<?xml version="1.0" encoding="utf-8"?>
<resources>
    <string name="obd_fuel_type_not_provided">Тип топлива не предоставлен</string>
    <string name="obd_fuel_type_gasoline">Бензин</string>
    <string name="obd_fuel_type_methanol">Метанол</string>
    <string name="obd_fuel_type_ethanol">Этанол</string>
    <string name="obd_fuel_type_diesel">Дизель</string>
    <string name="obd_fuel_type_lpg">Сжиженный нефтяной газ (LPG)</string>
    <string name="obd_fuel_type_cng">Сжатый природный газ (CNG)</string>
    <string name="obd_fuel_type_propane">Пропан</string>
    <string name="obd_fuel_type_electric">Электричество</string>
    <string name="obd_fuel_type_bifuel_gasoline">Двухтопливный: бензин</string>
    <string name="obd_fuel_type_bifuel_methanol">Двухтопливный: метанол</string>
    <string name="obd_fuel_type_bifuel_ethanol">Двухтопливный: этанол</string>
    <string name="obd_fuel_type_bifuel_lpg">Двухтопливный: LPG</string>
    <string name="obd_fuel_type_bifuel_cng">Двухтопливный: CNG</string>
    <string name="obd_fuel_type_bifuel_propane">Двухтопливный: пропан</string>
    <string name="obd_fuel_type_bifuel_electricity">Двухтопливный: электричество</string>
    <string name="obd_fuel_type_bifuel_electric_combustion">Двухтопливный: электричество и двигатель внутреннего сгорания</string>
    <string name="obd_fuel_type_hybrid_gasoline">Гибрид: бензин</string>
    <string name="obd_fuel_type_hybrid_ethanol">Гибрид: этанол</string>
    <string name="obd_fuel_type_hybrid_diesel">Гибрид: дизель</string>
    <string name="obd_fuel_type_hybrid_electric">Гибрид: электричество</string>
    <string name="obd_fuel_type_hybrid_electric_combustion">Гибрид: электричество и двигатель внутреннего сгорания</string>
    <string name="obd_fuel_type_hybrid_regenerative">Гибрид: регенеративный</string>
    <string name="obd_fuel_type_bifuel_hydrogen">Двухтопливный: водород</string>
    <string name="obd_fuel_type_hybrid_hydrogen">Гибрид: водород</string>
    <string name="obd_fuel_type_hydrogen">Водород</string>
    <string name="obd_fuel_type_unknown">Неизвестный тип топлива</string>
    <string name="poi_routes">Маршруты</string>
    <string name="day">День</string>
    <string name="days_2_4">Дня</string>
    <string name="days_5">Дней</string>
    <string name="week">Неделя</string>
    <string name="weeks_2_4">Недели</string>
    <string name="weeks_5">Недель</string>
    <string name="month">Месяц</string>
    <string name="months_2_4">Месяца</string>
    <string name="months_5">Месяцев</string>
    <string name="year">Год</string>
    <string name="years_2_4">Года</string>
    <string name="years_5">Лет</string>
    <string name="months_3">Три месяца</string>
    <string name="price_free">Бесплатно</string>
    <string name="get_discount_title">Получите %1$d %2$s со скидкой %3$s.</string>
    <string name="get_discount_first_part">%1$s за первый %2$s</string>
    <string name="get_discount_first_few_part">%1$s за первые %2$s</string>
    <string name="get_discount_second_part">Затем %1$s</string>
    <string name="cancel_subscription">Отменить подписку</string>
    <string name="price_and_discount">%1$s • Экономия %2$s</string>
    <string name="rendering_attr_winter_road_name">Автозимник</string>
    <string name="rendering_attr_ice_road_name">Ледовый автозимник</string>
    <string name="routeInfo_winter_ice_road_name">Зимние и ледовые дороги</string>
    <string name="rendering_attr_tracktype_grade1_name">Твёрдое</string>
    <string name="rendering_attr_tracktype_grade2_name">Почти твёрдое</string>
    <string name="rendering_attr_tracktype_grade3_name">Смешанное</string>
    <string name="rendering_attr_tracktype_grade4_name">Почти мягкое</string>
    <string name="rendering_attr_tracktype_grade5_name">Мягкое</string>
    <string name="routeInfo_tracktype_name">Прочность покрытия</string>
    <string name="intermediate_waypoint">Промежуточная точка</string>
    <string name="intermediate_destinations">Промежуточные точки</string>
    <string name="arrive_at_time">Прибытие в %1$s</string>
    <string name="av_locations_selected_desc">Файл GPX с координатами и данными выбранных заметок.</string>
    <string name="av_locations_all_desc">Файл GPX с координатами и данными всех заметок.</string>
    <string name="favorite_empty_place_name">Место</string>
    <string name="private_access_routing_req">Пункт назначения расположен на частной территории. Разрешить использование частных дорог на маршруте\?</string>
    <string name="restart_search">Искать снова</string>
    <string name="increase_search_radius">Увеличить радиус поиска</string>
    <string name="nothing_found">Ничего не найдено</string>
    <string name="nothing_found_descr">Измените запрос или радиус поиска.</string>
    <string name="quick_action_showhide_osmbugs_descr">Переключатель для отображения или скрытия OSM-заметок на карте.</string>
    <string name="sorted_by_distance">Отсортировано по расстоянию</string>
    <string name="search_favorites">Поиск в избранных</string>
    <string name="hillshade_menu_download_descr">Загрузите карту «Наложение затенения рельефа» для отображения вертикального затенения (отмывки) рельефа.</string>
    <string name="hillshade_purchase_header">Установите плагин «Ландшафт» для отображения градуированных вертикальных областей.</string>
    <string name="srtm_menu_download_descr">Скачайте карту «Контурные линии» этого региона.</string>
    <string name="shared_string_plugin">Плагин</string>
    <string name="srtm_purchase_header">Приобретите и установите плагин «Ландшафт» для отображения градуированных вертикальных областей.</string>
    <string name="srtm_color_scheme">Цветовая схема</string>
    <string name="show_from_zoom_level">Показывать начиная с масштаба</string>
    <string name="animate_my_location">Анимация моего положения</string>
    <string name="animate_my_location_desc">Плавное панорамирование карты при движении. Вносит небольшую задержку.</string>
    <string name="display_zoom_level">Масштаб: %1$s</string>
    <string name="favorite_group_name">Имя группы</string>
    <string name="change_color">Выбрать цвет</string>
    <string name="edit_name">Задать имя</string>
    <string name="route_is_too_long_v2">Для больших расстояний: добавьте промежуточные пункты, если маршрут не построен в течение 10 минут.</string>
    <string name="routing_attr_allow_private_name">Частные зоны</string>
    <string name="routing_attr_allow_private_description">Разрешить доступ в частные зоны (например с проездом через шлагбаум или КПП).</string>
    <string name="shared_string_overview">Обзор</string>
    <string name="select_street">Выберите улицу</string>
    <string name="shared_string_in_name">в %1$s</string>
    <string name="type_address">Введите адрес</string>
    <string name="type_city_town">Город / населённый пункт</string>
    <string name="type_postcode">Введите почтовый индекс</string>
    <string name="nearest_cities">Ближайшие города</string>
    <string name="select_city">Выберите город</string>
    <string name="select_postcode">Поиск почтового индекса</string>
    <string name="parking_options">Функции парковки</string>
    <string name="full_version_thanks">Благодарим вас за покупку платной версии OsmAnd.</string>
    <string name="do_not_show_startup_messages">Не показывать сообщения при запуске</string>
    <string name="do_not_show_startup_messages_desc">Не показывать скидки на приложение и специальные сообщения о местных событиях.</string>
    <string name="do_not_send_anonymous_app_usage_desc">OsmAnd собирает информацию о том, какие вы используете части приложения. Ваше местоположение никогда не отправляется, как и всё, что вы вводите, какие области читаете, что ищете или скачиваете.</string>
    <string name="do_not_send_anonymous_app_usage">Не отсылать анонимную статистику использования</string>
    <string name="shared_string_automatic">Авто</string>
    <string name="right_side_navigation">Правостороннее движение</string>
    <string name="shared_string_visible">Виден</string>
    <string name="restore_purchases">Восстановить покупки</string>
    <string name="fonts_header">Шрифты карты</string>
    <string name="analyze_on_map">Анализ на карте</string>
    <string name="nautical_maps">Морские карты</string>
    <string name="download_depth_countours">Контуры морских глубин</string>
    <string name="index_item_depth_contours_osmand_ext">Контуры морских глубин</string>
    <string name="index_item_depth_points_southern_hemisphere">Отметки морских глубин южного полушария</string>
    <string name="index_item_depth_points_northern_hemisphere">Отметки морских глубин северного полушария</string>
    <string name="depth_contour_descr">Контуры морских глубин и отметки.</string>
    <string name="subscribe_email_desc">Подпишитесь на нашу рассылку о скидках на приложение и получите 3 дополнительные загрузки карт!</string>
    <string name="subscribe_email_error">Ошибка</string>
    <string name="quick_action_auto_zoom">Автомасштаб карты</string>
    <string name="quick_action_auto_zoom_desc">Кнопка включения автомасштабирования на основе скорости.</string>
    <string name="quick_action_auto_zoom_on">Включить автомасштабирование</string>
    <string name="quick_action_auto_zoom_off">Выключить автомасштабирование</string>
    <string name="quick_action_add_destination_desc">Добавление нового пункта назначения в центре экрана. Ранее выбранный конечный пункт станет последним промежуточным.</string>
    <string name="quick_action_directions_from_desc">Кнопка для установки центра экрана пунктом отправления. Затем нужно будет выбрать пункт назначения или запустить расчёт маршрута.</string>
    <string name="quick_action_replace_destination_desc">Кнопка для установки центра экрана пунктом назначения с заменой предыдущего (если был задан).</string>
    <string name="quick_action_add_first_intermediate_desc">Установка центра экрана местом первой остановки на маршруте.</string>
    <string name="no_overlay">Без наложения</string>
    <string name="no_underlay">Без подложки</string>
    <string name="routing_attr_relief_smoothness_factor_hills_name">Максимально сложный</string>
    <string name="routing_attr_relief_smoothness_factor_plains_name">Без крутых подъёмов</string>
    <string name="routing_attr_relief_smoothness_factor_more_plains_name">Максимально плоский</string>
    <string name="routing_attr_driving_style_speed_name">Предпочитать крупные дороги</string>
    <string name="routing_attr_driving_style_balance_name">Приоритет быстрейшему маршруту</string>
    <string name="routing_attr_driving_style_safety_name">Предпочитать тихие улицы</string>
    <string name="relief_smoothness_factor_descr">Выберите предпочтительный рельеф.</string>
    <string name="shared_string_slope">Уклон</string>
    <string name="add_new_folder">Создать папку</string>
    <string name="points_delete_multiple_succesful">Точки удалены.</string>
    <string name="points_delete_multiple">Удалить точки (%1$d)\?</string>
    <string name="route_points_category_name">Повороты на маршруте</string>
    <string name="track_points_category_name">Путевые точки, точки интереса, именованные объекты</string>
    <string name="shared_string_gpx_track">Трек</string>
    <string name="max_speed">Макс. скорость</string>
    <string name="average_speed">Сред. скорость</string>
    <string name="shared_string_time_moving">Время движения</string>
    <string name="shared_string_time_span">Общее время</string>
    <string name="shared_string_max">Макс.</string>
    <string name="shared_string_start_time">Отправление</string>
    <string name="shared_string_end_time">Прибытие</string>
    <string name="shared_string_color">Цвет</string>
    <string name="select_gpx_folder">Выберите папку для файла GPX</string>
    <string name="shared_string_move">Переместить</string>
    <string name="shared_string_gpx_tracks">Треки</string>
    <string name="altitude_descent">Спуск</string>
    <string name="altitude_ascent">Подъём</string>
    <string name="altitude_range">Диапазон высот</string>
    <string name="average_altitude">Средняя высота</string>
    <string name="shared_string_time">Время</string>
    <string name="total_distance">Длина маршрута</string>
    <string name="routing_attr_driving_style_name">Стиль езды</string>
    <string name="routing_attr_relief_smoothness_factor_name">Перепады высоты ландшафта</string>
    <string name="routing_attr_height_obstacles_name">Рельеф</string>
    <string name="quick_action_duplicates">Действие переименовано в %1$s, чтобы избежать дублирования.</string>
    <string name="quick_action_duplicate">Обнаружен дубликат имени</string>
    <string name="quick_action_showhide_favorites_descr">Переключатель для отображения или скрытия избранных точек на карте.</string>
    <string name="quick_action_showhide_poi_descr">Переключатель для отображения или скрытия POI на карте.</string>
    <string name="quick_action_add_category">Категория</string>
    <string name="quick_action_add_create_items">Действия</string>
    <string name="quick_action_fav_name_descr">Если оставить это поле пустым, то оно будет автоматически заполнено адресом или названием места.</string>
    <string name="quick_action_bug_descr">Это сообщение будет добавлено в комментарий.</string>
    <string name="quick_action_category_descr">Категория для сохранения в ней избранной точки:</string>
    <string name="quick_action_gpx_category_descr">Выберите дополнительную категорию.</string>
    <string name="quick_action_poi_list">Список категорий</string>
    <string name="quick_action_sh_poi_descr">Добавьте одну или несколько категорий POI для отображения на карте.</string>
    <string name="quick_action_page_list_descr">Кнопка для переключения между элементами списка.</string>
    <string name="quick_action_empty_param_error">Заполните все параметры</string>
    <string name="quick_action_map_overlay_title">Наложения</string>
    <string name="quick_action_map_overlay_action">Добавить карту наложения</string>
    <string name="quick_action_map_overlay_switch">Карта наложения изменена на «%s».</string>
    <string name="quick_action_map_underlay_switch">Карта подложки изменена на «%s».</string>
    <string name="quick_action_map_underlay_title">Подложки</string>
    <string name="quick_action_map_underlay_action">Добавить подложку</string>
    <string name="quick_action_map_source_title">Источники карт</string>
    <string name="quick_action_map_source_action">Добавить источник карты</string>
    <string name="quick_action_map_source_switch">Источник карты изменён на «%s».</string>
    <string name="quick_action_btn_tutorial_descr">Удерживайте кнопку для перемещения её по экрану.</string>
    <string name="rendering_attr_depthContours_description">Показывать контуры и точки глубин.</string>
    <string name="rendering_attr_depthContours_name">Контуры морских глубин</string>
    <string name="rendering_attr_contourDensity_description">Частота горизонталей</string>
    <string name="rendering_attr_contourDensity_name">Частота горизонталей</string>
    <string name="rendering_value_high_name">Высокая</string>
    <string name="rendering_value_medium_w_name">Средняя</string>
    <string name="rendering_value_low_name">Низкая</string>
    <string name="rendering_attr_contourWidth_description">Толщина горизонталей</string>
    <string name="rendering_attr_contourWidth_name">Толщина горизонталей</string>
    <string name="rendering_attr_hideWaterPolygons_description">Вода</string>
    <string name="rendering_attr_hideWaterPolygons_name">Водные объекты</string>
    <string name="routing_attr_allow_motorway_name">Разрешить магистрали</string>
    <string name="routing_attr_allow_motorway_description">Разрешает движение по автомагистралям.</string>
    <string name="wiki_around">Статьи Википедии рядом</string>
    <string name="search_map_hint">Город или регион</string>
    <string name="route_roundabout_short">Сверните на %1$d съезд</string>
    <string name="upload_poi">Отправить POI</string>
    <string name="route_calculation">Построение маршрута</string>
    <string name="gpx_no_tracks_title">У вас пока нет файлов треков</string>
    <string name="gpx_no_tracks_title_folder">Вы также можете добавить файлы треков в папку</string>
    <string name="gpx_add_track">Добавить…</string>
    <string name="shared_string_appearance">Внешний вид</string>
    <string name="trip_rec_notification_settings">Включить быструю запись</string>
    <string name="trip_rec_notification_settings_desc">Отображение системного уведомления, позволяющего начать запись маршрута.</string>
    <string name="shared_string_notifications">Уведомления</string>
    <string name="shared_string_continue">Продолжить</string>
    <string name="shared_string_pause">Пауза</string>
    <string name="shared_string_trip">Маршрут</string>
    <string name="shared_string_recorded">Запись</string>
    <string name="shared_string_record">Запись</string>
    <string name="gpx_logging_no_data">Нет данных</string>
    <string name="save_track_min_speed">Минимальная скорость для записи</string>
    <string name="save_track_min_speed_descr">Фильтр: не записывать точки ниже этой скорости.</string>
    <string name="save_track_min_distance">Минимальное перемещение для записи</string>
    <string name="save_track_min_distance_descr">Фильтр: задайте минимальное расстояние от точки для записи новой.</string>
    <string name="save_track_precision">Минимальная точность для записи</string>
    <string name="save_track_precision_descr">Фильтр: не записывать, если эта точность не достигнута.</string>
    <string name="christmas_poi">Рождественские POI</string>
    <string name="christmas_desc">В преддверии рождественских и новогодних праздников вы можете выбрать отображение связанных с ними POI, таких как рождественские ёлки, ярмарки и т.д.</string>
    <string name="christmas_desc_q">Показывать праздничные POI\?</string>
    <string name="rendering_attr_contourColorScheme_description">Цвет горизонталей</string>
    <string name="rendering_value_light_brown_name">Светло-коричневый</string>
    <string name="rendering_value_dark_brown_name">Тёмно-коричневый</string>
    <string name="rendering_attr_contourColorScheme_name">Цветовая схема горизонталей</string>
    <string name="rendering_attr_surfaceIntegrity_name">Качество дорожного покрытия</string>
    <string name="search_hint">Город, адрес, POI</string>
    <string name="new_filter_desc">Введите имя для нового фильтра. Он добавится в список «Категории».</string>
    <string name="translit_names">Транслитерация названий</string>
    <string name="subcategories">Подкатегории</string>
    <string name="selected_categories">Выбранные категории</string>
    <string name="create_custom_poi">Создать настраиваемый фильтр</string>
    <string name="custom_search">Настраиваемый поиск</string>
    <string name="shared_string_filters">Фильтры</string>
    <string name="apply_filters">Применить фильтры</string>
    <string name="save_filter">Сохранить фильтр</string>
    <string name="delete_filter">Удалить фильтр</string>
    <string name="new_filter">Новый фильтр</string>
    <string name="change_markers_position">Переместить точку/маркер</string>
    <string name="current_track">Текущий путь</string>
    <string name="use_osm_live_routing">Навигация OsmAnd Live</string>
    <string name="map_widget_battery">Уровень заряда батареи</string>
    <string name="move_marker_bottom_sheet_title">Двигайте карту, чтобы изменить позицию</string>
    <!-- string name="lat_lon_pattern">Широта: %1$.5f Долгота: %2$.5f</string -->
    <string name="map_widget_magnetic_bearing">Магнитный пеленг</string>
    <string name="map_widget_bearing">Курсовой угол</string>
    <string name="map_mode">Режим карты</string>
    <string name="rendering_value_thin_name">Тонкая</string>
    <string name="rendering_value_medium_name">Средняя</string>
    <string name="rendering_value_bold_name">Толстая</string>
    <string name="select_map_markers">Выберите маркеры</string>
    <string name="shared_string_topbar">Верхняя панель</string>
    <string name="osm_user_stat">Правок: %1$s, ранг: %2$s, всего правок: %3$s</string>
    <string name="osm_editors_ranking">Рейтинг картографов OSM</string>
    <string name="show_transparency_seekbar">Показывать регулировку прозрачности</string>
    <string name="show_polygons">Показывать полигоны</string>
    <string name="rendering_attr_showMtbRoutes_name">Маршруты для MTB</string>
    <string name="shared_string_select">Выбрать</string>
    <string name="rendering_attr_hideIcons_name">Значки POI</string>
    <string name="rendering_attr_horseRoutes_name">Конные маршруты</string>
    <string name="av_video_quality_low">Низкое качество</string>
    <string name="av_video_quality_high">Высокое качество</string>
    <string name="av_video_quality">Качество видео</string>
    <string name="av_video_quality_descr">Выберите качество видео.</string>
    <string name="shared_string_commit">Подтвердить</string>
    <string name="looking_up_address">Поиск адреса</string>
    <string name="please_specify_poi_type_only_from_list">Укажите правильный тип POI или пропустите его.</string>
    <string name="av_audio_format">Формат аудио</string>
    <string name="av_audio_format_descr">Выберите формат аудио.</string>
    <string name="av_audio_bitrate">Битрейт аудио</string>
    <string name="av_audio_bitrate_descr">Выберите битрейт аудио.</string>
    <string name="shared_string_hide">Скрыть</string>
    <string name="no_address_found">Адрес не определён</string>
    <string name="shared_string_near">Вблизи</string>
    <string name="shared_string_location">Местоположение</string>
    <string name="poi_context_menu_modify_osm_change">Изменить POI</string>
    <string name="osm_edit_reopened_note">Заметка OSM открыта снова</string>
    <string name="osm_edit_commented_note">К заметке OSM добавлен комментарий</string>
    <string name="osm_edit_created_note">Заметка OSM создана</string>
    <string name="osn_bug_name">Заметка OSM</string>
    <string name="osn_add_dialog_title">Создать заметку</string>
    <string name="osn_comment_dialog_title">Добавить комментарий</string>
    <string name="osn_reopen_dialog_title">Повторно открыть заметку</string>
    <string name="osn_close_dialog_title">Закрыть заметку</string>
    <string name="osn_add_dialog_success">Заметка создана</string>
    <string name="osn_add_dialog_error">Не удалось создать заметку.</string>
    <string name="osn_close_dialog_success">Заметка закрыта</string>
    <string name="osn_close_dialog_error">Не удалось закрыть заметку.</string>
    <string name="osm_edit_deleted_poi">Удалённая OSM POI</string>
    <string name="osm_edit_modified_poi">Отредактированная OSM POI</string>
    <string name="osm_save_offline">Сохранить локально</string>
    <string name="context_menu_item_open_note">OSM-заметка</string>
    <string name="rendering_attr_currentTrackColor_description">Цвет трека GPX</string>
    <string name="rendering_attr_currentTrackWidth_description">Толщина трека GPX</string>
    <string name="copied_to_clipboard">Скопировано в буфер обмена</string>
    <string name="rendering_attr_roadStyle_description">Стиль отображения дорог</string>
    <string name="lang_nds">Нижненемецкий</string>
    <string name="lang_mk">Македонский</string>
    <string name="lang_fy">Западнофризский</string>
    <string name="lang_als">Албанский (тоскский)</string>
    <string name="rendering_attr_showProposed_name">Планируемые объекты</string>
    <string name="srtm_plugin_description">Наложение контурных линий и слоя затенения рельефа (отмывки) поверх стандартных карт OsmAnd. Эту функцию оценят спортсмены, туристы, путешественники и все, кому важна рельефная структура ландшафта.
\n
\nГлобальные данные (между 70° на севере и 70° на юге) основаны на измерениях SRTM (Shuttle Radar Topography Mission) и ASTER (Advanced Spaceborne Thermal Emission and Reflection Radiometer) — инструменте визуализации Terra, флагманского спутника Системы наблюдения Земли NASA. ASTER является результатом совместных усилий NASA, министерства экономики Японии, торговли и промышленности (METI), а также Космических систем Японии (J-spacesystems).</string>
    <string name="srtm_paid_version_msg">Рассмотрите возможность покупки плагина «Ландшафт» в Google Play, чтобы поддержать последующую разработку.</string>
    <string name="srtm_paid_version_title">Ландшафт</string>
    <string name="av_def_action_video">Записать видео</string>
    <string name="av_def_action_audio">Записать аудио</string>
    <string name="av_widget_action_descr">Действие по умолчанию для виджета:</string>
    <string name="av_widget_action">Действие по умолчанию для виджета</string>
    <string name="av_video_format_descr">Формат вывода видео:</string>
    <string name="av_video_format">Формат вывода видео</string>
    <string name="av_use_external_recorder_descr">Использовать системное приложение для записи видео.</string>
    <string name="av_use_external_recorder">Использовать системную программу</string>
    <string name="av_settings_descr">Параметры записи звука и видео.</string>
    <string name="recording_error">Ошибка записи</string>
    <string name="recording_camera_not_available">Камера недоступна</string>
    <string name="recording_is_recorded">Идёт запись медиа. Для остановки нажмите на виджет AV.</string>
    <string name="recording_playing">Проигрывается аудио.\n%1$s</string>
    <string name="recording_open_external_player">Открыть внешний проигрыватель</string>
    <string name="recording_delete_confirm">Удалить эту запись?</string>
    <string name="recording_unavailable">недоступно</string>
    <string name="recording_context_menu_arecord">Записать аудио</string>
    <string name="recording_context_menu_vrecord">Записать видео</string>
    <string name="layer_recordings">Слой медиазаписей</string>
    <string name="recording_can_not_be_played">Не удаётся воспроизвести запись.</string>
    <string name="recording_context_menu_delete">Удалить запись</string>
    <string name="recording_context_menu_play">Проиграть</string>
    <string name="recording_description">Запись %1$s %3$s %2$s</string>
    <string name="recording_default_name">Запись</string>
    <string name="map_widget_av_notes">Медиазаметки</string>
    <string name="osmand_srtm_short_description_80_chars">Плагин OsmAnd для офлайн-топографических функций, таких как контурные линии, отмывка рельефа, уклоны</string>
    <string name="map_widget_distancemeasurement">Измерение расстояний</string>
    <string name="audionotes_location_not_defined">Нажмите «Использовать позицию…», чтобы добавить заметку к месту.</string>
    <string name="map_widget_audionotes">Аудиозаметки</string>
    <string name="audionotes_plugin_description">Создавайте в пути аудио-, видео- и фотозаметки, используя виджет или контекстное меню.</string>
    <string name="audionotes_plugin_name">Аудио/видеозаметки</string>
    <string name="srtm_plugin_name">Ландшафт</string>
    <string name="rendering_attr_noAdminboundaries_name">Границы</string>
    <string name="rendering_attr_noAdminboundaries_description">Скрыть региональные границы (admin levels 5-9).</string>
    <string name="no_buildings_found">Здания не найдены.</string>
    <string name="incremental_search_city">Выберите город</string>
    <string name="search_villages_and_postcodes">Поиск по деревням/почтовым индексам</string>
    <string name="rendering_attr_showRoadMaps_description">Выберите, когда показывать только дорожные карты:</string>
    <string name="rendering_attr_showRoadMaps_name">Карты только дорог</string>
    <string name="download_roads_only_item">Только дороги</string>
    <string name="download_regular_maps">Стандартная карта</string>
    <string name="download_roads_only_maps">Карта дорог</string>
    <string name="safe_mode_description">Запустить приложение в безопасном (более медленном) режиме.</string>
    <string name="safe_mode">Безопасный режим</string>
    <string name="native_library_not_running">Приложение работает в безопасном режиме (отключается в разделе «Настройки»).</string>
    <string name="background_service_is_enabled_question">Фоновая служба OsmAnd всё ещё работает. Остановите её тоже\?</string>
    <string name="close_changeset">Закрыть пакет правок</string>
    <string name="zxing_barcode_scanner_not_found">Приложение ZXing Barcode Scanner не найдено. Искать в Google Play?</string>
    <string name="non_optimal_route_calculation">Быстрое построение маршрута (возможно неоптимально)</string>
    <string name="oclock">ч.</string>
    <string name="unknown_from_location">Точка отправления ещё не определена.</string>
    <string name="unknown_location">Позиция пока не известна</string>
    <string name="modify_transparency">Задать прозрачность (0 – прозрачный, 255 – непрозрачный)</string>
    <string name="confirm_interrupt_download">Прервать загрузку\?</string>
    <string name="first_time_msg">Для работы большинства основных возможностей приложения требуются детальные карты регионов, которые можно загрузить из интернета с помощью пункта меню «Настройки» → «Загрузка карт». После загрузки вы сможете просматривать карты, осуществлять поиск адресов, POI и общественного транспорта.</string>
    <string name="basemap_was_selected_to_download">Карта мира, необходимая для обеспечения базовой функциональности, находится в очереди загрузки.</string>
    <string name="select_index_file_to_download">Ничего не найдено. Если для вашего региона нет карты, вы можете создать её (см. osmand.net).</string>
    <string name="local_indexes_cat_tile">Онлайн и кешированные карты (растровые)</string>
    <string name="local_indexes_cat_map">Стандартные карты (векторные)</string>
    <string name="index_settings_descr">Загрузка и управление локальными файлами карт на вашем устройстве.</string>
    <string name="map_online_plugin_is_not_installed">Активируйте плагин онлайн-карт, чтобы выбирать различные источники карт</string>
    <string name="map_online_data">Онлайн-карты</string>
    <string name="map_online_data_descr">Использовать онлайн-карты (загрузка и кеширование на SD-карте).</string>
    <string name="shared_string_online_maps">Онлайн-карты</string>
    <string name="online_map_settings_descr">Выберите источник онлайн или кешированных растровых карт.</string>
    <string name="osmand_rastermaps_plugin_description">Доступ к разнообразным онлайновым (т. н. тайловым или растровым) картам, таким как заранее отрисованные карты OSM, спутниковые снимки и специальные слои (погодные, климатические, геологические карты, затенение рельефа и другие).
\n
\nЛюбую из карт можно использовать как основную либо в качестве подложки/наложения к другой карте (например, к векторным картам OsmAnd). Некоторые элементы векторных карт OsmAnd можно скрыть в меню «Настройки карты», чтобы сделать подложку более заметной.
\n
\nКарты можно загрузить из интернета или вручную скопировать в папку данных OsmAnd в виде файлов базы данных SQLite, используя один из многочисленных инструментов подготовки сторонних карт.</string>
    <string name="osmand_background_plugin_description">Показывает настройки для включения фонового отслеживания и навигации путём периодического пробуждения устройства GPS (с выключенным экраном).</string>
    <string name="osmand_accessibility_description">Поддержка специальных возможностей устройства непосредственно в OsmAnd. Это облегчает, например, настройку скорости речи для преобразования текста в речь, настройку навигации по D-pad, использование трекбола для управления масштабированием или обратной связи между текстом и речью, например, для автоматического объявления вашей позиции.</string>
    <string name="osmand_development_plugin_description">Функциональные возможности для тестирования и отладки OsmAnd: моделирование маршрутов навигации, мониторинг отрисовки экрана, проверка производительности и т. д. Эти настройки предназначены для разработчиков и не нужны обычному пользователю.</string>
    <string name="plugins_screen">Плагины</string>
    <string name="prefs_plugins_descr">Плагины активируют дополнительные возможности приложения.</string>
    <string name="prefs_plugins">Плагины</string>
    <string name="osm_editing_plugin_description">Вносите свой вклад в Openstreetmap, международное сообщество, создающее комплексную карту мира с актуальными данными из открытых источников.
\n
\nИнструкции по редактированию карты вы найдете на нашем сайте %1$s.</string>
    <string name="vector_maps_may_display_faster_on_some_devices">Векторные карты могут отображаться быстрее. Поддерживается не всеми устройствами.</string>
    <string name="play_commands_of_currently_selected_voice">Выберите голос и опробуйте его на оповещении:</string>
    <string name="debugging_and_development">Отладка и разработка</string>
    <string name="native_rendering">Быстрая отрисовка</string>
    <string name="test_voice_prompts">Тест голосовых инструкций</string>
    <string name="switch_to_raster_map_to_see">Скачайте локальную векторную карту для этой местности в меню («Загрузка карт»), или переключитесь на плагин «Онлайн-карты».</string>
    <string name="send_files_to_osm">Отправить файлы GPX в OSM\?</string>
    <string name="gpx_visibility_txt">Видимость</string>
    <string name="gpx_tags_txt">Теги</string>
    <string name="shared_string_description">Описание</string>
    <string name="validate_gpx_upload_name_pwd">Укажите ваши имя пользователя OSM и пароль для отправки GPX-файлов.</string>
    <string name="default_buttons_support">Поддержка</string>
    <string name="support_new_features">Поддержать разработку новых функций</string>
    <string name="show_ruler_level">Показывать масштаб</string>
    <string name="info_button">Информация</string>
    <string name="use_fluorescent_overlays">Флуоресцентные цвета</string>
    <string name="use_fluorescent_overlays_descr">Использовать флуоресцентные цвета для отображения треков и маршрутов.</string>
    <string name="offline_edition">Локальное редактирование</string>
    <string name="offline_edition_descr">Если используется редактирование на устройстве, то изменения будут сохранены локально и загружены на сервер только по запросу, иначе они будут загружаться немедленно.</string>
    <string name="update_poi_does_not_change_indexes">Изменение POI в приложении не меняет POI загруженные из интернета, однако все изменения сохраняются в локальный файл на устройстве.</string>
    <string name="local_openstreetmap_uploading">Отправка…</string>
    <string name="local_openstreetmap_were_uploaded">{0} POI/заметок отправлено</string>
    <string name="local_openstreetmap_uploadall">Отправить все</string>
    <string name="local_openstreetmap_upload">Отправить изменения в OSM</string>
    <string name="local_openstreetmap_delete">Удалить правку</string>
    <string name="local_openstreetmap_descr_title">Локальное дополнение:</string>
    <string name="local_openstreetmap_settings">POI и OSM-заметки на устройстве</string>
    <string name="local_openstreetmap_settings_descr">Просмотр и управление OSM POI/заметками в локальной базе данных.</string>
    <string name="live_monitoring_interval_descr">Укажите интервал при онлайн-трекинге.</string>
    <string name="live_monitoring_interval">Интервал отслеживания</string>
    <string name="live_monitoring_url_descr">Укажите веб-адрес со следующими параметрами: lat={0}, lon={1}, timestamp={2}, hdop={3}, altitude={4}, speed={5}, bearing={6}.</string>
    <string name="live_monitoring_url">Веб-адрес онлайн-слежения</string>
    <string name="gpx_monitoring_disabled_warn">Записать трек можно с помощью виджета GPX или выбрав «Запись маршрута» в настройках.</string>
    <string name="show_current_gpx_title">Показывать текущий путь</string>
    <string name="free_version_message">Вы можете скачать или обновить %1$s карт(ы).</string>
    <string name="free_version_title">Бесплатная версия</string>
    <string name="poi_context_menu_showdescription">Показать описание POI.</string>
    <string name="index_name_us">Северная Америка — США</string>
    <string name="index_name_north_america">Северная Америка</string>
    <string name="index_name_central_america">Центральная Америка</string>
    <string name="index_name_south_america">Южная Америка</string>
    <string name="index_name_france">Европа — Франция</string>
    <string name="index_name_germany">Европа — Германия</string>
    <string name="index_name_europe">Европа</string>
    <string name="index_name_russia">Россия</string>
    <string name="index_name_africa">Африка</string>
    <string name="index_name_asia">Азия</string>
    <string name="index_name_oceania">Австралия и Океания</string>
    <string name="index_name_other">Карты мира</string>
    <string name="index_name_wiki">Всемирная Википедия</string>
    <string name="index_name_voice">Голосовая навигация (запись, неполные возможности)</string>
    <string name="index_name_tts_voice">Голосовая навигация (TTS, предпочтительно)</string>
    <string name="amenity_type_osmwiki">Википедия (локально)</string>
    <string name="amenity_type_user_defined">Пользовательские</string>
    <string name="fav_export_confirmation">Файл экспорта избранных точек уже существует. Заменить его\?</string>
    <string name="profile_settings">Настройки профиля</string>
    <string name="settings_preset">Профиль по умолчанию</string>
    <string name="settings_preset_descr">Вид карты и настройки навигации сохраняются для каждого отдельного профиля. Установите ваш профиль по умолчанию.</string>
    <string name="global_settings">Общие настройки</string>
    <string name="global_app_settings">Общие настройки приложения</string>
    <string name="download_files_not_enough_space">Недостаточно места на диске для загрузки %1$s МБ (свободно: %2$s).</string>
    <string name="download_files_question_space">Скачать {0} файл(ов)\?
\nБудет использовано {1} МБ (из {2} МБ).</string>
    <string name="use_transparent_map_theme">Прозрачная тема</string>
    <string name="native_library_not_supported">Нативная библиотека не поддерживается на этом устройстве.</string>
    <string name="init_native_library">Инициализация нативной библиотеки…</string>
    <string name="choose_auto_follow_route">Автовозврат к позиции на карте</string>
    <string name="choose_auto_follow_route_descr">Выберите время, через которое карта вернётся к текущей позиции.</string>
    <string name="auto_follow_route_navigation">Автовозврат карты только при следовании по маршруту</string>
    <string name="auto_follow_route_navigation_descr">Возвращать карту в текущее положение только при следовании по маршруту.</string>
    <string name="auto_follow_location_enabled">Переход к текущей позиции…</string>
    <string name="poi_query_by_name_matches_categories">Найдено несколько связанных категорий POI.</string>
    <string name="data_to_search_poi_not_available">Загрузите данные для локального поиска POI.</string>
    <string name="poi_filter_by_name">Поиск по имени</string>
    <string name="old_poi_file_should_be_deleted">Данные POI «%1$s» устарели и могут быть удалены.</string>
    <string name="update_poi_file_not_found">Файл с обновляемыми POI не найден и не может быть создан.</string>
    <string name="button_upgrade_osmandplus">Обновить до OsmAnd+</string>
    <string name="map_version_changed_info">На сервере данных были найдены файлы, не совместимые с данной версией программы. Чтобы их использовать, обновите приложение.</string>
    <string name="poi_filter_nominatim">Nominatim (Интернет)</string>
    <string name="search_position_current_location_search">Определение положения…</string>
    <string name="search_position_current_location_found">Моё местоположение (найдено)</string>
    <string name="search_position_address">Адрес…</string>
    <string name="search_position_favorites">Избранные…</string>
    <string name="shared_string_undefined">Неопределённо</string>
    <string name="search_position_map_view">Текущий центр карты</string>
    <string name="select_search_position">Начало:</string>
    <string name="context_menu_item_search">Поиск рядом</string>
    <string name="route_successfully_saved_at">Маршрут сохранён в «%1$s».</string>
    <string name="filename_input">Имя файла: </string>
    <string name="file_with_name_already_exist">Файл с таким именем уже существует.</string>
    <string name="local_index_upload_gpx_description">Отправить GPX-файлы в сообщество OSM. Они будут использованы для улучшения карты.</string>
    <string name="local_index_items_uploaded">%1$d из %2$d объектов отправлено.</string>
    <string name="local_index_mi_upload_gpx">Отправить в OSM</string>
    <string name="show_more_map_detail">Детализированная карта</string>
    <string name="show_more_map_detail_descr">Показывать детали (дороги и др.), начиная с мелких масштабов.</string>
    <string name="favourites_delete_multiple_succesful">Избранные точки удалены.</string>
    <string name="favorite_delete_multiple">Удалить избранные (%1$d) и избранные группы (%2$d)\?</string>
    <string name="favorite_home_category">Дом</string>
    <string name="favorite_friends_category">Друзья</string>
    <string name="favorite_places_category">Места</string>
    <string name="shared_string_others">Другое</string>
    <string name="shared_string_no_thanks">Нет, спасибо</string>
    <string name="basemap_missing">Загрузите базовую карту мира для обзора на малых масштабах.</string>
    <string name="vector_data_missing">На устройстве отсутствуют локальные данные. Загрузите их, чтобы использовать приложение без интернета.</string>
    <string name="local_index_gpx_info_show">"
\n
\nУдерживайте для вызова настроек"</string>
    <string name="local_index_installed">Загружено</string>
    <string name="local_index_items_backuped">%1$d из %2$d объектов архивировано.</string>
    <string name="local_index_items_deleted">%1$d из %2$d объектов удалено.</string>
    <string name="local_index_items_restored">%1$d из %2$d объектов восстановлено.</string>
    <string name="local_index_no_items_to_do">Нет объектов, чтобы %1$s</string>
    <string name="local_index_action_do">Вы собираетесь %1$s %2$s объектов. Вы уверены?</string>
    <string name="local_index_descr_title">Управление картами.</string>
    <string name="local_index_mi_restore">Активировать</string>
    <string name="local_index_mi_backup">Архивировать</string>
    <string name="shared_string_download">Загрузить</string>
    <string name="local_index_poi_data">POI</string>
    <string name="local_index_address_data">Адрес</string>
    <string name="local_index_transport_data">Данные публичного транспорта</string>
    <string name="local_index_map_data">Карта</string>
    <string name="local_indexes_cat_backup">Архивировано</string>
    <string name="local_indexes_cat_tts">Голосовая навигация (TTS)</string>
    <string name="local_indexes_cat_voice">Голосовая навигация (запись)</string>
    <string name="local_indexes_cat_poi">Данные POI</string>
    <string name="ttsvoice">TTS</string>
    <string name="search_offline_clear_search">Новый поиск</string>
    <string name="map_text_size_descr">Размер текста для названий на карте:</string>
    <string name="map_text_size">Размер текста</string>
    <string name="installing_new_resources">Распаковка новых данных…</string>
    <string name="internet_connection_required_for_online_route">Онлайн-навигация не работает без интернета.</string>
    <string name="tts_language_not_supported_title">Язык не поддерживается</string>
    <string name="tts_language_not_supported">Язык не поддерживается установленным в системе TTS («синтез речи» в настройках устройства), вместо него будет использоваться предустановленный язык TTS. Посмотреть в Google Play другой TTS\?</string>
    <string name="tts_missing_language_data_title">Данные отсутствуют</string>
    <string name="tts_missing_language_data">Перейти в маркет для загрузки выбранного языка?</string>
    <string name="gpx_option_reverse_route">Реверсировать</string>
    <string name="gpx_option_destination_point">Использовать текущий пункт назначения</string>
    <string name="gpx_option_from_start_point">Пройти весь путь</string>
    <string name="switch_to_vector_map_to_see">Для этого региона есть локальные векторные карты.
\n\t
\n\tДля использования выберите их в качестве источника (Меню → Настройки карты → Источник карты → Локальные векторные карты).</string>
    <string name="choose_audio_stream">Аудиоканал голосовой навигации</string>
    <string name="choose_audio_stream_descr">Выберите канал вывода голосовых инструкций.</string>
    <string name="voice_stream_voice_call">Голосовые звонки (для прерывания автомобильной стереосистемы Bluetooth)</string>
    <string name="voice_stream_notification">Уведомления</string>
    <string name="voice_stream_music">Мультимедиа, навигация</string>
    <string name="warning_tile_layer_not_downloadable">Приложение не может загрузить слой карты %1$s, переустановка может решить проблему.</string>
    <string name="overlay_transparency_descr">Отрегулируйте прозрачность наложения.</string>
    <string name="overlay_transparency">Прозрачность наложения</string>
    <string name="map_transparency_descr">Отрегулируйте прозрачность основной карты.</string>
    <string name="map_transparency">Прозрачность основной карты</string>
    <string name="layer_underlay">Карта подложки…</string>
    <string name="map_underlay">Карта подложки</string>
    <string name="map_underlay_descr">Выберите карту подложки</string>
    <string name="layer_overlay">Карта наложения…</string>
    <string name="map_overlay">Карта наложения</string>
    <string name="map_overlay_descr">Выберите слой наложения поверх основной карты</string>
    <string name="tile_source_already_installed">Карта уже установлена, настройки будут обновлены.</string>
    <string name="select_tile_source_to_install">Выберите источники тайловых карт:</string>
    <string name="internet_not_available">Для данной операции требуется подключение к интернету, но оно недоступно.</string>
    <string name="install_more">Добавить ещё…</string>
    <string name="level_to_switch_vector_raster_descr">Минимальный масштаб для использования векторных карт.</string>
    <string name="level_to_switch_vector_raster">Минимальный масштаб векторных карт</string>
    <string name="error_doing_search">Не удалось выполнить локальный поиск.</string>
    <string name="search_osm_offline">Поиск по географическому положению</string>
    <string name="system_locale">Системный</string>
    <string name="preferred_locale_descr">Язык интерфейса приложения (будет использован после перезапуска OsmAnd).</string>
    <string name="preferred_locale">Язык интерфейса</string>
    <string name="shared_string_next">Следующая</string>
    <string name="shared_string_previous">Предыдущая</string>
    <string name="unit_of_length_descr">Изменить единицу измерения расстояния.</string>
    <string name="unit_of_length">Единицы измерения расстояния</string>
    <string name="si_mi_feet">Мили/футы</string>
    <string name="si_mi_yard">Мили/ярды</string>
    <string name="si_km_m">Километры/метры</string>
    <string name="yard">ярд</string>
    <string name="foot">фут</string>
    <string name="mile_per_hour">миль/ч</string>
    <string name="mile">миля</string>
    <string name="send_location_way_choose_title">Поделиться, используя</string>
    <string name="send_location_sms_pattern">Координаты: %1$s\n%2$s</string>
    <string name="send_location_email_pattern">Чтобы увидеть местоположение, перейдите по ссылке %1$s или Android-ссылке %2$s</string>
    <string name="send_location">Отправить местоположение</string>
    <string name="context_menu_item_share_location">Отправка геопозиции</string>
    <string name="add_waypoint_dialog_added">Путевая точка GPX «{0}» добавлена</string>
    <string name="add_waypoint_dialog_title">Добавить путевую точку в записанный трек</string>
    <string name="amenity_type_administrative">Административное</string>
    <string name="amenity_type_barrier">Препятствие</string>
    <string name="amenity_type_education">Образование</string>
    <string name="amenity_type_emergency">Экстренные службы</string>
    <string name="amenity_type_entertainment">Развлечения</string>
    <string name="amenity_type_finance">Финансы</string>
    <string name="amenity_type_geocache">Геокешинг (игра)</string>
    <string name="amenity_type_healthcare">Здоровье</string>
    <string name="amenity_type_historic">Историческое</string>
    <string name="amenity_type_landuse">Землепользование</string>
    <string name="amenity_type_leisure">Досуг</string>
    <string name="amenity_type_man_made">Сооружения</string>
    <string name="amenity_type_military">Военное</string>
    <string name="amenity_type_natural">Природа</string>
    <string name="amenity_type_office">Офис</string>
    <string name="amenity_type_other">Другое</string>
    <string name="amenity_type_shop">Магазины</string>
    <string name="amenity_type_sport">Спорт</string>
    <string name="amenity_type_sustenance">Еда</string>
    <string name="amenity_type_tourism">Туризм</string>
    <string name="amenity_type_transportation">Транспорт</string>
    <string name="indexing_address">Индексация адресов…</string>
    <string name="indexing_map">Индексация карт…</string>
    <string name="indexing_poi">Индексация POI…</string>
    <string name="indexing_transport">Индексация транспорта…</string>
    <string name="km">км</string>
    <string name="km_h">км/ч</string>
    <string name="m">м</string>
    <string name="old_map_index_is_not_supported">Карта старого формата «{0}» не поддерживается</string>
    <string name="poi_filter_car_aid">Автопомощь</string>
    <string name="poi_filter_closest_poi">Ближайшие POI</string>
    <string name="poi_filter_custom_filter">Пользовательский фильтр</string>
    <string name="poi_filter_food_shop">Продуктовые магазины</string>
    <string name="poi_filter_for_tourists">Для туристов</string>
    <string name="poi_filter_fuel">Заправки</string>
    <string name="poi_filter_namefinder">NameFinder (Интернет)</string>
    <string name="reading_cached_tiles">Чтение кеша карт…</string>
    <string name="version_index_is_big_for_memory">Недостаточно памяти для локальной карты «{0}»</string>
    <string name="version_index_is_not_supported">Версия локальной карты «{0}» не поддерживается</string>
    <string name="osmand_routing_experimental">Локальная навигация OsmAnd — это экспериментальная функция, и она не работает на дистанциях больше 20 км.
\n
\nНавигация временно переключена на онлайн-сервис CloudMade.</string>
    <string name="specified_dir_doesnt_exist">Указанная папка не найдена.</string>
    <string name="application_dir">Папка хранилища данных</string>
    <string name="osmand_net_previously_installed">Локальные данные вашей версии приложения поддерживаются в новой, но перед обновлением вам нужно экспортировать избранные точки и после импортировать их.</string>
    <string name="build_installed">Сборка {0} установлена ({1}).</string>
    <string name="downloading_build">Загрузка сборки…</string>
    <string name="install_selected_build">[{0}]
\nот {1}
\n{2} МБ
\n
\nУстановить сборку\?</string>
    <string name="loading_builds_failed">Не удалось получить список сборок OsmAnd</string>
    <string name="loading_builds">Загрузка сборок OsmAnd…</string>
    <string name="select_build_to_install">Выберите версию для установки</string>
    <string name="voice_is_not_available_msg">Голосовая навигация недоступна. Перейдите в «Настройки» → «Настройки навигации», выберите профиль → «Голосовые данные» и выберите или загрузите голосовой пакет.</string>
    <string name="voice_is_not_available_title">Выберите голосовой пакет</string>
    <string name="trace_rendering_descr">Показывать производительность отрисовки и навигации.</string>
    <string name="trace_rendering">Отладочная информация о производительности</string>
    <string name="daynight_mode_day">День</string>
    <string name="daynight_mode_night">Ночь</string>
    <string name="daynight_mode_auto">Восход/закат</string>
    <string name="daynight_mode_sensor">Датчик освещённости</string>
    <string name="daynight_descr">Настройте переключение между ночным и дневным режимами.</string>
    <string name="daynight">Дневной/ночной режим</string>
    <string name="download_files_question">Загрузить {0} файл(ов) ({1} МБ)\?</string>
    <string name="items_were_selected">Было выбрано {0}</string>
    <string name="filter_existing_indexes">Загруженные</string>
    <string name="general_settings_descr">Настройки экрана, локализации, единиц измерения и другие.</string>
    <string name="general_settings">Общие</string>
    <string name="osmand_service">Фоновый режим</string>
    <string name="osmand_service_descr">OsmAnd работает в фоновом режиме с выключенным экраном.</string>
    <string name="fast_route_mode">Самый быстрый маршрут</string>
    <string name="fast_route_mode_descr">Расчёт скоростного маршрута вместо кратчайшего.</string>
    <string name="tiles_to_download_estimated_size">На масштабе {0} загрузить {1} тайлов ({2} МБ)</string>
    <string name="shared_string_download_map">Скачать карту</string>
    <string name="select_max_zoom_preload_area">Наибольший масштаб для предварительной загрузки</string>
    <string name="maps_could_not_be_downloaded">Выбранная карта не может быть загружена</string>
    <string name="continuous_rendering">Непрерывная отрисовка</string>
    <string name="continuous_rendering_descr">Показывать непрерывную отрисовку вместо изображения полностью.</string>
    <string name="rendering_exception">Не удалось нарисовать выбранную область.</string>
    <string name="rendering_out_of_memory">Ошибка : недостаточно памяти процесса, чтобы отобразить карту</string>
    <string name="show_point_options">Контекстное меню…</string>
    <string name="renderer_load_sucess">Стиль загружен</string>
    <string name="renderer_load_exception">Не удалось загрузить визуализатор.</string>
    <string name="renderers">Векторный отрисовщик</string>
    <string name="renderers_descr">Выберите внешний вид отрисовки</string>
    <string name="poi_context_menu_website">Показать сайт POI</string>
    <string name="poi_context_menu_call">Показать телефон POI</string>
    <string name="website">Веб-сайт</string>
    <string name="phone">Телефон</string>
    <string name="download_type_to_filter">фильтровать</string>
    <string name="use_high_res_maps">Дисплей высокого разрешения</string>
    <string name="use_high_res_maps_descr">Не растягивать (с размытием) растровые карты на дисплеях высокого разрешения.</string>
    <string name="context_menu_item_search_transport">Поиск транспорта</string>
    <string name="transport_context_menu">Искать транспорт на остановке</string>
    <string name="transport_searching_transport">Результат поиска транспорта (нет пункта назначения):</string>
    <string name="transport_searching_route">Результат поиска транспорта (до пункта {0}):</string>
    <string name="transport_search_again">Искать транспорт заново</string>
    <string name="voice">Голосовые данные (запись)</string>
    <string name="no_vector_map_loaded">Векторные карты не загружены в приложение</string>
    <string name="gpx_files_not_found">Файлы GPX не найдены в папке с треками</string>
    <string name="error_reading_gpx">Не удалось прочитать данные GPX.</string>
    <string name="vector_data">Локальные векторные карты</string>
    <string name="poi_context_menu_modify">Редактировать POI</string>
    <string name="poi_context_menu_delete">Удалить POI</string>
    <string name="rotate_map_compass_opt">по направлению компаса</string>
    <string name="rotate_map_bearing_opt">по направлению движения</string>
    <string name="rotate_map_north_opt">север сверху</string>
    <string name="rotate_map_to_descr">Выравнивание карты:</string>
    <string name="rotate_map_to">Ориентация карты</string>
    <string name="show_route">Детали маршрута</string>
    <string name="fav_imported_sucessfully">Избранные точки импортированы</string>
    <string name="fav_file_to_load_not_found">GPX-файл с избранными точками отсутствует в {0}</string>
    <string name="fav_saved_sucessfully">Точки сохранены в {0}</string>
    <string name="no_fav_to_save">Нет избранных точек для сохранения</string>
    <string name="error_occurred_loading_gpx">Не удалось загрузить GPX.</string>
    <string name="send_report">Отправить отчёт</string>
    <string name="none_region_found">Не удалось найти загруженные карты на карте памяти.</string>
    <string name="poi_namefinder_query_empty">Введите запрос для поиска POI</string>
    <string name="any_poi">Все</string>
    <string name="thanks_yandex_traffic">Спасибо Яндексу за предоставление информации о пробках.</string>
    <string name="layer_yandex_traffic">Яндекс.Пробки</string>
    <string name="layer_route">Маршрут</string>
    <string name="layer_osm_bugs">OSM-заметки (онлайн)</string>
    <string name="layer_poi">Наложение POI…</string>
    <string name="layer_map">Источник карты…</string>
    <string name="menu_layers">Слои</string>
    <string name="context_menu_item_search_poi">Поиск POI</string>
    <string name="use_trackball_descr">Использовать трекбол для перемещения по карте.</string>
    <string name="use_trackball">Использовать трекбол</string>
    <string name="background_service_wait_int_descr">Устанавливает максимальное время ожидания, разрешенное для каждого определения положения в фоне.</string>
    <string name="background_service_wait_int">Время ожидания</string>
    <string name="where_am_i">Где я?</string>
    <string name="network_provider">Сеть</string>
    <string name="gps_provider">GPS</string>
    <string name="int_seconds">с</string>
    <string name="int_min">мин</string>
    <string name="background_service_int_descr">Интервал пробуждения для фоновой службы:</string>
    <string name="background_service_int">Интервал пробуждения GPS</string>
    <string name="background_service_provider_descr">Метод определения местоположения, используемый фоновой службой:</string>
    <string name="background_service_provider">Источник позиционирования</string>
    <string name="background_router_service_descr">Отслеживает ваше местоположение при выключенном экране.</string>
    <string name="background_router_service">Запуск приложения в фоновом режиме</string>
    <string name="off_router_service_no_gps_available">Для работы службы фоновой навигации необходимо включить геолокацию.</string>
    <string name="routing_settings_descr">Укажите настройки для навигации.</string>
    <string name="routing_settings">Навигация</string>
    <string name="hide_poi_filter">Скрыть фильтр</string>
    <string name="show_poi_filter">Показать фильтр</string>
    <string name="search_poi_filter">Фильтр</string>
    <string name="menu_mute_off">Звук</string>
    <string name="menu_mute_on">Без звука</string>
    <string name="voice_provider_descr">Выберите голосовое сопровождение для навигации.</string>
    <string name="voice_provider">Голосовые данные</string>
    <string name="voice_data_initializing">Инициализация голосовых данных…</string>
    <string name="voice_data_not_supported">Неподдерживаемая версия голосовых данных</string>
    <string name="voice_data_corrupted">Неправильный формат голосовых данных</string>
    <string name="voice_data_unavailable">Выбранный пакет недоступен</string>
    <string name="sd_unmounted">SD-карта недоступна. 
\nВы не сможете работать с картой.</string>
    <string name="sd_mounted_ro">Карта памяти доступна только для чтения. 
\nТеперь можно только просматривать предварительно загруженную карту, а не загружать новые области.</string>
    <string name="unzipping_file">Распаковка файла…</string>
    <string name="route_tr">Направо</string>
    <string name="route_tshr">Резко направо</string>
    <string name="route_tslr">Плавно направо</string>
    <string name="route_tl">Налево</string>
    <string name="route_tshl">Резко налево</string>
    <string name="route_tsll">Плавно налево</string>
    <string name="route_tu">Развернитесь</string>
    <string name="route_head">Двигайтесь прямо</string>
    <string name="first_time_continue">Продолжить</string>
    <string name="first_time_download">Загрузить детальные карты регионов</string>
    <string name="search_poi_location">Поиск сигнала…</string>
    <string name="search_near_map">Поиск вблизи текущего центра карты</string>
    <string name="search_nearby">Поиск рядом</string>
    <string name="map_orientation_default">По умолчанию</string>
    <string name="map_orientation_portrait">Портрет</string>
    <string name="map_orientation_landscape">Ландшафт</string>
    <string name="map_screen_orientation">Ориентация экрана</string>
    <string name="map_screen_orientation_descr">Выберите ориентацию экрана.</string>
    <string name="opening_hours_not_supported">Невозможно изменить формат часов работы.</string>
    <string name="add_new_rule">Новое правило</string>
    <string name="transport_Routes">Маршруты</string>
    <string name="transport_Stop">Остановка</string>
    <string name="transport_stops">остановок</string>
    <string name="transport_search_after">Последующий маршрут</string>
    <string name="transport_search_before">Предыдущий маршрут</string>
    <string name="transport_finish_search">Закончить поиск</string>
    <string name="transport_stop_to_go_out">Выберите остановку</string>
    <string name="transport_to_go_after">идти после</string>
    <string name="transport_to_go_before">идти до</string>
    <string name="transport_stops_to_pass">остановок в пути</string>
    <string name="transport_route_distance">Длина пути</string>
    <string name="transport">Транспорт</string>
    <string name="shared_string_ok">ОК</string>
    <string name="show_transport_over_map_description">Показывать остановки общественного транспорта на карте.</string>
    <string name="show_transport_over_map">Показать остановки транспорта</string>
    <string name="hello">Навигационное приложение OsmAnd</string>
    <string name="update_poi_success">Данные POI обновлены ({0} объектов загружено)</string>
    <string name="update_poi_error_local">Не удалось обновить локальный список POI.</string>
    <string name="update_poi_error_loading">Не удалось загрузить данные с сервера.</string>
    <string name="update_poi_no_offline_poi_index">В данной области нет локальных POI</string>
    <string name="update_poi_is_not_available_for_zoom">Увеличение масштаба позволяет обновить POI</string>
    <string name="context_menu_item_update_poi">Обновить POI</string>
    <string name="context_menu_item_update_map_confirm">Обновить локальные данные из интернета\?</string>
    <string name="search_history_city">Город: {0}</string>
    <string name="search_history_street">Улица: {0}, {1}</string>
    <string name="search_history_int_streets">Пересечение улиц: {0} x {1} в {2}</string>
    <string name="search_history_building">Здание: {0}, {1}, {2}</string>
    <string name="favorite">Избранное</string>
    <string name="uploading_data">Отправка данных…</string>
    <string name="uploading">Отправка…</string>
    <string name="search_nothing_found">Ничего не найдено</string>
    <string name="searching">Поиск…</string>
    <string name="searching_address">Поиск адреса…</string>
    <string name="search_osm_nominatim">Поиск адреса в OSM Nominatim</string>
    <string name="hint_search_online">Онлайн-поиск: номер дома, улица, город</string>
    <string name="search_offline_address">Локальный поиск</string>
    <string name="search_online_address">Онлайн-поиск</string>
    <string name="max_level_download_tile">Уровень детализации</string>
    <string name="max_level_download_tile_descr">Выберите максимальный масштаб для загрузки тайлов карт из интернета.</string>
    <string name="route_general_information">Общая протяжённость = %1$s, время в пути = %2$d ч %3$d мин.</string>
    <string name="router_service_descr">Онлайн или локальный сервис для прокладки маршрута.</string>
    <string name="router_service">Прокладка маршрута</string>
    <string name="sd_dir_not_accessible">Папка для хранения данных на SD-карте недоступна!</string>
    <string name="download_question">Загрузить {0} — {1}\?</string>
    <string name="download_question_exist">Локальная карта для {0} уже существует ({1}). Хотите её обновить ({2})\?</string>
    <string name="address">Адрес</string>
    <string name="shared_string_download_successful">Загружено</string>
    <string name="downloading_list_indexes">Загрузка списка регионов…</string>
    <string name="list_index_files_was_not_loaded">Не удалось получить список регионов с https://osmand.net.</string>
    <string name="fav_points_edited">Точка из избранного отредактирована</string>
    <string name="fav_points_not_exist">Избранные точки отсутствуют</string>
    <string name="update_existing">Заменить</string>
    <string name="only_show">Только показать</string>
    <string name="follow">Запуск навигации</string>
    <string name="recalculate_route_to_your_location">Вид транспорта:</string>
    <string name="mark_final_location_first">Сначала задайте пункт назначения</string>
    <string name="get_directions">Маршрут</string>
    <string name="gps_status_app_not_found">Приложение «Статус GPS» не найдено. Искать в магазине приложений\?</string>
    <string name="opening_hours">Рабочие часы</string>
    <string name="opening_changeset">Открытие пакета правок…</string>
    <string name="closing_changeset">Закрытие пакета правок…</string>
    <string name="commiting_node">Сохранение объекта…</string>
    <string name="loading_poi_obj">Загрузка POI…</string>
    <string name="auth_failed">Авторизация не произошла</string>
    <string name="failed_op">, ошибка</string>
    <string name="converting_names">Конвертация местных/английских имён…</string>
    <string name="loading_streets_buildings">Загрузка улиц и зданий…</string>
    <string name="loading_postcodes">Загрузка почтовых индексов…</string>
    <string name="loading_streets">Загрузка улиц…</string>
    <string name="loading_cities">Загрузка городов…</string>
    <string name="poi">POI</string>
    <string name="error_occurred_saving_gpx">Не удалось сохранить файл GPX.</string>
    <string name="error_calculating_route">Не удалось рассчитать маршрут.</string>
    <string name="error_calculating_route_occured">Не удалось рассчитать маршрут.</string>
    <string name="empty_route_calculated">Данные маршрута потеряны</string>
    <string name="arrived_at_destination">Вы на месте</string>
    <string name="invalid_locations">Неправильные координаты</string>
    <string name="go_back_to_osmand">Вернуться к карте</string>
    <string name="loading_data">Загрузка данных…</string>
    <string name="reading_indexes">Чтение локальных данных…</string>
    <string name="previous_run_crashed">Приложение завершилось некорректно. Файл журнала в {0}. Сообщите разработчику об ошибке и приложите файл журнала.</string>
    <string name="saving_gpx_tracks">Сохранение GPX-файла…</string>
    <string name="finished_task">Окончен</string>
    <string name="use_online_routing_descr">Использовать интернет-сервис для прокладки маршрута.</string>
    <string name="use_online_routing">Онлайн-маршрутизация</string>
    <string name="user_password">Пароль</string>
    <string name="osm_settings_descr">Укажите настройки для загрузки данных в Openstreetmap.org (OSM).</string>
    <string name="data_settings_descr">Настройка данных: язык, обновление данных.</string>
    <string name="data_settings">Данные</string>
    <string name="osm_editing_plugin_name">Редактирование OpenStreetMap</string>
    <string name="auto_zoom_map_descr">Масштабирование по скорости (при отображении позиции на карте).</string>
    <string name="auto_zoom_map">Автомасштаб</string>
    <string name="additional_settings">Дополнительные настройки</string>
    <string name="save_current_track_descr">Сохранить текущий трек как файл GPX.</string>
    <string name="save_current_track">Сохранить текущий трек</string>
    <string name="save_track_interval_descr">Укажите интервал фиксирования точек для записи трека во время навигации</string>
    <string name="save_track_interval">Интервал записи во время навигации</string>
    <string name="save_track_to_gpx">Автозапись трека при навигации</string>
    <string name="update_tile">Обновить</string>
    <string name="reload_tile">Обновить часть карты</string>
    <string name="open_street_map_login_descr">Необходимы для авторизации на openstreetmap.org.</string>
    <string name="user_name">Имя пользователя OSM</string>
    <string name="mark_point">Цель</string>
    <string name="use_english_names_descr">Использовать английские названия вместо местных.</string>
    <string name="use_english_names">Использовать английские названия</string>
    <string name="app_settings">Настройки приложения</string>
    <string name="search_address">Искать адрес</string>
    <string name="choose_building">Выберите дом</string>
    <string name="choose_street">Выберите улицу</string>
    <string name="choose_city">Выберите город или почтовый индекс</string>
    <string name="ChooseCountry">Выберите регион</string>
    <string name="show_view_angle">Угол обзора</string>
    <string name="map_view_3d_descr">Включить 3D-вид для карты.</string>
    <string name="map_view_3d">3D вид</string>
    <string name="show_poi_over_map_description">Показать последние использованные POI на карте.</string>
    <string name="show_poi_over_map">Показывать POI</string>
    <string name="map_tile_source_descr">Выберите источник онлайн- или кешированных тайлов карт.</string>
    <string name="map_tile_source">Растровые карты</string>
    <string name="map_source">Источник карты</string>
    <string name="use_internet">Использовать интернет</string>
    <string name="show_location">Показать вашу позицию</string>
    <string name="show_gps_coordinates_text">Показать координаты GPS на карте</string>
    <string name="use_internet_to_download_tile">Использовать интернет для загрузки недостающих участков карты</string>
    <string name="app_description">Навигационное приложение</string>
    <string name="search_button">Поиск</string>
    <string name="search_activity">Поиск</string>
    <string name="searchpoi_activity">Выберите POI</string>
    <string name="search_POI_level_btn">Найти ещё</string>
    <string name="incremental_search_street">Выберите улицу</string>
    <string name="incremental_search_building">Выберите дом</string>
    <string name="choose_available_region">Выберите регион из списка</string>
    <string name="choose_intersected_street">Выберите пересечение улиц</string>
    <string name="Closest_Amenities">Ближайшие услуги</string>
    <string name="app_mode_default">Обзор карты</string>
    <string name="app_mode_car">Автомобиль</string>
    <string name="app_mode_bicycle">Велосипед</string>
    <string name="app_mode_pedestrian">Пешеход</string>
    <string name="position_on_map_center">По центру</string>
    <string name="position_on_map_bottom">Внизу</string>
    <string name="navigate_point_top_text">Введите широту и долготу в выбранном формате (Г — градусы, М — минуты, С — секунды)</string>
    <string name="navigate_point_latitude">Широта</string>
    <string name="navigate_point_longitude">Долгота</string>
    <string name="navigate_point_format_D">ГГГ.ГГГГГ</string>
    <string name="navigate_point_format_DM">ГГГ ММ.МММ</string>
    <string name="navigate_point_format_DMS">ГГГ ММ СС.С</string>
    <string name="search_address_top_text">Адрес</string>
    <string name="search_address_region">Регион</string>
    <string name="search_address_city">Город</string>
    <string name="search_address_street">Улица</string>
    <string name="search_address_building">Дом</string>
    <string name="search_address_building_option">Дом</string>
    <string name="search_address_street_option">Пересечение улиц</string>
    <string name="context_menu_item_update_map">Обновить карту</string>
    <string name="context_menu_item_create_poi">Добавить POI</string>
    <string name="shared_string_yes">Да</string>
    <string name="shared_string_cancel">Отмена</string>
    <string name="shared_string_no">Нет</string>
    <string name="add_favorite_dialog_top_text">Название точки</string>
    <string name="add_favorite_dialog_default_favourite_name">Избранная</string>
    <string name="add_favorite_dialog_favourite_added_template">Точка «{0}» добавлена в избранные.</string>
    <string name="favourites_context_menu_edit">Изменить</string>
    <string name="favourites_context_menu_delete">Удалить из моих</string>
    <string name="favourites_remove_dialog_msg">Удалить точку «%s» из избранных\?</string>
    <string name="favourites_remove_dialog_success">Точка {0} удалена.</string>
    <string name="osb_comment_dialog_success">Комментарий добавлен</string>
    <string name="osb_comment_dialog_error">Не удалось добавить комментарий.</string>
    <string name="osb_comment_dialog_message">Комментарий</string>
    <string name="osb_comment_dialog_author">Автор</string>
    <string name="poi_edit_title">Редактирование POI</string>
    <string name="poi_create_title">Добавление POI</string>
    <string name="poi_remove_confirm_template">Удалить {0} (комментарий)\?</string>
    <string name="poi_remove_title">Удаление POI</string>
    <string name="poi_remove_success">Удалено</string>
    <string name="poi_action_add">добавления</string>
    <string name="poi_action_change">изменения</string>
    <string name="poi_action_succeded_template">Действие {0} успешно завершено.</string>
    <string name="poi_error_unexpected_template">Не удалось выполнить действие {0}.</string>
    <string name="poi_error_io_error_template">Произошла ошибка ввода/вывода при выполнении действия {0}.</string>
    <string name="poi_error_info_not_loaded">Информация о точке не была загружена</string>
    <string name="poi_dialog_opening_hours">Время работы</string>
    <string name="poi_dialog_comment">Комментарий</string>
    <string name="poi_dialog_comment_default">Изменение POI</string>
    <string name="poi_dialog_other_tags_message">Значения остальных тегов POI не могут быть изменены</string>
    <string name="default_buttons_commit">Подтвердить</string>
    <string name="filter_current_poiButton">Фильтровать</string>
    <string name="edit_filter_save_as_menu_item">Сохранить как</string>
    <string name="edit_filter_delete_dialog_title">Удалить этот фильтр\?</string>
    <string name="edit_filter_delete_message">«%1$s» фильтр удалён</string>
    <string name="edit_filter_create_message">«%1$s» фильтр создан</string>
    <string name="accessibility_mode">Режим специальных возможностей</string>
    <string name="accessibility_mode_descr">Включает дополнительные возможности для невизуального доступа.</string>
    <string name="shared_string_on">Вкл.</string>
    <string name="shared_string_off">Выкл.</string>
    <string name="accessibility_default">Использовать системную настройку</string>
    <string name="backToMenu">Главное меню</string>
    <string name="zoomOut">Отдалить</string>
    <string name="zoomIn">Приблизить</string>
    <string name="zoomIs">Масштаб</string>
    <string name="back_to_location">Вернуться</string>
    <string name="north">север</string>
    <string name="north_north_east">северо-северо-восток</string>
    <string name="north_east">северо-восток</string>
    <string name="east_north_east">востоко-северо-восток</string>
    <string name="east">восток</string>
    <string name="east_south_east">востоко-юго-восток</string>
    <string name="south_east">юго-восток</string>
    <string name="south_south_east">юго-юго-восток</string>
    <string name="south">юг</string>
    <string name="south_south_west">юго-юго-запад</string>
    <string name="south_west">юго-запад</string>
    <string name="west_south_west">западо-юго-запад</string>
    <string name="west">запад</string>
    <string name="west_north_west">западо-северо-запад</string>
    <string name="north_west">северо-запад</string>
    <string name="north_north_west">северо-северо-запад</string>
    <string name="front">вперёд</string>
    <string name="front_right">направо вперёд</string>
    <string name="right">направо</string>
    <string name="back_right">направо назад</string>
    <string name="back">назад</string>
    <string name="back_left">налево назад</string>
    <string name="left">налево</string>
    <string name="front_left">налево вперёд</string>
    <string name="towards">на</string>
    <string name="accuracy">Точность</string>
    <string name="altitude">Высота</string>
    <string name="no_info">Нет информации</string>
    <string name="direction_style_sidewise">По сторонам света (8 секторов)</string>
    <string name="direction_style_clockwise">По циферблату (12 секторов)</string>
    <string name="settings_direction_style">Стиль указания направлений</string>
    <string name="settings_direction_style_descr">Выберите стиль указания относительных направлений во время движения</string>
    <string name="auto_announce_on">Включить автооповещение</string>
    <string name="auto_announce_off">Выключить автооповещение</string>
    <string name="i_am_here">Я здесь</string>
    <string name="zoom_by_trackball_descr">Менять масштаб карты горизонтальными движениями трекбола.</string>
    <string name="zoom_by_trackball">Использовать трекбол для изменения масштаба</string>
    <string name="accessibility_preferences_descr">Настройки для невизуального доступа.</string>
    <string name="shared_string_accessibility">Специальные возможности</string>
    <string name="pref_vector_rendering">Настройки векторной отрисовки</string>
    <string name="pref_overlay">Дополнительные слои</string>
    <string name="pref_raster_map">Настройки онлайн-карт</string>
    <string name="pref_vector_map">Настройки локальных карт</string>
    <string name="delete_confirmation_msg">Удалить %1$s?</string>
    <string name="city_type_suburb">Район</string>
    <string name="city_type_hamlet">Деревня</string>
    <string name="city_type_village">Село</string>
    <string name="city_type_town">Город</string>
    <string name="city_type_city">Город</string>
    <string name="animate_route_off">Закончить моделирование</string>
    <string name="animate_route">Начать моделирование</string>
    <string name="file_can_not_be_renamed">Не удалось переименовать файл.</string>
    <string name="file_with_name_already_exists">Файл с таким именем уже существует.</string>
    <string name="shared_string_name">Имя</string>
    <string name="favourites_edit_dialog_category">Категория</string>
    <string name="contribution_activity">Установка сборки</string>
    <string name="process_navigation_service">Навигационный сервис OsmAnd</string>
    <string name="offline_navigation_not_available">Локальная навигация OsmAnd временно недоступна.</string>
    <string name="left_side_navigation">Левостороннее движение</string>
    <string name="left_side_navigation_descr">Для стран с левосторонним движением.</string>
    <string name="local_index_routing_data">Данные маршрутизации</string>
    <string name="navigate_point_format">Формат</string>
    <string name="poi_search_desc">Поиск POI</string>
    <string name="address_search_desc">Поиск по адресу</string>
    <string name="navpoint_search_desc">Координаты</string>
    <string name="transport_search_desc">Поиск общественного транспорта</string>
    <string name="favourites_search_desc">Способ поиска в избранных</string>
    <string name="rendering_attr_noPolygons_description">Показывать только контуры, без заливки.</string>
    <string name="rendering_attr_noPolygons_name">Полигоны</string>
    <string name="rendering_attr_appMode_name">Режим отрисовки</string>
    <string name="rendering_attr_appMode_description">Оптимизация карты для соответствующего профиля</string>
    <string name="rendering_attr_contourLines_description">Показывать начиная с уровня масштабирования (требуются данные контурных линий):</string>
    <string name="rendering_attr_contourLines_name">Показывать контурные линии</string>
    <string name="rendering_attr_hmRendered_description">Показывать больше деталей на карте.</string>
    <string name="rendering_attr_hmRendered_name">Больше деталей</string>
    <string name="route_roundabout">Круговое движение, %1$d съезд</string>
    <string name="route_kl">Держитесь левее ⁠</string>
    <string name="route_kr">Держитесь правее ⁠</string>
    <string name="asap">Скорее</string>
    <string name="gpxup_public">Общедоступный</string>
    <string name="gpxup_identifiable">Идентифицируемый</string>
    <string name="gpxup_trackable">Отслеживаемый</string>
    <string name="gpxup_private">Частный</string>
    <string name="osmand_parking_event">Забрать автомобиль со стоянки</string>
    <string name="osmand_parking_warning">Предупреждение</string>
    <string name="osmand_parking_warning_text">Напоминание забрать авто добавлено в календарь, там его можно изменить или удалить.</string>
    <string name="osmand_parking_time_limit_title">Задайте максимальное время стоянки</string>
    <string name="osmand_parking_delete_confirm">Удалить отметку места парковки?</string>
    <string name="osmand_parking_delete">Удалить точку парковки</string>
    <string name="osmand_parking_choose_type">Выберите тип парковки</string>
    <string name="osmand_parking_lim_text">С ограничением по времени</string>
    <string name="osmand_parking_no_lim_text">Без ограничения времени</string>
    <string name="osmand_parking_add_event">Добавить напоминание в календарь</string>
    <string name="osmand_parking_time_limit">Время стоянки ограничено</string>
    <string name="osmand_parking_time_no_limit">Время стоянки неограниченно</string>
    <string name="osmand_parking_position_description">Расположение припаркованного транспортного средства. %1$s</string>
    <string name="osmand_parking_position_description_add">Забрать автомобиль в:</string>
    <string name="osmand_parking_pm">PM</string>
    <string name="osmand_parking_am">AM</string>
    <string name="osmand_parking_position_name">Место парковки</string>
    <string name="osmand_parking_plugin_description">Запись места и времени парковки вашего авто.
\nМесто и время отображаются на панели управления или как виджет на карте. Можно добавить напоминание в календаре Android.</string>
    <string name="osmand_parking_plugin_name">Место парковки</string>
    <string name="context_menu_item_add_parking_point">Место парковки</string>
    <string name="context_menu_item_delete_parking_point">Удалить парковку</string>
    <string name="starting_point_too_far">Пункт отправления слишком далеко от ближайшей дороги.</string>
    <string name="shared_location">Общие места</string>
    <string name="select_animate_speedup">Скорость моделирования маршрута:</string>
    <string name="global_app_allocated_memory_descr">Выделено памяти %1$s МБ (ограничение Android %2$s МБ, Dalvik %3$s МБ).</string>
    <string name="global_app_allocated_memory">Выделено памяти</string>
    <string name="native_app_allocated_memory_descr">Всего приложению выделено %1$s МБ физической памяти (Dalvik %2$s МБ, другое %3$s МБ).
\nПропорциональная память %4$s МБ (ограничение Android %5$s МБ, Dalvik %6$s МБ).</string>
    <string name="native_app_allocated_memory">Всего физической памяти</string>
    <string name="osmand_parking_hours">Часов</string>
    <string name="osmand_parking_minutes">Минут</string>
    <string name="osmand_parking_position_description_add_time">Машина припаркована в</string>
    <string name="use_compass_navigation_descr">Использовать компас, если невозможно определить направление иначе.</string>
    <string name="use_compass_navigation">Использовать компас</string>
    <string name="route_updated_loc_found">Ожидание позиции для расчёта маршрута</string>
    <string name="continue_follow_previous_route_auto">Продолжить неоконченный маршрут\?  [ %1$s ]</string>
    <string name="show_cameras">Камеры контроля скорости</string>
    <string name="show_traffic_warnings">Traffic warnings</string>
    <string name="avoid_toll_roads">Без платных дорог</string>
    <string name="screen_is_locked">Коснитесь значка замка для разблокировки</string>
    <string name="map_widget_top_text">Название улицы</string>
    <string name="map_widget_config">Настройки экрана</string>
    <string name="map_widget_back_to_loc">Где я</string>
    <string name="map_widget_lock_screen">Заблокировать</string>
    <string name="map_widget_compass">Компас</string>
    <string name="map_widget_reset">Сбросить настройки</string>
    <string name="map_widget_parking">Парковка</string>
    <string name="map_widget_time">Время до прибытия</string>
    <string name="map_widget_next_turn">Следующий поворот</string>
    <string name="map_widget_next_turn_small">Следующий поворот (небольшой)</string>
    <string name="map_widget_next_next_turn">Второй след. поворот</string>
    <string name="map_widget_mini_route">Малая карта маршрута</string>
    <string name="bg_service_screen_lock">Блокирование</string>
    <string name="bg_service_screen_unlock">Разблокировать</string>
    <string name="bg_service_sleep_mode_off">Включить
\nфоновый режим</string>
    <string name="bg_service_sleep_mode_on">Выключить\nфоновый режим</string>
    <string name="bg_service_screen_lock_toast">Экран заблокирован</string>
    <string name="bg_service_interval">Установить интервал пробуждения:</string>
    <string name="layer_map_appearance">Настройки экрана</string>
    <string name="show_lanes">Полосы движения</string>
    <string name="avoid_unpaved">Без грунтовых дорог</string>
    <string name="avoid_ferries">Без паромов</string>
    <string name="avoid_in_routing_title">Избегать…</string>
    <string name="show_warnings_descr">Настройка предупреждений о дорожной обстановке (ограничения скорости, вынужденные остановки, искусственные неровности, туннели), камерах скорости и полосах движения.</string>
    <string name="map_widget_fluorescent">Флуоресцентные маршруты</string>
    <string name="show_warnings_title">Показывать сигналы…</string>
    <string name="map_widget_show_ruler">Линейка</string>
    <string name="map_widget_view_direction">Направление взгляда</string>
    <string name="map_widget_transparent">Прозрачные виджеты</string>
    <string name="int_continuosly">Постоянно</string>
    <string name="filterpoi_activity">Создать фильтр POI</string>
    <string name="select_navigation_mode">Вид транспорта:</string>
    <string name="day_night_info_description">Восход: %1$s 
\nЗакат: %2$s</string>
    <string name="map_widget_vector_attributes">Атрибуты визуализации</string>
    <string name="map_widget_renderer">Стиль карты</string>
    <string name="email">Эл. почта</string>
    <string name="day_night_info">Восход/закат</string>
    <string name="osmand_short_description_80_chars">Мобильные карты и навигация по всему миру для локальных и онлайн-карт OSM</string>
    <string name="osmand_long_description_1000_chars">OsmAnd (Open Street Maps Automated Navigation Directions)
\n
\nOsmAnd — это навигационное приложение с открытым исходным кодом и доступом к широкому спектру глобальных данных OSM. Все картографические данные (векторные или тайловые карты) могут быть сохранены на карте памяти телефона для использования без интернета. Также предлагаются функции автономной и онлайн-маршрутизации, включая пошаговое голосовое ведение по маршруту.
\n
\n Некоторые из базовых возможностей приложения:
\n • работа с векторными и растровыми картами без доступа в интернет (для этого нужно предварительно сохранить карты на карту памяти устройства);
\n • доступность компактных векторных карт для всех стран мира;
\n • загрузка векторных и растровых карт для страны или области из приложения;
\n • отображение дополнительной информации (слоёв) на карте, такой как GPX или навигационные маршруты, объекты (POI), избранные местоположения, линии высот, остановки общественного транспорта; наложение дополнительных карт с настраиваемой прозрачностью;
\n • поиск адресов и объектов (POI) без доступа в интернет;
\n • построение маршрутов на небольшие расстояния без доступа в интернет (экспериментальная функция);
\n • режимы автомобиля, велосипеда и пешехода с возможностью:
\n — автоматического переключения на дневной/ночной режим отрисовки карты;
\n — изменения масштабы карты в зависимости от скорости;
\n — вращения карты по компасу или направлению движения;
\n — использования голосовых команд (воспроизводимых записанными или синтезированными голосами) при движении по маршруту.
\n
\n Ограничения бесплатной версии OsmAnd:
\n — ограниченное число загрузок карт;
\n — нет возможности просматривать описание достопримечательностей из Википедии без интернета.
\n
\n OsmAnd продолжает активно развиваться. Но так как проект финансируется только взносами пользователей, то дальнейшее развитие проекта и появление новых функциональных возможностей зависит от наличия этого финансирования. Поэтому если вам нравится приложение, подумайте о покупке OsmAnd+. Также на сайте osmand.net вы можете профинансировать конкретную функциональную возможность или внести общий финансовый вклад в развитие проекта.</string>
    <string name="osmand_plus_short_description_80_chars">OsmAnd — это навигационное приложение для путешествий с открытым исходным кодом</string>
    <string name="osmand_plus_long_description_1000_chars">OsmAnd+ (OSM Automated Navigation Directions)
\n
\n OsmAnd+ — это навигационное приложение с открытым исходным кодом и доступом к широкому спектру глобальных данных OpenStreetMap (OSM). Все данные карт (векторные или растровые/тайловые) могут быть сохранены на карту памяти устройства для использования без интернета. OsmAnd также предоставляет встроенные и онлайн-средства построения маршрута, включая пошаговое голосовое ведение по маршруту.
\n
\n OsmAnd+ — это платная версия приложения, покупая которую вы поддерживаете проект, финансируете разработку новых функций и получаете последние обновления.
\n
\n Некоторые из основных возможностей приложения:
\n — Полностью автономная работа без доступа в интернет (для этого нужно предварительно сохранить карты в память устройства);
\n — Компактные локальные векторные карты для всех стран мира;
\n — Неограниченная загрузка карт для страны или региона из самого приложения;
\n — Локальная Википедия (необходимо предварительно загрузить Wikipedia POI), отличный вариант для достопримечательностей;
\n — Наложение на карту дополнительных слоёв, например, GPX-треки или навигационные пути, точки интереса POI, избранные точки, контурные линии высот, остановки общественного транспорта, дополнительные карты с настраиваемой прозрачностью;
\n
\n — Локальный поиск адресов и точек интереса POI без доступа в интернет;
\n — Локальное построение маршрутов на средние расстояния без доступа в интернет;
\n — Режимы работы приложения для автомобиля, велосипеда или пешехода с возможностями:
\n — автоматического переключения на дневной/ночной режим отрисовки карты;
\n — изменения масштабы карты в зависимости от скорости;
\n — вращения карты по компасу или направлению движения;
\n — подсказки полосы движения, отображение ограничения скорости, предварительно записанные и синтезированные голосовые подсказки
\n</string>
    <string name="avoid_motorway">Без автомагистралей</string>
    <string name="snap_to_road">Привязка к дороге</string>
    <string name="intermediate_point_too_far">Промежуточный пункт %1$s слишком далеко от ближайшей дороги.</string>
    <string name="arrived_at_intermediate_point">Вы прибыли в промежуточный пункт</string>
    <string name="context_menu_item_intermediate_point">Промежуточный пункт</string>
    <string name="map_widget_intermediate_distance">Промежуточный пункт</string>
    <string name="ending_point_too_far">Конец маршрута слишком далеко от ближайшей дороги.</string>
    <string name="add_tag">Добавить тег</string>
    <string name="btn_advanced_mode">Расширенный режим…</string>
    <string name="poi_filter_parking">Парковки</string>
    <string name="poi_filter_emergency">Чрезвычайные обстоятельства</string>
    <string name="poi_filter_public_transport">Общественный транспорт</string>
    <string name="poi_filter_entertainment">Развлечения</string>
    <string name="poi_filter_accomodation">Жильё</string>
    <string name="poi_filter_restaurants">Рестораны</string>
    <string name="poi_filter_sightseeing">Достопримечательности</string>
    <string name="context_menu_item_last_intermediate_point">Последний промежуточный пункт</string>
    <string name="context_menu_item_first_intermediate_point">Первый промежуточный пункт</string>
    <string name="add_as_last_destination_point">Последний промежуточный пункт</string>
    <string name="add_as_first_destination_point">Первый промежуточный пункт</string>
    <string name="replace_destination_point">Заменить пункт назначения</string>
    <string name="new_destination_point_dialog">Пункт назначения уже задан:</string>
    <string name="target_point">Пункт %1$s</string>
    <string name="shared_string_target_points">Точки маршрута</string>
    <string name="intermediate_point">Промежуточный пункт %1$s</string>
    <string name="delete_target_point">Удалить пункт</string>
    <string name="map_widget_monitoring_services">Службы мониторинга</string>
    <string name="no_route">Нет маршрута</string>
    <string name="gps_not_available">Включите GPS в настройках</string>
    <string name="map_widget_show_destination_arrow">Показывать направление к пункту назначения</string>
    <string name="enable_plugin_monitoring_services">Включите плагин «Запись маршрута», чтобы использовать службы мониторинга (запись GPX, онлайн-трекинг)</string>
    <string name="rendering_attr_roadColors_description">Выберите цветовую схему дорог:</string>
    <string name="rendering_attr_roadColors_name">Цветовая схема дорог</string>
    <string name="route_descr_lat_lon">Ш %1$.3f Д %2$.3f</string>
    <string name="incomplete_locale">неполный</string>
    <string name="map_widget_max_speed">Ограничение скорости</string>
    <string name="download_select_map_types">Прочие карты</string>
    <string name="download_srtm_maps">Контурные линии</string>
    <string name="av_settings">Настройки аудио и видео </string>
    <string name="intermediate_points_change_order">Изменить порядок</string>
    <string name="recording_context_menu_show">Просмотр</string>
    <string name="av_def_action_picture">Снимок</string>
    <string name="recording_context_menu_precord">Сделать фото</string>
    <string name="dropbox_plugin_description">Синхронизация треков и медиазаметок с вашим аккаунтом Dropbox.</string>
    <string name="dropbox_plugin_name">Плагин Dropbox</string>
    <string name="recording_photo_description">Фото %1$s %2$s</string>
    <string name="local_indexes_cat_av">Медиаданные</string>
    <string name="stop_routing_confirm">Завершение навигации</string>
    <string name="clear_dest_confirm">Удалить пункт назначения (и промежуточные пункты)\?</string>
    <string name="precise_routing_mode">Точный маршрут (альфа)</string>
    <string name="support_new_features_descr">Пожертвуйте, чтобы увидеть новые функции реализованными в приложении.</string>
    <string name="precise_routing_mode_descr">Рассчитывайте точные маршруты без затруднений. Имеются ограничения на расстояние и быстродействие.</string>
    <string name="download_hillshade_maps">Затенение рельефа (отмывка)</string>
    <string name="av_use_external_camera_descr">Использовать системное приложение для фото.</string>
    <string name="av_use_external_camera">Использовать приложение Камера</string>
    <string name="index_name_openmaps">OpenMaps — Европа</string>
    <string name="prefer_motorways">Предпочитать автомагистрали</string>
    <string name="prefer_in_routing_title">Предпочитать…</string>
    <string name="prefer_in_routing_descr">Предпочитать автомагистрали.</string>
    <string name="item_checked">отмечено</string>
    <string name="item_unchecked">не отмечено</string>
    <string name="access_arrival_time">Время прибытия</string>
    <string name="map_widget_gps_info">Информация GPS</string>
    <string name="max_speed_none">нет</string>
    <string name="layer_hillshade">Слой затенения рельефа</string>
    <string name="street_name">Название улицы</string>
    <string name="hno">Номер дома</string>
    <string name="download_using_mobile_internet">Нет соединения по Wi-Fi. Использовать текущее интернет-соединение для загрузки\?</string>
    <string name="monitoring_settings">Запись маршрута</string>
    <string name="monitoring_settings_descr">Настройки записи маршрута.</string>
    <string name="choose_osmand_theme_descr">Настройка внешнего вида приложения.</string>
    <string name="choose_osmand_theme">Тема приложения</string>
    <string name="accessibility_options">Настройка специальных возможностей</string>
    <string name="select_address_activity">Укажите адрес</string>
    <string name="favourites_list_activity">Выбор избранной</string>
    <string name="local_openstreetmap_act_title">Модификации OSM</string>
    <string name="osmand_play_title_30_chars">OsmAnd карты и навигация</string>
    <string name="osmand_plus_play_title_30_chars">OsmAnd+ карты и навигация</string>
    <string name="use_kalman_filter_compass_descr">Уменьшает «шум» компаса, но добавляет инерцию.</string>
    <string name="use_kalman_filter_compass">Использовать фильтр Калмана</string>
    <string name="cancel_navigation">Остановить навигацию</string>
    <string name="use_magnetic_sensor">Использовать датчик магнитного поля</string>
    <string name="delete_point">Удалить точку</string>
    <string name="plugin_distance_point_time">время</string>
    <string name="plugin_distance_point_speed">скорость</string>
    <string name="plugin_distance_point_hdop">точность</string>
    <string name="plugin_distance_point">Точка</string>
    <string name="distance_measurement_start_editing">Начать редактирование</string>
    <string name="distance_measurement_finish_editing">Закончить редактирование</string>
    <string name="distance_measurement_clear_route">Очистить все точки</string>
    <string name="install_paid">Полная версия</string>
    <string name="cancel_route">Отменить маршрут\?</string>
    <string name="clear_destination">Очистить пункт назначения</string>
    <string name="search_street_in_neighborhood_cities">Искать в соседних городах</string>
    <string name="intermediate_items_sort_by_distance">Расположить в оптимальном порядке</string>
    <string name="available_downloads_left">Доступно %1$d файлов для скачивания</string>
    <string name="files_limit">осталось %1$d файлов</string>
    <string name="wait_current_task_finished">Подождите, пока завершится текущая операция</string>
    <string name="distance_measurement_load_gpx">Открыть существующий файл GPX</string>
    <string name="distance_measurement_finish_subtrack">Начать новый подтрек</string>
    <string name="gpx_file_name">Имя файла GPX</string>
    <string name="gpx_saved_sucessfully">Файл GPX сохранён в {0}</string>
    <string name="osmand_distance_planning_plugin_name">Калькулятор расстояний и средство планирования</string>
    <string name="intermediate_items_sort_return">Оптимальный порядок точек маршрута по пути к месту назначения.</string>
    <string name="local_osm_changes_backup_failed">Не удалось выполнить резервное копирование изменений OSM.</string>
    <string name="local_osm_changes_backup">Резервное копирование как правка OSM</string>
    <string name="plugin_distance_point_ele">высота</string>
    <string name="local_osm_changes_backup_successful">Файл изменений создан за %1$s</string>
    <string name="use_distance_measurement_help">* Нажмите, чтобы отметить точку.
\n* Нажмите и удерживайте карту, чтобы удалить предыдущую точку.
\n* Удерживайте точку для просмотра и добавления описания.
\n* Нажмите на виджет измерения для других действий.</string>
    <string name="use_magnetic_sensor_descr">Использовать магнитный датчик вместо датчика ориентации.</string>
    <string name="other_location">Другие</string>
    <string name="local_indexes_cat_srtm">Контурные линии</string>
    <string name="shared_string_downloading">Загрузка…</string>
    <string name="osmand_distance_planning_plugin_description">Создание маршрутов нажатием на карту или используя существующие GPX-файлы для конструирования и расчёта расстояний между точками. Результат можно сохранить в GPX и использовать для навигации.</string>
    <string name="context_menu_item_destination_point">Пункт назначения</string>
    <string name="please_select_address">Сначала установите город или улицу</string>
    <string name="destination_point">Пункт назначения %1$s</string>
    <string name="av_camera_focus">Тип фокусировки камеры</string>
    <string name="av_camera_focus_descr">Режим фокусировки камеры:</string>
    <string name="av_camera_focus_auto">Автофокус</string>
    <string name="av_camera_focus_hiperfocal">Гиперфокальная фокусировка</string>
    <string name="av_camera_focus_edof">Увеличенная глубина резкости (EDOF)</string>
    <string name="av_camera_focus_infinity">Фокус на бесконечность</string>
    <string name="av_camera_focus_macro">Макро-режим</string>
    <string name="av_camera_focus_continuous">Постоянная фокусировка</string>
    <string name="av_photo_play_sound">Воспроизводить звук срабатывания затвора камеры</string>
    <string name="av_photo_play_sound_descr">Воспроизводить звук или соблюдать тишину при фотографировании.</string>
    <string name="av_camera_pic_size">Размер изображения камеры</string>
    <string name="av_camera_pic_size_descr">Установить размер изображения с камеры</string>
    <string name="speak_speed_limit">Ограничение скорости</string>
    <string name="speak_cameras">Камеры контроля скорости</string>
    <string name="speak_traffic_warnings">Дорожные предупреждения</string>
    <string name="clear_intermediate_points">Очистить промежуточные пункты</string>
    <string name="keep_intermediate_points">Оставить промежуточные пункты</string>
    <string name="route_to">Назначение:</string>
    <string name="route_via">Через:</string>
    <string name="route_from">Отправление:</string>
    <string name="new_directions_point_dialog">Промежуточные пункты уже заданы.</string>
    <string name="speak_street_names">Названия улиц (TTS)</string>
    <string name="speak_title">Оповещать…</string>
    <string name="speak_descr">Настройки озвучивания названий улиц, предупреждений о дорожном движении (принудительные остановки, искусственные неровности), камер контроля скорости и ограничений скорости.</string>
    <string name="osb_author_or_password_not_specified">Укажите в настройках пароль и имя пользователя OSM</string>
    <string name="route_descr_map_location">Карта: </string>
    <string name="osb_author_dialog_password">Пароль OSM (необязательно)</string>
    <string name="driving_region_descr">Выберите регион вождения: США, Европа, Великобритания, Азия и другие.</string>
    <string name="driving_region">Регион вождения</string>
    <string name="driving_region_japan">Япония</string>
    <string name="driving_region_us">США</string>
    <string name="driving_region_europe_asia">Европа, Азия, Латинская Америка и тому подобное</string>
    <string name="context_menu_item_directions_to">Маршрут до этой точки</string>
    <string name="context_menu_item_directions_from">Маршрут от этой точки</string>
    <string name="driving_region_canada">Канада</string>
    <string name="about_version">Версия:</string>
    <string name="local_index_tile_data_expire">Время действия (в минутах): %1$s</string>
    <string name="local_index_tile_data_downloadable">Загружаемые: %1$s</string>
    <string name="local_index_tile_data_maxzoom">Максимальное увеличение: %1$s</string>
    <string name="edit_tilesource_successfully">Источник тайлов %1$s сохранён</string>
    <string name="edit_tilesource_maxzoom">Максимальное увеличение</string>
    <string name="edit_tilesource_minzoom">Минимальное увеличение</string>
    <string name="edit_tilesource_url_to_load">URL</string>
    <string name="shared_string_about">О программе</string>
    <string name="about_settings_descr">Информация о версии, участниках проекта</string>
    <string name="local_index_tile_data_zooms">Загруженные уровни масштабирования: %1$s</string>
    <string name="local_index_tile_data_minzoom">Минимальное увеличение: %1$s</string>
    <string name="local_index_tile_data_name">Данные о тайлах: %1$s</string>
    <string name="base_world_map">Обзорная карта мира</string>
    <string name="edit_tilesource_expiration_time">Время действия (в минутах)</string>
    <string name="app_mode_aircraft">Воздушное судно</string>
    <string name="app_mode_boat">Лодка</string>
    <string name="app_mode_hiking">Пеший туризм</string>
    <string name="app_mode_motorcycle">Мотоцикл</string>
    <string name="local_osm_changes_delete_all_confirm">Удалить изменения (%1$d)\?</string>
    <string name="animate_routing_route_not_calculated">Сначала постройте маршрут</string>
    <string name="animate_routing_route">Моделирование с использованием рассчитанного маршрута</string>
    <string name="animate_routing_gpx">Моделирование с использованием GPX трека</string>
    <string name="auto_zoom_none">Без автомасштабирования</string>
    <string name="auto_zoom_close">К ближнему плану</string>
    <string name="auto_zoom_far">К среднему плану</string>
    <string name="auto_zoom_farthest">К дальнему плану</string>
    <string name="routing_attr_avoid_motorway_description">Избегать автомагистралей</string>
    <string name="routing_attr_avoid_motorway_name">Без автомагистралей</string>
    <string name="routing_attr_prefer_motorway_name">Предпочитать автомагистрали</string>
    <string name="routing_attr_prefer_motorway_description">Предпочитать магистрали</string>
    <string name="routing_attr_avoid_toll_name">Без платных дорог</string>
    <string name="routing_attr_avoid_toll_description">Избегать платных дорог</string>
    <string name="routing_attr_avoid_unpaved_name">Без грунтовых дорог</string>
    <string name="routing_attr_avoid_unpaved_description">Избегать грунтовых дорог</string>
    <string name="routing_attr_avoid_ferries_name">Без паромов</string>
    <string name="routing_attr_avoid_ferries_description">Избегать паромных переправ</string>
    <string name="routing_attr_weight_name">Масса</string>
    <string name="routing_attr_weight_description">Укажите допустимый предел массы автомобиля для учёта при построении маршрута.</string>
    <string name="map_widget_map_rendering">Отображение карты</string>
    <string name="amenity_type_seamark">Навигационные знаки (водоёмы)</string>
    <string name="disable_complex_routing">Выключить сложную маршрутизацию</string>
    <string name="speech_rate_descr">Укажите скорость произношения для text-to-speech.</string>
    <string name="guidance_preferences_descr">Настройки навигации</string>
    <string name="routing_preferences_descr">Настройки маршрутизации</string>
    <string name="app_mode_truck">Грузовик</string>
    <string name="calculate_osmand_route_gpx">Локально рассчитать маршрут OsmAnd</string>
    <string name="copying_osmand_files">Копирование файлов данных OsmAnd…</string>
    <string name="speech_rate">Скорость произношения</string>
    <string name="app_modes_choose_descr">Выберите отображаемые профили.</string>
    <string name="app_modes_choose">Профили приложения</string>
    <string name="edit_tilesource_choose_existing">Выберите существующий…</string>
    <string name="maps_define_edit">Задать/редактировать…</string>
    <string name="android_19_location_disabled">В Android 4.4 (KitKat) и выше прежнее хранилище (%s) объявлено устаревшим. Скопировать все файлы OsmAnd в новое хранилище\? 
\n Примечание 1: ваши старые файлы останутся нетронутыми (но могут быть удалены вручную). 
\n Примечание 2: в новом хранилище совместное использование файлов OsmAnd и OsmAnd+ невозможно.</string>
    <string name="copying_osmand_one_file_descr">Копирование файла (%s) в новое место…</string>
    <string name="copying_osmand_files_descr">Копирование данных в новое место (%s)…</string>
    <string name="disable_complex_routing_descr">Выключение двухфазной маршрутизации для автомобильной навигации.</string>
    <string name="complex_route_calculation_failed">Быстрое построение маршрута не удалось (%s), отмените для возврата к медленному построению.</string>
    <string name="map_magnifier">Масштаб</string>
    <string name="select_gpx">Выберите GPX…</string>
    <string name="route_descr_select_destination">Задать пункт назначения</string>
    <string name="route_preferences">Предпочтения маршрута</string>
    <string name="route_info">Информация про маршрут</string>
    <string name="keep_and_add_destination_point">Следующий пункт назначения</string>
    <string name="use_displayed_track_for_navigation">Использовать показанный путь для навигации?</string>
    <string name="calculate_osmand_route_without_internet">Рассчитать сегмент маршрута OsmAnd без интернета</string>
    <string name="gpx_option_calculate_first_last_segment">Рассчитать маршрут OsmAnd для первого и последнего сегмента маршрута</string>
    <string name="edit_tilesource_elliptic_tile">Эллиптическая проекция Меркатора</string>
    <string name="lang_en">Английский</string>
    <string name="lang_be">Белорусский</string>
    <string name="lang_bg">Болгарский</string>
    <string name="lang_cs">Чешский</string>
    <string name="lang_fi">Финский</string>
    <string name="lang_fr">Французский</string>
    <string name="lang_ka">Грузинский</string>
    <string name="lang_de">Немецкий</string>
    <string name="lang_nl">Голландский</string>
    <string name="lang_ca">Каталанский</string>
    <string name="lang_eu">Баскский</string>
    <string name="lang_hy">Армянский</string>
    <string name="lang_bs">Боснийский</string>
    <string name="lang_da">Датский</string>
    <string name="lang_el">Греческий</string>
    <string name="lang_iw">Иврит</string>
    <string name="lang_hi">Хинди</string>
    <string name="lang_hu">Венгерский</string>
    <string name="lang_id">Индонезийский</string>
    <string name="lang_it">Итальянский</string>
    <string name="lang_ja">Японский</string>
    <string name="lang_ko">Корейский</string>
    <string name="lang_lv">Латышский</string>
    <string name="lang_lt">Литовский</string>
    <string name="lang_mr">Маратхи</string>
    <string name="lang_no">Норвежский букмол</string>
    <string name="lang_pl">Польский</string>
    <string name="lang_pt">Португальский</string>
    <string name="lang_ro">Румынский</string>
    <string name="lang_ru">Русский</string>
    <string name="lang_sk">Словацкий</string>
    <string name="lang_sl">Словенский</string>
    <string name="lang_es">Испанский</string>
    <string name="lang_sv">Шведский</string>
    <string name="lang_tr">Турецкий</string>
    <string name="lang_uk">Украинский</string>
    <string name="lang_vi">Вьетнамский</string>
    <string name="lang_cy">Валлийский</string>
    <string name="index_name_italy">Европа — Италия</string>
    <string name="index_name_gb">Европа — Великобритания</string>
    <string name="lang_af">Африкаанс</string>
    <string name="lang_pt_br">Португальский (Бразилия)</string>
    <string name="lang_zh">Китайский</string>
    <string name="lang_hr">Хорватский</string>
    <string name="index_item_nation_addresses">Адреса по стране</string>
    <string name="index_item_world_ski">Мировая лыжная карта</string>
    <string name="index_item_world_basemap">Мировая обзорная карта</string>
    <string name="index_item_world_seamarks">Мировые морские объекты</string>
    <string name="index_item_world_altitude_correction">Мировая коррекция высоты</string>
    <string name="index_name_canada">Северная Америка — Канада</string>
    <string name="always_center_position_on_map">Показывать положение в центре экрана</string>
    <string name="voice_pref_title">Голос</string>
    <string name="misc_pref_title">Разное</string>
    <string name="localization_pref_title">Локализация</string>
    <string name="interrupt_music_descr">Приостановка воспроизведения во время звучания голоса.</string>
    <string name="interrupt_music">Прерывать музыку</string>
    <string name="share_route_as_gpx">Поделиться маршрутом используя файл GPX</string>
    <string name="navigation_intent_invalid">Неправильный формат: %s</string>
    <string name="share_route_subject">Маршрут предоставленный через OsmAnd</string>
    <string name="keep_informing_never">При нажатии на стрелку (вручную)</string>
    <string name="keep_informing_descr">Повторять навигационные инструкции с заданным интервалом.</string>
    <string name="keep_informing">Повторение навигационных инструкций</string>
    <string name="arrival_distance">Оповещение о прибытии</string>
    <string name="arrival_distance_descr">Как скоро следует сообщать о прибытии?</string>
    <string name="share_fav_subject">Места, отправленные в OsmAnd</string>
    <string name="use_points_as_intermediates">Рассчитать маршрут между точками</string>
    <string name="index_item_world_bitcoin_payments">Мировые пункты обмена bitcoin</string>
    <string name="int_days">дней</string>
    <string name="osmo_connect_menu">Соединение</string>
    <string name="import_file_favourites">Сохранить данные как файл трека или импортировать путевые точки в избранные\?</string>
    <string name="rendering_value_pink_name">Розовый</string>
    <string name="rendering_value_brown_name">Коричневый</string>
    <string name="gpx_file_is_empty">Пустой файл GPX</string>
    <string name="gpx_selection_segment_title">Сегмент</string>
    <string name="gpx_info_distance">Расстояние: %1$s (%2$s точек) </string>
    <string name="gpx_info_start_time">Время старта: %1$tF, %1$tT </string>
    <string name="gpx_info_end_time">Время завершения: %1$tF, %1$tT </string>
    <string name="gpx_info_average_speed">Средняя скорость: %1$s</string>
    <string name="gpx_info_maximum_speed">Максимальная скорость: %1$s </string>
    <string name="gpx_info_avg_altitude">Средняя высота: %1$s</string>
    <string name="gpx_info_diff_altitude">Диапазон высот: %1$s</string>
    <string name="gpx_info_asc_altitude">Спуск/подъём: %1$s</string>
    <string name="gpx_timespan">Общее время: %1$s</string>
    <string name="gpx_timemoving">В движении: %1$s</string>
    <string name="gpx_selection_points">%1$s \nТочек</string>
    <string name="gpx_selection_track">%1$s \nТрек %2$s</string>
    <string name="loading_smth">Загрузка %1$s…</string>
    <string name="map_widget_plain_time">Текущее время</string>
    <string name="shared_string_waypoint">Путевая точка</string>
    <string name="gpx_split_interval">Интервал разбиения</string>
    <string name="delay_navigation_start">Старт навигации автоматически</string>
    <string name="save_as_favorites_points">Сохранить как группу избранных</string>
    <string name="select_destination_and_intermediate_points">Задать точки маршрута</string>
    <string name="layer_amenity_label">Названия точек</string>
    <string name="selected_gpx_info_show">"
\n
\nУдерживайте для просмотра на карте"</string>
    <string name="gpx_info_waypoints">Путевые точки: %1$s </string>
    <string name="gpx_selection_number_of_points"> %1$s точек</string>
    <string name="gpx_selection_point">Точка %1$s</string>
    <string name="gpx_selection_route_points">%1$s \nМаршрутных точек %2$s</string>
    <string name="show_zoom_buttons_navigation_descr">Показывать кнопки масштаба во время навигации.</string>
    <string name="show_zoom_buttons_navigation">Кнопки масштаба</string>
    <string name="sort_by_distance">Сортировать по расстоянию</string>
    <string name="sort_by_name">Сортировать по имени</string>
    <string name="osmo_edit_color">Цвет метки</string>
    <string name="none_selected_gpx">Укажите GPX-файл с помощью длительного нажатия.</string>
    <string name="local_index_select_gpx_file">Выберите трек</string>
    <string name="rendering_attr_hideBuildings_name">Строения</string>
    <string name="rendering_attr_hideText_name">Текст</string>
    <string name="rendering_attr_hideWoodScrubs_name">Леса и кустарники</string>
    <string name="rendering_attr_moreDetailed_name">Повышенная детализация</string>
    <string name="rendering_attr_lessDetailed_name">Менее подробно</string>
    <string name="rendering_attr_showSurfaceGrade_name">Качество дорог</string>
    <string name="rendering_attr_showSurfaces_name">Тип дорожного покрытия</string>
    <string name="rendering_attr_hideNonVehicleHighways_name">Непроезжие дороги</string>
    <string name="rendering_attr_buildings15zoom_name">Здания на масштабе 15</string>
    <string name="rendering_attr_hideAccess_name">Ограничения доступа</string>
    <string name="rendering_attr_showAccess_name">Показывать ограничения доступа</string>
    <string name="rendering_attr_showCycleRoutes_name">Велосипедные маршруты</string>
    <string name="map_preferred_locale_descr">Предпочтительный язык для меток на карте (если он не доступен, то английский язык или местные названия).</string>
    <string name="map_preferred_locale">Предпочтительный язык на карте</string>
    <string name="lang_sw">Суахили</string>
    <string name="lang_he">Иврит</string>
    <string name="forward">Вперёд</string>
    <string name="home">Панель управления</string>
    <string name="local_map_names">Местные названия</string>
    <string name="gpx_start_new_segment">Начать новый сегмент</string>
    <string name="enable_sleep_mode">Включить фоновый режим GPS</string>
    <string name="gps_wake_up_timer">Интервал пробуждения GPS</string>
    <string name="sleep_mode_stop_dialog">Выключить фоновый режим GPS?</string>
    <string name="stop_navigation_service">Отменить</string>
    <string name="keep_navigation_service">Оставить</string>
    <string name="live_monitoring_m_descr">Отправлять данные отслеживания на заданный веб-сервис, если включена запись GPX.</string>
    <string name="live_monitoring_m">Онлайн-трекинг (требуется GPX)</string>
    <string name="live_monitoring_start">Начать онлайн-слежение</string>
    <string name="live_monitoring_stop">Остановить онлайн-слежение</string>
    <string name="no_index_file_to_download">Загрузок не найдено, проверьте подключение к интернету.</string>
    <string name="lang_al">Албанский</string>
    <string name="lang_ar">Арабский</string>
    <string name="lang_fa">Персидский</string>
    <string name="lang_sc">Сардинский</string>
    <string name="lang_sr">Сербский (кириллица)</string>
    <string name="lang_zh_cn">Китайский (упрощённый)</string>
    <string name="lang_zh_tw">Китайский (традиционный)</string>
    <string name="rendering_attr_subwayMode_name">Линии метро</string>
    <string name="continue_navigation">Продолжить навигацию</string>
    <string name="pause_navigation">Приостановить навигацию</string>
    <string name="rendering_attr_hikingRoutesOSMC_description">Отрисовка дорог в соответствии с трассировкой OSMC.</string>
    <string name="arrival_distance_factor_early">Раннее</string>
    <string name="arrival_distance_factor_normally">По умолчанию</string>
    <string name="arrival_distance_factor_late">Позднее</string>
    <string name="arrival_distance_factor_at_last">На последних метрах</string>
    <string name="rendering_attr_hikingRoutesOSMC_name">Пешеходные маршруты</string>
    <string name="rendering_attr_coloredBuildings_name">Цветовая маркировка зданий по типу</string>
    <string name="rendering_attr_publicTransportMode_name">Маршруты автобусов, троллейбусов и маршрутных такси</string>
    <string name="rendering_value_browse_map_name">Обзор карты</string>
    <string name="rendering_value_car_name">Автомобиль</string>
    <string name="rendering_value_bicycle_name">Велосипед</string>
    <string name="rendering_value_pedestrian_name">Пешком</string>
    <string name="download_additional_maps">Скачать недостающие карты %1$s (%2$d МБ)\?</string>
    <string name="shared_string_waypoints">Путевые точки</string>
    <string name="way_alarms">Дорожные предупреждения</string>
    <string name="speak_favorites">Ближайшие избранные</string>
    <string name="speak_poi">Ближайшие POI</string>
    <string name="index_tours">Туры</string>
    <string name="shared_string_all">Все</string>
    <string name="distance">Расстояние</string>
    <string name="gpx_info_subtracks">Сегмент: %1$s</string>
    <string name="route_descr_destination">Пункт назначения</string>
    <string name="record_plugin_name">Запись маршрута</string>
    <string name="int_hour">час</string>
    <string name="duration">Продолжительность</string>
    <string name="save_track_interval_globally">Интервал записи</string>
    <string name="save_track_to_gpx_globally_descr">Ведение записи местоположений в файл GPX можно включить или выключить с помощью виджета записи GPX на карте.</string>
    <string name="record_plugin_description">Запись и сохранение треков через виджет GPX; возможность автоматической записи маршрута в GPX-файл при навигации (должно быть включено в настройках).
\n
\nЗаписанные треки можно отправлять друзьям или использовать для вклада в OSM.
\nОни помогут спортсменам контролировать тренировки. Базовый анализ треков (время прохождения круга, средняя скорость и др.) можно выполнить непосредственно в OsmAnd. И конечно, треки можно анализировать специальными инструментами сторонних производителей.</string>
    <string name="create_poi_link_to_osm_doc"><u>Онлайн OSM</u> классификация карт с изображениями.</string>
    <string name="confirm_every_run">Всегда спрашивать</string>
    <string name="save_global_track_interval">Общий интервал записи трека</string>
    <string name="traffic_warning_speed_limit">Ограничение скорости</string>
    <string name="traffic_warning_border_control">Пограничный контроль</string>
    <string name="traffic_warning_payment">Платный проезд</string>
    <string name="traffic_warning_stop">Знак остановки</string>
    <string name="traffic_warning_calming">Traffic calming</string>
    <string name="traffic_warning_speed_camera">Камера скорости</string>
    <string name="traffic_warning">Дорожные предупреждения</string>
    <string name="speed_limit_exceed_message">Значение, при превышении которого прозвучит голосовое предупреждение.</string>
    <string name="speed_limit_exceed">Допустимое превышение скорости</string>
    <string name="fav_point_emoticons_message">Имя изменено на «%1$s», чтобы сохранить строку с эмотиконами в файл.</string>
    <string name="print_route">Печать маршрута</string>
    <string name="fav_point_dublicate">Введено повторяющееся название избранной точки</string>
    <string name="fav_point_dublicate_message">Имя изменено на %1$s во избежание повторов.</string>
    <string name="text_size_descr">Установите размер текста для карты.</string>
    <string name="text_size">Размер текста</string>
    <string name="local_index_description">Нажмите на любой элемент списка для подробной информации, удерживайте для отправки в архив или удаления. Текущие данные на устройстве (%1$s свободно):</string>
    <string name="anonymous_user">Анонимный пользователь</string>
    <string name="anonymous_user_hint">Анонимному пользователю недоступно:
\n— создание групп;
\n— синхронизация групп и устройств с сервером;
\n— управление группами и устройствами в личном кабинете.</string>
    <string name="logged_as">Вы вошли как %1$s</string>
    <string name="rendering_category_routes">Маршруты</string>
    <string name="rendering_category_details">Детали</string>
    <string name="rendering_category_transport">Транспорт</string>
    <string name="rendering_category_others">Другие атрибуты карты</string>
    <string name="configure_map">Настройки карты</string>
    <string name="map_widget_appearance_rem">Остальное</string>
    <string name="map_widget_right">Правая панель</string>
    <string name="map_widget_left">Левая панель</string>
    <string name="search_radius_proximity">В радиусе</string>
    <string name="map_widget_top">Верхняя панель</string>
    <string name="rendering_attr_trainLightrailRoutes_name">Маршруты поездов</string>
    <string name="rendering_attr_tramRoutes_name">Маршруты трамваев</string>
    <string name="rendering_attr_shareTaxiRoutes_name">Маршрутное такси</string>
    <string name="rendering_attr_trolleybusRoutes_name">Маршруты троллейбусов</string>
    <string name="rendering_attr_busRoutes_name">Маршруты автобусов</string>
    <string name="rendering_attr_tramTrainRoutes_name">Маршруты трамваев и поездов</string>
    <string name="rendering_category_hide">Скрыть</string>
    <string name="impassable_road">Исключить дороги…</string>
    <string name="lock_screen_request_explanation">%1$s необходимо это разрешение, чтобы выключить экран для экономии энергии.</string>
    <string name="wake_on_voice">Автовключение экрана перед поворотом</string>
    <string name="wake_on_voice_descr">Включать экран перед поворотом (если выключен).</string>
    <string name="map_update">Доступные обновления карт: %1$s</string>
    <string name="coordinates">Координаты</string>
    <string name="home_button">Дом</string>
    <string name="search_for">Поиск</string>
    <string name="everything_up_to_date">Все файлы обновлены</string>
    <string name="use_opengl_render">Использовать OpenGL для отрисовки</string>
    <string name="use_opengl_render_descr">Использовать аппаратное ускорение OpenGL для отрисовки (может не работать на некоторых устройствах).</string>
    <string name="no_internet_connection">Загрузка невозможна. Проверьте подключение к интернету.</string>
    <string name="download_tab_downloads">Загрузки</string>
    <string name="download_tab_updates">Обновления</string>
    <string name="download_tab_local">Локальные</string>
    <string name="navigate_point_zone">Зона</string>
    <string name="rendering_attr_transportStops_name">Остановки транспорта</string>
    <string name="shared_string_dismiss">Отменить</string>
    <string name="dash_download_msg_none">Загрузить локальные карты\?</string>
    <string name="dash_download_msg">Загружено карт: %1$s</string>
    <string name="dash_download_new_one">Загрузить новую карту</string>
    <string name="dash_download_manage">Менеджер загрузок</string>
    <string name="map_locale">Язык карты</string>
    <string name="navigate_point_northing">Северной широты</string>
    <string name="navigate_point_easting">Восточной долготы</string>
    <string name="voices">Голосовая навигация</string>
    <string name="error_avoid_specific_road">Объезд не найден</string>
    <string name="rendering_attr_roadStyle_name">Стиль дорог</string>
    <string name="rendering_value_default_name">По умолчанию</string>
    <string name="rendering_value_orange_name">Оранжевый</string>
    <string name="rendering_value_germanRoadAtlas_name">Атлас дорог Германии</string>
    <string name="rendering_value_americanRoadAtlas_name">Атлас дорог Америки</string>
    <string name="routing_attr_no_new_routing_name">Не использовать маршрутизацию версии 1.9</string>
    <string name="routing_attr_no_new_routing_description">Не использовать для построения маршрута алгоритм, представленный в версии 1.9.</string>
    <string name="show_railway_warnings">Показывать ж/д переезды</string>
    <string name="show_pedestrian_warnings">Пешеходные переходы</string>
    <string name="traffic_warning_railways">Железнодорожный переезд</string>
    <string name="traffic_warning_pedestrian">Пешеходный переход</string>
    <string name="speak_pedestrian">Пешеходные переходы</string>
    <string name="navigation_over_track">Начать навигацию по треку?</string>
    <string name="avoid_roads_msg">Запуск альтернативного маршрута путём исключения указанных дорог</string>
    <string name="save_track_to_gpx_globally_headline">Запись трека по требованию</string>
    <string name="proxy_pref_title">Прокси-сервер</string>
    <string name="proxy_pref_descr">Укажите прокси-сервер.</string>
    <string name="settings_privacy">Приватность</string>
    <string name="enable_proxy_title">Включить HTTP-прокси</string>
    <string name="enable_proxy_descr">Настройка HTTP-прокси для всех сетевых запросов.</string>
    <string name="proxy_host_title">Адрес прокси</string>
    <string name="proxy_host_descr">Укажите имя хоста вашего прокси-сервера (например, 127.0.0.1).</string>
    <string name="proxy_port_title">Порт прокси</string>
    <string name="proxy_port_descr">Укажите номер порта вашего прокси-сервера (например, 8118).</string>
    <string name="rendering_attr_streetLighting_name">Уличное освещение</string>
    <string name="version_settings_descr">Скачать ночные сборки.</string>
    <string name="version_settings">Сборки</string>
    <string name="shared_string_my_location">Моя позиция</string>
    <string name="gps_status">Статус GPS</string>
    <string name="shared_string_gpx_points">Точки</string>
    <string name="parking_place">Место для парковки</string>
    <string name="remove_the_tag">УДАЛИТЬ ТЕГ</string>
    <string name="edit_group">Редактировать группу</string>
    <string name="plugin_install_needs_network">Для установки плагина требуется подключение к сети.</string>
    <string name="shared_string_enable">Включить</string>
    <string name="shared_string_disable">Выключить</string>
    <string name="shared_string_get">Получить</string>
    <string name="plugin_ski_name">Лыжные карты</string>
    <string name="plugin_nautical_name">Морские карты</string>
    <string name="world_ski_missing">Для отображения лыжных объектов необходимо загрузить специализированную локальную карту.</string>
    <string name="nautical_maps_missing">Для отображения морских объектов необходимо загрузить специализированную локальную карту.</string>
    <string name="device_memory">Память устройства</string>
    <string name="free">Свободно %1$s</string>
    <string name="roads_only">Только дороги</string>
    <string name="online_map">Онлайн-карта</string>
    <string name="rename_failed">Не удалось переименовать.</string>
    <string name="back_to_map">Вернуться на карту</string>
    <string name="location_on_map">Координаты:\n Широта %1$s\n Долгота %2$s</string>
    <string name="shared_string_ellipsis">…</string>
    <string name="shared_string_enabled">Включено</string>
    <string name="shared_string_disabled">Выключено</string>
    <string name="shared_string_never">Никогда</string>
    <string name="shared_string_and">и</string>
    <string name="shared_string_or">или</string>
    <string name="shared_string_help">Справка</string>
    <string name="shared_string_settings">Настройки</string>
    <string name="shared_string_history">История</string>
    <string name="shared_string_select_on_map">Выбрать на карте</string>
    <string name="shared_string_select_all">Выбрать все</string>
    <string name="shared_string_clear">Очистить</string>
    <string name="shared_string_save">Сохранить</string>
    <string name="shared_string_rename">Переименовать</string>
    <string name="shared_string_delete">Удалить</string>
    <string name="shared_string_delete_all">Удалить все</string>
    <string name="shared_string_add">Добавить</string>
    <string name="shared_string_apply">Применить</string>
    <string name="shared_string_control_start">Старт</string>
    <string name="shared_string_control_stop">Стоп</string>
    <string name="shared_string_import">Импорт</string>
    <string name="shared_string_export">Экспорт</string>
    <string name="shared_string_more">Дополнительно…</string>
    <string name="shared_string_more_actions">Дополнительные действия</string>
    <string name="shared_string_do_not_show_again">Больше не показывать</string>
    <string name="shared_string_remember_my_choice">Запомнить выбор</string>
    <string name="shared_string_refresh">Обновить</string>
    <string name="shared_string_io_error">Ошибка ввода/вывода</string>
    <string name="shared_string_unexpected_error">Непредвиденная ошибка</string>
    <string name="shared_string_action_template">"Действие {0}"</string>
    <string name="shared_string_close">Закрыть</string>
    <string name="shared_string_exit">Выход</string>
    <string name="shared_string_show">Показать</string>
    <string name="shared_string_show_all">Показать все</string>
    <string name="shared_string_show_on_map">Показать на карте</string>
    <string name="shared_string_map">Карта</string>
    <string name="shared_string_favorite">Избранная точка</string>
    <string name="shared_string_favorites">Избранные</string>
    <string name="shared_string_add_to_favorites">Добавить к избранным</string>
    <string name="shared_string_audio">Аудио</string>
    <string name="shared_string_video">Видео</string>
    <string name="shared_string_photo">Фото</string>
    <string name="route_points">Точки маршрута</string>
    <string name="track_segments">Сегменты трека</string>
    <string name="track_points">Точки трека</string>
    <string name="days_behind">дней назад</string>
    <string name="notes">Медиазаметки</string>
    <string name="shared_string_selected">Выбранные</string>
    <string name="shared_string_selected_lowercase">выбранные</string>
    <string name="shared_string_none">Нет</string>
    <string name="shared_string_deselect">Отменить выбор</string>
    <string name="shared_string_deselect_all">Отменить выбор</string>
    <string name="shared_string_share">Поделиться</string>
    <string name="shared_string_my_places">Мои места</string>
    <string name="shared_string_my_favorites">Избранные</string>
    <string name="shared_string_tracks">Треки</string>
    <string name="shared_string_currently_recording_track">Текущий трек</string>
    <string name="share_note">Поделиться заметкой</string>
    <string name="shared_string_release">Дата выпуска</string>
    <string name="routing_settings_2">Настройки навигации</string>
    <string name="general_settings_2">Общие настройки</string>
    <string name="shared_string_clear_all">Очистить все</string>
    <string name="drawer">Плоский список</string>
    <string name="short_location_on_map">Широта %1$s
\nДолгота %2$s</string>
    <string name="tips_and_tricks_descr">Часто задаваемые вопросы, последние изменения и другое.</string>
    <string name="simulate_your_location">Моделировать ваше местоположение</string>
    <string name="shared_string_collapse">Свернуть</string>
    <string name="action_delete">Удалить действие</string>
    <string name="action_modify">Изменить действие</string>
    <string name="action_create">Создать действие</string>
    <string name="osm_edits">Правки OSM</string>
    <string name="osmand_parking_hour">ч</string>
    <string name="shared_string_minute_lowercase">мин</string>
    <string name="osmand_parking_time_left">осталось</string>
    <string name="parking_place_limited">Парковка ограничена временем</string>
    <string name="your_edits">Ваши правки</string>
    <string name="waypoint_visit_after">Посетить после</string>
    <string name="waypoint_visit_before">Посетить до</string>
    <string name="plugin_touringview_name">Туристическая карта</string>
    <string name="osmand_parking_overdue">просрочено</string>
    <string name="delay_to_start_navigation_descr">Укажите время ожидания на экране составления маршрута.</string>
    <string name="delay_to_start_navigation">Старт пошагового ведения через…</string>
    <string name="shared_string_go">Поехали</string>
    <string name="plugin_nautical_descr">Морские карты для катания на лодках, парусного спорта и других видов спорта.
\n
\nСпециальная дополнительная карта для OsmAnd добавляет морские навигационные и условные знаки как для внутренней, так и для прибрежной навигации. Описание навигационных отметок содержит информацию, необходимую для их идентификации, а также их характеристики (категория, форма, цвет, последовательность мерцания огней и т.д.).
\n
\nЧтобы вернуться к базовому стилю карты, отключите этот плагин или измените Стиль карты в разделе «Настройки карты».</string>
    <string name="local_osm_changes_upload_all_confirm">Отправить изменения (%1$d) в OSM\?</string>
    <string name="confirmation_to_clear_history">Очистить историю?</string>
    <string name="plugin_ski_descr">Информация о маршрутах для беговых лыж, горнолыжных трассах, альпийских спусках, фуникулёрах и горнолыжных подъёмниках. Маршруты и спуски отмечены разными цветами в зависимости от сложности и отображаются в особом «зимнем» стиле карты, где используются «снежные» цвета зимнего пейзажа.
\n
\nПри выборе этого стиля вид карты меняется на «Зимний/лыжный», отображая все детали так, как они выглядят зимой.
\nОтключить стиль можно здесь либо через смену стиля карты в разделе «Настройки карты».</string>
    <string name="current_route">Текущий маршрут</string>
    <string name="welmode_download_maps">Загрузка карт</string>
    <string name="welcome_select_region">Для правильного отображения дорожных знаков и правил выберите свой регион вождения:</string>
    <string name="welcome_header">Добро пожаловать</string>
    <string name="mark_to_delete">Отметить для удаления</string>
    <string name="welcome_text">OsmAnd обеспечивает глобальный локальный просмотр карт и локальную навигацию.</string>
    <string name="osm_changes_added_to_local_edits">OSM изменения добавлены в локальную базу данных</string>
    <string name="confirm_usage_speed_cameras">Во многих странах (Германия, Франция, Италия и другие) использование предупреждений о камерах контроля скорости незаконно. OsmAnd не несёт никакой ответственности, если вы нарушите закон. Нажимайте «Да» только если вы имеете право использовать эту функцию.</string>
    <string name="agps_info">Информация A-GPS</string>
    <string name="agps_data_last_downloaded">Данные A-GPS загружены: %1$s</string>
    <string name="shared_string_message">Сообщение</string>
    <string name="shared_string_do_not_use">Не использовать</string>
    <string name="shared_string_address">Адрес</string>
    <string name="rendering_attr_pisteRoutes_name">Горнолыжные маршруты</string>
    <string name="shared_string_show_description">Показать описание.</string>
    <string name="shared_string_places">Места</string>
    <string name="shared_string_search">Поиск</string>
    <string name="shared_string_is_open">Открыто</string>
    <string name="rendering_attr_OSMMapperAssistant_name">Помощник картографа OSM</string>
    <string name="shared_string_manage">Управление</string>
    <string name="shared_string_edit">Редактировать</string>
    <string name="filter_poi_hint">Фильтровать по имени</string>
    <string name="rendering_value__name">По умолчанию</string>
    <string name="rendering_value_highContrastRoads_name">Высокий контраст</string>
    <string name="storage_directory_default">Внутренняя память</string>
    <string name="specified_directiory_not_writeable">Невозможно создать карты в указанной папке</string>
    <string name="copying_osmand_file_failed">Не удалось переместить файлы</string>
    <string name="storage_directory_external">Внешнее хранилище</string>
    <string name="storage_directory_multiuser">Многопользовательское хранилище</string>
    <string name="storage_directory_internal_app">Внутренняя память приложения</string>
    <string name="storage_directory_manual">Указать вручную</string>
    <string name="storage_directory">Хранилище карт</string>
    <string name="shared_string_copy">Копировать</string>
    <string name="application_dir_change_warning3">Переместить файлы данных Osmand в новое место назначения\?</string>
    <string name="search_poi_category_hint">Введите для поиска</string>
    <string name="rendering_attr_hideHouseNumbers_name">Номера домов</string>
    <string name="routing_attr_avoid_borders_description">Избегать пересечения границ</string>
    <string name="routing_attr_height_name">Высота</string>
    <string name="routing_attr_height_description">Укажите высоту транспортного средства для учёта при построении маршрута.</string>
    <string name="use_fast_recalculation">Умный пересчёт маршрута</string>
    <string name="use_fast_recalculation_desc">Пересчитывается только начальная часть маршрута. Полезно для длинных маршрутов.</string>
    <string name="osm_edit_context_menu_delete">Удалить правки OSM</string>
    <string name="rendering_value_disabled_name">Выключено</string>
    <string name="rendering_value_walkingRoutesScopeOSMC_name">Принадлежность к сети (маршрутов)</string>
    <string name="rendering_value_walkingRoutesOSMC_name">OSMC</string>
    <string name="shared_string_logoff">Выйти</string>
    <string name="index_name_netherlands">Европа — Нидерланды</string>
    <string name="shared_string_wikipedia">Википедия</string>
    <string name="local_indexes_cat_wiki">Википедия</string>
    <string name="shared_string_show_details">Показать детали</string>
    <string name="download_wikipedia_maps">Википедия</string>
    <string name="read_full_article">Открыть в Википедии</string>
    <string name="shared_string_import2osmand">Импорт в OsmAnd</string>
    <string name="local_recordings_delete_all_confirm">Удалить заметки (%1$d)\?</string>
    <string name="gps_network_not_enabled">Служба определения местоположения выключена. Включить?</string>
    <string name="download_wikipedia_files">Загрузить дополнительные данные Википедии (%1$s Мб)\?</string>
    <string name="lang_es_ar">Испанский (аргентинский)</string>
    <string name="lang_nb">Норвежский букмол</string>
    <string name="lang_vo">Волапюк</string>
    <string name="lang_th">Тайский</string>
    <string name="lang_te">Телугу</string>
    <string name="lang_nn">Норвежский нюнорск</string>
    <string name="lang_new">Неварский / непал-бхаса</string>
    <string name="lang_ms">Малайский</string>
    <string name="lang_ht">Гаитянский</string>
    <string name="lang_gl">Галисийский</string>
    <string name="lang_et">Эстонский</string>
    <string name="lang_ceb">Себуанский</string>
    <string name="archive_wikipedia_data">Есть старые несовместимые данные Википедии. Архивировать их\?</string>
    <string name="disable_recording_once_app_killed">Остановить автономную запись</string>
    <string name="lang_pms">Пьемонтский</string>
    <string name="lang_tl">Тагальский</string>
    <string name="lang_sh">Сербохорватский</string>
    <string name="lang_az">Азербайджанский</string>
    <string name="lang_br">Бретонский</string>
    <string name="lang_sq">Албанский</string>
    <string name="lang_is">Исландский</string>
    <string name="lang_bpy">Бишнуприя</string>
    <string name="lang_nv">Навахо</string>
    <string name="lang_ga">Ирландский</string>
    <string name="lang_la">Латинский</string>
    <string name="lang_ku">Курдский</string>
    <string name="lang_ta">Тамильский</string>
    <string name="lang_ml">Малаялам</string>
    <string name="lang_lb">Люксембургский</string>
    <string name="lang_os">Осетинский</string>
    <string name="lang_eo">Эсперанто</string>
    <string name="light_theme">Светлая</string>
    <string name="dark_theme">Тёмная</string>
    <string name="lang_bn">Бенгальский</string>
    <string name="rendering_value_default13_name">По умолчанию (13)</string>
    <string name="rendering_value_defaultTranslucentCyan_name">По умолчанию (голубой прозрачный)</string>
    <string name="rendering_value_red_name">Красный</string>
    <string name="rendering_value_translucent_red_name">Красный прозрачный</string>
    <string name="rendering_value_translucent_orange_name">Оранжевый прозрачный</string>
    <string name="rendering_value_yellow_name">Жёлтый</string>
    <string name="rendering_value_translucent_yellow_name">Жёлтый прозрачный</string>
    <string name="rendering_value_lightgreen_name">Светло-зелёный</string>
    <string name="rendering_value_translucent_lightgreen_name">Светло-зелёный прозрачный</string>
    <string name="rendering_value_green_name">Зелёный</string>
    <string name="rendering_value_translucent_green_name">Зелёный прозрачный</string>
    <string name="rendering_value_lightblue_name">Голубой</string>
    <string name="rendering_value_translucent_lightblue_name">Голубой прозрачный</string>
    <string name="rendering_value_blue_name">Синий</string>
    <string name="rendering_value_translucent_blue_name">Синий прозрачный</string>
    <string name="rendering_value_purple_name">Фиолетовый</string>
    <string name="rendering_value_translucent_purple_name">Фиолетовый прозрачный</string>
    <string name="restart_is_required">Для применения изменения требуется перезапуск.</string>
    <string name="do_you_like_osmand">Нравится ли вам приложение?</string>
    <string name="rate_this_app">Оценить приложение</string>
    <string name="rate_this_app_long">Пожалуйста, оцените OsmAnd в Google Play</string>
    <string name="user_hates_app_get_feedback_long">Отправляйте нам любые предложения.</string>
    <string name="rendering_attr_currentTrackColor_name">Цвет трека GPX</string>
    <string name="rendering_attr_currentTrackWidth_name">Толщина трека GPX</string>
    <string name="no_updates_available">Обновления отсутствуют</string>
    <string name="failed_to_upload">Не удалось отправить</string>
    <string name="delete_change">Удалить изменения</string>
    <string name="successfully_uploaded_pattern">Отправлены {0}/{1}</string>
    <string name="error_message_pattern">Ошибка: {0}</string>
    <string name="we_really_care_about_your_opinion">Ваше мнение и отзывы ценятся.</string>
    <string name="user_hates_app_get_feedback">Скажите нам почему.</string>
    <string name="try_again">Попробуйте снова</string>
    <string name="shared_string_undo">ОТМЕНИТЬ</string>
    <string name="shared_string_skip">Пропустить</string>
    <string name="app_name_osmand">OsmAnd</string>
    <string name="plugin_settings">Плагины</string>
    <string name="offline_maps_and_navigation">Локальные карты
\nи навигация</string>
    <string name="building_number">Номер дома</string>
    <string name="rendering_attr_pisteGrooming_name">Тип лыжной трассы</string>
    <string name="download_live_updates">Live обновления</string>
    <string name="dahboard_options_dialog_title">Настройки панели управления</string>
    <string name="shared_string_card_was_hidden">Карточка скрыта</string>
    <string name="commit_poi">Зафиксировать POI</string>
    <string name="tab_title_basic">Основные</string>
    <string name="tab_title_advanced">Расширенные</string>
    <string name="next_proceed">Следующий</string>
    <string name="opening_at">Открытие в</string>
    <string name="closing_at">Закрытие в</string>
    <string name="contact_info">Контактная информация</string>
    <string name="add_opening_hours">Добавить часы работы</string>
    <string name="poi_dialog_poi_type">Тип POI</string>
    <string name="number_of_rows_in_dash">Количество строк на странице %1$s</string>
    <string name="please_specify_poi_type">Укажите тип POI.</string>
    <string name="rendering_value_boldOutline_name">Жирный контур</string>
    <string name="working_days">Рабочие дни</string>
    <string name="favourites">Избранные</string>
    <string name="saved_at_time">Сохранён в %1$s</string>
    <string name="poi_deleted_localy">POI будут удалены после отправки изменений</string>
    <string name="poi_action_delete">удалить</string>
    <string name="recent_places">Недавние места</string>
    <string name="count_of_lines">Количество строк</string>
    <string name="show_on_start">Показывать при запуске</string>
    <string name="are_you_sure">Вы уверены?</string>
    <string name="unsaved_changes_will_be_lost">Несохранённые изменения будут потеряны. Продолжить\?</string>
    <string name="simulate_your_location_descr">Моделировать ваше местоположение, используя рассчитанный маршрут или записанный трек GPX.</string>
    <string name="simulate_your_location_stop_descr">Остановить моделирование своего местоположения.</string>
    <string name="favorite_category_add_new">Создать новую</string>
    <string name="favorite_category_select">Выберите категорию</string>
    <string name="default_speed_system_descr">Выберите единицы измерения скорости.</string>
    <string name="default_speed_system">Единицы измерения скорости</string>
    <string name="si_nm">Морские мили</string>
    <string name="si_kmh">Километров в час</string>
    <string name="si_mph">Миль в час</string>
    <string name="si_m_s">Метров в секунду</string>
    <string name="si_min_km">Минут на километр</string>
    <string name="si_min_m">Минут на милю</string>
    <string name="si_nm_h">Морских миль в час (узлов)</string>
    <string name="min_mile">мин/м</string>
    <string name="min_km">мин/км</string>
    <string name="m_s">м/с</string>
    <string name="shared_string_trip_recording">Запись маршрута</string>
    <string name="shared_string_navigation">Навигация</string>
    <string name="favourites_edit_dialog_title">Информация об избранной точке</string>
    <string name="routing_attr_avoid_shuttle_train_name">Без челночных поездов (шаттлов)</string>
    <string name="routing_attr_avoid_shuttle_train_description">Избегать использования челночных поездов (шаттлов)</string>
    <string name="traffic_warning_hazard">Опасность</string>
    <string name="regions">Регионы</string>
    <string name="world_maps">Карты мира</string>
    <string name="favourites_context_menu_add">Добавить в избранные</string>
    <string name="region_maps">Региональные карты</string>
    <string name="favorite_category_dublicate_message">Задайте название, которое ещё не использовали.</string>
    <string name="favorite_category_name">Название категории</string>
    <string name="favorite_category_add_new_title">Добавить категорию</string>
    <string name="hillshade_layer_disabled">Слой рельефа местности выключен</string>
    <string name="roads">Дороги</string>
    <string name="buy">Купить</string>
    <string name="activate_seamarks_plugin">Активируйте плагин «Морские карты»</string>
    <string name="activate_srtm_plugin">Активируйте плагин «Ландшафт»</string>
    <string name="later">Позже</string>
    <string name="get_full_version">Полная версия</string>
    <string name="downloads">Загрузки</string>
    <string name="show_free_version_banner">Показывать баннер бесплатной версии</string>
    <string name="show_free_version_banner_description">Показывать баннер бесплатной версии даже в платной версии.</string>
    <string name="confirm_download_roadmaps">В карте дорог нет необходимости, так как у вас уже есть стандартная (полная) карта. Загрузить в любом случае?</string>
    <string name="value_downloaded_of_max">%1$.1f из %2$.1f МБ</string>
    <string name="file_size_in_mb">%.1f МБ</string>
    <string name="update_all">Обновить все (%1$s МБ)</string>
    <string name="free_downloads_used">Использовано бесплатных загрузок</string>
    <string name="free_downloads_used_description">Показывать количество использованных бесплатных загрузок.</string>
    <string name="share_geo">гео:</string>
    <string name="share_menu_location">Отправить местоположение</string>
    <string name="shared_string_send">Отправить</string>
    <string name="application_dir_description">Выберите, где вы хотите хранить файлы карт и другие данные.</string>
    <string name="show_on_start_description">При выключении сразу открывается карта.</string>
    <string name="map_downloaded">Карта загружена</string>
    <string name="shared_string_qr_code">QR-код</string>
    <string name="go_to_map">Показать карту</string>
    <string name="world_map_download_descr">Базовая карта мира (покрывающая весь мир с низким уровнем масштабирования) отсутствует или устарела. Загрузите её для глобального обзора.</string>
    <string name="map_downloaded_descr">Карта %1$s готова к использованию.</string>
    <string name="simulate_initial_startup">Имитировать первый запуск</string>
    <string name="simulate_initial_startup_descr">Устанавливает признак первого запуска приложения, не изменяет других настроек.</string>
    <string name="feedback">Опрос</string>
    <string name="shared_string_contact">Связаться с нами</string>
    <string name="versions_item">Версии</string>
    <string name="techical_articles_item">Технические статьи</string>
    <string name="instalation_troubleshooting_item">Установка и решение проблем</string>
    <string name="search_on_the_map_item">Поиск на карте</string>
    <string name="map_viewing_item">Обзор карты</string>
    <string name="faq_item_description">Часто задаваемые вопросы.</string>
    <string name="faq_item">Вопросы и ответы</string>
    <string name="first_usage_item">Первый запуск</string>
    <string name="first_usage_item_description">Как загрузить карты, задать основные настройки.</string>
    <string name="navigation_item_description">Настройки навигации.</string>
    <string name="planning_trip_item">Planning a trip</string>
    <string name="enter_country_name">Страна</string>
    <string name="new_version">Новая версия</string>
    <string name="begin_with_osmand_menu_group">Первые шаги с OsmAnd</string>
    <string name="features_menu_group">Возможности</string>
    <string name="help_us_to_improve_menu_group">Помогите улучшить OsmAnd</string>
    <string name="other_menu_group">Прочее</string>
    <string name="plugins_menu_group">Плагины</string>
    <string name="map_legend">Легенда</string>
    <string name="shared_string_update">Обновить</string>
    <string name="shared_string_upload">Отправить</string>
    <string name="osm_edit_created_poi">Создана OSM POI</string>
    <string name="osmand_running_in_background">Запустить в фоновом режиме</string>
    <string name="av_locations">Места</string>
    <string name="downloading_number_of_files">Загрузка файла %1$d…</string>
    <string name="read_more">Подробнее</string>
    <string name="whats_new">Что нового в</string>
    <string name="save_poi_without_poi_type_message">Сохранить POI без указания типа\?</string>
    <string name="route_distance">Расстояние:</string>
    <string name="route_duration">Время:</string>
    <string name="access_from_map_description">Кнопка меню открывает панель управления, а не меню</string>
    <string name="access_from_map">Доступ с карты</string>
    <string name="context_menu_item_delete_waypoint">Удалить путевую точку GPX\?</string>
    <string name="context_menu_item_edit_waypoint">Изменить путевую точку GPX</string>
    <string name="routing_attr_avoid_stairs_name">Без лестниц</string>
    <string name="routing_attr_avoid_stairs_description">Избегать ступеней и лестниц</string>
    <string name="routing_attr_avoid_borders_name">Без пересечений границы</string>
    <string name="only_download_over_wifi">Загружать только по Wi-Fi</string>
    <string name="update_now">Обновить</string>
    <string name="missing_write_external_storage_permission">Приложение не имеет разрешения на использование SD-карты</string>
    <string name="available_maps">Доступные карты</string>
    <string name="starting_point">Пункт отправления</string>
    <string name="shared_string_not_selected">Не выбрано</string>
    <string name="rec_split_storage_size">Размер хранилища</string>
    <string name="shared_string_sound">Звук</string>
    <string name="no_location_permission">Предоставить доступ к данным о местоположении.</string>
    <string name="no_camera_permission">Предоставить доступ к камере.</string>
    <string name="no_microphone_permission">Предоставить доступ к микрофону.</string>
    <string name="last_update">Дата обновления: %s</string>
    <string name="last_map_change">Последнее изменение карты: %s</string>
    <string name="hourly">Ежечасно</string>
    <string name="daily">Ежедневно</string>
    <string name="weekly">Еженедельно</string>
    <string name="select_month_and_country">Месяц и страна:</string>
    <string name="poi_dialog_reopen">Открыть повторно</string>
    <string name="impassable_road_desc">Укажите дороги, которых следует избегать при навигации.</string>
    <string name="shared_string_undo_all">Отменить все</string>
    <string name="shared_string_type">Тип</string>
    <string name="share_osm_edits_subject">Правки OSM отправлены через OsmAnd</string>
    <string name="update_time">Время обновления</string>
    <string name="number_of_contributors">Количество участников</string>
    <string name="number_of_edits">Количество правок</string>
    <string name="night">Ночь</string>
    <string name="morning">Утро</string>
    <string name="rec_split_storage_size_desc">Объём памяти, который может быть занят всеми видеоклипами.</string>
    <string name="rec_split_clip_length">Длина ролика</string>
    <string name="rec_split_clip_length_desc">Верхний предел продолжительности записанного клипа.</string>
    <string name="rec_split">Разбиение на клипы</string>
    <string name="rec_split_title">Использовать разбиение на клипы</string>
    <string name="rec_split_desc">Циклическая перезапись клипов при превышении заданного объёма хранилища.</string>
    <string name="switch_start_finish">Поменять местами пункты отправления и назначения</string>
    <string name="shared_string_remove">Удалить</string>
    <string name="rendering_attr_hideUnderground_name">Подземные объекты</string>
    <string name="data_is_not_available">Данные недоступны</string>
    <string name="clear_updates_proposition_message">Загруженные обновления можно удалить и вернуться к первоначальной редакции карты</string>
    <string name="add_time_span">Добавить временной интервал</string>
    <string name="road_blocked">Дорога перекрыта</string>
    <string name="nm">мор. миля</string>
    <string name="nm_h">уз</string>
    <string name="downloads_left_template">Осталось загрузок: %1$s</string>
    <string name="donations">Пожертвования</string>
    <string name="osm_live_subscribe_btn">Подписаться</string>
    <string name="osm_live_hide_user_name">Не показывать моё имя в отчётах</string>
    <string name="osm_live_month_cost">Стоимость в месяц</string>
    <string name="osm_live_month_cost_desc">Ежемесячный платёж</string>
    <string name="osm_live_enter_email">Введите действительный адрес электронной почты</string>
    <string name="osm_live_thanks">Спасибо за поддержку OsmAnd!
\nПерезапустите приложение для активации новых возможностей.</string>
    <string name="osm_live_subscription_settings">Параметры подписки</string>
    <string name="osm_live_ask_for_purchase">Сначала приобретите подписку на OsmAnd Live</string>
    <string name="osm_live_header">Эта подписка позволяет получать ежечасное обновление для всех карт мира.
\nЧасть доходов переводится сообществу OSM и выплачивается за каждый вклад в OSM.
\nЕсли вы любите OsmAnd и OSM и хотите поддержать их, данная подписка — отличный способ сделать это.</string>
    <string name="select_map_marker">Выберите маркер</string>
    <string name="map_markers_other">Другие маркеры</string>
    <string name="upload_anonymously">Отправить анонимно</string>
    <string name="map_marker_1st">Первый маркер</string>
    <string name="map_marker_2nd">Второй маркер</string>
    <string name="shared_string_toolbar">Панель инструментов</string>
    <string name="shared_string_widgets">Виджеты</string>
    <string name="shared_string_reverse_order">Обратный порядок</string>
    <string name="clear_active_markers_q">Удалить все активные маркеры?</string>
    <string name="clear_markers_history_q">Очистить историю маркеров?</string>
    <string name="active_markers">Активные маркеры</string>
    <string name="map_markers">Маркеры</string>
    <string name="map_marker">Маркер</string>
    <string name="consider_turning_polygons_off">Рекомендуется выключить отрисовку полигонов.</string>
    <string name="find_parking">Найти парковку</string>
    <string name="shared_string_status">Статус</string>
    <string name="shared_string_save_changes">Сохранить изменения</string>
    <string name="shared_string_email_address">Адрес электронной почты</string>
    <string name="shared_string_read_more">Подробнее</string>
    <string name="item_removed">Запись удалена</string>
    <string name="n_items_removed">элементы удалены</string>
    <string name="live_updates">Live обновления</string>
    <string name="select_voice_provider_descr">Выберите или скачайте голосовое сопровождение для вашего языка.</string>
    <string name="full_report">Полный отчёт</string>
    <string name="recalculate_route">Пересчёт маршрута</string>
    <string name="open_street_map_login_and_pass">Имя пользователя и пароль OSM</string>
    <string name="number_of_recipients">Количество получателей</string>
    <string name="osm_live_active">Активные</string>
    <string name="osm_live_not_active">Неактивные</string>
    <string name="osm_live_region_desc">Часть вашего пожертвования будет направляться пользователям OSM, внёсшим изменения в карту этого региона.</string>
    <string name="download_files_error_not_enough_space">Недостаточно места!
\nНеобходимо {3} МБ временного хранилища и {1} МБ постоянного. 
\n(Доступно только {2} МБ)</string>
    <string name="upload_osm_note_description">Отправьте OSM-заметку анонимно или используя свой профиль OpenStreetMap.org.</string>
    <string name="upload_osm_note">Отправить OSM-заметку</string>
    <string name="use_drawer_btn">Использовать меню</string>
    <string name="use_dashboard_btn">Использовать панель управления</string>
    <string name="dashboard_or_drawer_title">Панель управления или меню</string>
    <string name="live_update">Live обновление</string>
    <string name="updates_size">Размер обновления</string>
    <string name="reports_for">Отчёт для</string>
    <string name="storage_permission_restart_is_required">Приложение получило разрешение на запись во внешнее хранилище. Требуется перезагрузка приложения.</string>
    <string name="report">Отчёт</string>
    <string name="shared_string_move_up">Переместить ↑</string>
    <string name="shared_string_move_down">Переместить ↓</string>
    <string name="finish_navigation">Завершить навигацию</string>
    <string name="avoid_road">Избегать на маршруте</string>
    <string name="osm_live_user_public_name">Публичное имя</string>
    <string name="osm_live_support_region">Поддерживаемый регион</string>
    <string name="osm_live_enter_user_name">Введите публичное имя</string>
    <string name="dashboard_or_drawer_description">Предлагается выбрать, прежде всего, управление приложением через гибкую панель управления или статическое меню. Ваш выбор всегда может быть изменён в настройках панели управления.</string>
    <string name="watch">Просмотр</string>
    <string name="no_map_markers_found">Добавьте маркеры на карте</string>
    <string name="no_waypoints_found">Не найдено путевых точек</string>
    <string name="add_points_to_map_markers_q">Добавить маркеры для всех точек?</string>
    <string name="shared_string_add_to_map_markers">Добавить к маркерам</string>
    <string name="show_map_markers_description">Активирует функцию маркеров карты.</string>
    <string name="storage_directory_readonly_desc">Переключено на внутреннюю память, поскольку выбранная папка хранения данных защищена от записи. Выберите папку, доступную для записи.</string>
    <string name="storage_directory_shared">Общее хранилище</string>
    <string name="access_sort">Сортировать</string>
    <string name="access_shared_string_navigate_up">Перейти вверх</string>
    <string name="access_widget_expand">Развернуть</string>
    <string name="access_shared_string_not_installed">Не установлен</string>
    <string name="access_tree_list">Иерархический список</string>
    <string name="access_collapsed_list">Свёрнутый список</string>
    <string name="access_expanded_list">Развёрнутый список</string>
    <string name="access_empty_list">Пустой список</string>
    <string name="access_map_linked_to_location">Карта привязана к местоположению</string>
    <string name="access_hint_enter_name">Введите имя</string>
    <string name="access_hint_enter_category">Введите категорию</string>
    <string name="access_hint_enter_description">Введите описание.</string>
    <string name="access_category_choice">Выберите категорию</string>
    <string name="access_default_color">Цвет по умолчанию</string>
    <string name="access_smart_autoannounce">Интеллектуальное автооповещение</string>
    <string name="access_smart_autoannounce_descr">Уведомлять только при изменении направления к целевой точке.</string>
    <string name="access_autoannounce_period">Период автооповещений</string>
    <string name="access_autoannounce_period_descr">Минимальное время между оповещениями.</string>
    <string name="access_disable_offroute_recalc">Не пересчитывать маршрут при сходе</string>
    <string name="access_disable_offroute_recalc_descr">Запрещает пересчёт маршрута, если вы сошли с него.</string>
    <string name="access_disable_wrong_direction_recalc">Не пересчитывать маршрут при движении обратно</string>
    <string name="access_disable_wrong_direction_recalc_descr">Запрещает автоматический пересчёт маршрута при движении в обратном направлении.</string>
    <string name="access_no_destination">Плагин специальных возможностей: пункт назначения не задан</string>
    <string name="access_direction_audio_feedback">Озвучивать направление</string>
    <string name="access_direction_audio_feedback_descr">Индицировать звуком направление на целевую точку.</string>
    <string name="access_direction_haptic_feedback">Тактильная индикация направления</string>
    <string name="access_direction_haptic_feedback_descr">Индицировать вибрацией направление на целевую точку.</string>
    <string name="osm_live_subscription">Подписка OsmAnd Live</string>
    <string name="use_osm_live_routing_description">Включить навигацию с учётом автообновлений OsmAnd Live.</string>
    <string name="lang_es_us">Испанский (американский)</string>
    <string name="lang_en_gb">Английский (Соединённое Королевство)</string>
    <string name="lang_hu_formal">Венгерский (официальный)</string>
    <string name="lang_kn">Каннада</string>
    <string name="file_name_containes_illegal_char">Имя файла содержит недопустимый символ</string>
    <string name="route_stops_before">%1$s остановок до выбранной</string>
    <string name="coords_search">Поиск по координатам</string>
    <string name="advanced_coords_search">Расширенный поиск по координатам</string>
    <string name="back_to_search">Вернуться в поиск</string>
    <string name="confirmation_to_delete_history_items">Удалить выбранные записи из истории\?</string>
    <string name="show_something_on_map">Показать %1$s на карте</string>
    <string name="dist_away_from_my_location">Искать за %1$s от местоположения</string>
    <string name="share_history_subject"> поделились через OsmAnd</string>
    <string name="search_categories">Категории</string>
    <string name="postcode">Почтовый индекс</string>
    <string name="city_type_district">Район</string>
    <string name="city_type_neighbourhood">Микрорайон</string>
    <string name="map_widget_search">Поиск</string>
    <string name="shared_string_is_open_24_7">Открыто 24/7</string>
    <string name="storage_directory_card">Карта памяти</string>
    <string name="coords_format">Формат координат</string>
    <string name="coords_format_descr">Формат для географических координат.</string>
    <string name="app_mode_bus">Автобус</string>
    <string name="app_mode_train">Поезд</string>
    <string name="rendering_attr_hideOverground_name">Надземные объекты</string>
    <string name="update_all_maps_now">Обновить все карты\?</string>
    <string name="clear_tile_data">Очистить кеш</string>
    <string name="routing_attr_short_way_name">Снижать расход топлива</string>
    <string name="replace_favorite_confirmation">Заменить избранные %1$s\?</string>
    <string name="shared_string_change">Изменить</string>
    <string name="get_started">Начать</string>
    <string name="shared_string_from">от</string>
    <string name="follow_us">Подписывайтесь на нас</string>
    <string name="osm_live_email_desc">Необходимо, чтобы информировать вас о ваших вкладах.</string>
    <string name="download_files_question_space_with_temp">Скачать {0} файл(ов)\?
\nИспользуется {3} МБ временного хранилища и {1} МБ постоянного. (Из {2} МБ)</string>
    <string name="search_my_location">Найти моё местоположение</string>
    <string name="first_usage_greeting">Открывайте новые места и стройте маршруты без подключения к интернету</string>
    <string name="allow_access_location">Разрешить доступ к местоположению</string>
    <string name="give_permission">Дать разрешение</string>
    <string name="storage_place_description">Хранилище данных OsmAnd (для карт, файлов треков и пр.): %1$s.</string>
    <string name="storage_free_space">Свободное место</string>
    <string name="search_location">Определение позиции…</string>
    <string name="no_inet_connection_desc_map">Требуется загрузить карты.</string>
    <string name="no_inet_connection">Соединение с интернетом отсутствует</string>
    <string name="location_not_found">Не удалось определить местоположение</string>
    <string name="first_usage_wizard_desc">OsmAnd определит ваше местоположение и предложит загрузить карты для этой области.</string>
    <string name="search_map">Поиск карт…</string>
    <string name="search_another_country">Выберите другой регион</string>
    <string name="skip_map_downloading">Пропустить загрузку карт</string>
    <string name="skip_map_downloading_desc">Офлайн-карты не загружены. Можете загрузить из списка сейчас или позже («Меню — %1$s»).</string>
    <string name="si_mi_meters">Мили/метры</string>
    <string name="get_for">Получить за %1$s</string>
    <string name="get_it">Получить</string>
    <string name="osm_live_banner_desc">Получите неограниченное количество загрузок карт, а также еженедельные, ежедневные и даже почасовые обновления.</string>
    <string name="osmand_plus_banner_desc">Неограниченный доступ к картам, обновлениям и плагину «Википедия».</string>
    <string name="select_voice_provider">Голосовое сопровождение</string>
    <string name="osm_live_payment_desc">Абонентская плата взимается за выбранный период. Отменить подписку можно в Google Play в любой момент.</string>
    <string name="donation_to_osm">Пожертвование для сообщества OSM</string>
    <string name="donation_to_osm_desc">Часть вашего пожертвования будет отправлена участникам OSM. Стоимость подписки при этом остаётся прежней.</string>
    <string name="osm_live_subscription_desc">Подписка позволяет получать ежечасные, ежедневные, еженедельные обновления и неограниченные загрузки для всех карт по всему миру.</string>
    <string name="av_locations_descr">GPX-файл с координатами.</string>
    <string name="lang_ast">Астурийский</string>
    <string name="lang_hsb">Верхнелужицкий</string>
    <string name="lang_be_by">Белорусский (латиница)</string>
    <string name="driving_region_australia">Австралия</string>
    <string name="lang_kab">Кабильский</string>
    <string name="navigate_point_olc_info_invalid">Некорректный OLC
\n</string>
    <string name="navigate_point_olc_info_short">Короткий OLC
\nВведите полный код</string>
    <string name="navigate_point_olc_info_area">Корректный полный OLC
\nОписывает область: %1$s x %2$s</string>
    <string name="auto_split_recording_descr">Начинать новый сегмент после 6-минутного перерыва, новый трек после 2-часового и новый файл после длительного перерыва (если изменилась дата).</string>
    <string name="auto_split_recording_title">Авторазрыв после перерыва</string>
    <string name="lang_zh_hk">Китайский (Гонконг)</string>
    <string name="configure_screen_quick_action">Быстрое действие</string>
    <string name="quick_action_item_action">Действие %d</string>
    <string name="quick_action_map_style_switch">Стиль карты изменён на «%s».</string>
    <string name="quick_action_new_action">Добавить действие</string>
    <string name="quick_action_edit_action">Редактировать действие</string>
    <string name="dialog_add_action_title">Добавить</string>
    <string name="quick_actions_delete">Удалить действие</string>
    <string name="quick_actions_delete_text">Удалить действие «%s»\?</string>
    <string name="quick_action_poi_show">Показать %1$s</string>
    <string name="quick_action_poi_hide">Скрыть %1$s</string>
    <string name="quick_action_add_configure_map">Настройки карты</string>
    <string name="quick_action_bug_message">Сообщение</string>
    <string name="quick_action_map_style_action">Добавить стиль карты</string>
    <string name="quick_action_map_styles">Стили карты</string>
    <string name="quick_action_btn_tutorial_title">Изменить положение кнопки</string>
    <string name="shared_string_action_name">Название действия</string>
    <string name="lang_sr_latn">Сербский (латиница)</string>
    <string name="quick_action_navigation_voice">Голосовая навигация</string>
    <string name="quick_action_navigation_voice_off">Включить звук</string>
    <string name="quick_action_navigation_voice_on">Выключить звук</string>
    <string name="file_can_not_be_moved">Не удалось переместить файл.</string>
    <string name="sea_depth_thanks">Благодарим вас за покупку контуров морских глубин</string>
    <string name="shared_string_add_photos">Добавить фото</string>
    <string name="shared_string_permissions">Разрешения</string>
    <string name="online_photos">Онлайн-фото</string>
    <string name="no_photos_descr">Здесь нет фото.</string>
    <string name="mapillary_action_descr">Поделитесь своими уличными видами через Mapillary.</string>
    <string name="mapillary_widget">Виджет Mapillary</string>
    <string name="mapillary_widget_descr">Позволяет быстро внести свой вклад в Mapillary.</string>
    <string name="mapillary_descr">Просмотр и создание панорам онлайн. Открывайте места, сотрудничайте, снимайте мир.</string>
    <string name="mapillary">Mapillary</string>
    <string name="plugin_mapillary_descr">Панорамы местности для всех. Открывайте места, сотрудничайте, снимайте мир.</string>
    <string name="save_poi_too_many_uppercase">В названии слишком много заглавных букв. Продолжить\?</string>
    <string name="quick_action_resume_pause_navigation_descr">Кнопка приостановки и возобновления навигации.</string>
    <string name="quick_action_show_navigation_finish_dialog">Показывать диалог завершения навигации</string>
    <string name="quick_action_start_stop_navigation">Запуск/остановка навигации</string>
    <string name="quick_action_start_stop_navigation_descr">Кнопка запуска и остановки навигации.</string>
    <string name="store_tracks_in_monthly_directories">Сохранять записанные треки в папках помесячно</string>
    <string name="store_tracks_in_monthly_directories_descrp">Сохранять записанные треки в подпапках с записью месяца (например, 2018-01).</string>
    <string name="mapillary_menu_title_tile_cache">Кеш тайлов</string>
    <string name="wrong_user_name">Неверное имя пользователя</string>
    <string name="mapillary_menu_descr_dates">Показывать только добавленные изображения</string>
    <string name="shared_string_date">Дата</string>
    <string name="mapillary_menu_descr_username">Просмотр фотографий пользователя</string>
    <string name="mapillary_menu_title_username">Имя пользователя</string>
    <string name="map_widget_ruler_control">Радиус-линейка</string>
    <string name="open_mapillary">Открыть Mapillary</string>
    <string name="shared_string_install">Установить</string>
    <string name="shared_string_paused">Приостановлено</string>
    <string name="rendering_value_fine_name">Тончайшая</string>
    <string name="average">Средняя</string>
    <string name="ascent_descent">Подъём/спуск</string>
    <string name="moving_time">Время движения</string>
    <string name="max_min">Макс/Мин</string>
    <string name="min_max">Мин/Макс</string>
    <string name="quick_action_resume_pause_navigation">Пауза/возобновление навигации</string>
    <string name="mapillary_menu_descr_tile_cache">Перезагрузить тайлы для актуализации данных.</string>
    <string name="mapillary_menu_edit_text_hint">Введите имя пользователя</string>
    <string name="shared_string_reset">Сбросить</string>
    <string name="shared_string_to">До</string>
    <string name="mapillary_menu_date_from">От</string>
    <string name="shared_string_reload">Обновить</string>
    <string name="mapillary_menu_filter_description">Фильтровать фотографии по отправителю, дате или типу. Фильтры применяются только для больших масштабов.</string>
    <string name="import_gpx_failed_descr">Не удалось импортировать файл. Убедитесь, что OsmAnd имеет разрешение на его чтение.</string>
    <string name="distance_moving">Исправл. путь</string>
    <string name="improve_coverage_install_mapillary_desc">Установите Mapillary, чтобы добавить фотографии этого места.</string>
    <string name="route_altitude">Высота маршрута</string>
    <string name="enter_gpx_name">Имя файла GPX:</string>
    <string name="show_on_map_after_saving">Показать на карте после сохранения</string>
    <string name="measurement_tool_action_bar">Просмотрите карту и добавьте точки</string>
    <string name="measurement_tool">Измерить расстояние</string>
    <string name="none_point_error">Добавьте хотя бы одну точку.</string>
    <string name="mapillary_image">Фотография Mapillary</string>
    <string name="improve_coverage_mapillary">Улучшить фотопокрытие в Mapillary</string>
    <string name="hide_from_zoom_level">Скрыть, начиная с уровня масштабирования</string>
    <string name="rendering_value_translucent_pink_name">Розовый прозрачный</string>
    <string name="lang_ber">Берберский</string>
    <string name="move_all_to_history">Переместить все в историю</string>
    <string name="sort_by">Сортировка</string>
    <string name="do_not_use_animations">Без анимации интерфейса</string>
    <string name="do_not_use_animations_descr">Выключение анимации карты.</string>
    <string name="exit_without_saving">Выйти без сохранения?</string>
    <string name="save_as_route_point">Сохранить как точки маршрута</string>
    <string name="save_as_line">Сохранить как линию</string>
    <string name="route_point">Точка маршрута</string>
    <string name="edit_line">Редактировать линию</string>
    <string name="add_point_before">Добавить точку перед</string>
    <string name="add_point_after">Добавить точку после</string>
    <string name="shared_string_options">Опции</string>
    <string name="measurement_tool_snap_to_road_descr">OsmAnd соединит точки с маршрутом для выбранного профиля.</string>
    <string name="measurement_tool_save_as_new_track_descr">Сохранить точки, как точки маршрута или как линию.</string>
    <string name="choose_navigation_type">Выберите профиль навигации</string>
    <string name="of">%1$d из %2$d</string>
    <string name="shared_string_list">Список</string>
    <string name="shared_string_groups">Группы</string>
    <string name="passed">Использовано: %1$s</string>
    <string name="make_active">Сделать активным</string>
    <string name="today">сегодня</string>
    <string name="yesterday">Вчера</string>
    <string name="last_seven_days">За последние 7 дней</string>
    <string name="this_year">В этом году</string>
    <string name="plan_route">Планирование маршрута</string>
    <string name="coordinate_input">Ввод координат</string>
    <string name="move_to_history">Переместить в историю</string>
    <string name="group_will_be_removed_after_restart">Группа будет выключена при следующем запуске приложения.</string>
    <string name="show_arrows_on_the_map">Показывать стрелки на карте</string>
    <string name="descendingly">Я-А</string>
    <string name="ascendingly">А-Я</string>
    <string name="coordinates_format">Формат координат</string>
    <string name="use_system_keyboard">Использовать системную клавиатуру</string>
    <string name="fast_coordinates_input_descr">Выберите формат ввода координат. Для изменения нажмите «Параметры».</string>
    <string name="fast_coordinates_input">Быстрый ввод координат</string>
    <string name="routing_attr_avoid_ice_roads_fords_name">Без ледовых дорог или бродов</string>
    <string name="routing_attr_avoid_ice_roads_fords_description">Избегать ледовых дорог и бродов.</string>
    <string name="my_location">Моё местоположение</string>
    <string name="shared_string_finish">Финиш</string>
    <string name="shared_string_sort">Сортировка</string>
    <string name="marker_save_as_track_descr">Экспорт маркеров в GPX-файл:</string>
    <string name="shared_string_markers">Маркеры</string>
    <string name="osn_modify_dialog_title">Изменить заметку</string>
    <string name="context_menu_item_modify_note">Изменить заметку</string>
    <string name="make_round_trip_descr">Добавить пункт отправления в качестве пункта назначения.</string>
    <string name="make_round_trip">Сделать маршрут круговым</string>
    <string name="use_location">Использовать позицию</string>
    <string name="date_added">Добавлено</string>
    <string name="order_by">Критерий сортировки:</string>
    <string name="marker_show_distance_descr">Выберите способ указания расстояния и направления до маркеров на карте:</string>
    <string name="all_markers_moved_to_history">Все маркеры перемещены в историю</string>
    <string name="marker_moved_to_history">Маркер перемещён в историю</string>
    <string name="marker_moved_to_active">Маркер перемещён в действующие</string>
    <string name="show_direction">Указатель расстояния</string>
    <string name="show_map">Показать карту</string>
    <string name="plan_route_no_markers_toast">Для использования этой функции нужно добавить хотя бы один маркер.</string>
    <string name="osn_modify_dialog_error">Не удалось изменить заметку.</string>
    <string name="shared_string_road">Дорога</string>
    <string name="show_guide_line">Показывать направляющие линии</string>
    <string name="rendering_value_darkyellow_name">Тёмно-жёлтый</string>
    <string name="osmand_extended_description_part8">OsmAnd — это активно развивающийся проект с открытым исходным кодом. Благодаря открытости, каждый может внести свой вклад в приложение, сообщая об ошибках, совершенствуя перевод или разрабатывая новые возможности. Кроме того, проект финансируется за счёт денежных взносов с целью разработки и тестирования новых функций.
\nПримерное покрытие и качество карт:
\n • Западная Европа: ****
\n • Восточная Европа: ***
\n • Россия: ***
\n • Северная Америка: ***
\n • Южная Америка: **
\n • Азия **
\n • Япония и Корея: ***
\n • Ближний Восток: **
\n • Африка: **
\n • Антарктида:
\nДля скачивания доступно большинство стран мира!
\n Получите надёжный навигатор в своей стране — будь то Франция, Германия, Мексика, Великобритания, Испания, Нидерланды, США, Россия, Бразилия или любая другая.</string>
    <string name="osmand_plus_extended_description_part8">Примерная карта покрытия и качество: 
\n • Западная Европа: **** 
\n • Восточная Европа: *** 
\n • Россия: *** 
\n • Северная Америка: *** 
\n • Южная Америка: ** 
\n • Азия ** 
\n • Япония и Корея: *** 
\n • Ближний Восток: ** 
\n • Африка: ** 
\n • Антарктида: * 
\n Большинство стран по всему миру доступны в виде загрузок 
\n От Афганистана до Зимбабве, от Австралии до США. Аргентина, Бразилия, Канада, Франция, Германия, Мексика, Великобритания, Испания, …
\n</string>
    <string name="live_monitoring_max_interval_to_send">Временной буфер для онлайн-трекинга</string>
    <string name="live_monitoring_max_interval_to_send_desrc">Укажите временной буфер для хранения местоположений при отсутствии подключения к сети</string>
    <string name="quick_action_add_marker_descr">Добавление в центре экрана маркера на карту.</string>
    <string name="quick_action_add_gpx_descr">Добавление в центре экрана путевой точки GPX.</string>
    <string name="quick_action_take_audio_note_descr">Кнопка для добавления аудиозаметки в центре экрана.</string>
    <string name="quick_action_take_video_note_descr">Кнопка для добавления видеозаметки в центре экрана.</string>
    <string name="quick_action_take_photo_note_descr">Кнопка для добавления фотозаметки в центре экрана.</string>
    <string name="quick_action_add_osm_bug_descr">Добавление в центре экрана OSM-заметки.</string>
    <string name="quick_action_add_poi_descr">Добавление POI в центре экрана.</string>
    <string name="quick_action_navigation_voice_descr">Включение/отключение голосового сопровождения при навигации.</string>
    <string name="quick_action_add_parking_descr">Добавление в центре экрана места парковки.</string>
    <string name="quick_action_interim_dialog">Показывать промежуточный диалог</string>
    <string name="mappilary_no_internet_desc">Фотографии Mapillary доступны только онлайн.</string>
    <string name="wrong_format">Неправильный формат</string>
    <string name="enter_new_name">Введите новое имя</string>
    <string name="shared_string_back">Назад</string>
    <string name="appearance_on_the_map">Вид на карте</string>
    <string name="add_favourites_group_to_markers_descr">Выберите категорию избранных для добавления к маркерам.</string>
    <string name="favourites_group">Категория избранных</string>
    <string name="add_group">Добавить группу</string>
    <string name="add_group_descr">Импортировать группу из избранных или путевых точек GPX.</string>
    <string name="empty_state_markers_active">Создавайте маркеры карт!</string>
    <string name="empty_state_markers_active_desc">Удержание или нажатие на нужное место, а затем на флажок маркера.</string>
    <string name="empty_state_markers_groups">Импортируйте группы</string>
    <string name="empty_state_markers_groups_desc">Импортируйте группы избранных или путевых точек как маркеры.</string>
    <string name="empty_state_markers_history_desc">На этом экране появятся маркеры, отмеченные как пройденные.</string>
    <string name="shared_string_two">Два</string>
    <string name="shared_string_one">Один</string>
    <string name="show_guide_line_descr">Показывать направляющие линии от вашего местоположения до активных маркеров.</string>
    <string name="show_arrows_descr">Показывать одну или две стрелки, указывающие направление на активные маркеры.</string>
    <string name="distance_indication_descr">Выберите способ отображения расстояния до активных маркеров.</string>
    <string name="active_markers_descr">Выберите количество указателей направления.</string>
    <string name="digits_quantity">Количество десятичных цифр</string>
    <string name="shared_string_paste">Вставить</string>
    <string name="go_to_next_field">Следующее поле</string>
    <string name="rename_marker">Переименовать маркер</string>
    <string name="tap_on_map_to_hide_interface">Полноэкранный режим</string>
    <string name="mark_passed">Отметить пройденным</string>
    <string name="import_track_desc">Файл %1$s не содержит путевых точек, импортировать его как трек?</string>
    <string name="add_track_to_markers_descr">Выберите трек, чтобы добавить в маркеры его точки.</string>
    <string name="shared_string_gpx_waypoints">Путевые точки трека</string>
    <string name="shared_string_right">Направо</string>
    <string name="shared_string_left">Налево</string>
    <string name="show_number_pad">Показать цифровую панель</string>
    <string name="tap_on_map_to_hide_interface_descr">Нажатие на карте переключает кнопки управления и виджеты.</string>
    <string name="import_gpx_file_description">возможен импорт в избранные точки или в GPX-файл.</string>
    <string name="shared_string_more_without_dots">Больше</string>
    <string name="import_as_gpx">Импортировать как файл GPX</string>
    <string name="import_as_favorites">Импортировать в избранные</string>
    <string name="import_file">Импорт файла</string>
    <string name="wrong_input">Неправильный ввод</string>
    <string name="shared_string_view">Просмотр</string>
    <string name="waypoints_added_to_map_markers">Путевые точки добавлены в маркеры карты</string>
    <string name="route_is_calculated">Маршрут рассчитан</string>
    <string name="round_trip">Путешествие</string>
    <string name="add_location_as_first_point_descr">Добавьте свою позицию в качестве точки отправления, чтобы построить идеальный маршрут.</string>
    <string name="show_passed">Показать пройденные</string>
    <string name="hide_passed">Скрыть пройденные</string>
    <string name="remove_from_map_markers">Удалить из «Маркеров карты»</string>
    <string name="keep_showing_on_map">Продолжать показывать на карте</string>
    <string name="line">Линия</string>
    <string name="looking_for_tracks_with_waypoints">Поиск треков с путевыми точками</string>
    <string name="plugin_touringview_descr">Меняет вид карты OsmAnd на «Туристический» — особый высоко детализированный стиль для путешественников и профессиональных водителей.
\n
\nЭтот стиль на любом масштабе показывает максимально подробные картографические данные (в частности, дороги, тропы, маршруты и ориентиры).
\n
\nТакже все типы дорог чётко обозначены цветовой кодировкой, что полезно, например, при  управлении крупногабаритными транспортными средствами.
\n
\nКроме того, стиль добавляет специальные туристические опции, такие как велосипедные маршруты или альпийские горные маршруты.
\n
\nДополнительное скачивание не требуется, стиль создаётся из наших стандартных карт.
\n
\nОтключить стиль можно здесь либо через смену стиля карты в разделе «Настройки карты».</string>
    <string name="navigate_point_olc">Открытый код местоположения (OLC)</string>
    <string name="osmand_extended_description_part1">OsmAnd (OSM Automated Navigation Directions) — картографическая и навигационная программа с доступом к свободным, мировым и высококачественным данным OSM.
\n
\nПолучайте наслаждение от голосовой и визуальной навигации, просматривайте точки интереса (англ. POI, points of interest), создавайте и управляйте треками GPX, используйте визуализацию контурных линий и данных высот (через плагин), переключайтесь между режимами автомобиль, велосипед и пешеход, редактируйте OSM данные и многое другое.</string>
    <string name="osmand_extended_description_part2">GPS-навигация
\n• Выбор между автономным (без платы за роуминг) и онлайн-режимом (быстрее)
\n• Пошаговые голосовые инструкции (записанные или синтезированные) доведут до места назначения
\n• Повторный расчёт маршрута после значительного отклонения от существующего
\n• Навигация по полосам, названия улиц и расчётное время прибытия окажут неоценимую помощь в пути.
\n• Чтобы сделать ваше путешествие более безопасным, дневной/ночной режим переключается автоматически
\n• Отображение ограничений скорости и получение предупреждений при их превышении
\n• Карта масштабируется соответственно вашей скорости
\n• Поиск места по адресу, типу (паркинг, ресторан, отель, заправка, музей и т.д.) или географическим координатам
\n• Поддержка промежуточных точек маршрута
\n• Запись собственного или отправка GPX-трека и ведение по нему
\n</string>
    <string name="osmand_extended_description_part3">Карта
\n• Отображает POI (точки интереса) вокруг вас
\n• Поворачивает карту по направлению движения (или компаса)
\n• Показывает вашу позицию и направление взгляда
\n• Позволяет делиться местоположением, чтобы вас могли найти друзья
\n• Сохраняет важные для вас места в избранных
\n• Позволяет выбрать способ отображения названий на карте: на английском, местное или фонетическое написание.
\n• Отображает специальные онлайн-тайлы, спутниковые снимки (Bing), различные метки, как туристические/навигационные треки GPX и дополнительные слои с настраиваемой прозрачностью
\n</string>
    <string name="osmand_extended_description_part4">Катание на лыжах
\n• OsmAnd-плагин лыжные карты позволяет видеть лыжные трассы с уровнем сложности и некоторой дополнительной информацией, такой как расположение подъёмников и других объектов.</string>
    <string name="osmand_extended_description_part5">Езда на велосипеде 
\n• Поиск велосипедных дорожек на карте 
\n• GPS навигация в велосипедном режиме строит маршрут используя велосипедные дорожки 
\n• Просмотр вашей скорости и высоты над уровнем моря 
\n• Функция записи GPX позволяет вам записывать ваше путешествие и делиться им 
\n• Через приложение вы можете включить отображение контурных линий и затемнение рельефа</string>
    <string name="osmand_extended_description_part6">Прогулки, пеший туризм, экскурсии
\n• Карта показывает пешеходные и туристические маршруты
\n• Википедия на предпочитаемом вами языке может многое рассказать вам во время экскурсии по городу
\n• Остановки общественного транспорта (автобус, трамвай, поезд), включая названия маршрутов, помогут ориентироваться в новом городе
\n• GPS-навигация в пешеходном режиме высчитывает маршрут, используя пешеходные тропы
\n• Загружайте и следуйте по маршрутам GPX или записывайте и делитесь собствеными.
\n</string>
    <string name="osmand_extended_description_part7">Внесение вклада в OSM
\n• Сообщения об ошибках
\n• Отправка треков GPX в OSM напрямую из программы
\n• Добавление POI (точек интереса) и отправка их в OSM (отложенная, если интернет недоступен)
\n</string>
    <string name="osmand_plus_extended_description_part1">OsmAnd+ (OSM Automated Navigation Directions) — картографическая и навигационная программа с доступом к свободным, мировым и высококачественным данным OSM.
\n Получайте наслаждение от голосовой и визуальной навигации, просматривайте точки интереса (англ. POI, points of interest), создавайте и управляйте треками GPX, используйте визуализацию контурных линий и данных высот, переключайтесь между режимами автомобиль, велосипед и пешеход, редактируйте данные OSM и многое другое.
\n
\n OsmAnd + — платная версия программы. Приобретая её, вы поддержите проект, финансируете разработку новых возможностей и получите последние обновления.
\n
\n Некоторые из главных возможностей:</string>
    <string name="osmand_plus_extended_description_part2">Навигация
\n• Работает через интернет (быстрее) или автономно (без платы за роуминг за границей)
\n• Пошаговая голосовая навигация (записанные или синтезированные голоса)
\n• Полосы движения, отображение названия улицы и расчётное время прибытия
\n• Поддержка промежуточных точек на маршруте
\n• Автоматическая перестройка маршрута при отклонении от текущего
\n• Поиск мест по адресу, типу (например, ресторан, гостиница, заправка, музей) или географическим координатам
\n</string>
    <string name="osmand_plus_extended_description_part3">Просмотр карты 
\n• Отображение вашего местоположения и ориентации 
\n• Возможность ориентирования карты по компасу или по направлению вашего движения 
\n• Сохранение ваших самых важных мест в качестве избранных 
\n• Отображение POI (точек интереса) вокруг вас 
\n• Отображение специализированных онлайн-тайлов, спутниковые снимки (от Bing), различные наложения, такие как туристические/навигационные GPX треки и дополнительные слои с настраиваемой прозрачностью 
\n• Возможность отображения географических названий на английском, местном или фонетическом написании
\n</string>
    <string name="quick_action_item_screen">Экран %d</string>
    <string name="quick_favorites_show_favorites_dialog">Показать диалог избранных</string>
    <string name="quick_favorites_name_preset">Название предустановки</string>
    <string name="favorite_autofill_toast_text">" сохранено в "</string>
    <string name="retry">Повторить</string>
    <string name="add_route_points">Добавить точки маршрута</string>
    <string name="add_waypoint">Добавить путевую точку</string>
    <string name="add_line">Добавить линию</string>
    <string name="save_gpx_waypoint">Сохранить путевую точку GPX</string>
    <string name="save_route_point">Сохранить точку маршрута</string>
    <string name="waypoint_one">Путевая точка 1</string>
    <string name="route_point_one">Точка маршрута 1</string>
    <string name="empty_state_favourites">Добавляйте избранные</string>
    <string name="empty_state_favourites_desc">Импортируйте избранные или создавайте их, отмечая точки на карте.</string>
    <string name="import_track">Импортировать файл GPX</string>
    <string name="move_point">Переместить точку</string>
    <string name="osmand_plus_extended_description_part4">Используйте данные OSM и Википедии
\n• Высококачественная информация из лучших совместных проектов мира 
\n• Данные OSM доступны по каждой стране или региону 
\n• Интересные места (POI) из Википедии прекрасно подходят для осмотра достопримечательностей 
\n• Неограниченное количество бесплатных скачиваний непосредственно из приложения 
\n• Компактные локальные векторные карты, обновляемые как минимум раз в месяц 
\n 
\n• Выбор между полными данными региона и только дорожной сетью (например, вся Япония занимает 700 МБ, а только дорожная сеть — 200 МБ)</string>
    <string name="osmand_plus_extended_description_part5">Функции безопасности
\n• Возможность автоматического переключения режима день/ночь
\n• Возможность отображения ограничения скорости с напоминанием при превышении
\n• Возможность изменения масштаба в зависимости от скорости
\n• Возможность делиться местоположением, чтобы вас могли найти
\n</string>
    <string name="osmand_plus_extended_description_part6">Возможности для пешеходов и велосипедистов
\n• Просмотр пешеходных, туристических и велосипедных дорожек, прекрасно подходит для активного отдыха
\n• Специальные режимы маршрутизации и отображения для велосипедистов и пешеходов
\n• Возможность отображения остановок общественного транспорта (автобус, трамвай, поезд), включая названия маршрутов
\n• Возможность записи маршрута в локальный GPX-файл или через онлайн-сервис
\n• Возможность отображения скорости и высоты
\n• Отображение контурных линий и затенения высот (через дополнительный плагин)</string>
    <string name="osmand_plus_extended_description_part7">Непосредственный вклад в OSM
\n • Сообщения об ошибках в данных
\n • Отправка GPX-треков в OSM непосредственно из приложения
\n • Добавление точек интереса (POI) и отправка их в OSM (отложенная, если в автономном режиме)
\n • Возможность записи маршрута в фоновом режиме (когда устройство в спящем режиме)
\n OsmAnd это активно развивающееся программное обеспечение с открытым исходным кодом. Каждый может внести свой вклад в приложение, сообщая об ошибках, улучшая переводы или создавая новые функции. Кроме того, проект опирается на финансовые взносы для финансирования разработки и тестирования новых функциональных возможностей.
\n</string>
    <string name="empty_state_osm_edits">Создавайте или изменяйте объекты OSM</string>
    <string name="empty_state_osm_edits_descr">Добавляйте и редактируйте POI, сообщайте о неточностях на карте в OSM-заметках, делитесь записанными треками.</string>
    <string name="shared_string_deleted">Удалено</string>
    <string name="shared_string_edited">Отредактировано</string>
    <string name="shared_string_added">Добавлено</string>
    <string name="marker_activated">Маркер %s активирован.</string>
    <string name="one_tap_active_descr">Нажатие на маркер на карте переместит его в начало списка активных маркеров, минуя контекстное меню.</string>
    <string name="one_tap_active">Активация одним нажатием</string>
    <string name="empty_state_av_notes">Делайте заметки!</string>
    <string name="empty_state_av_notes_desc">Добавьте аудио-, видео- или фотозаметки в любую точку на карте, используя виджет или контекстное меню.</string>
    <string name="notes_by_date">Заметки по дате</string>
    <string name="by_date">По дате</string>
    <string name="by_type">По типу</string>
    <string name="modify_the_search_query">Измените ваш запрос.</string>
    <string name="osm_recipient_stat">Правок %1$s, сумма %2$s mBTC</string>
    <string name="osm_recipients_label">OSM получатели</string>
    <string name="total_donations">Всего пожертвований</string>
    <string name="what_is_here">Что здесь:</string>
    <string name="parked_at">припаркован в</string>
    <string name="pick_up_till">Забрать до</string>
    <string name="without_time_limit">Без ограничения по времени</string>
    <string name="context_menu_read_full_article">Полный текст статьи</string>
    <string name="context_menu_read_article">Читать статью</string>
    <string name="context_menu_points_of_group">Все точки группы</string>
    <string name="open_from">Откроется в</string>
    <string name="open_till">Открыто до</string>
    <string name="will_close_at">Закроется в</string>
    <string name="will_open_at">Откроется в</string>
    <string name="will_open_on">Откроется в</string>
    <string name="additional_actions">Дополнительные действия</string>
    <string name="shared_string_actions">Действия</string>
    <string name="shared_string_marker">Маркер</string>
    <string name="shared_string_without_name">Без имени</string>
    <string name="lang_lo">Лаосский</string>
    <string name="day_off_label">вых.</string>
    <string name="winter_and_ski_renderer">Зимний/лыжный</string>
    <string name="touring_view_renderer">Туристический</string>
    <string name="nautical_renderer">Морской</string>
    <string name="rendering_attr_hidePOILabels_name">Названия POI</string>
    <string name="will_open_tomorrow_at">Откроется завтра в</string>
    <string name="copy_location_name">Копировать позицию/название POI</string>
    <string name="toast_empty_name_error">Место без названия</string>
    <string name="shared_string_current">Текущий</string>
    <string name="last_intermediate_dest_description">Добавить последним промежуточным пунктом</string>
    <string name="first_intermediate_dest_description">Добавить первым промежуточным пунктом</string>
    <string name="subsequent_dest_description">Текущий конечный пункт станет последним промежуточным</string>
    <string name="show_closed_notes">Показать закрытые заметки</string>
    <string name="switch_osm_notes_visibility_desc">Показать/скрыть заметки OSM на карте.</string>
    <string name="gpx_file_desc">GPX — подходит для экспорта в JOSM и другие OSM-редакторы.</string>
    <string name="osc_file_desc">OSC — подходит для экспорта в OpenStreetMap.</string>
    <string name="shared_string_gpx_file">Файл GPX</string>
    <string name="osc_file">OSC файл</string>
    <string name="choose_file_type">Выберите тип файла</string>
    <string name="osm_edits_export_desc">Экспортировать в виде POI, заметок OSM или обоих вариантов.</string>
    <string name="all_data">Все данные</string>
    <string name="osm_notes">Заметки OSM</string>
    <string name="tunnel_warning">Впереди туннель</string>
    <string name="show_tunnels">Туннели</string>
    <string name="make_as_start_point">Сделать пунктом отправления</string>
    <string name="enter_the_file_name">Введите имя файла.</string>
    <string name="map_import_error">Ошибка импорта карты</string>
    <string name="map_imported_successfully">Карта импортирована</string>
    <string name="transport_nearby_routes_within">Ближайшие маршруты в пределах</string>
    <string name="transport_nearby_routes">В пределах</string>
    <string name="enter_lon">Введите долготу</string>
    <string name="enter_lat">Введите широту</string>
    <string name="enter_lat_and_lon">Введите широту и долготу</string>
    <string name="dd_mm_ss_format">ГГ°MM\'СС\"</string>
    <string name="dd_dddddd_format">ГГ.ГГГГГГ°</string>
    <string name="dd_ddddd_format">ГГ.ГГГГГ°</string>
    <string name="dd_mm_mmmm_format">ГГ°ММ.ММММ′</string>
    <string name="dd_mm_mmm_format">ГГ°ММ.МММ′</string>
    <string name="east_abbreviation">В</string>
    <string name="west_abbreviation">З</string>
    <string name="south_abbreviation">Ю</string>
    <string name="north_abbreviation">С</string>
    <string name="optional_point_name">Имя точки (необязательно)</string>
    <string name="rendering_attr_whiteWaterSports_name">Спортивные сплавы</string>
    <string name="distance_farthest">Сначала дальние</string>
    <string name="distance_nearest">Сначала ближние</string>
    <string name="group_deleted">Группа удалена</string>
    <string name="clear_all_intermediates">Очистить все промежуточные точки</string>
    <string name="use_two_digits_longitude">Использовать двузначную долготу</string>
    <string name="shared_string_travel_guides">Путеводитель</string>
    <string name="waypoints_removed_from_map_markers">Путевые точки удалены из маркеров карты</string>
    <string name="nothing_found_in_radius">Ничего нет в радиусе</string>
    <string name="select_waypoints_category_description">Добавьте все путевые точки трека или выберите отдельные категории.</string>
    <string name="shared_string_total">Всего</string>
    <string name="shared_string_result">Результат</string>
    <string name="wikivoyage_search_hint">Поиск страны, города или провинции</string>
    <string name="shared_string_read">Читать</string>
    <string name="saved_articles">Сохранённые статьи</string>
    <string name="shared_string_contents">Главы</string>
    <string name="download_maps_travel">Путеводитель</string>
    <string name="shared_string_wikivoyage">Викигид</string>
    <string name="article_removed">Статья удалена</string>
    <string name="shared_string_explore">Исследовать</string>
    <string name="index_item_world_wikivoyage">Статьи путеводителя Викигида</string>
    <string name="images_cache">Кеш изображений</string>
    <string name="delete_search_history">Удалить историю поиска</string>
    <string name="show_images">Показать изображения</string>
    <string name="shared_string_only_with_wifi">Только по Wi-Fi</string>
    <string name="wikivoyage_download_pics">Загружать изображения</string>
    <string name="wikivoyage_download_pics_descr">Изображения из статей можно загрузить для использования в автономном режиме. 
\nВы всегда можете изменить настройку в «Исследовать» → «Параметры».</string>
    <string name="shared_string_wifi_only">Только по Wi-Fi</string>
    <string name="select_travel_book">Выберите дневник путешествий</string>
    <string name="shared_string_travel_book">Дневник путешествий</string>
    <string name="online_webpage_warning">Страница доступна только онлайн. Открыть её в браузере\?</string>
    <string name="download_images">Загружать изображения</string>
    <string name="shared_string_dont">Нет</string>
    <string name="shared_string_do">Выполнить</string>
    <string name="purchase_dialog_title">Выберите план</string>
    <string name="purchase_dialog_travel_description">Для получения автономного путеводителя приобретите что-нибудь из перечисленного:</string>
    <string name="purchase_dialog_subtitle">Выберите подходящий пункт</string>
    <string name="in_app_purchase">Покупка в приложении</string>
    <string name="in_app_purchase_desc">Разовый платёж</string>
    <string name="purchase_unlim_title">Купить — %1$s</string>
    <string name="wikivoyage_offline">Локальный Викигид</string>
    <string name="unlimited_downloads">Неограниченные загрузки</string>
    <string name="wikipedia_offline">Локальная Википедия</string>
    <string name="unlock_all_features">Разблокировать все функции OsmAnd</string>
    <string name="monthly_map_updates">Обновления карт: ежемесячные
    </string>
    <string name="daily_map_updates">Обновления карт: ежечасные
    </string>
    <string name="in_app_purchase_desc_ex">После покупки этот план станет доступен для вас навсегда.</string>
    <string name="wikivoyage_travel_guide">Путеводитель</string>
    <string name="wikivoyage_travel_guide_descr">Гид по самым интересным местам планеты в OsmAnd без подключения к интернету.</string>
    <string name="travel_card_update_descr">Доступно обновление Викигида.</string>
    <string name="travel_card_download_descr">Скачайте путеводители Викигида и читайте о местах по всему миру без подключения к интернету.</string>
    <string name="update_is_available">Доступно обновление</string>
    <string name="download_file">Скачать файл</string>
    <string name="start_editing_card_image_text">Бесплатный путеводитель по всему миру, который может редактировать каждый.</string>
    <string name="welcome_to_open_beta_description">В настоящее время путеводители основаны на Викигиде. Попробуйте все функции бесплатно во время открытого бета-тестирования.</string>
    <string name="start_editing_card_description">Вы можете изменять любую статью Викигида, более того, ваше участие в нашем проекте всячески приветствуется! Делитесь знаниями, опытом, талантами и своим вниманием.</string>
    <string name="start_editing">Начать редактирование</string>
    <string name="get_unlimited_access">Получить неограниченный доступ</string>
    <string name="welcome_to_open_beta">Добро пожаловать на открытое бета-тестирование</string>
    <string name="download_wikipedia_description">Скачать статьи Википедии для %1$s, чтобы читать их без интернета.</string>
    <string name="download_wikipedia_label">Загрузка данных Википедии</string>
    <string name="open_in_browser_wiki">Открыть статью в интернете</string>
    <string name="open_in_browser_wiki_description">Открыть статью в браузере.</string>
    <string name="download_wiki_region_placeholder">этот регион</string>
    <string name="wiki_article_search_text">Поиск соответствующей вики-статьи</string>
    <string name="wiki_article_not_found">Статья не найдена</string>
    <string name="how_to_open_wiki_title">Как открыть статьи Википедии?</string>
    <string name="popular_destinations">Популярные направления</string>
    <string name="paid_app">Платное приложение</string>
    <string name="paid_plugin">Платный плагин</string>
    <string name="osmand_team">Команда OsmAnd</string>
    <string name="maps_you_need_descr">На основе сохранённых вами статей мы рекомендуем скачать следующие карты:</string>
    <string name="maps_you_need">Нужные вам карты</string>
    <string name="shared_string_restart">Перезапуск</string>
    <string name="purchase_cancelled_dialog_title">Вы отменили подписку OsmAnd Live</string>
    <string name="purchase_cancelled_dialog_descr">Возобновите подписку, чтобы продолжить использовать все функции:</string>
    <string name="hide_full_description">Свернуть описание</string>
    <string name="show_full_description">Развернуть описание</string>
    <string name="nautical_render_descr">Для морской навигации. Выделяет буи, маяки, речные пути, морские пути и знаки, гавани, услуги для морских судов, контуры глубин.</string>
    <string name="ski_map_render_descr">Для катания на лыжах. Выделяет горнолыжные трассы, подъёмники, трассы для беговых лыж и пр. Меньше отвлекающих второстепенных объектов на карте.</string>
    <string name="download_all">Скачать все</string>
    <string name="light_rs_render_descr">Простой стиль для вождения. Мягкий ночной режим, контурные линии, контрастные дороги в оранжевом стиле, тусклые второстепенные объекты карты.</string>
    <string name="topo_render_descr">Для пеших походов, трекинга и велопоездок на природе. Хорошо читается при сложном освещении. Контрастные дороги и природные объекты, различные типы маршрутов, контурные линии с расширенными настройками, дополнительные детали. Параметр «дорожное покрытие» позволяет различать поверхность и качество дорог. Ночной режим отсутствует.</string>
    <string name="default_render_descr">Стиль общего назначения. Густонаселённые города показаны упрощённо. Выделены контурные линии, маршруты, качество поверхности, частные территории, дорожные щиты, объекты спортивных сплавов, отрисовка пешеходных маршрутов по шкале SAC/CAI.</string>
    <string name="open_wikipedia_link_online">Открыть ссылку Википедии в онлайн</string>
    <string name="open_wikipedia_link_online_description">Ссылка будет открыта в веб-браузере.</string>
    <string name="read_wikipedia_offline_description">Подпишитесь на OsmAnd Live и читайте Википедию и Викигид в автономном режиме.</string>
    <string name="how_to_open_link">Как открыть ссылку?</string>
    <string name="read_wikipedia_offline">Читать Википедию в режиме офлайн</string>
    <string name="touring_view_render_descr">Стиль с высоким контрастом и максимальной детализацией. Включает все функции стиля OsmAnd по умолчанию, показывая максимальное количество деталей, в частности дороги, тропы и другие пути. Четкое разграничение типов дорог в стиле «туристического атласа». Подходит для использования днём, ночью и при ярком освещении.</string>
    <string name="shared_string_bookmark">Сохранить</string>
    <string name="off_road_render_descr">Для езды по бездорожью, основано на топографическом стиле (англ. «Topo»), и для использования с зелеными спутниковыми снимками в качестве подложки. Уменьшенная толщина основных дорог, увеличенная толщина дорожек, тропинок, велосипедных и других маршрутов.</string>
    <string name="unirs_render_descr">Модификация стиля по умолчанию для повышения контрастности пешеходных и велосипедных дорог. Используются старые цвета Mapnik.</string>
    <string name="get_osmand_live">Подпишитесь на OsmAnd Live и разблокируйте все функции: ежедневные обновления карт с неограниченной загрузкой, все платные и бесплатные плагины, Википедия, Викигид и многое другое.</string>
    <string name="access_intermediate_arrival_time">Прибытие в промежуточный пункт</string>
    <string name="map_widget_intermediate_time">Время до промежуточного пункта</string>
    <string name="quick_action_edit_actions">Редактировать действие</string>
    <string name="error_notification_desc">Пожалуйста, пришлите скриншот этого уведомления на support@osmand.net</string>
    <string name="coord_input_edit_point">Редактировать точку</string>
    <string name="coord_input_add_point">Добавить точку</string>
    <string name="coord_input_save_as_track">Сохранить как трек</string>
    <string name="coord_input_save_as_track_descr">Добавлено точек: %1$s. Введите имя файла и нажмите «Сохранить».</string>
    <string name="point_deleted">Точка %1$s удалена</string>
    <string name="shared_string_world">Мир</string>
    <string name="send_search_query_description">Поисковый запрос будет отправлен: «%1$s», вместе с вашим местоположением.
\n
\nПерсональная информация не собирается, нужны только данные поиска, для его улучшения.</string>
    <string name="send_search_query">Отправить поисковый запрос?</string>
    <string name="test_voice_desrc">Нажмите кнопку и прослушайте подсказку для проверки наличия и корректности.</string>
    <string name="thank_you_for_feedback">Спасибо за ваш отзыв</string>
    <string name="poi_cannot_be_found">Не удалось найти точку (node) или линию (way).</string>
    <string name="search_no_results_feedback">Нет результатов поиска\? 
\nОставьте отзыв</string>
    <string name="increase_search_radius_to">Расширить радиус поиска до %1$s</string>
    <string name="ask_for_location_permission">Для продолжения дайте OsmAnd разрешение на определение местоположения.</string>
    <string name="rendering_value_black_name">Чёрный</string>
    <string name="search_street">Поиск улицы</string>
    <string name="start_search_from_city">Сначала укажите населённый пункт</string>
    <string name="shared_string_restore">Восстановить</string>
    <string name="keep_passed_markers_descr">Маркеры, добавленные как группа избранных или путевых точек GPX и отмеченные как пройденные, останутся на карте. Если группа не активна, маркеры исчезнут с карты.</string>
    <string name="keep_passed_markers">Оставить пройденные маркеры на карте</string>
    <string name="more_transport_on_stop_hint">Больше транспорта доступно от этой остановки.</string>
    <string name="markers_remove_dialog_msg">Удалить маркер «%s»\?</string>
    <string name="edit_map_marker">Изменить</string>
    <string name="third_party_application">Стороннее приложение</string>
    <string name="osm_live_plan_pricing">План и цены</string>
    <string name="osm_live_payment_monthly_title">Ежемесячно</string>
    <string name="osm_live_payment_3_months_title">Каждые три месяца</string>
    <string name="osm_live_payment_annual_title">Ежегодно</string>
    <string name="osm_live_payment_month_cost_descr">%1$s / месяц</string>
    <string name="osm_live_payment_month_cost_descr_ex">%1$.2f %2$s / месяц</string>
    <string name="osm_live_payment_discount_descr">Экономия %1$s</string>
    <string name="osm_live_payment_current_subscription">Текущая подписка</string>
    <string name="osm_live_payment_renews_monthly">Продлевается ежемесячно</string>
    <string name="osm_live_payment_renews_quarterly">Продлевается ежеквартально</string>
    <string name="osm_live_payment_renews_annually">Продлевается ежегодно</string>
    <string name="default_price_currency_format">%1$.2f %2$s</string>
    <string name="osm_live_payment_header">Интервал оплаты:</string>
    <string name="osm_live_payment_contribute_descr">Пожертвования помогают финансировать картографию OSM.</string>
    <string name="osm_live_subscriptions">Подписки</string>
    <string name="powered_by_osmand">На OsmAnd</string>
    <string name="mapillary_menu_title_pano">Только панорамы 360°</string>
    <string name="shared_string_launch">Запуск</string>
    <string name="lang_gn_py">Гуарани</string>
    <string name="run_full_osmand_msg">Вы используете {0} карту, которая поставляется OsmAnd. Хотите запустить полную версию Osmand\?</string>
    <string name="run_full_osmand_header">Запустить OsmAnd\?</string>
    <string name="add_destination_point">Задайте пункт назначения</string>
    <string name="add_intermediate_point">Добавить промежуточный пункт</string>
    <string name="add_start_point">Задайте пункт отправления</string>
    <string name="route_way">Путь</string>
    <string name="points_of_interests">Точки интереса (POI)</string>
    <string name="waiting_for_route_calculation">Расчёт маршрута…</string>
    <string name="app_mode_public_transport">Общественный транспорт</string>
    <string name="avoid_roads_descr">Выберите конкретную дорогу или типы дорог, которых хотите избежать при навигации:</string>
    <string name="simulate_navigation">Моделировать навигацию</string>
    <string name="choose_track_file_to_follow">Выберите файл трека для ведения</string>
    <string name="voice_announcements">Голосовая навигация</string>
    <string name="quick_action_switch_day_night_descr">Переключатель между дневным и ночным режимами для OsmAnd.</string>
    <string name="quick_action_switch_day_mode">Дневной режим</string>
    <string name="quick_action_switch_night_mode">Ночной режим</string>
    <string name="quick_action_day_night_switch_mode">Переключить дневной/ночной режим</string>
    <string name="cubic_m">м³</string>
    <string name="metric_ton">т</string>
    <string name="shared_string_capacity">Вместимость</string>
    <string name="shared_string_width">Ширина</string>
    <string name="shared_string_height">Высота</string>
    <string name="transfers">пересадки</string>
    <string name="on_foot">пешком</string>
    <string name="show_along_the_route">Показывать вдоль маршрута</string>
    <string name="routeInfo_surface_name">Покрытие</string>
    <string name="routeInfo_roadClass_name">Класс дороги</string>
    <string name="routeInfo_steepness_name">Крутизна</string>
    <string name="add_home">Добавить дом</string>
    <string name="add_work">Добавить работу</string>
    <string name="work_button">Работа</string>
    <string name="routeInfo_smoothness_name">Ровность</string>
    <string name="previous_route">Предыдущий маршрут</string>
    <string name="add_destination_query">Сначала задайте пункт назначения</string>
    <string name="shared_string_swap">Поменять</string>
    <string name="show_more">Показать больше</string>
    <string name="tracks_on_map">Отображаемые треки</string>
    <string name="time_of_day">Время суток</string>
    <string name="step_by_step">По шагам</string>
    <string name="routeInfo_road_types_name">Типы дорог</string>
    <string name="quick_action_show_hide_gpx_tracks_descr">Переключатель для отображения или скрытия выбранных треков на карте.</string>
    <string name="by_transport_type">На %1$s</string>
    <string name="exit_at">Выход на</string>
    <string name="sit_on_the_stop">Посадка на остановке</string>
    <string name="use_osm_live_public_transport_description">Включить общественный транспорт с учётом автообновлений OsmAnd Live.</string>
    <string name="use_osm_live_public_transport">Общественный транспорт OsmAnd Live</string>
    <string name="transfers_size">пересадки: %1$d</string>
    <string name="rendering_attr_surface_unpaved_name">Грунтовое</string>
    <string name="rendering_attr_surface_sand_name">Песок</string>
    <string name="rendering_attr_surface_grass_name">Трава</string>
    <string name="rendering_attr_surface_ground_name">Земля</string>
    <string name="rendering_attr_surface_dirt_name">Грязь</string>
    <string name="rendering_attr_surface_mud_name">Топкая грязь</string>
    <string name="rendering_attr_surface_ice_name">Лёд</string>
    <string name="rendering_attr_surface_salt_name">Соль</string>
    <string name="rendering_attr_surface_snow_name">Снег</string>
    <string name="rendering_attr_surface_asphalt_name">Асфальт</string>
    <string name="rendering_attr_surface_paved_name">Твёрдое</string>
    <string name="rendering_attr_surface_concrete_name">Бетон</string>
    <string name="rendering_attr_surface_sett_name">Брусчатка</string>
    <string name="rendering_attr_surface_cobblestone_name">Булыжник</string>
    <string name="rendering_attr_surface_paving_stones_name">Тротуарная плитка</string>
    <string name="rendering_attr_surface_pebblestone_name">Галька</string>
    <string name="rendering_attr_surface_stone_name">Камень</string>
    <string name="rendering_attr_surface_metal_name">Металл</string>
    <string name="rendering_attr_surface_wood_name">Дерево</string>
    <string name="rendering_attr_surface_gravel_name">Гравий</string>
    <string name="rendering_attr_surface_fine_gravel_name">Мелкий гравий</string>
    <string name="rendering_attr_surface_compacted_name">Утрамбованное</string>
    <string name="rendering_attr_smoothness_excellent_name">Отличная</string>
    <string name="rendering_attr_smoothness_good_name">Хорошая</string>
    <string name="rendering_attr_smoothness_intermediate_name">Средняя</string>
    <string name="rendering_attr_smoothness_bad_name">Плохая</string>
    <string name="rendering_attr_smoothness_very_bad_name">Очень плохая</string>
    <string name="rendering_attr_smoothness_horrible_name">Ужасная</string>
    <string name="rendering_attr_smoothness_very_horrible_name">Очень ужасная</string>
    <string name="rendering_attr_smoothness_impassable_name">Непроходимая</string>
    <string name="rendering_attr_highway_class_motorway_name">Автомагистраль</string>
    <string name="rendering_attr_highway_class_road_name">Дорога</string>
    <string name="rendering_attr_highway_class_street_name">Улица</string>
    <string name="rendering_attr_highway_class_service_name">Служебная</string>
    <string name="rendering_attr_highway_class_footway_name">Пешеходная</string>
    <string name="rendering_attr_highway_class_track_name">Трек</string>
    <string name="rendering_attr_highway_class_bridleway_name">Конная</string>
    <string name="rendering_attr_highway_class_steps_name">Ступеньки</string>
    <string name="rendering_attr_highway_class_path_name">Тропа</string>
    <string name="rendering_attr_highway_class_cycleway_name">Велодорожка</string>
    <string name="rendering_attr_undefined_name">Не определено</string>
    <string name="public_transport_warning_descr_blog">Узнайте больше о маршрутизации OsmAnd в нашем блоге.</string>
    <string name="public_transport_warning_title">Навигация на общественном транспорте в настоящее время проходит бета-тестирование, возможны ошибки и неточности.</string>
    <string name="add_intermediate">Добавить промежуточную точку</string>
    <string name="add_start_and_end_points">Добавить пункты отправления и назначения</string>
    <string name="route_add_start_point">Добавить точку отправления</string>
    <string name="route_descr_select_start_point">Выберите точку отправления</string>
    <string name="rendering_attr_surface_grass_paver_name">Газонная решётка</string>
    <string name="rendering_attr_highway_class_state_road_name">Государственная дорога</string>
    <string name="shared_string_walk">Пешком</string>
    <string name="save_poi_value_exceed_length">Сделайте длину тега «%s» менее 255 символов.</string>
    <string name="avoid_pt_types_descr">Выберите виды транспорта, которых следует избегать при навигации:</string>
    <string name="avoid_pt_types">Исключить виды транспорта…</string>
    <string name="save_poi_value_exceed_length_title">Длина значения «%s»</string>
    <string name="quick_action_day_night_mode">Режим %s</string>
    <string name="routing_attr_avoid_sett_name">Без брусчатки</string>
    <string name="routing_attr_avoid_sett_description">Избегать брусчатки</string>
    <string name="shared_string_milliradians">Миллирадианы</string>
    <string name="angular_measeurement">Угловые единицы</string>
    <string name="angular_measeurement_descr">Изменить, в чём измеряется азимут.</string>
    <string name="shared_string_degrees">Градусы</string>
    <string name="routing_attr_avoid_tram_name">Без трамваев</string>
    <string name="routing_attr_avoid_tram_description">Избегать трамваев</string>
    <string name="routing_attr_avoid_bus_name">Без автобусов</string>
    <string name="routing_attr_avoid_bus_description">Избегать автобусов и троллейбусов</string>
    <string name="routing_attr_avoid_share_taxi_name">Без маршруток</string>
    <string name="routing_attr_avoid_share_taxi_description">Избегать маршрутных такси</string>
    <string name="routing_attr_avoid_train_name">Без поездов</string>
    <string name="routing_attr_avoid_train_description">Избегать поездов</string>
    <string name="routing_attr_avoid_subway_name">Без метро</string>
    <string name="routing_attr_avoid_subway_description">Избегать метро и легкорельсового транспорта</string>
    <string name="routing_attr_avoid_ferry_name">Без паромов</string>
    <string name="routing_attr_avoid_ferry_description">Избегать паромов</string>
    <string name="send_log">Отправить лог</string>
    <string name="public_transport_no_route_title">К сожалению, OsmAnd не смог найти подходящий маршрут.</string>
    <string name="public_transport_try_ped">Попробуйте пройти навигацию пешком.</string>
    <string name="public_transport_try_change_settings">Попробуйте изменить настройки.</string>
    <string name="public_transport_calc_pedestrian">Рассчитать маршрут ходьбы</string>
    <string name="public_transport_type">Тип транспорта</string>
    <string name="searching_gps">Поиск GPS</string>
    <string name="coordinates_widget">Виджет координат</string>
    <string name="files_moved">Перемещено %1$d файлов (%2$s).</string>
    <string name="files_copied">Скопировано %1$d файлов (%2$s).</string>
    <string name="files_failed">Не удалось скопировать %1$d файлов (%2$s).</string>
    <string name="files_present">%1$d файлов (%2$s) присутствуют в предыдущем местоположении «%3$s».</string>
    <string name="move_maps">Переместить карты</string>
    <string name="dont_move_maps">Не перемещать</string>
    <string name="public_transport_ped_route_title">Маршрут пешком составляет около %1$s и может быть быстрее общественного транспорта</string>
    <string name="shared_string_privacy_policy">Политика конфиденциальности</string>
    <string name="help_us_make_osmand_better">Помогите нам сделать OsmAnd лучше</string>
    <string name="make_osmand_better_descr">Разрешите OsmAnd собирать и обрабатывать анонимные данные об использовании приложения. Мы не собираем и не храним данные о вашем местоположении или о любых местах, которые вы просматриваете на карте.
\n
\nВы можете изменить свой выбор в любое время в меню «Настройка» → «Конфиденциальность и безопасность».</string>
    <string name="choose_data_to_share">Выберите тип данных, которыми вы хотите поделиться:</string>
    <string name="downloaded_maps">Карт скачано</string>
    <string name="visited_screens">Экранов посещено</string>
    <string name="collected_data_descr">Определите, какими данными вы разрешаете делиться с OsmAnd.</string>
    <string name="downloaded_maps_collect_descr">Помогает нам понять популярность карты страны и региона.</string>
    <string name="visited_screens_collect_descr">Помогает нам понять популярность функций OsmAnd.</string>
    <string name="privacy_and_security_change_descr">Нажмите «Разрешить», если вы соглашаетесь с нашей %1$s</string>
    <string name="settings_privacy_and_security">Конфиденциальность и безопасность</string>
    <string name="shared_string_no_thank_you">Нет, спасибо</string>
    <string name="shared_string_allow">Разрешить</string>
    <string name="profile_name_hint">Имя профиля</string>
    <string name="nav_type_hint">Режим навигации</string>
    <string name="app_mode_taxi">Такси</string>
    <string name="app_mode_subway">Метро</string>
    <string name="app_mode_horse">Лошадь</string>
    <string name="app_mode_helicopter">Вертолёт</string>
    <string name="osmand_routing_promo">Вы можете добавить свою модифицированную версию файла routing.xml в ..osmand/routing</string>
    <string name="select_icon_profile_dialog_title">Выберите значок</string>
    <string name="routing_profile_ski">Лыжи</string>
    <string name="profile_type_descr_string">Тип: %s</string>
    <string name="profile_type_base_string">Базовый профиль</string>
    <string name="profile_alert_need_routing_type_title">Выберите режим навигации</string>
    <string name="profile_alert_need_routing_type_msg">Выберите режим навигации для нового профиля</string>
    <string name="profile_alert_need_profile_name_title">Введите имя профиля</string>
    <string name="profile_alert_need_profile_name_msg">Сначала необходимо указать имя профиля.</string>
    <string name="profile_alert_duplicate_name_msg">Уже есть профиль с таким именем</string>
    <string name="rate_dialog_descr">Пожалуйста, оставьте отзыв и оцените нашу работу в Google Play.</string>
    <string name="settings_privacy_and_security_desc">Укажите, какими данными вы делитесь</string>
    <string name="app_mode_skiing">Лыжи</string>
    <string name="base_profile_descr_ski">Лыжи</string>
    <string name="profile_alert_cant_delete_base">Вы не можете удалить базовые профили OsmAnd</string>
    <string name="profile_alert_need_save_title">Сохранить изменения</string>
    <string name="profile_alert_need_save_msg">Сначала необходимо сохранить изменения в профиле</string>
    <string name="profile_alert_delete_title">Удалить профиль</string>
    <string name="profile_alert_delete_msg">Удалить профиль «%s»\?</string>
    <string name="select_base_profile_dialog_title">Выберите профиль для начала</string>
    <string name="select_base_profile_dialog_message">За основу пользовательского профиля возьмите один из профилей по умолчанию, это определяет базовые настройки, такие как видимость виджетов по умолчанию, единицы измерения скорости и расстояния. Ниже перечислены основные профили и примеры пользовательских профилей, до которых они могут быть расширены:</string>
    <string name="select_nav_profile_dialog_title">Режим навигации</string>
    <string name="base_profile_descr_car">Автомобиль, грузовик, мотоцикл</string>
    <string name="base_profile_descr_bicycle">Горный велосипед, мопед, лошадь</string>
    <string name="base_profile_descr_pedestrian">Прогулки, пеший туризм, бег</string>
    <string name="base_profile_descr_public_transport">Виды общественного транспорта</string>
    <string name="base_profile_descr_boat">Корабль, гребля, парусный спорт</string>
    <string name="base_profile_descr_aircraft">Самолёт, планеризм</string>
    <string name="routing_profile_geocoding">Геокодирование</string>
    <string name="routing_profile_straightline">Прямая линия</string>
    <string name="application_profiles_descr">Выберите профили, которые будут отображаться в приложении.</string>
    <string name="application_profiles">Профили приложения</string>
    <string name="shared_string_icon">Значок</string>
    <string name="collected_data">Собранные данные</string>
    <string name="press_again_to_change_the_map_orientation">Нажмите ещё раз для смены ориентации карты</string>
    <string name="last_launch_crashed">Прошлый запуск OsmAnd завершился сбоем. Помогите нам, отправив отчёт об ошибке на электронную почту.</string>
    <string name="settings_routing_mode_string">Режим: %s</string>
    <string name="settings_derived_routing_mode_string">Режим пользователя, полученный из: %s</string>
    <string name="profile_alert_duplicate_name_title">Повторяющееся имя</string>
    <string name="routing_profile_broutrer">BRouter (локально)</string>
    <string name="routing_attr_piste_type_downhill_name">Альпийские и горные лыжи</string>
    <string name="routing_attr_piste_type_downhill_description">Склоны для катания и спуска на горных лыжах и доступ к подъёмникам.</string>
    <string name="routing_attr_piste_type_skitour_name">Лыжный туризм</string>
    <string name="routing_attr_piste_type_sled_name">Сани</string>
    <string name="routing_attr_piste_type_sled_description">Склоны для катания на санях.</string>
    <string name="routing_attr_allow_intermediate_description">Более сложные маршруты с крутыми участками дороги. В целом, препятствия, которых следует избегать.</string>
    <string name="routing_attr_allow_advanced_description">Сложные маршруты, с опасными препятствиями и крутыми участками.</string>
    <string name="routing_attr_difficulty_preference_name">Предпочтительная сложность</string>
    <string name="process_downloading_service">Служба скачивания OsmAnd</string>
    <string name="shared_string_color_magenta">Пурпурный</string>
    <string name="button_rate">Оценить</string>
    <string name="show_compass_ruler">Показать компас-линейку</string>
    <string name="hide_compass_ruler">Скрыть компас-линейку</string>
    <string name="shared_string_min_speed">Мин. скорость</string>
    <string name="shared_string_max_speed">Макс. скорость</string>
    <string name="default_speed_setting_title">Скорость по умолчанию</string>
    <string name="default_speed_setting_descr">Изменение настроек скорости по умолчанию</string>
    <string name="new_profile">Новый профиль</string>
    <string name="release_3_4">• Профили приложения: создайте свой собственный профиль в соответствии с вашими потребностями, используя специальный значок и цвет
\n
\n • Добавлены настройки по умолчанию и минимальной/максимальной скорости для профилей
\n
\n • Добавлен виджет с текущими координатами
\n 
\n • Добавлены функции для отображения на карте компаса с радиус-линейкой
\n
\n • Исправлена фоновая запись трека
\n 
\n • Улучшена загрузка карт в фоновом режиме
\n 
\n • Возвращена функция «Включить экран»
\n
\n • Исправлен выбор языка Википедии
\n 
\n • Исправлено поведение кнопки компаса во время навигации
\n 
\n • Исправления ошибок
\n
\n</string>
    <string name="app_mode_monowheel">Моноколесо</string>
    <string name="app_mode_scooter">Самокат</string>
    <string name="precision_hdop_and_vdop">Горизонтальная точность: %1$s, вертикальная: %2$s</string>
    <string name="precision_hdop">Горизонтальная точность: %s</string>
    <string name="app_mode_shuttle_bus">Маршрутка</string>
    <string name="app_mode_ufo">НЛО</string>
    <string name="edit_profile_setup_title">Настроить профиль</string>
    <string name="edit_profile_setup_subtitle">Профиль содержит свои собственные настройки</string>
    <string name="minmax_speed_dialog_title">Установить мин/макс скорость</string>
    <string name="shared_string_crash">Сбой</string>
    <string name="app_mode_offroad">Внедорожник</string>
    <string name="edit_profile_setup_map_subtitle">Выбор настроек карты для профиля</string>
    <string name="edit_profile_screen_options_subtitle">Настройка элементов экрана для профиля</string>
    <string name="edit_profile_nav_settings_subtitle">Выбор настроек навигации для профиля</string>
    <string name="routing_attr_max_num_changes_description">Выбор верхней границы изменений</string>
    <string name="turn_screen_on_sensor">Использовать бесконтактный датчик (сенсорный выключатель)</string>
    <string name="turn_on_profile_desc">Включите хотя бы один профиль, чтобы использовать эту настройку.</string>
    <string name="shared_string_file_is_saved">%s сохранено</string>
    <string name="osmand_default_routing">Навигация OsmAnd</string>
    <string name="custom_routing">Пользовательский профиль навигации</string>
    <string name="special_routing_type">Специальная навигация</string>
    <string name="third_party_routing_type">Сторонняя навигация</string>
    <string name="routing_attr_piste_type_nordic_name">Лыжные гонки и северные дисциплины</string>
    <string name="routing_attr_piste_type_nordic_description">Трассы для северных дисциплин или лыжных гонок.</string>
    <string name="app_mode_personal_transporter">Персональный транспортёр</string>
    <string name="routing_attr_max_num_changes_name">Количество изменений</string>
    <string name="turn_screen_on_time_descr">Настройте, как долго экран должен быть включён.</string>
    <string name="turn_screen_on_sensor_descr">Включать экран движением руки по нему.</string>
    <string name="external_input_device">Внешние устройства ввода</string>
    <string name="external_input_device_descr">Выберите внешнее устройство управления, например, клавиатуру или WunderLINQ.</string>
    <string name="sett_no_ext_input">Нет</string>
    <string name="sett_generic_ext_input">Клавиатура</string>
    <string name="sett_wunderlinq_ext_input">WunderLINQ</string>
    <string name="sett_parrot_ext_input">Parrot</string>
    <string name="shared_string_track_is_saved">Трек %s сохранён</string>
    <string name="rendering_attr_showLez_name">Зоны с низким уровнем выбросов</string>
    <string name="temporary_conditional_routing">Учитывать временные ограничения</string>
    <string name="new_route_calculated_dist_dbg">Маршрут: %1$s,
\nвремя навигации %2$s.
\nРасчёт: %3$.1f с.
\n(%4$d дорог, %5$d тайлов)</string>
    <string name="quick_action_need_to_add_item_to_list">Добавьте хотя бы один элемент в список «Быстрые действия» в настройках</string>
    <string name="routing_attr_piste_type_skitour_description">Маршруты для лыжного туризма.</string>
    <string name="routing_attr_freeride_policy_name">Вне трассы</string>
    <string name="routing_attr_freeride_policy_description">Фрирайд и внетрассовые маршруты — это неофициальные трассы и проезды. Как правило, они не подготовлены, не обслуживаются и не проверяются вечером. Вход на свой страх и риск.</string>
    <string name="shared_string_open_track">Открыть трек</string>
    <string name="app_mode_camper">Кемпер</string>
    <string name="app_mode_campervan">Альковен (RV)</string>
    <string name="rendering_attr_showLez_description">Показывать на карте зоны с низким уровнем выбросов. Не влияет на навигацию.</string>
    <string name="shared_string_default">По умолчанию</string>
    <string name="lang_oc">Окситанский</string>
    <string name="app_mode_pickup_truck">Пикап</string>
    <string name="shared_string_example">Пример</string>
    <string name="change_default_settings">Изменить настройки</string>
    <string name="discard_changes">Отменить изменение</string>
    <string name="apply_to_current_profile">Применить только к «%1$s»</string>
    <string name="apply_to_all_profiles">Применить ко всем профилям</string>
    <string name="start_up_message_pref">Сообщение при запуске</string>
    <string name="analytics_pref_title">Аналитика</string>
    <string name="turn_screen_on_info">Показывать карту на экране блокировки во время навигации.</string>
    <string name="configure_profile">Настройки профиля</string>
    <string name="switch_profile">Переключить профиль</string>
    <string name="application_profile_changed">Профиль приложения изменён на «%s»</string>
    <string name="configure_profile_info">Настройки профиля:</string>
    <string name="units_and_formats">Единицы измерения и форматы</string>
    <string name="map_look_descr">Внешний вид карты</string>
    <string name="list_of_installed_plugins">Установленные плагины</string>
    <string name="general_settings_profile_descr">Тема приложения, единицы измерения, регион</string>
    <string name="manage_profiles_descr">Создание, импорт и редактирование профилей</string>
    <string name="manage_profiles">Управление профилями…</string>
    <string name="utm_format_descr">OsmAnd использует формат UTM Standard, который похож, но не идентичен формату UTM NATO.</string>
    <string name="navigate_point_format_utm">UTM Стандарт</string>
    <string name="navigate_point_format_olc">Открытый код местоположения (OLC)</string>
    <string name="coordinates_format_info">Выбранный формат будет применён во всём приложении.</string>
    <string name="pref_selected_by_default_for_profiles">Параметр выбран по умолчанию для профилей: %s</string>
    <string name="route_parameters_info">Настройки маршрутизации в профиле «%1$s».</string>
    <string name="wake_time">Время работы после пробуждения</string>
    <string name="configure_navigation">Настроить навигацию</string>
    <string name="screen_alerts_descr">Предупреждения отображаются в левом нижнем углу во время навигации.</string>
    <string name="osmand_settings_descr">Общие настройки приложения</string>
    <string name="osmand_settings">Настройки OsmAnd</string>
    <string name="copy_from_other_profile">Копировать из другого профиля</string>
    <string name="turn_screen_on">Включить экран</string>
    <string name="map_during_navigation_info">Карта во время навигации</string>
    <string name="map_during_navigation">Карта во время навигации</string>
    <string name="vehicle_parameters_descr">Скорость движения, размеры, масса транспортного средства</string>
    <string name="vehicle_parameters">Параметры транспортного средства</string>
    <string name="voice_announces_info">Настройка голосовых оповещений (работают только при навигации).</string>
    <string name="voice_announces_descr">Навигационные инструкции и оповещения</string>
    <string name="voice_announces">Голосовая навигация</string>
    <string name="screen_alerts">Экранные оповещения</string>
    <string name="route_parameters_descr">Настройки маршрутизации</string>
    <string name="route_parameters">Параметры маршрута</string>
    <string name="logcat_buffer">Буфер Logcat</string>
    <string name="plugins_settings">Настройки плагинов</string>
    <string name="language_and_output">Язык и вывод</string>
    <string name="change_data_storage_full_description">Переместить файлы данных OsmAnd в новое место назначения\?
\n%1$s → %2$s</string>
    <string name="shared_string_by_default">По умолчанию</string>
    <string name="data_storage_preference_summary">%1$s • %2$s</string>
    <string name="data_storage_space_description">%1$s ГБ свободно (из %2$s ГБ)</string>
    <string name="enter_path_to_folder">Введите путь к папке</string>
    <string name="shared_string_select_folder">Папка…</string>
    <string name="paste_Osmand_data_folder_path">Вставьте путь к папке с данными OsmAnd</string>
    <string name="change_osmand_data_folder_question">Изменить папку данных OsmAnd\?</string>
    <string name="move_maps_to_new_destination">Переместить в новое место назначения</string>
    <string name="change_data_storage_folder">Изменение папки хранилища</string>
    <string name="avoid_in_routing_descr_">Избегать определённых участков и типов дорог</string>
    <string name="shared_string_memory_used_tb_desc">Использовано %1$s ТБ</string>
    <string name="shared_string_memory_used_gb_desc">Использовано %1$s ГБ</string>
    <string name="shared_string_memory_used_mb_desc">Использовано %1$s МБ</string>
    <string name="shared_string_memory_used_kb_desc">Использовано %1$s КБ</string>
    <string name="routing_attr_driving_style_prefer_unpaved_name">Предпочитать дороги без покрытия</string>
    <string name="routing_attr_driving_style_prefer_unpaved_description">Предпочитать дороги без покрытия.</string>
    <string name="shared_string_other">Прочее</string>
    <string name="download_detailed_map">Загрузить подробную карту %s для просмотра этой области.</string>
    <string name="rendering_attr_piste_type_snow_park_name">Ландшафтный парк</string>
    <string name="rendering_attr_piste_type_sleigh_name">Самоходные и несамоходные сани (упряжки)</string>
    <string name="routeInfo_piste_difficulty_name">Сложность горнолыжной трассы</string>
    <string name="routing_attr_width_name">Ширина</string>
    <string name="routing_attr_width_description">Укажите ширину транспортного средства для учёта при построении маршрута.</string>
    <string name="app_mode_utv">Мотовездеход</string>
    <string name="shared_string_calculate">Рассчитать</string>
    <string name="shared_string_osmand_usage">Использовано OsmAnd</string>
    <string name="shared_string_tiles">Тайлы</string>
    <string name="shared_string_maps">Карты</string>
    <string name="shared_string_memory_tb_desc">%1$s ТБ</string>
    <string name="shared_string_memory_gb_desc">%1$s ГБ</string>
    <string name="shared_string_memory_mb_desc">%1$s МБ</string>
    <string name="shared_string_memory_kb_desc">%1$s КБ</string>
    <string name="track_storage_directory">Папка для хранения треков</string>
    <string name="track_storage_directory_descrp">Треки могут храниться в папке «rec», или в ежемесячных, или ежедневных папках.</string>
    <string name="store_tracks_in_rec_directory">Записывать треки в папку «rec»</string>
    <string name="store_tracks_in_daily_directories">Записывать треки в ежедневные папки</string>
    <string name="store_tracks_in_daily_directories_descrp">Записывать треки каждый день в новую вложенную папку (например, 2018-01-01).</string>
    <string name="update_all_maps">Обновить все карты</string>
    <string name="release_3_5">• Обновлены настройки приложения и профиля. Теперь настройки расположены по типу. Каждый профиль можно настроить отдельно.
\n
\n • Новый диалог загрузки карты, предлагающий загрузить карту во время просмотра
\n
\n • Исправление тёмной темы
\n
\n • Исправлено несколько проблем с маршрутизацией по всему миру
\n
\n • Обновлённая базовая карта с более подробной дорожной сетью
\n
\n • Исправлены затопленные районы по всему миру
\n
\n • Горнолыжная трасса: добавлен профиль высот и сложность маршрута
\n
\n • Другие исправления ошибок
\n
\n</string>
    <string name="routing_attr_prefer_unpaved_name">Предпочитать дороги без покрытия</string>
    <string name="routing_attr_prefer_unpaved_description">Предпочитать грунтовые дороги и тропы.</string>
    <string name="update_all_maps_q">Обновить все карты (%1$d)\?</string>
    <string name="apply_preference_to_all_profiles">Применить ко всем или только к выбранному профилю.</string>
    <string name="shared_preference">Общий</string>
    <string name="quick_action_contour_lines_descr">Переключатель для отображения или скрытия контурных линий на карте.</string>
    <string name="quick_action_hillshade_descr">Переключатель для отображения или скрытия затенения рельефа (отмывки) на карте.</string>
    <string name="export_profile">Экспорт профиля</string>
    <string name="exported_osmand_profile">Профиль OsmAnd: %1$s</string>
    <string name="overwrite_profile_q">«%1$s» уже существует. Перезаписать\?</string>
    <string name="export_profile_failed">Не удалось экспортировать профиль.</string>
    <string name="profile_import">Импорт профиля</string>
    <string name="profile_import_descr">Для добавления профиля откройте файл профиля с помощью OsmAnd.</string>
    <string name="file_imported_successfully">%1$s импортирован.</string>
    <string name="rendering_value_white_name">Белый</string>
    <string name="tts_initialization_error">Невозможно запустить механизм преобразования текста в речь.</string>
    <string name="file_import_error">Ошибка импорта %1$s: %2$s</string>
    <string name="download_map_dialog">Диалог загрузки карты</string>
    <string name="dialogs_and_notifications_title">Диалоги и уведомления</string>
    <string name="dialogs_and_notifications_descr">Управление всплывающими окнами, диалогами и уведомлениями.</string>
    <string name="add_new_profile_q">Добавить новый профиль «%1$s»\?</string>
    <string name="rendering_attr_showCycleNodeNetworkRoutes_name">Узловые сети велосипедных маршрутов</string>
    <string name="save_heading">Сохранять путевой угол</string>
    <string name="save_heading_descr">Сохранять путевой угол для каждой точки трека при записи.</string>
    <string name="layer_osm_edits">Правки OSM</string>
    <string name="swap_two_places">Поменять местами %1$s и %2$s</string>
    <string name="track_saved">Трек сохранён</string>
    <string name="empty_filename">Пустое имя файла</string>
    <string name="clear_confirmation_msg">Очистить %1$s\?</string>
    <string name="rendering_value_walkingRoutesOSMCNodes_name">Узловые сети</string>
    <string name="suggested_maps">Предлагаемые карты</string>
    <string name="join_segments">Объединить сегменты</string>
    <string name="ltr_or_rtl_combine_via_bold_point">%1$s • %2$s</string>
    <string name="ltr_or_rtl_combine_via_comma">%1$s, %2$s</string>
    <string name="desert_render_descr">Для пустынь и других малонаселенных районов. Более подробно.</string>
    <string name="select_navigation_icon">Значок при движении</string>
    <string name="select_map_icon">Значок при покое</string>
    <string name="delete_profiles_descr">После нажатия кнопки «Применить» удалённые профили будут полностью потеряны.</string>
    <string name="master_profile">Базовый профиль</string>
    <string name="select_color">Выберите цвет</string>
    <string name="edit_profiles_descr">Вы не можете удалить стандартные профили OsmAnd, но вы можете отключить их на предыдущем экране или переместить вниз.</string>
    <string name="edit_profiles">Редактировать профили</string>
    <string name="profile_appearance">Внешний вид профиля</string>
    <string name="choose_icon_color_name">Значок, цвет и имя</string>
    <string name="reorder_profiles">Редактировать список профилей</string>
    <string name="selected_profile">Выбранный профиль</string>
    <string name="personal_category_name">Персональные</string>
    <string name="shared_string_downloading_formatted">Скачивание %s</string>
    <string name="rendering_value_thick_name">Толстая</string>
    <string name="default_speed_dialog_msg">Используется для оценки времени прибытия для неизвестного типа дорог и ограничения скорости для всех дорог (может изменить маршрут)</string>
    <string name="routing_attr_allow_intermediate_name">Разрешить средние маршруты</string>
    <string name="routing_attr_allow_advanced_name">Разрешить продвинутые маршруты</string>
    <string name="routing_attr_allow_expert_name">Разрешить экспертные маршруты</string>
    <string name="routing_attr_allow_expert_description">Чрезвычайно сложные маршруты с опасными препятствиями и небезопасным окружением.</string>
    <string name="routing_attr_allow_skating_only_name">Разрешить маршруты только для конькового хода</string>
    <string name="routing_attr_allow_skating_only_description">Маршруты, подготовленные для свободного стиля или катания только коньковым ходом без классической лыжни.</string>
    <string name="routing_attr_allow_classic_only_name">Разрешить только классические маршруты</string>
    <string name="routing_attr_allow_classic_only_description">Маршруты только для классического стиля, без конькобежных трасс. Сюда входят маршруты, подготовленные небольшим снегоходом с более свободной лыжнёй и трассами, подготовленными вручную лыжниками.</string>
    <string name="routing_attr_difficulty_preference_description">Предпочитаемый уровень сложности маршрутов. Более сложные или лёгкие трассы могут использоваться, если они короче.</string>
    <string name="turn_screen_on_router">Включать на повороте</string>
    <string name="rendering_attr_highway_class_track_grade1_name">Класс 1</string>
    <string name="rendering_attr_highway_class_track_grade2_name">Класс 2</string>
    <string name="rendering_attr_highway_class_track_grade3_name">Класс 3</string>
    <string name="rendering_attr_highway_class_track_grade4_name">Класс 4</string>
    <string name="rendering_attr_highway_class_track_grade5_name">Класс 5</string>
    <string name="app_mode_wagon">Фургон</string>
    <string name="map_look">Вид карты</string>
    <string name="reset_to_default">Сброс к настройкам по умолчанию</string>
    <string name="rendering_attr_piste_type_sled_name">Только самоходные сани</string>
    <string name="rendering_attr_piste_type_hike_name">Хайк</string>
    <string name="rendering_attr_piste_type_connection_name">Соединение</string>
    <string name="rendering_attr_piste_type_skitour_name">Скитур</string>
    <string name="rendering_attr_piste_type_downhill_name">Спуск</string>
    <string name="rendering_attr_piste_type_nordic_name">Скандинавский</string>
    <string name="routeInfo_piste_type_name">Тип горнолыжной трассы</string>
    <string name="rendering_attr_piste_difficulty_novice_name">Новичок</string>
    <string name="rendering_attr_piste_difficulty_easy_name">Легко</string>
    <string name="rendering_attr_piste_difficulty_intermediate_name">Средне</string>
    <string name="rendering_attr_piste_difficulty_advanced_name">Продвинуто</string>
    <string name="rendering_attr_piste_difficulty_expert_name">Эксперт</string>
    <string name="rendering_attr_piste_difficulty_freeride_name">Фрирайд</string>
    <string name="rendering_attr_piste_difficulty_extreme_name">Экстрим</string>
    <string name="rendering_attr_piste_difficulty_undefined_name">Неопределённая</string>
    <string name="rendering_attr_piste_difficulty_aerialway_name">Канатная дорога</string>
    <string name="rendering_attr_piste_difficulty_connection_name">Соединение</string>
    <string name="simulate_your_location_gpx_descr">Моделируйте свое местоположение с помощью записанного GPX трека.</string>
    <string name="route_start_point">Пункт отправления</string>
    <string name="shared_string_revert">Сброс</string>
    <string name="suggested_maps_descr">Эти карты необходимо использовать с плагином.</string>
    <string name="added_profiles">Добавленные профили</string>
    <string name="added_profiles_descr">Профили, добавленные плагином</string>
    <string name="shared_string_turn_off">Выключить</string>
    <string name="new_plugin_added">Добавлен новый плагин</string>
    <string name="reset_confirmation_descr">Нажатие «%1$s» отменит все сделанные изменения.</string>
    <string name="reset_all_profile_settings_descr">Все настройки профиля будут сброшены в значения по умолчанию после установки.</string>
    <string name="reset_all_profile_settings">Сбросить все настройки профиля\?</string>
    <string name="ltr_or_rtl_combine_via_colon">%1$s: %2$s</string>
    <string name="file_does_not_contain_routing_rules">Нет правил маршрутизации в «%1$s». Выберите другой файл.</string>
    <string name="permission_is_required">Для использования этой функции требуется разрешение.</string>
    <string name="monitoring_min_speed_descr">Это низкоскоростной фильтр отсечки, чтобы не записывать точки ниже определённой скорости. Это может сделать записанные треки более гладкими при просмотре на карте.</string>
    <string name="rearrange_categories">Упорядочить категории</string>
    <string name="create_custom_categories_list_promo">Изменение порядка списка и скрытие категорий. Импорт или экспорт всех изменений в виде профилей.</string>
    <string name="add_new_custom_category_button_promo">Создайте свою категорию, выбрав одну или несколько категорий из списка.</string>
    <string name="reset_to_default_category_button_promo">Сброс к настройкам по умолчанию приведёт к возврату порядка сортировки по умолчанию.</string>
    <string name="add_custom_category">Создать свою категорию</string>
    <string name="rendering_attr_streetLightingNight_name">Показывать только ночью</string>
    <string name="plugin_prefs_reset_successful">Все настройки плагина восстановлены до начальных.</string>
    <string name="profile_prefs_reset_successful">Все настройки профиля восстановлены до начальных.</string>
    <string name="ltr_or_rtl_combine_via_slash">%1$s/%2$s</string>
    <string name="sunset_at">Закат в %1$s</string>
    <string name="sunrise_at">Восход в %1$s</string>
    <string name="accessibility_mode_disabled">Режим специальных возможностей отключён в системе.</string>
    <string name="use_system_screen_timeout">Использовать системную блокировку экрана</string>
    <string name="use_system_screen_timeout_promo">По умолчанию отключено: пока OsmAnd работает на переднем плане, экран не отключается. 
\n 
\nЕсли включено, OsmAnd будет использовать системные настройки блокировки экрана.</string>
    <string name="clear_recorded_data">Очистить записанные данные</string>
    <string name="release_3_6">• Профили: теперь вы можете изменить порядок, установить значок для карты, изменить все настройки для базовых профилей и вернуть их к настройкам по умолчанию 
\n 
\n• Добавлен номер съезда в навигации 
\n 
\n• Переработаны настройки плагинов 
\n 
\n• Переработан экран настроек для быстрого доступа ко всем профилям 
\n 
\n• Добавлена возможность копирования настроек из другого профиля 
\n 
\n• Добавлена возможность изменить порядок или скрыть категории POI в поиске 
\n 
\n• Правильно выровнены значки POI на карте 
\n 
\n• Добавлены данные захода/восхода солнца для настройки карты 
\n 
\n• Добавлены значки «Дом/работа» на карте 
\n 
\n• Добавлена поддержка многострочного описания в настройках 
\n 
\n• Добавлена корректная транслитерация на карте Японии 
\n 
\n• Добавлена карта Антарктиды
\n
\n</string>
    <string name="copy_coordinates">Копировать координаты</string>
    <string name="please_provide_profile_name_message">Укажите имя профиля</string>
    <string name="open_settings">Открыть настройки</string>
    <string name="plugin_disabled">Плагин отключён</string>
    <string name="plugin_disabled_descr">Плагин является отдельным приложением, его отключение не приведёт к его удалению.
\n
\nУдалить плагин можно в настройках Android в меню «Приложения».</string>
    <string name="shared_string_menu">Меню</string>
    <string name="ltr_or_rtl_triple_combine_via_dash">%1$s — %2$s — %3$s</string>
    <string name="shared_string_routing">Маршрутизация</string>
    <string name="shared_string_include_data">Включить дополнительные данные</string>
    <string name="import_profile_dialog_description">Импортируемый профиль содержит дополнительные данные. Нажмите «Импорт», чтобы импортировать только данные профиля, или выберите дополнительные данные.</string>
    <string name="export_profile_dialog_description">Вы можете выбрать дополнительные данные для экспорта вместе с профилем.</string>
    <string name="shared_string_app_default_w_val">Приложение по умолчанию (%s)</string>
    <string name="no_recalculation_setting">Не перестраивать</string>
    <string name="route_recalculation_dist_title">При отклонении</string>
    <string name="route_recalculation_dist_descr">Маршрут будет пересчитан, если расстояние до него больше заданного параметра</string>
    <string name="profile_type_custom_string">Пользовательский профиль</string>
    <string name="shared_string_angle_param">Угол: %s°</string>
    <string name="shared_string_angle">Угол</string>
    <string name="recalc_angle_dialog_title">Минимальный угол между моим местоположением и маршрутом</string>
    <string name="shared_string_preparing">Подготовка</string>
    <string name="shared_string_poi_types">Типы POI</string>
    <string name="shared_string_nothing_selected">Ничего не выбрано</string>
    <string name="shared_string_quick_actions">Быстрые действия</string>
    <string name="shared_string_profiles">Профили</string>
    <string name="replace_all_desc">Текущие элементы будут заменены элементами из файла</string>
    <string name="replace_all">Заменить все</string>
    <string name="keep_both">Оставить оба</string>
    <string name="keep_both_desc">Импортированные элементы будут добавлены с префиксом</string>
    <string name="import_duplicates_description">В OsmAnd уже есть элементы с такими же именами, как у импортированных.
\n
\nВыберите действие.</string>
    <string name="import_duplicates_title">Некоторые элементы уже существуют</string>
    <string name="select_data_to_import">Выберите данные для импорта.</string>
    <string name="ltr_or_rtl_combine_via_space">%1$s %2$s</string>
    <string name="not_support_file_type_with_ext">Выберите поддерживаемый файл с расширением %1$s.</string>
    <string name="import_from_file">Импорт из файла</string>
    <string name="import_routing_file">Импорт файла маршрутизации</string>
    <string name="import_profile">Импорт профиля</string>
    <string name="monitoring_prefs_descr">Навигация, точность журналирования</string>
    <string name="multimedia_notes_prefs_descr">Размер изображения, качество звука и видео</string>
    <string name="osm_editing_prefs_descr">Логин, пароль, локальное редактирование</string>
    <string name="accessibility_prefs_descr">Значок, цвет и название профиля</string>
    <string name="live_monitoring_descr">Возможность отправки текущего местоположения при записи маршрута.</string>
    <string name="live_monitoring">Онлайн-трекинг</string>
    <string name="save_track_logging_accuracy">Точность журналирования</string>
    <string name="tracks_view_descr">Записанные треки находятся в %1$s или папке OsmAnd.</string>
    <string name="multimedia_notes_view_descr">Ваши OSM-заметки находятся в %1$s.</string>
    <string name="video_notes">Видеозаметки</string>
    <string name="photo_notes">Фотозаметки</string>
    <string name="route_recalculation">Перестроение маршрута</string>
    <string name="login_and_pass">Имя пользователя и пароль</string>
    <string name="plugin_global_prefs_info">Эти настройки плагина применяются ко всем профилям</string>
    <string name="osm_editing">Редактирование OSM</string>
    <string name="osm_edits_view_descr">Посмотреть свои ещё незагруженные правки или ошибки OSM можно в %1$s. Отправленные изменения не отображаются.</string>
    <string name="app_mode_osm">OSM</string>
    <string name="select_nav_icon_descr">Ваша позиция при навигации и движении.</string>
    <string name="select_map_icon_descr">Ваша позиция на карте в состоянии покоя.</string>
    <string name="logcat_buffer_descr">Проверьте и поделитесь подробными журналами приложения</string>
    <string name="monitoring_min_accuracy_descr_recommendation">Рекомендация: трудно предсказать, что будет записано, а что нет, возможно, лучше всего отключить этот фильтр.</string>
    <string name="live_monitoring_time_buffer">Временной буфер</string>
    <string name="live_monitoring_tracking_interval">Интервал отслеживания</string>
    <string name="live_monitoring_adress">Веб-адрес</string>
    <string name="monitoring_notification">Уведомление</string>
    <string name="monitoring_min_speed">Минимальная скорость</string>
    <string name="monitoring_min_accuracy">Минимальная точность</string>
    <string name="monitoring_min_distance">Минимальное смещение</string>
    <string name="reset_plugin_to_default">Сброс настроек плагина по умолчанию</string>
    <string name="multimedia_use_system_camera">Использовать системное приложение</string>
    <string name="multimedia_photo_play_sound">Звук затвора камеры</string>
    <string name="osm_authorization_success">Успешная авторизация</string>
    <string name="shared_string_available">Доступно</string>
    <string name="routing_profile_direct_to">Прямо-к-точке</string>
    <string name="sort_by_category">Сортировать по категории</string>
    <string name="index_name_antarctica">Антарктида</string>
    <string name="recalc_angle_dialog_descr">Между текущей позицией и рассчитанным маршрутом будет отображаться прямой отрезок, пока маршрут не будет пересчитан.</string>
    <string name="shared_string_rendering_style">Стиль отрисовки</string>
    <string name="import_rendering_file">Импорт файла отрисовки</string>
    <string name="restore_all_profile_settings_descr">Все настройки профиля будут восстановлены в исходное состояние после создания/импорта этого профиля.</string>
    <string name="restore_all_profile_settings">Восстановить все настройки профиля\?</string>
    <string name="saving_new_profile">Сохранение нового профиля</string>
    <string name="profile_backup_failed">Не удалось создать резервную копию профиля.</string>
    <string name="clear_recorded_data_warning">Очистить записанные данные\?</string>
    <string name="monitoring_min_speed_descr_side_effect">Побочный эффект: в треке будут отсутствовать все участки, где не соблюдён критерий минимальной скорости (например где вы толкаете велосипед вверх по крутому склону). Также не будет информации о периодах покоя, например во время отдыха. Это влияет на любой анализ или постобработку, например при попытке определить общее время в пути, время в движении или среднюю скорость.</string>
    <string name="monitoring_min_accuracy_descr_side_effect">Побочный эффект: в результате фильтрации по точности, точки могут быть полностью пропущены, например, под мостами, под деревьями, между высокими зданиями или при определённых погодных условиях.</string>
    <string name="monitoring_min_accuracy_descr_remark">Примечание: при включении GPS непосредственно перед записью точность определения первой точки может быть снижена, поэтому мы рассматриваем добавление секундной задержки перед записью точки (либо записи лучшей из трёх последовательных точек и т. д.), но пока это не реализовано.</string>
    <string name="monitoring_min_distance_descr">Фильтр предотвращает запись точек при отсутствии фактического перемещения и улучшает вид треков без обработки.</string>
    <string name="monitoring_min_distance_descr_side_effect">Побочные эффекты: периоды в состоянии покоя не записываются вообще или только по одной точке каждый. Небольшие (в реальности) перемещения (например, в сторону, указывающие возможное изменение направления движения) могут быть отфильтрованы. Файл содержит меньше информации для последующей обработки и имеет худшую статистику, отфильтровывая явно избыточные точки во время записи, при этом потенциально сохраняя артефакты, вызванные плохим приёмом или эффектами модуля GPS.</string>
    <string name="monitoring_min_distance_descr_recommendation">Рекомендация: установите смещение 5 метров, если не хотите записывать мелкие детали маршрута и вам не требуются дополнительные данные о времени отдыха.</string>
    <string name="listed_exist">Указанные %1$s уже существуют в OsmAnd.</string>
    <string name="importing_from">Импорт данных из %1$s</string>
    <string name="shared_string_importing">Импортирование</string>
    <string name="checking_for_duplicate_description">OsmAnd проверяет %1$s на дубликаты с существующими объектами в приложении.
\n
\nЭто может занять некоторое время.</string>
    <string name="items_added">Объекты добавлены</string>
    <string name="shared_string_import_complete">Импорт завершен</string>
    <string name="import_complete_description">Все данные из %1$s импортированы, вы можете использовать кнопки ниже, чтобы открыть соответствующий раздел приложения для управления ими.</string>
    <string name="recalculate_route_distance_promo">Предельно допустимое удаление от маршрута, после которого маршрут будет перестроен.</string>
    <string name="select_distance_route_will_recalc">Автоперестроение маршрута при сходе с него.</string>
    <string name="shared_string_legend">Легенда</string>
    <string name="search_offline_geo_error">Невозможно разобрать геоссылку «%s».</string>
    <string name="hillshade_download_description">Для затенения рельефа требуются дополнительные карты.</string>
    <string name="shared_string_min">Мин.</string>
    <string name="terrain_empty_state_text">Способы отображения рельефа местности: посредством отмывки (затенение рельефа) или цветов (карта уклонов). Подробнее об этих типах карт вы можете прочитать на нашем сайте.</string>
    <string name="shared_string_transparency">Прозрачность</string>
    <string name="shared_string_zoom_levels">Уровни масштаба</string>
    <string name="recalculate_route_in_deviation">Пересчёт маршрута при отклонении</string>
    <string name="n_items_of_z">%1$s из %2$s</string>
    <string name="terrain_slider_description">Настройка минимального и максимального уровней масштабирования, при которых слой будет отображаться.</string>
    <string name="quick_action_terrain_descr">Переключатель для отображения или скрытия слоя рельефа (отмывки) на карте.</string>
    <string name="shared_string_terrain">Рельеф</string>
    <string name="app_mode_ski_touring">Лыжный туризм</string>
    <string name="app_mode_ski_snowmobile">Снегоход</string>
    <string name="custom_osmand_plugin">Пользовательский плагин</string>
    <string name="delete_description">Удалить описание</string>
    <string name="add_description">Добавить описание</string>
    <string name="select_group">Категории</string>
    <string name="shared_string_square">Квадрат</string>
    <string name="select_shape">Выберите форму</string>
    <string name="shared_string_circle">Круг</string>
    <string name="shared_string_octagon">Восьмиугольник</string>
    <string name="accessibility_announce">Оповещение</string>
    <string name="monitoring_min_speed_descr_remark">Примечание: проверка скорости &gt; 0: большинство модулей GPS сообщают значение скорости только в том случае, если алгоритм определяет, что вы движетесь, и ничего, если вы не перемещаетесь. Следовательно, использование параметра &gt; 0 в этом фильтре в некотором смысле приводит к обнаружению факта перемещения модуля GPS. Но даже если мы не производим данную фильтрацию во время записи, то всё равно эта функция используется при анализе GPX для определения скорректированного расстояния, то есть значение, отображаемое в этом поле, является расстоянием, записанным во время движения.</string>
    <string name="multimedia_rec_split_title">Разделение записи</string>
    <string name="monitoring_min_accuracy_descr">Будут записываться только точки, отвечающие по показателю минимальной точности (в метрах или футах — зависит от настроек системы). Точность — это близость измерений к истинному положению, и она не связана напрямую с точностью, которая представляет собой разброс повторных измерений.</string>
    <string name="monitoring_min_speed_descr_recommendation">Рекомендация: попробуйте сначала воспользоваться детектором движения через фильтр минимального смещения (B), что может дать лучшие результаты и вы потеряете меньше данных. Если треки остаются шумными на низких скоростях, попробуйте использовать ненулевые значения. Обратите внимание, что некоторые измерения могут вообще не указывать значения скорости (некоторые сетевые методы), и в этом случае ничего не будет записываться.</string>
    <string name="slope_description">Для визуализации крутизны рельефа используются цвета.</string>
    <string name="slope_read_more">Подробнее об уклонах можно прочитать в %1$s.</string>
    <string name="shared_string_hillshade">Затенение рельефа</string>
    <string name="hillshade_description">Для отображения склонов, вершин и низменностей используются тени (отмывка).</string>
    <string name="slope_download_description">Для отображения уклонов требуются дополнительные карты.</string>
    <string name="download_slope_maps">Карта уклонов</string>
    <string name="replace_point_descr">Заменить этой точкой другую.</string>
    <string name="changes_applied_to_profile">Изменения применены к профилю «%1$s».</string>
    <string name="settings_item_read_error">Невозможно прочитать из «%1$s».</string>
    <string name="settings_item_write_error">Невозможно записать в «%1$s».</string>
    <string name="settings_item_import_error">Невозможно импортировать из «%1$s».</string>
    <string name="select_track_file">Выберите файл трека</string>
    <string name="shared_string_languages">Языки</string>
    <string name="shared_string_language">Язык</string>
    <string name="shared_string_all_languages">Все языки</string>
    <string name="wiki_menu_download_descr">Для POI Википедии требуются дополнительные карты.</string>
    <string name="ui_customization_description">Настройка главного, контекстного меню и раздела «Настройки карты».
\n
\nОтключите ненужные плагины, чтобы скрыть их элементы управления. %1$s.</string>
    <string name="ui_customization_short_descr">Элементы главного и контекстного меню</string>
    <string name="shared_string_drawer">Главное меню</string>
    <string name="divider_descr">Элементы ниже разделённые делителем.</string>
    <string name="shared_string_items">Элементы</string>
    <string name="ui_customization">Настройки интерфейса</string>
    <string name="context_menu_actions">Действия контекстного меню</string>
    <string name="reorder_or_hide_from">Изменить порядок или скрыть элементы: 
\n%1$s.</string>
    <string name="shared_string_divider">Разделитель</string>
    <string name="shared_string_hidden">Скрыт</string>
    <string name="hidden_items_descr">Эти элементы скрыты из меню, но представляемые ими функции или плагины продолжают работать.</string>
    <string name="reset_items_descr">Скрытие настроек сбрасывает их в исходное состояние.</string>
    <string name="main_actions_descr">Только четыре кнопки.</string>
    <string name="main_actions">Основные действия</string>
    <string name="move_inside_category">Перемещать элементы можно только внутри данной категории.</string>
    <string name="developer_plugin">Плагин для разработчиков</string>
    <string name="select_wikipedia_article_langs">Языки отображения статей Википедии на карте. При чтении можно переключаться между доступными языками.</string>
    <string name="lang_yo">Йоруба</string>
    <string name="custom_color">Пользовательский цвет</string>
    <string name="some_articles_may_not_available_in_lang">Некоторые статьи на Википедии могут быть недоступны на вашем языке.</string>
    <string name="lang_zhyue">Кантонский</string>
    <string name="lang_zhminnan">Южный Мин</string>
    <string name="lang_war">Варей</string>
    <string name="lang_uz">Узбекский</string>
    <string name="lang_ur">Урду</string>
    <string name="lang_tt">Татарский</string>
    <string name="lang_tg">Таджикский</string>
    <string name="lang_sco">Шотландский</string>
    <string name="lang_scn">Сицилийский</string>
    <string name="lang_pnb">Панджаби</string>
    <string name="lang_ne">Непальский</string>
    <string name="lang_nap">Неаполитанский</string>
    <string name="lang_my">Бирманский</string>
    <string name="lang_mn">Монгольский</string>
    <string name="lang_min">Минангкабау</string>
    <string name="lang_mg">Малагасийский</string>
    <string name="lang_ky">Киргизский</string>
    <string name="lang_kk">Казахский</string>
    <string name="lang_jv">Яванский</string>
    <string name="lang_gu">Гуджарати</string>
    <string name="lang_cv">Чувашский</string>
    <string name="lang_ce">Чеченский</string>
    <string name="lang_bar">Баварский</string>
    <string name="lang_ba">Башкирский</string>
    <string name="lang_an">Арагонский</string>
    <string name="lang_lmo">Ломбардский</string>
    <string name="extra_maps_menu_group">Дополнительные карты</string>
    <string name="download_unsupported_action">Неподдерживаемое действие %1$s</string>
    <string name="ltr_or_rtl_combine_via_slash_with_space">%1$s / %2$s</string>
    <string name="osm_live_payment_subscription_management">Оплата будет списана со счёта, привязанного к вашему аккаунту Google Play, при подтверждении покупки.
\n
\nПодписка продлевается автоматически, если вы не отмените её до даты продления.
\n
\nВы можете управлять подписками и отменять их в настройках Google Play в любое время.</string>
    <string name="search_poi_types_descr">Можно объединить типы POI из разных категорий. Нажмите переключатель, чтобы выбрать все; нажмите слева, чтобы выбрать категорию.</string>
    <string name="search_poi_types">Поиск типов POI</string>
    <string name="mapillary_item">OsmAnd и Mapillary</string>
    <string name="travel_item">Путешествие (Викигид и Википедия)</string>
    <string name="tracker_item">Трекер OsmAnd</string>
    <string name="radius_ruler_item">Радиус-линейка</string>
    <string name="measure_distance_item">Измерение расстояния</string>
    <string name="quick_action_item">Быстрое действие</string>
    <string name="map_markers_item">Маркеры</string>
    <string name="subscription_osmandlive_item">Подписка — OsmAnd Live</string>
    <string name="osmand_purchases_item">Покупки OsmAnd</string>
    <string name="legend_item_description">Справка по символике карты.</string>
    <string name="favorites_item">Избранное</string>
    <string name="navigation_profiles_item">Профили навигации</string>
    <string name="release_3_7">• Новые локальные карты уклонов
\n
\n • Полная настройка избранных и путевых точек GPX: пользовательские цвета, значки, формы
\n
\n • Изменение порядка элементов в контекстном меню, настройках карты и панели
\n
\n • Википедия как отдельный слой в настройках карты, можно выбрать только нужные языки
\n
\n • Можно создать собственный очень гибкий фильтр POI/карты
\n
\n • Добавлены параметры для восстановления настроек пользовательских профилей
\n
\n • Полные GPX-маршруты в «Навигации» с поддержкой полос движения и подробными инструкциями поворотов
\n
\n • Исправлены размеры интерфейса на планшетах
\n
\n • Исправлены ошибки RTL
\n
\n</string>
    <string name="additional_actions_descr">Функции, доступные при нажатии кнопки «%1$s».</string>
    <string name="add_edit_favorite">Добавить/изменить избранное</string>
    <string name="create_edit_poi">Создать или изменить POI</string>
    <string name="back_to_editing">Возврат к редактированию</string>
    <string name="parking_positions">Парковки</string>
    <string name="quick_action_transport_descr">Переключатель для отображения или скрытия общественного транспорта на карте.</string>
    <string name="reset_deafult_order">Восстановить исходный порядок</string>
    <string name="quick_action_switch_profile_descr">Кнопка действия переключает между выбранными профилями.</string>
    <string name="shared_string_add_profile">Добавить профиль</string>
    <string name="change_application_profile">Сменить профиль</string>
    <string name="profiles_for_action_not_found">Не найдено подходящих профилей.</string>
    <string name="shared_string_resume">Продолжить</string>
    <string name="index_item_world_basemap_detailed">Мировая обзорная карта (подробная)</string>
    <string name="unsupported_type_error">Неподдерживаемый тип</string>
    <string name="gpx_parse_error">В GPX-файле обнаружены проблемы.
\n
\nДля выяснения причин свяжитесь со службой поддержки .</string>
    <string name="turn_screen_on_navigation_instructions_descr">Каждая навигационная инструкция включает экран.</string>
    <string name="turn_screen_on_navigation_instructions">Навигационные инструкции</string>
    <string name="screen_timeout_descr">Если функция «%1$s» включена, время работы будет зависеть от неё.</string>
    <string name="turn_screen_on_wake_time_descr">Время работы экрана после включения. («%1$s» запрещает выключение экрана.)</string>
    <string name="turn_screen_on_power_button_descr">Нажатие кнопки питания устройства включит экран с OsmAnd на переднем плане экрана блокировки.</string>
    <string name="pseudo_mercator_projection">Псевдо-проекция Меркатора</string>
    <string name="one_image_per_tile">Каждый тайл в своём файле</string>
    <string name="edit_online_source">Изменить онлайн-источник</string>
    <string name="map_source_zoom_levels">Установите минимальный и максимальный уровни масштабирования для отображения или загрузки онлайн-карты.</string>
    <string name="shared_string_always">Всегда</string>
    <string name="system_screen_timeout">Использовать системную настройку</string>
    <string name="turn_screen_on_power_button">Кнопка питания</string>
    <string name="turn_screen_on_proximity_sensor">Датчик приближения</string>
    <string name="keep_screen_off">Держать экран отключённым</string>
    <string name="keep_screen_on">Держать экран включённым</string>
    <string name="sqlite_db_file">Файл SQLiteDB</string>
    <string name="online_map_name_helper_text">Укажите название источника онлайн-карты.</string>
    <string name="online_map_url_helper_text">Введите или вставьте URL онлайн-источника.</string>
    <string name="expire_time">Время устаревания</string>
    <string name="mercator_projection">Проекция Меркатора</string>
    <string name="storage_format">Формат хранения</string>
    <string name="expire_time_descr">Кешированные тайлы будут перезагружены после указанного количества минут. Оставьте поле пустым, чтобы никогда не обновлять тайлы из этого источника. 
\n 
\nОдин день — 1440 минут. 
\nОдна неделя — 10 080 минут. 
\nОдин месяц — 43 829 минут.</string>
    <string name="tiles_storage_descr">Выберите способ хранения загруженных тайлов.</string>
    <string name="system_screen_timeout_descr">Экран будет отключаться после периода бездействия, указанного в системных настройках устройства.</string>
    <string name="map_source_zoom_levels_descr">Эти параметры влияют на отображение при использовании в качестве карты или наложения / подложки.
\n
\n%1$s: карта будет ограничена выбранными уровнями масштабирования.
\n
\n%2$s: уровни масштабирования, при которых будут видны оригинальные тайлы; увеличение и уменьшение масштаба может происходить вне этих значений.</string>
    <string name="screen_control">Управление экраном</string>
    <string name="turn_screen_on_descr">Настройки включения экрана (убедитесь, что перед блокировкой устройства OsmAnd находится на переднем плане):</string>
    <string name="default_screen_timeout">Настройка отключения экрана по умолчанию</string>
    <string name="export_import_quick_actions_with_profiles_promo">Экспортируйте или импортируйте быстрые действия с профилями приложения.</string>
    <string name="shared_string_delete_all_q">Удалить все\?</string>
    <string name="delete_all_actions_message_q">Удалить безвозвратно быстрые действия (%d)\?</string>
    <string name="screen_timeout">Время экрана</string>
    <string name="width_limit_description">Укажите ширину автомобиля, для широких транспортных средств могут применяться ограничения на маршруте.</string>
    <string name="height_limit_description">Укажите высоту автомобиля, для высоких транспортных средств могут применяться ограничения на маршруте.</string>
    <string name="weight_limit_description">Укажите вес автомобиля, для тяжёлых транспортных средств могут применяться ограничения на маршруте.</string>
    <string name="shared_string_tones">тонны</string>
    <string name="shared_string_meters">метры</string>
    <string name="details_dialog_decr">Отображение дополнительных подробностей</string>
    <string name="shared_string_night_map">Ночная карта</string>
    <string name="turn_screen_on_power_button_disabled">Отключено. Необходимо включить «Держать экран включённым» в разделе «Время работы после пробуждения».</string>
    <string name="clear_tiles_warning">Применение этих изменений приведёт к очистке кешированных данных этого источника тайлов</string>
    <string name="add_online_source">Добавить онлайн-источник</string>
    <string name="vessel_height_warning_link">Указать высоту судна</string>
    <string name="vessel_height_warning">Укажите высоту судна, чтобы избегать низких мостов. Имейте в виду, что если мост раздвижной, будет использована его высота в открытом состоянии.</string>
    <string name="vessel_height_limit_description">Укажите высоту судна, чтобы избежать низких мостов. Имейте в виду, что если мост раздвижной, будет использована его высота в открытом состоянии.</string>
    <string name="vessel_width_limit_description">Укажите ширину судна, чтобы избежать узких мостов</string>
    <string name="quick_action_showhide_mapillary_descr">Переключатель для отображения или скрытия слоя Mapillary на карте.</string>
    <string name="shared_string_legal">Законодательство</string>
    <string name="speed_cameras_legal_descr">В некоторых странах и регионах использование приложений для предупреждения о камерах контроля скорости запрещено законом.
\n
\nВам нужно сделать выбор в зависимости от законодательства вашей страны.
\n
\nВыберите «%1$s», чтобы получать предупреждения о камерах контроля скорости.
\n
\nВыберите «%2$s». Все данные, связанные с камерами контроля скорости: оповещения, уведомления, POI будут удалены до полной переустановки OsmAnd.</string>
    <string name="keep_active">Оставить включёнными</string>
    <string name="uninstall_speed_cameras">Удалить камеры контроля скорости</string>
    <string name="speed_camera_pois">POI камер контроля скорости</string>
    <string name="speed_cameras_alert">Оповещение о камерах контроля скорости в некоторых странах запрещено законом.</string>
    <string name="shared_string_bearing">Пеленг</string>
    <string name="item_deleted">Удалено: %1$s</string>
    <string name="speed_cameras_restart_descr">Перезапустите приложение, чтобы удалить все данные о камерах контроля скорости.</string>
    <string name="shared_string_uninstall_and_restart">Удалить и перезапустить</string>
    <string name="shared_string_uninstall">Удалить</string>
    <string name="routing_attr_length_description">Укажите длину транспортного средства, разрешённую для движения по маршрутам.</string>
    <string name="routing_attr_length_name">Длина</string>
    <string name="speed_cameras_removed_descr">В этом устройстве нет камер контроля скорости.</string>
    <string name="app_mode_inline_skates">Роликовые коньки</string>
    <string name="use_volume_buttons_as_zoom_descr">Изменение масштаба карты кнопками громкости.</string>
    <string name="use_volume_buttons_as_zoom">Масштабирование кнопками громкости</string>
    <string name="lenght_limit_description">Укажите длину автомобиля, для длинных транспортных средств могут применяться ограничения на маршруте.</string>
    <string name="please_provide_point_name_error">Задайте название точки</string>
    <string name="quick_action_remove_next_destination_descr">Следующая точка маршрута будет удалена. Если это конечный пункт, навигация завершится.</string>
    <string name="plugin_wikipedia_description">Информация о достопримечательностях из Википедии, карманного автономного путеводителя со статьями о местах и направлениях.</string>
    <string name="search_download_wikipedia_maps">Скачать карты Википедии</string>
    <string name="app_mode_enduro_motorcycle">Эндуро мотоцикл</string>
    <string name="app_mode_motor_scooter">Мотороллер</string>
    <string name="osm_edit_closed_note">Закрытая заметка OSM</string>
    <string name="app_mode_wheelchair">Инвалидная коляска</string>
    <string name="app_mode_go_cart">Карт</string>
    <string name="app_mode_wheelchair_forward">Инвалидное кресло впереди</string>
    <string name="add_to_a_track">Добавить к треку</string>
    <string name="set_working_days_to_continue">Для продолжения задайте рабочие дни</string>
    <string name="route_between_points">Маршрут между точками</string>
    <string name="plan_a_route">Планирование маршрута</string>
    <string name="gpx_split_interval_none_descr">Выберите способ разбиения: по времени или по расстоянию.</string>
    <string name="gpx_split_interval_descr">Выберите интервал, через который будут отображаться метки с расстоянием или временем на треке.</string>
    <string name="shared_string_custom">Своё значение</string>
    <string name="add_hidden_group_info">Добавленная точка не будет видна на карте, так как выбранная группа скрыта, найти её можно в «%s».</string>
    <string name="track_show_start_finish_icons">Значки старта и финиша</string>
    <string name="select_track_width">Толщина линии</string>
    <string name="gpx_direction_arrows">Стрелки направления</string>
    <string name="track_coloring_solid">Сплошной</string>
    <string name="plan_route_last_edited">Недавние</string>
    <string name="plan_route_import_track">Импортировать трек</string>
    <string name="plan_route_open_existing_track">Открыть существующий трек</string>
    <string name="plan_route_create_new_route">Создать новый маршрут</string>
    <string name="plan_route_select_track_file_for_open">Выберите файл трека.</string>
    <string name="shared_string_done">Готово</string>
    <string name="overwrite_track">Перезаписать трек</string>
    <string name="route_between_points_add_track_desc">Выберите трек, к которому будет добавлен новый сегмент.</string>
    <string name="navigation_profile">Профиль</string>
    <string name="threshold_distance">Предельная дистанция</string>
    <string name="save_as_new_track">Сохранить как новый трек</string>
    <string name="reverse_route">Обратный маршрут</string>
    <string name="route_between_points_whole_track_button_desc">Пересчёт всего маршрута согласно профилю.</string>
    <string name="route_between_points_next_segment_button_desc">Расчёт маршрута для ближайшего сегмента.</string>
    <string name="next_segment">Следующий сегмент</string>
    <string name="whole_track">Весь трек</string>
    <string name="route_between_points_desc">Выберите, соединять точки прямой линией или прокладывать маршрут согласно выбранному профилю.</string>
    <string name="in_case_of_reverse_direction">При обратном направлении</string>
    <string name="plan_route_exit_dialog_descr">Все действия по составлению маршрута будут отменены.</string>
    <string name="street_level_imagery">Фото с улиц</string>
    <string name="shared_string_save_as_gpx">Сохранить как новый файл трека</string>
    <string name="add_segment_to_the_track">Добавить в файл трека</string>
    <string name="shared_string_gpx_files">Треки</string>
    <string name="layer_gpx_layer">Треки</string>
    <string name="show_gpx">Треки</string>
    <string name="monitoring_control_start">REC</string>
    <string name="save_track_to_gpx_globally">Запись трека в файл GPX</string>
    <string name="shared_string_gpx_route">Маршрут трека</string>
    <string name="empty_state_my_tracks">Добавьте файлы треков</string>
    <string name="empty_state_my_tracks_desc">Импортируйте или запишите файлы треков</string>
    <string name="context_menu_item_add_waypoint">Добавить путевую точку</string>
    <string name="map_widget_monitoring">Запись маршрута</string>
    <string name="marker_save_as_track">Сохранить как файл трека</string>
    <string name="follow_track">Ведение по треку</string>
    <string name="follow_track_descr">Выберите сохранённый трек для навигации</string>
    <string name="import_track_descr">Выберите трек или импортируйте его из файла на устройстве.</string>
    <string name="select_another_track">Выбрать другой трек</string>
    <string name="navigate_to_track_descr">Ведение от моей позиции к треку</string>
    <string name="pass_whole_track_descr">Точка для навигации</string>
    <string name="start_of_the_track">Начало трека</string>
    <string name="nearest_point">Ближайшая точка</string>
    <string name="attach_to_the_roads">Привязка к дорогам</string>
    <string name="delete_address">Удалить адрес</string>
    <string name="add_address">Добавить адрес</string>
    <string name="access_hint_enter_address">Введите адрес</string>
    <string name="plan_route_trim_before">Обрезать перед</string>
    <string name="plan_route_trim_after">Обрезать после</string>
    <string name="plan_route_change_route_type_before">Изменить тип маршрута перед</string>
    <string name="plan_route_change_route_type_after">Изменить тип маршрута после</string>
    <string name="simplified_track">Упрощённый трек</string>
    <string name="simplified_track_description">Будет сохранена только линия маршрута, без путевых точек.</string>
    <string name="shared_string_file_name">Имя файла</string>
    <string name="number_of_gpx_files_selected_pattern">Выбрано файлов треков: %s</string>
    <string name="save_global_track_interval_descr">Укажите общий интервал записи трека (включается через виджет «Запись маршрута» на карте).</string>
    <string name="gpx_monitoring_stop">Остановить запись</string>
    <string name="gpx_monitoring_start">Возобновить запись</string>
    <string name="system_default_theme">По выбору системы</string>
    <string name="all_next_segments">Все последующие сегменты</string>
    <string name="previous_segment">Предыдущий сегмент</string>
    <string name="all_previous_segments">Все предыдущие сегменты</string>
    <string name="only_selected_segment_recalc">Только выбранный сегмент будет пересчитан с выбранным профилем.</string>
    <string name="all_next_segments_will_be_recalc">Все последующие сегменты будут пересчитаны с выбранным профилем.</string>
    <string name="all_previous_segments_will_be_recalc">Все предыдущие сегменты будут пересчитаны с выбранным профилем.</string>
    <string name="open_saved_track">Открыть сохранённый трек</string>
    <string name="disable_recording_once_app_killed_descrp">Приостановка записи трека при принудительном закрытии приложения (через список недавних приложений). (Из панели уведомлений Android исчезнет значок фонового режима.)</string>
    <string name="shared_string_is_saved">сохранён</string>
    <string name="one_point_error">Добавьте хотя бы две точки.</string>
    <string name="shared_string_redo">Повторить</string>
    <string name="release_3_8">• Обновлённая функция составления маршрута позволяет применять к сегментам разные режимы навигации и настраивать привязку к дорогам
\n
\n • Новые настройки вида треков: выбор цвета и толщины линии, указатели направления, метки начала и конца маршрута
\n
\n • Повышенная видимость велосипедных узлов
\n
\n • Контекстное меню с основной информацией для треков
\n
\n • Улучшенные алгоритмы поиска
\n
\n • Улучшенные настройки ведения по треку в Навигации
\n
\n • Исправлены проблемы с импортом/экспортом настроек профиля
\n
\n</string>
    <string name="sort_last_modified">По дате</string>
    <string name="sort_name_descending">По имени: Я–А</string>
    <string name="sort_name_ascending">По имени: А–Я</string>
    <string name="start_finish_icons">Значки старта и финиша</string>
    <string name="contour_lines_thanks">Спасибо за покупку плагина «Ландшафт»</string>
    <string name="routing_attr_avoid_footways_description">Избегать пешеходных дорожек</string>
    <string name="routing_attr_avoid_footways_name">Без пешеходных дорожек</string>
    <string name="osm_live_payment_desc_hw">Подписка оплачивается за выбранный период. Отмените её в AppGallery в любое время.</string>
    <string name="osm_live_payment_subscription_management_hw">Оплата будет снята с вашей учётной записи AppGallery при подтверждении покупки.
\n
\nПодписка продлевается автоматически, если она не будет отменена до даты продления.
\n
\nВы можете управлять подписками и отменять их в настройках AppGallery в любое время.</string>
    <string name="use_live_public_transport">Данные OsmAnd Live</string>
    <string name="use_live_routing">Данные OsmAnd Live</string>
    <string name="complex_routing_descr">Двухфазная маршрутизация для автомобильной навигации.</string>
    <string name="what_is_new">Что нового</string>
    <string name="perform_oauth_authorization_description">Выполните вход OAuth, чтобы использовать функции osmedit</string>
    <string name="perform_oauth_authorization">Войти через OAuth</string>
    <string name="clear_osm_token">Очистить токен OAuth OpenStreetMap</string>
    <string name="osm_edit_logout_success">Выход выполнен</string>
    <string name="shared_string_graph">График</string>
    <string name="file_already_imported">Файл уже импортирован</string>
    <string name="message_graph_will_be_available_after_recalculation">Подождите.
\nГрафик отобразится после пересчёта маршрута.</string>
    <string name="icon_group_service">Сервис</string>
    <string name="icon_group_special">Специальные</string>
    <string name="snowmobile_render_descr">Для езды на снегоходах по выделенным дорогам и трассам.</string>
    <string name="development">Разработка</string>
    <string name="shared_string_local_maps">Местная карта</string>
    <string name="icon_group_amenity">Удобства</string>
    <string name="icon_group_transport">Транспорт</string>
    <string name="icon_group_symbols">Символы</string>
    <string name="icon_group_sport">Спорт</string>
    <string name="icon_group_emergency">Экстренные службы</string>
    <string name="icon_group_travel">Путешествие</string>
    <string name="navigate_point_mgrs">MGRS</string>
    <string name="navigate_point_format_mgrs">MGRS</string>
    <string name="mgrs_format_descr">OsmAnd использует MGRS, который похож на формат UTM NATO.</string>
    <string name="use_native_pt">Нативные функции при расчёте общественного транспорта</string>
    <string name="message_you_need_add_two_points_to_show_graphs">Нужны хотя бы две точки</string>
    <string name="message_need_calculate_route_before_show_graph">Данные «%1$s» доступны только на дорогах, для построения графиков используйте «Маршрут между точками».</string>
    <string name="enter_text_separated">Вводите теги через запятую.</string>
    <string name="use_native_pt_desc">Перейти на расчёт маршрутов общественного транспорта с помощью Java (safe)</string>
    <string name="use_two_phase_routing">Использовать 2-фазный алгоритм A*</string>
    <string name="open_street_map_login_mode">Войдите в систему, чтобы отправить новые данные или правки.
\n
\nИспользуйте метод OAuth или свое имя пользователя OSM и пароль.</string>
    <string name="use_login_password">Использовать имя и пароль</string>
    <string name="login_open_street_map">Вход в OpenStreetMap</string>
    <string name="login_open_street_map_org">Вход в OpenStreetMap.org</string>
    <string name="sign_in_with_open_street_map">Войти через OpenStreetMap</string>
    <string name="login_account">Аккаунт</string>
    <string name="user_login">Авторизоваться</string>
    <string name="manage_subscription">Управление подпиской</string>
    <string name="subscription_expired_title">Срок действия подписки OsmAnd Live истёк</string>
    <string name="subscription_paused_title">Подписка OsmAnd Live была приостановлена</string>
    <string name="subscription_on_hold_title">Подписка OsmAnd Live приостановлена</string>
    <string name="markers_history">История маркеров</string>
    <string name="send_files_to_openstreetmap">Отправить GPX-файл в OpenStreetMap</string>
    <string name="osm_edit_close_note">Закрыть заметку OSM</string>
    <string name="shared_string_add_photo">Добавить фото</string>
    <string name="register_on_openplacereviews">Зарегистрироваться на
\nOpenPlaceReviews.org</string>
    <string name="register_opr_create_new_account">Создать новый аккаунт</string>
    <string name="register_opr_have_account">У меня уже есть аккаунт</string>
    <string name="shared_string_search_history">История поиска</string>
    <string name="app_mode_motorboat">Моторная лодка</string>
    <string name="add_to_opr">Добавить в OpenPlaceReviews</string>
    <string name="add_to_mapillary">Добавить в Mapillary</string>
    <string name="add_photos_descr">OsmAnd показывает фотографии из нескольких источников:
\nOpenPlaceReviews — фотографии POI;
\nMapillary — изображения улиц;
\nWeb / Wikimedia — фотографии POI по данным OpenStreetMap.</string>
    <string name="shared_string_resources">Ресурсы</string>
    <string name="approximate_file_size">Примерный размер файла</string>
    <string name="file_size_needed_for_import">Требуется для импорта</string>
    <string name="select_data_to_export">Выберите данные для экспорта в файл.</string>
    <string name="export_not_enough_space_descr">На устройстве свободно только %1$s. Освободите место или экспортируйте меньше элементов.</string>
    <string name="export_not_enough_space">Недостаточно места</string>
    <string name="select_groups_for_import">Выберите импортируемые группы.</string>
    <string name="select_items_for_import">Выберите импортируемые элементы.</string>
    <string name="use_dev_url">Использовать dev.openstreetmap.org</string>
    <string name="osm_login_descr">Войдите в систему с помощью безопасного метода OAuth или используя имя пользователя OSM и пароль.</string>
    <string name="subscription_payment_issue_title">Нажмите кнопку, чтобы перейти к настройкам подписки Google Play и исправить вашу подписку.</string>
    <string name="osm_edit_comment_note">Комментировать заметку OSM</string>
    <string name="use_dev_url_descr">Переключиться на использование dev.openstreetmap.org вместо openstreetmap.org для тестирования отправки заметок OSM / POI / GPX.</string>
    <string name="register_on_openplacereviews_desc">Фото предоставлены проектом открытых данных OpenPlaceReviews.org. Для отправки фото нужна регистрация на сайте.</string>
    <string name="cannot_upload_image">Невозможно отправить изображение, попробуйте позже</string>
    <string name="select_picture">Выбор изображения</string>
    <string name="app_mode_kayak">Каяк</string>
    <string name="ltr_or_rtl_combine_via_star">%1$s * %2$s</string>
    <string name="lang_de_casual">Немецкий (повседневный)</string>
    <string name="app_mode_light_aircraft">Лёгкий самолёт</string>
    <string name="plan_route_add_new_segment">Добавить новый сегмент</string>
    <string name="plan_route_split_before">Разделить перед</string>
    <string name="plan_route_split_after">Разделить после</string>
    <string name="profile_type_user_string">Профиль пользователя</string>
    <string name="profile_type_osmand_string">Профиль OsmAnd</string>
    <string name="profile_by_default_description">Выберите профиль, который будет использоваться при запуске приложения.</string>
    <string name="shared_string_last_used">Последний используемый</string>
    <string name="routing_attr_allow_intermittent_description">Разрешить пересыхающие водные пути</string>
    <string name="routing_attr_allow_intermittent_name">Разрешить пересыхающие водные пути</string>
    <string name="release_3_9">• Добавлена возможность экспорта и импорта всех данных, включая настройки, ресурсы, мои места.
\n
\n• Планирование маршрута: графики для сегментов трека с маршрутом, добавлена возможность создавать и редактировать несколько сегментов трека.
\n
\n• Добавлен OAuth метод аутентификации для OpenStreetMap, улучшен интерфейс диалоговых OSM.
\n
\n• Поддержка пользовательских цветов для избранных и путевых точек.
\n
\n</string>
    <string name="copy_address">Скопировать адрес</string>
    <string name="shared_string_folders">Папки</string>
    <string name="select_folder">Выбор папки</string>
    <string name="select_folder_descr">Выберите папку или добавьте новую</string>
    <string name="voice_prompts_timetable">Время звучания указаний</string>
    <string name="routing_attr_prefer_hiking_routes_description">Предпочитать пешеходные маршруты</string>
    <string name="shared_string_subtype">Подтип</string>
    <string name="shared_string_enter_param">Введите параметр</string>
    <string name="routing_engine_vehicle_type_walking">Пешеход</string>
    <string name="routing_engine_vehicle_type_scooter">Самокат</string>
    <string name="analyze_by_intervals">Анализ по интервалам</string>
    <string name="announcement_time_prepare_long">Заблаговременно</string>
    <string name="announcement_time_prepare">Заранее</string>
    <string name="announcement_time_passing">При прохождении</string>
    <string name="announcement_time_approach">При приближении</string>
    <string name="routing_engine_vehicle_type_wheelchair">Инвалидная коляска</string>
    <string name="routing_engine_vehicle_type_hiking">Пеший туризм</string>
    <string name="routing_engine_vehicle_type_small_truck">Малый грузовик</string>
    <string name="routing_engine_vehicle_type_truck">Грузовик</string>
    <string name="copy_to_map_markers">Копировать в маркеры</string>
    <string name="copy_to_map_favorites">Копировать в избранные</string>
    <string name="delete_online_routing_engine">Удалить онлайн-маршрутизатор\?</string>
    <string name="routing_attr_prefer_hiking_routes_name">Предпочитать пешеходные маршруты</string>
    <string name="add_online_routing_engine">Добавить онлайн-маршрутизатор</string>
    <string name="edit_online_routing_engine">Редактировать онлайн-маршрутизатор</string>
    <string name="shared_string_api_key">Ключ API</string>
    <string name="shared_string_server_url">URL-адрес сервера</string>
    <string name="keep_it_empty_if_not">Оставить пустым, если не</string>
    <string name="online_routing_example_hint">Вид URL со всеми параметрами:</string>
    <string name="test_route_calculation">Тест расчёта маршрута</string>
    <string name="routing_engine_vehicle_type_car">Автомобиль</string>
    <string name="online_routing_engine">Онлайн-маршрутизатор</string>
    <string name="online_routing_engines">Онлайн-маршрутизаторы</string>
    <string name="shared_string_empty">Пусто</string>
    <string name="upload_to_openstreetmap">Отправить в OpenStreetMap</string>
    <string name="edit_track">Редактировать трек</string>
    <string name="rename_track">Переименовать трек</string>
    <string name="change_folder">Изменить папку</string>
    <string name="shared_string_sec">с</string>
    <string name="announcement_time_off_route">Вне маршрута</string>
    <string name="announcement_time_arrive">Прибытие в пункт назначения</string>
    <string name="shared_string_turn">Поворот</string>
    <string name="announcement_time_intervals">Интервалы времени и расстояния</string>
    <string name="announcement_time_title">Время оповещения</string>
    <string name="announcement_time_descr">Время голосового оповещения определяется его типом, текущей скоростью навигации и скоростью навигации по умолчанию.</string>
    <string name="start_recording">Начать запись</string>
    <string name="show_track_on_map">Показать трек на карте</string>
    <string name="message_server_error">Ошибка сервера: %1$s</string>
    <string name="message_name_is_already_exists">Имя уже существует</string>
    <string name="context_menu_read_full">Читать полностью</string>
    <string name="context_menu_edit_descr">Редактировать описание</string>
    <string name="delete_waypoints">Удалить путевые точки</string>
    <string name="routing_engine_vehicle_type_hgv">HGV</string>
    <string name="upload_photo">Отправка</string>
    <string name="upload_photo_completed">Отправка завершена</string>
    <string name="uploading_count">Отправка %1$d из %2$d</string>
    <string name="uploaded_count">Отправлено %1$d из %2$d</string>
    <string name="toast_select_edits_for_upload">Выберите правки для отправки</string>
    <string name="hillshade_slope_contour_lines">Контурные линии/Затенение рельефа/ Уклон</string>
    <string name="shared_string_vehicle">Транспортное средство</string>
    <string name="routing_engine_vehicle_type_bike">Велосипед</string>
    <string name="routing_engine_vehicle_type_cycling_electric">Электрический велосипед</string>
    <string name="routing_engine_vehicle_type_cycling_mountain">Горный велосипед</string>
    <string name="routing_engine_vehicle_type_cycling_road">Шоссейный велосипед</string>
    <string name="routing_engine_vehicle_type_cycling_regular">Обычный велосипед</string>
    <string name="routing_engine_vehicle_type_racingbike">Гоночный велосипед</string>
    <string name="routing_engine_vehicle_type_mtb">Горный велосипед</string>
    <string name="activity_type_cycling_name">Езда на велосипеде</string>
    <string name="activity_type_hiking_name">Пеший туризм</string>
    <string name="activity_type_running_name">Бег</string>
    <string name="activity_type_walking_name">Пешеход</string>
    <string name="activity_type_offroad_name">Внедорожник</string>
    <string name="activity_type_motorbike_name">Мотоцикл</string>
    <string name="activity_type_car_name">Автомобиль</string>
    <string name="opr_use_dev_url">Использовать test.openplacereviews.org</string>
    <string name="login_open_place_reviews">Вход в OpenPlaceReviews</string>
    <string name="activity_type_snowmobile_name">Снегоход</string>
    <string name="activity_type_mountainbike_name">Горный велосипед</string>
    <string name="routing_engine_vehicle_type_driving">Вождение</string>
    <string name="routing_engine_vehicle_type_foot">Пешком</string>
    <string name="open_place_reviews">OpenPlaceReviews</string>
    <string name="activity_type_water_name">Вода</string>
    <string name="activity_type_winter_name">Зима</string>
    <string name="activity_type_riding_name">Верховая езда</string>
    <string name="reverse_all_points">Реверсировать все точки</string>
    <string name="routing_attr_allow_streams_description">Разрешить ручьи и канавы</string>
    <string name="routing_attr_allow_streams_name">Разрешить ручьи и канавы</string>
    <string name="open_place_reviews_plugin_description">Внесите свой вклад в проект OpenPlaceReviews в виде фото, ссылок или обзоров публичных мест, таких как рестораны, отели или музеи.
\n
\nИнструкции по добавлению информации есть на нашем сайте %1$s.</string>
    <string name="activity_type_racing_name">Гонки</string>
    <string name="app_restart_required">Для применения настроек требуется перезапуск приложения.</string>
    <string name="map_widget_distance_by_tap">Расстояние по нажатию</string>
    <string name="latest_openstreetmap_update">Доступное обновление OpenStreetMap:</string>
    <string name="updated">Обновлено: %s</string>
    <string name="last_time_checked">Последняя проверка: %s</string>
    <string name="update_frequency">Частота обновления</string>
    <string name="delete_updates">Удалить обновления</string>
    <string name="live_update_delete_updates_msg">Удалить все live-обновления для %s\?</string>
    <string name="purchases">Покупки</string>
    <string name="quick_action_show_hide_title">Показать/скрыть</string>
    <string name="rendering_attr_natureReserves_name">Заповедники</string>
    <string name="track_has_no_altitude">Трек не содержит данных о высоте.</string>
    <string name="track_has_no_speed">Трек не содержит данных о скорости.</string>
    <string name="select_another_colorization">Выберите другой тип окраски.</string>
    <string name="snap_to_road_descr">Значок текущего местоположения будет привязан к маршруту навигации</string>
    <string name="track_recording_will_be_continued">Запись будет продолжена.</string>
    <string name="select_segments">Выберите сегменты</string>
    <string name="select_segments_description">%1$s содержит более одного сегмента, необходимо выбрать нужную часть для навигации.</string>
    <string name="segments_count">Сегмент %1$d</string>
    <string name="temporary_conditional_routing_descr">Использовать дорожные ограничения, которые сейчас активны на карте</string>
    <string name="routing_attr_short_way_description">Оптимизированный более короткий маршрут (экономия топлива/энергии)</string>
    <string name="restart">Перезапустить</string>
    <string name="shared_strings_all_regions">Все регионы</string>
    <string name="track_recording_stop_without_saving">Остановить без сохранения</string>
    <string name="track_recording_save_and_stop">Сохранить и остановить запись</string>
    <string name="track_recording_title">Запись трека остановлена</string>
    <string name="track_recording_description">Остановить запись\?
\nВсе несохранённые данные будут потеряны.</string>
    <string name="on_pause">На паузе</string>
    <string name="routing_attr_height_obstacles_description">Расчёт времени в пути с учётом перепадов высот. Выберите предпочитаемую рельефность маршрута:</string>
    <string name="quick_action_coordinates_widget_descr">Переключатель для отображения или скрытия виджета координат.</string>
    <string name="select_category_descr">Выберите категорию или добавьте новую</string>
    <string name="copy_poi_name">Копировать имя POI</string>
    <string name="shared_string_interval">Интервал</string>
    <string name="rendering_attr_natureReserves_description">Показать заповедники, особо охраняемые природные территории и национальные парки.</string>
    <string name="gpx_upload_trackable_visibility_descr">«Отслеживаемый» означает, что трек не будет виден в любых общедоступных списках, но обработанные точки c отметками времени из него будут доступны через public GPS API (при этом трек не будет ассоциирован с вами). Другие пользователи смогут лишь загружать обработанные точки из вашего трека.</string>
    <string name="gpx_upload_identifiable_visibility_descr">«Идентифицируемый» означает, что трек будет виден всем в разделе треки пользователя, загрузившего трек и в общем списке треков, доступном на странице GPS-треки. Другие пользователи смогут загрузить данные трека и в свойствах трека будет указано имя пользователя, загрузившего трек. Отметки времени точек трека доступны через public GPS API будут ссылаться на страницу с вашим оригинальным треком.</string>
    <string name="gpx_upload_public_visibility_descr">«Общедоступный» означает, что трек будет виден всем в разделе треков пользователя, загрузившего трек и в общем списке треков, доступном на странице GPS-треки. Отметки времени точек трека не доступны через public GPS API. Однако, другие пользователи по-прежнему могут загрузить файл трека из общего списка треков и данные трека будут иметь все отметки времени.</string>
    <string name="gpx_upload_private_visibility_descr">«Частный» означает, что трек не будет виден в любых общедоступных списках, но точки из него будут доступны через public GPS API без отметок времени.</string>
    <string name="routing_attr_driving_style_description">Задайте предпочтения, чтобы выбрать между скоростью, временем и безопасностью на маршруте.</string>
    <string name="delete_number_files_question">Удалить %1$d файлов\?</string>
    <string name="trip_recording_save_and_continue">Сохранить и продолжить</string>
    <string name="lost_data_warning">Все несохранённые данные будут потеряны.</string>
    <string name="show_start_dialog">Показывать начальный диалог</string>
    <string name="trip_recording_show_start_dialog_setting">Если выключено, запись начнётся сразу после нажатия на виджет или пункт меню, пропуская диалоговое окно подтверждения.</string>
    <string name="trip_recording_logging_interval_info">Интервал записи трека указывает период времени, через который OsmAnd будет запрашивать данные о текущем местоположении.</string>
    <string name="three_months_subscription">Подписка на три месяца</string>
    <string name="monthly_subscription">Подписка на месяц</string>
    <string name="next_billing_date">Следующая дата оплаты: %1$s</string>
    <string name="osmand_live">OsmAnd Live</string>
    <string name="annual_subscription">Годовая подписка</string>
    <string name="release_4_0_beta">• Добавлена возможность загрузить контурные линии в футах.
\n
\n• Планирование маршрута: добавлены вкладки для переключения между точками и графиками.
\n
\n• Обновления OsmAnd Live перемещены в «Загрузка карт» → «Обновления».
\n
\n• Теперь треки можно раскрашивать по высоте, скорости или уклону.
\n
\n• Добавлена возможность изменить внешний вид линии маршрута.
\n
\n• Обновлен диалог «Запись маршрута».
\n
\n</string>
    <string name="empty_purchases_description">Если ваши покупки не отображаются здесь, нажмите «%1$s» или свяжитесь с нашей службой поддержки.</string>
    <string name="contact_support">Служба поддержки</string>
    <string name="troubleshooting">Устранение неполадок</string>
    <string name="troubleshooting_description">Перейдите по этой ссылке, если у вас есть какие-либо проблемы с покупками.</string>
    <string name="osmand_live_cancelled">Отменено</string>
    <string name="update_all_maps_added">Все карты %1$s будут обновлены.</string>
    <string name="customize_route_line">Настройка линии маршрута</string>
    <string name="shared_string_route_line">Линия маршрута</string>
    <string name="specify_color_for_map_mode">Укажите цвет для режима карты: %1$s.</string>
    <string name="no_purchases">У вас нет покупок</string>
    <string name="new_device_account">Новое устройство / новый аккаунт</string>
    <string name="contact_support_description">Если у вас есть вопросы, свяжитесь с нами: %1$s.</string>
    <string name="in_grace_period">В льготный период</string>
    <string name="expired">Срок истёк</string>
    <string name="on_hold">Приостановлено</string>
    <string name="renew_subscription">Продление подписки</string>
    <string name="announce_when_exceeded">Оповещать о превышении</string>
    <string name="user_points">Точки пользователя</string>
    <string name="output">Вывод</string>
    <string name="exit_number">Номера съездов</string>
    <string name="srtm_unit_format">Единицы измерения на контурных линиях</string>
    <string name="srtm_download_single_help_message">Выберите необходимый вариант. Для изменения формата потребуется повторно загрузить файл.</string>
    <string name="shared_string_feet">футы</string>
    <string name="srtm_download_list_help_message">OsmAnd предоставляет данные изолиний в метрах и футах. Для изменения формата потребуется повторно загрузить файл.</string>
    <string name="route_line_use_gradient_coloring">Линия маршрута окрашена в зависимости от величины уклона.</string>
    <string name="shared_string_min_height">Мин. высота</string>
    <string name="shared_string_max_height">Макс. высота</string>
    <string name="language_description">Выберите язык и тип голосовых инструкций.</string>
    <string name="tts_description">Синтезатор речи (TTS) умеет произносить все типы инструкций: повороты, названия улиц, точки интереса (POI) и пр.</string>
    <string name="tts_title">TTS</string>
    <string name="recorded_description">Записанный голос звучит лучше, но предупреждает только о поворотах (использует предустановленные фразы). Не умеет объявлять названия улиц и POI.</string>
    <string name="use_system_language">Использовать системный язык</string>
    <string name="shared_string_itinerary">Маркеры</string>
    <string name="route_line_use_map_style_width">Используется толщина линии стиля карты (%1$s).</string>
    <string name="route_line_use_map_style_color">Используется цвет стиля карты (%1$s).</string>
    <string name="routing_attr_avoid_low_emission_zone_description">Избегать зон с низким уровнем выбросов</string>
    <string name="routing_attr_avoid_low_emission_zone_name">Без зон с низким уровнем выбросов</string>
    <string name="ltr_or_rtl_triple_combine_via_space">%1$s %2$s %3$s</string>
    <string name="search_more">Найти ещё…</string>
    <string name="osmand_cloud">OsmAnd Cloud</string>
    <string name="local_backup_descr">Резервное копирование данных в локальный файл или восстановление из него.</string>
    <string name="backup_into_file">Резервное копирование в файл</string>
    <string name="restore_from_file">Восстановить из файла</string>
    <string name="osmand_cloud_help_descr">Нужна помощь\? Напишите нам на
\n%1$s</string>
    <string name="osmand_cloud_create_account_descr">Введите адрес электронной почты, и все ваши данные будут привязаны к нему.
\nМы вышлем вам проверочный код.</string>
    <string name="osmand_cloud_login_descr">Введите адрес электронной почты, который вы использовали при регистрации. На него будет выслан одноразовый код для следующего шага.</string>
    <string name="verify_email_address">Подтверждение адреса электронной почты</string>
    <string name="verify_email_address_descr">Проверочный код отправлен на %1$s. Введите его в поле ниже.</string>
    <string name="cloud_email_not_registered">Данный адрес электронной почты не был зарегистрирован в OsmAnd Cloud</string>
    <string name="cloud_email_already_registered">Данный адрес электронной почты уже зарегистрирован.</string>
    <string name="resend_verification_code">Отправить повторно</string>
    <string name="verification_code_missing">Я не получил код подтверждения</string>
    <string name="verification_code_missing_description">Время ожидания кода может составить 10 минут. Проверьте папку со спамом, если и его нет, воспользуйтесь кнопкой ниже.</string>
    <string name="local_backup">Локальное резервное копирование</string>
    <string name="osmand_cloud_authorize_descr">Не теряйте данные. Используйте резервное копирование для сохранения и восстановления информации.</string>
    <string name="backup_and_restore">Резервное копирование и восстановление</string>
    <string name="last_backup">Последнее резервное копирование</string>
    <string name="duration_ago">%1$s назад</string>
    <string name="select_nav_profile_dialog_message">«Режим навигации» определяет правила расчёта маршрутов с использованием автономных или онлайн-маршрутизаторов.</string>
    <string name="backup_delete_all_data_warning">Вы собираетесь удалить все данные, загруженные в OsmAnd Cloud ранее, включая историю версий.
\n
\nВы не сможете восстановить удалённые данные.</string>
    <string name="backup_delete_old_data_warning">Вы собираетесь удалить историю изменений для ранее загруженных данных.
\n
\nТекущая версия данных будет сохранена на сервере, но вы не сможете вернуться к ранее внесённым изменениям.</string>
    <string name="upload_local_version">Отправить локальную версию</string>
    <string name="download_server_version">Скачать версию с сервера</string>
    <string name="shared_string_predefined">Предопределённые</string>
    <string name="backup_now">Создать резервную копию</string>
    <string name="make_backup">Создайте резервную копию</string>
    <string name="make_backup_descr">На устройстве много изменений. Сделайте резервную копию, чтобы не потерять данные.</string>
    <string name="backup_pause_all">Приостановить все</string>
    <string name="backup_danger_zone">Опасная зона</string>
    <string name="delete_all_confirmation">Да, удалите все</string>
    <string name="backup_delete_old_data">Удалить старые версии</string>
    <string name="backup_delete_old_data_descr">Текущие версии ваших данных будут сохранены в OsmAnd Cloud</string>
    <string name="loading_list_of_routing_services">Загрузка сервисов маршрутизации</string>
    <string name="shared_string_offline">Офлайн</string>
    <string name="shared_string_online">Онлайн</string>
    <string name="osmand_online_routing_promo">Используйте предопределённые шаблоны или добавьте онлайн-маршрутизацию OSRM, GraphHopper, openrouteservice или GPX.</string>
    <string name="shared_string_external">Внешний</string>
    <string name="provided_by">Предоставлен %1$s</string>
    <string name="failed_loading_predefined_engines">Не удалось загрузить список предустановленных шаблонов.
\nПроверьте подключение к интернету.</string>
    <string name="backup_complete">Резервное копирование завершено</string>
    <string name="backup_conflicts">Конфликты</string>
    <string name="backup_confilcts_descr">Некоторые файлы не могут быть загружены на сервер, поскольку на сервере хранится более новая версия.</string>
    <string name="backup_view_conflicts">Просмотр конфликтов</string>
    <string name="backup_no_internet_descr">Проверьте подключение к интернету и загрузите снова.</string>
    <string name="shared_string_logout">Выйти</string>
    <string name="backup_delete_all_data">Удалить все мои данные</string>
    <string name="backup_delete_all_data_descr">Все данные в OsmAnd Cloud будут удалены. Локальные версии останутся нетронутыми.</string>
    <string name="backup_data">Резервное копирование данных</string>
    <string name="select_backup_data_descr">Выберите данные и папки для резервного копирования.</string>
    <string name="backup_restore_data_descr">Восстановление данных на устройстве из резервных копий в облаке.</string>
    <string name="backup_restore_data">Восстановить данные</string>
    <string name="restore_from_osmand_cloud">Восстановить из OsmAnd Cloud</string>
    <string name="choose_what_to_restore">Выберите данные для восстановления.</string>
    <string name="restore_selected_data">Восстановить выбранные данные</string>
    <string name="receiving_data_from_server">Приём данных с сервера…</string>
    <string name="restore_complete">Восстановление завершено</string>
    <string name="backup_storage_taken">Занято в хранилище</string>
    <string name="backup_version_history">История версий</string>
    <string name="backup_version_history_delete_descr">Удалить историю изменений для отключенных типов данных из OsmAnd Cloud\?</string>
    <string name="delete_version_history">Удалить историю версий</string>
    <string name="routing_attr_avoid_tunnels_description">Избегать тоннелей</string>
    <string name="routing_attr_avoid_tunnels_name">Без тоннелей</string>
    <string name="send_crash_log">Отправить журнал сбоев</string>
    <string name="send_logcat_log">Отправить logcat</string>
    <string name="backup_promocode">Промокод</string>
    <string name="purchases_feature_desc_nautical">Информация о морских глубинах</string>
    <string name="purchases_feature_desc_terrain">Контурные линии, затенение рельефа (отмывка) и цветовая шкала уклонов для отображения вершин и низменностей.</string>
    <string name="purchases_feature_desc_wikivoyage">Изучайте Викигид офлайн. Статьи разделены по странам и регионам и доступны на всех языках.</string>
    <string name="purchases_feature_desc_wikipedia">Статьи офлайн-Википедии. Разделены по регионам и доступны на всех языках.</string>
    <string name="purchases_feature_desc_combined_wiki">Читайте статьи Википедии и Викигида на ходу, без подключения к интернету. Данные разделены по странам и доступны на всех языках.</string>
    <string name="purchases_feature_desc_unlimited_map_download">Неограниченные загрузки локальных карт всех континентов и регионов.</string>
    <string name="purchases_feature_desc_monthly_map_updates">Доступ к регулярным ежемесячным обновлениям для локальных карт.</string>
    <string name="purchases_feature_desc_hourly_map_updates">Доступ к более частому обновлению карт, выбирайте между: ежечасными, ежедневными или еженедельными обновлениями. Обновления загружаются постепенно, только для измененной области.</string>
    <string name="purchases_feature_desc_osmand_cloud">Облачное хранилище OsmAnd Cloud для хранения всех данных приложения. Забудьте о потере данных после переустановки, сохраняйте и восстанавливайте информацию без проблем.</string>
    <string name="unlimited_map_downloads">Неограниченные загрузки карт</string>
    <string name="wikipedia_and_wikivoyage_offline">Локальные Википедия и Викигид</string>
    <string name="offline_wikipeadia">Локальная Википедия</string>
    <string name="offline_wikivoyage">Локальный Викигид</string>
    <string name="nautical_depth">Морские глубины</string>
    <string name="you_can_get_feature_as_part_of_pattern">«%1$s» входит в тарифный план %2$s. Сравнение:</string>
    <string name="ltr_or_rtl_combine_via_or">%1$s или %2$s</string>
    <string name="continue_with">Продолжить с %1$s</string>
    <string name="not_available_with">Недоступно с %1$s</string>
    <string name="redeem_promo_code">Применить промокод</string>
    <string name="osmand_maps_plus_tagline">Получите расширенные возможности</string>
    <string name="osmand_pro_tagline">Получите максимум возможностей</string>
    <string name="shared_string_learn_more">Подробнее</string>
    <string name="cancel_anytime_in_huawei_appgallery">Отмена в любое время в Huawei AppGallery</string>
    <string name="cancel_anytime_in_gplay">Отмена в любое время в Google Play.</string>
    <string name="shared_string_not_included">Не включает</string>
    <string name="shared_string_includes">Включает</string>
    <string name="complete_purchase">Оформить покупку</string>
    <string name="regular_price">Обычная цена</string>
    <string name="from_with_param">За %1$s</string>
    <string name="backup_delete_types_descr">Удалить все данные для отключенных типов из OsmAnd Cloud\?</string>
    <string name="backup_delete_types">Удалить данные отключенных типов</string>
    <string name="shared_string_discussion">Обсуждение</string>
    <string name="shared_string_view_all">Посмотреть все</string>
    <string name="backup_error_subscription_was_used">Подписка или промокод использованы другим аккаунтом %1$s</string>
    <string name="backup_error_user_is_already_registered">Эта электронная почта используется с другим аккаунтом</string>
    <string name="backup_error_subscription_was_expired">Подписка закончилась</string>
    <string name="backup_error_size_is_exceeded">Максимальный размер OsmAnd Cloud превышает %1$s</string>
    <string name="backup_error_gzip_only_supported_upload">Файл должен быть отправлен в формате .gzip</string>
    <string name="backup_error_file_not_available">Файл недоступен</string>
    <string name="backup_error_token_is_not_valid">Что-то не так с предоставленным идентификатором устройства или токеном</string>
    <string name="backup_error_token_is_not_valid_or_expired">Неверный или просроченный токен</string>
    <string name="backup_error_user_is_not_registered">Пользователь с данным адресом электронной почты не зарегистрирован</string>
    <string name="backup_error_no_valid_subscription">Нет действующей подписки</string>
    <string name="duration_moment_ago">только что</string>
    <string name="release_4_0">• Облачное резервное копирование
\n
\n• Добавлен ночной режим для стиля карты «Topo»
\n
\n• Добавлена возможность загрузки контурных линий в футах
\n
\n• Раскраска треков по высоте, скорости или уклону
\n
\n• Обновлен диалог «Запись маршрута»
\n
\n• Расстояние по нажатию перемещено из радиус-линейки в отдельный параметр
\n
\n• Планирование маршрута: добавлена возможность изменения параметров навигации, доступ к настройке карты и поиску, не покидая конструктор маршрутов
\n
\n• Новый экран «Покупка» с подробной информацией о планах
\n
\n• Добавлена возможность изменения внешнего вида линии маршрута
\n
\n• Обновления OsmAnd Live перемещены в «Загрузка карт» → «Обновления»
\n
\n</string>
    <string name="logout_from_osmand_cloud">Выйти из OsmAnd Cloud</string>
    <string name="logout_from_osmand_cloud_decsr">Выйти\?
\nВам нужно будет снова войти в OsmAnd Cloud для резервного копирования или восстановления данных.</string>
    <string name="backup_welcome_back_descr">Восстановите данные на этом устройстве, используя OsmAnd Cloud.</string>
    <string name="backup_restore_now">Восстановить</string>
    <string name="backup_welcome_back">С возвращением!</string>
    <string name="attribute">Атрибут</string>
    <string name="shared_string_purchased">Куплено</string>
    <string name="explore_wikipedia_offline">Читайте Википедию офлайн.</string>
    <string name="backup_error_subscription_was_expired_descr">Срок действия вашей подписки OsmAnd Pro истёк, возобновите её, чтобы использовать резервное копирование. Вы по-прежнему можете восстановить данные из облака.</string>
    <string name="contour_lines_hillshade_slope">Контурные линии, затенение рельефа (отмывка), уклоны</string>
    <string name="backup_deleting_all_data">Удаление всех данных…</string>
    <string name="backup_deleting_all_data_descr">Подождите пока OsmAnd удалит данные из облака. Данные на устройстве не будут затронуты.</string>
    <string name="backup_deleted_all_data_descr">Все ваши данные были удалены из OsmAnd Cloud.</string>
    <string name="backup_version_history_removed">Вся история версий удалена.</string>
    <string name="backup_data_removed">Все данные удалены.</string>
    <string name="shared_string_progress">Прогресс</string>
    <string name="backup_do_not_have_any">У вас ещё нет облачных резервных копий.</string>
    <string name="backup_dont_have_any_descr">Настройте автоматическое резервное копирование, чтобы не беспокоиться о потере данных.</string>
    <string name="backup_setup">Настроить резервное копирование</string>
    <string name="promo_subscription">Промо-подписка</string>
    <string name="on_hold_since">Приостановлена с %1$s</string>
    <string name="active_till">Активна до %1$s</string>
    <string name="backup_deleted_all_data">Все данные удалены.</string>
    <string name="track_has_no_needed_data">В треке отсутствуют соответствующие данные.</string>
    <string name="enter_verification_code">Введите одноразовый пароль</string>
    <string name="reset_to_original">Сбросить к начальному значению</string>
    <string name="backup_error_no_subscription">Подписка отсутствует</string>
    <string name="map_updates_for_mappers">Обновления для картографов</string>
    <string name="benefits_for_contributors">Преимущества для активных участников OSM</string>
    <string name="benefits_for_contributors_primary_descr">Являясь активным участником OpenStreetMap.org, вы можете получать ежечасные обновления карт без ограничений.</string>
    <string name="shared_string_contributions">Вклады</string>
    <string name="contributions_may_calculate_with_delay">Расчет вкладов может занять несколько часов.</string>
    <string name="benefits_for_contributors_secondary_descr">Войдите в OpenStreetMap, чтобы проверить, имеете ли вы право на неограниченное ежемесячное и ежечасное обновление карт.</string>
    <string name="use_login_and_password">Используйте логин и пароль</string>
    <string name="available_until">Доступно до %1$s</string>
    <string name="enough_contributions_descr">Вы внесли достойный вклад в OpenStreetMap и теперь можете обновлять карты OsmAnd без ограничений!</string>
    <string name="not_enough_contributions_descr">Для безлимитных обновлений нужно сделать не менее %1$s правок за последние два месяца %2$s.</string>
    <string name="map_updates_are_unavailable_yet">Обновления карт пока недоступны :-(</string>
    <string name="online_maps_searching_descr">Поиск онлайн…</string>
    <string name="walking_route_osmc_description">Окраска на основе индивидуального цвета (если задано на OpenStreetMap) и типа (международный, региональный, местный).</string>
    <string name="purchases_feature_desc_pro_widgets">Получите доступ к функциям OsmAnd Pro: раскраска маршрутов и многое другое.</string>
    <string name="explore_osmnad_plans_to_find_suitable">Изучите планы OsmAnd, чтобы выбрать подходящий.</string>
    <string name="option_available_only_in_osmand_pro">Доступно в рамках подписки OsmAnd Pro.</string>
    <string name="shared_string_relation">Отношение</string>
    <string name="routes_color_by_type">Раскраска маршрутов…</string>
    <string name="setting_supported_by_style">Параметр поддерживается стилем карты «%1$s»</string>
    <string name="online_maps_required_descr">Не удалось рассчитать подходящий маршрут.
\n
\nПохоже, не загружены необходимые карты.
\nЗапустите онлайн-проверку карт.</string>
    <string name="online_direct_line_maps_link">Проверить карты</string>
    <string name="offline_maps_required_descr">Отсутствуют необходимые карты.</string>
    <string name="pro_features">Функции Pro</string>
    <string name="rendering_value_walkingRoutesScopeOSMC_description">Окраска согласно принадлежности к сети.</string>
    <string name="rendering_value_walkingRoutesOSMC_description">Окраска согласно индивидуальной маркировке на туристических информационных щитах (если задано на OpenStreetMap).</string>
    <string name="rendering_value_walkingRoutesOSMCNodes_description">Окраска в соответствии с типом узловой сети (международная, региональная, местная).</string>
    <string name="travel_routes">Туристические маршруты</string>
    <string name="direct_line_maps_required_descr">Вычисление маршрута длится дольше чем обычно.
\n
\nВозможно, некоторые карты не загружены.</string>
    <string name="connect_track_points_as">Соедините точки маршрута</string>
    <string name="purchases_restored">Покупки восстановлены</string>
    <string name="grey_color_undefined">Серым отмечены участки без данных.</string>
    <string name="empty_category_name">Не задано название категории</string>
    <string name="osm_live_payment_subscription_management_amz">Оплата будет списана со счёта, привязанного к вашему аккаунту Amazon , при подтверждении покупки.
\n
\nПодписка продлевается автоматически, если вы не отмените её до даты продления.
\n
\nВы можете управлять подписками и отменять их в настройках Amazon в любое время.</string>
    <string name="cancel_anytime_in_amazon_app">Отмена в любое время в Amazon App</string>
    <string name="amz_manage_subscription_descr">Управляйте подпиской с помощью приложения или веб-сайта Amazon.</string>
    <string name="no_activity_for_intent">Установите приложение, которое может выполнить это действие.</string>
    <string name="add_group_to_markers">Добавить группу в список маркеров</string>
    <string name="remove_group_from_markers">Удалить группу из списка маркеров</string>
    <string name="no_items_of_type_message">Нет элементов этого типа</string>
    <string name="routeInfo_tracktype_description">Окраска линии маршрута/трека на основе состава поверхности. Обычно применяется для дорог без покрытия.</string>
    <string name="routeInfo_winter_ice_road_description">Окраска маршрута или трека в соответствии с классификацией зимних дорог (зимников).</string>
    <string name="routeInfo_smoothness_description">Классификация пригодности дорог/тротуаров для колёсных транспортных средств в отношении регулярности/ровности поверхности.</string>
    <string name="routeInfo_surface_description">Информация о физическом покрытии дорог/тротуаров.</string>
    <string name="routeInfo_roadClass_description">Окраска маршрута или трека в соответствии с классификацией дорог.</string>
    <string name="start_point">Старт</string>
    <string name="mapillary_menu_filter_description_new">Фильтр изображений по дате или по типу. Активен только при увеличении крупным планом.</string>
    <string name="service_is_not_available_please_try_later">Сервис недоступен. Повторите попытку позже.</string>
    <string name="shared_string_files">Файлы</string>
    <string name="travel_route_types">Типы маршрутов</string>
    <string name="shared_string_mini">мини</string>
    <string name="horseback_riding">Верховая езда</string>
    <string name="routing_attr_only_permitted_ways_description">Использовать только специально разрешённые лесные и сельскохозяйственные дороги, а также тропы.</string>
    <string name="routing_attr_prefer_horse_routes_description">Предпочитать конные маршруты</string>
    <string name="routing_attr_prefer_horse_routes_name">Предпочитать конные маршруты</string>
    <string name="routing_attr_only_permitted_streets_description">Использовать только специально разрешённые улицы.</string>
    <string name="routing_attr_only_permitted_streets_name">Разрешённые улицы</string>
    <string name="routing_attr_only_permitted_ways_name">Разрешённые дороги</string>
    <string name="routing_attr_allow_gate_description">Разрешить использование ворот</string>
    <string name="routing_attr_allow_gate_name">Разрешить использование ворот</string>
    <string name="routing_attr_prefer_tactile_paving_description">Предпочитать тактильное покрытие</string>
    <string name="routing_attr_prefer_tactile_paving_name">Предпочитать тактильное покрытие</string>
    <string name="search_title">Поиск: %1$s</string>
    <string name="upload_gpx_description_hint">Оставьте поле пустым, в качестве описания будут использованы названия треков. Введенное описание будет применено к каждому треку.</string>
    <string name="exit_pan_mode_descr">Нажмите «Выбрать», чтобы выйти из режима панорамирования</string>
    <string name="sample_wikivoyage">Викигид (образец)</string>
    <string name="icon_group_nautical">Море</string>
    <string name="shared_storage_warning_title">Изменения в правилах доступа к хранилищу</string>
    <string name="purchases_feature_desc_android_auto">Выводит локальные карты и навигацию OsmAnd на экран вашего автомобиля и интегрируется с его элементами управления.</string>
    <string name="shared_app_storage_description">Общая память больше не доступна из-за изменения доступа к хранилищу в Android.</string>
    <string name="shared_string_details">Детали</string>
    <string name="internal_app_storage_description">Внутренняя память, скрытая от пользователей и других приложений. Доступ к данным имеет только OsmAnd.</string>
    <string name="included_categories">Включённые категории</string>
    <string name="shared_string_articles">Статьи</string>
    <string name="release_4_1">• Добавлена начальная поддержка Android Auto
\n
\n• Обновление пользовательского интерфейса для поиска координат UTM
\n
\n• Фильтр GPS для GPX треков
\n
\n• Виджет «Профиль высоты» (Pro)
\n
\n• Избранные: добавлена возможность просмотра недавно использованных значков
\n
\n• Планирование маршрута: после запуска будет использоваться выбранный профиль
\n
\n• Исправлен слой Mapillary, плагин теперь отключен по умолчанию
\n
\n• Добавлен экран для управления всей историей в приложении
\n
\n• Ориентация карты не сбрасывается после перезапуска приложения
\n
\n• Улучшена отрисовка отметок высот SRTM
\n
\n• Исправлены надписи на карте на арабском языке
\n
\n• Исправлены различные проблемы с маршрутизацией
\n
\n</string>
    <string name="android_auto_map_placeholder_descr">Отключите устройство от Android Auto для просмотра карты в приложении.</string>
    <string name="continue_on_phone">Продолжить на мобильном устройстве</string>
    <string name="android_auto_map_placeholder_title">Карта отображается на экране автомобиля.</string>
    <string name="android_auto_purchase_request_title">Приобретите OsmAnd Pro или Maps+, чтобы использовать OsmAnd с Android Auto</string>
    <string name="location_access_request_title">OsmAnd требуется доступ к местоположению для навигации.</string>
    <string name="location_access_request_action">Предоставление доступа</string>
    <string name="location_access_request_result">Одобрено: %1$s Отклонено: %2$s</string>
    <string name="markers_history_is_disabled_descr">Включите историю для запоминания списка посещённых маркеров карты.</string>
    <string name="history_is_disabled_descr">Включите историю для быстрого доступа к последним использованным результатам.</string>
    <string name="is_disabled">%1$s отключена</string>
    <string name="clear_all_history_warning">Очистить все записи истории приложения, включая поиск, навигацию и историю маркеров\?</string>
    <string name="clear_all_history">Очистить всю историю</string>
    <string name="search_history_is_disabled_descr">Включить историю поиска можно в настройках</string>
    <string name="transparent_status_bar">Прозрачная строка состояния</string>
    <string name="shortcut_navigate_to_home">Домой</string>
    <string name="shortcut_navigate_to">Следовать до…</string>
    <string name="shortcut_navigate_to_work">На работу</string>
    <string name="transparent_status_bar_descr">Показать карту под строкой состояния</string>
    <string name="shared_storage_warning_description">В связи с новыми правилами Android, начиная с ноября 2021 года OsmAnd 4.2 потеряет доступ к общему хранилищу.
\n
\nПереместите папку с данными из общего хранилища в доступное. Если этого не сделать, приложение потеряет доступ к вашим данным, таким как локальные карты, GPX треки и т.д.</string>
    <string name="navigation_history">История навигации</string>
    <string name="history_preferences_descr">Вы можете отключить ведение журнала индивидуально для каждого типа истории.</string>
    <string name="history_actions_descr">Вы можете экспортировать историю в файл.</string>
    <string name="map_markers_history">История маркеров карты</string>
    <string name="shortcut_start_recording">Начать запись</string>
    <string name="approx_safe_mode_description">Выполнить аппроксимацию GPX, используя более медленный код Android вместо нативного.</string>
    <string name="no_plugins_enabled">У вас не включены плагины. Включите нужные (Меню ￫ Плагины).</string>
    <string name="approx_safe_mode">Безопасная аппроксимация GPX</string>
    <string name="use_external_timestamps">Использовать внешние метки времени</string>
    <string name="safe_settings">Безопасные операции</string>
    <string name="use_external_timestamps_description">Использовать метки времени онлайн-маршрутизатора для настройки расчётного времени и средней скорости</string>
    <string name="display_route_tracks">Показать треки</string>
    <string name="shared_string_travelbooks">Путеводители</string>
    <string name="display_route_tracks_as_poi">Показать треки как POI</string>
    <string name="delete_history_items">Удалить записи истории (%1$s шт.)\?</string>
    <string name="delete_history_items_descr">Удалить выбранные записи\?</string>
    <string name="quick_action_toggle_preference">Переключатель для изменения предпочтений.</string>
    <string name="from_to_with_params">Из %1$s в %2$s</string>
    <string name="progress_complete">%1$s завершено</string>
    <string name="shared_string_migration">Миграция</string>
    <string name="shared_string_copy_to">Копировать в</string>
    <string name="copying_completed">Копирование завершено</string>
    <string name="start_copying">Начать копирование</string>
    <string name="shared_storage_migration">Миграция общего хранилища</string>
    <string name="shared_storage_migration_descr">В связи с изменениями правил доступа к хранилищу в Android, OsmAnd больше не может использовать %1$s.
\n
\nВам необходимо скопировать все свои данные в новое место хранения.</string>
    <string name="shared_storage">Общее хранилище</string>
    <string name="icon_group_education">Образование</string>
    <string name="shared_storage_second_step">Нажмите «Использовать эту папку».</string>
    <string name="folder_access_denied">Для доступа к выбранной папке требуется разрешение.</string>
    <string name="skip_confirmation">Да, пропустить</string>
    <string name="icon_group_industrial">Промышленность</string>
    <string name="files_remaining">Осталось файлов: %1$s %2$s</string>
    <string name="copying_file">Копирование файла %1$s…</string>
    <string name="storage_found_files_descr">Нажмите «%1$s», чтобы скопировать файлы (%2$s шт.) из «%3$s» в «%4$s». Это может занять некоторое время.</string>
    <string name="shared_storage_third_step">Предоставьте разрешение на доступ к папке. Без этого OsmAnd не cможет копировать файлы.</string>
    <string name="shared_string_skip_warning">Пропустить перенос\? OsmAnd больше не имеет доступа к вашим файлам в общем хранилище.
\n
\nПриложение запустится в новой папке с вашими данными.</string>
    <string name="shared_storage_last_step">Вы сможете указать новое хранилище данных после выбора общего хранилища.</string>
    <string name="shared_storage_first_step">Нажмите «%1$s».
\nВ открывшемся файловом менеджере найдите и откройте папку osmand.</string>
    <string name="storage_copied_files_size">Обработано %1$s файла(ов), %2$s</string>
    <string name="storage_found_files_size">Найдено файлов: %1$s %2$s</string>
    <string name="storage_copying_files_size">Копируется файлов: %1$s %2$s</string>
    <string name="shared_string_memory">Память</string>
    <string name="reading_files">Чтение файлов…</string>
    <string name="shared_string_hide_all">Скрыть все</string>
    <string name="add_to_group">Добавить в группу</string>
    <string name="fold_unfold">свернуть/развернуть</string>
    <string name="memory_allocated_for_routing_ds">Более высокий объем памяти ускоряет расчет длинных маршрутов (более 500 км), но может повлиять на производительность других приложений. Не влияет на скорость расчета коротких маршрутов.</string>
    <string name="memory_allocated_for_routing">Выделение памяти для маршрутизации</string>
    <string name="no_items_selected_warning">Выберите хотя бы один элемент</string>
    <string name="display_groups_visibility_dialog_description">Вы можете управлять видимостью групп на карте. Если трек скрыт, все группы также будут скрыты.</string>
    <string name="map_marker_options">Параметры маркеров карты</string>
    <string name="app_profile_type">Тип профиля приложения</string>
    <string name="migration_files_present">%1$d файлов (%2$s) присутствуют в выбранном местоположении «%3$s».</string>
    <string name="show_parameter_seekbar">Показать параметр ползунка</string>
    <string name="app_modes_options">Выбор режимов приложения</string>
    <string name="exit_without_saving_warning">Изменения не сохранятся.</string>
    <string name="shared_string_hide_slope">Скрыть уклон</string>
    <string name="shared_string_show_slope">Показать уклон</string>
    <string name="shared_string_uphill">Подъём</string>
    <string name="shared_string_downhill">Спуск</string>
    <string name="elevation_profile">Профиль высоты</string>
    <string name="shared_string_grade">Макс. уклон</string>
    <string name="shared_string_statistics">Статистика</string>
    <string name="distance_between_points">Расстояние между точками</string>
    <string name="gps_filter_precision">Точность GPS</string>
    <string name="gps_filter_smoothing">Сглаживание</string>
    <string name="gps_filter_actions_description">OsmAnd применит изменения к треку, не сохраняя их в файл. Вы можете сохранить изменения вручную.</string>
    <string name="shared_string_gps_filter">GPS-фильтр</string>
    <string name="save_changes_into_file">Сохранить изменения в файл</string>
    <string name="save_as_copy">Сохранить как копию</string>
    <string name="gps_filter_hdop_desc">Установите максимально допустимое значение для HDOP.
\nТочки с более высоким значением будут скрыты.</string>
    <string name="shared_string_precision">Точность</string>
    <string name="gps_filter_speed_altitude_desc">На графике и карте будут отображаться только точки трека, соответствующие заданному интервалу, остальные будут скрыты.</string>
    <string name="gps_filter_smoothing_desc">Задайте минимальное пороговое расстояние между точками.
\nТочки трека, расстояние между которыми меньше порогового, будут скрыты.
\nИмейте в виду, что высокие пороговые значения могут чрезмерно сгладить трек.</string>
    <string name="storage_migration_wrong_folder_warning">В выбранной папке данные OsmAnd не найдены. Повторите попытку.</string>
    <string name="created_on">Создан</string>
    <string name="use_routing_fallback">Использовать резервную маршрутизацию</string>
    <string name="shared_string_size">Размер</string>
    <string name="use_routing_fallback_description">Использовать офлайн-маршрутизацию, если онлайн недоступна.</string>
    <string name="turn_arrows">Стрелки поворота</string>
    <string name="turn_arrows_descr">Отображение стрелок поворотов на линии маршрута.</string>
    <string name="waypoint_appearance">Внешний вид путевой точки</string>
    <string name="track_file">Файл трека</string>
    <string name="waypoint_template">Шаблон путевой точки</string>
    <string name="navigate_point_format_swiss_grid">Швейцарская сетка (CH1903)</string>
    <string name="navigate_point_format_swiss_grid_plus">Швейцарская сетка (CH1903 +)</string>
    <string name="predefined_waypoint_appearance_description">Нажатие на действие автоматически сохранит путевую точку с предопределенными параметрами.</string>
    <string name="always_ask_waypoint_appearance_description">Нажатие на действие откроет экран «Добавить путевую точку», где можно изменить её название и внешний вид.</string>
    <string name="track_file_description">Нажатие на действие отобразит доступные треки.</string>
    <string name="rendering_attr_OSMMapperAssistantFixme_description">Показать теги fixme</string>
    <string name="rendering_attr_OSMMapperAssistantNote_name">Теги note</string>
    <string name="rendering_attr_OSMMapperAssistantNote_description">Показать теги note</string>
    <string name="rendering_attr_OSMMapperAssistantIconsLowZooms_name">Значки на мелком масштабе</string>
    <string name="rendering_attr_OSMMapperAssistantIconsLowZooms_description">Схематическое отображение значков на мелком масштабе</string>
    <string name="rendering_attr_showWaterwayTunnels_description">Отображение водных туннелей на меньших уровнях масштабирования</string>
    <string name="rendering_attr_showWaterwayTunnels_name">Повысить видимость водных туннелей</string>
    <string name="rendering_attr_OSMMapperAssistantFixme_name">Теги fixme</string>
    <string name="shared_string_used">Используется</string>
    <string name="files_with_route_restrictions">Файлы с ограничениями маршрута</string>
    <string name="shared_string_not_used">Не используется</string>
    <string name="shared_string_open_street_map">OpenStreetMap</string>
    <string name="rendering_attr_seabedDetail_description">Дополнительная текстовая информация о классификации поверхности морского дна, комбинированных типах поверхности, категории и таксоне сорняков или морских водорослей</string>
    <string name="rendering_value_category_name">Категория</string>
    <string name="rendering_attr_seabedDetail_name">Детали морского дна</string>
    <string name="rendering_value_all_name">Все</string>
    <string name="rendering_value_omit_name">Пропустить</string>
    <string name="save_track_to_gpx_descrp">Автозапуск записи трека во время навигации и автосохранение по завершении.</string>
    <string name="gpx_no_routes_title">Нет маршрутов</string>
    <string name="gpx_no_routes_descr">Для добавления маршрута в файл вы можете воспользоваться инструментом «%1$s».</string>
    <string name="please_provide_group_name_message">Укажите название группы.</string>
    <string name="quick_action_add_route_descr">Кнопка для начала построения маршрута из центра экрана.</string>
    <string name="import_tracks_descr">%1$s содержит отдельные треки (%2$s шт.). Выберите треки для импорта.</string>
    <string name="exit_import">Выйти\?</string>
    <string name="list_of_groups">Список групп</string>
    <string name="points_selection_descr">Закрыть и потерять все изменения\?</string>
    <string name="selected_waypoints_descr">Выбранные путевые точки будут добавлены в трек «%1$s».</string>
    <string name="shared_string_reading_file">Чтение файла…</string>
    <string name="all_groups">Все группы</string>
    <string name="exit_import_descr">Выйти без сохранения изменений\?</string>
    <string name="import_tracks">Импорт треков</string>
    <string name="location_source">Источник местоположения</string>
    <string name="select_suggested_points">Выберите предлагаемые точки</string>
    <string name="location_source_descr">По умолчанию OsmAnd, установленный из Google Play, использует %1$s для определения местоположения.
\n
\nЕсли вы получаете неточную информацию о местоположении или используете устройство без %2$s, попробуйте переключиться на «%3$s»</string>
    <string name="shared_string_shape">Форма</string>
    <string name="default_appearance_desc">К добавленным в группу избранным точкам будут применяться цвет, значок и форма по умолчанию.</string>
    <string name="default_appearance">Внешний вид по умолчанию</string>
    <string name="edit_category">Редактировать категорию</string>
    <string name="stop_download">Остановить загрузку</string>
    <string name="stop_and_exit">Остановить и выйти</string>
    <string name="estimated_download_size">Предполагаемый размер загрузки</string>
    <string name="number_of_tiles">Количество тайлов</string>
    <string name="move_map_to_select_area">Переместите карту, чтобы выбрать необходимую область.</string>
    <string name="shared_string_complete">завершено</string>
    <string name="stop_download_desc">Загрузка не завершена. Если прервать загрузку сейчас, для просмотра будет доступна только часть тайлов.</string>
    <string name="zoom_levels_difference_description">Большая разница между уровнями масштабирования может увеличить размер загружаемых данных.</string>
    <string name="rendering_attr_showFitnessTrails_description">Показать фитнес-маршруты</string>
    <string name="rendering_attr_showFitnessTrails_name">Фитнес-маршруты</string>
    <string name="rendering_attr_showRunningRoutes_name">Беговые маршруты</string>
    <string name="rendering_attr_showRunningRoutes_description">Показать беговые маршруты</string>
    <string name="routing_attr_carriage_restrictions_name">Ограничения на перевозку</string>
    <string name="rendering_attr_showLightRailRoutes_name">Маршруты легкорельсового транспорта</string>
    <string name="rendering_attr_showMonorailRoutes_name">Монорельсовые маршруты</string>
    <string name="top_widgets_panel">Верхняя панель</string>
    <string name="rendering_attr_showShareTaxiRoutes_name">Маршрутные такси</string>
    <string name="configure_screen_widgets_descr">Выберите сторону экрана для настройки</string>
    <string name="osm_carto_render_descr">Стиль похож на OpenStreetMap-carto, используемый на главной странице сайта OSM.</string>
    <string name="simulation_real_mode_title">Реалистичное моделирование</string>
    <string name="simulation_constant_mode_desc">Моделирование с заданной скоростью.</string>
    <string name="simulation_preview_mode_title">Быстрый просмотр</string>
    <string name="shared_string_visible_widgets">Видимые виджеты</string>
    <string name="routing_attr_carriage_restrictions_description">Учитывать права доступа для гужевых транспортных средств</string>
    <string name="rendering_attr_showBusRoutes_name">Автобусные маршруты</string>
    <string name="rendering_attr_showTramRoutes_name">Трамвайные маршруты</string>
    <string name="rendering_attr_showTrainRoutes_name">Железнодорожные маршруты</string>
    <string name="rendering_attr_showFunicularRoutes_name">Фуникулерные маршруты</string>
    <string name="map_markers_bar">Панель маркеров карты</string>
    <string name="bottom_widgets_panel">Нижняя панель</string>
    <string name="shared_string_item">Пункт</string>
    <string name="shared_string_buttons">Кнопки</string>
    <string name="rendering_attr_showTrolleybusRoutes_name">Троллейбусные маршруты</string>
    <string name="simulation_real_mode_desc">Максимальная разрешённая скорость на прямых участках.
\nЗамедление на перекрёстках.
\nТакже на скорость влияют светофоры, знаки остановки и пр.</string>
    <string name="simulation_constant_mode_title">Постоянная скорость</string>
    <string name="simulation_preview_mode_desc">Моделирование с максимальной скоростью на прямых участках и замедлением на перекрёстках.</string>
    <string name="speed_mode">Режим скорости</string>
    <string name="rendering_attr_horse_scale_common_name">Обычный</string>
    <string name="rendering_attr_horse_scale_demanding_name">Требовательный</string>
    <string name="rendering_attr_horse_scale_critical_name">Критический</string>
    <string name="rendering_attr_horse_scale_difficult_name">Сложный</string>
    <string name="rendering_attr_horse_scale_impossible_name">Непроходимый</string>
    <string name="routeInfo_horse_scale_name">Конные маршруты</string>
    <string name="rendering_attr_horse_scale_dangerous_name">Опасный</string>
    <string name="routeInfo_horse_scale_description">Отрисовка маршрута в зависимости от сложности конных троп</string>
    <string name="change_default_appearance">Изменить внешний вид по умолчанию</string>
    <string name="apply_to_existing_favorites_descr">Применить изменения к существующим избранным точкам группы или только к новым\?</string>
    <string name="apply_only_to_new_points">Применить только к новым точкам</string>
    <string name="apply_only_to_new_favorites">Применить только к новым избранным</string>
    <string name="apply_to_existing_points_descr">Применить изменения к существующим точкам группы или только к новым\?</string>
    <string name="apply_to_existing">Применить к существующим</string>
    <string name="add_page">Добавить страницу</string>
    <string name="page_number">Страница %1$s</string>
    <string name="map_widget_altitude">Текущая высота</string>
    <string name="map_widget_distance_to_destination">Расстояние до пункта назначения</string>
    <string name="map_widget_current_speed">Текущая скорость</string>
    <string name="shared_string_symbol">Символ</string>
    <string name="on_with_params">%1$s на %2$s</string>
    <string name="no_widgets_descr">Добавьте виджеты из списка доступных.</string>
    <string name="no_widgets_here_yet">Виджеты не добавлены</string>
    <string name="available_widgets">Доступные виджеты</string>
    <string name="snackbar_page_removed">Страница %1$s была удалена.</string>
    <string name="routing_attr_freeride_policy_only_if_necessary_name">Только при необходимости</string>
    <string name="routing_attr_freeride_policy_prefer_offpiste_name">Предпочитать внетрассовое катание</string>
    <string name="routing_attr_difficulty_preference_no_preference_name">Нет предпочтений</string>
    <string name="routing_attr_difficulty_preference_beginner_name">Новичок</string>
    <string name="routing_attr_difficulty_preference_advanced_name">Продвинутый</string>
    <string name="routing_attr_difficulty_preference_expert_name">Эксперт</string>
    <string name="routing_attr_freeride_policy_do_not_go_offpiste_name">Не сходить с трассы</string>
    <string name="routing_attr_freeride_policy_allow_name">Разрешить</string>
    <string name="routing_attr_difficulty_preference_intermediate_name">Средний</string>
    <string name="release_4_2">• Редизайн виджетов: новое оформление, группировка по страницам, изменение порядка и комбинирование по вашему желанию. 
\n
\n• Пешеходные / велосипедные / туристические маршруты: нажмите на символ маршрута и получите полную информацию о нем. 
\n
\n• Избранные группы: задание внешнего вида по умолчанию для новых точек в группе. 
\n
\n• Исправления: автообновление тайловых онлайн-карт
\n
\n</string>
    <string name="turn_on_public_transport_description">Включите для отображения на карте маршрутов общественного транспорта.</string>
    <string name="av_def_action_choose">По запросу</string>
    <string name="widget_secondary_desc_part_of">Часть плагина «%1$s».</string>
    <string name="elevation_profile_widget_desc">Виджет показывает профиль высоты и уклона текущего маршрута.</string>
    <string name="mapillary_widget_desc">Виджет обеспечивает быстрый доступ к приложению Mapillary для добавления фото улиц.</string>
    <string name="av_notes_choose_action_widget_desc">Выбор действия.</string>
    <string name="navigation_points">Точки навигации</string>
    <string name="get_altitude_information">Получить информацию о высоте</string>
    <string name="calculating_altitude">Расчет высоты</string>
    <string name="calculate_online">Рассчитать онлайн</string>
    <string name="track_attach_to_the_roads_descr">Трек будет привязан к ближайшим дорогам с использованием офлайн-карт, геометрия трека изменится.</string>
    <string name="get_altitude_data">Получение данных о высоте</string>
    <string name="current_time_widget_desc">Виджет показывает текущее время на вашем устройстве.</string>
    <string name="gps_info_widget_desc">Виджет показывает количество видимых и используемых в данный момент спутников.</string>
    <string name="altitude_widget_desc">Виджет показывает высоту над уровнем моря в текущей геолокации.</string>
    <string name="current_speed_widget_desc">Виджет показывает вашу текущую скорость, определенную GPS-датчиком.</string>
    <string name="time_to_go_desc">Время в минутах или часах, необходимое для достижения пункта назначения.</string>
    <string name="lanes_widgets_desc">Виджет показывает текущую схему полос движения и выделяет полосы, которые следует использовать во время навигации.</string>
    <string name="street_name_widget_desc">Виджет показывает название текущей улицы со стрелкой направления или название следующей улицы со стрелкой, указывающей на предстоящий поворот.</string>
    <string name="audio_video_notes_desc">Виджет обеспечивает быстрый доступ к съемке фото и запуску/остановке записи аудио и видео.</string>
    <string name="route_maneuvers">Маршрутные маневры</string>
    <string name="bearing_desc">Виджет показывает абсолютный (магнитный) пеленг или курсовой угол на цель в угловых единицах (в режиме 180 градусов, 360 градусов или миллирадианы).</string>
    <string name="shared_string_speed">Скорость</string>
    <string name="shared_string_widget">Виджет</string>
    <string name="navigation_points_desc">Навигационные виджеты включаются во время навигации для отображения такой информации, как расстояние, время прибытия или оставшееся время, следующие повороты, пеленг, название текущей/следующей улицы, информация о полосах движения, максимальная скорость, предупреждения о приближении, POI, путевые точки.</string>
    <string name="route_maneuvers_desc">Навигационные виджеты включаются во время навигации для отображения такой информации, как расстояние, время прибытия или оставшееся время, следующие повороты, пеленг, название текущей улицы, информация о полосах движения, максимальная скорость, предупреждения о приближении, POI, путевые точки.</string>
    <string name="calculate_altitude">Рассчитать высоту</string>
    <string name="no_altitude_data">Нет данных о высоте</string>
    <string name="app_mode_mountain_bicycle">Горный велосипед</string>
    <string name="coordinates_widget_secondary_desc">Формат координат может быть изменён через меню: %1$s - %2$s - %3$s.</string>
    <string name="parking_widget_desc">Виджет показывает расстояние от центра экрана до места парковки.</string>
    <string name="battery_widget_desc">Виджет показывает уровень заряда батареи вашего устройства.</string>
    <string name="radius_rules_widget_desc">Инструмент «Радиус-линейка» отображает окружности расстояния вокруг выбранной точки на карте.</string>
    <string name="max_speed_widget_desc">Виджет показывает ограничение скорости для текущей дороги.</string>
    <string name="bearing_secondary_desc">Вы можете изменить формат отображаемых данных через меню: %1$s - %2$s - %3$s.</string>
    <string name="magnetic_bearing_widget_desc">Угол между магнитным севером и целевой точкой, наблюдаемой из вашего местоположения.</string>
    <string name="arrival_time_widget_desc">Время прибытия в пункт назначения.</string>
    <string name="map_markers_bar_widget_desc">Виджет показывает расстояние и направление до следующего маркера от вашего текущего местоположения. Виджет можно настроить для отображения 1 или 2 маркеров.</string>
    <string name="coordinates_widget_desc">Виджет показывает географические координаты текущего местоположения.</string>
    <string name="routing_attr_avoid_4wd_only_description">Избегать дорог, пригодных только для полноприводных автомобилей</string>
    <string name="routing_attr_avoid_4wd_only_name">Без дорог 4WD</string>
    <string name="compass_on_circles">Компас на окружности</string>
    <string name="circle_settings">Настройки окружностей</string>
    <string name="distance_circles">Окружности-расстояния</string>
    <string name="colour_of_circles">Окраска окружностей</string>
    <string name="routing_attr_avoid_highway_name">Без автомагистралей</string>
    <string name="routing_attr_avoid_highway_description">Избегать автомагистралей</string>
    <string name="routing_attr_allow_private_for_truck_description">Разрешить доступ в частные зоны (например с проездом через шлагбаум или КПП).</string>
    <string name="map_widget_trip_recording_duration">Продолжительность</string>
    <string name="map_widget_trip_recording_uphill">Подъём</string>
    <string name="routing_attr_hazmat_category_name">Категория опасности</string>
    <string name="routing_attr_hazmat_category_no_restrictions_name">A (Без ограничений)</string>
    <string name="map_widget_trip_recording_distance">Расстояние</string>
    <string name="routing_attr_hazmat_category_description">Категория опасных материалов / Учитывать разрешение на доступ к опасным веществам</string>
    <string name="routing_attr_avoid_fords_name">Без бродов</string>
    <string name="routing_attr_allow_private_for_truck_name">Частные зоны (грузовик)</string>
    <string name="rendering_attr_weatherPressureContours_name">Изобары</string>
    <string name="rendering_attr_weatherTempContours_name">Изотермы</string>
    <string name="routing_attr_avoid_fords_description">Избегать бродов</string>
    <string name="rendering_attr_horseScale_name">Сложность конных маршрутов</string>
    <string name="map_widget_trip_recording_downhill">Спуск</string>
    <string name="map_widget_true_bearing">Истинный пеленг</string>
    <string name="rendering_attr_hideMilitaryAreas_description">Скрыть военные зоны</string>
    <string name="rendering_attr_hideMilitaryAreas_name">Военные зоны</string>
    <string name="explore_plans">Ознакомиться с планами</string>
    <string name="map_widget_time_to_intermediate">Промежуточное время</string>
    <string name="radius_ruler_mode_desc">Вы можете переключить режим радиус-линейки, нажав на виджет.</string>
    <string name="shared_string_mode">Режим</string>
    <string name="map_widget_time_to_destination">Финишное время</string>
    <string name="time_to_navigation_point_widget_settings_desc">Вы можете переключить режим, нажав на виджет.</string>
    <string name="map_widget_distance_to_intermediate">Расстояние до промежуточного пункта</string>
    <string name="lang_sat">Сантали</string>
    <string name="average_speed_skip_stops">Учитывать остановки</string>
    <string name="average_speed_time_interval_desc">Укажите временной интервал для усреднения скорости.</string>
    <string name="average_speed_widget_desc">Виджет показывает среднюю скорость текущей поездки.</string>
    <string name="map_widget_average_speed">Средняя скорость</string>
    <string name="average_speed_skip_stops_desc">Скорость меньше %1$s будет учитываться и влиять на среднюю скорость.</string>
    <string name="import_as_one_track">Импортировать как один трек</string>
    <string name="use_latin_name_if_missing">Транслитерация латиницей при отсутствии названия на выбранном языке</string>
    <string name="transport_hazmat_title">Перевозка опасных грузов</string>
    <string name="transport_hazmat_no_desc">Дороги и туннели могут ограничивать транспортировку опасных материалов.</string>
    <string name="transport_hazmat_yes_desc">Выберите подходящую категорию.</string>
    <string name="routing_attr_goods_restrictions_description">Учитывать права доступа для легкого коммерческого транспорта</string>
    <string name="co2_mission">Выбросы CO2</string>
    <string name="routing_attr_motor_type_hybrid_name">Гибрид</string>
    <string name="kg">кг</string>
    <string name="routing_attr_motor_type_diesel_name">Дизельное топливо</string>
    <string name="routing_attr_motor_type_name">Используемое топливо</string>
    <string name="routing_attr_motor_type_description">Выберите тип топлива для вашего двигателя, это необходимо для оценки выбросов CO2.</string>
    <string name="routing_attr_motor_type_petrol_name">Бензин</string>
    <string name="routing_attr_motor_type_electric_name">Электричество</string>
    <string name="routing_attr_motor_type_gas_name">КПГ (CNG)</string>
    <string name="routing_attr_motor_type_lpg_name">СУГ (LPG)</string>
    <string name="lang_ckb">Центральный курдский</string>
    <string name="calculate_online_altitude_descr">Расчёт высоты онлайн на серверах OsmAnd на основе спутниковых снимков и цифровых моделей рельефа. Разница с высотой, записанной устройством, может использоваться в качестве коррекции высоты.</string>
    <string name="live_update_frequency_hour_variant">Обновление карт проверяется ежечасно.</string>
    <string name="live_update_frequency_day_variant">Обновление карт проверяется ежедневно.</string>
    <string name="live_update_frequency_week_variant">Обновление карт проверяются еженедельно.</string>
    <string name="altitude_correction">Коррекция высоты</string>
    <string name="next_live_update_time">Следующее обновление в %1$s.</string>
    <string name="includes_osm_changes_until">Включает изменения OSM, сделанные до %1$s.</string>
    <string name="no_altitude_data_desc">Для получения данных рассчитайте маршрут онлайн или выполните привязку к дорогам.</string>
    <string name="updated_map_time">Обновлено: %1$s.</string>
    <string name="next_live_update_date_and_time">Следующее обновление %1$s в %2$s.</string>
    <string name="switch_widget_mode_desc">Вы можете переключить режим, нажав на виджет.</string>
    <string name="reset_all_settings_desc">Сбросить все настройки по умолчанию\?</string>
    <string name="goods_delivery_desc_3">Применяется только к грузовым автомобилям грузоподъемностью не более 3,5 тонн.</string>
    <string name="goods_delivery_desc_2">Дороги, закрытые для доставки грузов, будут исключаться.</string>
    <string name="side_marker_eta">Расчётное время прибытия</string>
    <string name="marker_2nd">Второй маркер</string>
    <string name="map_marker_average_speed_desc">Укажите временной интервал для усреднения скорости (используется для оценки времени прибытия).</string>
    <string name="marker_1st">Первый маркер</string>
    <string name="goods_delivery_desc">Транспортные средства доставки могут быть ограничены на некоторых дорогах.</string>
    <string name="goods_delivery_desc_4">Используйте профиль «Грузовик» для автомобилей массой более 3,5 тонн.</string>
    <string name="routing_attr_goods_restrictions_name">Доставка товаров</string>
    <string name="download_complete">Загрузка завершена</string>
    <string name="auto_backup_title">Автоматическое резервное копирование</string>
    <string name="relative_bearing_widget_desc">Показывает угол между направлением вашего движения и целевой точкой.</string>
    <string name="first_marker_widget_desc">Вы можете настроить виджет так, чтобы он показывал расстояние или расчётное время прибытия до первого маркера карты.</string>
    <string name="distance_to_intermediate_widget_desc">Виджет показывает расстояние до первого промежуточного пункта. После прохождения промежуточного пункта расстояние будет обновлено до следующего промежуточного пункта.</string>
    <string name="true_bearing_wdiget_desc">Угол между истинным севером и целевой точкой, наблюдаемой из вашего местоположения.</string>
    <string name="time_to_destination_widget_desc">Виджет показывает «Время прибытия» или «Время до прибытия» в пункт назначения. Время постоянно обновляется во время навигации и равно времени пути от текущего местоположения.</string>
    <string name="time_to_intermediate_widget_desc">Виджет показывает «Время прибытия» или «Время до прибытия» в первый промежуточный пункт. Время постоянно обновляется во время навигации, как только промежуточный пункт будет пройден, время будет обновлено до следующего промежуточного пункта.</string>
    <string name="second_marker_widget_desc">Вы можете настроить виджет так, чтобы он показывал расстояние или расчётное время прибытия до второго маркера карты.</string>
    <string name="distance_to_destination_widget_desc">Виджет показывает расстояние, оставшееся до пункта назначения.</string>
    <string name="auto_backup_preference_desc">По умолчанию Android сохраняет резервные копии избранных точек, токенов карт и настроек OsmAnd, чтобы восстановить их на новых устройствах или после переустановки. Размер этой резервной копии ограничен 25 МБ.
\nПри использовании OsmAnd Cloud, это может привести к недоразумениям после переустановки.</string>
    <string name="duplacate_widget_added_snackbar">В список добавляется дубликат виджета.</string>
    <string name="shared_string_duplicate">Дублировать</string>
    <string name="widget_with_dot">Виджет.</string>
    <string name="auto_25_chars_route_tl_kr">Поверните налево и держитесь правее</string>
    <string name="auto_25_chars_route_tr_kl">Поверните направо и держитесь левее</string>
    <string name="auto_25_chars_route_tr_kr">Поверните направо и держитесь правее</string>
    <string name="trip_recording_duration_widget_desc">Виджет показывает текущее записанное время маршрута.</string>
    <string name="trip_recording_uphill_widget_desc">Показывает сумму всех подъёмов в текущем записываемом маршруте.</string>
    <string name="trip_recording_downhill_widget_desc">Показывает сумму всех спусков в текущем записываемом маршруте.</string>
    <string name="auto_25_chars_route_roundabout_kr">Сверните на %1$d съезд и держитесь правее</string>
    <string name="auto_25_chars_route_roundabout_kl">Сверните на %1$d съезд и держитесь левее</string>
    <string name="av_notes_photo_widget_desc">Нажатие на виджет позволяет сделать снимок.</string>
    <string name="av_notes_video_widget_desc">Нажатие на виджет позволяет начать видеозапись.</string>
    <string name="av_notes_audio_widget_desc">Нажатие на виджет позволяет сделать аудиозаметку.</string>
    <string name="compass_visible_if_map_rotated_desc">Скрывать, когда север сверху</string>
    <string name="compass_visible_if_map_rotated">Виден, если карта повернута</string>
    <string name="compass_always_hidden">Скрыт</string>
    <string name="compass_always_visible">Виден</string>
    <string name="compass_click_desc">Двойное нажатие на компас переключает режим ориентации.</string>
    <string name="compass_desc">Кнопка с указателем севера.</string>
    <string name="rendering_attr_depthContourColorScheme_description">Цветовая схема линий глубины (изобат)</string>
    <string name="rendering_attr_depthContourWidth_description">Толщина контурных линий глубины (изобат)</string>
    <string name="trip_recording_distance_widget_desc">Показывает расстояние текущего записываемого маршрута.</string>
    <string name="second_next_turn_widget_desc">Виджет показывает информацию о вашем втором следующем повороте, который включается, если поворот находится на расстоянии приближения.</string>
    <string name="next_turn_widget_desc">Виджет показывает информацию о вашем следующем повороте с изображением маневра и расстояния до него.</string>
    <string name="auto_25_chars_route_tl_kl">Поверните налево и держитесь левее</string>
    <string name="auto_25_chars_route_tu_kl">Развернитесь и держитесь левее</string>
    <string name="auto_25_chars_route_tu_kr">Развернитесь и держитесь правее</string>
    <string name="rendering_attr_showMtbScaleIMBATrails_description">Показать выделенные трассы для горных велосипедов.</string>
    <string name="rendering_attr_showMtbScaleIMBATrails_name">Показать маршруты MTB IMBA</string>
    <string name="download_tiles">Скачать тайлы</string>
    <string name="shared_string_only_missing">Только отсутствующие</string>
    <string name="attach_roads_warning">К дорогам можно привязать только записанный трек.</string>
    <string name="without_profiles_changing">Без смены профиля</string>
    <string name="connect_with_straight_line">Соединить прямой линией</string>
    <string name="attach_roads_descr">«Автопритягивание» трека к подходящим дорогам для маршрутизации и совпадения навигационных указаний с дорогой.</string>
    <string name="included_in_your_current_plan">Включено в ваш текущий план «%1$s»</string>
    <string name="available_as_part_of_subscription_plan">Доступно в рамках подписки %1$s.</string>
    <string name="favorite_confirm_delete_group">Удалить группу «%1$s» и все включённые в неё точки (%2$d)?</string>
    <string name="favorite_delete_group">Удалить группу</string>
    <string name="download_heightmap_maps">Карта высот</string>
    <string name="display_position">Позиция на экране</string>
    <string name="current_location_widget">Координаты: текущая позиция</string>
    <string name="external_sensors_plugin_name">Внешние датчики</string>
    <string name="map_center_widget">Координаты: центр карты</string>
    <string name="map_widget_altitude_map_center">Высота: центр карты</string>
    <string name="map_widget_altitude_desc">Виджеты показывают высоту над уровнем моря для текущей геолокации или для текущего центра карты</string>
    <string name="map_widget_altitude_current_location">Высота: текущее местоположение</string>
    <string name="map_widget_rendering_fps_desc">Виджет показывает насколько быстро отображаются и обновляются карта и ее элементы, выражается в кадрах в секунду (FPS).</string>
    <string name="map_widget_altitude_map_center_desc">Виджет показывает высоту над уровнем моря для текущего центра карты.</string>
    <string name="terms_of_service_desc">Загружая карты, вы соглашаетесь с положениями %1$s и %2$s.</string>
    <string name="ant_write_to_gpx">Запись данных в трек</string>
    <string name="shared_string_terms_of_use">Условия использования</string>
    <string name="map_widget_ant_heart_rate">Частота сердцебиения</string>
    <string name="map_widget_ant_heart_rate_desc">Показывает частоту сердечных сокращений пользователя во время определенной деятельности в режиме реального времени</string>
    <string name="favorites_backup">Резервное копирование избранного</string>
    <string name="purchases_feature_desc_cross_buy">Используйте функции подписки на разных платформах (Android/iOS/web) без дополнительной платы.</string>
    <string name="shared_string_cross_buy">Перекрестная покупка</string>
    <string name="external_sensor_widgets">Виджеты ANT+</string>
    <string name="ant_go_to_store">Перейти в магазин</string>
    <string name="ant_read_data">Чтение данных</string>
    <string name="map_widget_ant_bicycle_speed">Скорость велосипеда</string>
    <string name="map_widget_ant_bicycle_speed_desc">Показывает скорость передвижения</string>
    <string name="map_widget_ant_bicycle_dist_desc">Показывает пройденное расстояние</string>
    <string name="nautical_depth_points">Точки морских глубин</string>
    <string name="map_widget_zoom_level_desc">Виджет показывает текущий уровень масштабирования карты.</string>
    <string name="map_widget_target_distance">Расстояние от камеры до цели</string>
    <string name="map_widget_zoom_level">Уровень масштабирования</string>
    <string name="ant_missing_dependency">Отсутствует зависимость</string>
    <string name="speak_gps_signal_status">Потеря связи с GPS</string>
    <string name="speak_route_recalculation">Пересчёт маршрута</string>
    <string name="map_widget_altitude_current_location_desc">Виджет показывает высоту над уровнем моря для текущего местоположения.</string>
    <string name="simulate_location_by_gpx">Моделирование местоположения по GPX</string>
    <string name="location_simulation_speedup">Ускорение моделирования</string>
    <string name="send_uuid_preference">Отправлять уникальный идентификатор пользователя (UUID)</string>
    <string name="shared_string_identifiers">Идентификаторы</string>
    <string name="developer_widgets">Виджеты для разработчиков</string>
    <string name="location_simulation_cutoff">Моделирование пропускает первые метры</string>
    <string name="send_uuid_preference_desc">Случайный UUID используется для загрузки офлайн карт с серверов OsmAnd для мониторинга честного использования ресурсов сервера, прогнозирования трафика и генерирования анонимных ежемесячных отчетов о картах.</string>
    <string name="show_map_symbols">Показывать обозначения на карте</string>
    <string name="show_map_symbols_desc">Текст, дорожные знаки и прочее.</string>
    <string name="map_widget_ant_bicycle_cadence">Каденс</string>
    <string name="map_widget_camera_tilt_desc">Виджет показывает угол наклона камеры в режиме перспективы. По умолчанию 90° (без наклона).</string>
    <string name="external_sensors_support">Поддержка внешних датчиков</string>
    <string name="show_borders_of_downloaded_maps">Границы загруженных карт</string>
    <string name="map_widget_ant_bicycle_power_desc">Показывает выходную мощность велосипедиста, которая используется для движения велосипеда вперед</string>
    <string name="map_widget_ant_bicycle_cadence_desc">Показывает частоту вращения педалей велосипеда</string>
    <string name="depth_contours">Контуры глубин</string>
    <string name="map_widget_camera_distance_desc">Виджет показывает высоту камеры над уровнем поверхности.</string>
    <string name="map_widget_camera_distance">Высота камеры</string>
    <string name="map_widget_camera_tilt">Наклон камеры</string>
    <string name="rendering_engine_failed_descr">OsmAnd откатился к старому движку отрисовки карт «Версия 1». В настройках вы можете попробовать переключиться на новый движок отрисовки «Версия 2 (OpenGL)».
\n
\nВы поможете нам, если отправите журнал ошибок.</string>
    <string name="share_crash_log">Поделиться журналом ошибок</string>
    <string name="map_rendering_engine_v1">Версия 1</string>
    <string name="dismiss_changes_descr">Все изменения будут отменены.</string>
    <string name="dismiss_changes">Отменить изменения\?</string>
    <string name="restart_now">Перезапустить сейчас</string>
    <string name="map_rendering_engine_v2">Версия 2 (OpenGL)</string>
    <string name="external_sensors_plugin_description">Доступ к внешним датчикам для считывания, например, частоты сердцебиения, скорости велосипеда, мощности велосипедиста или каденса. Требуется подключение устройства к соответствующим датчикам по протоколу беспроводной персональной сети ANT+.</string>
    <string name="map_widget_ant_bicycle_power">Bicycle Power</string>
    <string name="map_widget_rendering_fps">FPS отрисовки карты</string>
    <string name="rendering_engine_failed">Произошел сбой отрисовки карт OsmAnd.</string>
    <string name="map_rendering_engine_descr">Версия 2 (OpenGL) - это более быстрый механизм отрисовки карт, поддерживающий 2,5D вид. Версия 1 использовалась по умолчанию до выхода OsmAnd 4.3 и по-прежнему предпочтительна для старых устройств.</string>
    <string name="map_rendering_engine">Движок отрисовки карт</string>
    <string name="purchases_feature_desc_external_sensors">Отображение и запись данных с внешних датчиков: скорость велосипеда, мощность, каденс и частота сердцебиения.</string>
    <string name="map_widget_ant_bicycle_dist">Расстояние на велосипеде</string>
    <string name="click_on_widget">Нажатие на виджет</string>
    <string name="go_to_marker_location">Переход к местоположению маркера</string>
    <string name="shared_string_switch_mode">Переключение режима</string>
    <string name="map_marker_interval_dialog_desc">Укажите интервал времени, в течение которого будет измеряться средняя скорость для оценки расчётного времени прибытия.</string>
    <string name="shared_string_shows">Показывать</string>
    <string name="coordinates_widget_current_location_desc">Виджет показывает географические координаты текущего местоположения</string>
    <string name="coordinates_widget_map_center">Координаты: центр карты</string>
    <string name="coordinates_widget_current_location">Координаты: текущая позиция</string>
    <string name="distance_by_tap_use_description">Нажмите на карту, чтобы увидеть расстояние между точкой и текущим местоположением.
\nНажмите двумя пальцами, чтобы увидеть расстояние между двумя точками.</string>
    <string name="quick_action_map_center_widget_descr">Переключатель для отображения или скрытия виджета координат центра карты.</string>
    <string name="quick_action_current_location_widget_descr">Переключатель для отображения или скрытия виджета координат текущего местоположения.</string>
    <string name="map_widget_target_distance_desc">Виджет показывает расстояние между камерой и целью.</string>
    <string name="shared_string_large">Большой</string>
    <string name="ant_heart_rate_write_gpx_desc">Включить частоту сердцебиения в трек</string>
    <string name="ant_missing_dependency_descr">Требуемая служба «%1$s» не найдена.
\nВам необходимо установить службу ANT+ Plugins Service.
\nЗапустить Play Store для загрузки службы\?</string>
    <string name="shared_string_normal">Обычный</string>
    <string name="map_markers_desc">Виджет показывает расстояние или расчётное время прибытия (ETA) для первых двух маркеров в списке маркеров карты.</string>
    <string name="release_4_3">• Новый, более быстрый движок отрисовки карт «Версия 2 (OpenGL)» с 2,5D видом
\n
\n• Плавная анимация изменения местоположения во время движения
\n
\n• Новые виджеты для координат центра карты и высоты геолокации
\n
\n• «Расстояние по нажатию»: добавлены параметры размера текста
\n
\n• Виджет «Маркер карты»: добавлена возможность изменения поведения при нажатии
\n
\n• Исправлена опция \"Отображать позицию\"
\n
\n• GPX: добавлена поддержка тегов «link», «cmt», «desc» и любых пользовательских расширений
\n
\n• Реорганизован список «Морские карты»
\n
\n• Добавлена поддержка датчиков ANT+
\n
\n• Добавлена возможность отключения UUID для загрузки
\n
\n• Прогноз типичной скорости во время ходьбы / пешего туризма / бега в зависимости от высоты
\n
\n• Исправлены вывод звука и поведение ползунка громкости
\n
\n</string>
    <string name="how_to_use">Как использовать:</string>
    <string name="worldwide_maps">Карты мира</string>
    <string name="coordinates_widget_map_center_desc">Виджет показывает географические координаты текущего центра карты</string>
    <string name="map_settings_weather_air_pressure">Давление</string>
    <string name="map_settings_weather_cloud">Облачность</string>
    <string name="shared_string_contours">Контуры</string>
    <string name="shared_string_layers">Слои</string>
    <string name="weather_offline_forecast">Офлайн-прогноз</string>
    <string name="weather_online_cache">Онлайн-кеш</string>
    <string name="explore_weather_forecast">Изучите прогноз погоды.</string>
    <string name="empty_screen_weather_pressure_layer">Включите для просмотра слоя давления на карте.</string>
    <string name="empty_screen_weather_temperature_layer">Включите для просмотра слоя температуры на карте.</string>
    <string name="empty_screen_view_selected_weather_data">Включите для просмотра выбранных погодных данных на карте.</string>
    <string name="weather_precip_mm">мм</string>
    <string name="weather_precip_inches">Дюймы</string>
    <string name="weather_precip_in">in</string>
    <string name="weather_precip_milimeters">Миллиметры</string>
    <string name="weather_wind_kn">уз</string>
    <string name="weather_wind_mph">миля/ч</string>
    <string name="weather_wind_kmh">км/ч</string>
    <string name="weather_wind_knots">Узлы</string>
    <string name="air_pressure_widget_desc">Виджет показывает атмосферное давление для текущего центра карты.</string>
    <string name="wind_widget_desc">Виджет показывает скорость ветра для текущего центра карты.</string>
    <string name="temperature_widget_desc">Виджет показывает температуру для текущего центра карты.</string>
    <string name="weather_pressure_inhg">дюйм рт. ст.</string>
    <string name="weather_pressure_mmhg">мм рт. ст.</string>
    <string name="weather_pressure_hectopascals">Гектопаскали</string>
    <string name="weather_pressure_hpa">гПа</string>
    <string name="weather_pressure_inches_of_mercury">Дюймы ртутного столба</string>
    <string name="weather_pressure_millimeters_of_mercury">Миллиметры ртутного столба</string>
    <string name="weather_prefs_descr">Прогноз на 24 часа и 7 дней, обновляемый каждые 3 часа</string>
    <string name="weather_temperature_celsius">Градусы Цельсия</string>
    <string name="weather_widgets_secondary_desc">Единицы измерения можно изменить в настройках плагина «Погода».</string>
    <string name="map_settings_weather_temp">Температура</string>
    <string name="map_settings_weather_precip">Осадки</string>
    <string name="map_settings_weather_wind">Ветер</string>
    <string name="measurement_units">Единицы измерения</string>
    <string name="shared_string_weather">Погода</string>
    <string name="empty_screen_weather_contours">Включите для отображения контуров погоды на карте.</string>
    <string name="empty_screen_weather_clouds_layer">Включите для просмотра слоя облачности на карте.</string>
    <string name="empty_screen_weather_wind_layer">Включите для просмотра слоя ветра на карте.</string>
    <string name="empty_screen_weather_precipitation_layer">Включите для просмотра слоя осадков на карте.</string>
    <string name="weather_widget_group_desc">Набор виджетов, отображающих различную информацию о погоде.</string>
    <string name="weather_wind_ms">м/с</string>
    <string name="weather_wind_meters_per_second">Метров в секунду</string>
    <string name="weather_wind_miles_per_hour">Миль в час</string>
    <string name="weather_wind_kilimeters_per_hour">Километров в час</string>
    <string name="clouds_widget_desc">Виджет показывает облачность для текущего центра карты.</string>
    <string name="weather_temperature_fahrenheit">Градусы Фаренгейта</string>
    <string name="precipitation_widget_desc">Виджет показывает количество осадков для текущего центра карты.</string>
    <string name="action_not_supported_with_map_style">Действие не поддерживается с выбранным стилем карты.</string>
    <string name="weather_plugin_description">Плагин погоды предоставляет:
\n- 24-часовой и 7-дневный прогноз с 5 слоями ;
\n- виджеты на основе местоположения;
\n- изолинии температуры / давления.
\nДанные о погоде предоставляются GFS %1$s</string>
    <string name="rotate_map_manual_opt">вручную</string>
    <string name="rendering_attr_depthContourColorScheme_name">Цветовая схема линий</string>
    <string name="shared_string_next_sunrise">Следующий восход</string>
    <string name="map_widget_group_sunrise_sunset">Восход, закат</string>
    <string name="depth_contour_lines">Контурные линии глубины (изобаты)</string>
    <string name="switch_mode_by_tapping_on_widget">Переключите режим, нажав на виджет.</string>
    <string name="map_widget_sunset_desc">Виджет показывает время следующего заката или время, оставшееся до заката.</string>
    <string name="shared_string_sunrise">Восход</string>
    <string name="map_widget_sunrise_desc">Виджет показывает время следующего восхода или время, оставшееся до восхода.</string>
    <string name="shared_string_next_sunset">Следующий закат</string>
    <string name="shared_string_time_left">Осталось времени</string>
    <string name="shared_string_sunset">Закат</string>
    <string name="map_widget_group_sunrise_sunset_desc">Эти виджеты отображают информацию о следующем восходе и закате солнца.</string>
    <string name="turn_on_nautical_depth_description">Включите для отображения на карте данных о морских глубинах.</string>
    <string name="rendering_attr_depthContourWidth_name">Толщина изобат</string>
    <string name="storage_migration_fragment_close_descr">Копирование завершено только на %1$s%%. Если остановить сейчас, приложение может работать некорректно.</string>
    <string name="quick_action_temperature_layer">Переключатель для отображения или скрытия слоя температуры на карте.</string>
    <string name="quick_action_precipitation_layer">Переключатель для отображения или скрытия слоя осадков на карте.</string>
    <string name="pressure_layer">Слой давления</string>
    <string name="wind_layer">Слой ветра</string>
    <string name="temperature_layer">Слой температуры</string>
    <string name="quick_action_wind_layer">Переключатель для отображения или скрытия слоя ветра на карте.</string>
    <string name="quick_action_cloud_layer">Переключатель для отображения или скрытия слоя облачности на карте.</string>
    <string name="quick_action_air_pressure_layer">Переключатель для отображения или скрытия слоя давления на карте.</string>
    <string name="precipitation_layer">Слой осадков</string>
    <string name="cloud_layer">Слой облачности</string>
    <string name="rendering_attr_showMtbScale_name">Показать MTB-сложность</string>
    <string name="rendering_attr_showMtbScale_description">Показать MTB-трейлы в соответствии с их сложностью.</string>
    <string name="mtb_imba">МАГВ (IMBA)</string>
    <string name="mtb_imba_full">Международная ассоциация горного велоспорта</string>
    <string name="mtb_segment_classification">Классификация сегментов</string>
    <string name="mtb_scale">MTB-сложность</string>
    <string name="rendering_attr_weatherCloudContours_name">Изолинии облачности (изонефы)</string>
    <string name="rendering_attr_weatherWindSpeedContours_name">Изолинии скорости ветра (изотахи)</string>
    <string name="rendering_attr_weatherPrecipitationContours_name">Изолинии осадков (изогиеты)</string>
    <string name="open_weather_action_description">Позволяет открыть экран с подробной информацией о погоде.</string>
    <string name="open_weather_action">Открыть прогноз погоды</string>
    <string name="shared_string_open">Открыть</string>
    <string name="shared_string_purchased_on">Приобретено</string>
    <string name="shared_string_expires">Истекает</string>
    <string name="choose_what_to_sync">Выберите, что синхронизировать</string>
    <string name="cloud_sync_progress">Синхронизация… %1$s</string>
    <string name="checking_progress">Проверка…</string>
    <string name="new_file">Новый файл</string>
    <string name="sync_now">Синхронизировать сейчас</string>
    <string name="shared_string_cloud">Облако</string>
    <string name="local_changes">Локальные изменения</string>
    <string name="cloud_version_will_be_removed">Облачная версия будет удалена</string>
    <string name="cloud_conflicts">Конфликты</string>
    <string name="cloud_recent_changes">Изменения</string>
    <string name="cloud_no_conflicts">Конфликтов нет</string>
    <string name="deleted_file">Удалённый файл</string>
    <string name="modified_file">Изменённый файл</string>
    <string name="shared_string_uploaded">Выгружено</string>
    <string name="upload_all">Выгрузить все</string>
    <string name="cloud_all_changes_uploaded">Все изменения выгружены</string>
    <string name="cloud_all_changes_downloaded">Все изменения загружены</string>
    <string name="download_cloud_version">Загрузить облачную версию</string>
    <string name="shared_string_do_not_exist">Не существует</string>
    <string name="check_for_updates">Проверить наличие обновлений</string>
    <string name="changes">Изменения %1$s</string>
    <string name="upload_change">Выгрузить изменение</string>
    <string name="cloud_changes_will_be_dismissed">Облачные изменения будут отклонены</string>
    <string name="cloud_conflict">Конфликт</string>
    <string name="cloud_all_changes_uploaded_descr">Все изменения, сделанные на этом устройстве, синхронизируются с OsmAnd Cloud.</string>
    <string name="export_to_file">Экспорт в файл</string>
    <string name="backup_error_failed_to_fetch_remote_items">Не удалось получить список файлов с сервера.</string>
    <string name="last_sync">Последняя синхронизация</string>
    <string name="import_export">Импорт/экспорт</string>
    <string name="cloud_changes">Изменения в облаке</string>
    <string name="local_changes_will_be_dismissed">Локальные изменения будут отклонены</string>
    <string name="shared_string_modified">Изменён</string>
    <string name="res_unknown">Неизвестно</string>
    <string name="local_file_will_be_restored">Локальный файл будет восстановлен</string>
    <string name="shared_string_unsynced">Не синхронизировано</string>
    <string name="av_audio_format_bottom_sheet_descr">Выберите формат вывода аудио. Формат типа файла для аудио - 3GPP (.3gp).</string>
    <string name="si_nm_ft">Морские мили/футы</string>
    <string name="si_nm_mt">Морские мили/метры</string>
    <string name="value_downloaded_of_mb">Загрузка %1$.1f/%2$.1f МБ</string>
    <string name="skip_download">Пропустить загрузку</string>
    <string name="determine_location">Позвольте нам определить ваше местоположение</string>
    <string name="share_as_file">Поделиться файлом</string>
    <string name="y_axis">Ось Y</string>
    <string name="x_axis">Ось X</string>
    <string name="set_up_backup">Настройка резервного копирования</string>
    <string name="share_link">Поделиться ссылкой</string>
    <string name="last_synchronized">Последняя синхронизация</string>
    <string name="shared_string_yards">ярды</string>
    <string name="no_visible_tracks_description">Выберите треки для отображения на карте.</string>
    <string name="shared_string_inches">дюймы</string>
    <string name="approximate_bearing">Приблизительный пеленг</string>
    <string name="approximate_bearing_descr">Определить пеленг на основе навигационного маршрута</string>
    <string name="shared_string_kilograms">килограммы</string>
    <string name="shared_string_apply_changes">Применить изменения</string>
    <string name="no_visible_tracks">Нет треков на карте</string>
    <string name="recently_visible">Недавно видимые %1$s</string>
    <string name="inch">дюйм</string>
    <string name="empty_tracks_description">Вы можете импортировать, создавать или записывать файлы треков с помощью OsmAnd.</string>
    <string name="empty_tracks">Файлы треков отсутствуют.</string>
    <string name="shared_string_select_recent">Выбрать последние</string>
    <string name="change_appearance">Изменить внешний вид</string>
    <string name="switch_folder">Переключить папку</string>
    <string name="show_all_tracks">Показать все треки</string>
    <string name="shared_string_on_map">На карте</string>
    <string name="display_position_automatic_descr">Зависит от ориентации карты: в режиме «по направлению движения» внизу, в остальных — по центру.</string>
    <string name="weight_limit_error">Минимальное значение - %1$s тонн. Используйте профиль «%2$s», если масса автомобиля меньше минимального значения.</string>
    <string name="sound_beep_complex_loud">Beep: complex loud</string>
    <string name="sound_beep_minimal">Beep: minimal</string>
    <string name="sound_beep_simple">Beep: simple</string>
    <string name="sound_beep_complex">Beep: complex</string>
    <string name="sound_beep_simple_loud">Beep: simple loud</string>
    <string name="cloud_version_confirm_delete">Удалить «%1$s» из OsmAnd Cloud\?</string>
    <string name="shared_string_delete_file">Удалить файл</string>
    <string name="delete_cloud_version">Удалить облачную версию</string>
    <string name="local_version_do_not_exist">Локальная версия отсутствует.</string>
    <string name="shared_string_original">Оригинал</string>
    <string name="movement_speed">Скорость движения</string>
    <string name="release_4_4">• Улучшено подменю «Треки» в меню «Настройка карты».
\n
\n• В контекстном меню теперь отображаются локализованные названия POI.
\n
\n• Добавлена возможность поделиться маршрутом по ссылке
\n
\n• Добавлена единица измерения длины «Морские мили/футы».
\n
\n• Добавлен новый фиксированный режим ориентации карты.
\n
\n• Упрощён стартовый экран
\n
\n• Исправлено местоположение в режиме разделения экрана в Android Auto.
\n
\n• Добавлен график «Скорость/Уклон» для анализа пути.
\n
\n• В Android 13 выбор языка приложения перемещён в системные настройки.
\n
\n• Исправлены проблемы с отображением веганских мест.
\n
\n</string>
    <string name="shared_string_add_manually">Добавить вручную…</string>
    <string name="sort_duration_descending">Сначала более продолжительные</string>
    <string name="sort_distance_ascending">Сначала более короткие</string>
    <string name="sort_distance_descending">Сначала более длинные</string>
    <string name="shared_string_in_progress">В процессе</string>
    <string name="selected_value">Выбранное значение</string>
    <string name="sort_date_ascending">Сначала свежие</string>
    <string name="sort_date_descending">Сначала старые</string>
    <string name="shared_string_nearest">Ближайшие</string>
    <string name="sort_duration_ascending">Сначала менее продолжительные</string>
    <string name="simulation_position_description">Выберите файл трека для моделирования движения.</string>
    <string name="app_mode_moped">Мопед</string>
    <string name="generate_hillshade_from_3d_maps">Создание растровых карт с затемнением рельефа (отмывкой) на основе 3D-карт</string>
    <string name="generate_slope_from_3d_maps">Создание растровых карт склонов на основе 3D-карт</string>
    <string name="disable_vertex_hillshade_3d">Отключить отмывку вершин в 3D</string>
    <string name="enable_3d_maps">Включить 3D-карты</string>
    <string name="app_mode_climbing">Альпинизм</string>
    <string name="offline_cache">Офлайн-кеш</string>
    <string name="shared_string_alt_name">Альтернативное название</string>
    <string name="token_is_not_valid">Токен недействителен</string>
    <string name="clear_online_cache">Очистить онлайн-кеш</string>
    <string name="common_weight_limit_error">Минимальное значение - «%1$s» %2$s. Используйте профиль «%3$s», если вес автомобиля меньше минимального значения.</string>
    <string name="shared_string_pounds">фунты</string>
    <string name="metric_lbs">фунты</string>
    <string name="weather_forecast_is_outdated">Прогноз устарел.</string>
    <string name="shared_string_all_world">Весь мир</string>
    <string name="weather_forecast">Прогноз погоды</string>
    <string name="offline_weather_forecast">Офлайн-прогноз погоды</string>
    <string name="offline_weather_forecast_desc">Вы можете скачать прогноз погоды на 7 дней.</string>
    <string name="clear_online_cache_description">Это очистит весь кеш онлайн-тайлов погоды.</string>
    <string name="free_maps_updates">Бесплатные обновления (экстренные)</string>
    <string name="speak_route_deviation">Оповещать об отклонении от маршрута</string>
    <string name="select_layer">Выбрать слой</string>
    <string name="rendering_value_defaultMedium_name">По умолчанию (средний)</string>
    <string name="shutter_sound">Звук затвора</string>
    <string name="camera_app">Приложение камеры</string>
    <string name="proxy_port_max_warning">Максимальное значение порта - %1$s</string>
    <string name="weather_download_error">Не удалось загрузить тайлы %1$s.</string>
    <string name="is_imported">%1$s импортирован.</string>
    <string name="file_already_exists">Файл уже существует</string>
    <string name="nav_profile_confirm_delete">Удалить \"%1$s\"?</string>
    <string name="external_device_menu_forget">Забыть</string>
    <string name="file_already_exists_description">«%1$s». Файл с таким именем уже существует. Замена перезапишет все изменения, сделанные в текущей версии.</string>
    <string name="external_device_characteristic_speed">Скорость</string>
    <string name="external_device_characteristic_heart_rate">Частота сердцебиения</string>
    <string name="external_device_characteristic_systolic">Систолическое</string>
    <string name="external_device_characteristic_cadence">Каденс</string>
    <string name="external_device_characteristic_arterial_pressure">Артериальное давление</string>
    <string name="external_device_characteristic_temperature">Температура</string>
    <string name="external_device_details_information">Информация</string>
    <string name="external_device_details_received_data">Полученные данные</string>
    <string name="external_device_details_battery">Батарея</string>
    <string name="external_device_details_speed">Скорость</string>
    <string name="external_device_details_connection">Подключение</string>
    <string name="external_device_details_total_distance">Общее расстояние</string>
    <string name="external_device_details_distance">Расстояние</string>
    <string name="external_device_details_disconnect">Отключить</string>
    <string name="bluetooth_disconnected">Отключено, %s</string>
    <string name="external_device_details_pair">Сопряжение</string>
    <string name="external_device_details_connect">Подключить</string>
    <string name="external_device_ble">BLE</string>
    <string name="bluetooth_connected">Подключено, %s</string>
    <string name="external_device_ant">ANT</string>
    <string name="bluetooth_not_supported">Bluetooth не поддерживается</string>
    <string name="bluetooth_found_title">Найдено: %d</string>
    <string name="ant_plus_nothing_found_text">Датчики не обнаружены</string>
    <string name="ble_search_again">Повторный поиск</string>
    <string name="ant_plus_help_title">Я не знаю какой у меня тип датчика.</string>
    <string name="ant_plus_searching_text_description">Удерживайте устройство рядом с датчиком. Активируйте датчик, чтобы OsmAnd мог его найти.</string>
    <string name="ant_plus_searching">Поиск</string>
    <string name="ant_plus_bluetooth_off">Bluetooth выключен</string>
    <string name="ant_plus_bluetooth_off_description">Включите Bluetooth для поиска и сопряжения датчиков.</string>
    <string name="ant_plus_searching_text">Поиск датчиков</string>
    <string name="ant_plus_pair_new_sensor">Сопряжение нового датчика</string>
    <string name="ant_plus_open_settings">Открыть настройки</string>
    <string name="ant_plus_pair_new_sensor_ble">Сопряжение датчика Bluetooth LE</string>
    <string name="no_search_results">Ничего не найдено</string>
    <string name="external_device_characteristic_distance">Расстояние</string>
    <string name="external_device_characteristic_total_distance">Общее расстояние</string>
    <string name="external_device_characteristic_battery_level">Батарея</string>
    <string name="external_device_characteristic_gear_ratio">Передаточное число</string>
    <string name="external_device_characteristic_diastolic">Диастолическое</string>
    <string name="external_device_characteristic_pulse_rate">Частота пульса</string>
    <string name="ant_plus_pair_new_sensor_ant_plus">Сопряжение датчика ANT+</string>
    <string name="ant_plus_pair_bluetooth_prompt">Сопрягайте датчики Bluetooth LE и ANT+ с OsmAnd.</string>
    <string name="learn_more_about_sensors_link">Узнать больше о датчиках.</string>
    <string name="search_track_by_name">Поиск трека по названию</string>
    <string name="ant_plus_nothing_found_description">Убедитесь, что:
\n- Bluetooth включен
\n- датчик активирован
\n- устройство находится рядом с датчиком</string>
    <string name="external_device_low_battery">Низкий заряд батареи</string>
    <string name="external_device_forget_sensor_description">Датчик будет удален из списка. Вы сможете снова выполнить сопряжение этого датчика в любое время.</string>
    <string name="external_device_disconnected">Отключён</string>
    <string name="external_device_connected">Подключён</string>
    <string name="external_device_forget_sensor">Забыть датчик</string>
    <string name="shared_string_hand">Рука</string>
    <string name="shared_string_foot">Нога</string>
    <string name="no_poi_for_category">POI не найдена</string>
    <string name="map_3d_mode_action">Режим 3D</string>
    <string name="map_2d_mode_action">Режим 2D</string>
    <string name="map_3d_mode_description">Для изменения перспективы коснитесь карты двумя пальцами и двигайте вверх или вниз.</string>
    <string name="shared_string_finger">Палец</string>
    <string name="external_device_characteristic_cuff_pressure">Давление в манжете</string>
    <string name="visible_in_3d_mode">Виден, когда карта наклонена</string>
    <string name="poi_categories">Категории POI</string>
    <string name="shared_string_ear_lobe">Мочка уха</string>
    <string name="map_3d_mode_hint">Удерживайте кнопку для изменения положения.</string>
    <string name="shared_string_chest">Грудь</string>
    <string name="external_device_blood_pressure">Артериальное давление</string>
    <string name="no_bt_permission">Разрешение Bluetooth не предоставлено</string>
    <string name="beats_per_minute_short">уд./мин</string>
    <string name="shared_string_wrist">Запястье</string>
    <string name="external_device_characteristic_stride_length">Длина шага</string>
    <string name="delete_folder_question">Удалить папку\?</string>
    <string name="delete_folder">Удалить папку</string>
    <string name="show_all_tracks_on_the_map">Показать все треки на карте</string>
    <string name="rssi_widget_desc">Показывать уровень сигнала (RSSI) внешнего устройства.</string>
    <string name="map_widget_rssi">RSSI</string>
    <string name="tracks_empty_folder_description">В этой папке еще нет ни одного трека.</string>
    <string name="tracks_empty_folder">Пустая папка</string>
    <string name="track_not_recorded">Не записано</string>
    <string name="shared_string_new_track">Новый трек</string>
    <string name="shared_string_visible_on_map">Видно на карте</string>
    <string name="number_of_tracks">%1$s треков</string>
    <string name="delete_track_folder_dialog_message">Папка «%1$s» будет удалена со всеми треками (%2$s).</string>
    <string name="rendering_attr_lightDetail_description">По умолчанию: название плавучего знака (light character.group.period), выберите дополнительную информацию о секторах 1-3 или сектор 1,2,3,4,5 светового знака</string>
    <string name="rendering_attr_lightDetail_name">Навигационные огни</string>
    <string name="rendering_value_sectors_name">Сектора</string>
    <string name="rendering_value_sector1_name">Сектор 1</string>
    <string name="rendering_value_sector2_name">Сектор 2</string>
    <string name="rendering_value_sector3_name">Сектор 3</string>
    <string name="rendering_value_sector4_name">Сектор 4</string>
    <string name="rendering_value_sector5_name">Сектор 5</string>
    <string name="rendering_value_name_only_name">Только название</string>
    <string name="save_track_external_sensors_data">Данные</string>
    <string name="there_are_no_connected_sensors_of_this_type">Подключённых датчиков данного типа нет</string>
    <string name="write_data_from_sensor_to_track">Сохранять данные с внешних датчиков в GPX-файл при записи маршрута.</string>
    <string name="external_sensors_not_found">Датчики не найдены</string>
    <string name="external_sensors_source_of_data">Источник данных</string>
    <string name="power_watts_unit">Ватты</string>
    <string name="revolutions_per_minute_unit">об/мин</string>
    <string name="calculate_offline">По карте высот</string>
    <string name="device_disconnected">Устройство [%1$s] отключено</string>
    <string name="calculate_offline_altitude_descr">Офлайн-расчёт высоты на основе карты рельефа (3D). Разница с высотой, записанной устройством, может использоваться для коррекции высоты.</string>
    <string name="running_scds_device_name">Бег</string>
    <string name="device_connected">Устройство [%1$s] подключено</string>
    <string name="error_calculate">Результат вычислений пуст</string>
    <string name="shared_string_close_the_dialog">Закрыть диалог</string>
    <string name="relief_3d">3D-рельеф</string>
    <string name="terrain_map">Карта рельефа (3D)</string>
    <string name="free_favorites_backup_description">Зарегистрируйтесь в OsmAnd Cloud, чтобы получить возможность бесплатного резервного копирования избранных и настроек.</string>
    <string name="free_favorites_backup">Резервное копирование избранных</string>
    <string name="folder_export_empty_error">Экспорт невозможен, так как папка пуста.</string>
    <string name="osmand_cloud_delete_account_confirmation">Удалить аккаунт\?</string>
    <string name="action_cannot_be_undone">Действие нельзя будет отменить.</string>
    <string name="osmand_cloud_deletion_secondary_devices_warning">Вторичные устройства будут отключены от OsmAnd Cloud и потеряют доступ к платным функциям.</string>
    <string name="osmand_cloud_deletion_account_warning">Ваш аккаунт и все данные аккаунта будут %1$s</string>
    <string name="osmand_cloud_deletion_subscriptions_warning">Это действие не отменит вашу подписку OsmAnd Pro.</string>
    <string name="manage_subscriptions">Управление подписками.</string>
    <string name="delete_account_warning">Удалить аккаунт %1$s?</string>
    <string name="deleting_complete">Удаление завершено</string>
    <string name="delete_account">Удалить аккаунт</string>
    <string name="backup_error_delete_account_email_match">Адрес электронной почты не соответствует имени пользователя для входа.</string>
    <string name="verify_account">Подтвердите ваш аккаунт</string>
    <string name="release_4_5">• Датчики BLE/ANT+: переработано подключение, запись и просмотр полученных данных в формате GPX
\n
\n • Бесплатное резервное копирование избранных точек и настроек в «OsmAnd Cloud»
\n
\n • Новый формат для карт с поддержкой трехмерного рельефа
\n
\n • Управление треками: обновленный пользовательский интерфейс, добавлена сортировка, поддержка вложенных папок
\n
\n • Android Auto: новое стартовое меню для доступа к избранным, трекам и категориям POI
\n
\n • Одинаковый список виджетов для верхней/нижней панели
\n
\n • Новый профиль «Поезд» позволяет рассчитывать железнодорожные маршруты
\n
\n • Контурные линии работают с любым источником карты
\n
\n • Расширенный список действий по умолчанию для внешних клавиатур
\n
\n • Пользовательские файлы маршрутизации, добавлены опции удаления или перезаписи
\n
\n • Добавлена опция «Оповещать об отклонении от маршрута»
\n
\n • Начальный экран: добавлена опция восстановления состояния OsmAnd из файла
\n
\n • Добавлена поддержка классов «Опасные вещества» для грузовой навигации в Северной Америке
\n
\n • Добавлена поддержка «Via ferrata» для пешеходной навигации
\n
\n • Добавлена шкала «CAI» для классификации сложности маршрутов
\n
\n • Исправлен выбор языка приложения (Android13)
\n
\n • Добавлена поддержка тематических значков (Android13)
\n
\n • OsmAnd Cloud: добавлена опция удаления аккаунта
\n
\n • Специальные возможности: размер касания кнопок изменен на 48 dp; исправлена проблема с видимостью пользовательского интерфейса карты для программ чтения экрана
\n
\n • Переработаны японские голосовые подсказки
\n
\n • Переработано определение изменения высоты и оценка уклона
\n
\n</string>
    <string name="get_osmand_cloud">Получить OsmAnd Cloud</string>
    <string name="free_account">Бесплатный аккаунт</string>
    <string name="osmand_cloud_deleting_account_descr">Вскоре все ваши данные и аккаунт будут удалены из OsmAnd Cloud.
\n
\nПри этом данные на устройстве сохранятся без изменений.</string>
    <string name="osmand_cloud_deleted_account_descr">Аккаунт и все его данные удалены с OsmAnd Cloud.</string>
    <string name="osmand_cloud_deletion_all_data_warning">Все данные из OsmAnd Cloud будут %1$s. Данные на устройстве останутся нетронутыми.</string>
    <string name="osmand_cloud_delete_account_confirmation_descr">Удалить аккаунт OsmAnd Cloud?
\n
\nДействие нельзя будет отменить.</string>
    <string name="shared_string_deleting">Удаление</string>
    <string name="verify_account_deletion_descr">Мы должны проверить ваш аккаунт, прежде чем удалить его.
\n
\nВведите адрес электронной почты, с которого вы зарегистрировались. На него будет отправлен одноразовый пароль для следующего шага.</string>
    <string name="cache_size">Размер кеша</string>
    <string name="use_raster_sqlitedb_for_slope_hillshade">Использовать sqltiedb для уклонов / затенения рельефа</string>
    <string name="shared_string_avoid">Избегать</string>
    <string name="free_settings_backup">Резервная копия настроек</string>
    <string name="free_ride">Фрирайд</string>
    <string name="relief_3d_description">Масштабная модель вашего района или целого континента.</string>
    <string name="ltr_or_rtl_triple_combine_via_bold_point">%1$s • %2$s • %3$s</string>
    <string name="rendering_value_caiScale_name">CAI</string>
    <string name="rendering_value_sacScale_name">SAC</string>
    <string name="rendering_value_sacScale_description">Швейцарский альпийский клуб (SAC)</string>
    <string name="rendering_value_caiScale_description">Итальянский альпийский клуб (CAI)</string>
    <string name="rendering_attr_alpineHiking_description">Классификация сложности маршрутов.</string>
    <string name="routing_attr_hazmat_category_usa_5_name">Окислители и органические пероксиды</string>
    <string name="routing_attr_hazmat_category_usa_6_name">Токсичные и инфекционные вещества</string>
    <string name="routing_attr_hazmat_category_usa_1_name">Взрывчатые вещества</string>
    <string name="routing_attr_hazmat_category_usa_2_name">Газы</string>
    <string name="routing_attr_hazmat_category_usa_3_name">Легковоспламеняющиеся жидкости</string>
    <string name="routing_attr_hazmat_category_usa_4_name">Легковоспламеняющиеся твердые вещества</string>
    <string name="routing_attr_hazmat_category_usa_7_name">Радиоактивные материалы</string>
    <string name="dangerous_goods">Опасные грузы</string>
    <string name="routing_attr_hazmat_category_usa_8_name">Коррозионные вещества</string>
    <string name="routing_attr_hazmat_category_usa_9_name">Прочие опасные вещества</string>
    <string name="shared_string_class">Класс</string>
    <string name="dangerous_goods_description">На некоторых дорогах и в тоннелях перевозка опасных материалов запрещена.</string>
    <string name="routing_attr_allow_via_ferrata_description">Горный маршрут, оборудованный стационарными тросами, скобами, лестницами и мостами.</string>
    <string name="terrain_category_description">Линии контуров рельефа, карты затенения рельефа (отмывки) и цветные карты уклонов для отображения вершин и низменностей.</string>
    <string name="slope_legend_description">Уклон использует цвета для визуализации крутизны рельефа. Подробнее об уклоне можно прочитать на сайте %1$s.</string>
    <string name="routing_attr_allow_via_ferrata_name">Горный маршрут (Via ferrata)</string>
    <string name="feature_available_as_part_of_plan">%1$s доступно в рамках плана %2$s</string>
    <string name="write_bearing_description">Сохранять азимут для каждой точки трека при записи.</string>
    <string name="write_bearing">Записывать азимут</string>
    <string name="write_heading_description">Сохранять значение курса для каждой точки трека при записи.</string>
    <string name="write_heading">Записывать курс</string>
    <string name="local_indexes_category_terrain">Карты рельефа (3D)</string>
    <string name="hillshade_slope">Отмывка, уклон</string>
    <string name="ltr_or_rtl_combine_via_colon_with_space">%1$s : %2$s</string>
    <string name="help_article_navigation_routing_brouter_name">BRouter</string>
    <string name="help_article_map_legend_ski_map_name">Стиль карты «Зимний/лыжный»</string>
    <string name="help_article_map_track_context_menu_name">Контекстное меню треков</string>
    <string name="help_article_map_vector_maps_name">Векторные карты (стили карт)</string>
    <string name="help_article_navigation_auto_car_name">Android Auto</string>
    <string name="help_article_navigation_routing_car_based_routing_name">Автомобиль (грузовик, мотоцикл)</string>
    <string name="help_article_navigation_routing_pedestrian_routing_name">Пешеход</string>
    <string name="help_article_navigation_routing_ski_routing_name">Лыжи</string>
    <string name="help_article_navigation_routing_osmand_routing_name">О маршрутизации OsmAnd</string>
    <string name="help_article_navigation_setup_route_details_name">Детали маршрута</string>
    <string name="help_article_navigation_setup_route_navigation_name">Подготовка маршрута</string>
    <string name="help_article_personal_name">Мои данные</string>
    <string name="help_article_personal_profiles_name">Профили (настройки)</string>
    <string name="help_article_personal_storage_name">Хранилище</string>
    <string name="help_article_search_search_coordinates_name">Поиск координат</string>
    <string name="help_article_start_with_first_steps_name">Первые шаги</string>
    <string name="help_article_widgets_info_widgets_name">Информационные виджеты</string>
    <string name="help_article_widgets_map_buttons_name">Кнопки карты</string>
    <string name="free_versions_descr">Загрузить и установить бесплатную версию OsmAnd</string>
    <string name="free_versions">Бесплатные версии</string>
    <string name="about_osmand">Об OsmAnd</string>
    <string name="send_logcat_log_descr">Детальный файл журнала</string>
    <string name="shared_string_temperature">Температура</string>
    <string name="help_article_navigation_routing_boat_navigation_name">Лодка</string>
    <string name="help_article_navigation_routing_name">Настройки навигации</string>
    <string name="help_article_navigation_routing_bicycle_based_routing_name">Велописед (MTB)</string>
    <string name="help_article_navigation_routing_online_routing_name">Онлайн-маршрутизатор</string>
    <string name="help_article_navigation_routing_moped_routing_name">Мопед</string>
    <string name="help_article_navigation_setup_markers_navigation_name">Навигация по маркерам</string>
    <string name="help_article_widgets_nav_widgets_name">Навигационные виджеты</string>
    <string name="github_discussion">Обсуждения на GitHub</string>
    <string name="most_viewed">Наиболее просматриваемые</string>
    <string name="help_article_map_interact_with_map_name">Взаимодействие с картой</string>
    <string name="help_article_map_map_context_menu_name">Контекстное меню карты</string>
    <string name="help_article_map_point_layers_on_map_name">Точки на карте</string>
    <string name="help_article_map_tracks_on_map_name">Треки и маршруты</string>
    <string name="help_article_navigation_car_play_name">CarPlay</string>
    <string name="help_article_navigation_guidance_name">Руководство по навигации</string>
    <string name="help_article_navigation_guidance_map_during_navigation_name">Экран карты во время навигации</string>
    <string name="help_article_navigation_guidance_voice_navigation_name">Голосовые подсказки/уведомления</string>
    <string name="help_article_navigation_routing_public_transport_navigation_name">Общественный транспорт</string>
    <string name="help_article_navigation_routing_straight_line_routing_name">Прямая линия (воздушное судно)</string>
    <string name="help_article_navigation_routing_train_routing_name">Поезд</string>
    <string name="help_article_personal_import_export_name">Импорт/экспорт</string>
    <string name="help_article_plan_route_name">Планирование маршрута</string>
    <string name="help_article_plan_route_coordinate_input_name">Ввод координат</string>
    <string name="help_article_plan_route_web_name">Веб-планировщик маршрутов</string>
    <string name="help_article_purchases_android_name">Покупки на Android</string>
    <string name="help_article_purchases_ios_name">Покупки на iOS</string>
    <string name="help_article_start_with_main_menu_name">Главное меню</string>
    <string name="contact_us">Наши контакты</string>
    <string name="help_article_widgets_radius_ruler_name">Радиус-линейка и шкала масштаба</string>
    <string name="report_an_issues">Сообщить о проблеме</string>
    <string name="copy_build_version">Копировать версию сборки</string>
    <string name="wheel_circumference">Длина окружности колеса</string>
    <string name="external_sensor_name_property_description">Название датчика</string>
    <string name="help_article_map_legend_osmand_name">Стиль карты «OsmAnd»</string>
    <string name="help_article_navigation_routing_direct_to_point_routing_name">Прямо-к-точке (лодка)</string>
    <string name="shared_string_setup">Настройки</string>
    <string name="sensor_temperature_desc">Показывает температуру, полученную от датчика</string>
    <string name="help_article_map_legend_nautical_map_name">Cтиль карты «Морской»</string>
    <string name="help_article_map_raster_maps_name">Растровые карты (online/offline)</string>
    <string name="help_article_navigation_setup_gpx_navigation_name">Навигация по треку</string>
    <string name="help_article_navigation_routing_horse_routing_name">Верховая езда</string>
    <string name="help_article_search_search_poi_name">Поиск точек интереса (POI)</string>
    <string name="user_guide">Руководство пользователя</string>
    <string name="telegram_chats_descr">Присоединяйтесь к одному из наших телеграммных чатов.</string>
    <string name="telegram_chats">Чаты Telegram</string>
    <string name="open_issue_on_github_descr">Задать вопрос, предложить функционал</string>
    <string name="send_crash_log_descr">Содержит только информацию о сбоях</string>
    <string name="open_issue_on_github">Открыть issue на GitHub</string>
    <string name="track_filter_range_selected_format">%s - %s, %s</string>
    <string name="track_filter_date_selected_format">%s - %s</string>
    <string name="with_waypoints">С путевыми точками</string>
    <string name="help_article_widgets_markers_name">Виджеты маркеров</string>
    <string name="help_article_purchases_giveaway_name">Бесплатная раздача</string>
    <string name="help_article_troubleshooting_general_name">Общие</string>
    <string name="max_altitude">Максимальная высота</string>
    <string name="filter_by_name">Фильтр по названию</string>
    <string name="shared_string_reset_all">Сбросить все</string>
    <string name="help_article_troubleshooting_maps_data_name">Карты и данные</string>
    <string name="filter_tracks_count">Фильтр: %d</string>
    <string name="help_article_troubleshooting_track_recording_issues_name">Запись маршрута</string>
    <string name="date_of_creation">Дата создания</string>
    <string name="filter_screen_title">Фильтр</string>
    <string name="help_article_widgets_name">Виджеты</string>
    <string name="help_article_start_with_name">Начать с OsmAnd</string>
    <string name="help_article_search_search_all_name">Поиск</string>
    <string name="help_article_troubleshooting_crash_logs_name">Журнал сбоев</string>
    <string name="shared_string_cache">Кеш</string>
    <string name="sort_size_descending">Сначала большие файлы</string>
    <string name="delete_map">Удалить карту</string>
    <string name="standard_maps">Стандартные карты</string>
    <string name="wikipedia_and_travel_maps">Википедия и путеводители</string>
    <string name="rendering_styles">Стили карт</string>
    <string name="sort_country_name_ascending">Названия стран: А – Я</string>
    <string name="weather_online">Погода онлайн</string>
    <string name="map_is_up_to_date">Карта %1$s обновлена.</string>
    <string name="sort_size_ascending">Сначала маленькие файлы</string>
    <string name="terrain_maps">Карты рельефа</string>
    <string name="sort_country_name_descending">Названия стран: Я – А</string>
    <string name="delete_map_description">Удалить карту %1$s?</string>
    <string name="maps_and_resources">Карты и ресурсы</string>
    <string name="widget_available_ram_desc">Отображает доступную память, выделенную для OsmAnd.</string>
    <string name="glide_ratio_to_target">Коэффициент планирования к цели</string>
    <string name="average_glide_ratio">Средний коэффициент планирования</string>
    <string name="release_4_6">• Android Auto: добавлен 3D-режим
\n
\n• Треки: добавлены фильтры и смарт-папки, оптимизирована память для файлов большего размера
\n
\n• Улучшены верхняя и нижняя панели виджетов для размещения всех вариантов виджетов
\n
\n• Улучшено управление локальными ресурсами
\n
\n• Настраиваемое назначение кнопок для внешних контроллеров
\n
\n• Новые виджеты: «Коэффициент планирования» и «Положение солнца»
\n
\n• OsmAnd Cloud: доступ к удаленным файлам
\n
\n• Улучшена окраска линии маршрута в режиме уклона с новым симметричным градиентом
\n
\n• Исправлены проблемы с прозрачной строкой состояния
\n
\n• Добавлена поддержка виджета температуры ANT+
\n
\n• Добавлен виджет «Доступная оперативная память»
\n
\n</string>
    <string name="app_mode_paragliding">Парапланеризм</string>
    <string name="map_widget_group_glide_ratio">Коэффициент планирования</string>
    <string name="app_mode_hang_gliding">Дельтапланеризм</string>
    <string name="may_be_used_if_there_is_shortcut">Может быть использован при наличии ярлыка</string>
    <string name="widget_available_ram">Доступная оперативная память</string>
    <string name="shared_string_created">Дата создания</string>
    <string name="live_monitoring_adress_descr">Укажите веб-адрес используя следующие параметры: lat={0}, lon={1}, timestamp={2}, hdop={3}, altitude={4}, speed={5}, bearing={6}, eta={7}, etfa={8}, eda={9}, edfa={10}.</string>
    <string name="shared_string_show_icon">Показать значок</string>
    <string name="bicycle_scd_device_name">Велосипед</string>
    <string name="smart_folder_name_present">Смарт-папка с таким именем уже существует</string>
    <string name="smart_folder_saved">Смарт-папка сохранена</string>
    <string name="add_smart_folder">Создать смарт-папку</string>
    <string name="empty_name">Отсутствует имя</string>
    <string name="edit_filter">Изменить фильтр</string>
    <string name="save_as_smart_folder">Сохранить как смарт-папку</string>
    <string name="delete_smart_folder_dialog_message">Смарт-папка \"%1$s\" будет удалена. (Треки удалены не будут.)</string>
    <string name="empty_smart_folder_title">Нет подходящего трека</string>
    <string name="empty_smart_folder_description">Здесь появится все подходящие треки</string>
    <string name="configure_filter">Настройка фильтра</string>
    <string name="no_config_smart_folder_title">Не настроена</string>
    <string name="discard_filter_changes">Отменить изменения фильтра</string>
    <string name="shared_string_loading">Загрузка</string>
    <string name="discard_filter_changes_prompt">Сбросить все фильтры?</string>
    <string name="no_config_smart_folder_description">Смарт-папки позволяют группировать треки по примененным фильтрам</string>
    <string name="loading_tracks">Перезагрузка треков</string>
    <string name="searching_matching_tracks">Искать все подходящие треки</string>
    <string name="shared_string_is_deleted">%1$s удалено.</string>
    <string name="enable_to_use_external_input_device">Включите для использования внешнего устройства ввода с OsmAnd</string>
    <string name="key_event_action_change_map_orientation">Сменить ориентацию карты</string>
    <string name="key_event_action_previous_app_profile">Предыдущий профиль</string>
    <string name="show_toast_about_key_pressed">Показывать всплывающее сообщение о нажатой кнопке</string>
    <string name="key_event_action_move_left">Сдвиг влево</string>
    <string name="press_button_to_link_with_action">Нажмите кнопку на устройстве, чтобы назначить на неё действие: %1$s</string>
    <string name="key_event_action_move_right">Сдвиг вправо</string>
    <string name="shared_string_button">Кнопка</string>
    <string name="key_event_action_next_app_profile">Следующий профиль</string>
    <string name="change_key_binding">Изменить привязку клавиш</string>
    <string name="remove_type_q">Удалить тип «%1$s»?</string>
    <string name="shared_string_action">Действие</string>
    <string name="add_new_type">Добавить новый тип</string>
    <string name="key_event_action_move_up">Сдвиг вверх</string>
    <string name="key_event_action_open_search_view">Открыть экран поиска</string>
    <string name="key_event_action_open_navigation_view">Открыть экран навигации</string>
    <string name="external_input_device_title">Внешнее устройство ввода</string>
    <string name="key_bindings">Привязки клавиш</string>
    <string name="key_event_action_move_to_my_location">Моё местоположение</string>
    <string name="key_event_category_map_interactions">Взаимодействие с картой</string>
    <string name="key_event_action_move_down">Сдвиг вниз</string>
    <string name="key_event_category_actions">Действия</string>
    <string name="key_event_action_zoom_in">Приблизить</string>
    <string name="deletion_error">Ошибка удаления</string>
    <string name="key_event_action_zoom_out">Отдалить</string>
    <string name="key_event_action_toggle_drower">Показать/скрыть боковое меню</string>
    <string name="shared_string_rows">Ряды</string>
    <string name="key_is_already_assigned_error">Клавиша «%1$s» уже назначена на действие: «%2$s»</string>
    <string name="topography_maps">Карты ландшафта</string>
    <string name="cloud_trash_clear_confirmation">Удалить все элементы в корзине окончательно?</string>
    <string name="key_assignments">Назначения клавиш</string>
    <string name="change_button">Изменить клавишу</string>
    <string name="root_folder">Корневая папка</string>
    <string name="reset_key_assignments_desc">Все назначения клавиш для выбранного типа будут удалены.</string>
    <string name="rendering_attr_showToll_name">Показывать ограничения платного проезда</string>
    <string name="restore_from_trash">Восстановить из корзины</string>
    <string name="all_folders">Все папки</string>
    <string name="shared_string_show_less">Показать меньше</string>
    <string name="folder">Папка</string>
    <string name="shared_string_reassign">Переназначить</string>
    <string name="app_mode_baby_transport">Детский транспорт</string>
    <string name="reset_key_assignments">Сбросить назначения клавиш</string>
    <string name="rendering_attr_showToll_description">Показывать ограничения платного проезда на дорогах</string>
    <string name="remove_widget_first">Пожалуйста, сначала удалите виджет</string>
    <string name="add_row">Добавить ряд</string>
    <string name="shared_string_included">Включено</string>
    <string name="discard_changes_prompt">Отклонить изменения?</string>
    <string name="shared_string_delete_immediately">Удалить сразу</string>
    <string name="shared_string_eta">предполагаемое время</string>
    <string name="cloud_item_restored">%1$s восстановлено в Облако.</string>
    <string name="row_number">Ряд %1$s</string>
    <string name="trash_is_empty">В корзине пусто</string>
    <string name="clear_key_assignment">Очистить назначения клавиш</string>
    <string name="not_specified">Не указано</string>
    <string name="download_to_device">Скачать на устройство</string>
    <string name="shared_string_trash">Корзина</string>
    <string name="average_glide_time_interval_desc">Укажите интервал для усреднения планирования.</string>
    <plurals name="tracks">
        <item quantity="one">%1$d (%2$d трек)</item>
        <item quantity="few">%1$d (%2$d трека)</item>
        <item quantity="many">%1$d (%2$d треков)</item>
        <item quantity="other">%1$d (%2$d треков)</item>
    </plurals>
    <string name="map_widget_glide_average_desc">Показывать средний коэффициент планирования для заданного интервала.</string>
    <string name="map_widget_glide_target_desc">Показывать средний коэффициент планирования для достижения целевой точки.</string>
    <string name="lang_zh_hans">Китайский упрощённый</string>
    <string name="button_already_assigned_to_this_action">Кнопка уже назначена на это действие.</string>
    <string name="zoom_non_animated">Приближение без анимации</string>
    <string name="key_assignments_already_cleared_message">Все назначения клавиш уже удалены</string>
    <string name="lang_zh_hant">Китайский традиционный</string>
    <string name="zoom_animated">Приближение с анимацией</string>
    <string name="add_new_button">Добавить новую кнопку</string>
    <string name="tripltek_promo">Tripltek Promo на %1$s месяца(ев)</string>
    <string name="tripltek_promo_description">Бесплатный доступ к функциям, включая неограниченную загрузку карт, 3D-рельеф и прочим на %1$s месяца(ев)</string>
    <string name="use_v1_auto_zoom">Дискретное автомасштабирование (старая версия)</string>
    <string name="clear_key_assignment_desc">Привязка клавиши для выбранного действия будет удалена и ей будет присвоено значение «Нет».</string>
    <string name="delete_all_items">Удалить все объекты</string>
    <string name="key_event_action_take_media_note">Сделать медиазаметку</string>
    <string name="key_event_action_emit_navigation_hint">Вызвать навигационную подсказку</string>
    <string name="trash_is_empty_banner_desc">Файлы, удаленные из OsmAnd Cloud, будут доступны здесь в течение %1$s дней.</string>
    <string name="delete_trash_item_confirmation_desc">Удалить «%1$s» окончательно?</string>
    <string name="shared_string_next_event">Следующее событие</string>
    <string name="shared_string_empty_trash">Очистить корзину</string>
    <string name="trash_alert_card_desc">Объекты в корзине будут удалены через %1$s дней.</string>
    <string name="map_widget_sun_position">Положение солнца</string>
    <string name="see_all_plans">Показать все планы</string>
    <string name="shared_string_delete_item">Удалить объект</string>
    <string name="map_widget_sun_position_desc">Виджет показывает время до восхода или заката.</string>
    <string name="previous_row_has_complex_widget">Предыдущий ряд содержит составной виджет</string>
    <string name="complex_widget_alert">Виджет %1$s можно разместить только в отдельном ряде.</string>
    <string name="shared_string_all_tracks">Все треки</string>
    <string name="shared_string_license">Лицензия</string>
    <string name="shared_string_author">Автор</string>
    <string name="ltr_or_rtl_combine_with_brackets">%1$s (%2$s)</string>
    <string name="shared_string_link">Ссылка</string>
    <string name="shared_string_extensions">Расширения</string>
    <string name="battery_optimization_banner_content">Оптимизация использования батареи в Android может привести к появлению пропусков и неточностей в записанных треках.</string>
    <string name="dont_ask_anymore">Больше не спрашивать</string>
    <string name="battery_optimization_settings">Настройки оптимизации батареи</string>
    <string name="battery_optimization">Оптимизация батареи</string>
    <string name="shared_string_keywords">Ключевые слова</string>
    <string name="max_sensor_heartrate">Частота пульса, макс.</string>
    <string name="avg_sensor_heartrate">Частота пульса, средняя</string>
    <string name="max_sensor_cadence">Каденс, макс.</string>
    <string name="avg_sensor_cadence">Каденс, средний</string>
    <string name="max_sensor_bycicle_power">Мощность, макс.</string>
    <string name="avg_sensor_bycicle_power">Мощность, средняя</string>
    <string name="max_sensor_temperature">Температура, макс.</string>
    <string name="avg_sensor_temperature">Температура, средняя</string>
    <string name="max_sensor_speed">Скорость, макс.</string>
    <string name="avg_sensor_speed">Скорость, средняя</string>
    <string name="shared_string_activity">Активность</string>
    <string name="shared_string_road_maps">Карты дорог</string>
    <string name="target_elevation">Целевая высота</string>
    <string name="battery_optimization_desc">Оптимизация батареи в Android может привести к появлению пропусков и неточностей в записанных треках.
\n
\nЕсли вы столкнулись с подобными проблемами, попробуйте изменить расход батареи на «Неограниченный».</string>
    <string name="sort_subfolders">Сортировать подпапки</string>
    <string name="sorted_sufolders_toast">Подпапки в «%1$s» сортируются по: «%2$s»</string>
    <string name="precise_distance_numbers">Точное значение расстояния</string>
    <string name="key_event_action_activity_back_pressed">Нажато действие назад</string>
    <string name="custom_map_button_name_present">Такая кнопка уже есть</string>
    <string name="add_button">Добавить кнопку</string>
    <string name="default_buttons">Кнопки по умолчанию</string>
    <string name="custom_buttons">Пользовательские кнопки</string>
    <string name="speed_limit_warning">Предупреждение об ограничении скорости</string>
    <string name="when_exceeded">При превышении</string>
    <string name="shared_string_limit">Ограничение</string>
    <string name="shared_string_speedometer">Спидометр</string>
    <string name="help_article_setup_a_route_name">Настройка маршрута</string>
    <string name="speedometer_description">Показывает вашу текущую скорость, определенную по GPS</string>
    <string name="rendering_value_small_name">Малый</string>
    <string name="shared_string_checked">Проверено</string>
    <string name="shared_string_additional">Дополнительно</string>
    <string name="shared_string_copyright">Авторское право</string>
    <string name="key_event_action_open_wunderlinq_datagrid">Открыть WunderLINQ Datagrid</string>
    <string name="shared_string_not_checked">Не проверено</string>
    <string name="map_widget_group_glide_desc">Виджеты показывают соотношение планирования к целевому значению или среднему значению для текущего полета.</string>
    <string name="special_routing_cpp">Специальный тип маршрутизации</string>
    <string name="auto_zoom_discrete">Дискретное</string>
    <string name="auto_zoom">Автомасштабирование</string>
    <string name="auto_zoom_smooth">Плавное</string>
    <string name="routing_type_a_star_classic">A* классический</string>
    <string name="java_safe">Java (безопасно)</string>
    <string name="gpx_approximation">Аппроксимация gpx</string>
    <string name="routing_type">Тип маршрутизации</string>
    <string name="shared_sting_all_colors">Все цвета</string>
    <string name="routing_type_a_star_2_phase">A* 2-фазный</string>
    <string name="rendering_attr_padusDisplayMode_name">Режим отображения общественных земель</string>
    <string name="rendering_attr_padusDisplayMode_description">По типу доступа или имени менеджера</string>
    <string name="rendering_value_access_name">По типу доступа</string>
    <string name="rendering_value_managerName_name">По имени менеджера</string>
    <string name="rendering_attr_padusHideBoundaries_name">Скрыть границы общественных земель</string>
    <string name="rendering_attr_padusHideBoundaries_description">Скрыть границы общественных земель, но оставить территории</string>
    <string name="lang_ta_in">Тамильский (Индия)</string>
    <string name="release_4_7">• Новый виджет «Спидометр», совместимый с Android Auto
\n
\n • Настройте экран карты, добавив несколько кнопок «Быстрое действие»
\n
\n • Улучшена читаемость данных на графиках
\n
\n • Добавлены фильтры по данным датчиков для треков
\n
\n • Улучшена настройка внешнего вида группы треков
\n
\n • Добавлена поддержка дополнительных тегов GPX
\n
\n • Настройте «Расстояние во время навигации»: выберите точные или округленные числа
\n
\n • Единый пользовательский интерфейс для выбора трека
\n
\n • Авторизация в OpenStreetMap переведена на OAuth 2.0
\n
\n</string>
    <string name="distance_during_navigation">Расстояние во время навигации</string>
    <string name="precise">Точно</string>
    <string name="round_up">Округленно</string>
    <string name="distance_during_navigation_description">Выберите, как информация о расстоянии будет отображаться в виджетах навигации (расстояние до точки, следующий поворот, полосы движения).
\n
\nВыберите «%1$s» для точных чисел или «%2$s» для удобства чтения.</string>
    <string name="download_cloud_versions">Скачать облачные версии</string>
    <string name="upload_local_versions">Загрузить локальные версии</string>
    <string name="map_widget_map_scale">Масштаб карты</string>
    <string name="shared_string_unchanged">Без изменений</string>
    <string name="fix_north_up">Зафиксировать север сверху</string>
    <string name="fix_north_up_descr">Не поворачивать карту жестами при ориентации карты «Север сверху»</string>
    <string name="unchanged_parameter_summary">Каждый трек сохраняет свои собственные параметры.</string>
    <string name="change_default_appearance_confirmation">Изменить стандартный внешний вид %1$s?</string>
    <string name="apply_only_to_new">Применять только к новым</string>
    <string name="change_default_tracks_appearance_confirmation">Применить изменения к существующим трекам в папке или только к новым?</string>
    <string name="shared_string_changes">Изменения</string>
    <string name="use_3d_track_visualization">3D-визуализация</string>
    <string name="shared_string_scale">Масштаб</string>
    <string name="relief_3d_download_description">Для просмотра рельефа местности необходимы дополнительные карты.</string>
    <string name="vertical_exaggeration_description">Изменяя значение масштаба, можно подчеркнуть 3D-рельеф.</string>
    <string name="vertical_exaggeration">Вертикальное увеличение</string>
    <string name="gpx_approximation_geo_java">На основе геометрии (Java, быстрая)</string>
    <string name="gpx_approximation_cpp">На основе маршрутизации (C++)</string>
    <string name="gpx_approximation_java">На основе маршрутизации (Java)</string>
    <string name="release_4_8">• Новая опция раскрашивания рельефа «Высота».
\n
\n • Пользовательские цветовые палитры для рельефа, треков и маршрутов.
\n
\n • 3D-вариант для значков местоположения.
\n
\n • Быстрые действия теперь можно назначать на клавиши внешним устройств.
\n
\n • Погода: обновлен пользовательский интерфейс, добавлена анимация ветра.
\n
\n • Улучшения 3D-треков: новые возможности визуализации и раскрашивания.
\n
\n • Расширен выбор туристических маршрутов на карте.
\n
\n • Опция применять тему приложения в соответствии с режимом карты.
\n
\n • Исправлена статистика треков, сортировка и поиск.
\n
\n • Редактирование OSM: удален метод авторизации через логин/пароль.
\n
\n • Переключение на системный диалог обмена данными начиная с Android 14.
\n
\n</string>
    <string name="any_connected">Любой подключенный</string>
    <string name="any_connected_with_device">Любой подключенный: %s</string>
    <string name="use_nearby_roads">Использовать ближайшие дороги</string>
    <string name="use_terrain_maps">Использовать карты рельефа для получения данных о высоте. Геометрия трека останется неизменной.</string>
    <string name="use_nearby_roads_summary">"Для данных о высоте используется поиск близлежащих дорог локальной карты.  Возможна корректировка геометрии трека."</string>
    <string name="retrieve_elevation_data_summary">OsmAnd может получить данные о высоте из данных близлежащих дорог или карт рельефа.</string>
    <string name="use_terrain_maps_summary">Для данных о высоте используются карты рельефа. Геометрия трека останется неизменной.</string>
    <string name="delete_actions_button">Удалить кнопку</string>
    <string name="delete_actions_button_confirmation">Вы уверены, что хотите удалить «%1$s» со всеми добавленными действиями?</string>
    <string name="shared_string_osm_id">OSM ID</string>
    <string name="maps_that_also_be_used">Карты, которые также можно использовать: %1$s</string>
    <string name="getting_list_of_required_maps">Получение списка необходимых карт…</string>
    <string name="route_line_use_coloring_altitude">Линия маршрута окрашена в зависимости от высоты над уровнем моря.</string>
    <string name="required_maps_calculate_online_summary">Список недостающих карт составлен на основе прямолинейного маршрута. Чтобы получить точный список карт, OsmAnd может предварительно рассчитать ваш маршрут онлайн.</string>
    <string name="required_maps">Требуемые карты</string>
    <string name="missing_maps_description">Некоторые локальные карты, необходимые для этого маршрута, отсутствуют или устарели. Пожалуйста, загрузите или обновите эти карты.</string>
    <string name="missing_maps_header">Отсутствующие или устаревшие карты</string>
    <string name="route_line_use_coloring_speed">Линия маршрута окрашена в зависимости от скорости движения.</string>
    <string name="visualized_by">Визуализация</string>
    <string name="wall_color">Цвет стены</string>
    <string name="track_line">Линия трека</string>
    <string name="fixed_height">Фиксированная высота</string>
    <string name="upward_gradient">Восходящий градиент</string>
    <string name="top">Вверху</string>
    <string name="bottom">Внизу</string>
    <string name="top_and_bottom">Вверху и внизу</string>
    <string name="downward_gradient">Нисходящий градиент</string>
    <string name="title_3d_track">3D-трек</string>
    <string name="explore_3d_track_description">Исследуйте трек в интерактивном 3D! Визуализируйте высоту, скорость и многое другое прямо на карте.</string>
    <string name="routing_attr_avoid_cobblestone_name">Без булыжника</string>
    <string name="routing_attr_avoid_cobblestone_description">Без булыжника</string>
    <string name="track_vertical_exaggeration_description">Изменяя значение масштаба, вы можете изменить высоту 3D-трека.</string>
    <string name="gpx_approximation_geo_cpp">На основе геометрии (C++, быстрая)</string>
    <string name="allow_display_on_top">Разрешить отображение поверх</string>
    <string name="allow_display_on_top_description">Разрешить отображение текстовых меток на карте друг над другом</string>
    <string name="show_debug_info">Показать отладочную информацию</string>
    <string name="show_debug_info_description">Отображение графической информации о размещении каждого текста на карте</string>
    <string name="map_text">Текста карты</string>
    <string name="disable_map_layers_descr">Отключает все слои над векторной картой (требуется перезапуск).</string>
    <string name="disable_map_layers">Отключить слои карты</string>
    <string name="steps_per_minute_unit">Шаги в минуту</string>
    <string name="height_legend_description">Для визуализации рельефа используются цветовые карты высот.</string>
    <string name="change_terrain_color_scheme">Изменить цветовую схему рельефа</string>
    <string name="play_weather_forecast">Воспроизвести прогноз погоды</string>
    <string name="new_key_assignment">Новое назначение клавиши</string>
    <string name="key_assignment_add_key">Добавить клавишу</string>
    <string name="key_assignment_add_action">Добавить действие</string>
    <string name="assigned_keys">Назначенные клавиши</string>
    <string name="rendering_value_dark_orange_name">Темно-оранжевый</string>
    <string name="wall_height">Высота стены</string>
    <string name="clear_all_key_shortcuts">Очистить все сочетания клавиш</string>
    <string name="action_icon">Значок действия</string>
    <string name="clear_all_key_shortcuts_summary">Все назначения клавиш для выбранного типа будут удалены.</string>
    <string name="no_assigned_keys_desc">Выберите действие и назначьте клавишу, нажав кнопку «Добавить».</string>
    <string name="key_name_pattern">Клавиша \"%1$s\"</string>
    <string name="no_assigned_keys">Нет назначенных клавиш</string>
    <string name="shared_string_key">Клавиша</string>
    <string name="clear_key_assignment_summary">Назначение клавиши для выбранного действия будет удалено.</string>
    <string name="shared_string_colors">Цвета</string>
    <string name="user_palette">Пользовательская палитра</string>
    <string name="backup_error_failed_to_transfer_file">Не удалось передать облачные файлы.</string>
    <string name="contact_support_retry">Попробуйте еще раз или обратитесь в службу поддержки</string>
    <string name="missing_maps_ignore">Использовать загруженные карты</string>
    <string name="daynight_mode_sensor_summary">Используется датчик освещенности устройства для переключения между дневным и ночным режимами в зависимости от уровня окружающего освещения.</string>
    <string name="daynight_mode_sunrise_sunset_summary">Автоматическое переключение между дневным и ночным режимами в соответствии с местным временем восхода и захода солнца.</string>
    <string name="daynight_mode_night_summary">Карта всегда отображается в темных тонах, подходящих для ночного времени или условий недостаточной освещенности.</string>
    <string name="daynight_mode_day_summary">Карта всегда отображается в светлых тонах, идеально подходящих для дневной видимости.</string>
    <string name="daynight_mode_app_theme">Тема приложения</string>
    <string name="key_event_action_continuous_zoom_out">Непрерывное увеличение</string>
    <string name="key_event_action_continuous_zoom_in">Непрерывное уменьшение</string>
    <string name="remove_key_assignment_summary">Назначение клавиш для выбранного действия будет удалено.</string>
    <string name="remove_key_assignment">Удалить назначение клавиш</string>
    <string name="map_settings_weather_wind_animation">Анимация ветра</string>
    <string name="tomorrow">Завтра</string>
    <string name="daynight_mode_app_theme_summary">Отображение карты соответствует теме приложения: дневной режим для светлой темы и ночной режим для темной темы</string>
    <string name="data_source">Источник данных</string>
    <string name="weather_data_sources_prompt">OsmAnd предоставляет данные о погоде из двух источников:</string>
    <string name="weather_source_ecmwf_description">Европейский центр среднесрочных прогнозов погоды</string>
    <string name="weather_source_ecmwf_title">ECMWF</string>
    <string name="weather_source_GFS_title">GFS</string>
    <string name="shared_string_modify">Изменить</string>
    <string name="weather_source_GFS_description">Глобальная система прогнозов от национальных центров экологического прогнозирования</string>
    <string name="missing_maps_ignore_details">Некоторые уже загруженные карты могут подойти для вашего маршрута. Если вы знакомы с местностью и картами, вы можете попробовать проложить маршрут, используя существующие карты.</string>
    <string name="quick_action_map_style">Стиль карты</string>
    <string name="quick_action_to_my_location">В мое местоположение</string>
    <string name="quick_action_terrain_color_scheme">Цветовая схема рельефа</string>
    <string name="quick_action_move_map_right">Сдвиг вправо</string>
    <string name="quick_action_move_map_down">Сдвиг вниз</string>
    <string name="quick_action_move_map_up">Сдвиг вверх</string>
    <string name="quick_action_previous_app_profile">Предыдущий профиль</string>
    <string name="app_profile">Профиль приложения</string>
    <string name="shared_string_create">Создать</string>
    <string name="shared_string_replace">Заменить</string>
    <string name="shared_string_set">Установить</string>
    <string name="quick_action_terrain">Тип раскраски рельефа</string>
    <string name="quick_action_first_intermediate">Первый промежуточный пункт</string>
    <string name="quick_action_audio_note">Аудио заметка</string>
    <string name="quick_action_display_position_in_center">Показывать позицию всегда по центру</string>
    <string name="quick_action_photo_note">Фото заметка</string>
    <string name="quick_action_track_waypoint">Путевая точка</string>
    <string name="quick_action_verb_pause_resume">Пауза/возобновление</string>
    <string name="quick_action_parking_place">Место парковки</string>
    <string name="quick_action_verb_turn_on_off">Включить/выключить</string>
    <string name="quick_action_verb_start_stop">Старт/стоп</string>
    <string name="weather_screen">Экран погоды</string>
    <string name="travel_topics">Темы путешествий</string>
    <string name="quick_action_location_by_gpx">Местоположение по GPX</string>
    <string name="quick_action_destination">Место назначения</string>
    <string name="quick_action_new_route">Новый маршрут</string>
    <string name="quick_action_map_overlay">Наложение</string>
    <string name="shared_string_simulate">Моделировать</string>
    <string name="quick_action_video_note">Видео заметка</string>
    <string name="quick_action_verb_show_hide">Показать/скрыть</string>
    <string name="quick_action_move_map_left">Сдвиг влево</string>
    <string name="quick_action_map_underlay">Подложка</string>
    <string name="quick_action_directions_from">Маршрут от этой точки</string>
    <string name="quick_action_remove_next_destination">Следующий пункт назначения</string>
    <string name="quick_action_next_app_profile">Следующий профиль</string>
    <string name="energy_avg_info_description">Расход батареи в минуту: %1$s
\nПотребление энергии (мАч): %2$s</string>
    <string name="rendering_avg_info">Статистика рендеринга (в среднем за 1/5/15 минут)</string>
    <string name="energy_avg_info">Статистика потребления энергии (в среднем за 1/5/15 минут)</string>
    <string name="rendering_avg_info_description">FPS по последним 1k кадрам: %1$s
\nCPU базовый: %2$s
\nGPU 1k: %3$s
\nIDLE 1k: %4$s</string>
    <string name="choose_map_orientation">Выберите ориентацию карты</string>
    <string name="shared_string_all_icons">Все значки</string>
    <string name="profile_icon">Значок профиля</string>
    <string name="navigation_position_icon_summary">Значок отображается во время навигации или перемещения.</string>
    <string name="navigation_position_icon">Значок местоположения в движении</string>
    <string name="resting_position_icon_summary">Значок отображается, когда вы не двигаетесь.</string>
    <string name="resting_position_icon">Значок местоположения в покое</string>
    <string name="view_angle">Угол обзора</string>
    <string name="location_radius">Радиус местоположения</string>
    <string name="resting_position">В покое</string>
    <string name="navigation_position">В движении</string>
    <string name="resting_navigation_position">В покое и движении</string>
    <string name="rendering_avg_info_details">FPS на последние 1k кадров: %1$s
\nCPU (тайлы): %2$s
\nCPU (время простоя): %3$s
\nCPU (ожидание GPU): %4$s</string>
    <string name="location_radius_description">Показывает круглую область, отражающую точность вашего текущего местоположения</string>
    <string name="view_angle_description">Показывает конусовидную зону вашего направления взгляда</string>
    <string name="rendering_value_pale_name">Бледный</string>
    <string name="auto_25_chars_route_tr">Поверните направо</string>
    <string name="auto_25_chars_route_tshr">Резко поверните направо</string>
    <string name="auto_25_chars_route_tl">Поверните налево</string>
    <string name="auto_25_chars_route_tshl">Резко поверните налево</string>
    <string name="auto_25_chars_route_tu">Выполните разворот</string>
    <string name="auto_25_chars_route_kl">Держитесь левее</string>
    <string name="auto_25_chars_route_kr">Держитесь правее</string>
    <string name="auto_25_chars_route_tsll">Плавно поверните налево</string>
    <string name="auto_25_chars_route_tslr">Плавно поверните направо</string>
    <string name="driving_region_india">Индия</string>
    <string name="hugerock_promo_description">Бесплатный доступ к функциям, включая неограниченное количество загрузок карт, 3D-рельеф и другим в течение %1$s месяцев</string>
    <string name="hugerock_promo">Промоакция Hugerock на %1$s месяцев</string>
    <string name="driving_region_uk">Великобритания и аналогичные</string>
    <string name="ask_every_time">Спрашивать каждый раз</string>
    <string name="detailed_track_guidance">Подробное руководство по треку</string>
    <string name="shared_string_automatically">Автоматически</string>
    <string name="detailed_track_guidance_description">OsmAnd сопоставит ваш трек с близлежащими дорогами для улучшенного пошагового руководства.</string>
    <string name="quick_action_routes_summary">Переключатель для отображения или скрытия %1$s на карте.</string>
    <string name="compass_click_north_is_up">Нажмите и удерживайте для смены ориентации</string>
    <string name="help_article_map_tracks_name">Треки</string>
    <string name="help_article_map_routes_name">Маршруты</string>
    <string name="route_roundabout_exit">Сверните на %1$d съезде</string>
    <string name="add_widget_above">Добавить виджет выше</string>
    <string name="add_widget_to_the_right">Добавить виджет справа</string>
    <string name="add_widget_to_the_left">Добавить виджет слева</string>
    <string name="add_widget_below">Добавить виджет ниже</string>
    <string name="delete_widget">Удалить виджет?</string>
    <string name="battery_saving_mode">Режим экономии батареи</string>
    <string name="delete_widget_description">Этот виджет будет удален. Вы сможете восстановить его позже в настройках экрана.</string>
    <string name="y_axis_description">Выберите не более двух параметров.</string>
    <string name="graph_axis">Ось графика</string>
    <string name="quick_action_search_view_desc">Переключатель для открытия или закрытия окна поиска.</string>
    <string name="shared_string_interface">Интерфейс</string>
    <string name="quick_action_previous_screen_desc">Переключатель для перехода на предыдущий экран.</string>
    <string name="quick_action_previous_screen_title">Предыдущий экран</string>
    <string name="quick_action_verb_navigate">Навигация</string>
    <string name="quick_action_drawer_title">Главное меню</string>
    <string name="quick_action_drawer_desc">Переключатель для отображения или скрытия главного меню.</string>
    <string name="quick_action_navigation_view_desc">Переключатель для открытия или закрытия окна навигации.</string>
    <string name="quick_action_search_view_title">Окно поиска</string>
    <string name="background_opacity">Непрозрачность фона</string>
    <string name="quick_action_navigation_view_title">Окно навигации</string>
    <string name="quick_action_switch_compass_desc">Переключатель для смены ориентации карты.</string>
    <string name="rendering_attr_alpineHiking_name">Уровень сложности пешеходных маршрутов</string>
    <string name="app_mode_suv">SUV</string>
    <string name="corner_radius">Радиус скругления</string>
    <string name="shared_string_dp">dp</string>
    <string name="drawer_button_description">Открыть главное меню.</string>
    <string name="configure_map_description">Изменить стиль карты, слои и другие параметры.</string>
    <string name="navigation_action_descr">Открыть навигацию.</string>
    <string name="map_3d_mode_action_descr">Изменить наклон карты.</string>
    <string name="rendering_attr_showDirtbikeTrails_name">Трассы для мотокросса</string>
    <string name="rendering_attr_showDirtbikeTrails_description">Показывает трассы для мотокросса</string>
    <string name="my_location_action_descr">Центрировать карту в соответствии с вашим текущим местоположением.</string>
    <string name="raster_layers_action_descr">Изменить растровые слои</string>
    <string name="contour_layers_action_descr">Изменить контурные слои</string>
    <string name="change_zoom_action_descr">Изменить масштаб карты.</string>
    <string name="search_action_descr">Открыть поиск.</string>
    <string name="type_of_activity">Вид активности</string>
    <string name="change_activity">Изменить активность</string>
    <string name="shared_string_decrease">Уменьшить</string>
    <string name="shared_string_increase">Увеличить</string>
    <string name="open_in_browser">Открыть в браузере</string>
    <string name="shared_string_source">Источник</string>
    <string name="shared_string_no_internet_connection">Нет подключения к интернету</string>
    <string name="no_internet_descr">Проверьте подключение и повторите попытку.</string>
    <string name="no_photos_available_descr">В это местоположение еще не было добавлено ни одной пользовательской фотографии</string>
    <string name="no_photos_available">Нет доступных фотографий</string>
    <string name="wikimedia">Викимедиа</string>
    <string name="percent_unit">%</string>
    <string name="shared_string_obd">OBD</string>
    <string name="obd_widget_group">Показатели ТС</string>
    <string name="obd_rpm">Обороты</string>
    <string name="rpm_unit">об/мин</string>
    <string name="obd_speed_desc">Виджет показывает скорость транспортного средства по датчику OBD</string>
    <string name="obd_rpm_desc">Виджет показывает обороты с тахометра транспортного средства по датчику OBD</string>
    <string name="unit_volt">В</string>
    <string name="obd_air_intake_temp_desc">Виджет показывает температуру всасываемого воздуха по датчику OBD</string>
    <string name="obd_battery_voltage_desc">Виджет показывает напряжение аккумулятора по датчику OBD</string>
    <string name="obd_fuel_left_distance_desc">Виджет показывает расстояние, которое может проехать транспортное средство на оставшемся уровне топлива по датчику OBD</string>
    <string name="obd_air_intake_temp">t° всасываемого воздуха</string>
    <string name="obd_ambient_air_temp">t° окружающего воздуха</string>
    <string name="obd_battery_voltage">Напряжение батареи</string>
    <string name="obd_fuel_level">Уровень топлива</string>
    <string name="obd_fuel_consumption_rate">Расход топлива</string>
    <string name="obd_fuel_left_distance">Оставшееся топливо (расстояние)</string>
    <string name="obd_fuel_type">Тип топлива</string>
    <string name="obd_plugin_description">Доступ к информации о вашем транспортном средстве (ТС) по протоколу OBD</string>
    <string name="obd_ambient_air_temp_desc">Виджет показывает температуру окружающего воздуха по датчику OBD</string>
    <string name="obd_engine_coolant_temp_desc">Виджет показывает температуру охлаждающей жидкости двигателя по датчику OBD</string>
    <string name="obd_fuel_level_desc">Виджет показывает уровень топлива в транспортном средстве по датчику OBD</string>
    <string name="obd_fuel_type_desc">Виджет показывает тип топлива транспортного средства по датчику OBD</string>
    <string name="obd_engine_coolant_temp">t° охлаждающей жидкости двигателя</string>
    <string name="obd_fuel_consumption_rate_desc">Виджет показывает расход топлива транспортным средством на основе данных OBD и местоположения</string>
    <string name="obd_plugin_name">Показатели ТС</string>
    <string name="obd_support">Поддержка OBD</string>
    <string name="unknown_bt_device">Неизвестное устройство</string>
    <string name="obd_vin">VIN</string>
    <string name="obd_vin_desc">VIN-код по OBD</string>
    <string name="vehicle_metrics_plugin_settings">Настройки показателей ТС</string>
    <string name="reset_average_speed">Сбросить среднюю скорость</string>
    <string name="quick_action_finish_trip_recording_summary">Кнопка сохранения трека GPX и завершения записи маршрута.</string>
    <string name="start_trip_recording_first_m">Сначала начните запись поездки.</string>
    <string name="new_segment_started_m">Начало записи нового сегмента трека.</string>
    <string name="track_does_not_contain_data_to_save">Трек не содержит данных для сохранения.</string>
    <string name="third_links">Сторонние ссылки</string>
    <string name="ltr_or_rtl_combine_via_dash">%1$s — %2$s</string>
    <string name="quick_action_verb_start_pause">Старт/Пауза</string>
    <string name="help_article_personal_color_palette_schemes_name">Цветовые схемы</string>
    <string name="new_trip_segment">Новый сегмент маршрута</string>
    <string name="lock_screen">Блокировка экрана OsmAnd</string>
    <string name="quick_action_start_pause_recording">Кнопка для запуска, приостановки или возобновления записи GPX-трека.</string>
    <string name="quick_action_save_recorded_trip_and_continue_summary">Кнопка для сохранения текущего записываемого маршрута в виде GPX-файла и продолжения записи нового трека без прерывания.</string>
    <string name="quick_action_new_trip_segment">Кнопка для начала нового сегмента в текущей записи трека GPX.</string>
    <string name="quick_action_save_recorded_trip_and_continue">Запись маршрута и продолжение</string>
    <string name="quick_action_showhide_osm_edits_descr">Переключатель для отображения или скрытия правок OSM на карте.</string>
    <string name="lock_screen_description">Включение/отключение сенсорного экрана для предотвращения случайных нажатий</string>
    <string name="liter_per_hour">л/ч</string>
    <string name="release_4_9">• Добавлен полноэкранный просмотр галереи изображений из Викимедиа\n\n• Добавлен новый плагин «Показатели ТС» для мониторинга производительности транспортного средства с использованием протокола OBD-II\n\n• Добавлена возможность назначать трекам вид активности и фильтровать их соответствующим образом\n\n• Реализованы новые быстрые действия для записи маршрута и блокировки сенсорного экрана\n\n• Введены настраиваемый внешний вид кнопок на карте и сетка для их привязки\n\n• Добавлено контекстное меню и действие «Сбросить среднюю скорость» для виджетов\n\n• Добавлен новый слой маршрута «Трассы для мотокросса»\n\n• Исправлена функция «Автозапись трека при навигации»\n\n• Исправлена проблема с перевернутыми координатами в RTL\n\n• Исправлено отсутствие данных датчиков для текущего записываемого трека\n\n• Добавлена информация об окружающих полигонах для выбранной точки\n\n• Добавлено быстрое действие для управления видимостью правок OSM\n\n• Разделены параметры видимости для опций окраски рельефа\n\n• Добавлен значок, который можно нажимать для отображения доступа или других атрибутов дороги или пути\n\n</string>
    <string name="screen_is_unlocked">Сенсорный экран разблокирован.</string>
    <string name="screen_is_locked_by_action_button">Сенсорный экран заблокирован. Нажмите кнопку для разблокировки.</string>
<<<<<<< HEAD
    <string name="screen_is_locked_by_external_button">Сенсорный экран заблокирован. Для разблокировки, нажмите кнопку %1$s или коснитесь кнопки на экране.</string>
=======
    <string name="screen_is_locked_by_external_button">Сенсорный экран заблокирован. Для разблокировки, нажмите кнопку "%1$s" или коснитесь кнопки на экране.</string>
>>>>>>> 62267123
</resources><|MERGE_RESOLUTION|>--- conflicted
+++ resolved
@@ -5984,9 +5984,5 @@
     <string name="release_4_9">• Добавлен полноэкранный просмотр галереи изображений из Викимедиа\n\n• Добавлен новый плагин «Показатели ТС» для мониторинга производительности транспортного средства с использованием протокола OBD-II\n\n• Добавлена возможность назначать трекам вид активности и фильтровать их соответствующим образом\n\n• Реализованы новые быстрые действия для записи маршрута и блокировки сенсорного экрана\n\n• Введены настраиваемый внешний вид кнопок на карте и сетка для их привязки\n\n• Добавлено контекстное меню и действие «Сбросить среднюю скорость» для виджетов\n\n• Добавлен новый слой маршрута «Трассы для мотокросса»\n\n• Исправлена функция «Автозапись трека при навигации»\n\n• Исправлена проблема с перевернутыми координатами в RTL\n\n• Исправлено отсутствие данных датчиков для текущего записываемого трека\n\n• Добавлена информация об окружающих полигонах для выбранной точки\n\n• Добавлено быстрое действие для управления видимостью правок OSM\n\n• Разделены параметры видимости для опций окраски рельефа\n\n• Добавлен значок, который можно нажимать для отображения доступа или других атрибутов дороги или пути\n\n</string>
     <string name="screen_is_unlocked">Сенсорный экран разблокирован.</string>
     <string name="screen_is_locked_by_action_button">Сенсорный экран заблокирован. Нажмите кнопку для разблокировки.</string>
-<<<<<<< HEAD
-    <string name="screen_is_locked_by_external_button">Сенсорный экран заблокирован. Для разблокировки, нажмите кнопку %1$s или коснитесь кнопки на экране.</string>
-=======
     <string name="screen_is_locked_by_external_button">Сенсорный экран заблокирован. Для разблокировки, нажмите кнопку "%1$s" или коснитесь кнопки на экране.</string>
->>>>>>> 62267123
 </resources>