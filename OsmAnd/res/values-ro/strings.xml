--- conflicted
+++ resolved
@@ -5822,17 +5822,10 @@
     <string name="quick_action_video_note">Notă video</string>
     <string name="quick_action_map_overlay">Suprapunere</string>
     <string name="quick_action_map_style">Stil hartă</string>
-<<<<<<< HEAD
-    <string name="quick_action_parking_place">Loc parcare</string>
-    <string name="quick_action_verb_show_hide">Arată / Ascunde</string>
-    <string name="quick_action_photo_note">Notă fotografică</string>
-    <string name="quick_action_verb_pause_resume">Pauză / Reia</string>
-=======
     <string name="quick_action_parking_place">Loc de parcare</string>
     <string name="quick_action_verb_show_hide">Arată / Ascunde</string>
     <string name="quick_action_photo_note">Notă fotografică</string>
     <string name="quick_action_verb_pause_resume">Pauză / Reluare</string>
->>>>>>> 726b21f0
     <string name="quick_action_verb_turn_on_off">Pornește / Oprește</string>
     <string name="quick_action_verb_start_stop">Start / Stop</string>
     <string name="weather_screen">Ecran meteorologic</string>
@@ -5840,49 +5833,29 @@
     <string name="navigation_position_icon_summary">Pictograma afișată în timp ce navigați sau vă deplasați.</string>
     <string name="navigation_position_icon">Pictograma poziției de navigare</string>
     <string name="resting_position_icon">Pictograma poziției de odihnă</string>
-<<<<<<< HEAD
-    <string name="quick_action_track_waypoint">Urmărire punct de referință</string>
-=======
     <string name="quick_action_track_waypoint">Urmărește punctul de cale</string>
->>>>>>> 726b21f0
     <string name="profile_icon">Pictogramă profil</string>
     <string name="resting_position_icon_summary">Pictogramă afișată atunci când nu vă deplasați.</string>
     <string name="resting_position">Poziție de repaus</string>
     <string name="resting_navigation_position">Poziția de odihnă și navigație</string>
     <string name="auto_25_chars_route_kr">Țineți dreapta</string>
     <string name="auto_25_chars_route_kl">Țineți stânga</string>
-<<<<<<< HEAD
-    <string name="auto_25_chars_route_tr">Întoarceți la dreapta</string>
-    <string name="auto_25_chars_route_tshr">Virați brusc la dreapta</string>
-    <string name="auto_25_chars_route_tslr">Virați ușor la dreapta</string>
-    <string name="navigation_position">Poziția de navigare</string>
-    <string name="view_angle_description">Afișează zona în formă de con cu care vă confruntați în prezent</string>
-=======
     <string name="auto_25_chars_route_tr">Virați la dreapta</string>
     <string name="auto_25_chars_route_tshr">Virați strâns la dreapta</string>
     <string name="auto_25_chars_route_tslr">Virați ușor la dreapta</string>
     <string name="navigation_position">Poziția de navigare</string>
     <string name="view_angle_description">Afișează zona în formă de con spre care priviți</string>
->>>>>>> 726b21f0
     <string name="view_angle">Unghi de vizualizare</string>
     <string name="location_radius_description">Afișează zona circulară care reprezintă precizia locației dumneavoastră curente</string>
     <string name="location_radius">Raza de localizare</string>
     <string name="auto_25_chars_route_tl">Virați la stânga</string>
-<<<<<<< HEAD
-    <string name="auto_25_chars_route_tshl">Virați brusc la stânga</string>
-    <string name="auto_25_chars_route_tsll">Virați ușor la stânga</string>
-    <string name="auto_25_chars_route_tu">Faceți cale întoarsă</string>
-=======
     <string name="auto_25_chars_route_tshl">Virați strâns la stânga</string>
     <string name="auto_25_chars_route_tsll">Virați ușor la stânga</string>
     <string name="auto_25_chars_route_tu">Efectuați o întoarcere în \"U\"</string>
->>>>>>> 726b21f0
     <string name="rendering_avg_info_details">FPS prin ultimele 1k cadre: %1$s
 \nCPU (plăci): %2$s
 \nCPU (timp inactiv): %3$s
 \nCPU (așteaptă GPU): %4$s</string>
-<<<<<<< HEAD
-=======
     <string name="ask_every_time">Întreabă de fiecare dată</string>
     <string name="shared_string_automatically">Automat</string>
     <string name="detailed_track_guidance">Ghid detaliat pentru traseu</string>
@@ -5892,5 +5865,4 @@
     <string name="quick_action_routes_summary">O comutare pentru a afișa sau a ascunde %1$s pe hartă.</string>
     <string name="detailed_track_guidance_description">OsmAnd va potrivi traseul dumneavoastră cu drumurile din apropiere pentru o ghidare pas cu pas îmbunătățită.</string>
     <string name="hugerock_promo">Hugerock Promo pentru %1$s luni</string>
->>>>>>> 726b21f0
 </resources>