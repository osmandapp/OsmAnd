--- conflicted
+++ resolved
@@ -5931,8 +5931,6 @@
     <string name="quick_action_finish_trip_recording_summary">Um botão para salvar a trilha GPX e concluir o registro da viagem.</string>
     <string name="start_trip_recording_first_m">Inicie a gravação da viagem primeiro.</string>
     <string name="quick_action_save_recorded_trip_and_continue_summary">Um botão para salvar a viagem gravada atual como um arquivo GPX e continuar a gravar uma nova trilha sem interrupção.</string>
-<<<<<<< HEAD
-=======
     <string name="obd_fuel_type_desc">Mostra o tipo de combustível do veículo pelo sensor OBD</string>
     <string name="ltr_or_rtl_combine_via_dash">%1$s — %2$s</string>
     <string name="wikivoyage_offline">Wikivoyage offline</string>
@@ -5940,5 +5938,4 @@
     <string name="quick_action_showhide_osm_edits_descr">Botão para mostrar ou ocultar as edições locais do OSM no mapa.</string>
     <string name="obd_plugin_description">Acessa as informações do seu veículo pelo protocolo OBD</string>
     <string name="quick_action_save_recorded_trip_and_continue">Viagem gravada &amp; Continuar</string>
->>>>>>> c76b9446
 </resources>