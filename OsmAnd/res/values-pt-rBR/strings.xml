--- conflicted
+++ resolved
@@ -5830,13 +5830,10 @@
     <string name="auto_25_chars_route_kl">Mantenha-se à esquerda</string>
     <string name="driving_region_india">Índia</string>
     <string name="driving_region_uk">Reino Unido, Índia e similares</string>
-<<<<<<< HEAD
-=======
     <string name="ask_every_time">Perguntar sempre</string>
     <string name="detailed_track_guidance">Orientação detalhada na trilha</string>
     <string name="detailed_track_guidance_description">O OsmAnd combinará sua trilha com as estradas próximas para uma orientação aprimorada curva a curva.</string>
     <string name="quick_action_routes_summary">Uma alternância para mostrar ou ocultar %1$s no mapa.</string>
     <string name="hugerock_promo_description">Acesso gratuito a recursos, incluindo downloads ilimitados de mapas, relevo 3D etc. por %1$s mês</string>
     <string name="shared_string_automatically">Automaticamente</string>
->>>>>>> 726b21f0
 </resources>