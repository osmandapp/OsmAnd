--- conflicted
+++ resolved
@@ -2698,18 +2698,10 @@
     <string name="osm_recipients_label">Destinatários OSM</string>
     <string name="osmand_plus_extended_description_part6">Recursos de ciclismo e pedestre • Visualização de caminhos a pé, pistas de caminhadas e ciclovias, ideal para atividades ao ar livre • Roteamento e modos de exibição especiais para bicicleta e pedestres • Paradas de transporte público opcionais (ônibus, troleibus, trem) incluindo nomes de linhas • Gravação opcional de viagem para arquivo GPX local ou serviço on-line • Exibição opcional de velocidade e altitudes • Exibição de curvas de nível e sombreamento de relevo (via plugin adicional)</string>
     <string name="shared_string_without_name">Sem nome</string>
-<<<<<<< HEAD
-    <string name="release_2_6">\\022 Novo recurso: Botão de ação rápida
-\n
-\n • Resposta a gesto de toque de tela melhorada (por exemplo, deslocamento de tela e zoom simultâneos)
-\n
-=======
-    <string name="empty_state_markers_history">\@string/shared_string_history</string>
     <string name="release_2_6">\\u0020\\u2022 Novo recurso: Botão de ação rápida
 \n 
 \n • Resposta a gesto de toque de tela melhorada (p. ex., deslocamento de tela e zoom simultâneos)
 \n 
->>>>>>> 05d09ae9
 \n • Novas fontes de mapas cobrindo mais localidades
 \n 
 \n • Suporte TTS para variantes de idiomas regionais (e sotaques)
