<?xml version='1.0' encoding='UTF-8'?>
<resources>
    <string name="distance_moving">Korrigierte Distanz</string>
    <string name="wiki_around">Wikipedia-Artikel zur Umgebung</string>
    
	<string name="shared_string_remove">Entfernen</string>
	<string name="item_removed">Eintrag entfernt</string>
	<string name="n_items_removed">Einträge entfernt</string>
	<string name="no_address_found">Keine Adresse bekannt</string>
	<string name="shared_string_near">Nähe</string>
	<string name="regions">Regionen</string>
	<string name="region_maps">Regionsweite Karten</string>
	<string name="world_maps">Weltweite Karten</string>
	<string name="gps_network_not_enabled">Kein Standortdienst aktiviert. Aktivieren?</string>
	<string name="disable_recording_once_app_killed">Eigenständige Streckenaufzeichnung unterbinden</string>
	<string name="disable_recording_once_app_killed_descrp">Die GPX-Aufzeichnung wird angehalten, wenn OsmAnd beendet wird (über „zuletzt verwendete Apps“). (Die Hintergrunddienst-Anzeige verschwindet aus der Android-Benachrichtigungsleiste.)</string>
	<string name="shared_string_import2osmand">Nach OsmAnd importieren</string>
	<string name="tips_and_tricks_descr">Häufig gestellte Fragen, neueste Änderungen und anderes.</string>
	<string name="delay_to_start_navigation">Routenführung beginnen nach…</string>
	<string name="delay_to_start_navigation_descr">Wartezeit festlegen, um mit der Routenführung zu beginnen.</string>
	<string name="simulate_your_location">Standort simulieren</string>
	<string name="rendering_attr_OSMMapperAssistant_name">OSM-Mapper-Assistent</string>
	<string name="traffic_warning_speed_limit">Tempolimit</string>
	<string name="traffic_warning_border_control">Grenzkontrolle</string>
	<string name="traffic_warning_payment">Mautstelle</string>
	<string name="traffic_warning_stop">Stoppzeichen</string>
	<string name="traffic_warning_calming">Verkehrsberuhigung</string>
	<string name="traffic_warning_speed_camera">Geschwindigkeitskontrolle</string>
	<string name="traffic_warning">Verkehrswarnung</string>
	<string name="speak_favorites">Nahegelegene Favoriten</string>
	<string name="speak_poi">Nahegelegene POI</string>
	
	<string name="confirm_every_run">Immer fragen</string>
	<string name="save_global_track_interval_descr">Erfassungsintervall für die generelle Track-Aufnahme (via Schaltfläche \'GPX-Aufnahme\' auf dem Kartenbildschirm).</string>
	<string name="save_global_track_interval">Intervall für generelle Aufzeichnung</string>
	<string name="enable_sleep_mode">GPS-Hintergrunddienst aktivieren</string>
	<string name="sleep_mode_stop_dialog">GPS-Hintergrunddienst beenden?</string>
	<string name="bg_service_sleep_mode_off">Hintergrunddienst\n einschalten</string>
	<string name="bg_service_sleep_mode_on">Hintergrunddienst\n ausschalten</string>
	<string name="background_router_service_descr">Verfolgt Ihre Position, während der Bildschirm ausgeschaltet ist.</string>
	<string name="background_router_service">Hintergrunddienst</string>
	<string name="background_service_int_descr">GPS Aufwach-Intervall für den Hintergrunddienst.</string>
	<string name="background_service_int">GPS-Aufwachintervall</string>
	<string name="save_track_to_gpx_globally">Aufzeichnung in GPX-Datei</string>
	<string name="save_track_to_gpx_globally_headline">GPX-Aufzeichnung bei Bedarf</string>
	<string name="save_track_to_gpx_globally_descr">Generelle Positionserfassung kann mit der Schaltfläche \'GPX-Aufzeichnung\' direkt auf dem Kartenbildschirm aktiviert oder deaktiviert werden.</string>
	<string name="save_current_track">Track jetzt speichern</string>
	<string name="save_current_track_descr">Aktuellen Track jetzt als GPX-Datei speichern.</string>
	<string name="save_track_to_gpx">Während Navigation autom. Track aufzeichnen</string>
	<string name="save_track_to_gpx_descrp">Während der Navigation wird automatisch ein GPX-Track im Track-Ordner gespeichert.</string>
	<string name="save_track_interval_globally">Aufzeichnungsintervall</string>
	<string name="save_track_interval">Erfassungsintervall während Navigation</string>
	<string name="save_track_interval_descr">Intervall zwischen zwei erfassten Punkten während Navigation.</string>
	
	<string name="rendering_value_browse_map_name">Karte ansehen</string>  
	<string name="rendering_value_car_name">Auto</string>
	<string name="rendering_value_bicycle_name">Fahrrad</string>
	<string name="rendering_value_pedestrian_name">Fußgänger</string>
	
	<string name="rendering_attr_coloredBuildings_name">Gebäudefärbung nach Typ</string>
	<string name="continue_navigation">Navigation fortsetzen</string>
	<string name="pause_navigation">Navigation pausieren</string>
	<string name="keep_navigation_service">Aktiv erhalten</string>
	<string name="stop_navigation_service">Beenden</string>
	<string name="rendering_attr_alpineHiking_name">Alpine Tourenskala (SAC)</string>
	<string name="rendering_attr_alpineHiking_description">Wege entsprechend der SAC-Wanderskala darstellen.</string>
	<string name="rendering_attr_hikingRoutesOSMC_name">Wandersymboleinblendung</string>
	<string name="rendering_attr_hikingRoutesOSMC_description">Wandersymbole anzeigen (OSMC).</string>
	<string name="arrival_distance_factor_early">Früh</string>
	<string name="arrival_distance_factor_normally">Normal</string>
	<string name="arrival_distance_factor_late">Spät</string>
	<string name="arrival_distance_factor_at_last">Auf den letzten Metern</string>
	
	<string name="auto_zoom_none">Keine automatische Vergrößerung</string>
	<string name="auto_zoom_close">Auf Nahbereich</string>
	<string name="auto_zoom_far">Auf Mittelbereich</string>
	<string name="auto_zoom_farthest">Auf Fernbereich</string>
	<string name="map_magnifier">Kartenlupe</string>
	<string name="base_world_map">Weltweite Basiskarte (basemap)</string>
	
	<string name="context_menu_item_destination_point">Als Ziel wählen</string>
	<string name="layer_hillshade">Reliefanzeige</string>
	
	<string name="download_hillshade_maps">Relief</string>
	
	<string name="rendering_attr_noAdminboundaries_name">Grenzen</string>
	<string name="rendering_attr_noAdminboundaries_description">Anzeige regionaler Grenzverläufe (Administrationsebenen 5 - 9) unterdrücken.</string>
	
	<string name="map_widget_max_speed">Tempolimit</string>
	<string name="route_descr_lat_lon">Lat %1$.3f, Lon %2$.3f</string>
	<!-- string name="route_descr_current_location">Aktueller Standort</string -->

	<string name="no_buildings_found">Keine Hausnummern / Gebäude gefunden.</string>
	<string name="incremental_search_city">Inkrementelle Städtesuche</string>
	<string name="search_villages_and_postcodes">Weitere Ortschaften/Postleitzahlen suchen</string>
	<string name="rendering_attr_showRoadMaps_description">Anzeige reiner Straßenkarten:</string>
	<string name="rendering_attr_showRoadMaps_name">Reine Straßenkarten</string>
	<string name="download_roads_only_item">"Nur Straßen"</string>
	<string name="download_regular_maps">Standardkarte</string>
	<string name="download_roads_only_maps">Reine Straßenkarte</string>
	<string name="safe_mode_description">Anwendung läuft im abgesicherten Modus (durch Verwendung des langsameren Android statt nativem Code).</string>
	<string name="safe_mode">Abgesicherter Modus</string>
	<string name="native_library_not_running">Die App läuft im abgesicherten Modus (kann in den Einstellungen deaktiviert werden).</string>
	<string name="background_service_is_enabled_question">OsmAnd-Hintergrunddienst läuft noch. Ebenfalls beenden?</string>
	<string name="rendering_attr_roadColors_description">Auswahl eines Straßenfarbschemas:</string>
	<string name="rendering_attr_roadColors_name">Straßenfarbschema</string>
	<string name="show_warnings_title">Warnungen anzeigen …</string>
	<string name="show_warnings_descr">Verkehrswarnungen (Tempolimits, Stoppzeichen, Rüttelschwellen, Tunnel), stationäre Radarkontrollen und Fahrspuranzeige konfigurieren.</string>
	<string name="use_compass_navigation_descr">Kompass verwenden, wenn keine andere Richtungsbestimmung möglich ist.</string>
	<string name="use_compass_navigation">Kompass verwenden</string>
	<string name="avoid_motorway">Autobahnen vermeiden</string>
	<string name="auto_zoom_map_descr">Kartenvergrößerung der Geschwindigkeit anpassen (während Kartennachführung).</string>
	<string name="auto_zoom_map">Automatische Vergrößerung</string>
	<string name="snap_to_road_descr">Standort während der Navigation auf Straßen einrasten.</string>
	<string name="snap_to_road">Auf Straße einrasten</string>
	<string name="osmand_play_title_30_chars">OsmAnd Karten &amp; Navigation</string>
	<string name="osmand_short_description_80_chars">Globale Landkarten- und Navigationsanwendung für Offline- und Online-OSM-Karten</string>
	<string name="osmand_long_description_1000_chars">"OsmAnd (OSM Automated Navigation Directions) 
\n
\n OsmAnd ist eine Open-Source Software Navigationsapp mit Zugriff auf eine große Vielfalt öffentlich zugänglicher OpenStreetMap-(OSM)-Karten weltweit. Alle Karten (Vektor- oder Kachelformate) können lokal auf der Speicherkarte abgelegt und offline verwendet werden. OsmAnd bietet ferner eine Offline- und Online-Routing-Funktion inklusive Sprachnavigation. 
\n
\n Einige der Kernfunktionen: 
\n - Komplette Offline-Funktionalität (Kartenmaterial kann auf dem Gerät abgelegt werden) 
\n - Kompakte Vektorkarten für die ganze Welt verfügbar 
\n - Direktes Herunterladen von Länder- oder Regionenkarten aus der App heraus 
\n - Darstellung mehrerer überlagerter Kartenschichten wie GPX oder Navigations-Tracks, POIs (Points of Interest), Favoriten, Höhenlinien, ÖPNV-Haltestellen, zusätzliche Karten mit wählbarer Transparenz 
\n - Offline Adress- und POI-Suche 
\n - Offlinenavigation für mittelstrecken Distanzen 
\n - Auto-, Fahrrad- und Fußgänger-Modus wahlweise mit: 
\n  - automatischer Tag-Nacht-Umschaltung der Anzeige 
\n  - geschwindigkeitsabhängigem Kartenmaßstab 
\n  - Kartenausrichtung nach Kompass oder Bewegungsrichtung 
\n  - Fahrspuranzeige, Geschwindigkeitswarnung, aufgenommenen oder TTS-Sprachansagen 
\n
\n Einschränkungen dieser kostenlosen Version von OsmAnd: 
\n - Begrenzte Anzahl der Kartendownloads
\n - Kein Offline-Zugriff auf Wikipedia POIs 
\n
\n OsmAnd wird aktiv weiterentwickelt und das Projekt benötigt Mittel für die Entwicklung, die Komplettierung und den Test (Fahrten) neuer Funktionen. Bitte erwägen Sie den Kauf von OsmAnd+, die Förderung spezieller Funktionen oder eine allgemeine Spende auf https://osmand.net."</string>
	
	<string name="osmand_plus_play_title_30_chars">OsmAnd+ Karten &amp; Navigation</string>
	<string name="osmand_plus_short_description_80_chars">Globale Landkarten- und Navigationsanwendung für Offline- und Online-OSM-Karten</string>
	<string name="osmand_plus_long_description_1000_chars">OsmAnd+ (OSM Automated Navigation Directions)
\n
\nOsmAnd+ ist die Kaufversion der Open-Source Software Navigationsapp OsmAnd (OSM Automated Navigation Directions) mit Zugriff auf eine Vielzahl öffentlich zugänglicher, weltweit verfügbarer Daten von OpenStreetMap (OSM). Alle Karten (Vektor- oder Kachelformate) können lokal auf der Speicherkarte abgelegt und offline verwendet werden. Offline- und Online-Routing-Funktionalität wird ebenfalls angeboten, einschließlich einer Schritt-für-Schritt-Sprachführung. 
\n
\nMit dem Kauf der kostepflichtigen Version OsmAnd+ unterstützen Sie das Projekt, fördern seine Weiterentwicklung und erhalten stets die aktuellsten Daten. 
\n
\nEinige der Kernfunktionen:
\n - Komplette Offline-Funktionalität (Kartenmaterial kann auf dem Gerät abgelegt werden)
\n - Kompakte Vektorkarten für die ganze Welt verfügbar
\n - Unbeschränktes, direktes Herunterladen von Länder- oder Regionenkarten aus der App heraus
\n - Offline-Wikipedia-Funktion (Anzeige von Wikipedia-POIs), sehr nützlich für Besichtigungstouren
\n - Darstellung mehrerer überlagerter Kartenschichten wie GPX- oder Navigations-Tracks, POIs (Points of Interest), Favoriten, Höhenlinien, ÖPNV-Haltestellen, zusätzliche Karten mit wählbarer Transparenz
\n - Offline-Adress- und POI-Suche
\n - Offlinenavigation für Mittelstreckenentfernungen
\n - Auto-, Fahrrad- und Fußgänger-Modus mit optionalen Funktionen:
\n - automatische Tag-Nacht-Umschaltung der Anzeige
\n - geschwindigkeitsabhängiger Kartenmaßstab
\n - Kartenausrichtung nach Kompass oder Bewegungsrichtung
\n - Fahrspuranzeige, Geschwindigkeitswarnung, aufgenommene oder TTS-Sprachansagen</string>
	
	<string name="select_navigation_mode">Nutzerprofil wählen</string>
	<string name="day_night_info_description">Sonnenaufgang: %1$s
\nSonnenuntergang: %2$s</string>
	<string name="day_night_info">Tag/Nacht-Information</string>
	<string name="asap">So bald wie möglich</string>
	
	<string name="route_roundabout">Kreisverkehr: Nehmen Sie die %1$d Ausfahrt, dann</string>
	<string name="route_kl">Links halten, dann</string>
	<string name="route_kr">Rechts halten, dann</string>
	<string name="rendering_attr_noPolygons_description">Unterdrückt die Anzeige aller Flächenelemente in der Karte.</string>
	<string name="rendering_attr_noPolygons_name">Flächen</string>
	<string name="rendering_attr_appMode_description">Optimierung der Kartendarstellung für</string>
	<string name="rendering_attr_appMode_name">Darstellungsmodus</string>
	<string name="rendering_attr_contourLines_description">Darstellung (bei vorhandenen Höhenlinien-Daten) ab Zoomstufe:</string>
	<string name="rendering_attr_contourLines_name">Höhenlinien anzeigen</string>
	<string name="rendering_attr_hmRendered_description">Erhöht den dargestellten Detailgrad der Karte.</string>
	<string name="rendering_attr_hmRendered_name">Mehr Kartendetails anzeigen</string>
	<string name="map_online_plugin_is_not_installed">Aktivieren Sie das Online-Karten-Modul, um andere Kartenquellen nutzen zu können</string>
	<string name="map_online_data">Online- und Kachel-Karten</string>
	<string name="map_online_data_descr">Online-Karten verwenden (Kacheln auf die Speicherkarte herunterladen und zwischenspeichern).</string>
	<string name="shared_string_online_maps">Online-Karten</string>
	<string name="online_map_settings_descr">Online- oder zwischengespeicherte Kachelkartenquellen konfigurieren.</string>

	<string name="osmand_rastermaps_plugin_description">Mit dieser Erweiterung erhalten Sie Zugang zu zahlreichen Online-Karten (so genannte Kachel- oder Rasterkarten), von vordefinierten OpenStreetMap-Kacheln (wie Mapnik) bis hin zu Satellitenbildern und speziellen, zweckgebundenen Kartenfolien zu Wetter, Klima, Geologie, Geländerelief, usw. 
\n 
\nAlle Karten können sowohl als Hauptkarte als auch als Auf- oder Unterlage einer anderen Basiskarte (wie OsmAnds Standard-Offline-Karten) dargestellt werden. Um Kartenunterlagen sichtbarer zu machen, können bestimmte Elemente der OsmAnd-Vektorkarten im Menü \'Karte konfigurieren\' ausgeblendet werden. 
\n 
\nRasterkarten können direkt online bezogen werden, oder zur Offline-Verwendung mit einer Vielzahl von Bearbeitungstools als SQLite-Datei aufbereitet und manuell in den OsmAnd-Unterordner \'tiles\' kopiert werden.</string>
	<string name="osmand_background_plugin_description">Zeigt die Einstellungen für das Einschalten der Standortaufzeichnung oder Navigation durch regelmäßiges Aufwecken des GPS-Empfängers (mit ausgeschalteten Bildschirm).</string>
	<string name="osmand_accessibility_description">Diese Erweiterung verschafft den direkten Zugriff auf die System-Eingabehilfen in OsmAnd. Dadurch kann z.B. die Abspielgeschwindigkeit der Synthesizer-Stimme, die Bildschirmnavigation mittels Steuerkreuz, die Benutzung eines Trackballs zur Zoomsteuerung oder die Sprachausgabe, z.B. die automatische Ansage Ihrer Position, konfiguriert werden.</string>

	<string name="osmand_development_plugin_description">Diese Erweiterung aktiviert Entwicklereinstellungen und Funktionen zur Fehlersuche, wie Testung oder Simulation der Routenberechnung, der Bildschirm-Render-Leistung oder der Sprachsteuerung. Diese Einstellungen sind für Entwickler gedacht und werden für die Verwendung von OsmAnd sonst nicht benötigt.</string>
	<string name="plugins_screen">Erweiterungen</string>
	<string name="prefs_plugins_descr">Erweiterungen aktivieren weitere Einstellungen und zusätzliche Funktionen.</string>
	<string name="prefs_plugins">Erweiterungen</string>
	<string name="osm_editing_plugin_description">Diese Erweiterung ermöglicht das Erstellen und Bearbeiten von OSM-POI-Objekten, das Eintragen oder Kommentieren von OSM-Notizen, sowie das Hochladen von GPX-Dateien als Beiträge zu OSM (benötigt ein OSM-Benutzerkonto).
\n
\nOSM ist ein gemeinschaftliches, frei zugängliches, globales Kartografierungsprojekt, Details siehe https://openstreetmap.org. Jeder ist eingeladen, aktiv daran mitzuarbeiten. Die Mitarbeit kann auch direkt via OsmAnd erfolgen, wenn in den Einstellungen der OsmAnd-Erweiterung ein OSM-Benutzerkonto hinterlegt wird.</string>
	<string name="vector_maps_may_display_faster_on_some_devices">Vektorkarten werden eventuell schneller angezeigt. Funktioniert nur auf manchen Geräten.</string>
	
	<string name="play_commands_of_currently_selected_voice">Spiele Ansagen der ausgewählten Stimme ab</string>
	<string name="debugging_and_development">OsmAnd-Entwicklung</string>
	<string name="native_rendering">Natives Rendern</string>
	
	<string name="test_voice_prompts">Sprachansagen testen</string>
	<string name="switch_to_raster_map_to_see">Offline-Vektorkarte für diese Position nicht verfügbar. Laden Sie entweder eine (über \'Einstellungen\' → \'Kartenverwaltung\') herunter oder schalten Sie auf das Online-Karten Plugin um.</string>
	<string name="send_files_to_osm">GPX-Dateien an OSM senden?</string>
	<string name="validate_gpx_upload_name_pwd">Bitte tragen Sie Ihren OSM-Benutzernamen und -Passwort ein, um GPX-Dateien hochzuladen.</string>
	<string name="default_buttons_support">Unterstütze OsmAnd</string>
	<string name="support_new_features">Unterstütze neue Funktionen</string>
	<string name="support_new_features_descr">Unterstützen Sie mit einer Spende die Entwicklung neuer Funktionen für die App.</string>
	
	<string name="show_ruler_level">Zeige Maßstab an</string>
	<string name="info_button">Info</string>
	<string name="back_to_location">Zurück zum Standort</string>
	<string name="shared_string_help">Hilfe</string>
	
	<string name="accessibility_mode">Barrierefreiheit-Modus</string>
	<string name="accessibility_mode_descr">Schaltet die Eingabehilfen-Funktionen für beeinträchtige Benutzer ein.</string>
	<string name="shared_string_on">An</string>
	<string name="shared_string_off">Aus</string>
	<string name="accessibility_default">Wie Android Systemeinstellung</string>
	<string name="backToMenu">Zurück zum Menü</string>
	<string name="zoomOut">Herauszoomen</string>
	<string name="zoomIn">Hineinzoomen</string>
	<string name="zoomIs">Zoomstufe ist</string>
	<string name="north">Nord</string>
	<string name="north_north_east">Nord-Nord-Ost</string>
	<string name="north_east">Nord-Ost</string>
	<string name="east_north_east">Ost-Nord-Ost</string>
	<string name="east">Ost</string>
	<string name="east_south_east">Ost-Süd-Ost</string>
	<string name="south_east">Süd-Ost</string>
	<string name="south_south_east">Süd-Süd-Ost</string>
	<string name="south">Süd</string>
	<string name="south_south_west">Süd-Süd-West</string>
	<string name="south_west">Süd-West</string>
	<string name="west_south_west">West-Süd-West</string>
	<string name="west">West</string>
	<string name="west_north_west">West-Nord-West</string>
	<string name="north_west">Nord-West</string>
	<string name="north_north_west">Nord-Nord-West</string>
	<string name="front">Vorne</string>
	<string name="front_right">rechts vorne</string>
	<string name="right">Auf der rechten Seite</string>
	<string name="back_right">rechts hinten</string>
	<string name="back">hinten</string>
	<string name="back_left">links hinten</string>
	<string name="left">Auf der linken Seite</string>
	<string name="front_left">links vorne</string>
	<string name="oclock">Uhr</string>
	<string name="towards">nach</string>
	<string name="accuracy">Genauigkeit</string>
	<string name="altitude">Höhe</string>
	<string name="no_info">Keine Informationen</string>
	<string name="direction_style_sidewise">Seitwärts (8 Sektoren)</string>
	<string name="direction_style_clockwise">Im Uhrzeigersinn (12 Sektoren)</string>
	<string name="settings_direction_style">Richtungsart</string>
	<string name="settings_direction_style_descr">Wähle eine Art um relative Richtungen während der Bewegung auszudrücken.</string>
	<string name="auto_announce_on">Automatische Ankündigungen ein</string>
	<string name="auto_announce_off">Automatische Ankündigungen aus</string>
	<string name="i_am_here">Ich bin hier</string>
	<string name="zoom_by_trackball_descr">Horizontale Trackball-Bewegung vergrößert Karte.</string>
	<string name="zoom_by_trackball">Benutze den Trackball zum Zoomen</string>
	<string name="accessibility_preferences_descr">Einstellungen zur Barrierefreiheit.</string>
	<string name="shared_string_accessibility">Bedienungshilfen</string>
	<string name="rendering_out_of_memory">Nicht genug Arbeitsspeicher zum Anzeigen des gewählten Gebietes</string>
	<string name="use_fluorescent_overlays">Fluoreszierende Overlays</string>
	<string name="use_fluorescent_overlays_descr">Fluoreszierende Anzeige von Tracks und Routen.</string>
	<string name="offline_edition">Offline-Bearbeitung</string>
	<string name="offline_edition_descr">Immer Offline-Bearbeitung verwenden.</string>
	<string name="update_poi_does_not_change_indexes">Das Bearbeiten von POIs innerhalb von OsmAnd beeinflusst nicht die heruntergeladenen Offline-Karten, sondern wird in einer Datei auf Ihrem Gerät gespeichert.</string>
	<string name="local_openstreetmap_uploading">Hochladen…</string>
	<string name="local_openstreetmap_were_uploaded">{0} POI/Notizen wurden hochgeladen</string>
	<string name="local_openstreetmap_uploadall">Alle hochladen</string>

	<string name="local_openstreetmap_upload">Änderung zu OSM hochladen</string>
	<string name="local_openstreetmap_delete">Änderung löschen</string>
	<string name="local_openstreetmap_descr_title">Asynchrone OSM-Bearbeitung:</string>
	<string name="local_openstreetmap_settings">OSM-POIs/-Notizen auf dem Gerät gespeichert</string>
	<string name="local_openstreetmap_settings_descr">In der Gerätedatenbank vermerkte OSM-POIs/-Notizen anzeigen und verwalten.</string>

	<string name="live_monitoring_m">Online Aufzeichnung (benötigt GPX)</string>
	<string name="live_monitoring_m_descr">Track-Daten zu einem festgelegten Internet-Dienst senden, wenn GPX-Aufzeichnung aktiviert ist.</string>
	<string name="live_monitoring_url">Internetadresse zur Aufzeichnung</string>
	<string name="live_monitoring_url_descr">Spezifikation der Internetadresse zur Aufzeichnung mit Parametern: lat={0}, lon={1}, timestamp={2}, hdop={3}, altitude={4}, speed={5}, bearing={6}.</string>
	<string name="live_monitoring_interval">Online-Aufzeichnungsintervall</string>
	<string name="live_monitoring_interval_descr">Angabe des Intervalls für die Online-Aufzeichnung.</string>
	<string name="live_monitoring_start">Online-Aufzeichnung starten</string>
	<string name="live_monitoring_stop">Online-Aufzeichnung beenden</string>
	<string name="show_current_gpx_title">Aktuellen Track anzeigen</string>
	<string name="free_version_message">Diese kostenlose Version von OsmAnd ist limitiert auf %1$s Downloads(Zum Hinzufügen und Aktualisieren der Karten) und unterstützt keine offline Wikipedia-Artikel.</string>
	<string name="free_version_title">Kostenlose Version</string>
	<string name="poi_context_menu_showdescription">Zeige POI-Beschreibung.</string>
	<string name="index_name_north_america">Nordamerika</string>
	<string name="index_name_us">Nordamerika - USA</string>
	<string name="index_name_central_america">Mittelamerika</string>
	<string name="index_name_south_america">Südamerika</string>
	<string name="index_name_europe">Europa</string>
	<string name="index_name_france">Europa - Frankreich</string>
	<string name="index_name_germany">Europa - Deutschland</string>
	<string name="index_name_russia">Russland</string>
	<string name="index_name_africa">Afrika</string>
	<string name="index_name_asia">Asien</string>
	<string name="index_name_oceania">Australien und Ozeanien</string>
	<string name="index_name_other">Weltweite und thematische Karten</string>
	<string name="index_name_wiki">Weltweite Wikipedia-POIs</string>
	<string name="index_name_voice">Sprachpakete (Aufnahmen - begrenzte Funktionalität)</string>
	<string name="index_name_tts_voice">Sprachpakete (TTS-Synthese, empfohlen)</string>
	<string name="index_name_italy">Europa - Italien</string>
	<string name="index_name_gb">Europa - Großbritannien</string>
	<string name="index_name_canada">Nordamerika - Kanada</string>
	<string name="index_item_nation_addresses">Landesweite Adressen</string>
	<string name="index_item_world_altitude_correction">Höhenkorrektur (weltweit)</string>
	<string name="index_item_world_seamarks">Seezeichen (weltweit)</string>
	<string name="index_item_world_bitcoin_payments">Bitcoin-Bezahlmöglichkeiten (weltweit)</string>
	<string name="index_item_world_basemap">Übersichtskarte der Welt</string>
	<string name="index_item_world_ski">Ski-Karte (weltweit)</string>
	<string name="index_srtm_parts">Teile</string>
	<string name="index_srtm_ele">Höhenlinien</string>
	<string name="index_name_openmaps">OpenMaps EU</string>
	<string name="amenity_type_osmwiki">Wikipedia (offline)</string>
	<string name="amenity_type_user_defined">Benutzerdefiniert</string>
	<string name="fav_export_confirmation">Eine Datei mit exportierten Favoriten existiert bereits. Überschreiben?</string>
	<string name="profile_settings">Profilspezifische Einstellungen</string>
	<string name="settings_preset">Standardprofil</string>
	<string name="settings_preset_descr">Kartenansicht und Navigationseinstellungen werden je Profil gespeichert. Hier Standardprofil vorauswählen.</string>

	<string name="routing_settings">Navigation</string>
	<string name="routing_settings_2">Navigationseinstellungen</string>
	<string name="routing_settings_descr">Optionen für die Navigation festlegen.</string>
	<string name="global_settings">Globale Einstellungen</string>
	<string name="index_settings">Kartenverwaltung</string>
	<string name="index_settings_descr">Herunterladen und Verwalten von auf Ihrem Gerät gespeicherten Offline-Kartendateien.</string>
	<string name="general_settings">Allgemein</string>
	<string name="general_settings_2">Allgemeine Einstellungen</string>
	<string name="general_settings_descr">Konfiguration der Anzeige und anderer allgemeiner Einstellungen.</string>
	<string name="global_app_settings">Globale Einstellungen</string>
	<string name="user_name">OSM-Benutzername</string>
	<string name="open_street_map_login_descr">Benötigt für openstreetmap.org-Beiträge.</string>
	<string name="user_password">OSM-Kennwort</string>
	
	<string name="osmand_service">Hintergrunddienst</string>
	<string name="osmand_service_descr">OsmAnd läuft bei ausgeschaltetem Bildschirm im Hintergrund.</string>

	<string name="download_files_not_enough_space">Speicherplatz (frei: %2$s MB) reicht nicht aus, um %1$s MB herunterzuladen.</string>
	<string name="download_files_question_space">{0} Datei(en) herunterladen?
 Es werden dauerhaft {1} MB Speicherplatz benötigt.
 (Derzeit sind {2} MB verfügbar.)</string>
	<string name="use_transparent_map_theme">Transparentes Layout</string>
	<string name="native_library_not_supported">Native Bibliothek wird auf diesem Gerät nicht unterstützt.</string>
	<string name="init_native_library">Native Bibliothek wird initialisiert…</string>
	<string name="choose_auto_follow_route">Kartenansicht automatisch zentrieren</string>
	<string name="choose_auto_follow_route_descr">Wartezeit für Rückkehr zur Kartennachführung.</string>
	
	<string name="auto_follow_route_navigation">Nachführung nur bei aktiver Navigation</string>
	<string name="auto_follow_route_navigation_descr">Kartennachführung erfolgt nur während Navigation.</string>
	<string name="auto_follow_location_enabled">Kartennachführung aktiv.</string>
	<string name="pref_vector_rendering">spezielle Optionen für Vektor-Renderer</string>
	<string name="pref_overlay">Overlay / Underlay</string>
	<string name="pref_raster_map">Kartenquelleneinstellungen</string>
	<string name="pref_vector_map">Vektorkarteneinstellungen</string>
	<string name="delete_confirmation_msg">%1$s löschen?</string>
	<string name="city_type_suburb">Stadtteil</string>
	<string name="city_type_hamlet">Weiler</string>
	<string name="city_type_village">Dorf</string>
	<string name="city_type_town">Stadt</string>
	<string name="city_type_city">Großstadt</string>
	
	<string name="animate_route_off">Simulation stoppen</string>
	<string name="animate_route">Simulation starten</string>

	<string name="file_can_not_be_renamed">Datei kann nicht umbenannt werden.</string>
	<string name="file_with_name_already_exists">Datei mit diesem Namen existiert bereits.</string>
	<string name="poi_query_by_name_matches_categories">Mehrere passende POI-Kategorien gefunden:</string>
	<string name="data_to_search_poi_not_available">Lokale Daten für POI-Suche nicht vorhanden.</string>
	<string name="poi_filter_by_name">Nach Namen suchen</string>
	<string name="old_poi_file_should_be_deleted">Die POI-Datei \'%1$s\' wird nicht mehr benötigt und kann gelöscht werden.</string>
	<string name="update_poi_file_not_found">Lokale Datei für POI-Änderungen nicht gefunden und konnte nicht erstellt werden.</string>
	<string name="button_upgrade_osmandplus">OsmAnd+ aktualisieren</string>
	<string name="map_version_changed_info">Laden Sie die neue Version der App herunter, um die neuen Kartendateien nutzen zu können.</string>
	<string name="shared_string_rename">Umbenennen</string>
	
	<string name="poi_filter_nominatim">Online-Nominatim</string>
	<string name="search_position_current_location_search">Standort wird ermittelt…</string>
	<string name="search_position_current_location_found">Mein Standort (gefunden)</string>
	<string name="search_position_address">Adresse…</string>
	<string name="search_position_favorites">Favorit…</string>
	<string name="search_position_undefined">Undefiniert</string>
	<!-- string name="search_position_current_location">Aktueller Standort…</string -->
	<string name="search_position_map_view">Aktueller Kartenmittelpunkt</string>
	<string name="select_search_position">Ausgangspunkt:</string>
	<string name="context_menu_item_search">In der Nähe suchen</string>
	<string name="shared_string_save_as_gpx">Als neue GPX-Datei speichern</string>
	<string name="route_successfully_saved_at">Route erfolgreich gespeichert als \'%1$s\'.</string>
	<string name="filename_input">Dateiname:</string>
	<string name="file_with_name_already_exist">Datei mit gleichem Namen besteht bereits.</string>
	<string name="shared_string_save">Speichern</string>
	
	<string name="local_index_upload_gpx_description">GPX-Dateien zur Kartenverbesserung an die OSM-Gemeinschaft übermitteln.</string>
	<string name="local_index_items_uploaded">%1$d von %2$d Datei(en) hochgeladen.</string>
	<string name="local_index_mi_upload_gpx">An OSM senden</string>
	<string name="show_more_map_detail">Mehr Kartendetails</string>
	<string name="show_more_map_detail_descr">Einige Vektor-Daten (Straßen etc.) bereits bei kleineren Vergrößerungen zeigen.</string>
	<string name="favourites_delete_multiple_succesful">Favorit(en) gelöscht.</string>
	<string name="favorite_delete_multiple">Es soll(en) %1$d Favorit(en) und %2$d Favoriten-Gruppe(n) gelöscht werden. Fortfahren?</string>
	<string name="favorite_home_category">Zu Hause</string>
	<string name="favorite_friends_category">Freunde</string>
	<string name="favorite_places_category">Sehenswertes</string>
	<string name="shared_string_others">Andere</string>
	<string name="shared_string_name">Name</string>
	<string name="favourites_edit_dialog_category">Kategorie</string>
	<string name="shared_string_no_thanks">Nicht verwendet</string>
	<string name="basemap_missing">Laden Sie die Basis-Weltkarte herunter, um einen Überblick über die ganze Welt bei niedrigen Vergrößerungsstufen zu erhalten.</string>
	<string name="vector_data_missing">Bitte \'Offline\'-daten herunterladen, damit Karten offline verwendet werden können.</string>
	<string name="local_index_gpx_info_show">"
\n
\nLang tippen für Optionen"</string>

	<string name="local_index_installed">Lokale Version</string>
	<string name="local_index_items_backuped">%1$d von %2$d Datei(en) deaktiviert.</string>
	<string name="local_index_items_deleted">%1$d von %2$d Datei(en) gelöscht.</string>
	<string name="local_index_items_restored">%1$d von %2$d Datei(en) aktiviert.</string>
	<string name="local_index_no_items_to_do">Aktion %1$s: Keine Dateien vorhanden</string>
	<string name="local_index_action_do">Sie wollen %2$s Element(e) %1$s. Fortfahren?</string>
	<string name="local_index_descr_title">Kartendateien verwalten.</string>
	<string name="local_index_mi_restore">Aktivieren</string>
	<string name="local_index_mi_backup">Deaktivieren</string>
	
	<string name="local_index_mi_reload">Von Speicherkarte neuladen</string>
	<string name="shared_string_download">Herunterladen</string>
	
	<string name="local_index_poi_data">POI-Daten</string>
	<string name="local_index_address_data">Adress-Daten</string>
	<string name="local_index_transport_data">ÖPNV-Daten</string>
	<string name="local_index_map_data">Karten-Daten</string>
	
	<string name="local_indexes_cat_backup">Deaktiviert</string>
	<string name="local_indexes_cat_tts">Sprachansagen (TTS)</string>
	<string name="local_indexes_cat_voice">Sprachansagen (Aufnahmen)</string>
	
	<string name="local_indexes_cat_tile">Online- und zwischengespeicherte Karten (Kacheln)</string>
	<string name="local_indexes_cat_map">Standardkarten (Vektor)</string>
	<string name="local_indexes_cat_poi">POI-Daten</string>
	<string name="ttsvoice">TTS-Sprachansage</string>
	<string name="search_offline_clear_search">Neue Suche</string>
	<string name="map_text_size_descr">Textgröße für Bezeichnungen auf der Karte wählen.</string>
	<string name="map_text_size">Karten-Textgröße</string>
	
	<string name="trace_rendering">Rendering Debug-Info</string>
	<string name="trace_rendering_descr">Flag zur Prüfung der Rendering-Performance (Geschwindigkeit des Offline-Bildaufbaus).</string>
	<string name="installing_new_resources">Entpacke neue Daten…</string>
	<string name="internet_connection_required_for_online_route">Ein Online-Navigationsdienst ist ausgewählt, aber es besteht keine Internetverbindung.</string>
	<string name="tts_language_not_supported_title">Sprache nicht unterstützt</string>
	<string name="tts_language_not_supported">Die gewählte Sprache wird von der installierten Android-TTS-Engine nicht unterstützt. Im Market nach einer anderen TTS-Engine suchen? Andernfalls wird die voreingestellte Standard-Sprache verwendet.</string>
	<string name="tts_missing_language_data_title">Fehlendes Sprachpaket</string>
	<string name="tts_missing_language_data">Gewählte Sprache aus dem Market installieren?</string>
	<string name="switch_to_vector_map_to_see">Eine Offline-Vektor-Karte ist für diesen Ort vorhanden.
		\n\t
		\n\tZur Verwendung aktivieren: \'Menu\' → \'Karte konfigurieren\' → \'Kartenquelle…\' → \'Offline-Vektor-Karten\'.</string>
	<string name="choose_audio_stream">Navi-Sprachausgabe</string>
	<string name="choose_audio_stream_descr">Lautsprecher für Sprachansagen auswählen.</string>
	<string name="voice_stream_voice_call">Wie Anrufe (über Bluetooth auch zur Stereoanlage im Auto)</string>
	<string name="voice_stream_notification">Wie Benachrichtigungen</string>
	<string name="voice_stream_music">Wie Medien/Musik</string>
	<string name="warning_tile_layer_not_downloadable">Die App kann die Kartenebene %1$s nicht herunterladen, eine Neuinstallation könnte helfen.</string>
	<string name="overlay_transparency_descr">Transparenz der Overlay-Karte ändern.</string>
	<string name="overlay_transparency">Overlay-Transparenz</string>
	<string name="map_transparency_descr">Transparenz der Hauptkarte ändern.</string>
	<string name="map_transparency">Kartentransparenz</string>
	<string name="modify_transparency">Transparenz ändern (0 - durchsichtig, 255 - undurchsichtig)</string>
	<string name="layer_underlay">Underlay-Karte…</string>
	<string name="map_underlay">Underlay-Karte</string>
	<string name="map_underlay_descr">Karte als Unterlage auswählen.</string>
	<string name="layer_overlay">Overlay-Karte…</string>
	<string name="shared_string_none">Keine(r/s)</string>
	<string name="map_overlay">Overlay-Karte</string>
	<string name="map_overlay_descr">Karte als Überlagerung auswählen.</string>
	<string name="tile_source_already_installed">Karte schon installiert, Einstellungen werden aktualisiert.</string>
	<string name="select_tile_source_to_install">Wähle Karten(Kacheln) zu installieren oder aktualisieren.</string>
	<string name="internet_not_available">Kann Vorgang ohne Internetverbindung nicht abschließen.</string>
	<string name="install_more">Weitere installieren…</string>

	<string name="level_to_switch_vector_raster_descr">Verwenden Sie Rasterkarten für alles, was über diese Ebene hinausgeht.</string>
	<string name="level_to_switch_vector_raster">Minimale Vektor-Zoomstufe</string>
	
	<string name="create_poi_link_to_osm_doc"><u>Online OSM</u> Klassifizierung mit Bildern.</string>
	<string name="error_doing_search">Offline-Suche konnte nicht durchgeführt werden.</string>
	<string name="search_offline_geo_error">Konnte geo intent nicht verarbeiten: \'%s\'.</string>
	<string name="search_osm_offline">Suche nach Standort</string>
	<string name="system_locale">Systemeinstellung</string>
	<string name="preferred_locale_descr">Anzeigesprache auswählen (wird wirksam, wenn OsmAnd neu gestartet wird).</string>
	<string name="preferred_locale">Anzeigesprache</string>

	<string name="shared_string_next">Weiter</string>
	<string name="shared_string_previous">Zurück</string>
	<string name="unit_of_length_descr">Ändern Sie, in welcher Entfernung gemessen wird.</string>
	<string name="unit_of_length">Längeneinheiten</string>
	<string name="si_mi_feet">Meilen/Fuß</string>
	<string name="si_mi_yard">Meilen/Yards</string>
	<string name="si_km_m">Kilometer/Meter</string>
	<string name="yard">yd</string>
	<string name="foot">ft</string>
	<string name="mile_per_hour">mph</string>
	<string name="mile">mi</string>
	<string name="send_location_way_choose_title">Standort mitteilen mittels</string>
	<string name="send_location_sms_pattern">Standort: %1$s
%2$s</string>
	<string name="send_location_email_pattern">Um den Ort zu sehen, dem Web-Link %1$s oder Android-Intent-Link %2$s folgen</string>
	<string name="send_location">Standort senden</string>
	<string name="context_menu_item_share_location">Standort mitteilen</string>
	<string name="add_waypoint_dialog_added">GPX-Wegpunkt \'\'{0}\'\' hinzugefügt</string>
	<string name="add_waypoint_dialog_title">Wegpunkt an gespeicherten GPX-Track anfügen</string>
	<string name="context_menu_item_add_waypoint">GPX-Wegpunkt anfügen</string>
	<string name="amenity_type_administrative">Administratives</string>
	<string name="amenity_type_barrier">Barriere</string>
	<string name="amenity_type_education">Bildung</string>
	<string name="amenity_type_emergency">Notfall</string>
	<string name="amenity_type_entertainment">Unterhaltung</string>
	<string name="amenity_type_finance">Geld</string>
	<string name="amenity_type_geocache">Geocache</string>
	<string name="amenity_type_healthcare">Gesundheit</string>
	<string name="amenity_type_historic">Historisches</string>
	<string name="amenity_type_landuse">Landnutzung</string>
	<string name="amenity_type_leisure">Freizeit</string>
	<string name="amenity_type_man_made">Von Menschenhand</string>
	<string name="amenity_type_military">Militär</string>
	<string name="amenity_type_natural">Natur</string>
	<string name="amenity_type_office">Büro</string>
	<string name="amenity_type_other">Anderes</string>
	<string name="amenity_type_shop">Geschäft</string>
	<string name="amenity_type_sport">Sport</string>
	<string name="amenity_type_sustenance">Gastronomie</string>
	<string name="amenity_type_tourism">Touristik</string>
	<string name="amenity_type_transportation">ÖPNV</string>
	<string name="indexing_address">Indiziere Adressen…</string>
	<string name="indexing_map">Indiziere Karte…</string>
	<string name="indexing_poi">Indiziere POI…</string>
	<string name="indexing_transport">Indiziere ÖPNV…</string>
	<string name="shared_string_io_error">I/O Fehler</string>
	<string name="km">km</string>
	<string name="km_h">km/h</string>
	<string name="m">m</string>
	<string name="old_map_index_is_not_supported">Überholtes Karten-Format \'\'{0}\'\' wird nicht mehr unterstützt</string>
	<string name="poi_filter_car_aid">Autowerkstatt</string>
	<string name="poi_filter_closest_poi">Nächstgelegene POIs</string>
	<string name="poi_filter_custom_filter">Benutzerdefinierter Filter</string>
	<string name="poi_filter_food_shop">Lebensmittel</string>
	<string name="poi_filter_for_tourists">Für Touristen</string>
	<string name="poi_filter_fuel">Tankstelle</string>
	<string name="poi_filter_namefinder">Online-Namens-Finder</string>
	<string name="reading_cached_tiles">Lese zwischengespeicherte Kacheln…</string>
	<string name="version_index_is_big_for_memory">Nicht genügend Speicher für Index \'\'{0}\'\'</string>
	<string name="version_index_is_not_supported">Die Index-Version \'\'{0}\'\' wird nicht unterstützt</string>
	
	
	<string name="osmand_routing_experimental">OsmAnd Offline-Navigation ist noch experimentell und funktioniert nicht gut für Entfernungen über 20 km.
\n
\nAls Navigationsdienst wird temporär der online CloudMade Dienst verwendet.</string>
	<string name="specified_dir_doesnt_exist">Angegebener Ordner kann nicht gefunden werden.</string>
	<string name="application_dir">Datenordner</string>
	
	<string name="osmand_net_previously_installed">Alle Offline-Daten der älteren App werden in der neuen weiter unterstützt. Favoriten müssen aber in der Vorversion exportiert und anschließend in die neue Version importiert werden.</string>
	<string name="build_installed">Build {0} installiert ({1}).</string>
	<string name="downloading_build">Lade Build…</string>
	<string name="install_selected_build">OsmAnd ({0} von {1} {2} MB) installieren?</string>
	<string name="loading_builds_failed">Laden der Liste von OsmAnd-Builds ist fehlgeschlagen</string>
	<string name="loading_builds">Lade OsmAnd-Builds…</string>
	<string name="select_build_to_install">OsmAnd-Build zur Installation auswählen</string>
	<string name="contribution_activity">Versionen zur Installation</string>
	<string name="gps_status_app_not_found">App \'GPS Status\' ist nicht installiert. Soll diese im Market gesucht werden werden?</string>
	<string name="voice_is_not_available_msg">Keine Sprachansage verfügbar. Bitte unter \'Einstellungen\' → \'Allgemeine Einstellungen\' → \'Sprachansagen\' ein Sprachpaket auswählen oder herunterladen.</string>
	<string name="voice_is_not_available_title">Keine Sprachansage ausgewählt</string>
	<string name="daynight_mode_day">Tag</string>
	<string name="daynight_mode_night">Nacht</string>
	<string name="daynight_mode_auto">Sonnenaufgang/-untergang</string>
	<string name="daynight_mode_sensor">Umgebungslicht-Sensor</string>
	<string name="daynight_descr">Kriterium für den Wechsel zwischen Tag- und Nacht-Anzeige auswählen.</string>
	<string name="daynight">Tag/Nacht-Modus</string>
	<string name="download_files_question">Lade {0} Datei(en) ({1} MB)?</string>
	<string name="items_were_selected">{0} Punkte ausgewählt</string>
	<string name="filter_existing_indexes">Filter gespeicherte</string>
	
	<string name="shared_string_select_all">Alle markieren</string>
	<string name="shared_string_refresh">Aktualisieren</string>
	<string name="fast_route_mode">Schnellste Route</string>
	<string name="fast_route_mode_descr">Zur Berechnung der schnellsten Route aktivieren oder für eine kraftstoffsparende Route deaktivieren.</string>
	<string name="tiles_to_download_estimated_size">Bei Zoomlevel {0} lade {1} Kacheln\n ({2} MB)</string>
	<string name="shared_string_download_map">Karte herunterladen</string>
	<string name="select_max_zoom_preload_area">Größte zu ladende Vergrößerung wählen</string>
	<string name="maps_could_not_be_downloaded">Diese Karte konnte nicht geladen werden</string>
	<string name="continuous_rendering">Kontinuierlicher Kartenaufbau</string>
	<string name="continuous_rendering_descr">Wähle zwischen kontinuierlichem Kartenaufbau oder Bilddarstellung auf einmal.</string>
	<string name="rendering_exception">Ausgewählter Bereich konnte nicht gezeichnet werden</string>
	<string name="show_point_options">Standort verwenden…</string>
	<string name="renderer_load_sucess">Renderer geladen</string>
	<string name="renderer_load_exception">Renderer konnte nicht geladen werden</string>
	<string name="renderers">Vektor-Renderer</string>
	<string name="renderers_descr">Wähle Anzeigemodus für Offline-Vektor-Karten.</string>
	<string name="poi_context_menu_website">POI-Internetseite anzeigen</string>
	<string name="poi_context_menu_call">POI-Telefon anzeigen</string>
	<string name="website">Webseite</string>
	<string name="phone">Telefon</string>
	<string name="download_type_to_filter">Nach Typ filtern</string>
	<string name="use_high_res_maps">Hochauflösende Anzeige</string>
	<string name="use_high_res_maps_descr">Unterdrückt Streckung (Unschärfe) von Kartenkacheln auf manchen Anzeigen.</string>
	<string name="unknown_location">Position noch nicht bekannt</string>
	
	<string name="context_menu_item_search_transport">Suche ÖPNV</string>
	<string name="transport_searching_transport">ÖPNV-Ergebnisse (kein Ziel):</string>
	<string name="transport_searching_route">ÖPNV-Ergebnisse ({0} bis zum Ziel):</string>
	
	<string name="transport_search_again">ÖPNV-Suche zurücksetzen</string>
	
	<string name="voices">Sprachansagen</string>
	<string name="voice">Sprachansage</string>
	<string name="no_vector_map_loaded">Offline-Daten wurden nicht geladen</string>
	
	<string name="layer_gpx_layer">GPX-Dateien…</string>
	<string name="error_reading_gpx">GPX-Daten konnten nicht gelesen werden</string>
	<string name="vector_data">Offline-Vektor-Karten</string>
	<string name="transport_context_menu">Suche nach Verbindung an Haltestelle</string>

	<string name="poi_context_menu_modify">Bearbeite POI</string>
	<string name="poi_context_menu_delete">Lösche POI</string>
	<string name="rotate_map_compass_opt">Nach Kompass</string>
	<string name="rotate_map_bearing_opt">Nach Bewegungsrichtung</string>
	<string name="rotate_map_none_opt">Keine Rotation (Norden ist immer oben)</string>
	<string name="rotate_map_to_bearing_descr">Art der Kartenausrichtung auswählen.</string>
	<string name="rotate_map_to_bearing">Kartenrotation</string>
	<string name="show_route">Routendetails</string>
	<string name="fav_imported_sucessfully">Favoriten importiert</string>
	<string name="fav_file_to_load_not_found">GPX-Datei mit den Favoriten nicht gefunden unter {0}</string>
	<string name="fav_saved_sucessfully">Favoriten unter {0} gespeichert</string>
	<string name="no_fav_to_save">Keine Favoriten zu speichern</string>
	<string name="shared_string_import">Import</string>
	
	<string name="error_occurred_loading_gpx">GPX konnte nicht geladen werden</string>
	<string name="send_report">Bericht senden</string>
	<string name="none_region_found">Es konnten keine heruntergeladenen Karten auf der Speicherkarte gefunden werden.</string>
	<string name="poi_namefinder_query_empty">POI Suchbegriff eingeben</string>
	<string name="any_poi">Alles</string>
	
	<string name="thanks_yandex_traffic">Danke an Yandex für die Überlassung von Verkehrsinfos.</string>
	<string name="layer_yandex_traffic">Yandex-Verkehr</string>
	<string name="layer_route">Route</string>
	<string name="shared_string_favorites">Favoriten</string>
	<string name="layer_osm_bugs">OSM-Notizen (online)</string>
	
	<string name="layer_poi">POI Overlay…</string>
	<string name="layer_amenity_label">POI-Overlay-Bezeichnungen</string>
	<string name="layer_map">Kartenquelle…</string>
	<string name="menu_layers">Kartenebenen</string>
	<string name="context_menu_item_search_poi">Suche POI</string>
	
	<string name="use_trackball_descr">Trackball-Gerät für Kartenbewegung verwenden.</string>
	<string name="use_trackball">Trackball verwenden</string>
	<string name="background_service_wait_int_descr">Legt die maximale zulässige Wartezeit für jede Hintergrund-Standortbestimmung fest.</string>
	<string name="background_service_wait_int">Maximale Suchzeit</string>
	
	<string name="where_am_i">Wo bin ich?</string>
	<string name="process_navigation_service">OsmAnd-Navigationsdienst</string>
	<string name="network_provider">Netzwerk</string>
	<string name="gps_provider">GPS</string>
	<string name="int_seconds">Sekunden</string>
	<string name="int_min">Min.</string>
	<string name="background_service_provider_descr">Wählen Sie die vom Hintergrunddienst verwendete Lokalisierungsmethode aus.</string>
	<string name="background_service_provider">Standortbestimmung</string>
	<string name="off_router_service_no_gps_available">Die Hintergrundnavigation erfordert aktivierte Standortdienste.</string>
	<string name="hide_poi_filter">Filter verstecken</string>
	<string name="show_poi_filter">Filter zeigen</string>
	<string name="search_poi_filter">Filter</string>
	<string name="menu_mute_off">Sprache ist an</string>
	<string name="menu_mute_on">Sprache ist aus</string>
	
	<string name="voice_provider_descr">Sprachpaket für Navigation auswählen.</string>
	<string name="voice_provider">Sprachansagen</string>
	<string name="voice_data_initializing">Sprachansagen werden initialisiert…</string>
	<string name="voice_data_not_supported">Sprachpaket-Version wird nicht unterstützt</string>
	<string name="voice_data_corrupted">Sprachpaket ist defekt</string>
	<string name="voice_data_unavailable">Das gewählte Sprachpaket ist nicht verfügbar</string>
	
	<string name="sd_unmounted">Die Speicherkarte ist nicht verfügbar.
\nKarte lässt sich nicht darstellen.</string>
	<string name="sd_mounted_ro">Speicherkarte befindet sich im Nur-Lesen-Modus.
\nEs ist jetzt nur noch möglich, die vorinstallierte Karte zu sehen, nicht aber neue Bereiche herunterzuladen.</string>
	<string name="unzipping_file">Datei wird entpackt…</string>
	<string name="route_tr">rechts abbiegen, dann</string>
	<string name="route_tshr">scharf rechts abbiegen, dann</string>
	<string name="route_tslr">halb rechts abbiegen, dann</string>
	<string name="route_tl">links abbiegen, dann</string>
	<string name="route_tshl">scharf links abbiegen, dann</string>
	<string name="route_tsll">halb links abbiegen, dann</string>
	<string name="route_tu">Wenden</string>
	<string name="route_head">Geradeaus</string>
	<string name="first_time_continue">Weiter</string>
	<string name="first_time_download">Offline-Daten herunterladen</string>
	<string name="first_time_msg">Danke, dass Sie OsmAnd verwenden. Laden Sie regionale Daten für die Offline-Verwendung über \'Einstellungen\' → \'Kartenverwaltung\' herunter, um Landkarten anzusehen, Adressen, POIs und öffentliche Verkehrsmittel zu finden.</string>
	<string name="search_poi_location">Warte auf Signal…</string>
	<string name="search_near_map">Suche in der Nähe</string>
	<string name="search_nearby">Suche um Aufenthaltsort</string>
	<string name="map_orientation_default">Lagesensor</string>
	<string name="map_orientation_portrait">Hochformat</string>
	<string name="map_orientation_landscape">Querformat</string>
	<string name="map_screen_orientation">Bildschirmausrichtung</string>
	<string name="map_screen_orientation_descr">Ausrichtung der Landkartenanzeige.</string>
	<string name="opening_hours_not_supported">Format der Öffnungszeiten kann nicht geändert werden</string>
	<string name="add_new_rule">Füge neue Regel hinzu</string>
	<string name="transport_Routes">Strecken</string>
	<string name="transport_Stop">Haltestelle</string>
	<string name="transport_stops">Haltestellen</string>
	<string name="transport_search_after">Anschließende Route</string>
	<string name="transport_search_before">Vorherige Route</string>
	<string name="transport_finish_search">Suche beenden</string>
	<string name="transport_stop_to_go_out">Wähle Haltestelle zum Aussteigen</string>
	<string name="transport_to_go_after">anschließende Strecke</string>
	<string name="transport_to_go_before">vorherige Strecke</string>
	<string name="transport_stops_to_pass">zu passierende Haltestellen</string>
	<string name="transport_route_distance">Streckenlänge</string>
	<string name="transport">ÖPNV</string>
	<string name="shared_string_ok">OK</string>
	<string name="show_transport_over_map_description">ÖPNV-Haltestellen auf der Karte anzeigen.</string>
	<string name="show_transport_over_map">Haltestellen anzeigen</string>
	<string name="hello">OsmAnd Navigationsapp</string>
	<string name="update_poi_success">POI-Daten wurden aktualisiert ({0} wurden geladen)</string>
	<string name="update_poi_error_local">Lokale POI-Liste konnte nicht aktualisiert werden</string>
	<string name="update_poi_error_loading">Daten konnten nicht vom Server geladen werden</string>
	<string name="update_poi_no_offline_poi_index">Für dieses Gebiet sind keine POI gespeichert</string>
	<string name="update_poi_is_not_available_for_zoom">Mit dem Vergrößern können Sie POIs aktualisieren</string>
	<string name="context_menu_item_update_poi">POI aktualisieren</string>
	<string name="context_menu_item_update_map_confirm">Wollen Sie die Daten über das Internet aktualisieren?</string>
	<string name="search_history_city">Ort: {0}</string>
	<string name="search_history_street">Straße: {0}, {1}</string>
	<string name="search_history_int_streets">Querstraße: {0} x {1} in {2}</string>
	<string name="search_history_building">Hausnummer: {0}, {1}, {2}</string>
	<string name="favorite">Favorit</string>
	<string name="shared_string_clear_all">Alle löschen</string>
	<string name="shared_string_history">Verlauf</string>
	<string name="uploading_data">Daten hochladen…</string>
	<string name="uploading">Hochladen…</string>
	<string name="search_nothing_found">Kein Treffer</string>
	<string name="searching">Suchen…</string>
	<string name="searching_address">Adresse suchen…</string>
	<string name="search_osm_nominatim">Online-Suche mit OSM Nominatim</string>
	<string name="hint_search_online">Online-Suche: Hausnummer, Straße, Ort</string>
	<string name="search_offline_address">Offline-Suche</string>
	<string name="search_online_address">Online-Suche</string>
	<string name="max_level_download_tile">Max. Onlinevergrößerung</string>
	<string name="max_level_download_tile_descr">Durchsuchen Sie die Online-Kartenkacheln nicht nach höheren Zoomstufen.</string>
	<string name="route_general_information">Gesamtentfernung %1$s, Reisezeit %2$d h %3$d min.</string>
	<string name="router_service_descr">Online- oder Offline-Dienst zur Routenberechnung wählen.</string>
	<string name="router_service">Navigationsdienst</string>
	<string name="sd_dir_not_accessible">Auf den Daten-Ordner auf der Speicherkarte kann nicht zugegriffen werden!</string>
	<string name="download_question">Herunterladen {0} - {1}?</string>
	<string name="download_question_exist">Offline Daten für {0} existieren schon ({1}). Aktualisieren ({2})?</string>
	<string name="address">Adresse</string>
	<string name="shared_string_download_successful">Heruntergeladen</string>
	
	<string name="downloading_list_indexes">Die Liste der verfügbaren Regionen wird geladen…</string>
	<string name="list_index_files_was_not_loaded">Liste der Regionen konnte nicht von https://osmand.net abgerufen werden.</string>
	<string name="select_index_file_to_download">Suche war erfolglos. Karten für nicht vorhandene Regionen können selbst erstellt werden, siehe https://osmand.net.</string>
	
	<string name="fav_points_edited">Favorit wurde bearbeitet</string>
	<string name="fav_points_not_exist">Keine Favoriten vorhanden</string>
	<string name="update_existing">Ersetzen</string>
	<string name="only_show">Route nur anzeigen</string>
	<string name="follow">Navigation starten</string>
	<string name="recalculate_route_to_your_location">Nutzerprofil:</string>
	<string name="mark_final_location_first">Bitte erst ein Ziel wählen</string>
	<string name="get_directions">Navigation</string>
	
	<string name="opening_hours">Öffnungszeiten</string>
	<string name="opening_changeset">Öffne Änderungssatz…</string>
	<string name="closing_changeset">Schließe Änderungssatz…</string>
	<string name="commiting_node">Übertrage Knoten…</string>
	<string name="loading_poi_obj">POI wird geladen…</string>
	<string name="auth_failed">Autorisierung fehlgeschlagen</string>
	<string name="failed_op">fehlgeschlagen</string>
	<string name="converting_names">Lokale/Englische Namen werden konvertiert…</string>
	<string name="loading_streets_buildings">Lade Straßen und Hausnummern …</string>
	<string name="loading_postcodes">Lade Postleitzahlen…</string>
	<string name="loading_streets">Lade Straßen…</string>
	<string name="loading_cities">Lade Orte…</string>
	
	<string name="poi">POI</string>
	<string name="error_occurred_saving_gpx">GPX-Datei konnte nicht gespeichert werden</string>
	<string name="error_calculating_route">Route konnte nicht berechnet werden</string>
	<string name="error_calculating_route_occured">Route konnte nicht berechnet werden</string>
	<string name="empty_route_calculated">Berechnete Route ist leer</string>
	<string name="new_route_calculated_dist">Route neu berechnet, Entfernung</string>
	<string name="arrived_at_destination">Sie haben Ihr Ziel erreicht</string>
	<string name="invalid_locations">Koordinaten sind ungültig</string>
	<string name="go_back_to_osmand">Zurück zu OsmAnd</string>
	<string name="shared_string_close">Schließen</string>
	<string name="loading_data">Daten werden geladen…</string>
	<string name="reading_indexes">Lese lokale Daten…</string>
	<string name="previous_run_crashed">Die vorherige Programminstanz war abgestürzt. Logdatei unter {0}. Fehler bitte melden und Logdatei anhängen.</string>
	<string name="saving_gpx_tracks">GPX-Datei wird gespeichert…</string>
	<string name="finished_task">Abgeschlossen</string>
	
	<string name="use_online_routing_descr">Internet zur Routenberechnung verwenden.</string>
	<string name="use_online_routing">Online-Navigation</string>
	<string name="osm_settings_descr">Einstellungen für OpenStreetMap.org (OSM).</string>
	<string name="data_settings_descr">Dateneinstellungen festlegen: Sprache, Daten laden oder aktualisieren.</string>
	<string name="data_settings">Daten</string>
	
	<string name="osm_settings">OSM-Bearbeitung</string>
	<string name="additional_settings">Weitere Einstellungen</string>
	<string name="shared_string_settings">Einstellungen</string>
	<string name="update_tile">Karte (Kacheln) aktualisieren</string>
	<string name="reload_tile">Kartenteile (Kacheln) aktualisieren</string>
	<string name="mark_point">Ziel</string>

	<string name="shared_string_add_to_favorites">Zu \'Favoriten\' hinzufügen</string>
	<string name="use_english_names_descr">Englische oder einheimische Namen in der Karte verwenden.</string>
	<string name="use_english_names">Englische Namen</string>
	<string name="app_settings">App-einstellungen</string>
	<string name="search_address">Adresse suchen</string>
	<string name="choose_building">Hausnummer wählen</string>
	<string name="choose_street">Straße wählen</string>
	<string name="choose_city">Ort oder Postleitzahl wählen</string>
	<string name="ChooseCountry">Land wählen</string>
	
	<string name="show_view_angle">Blickrichtung einblenden</string>
	<string name="map_view_3d_descr">3D-Kartenansicht verwenden.</string>
	<string name="map_view_3d">3D-Kartenansicht</string>
	<string name="show_poi_over_map_description">Zuletzt gewähltes POIs Overlax auf der Karte anzeigen.</string>
	<string name="show_poi_over_map">POI Overlay anzeigen</string>
	<string name="map_tile_source_descr">Online- oder Offline-Quelle für Karte (Kacheln).</string>
	<string name="map_tile_source">Kartenquelle (Kacheln)</string>
	<string name="map_source">Kartenquelle</string>
	<string name="use_internet">Internet verwenden</string>
	<string name="show_location">Standort anzeigen</string>

	<string name="show_gps_coordinates_text">GPS-Koordinaten auf der Karte anzeigen</string>
	<string name="use_internet_to_download_tile">Fehlende Kartenkacheln herunterladen</string>
	<string name="app_description">Navigationsapp</string>
	<string name="shared_string_exit">Beenden</string>

	<string name="search_button">Suche</string>
	<string name="search_activity">Suche</string>
	<string name="searchpoi_activity">POI wählen</string>
	<string name="search_POI_level_btn">Weitere Ergebnisse</string>
	<string name="incremental_search_street">Suche Straße inkrementell</string>
	<string name="incremental_search_building">Suche Hausnummer inkrementell</string>
	<string name="choose_available_region">Region aus Liste auswählen</string>
	<string name="choose_intersected_street">Querstraße wählen</string>
	<string name="Closest_Amenities">Umliegende Einrichtungen</string>
	<string name="app_mode_default">Karte ansehen</string>
	<string name="app_mode_car">Auto</string>
	<string name="app_mode_bicycle">Fahrrad</string>
	<string name="app_mode_pedestrian">Fußgänger</string>
	<string name="position_on_map_center">Mitte</string>
	<string name="position_on_map_bottom">Unten</string>
	<string name="navigate_point_top_text">Breiten- und Längengrad im folgenden Format angeben (D - Grad, M - Minuten, S - Sekunden)</string>
	<string name="navigate_point_latitude">Breitengrad</string>
	<string name="navigate_point_longitude">Längengrad</string>
	<string name="navigate_point_format_D">DDD.DDDDD</string>
	<string name="navigate_point_format_DM">DDD MM.MMMMM</string>
	<string name="navigate_point_format_DMS">DDD MM SS.SSSSS</string>
	<string name="shared_string_show_on_map">Auf Karte anzeigen</string>
	
	<string name="search_address_top_text">Adresseingabe</string>
	<string name="search_address_region">Region</string>
	<string name="search_address_city">Ort</string>
	<string name="search_address_street">Straße</string>
	<string name="search_address_building">Hausnummer</string>
	<string name="search_address_building_option">Hausnummer</string>
	<string name="search_address_street_option">Querstraße</string>
	<!-- string name="search_tabs_location">Position</string -->
	
	<string name="context_menu_item_update_map">Karte aktualisieren</string>
	
	<string name="context_menu_item_create_poi">POI erstellen</string>
	<string name="shared_string_yes">Ja</string>
	<string name="shared_string_cancel">Abbrechen</string>
	<string name="shared_string_apply">Anwenden</string>
	<string name="shared_string_add">Hinzufügen</string>
	<string name="shared_string_no">Nein</string>
	<string name="add_favorite_dialog_top_text">Favorit benennen</string>
	<string name="add_favorite_dialog_default_favourite_name">Favorit</string>
	<string name="add_favorite_dialog_favourite_added_template">Favorit \'\'{0}\'\' hinzugefügt.</string>
	<string name="favourites_context_menu_edit">Favorit bearbeiten</string>
	<string name="favourites_context_menu_delete">Favorit löschen</string>
	<string name="favourites_remove_dialog_msg">Favorit \'%s\' löschen?</string>
	<string name="favourites_remove_dialog_success">Favorit {0} gelöscht.</string>
	
	<string name="osb_comment_dialog_message">Nachricht</string>
	<string name="osb_comment_dialog_author">Autor</string>

	<string name="osb_comment_dialog_success">Kommentar hinzugefügt</string>
	<string name="osb_comment_dialog_error">Kommentar konnte nicht hinzugefügt werden</string>
	
	<string name="poi_edit_title">POI bearbeiten</string>
	<string name="poi_create_title">POI erstellen</string>
	<string name="poi_error_poi_not_found">Punkt wurde nicht gefunden oder das Objekt besteht aus mehreren Punkten, was noch nicht unterstützt wird.</string>
	<string name="poi_remove_confirm_template">Sicher löschen: {0} (Kommentar eingeben)?</string>
	<string name="poi_remove_title">POI löschen</string>
	<string name="shared_string_delete">Löschen</string>
	<string name="poi_remove_success">POI wurde gelöscht</string>
	<string name="poi_action_add">hinzufügen</string>
	<string name="poi_action_change">ändern</string>
	<string name="poi_action_succeded_template">Aktion {0} abgeschlossen.</string>
	<string name="poi_error_unexpected_template">Aktion {0} konnte nicht ausgeführt werden.</string>
	<string name="poi_error_io_error_template">I/O Fehler bei Aktion {0}.</string>
	<string name="poi_error_info_not_loaded">Informationen über den Knoten wurden nicht geladen</string>
	<string name="poi_dialog_opening_hours">Öffnungszeiten</string>
	<string name="poi_dialog_comment">Kommentar</string>
	<string name="poi_dialog_comment_default">POI-Änderung</string>
	<string name="poi_dialog_other_tags_message">Alle anderen Tags werden beibehalten</string>
	<string name="default_buttons_commit">Ändern</string>
	<string name="shared_string_clear">Löschen</string>
	<string name="filter_current_poiButton">Filtern</string>
	
	<string name="edit_filter_save_as_menu_item">Speichern als</string>
	<string name="edit_filter_delete_dialog_title">Ausgewählten Filter löschen?</string>
	<string name="edit_filter_delete_message">Der Filter {0} wurde gelöscht</string>
	<string name="edit_filter_create_message">Der Filter {0} wurde erstellt</string>
	
	<string name="offline_navigation_not_available">OsmAnd-Offline-Navigation steht zur Zeit nicht zur Verfügung.</string>
	<string name="left_side_navigation">Linksverkehr</string>
	<string name="left_side_navigation_descr">Für Länder, in denen man auf der linken Straßenseite fährt.</string>
	
	<string name="unknown_from_location">Startpunkt noch nicht ermittelt</string>
	<string name="confirm_interrupt_download">Herunterladen der Datei abbrechen?</string>
	<string name="basemap_was_selected_to_download">Die Basiskarte ist für das Herunterladen vorausgewählt, da sie für die korrekte Funktionsweise der Anwendung benötigt wird.</string>
	
	<string name="local_index_routing_data">Routing-Daten</string>
	<string name="navigate_point_format">Format</string>
	<string name="poi_search_desc">POI-Suche (Ort von Interesse)</string>
	<string name="address_search_desc">Adresssuche</string>
	<string name="navpoint_search_desc">Koordinaten</string>
	<string name="transport_search_desc">ÖPNV-Suche</string>
	<string name="favourites_search_desc">Eine Möglichkeit, nach Favoriten zu suchen</string>

	<string name="starting_point_too_far">Startpunkt zu weit von nächster Straße entfernt.</string>
	<string name="shared_location">Mitgeteilter Standort</string>
	<string name="osmand_parking_event">Fahrzeug vom Parkplatz abholen</string>
	<string name="osmand_parking_warning">Warnung</string>
	<string name="osmand_parking_warning_text">Ein Eintrag zum Abholen des Fahrzeugs wurde zum Kalender hinzugefügt. Dieser besteht solange, bis er manuell gelöscht wird.</string>
	<string name="osmand_parking_time_limit_title">Parkzeitbegrenzung setzen</string>
	<string name="osmand_parking_delete_confirm">Standorthinweis des geparkten Fahrzeugs löschen?</string>
	<string name="osmand_parking_delete">Parkplatz-Marker löschen</string>
	<string name="osmand_parking_choose_type">Parkplatz-Eigenschaft wählen</string>
	<string name="osmand_parking_lim_text">zeitlich beschränkt</string>
	<string name="osmand_parking_no_lim_text">zeitlich unbeschränkt</string>
	<string name="osmand_parking_add_event">Einen Eintrag in der Kalender App hinzufügen</string>
	<string name="osmand_parking_time_limit">zeitlich begrenztes Parken</string>
	<string name="osmand_parking_time_no_limit">zeitlich unbegrenztes Parken</string>
	<string name="osmand_parking_position_description">Standort des geparkten Fahrzeugs. %1$s</string>
	<string name="osmand_parking_position_description_add">Fahrzeug abholen um:</string>
	<string name="osmand_parking_pm">PM</string>
	<string name="osmand_parking_am">AM</string>
	<string name="osmand_parking_position_name">Parkposition</string>
	<string name="osmand_parking_plugin_description">Die Erweiterung ermöglicht es, den Standort eines geparkten Fahrzeugs zu speichern sowie die restliche Parkzeit anzuzeigen (falls das Parken zeitlich begrenzt ist). Parkplatz und Restzeit werden sowohl auf der OsmAnd-Übersichtsseite als auch auf dem Kartenbildschirm dargestellt. Es kann ein Eintrag im Android-Kalender als Erinnerung hinzugefügt werden.</string>
	<string name="osmand_parking_plugin_name">Parkposition</string>
	<string name="context_menu_item_add_parking_point">Parkposition festlegen</string>
	<string name="context_menu_item_delete_parking_point">Parkplatz-Standort löschen</string>
	<string name="gpxup_public">Öffentlich</string>
	<string name="gpxup_identifiable">Erkennbar</string>
	<string name="gpxup_trackable">Verfolgbar</string>
	<string name="gpxup_private">Privat</string>
	<string name="global_app_allocated_memory_descr">Belegter Speicher %1$s MB (Android Limit %2$s MB, Dalvik %3$s MB).</string>
	<string name="global_app_allocated_memory">Belegter Speicher</string>
	<string name="native_app_allocated_memory_descr">Insgesamt durch die Anwendung belegter nativer Speicher %1$s MB (Dalvik %2$s MB, anderer %3$s MB). 
Proportionaler Speicher %4$s MB (Android Limit %5$s MB, Dalvik %6$s MB).</string>
	<string name="native_app_allocated_memory">Gesamter nativer Speicher</string>
	<string name="select_animate_speedup">Geschwindigkeit für Routen-Simulation wählen</string>
	<string name="osmand_parking_hours">Stunde(n)</string>
	<string name="osmand_parking_minutes">Minuten</string>
	<string name="osmand_parking_position_description_add_time">Das Auto wurde geparkt um</string>
	<string name="route_updated_loc_found">Warte auf aktuellen Standort um die Route neu zu berechnen</string>
	<string name="continue_follow_previous_route_auto">Der nicht beendeten Route weiter folgen? (%1$s Sekunden)</string>

	<string name="show_cameras">Blitzer</string>
	<string name="show_traffic_warnings">Verkehrswarnungen</string>
	<string name="avoid_toll_roads">Mautstraßen vermeiden</string>
	<string name="map_widget_top_text">Straßenname</string>
	<string name="map_widget_config">Konfiguration</string>
	
	<string name="map_widget_back_to_loc">Wo bin ich</string>
	<string name="map_widget_lock_screen">Bildschirm sperren</string>
	<string name="map_widget_compass">Kompass</string>
	
	<string name="map_widget_reset">Auf Voreinstellung setzen</string>

	<string name="map_widget_parking">Parken</string>
	<string name="map_widget_monitoring">GPX-Aufzeichnung</string>
	<string name="map_widget_speed">Geschwindigkeit</string>
	<string name="map_widget_distance">Ziel</string>
	<string name="map_widget_altitude">Höhe</string>
	<string name="map_widget_time">Verbleibende Zeit</string>
	<string name="map_widget_next_turn">Nächste Abzweigung</string>
	<string name="map_widget_next_turn_small">Nächste Abzweigung (klein)</string>
	<string name="map_widget_next_next_turn">Übernächste Abzweigung</string>
	<string name="map_widget_mini_route">Mini-Routenkarte</string>
	<string name="bg_service_screen_lock">Bildschirm sperren</string>
	<string name="bg_service_screen_unlock">Bildschirm entsperren</string>
	<string name="bg_service_screen_lock_toast">Bildschirm gesperrt</string>
	<string name="bg_service_interval">Aufwachintervall setzen:</string>
	
	<string name="map_widget_vector_attributes">Karten-Zusatzoptionen</string>
	<string name="map_widget_renderer">Kartendarstellung</string>

	<string name="layer_map_appearance">Anzeige konfigurieren</string>
	<string name="show_lanes">Fahrspuren</string>
	<string name="avoid_unpaved">Unbefestigte Wege vermeiden</string>
	<string name="avoid_ferries">Fähren vermeiden</string>
	<string name="avoid_in_routing_title">Vermeiden von …</string>
	<string name="avoid_in_routing_descr">Mautstraßen, unbefestigte Straßen, Fähren vermeiden.</string>
	<string name="map_widget_fluorescent">Routen in Leuchtfarbe</string>
	<string name="map_widget_show_ruler">Maßstab</string>
	
	<string name="map_widget_view_direction">Blickrichtung einblenden</string>
	<string name="map_widget_map_rendering">Kartendarstellung</string>
	<string name="map_widget_transparent">Transparente Widgets</string>

	<string name="gps_wakeup_interval">GPS-Aufwachintervall: %s</string>
	<string name="int_continuosly">Kontinuierlich</string>
	<string name="screen_is_locked">Zum Entsperren des Bildschirmes Schloss antippen</string>
	<string name="filterpoi_activity">POI-Filter erstellen</string>
	<string name="email">E-Mail</string>
	<string name="add_tag">Eintrag hinzufügen</string>
	<string name="btn_advanced_mode">Ergänzende Angaben…</string>
	<string name="poi_filter_parking">Parkplatz</string>
	<string name="poi_filter_emergency">Notfall</string>
	<string name="poi_filter_public_transport">ÖPNV</string>
	<string name="poi_filter_entertainment">Unterhaltung</string>
	<string name="poi_filter_accomodation">Unterkunft</string>
	<string name="poi_filter_restaurants">Restaurants</string>
	<string name="poi_filter_sightseeing">Sehenswürdigkeiten</string>
	<string name="arrived_at_intermediate_point">Sie sind an Ihrem Zwischenziel angekommen</string>
	<string name="context_menu_item_intermediate_point">Als Zwischenziel setzen</string>
	<string name="map_widget_intermediate_distance">Zwischenziel</string>
	<string name="ending_point_too_far">Endpunkt zu weit von der nächsten Straße entfernt.</string>
	<string name="intermediate_point_too_far">Zwischenziel %1$s ist zu weit von der nächsten Straße entfernt.</string>
	<string name="context_menu_item_last_intermediate_point">Als letztes Zwischenziel einfügen</string>
	<string name="context_menu_item_first_intermediate_point">Als erstes Zwischenziel einfügen</string>
	<string name="target_point">Ziel %1$s</string>
	<string name="target_points">Ziele</string>
	<string name="add_as_first_destination_point">Als erstes Zwischenziel einfügen</string>
	<string name="add_as_last_destination_point">Als letztes Zwischenziel einfügen</string>
	<string name="replace_destination_point">Ziel ersetzen</string>
	<string name="new_destination_point_dialog">Sie haben bereits ein Ziel gewählt:</string>
	<string name="delete_target_point">Ziel löschen</string>
	<string name="map_widget_monitoring_services">Aufzeichnungsdienste</string>
	<string name="no_route">Keine Route</string>
	<string name="intermediate_point">Zwischenziel %1$s</string>
	<string name="map_widget_show_destination_arrow">Richtung zum Ziel anzeigen</string>
	<string name="non_optimal_route_calculation">Auch nicht optimale Routen über lange Distanzen berechnen</string>
	<string name="gps_not_available">Bitte GPS-Ortung in den Einstellungen aktivieren</string>
	<string name="enable_plugin_monitoring_services">Streckenaufzeichnungs-Modul aktivieren, um Aufzeichnungsdienste (GPX-Aufzeichnung, Online-Aufzeichnung) zu verwenden</string>
	<string name="zxing_barcode_scanner_not_found">Barcode-Scanner-App ZXing nicht installiert. Soll im Google Play-Store danach gesucht werden?</string>
	<string name="close_changeset">Änderungssatz schließen</string>
	<string name="incomplete_locale">unvollständig</string>
	<string name="srtm_plugin_name">Höhenlinien</string>
	<string name="srtm_plugin_description">Diese Erweiterung beinhaltet Höhenlinien und Relief-Schattierungen, die als Ergänzung zu den Standard-Offline-Karten von OsmAnd angezeigt werden können. Diese Funktionalität ist vor allem für Sportler, Wanderer, Radfahrer, Trekker und jeden interessant, der sich für das Geländerelief einer Landschaft interessiert. (Bitte beachten Sie, Höhen- und Reliefdaten müssen nach Aktivierung des Moduls getrennt, zusätzlich heruntergeladen werden.) 
\n
\nDie globalen Daten (zwischen 70° Nord und 70° Süd) basieren auf Messungen von SRTM (Shuttle Radar Topography Mission) und ASTER (Advanced Spaceborne Thermal Emission and Reflection Radiometer), einem bildgebenden System des Satelliten Terra, dem Flaggschiff des NASA-Erd-Beobachtungsprogramms. ASTER ist der Erfolg der Zusammenarbeit zwischen der NASA, dem japanischen Ministerium für Wirtschaft, Handel und Industrie und dem japanischen Raumfahrtprogramm (J-spacesystems).</string>
	<string name="srtm_paid_version_title">Höhenlinien-Modul</string>
	<string name="srtm_paid_version_msg">Bitte ziehen Sie den Kauf des Höhenlinien-Moduls im Play-Store in Erwägung, um die Weiterentwicklung zu fördern.</string>
	<string name="download_select_map_types">Andere Karten</string>
	<string name="download_srtm_maps">Höhenlinien</string>
	<string name="av_camera_pic_size">Bildgröße der Kamera</string>
	<string name="av_camera_pic_size_descr">Bildgröße der internen Kamera auswählen.</string>
	<string name="av_def_action_video">Video aufzeichnen</string>
	<string name="av_def_action_audio">Audio aufnehmen</string>
	<string name="av_widget_action_descr">Standard-Steuerelement-Aktion auswählen.</string>
	<string name="av_widget_action">Standard-Steuerelement-Aktion</string>
	<string name="av_video_format_descr">Wählen Sie ein Video-Ausgabeformat.</string>
	<string name="av_video_format">Video-Ausgabeformat</string>
	<string name="av_use_external_recorder_descr">Systemrekorder für Video verwenden.</string>
	<string name="av_use_external_recorder">System-Video-App nutzen</string>
	<string name="av_settings_descr">Konfigurieren von Audio- und Video-Einstellungen.</string>
	<string name="shared_string_control_stop">Stopp</string>
	<string name="av_settings">Audio/Video Einstellungen</string>
	<string name="shared_string_control_start">Start</string>
	<string name="av_def_action_picture">Foto aufnehmen</string>
	<string name="av_use_external_camera_descr">System App für Fotos verwenden.</string>
	<string name="av_use_external_camera">System-Kamera-App nutzen</string>
	<string name="av_def_action_choose">Bei Anfrage auswählen</string>
	<string name="dropbox_plugin_description">Die Dropbox-Erweiterung macht die Synchronisierung von Tracks und Audio/Video-Notizen mit Ihrem Dropbox-Konto möglich.</string>
	<string name="dropbox_plugin_name">Dropbox-Modul</string>
	<string name="intermediate_points_change_order">Reihenfolge ändern</string>

	<string name="recording_camera_not_available">Kamera nicht verfügbar</string>
	<string name="recording_open_external_player">Externen Player öffnen</string>
	<string name="recording_delete_confirm">Diese Aufzeichnung löschen?</string>
	<string name="recording_unavailable">nicht verfügbar</string>
	<string name="recording_context_menu_play">Wiedergabe</string>
	<string name="recording_default_name">Aufnahme</string>
	<string name="recording_error">Aufzeichnung fehlgeschlagen</string>
	<string name="recording_is_recorded">Audio/Video wird aufgenommen. Tippen Sie zum Stoppen auf das AV-Steuerelement.</string>
	<string name="recording_playing">Aus der angegebenen Aufnahme wird abgespielt.\n%1$s</string>
	<string name="recording_context_menu_arecord">Audio-Notiz aufnehmen</string>
	<string name="recording_context_menu_vrecord">Video-Notiz aufnehmen</string>
	<string name="recording_description">Aufnahme %1$s %2$s von %3$s</string>
	<string name="recording_context_menu_show">Anzeigen</string>
	<string name="recording_photo_description">Foto %1$s von %2$s</string>
	<string name="recording_context_menu_precord">Foto aufnehmen</string>
	<string name="recording_can_not_be_played">Aufnahme kann nicht abgespielt werden</string>
	<string name="recording_context_menu_delete">Aufnahme löschen</string>

	<string name="layer_recordings">Audio/Video-Notizen</string>
	<string name="map_widget_av_notes">Audio-/Video-Notizen</string>
	<string name="osmand_srtm_short_description_80_chars">OsmAnd-Erweiterung für Offline-Höhenlinien</string>
	<string name="map_widget_distancemeasurement">Entfernungsmessung</string>
	<string name="monitoring_settings">Streckenaufzeichnung</string>
	<string name="monitoring_settings_descr">Konfiguration der Streckenaufzeichnung.</string>
	<string name="monitoring_control_start">GPX</string>
	
	<string name="map_widget_audionotes">Audio-Notizen</string>
	<string name="audionotes_plugin_description">Die Audio/Video-Notiz-Erweiterung bietet die Möglichkeit unterwegs ortsbezogene Audio-/Fotografie-/Video-Notizen aufzunehmen, entweder über eine Taste auf dem Kartenbildschirm für die aktuelle Position, oder direkt über das Kontext-Menü für jede beliebige Position auf der Karte.</string>
	<string name="audionotes_plugin_name">Audio-/Video-Notizen</string>
	<string name="audionotes_location_not_defined">Es ist noch kein Ort angegeben, der mit der Notiz verbunden werden soll. Benutzen Sie \'Standort verwenden…\', um der Notiz einen Ort zuzuweisen.</string>
	<string name="osmand_srtm_long_description_1000_chars">Diese Erweiterung beinhaltet Höhenlinien und Relief-Schattierungen, die als Ergänzung zu den Standard-Offline-Karten von OsmAnd angezeigt werden können. Diese Funktionalität ist vor allem für Sportler, Wanderer, Radfahrer, Trekker und jeden interessant, der sich für das Geländerelief einer Landschaft interessiert. 
\n 
\nDie globalen Daten (zwischen 70° Nord und 70° Süd) basieren auf Messungen von SRTM (Shuttle Radar Topography Mission) und ASTER (Advanced Spaceborne Thermal Emission and Reflection Radiometer), einem bildgebenden System an Bord des Satelliten Terra, dem Flaggschiff des NASA-Erd-Beobachtungsprogramms. ASTER beruht auf der erfolgreichen Zusammenarbeit zwischen der NASA, dem japanischen Ministerium für Wirtschaft, Handel und Industrie und dem japanischen Raumfahrtprogramm (J-spacesystems).</string>
	<string name="stop_routing_confirm">Sind Sie sicher, dass Sie die Navigation stoppen möchten?</string>
	<string name="clear_dest_confirm">Sind Sie sicher, dass Sie Ihr Ziel (und die Zwischenziele) löschen möchten?</string>
	<string name="precise_routing_mode_descr">Routen fehlerfrei berechnen. Diese Funktion ist dennoch auf kurze Entfernung begrenzt und langsam.</string>
	<string name="precise_routing_mode">Präzises Routing (experimentell)</string>
	<string name="local_indexes_cat_av">Audio/Video-Daten</string>
	<string name="prefer_motorways">Autobahnen bevorzugen</string>
	<string name="prefer_in_routing_title">Bevorzugen von …</string>
	<string name="prefer_in_routing_descr">Autobahnen bevorzugen.</string>
	<string name="max_speed_none">keine</string>
	<string name="item_checked">ausgewählt</string>
	<string name="item_unchecked">nicht ausgewählt</string>
	<string name="shared_string_map">Karte</string>
	<string name="access_arrival_time">Ankunftszeit</string>
	<string name="map_widget_gps_info">GPS-Info</string>

	<string name="street_name">Straßenname</string>
	<string name="hno">Hausnummer</string>

	<string name="choose_osmand_theme_descr">Aussehen der Anwendung auswählen.</string>
	<string name="accessibility_options">Eingabehilfeneinstellungen</string>
	<string name="select_address_activity">Adresse auswählen</string>
	<string name="favourites_list_activity">Favorit auswählen</string>
	<string name="local_openstreetmap_act_title">OSM-Bearbeitungen</string>
	<string name="shared_string_more_actions">Weitere Aktionen</string>
	<string name="choose_osmand_theme">Design der Anwendung</string>
	<string name="download_using_mobile_internet">Keine WLAN-Verbindung. Momentane Internetverbindung zum Herunterladen verwenden?</string>
	<string name="clear_destination">Ziel löschen</string>
	<string name="other_location">Andere</string>
	<string name="files_limit">In dieser kostenlosen Version können noch %1$d Dateien heruntergeladen werden.</string>
	<string name="available_downloads_left">Es können noch %1$d Dateien herunter geladen werden</string>
	<string name="install_paid">Vollversion</string>
	<string name="cancel_navigation">Navigation stoppen</string>
	<string name="cancel_route">Route verwerfen</string>
	<string name="use_kalman_filter_compass_descr">Kompass-Rauschreduzierung (erhöht die Kompassträgheit etwas).</string>
	<string name="use_kalman_filter_compass">Kalman-Filter verwenden</string>
	<string name="use_magnetic_sensor_descr">Für den Kompass Magnetsensor statt Lagesensor verwenden.</string>
	<string name="use_magnetic_sensor">Magnetsensor verwenden</string>
	<string name="local_indexes_cat_srtm">Höhenlinien</string>
	<string name="wait_current_task_finished">Bitte warten Sie, der laufende Task wird beendet</string>
	<string name="shared_string_downloading">Herunterladen</string>
	<string name="local_osm_changes_backup_successful">OSM-Änderungsdatei erzeugt %1$s</string>
	<string name="local_osm_changes_backup_failed">OSM-Änderungen konnten nicht gesichert werden</string>
	<string name="local_osm_changes_backup">Als OSM-Änderung sichern</string>
	<string name="delete_point">Punkt löschen</string>
	<string name="plugin_distance_point_time">Zeit</string>
	<string name="plugin_distance_point_hdop">Genauigkeit</string>
	<string name="plugin_distance_point_speed">Geschwindigkeit</string>
	<string name="plugin_distance_point_ele">Höhe</string>
	<string name="distance_measurement_clear_route">Alle Punkte löschen</string>
	<string name="intermediate_items_sort_return">Die Reihenfolge der Zwischenziele auf der Route zum Ziel wurde optimiert.</string>
	<string name="plugin_distance_point">Punkt</string>
	<string name="osmand_distance_planning_plugin_description">Diese Erweiterung beinhaltet ein Kartenbildschirm-Steuerelement, über das Wege erstellt werden können. Entweder durch Auswahl von Punkten auf der Karte oder durch Verwendung/Veränderung bereits vorhandener GPX-Dateien kann so die Streckenplanung und Entfernungsmessung zwischen Punkten erfolgen. Die Ergebnisse können als GPX-Datei gespeichert und für eine Navigation verwendet werden.</string>
	<string name="osmand_distance_planning_plugin_name">Entfernungsmesser &amp; Streckenplaner</string>
	<string name="shared_string_do_not_show_again">Nicht erneut anzeigen</string>
	
	<string name="distance_measurement_load_gpx">Vorhandene GPX-Datei öffnen</string>
	<string name="search_street_in_neighborhood_cities">Straßennamen in benachbarten Orten suchen</string>
	<string name="intermediate_items_sort_by_distance">Tür-zu-Tür sortieren</string>
	<string name="use_distance_measurement_help">* Tippen, um einen Punkt zu setzen. 
\n * Lange auf die Karte tippen, um einen vorherigen Punkt zu löschen. 
\n * Lange auf einen Punkt tippen, um eine Beschreibung zu lesen oder hinzuzufügen. 
\n * Mehr Aktionen durch Tippen auf das Entfernungsmesser-Steuerelement.</string>
	<string name="distance_measurement_start_editing">Messung beginnen</string>
	<string name="distance_measurement_finish_editing">Messung beenden</string>
	<string name="distance_measurement_finish_subtrack">Weitere Messung anlegen</string>
	<string name="please_select_address">Zuerst Stadt oder Straße auswählen</string>
	<string name="destination_point">Ziel %1$s</string>
	<string name="av_camera_focus">Kamera-Fokus-Typ</string>
	<string name="av_camera_focus_descr">Internen Fokus-Typ für die Kamera auswählen.</string>
	<string name="av_camera_focus_auto">Autofokus</string>
	<string name="av_camera_focus_infinity">Fokus auf unendlich setzen</string>
	<string name="av_camera_focus_continuous">Die Kamera kontinuierlich scharf stellen</string>
	<string name="av_photo_play_sound">Ton bei Auslösung abspielen</string>
	<string name="av_photo_play_sound_descr">Auswählen, ob beim Aufnehmen eines Fotos ein Ton abgespielt werden soll.</string>
	
	<string name="speak_speed_limit">Tempolimit</string>
	<string name="speak_cameras">Blitzer</string>
	<string name="speak_traffic_warnings">Verkehrswarnungen</string>
	<string name="osb_author_or_password_not_specified">Bitte OSM-Nutzername und Passwort in den Einstellungen eingeben</string>
	<string name="clear_intermediate_points">Zwischenziele löschen</string>
	<string name="keep_intermediate_points">Zwischenziele behalten</string>
	<string name="new_directions_point_dialog">Es sind bereits Zwischenziele gesetzt.</string>
	<string name="context_menu_item_directions_to">Navigiere zu</string>
	<string name="route_descr_map_location">Karte:</string>
	<string name="route_to">Nach:</string>
	<string name="route_via">Über:</string>
	<string name="route_from">Von:</string>
	<string name="osb_author_dialog_password">OSM-Passwort (optional)</string>
	<string name="context_menu_item_directions_from">Navigiere von</string>
	<string name="av_camera_focus_hiperfocal">Hyperfokaler Fokus</string>
	<string name="av_camera_focus_edof">Erweiterte Schärfentiefe (EDOF)</string>
	<string name="av_camera_focus_macro">Makro-Fokusmodus (Nahaufnahme)</string>
	<string name="speak_title">Ansagen …</string>
	<string name="speak_descr">Ansagen zu Straßennamen, Verkehrswarnungen (Stoppzeichen, Rüttelschwellen), stationäre Radarkontrollen, Tempolimits konfigurieren.</string>
	<string name="speak_street_names">Straßennamen (TTS)</string>
	<string name="map_widget_fps_info">FPS-Debug-Info</string>
	<string name="driving_region_descr">Fahrregion wählen: Europa, USA, GB, etc.</string>
	<string name="driving_region_japan">Japan</string>
	<string name="driving_region_us">USA</string>
	<string name="driving_region_canada">Kanada</string>
	<string name="driving_region_europe_asia">Europa, Asien, Lateinamerika &amp; ähnliche</string>
	<string name="driving_region_uk">UK, Indien &amp; andere</string>
	<string name="driving_region_australia">Australien</string>
	<string name="announce_gpx_waypoints">GPX-Wegpunkte</string>
	<string name="driving_region">Verkehrsregion</string>
	<string name="about_version">Version:</string>
	<string name="shared_string_about">Über</string>
	<string name="about_settings_descr">Versionsinfo, Lizenz, Projektmitglieder</string>
	<string name="local_index_tile_data_zooms">Heruntergeladene Vergrößerungsstufen: %1$s</string>
	<string name="local_index_tile_data_expire">Gültigkeit endet in (Minuten): %1$s</string>
	<string name="local_index_tile_data_downloadable">Herunterladbar: %1$s</string>
	<string name="local_index_tile_data_maxzoom">Größte Vergrößerung: %1$s</string>
	<string name="local_index_tile_data_minzoom">Kleinste Vergrößerung: %1$s</string>
	<string name="local_index_tile_data_name">Kacheldaten: %1$s</string>
	<string name="edit_tilesource_successfully">Kachelquelle %1$s wurde gespeichert</string>
	<string name="edit_tilesource_elliptic_tile">Elliptischer Merkator</string>
	<string name="edit_tilesource_maxzoom">Maximale Vergrößerung</string>
	<string name="edit_tilesource_expiration_time">Ablaufzeit (Minuten)</string>
	<string name="edit_tilesource_minzoom">Minimale Vergrößerung</string>
	<string name="edit_tilesource_url_to_load">URL</string>
	<string name="edit_tilesource_choose_existing">Aus vorhandenen wählen…</string>
	<string name="maps_define_edit">Definieren/Bearbeiten…</string>
	<string name="shared_string_and">und</string>
	<string name="shared_string_or">oder</string>
	
	<string name="shared_string_remember_my_choice">Auswahl merken</string>
	<string name="animate_routing_route_not_calculated">Zuerst die Route berechnen</string>
	<string name="animate_routing_gpx">Simulation anhand eines GPX-Tracks</string>
	<string name="animate_routing_route">Simulation mit berechneter Route</string>
	<string name="app_mode_hiking">Wandern</string>
	<string name="app_mode_motorcycle">Motorrad</string>
	<string name="app_mode_boat">Boot</string>
	<string name="app_mode_aircraft">Flugzeug</string>

	<string name="local_osm_changes_delete_all_confirm">Sie löschen %1$d OSM-Änderung(en). Fortfahren?</string>
	<string name="shared_string_delete_all">Alle löschen</string>
	<string name="amenity_type_seamark">Schifffahrtsobjekte</string>
	<string name="app_modes_choose_descr">Auswahl der Nutzungsprofile, die in der App angezeigt werden sollen.</string>
	<string name="app_modes_choose">App-profile</string>
	<string name="routing_attr_prefer_motorway_name">Autobahnen bevorzugen</string>
	<string name="routing_attr_prefer_motorway_description">Autobahnen bevorzugen</string>
	
	
	<string name="routing_attr_avoid_toll_name">Mautstraßen vermeiden</string>
	<string name="routing_attr_avoid_toll_description">Mautstraßen vermeiden</string>
	<string name="routing_attr_avoid_unpaved_name">Unbefestigte Wege vermeiden</string>
	<string name="routing_attr_avoid_unpaved_description">Unbefestigte Wege vermeiden.</string>
	<string name="routing_attr_avoid_ferries_name">Fähren vermeiden</string>
	<string name="routing_attr_avoid_ferries_description">Fähren vermeiden</string>
	<string name="routing_attr_avoid_motorway_name">Autobahnen vermeiden</string>
	<string name="routing_attr_avoid_motorway_description">Autobahnen vermeiden</string>
	<string name="routing_attr_weight_name">Gewichtsbeschränkung</string>
	<string name="routing_attr_weight_description">Geben Sie das zulässige Fahrzeuggewicht auf den Routen an.</string>
	<string name="android_19_location_disabled">Seit Android 4.4 (KitKat) können neue Karten-Downloads nicht mehr am Speicherort früherer Android-Versionen gespeichert werden (%s). Alle OsmAnd-Dateien an den neuen Speicherort kopieren? 
\n Hinweis 1: Die ursprünglichen Dateien bleiben hiervon unberührt, können aber nachfolgend manuell gelöscht werden. 
\n Hinweis 2: Die Dateien können dann nicht mehr von OsmAnd und OsmAnd+ gemeinsam genutzt werden.</string>
	
	<string name="copying_osmand_one_file_descr">Datei (%s) wird an den neuen Speicherort kopiert…</string>
	<string name="copying_osmand_files_descr">OsmAnd-Dateien werden zum neuen Speicherort (%s) kopiert…</string>
	<string name="copying_osmand_files">OsmAnd-Dateien werden kopiert…</string>
	<string name="calculate_osmand_route_gpx">OsmAnd-Route offline berechnen</string>
	<string name="app_mode_truck">LKW</string>
	<string name="guidance_preferences_descr">Navigationseinstellungen</string>
	<string name="routing_preferences_descr">Einstellungen für Routenberechnung</string>
	<string name="speech_rate_descr">Sprachgeschwindigkeit der TTS-Ausgabe bestimmen.</string>
	<string name="speech_rate">Sprachgeschwindigkeit</string>
	<string name="complex_route_calculation_failed">Schnelle Routenberechnung fehlgeschlagen (%s), Rückfall auf langsame Berechnung.</string>
	<string name="disable_complex_routing_descr">Zwei-Phasen-Routing für Fahrzeugnavigation deaktivieren.</string>
	<string name="disable_complex_routing">Komplexes Routing deaktivieren</string>
	<string name="shared_string_select_on_map">Auf Karte auswählen</string>
	<string name="shared_string_favorite">Favorit</string>
	<string name="route_preferences">Routing-Einstellungen</string>
	<string name="route_info">Routen-Info</string>
	<string name="calculate_osmand_route_without_internet">OsmAnd-Routenteil offline berechnen</string>
	<string name="use_displayed_track_for_navigation">Angezeigten Track zur Navigation verwenden?</string>
	<string name="keep_and_add_destination_point">Als weiteres Ziel hinzufügen</string>
	<string name="select_gpx">GPX-Datei auswählen…</string>
	<string name="route_descr_select_destination">Ziel auswählen</string>
	<string name="interrupt_music_descr">Musikwiedergabe während Sprachansagen pausieren (nicht nur dämpfen).</string>
	<string name="always_center_position_on_map">Standort immer in Bildschirmmitte anzeigen</string>
	<string name="voice_pref_title">Stimme</string>
	<string name="misc_pref_title">Verschiedenes</string>
	<string name="share_route_as_gpx">Route als GPX-Datei teilen</string>
	<string name="share_route_subject">Route über OsmAnd teilen</string>
	<string name="localization_pref_title">Ländereinstellungen</string>
	<string name="interrupt_music">Musik pausieren</string>
	<string name="navigation_intent_invalid">Ungültiges Format: %s</string>
	<string name="shared_string_share">Teilen</string>
	<string name="share_fav_subject">Über OsmAnd geteilte Favoriten</string>
	<string name="use_points_as_intermediates">Route zwischen Punkten berechnen</string>
	<string name="keep_informing_never">Nur manuell (Auf Pfeil tippen)</string>
	<string name="keep_informing_descr">Navigationsanweisungen in regelmäßigen Abständen wiederholen.</string>
	<string name="keep_informing">Navigationsanweisungen wiederholen</string>
	<string name="arrival_distance">Zielankündigung</string>
	<string name="arrival_distance_descr">Wann soll die Ankunft am Ziel angekündigt werden?</string>
	<string name="int_days">Tage</string>
	<string name="import_file_favourites">Daten als GPX-Datei speichern oder Wegpunkte als Favoriten importieren?</string>
	<string name="shared_string_my_tracks">Tracks</string>
	<string name="shared_string_my_favorites">Favoriten</string>
	<string name="shared_string_my_places">Meine Orte</string>
	<string name="loading_smth">%1$s wird geladen …</string>
	<string name="map_widget_plain_time">Aktuelle Zeit</string>
	<string name="selected_gpx_info_show">"
\n
\nZur Darstellung auf der Karte lange drücken"</string>
	<string name="delay_navigation_start">Navigation automatisch starten</string>
	<string name="save_as_favorites_points">als Favoritengruppe speichern</string>
	<string name="select_destination_and_intermediate_points">Ziele auswählen</string>
	<string name="sort_by_distance">Nach Entfernung sortieren</string>
	<string name="sort_by_name">Nach Name sortieren</string>
	
	<string name="show_zoom_buttons_navigation_descr">Zoomtasten bei Navigation anzeigen.</string>
	<string name="show_zoom_buttons_navigation">Zoomtasten anzeigen</string>
	<string name="no_index_file_to_download">Keine Downloads gefunden, bitte die Internet-Verbindung überprüfen.</string>
	<string name="none_selected_gpx">Keine GPX-Datei ausgewählt. Auswahl durch langes Drücken auf eine vorhandenen Datei.</string>
	
	<string name="local_index_select_gpx_file">Zum Anzeigen auswählen</string>
	<string name="rendering_attr_hideBuildings_name">Gebäude</string>
	<string name="rendering_attr_hideNonVehicleHighways_name">Fußwege</string>
	<string name="rendering_attr_hideText_name">Text</string>
	<string name="rendering_attr_hideWoodScrubs_name">Wälder und Gebüsch</string>
	<string name="rendering_attr_buildings15zoom_name">Gebäude ab Zoomstufe 15 anzeigen</string>
	<string name="rendering_attr_moreDetailed_name">Mehr Details</string>
	<string name="rendering_attr_lessDetailed_name">Weniger Details</string>
	<string name="rendering_attr_hideAccess_name">Zufahrtsbeschränkungen</string>
	<string name="rendering_attr_showAccess_name">Zufahrtsbeschränkungen und Maut anzeigen</string>
	<string name="rendering_attr_showSurfaceGrade_name">Straßenqualität anzeigen</string>
	<string name="rendering_attr_showSurfaces_name">Straßenoberfläche anzeigen</string>
	<string name="rendering_attr_showCycleRoutes_name">Fahrrad-Routen anzeigen</string>
	<string name="hours_ago">Stunden her</string>
	<string name="minutes_ago">Minuten her</string>
	<string name="seconds_ago">Sekunden her</string>
	<string name="map_preferred_locale_descr">Bevorzugte Sprache für Beschriftungen auf der Karte (ist diese nicht verfügbar, wird auf Englisch oder lokale Namen gewechselt).</string>
	<string name="map_preferred_locale">Bevorzugte Sprache für Kartenbeschriftung</string>
	<string name="local_map_names">Lokale Namen</string>
	<string name="rendering_attr_subwayMode_name">U-Bahn-Linien</string>
	<string name="gps_wake_up_timer">GPS-Aufwach-Intervall</string>
	<string name="forward">Weiter</string>
	
	<string name="lang_af">Afrikaans</string>
	<string name="lang_al">Albanisch</string>
	<string name="lang_ar">Arabisch</string>
	<string name="lang_be">Weißrussisch</string>
	<string name="lang_bg">Bulgarisch</string>
	<string name="lang_bs">Bosnisch</string>
	<string name="lang_ca">Katalanisch</string>
	<string name="lang_cs">Tschechisch</string>
	<string name="lang_cy">Walisisch</string>
	<string name="lang_da">Dänisch</string>
	<string name="lang_de">Deutsch</string>
	<string name="lang_el">Griechisch</string>
	<string name="lang_en">Englisch</string>
	<string name="lang_es">Spanisch</string>
	<string name="lang_eu">Baskisch</string>
	<string name="lang_fa">Persisch</string>
	<string name="lang_fi">Finnisch</string>
	<string name="lang_fr">Französisch</string>
	<string name="lang_he">Hebräisch</string>
	<string name="lang_hi">Hindi</string>
	<string name="lang_hr">Kroatisch</string>
	<string name="lang_hu">Ungarisch</string>
	<string name="lang_hu_formal">Ungarisch (formell)</string>
	<string name="lang_hy">Armenisch</string>
	<string name="lang_id">Indonesisch</string>
	<string name="lang_it">Italienisch</string>
	<string name="lang_iw">Hebräisch</string>
	<string name="lang_ja">Japanisch</string>
	<string name="lang_ka">Georgisch</string>
	<string name="lang_ko">Koreanisch</string>
	<string name="lang_lt">Litauisch</string>
	<string name="lang_lv">Lettisch</string>
	<string name="lang_mr">Marathi</string>
	<string name="lang_nl">Niederländisch</string>
	<string name="lang_no">Norwegische Buchsprache</string>
	<string name="lang_pl">Polnisch</string>
	<string name="lang_pt">Portugiesisch</string>
	<string name="lang_pt_br">Portugiesisch (Brasilien)</string>
	<string name="lang_ro">Rumänisch</string>
	<string name="lang_ru">Russisch</string>
	<string name="lang_sc">Sardisch</string>
	<string name="lang_sk">Slowakisch</string>
	<string name="lang_sl">Slowenisch</string>
	<string name="lang_sr">Serbisch</string>
	<string name="lang_sv">Schwedisch</string>
	<string name="lang_sw">Suaheli</string>
	<string name="lang_tr">Türkisch</string>
	<string name="lang_uk">Ukrainisch</string>
	<string name="lang_vi">Vietnamesisch</string>
	<string name="lang_zh">Chinesisch</string>
	<string name="lang_zh_cn">Chinesisch (vereinfacht)</string>
	<string name="lang_zh_tw">Chinesisch (traditionell)</string>

	
	

	
	<string name="rendering_value_pink_name">Rosa</string>
	<string name="rendering_value_brown_name">Braun</string>

	
	
	
	
	
	
	
	
	
	
	
	
	
	
	
	
	
	
	
	
	
	
	
	
	
	
	
	
	
	
	
	
	
	<string name="osmo_connect_menu">Verbinden</string>
	
	<string name="osmo_group_description">Beschreibung</string>
	
	
	
	
	
	
	
	
	
	
	
	
	
	
	
	
	
	
	
	
	
	
	
	
	
	
	
	
	
	
	
	
	
	
	
	
	
	
	
	
	<string name="osmo_edit_color">Darstellungsfarbe</string>
	

	<string name="gpx_file_is_empty">GPX-Datei ist leer</string>
	<string name="gpx_info_waypoints">Wegpunkte: %1$s </string>
	<string name="gpx_info_distance">Strecke: %1$s (%2$s Punkte) </string>
	<string name="gpx_info_start_time">Startzeit: %1$tF, %1$tT </string>
	<string name="gpx_info_end_time">Endzeit: %1$tF, %1$tT </string>
	<string name="gpx_info_average_speed">Durchschnittsgeschwindigkeit: %1$s </string>
	<string name="gpx_info_maximum_speed">Höchstgeschwindigkeit: %1$s</string>
	<string name="gpx_info_avg_altitude">Durchschnittliche Höhe: %1$s</string>
	<string name="gpx_info_diff_altitude">Höhenunterschied: %1$s</string>
	<string name="gpx_info_asc_altitude">Ab-/Anstieg: %1$s</string>
	<string name="gpx_timespan">Zeitspanne: %1$s</string>
	<string name="gpx_timemoving">Zeit in Bewegung: %1$s</string>
	<string name="gpx_selection_segment_title">Abschnitt</string>
	<string name="gpx_selection_number_of_points"> %1$s Punkte</string>
	<string name="gpx_selection_point">Punkt %1$s</string>
	
	<string name="gpx_selection_route_points">%1$s \nRoutenpunkte %2$s</string>
	<string name="gpx_selection_points">%1$s \nPunkte</string>
	<string name="gpx_selection_track">%1$s 
\nSpur %2$s</string>
	
	<string name="gpx_split_interval">Trennungsintervall</string>
	<string name="gpx_info_subtracks">Track-Segmente: %1$s</string>
	<string name="gpx_monitoring_start">GPX-Aufzeichnung starten</string>
	<string name="gpx_monitoring_stop">GPX-Aufzeichnung beenden</string>
	<string name="gpx_start_new_segment">Neues Segment starten</string>
	<string name="gpx_wpt">Wegpunkt</string>
	<string name="gpx_visibility_txt">Sichtbarkeit</string>
	<string name="gpx_tags_txt">Tags</string>
	<string name="gpx_description_txt">Beschreibung</string>
	<string name="gpx_monitoring_disabled_warn">Aufzeichnung mit der GPX-Taste oder unter \'Einstellungen\' → \'Streckenaufzeichnung\' aktivieren.</string>
	<string name="gpx_navigation">GPX-Route</string>
	<string name="gpx_option_reverse_route">GPX-Route umkehren</string>
	<string name="gpx_option_destination_point">Derzeitiges Ziel verwenden</string>
	<string name="gpx_option_from_start_point">Gesamten Track durchlaufen</string>
	<string name="gpx_files_not_found">Keine GPX-Dateien gefunden in /tracks-Ordner</string>
	<string name="gpx_file_name">GPX-Dateiname</string>
	<string name="gpx_saved_sucessfully">GPX-Datei gespeichert unter {0}</string>
	<string name="gpx_option_calculate_first_last_segment">OsmAnd-Route für ersten und letzten Abschnitt berechnen</string>
<string name="download_additional_maps">Fehlende Karten herunterladen: %1$s (%2$d MB)?</string>
    <string name="shared_string_more">Mehr…</string>
    
    <string name="home">Übersichtsseite</string>
    <string name="rendering_attr_publicTransportMode_name">Bus-, Oberleitungsbus-, Sammeltaxi-Linien</string>
	<string name="record_plugin_name">Streckenaufzeichnung</string>
    <string name="int_hour">h</string>
    <string name="duration">Dauer</string>
    <string name="distance">Entfernung</string>
    <string name="index_tours">Touren</string>
    <string name="shared_string_all">Alle</string>
    <string name="waypoints">Wegpunkte</string>
    <string name="targets">Ziele</string>
    <string name="way_alarms">Verkehrswarnungen</string>
    <string name="record_plugin_description">Diese Erweiterung ermöglicht es, Tracks durch Drücken der GPX-Schaltfläche auf dem Kartenbildschirm aufzunehmen bzw. alle navigierten Routen automatisch zu protokollieren und sie als lokale GPX-Datei (oder auch online über Web-Dienste) abzuspeichern. 
\n
\nAufgenommene Tracks können z. B. mit Bekannten geteilt oder als Beiträge zu OSM verwendet werden. Sportler können gespeicherte Tracks zur Überwachung ihres Trainings verwenden. Einige Basisauswertungen sind direkt in OsmAnd enthalten, wie Rundenzeiten, Durchschnittsgeschwindigkeit, usw.. Die Aufzeichnungen können natürlich auch mit speziellen Analyse-Tools von Drittanbietern nachbearbeitet werden.</string>
    <string name="route_descr_destination">Ziel</string>
    <string name="local_index_description">Um Einzelheiten zu einem Eintrag zu sehen, auf einen beliebigen Eintrag drücken. Um ihn zu deaktivieren oder zu löschen, lang drücken. Derzeit auf dem Gerät vorhandene Daten (%1$s frei):</string>
	<string name="text_size_descr">Karten-Schriftgröße festlegen.</string>
    <string name="text_size">Schriftgröße</string>
    <string name="fav_point_dublicate">Doppelung beim Favoritennamen</string>
    <string name="fav_point_dublicate_message">Der angegebene Favoritenname wird bereits verwendet, und wird auf %1$s geändert.</string>
    <string name="fav_point_emoticons_message">Der Name des Favoriten wurde auf %1$s geändert, denn Zeichenketten mit Emoticons können nicht gespeichert werden.</string>
    <string name="print_route">Route drucken</string>
    <string name="speed_limit_exceed">Toleranz für Tempolimit</string>
	<string name="speed_limit_exceed_message">Toleranzgrenze für Tempolimit auswählen, oberhalb derer Sie eine Sprachwarnung erhalten.</string>
	
    
    <string name="anonymous_user">Anonymer Benutzer</string>
    <string name="logged_as">Angemeldet als %1$s</string>
	<string name="anonymous_user_hint">Anonyme Benutzer können folgendes nicht: 
\n- Gruppen erstellen; 
\n- Gruppen und Geräte mit dem Server synchronisieren; 
\n- Gruppen und Geräte im Privatbereich auf der Webseite verwalten.</string>
    <string name="rendering_category_routes">Routen</string>
    <string name="rendering_category_details">Details</string>
    <string name="rendering_category_transport">ÖPNV-Linien</string>
    <string name="map_widget_appearance_rem">Verbleibende Elemente</string>
    <string name="map_widget_top">Statusleiste</string>
	<string name="map_widget_right">Rechtes Panel</string>
	<string name="map_widget_left">Linkes Panel</string>
    <string name="shared_string_show">Anzeigen</string>
	<string name="configure_map">Karte konfigurieren</string>
    <string name="search_radius_proximity">Innerhalb</string>
    
    <string name="rendering_category_others">Weitere Kartenmerkmale</string>
    <string name="rendering_attr_tramRoutes_name">Straßenbahnlinien</string>
    <string name="wake_on_voice">Bildschirm aktivieren</string>
    <string name="wake_on_voice_descr">Bildschirm bei Navigationsanweisung aktivieren (falls aus).</string>
    <string name="shared_string_never">Niemals</string>
    
    <string name="impassable_road">Straßen vermeiden…</string>
    <string name="rendering_attr_tramTrainRoutes_name">Straßen- und Eisenbahnlinien</string>
    <string name="rendering_attr_trainLightrailRoutes_name">Stadtbahnlinien</string>
    <string name="rendering_attr_shareTaxiRoutes_name">Sammeltaxi-Linien</string>
    <string name="rendering_attr_trolleybusRoutes_name">Oberleitungsbuslinien</string>
    <string name="rendering_attr_busRoutes_name">Buslinien</string>
    <string name="rendering_category_hide">Ausblenden</string>
    <string name="lock_screen_request_explanation">%1$s benötigt diese Berechtigung, um den Bildschirm auszuschalten (Energiesparfunktion).</string>
    
    <string name="home_button">Startseite</string>
    
    
    <string name="map_update">Aktualisierungen für %1$s Karten verfügbar</string>
    <string name="search_for">Suchen nach</string>
    
    <string name="shared_string_show_all">Alle anzeigen</string>
    <string name="coordinates">Koordinaten</string>
    <string name="error_avoid_specific_road">Keine Umgehungsstraße gefunden</string>
    <string name="shared_string_dismiss">Verwerfen</string>
    <string name="everything_up_to_date">Alle Daten aktuell</string>
    <string name="use_opengl_render">OpenGL-Rendering verwenden</string>
    <string name="use_opengl_render_descr">Hardware beschleunigtes OpenGL-Rendering verwenden (könnte mehr Akkuleistung verbrauchen und nicht auf allen Geräten funktionieren).</string>
    <string name="no_internet_connection">Herunterladen nicht möglich. Bitte die Internet-Verbindung prüfen.</string>
    <string name="download_tab_downloads">Alle Downloads</string>
    <string name="download_tab_updates">Aktualisierungen</string>
    <string name="download_tab_local">Lokal</string>
    <string name="map_locale">Beschriftungssprache</string>
    <string name="rendering_attr_transportStops_name">ÖPNV-Haltestellen</string>
    <string name="navigate_point_zone">Zone</string>
    <string name="navigate_point_northing">Nord-/Hochwert</string>
    <string name="navigate_point_easting">Ost-/Rechtswert</string>
    <string name="dash_download_msg_none">Offline-Karten herunterladen?</string>
    <string name="dash_download_msg">%1$s heruntergeladene Karten</string>
    <string name="dash_download_new_one">Neue Karte herunterladen</string>
    <string name="dash_download_manage">Karten verwalten</string>
    <string name="rendering_attr_roadStyle_name">Straßendarstellung</string>
    <string name="rendering_attr_roadStyle_description">Straßendarstellung</string>
    <string name="rendering_value__name">Standard</string>
    <string name="rendering_value_default_name">Standard</string>
    <string name="rendering_value_orange_name">Orange</string>
    <string name="rendering_value_germanRoadAtlas_name">Deutscher Straßenatlas</string>
    <string name="rendering_value_highContrastRoads_name">Kontrastreiche Straßen</string>
    <string name="traffic_warning_railways">Bahnübergang</string>
    <string name="traffic_warning_pedestrian">Fußgängerübergang</string>
    <string name="show_railway_warnings">Eisenbahnübergänge</string>
    <string name="show_pedestrian_warnings">Fußgängerübergänge</string>
    <string name="rendering_value_americanRoadAtlas_name">Amerikanischer Straßenatlas</string>
    <string name="routing_attr_no_new_routing_name">Routing-Regeln v1.9 nicht verwenden</string>
    <string name="routing_attr_no_new_routing_description">Neuen Routenalgorithmus aus v1.9 nicht verwenden.</string>
    <string name="speak_pedestrian">Fußgängerübergänge</string>
    
    <string name="parking_place">Parkplatz</string>
    <string name="remove_the_tag">TAG ENTFERNEN</string>
    <string name="gps_status">GPS-Status</string>
    <string name="version_settings_descr">Nightly-Builds herunterladen.</string>
    <string name="version_settings">Builds</string>
    <string name="rendering_attr_streetLighting_name">Straßenbeleuchtung</string>
    <string name="proxy_pref_title">Proxy</string>
    <string name="proxy_pref_descr">Proxyserver angeben.</string>
    <string name="settings_privacy">Privatsphäre</string>
    <string name="points">Punkte</string>
    
    <string name="shared_string_my_location">Meine Position</string>

    <string name="navigation_over_track">Navigation entlang des Tracks starten?</string>
    <string name="avoid_roads_msg">Auslösen einer alternativen Route durch Auswahl der zu vermeidenden Straßen</string>
    <string name="enable_proxy_title">HTTP-Proxy aktivieren</string>
    <string name="enable_proxy_descr">HTTP-Proxy für alle Netzwerkanfragen einrichten.</string>
    <string name="proxy_host_title">Proxy-Host</string>
    <string name="proxy_host_descr">Einen Host-Namen des Proxys einrichten (Bsp. 127.0.0.1).</string>
    <string name="proxy_port_title">Proxy-Port</string>
    <string name="proxy_port_descr">Einen Port des Proxys einrichten (Bsp. 8118).</string>
    <string name="shared_string_disabled">Deaktiviert</string>
    <string name="shared_string_enabled">Aktiviert</string>
    <string name="shared_string_enable">Aktivieren</string>
    <string name="shared_string_disable">Deaktivieren</string>
    <string name="plugin_description_title">Beschreibung</string>
    
    <string name="plugin_install_needs_network">Die Installation dieses Moduls benötigt eine Internetverbindung.</string>
    <string name="edit_group">Gruppe bearbeiten</string>
    <string name="free">Frei %1$s </string>
    <string name="device_memory">Gerätespeicher</string>
    <string name="rendering_attr_pisteGrooming_name">Pistenpflege</string>
    <string name="plugin_ski_name">Ski-Karte</string>
    <string name="plugin_nautical_name">Seekarte</string>
    <string name="world_ski_missing">Um Ski-Karten anzeigen zu können, muss die entsprechende Offline-Karte heruntergeladen werden</string>
    <string name="nautical_maps_missing">Um See-Karten anzeigen zu können, muss die entsprechende Offline-Karte heruntergeladen werden</string>
    <string name="get_plugin">Erwerben</string>
    <string name="rename_failed">Umbenennen fehlgeschlagen.</string>
	<string name="shared_string_currently_recording_track">Momentane Track-Aufzeichnung</string>
	<string name="back_to_map">Zurück zur Karte</string>
	<string name="plugin_nautical_descr">Die Erweiterung bereichert OsmAnd um die zusätzliche Darstellungsmöglichkeit nautischer Karten für Bootfahrer, Segler oder andere Wassersportler. 
\n
\nEine spezielle Kartenergänzung für OsmAnd (\'Seezeichen (weltweit)\') enthält alle nautischen Navigationsmarken und Kartensymbole zur Navigation auf Binnengewässern und in Küstennähe. Die Beschreibung jeder Navigationsmarke liefert die notwendigen Einzelheiten zu deren Bestimmung und Bedeutung (Kategorie, Form, Farbe, Reihenfolge, Verweis usw.). 
\n 
\nUm zur herkömmlichen Kartendarstellung in OsmAnd zurückzukehren, kann diese Ansicht hier wieder deaktiviert oder die \'Kartendarstellung\' unter \'Karte konfigurieren\' wie gewünscht geändert werden.</string>
	<string name="plugin_ski_descr">Diese Erweiterung aktiviert die spezielle Kartendarstellung \'Winter- und Skikarte\', die global Skiabfahrten, Langlaufrouten, alpine Skirouten, Skilifte und Bergbahnen enthält. Routen und Pisten werden farbcodiert nach Schwierigkeit, Landschaftselemente nach winterlichen Gesichtspunkten (Assimilierung einer Schneedecke) angezeigt. 
\n 
\nDiese spezielle Kartendarstellung kann zurückgestellt werden, indem sie hier wieder deaktiviert oder indem die \'Kartendarstellung\' unter \'Karte konfigurieren\' wie gewünscht geändert wird.</string>
	<string name="plugin_touringview_descr">Bei Aktivierung dieser Ansicht wechselt die Kartendarstellung zur \'Tourenkarte\', einer besonders detaillierten Darstellung für Fernreisende und Berufsfahrer. 
\n 
\nDiese Darstellung liefert für jeden Maßstab den größtmöglichen Umfang an Details zu Fernreisen, die die Kartendaten enthalten (insbesondere alle Straßen, Wege, Pfade und Orientierungspunkte). 
\n
\n 
\nAlle Straßenarten werden in der Darstellung farblich klar unterschieden, was speziell für Fahrer großer Fahrzeuge unabdingbar sein kann. 
\n 
\nUnd sie bietet spezielle Touring-Optionen wie die Anzeige von Radrouten oder alpiner Bergrouten. 
\n 
\nEin spezieller Kartendownload ist nicht notwendig, die Ansicht wird aus den Standardkarten generiert. 
\n 
\nDiese Ansicht kann zurückgestellt werden, indem sie hier wieder deaktiviert oder indem die \'Kartendarstellung\' unter \'Karte konfigurieren\' wie gewünscht geändert wird.</string>
	<string name="shared_string_audio">Audio</string>

    <string name="location_on_map">Standort:
 Lat %1$s
 Lon %2$s</string>
	<string name="notes">Notizen</string>
	<string name="online_map">Online-Karte</string>
	<string name="roads_only">Nur Straßen</string>
    <string name="rendering_attr_pisteRoutes_name">Skipisten</string>
	<string name="shared_string_export">Export</string>
	<string name="watch">Ansehen</string>
	
	<string name="share_note">Notiz mitteilen</string>
	<string name="days_behind">Tage alt</string>
	<string name="shared_string_ellipsis">…</string>
	<string name="shared_string_selected">Ausgewählt</string>
	<string name="shared_string_selected_lowercase">ausgewählt</string>
	<string name="shared_string_is_open">Jetzt offen</string>

	<string name="rendering_attr_hideHouseNumbers_name">Hausnummern</string>
	<string name="application_dir_change_warning3">OsmAnd-Daten an den neuen Ort kopieren?</string>
	<string name="specified_directiory_not_writeable">Karten konnten im angegebenen Verzeichnis nicht erstellt werden</string>
	<string name="copying_osmand_file_failed">Das Kopieren der Dateien ist fehlgeschlagen!</string>
	<string name="storage_directory_external">Externer Speicher</string>
	<string name="storage_directory_multiuser">Mehrbenutzer-Speicher</string>
	<string name="storage_directory_internal_app">Interner App-speicher</string>
	<string name="storage_directory_manual">Manuell spezifiziert</string>
	<string name="storage_directory_default">Interner Speicher</string>
	<string name="storage_directory">Kartenspeicher</string>
	<string name="shared_string_copy">Kopieren</string>
	<string name="filter_poi_hint">Nach Namen filtern</string>
	<string name="agps_info">A-GPS Info</string>
	<string name="shared_string_manage">Verwalten</string>
	<string name="shared_string_edit">Bearbeiten</string>
	<string name="shared_string_search">Suche</string>
	<string name="shared_string_show_description">Beschreibung anzeigen.</string>
	<string name="shared_string_message">Nachricht</string>
	<string name="agps_data_last_downloaded">A-GPS-Daten zuletzt heruntergeladen: %1$s</string>
	<string name="confirm_usage_speed_cameras">In vielen Ländern (Deutschland, Frankreich, Italien und andere) ist die Verwendung von Blitzerwarnern gesetzlich nicht erlaubt. OsmAnd übernimmt keine Verantwortung im Fall von Gesetzesübertretungen. Klicken Sie nur auf \'Ja\', wenn Sie zur Verwendung dieser Funktion berechtigt sind.</string>
	<string name="welmode_download_maps">Kartenverwaltung</string>
	<string name="welcome_header">Willkommen</string>
	<string name="current_route">Aktuelle Route</string>
	<string name="mark_to_delete">Zum Löschen markieren</string>
	
	<string name="local_osm_changes_upload_all_confirm">Sie laden %1$d Änderung(en) zu OSM hoch. Fortfahren?</string>
	<string name="confirmation_to_clear_history">Verlauf löschen?</string>
	<string name="osmand_parking_hour">h</string>
	<string name="osmand_parking_minute">min</string>
	<string name="osmand_parking_time_left">verbleibend</string>
	<string name="osm_changes_added_to_local_edits">Die Änderungen an den OSM-Daten wurden dem lokalen Änderungssatz hinzugefügt</string>
	<string name="shared_string_go">Los</string>
	<string name="osmand_parking_overdue">überfällig</string>
	<string name="osm_edits">OSM-Änderungen</string>
	<string name="parking_place_limited">Parkzeit begrenzt auf</string>
	<string name="your_edits">Ihre Änderungen</string>
	<string name="waypoint_visit_after">Danach besuchen</string>
	<string name="shared_string_deselect">Abwählen</string>
	<string name="shared_string_do_not_use">Nicht benutzen</string>
	<string name="shared_string_deselect_all">Alle abwählen</string>
	<string name="shared_string_unexpected_error">Unerwarteter Fehler</string>
	<string name="shared_string_collapse">Einklappen</string>
	<string name="shared_string_address">Adresse</string>
	<string name="shared_string_video">Video</string>
	<string name="shared_string_photo">Foto</string>
	<string name="shared_string_places">Orte</string>
	<string name="welcome_select_region">Zur korrekten Wiedergabe von Verkehrszeichen und -regeln, bitte Region wählen:</string>
	<string name="welcome_text">OsmAnd bietet globale Offline-Karten und Offline-Navigation.</string>
	<string name="waypoint_visit_before">Vorher besuchen</string>
	<string name="action_create">Aktion erstellen</string>
	<string name="action_modify">Aktion ändern</string>
	<string name="action_delete">Aktion löschen</string>
	<string name="drawer">Flache Liste</string>
	<string name="shared_string_action_template">Aktion {0}</string>
	<string name="route_points">Routenpunkte</string>
	<string name="track_segments">Track-Segmente</string>
	<string name="track_points">Track-Punkte</string>
	<string name="plugin_touringview_name">Tourenkarte</string>
	<string name="index_name_netherlands">Europa - Niederlande</string>
	<string name="shared_string_release">Veröffentlicht</string>
	<string name="search_poi_category_hint">Suchbegriff</string>
    <string name="short_location_on_map">Lat %1$s
Lon %2$s</string>
    <string name="shared_string_logoff">Abmelden</string>
    
    <string name="rendering_value_disabled_name">Deaktiviert</string>
    
	<string name="routing_attr_height_name">Höhenbeschränkung</string>
	<string name="read_full_article">Vollständigen Artikel lesen (online)</string>
    <string name="shared_string_wikipedia">Wikipedia</string>
    <string name="local_indexes_cat_wiki">Wikipedia</string>
    <string name="shared_string_show_details">Details anzeigen</string>
    <string name="routing_attr_avoid_stairs_name">Treppen vermeiden</string>
    <string name="routing_attr_avoid_stairs_description">Treppen vermeiden</string>
    <string name="routing_attr_avoid_borders_name">Grenzübertritt vermeiden</string>
    <string name="routing_attr_avoid_borders_description">Überquerung von Landesgrenzen vermeiden</string>
	<string name="routing_attr_height_description">Höhe des Fahrzeugs für Streckenberechnung angeben.</string>
    <string name="download_wikipedia_maps">Wikipedia</string>
    <string name="use_fast_recalculation">Schnelle Routenneuberechnung</string>
	<string name="use_fast_recalculation_desc">Bei längeren Routen nur den Anfangsteil neu berechnen.</string>
<string name="lang_es_ar">Spanisch (Argentinien)</string>
    <string name="lang_th">Thailändisch</string>
    <string name="lang_ms">Malaysisch</string>
    <string name="lang_ht">Haitianisch</string>
    <string name="lang_gl">Galicisch</string>
    <string name="lang_et">Estnisch</string>
    <string name="archive_wikipedia_data">Es sind veraltete, inkompatible Wikipedia-Daten vorhanden. Sollen sie archiviert werden?</string>
    <string name="download_wikipedia_files">Zusätzliche Wikipedia-Daten herunterladen (%1$s MB)?</string>
    <string name="osm_edit_context_menu_delete">OSM-Bearbeitung löschen</string>
    <string name="light_theme">Hell</string>
    <string name="dark_theme">Dunkel</string>
    <string name="lang_pms">Piemontesisch</string>
    <string name="lang_bn">Bengalisch</string>
    <string name="lang_tl">Tagalog</string>
    <string name="lang_sh">Serbokroatisch</string>
    <string name="lang_az">Aserbeidschanisch</string>
    <string name="lang_br">Bretonisch</string>
    <string name="lang_sq">Albanisch</string>
    <string name="lang_is">Isländisch</string>
    <string name="lang_ga">Irisch</string>
    <string name="lang_la">Lateinisch</string>
    <string name="lang_ku">Kurdisch</string>
    <string name="lang_ta">Tamil</string>
    <string name="lang_ml">Malayalam</string>
    <string name="lang_lb">Luxemburgisch</string>
    <string name="lang_os">Ossetisch</string>
    <string name="lang_eo">Esperanto</string>
    <string name="lang_nb">Norwegisch Buchsprache</string>
    <string name="lang_nn">Norwegisch Neunorwegisch</string>
    <string name="rendering_value_default13_name">Standard (13)</string>
	<string name="rendering_value_defaultTranslucentCyan_name">Standard (transparentes Cyan)</string>
    <string name="rendering_attr_currentTrackColor_name">GPX-Farbe</string>
    <string name="rendering_attr_currentTrackColor_description">GPX-Farbe</string>
    <string name="rendering_attr_currentTrackWidth_name">GPX-Breite</string>
    <string name="rendering_attr_currentTrackWidth_description">GPX-Breite</string>
    <string name="rendering_value_red_name">Rot</string>
    <string name="rendering_value_translucent_red_name">Transparentes Rot</string>
    <string name="rendering_value_translucent_orange_name">Transparentes Orange</string>
    <string name="rendering_value_yellow_name">Gelb</string>
    <string name="rendering_value_translucent_yellow_name">Transparentes Gelb</string>
    <string name="rendering_value_lightgreen_name">Hellgrün</string>
    <string name="rendering_value_translucent_lightgreen_name">Transparentes Hellgrün</string>
    <string name="rendering_value_green_name">Grün</string>
    <string name="rendering_value_translucent_green_name">Transparentes Grün</string>
    <string name="rendering_value_lightblue_name">Hellblau</string>
    <string name="rendering_value_translucent_lightblue_name">Transparentes Hellblau</string>
    <string name="rendering_value_blue_name">Blau</string>
    <string name="rendering_value_translucent_blue_name">Transparentes Blau</string>
    <string name="rendering_value_purple_name">Lila</string>
    <string name="rendering_value_translucent_purple_name">Transparentes Lila</string>
    <string name="restart_is_required">Die App manuell neu starten um alle Änderungen umzusetzen.</string>
    <string name="lang_bpy">Bishnupriya</string>
    <string name="lang_nv">Navajo</string>
    <string name="lang_vo">Volapük</string>
    <string name="lang_new">Newar / Nepal Bhase</string>
    <string name="lang_ceb">Cebuano</string>
    <string name="local_recordings_delete_all_confirm">%1$d Notizen werden gelöscht. Fortfahren?</string>
	<string name="lang_te">Telugu</string>
    <string name="rendering_value_walkingRoutesScopeOSMC_name">Einfärbung gemäß Routennetzwerk</string>
    <string name="rendering_value_walkingRoutesOSMC_name">Einfärbung gemäß OSMC Wandersymbol</string>
    <string name="do_you_like_osmand">Gefällt Ihnen OsmAnd?</string>
	<string name="rate_this_app">Bewerte diese App</string>
	<string name="rate_this_app_long">Bitte gib OsmAnd eine Bewertung auf Google Play</string>
	<string name="user_hates_app_get_feedback">Erzähle uns warum.</string>
	<string name="user_hates_app_get_feedback_long">Bitte erzähle uns, was du gerne an dieser App ändern würdest.</string>

	<string name="no_updates_available">Keine Aktualisierungen verfügbar</string>
    <string name="download_live_updates">Live-Aktualisierungen</string>
	<string name="we_really_care_about_your_opinion">Ihre Meinung ist uns sehr viel wert und Rückmeldungen sind uns wichtig.</string>
	<string name="failed_to_upload">Hochladen ist fehlgeschlagen</string>
	<string name="successfully_uploaded_pattern">Hochgeladen {0}/{1}</string>
	<string name="try_again">Erneut versuchen</string>
	<string name="error_message_pattern">Fehler: {0}</string>
	<string name="dahboard_options_dialog_title">Übersichtsseite konfigurieren</string>
	<string name="shared_string_undo">Rückgängig machen</string>
	<string name="shared_string_skip">Überspringen</string>
	<string name="app_name_osmand">OsmAnd</string>
	<string name="traffic_warning_hazard">Gefährdung</string>
    <string name="rendering_value_boldOutline_name">Hervorgehobene Umrisse</string>
    <string name="delete_change">Änderung löschen</string>
	<string name="shared_string_card_was_hidden">Karte wurde versteckt</string>
	<string name="offline_maps_and_navigation">Offline-Karten\n&amp; Navigation</string>
	<string name="commit_poi">POI übermitteln</string>
<string name="routing_attr_avoid_shuttle_train_name">Pendelzug vermeiden</string>
	<string name="routing_attr_avoid_shuttle_train_description">Pendelzug vermeiden</string>
    <string name="plugin_settings">Erweiterungen</string>
	<string name="building_number">Hausnummer</string>
	<string name="opening_at">geöffnet ab</string>
	<string name="closing_at">geschlossen ab</string>
<string name="si_nm">Nautische Meilen</string>
    <string name="si_kmh">Kilometer pro Stunde</string>
    <string name="si_mph">Meilen pro Stunde</string>
    <string name="si_m_s">Meter pro Sekunde</string>
    <string name="si_min_km">Minuten pro Kilometer</string>
    <string name="si_min_m">Minuten pro Meile</string>
    <string name="si_nm_h">Nautische Meilen pro Stunde (Knoten)</string>
    <string name="shared_string_navigation">Navigation</string>
    <string name="looking_up_address">Adresse wird gesucht</string>
    <string name="favourites_context_menu_add">Favorit hinzufügen</string>
	<string name="poi_action_delete">löschen</string>
	<string name="show_on_start">Beim Start anzeigen</string>
	<string name="description">Beschreibung</string>
	<string name="add_opening_hours">Öffnungszeiten hinzufügen</string>
	<string name="please_specify_poi_type">Bitte Art des POI angeben.</string>
	<string name="working_days">Werktage</string>
	<string name="favourites">Favoriten</string>
	<string name="poi_deleted_localy">Der POI wird hier gelöscht, sobald sie ihre Änderungen hochladen</string>
	<string name="show_gpx">GPX anzeigen</string>
	<string name="are_you_sure">Sicher?</string>
	<string name="unsaved_changes_will_be_lost">Alle ungesicherten Änderungen gehen verloren. Fortfahren?</string>
	<string name="roads">Straßen</string>
    <string name="show_free_version_banner_description">Auch in OsmAnd+ das Banner der kostenlosen Version anzeigen.</string>
<string name="rendering_attr_hideProposed_name">Geplante Objekte</string>
    <string name="shared_string_update">Aktualisieren</string>

    <string name="shared_string_upload">Hochladen</string>
    <string name="shared_string_qr_code">QR-Code</string>
    <string name="map_downloaded">Karte heruntergeladen</string>
    <string name="map_downloaded_descr">Die Karte %1$s ist einsatzbereit.</string>
    <string name="go_to_map">Karte anzeigen</string>
    <string name="lang_nds">Plattdeutsch</string>
    <string name="lang_mk">Mazedonisch</string>
    <string name="read_more">Weiter lesen</string>
    <string name="whats_new">Neuerungen in</string>
    <string name="osm_edit_created_poi">OSM-POI erstellt</string>
    
    <string name="world_map_download_descr">Die Basis-Weltkarte (Abdeckung der ganzen Welt bei kleinen Vergrößerungsstufen) ist nicht vorhanden oder veraltet. Prüfen Sie, ob Sie sie für den groben Überblick herunterladen möchten.</string>
    <string name="simulate_initial_startup_descr">Setzt das Flag zum erstmaligen App-Start. Alle anderen Einstellungen bleiben unverändert.</string>
    <string name="simulate_initial_startup">Ersten App-Start simulieren</string>
    <string name="share_geo">geo:</string>
    <string name="share_menu_location">Standort teilen</string>
    <string name="shared_string_send">Senden</string>
    <string name="favorite_category_dublicate_message">Bitte einen noch nicht existierenden Kategorienamen verwenden.</string>
    <string name="favorite_category_name">Kategoriename</string>
    <string name="favorite_category_add_new_title">Neue Kategorie hinzufügen</string>
    <string name="srtm_plugin_disabled">Höhenlinien deaktiviert</string>
    <string name="favorite_category_select">Kategorie auswählen</string>
    <string name="default_speed_system_descr">Geschwindigkeitseinheit festlegen.</string>
    <string name="default_speed_system">Geschwindigkeitseinheit</string>
    <string name="nm">sm</string>
    <string name="nm_h">kn</string>
    <string name="min_mile">min/m</string>
    <string name="min_km">min/km</string>
    <string name="m_s">m/s</string>
    <string name="shared_string_trip_recording">Streckenaufzeichnung</string>
    <string name="osmand_running_in_background">Im Hintergrund laufen lassen</string>
    <string name="favourites_edit_dialog_title">Favoriteninfo</string>
    <string name="simulate_your_location_stop_descr">Standort-Simulation beenden.</string>
    <string name="simulate_your_location_descr">Simulation Ihrer Position mit einer berechneten Route oder einem aufgezeichneten GPX-Track.</string>
    <string name="recent_places">Letzte Orte</string>
	<string name="saved_at_time">Gespeichert um: %1$s</string>
	<string name="count_of_lines">Anzahl der Reihen</string>
	<string name="buy">Erwerben</string>
    <string name="later">Später</string>
    <string name="downloads">Downloads</string>
    <string name="application_dir_description">Speicherort für Karten und andere Daten auswählen.</string>
    <string name="new_version">Neue Version</string>
    <string name="begin_with_osmand_menu_group">Erste Schritte in OsmAnd</string>
    <string name="features_menu_group">Merkmale</string>
    <string name="help_us_to_improve_menu_group">Helfen, OsmAnd weiter zu verbessern</string>
    <string name="other_menu_group">Weitere</string>
    <string name="plugins_menu_group">Erweiterungen</string>
    <string name="first_usage_item">Erste Benutzung</string>
    <string name="first_usage_item_description">Wie Karten heruntergeladen und erste Einstellungen gewählt werden.</string>
    <string name="navigation_item_description">Navigation einrichten.</string>
    <string name="planning_trip_item">Eine Strecke planen</string>
    <string name="faq_item">FAQ</string>
    <string name="faq_item_description">Häufige Fragen</string>
    <string name="map_viewing_item">Kartenansicht</string>
    <string name="search_on_the_map_item">Suche in der Karte</string>
    <string name="instalation_troubleshooting_item">Installation und Problembehebung</string>
    <string name="techical_articles_item">Technische Themen</string>
    <string name="versions_item">Versionen</string>
    <string name="feedback">Bewertung</string>
    <string name="contact_us">Kontakt</string>
    <string name="map_legend">Kartenlegende</string>
    <string name="access_from_map_description">Menütaste startet die Übersichtsseite, nicht das Menü</string>
    <string name="show_on_start_description">\"Aus\" startet direkt die Kartenansicht.</string>
    <string name="copied_to_clipboard">In die Zwischenablage kopiert</string>
    <string name="release_2_2">\\022 Neue kontextbezogene Benutzeroberfläche bei Auswahl von Orten auf der Karte und anderen Ansichten 
\n 
\n • Kartenansicht wird nun direkt gestartet, außer bei Auswahl von \'Übersichtsseite bei App-Start anzeigen\' 
\n 
\n • Auswahl der anzuzeigenden Elemente in der Übersichtsseite möglich 
\n 
\n • Übersichtsseite kann umgangen werden, falls menübasierte App-Steuerung gewünscht ist 
\n 
\n • Zum Herunterladen von Kartendateien können nun Regionen direkt durch Tippen auf der Weltkarte ausgewählt werden 
\n 
\n • Die POI-Suche ermöglicht nun speziellere Abfragen 
\n 
\n • Verbesserungen beim Editieren von POI- und OSM-Objekten 
\n 
\n • Oberfläche und Struktur zum Herunterladen der Karten wurden überarbeitet 
\n 
\n und mehr …</string>
    <string name="osm_save_offline">Offline speichern</string>
    <string name="osm_edit_modified_poi">Geänderter OSM-POI</string>
    <string name="osm_edit_deleted_poi">Gelöschter OSM-POI</string>
    <string name="context_menu_item_open_note">OSM-Notiz erstellen</string>
    <string name="osm_edit_reopened_note">Wiedereröffnete OSM-Notiz</string>
    <string name="osm_edit_commented_note">Kommentierte OSM-Notiz</string>
    <string name="osm_edit_removed_note">Gelöschte OSM-Notiz</string>
	<string name="osm_edit_created_note">Erstellte OSM-Notiz</string>
	<string name="osn_bug_name">OSM-Notiz</string>
	<string name="osn_add_dialog_title">Notiz erstellen</string>
	<string name="osn_comment_dialog_title">Kommentar hinzufügen</string>
	<string name="osn_reopen_dialog_title">Notiz wieder öffnen</string>
	<string name="osn_close_dialog_title">Notiz schließen</string>
	<string name="osn_add_dialog_success">Notiz erstellt</string>
	<string name="osn_add_dialog_error">Notiz konnte nicht erstellt werden</string>
	<string name="osn_close_dialog_success">Notiz geschlossen</string>
	<string name="osn_close_dialog_error">Notiz konnte nicht geschlossen werden</string>
	<string name="context_menu_item_delete_waypoint">GPX-Wegpunkt löschen?</string>
    <string name="context_menu_item_edit_waypoint">GPX-Wegpunkt bearbeiten</string>
    <string name="lang_fy">Westfriesisch</string>
    <string name="lang_als">Toskisch (Albanien)</string>
    <string name="poi_dialog_reopen">Wieder öffnen</string>
	<string name="tab_title_basic">Basis</string>
	<string name="tab_title_advanced">Fortgeschritten</string>
	<string name="contact_info">Kontakt-Informationen</string>
	<string name="poi_dialog_poi_type">Art des POI</string>
	<string name="number_of_rows_in_dash">Anzahl der Zeilen in der Übersichtsseite %1$s</string>
	<string name="downloads_left_template">%1$s Downloads übrig</string>
	<string name="downloading_number_of_files">Herunterladen - %1$d Datei</string>
    <string name="show_free_version_banner">Zeige das Banner der freien Version</string>
    <string name="activate_seamarks_plugin">Bitte das Seekarten-Modul aktivieren</string>
    <string name="activate_srtm_plugin">Bitte das SRTM-Modul aktivieren</string>
    <string name="get_full_version">Vollversion</string>
    <string name="confirm_download_roadmaps">Die reine Straßenkarte wird nicht benötigt, da Sie die Standardkarte haben. Trotzdem herunterladen?</string>
    <string name="value_downloaded_of_max">%1$.1f von %2$.1f MB</string>
    <string name="update_all">Alles aktualisieren (%1$s MB)</string>
    <string name="free_downloads_used">Verbrauchte freie Downloads</string>
    <string name="enter_country_name">Name des Landes eingeben</string>
    <string name="save_poi_without_poi_type_message">Möchten Sie den POI wirklich ohne Typ speichern?</string>
    <string name="poi_context_menu_modify_osm_change">OSM-Änderung bearbeiten</string>
    <string name="use_dashboard_btn">Übersichtsseite verwenden</string>
    <string name="use_drawer_btn">Menü verwenden</string>
    <string name="dashboard_or_drawer_title">Auswahl der App-Bedienung</string>
    <string name="dashboard_or_drawer_description">Es ist auswählbar, ob die App primär über die flexible Übersichtsseite oder über ein statisches Menü bedient werden soll. Diese Entscheidung kann jederzeit in den Übersichtsseiten-Einstellungen geändert werden.</string>
    <string name="access_from_map">Aufruf von der Karte aus</string>
    <string name="favorite_category_add_new">neu erstellen</string>
    <string name="next_proceed">Weiter</string>
	<string name="file_size_in_mb">%.1f MB</string>
    <string name="please_specify_poi_type_only_from_list">Bitte einen gültigen POI-Typ angeben oder überspringen.</string>
    <string name="share_osm_edits_subject">OSM-Bearbeitung mit OsmAnd geteilt</string>
    <string name="av_locations_descr">GPX-Datei mit Notizen.</string>
    <string name="free_downloads_used_description">Anzeige der verbliebenen freien Downloads.</string>

    <string name="shared_string_location">Standort</string>
    <string name="hillshade_layer_disabled">Relief deaktiviert</string>
    <string name="shared_string_commit">OSM-Notiz</string>
	
    <string name="av_locations">Standorte</string>
    <string name="shared_string_hide">verbergen</string>
    <string name="av_video_quality_low">Niedrigste Qualität</string>
    <string name="av_video_quality_high">Höchste Qualität</string>
    <string name="av_video_quality">Videoqualität</string>
    <string name="av_video_quality_descr">Videoausgabequalität wählen.</string>
    <string name="av_audio_format">Audioausgabeformat</string>
    <string name="av_audio_format_descr">Audioausgabeformat wählen.</string>
    <string name="av_audio_bitrate">Audio-Bitrate</string>
    <string name="av_audio_bitrate_descr">Audio-Bitrate wählen.</string>
    <string name="rendering_attr_horseRoutes_name">Pferdewege</string>
    <string name="update">Aktualisierungsintervall</string>
    <string name="only_download_over_wifi">Nur über WLAN herunterladen</string>
    <string name="live_update">Live-Aktualisierung</string>
<string name="update_now">Jetzt aktualisieren</string>
<string name="route_distance">Entfernung:</string>
    <string name="route_duration">Dauer:</string>
    <string name="missing_write_external_storage_permission">OsmAnd hat keine Berechtigung zur Verwendung der Speicherkarte</string>
<string name="no_location_permission">Die App hat keine Berechtigung, auf Standortdaten zuzugreifen.</string>
    <string name="no_camera_permission">Die App hat keine Berechtigung, auf die Kamera zuzugreifen.</string>
    <string name="no_microphone_permission">Die App hat keine Berechtigung, auf das Mikrofon zuzugreifen.</string>
    <string name="impassable_road_desc">Straßen auswählen, die bei der Navigation vermieden werden sollen.</string>
    <string name="shared_string_sound">Ton</string>
    <string name="select_voice_provider">Sprachansage auswählen</string>
    <string name="select_voice_provider_descr">Sprachansage in Ihrer Sprache auswählen oder herunterladen.</string>
    <string name="live_updates">Live-Aktualisierungen</string>
    <string name="available_maps">Verfügbare Karten</string>
    <string name="last_update">Letzte Aktualisierung: %s</string>

    <string name="update_time">Aktualisierungszeitpunkt</string>
<string name="updates_size">Größe der Aktualisierung</string>
<string name="last_map_change">Letzte Kartenänderung: %s</string>
<string name="rec_split_storage_size_desc">Menge des Speicherplatzes, der von allen aufgezeichneten Clips belegt werden kann.</string>
    <string name="rec_split_desc">Clips neu schreiben, wenn der benutzte Platz den Speicherplatz überschreitet.</string>
    <string name="rec_split_clip_length">Cliplänge</string>
    <string name="rec_split_clip_length_desc">Auswahl der maximalen Cliplänge für die Aufzeichnung.</string>
    <string name="rec_split_storage_size">Speicherplatz</string>
    <string name="rec_split">Aufzeichnungsteilung</string>
    <string name="rec_split_title">Automatische Trennung nutzen</string>
    <string name="hourly">Stündlich</string>
    <string name="daily">Täglich</string>
    <string name="weekly">Wöchentlich</string>
    <string name="morning">Morgens</string>
    <string name="night">Nachts</string>
<string name="shared_string_not_selected">Nicht ausgewählt</string>
    
<string name="select_month_and_country">Monat und Land auswählen</string>
<string name="shared_string_type">Typ</string>
    <string name="starting_point">Startpunkt</string>
    <string name="shared_string_undo_all">Alles rückgängig machen</string>
    <string name="rendering_attr_hideIcons_name">POI Symbole</string>
    <string name="switch_start_finish">Start und Ziel tauschen</string>
<string name="number_of_edits">Anzahl der Bearbeitungen</string>
    <string name="number_of_contributors">Anzahl der Mitwirkenden</string>
    <string name="reports_for">Bericht für</string>
<string name="add_time_span">Zeitspanne hinzufügen</string>
    <string name="road_blocked">Straße gesperrt</string>
    <string name="shared_string_select">Auswählen</string>
    <string name="clear_updates_proposition_message">Heruntergeladene Aktualisierungen entfernen und zur Originalkarte zurückkehren</string>
    <string name="data_is_not_available">Daten nicht verfügbar</string>
    <string name="rendering_attr_hideUnderground_name">Unterirdische Objekte</string>
    <string name="shared_string_read_more">Mehr lesen</string>
    <string name="shared_string_status">Status</string>
    <string name="shared_string_save_changes">Änderungen speichern</string>
    <string name="shared_string_email_address">E-Mail-Adresse speichern</string>
    <string name="find_parking">Parkplatz finden</string>
    <string name="show_polygons">Polygone anzeigen</string>
    
    <string name="rendering_attr_showMtbRoutes_name">MTB-Routen anzeigen</string>
    <string name="shared_string_reverse_order">Reihenfolge umkehren</string>
    <string name="map_marker_1st">Erste Kartenmarkierung</string>
    <string name="map_marker_2nd">Zweite Kartenmarkierung</string>
    <string name="shared_string_toolbar">Werkzeugleiste</string>
    <string name="add_points_to_map_markers_q">Alle Punkte als Kartenmarkierungen hinzufügen?</string>
    <string name="shared_string_add_to_map_markers">Zu Kartenmarkierungen hinzufügen</string>
    <string name="select_map_markers">Kartenmarkierungen auswählen</string>
    <string name="show_map_markers_description">Kartenmarkierungsfunktion aktivieren.</string>
    <string name="clear_active_markers_q">Alle aktiven Kartenmarkierungen entfernen?</string>
    <string name="clear_markers_history_q">Verlauf der Kartenmarkierungen löschen?</string>
    <string name="active_markers">Aktive Kartenmarkierungen</string>
    <string name="map_markers">Kartenmarkierungen</string>
    <string name="map_marker">Kartenmarkierung</string>
    <string name="consider_turning_polygons_off">Es wird empfohlen, das Rendern von Polygonen zu deaktivieren.</string>
    
    <string name="shared_string_widgets">Steuerelemente</string>
    <string name="download_files_error_not_enough_space">Nicht genug Speicher!
Es werden vorübergehend {3} MB und dauerhaft {1} MB Speicherplatz benötigt.
Derzeit sind nur {2} MB verfügbar.</string>
    <string name="download_files_question_space_with_temp">{0} Datei(en) herunterladen?
 Es werden vorübergehend {3} MB und dauerhaft {1} MB Speicherplatz benötigt.
 (Derzeit sind {2} MB verfügbar.)</string>
    <string name="select_map_marker">Kartenmarkierung auswählen</string>
    <string name="map_markers_other">Andere Markierungen</string>
    <string name="upload_osm_note_description">Laden Sie Ihre OSM-Notiz anonym oder über Ihr OpenStreetMap.org-Profil hoch.</string>
    <string name="upload_osm_note">OSM-Notiz hochladen</string>
    <string name="upload_anonymously">Anonym hochladen</string>
<string name="show_transparency_seekbar">Transparenz-Schieber anzeigen</string>
    <string name="recalculate_route">Route neu berechnen</string>
    <string name="donations">Spenden</string>
    <string name="number_of_recipients">Anzahl der Empfänger</string>
    <string name="osm_user_stat">Bearbeitungen %1$s, Rang %2$s, Gesamtbearbeitungen %3$s</string>
    <string name="osm_editors_ranking">OSM-Bearbeiter-Rangliste</string>
    <string name="osm_live_subscription">OsmAnd-Live-Abonnement</string>
    <string name="osm_live_subscribe_btn">Abonnieren</string>
    <string name="osm_live_user_public_name">Öffentlicher Name</string>
    <string name="osm_live_hide_user_name">Meinen Namen nicht in Berichten anzeigen</string>
    <string name="osm_live_month_cost">Monatliche Kosten</string>
    <string name="osm_live_month_cost_desc">Monatliche Zahlung</string>
    <string name="osm_live_active">Aktiv</string>
    <string name="osm_live_not_active">Inaktiv</string>
    <string name="osm_live_enter_email">Bitte eine gültige E-Mail-Adresse eingeben</string>
    <string name="osm_live_enter_user_name">Bitte einen öffentlichen Namen eingeben</string>
    <string name="osm_live_thanks">Danke, dass Sie OsmAnd unterstützen!
\nUm alle neuen Funktionen zu aktivieren, müssen Sie OsmAnd neu starten.</string>
    <string name="osm_live_subscription_settings">Abonnementeinstellungen</string>
    <string name="osm_live_ask_for_purchase">Bitte kaufen Sie zuerst ein OsmAnd-Live-Abonnement</string>

    <string name="osm_live_region_desc">Teile Ihrer Spende werden an OSM-Mitwirkende weitergegeben, die diese Region bearbeiten.</string>
    <string name="osm_live_header">Dieses Abonnement schaltet stündliche Updates für die gesamten weltweiten Karten frei. Ein Teil dieser Einnahmen geht zurück an die OSM-Gemeinschaft, eine Auszahlung erfolgt je nach Anzahl der Beiträge zu den OSM-Daten. Wenn Sie OsmAnd und OSM lieben und unterstützen wollen und selbst unterstützt werden wollen, so ist dies die perfekte Möglichkeit.</string>
    
    <string name="shared_string_topbar">Obere Leiste</string>
    <string name="finish_navigation">Navigation beenden</string>
    <string name="avoid_road">Straßen vermeiden</string>
    <string name="storage_directory_readonly_desc">Es wurde vorübergehend zum internen Speicher gewechselt, da der momentan gewählte Speicherort schreibgeschützt ist. Bitte einen gültigen Speicherort wählen.</string>
    <string name="storage_directory_shared">Gemeinsamer Speicher</string>
    <string name="release_2_3">\\022 OSM Live. Unterstütze Karten-Mitwirkende und Entwickler und erhalte stündliche Karten Aktualisierungen.
\n
\n • Kartenmarkierung. Eine neue Methode Orte auf der Karte schnell auszuwählen.
\n
\n • Detailliertere OSM Karten mit länderspezifischen Straßenschildern und vielen neuen Kartenmerkmalen.
\n
\n • Verbessertes Aussehen und Verhalten der Routenerstellung.
\n
\n • Viele Verbesserungen im Kontextmenü der Karte, wie beispielsweise kontextabhängige Adresssuche. 
\n
\n und mehr…</string>
    <string name="full_report">Vollständiger Bericht</string>
    <string name="open_street_map_login_and_pass">OpenStreetMap-Benutzername und -Passwort</string>
    <string name="osm_live_email_desc">Informationen zu Beiträgen.</string>
    <string name="osm_live_support_region">Unterstützte Region</string>
    <string name="report">Bericht</string>
    <string name="storage_permission_restart_is_required">Die App darf nun auf den externen Speicher schreiben, dazu ist aber ein manueller Neustart nötig.</string>
    <string name="shared_string_move_up">Verschieben ↑</string>
    <string name="shared_string_move_down">Verschieben ↓</string>
    <string name="file_name_containes_illegal_char">Dateiname beinhaltet nicht erlaubte Zeichen</string>
<string name="no_waypoints_found">Keine Wegpunkte gefunden</string>
    <string name="no_map_markers_found">Bitte Kartenmarkierungen über die Karte hinzufügen</string>
    <string name="rendering_value_fine_name">Fein</string>
    <string name="rendering_value_thin_name">Dünn</string>
    <string name="rendering_value_medium_name">Mittel</string>
    <string name="rendering_value_bold_name">Fett</string>
    <string name="map_mode">Kartenmodus</string>
    <string name="number_of_gpx_files_selected_pattern">%s GPX-Dateien ausgewählt</string>
    <string name="access_default_color">Standardfarbe</string>
    <string name="access_category_choice">Kategorie auswählen</string>
    <string name="access_hint_enter_name">Namen eingeben</string>
    <string name="access_hint_enter_category">Kategorie eingeben</string>
    <string name="access_hint_enter_description">Beschreibung eingeben.</string>
    <string name="access_map_linked_to_location">Karte ist mit Standort verknüpft</string>
    <string name="access_collapsed_list">Reduzierte Liste</string>
    <string name="access_expanded_list">Erweiterte Liste</string>
    <string name="access_empty_list">Liste leeren</string>
    <string name="access_tree_list">Baumliste</string>
    <string name="access_shared_string_not_installed">Nicht installiert</string>
    <string name="access_widget_expand">Ausklappen</string>
    <string name="access_shared_string_navigate_up">Nach oben navigieren</string>
    <string name="access_sort">Sortieren</string>
    <string name="access_disable_offroute_recalc">Keine Neuberechnung nach Verlassen der Route</string>
    <string name="access_disable_offroute_recalc_descr">Keine Neuberechnung der Route nach dem Verlassen der geplanten Route.</string>
    <string name="access_disable_wrong_direction_recalc">Keine Neuberechnung bei falscher Fahrtrichtung</string>
    <string name="access_disable_wrong_direction_recalc_descr">Keine Neuberechnung der Route bei Bewegung in die entgegengesetzte Richtung.</string>
    <string name="access_smart_autoannounce">Intelligente automatische Ansage</string>
    <string name="access_smart_autoannounce_descr">Nur benachrichtigen, wenn sich die Richtung zum Zielpunkt geändert hat.</string>
    <string name="access_autoannounce_period_descr">Kürzester Zeitabstand zwischen Ansagen.</string>
    <string name="map_widget_bearing">Relative Peilung</string>
    <string name="access_autoannounce_period">Zeit zwischen automatischen Ansagen</string>
    <string name="map_widget_magnetic_bearing">Magnetische Peilung</string>
    <string name="access_no_destination">Ziel ist nicht festgelegt</string>
    <string name="use_osm_live_routing">OsmAnd Live Navigation</string>
	<string name="map_widget_battery">Akkustand</string>
<string name="move_marker_bottom_sheet_title">Karte bewegen, um die Position der Markierung zu verändern</string>
    <!-- string name="lat_lon_pattern">Lat: %1$.5f Lon: %2$.5f</string -->
    <string name="follow_us">Folge uns</string>
    <string name="use_osm_live_routing_description">Navigation für OsmAnd-Live-Änderungen aktivieren.</string>
	<string name="access_direction_audio_feedback">Akustische Richtungsangaben</string>
    <string name="access_direction_audio_feedback_descr">Zielpunktrichtung durch Ton kenntlich machen.</string>
    <string name="access_direction_haptic_feedback">Haptische Richtungsangaben</string>
    <string name="access_direction_haptic_feedback_descr">Zielpunktrichtung durch Vibration kenntlich machen.</string>
<string name="change_markers_position">Position der Markierung ändern</string>
    <string name="current_track">Aktueller Track</string>
    <string name="lang_es_us">Spanisch (Amerikanisch)</string>
    <string name="lang_be_by">Weißrussisch (Lateinische Schrift)</string>
    <string name="lang_kn">Kannada</string>
    <string name="lang_en_gb">Englisch (Vereinigtes Königreich)</string>
    <string name="lang_ast">Asturisch</string>
    <string name="app_mode_bus">Bus</string>
 	<string name="app_mode_train">Zug</string>
    <string name="coords_format">Koordinatenformat</string>
    <string name="coords_format_descr">Format geographischer Koordinaten.</string>
		<string name="shared_string_is_open_24_7">24/7 geöffnet</string>
  	<string name="storage_directory_card">Speicherkarte</string>
    
<string name="map_widget_search">Suche</string>
	<string name="shared_string_from">von</string>
    <string name="city_type_district">Bezirk</string>
    <string name="city_type_neighbourhood">Nachbarschaft</string>
    <string name="postcode">Postleitzahl</string>
    <string name="search_categories">Kategorien</string>
    <string name="lang_hsb">Obersorbisch</string>
    <string name="back_to_search">Zurück zur Suche</string>
    <string name="confirmation_to_delete_history_items">Ausgewählte Elemente aus dem Verlauf löschen?</string>
    <string name="show_something_on_map">%1$s auf der Karte anzeigen</string>
    <string name="release_2_4">\\022 Neue sehr leistungsfähige Freitextsuche 
\n 
\n • Audio-Integration mit Fahrzeug-Soundanlage / Freisprecheinrichtung über Bluetooth 
\n 
\n • Verbesserte Navigationsansagen, Sprachinformationen und Abbiegespurhinweise 
\n 
\n • Verbesserte Anzeige der ÖPNV Linien mit Routenanzeige 
\n 
\n • Mehr Sprachen hinzugefügt und Unterstützung für regionale Sprachen 
\n 
\n • Viele andere Verbesserungen und Problembehebungen 
\n 
\n und mehr…</string>
    
    <string name="share_history_subject">geteilt über OsmAnd</string>
    <string name="dist_away_from_my_location">Suche %1$s entfernt</string>
    <string name="advanced_coords_search">Erweiterte Koordinatensuche</string>
    <string name="coords_search">Koordinatensuche</string>
    <string name="route_stops_before">%1$s Haltestellen davor</string>
    <string name="rendering_attr_hideOverground_name">Oberirdische Objekte</string>

    <string name="routing_attr_short_way_name">Kraftstoffsparende Route</string>
    <string name="routing_attr_short_way_description">Kraftstoffsparende Route verwenden (in der Regel kürzer).</string>
    <string name="replace_favorite_confirmation">Wollen Sie den Favoriten \'%1$s\' wirklich ersetzen?</string>
    <string name="shared_string_change">Ändern</string>
    <string name="get_started">Erste Schritte</string>
    <string name="update_all_maps_now">Jetzt alle Karten aktualisieren?</string>
    <string name="clear_tile_data">Alle Kartenkacheln löschen</string>
    <string name="skip_map_downloading_desc">Es sind keine Offline-Karten installiert. Sie können jetzt eine Karte auswählen oder später Karten über \'Menü - %1$s\' herunterladen.</string>
    <string name="search_another_country">Eine andere Region auswählen</string>
    <string name="search_map">Karten werden gesucht …</string>
    <string name="first_usage_wizard_desc">Lassen Sie OsmAnd Ihren Standort bestimmen und für diese Region Karten zum Herunterladen vorschlagen.</string>
    <string name="location_not_found">Standort nicht gefunden</string>
    <string name="no_inet_connection">Keine Internetverbindung</string>
    <string name="no_inet_connection_desc_map">Erforderlich, um Karten herunterzuladen.</string>
    <string name="search_location">Standort wird gesucht …</string>
    <string name="storage_free_space">Freier Speicherplatz</string>
    <string name="storage_place_description">OsmAnd speichert Daten (Karten, GPX-Dateien, usw.) in \'%1$s\'.</string>
    <string name="give_permission">Berechtigung erteilen</string>
    <string name="allow_access_location">Standortbestimmung zulassen</string>
    <string name="first_usage_greeting">Erhalten Sie Wegbeschreibungen und entdecken Sie neue Orte ohne Internetverbindung</string>
    <string name="search_my_location">Meinen Standort bestimmen</string>
    <string name="no_update_info">Keine Aktualisierungen anzeigen</string>
    <string name="skip_map_downloading">Herunterladen der Karten überspringen</string>
    <string name="no_update_info_desc">Keine Versionsaktualisierungen oder OsmAnd-Angebote abfragen.</string>
    <string name="si_mi_meters">Meilen/Meter</string>
    <string name="osm_live_banner_desc">Unbegrenzt Karten herunterladen und sie nicht nur einmal pro Monat, sondern wöchentlich, täglich oder stündlich aktualisieren.</string>
    <string name="osmand_plus_banner_desc">Unbegrenzte Karten-Downloads, -Aktualisierungen und die Wikipedia-Erweiterung.</string>
    <string name="get_for">Für %1$s abonnieren</string>
    <string name="get_for_month">Für %1$s pro Monat abonnieren</string>
    <string name="get_it">Abonnieren</string>
    <string name="osm_live_payment_desc">Monatliche Abonnementsabrechnung. Jederzeit auf Google Play kündbar.</string>
    <string name="donation_to_osm">Spende an die OpenStreetMap-Gemeinschaft</string>
    <string name="donation_to_osm_desc">Einen Teil Ihrer Spende erhalten OSM-Anwender, die Änderungen an OpenStreetMap übermitteln. Die Kosten für das Abonnement bleiben unverändert.</string>
    <string name="osm_live_subscription_desc">Das Abonnement macht stündliche, tägliche, wöchentliche Updates, und unbegrenzte Downloads aller Karten weltweit möglich.</string>
    <string name="lang_kab">Kabylisch</string>
    <string name="shared_string_filters">Filter</string>
    <string name="apply_filters">Filter anwenden</string>
    <string name="save_filter">Filter speichern</string>
    <string name="delete_filter">Filter löschen</string>
    <string name="new_filter">Neuer Filter</string>
    <string name="new_filter_desc">Bitte geben Sie einen Namen für den neuen Filter ein. Dieser wird zur Liste der \'Kategorien\' hinzugefügt.</string>
    <string name="selected_categories">Ausgewählte Kategorien</string>
    <string name="create_custom_poi">Benutzerdefinierten Filter erstellen</string>
    <string name="custom_search">Benutzerdefinierte Suche</string>
    <string name="edit_filter">Kategorien bearbeiten</string>
    <string name="subcategories">Unterkategorien</string>
    <string name="translit_names">Namen buchstabengetreu umschreiben</string>
    <string name="translit_name_if_miss">Transliteration, wenn Namen in %1$s fehlen</string>
    <string name="rendering_value_light_brown_name">Hellbraun</string>
    <string name="rendering_value_dark_brown_name">Dunkelbraun</string>
    <string name="rendering_attr_contourColorScheme_name">Farbschema für Höhenlinien</string>
    <string name="rendering_attr_surfaceIntegrity_name">Straßenoberflächenbeschaffenheit</string>
    <string name="search_hint">Stadt, Adresse, POI-Bezeichnung eingeben</string>
    <string name="christmas_poi">Weihnachts POI</string>
    <string name="christmas_desc">In Erwartung der Weihnachts- und Neujahrsfeiertage, können Sie sich weihnachtliche Attraktionen anzeigen lassen: Weihnachtsbäume, -märkte, etc.</string>
    <string name="christmas_desc_q">Weihnachtsattraktionen anzeigen?</string>
    <string name="save_track_min_speed">Mindestgeschwindigkeit für Erfassung</string>
    <string name="save_track_min_speed_descr">Filter: Mindestgeschwindigkeit, ab der Punkte aufgezeichnet werden.</string>
    <string name="save_track_min_distance">Mindestentfernung für Erfassung</string>
    <string name="save_track_min_distance_descr">Filter: Legen Sie die Mindestentfernung vom letzten Punkt fest, ab der ein neuer Punkt aufgezeichnet wird.</string>
    <string name="save_track_precision">Mindestgenauigkeit für Erfassung</string>
    <string name="save_track_precision_descr">Filter: Mindestgenauigkeit für die Aufzeichnung eines Punktes.</string>
    <string name="rendering_attr_contourColorScheme_description">Farbschema für Höhenlinien</string>
    <string name="shared_string_continue">Fortsetzen</string>
    <string name="shared_string_pause">Pause</string>
    <string name="shared_string_recorded">Aufgezeichnet</string>
    <string name="gpx_logging_no_data">Keine Daten</string>
    <string name="shared_string_trip">Strecke</string>
    <string name="shared_string_record">Aufzeichnen</string>
    <string name="release_2_5">\\022 Anklickbare Symbole auf der Karte 
\n 
\n• leistungsstarke POI Filtersuche z.B. Restaurants nach Küchenart, Campingplätze nach spezifischen Bedürfnissen, ... 
\n 
\n• neue OsmAnd Topo Stil, für Radfahrer und Wanderer 
\n 
\n• verbesserte Streckenaufzeichnung (neue Einstellungen) 
\n 
\n• verbesserte Navigationsbenachrichtigungen (Android Wear) 
\n 
\n• viele weitere Verbesserungen und Fehlerbehebungen 
\n 
\nund vieles mehr …</string>
    <string name="trip_rec_notification_settings">Aufnahme-Schnellstart aktivieren</string>
    <string name="trip_rec_notification_settings_desc">Anzeige einer Systembenachrichtigung mit der die Streckenaufzeichnung gestartet werden kann.</string>
    <string name="shared_string_notifications">Benachrichtigungen</string>
    
    
    
    <string name="gpx_appearance">Aussehen</string>
    <string name="route_calculation">Routenberechnung</string>
    <string name="gpx_no_tracks_title">Sie haben noch keine GPX-Dateien</string>
    <string name="gpx_no_tracks_title_folder">GPX-Dateien können dem Ordner hinzugefügt werden</string>
    <string name="gpx_add_track">GPX-Datei hinzufügen</string>
    <string name="upload_poi">POI hochladen</string>
    <string name="route_roundabout_short">Nehmen Sie die %1$d Ausfahrt</string>
    <string name="search_map_hint">Suche Stadt oder Region</string>
    <string name="legacy_search">Alte Suche</string>
    <string name="show_legacy_search">Alte Suche einblenden</string>
    <string name="show_legacy_search_desc">Alte Suche im Seitenmenü hinzufügen.</string>
    <string name="routing_attr_allow_motorway_name">Autobahnen erlauben</string>
    <string name="routing_attr_allow_motorway_description">Autobahnen erlauben.</string>
    <string name="lang_sr_latn">Serbisch (lateinisch)</string>
    <string name="lang_zh_hk">Chinesisch (Hong Kong)</string>
    <string name="rendering_attr_hideWaterPolygons_description">Wasser</string>
    <string name="rendering_attr_contourWidth_description">Breite der Höhenlinien</string>
    <string name="rendering_attr_contourWidth_name">Breite der Höhenlinien</string>
    <string name="rendering_attr_contourDensity_description">Höhenliniendichte</string>
    <string name="rendering_attr_contourDensity_name">Dichte der Höhenlinien</string>
    <string name="rendering_value_high_name">Hoch</string>
    <string name="rendering_value_medium_w_name">Mittel</string>
    <string name="rendering_value_low_name">Niedrig</string>
    <string name="rendering_attr_hideWaterPolygons_name">Wasserflächen ausblenden</string>
    <string name="quick_action_item_action">Aktion %d</string>
    <string name="quick_action_item_screen">Bildschirm %d</string>
    <string name="quick_action_add_marker">Kartenmarker hinzufügen</string>
    <string name="quick_action_add_poi">POI hinzufügen</string>
    <string name="quick_action_map_style">Kartendarstellung ändern</string>
    <string name="quick_action_map_style_switch">Kartendarstellung wurde zu “%s“ gewechselt.</string>
    <string name="quick_action_take_audio_note">Neue Audio-Notiz</string>
    <string name="quick_action_take_video_note">Neue Video-Notiz</string>
    <string name="quick_action_take_photo_note">Neue Foto-Notiz</string>
    <string name="quick_action_add_osm_bug">OSM-Notiz hinzufügen</string>
    <string name="quick_action_navigation_voice">Sprachausgabe Ein/Aus</string>
    <string name="quick_action_navigation_voice_off">Sprachausgabe ist aus</string>
    <string name="quick_action_navigation_voice_on">Sprachausgabe ist an</string>
    <string name="quick_action_add_gpx">GPX-Wegpunkt einfügen</string>
    <string name="quick_action_add_parking">Parkposition festlegen</string>
    <string name="quick_action_new_action">Aktion hinzufügen</string>
    <string name="quick_action_edit_action">Aktion bearbeiten</string>
    <string name="quick_action_add_favorite">Favorit hinzufügen</string>
    <string name="dialog_add_action_title">Aktion hinzufügen</string>
    <string name="quick_actions_delete">Aktion löschen</string>
    <string name="quick_actions_delete_text">Sind Sie sicher, dass Sie die Aktion \"%s\" löschen möchten?</string>
    <string name="quick_favorites_show_favorites_dialog">Dialog zu Favoriten anzeigen</string>
    <string name="quick_favorites_name_preset">Name Voreinstellen</string>
    <string name="shared_string_action_name">Aktionsname</string>
    <string name="quick_action_add_marker_descr">Drücken dieser Aktionstaste fügt eine Kartenmarkierung am Bildschirmmittelpunkt ein.</string>
    <string name="favorite_empty_place_name">Ort</string>
    <string name="quick_action_showhide_favorites_title">Favoriten ein-/ausblenden</string>
    <string name="quick_action_take_audio_note_descr">Drücken dieser Aktionstaste fügt eine Audio-Notiz am Bildschirmmittelpunkt ein.</string>
    <string name="quick_action_take_video_note_descr">Drücken dieser Aktionstaste fügt eine Video-Notiz am Bildschirmmittelpunkt ein.</string>
    <string name="quick_action_take_photo_note_descr">Drücken dieser Aktionstaste fügt eine Fotonotiz am Bildschirmmittelpunkt ein.</string>
    <string name="quick_action_showhide_poi_title">POI ein-/ausblenden</string>
    <string name="quick_action_poi_show">%1$s anzeigen</string>
    <string name="quick_action_poi_hide">%1$s ausblenden</string>
    <string name="quick_action_add_category">Kategorie hinzufügen</string>
    <string name="quick_action_add_configure_map">Karte konfigurieren</string>
    <string name="quick_action_add_navigation">Navigation</string>
    <string name="quick_action_fav_name_descr">Lassen Sie das Feld leer, um die Adresse oder den Ortsnamen zu verwenden.</string>
    <string name="quick_action_bug_message">Nachricht</string>
    <string name="quick_action_poi_list">POI-Liste</string>
    <string name="quick_action_sh_poi_descr">Fügen Sie eine oder mehrere POI-Kategorien hinzu, die auf der Karte angezeigt werden sollen.</string>
    <string name="quick_action_map_style_action">Kartenstil hinzufügen</string>
    <string name="quick_action_empty_param_error">Füllen Sie alle Parameter aus</string>
    <string name="quick_action_map_styles">Kartenstile</string>
    <string name="quick_action_map_overlay">Overlay-Karte ändern</string>
    <string name="quick_action_map_overlay_title">Overlay-Karten</string>
    <string name="quick_action_map_overlay_action">Overlay hinzufügen</string>
    <string name="quick_action_map_underlay">Underlay-Karte hinzufügen</string>
    <string name="quick_action_map_underlay_title">Underlay-Karten</string>
    <string name="quick_action_map_underlay_action">Underlay hinzufügen</string>
    <string name="quick_action_map_source">Kartenquelle ändern</string>
    <string name="quick_action_map_source_title">Kartenquellen</string>
    <string name="quick_action_map_source_action">Kartenquelle hinzufügen</string>
    <string name="quick_action_map_source_switch">Die Kartenquelle wurde in \"%s\" geändert.</string>
    <string name="quick_action_btn_tutorial_title">Tastenposition ändern</string>
    <string name="quick_action_favorites_show">Favoriten anzeigen</string>
    <string name="quick_action_favorites_hide">Favoriten ausblenden</string>
    <string name="quick_action_category_descr">Wählen Sie eine Kategorie, in der der Favorit gespeichert werden soll.</string>
    <string name="quick_action_gpx_category_descr">Wählen Sie eine beliebige Kategorie.</string>
    <string name="configure_screen_quick_action">Schnellaktion</string>

    <string name="quick_action_add_gpx_descr">Drücken dieser Aktionstaste fügt einen GPX-Wegpunkt am Bildschirmmittelpunkt ein.</string>
    <string name="quick_action_add_osm_bug_descr">Drücken dieser Aktionstaste fügt eine OSM-Notiz am Bildschirmmittelpunkt ein.</string>
    <string name="quick_action_add_poi_descr">Drücken dieser Aktionstaste fügt einen POI am Bildschirmmittelpunkt ein.</string>
    <string name="quick_action_navigation_voice_descr">Drücken dieser Aktionstaste deaktiviert oder aktiviert die Sprachansagen bei der Navigation.</string>
    <string name="quick_action_add_parking_descr">Drücken dieser Aktionstaste fügt eine Parkposition am Bildschirmmittelpunkt ein.</string>
    <string name="quick_action_interim_dialog">Dialog zum Bearbeiten zeigen</string>
    <string name="favorite_autofill_toast_text">" wird gespeichert unter "</string>
    <string name="quick_action_duplicates">Angegebener Schnellaktionsname ist schon in Verwendung, er wurde geändert in %1$s, um ein Duplikat zu vermeiden.</string>
    <string name="quick_action_duplicate">Namensduplikat für Schnellaktion</string>
    <string name="quick_action_showhide_favorites_descr">Drücken dieser Aktionstaste blendet Favoriten auf der Karte ein oder aus.</string>
    <string name="quick_action_showhide_poi_descr">Drücken dieser Aktionstaste blendet POIs ein oder aus.</string>
    <string name="quick_action_add_create_items">Objekte erstellen</string>
    <string name="quick_action_bug_descr">Diese Nachricht wird ins Kommentarfeld eingetragen.</string>
    <string name="quick_action_btn_tutorial_descr">Langes Drücken und Ziehen der Taste ändert ihre Bildschirmposition.</string>
	<string name="quick_action_map_overlay_switch">Die Overlay-Karte wurde in “%s“ geändert.</string>
    <string name="quick_action_map_underlay_switch">Die Underlay-Karte wurde in “%s“ geändert.</string>
    <string name="navigate_point_olc_info_invalid">Ungültiger OLC
</string>
    <string name="navigate_point_olc_info_short">Kurzer OLC
Bitte geben Sie einen vollständigen Code ein</string>
    <string name="navigate_point_olc_info_area">Gültiger vollständiger OLC
Abgedeckte Fläche: %1$s x %2$s</string>
    <string name="auto_split_recording_title">Aufzeichnungen bei Lücken automatisch trennen</string>
	<string name="auto_split_recording_descr">Nach 6 min Pause neues Segment, nach 2 h neuen Track und nach Pause mit Datumsänderung neue Datei beginnen.</string>
    <string name="navigate_point_olc">Offener Standortcode (OLC)</string>
    <string name="quick_action_page_list_descr">Drücken dieser Aktionstaste blättert die untere Liste durch.</string>
    <string name="release_2_6">\\022 Neue Funktion: Schnellaktionstaste 
\n 
\n • Verbessertes Ansprechen auf Bildschirmgesten 
\n 
\n • Neue Kartenschriftarten, die weitere Sprachen abdecken 
\n 
\n • TTS-Unterstützung regionaler Dialekte 
\n 
\n • Verbesserungen der Sichtbarkeit bei einigen Kartenstilen und Wikipedia 
\n 
\n • Unterstützung des Offenen Standortcodes (OLC) 
\n 
\n • Anzeige eines Höhen-, Steigungs- und Geschwindigkeitsprofils für aufgezeichnete GPX-Tracks und errechnete Routen 
\n 
\n • \"Fahrstil\"-Einstellungen und logische Verbesserungen bei der Rad-Wegführung 
\n 
\n • Einstellungen zur Verwendung von Höhendaten in der Rad-Wegführung 
\n 
\n • Verschiedene Verbesserungen und Fehlerbehebungen 
\n 
\n und mehr…</string>
	
    
    <string name="routing_attr_height_obstacles_name">Höhendaten berücksichtigen</string>
    <string name="routing_attr_height_obstacles_description">Geländeprofil berücksichtigen (SRTM, ASTER und EU-DEM Daten).</string>

    <string name="rendering_attr_depthContours_name">Nautische Tiefenlinien</string>
	<string name="rendering_attr_depthContours_description">Tiefenlinien und -punkte einblenden.</string>
    <string name="route_altitude">Routenhöhenprofil</string>
    <string name="altitude_descent">Abstieg</string>
    <string name="altitude_ascent">Aufstieg</string>
    <string name="altitude_range">Höhendifferenz</string>
    <string name="average_altitude">Durchschnittliche Höhe</string>
    <string name="shared_string_time">Zeit</string>
    <string name="total_distance">Gesamtstrecke</string>
    <string name="routing_attr_driving_style_name">Fahrweise</string>
    
    <string name="select_gpx_folder">GPX-Datei-Ordner wählen</string>
    <string name="file_can_not_be_moved">Datei kann nicht verschoben werden.</string>
    <string name="shared_string_move">Verschieben</string>
    <string name="shared_string_tracks">Spuren</string>
    <string name="shared_string_time_moving">Zeit in Bewegung</string>
    <string name="shared_string_time_span">Dauer</string>
    <string name="shared_string_max">Max</string>
    <string name="shared_string_start_time">Abreise</string>
    <string name="shared_string_end_time">Ankunft</string>
    <string name="shared_string_color">Farbe</string>
    <string name="max_speed">Höchstgeschwindigkeit</string>
    <string name="average_speed">Durchschnittsgeschwindigkeit</string>
    <string name="gpx_track">GPX-Datei</string>
    <string name="points_delete_multiple_succesful">Punkt(e) gelöscht.</string>
    <string name="points_delete_multiple">Es werden %1$d Punkt(e) gelöscht. Fortfahren?</string>
    <string name="track_points_category_name">Wegpunkte, POI, markierte Orte</string>
    <string name="route_points_category_name">Richtungsänderungen entlang dieser Route</string>
    <string name="add_new_folder">Neuen Ordner hinzufügen</string>
    <string name="shared_string_slope">Steigung</string>
    
    
    
    
    
    <string name="relief_smoothness_factor_descr">Bevorzugte Geländeform: flach oder bergig.</string>
    
    <string name="lang_ber">Berber</string>
    <string name="do_not_send_anonymous_app_usage">Keine anonymen App-Nutzungsdaten versenden</string>
    <string name="do_not_send_anonymous_app_usage_desc">OsmAnd sammelt Informationen über durch Sie geöffnete App-Teile. Es wird niemals Ihre Position noch irgendeine Ihrer App-Eingaben oder Einzelheiten zu den von Ihnen betrachteten, gesuchten oder heruntergeladenen Gebieten versandt.</string>
    <string name="do_not_show_startup_messages">Keine Startmeldungen anzeigen</string>
    <string name="do_not_show_startup_messages_desc">Keine Meldungen zu App-Sonderangeboten und besonderen lokalen Ereignissen anzeigen.</string>
    <string name="parking_options">Parkmöglichkeiten</string>
    <string name="full_version_thanks">Vielen Dank, dass Sie die bezahlte Version von OsmAnd erworben haben.</string>
    <string name="routing_attr_relief_smoothness_factor_hills_name">Bergig</string>
    <string name="routing_attr_relief_smoothness_factor_plains_name">Weniger bergig</string>
    <string name="routing_attr_relief_smoothness_factor_more_plains_name">Flach</string>
    <string name="routing_attr_driving_style_speed_name">Kürzere Routen</string>
    <string name="routing_attr_driving_style_balance_name">Ausgewogen</string>
    <string name="routing_attr_driving_style_safety_name">Nebenstraßen bevorzugen</string>
    <string name="routing_attr_relief_smoothness_factor_name">Höhenschwankung auswählen</string>
    <string name="driving_region_automatic">Automatisch</string>
    <string name="osmand_extended_description_part1">OsmAnd (OSM Automated Navigation Directions) ist eine Karten- und Navigationsapp mit Zugriff auf die kostenlosen, weltweiten und qualitativ hochwertigen Daten von OpenStreetMap (OSM). 
\n
\nGenießen Sie die akustische und visuelle Navigation, die Anzeige von POIs (points of interest), die Erstellung und Verwaltung von GPX-Tracks, die Darstellung von Höhenlinien und Höhendaten (über ein Erweiterungsmodul), die Wahl zwischen Auto-, Fahrrad- oder Fußgängerbetrieb, die Möglichkeit an OSM mitzuarbeiten und vieles mehr.</string>
    <string name="osmand_extended_description_part2">GPS-Navigation
\n • Sie haben die Wahl zwischen dem Offline-Betrieb (ohne Roaming-Gebühren, wenn Sie im Ausland sind) oder dem (schnelleren) Online-Betrieb
\n • Die Sprachführung (mit aufgenommenen oder synthetischen Stimmen) begleitet Sie Schritt für Schritt auf Ihrem Weg
\n • Ihre Route wird neu berechnet, sobald Sie von ihr abweichen
\n • Fahrspurassistent, Straßennamen und voraussichtliche Ankunftszeit helfen Ihnen auf der Strecke
\n • Zur Erhöhung Ihrer Reisesicherheit erfolgt ein automatischer Wechsel zwischen Tag- und Nachtmodus
\n • Sie können wählen, ob Tempolimits angezeigt werden sollen, und ob Sie bei deren Überschreitung darauf hingewiesen werden wollen
\n • Die Kartenvergrößerung passt sich Ihrer Geschwindigkeit an
\n • Sie können Ziele nach Adresse, Typ (z. B.: Parkplatz, Restaurant, Hotel, Tankstelle, Museum) oder geographischen Koordinaten suchen
\n • Die Festlegung von Zwischenstopps entlang Ihrer Reiseroute ist möglich
\n • Sie können Ihre GPX-Tracks aufzeichnen, einspielen und ihnen folgen
\n</string>
    <string name="osmand_extended_description_part3">Karten
\n • zeigen POIs (Points of Interest) in Ihrer Umgebung an
\n • richten sich nach Ihrer Bewegungsrichtung (oder dem Kompass) aus
\n • zeigen an, wo Sie sind und worauf Sie sehen
\n • übermitteln Ihre Position, damit Ihre Freunde Sie finden können
\n • speichern Ihre wichtigsten Orte als Favoriten
\n • lassen Ihnen die Wahl, wie Bezeichnungen auf der Karte angezeigt werden sollen: in Englisch, Landessprache oder in phonetischer Schreibweise
\n • stellen spezielle Online-Karten, Satellitenansichten (von Bing), verschiedene Overlays, wie GPX-Tracks zu Touren-/Routenverläufen, und zusätzliche Ebenen mit einstellbarer Transparenz dar</string>
    <string name="osmand_extended_description_part4">Ski-Sport
\n das OsmAnd-Skikarten-Modul ermöglicht Ihnen das Betrachten von Skirouten, deren Schwierigkeitsgrad und einiger zusätzlicher Informationen, wie die Lage von Liften und weiterer Einrichtungen.</string>
    <string name="osmand_extended_description_part5">Radfahren
\n • Sie finden Radwege auf der Karte
\n • Die GPS-Navigation im Fahrrad-Modus errechnet Ihre Route anhand von Radwegen
\n • Sie können Ihre Geschwindigkeit und Höhe verfolgen
\n • Die Möglichkeit der GPX-Aufzeichnung versetzt Sie in die Lage, Ihre Fahrt zu protokollieren und sie mit anderen zu teilen
\n • Über ein Zusatzmodul können Sie Höhenlinien und das Geländerelief einschalten</string>
    <string name="osmand_extended_description_part6">Laufen, Wandern, Stadtbesichtigung
\n • Die Karte zeigt Ihnen Fuß- und Wanderwege an
\n • Wikipedia, in der von Ihnen gewünschten Sprache, kann Ihnen eine Menge bei einer Stadtbesichtigung erzählen
\n • Haltestellen öffentlicher Verkehrsmittel (Bus, Tram, Bahn), inklusive der Linienbezeichnungen, helfen Ihnen dabei, sich in einer neuen Stadt zurechtzufinden
\n • Die GPS-Navigation im Fußgänger-Modus berechnet Ihre Route anhand von Fußwegen
\n • Sie können GPX-Routen einspielen und ihnen folgen oder eigene aufzeichnen und mit anderen teilen</string>
    <string name="osmand_extended_description_part7">OSM-Mitarbeit
\n • Melden Sie falsche Daten
\n • Übertragen Sie direkt aus der App GPX-Tracks an OSM
\n • Ergänzen Sie POIs und leiten Sie sie direkt (oder, falls Sie keine Netzverbindung haben, später) an OSM weiter</string>
    <string name="osmand_extended_description_part8">OsmAnd ist quelloffen und wird stetig weiterentwickelt. Jeder kann durch Meldung von Fehlern, Verbesserung der Übersetzung oder Programmierung neuer Funktionen an der App mitarbeiten. Durch all diese Formen der Zusammenarbeit zwischen Entwickler und Anwender wird eine lebendige, kontinuierliche Verbesserung des Projekts gewährleistet. Darüberhinaus ist der Fortschritt des Projekts auch auf finanzielle Mitbeteiligung angewiesen, um die Programmierung und Testung neuer Funktionen fördern zu können. 
\nUngefähre Kartenabdeckung und -qualität:
\n • Westeuropa: ****
\n • Osteuropa: ***
\n • Russland: ***
\n • Nordamerika: ***
\n • Südamerika: **
\n • Asien: **
\n • Japan &amp; Korea: ***
\n • Mittlerer Osten: **
\n • Afrika: **
\n • Antarktis: *
\n Die meisten Länder rund um den Globus stehen zum Herunterladen bereit! 
\n Holen Sie sich eine verlässliche Navigation für Ihr Land - sei es in Frankreich, Deutschland, Mexiko, Großbritannien, Spanien, den Niederlanden, den USA, Russland, Brasilien oder wo auch immer.</string>
    <string name="restore_purchases">Käufe wiederherstellen</string>
    <string name="fonts_header">Kartenschriftarten</string>
    <string name="osmand_plus_extended_description_part1">OsmAnd+ (OSM Automated Navigation Directions) ist eine Karten- und Navigationsapp mit Zugriff auf die kostenlosen, weltweit verfügbaren und qualitativ hochwertigen Daten von OpenStreetMap (OSM).
\n Genießen Sie die akustische und visuelle Navigation, die Betrachtung von POIs (points of interest), die Erstellung und Bearbeitung von GPX-Tracks, die Darstellung von Höhenlinien und -daten, die Auswahlmöglichkeiten zwischen Auto-, Fahrrad- und Fußgänger-Modus, die Möglichkeit der Mitarbeit an OSM und vieles mehr.
\n
\n OsmAnd+ ist die Kaufversion. Durch ihren Erwerb, unterstützen Sie das Projekt, fördern die Entwicklung neuer Funktionen und erhalten die neusten Aktualisierungen.
\n
\n Einige der Hauptmerkmale:</string>
    <string name="osmand_plus_extended_description_part2">Navigation
\n • funktioniert online (schnell) oder offline (ohne Roaming-Gebühren im Ausland)
\n • akustische Schritt-für-Schritt-Wegführung (mit aufgenommenen oder synthetischen Stimmen)
\n • optional mit Fahrspurassistent, Straßennamenanzeige und geschätzter Ankunftszeit
\n • unterstützt Zwischenstopps entlang der Reiseroute
\n • automatische Routenneuberechnung, sobald Sie von ihr abweichen
\n • Ortssuche nach Adresse, Typ (z. B.: Restaurant, Hotel, Tankstelle, Museum) oder geographischen Koordinaten
\n</string>
    <string name="osmand_plus_extended_description_part4">OSM- und Wikipedia-Datennutzung
\n • Qualitativ hochwertige Informationen aus den besten Gemeinschaftsprojekten der Welt
\n • OSM-Daten stehen pro Land oder Region zur Verfügung
\n • Wikipedia-POIs, großartig bei Besichtigungen
\n • Unbegrenzte, kostenlose Downloads, direkt aus der App
\n • Kompakte Offline-Vektorkarten, mindestens einmal pro Monat aktualisiert
\n
\n • Auswahl zwischen vollständigen Daten zu einer Region bzw. einfachen Daten zum Straßennetz (Beispiel: Japan insgesamt benötigt 700 MB, das Straßennetz nur 200 MB davon)</string>
    <string name="osmand_plus_extended_description_part5">Sicherheitsfunktionen
\n • Optionales automatisches Umschalten der Tag-/Nachtansicht
\n • Optionale Tempolimit-Anzeige, mit Warnung bei Überschreitung
\n • Optionale geschwindigkeitsabhängige Vergrößerung
\n • Positionsübermittlung, damit Freunde Sie finden können
\n</string>
    <string name="osmand_plus_extended_description_part8">Kartenabdeckung und ungefähre -qualität:
\n • Westeuropa: ****
\n • Osteuropa: ***
\n • Russland: ***
\n • Nordamerika: ***
\n • Südamerika: **
\n • Asien: **
\n • Japan &amp; Korea: ***
\n • Mittlerer Osten: **
\n • Afrika: **
\n • Antarktis: *
\n Die meisten Länder rund um den Globus stehen zum Herunterladen bereit
\n Von Afghanistan bis Zimbabwe, von Australien bis in die USA. Argentinien, Brasilien, Kanada, Frankreich, Deutschland, Mexiko, Großbritannien, Spanien, …
\n</string>
    <string name="osmand_plus_extended_description_part6">Funktionen für Radler und Fußgänger
\n • Darstellung von Fuß-, Wander- und Radwegen, großartig für Outdoor-Aktivitäten
\n • Spezielle Routenberechnung und Anzeigearten für Radler und Fußgänger
\n • Wahlweise Haltestellen öffentlicher Verkehrsmittel (Bus, Tram, Bahn), einschließlich Linienbezeichnungen
\n • Wahlweise Streckenaufzeichnung als GPX-Datei auf dem Gerät oder bei einem Online-Dienst
\n • Wahlweise Geschwindigkeits- und Höhenanzeige
\n • Darstellung von Höhenlinien und Geländeschattierung (über Zusatzmodul)</string>
    <string name="osmand_plus_extended_description_part7">Direkte Mitarbeit an OSM 
\n • Fehler melden 
\n • GPX-Tracks direkt aus der App an OSM weiterleiten 
\n • POIs ergänzen und sie direkt (oder, bei fehlender Netzverbindung, später) zu OSM hochladen 
\n • Wahlweise Streckenaufzeichnung auch im Hintergrund (im Ruhezustand des Gerätes) 
\nOsmAnd ist quelloffen und wird stetig weiterentwickelt. Jeder kann durch Meldung von Fehlern, Verbesserung der Übersetzung, Programmierung neuer Funktionen oder Kontakt mit anderen Benutzern an der App mitarbeiten. Der Projektfortschritt hängt auch von finanziellen Beiträgen für die Programmierung und das Testen neuer Funktionen ab.
\n</string>
    <string name="osmand_plus_extended_description_part3">Kartenansicht
\n • Positions- und Richtungsanzeige
\n • Kartenausrichtung wahlweise nach Kompass oder Ihrer Bewegungsrichtung
\n • Sicherung Ihrer wichtigsten Orte als Favoriten
\n • Anzeige der POIs (point of interests) in Ihrer Umgebung
\n • Anzeige spezieller Online-Karten, Satellitenansichten (von Bing), verschiedener Overlays wie GPX-Tracks zu Touren-/Routenverläufen und zusätzlicher Kartenebenen mit einstellbarer Transparenz
\n • Anzeige von Ortsnamen wahlweise in Englisch, Landessprache oder phonetischer Schreibweise</string>
    <string name="quick_action_auto_zoom">Autom. Vergrößerung an/aus</string>
    <string name="quick_action_auto_zoom_desc">Drücken dieser Aktionstaste schaltet die automatische, geschwindigkeitsabhängige Kartenvergrößerung ein/aus.</string>
    <string name="quick_action_auto_zoom_on">Autom. Vergrößerung an</string>
    <string name="quick_action_auto_zoom_off">Autom. Vergrößerung aus</string>
    <string name="quick_action_add_destination">Ziel hinzufügen</string>
    <string name="quick_action_replace_destination">Ziel ersetzen</string>
    <string name="quick_action_add_first_intermediate">Ersten Zwischenstopp hinzufügen</string>
    <string name="quick_action_add_destination_desc">Drücken dieser Aktionstaste macht die zum Bildschirmmittelpunkt gehörende Position zum Routenziel, jedes zuvor gewählte Ziel wird zum letzten Zwischenziel.</string>
    <string name="quick_action_replace_destination_desc">Drücken dieser Aktionstaste ersetzt das zuvor gewählte Routenziel (falls vohanden) durch die dem Bildschirmmittelpunkt entsprechende Position.</string>
    <string name="quick_action_add_first_intermediate_desc">Drücken dieser Aktionstaste fügt die zum Bildschirmmittelpunkt gehörende Position als erstes Zwischenziel ein.</string>
    <string name="subscribe_email_error">Fehler</string>
    <string name="subscribe_email_desc">Tragen Sie sich in unsere Mail-Liste zu App-Angeboten ein, und erhalten Sie dafür 3 zusätzliche Karten-Downloads!</string>
    <string name="depth_contour_descr">Meeresbodenkonturlinien und Seezeichen.</string>
    <string name="sea_depth_thanks">Vielen Dank, dass Sie die \'Meerestiefenkonturen\' erworben haben</string>
    <string name="index_item_depth_contours_osmand_ext">Nautische Tiefenkonturen</string>
    <string name="index_item_depth_points_southern_hemisphere">Nautische Meerestiefen der Südhalbkugel</string>
    <string name="index_item_depth_points_northern_hemisphere">Nautische Meerestiefen der Nordhalbkugel</string>
    <string name="download_depth_countours">Nautische Tiefenkonturen</string>
    <string name="nautical_maps">Seekarten</string>
    <string name="analyze_on_map">Auf Karte auswerten</string>
    <string name="shared_string_visible">Sichtbar</string>
    <string name="right_side_navigation">Rechtsverkehr</string>
    <string name="no_overlay">Kein Overlay</string>
    <string name="no_underlay">Kein Underlay</string>
    <string name="shared_string_paused">Angehalten</string>
    <string name="type_city_town">Ort oder Stadt eingeben</string>
    <string name="type_postcode">Postleitzahl eingeben</string>
    <string name="nearest_cities">Nächstgelegene Orte</string>
    <string name="select_city">Ort wählen</string>
    <string name="select_postcode">Postleitzahl wählen</string>
    <string name="select_street">Straße wählen</string>
    <string name="shared_string_in_name">in %1$s</string>
    <string name="type_address">Adresse eingeben</string>
    <string name="shared_string_overview">Übersicht</string>
    <string name="favorite_group_name">Gruppenname</string>
    <string name="change_color">Farbe ändern</string>
    <string name="edit_name">Namen ändern</string>
    <string name="animate_my_location">Meine Position animieren</string>
    <string name="animate_my_location_desc">Animation beim Schwenken meiner Position während der Navigation aktivieren.</string>
    <string name="route_is_too_long_v2">Bitte fügen Sie Zwischenziele hinzu, wenn innerhalb von 10 Minuten für diese lange Route kein Ergebnis gefunden wird.</string>
    <string name="save_poi_too_many_uppercase">Der Name enthält zu viele Großbuchstaben. Vorgang fortsetzen?</string>
    <string name="display_zoom_level">Darstellung ab Zoomstufe: %1$s</string>
    <string name="routing_attr_allow_private_name">Privatzugang erlauben</string>
    <string name="routing_attr_allow_private_description">Zugang zu Privatgrund erlauben.</string>
    <string name="srtm_color_scheme">Farbschema</string>
    <string name="quick_action_showhide_osmbugs_title">OSM-Notizen ein-/ausblenden</string>
    <string name="quick_action_osmbugs_show">OSM-Notizen einblenden</string>
    <string name="quick_action_osmbugs_hide">OSM-Notizen ausblenden</string>
    <string name="quick_action_showhide_osmbugs_descr">Drücken dieser Aktionstaste blendet OSM-Notizen auf der Karte ein oder aus.</string>
    <string name="sorted_by_distance">Nach Entfernung sortiert</string>
    <string name="search_favorites">Favoriten suchen</string>
    <string name="hillshade_menu_download_descr">Das Geländerelief-Overlay zu dieser Region herunterladen, um das Geländeprofil zu schattieren.</string>
    <string name="shared_string_plugin">Erweiterung</string>
    <string name="srtm_purchase_header">Um Höhenlinien auf der Karte zu sehen, müssen Sie die Höhenlinien-Erweiterung erwerben und installieren</string>
    <string name="srtm_menu_download_descr">Laden Sie die Höhenlinienkarte zu dieser Region herunter.</string>
    <string name="hillshade_purchase_header">Installieren Sie die Höhenlinien-Erweiterung, um sie auf der Karte anzuzeigen</string>
    <string name="private_access_routing_req">Ihr Ziel liegt in einem Gebiet mit Privatzugang. Unbefugtes Betreten von Privatwegen für diese Reise zulassen?</string>
    <string name="restart_search">Suche wiederholen</string>
    <string name="increase_search_radius">Suchradius vergrößern</string>
    <string name="nothing_found">Kein Suchergebnis</string>
    <string name="nothing_found_descr">Bitte Suchkriterien ändern oder Suchradius vergrößern.</string>
    <string name="hide_from_zoom_level">Ausblenden ab Zoomstufe</string>
    <string name="show_from_zoom_level">Darstellen ab Zoomstufe</string>
    <string name="shared_string_add_photos">Fotos hinzufügen</string>
    <string name="mapillary_widget">Mapillary-Steuerelement</string>
    <string name="mapillary_widget_descr">Ermöglicht schnell zu Mapillary beizutragen.</string>
    <string name="mapillary_descr">Fotos von der Straße aus dem Netz für jeden. Orte entdecken, mitwirken und die Welt in Bildern festhalten.</string>
    <string name="mapillary">Mapillary</string>
    <string name="mapillary_action_descr">Mit Mapillary eigene Bilder dieses Orts auf Strassenniveau beitragen.</string>
    <string name="shared_string_install">Installieren</string>
    <string name="online_photos">Online-Fotos</string>
    <string name="no_photos_descr">Es gibt keine Fotos von diesem Ort.</string>
    <string name="plugin_mapillary_descr">Fotos von der Straße für jedermann. Plätze entdecken, mitwirken, die Welt im Bild festhalten.</string>
    <string name="improve_coverage_mapillary">Verbessern Sie die Bildberichterstattung mit Mapillary</string>
    <string name="improve_coverage_install_mapillary_desc">Installieren Sie die App „Mapillary“, um dieser Kartenposition eines oder mehrere Fotos hinzuzufügen.</string>
    <string name="open_mapillary">Mapillary öffnen</string>
    <string name="mapillary_image">Mapillary-Foto</string>
    <string name="shared_string_permissions">Berechtigungen</string>
    <string name="import_gpx_failed_descr">OsmAnd kann die Datei nicht importieren. Überprüfen Sie, ob OsmAnd Leserechte für den Dateispeicherort besitzt.</string>
    <string name="mapillary_menu_edit_text_hint">Benutzernamen eingeben</string>
    <string name="mapillary_menu_descr_username">Nur Bilder betrachten von</string>
    <string name="mapillary_menu_title_username">Benutzername</string>
    <string name="shared_string_reload">Erneut laden</string>
    <string name="mapillary_menu_descr_tile_cache">Kacheln neu laden, um nach Datumswerten zu suchen.</string>
    <string name="mapillary_menu_title_tile_cache">Kachelzwischenspeicher</string>
    <string name="wrong_user_name">Falscher Benutzername</string>
    <string name="shared_string_to">Bis</string>
    <string name="mapillary_menu_date_from">Von</string>
    <string name="mapillary_menu_descr_dates">Nur hinzugefügte Bilder betrachten</string>
    <string name="mapillary_menu_title_dates">Datum</string>
    <string name="average">Durchschnitt</string>
    <string name="max_min">max/min</string>
    <string name="shared_string_reset">Zurücksetzen</string>
    <string name="ascent_descent">Aufstieg/Abstieg</string>
    <string name="store_tracks_in_monthly_directories">Aufgezeichnete Tracks in Monatsordnern speichern</string>
    <string name="store_tracks_in_monthly_directories_descrp">Aufgezeichnete Tracks in nach Aufzeichnungsmonat benannten Unterordnern speichern (z. B. 2018-01).</string>
    
    <string name="map_widget_ruler_control">Zirkel</string>
    <string name="of">%1$d von %2$d</string>
    <string name="moving_time">Zeit in Bewegung</string>
    <string name="mapillary_menu_filter_description">Bilder nach Absender oder Datum filtern. Nur im Nahbereich aktiv.</string>
    <string name="min_max">min/max</string>
    <string name="quick_action_resume_pause_navigation_descr">Drücken Sie diese Taste, um die Navigation zu pausieren oder fortzusetzen.</string>
    <string name="quick_action_show_navigation_finish_dialog">Dialog bei Navigationsende anzeigen</string>
    <string name="quick_action_start_stop_navigation_descr">Taste drücken, um Navigation zu starten oder zu beenden.</string>
    <string name="quick_action_start_stop_navigation">Navigation starten/beenden</string>
    <string name="quick_action_resume_pause_navigation">Navigation pausieren/fortsetzen</string>
    <string name="release_2_7">• Mapillary-Erweiterung mit Vor-Ort-Bildern 
\n 
\n • Lineal-Steuerelement zur Entfernungsmessung 
\n 
\n • GPX-Teilabschnitte mit detaillierten Informationen zum Track 
\n 
\n • Weitere Verbesserungen und Fehlerkorrekturen 
\n 
\n</string>
    <string name="rendering_value_translucent_pink_name">Transparentes Rosa</string>
    <string name="live_monitoring_max_interval_to_send">Zeitpuffer für Track-Liveübertragung</string>
    <string name="live_monitoring_max_interval_to_send_desrc">Zeitpuffer festlegen, in dem zu sendende Positionen erhalten bleiben sollen, wenn keine Verbindung besteht</string>
    <string name="measurement_tool">Entfernungsmesser</string>
    <string name="measurement_tool_action_bar">Erkunden Sie die Karte und fügen Sie Punkte hinzu</string>
    <string name="mappilary_no_internet_desc">Sie benötigen eine Internetverbindung, um Fotos von Mapillary ansehen zu können.</string>
    <string name="retry">Wiederholen</string>
    
    
	<string name="none_point_error">Bitte mindestens einen Punkt hinzufügen.</string>
	<string name="enter_gpx_name">GPX Dateiname:</string>
<string name="show_on_map_after_saving">Nach dem Speichern auf der Karte anzeigen</string>
    
    <string name="add_waypoint">Wegpunkt hinzufügen</string>
    <string name="save_gpx_waypoint">GPX Wegpunkt speichern</string>
    <string name="save_route_point">Routenpunkt speichern</string>
    <string name="waypoint_one">Wegpunkt 1</string>
    <string name="route_point_one">Routenpunkt 1</string>

    
    <string name="line">Strecke</string>
    <string name="save_as_route_point">Als Routenpunkte speichern</string>
    <string name="save_as_line">Als Strecke speichern</string>
    <string name="route_point">Routenpunkt</string>
    <string name="edit_line">Strecke bearbeiten</string>
    <string name="add_point_before">Punkt davor hinzufügen</string>
    <string name="add_point_after">Punkt dahinter hinzufügen</string>
    <string name="shared_string_options">Optionen</string>
    <string name="measurement_tool_snap_to_road_descr">OsmAnd wird die Punkte mit Routen für das gewählte Profil verbinden.</string>
    <string name="measurement_tool_save_as_new_track_descr">Speichern Sie die Punkte entweder als Routenpunkte oder als Linie.</string>
    <string name="choose_navigation_type">Navigationsprofil wählen</string>
    <string name="add_route_points">Routenpunkte hinzufügen</string>
    <string name="add_line">Strecke hinzufügen</string>
    <string name="empty_state_my_tracks">GPX-Dateien hinzufügen</string>
    <string name="empty_state_my_tracks_desc">GPX-Dateien importieren oder Tracks aufzeichnen.</string>
    <string name="empty_state_favourites">Favoriten hinzufügen</string>
    <string name="empty_state_favourites_desc">Favoriten importieren, oder durch Markieren von Punkten auf der Karte erstellen.</string>
    <string name="import_track">GPX-Datei importieren</string>
    <string name="import_track_desc">Die Datei %1$s enthält keine Wegpunkte, soll sie als Track importiert werden?</string>
    <string name="move_point">Punkt verschieben</string>
    <string name="add_segment_to_the_track">Zu einer GPX-Datei hinzufügen</string>
<string name="do_not_use_animations">Keine Animationen</string>
    <string name="do_not_use_animations_descr">Deaktiviert Animationen in der App.</string>
    <string name="keep_showing_on_map">Weiterhin auf der Karte anzeigen</string>
    <string name="exit_without_saving">Beenden ohne zu speichern?</string>
    <string name="move_all_to_history">Alles in den Verlauf verschieben</string>
    
    <string name="show_direction">Angabe der Entfernung</string>
    <string name="sort_by">Sortieren nach</string>
    
    <string name="show_guide_line">Richtungsanzeiger einblenden</string>
    <string name="show_arrows_on_the_map">Pfeile auf der Karte anzeigen</string>
    <string name="remove_from_map_markers">Entfernen von Kartenmarkierungen</string>
    <string name="descendingly">absteigend</string>
    <string name="ascendingly">aufsteigend</string>
    <string name="date_added">Hinzugefügt am</string>
    <string name="order_by">Sortieren nach:</string>
    <string name="all_markers_moved_to_history">Alle Kartenmarkierungen in den Verlauf verschoben</string>
    <string name="shared_string_list">Liste</string>
    <string name="shared_string_groups">Gruppen</string>
    <string name="make_active">Aktivieren</string>
    <string name="today">Heute</string>
    <string name="yesterday">Gestern</string>
    <string name="last_seven_days">Letzte 7 Tage</string>
    <string name="this_year">Dieses Jahr</string>
    <string name="passed">Zuletzt verwendet: %1$s</string>
    <string name="shared_string_markers">Markierungen</string>
    <string name="coordinates_format">Koordinatenformat</string>
    <string name="fast_coordinates_input_descr">Format zur Koordinateneingabe auswählen. Kann durch Anklicken von »Einstellungen« jederzeit geändert werden.</string>
    <string name="fast_coordinates_input">Schnelle Koordinateneingabe</string>
    <string name="routing_attr_avoid_ice_roads_fords_name">Eispisten, Furten meiden</string>
    <string name="routing_attr_avoid_ice_roads_fords_description">Eispisten und Furten ausschließen.</string>
    <string name="use_location">Position verwenden</string>
    <string name="add_location_as_first_point_descr">Zur optimalen Routenplanung eigene Position als Startpunkt hinzufügen.</string>
    <string name="plan_route">Route planen</string>
    <string name="shared_string_sort">Sortieren</string>
    <string name="coordinate_input">Koordinateneingabe</string>
    <string name="is_saved">gespeichert</string>
    <string name="marker_save_as_track_descr">Markierungen in die hier festgelegte GPX-Datei exportieren:</string>
    <string name="marker_save_as_track">Als GPX-Datei speichern</string>
    <string name="move_to_history">In den Verlauf verschieben</string>
    <string name="group_will_be_removed_after_restart">Die Gruppe wird beim nächsten Start der App entfernt.</string>
    <string name="show_passed">Passierte anzeigen</string>
    <string name="hide_passed">Passierte ausblenden</string>
    <string name="marker_show_distance_descr">Auswahl der Anzeige für Entfernungen und Richtungen zu Kartenmarkierungen in der Kartenansicht:</string>
    <string name="map_orientation_change_in_accordance_with_speed">Kartenausrichtungsgrenzwert</string>
    <string name="map_orientation_change_in_accordance_with_speed_descr">Auswählen, bei welcher Geschwindigkeit die Kartenausrichtung von \'Nach Bewegungsrichtung\' auf \'Nach Kompass\' umschaltet.</string>
    <string name="marker_moved_to_history">Kartenmarkierung in den Verlauf verschoben</string>
    <string name="osn_modify_dialog_error">Notiz konnte nicht geändert werden</string>
    <string name="osn_modify_dialog_title">Notiz ändern</string>
    <string name="context_menu_item_modify_note">OSM-Notiz ändern</string>
    <string name="make_round_trip_descr">Kopie des Startpunkts als Ziel hinzufügen.</string>
    <string name="make_round_trip">Rundreise erstellen</string>
    
    <string name="my_location">Meine Position</string>
    <string name="shared_string_finish">Beenden</string>
    <string name="use_system_keyboard">Gerätetastatur verwenden</string>
    <string name="marker_moved_to_active">Kartenmarkierung auf Karte verschoben</string>
    <string name="release_2_8">• Komplett überarbeitete Kartenmarkierungen mit Richtungsanzeiger und Routenplanung 
\n 
\n• Entfernungsmesser leistet Ausrichten auf Straße und Speichern als Track 
\n 
\n• Fehlerkorrekturen, alle 30 Minuten neue Daten auf dem Server, Aktualisierungen in der Navigation implementiert 
\n 
\n</string>
	<string name="release_2_9">• Erkennung von Stoppschildern jetzt nach Fahrtrichtung 
\n 
\n• Neuer Algorithmus für die Bereitstellung von sinnvollen Auf-/Abstieg-Werten für GPX-Tracks 
\n 
\n• Dauer des Aufstiegs entsprechend dem Gelände (Naismiths Regel) 
\n 
\n• Kontextmenü aktualisiert: Öffnunszeitenanzeige, wann der POI geöffnet/geschlossen wird 
\n 
\n• Transportmenü: Alle verfügbaren Routen sind jetzt oben 
\n 
\n• Wikipedia: Die Schaltfläche zum Öffnen des Originalartikels hinzugefügt, das Erscheinungsbild der Artikel aktualisiert 
\n 
\n• Route: Möglichkeit zum Tausch der Start- und Endpunkte mit einem Tipp hinzugefügt 
\n 
\n• Notizen: Sortierung nach Typ und Datum hinzugefügt 
\n 
\n• OSM-Bearbeitungen: Symbole und Namen für die POI-Kategorie und abgeschlossene Aktionen anzeigen 
\n 
\n• Neuer schneller Koordinateneingabebildschirm für die schnelle Erstellung von Markern 
\n 
\n</string>
    <string name="rendering_value_darkyellow_name">Dunkelgelb</string>
    <string name="show_map">Karte anzeigen</string>
    <string name="route_is_calculated">Route ist berechnet</string>
    <string name="round_trip">Rundfahrt</string>
    <string name="plan_route_no_markers_toast">Um diese Funktion nutzen zu können, müssen Sie mindestens eine Markierung hinzufügen.</string>
    <string name="shared_string_road">Straße</string>
    <string name="wrong_input">Falsche Eingabe</string>
	<string name="enter_new_name">Neuen Namen eingeben</string>
	<string name="shared_string_back">Zurück</string>
	<string name="view">Ansehen</string>
	<string name="waypoints_added_to_map_markers">Wegpunkte zu Kartenmarkierung hinzugefügt</string>
	<string name="wrong_format">Falsches Format</string>
    <string name="tap_on_map_to_hide_interface">Vollbildmodus</string>
    
    <string name="import_as_gpx">als GPX-Datei importieren</string>
    <string name="import_as_favorites">als Favorit importieren</string>
    <string name="import_file">Datei importieren</string>
	<string name="shared_string_two">Zwei</string>
    <string name="shared_string_one">Eins</string>
    <string name="shared_string_right">Rechts</string>
    <string name="shared_string_left">Links</string>
    <string name="shared_string_paste">Einfügen</string>
    <string name="looking_for_tracks_with_waypoints">Suche nach GPX-Dateien mit Wegpunkten</string>
    <string name="shared_string_more_without_dots">Mehr</string>
    <string name="appearance_on_the_map">Darstellung auf der Karte</string>
    <string name="favourites_group">Favoritenkategorie</string>
    <string name="add_group">Gruppe hinzufügen</string>
    <string name="empty_state_markers_active">Kartenmarkierungen erstellen!</string>
    <string name="empty_state_markers_groups">Gruppen importieren</string>
    <string name="empty_state_markers_history_desc">Markierungen, die als passiert gekennzeichnet sind, werden auf diesem Bildschirm angezeigt.</string>
    <string name="digits_quantity">Anzahl der Dezimalstellen</string>
    <string name="show_number_pad">Nummernblock anzeigen</string>
    <string name="coordinate_input_accuracy_description">Automatisch in das nächste Feld wechseln nach der Eingabe von \" %1$d Dezimalstellen.</string>
    <string name="coordinate_input_accuracy">%1$d Stellen</string>
    <string name="go_to_next_field">Nächstes Feld</string>
    <string name="rename_marker">Markierung umbenennen</string>
    <string name="mark_passed">Markierung passiert</string>
    <string name="track_waypoints">GPX-Wegpunkte</string>
    <string name="modify_the_search_query">Suchanfrage verändern.</string>
    <string name="empty_state_osm_edits">Erstellen oder ändern von OSM-Objekten</string>
    <string name="empty_state_osm_edits_descr">OSM-POI erstellen oder verändern, OSM-Notizen eröffnen oder bearbeiten, und aufgezeichnete GPX-Dateien hinzufügen.</string>
    <string name="shared_string_deleted">Gelöscht</string>
    <string name="shared_string_edited">Bearbeitet</string>
    <string name="shared_string_added">Hinzugefügt</string>
    <string name="marker_activated">Markierung %s aktiviert.</string>
    <string name="one_tap_active_descr">Markierung auf der Karte antippen, um sie an die erste Stelle der aktiven Markierungen zu verschieben, ohne das Kontextmenü zu öffnen.</string>
    <string name="empty_state_av_notes">Machen Sie sich Notizen!</string>
    <string name="by_date">Nach Datum</string>
    <string name="by_type">Nach Typ</string>
    <string name="import_gpx_file_description">kann als Favoriten oder GPX-Datei importiert werden.</string>
    <string name="empty_state_av_notes_desc">Audio-, Video- oder Fotonotizen zu jedem Punkt auf der Karte über Bedienelement oder Kontextmenü hinzufügen.</string>
    <string name="notes_by_date">Notizen nach Datum</string>
    <string name="tap_on_map_to_hide_interface_descr">Ein Tippen auf die Karte schaltet die Steuerschaltflächen und Bedienelemente um.</string>
<<<<<<< HEAD
    <string name="release_3_0">• Neue Reiseführer-Funktionalität: Globale offline WikiVoyage Artikel.
\n• Wikipedia: Neues Layout, anklickbare Links, Bilder.
\n• Unterstützung der Gruppierung von GPX Wegpunkten
\n• Kartenmarkierungen: Import auswählbarer Gruppen aus GPX-Dateien, Koordinateneingabe, neues Layout
\n• OsmAnd Live Daten unterstützen nun alle OsmAnd Funktionen</string>
=======
>>>>>>> 08dc607d
    <string name="one_tap_active">Mit einem Tippen aktiv</string>
    <string name="what_is_here">Was ist hier:</string>
    <string name="without_time_limit">Ohne Zeitbegrenzung</string>
    <string name="context_menu_read_full_article">Ganzen Artikel lesen</string>
    <string name="context_menu_read_article">Artikel lesen</string>
    <string name="context_menu_points_of_group">Alle Punkte der Gruppe</string>
    <string name="open_from">Geöffnet ab</string>
    <string name="open_till">Geöffnet bis</string>
    <string name="will_close_at">Schließt um</string>
    <string name="will_open_at">Öffnet um</string>
    <string name="will_open_on">Öffnet um</string>
    <string name="additional_actions">Zusätzliche Aktionen</string>
    <string name="parked_at">geparkt um</string>
    <string name="pick_up_till">Abholung bis</string>
    <string name="av_locations_selected_desc">GPX-Datei mit Koordinaten und Daten der ausgewählten Notizen.</string>
    <string name="av_locations_all_desc">GPX-Datei mit Koordinaten und Daten aller Notizen.</string>
    <string name="shared_string_actions">Aktionen</string>
    <string name="shared_string_marker">Markierung</string>
    <string name="add_track_to_markers_descr">Wählen Sie eine GPX-Datei für das Hinzufügen der enthaltenen Punkte zu den Markierungen.</string>
    <string name="add_favourites_group_to_markers_descr">Wählen Sie eine Favoritenkategorie aus, die Sie den Markierungen hinzufügen möchten.</string>
    <string name="add_group_descr">Importieren Sie Gruppen aus Favoriten oder GPX-Wegpunkten.</string>
    <string name="empty_state_markers_active_desc">Tippen Sie \'Orte\' lang oder kurz an, tippen Sie anschließend auf das Markierungszeichen.</string>
    <string name="empty_state_markers_groups_desc">Importieren Sie Favoritengruppen oder GPX-Wegpunkte als Markierungen.</string>
    <string name="show_guide_line_descr">Richtungsanzeiger von Ihrem Standort zu aktiven Markierungspunkten einblenden.</string>
    <string name="show_arrows_descr">Ein oder zwei Pfeile anzeigen, die die Richtung zu den aktiven Markierungen angeben.</string>
    <string name="distance_indication_descr">Wählen Sie aus, wie der Abstand zu aktiven Markierungen angezeigt werden soll.</string>
    <string name="active_markers_descr">Wählen Sie die Anzahl der aktiven Markierungen, die angezeigt werden sollen.</string>
    <string name="osm_recipient_stat">%1$s bearbeitet, Summe %2$s mBTC</string>
    <string name="osm_recipients_label">OSM-Empfänger</string>
    <string name="total_donations">Spenden insgesamt</string>
<string name="will_open_tomorrow_at">Öffnet morgen um</string>
    <string name="rendering_attr_hidePOILabels_name">POI-Beschriftungen</string>
    <string name="shared_string_without_name">Ohne Name</string>
    <string name="lang_lo">Laotisch</string>
    <string name="day_off_label">aus</string>
    <string name="winter_and_ski_renderer">Winter und Ski</string>
    <string name="touring_view_renderer">Tourenansicht</string>
    <string name="nautical_renderer">Nautisch</string>
    <string name="copy_location_name">Punkt/POI-Name kopieren</string>
    <string name="toast_empty_name_error">Unbenannter Ort</string>
<string name="show_closed_notes">Geschlossene Notizen anzeigen</string>
    <string name="switch_osm_notes_visibility_desc">OSM-Notizen auf der Karte ein-/ausblenden.</string>
    <string name="gpx_file_desc">GPX - geeignet für den Export in JOSM oder andere OSM-Editoren.</string>
    <string name="osc_file_desc">OSC - geeignet für den Export nach OpenStreetMap.</string>
    <string name="gpx_file">GPX-Datei</string>
    <string name="osc_file">OSC-Datei</string>
    <string name="choose_file_type">Dateityp auswählen</string>
    <string name="osm_edits_export_desc">Wählen Sie den Exporttyp aus: OSM-Notizen, POI oder beides.</string>
    <string name="all_data">Alle Daten</string>
    <string name="osm_notes">OSM-Notizen</string>
    <string name="tunnel_warning">Tunnel voraus</string>
    <string name="show_tunnels">Tunnel</string>
<string name="shared_string_current">Aktuell</string>
    <string name="last_intermediate_dest_description">Fügt Zwischenhalt ein</string>
    <string name="first_intermediate_dest_description">Fügt ersten Halt hinzu</string>
    <string name="subsequent_dest_description">Ziel nach oben verschieben und erstellen</string>
    <string name="make_as_start_point">Zum Startpunkt machen</string>
    <string name="enter_the_file_name">Dateinamen eingeben.</string>
    <string name="map_import_error">Fehler beim Kartenimport</string>
    <string name="map_imported_successfully">Karte importiert</string>
    <string name="distance_farthest">Entfernung: entfernteste zuerst</string>
    <string name="distance_nearest">Entfernung: nächstgelegene zuerst</string>
    <string name="enter_lon">Längengrad eingeben</string>
    <string name="enter_lat">Breitengrad eingeben</string>
    <string name="enter_lat_and_lon">Längen- und Breitengrad eingeben</string>
	<string name="dd_mm_ss_format">DD°MM\'SS\"</string>
	<string name="dd_dddddd_format">DD.DDDDDD°</string>
	<string name="dd_ddddd_format">DD.DDDDD°</string>
	<string name="dd_mm_mmmm_format">DD°MM.MMMM\'</string>
	<string name="dd_mm_mmm_format">DD°MM.MMM\'</string>
	<string name="east_abbreviation">E</string>
	<string name="west_abbreviation">W</string>
	<string name="south_abbreviation">S</string>
	<string name="north_abbreviation">N</string>
	<string name="optional_point_name">Optionaler Punktname</string>
    <string name="transport_nearby_routes_within">Routen in der Nähe</string>
    <string name="transport_nearby_routes">In der Nähe</string>
    <string name="group_deleted">Gruppe gelöscht</string>
    <string name="rendering_attr_whiteWaterSports_name">Wildwasser-Sportarten</string>
    <string name="clear_all_intermediates">Alle Zwischenpunkte löschen</string>
    <string name="shared_string_travel">Reise</string>
    <string name="waypoints_removed_from_map_markers">Wegpunkte aus Kartenmarkierungen entfernt</string>
    <string name="nothing_found_in_radius">Nichts gefunden:</string>
    <string name="select_waypoints_category_description">Fügen Sie alle Wegpunkte des Tracks hinzu oder wählen Sie einzelne Kategorien aus.</string>
    <string name="shared_string_total">Total</string>
    <string name="use_two_digits_longitude">Zweistelligen Längengrad verwenden</string>
    <string name="wikivoyage_search_hint">Suche: Land, Stadt, Provinz</string>
    <string name="shared_string_read">Lesen</string>
    <string name="saved_articles">Artikel mit Lesezeichen</string>
    <string name="shared_string_explore">Durchsuchen</string>
    <string name="shared_string_result">Ergebnis</string>
    <string name="download_maps_travel">Reiseführer</string>
    <string name="shared_string_wikivoyage">Wikivoyage</string>
    <string name="article_removed">Artikel entfernt</string>
    <string name="index_item_world_wikivoyage">Weltweite Wikivoyage Artikel</string>
    <string name="shared_string_contents">Inhalte</string>
    <string name="wikivoyage_download_pics">Bilder herunterladen</string>
    <string name="wikivoyage_download_pics_descr">Bilder in den Artikeln können zur Offline-Nutzung heruntergeladen werden.
\nSie können diese Einstellung jederzeit in \'Durchsuchen\' → \'Optionen\' ändern.</string>
    <string name="online_webpage_warning">Seite ist nur online abrufbar. Im Webbrowser öffnen?</string>
    <string name="delete_search_history">Suchverlauf löschen</string>
    <string name="purchase_dialog_travel_description">Um Reisebeiträge offline lesen zu können, kaufen Sie einen der folgenden Artikel:</string>
    <string name="purchase_dialog_subtitle">Passenden Artikel auswählen:</string>
    <string name="shared_string_dont">Nicht</string>
    <string name="shared_string_do">Tun</string>
    <string name="shared_string_only_with_wifi">Nur mit WLAN</string>
    <string name="shared_string_wifi_only">Nur mit WLAN</string>
    <string name="select_travel_book">Reisebuch auswählen</string>
    <string name="shared_string_travel_book">Reisebuch</string>
    <string name="images_cache">Bilder-Cache</string>
    <string name="download_images">Bilder anzeigen</string>
    <string name="travel_card_update_descr">Neue Wikivoyage-Daten verfügbar, Aktualisierung möglich.</string>
	<string name="travel_card_download_descr">Laden Sie diese Wikivoyage-Reiseführer herunter, um Artikel zu Orten auf der ganzen Welt ohne Internetverbindung anzuzeigen.</string>
	<string name="update_is_available">Aktualisierung verfügbar</string>
	<string name="download_file">Datei herunterladen</string>
    <string name="start_editing_card_image_text">Der kostenlose weltweite Reiseführer, den jeder bearbeiten kann.</string>
    <string name="welcome_to_open_beta_description">Travel basiert auf Wikivoyage. Testen Sie alle Funktionen während des Open-Beta-Tests kostenlos. Danach steht Travel den Abonnenten von OsmAnd Unlimited und den Besitzern von OsmAnd+ zur Verfügung</string>
    <string name="start_editing_card_description">Sie können und sollten Artikel auf Wikivoyage bearbeiten. Teilen Sie Wissen, Erfahrung, Talent und Ihre Aufmerksamkeit</string>
    <string name="start_editing">Bearbeitung starten</string>
    <string name="get_unlimited_access">Erhalten Sie unbegrenzten Zugang</string>
    <string name="welcome_to_open_beta">Willkommen zur Open Beta</string>
    <string name="travel_guide">Wikivoyage Reiseführer</string>
    <string name="travel_guide_description">Führt innerhalb von OsmAnd ohne Internetverbindung zu den interessantesten Orten der Welt.</string>
    <string name="monthly_map_updates">Kartenaktualisierungen: <b>Jeden Monat</b></string>
    <string name="daily_map_updates">Kartenaktualisierungen: <b>Jede Stunde</b></string>
    <string name="in_app_purchase">In-App-Kauf</string>
    <string name="in_app_purchase_desc">Einmalige Zahlung</string>
    <string name="in_app_purchase_desc_ex">Nach dem Kauf steht es Ihnen dauerhaft zur Verfügung.</string>
    <string name="purchase_unlim_title">Kaufen - %1$s</string>
    <string name="purchase_subscription_title">Abonnieren - %1$s</string>

    <string name="wikivoyage_offline">Wikivoyage offline</string>

    <string name="unlimited_downloads">Unbegrenzte Downloads</string>
    <string name="wikipedia_offline">Wikipedia offline</string>
    <string name="contour_lines_hillshade_maps">Karten mit Höhenlinien &amp; Geländeschattierung</string>
    <string name="unlock_all_features">Alle OsmAnd-Funktionen freischalten</string>

    <string name="purchase_dialog_title">Plan auswählen</string>
    <string name="download_wikipedia_description">Laden Sie die Wikipedia-Artikel für %1$s herunter, um sie offline zu lesen.</string>
    <string name="download_wikipedia_label">Wikipedia-Daten herunterladen</string>
    <string name="open_in_browser_wiki">Artikel online öffnen</string>
    <string name="open_in_browser_wiki_description">Artikel in einem Webbrowser ansehen.</string>
    <string name="download_wiki_region_placeholder">diese Region</string>
    <string name="wiki_article_search_text">Suche nach dem entsprechenden Wiki-Artikel</string>
    <string name="wiki_article_not_found">Artikel nicht gefunden</string>
    <string name="paid_app">Bezahlte App</string>
    <string name="paid_plugin">Bezahltes Modul</string>
    <string name="how_to_open_wiki_title">Wie öffnet man Wikipedia-Artikel?</string>
<string name="popular_destinations">Beliebte Reiseziele</string>
    <string name="osmand_team">OsmAnd-Team</string>
    <string name="shared_string_restart">Neustart</string>
    <string name="show_images">Bilder anzeigen</string>
    <string name="purchase_cancelled_dialog_title">Sie haben ihr OsmAnd Live-Abonnement gekündigt</string>
    <string name="purchase_cancelled_dialog_descr">Erneuern Sie Ihr Abonnement, um weiterhin alle Funktionen nutzen zu können:</string>

    <string name="maps_you_need_descr">Basierend auf den Artikeln, die Sie mit einem Lesezeichen versehen haben, werden Ihnen die folgenden Karten zum Download empfohlen:</string>
    <string name="maps_you_need">Benötigte Karten</string>
    <string name="open_wikipedia_link_online">Wikipedia-Link online öffnen</string>
    <string name="open_wikipedia_link_online_description">Der Link wird im Webbrowser geöffnet.</string>
    <string name="read_wikipedia_offline_description">Holen Sie sich das OsmAnd Live Abonnement, um Wikipedia und Wikivoyage Artikel offline zu lesen.</string>
    <string name="how_to_open_link">Wie öffnet man den Link?</string>
    <string name="read_wikipedia_offline">Wikipedia offline lesen</string>
    <string name="download_all">Alles herunterladen</string>
    <string name="hide_full_description">Vollständige Beschreibung ausblenden</string>
    <string name="show_full_description">Vollständige Beschreibung anzeigen</string>
    <string name="nautical_render_descr">Nautischer Navigationsstil. Hauptmerkmale: Bojen, Leuchttürme, Flussläufe, Seewege und Markierungen, Häfen, Seezeichendienste, Tiefenlinien.</string>
    <string name="ski_map_render_descr">Stil zum Skifahren. Hauptmerkmale: Rendern von Pisten, Skilften und anderen Skimerkmalen auf komfortable Weise. Weniger störende sekundäre Kartenobjekte.</string>
    <string name="light_rs_render_descr">Einfacher und kontrastreicher Stil für die Navigation im Auto. Schonend für die Augen im Nachtmodus. Hauptmerkmale: Konturlinien, Kontrast orange gestylter Straßen, weniger störende sekundäre Kartenobjekte.</string>
    <string name="topo_render_descr">Kontraststil für Wandern, Trekking und Radfahren in der Natur. Gute Lesbarkeit bei komplexer Außenbeleuchtung. Hauptmerkmale: Kontrastreiche Straßen und natürliche Objekte, verschiedene Arten von Routen, Höhenlinien mit erweiterten Einstellungen, mehr Details bei entsprechenden Zoomstufen als der Standardstil. Die Option Oberflächenintegrität ermöglicht die Unterscheidung der Straßenoberflächenqualität. Kein Nachtmodus.</string>
    <string name="mapnik_render_descr">Alter \'Mapnik\'-Stil, Standard-Rendering-Stil. Hauptmerkmale: Die Farben ähneln dem Mapnik-Stil.</string>
    <string name="default_render_descr">Universeller Stil. Vereinfachte, sauberere Darstellung in dicht besiedelten Städten. Hauptmerkmale: Höhenlinien, Routen, Oberflächenqualität, Zufahrtsbeschränkungen, Straßenschilder, Wegeführung nach SAC-Skala, Wildwassersportmerkmale.</string>
    <string name="shared_string_bookmark">Lesezeichen</string>
    <string name="off_road_render_descr">Geeignet für den Einsatz im Gelände. Geeignet für die Verwendung mit grünen Satellitenbildern als Unterlagekarte. Wichtige Punkte: Reduzierte Hauptstraßendicke, erhöhte Dicke von Strecken, Wegen, Fahrrädern und anderen Routen. Basiert auf dem \'Topo\'-Stil.</string>
    <string name="touring_view_render_descr">Hoch detaillierter Stil für Touringzwecke. Enthält alle Konfigurationsoptionen des Standardstils, zusätzlich: Zeigt so viele Details wie möglich an, insbesondere alle Straßen, Wege und andere Reisemöglichkeiten. Klare visuelle Unterscheidung zwischen den verschiedenen Straßentypen, ähnlich vielen Tourenatlanten. Kontrastreiches Farbschema für den Außenbereich, Tag- und Nachtmodus.</string>
    <string name="access_intermediate_arrival_time">Ankunftszeit Zwischenziel</string>
    <string name="map_widget_intermediate_time">Reisezeit Zwischenziel</string>
    </resources><|MERGE_RESOLUTION|>--- conflicted
+++ resolved
@@ -2974,14 +2974,11 @@
     <string name="empty_state_av_notes_desc">Audio-, Video- oder Fotonotizen zu jedem Punkt auf der Karte über Bedienelement oder Kontextmenü hinzufügen.</string>
     <string name="notes_by_date">Notizen nach Datum</string>
     <string name="tap_on_map_to_hide_interface_descr">Ein Tippen auf die Karte schaltet die Steuerschaltflächen und Bedienelemente um.</string>
-<<<<<<< HEAD
     <string name="release_3_0">• Neue Reiseführer-Funktionalität: Globale offline WikiVoyage Artikel.
 \n• Wikipedia: Neues Layout, anklickbare Links, Bilder.
 \n• Unterstützung der Gruppierung von GPX Wegpunkten
 \n• Kartenmarkierungen: Import auswählbarer Gruppen aus GPX-Dateien, Koordinateneingabe, neues Layout
 \n• OsmAnd Live Daten unterstützen nun alle OsmAnd Funktionen</string>
-=======
->>>>>>> 08dc607d
     <string name="one_tap_active">Mit einem Tippen aktiv</string>
     <string name="what_is_here">Was ist hier:</string>
     <string name="without_time_limit">Ohne Zeitbegrenzung</string>
