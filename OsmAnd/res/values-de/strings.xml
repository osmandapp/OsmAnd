--- conflicted
+++ resolved
@@ -282,17 +282,10 @@
 	<string name="osmand_net_previously_installed">Eine Vorversion von OsmAnd ist installiert. Alle Offline-Daten werden weiter unterstützt. Favoriten müssen aber in der Vorversion exportiert und anschließend in die neue Version importiert werden.</string>
 	<string name="build_installed">Build {0} erfolgreich installiert ({1}).</string>
 	<string name="downloading_build">Lade Build...</string>
-<<<<<<< HEAD
-	<string name="install_selected_build">Bestätigung der Installation OsmAndAccess - {0} von {1} {2} MB ?</string>
+	<string name="install_selected_build">Installation OsmAndAccess - {0} von {1} {2} MB. Fortfahren?</string>
 	<string name="loading_builds_failed">Laden der Liste von OsmAndAccess Builds ist fehlgeschlagen</string>
 	<string name="loading_builds">Lade OsmAndAccess Builds...</string>
 	<string name="select_build_to_install">Auswählen eines OsmAndAccess Builds für die Installation</string>
-=======
-	<string name="install_selected_build">Installation OsmAnd - {0} von {1} {2} MB. Fortfahren?</string>
-	<string name="loading_builds_failed">Laden der Liste von OsmAnd Builds ist fehlgeschlagen</string>
-	<string name="loading_builds">Lade OsmAnd Builds...</string>
-	<string name="select_build_to_install">Auswählen eines OsmAnd Builds für die Installation</string>
->>>>>>> 8249b34d
 	<string name="contribution_activity">Aktion speziell für die Contribution Version</string>
 	
 	<string name="gps_status_app_not_found">Applikation GPS Status nicht installiert. Im Market suchen?</string>
@@ -320,11 +313,7 @@
     <string name="index_settings_descr">Laden und Verwalten von Landkarten und Daten für Offline-Verwendung</string>
     <string name="index_settings">Offline-Daten</string>
 	<string name="osmand_service">Hintergrund-Service</string>
-<<<<<<< HEAD
-	<string name="osmand_service_descr">Zur Verwendung von OsmAndAccess bei ausgeschalterter Anzeige</string>
-=======
-	<string name="osmand_service_descr">Zur Verwendung von OsmAnd bei ausgeschalteter Anzeige</string>
->>>>>>> 8249b34d
+	<string name="osmand_service_descr">Zur Verwendung von OsmAndAccess bei ausgeschalteter Anzeige</string>
 	<string name="fast_route_mode">Schnellste Route</string>
 	<string name="fast_route_mode_descr">Auswählen für schnellste Route oder deaktivieren für kürzeste Route</string>
 	<string name="tiles_to_download_estimated_size">Bei Zoomlevel {0} lade {1} Kacheln ({2} MB )</string>
@@ -448,11 +437,7 @@
 	<string name="route_head">Kopf</string>
 	<string name="first_time_continue">Weiter</string>
 	<string name="first_time_download">Offline-Daten herunterladen</string>
-<<<<<<< HEAD
-	<string name="first_time_msg">Danke, dass Sie OsmAndAccess verwenden. \nUm alle Funktkionen verwenden zu können, sind Offline-Daten verforderlich, die Sie in den Einstellungen unter Offline-Daten herunterladen können oder selbst erstellen können. Danach können Sie Adressen, POI und ÖPNV finden.</string>
-=======
-	<string name="first_time_msg">Danke, dass Sie OsmAnd verwenden. \nUm alle Funktionen verwenden zu können, sind Offline-Daten erforderlich, die Sie in den Einstellungen unter Offline-Daten herunterladen oder selbst erstellen können. Danach können Sie Adressen, POI und ÖPNV finden.</string>
->>>>>>> 8249b34d
+	<string name="first_time_msg">Danke, dass Sie OsmAndAccess verwenden. \nUm alle Funktionen verwenden zu können, sind Offline-Daten erforderlich, die Sie in den Einstellungen unter Offline-Daten herunterladen oder selbst erstellen können. Danach können Sie Adressen, POI und ÖPNV finden.</string>
 	<string name="search_poi_location">Suche Signal...</string>
 	<string name="search_near_map">Suche um Kartenposition</string>
 	<string name="search_nearby">Suche um Aufenthaltsort</string>
