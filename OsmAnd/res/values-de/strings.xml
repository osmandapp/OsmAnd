--- conflicted
+++ resolved
@@ -2864,19 +2864,11 @@
     <string name="shared_string_finish">Beenden</string>
     <string name="use_system_keyboard">Gerätetastatur verwenden</string>
     <string name="marker_moved_to_active">Kartenmarkierung auf Karte verschoben</string>
-<<<<<<< HEAD
-    <string name="release_2_8">• Vollständig überarbeitete Kartenmarkierungen mit Richtlinien und Routenplanung
+    <string name="release_2_8">• Komplett überarbeitete Kartenmarkierungen mit Linien und Routenplanung
 \n
-\n• Entfernungsmesser-Tool, mit Funktionen zum Einrasten auf Straßen und Punkte als Track Speichern
+\n• Entfernungsmesser bietet ausrichten auf Straße Funktion und speichern als Track
 \n
-\n• OsmAnd Live: Bugfixes, neue Daten auf dem Server alle 30 Minuten, in die Navigation implementierte Updates
-=======
-    <string name="release_2_8">• Komplett überarbeitete Kartenmarkierungen mit Linien und Routenplanung 
-\n 
-\n• Entfernungsmesser bietet ausrichten auf Straße Funktion und speichern als Track 
-\n 
 \n• Bug-Fixes, neue Daten auf dem Server alle 30 Minuten, Updates implementiert in der Navigation
->>>>>>> b81cfec1
 \n
 \n</string>
     <string name="rendering_value_darkyellow_name">Dunkelgelb</string>
