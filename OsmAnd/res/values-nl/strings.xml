<<<<<<< HEAD
<?xml version='1.0' encoding='utf-8'?>
<resources>
=======
<?xml version="1.0" encoding="utf-8" standalone="no"?><resources>
>>>>>>> acd5bbec
  
  <string name="layer_map_appearance">Configureer scherm</string>
  <string name="show_lanes">Toon rijstroken</string>
  <string name="avoid_unpaved">Vermijd onverharde wegen</string>
  <string name="avoid_ferries">Vermijd veerboten</string>
  <string name="avoid_in_routing_title">Vermijd…</string>
  <string name="avoid_in_routing_descr">Vermijd tolwegen, onverharde wegen, veerboten</string>
  <string name="show_warnings_title">Toon waarschuwing…</string>
  <string name="show_warnings_descr">Toon rijstroken, snelheidslimieten, snelheidscamera\'s en verkeersdrempels</string>
  <string name="map_widget_fluorescent">Fluorescerende routes</string>
  <string name="map_widget_show_ruler">Schaalaanduiding</string>
  
  <string name="map_widget_view_direction">Kijkrichting</string>
  <string name="map_widget_transparent">Transparante skin</string>
  
  
  <string name="gps_wakeup_interval">GPS activatie interval: %s</string>
  <string name="int_continuosly">continu</string>
  <string name="vector_maps_may_display_faster_on_some_devices">Vectorkaarten worden vaak sneller weergegeven. Werkt niet op sommige apparaten.</string>
  
  <string name="play_commands_of_currently_selected_voice">Luister naar de instructies van de gekozen stem</string>
  <string name="debugging_and_development">OsmAnd fout-opsporing en ontwikkeling</string>
  <string name="native_rendering">Interne kaartgeneratie</string>
  
  <string name="test_voice_prompts">Test stem-instructies</string>
  <string name="switch_to_raster_map_to_see">Geen offline vectorkaart aanwezig voor deze locatie. Je kan deze downloaden via Instellingen (Kaartbeheer), of overschakelen naar online kaarten; activeer hiervoor de "online maps" plugin.</string>
  <string name="tip_recent_changes_0_7_2_t">Wijzigingen in 0.7.2:
	\n\t- Interne kaartgeneratie op alle apparaten
	\n\t- Offline interessepunt-bewerking
	\n\t- Toegankelijkheidsopties
	\n\t- Veel bugs opgelost
	</string>
  <string name="send_files_to_osm">GPX-bestanden naar openstreetmap sturen?</string>
  <string name="gpx_visibility_txt">Zichtbaarheid</string>
  <string name="gpx_tags_txt">Tags</string>
  <string name="gpx_description_txt">Beschrijving</string>
  <string name="validate_gpx_upload_name_pwd">Geef je OSM-gebruikersnaam en -wachtwoord voor het uploaden van GPX-bestanden.</string>
  <string name="default_buttons_support">Ondersteuning</string>
  <string name="support_new_features">Ondersteun nieuwe functies</string>
  
  <string name="show_ruler_level">Schaalaanduiding weergeven</string>
  <string name="info_button">Info</string>
  <string name="back_to_location">Terug naar locatie</string>
  <string name="show_details">Toon details</string>
  <string name="accessibility_extensions_descr">Toegankelijkheidsmodules voor oude Android versies</string>
  <string name="accessibility_extensions">Toegankelijkheidsmodules</string>
  <string name="accessibility_mode">Toegankelijkheidsmodus</string>
  <string name="accessibility_mode_descr">Zet toegankelijkheidsmodus aan</string>
  <string name="accessibility_default">Gelijk aan systeeminstelling</string>
  <string name="backToMenu">Terug naar menu</string>
  <string name="zoomOut">Zoom uit</string>
  <string name="zoomIn">Zoom in</string>
  <string name="zoomIs">Vergroting is</string>
  <string name="north">noord</string>
  <string name="north_north_east">noordnoordoost</string>
  <string name="north_east">noordoost</string>
  <string name="east_north_east">oostnoordoost</string>
  <string name="east">oost</string>
  <string name="east_south_east">oostzuidoost</string>
  <string name="south_east">zuidoost</string>
  <string name="south_south_east">zuidzuidoost</string>
  <string name="south">zuid</string>
  <string name="south_south_west">zuidzuidwest</string>
  <string name="south_west">zuidwest</string>
  <string name="west_south_west">westzuidwest</string>
  <string name="west">west</string>
  <string name="west_north_west">westnoordwest</string>
  <string name="north_west">noordwest</string>
  <string name="front">Voorkant</string>
  <string name="front_right">Rechts voor</string>
  <string name="right">Rechts</string>
  <string name="back_right">Rechts achter</string>
  <string name="back">Achter</string>
  <string name="back_left">Links achter</string>
  <string name="left">Links</string>
  <string name="front_left">Links voor</string>
  <string name="oclock">uur</string>
  <string name="towards">richting</string>
  <string name="accuracy">Nauwkeurigheid</string>
  <string name="altitude">Hoogte</string>
  <string name="no_info">Geen info</string>
  <string name="direction_style_sidewise">Opzij (8 sectoren)</string>
  <string name="direction_style_clockwise">Met de klok (12 sectoren)</string>
  <string name="settings_direction_style">Richting stijl</string>
  <string name="settings_direction_style_descr">Kies stijl van richtingsaanduidingen tijdens het verplaatsen</string>
  <string name="auto_announce_on">Start automatische aankondigingen</string>
  <string name="auto_announce_off">Stop automatische aankondigingen</string>
  <string name="scroll_map_by_gestures_descr">Verschuif de kaart door beweging van het scherm</string>
  <string name="scroll_map_by_gestures">Natuurlijke kaartverschuivingen</string>
  <string name="i_am_here">Hier ben ik</string>
  <string name="zoom_by_trackball_descr">Zoom kaart door trackball horizontaal te bewegen</string>
  <string name="zoom_by_trackball">Gebruik trackball om te zoomen</string>
  <string name="use_short_object_names_descr">Gebruik korte objectnamen in aanraakmodus</string>
  <string name="use_short_object_names">Gebruik korte objectnamen</string>
  <string name="accessibility_preferences_descr">Toegankelijkheidsgerelateerde instellingen</string>
  <string name="accessibility_preferences">Toegankelijkheid</string>
  <string name="rendering_out_of_memory">Niet genoeg werkgeheugen voor weergave van het geselecteerde gebied</string>
  <string name="use_fluorescent_overlays">Fluorescerende overlays</string>
  <string name="use_fluorescent_overlays_descr">Gebruik fluorescerende kleuren voor de weergave van tracks and routes</string>
  <string name="offline_edition">Offline bewerking</string>
  <string name="offline_edition_descr">Gebruik altijd offline bewerking</string>
  <string name="tip_recent_changes_0_7_1_t">Wijzigingen in 0.7.1:
		\n\t- Offline bewerken van interessepunten
		\n\t- Online tracking-optie - zend coördinaten naar webservice (lees voor het opzetten van je eigen webservice de HowTo-artikelen)
		\n\t- Toon eerder opgenomen tracks op de kaart
		\n\t- Richtingdetectie: \'Keer terug\' wordt weergegeven bij een koers in de tegengestelde richting of na het missen van een afslag
		\n\t- Nieuwe stem-instructie \'Route opnieuw berekend\'
		\n\t- Optische aanduiding van een afslag binnen 100m door een richtingpijl met veranderende kleur
		\n\t- Weergave van actuele status van gedeactiveerde kaarten nu op het downloadscherm in donkergroen en donkerblauw
		\n\t- Andere wijzigingen
	</string>
  <string name="update_poi_does_not_change_indexes">Wijzigingen aan interessepunten hebben geen invloed op de gedownloade kaartbestanden, maar worden opgeslagen in een lokaal bestand.</string>
  <string name="local_openstreetmap_uploading">Uploaden…</string>
  <string name="local_openstreetmap_were_uploaded">{0} interessepunten/Bugs zijn ge-upload</string>
  <string name="local_openstreetmap_uploadall">Upload alle</string>
  
  
  <string name="local_openstreetmap_upload">Upload wijziging naar OSM</string>
  <string name="local_openstreetmap_delete">Wis de wijziging</string>
  <string name="local_openstreetmap_descr_title">Asynchrone Openstreetmap wijziging:</string>
  <string name="local_openstreetmap_settings">Bewaarde gegevens voor OSM</string>
  <string name="local_openstreetmap_settings_descr">Beheer interessepunten en bugs die in OsmAnd zijn bewaard</string>
  
  
  <string name="live_monitoring_interval_descr">Specificeer interval voor online tracking</string>
  <string name="live_monitoring_interval">Interval voor online tracking</string>
  <string name="live_monitoring_url_descr">Specificeer het webadres met parameters: lat={0}, lon={1}, timestamp={2}, hdop={3}, altitude={4}, speed={5}, bearing={6}</string>
  <string name="live_monitoring_url">Webadres voor online tracking</string>
  <string name="gpx_monitoring_disabled_warn">Log spoor met GPX-widget of via de \'Tripopname\'-instellingen.</string>
  <string name="show_current_gpx_title">Toon huidige track</string>
  <string name="tip_recent_changes_0_7_0_t">"Wijzigingen in 0.7.0 : \n\t- Offline Wikipedia gegevens met artikelen \n\t- Vernieuwde kaarten \n\t- Andere kleine features "</string>
  <string name="free_version_message">Deze gratis versie van OsmAnd is beperkt tot %1$s downloads en ondersteunt geen offline Wikipedia artikelen.</string>
  <string name="free_version_title">Gratis versie</string>
  <string name="poi_context_menu_showdescription">Toon interessepunt-beschrijvingen</string>
  <string name="index_name_north_america">Noord Amerika</string>
  <string name="index_name_us">Noord Amerika - Verenigde Staten</string>
  <string name="index_name_central_america">Centraal Amerika</string>
  <string name="index_name_south_america">Zuid Amerika</string>
  <string name="index_name_europe">Europa</string>
  <string name="index_name_france">Europa - Frankrijk</string>
  <string name="index_name_germany">Europa - Duitsland</string>
  <string name="index_name_russia">Europa/Azië - Rusland</string>
  <string name="index_name_africa">Afrika</string>
  <string name="index_name_asia">Azië</string>
  <string name="index_name_oceania">Oceanië</string>
  <string name="index_name_other">Wereldkaart en topografische kaart</string>
  <string name="index_name_wiki">Wereldwijde Wikipedia</string>
  <string name="index_name_voice">Spraakbestanden (opnamen – beperkte functionaliteit)</string>
  <string name="index_name_tts_voice">Spraakbestanden (stemgenerator – aangeraden)</string>
  <string name="amenity_type_osmwiki">Wikipedia (offline)</string>
  <string name="amenity_type_user_defined">Zelfgedefinieerd</string>
  <string name="fav_export_confirmation">Er is al een bestand met geëxporteerde favorieten. Wil je dat bestand overschrijven?</string>
  <string name="profile_settings">Profielspecifieke instellingen</string>
  <string name="settings_preset">Standaardprofiel</string>
  <string name="settings_preset_descr">Kaart- en navigatieinstellingen worden per profiel onthouden. Kies hier het standaardprofiel.</string>
  
  
  <string name="routing_settings">Navigatie</string>
  <string name="routing_settings_descr">Opties voor navigatie</string>
  <string name="global_settings">Algemene instellingen</string>
  <string name="index_settings">Kaartbeheer</string>
  <string name="index_settings_descr">Download en beheer kaarten en stemmen</string>
  <string name="general_settings">Algemene instellingen</string>
  <string name="general_settings_descr">Kaartweergave en algemene instellingen</string>
  <string name="global_app_settings">Algemene instellingen</string>
  <string name="user_name">OSM gebruikersnaam</string>
  <string name="user_name_descr">Nodig voor openstreetmap.org aanmelding</string>
  <string name="user_password">OSM wachtwoord</string>
  <string name="user_password_descr">Nodig voor openstreetmap.org aanmelding</string>
  <string name="osmand_service">Slaap stand</string>
  <string name="osmand_service_descr">Dit is om OsmAnd te gebruiken als het scherm uit is</string>
  <string name="tip_rotation_switching">kaartrotatie</string>
  
  
  <string name="tip_day_night_mode">Dag/Nacht modus</string>
  
  <string name="tip_osm_improve">Verbeter openstreetmap gegevens</string>
  <string name="tip_osm_improve_t">OsmAnd gebruikt kaarten gebaseerd op Openstreetmap.org (OSM)-gegevens en kan – behalve voor kaartweergave en navigatie – gebruikt worden om de kwaliteit van OSM-gegevens te verbeteren. Je kan direct met een paar klikken interessepunten of OSM-foutrapporten uploaden.
		\n\nHiervoor moet je eerst je OSM-logingegevens opgeven bij \'Instellingen\' → \'Algemene instellingen\' → \'OSM bewerken\'.
		\n\nOm een nieuw interessepunt toe te voegen, gebruik de optie \'Creëer interessepunt\' in het kaartcontextmenu. Vervolg met het ingeven van de informatie over het interessepunt en bevestig de wijziging.
		\n\nFouten in de kaarten kunnen direct worden gerapporteerd via OSM bug, de OSM groep kan het probleem dan sneller oplossen. Om een fout te rapporteren, gebruik de optie \'Open OSM bug\' in het kaartcontextmenu. Geef daar een gedetailleerde beschrijving van het probleem en stuur het op met \'Toevoegen\'.
		\n\nOsmAnd kan je toevoegingen offline bijhouden (zie de instelling hiervoor), maar er is uiteraard een internetverbinding nodig om de bugs en interessepunten te uploaden.
	</string>
  <string name="download_files_not_enough_space">Er is niet voldoende vrije ruimte %1$s MB te downloaden (vrij: %2$s).</string>
  <string name="download_files_question_space">Vrije ruimte is nu {2} MB! Download {0} bestand(en) ({1} MB)?</string>
  <string name="tip_recent_changes_0_6_9_t">Wijziginen in 0.6.9:
\n\t- Verbeterde offline kaart weergave
\n\t- Snelle vloeiende offline weergave - kijk in experimentele functies (werkt mogelijk niet op sommige apparaten)
\n\t- Grote vormgeving en stijl veranderingen
\n\t- Hoogte info
\n\t- Nieuwe vertalingen (Vietnamees, Pools)
\n\t- Andere kleine functies
	</string>
  
  <string name="use_transparent_map_theme">Transparant thema</string>
  <string name="native_library_not_supported">Interne bibliotheek wordt niet ondersteund op dit apparaat.</string>
  <string name="init_native_library">Voorbereiden interne bibliotheek…</string>
  <string name="choose_auto_follow_route">Kaartpositie volgen</string>
  <string name="choose_auto_follow_route_descr">Tijd totdat kaartweergave wordt gesynchroniseerd met de positie</string>
  <string name="auto_follow_route_never">Nooit (druk op de blauwe pijl om begeleiding handmatig te starten)</string>
  <string name="auto_follow_route_navigation">Alleen automatisch volgen tijdens navigatie</string>
  <string name="auto_follow_route_navigation_descr">Alleen automatisch volgen tijdens navigatie.</string>
  <string name="auto_follow_location_enabled">Automatisch kaart volgen in gebruik.</string>
  <string name="pref_vector_rendering">Opties voor vectorkaarten</string>
  <string name="pref_overlay">Bovenlaag / onderlaag</string>
  <string name="pref_raster_map">Kaartbron-instellingen</string>
  <string name="pref_vector_map">Vectorkaart-instellingen</string>
  <string name="delete_confirmation_msg">Verwijder %1$s?</string>
  <string name="city_type_suburb">Buitenwijk</string>
  <string name="city_type_hamlet">Gehucht</string>
  <string name="city_type_village">Dorp</string>
  <string name="city_type_town">Plaats</string>
  <string name="city_type_city">Stad</string>
  
  <string name="animate_route_off">Stop simulatie</string>
  <string name="animate_route">Start simulatie</string>
  <string name="tip_recent_changes_0_6_8_t">"Wijzigingen in 0.6.8 : \n\t- Completely redesigned zoek (interessepunt, Address)! Make address zoek much faster and more responsive. Create one Zoek interface with many different options. \n\t- Implement interessepunt zoek by name in big areas (countries) \n\t- Fix flickering kaart screen for tablets (Issue 641) \n\t- Auto follow route option (Issue 356) \n\t- GPX navigation moved to \'Directions\' and \'Save Directions\' moved to \'About route\' \n\t- interessepunt gegevens included in .obf bestand (all download indexes after 01/10/11) \n\t- Stem prompt fixes (GPS position fix, omitting first command) \n\t- Small improvements "</string>
  <string name="file_can_not_be_renamed">Bestandsnaam kan niet worden gewijzigd.</string>
  <string name="file_with_name_already_exists">Er bestaat al een bestand met die naam.</string>
  <string name="gpx_navigation">GPX-route</string>
  <string name="poi_query_by_name_matches_categories">Meerdere overeenkomende interessepunt-categorieën gevonden:</string>
  <string name="data_to_search_poi_not_available">Lokale gegevens voor het zoeken van interessepunten zijn niet aanwezig.</string>
  <string name="poi_filter_by_name">Zoek op naam</string>
  <string name="old_poi_file_should_be_deleted">Het interessepuntenbestand \'%1$s\' is overbodig en kan worden verwijderd.</string>
  <string name="update_poi_file_not_found">Lokaal bestand voor het bijhouden van wijzigingen van interessepunten niet gevonden en kan ook niet worden aangemaakt.</string>
  <string name="button_upgrade_osmandplus">Upgraden naar OsmAnd+</string>
  <string name="map_version_changed_info">Op de server staan kaartbestanden die niet compatibel zijn met de huidige programmaversie. Je moet eerst OsmAnd updaten voordat je kaarten kan downloaden en gebruiken.</string>
  
  <string name="poi_filter_nominatim">Online (Nominatim)</string>
  <string name="search_position_current_location">Huidige positie…</string>
  <string name="search_position_map_view">Midden van kaart</string>
  <string name="select_search_position">Startpunt:</string>
  <string name="context_menu_item_search">Zoek hier dichtbij</string>
  <string name="tip_recent_changes_0_6_7_t">Recent wijzigingen for 0.6.7:
		\n\t- Offline gegevensmanager (download, verwijder, activeer / deactiveer offline gegevens direct vanuit OsmAnd)
		\n\t- Favoriete punten en groepen (categoriseer, verwijder, beheer favorieten)
		\n\t- GPX Explorer in applicatie (toon trackdetails, afstand, gemiddelde snelheid, hoogte, etc.)
		\n\t- GPX-navigatie (meer opties, navigatie voortzetten na crash, ondersteuning voor rotondes)
		\n\t- Sla routes op als GPX-track for offline gebruik
		\n\t- Verbeterde GPX-registratie (filter onnauwkeurige posities en bewaar nauwkeurigheid/hoogte/snelheid)
		\n\t- Upload GPX-gegevens naar de OSM-gemeenschap (http://download.osmand.net/gpx/)
		\n\t- Verbeterde vectorweergave
		\n\t- Verbeterde stemgenerator (exacte afstand, mijlen)
		\n\t- Bugs opgelost
	</string>
  <string name="route_successfully_saved_at">Route succesvol opgeslagen als \'%1$s\'.</string>
  <string name="filename_input">Bestandsnaam: </string>
  <string name="file_with_name_already_exist">Er bestaat al een bestand met dezelfde naam.</string>
  
  <string name="local_index_upload_gpx_description">Upload GPX-bestanden naar Openstreetmap. Ze worden gebruikt om de kaarten te verbeteren.</string>
  <string name="local_index_items_uploaded">%1$d of %2$d bestanden succesvol ge-upload.</string>
  <string name="local_index_mi_upload_gpx">Stuur naar OpenStreetMap</string>
  <string name="show_more_map_detail">Toon meer kaartdetails</string>
  <string name="show_more_map_detail_descr">Toon sommige vectorkaartdetails (wegen enz.) al op lager zoomniveau</string>
  <string name="favourites_delete_multiple_succesful">Favoriet(en) succesvol verwijderd.</string>
  <string name="favorite_delete_multiple">%1$d favorieten en %2$d groepen verwijderen?</string>
  <string name="favorite_home_category">Thuis</string>
  <string name="favorite_friends_category">Vrienden</string>
  <string name="favorite_places_category">Plaatsen</string>
  <string name="favorite_default_category">Diversen</string>
  <string name="favourites_edit_dialog_name">Naam</string>
  <string name="favourites_edit_dialog_category">Categorie</string>
  <string name="vector_map_not_needed">Niet nodig</string>
  <string name="basemap_missing">De basis-wereldkaart (ruwe kaart van de gehele wereld) ontbreekt. Overweeg om deze te downloaden (World_basemap_x.obf) voor een compleet kaartbeeld.</string>
  <string name="vector_data_missing">Er staan nog geen offline kaarten op de SD-kaart. Download kaarten om offline te kunnen werken.</string>
  <string name="local_index_gpx_info_show">\n\nLang drukken voor opties</string>
  
  
  
<string name="local_index_installed">Lokale versie</string>
  <string name="local_index_items_backuped">%1$d van %2$d bestanden succesvol gedeactiveerd.</string>
  <string name="local_index_items_deleted">%1$d van %2$d bestanden succesvol verwijderd.</string>
  <string name="local_index_items_restored">%1$d van %2$d bestanden succesvol geactiveerd.</string>
  <string name="local_index_no_items_to_do">Voor %1$s: geen bestanden</string>
  <string name="local_index_action_do">%1$s: %2$s bestanden. Doorgaan?</string>
  <string name="local_index_descr_title">Kaartbeheer</string>
  <string name="local_index_mi_restore">Activeer</string>
  <string name="local_index_mi_backup">Deactiveer</string>
  
  <string name="local_index_mi_reload">Verversen van SD-kaart</string>  
  <string name="local_index_poi_data">Interessepunt-gegevens</string>
  <string name="local_index_address_data">Adresgegevens</string>
  <string name="local_index_transport_data">OV-gegevens</string>
  <string name="local_index_map_data">Kaartgegevens</string>
  
  <string name="local_indexes_cat_backup">Gedeactiveerd</string>
  <string name="local_indexes_cat_tts">Stemgegevens (stemgenerator)</string>
  <string name="local_indexes_cat_voice">Stemgegevens (opgenomen)</string>
  
  <string name="local_indexes_cat_tile">Online kaarten (rasterkaarten)</string>
  <string name="local_indexes_cat_map">Offline kaarten (vectorkaarten)</string>
  <string name="local_indexes_cat_poi">Interessepunt-gegevens</string>
  <string name="ttsvoice">Stemmen van spraaksynthese</string>
  <string name="search_offline_clear_search">Nieuwe zoekactie</string>
  <string name="map_text_size_descr">Tekstgrootte voor namen op de kaart</string>
  <string name="map_text_size">Tekstgrootte</string>
  <string name="trace_rendering">Debuginformatie beeldopbouw</string>
  <string name="trace_rendering_descr">Toon weergavesnelheid (snelheid van beeldopbouw)</string>
  <string name="tip_recent_changes">Recente wijzigingen</string>
  <string name="tip_recent_changes_0_6_6_t">Recente wijzigingen voor 0.6.6:
		\n\t- Text-to-speech engine voor stembegeleiding tijdens navigatie
		\n\t- Geef meer kaartdetails weer
		\n\t- Basiswereldkaart wordt standaard bij app geleverd
		\n\t- Aanpassingen aan offline navigeren (nog experimenteel)
		\n\t- Opties voor GPX-navigatie
		\n\t- Bijgewerkte gebruikersinterface en veel opgeloste bugs
	</string>
  <string name="voice_not_use">Niet gebruiken</string>
  
  <string name="installing_new_resources">Installeren nieuwe gegevens…</string>
  <string name="internet_connection_required_for_online_route">Er is een online routeberekening gekozen, maar er is geen verbinding met internet.</string>
  <string name="tts_language_not_supported_title">Taal niet ondersteund</string>
  <string name="tts_language_not_supported">De gekozen taal is niet ondersteund door de geïnstalleerde Android stemgenerator. Wil je een andere stemgenerator zoeken op de Play-store? Anders wordt de huidige stemgenerator gebruikt.</string>
  <string name="tts_missing_language_data_title">Ontbrekende gegevens</string>
  <string name="tts_missing_language_data">Geen gegevens voor de geselecteerde taal geïnstalleerd. Wil je naar de Play-store gaan om deze te installeren?</string>
  <string name="gpx_option_reverse_route">Keer richting van GPX-route om</string>
  <string name="gpx_option_destination_point">Gebruik huidige bestemming</string>
  <string name="gpx_option_from_start_point">Volg de gehele track</string>
  <string name="switch_to_vector_map_to_see">Offline vectorkaart aanwezig voor deze locatie.
\n\t\n\tOm deze te gebruiken, kies \'Menu\' → \'Kaart instellen\' → \'Kaartbron…\' → \'Offline vectorkaarten\'.</string>
  <string name="choose_audio_stream">Stembegeleiding audiokanaal</string>
  <string name="choose_audio_stream_descr">Kies kanaal voor de stembegeleiding (systeemafhankelijk)</string>
  <string name="voice_stream_voice_call">als telefoongesprek</string>
  <string name="voice_stream_notification">als melding</string>
  <string name="voice_stream_music">als media/muziek</string>
  <string name="warning_tile_layer_not_downloadable">Kaartlaag %1$s kan niet worden gedownload. Probeer deze opnieuw te installeren.</string>
  <string name="overlay_transparency_descr">Wijzig overlay-transparantie</string>
  <string name="overlay_transparency">Overlay-transparantie</string>
  <string name="map_transparency_descr">Wijzig basiskaart-transparantie</string>
  <string name="map_transparency">Basiskaart-transparantie</string>
  <string name="modify_transparency">Wijzig transparantie (0 = transparant, 255 = dekkend)</string>
  <string name="layer_underlay">Underlay-kaart…</string>
  <string name="map_underlay">Underlay kaart</string>
  <string name="map_underlay_descr">Kies underlay-kaart</string>
  <string name="layer_overlay">Overlay-kaart…</string>
  <string name="map_overlay">Overlay kaart</string>
  <string name="map_overlay_descr">Kies overlay-kaart</string>
  <string name="tile_source_already_installed">Kaart is al geïnstalleerd, instellingen worden geactualiseerd</string>
  <string name="select_tile_source_to_install">Kies (raster)kaarten om te installeren of te updaten</string>
  <string name="internet_not_available">De benodigde internetverbinding voor deze actie is niet beschikbaar</string>
  <string name="install_more">Installeer meer…</string>
  <string name="tip_update_index">Bijwerken van offline kaarten</string>
  <string name="tip_update_index_t">Het is belangrijk dat de kaartgegevens up-to-date zijn voor zoeken op interessepunt/adres en voor offline navigatie. De kaartmanager kan deze offline kaarten (en enkele andere gegevens) downloaden en aangeven of er updates beschikbaar zijn.
		\n\nOm kaarten te downloaden, ga naar \'Instellingen\' -&gt; \'Kaartbeheer\' -&gt; \'Download of update offline gegevens\'.
		\n\nNadat de regiolijst van het internet is opgehaald, druk op een item om deze te downloaden of te updaten.
		\n\nJe kan de lijst doorzoeken door letters te typen, of gebruik de optie \'Instellingen\' -&gt; \'Toon gedownloade\' om alleen de gegevens te zien die al op je apparaat aanwezig zijn.
		\n\n\t* Groen: deze gegevens zijn up-to-date
		\n\t* Blauw: er is een update beschikbaar
		\n\t* Schuingedrukt: gegevens zijn gedeactiveerd
	</string>
  <string name="level_to_switch_vector_raster_descr">Minimum zoomniveau om vectorkaarten inplaats van (raster)kaartsegmenten te gebruiken</string>
  <string name="level_to_switch_vector_raster">Min. vector zoomniveau</string>
  <string name="tip_location_sharing">Locatie delen</string>
  <string name="tip_location_sharing_t">Wil je een interessant punt op je reis delen met familie of vrienden? Gebruik dan op de kaart het contextmenu \'Deel locatie\'.
		\n\nDe locatie kan gedeeld worden via e-mail, SMS, QR-code, naar het klembord of naar een ander (navigatie)programma.
	</string>
  <string name="tip_favorites">Favorieten</string>
  <string name="tip_favorites_t">"Veelgebruikte locaties kunnen worden bewaard als favorieten, dit gaat als volgt:
\n\nIn het kaart snelmenu van een locatie, kies de optie \'Voeg toe aan favorieten\' en geef een naam op.
\n\nNa het opslaan is de favoriet beschikbaar via \'Menu\' → \'Mijn Plaatsen\'. Tik op een favoriet in \'Mijn plaatsen\' geeft de opties: Aanwijzingen, Als bestemming instellen, bewerk favoriet of verwijder favoriet.
\n\nOm alle Favorieten direct op de kaart weer te geven, kies in het kaartscherm \'Menu\' → \'Kaartlagen\' en vink Favorieten aan. "</string>
  <string name="create_poi_link_to_osm_doc">" <u>Online OSM</u> kaart classificatie met foto\'s"</string>
  <string name="error_doing_search">Fout bij offline zoeken</string>
  <string name="search_offline_geo_error">Kan de geo intent \'%s\' niet verwerken</string>
  <string name="search_osm_offline">Zoek adres in de offline kaarten</string>
  <string name="system_locale">Systeem</string>
  <string name="preferred_locale_descr">Kies de taal van het menu (gelieve OsmAnd daarna te herstarten)</string>
  <string name="preferred_locale">Taal</string>
  <string name="tip_map_switch">Kies een kaartbron</string>
  
  <string name="tip_app_mode">Gebruiksprofiel</string>
  
  <string name="tip_navigation">Navigatie</string>
  <string name="tip_navigation_t">"Je start navigatie door een bestemming te kiezen. Dat kan door lang op de kaart te drukken en op de omschrijving te tikken en \'Als bestemming instellen\' te kiezen. Je kan de navigatie ook starten door op het verkeersbord-icoontje te tikken bij een zoekopdracht of door te kiezen voor \'Aanwijzingen\' in de favorietenlijst. De bestemming wordt aangegeven met een oranje vlaggetje op de kaart en de afstand en richting er naar toe worden getoond (oranje driehoekje).
\n\nJe kan een ander startpunt kiezen door het punt te selecteren op de kaart en \'Aanwijzingen vanaf\' te kiezen. Met navigatie wordt de route dan automatisch opnieuw berekend zodra je echte positie bekend is. Zo kan je snel starten op een plaats zonder GPS-ontvangst. Als je \'Toon route\' kiest wordt de route niet herberekend. "</string>
  <string name="tip_search">Zoeken</string>
  <string name="tip_search_t">"Je kan direct op de kaart naar plaatsen zoeken of zoeken naar een locatie (\'Kaartcontextmenu\' → \'Zoek hier dichtbij\'), of met het zoekscherm met \'Menu\' → \'Zoeken\'.
\n\nOp het zoekscherm kan je zoeken:
\n\t* op adres
\n\t* op coördinaten
\n\t* interessepunten (op categorie of op naam)
\n\t* uit de zoekgeschiedenis
\n\t* in de favorieten\n\nKies daarna om er heen te navigeren, op de kaart te tonen, of aan een route of de favorieten toe te voegen. "</string>
  <string name="tip_map_context_menu">Menu \'Gebruik locatie\'</string>
  <string name="tip_map_context_menu_t">\tHet contextmenu op de kaart biedt alle acties die te maken hebben met een punt op de kaart.
		\n\nHet wordt getoond als je (lang) op een punt op de kaart drukt en dan op de markering tikt, of door op de trackball-knop te drukken, of via \'Menu\' → \'Gebruik locatie\'.
		\n\tDe laatste twee manieren gebruiken het midden van de kaart als locatie.
		\n\tEen markering kan worden gesloten door er lang op te drukken.
	</string>
  
  <string name="tip_initial_t">"OsmAnd is een navigatieprogramma met vele mogelijkheden.\n\nEen inleiding, tips en hulp zijn te vinden onder \'Menu\' → \'Help\', in het kaartscherm. "</string>
  <string name="unit_of_length_descr">Wijzig eenheden van afstand en snelheid</string>
  <string name="unit_of_length">Eenheid van afstand</string>
  <string name="si_mi_foots">Mijlen/voeten</string>
  <string name="si_mi_yard">Mijlen/yards</string>
  <string name="si_km_m">Kilometers/meters</string>
  <string name="yard">yd</string>
  <string name="foot">ft</string>
  <string name="mile_per_hour">mph</string>
  <string name="mile">mi</string>
  <string name="send_location_way_choose_title">Locatie doorgeven met</string>
  <string name="send_location_sms_pattern">Locatie: %1$s\n%2$s</string>
  <string name="send_location_email_pattern">Om de locatie te zien: volg de weblink %1$s of android intent link %2$s</string>
  <string name="send_location">Stuur locatie</string>
  <string name="context_menu_item_share_location">Deel locatie</string>
  <string name="add_waypoint_dialog_added">GPX-routepunt \'\'{0}\'\' succesvol toegevoegd</string>
  <string name="add_waypoint_dialog_title">Voeg routepunt toe aan de opgenomen GPX-track</string>
  <string name="context_menu_item_add_waypoint">Voeg GPX-routepunt toe</string>
  <string name="amenity_type_administrative">Overheid</string>
  <string name="amenity_type_barrier">Blokkade</string>
  <string name="amenity_type_education">Onderwijs</string>
  <string name="amenity_type_emergency">Noodgevallen</string>
  <string name="amenity_type_entertainment">Amusement</string>
  <string name="amenity_type_finance">Financieel</string>
  <string name="amenity_type_geocache">Geocache</string>
  <string name="amenity_type_healthcare">Gezondheidszorg</string>
  <string name="amenity_type_historic">Historisch</string>
  <string name="amenity_type_landuse">Landgebruik</string>
  <string name="amenity_type_leisure">Vrije tijd</string>
  <string name="amenity_type_man_made">Constructie</string>
  <string name="amenity_type_military">Militair</string>
  <string name="amenity_type_natural">Natuur</string>
  <string name="amenity_type_office">Kantoren</string>
  <string name="amenity_type_other">Overig</string>
  <string name="amenity_type_shop">Winkels</string>
  <string name="amenity_type_sport">Sport</string>
  <string name="amenity_type_sustenance">Restaurant/cafe</string>
  <string name="amenity_type_tourism">Toerisme</string>
  <string name="amenity_type_transportation">Openbaar vervoer</string>
  <string name="indexing_address">Adres wordt geïndexeerd…</string>
  <string name="indexing_map">Kaart wordt geïndexeerd…</string>
  <string name="indexing_poi">Interessepunten worden geïndexeerd…</string>
  <string name="indexing_transport">OV wordt geïndexeerd…</string>
  <string name="km">km</string>
  <string name="km_h">km/u</string>
  <string name="m">m</string>
  <string name="old_map_index_is_not_supported">Verouderd kaartformaat \'\'{0}\'\' wordt niet ondersteund</string>
  <string name="poi_filter_car_aid">Auto hulp</string>
  <string name="poi_filter_closest_poi">POI in de omgeving</string>
  <string name="poi_filter_custom_filter">Eigen filter</string>
  <string name="poi_filter_food_shop">Eten en drinken (winkel)</string>
  <string name="poi_filter_for_tourists">Voor toeristen</string>
  <string name="poi_filter_fuel">Brandstof</string>
  <string name="poi_filter_namefinder">Online Namenzoeker</string>
  <string name="reading_cached_tiles">Kaartsegmenten worden gelezen…</string>
  <string name="version_index_is_big_for_memory">De index \'\'{0}\'\' past niet in het geheugen</string>
  <string name="version_index_is_not_supported">De versie van index \'\'{0}\'\' wordt niet ondersteund</string>
  <string name="use_osmand_routing_service">OsmAnd routing &gt;20km</string>
  <string name="use_osmand_routing_service_descr">Gebruik OsmAnd offline routing voor lange afstanden (&gt; 20 km, experimenteel)</string>
  <string name="osmand_routing_experimental">OsmAnd offline routing is een experimentele functie en werkt niet voor afstanden van meer dan ongeveer 20 km.\n\nRouting service is tijdelijk omgeschakeld naar online CloudMade.</string>
  <string name="specified_dir_doesnt_exist">Kan de opgegeven map niet vinden.</string>
  <string name="application_dir">Opslagmap</string>
  
  <string name="osmand_net_previously_installed">Een oudere OsmAnd versie is al geïnstalleerd. Alle offline gegevens blijven werken in het nieuwe programma, maar Favorieten moeten worden geëxporteerd in de oude versie en dan worden geïmporteerd met de nieuwe.</string>
  <string name="build_installed">Versie {0} succesvol geïnstalleerd ({1}).</string>
  <string name="downloading_build">Downloaden versie…</string>
  <string name="install_selected_build">Doorgaan met de installatie van OsmAnd - {0} van {1} {2} MB ?</string>
  <string name="loading_builds_failed">Het ophalen van de lijst met de versies van OsmAnd is mislukt</string>
  <string name="loading_builds">OsmAnd-versies worden geladen…</string>
  <string name="select_build_to_install">Kies een OsmAnd-versie om te installeren</string>
  <string name="contribution_activity">Installeer versie</string>
  <string name="gps_status_app_not_found">GPS-status applicatie is niet geïnstalleerd. Zoeken op Market?</string>
  <string name="voice_is_not_available_msg">Stembegeleiding is niet aanwezig. Ga naar instellingen, kies een pakket stem-gegevens, en download het.</string>
  <string name="voice_is_not_available_title">Geen stem-begeleiding geselecteerd</string>
  <string name="daynight_mode_day">Dag</string>
  <string name="daynight_mode_night">Nacht</string>
  <string name="daynight_mode_auto">Zonsopgang/-ondergang</string>
  <string name="daynight_mode_sensor">Lichtsensor</string>
  <string name="daynight_descr">Kies dag/nacht-modus omschakelregel</string>
  <string name="daynight">Dag/nacht modus</string>
  <string name="download_files_question">Download {0} bestand(en) ({1} MB)?</string>
  <string name="items_were_selected">{0} item(s) geselecteerd</string>
  <string name="filter_existing_indexes">Toon gedownloade</string>
  <string name="fast_route_mode">Snelste route</string>
  <string name="fast_route_mode_descr">Activeer voor de snelste route of deactiveer voor de kortste route </string>
  <string name="tiles_to_download_estimated_size">Op zoom {0} omvat de download {1} kaartsegmenten ({2} MB)</string>
  <string name="context_menu_item_download_map">Download kaart</string>
  <string name="select_max_zoom_preload_area">Kies maximum zoom om vooraf te laden</string>
  <string name="maps_could_not_be_downloaded">Kaarten konden niet worden gedownload</string>
  <string name="continuous_rendering">Continue kaartgeneratie</string>
  <string name="continuous_rendering_descr">Continue kaartgeneratie inplaats van eenmalige generatie van de hele kaart</string>
  <string name="rendering_exception">Fout opgetreden bij kaartgeneratie van het geselecteerde gebied</string>
  <string name="show_point_options">Gebruik locatie…</string>
  <string name="renderer_load_sucess">Kaartgenerator succesvol geladen</string>
  <string name="renderer_load_exception">Fout opgetreden: kaartgenerator niet geladen</string>
  <string name="renderers">Vector kaartgenerator</string>
  <string name="renderers_descr">Kies kaartweergavestijl</string>
  <string name="poi_context_menu_website">Toon website</string>
  <string name="poi_context_menu_call">Toon telefoon</string>
  <string name="website">Website</string>
  <string name="phone">Telefoon</string>
  <string name="download_type_to_filter">type filtering</string>
  <string name="use_high_res_maps">Hoge resolutie beeldscherm</string>
  <string name="use_high_res_maps_descr">Rasterkaarten niet rekken op hoge-resolutie beeldschermen</string>
  <string name="unknown_location">Positie nog niet bekend</string>
  
  <string name="context_menu_item_search_transport">Zoek openbaar vervoer</string>
  <string name="transport_searching_transport">Openbaar vervoer-resultaten (geen bestemming):</string>
  <string name="transport_searching_route">Openbaar vervoer-resultaten ({0} naar bestemming):</string>
  
  <string name="transport_search_again">Opnieuw openbaar vervoer zoeken</string>
  
  <string name="voice">Opgenomen stem</string>
  <string name="no_vector_map_loaded">Geen vectorkaarten geladen</string>
  <string name="map_route_by_gpx">Navigeer met GPX-bestand</string>
  <string name="gpx_files_not_found">Geen GPX-bestanden gevonden in de tracks-map</string>
  <string name="layer_gpx_layer">GPX-track…</string>
  <string name="error_reading_gpx">Fout bij het lezen van GPX-gegevens</string>
  <string name="vector_data">Offline vectorkaarten</string>
  <string name="transport_context_menu">Zoek openbaar vervoer op halte</string>
  
  <string name="osb_bug_name">Bug</string>
  <string name="poi_context_menu_modify">Wijzig interessepunt</string>
  <string name="poi_context_menu_delete">Verwijder interessepunt</string>
  <string name="rotate_map_compass_opt">Volgens kompas</string>
  <string name="rotate_map_bearing_opt">In beweegrichting</string>
  <string name="rotate_map_none_opt">Niet roteren (noorden boven)</string>
  <string name="rotate_map_to_bearing_descr">Kies hoe de kaart roteert</string>
  <string name="rotate_map_to_bearing">Kaartrotatie</string>
  <string name="show_route">Route-details</string>
  <string name="fav_imported_sucessfully">Favorieten succesvol geïmporteerd</string>
  <string name="fav_file_to_load_not_found">GPX-bestand met favorieten niet gevonden op {0}</string>
  <string name="fav_saved_sucessfully">Favorieten succesvol opgeslagen in {0}</string>
  <string name="no_fav_to_save">Geen favorieten om op te slaan</string>
  
  <string name="error_occurred_loading_gpx">Fout tijdens laden van GPX</string>
  <string name="send_report">Stuur rapport</string>
  <string name="none_region_found">Geen offline-gegevens voor regio gevonden op de SD kaart. Download regio\'s van het internet.</string>
  <string name="poi_namefinder_query_empty">Type een zoekwoord om een interessepunt te vinden</string>
  <string name="any_poi">Alle</string>
  <string name="layer_transport_route">Openbaar vervoer-verbindingen</string>
  <string name="thanks_yandex_traffic">Met dank aan Yandex voor de verkeersinformatie.</string>
  <string name="layer_yandex_traffic">Yandex Traffic</string>
  <string name="layer_route">Route</string>
  <string name="layer_osm_bugs">OSM bugs</string>
  <string name="layer_transport">OV-haltes</string>
  <string name="layer_poi">Interessepunt…</string>
  <string name="layer_map">Kaartbron…</string>
  <string name="menu_layers">Kaartlagen</string>
  <string name="context_menu_item_search_poi">Zoek interessepunt</string>
  
  <string name="use_trackball_descr">Gebruik trackball om de kaart te verschuiven</string>
  <string name="use_trackball">Gebruik trackball</string>
  <string name="background_service_wait_int_descr">Maximum wachttijd voor elke achtergrond positiebepaling</string>
  <string name="background_service_wait_int">Maximum wachttijd voor positiebepaling</string>
  <string name="service_stop_background_service">Stop achtergrond-navigatie</string>
  <string name="where_am_i">Waar ben ik?</string>
  <string name="process_navigation_service">OsmAnd navigatieservice</string>
  <string name="network_provider">Netwerk</string>
  <string name="gps_provider">GPS</string>
  <string name="int_seconds">seconden</string>
  <string name="int_min">min.</string>
  <string name="background_service_int_descr">Stel interval in voor plaatsbepaling door achtergrondservice</string>
  <string name="background_service_int">GPS ontwaak-interval</string>
  <string name="background_service_provider_descr">Kies achtergrondservice-provider</string>
  <string name="background_service_provider">Achtergrondservice-provider</string>
  <string name="background_router_service_descr">Gebruikt een achtergrondservice voor plaatsbepaling als het scherm uit is</string>
  <string name="background_router_service">Gebruik achtergrondservice</string>
  <string name="off_router_service_no_gps_available">De achtergrondservice vereist een locatiebron om aangezet te kunnen worden.</string>
  <string name="hide_poi_filter">Verberg filter</string>
  <string name="show_poi_filter">Toon filter</string>
  <string name="search_poi_filter">Filter</string>
  <string name="menu_mute_off">Geluid is aan</string>
  <string name="menu_mute_on">Geluid is uit</string>
  <string name="voice_provider_descr">Kies de taal van de stembegeleiding voor navigatie</string>
  <string name="voice_provider">Stembegeleiding</string>
  <string name="voice_data_initializing">Initialisatie stemgegevens…</string>
  <string name="voice_data_not_supported">Niet-ondersteunde versie van stemgegevens</string>
  <string name="voice_data_corrupted">Stemgegevens zijn beschadigd</string>
  <string name="voice_data_unavailable">Geselecteerde stemgegevens niet beschikbaar</string>
  
  <string name="sd_unmounted">SD kaart niet toegankelijk.\nJe kan dan geen kaarten zien of gegevens vinden.</string>
  <string name="sd_mounted_ro">SD kaart is alleen-lezen.\nJe kan alleen vooraf geladen kaarten zien en kan niet downloaden van het Internet.</string>
  <string name="unzipping_file">Bestand wordt uitgepakt…</string>
  <string name="route_tr">Sla rechtsaf en volg</string>
  <string name="route_tshr">Sla scherp rechtsaf en volg</string>
  <string name="route_tslr">Sla licht rechtsaf en volg</string>
  <string name="route_tl">Sla linksaf en volg</string>
  <string name="route_tshl">Sla scherp linksaf en volg</string>
  <string name="route_tsll">Sla licht linksaf en volg</string>
  <string name="route_tu">Keer om en volg</string>
  <string name="route_head">Koers</string>
  <string name="first_time_continue">Ga door</string>
  <string name="first_time_download">Download regio\'s</string>
  <string name="first_time_msg">Om OsmAnd goed te gebruiken moet je kaartgegevens downloaden (\'Instellingen\' → \'Kaartbeheer\') of deze zelf aanmaken. Daarna kan je de kaart bekijken en adressen, interessepunten en openbaar vervoer opzoeken.</string>
  <string name="search_poi_location">Naar signaal zoeken…</string>
  <string name="search_near_map">Zoek bij het midden van de kaart</string>
  <string name="search_nearby">Zoek dichtbij</string>
  <string name="map_orientation_default">Zelfde als apparaat-instelling</string>
  <string name="map_orientation_portrait">Portret</string>
  <string name="map_orientation_landscape">Landschap</string>
  <string name="map_screen_orientation">Kaartscherm-oriëntatie</string>
  <string name="map_screen_orientation_descr">Scherm-oriëntatie: staand, liggend of apparaatinstelling</string>
  <string name="opening_hours_not_supported">Openingstijden kunnen niet gewijzigd worden</string>
  <string name="add_new_rule">Voeg nieuwe regel toe</string>
  <string name="transport_Routes">Routes</string>
  <string name="transport_Stop">Halte</string>
  <string name="transport_stops">Haltes</string>
  <string name="transport_search_after">Aansluitende route</string>
  <string name="transport_search_before">Voorafgaande route</string>
  <string name="transport_finish_search">Zoeken</string>
  <string name="transport_stop_to_go_out">Kies uitstaphalte</string>
  <string name="transport_to_go_after">Nog te volgen afstand</string>
  <string name="transport_to_go_before">Voorafgaande afstand</string>
  <string name="transport_stops_to_pass">Aantal haltes te gaan</string>
  <string name="transport_route_distance">Lengte van route</string>
  <string name="transport">Openbaar vervoer</string>
  <string name="show_transport_over_map_description">Toon haltes openbaar vervoer op kaart</string>
  <string name="show_transport_over_map">Toon haltes openbaar vervoer</string>
  <string name="hello">Navigatieprogamma OsmAnd</string>
  <string name="update_poi_success">Interessepunt-gegevens succesvol vernieuwd ({0} geladen)</string>
  <string name="update_poi_error_local">Fout bij het vernieuwen van de interessepunten</string>
  <string name="update_poi_error_loading">Fout bij het laden van gegevens van server</string>
  <string name="update_poi_no_offline_poi_index">Geen offline interessepunten beschikbaar voor dit gebied</string>
  <string name="update_poi_is_not_available_for_zoom">Het vernieuwen van interessepunten is niet beschikbaar bij lage zoomniveaus</string>
  <string name="context_menu_item_update_poi">Interessepunt bijwerken</string>
  <string name="context_menu_item_update_map_confirm">Lokale gegevens via internet bijwerken?</string>
  <string name="search_history_city">Stad: {0}</string>
  <string name="search_history_street">Straat: {0}, {1}</string>
  <string name="search_history_int_streets">Kruispunt: {0} x {1} in {2}</string>
  <string name="search_history_building">Gebouw: {0}, {1}, {2}</string>
  <string name="favorite">Favoriet</string>
  <string name="uploading_data">Gegevens uploaden…</string>
  <string name="uploading">Uploaden…</string>
  <string name="search_nothing_found">Niets gevonden</string>
  <string name="searching">Bezig met zoeken…</string>
  <string name="searching_address">Adres wordt gezocht…</string>
  <string name="search_osm_nominatim">Zoek adres met OSM Nominatim</string>
  <string name="hint_search_online">Online zoeken: Huisnummer, straat, stad</string>
  <string name="search_offline_address">Offline</string>
  <string name="search_online_address">Internet</string>
  <string name="max_level_download_tile">Max. online zoom</string>
  <string name="max_level_download_tile_descr">Kies maximum zoomniveau voor het downloaden van online kaartsegmenten</string>
  <string name="route_general_information">Totale afstand %1$s, reistijd %2$d u %3$d m.</string>
  <string name="router_service_descr">Kies een online of offline routeberekening</string>
  <string name="router_service">Routeberekening</string>
  <string name="sd_dir_not_accessible">Opslagmap op SD kaart is niet toegankelijk</string>
  <string name="download_question">Download {0} - {1} ?</string>
  <string name="download_question_exist">Offline gegevens voor {0} bestaan al ({1}). Wil je deze bijwerken ({2})?</string>
  <string name="address">Adres</string>
  
  
  
  <string name="downloading_list_indexes">Lijst van beschikbare regio\'s wordt gedownload…</string>
  <string name="list_index_files_was_not_loaded">De lijst van regio\'s werd niet geladen van osmand.net.</string>
  <string name="select_index_file_to_download">Niets gevonden. Als je de regio niet kan vinden, kan je deze zelf maken (zie http://osmand.net).</string>
  
  <string name="fav_points_edited">Favoriet punt is bewerkt</string>
  <string name="fav_points_not_exist">Er zijn geen favoriete punten</string>
  <string name="update_existing">Vervang</string>
  <string name="only_show">Toon route</string>
  <string name="follow">Start navigatie</string>
  <string name="recalculate_route_to_your_location">Soort vervoer:</string>
  <string name="mark_final_location_first">Kies eerst een bestemming</string>
  <string name="get_directions">Aanwijzingen</string>
  
  <string name="opening_hours">Openingstijden</string>
  <string name="opening_changeset">Changeset wordt geopend…</string>
  <string name="closing_changeset">Changeset wordt gesloten…</string>
  <string name="commiting_node">Punt wordt vastgelegd…</string>
  <string name="loading_poi_obj">Interessepunt wordt geladen…</string>
  <string name="auth_failed">Authorisatie mislukt</string>
  <string name="failed_op">mislukt</string>
  <string name="converting_names">Converteer plaatselijke/Engelse namen…</string>
  <string name="loading_streets_buildings">Straten/gebouwen worden geladen…</string>
  <string name="loading_postcodes">Postcodes worden geladen…</string>
  <string name="loading_streets">Straten worden geladen…</string>
  <string name="loading_cities">Steden worden geladen…</string>
  
  <string name="poi">Interessepunt (POI)</string>
  <string name="error_occurred_saving_gpx">Fout bij het opslaan van GPX</string>
  <string name="error_calculating_route">Fout bij routeberekening</string>
  <string name="error_calculating_route_occured">Fout bij routeberekening</string>
  <string name="empty_route_calculated">Fout: berekende route is leeg</string>
  <string name="new_route_calculated_dist">Nieuwe route berekend, afstand</string>
  <string name="arrived_at_destination">Je bestemming is bereikt</string>
  <string name="invalid_locations">Coördinaten zijn ongeldig!</string>
  <string name="go_back_to_osmand">Ga terug naar de OsmAnd-kaart</string>
  <string name="loading_data">Gegevens worden geladen…</string>
  <string name="reading_indexes">Indexen worden geladen…</string>
  <string name="previous_run_crashed">OsmAnd is de vorige keer gecrashed. Logbestand staat op {0}. Gelieve het probleem te rapporteren en het logbestand mee te sturen.</string>
  <string name="saving_gpx_tracks">GPX-tracks worden opgeslagen op SD…</string>
  <string name="finished_task">Gereed</string>
  
  
  
  
  <string name="use_online_routing_descr">Gebruik internet voor routeberekening</string>
  <string name="use_online_routing">Gebruik online routeberekening</string>
  <string name="osm_settings_descr">Instellingen voor Openstreetmap.org (OSM)</string>
  <string name="data_settings_descr">Specificeer taal, download gegevens</string>
  <string name="data_settings">Gegevens</string>
  
  <string name="osm_settings">OSM bewerken</string>
  <string name="auto_zoom_map_descr">Kaart automatisch zoomen naargelang de snelheid</string>
  <string name="auto_zoom_map">Kaart automatisch zoomen</string>
  <string name="additional_settings">Extra instellingen</string>
  <string name="save_current_track_descr">Huidige track nu op SD-kaart opslaan</string>
  <string name="save_current_track">Huidige GPX-track opslaan</string>
  <string name="save_track_interval">Registratie-interval bij navigatie</string>
  <string name="save_track_interval_descr">Kies logging-interval voor trackregistratie tijdens navigatie</string>
  <string name="save_track_to_gpx_descrp">Tijdens het navigeren worden tracks gemaakt en opgeslagen</string>
  <string name="save_track_to_gpx">Track registreren tijdens navigatie</string>
  <string name="update_tile">Kaart bijwerken</string>
  <string name="reload_tile">Herlaad kaartsegment</string>
  <string name="mark_point">Doel</string>
  <string name="show_osm_bugs_descr">Toon OpenStreetBugs op kaart</string>
  <string name="show_osm_bugs">Toon OpenStreetBugs</string>
  
  <string name="use_english_names_descr">Gebruik plaatselijke of Engelse namen</string>
  <string name="use_english_names">Gebruik Engelse namen</string>
  <string name="app_settings">Programma-instellingen</string>
  <string name="search_address">Zoek adres</string>
  <string name="choose_building">Selecteer gebouw</string>
  <string name="choose_street">Selecteer straat</string>
  <string name="choose_city">Selecteer stad</string>
  <string name="ChooseCountry">Kies land</string>
  
  
  
  <string name="show_view_angle">Toon kijkrichting</string>
  <string name="map_view_3d_descr">Activeer 3D kaartbeeld</string>
  <string name="map_view_3d">Kaartbeeld 3D</string>
  <string name="show_poi_over_map_description">Toon interessepunten op kaart (met laatst gebruikte filter)</string>
  <string name="show_poi_over_map">Toon interessepunten</string>
  <string name="map_tile_source_descr">Kies de bron van online of offline kaartsegmenten</string>
  <string name="map_tile_source">Kaartsegment bron</string>
  <string name="map_source">Kaartbron</string>
  <string name="use_internet">Gebruik internet</string>
  <string name="show_location">Toon locatie</string>
  
  
  <string name="show_gps_coordinates_text">Toon GPS-coördinaten op kaart</string>
  <string name="use_internet_to_download_tile">Ontbrekende kaartsegmenten van internet downloaden</string>
  <string name="app_description">Navigatieprogramma</string>
  
  
  
  <string name="search_button">Zoeken</string>
  <string name="search_activity">Zoeken</string>
  <string name="searchpoi_activity">Selecteer interessepunt</string>
  <string name="search_POI_level_btn">Zoek meer</string>
  <string name="incremental_search_city">Zoek stad incrementeel</string>
  <string name="incremental_search_street">Zoek naar straatnaam</string>
  <string name="incremental_search_building">Zoek naar gebouw</string>
  <string name="choose_available_region">Kies een regio</string>
  <string name="choose_intersected_street">Selecteer zijstraat</string>
  <string name="Closest_Amenities">Dichtstbijzijnde voorzieningen</string>
  <string name="app_mode_default">Kaart bekijken</string>
  <string name="app_mode_car">Auto</string>
  <string name="app_mode_bicycle">Fiets</string>
  <string name="app_mode_pedestrian">Voetganger</string>
  <string name="position_on_map_center">Gecentreerd</string>
  <string name="position_on_map_bottom">Onderaan</string>
  <string name="navigate_point_top_text">Voer breedte- &amp; lengtegraad in het geselecteerde formaat in (G - graden, M - minuten, S - seconden)</string>
  <string name="navigate_point_latitude">Breedtegraad</string>
  <string name="navigate_point_longitude">Lengtegraad</string>
  <string name="navigate_point_format_D">GGG.GG</string>
  <string name="navigate_point_format_DM">GGG MM.MM</string>
  <string name="navigate_point_format_DMS">GGG MM SS.SS</string>
  
  <string name="search_address_top_text">Adres kiezen</string>
  <string name="search_address_region">Regio</string>
  <string name="search_address_city">Stad</string>
  <string name="search_address_street">Straat</string>
  <string name="search_address_building">Huisnummer</string>
  <string name="search_address_building_option">Gebouw</string>
  <string name="search_address_street_option">Zijstraat</string>
  <string name="search_tabs_location">Locatie</string>
  
  
  <string name="context_menu_item_update_map">Kaart bijwerken</string>
  <string name="context_menu_item_open_bug">Meld fout in OpenStreetMap</string>
  <string name="context_menu_item_create_poi">Maak interessepunt in OSM</string>
  <string name="add_favorite_dialog_top_text">Geef de favoriet een naam</string>
  <string name="add_favorite_dialog_default_favourite_name">Favoriet</string>
  <string name="add_favorite_dialog_favourite_added_template">Favoriet \'\'{0}\'\' is toegevoegd.</string>
  <string name="favourites_context_menu_edit">Bewerk favoriet</string>
  <string name="favourites_context_menu_delete">Verwijder favoriet</string>
  <string name="favourites_remove_dialog_msg">Verwijder favoriet \'%s\'?</string>
  <string name="favourites_remove_dialog_success">Favoriet {0} is verwijderd.</string>
  <string name="osb_add_dialog_title">Geef bug tekst in</string>
  <string name="osb_add_dialog_success">Bug is aangemaakt</string>
  <string name="osb_add_dialog_error">Fout opgetreden: bug is niet aangemaakt</string>
  <string name="osb_comment_menu_item">Voeg commentaar toe</string>
  <string name="osb_comment_dialog_message">Bericht</string>
  <string name="osb_comment_dialog_author">Naam auteur</string>
  <string name="osb_comment_dialog_title">Commentaar wordt aan bug toegevoegd</string>
  <string name="osb_comment_dialog_add_button">Commentaar toevoegen</string>
  <string name="osb_comment_dialog_success">Commentaar is toegevoegd</string>
  <string name="osb_comment_dialog_error">Fout opgetreden: commentaar is niet toegevoegd</string>
  <string name="osb_close_menu_item">Sluit bug</string>
  <string name="osb_close_dialog_title">Bug wordt afgesloten</string>
  <string name="osb_close_dialog_close_button">Sluit bug</string>
  <string name="osb_close_dialog_success">Bug is afgesloten</string>
  <string name="osb_close_dialog_error">Fout opgetreden: bug is niet gesloten</string>
  <string name="poi_edit_title">Bewerk interessepunt</string>
  <string name="poi_create_title">Maak interessepunt</string>
  <string name="poi_error_poi_not_found">Punt niet gevonden of voorziening is niet een enkel punt</string>
  <string name="poi_remove_confirm_template">Verwijderen {0} (geef commentaar)?</string>
  <string name="poi_remove_title">Verwijder interessepunt</string>
  <string name="poi_remove_success">Interessepunt is verwijderd</string>
  <string name="poi_action_add">voeg toe</string>
  <string name="poi_action_change">wijzigen</string>
  <string name="poi_action_succeded_template">Actie {0} succesvol verwerkt.</string>
  <string name="poi_error_unexpected_template">Fout opgetreden bij het uitvoeren van actie {0}.</string>
  <string name="poi_error_io_error_template">Lees/schrijffout opgetreden bij het uitvoeren van actie {0}.</string>
  <string name="poi_error_info_not_loaded">Info over interessepunt niet geladen</string>
  <string name="poi_dialog_name">Naam</string>
  <string name="poi_dialog_opening_hours">Openingstijd</string>
  <string name="poi_dialog_comment">Commentaar</string>
  <string name="poi_dialog_comment_default">Interessepunt aangepast</string>
  <string name="poi_dialog_other_tags_message">Alle andere tags blijven bewaard</string>
  <string name="default_buttons_commit">Bevestigen</string>
  <string name="filter_current_poiButton">Filter</string>
  
  <string name="edit_filter_save_as_menu_item">Bewaar als</string>
  <string name="edit_filter_delete_dialog_title">Verwijder ingestelde filter?</string>
  <string name="edit_filter_delete_message">Filter {0} is verwijderd</string>
  <string name="edit_filter_create_message">Filter {0} is aangemaakt</string>
  
  <string name="offline_navigation_not_available">OsmAnd offline navigatie is tijdelijk niet beschikbaar.</string>
  <string name="left_side_navigation">Linksrijdend verkeer</string>
  <string name="left_side_navigation_descr">Activeer in een land waar men links rijdt</string>
  
  <string name="unknown_from_location">Startlocatie is nog niet bepaald</string>
  <string name="confirm_interrupt_download">Downloaden afbreken?</string>
  <string name="basemap_was_selected_to_download">De basiskaart is nodig voor OsmAnd en is al geselecteerd om te downloaden.</string>
  
  <string name="map_online_plugin_is_not_installed">Activeer de online kaarten-plugin om andere kaartbronnen te kunnen selecteren</string>
  <string name="map_online_data">Online (raster-) kaarten</string>
  <string name="map_online_data_descr">Gebruik online kaarten (download en bewaar deze op SD-kaart)</string>
  <string name="online_map_settings">Online kaarten</string>
  <string name="online_map_settings_descr">Configureer online of bewaarde kaartbronnen</string>
  
  
  <string name="osmand_rastermaps_plugin_description">"Met deze plug-in heeft u toegang tot vele soorten online (zogenaamde tegel of raster) kaarten, van vooraf gedefinieerde OpenStreetMap tegels (zoals Mapnik) tot satellietbeelden en lagen voor speciale doeleinden zoals weerkaarten, klimaat kaarten, geologische kaarten, reliëf lagen, enz.\n\nAl deze kaarten kunnen worden gebruikt als de hoofd (basis) kaart op het OsmAnd kaart scherm, of als een extra laag of een achtergrond laag bij een ander basis kaart (zoals gewone offline kaarten van OsmAnd). Om een achtergrond laag meer zichtbaar te maken, kunnen enkele elementen van de OsmAnd kaarten eenvoudig worden verborgen via het menu \'Kaart instellen\'.\n\nTegel kaarten zijn direct via online bronnen verkrijgbaar of voor offline gebruik gereedgemaakt (en handmatig gekopieerd naar de OsmAnd gegevensfolder) als SQLite database door een verscheidenheid aan 3de partij kaart bewerkingsapplicaties. "</string>
  <string name="osmand_background_plugin_description">Toont de instellingen om tracking en navigatie tijdens slaapmodus (scherm uit) in te schakelen door periodiek ontwaken van het GPS-toestel.</string>
  <string name="osmand_accessibility_description">Toont de instellingen om speciale toegankelijkheidsfuncties te activeren.</string>
<<<<<<< HEAD
  <string name="extra_settings">Geavanceerde instellingen</string>
  <string name="osmand_monitoring_description">Toon instellingen om reizen in GPX bestanden vast te leggen, of live, via een webservice, online te bewaren.</string>
  <string name="osmand_extra_settings_description">Toon geavanceerde kaartinstellingen (zoals meer details tonen) en enkele apparaatspecifieke instellingen.</string>
  <string name="osmand_development_plugin_description">Toont de opties voor ontwikkeling en foutopsporing, zoals navigatie met simulatie of het meten van de kaartweergavesnelheid.</string>
=======
  
  
  
  <string name="osmand_development_plugin_description">Toon opties voor ontwikkeling en foutopsporing, zoals navigatie met simulatie of het meten van de kaartweergavesnelheid.</string>
>>>>>>> acd5bbec
  <string name="plugins_screen">Plugin-manager</string>
  
  <string name="prefs_plugins_descr">Schakel plugins in voor speciale functies en extra instellingen</string>
  <string name="prefs_plugins">Plugin-manager</string>
  <string name="tip_recent_changes_0_8_0_t">Wijzigingen in 0.8.0:
	\n\t- *Plugin-functionaliteit*
	\n\t- De meeste functionaliteit is gegroepeerd op features en kan worden geactiveerd/gedeactiveerd in de Plugin-manager. Dit omvat rasterkaarten (online of opgeslagen), tracking-instellingen en vele andere nieuwe en al eerder bestaande features)
	\n\t- *Nieuw offline kaartformaat*
	\n\t- kaartweergave sneller en nauwkeuriger (problemen met kustlijnen en doorlopende vlakken opgelost)
	\n\t- Alle offline gegevens moeten worden vernieuwd (de oude gegevens werken niet meer)
	\n\t- *Offline navigatie is sterk verbeterd*
	\n\t	- Robuustere offline routeberekening
	\n\t- *Gebruiksvriendelijkheid en interface*
	\n\t	- Op vele punten verbeterd		
	</string>
  <string name="osm_editing_plugin_description">Via deze plugin kan OsmAnd gebruikt worden om bij te dragen aan OSM, bijvoorbeeld door het aanmaken of wijzigen van OSM-interessepunten, aanmaken of wijzigen van OSM-bugs, en opgenomen GPX-tracks bij te dragen. Voor het gebruik van deze functionaliteit zijn OSM-referenties vereist.</string>
  <string name="north_north_west">noordnoordwest</string>
  <string name="search_position_current_location_search">Positie zoeken…</string>
  <string name="search_position_current_location_found">Positie (Gevonden)</string>
  <string name="search_position_address">Adres…</string>
  <string name="search_position_favorites">Favorieten…</string>
  <string name="search_position_undefined">Ongedefinieerd</string>
  
  <string name="local_index_routing_data">Navigatiedata</string>
  <string name="navigate_point_format">Formaat:</string>
  <string name="poi_search_desc">Zoek interessepunt (POI)</string>
  <string name="address_search_desc">Adres zoeken</string>
  <string name="navpoint_search_desc">Coördinaten</string>
  <string name="transport_search_desc">Openbaar vervoer zoeken</string>
  <string name="favourites_search_desc">Favorieten zoeken</string>
  
  <string name="asap">z.s.m.</string>
  
  <string name="route_roundabout">Rotonde: neem afslag %1$d en volg</string>
  <string name="route_kl">Links aanhouden en volg</string>
  <string name="route_kr">Rechts aanhouden en volg</string>
  <string name="rendering_attr_noPolygons_description">Maak alle oppervlaktes op de kaart transparant</string>
  <string name="rendering_attr_noPolygons_name">Verberg vlakken</string>
  <string name="rendering_attr_appMode_name">Weergave-modus</string>
  <string name="rendering_attr_appMode_description">Kaartoptimalisatie voor dit gebruiksprofiel</string>
  <string name="rendering_attr_contourLines_description">Toon vanaf schaal (hoogtekaart moet aanwezig zijn):</string>
  <string name="rendering_attr_contourLines_name">Toon hoogtelijnen</string>
  <string name="rendering_attr_hmRendered_description">Toon meer details op de kaart</string>
  <string name="rendering_attr_hmRendered_name">Toon meer details</string>
  <string name="tip_recent_changes_0_8_1_t">Wijzigingen in 0.8.1 :
	\n\t* Nauwkeurigere routeberekening (iets trager)
	\n\t* Slimme en snelle route-herberekening
	\n\t* Rijstrook-begeleiding
	\n\t* Informatie over maximumsnelheden, snelheidscamera\'s en verkeersdrempels
	\n\t* Verbeterde stembegeleiding op snelwegen
	\n\t* Parkeer-plugin (\"Waar staat mijn auto geparkeerd?\")
	\n\t* Toon/verberg registratiewidget
	</string>
  <string name="gpxup_public">Openbaar</string>
  <string name="gpxup_identifiable">Identificeerbaar</string>
  <string name="gpxup_trackable">Traceerbaar</string>
  <string name="gpxup_private">Privé</string>
  <string name="osmand_parking_event">Auto ophalen van de parkeerplaats</string>
  <string name="osmand_parking_warning">Waarschuwing</string>
  <string name="osmand_parking_warning_text">Er staat nog een notitie voor het ophalen van de auto in de kalender. Deze blijft staan tot je hem zelf verwijdert.</string>
  <string name="osmand_parking_time_limit_title">Stel de parkeertijd-limiet in</string>
  <string name="osmand_parking_delete_confirm">De locatie van de geparkeerde auto verwijderen?</string>
  <string name="osmand_parking_delete">Verwijder de parkeer-markering</string>
  <string name="osmand_parking_choose_type">Kies het type parkeerplaats</string>
  <string name="osmand_parking_lim_text">Met tijdslimiet</string>
  <string name="osmand_parking_no_lim_text">Zonder tijdslimiet</string>
  <string name="osmand_parking_add_event">Voeg een notificatie toe aan de kalender</string>
  <string name="osmand_parking_time_limit">parkeren met tijdslimiet</string>
  <string name="osmand_parking_time_no_limit">parkeren zonder tijdslimiet</string>
  <string name="osmand_parking_position_description">De positie van de geparkeerde auto. %1$s</string>
  <string name="osmand_parking_position_description_add">De auto ophalen om:</string>
  <string name="osmand_parking_pm">\'s-middags</string>
  <string name="osmand_parking_am">\'s-ochtends</string>
  <string name="osmand_parking_position_name">Parkeerplek</string>
  <string name="osmand_parking_plugin_description">Deze plug-in is ontwikkeld voor OsmAnd om eenvoudig de locatie van uw geparkeerde auto vast te leggen.</string>
  <string name="osmand_parking_plugin_name">Locatie van uw parkeerplaats</string>
  <string name="context_menu_item_add_parking_point">Markeer als parkeerpositie</string>
  <string name="context_menu_item_delete_parking_point">Verwijder de parkeerpositie</string>
  <string name="starting_point_too_far">Startpunt te ver van de dichtstbijzijnde weg.</string>
  <string name="shared_location">Gedeelde locatie</string>
  
  <string name="global_app_allocated_memory_descr">Beschikbaar werkgeheugen %1$s MB (Android limiet %2$s MB, Dalvik %3$s MB).</string>
  <string name="global_app_allocated_memory">Beschikbaar werkgeheugen</string>
  <string name="native_app_allocated_memory_descr">Werkgeheugen, gereserveerd door app %1$s MB (Dalvik %2$s MB, overig %3$s MB). Proportioneel werkgeheugen %4$s MB (Android limiet %5$s MB, Dalvik %6$s MB).</string>
  <string name="native_app_allocated_memory">Totaal werkgeheugen</string>
  <string name="select_animate_speedup">Kies versnelling van de route-simulatie</string>
  <string name="osmand_parking_hours">Uur</string>
  <string name="osmand_parking_minutes">Minuten</string>
  <string name="osmand_parking_position_description_add_time">De auto werd geparkeerd om:</string>
  <string name="use_compass_navigation_descr">Gebruik het kompas als de richting niet gedetecteerd is</string>
  <string name="use_compass_navigation">Gebruik kompas</string>
  <string name="route_updated_loc_found">Route wordt herberekend als je positie gevonden is</string>
  <string name="continue_follow_previous_route_auto">Vorige navigatie was nog niet klaar. Nu daarmee doorgaan? (%1$s seconden)</string>
  
  
  
  <string name="show_cameras">Toon snelheidscontroles</string>
  <string name="show_traffic_warnings">Toon maximumsnelheden</string>
  <string name="avoid_toll_roads">Vermijd tolwegen</string>
  <string name="tip_recent_changes_0_8_2_t">Wijzigingen in 0.8.2:
	\n\t* Verbeterde routeberekening
	\n\t* Dynamische kaartschermwidgets
	\n\t* Kaart-instellingen verplaatst naar het kaartscherm
	\n\t* Lockscreen knop met registratiediensten
	\n\t* Verbeterde talen: Arabisch, Kannada en RNL-talen 
	</string>
  <string name="map_widget_top_text">Straatnaam</string>
  <string name="map_widget_config">Configuratie</string>
  
  <string name="map_widget_back_to_loc">Waar ben ik</string>
  <string name="map_widget_lock_screen">Vergrendel scherm</string>
  <string name="map_widget_compass">Kompas</string>
  
  <string name="map_widget_reset">Herstel standaard</string>
  
  
  <string name="map_widget_parking">Parkeren</string>
  <string name="map_widget_monitoring">Trackregistratie</string>
  <string name="map_widget_speed">Snelheid</string>
  <string name="map_widget_distance">Afstand tot bestemming</string>
  <string name="map_widget_altitude">Hoogte</string>
  <string name="map_widget_time">Resterende tijd</string>
  <string name="map_widget_next_turn">Volgende bocht</string>
  <string name="map_widget_next_turn_small">Volgende bocht (klein)</string>
  <string name="map_widget_next_next_turn">Tweede volgende bocht</string>
  <string name="map_widget_mini_route">Mini-routekaart</string>
  <string name="bg_service_screen_lock">Vergrendel scherm</string>
  <string name="bg_service_screen_lock_toast">Het scherm is vergrendeld</string>
  <string name="bg_service_interval">Kies ontwaakinterval:</string>
  <string name="screen_is_locked">Klik op het slotje om te ontgrendelen</string>
  <string name="bg_service_screen_unlock">Ontgrendel scherm</string>
  <string name="bg_service_sleep_mode_off">Slaapmodus\naanzetten</string>
  <string name="bg_service_sleep_mode_on">Slaapmodus\nuitzetten</string>
<string name="email">email</string>
<string name="filterpoi_activity">Creëer interessepuntfilter</string>
<string name="select_navigation_mode">Kies soort vervoer</string>
<string name="day_night_info_description">Zonsopgang: %1$s \nZonsondergang: %2$s</string>
<string name="day_night_info">Dag/nacht info</string>
<string name="map_widget_day_night">Dag/nacht kaart</string>
<string name="map_widget_vector_attributes">Kaartweergave attributen</string>
<string name="map_widget_renderer">Kaartstijl</string>
<string name="tip_rotation_switching_t_v2">Je kan kiezen hoe de kaart gedraaid wordt door op het kompas-icoon te tikken.
		\n\nDe keuzes zijn:
		\n\t* \'Niet draaien (het noorden is boven)\' - De kaart wordt niet geroteerd. Het noorden is altijd boven
		\n\t* \'In beweegrichting\' - De kaart wordt gedraaid in de beweegrichting
		\n\t* \'Volgens kompas\' - De kaartrotatie gedraaid volgens het kompas
	</string>
<string name="tip_day_night_mode_t_v2">"De kaartpresentatie kan voor offline vectorkaarten gewisseld worden tussen dag (helderder) en nacht (donkerder). Nachtkleuren zijn veiliger voor nachtelijke ritten.
\n\nJe kan de voorkeursinstelling wijzigen in \'Menu\' -&gt; \'Configureer scherm\' -&gt; \'Dag/nacht kaart\'.
\n\nDe keuzen zijn:
\n\t* \'Zonsopgang/-ondergang\' - automatische modus, bepaald door de positie van de zon (standaard)
\n\t* \'Dag\' - gebruik altijd de dag modus
\n\t* \'Nacht\' - gebruik altijd de nacht modus
\n\t* \'Lichtsensor\' - de kaartweergave wordt bepaald door de lichtsensor van het apparaat (indien aanwezig) "</string>
<string name="tip_map_switch_t_v2">"De kaartbron en de kaartlagen kunnen worden gewijzigd via \'Menu\' → \'Configureer scherm\'. Activeer hiervoor de plug-in \'Online kaarten\' onder \'Instellingen\' → \'Plugin-manager\'.
\n\nVia \'Menu\' → \'Kaartlagen kan je kiezen uit kaarten op het toestel (standaard, ook voor navigatie), en uit gegenereerde (online of opgeslagen) kaartsegmentenbronnen, of kaarten die je gemaakt hebt met bv. OsmAndMapCreator op een PC.
\n\nOsmAnd ondersteunt ook zelfgemaakte kaartbronnen. "</string>
<string name="tip_app_mode_t_v2">OsmAnd ondersteunt verschillende vervoersprofielen.
		\n\nJe kan het actieve profiel wijzigen via het profiel-icoon links onderaan in het kaartscherm (icoon voor auto, fiets of voetganger), of bij het maken van een route (\'transportmodus\').
	</string>
<string name="osmand_short_description_80_chars">OsmAnd is een open-source navigatiesysteem met raster- en vectorkaarten</string>
<string name="osmand_plus_short_description_80_chars">OsmAnd is een open-source navigatiesysteem met online en offline kaarten</string>
<string name="osmand_long_description_1000_chars">
		OsmAnd (OSM Automated Navigation Directions)

		OsmAnd is een open-source navigatie-applicatie die toegang geeft tot een uitgebreide variëteit aan wereldwijde OpenStreetMap (OSM) gegevens. Alle kaartgegevens (vector- of rasterkaarten) kunnen in het telefoongeheugen worden opgeslagen voor offline gebruik. OsmAnd biedt zowel offline als online route-aanwijzingen met stembegeleiding. 

		Enkele van de mogelijkheden:
		- Volledig offline gebruik (met gedownloade vector- of rasterkaarten)
		- Compacte offline vectorkaarten van de hele wereld zijn beschikbaar
		- Kaarten van landen of regio\'s direct downloadbaar via de app
		- Meerdere kaartlagen mogelijk, zoals GPX- of navigatietracks, interessepunten (points of interest), favorieten, hoogtelijnen, haltes openbaar vervoer, aanvullende kaarten met instelbare transparantie
		- Offline zoeken naar adressen en plaatsen
		- Offline route-aanwijzingen voor auto, fiets, en voetganger, keuze uit:
		- optioneel automatische dag/nacht-weergave
		- optioneel snelheidsafhankelijk inzoomen
		- optionele kaartoriëntatie volgens kompas of bewegingsrichting
		- optionele rijbaanbegeleiding, snelheidslimieten, opgenomen en TTS-stemmen.

		Beperkingen van de gratis versie van OsmAnd:
		- Beperkt aantal kaartdownloads
		- Geen toegang tot Wikipedia offline POI\'s.

		OsmAnd wordt actief ontwikkeld en de verdere vooruitgang van het project is afhankelijk van financiële bijdragen om de ontwikkeling en toetsing van nieuwe functionaliteit te kunnen bekostigen. Wij verzoeken je om OsmAnd+ te kopen, of om een donatie over te maken via osmand.net.
	</string>
<string name="osmand_plus_long_description_1000_chars">
		OsmAnd+ (OSM Automated Navigation Directions)

		OsmAnd is een open-source navigatie- en kaartsysteem dat gebruikmaakt van de grote verzameling OpenStreetMap-gegevens. Alle kaartgegevens kunnen worden opgeslagen in het telefoongeheugen voor offline gebruik. OsmAnd biedt zowel offline als online navigatie met stembegeleiding.

		OsmAnd+ is de betaalde versie. Door deze te kopen ondersteun je het project, betaal je mee aan nieuwe ontwikkelingen, en ontvang je de laatste updates.

		Belangrijke eigenschappen:
		- Complete functionaliteit zonder internetverbinding
		- Onbeperkt downloaden van offline-kaarten
		- Compacte vectorkaarten voor de gehele wereld
		- Download Wikipedia-interessepunten voor toerisme
		- Offline zoeken naar adressen en plaatsen (POI)
		- Offline routeberekening voor korte afstanden (experimenteel)
		- Navigatie voor auto / fiets / voetganger
		- Stembegeleiding, rijstrookindicatie en snelheidswaarschuwingen
		- Meerdere kaartlagen voor POI, afgelegde weg, favorieten, hoogtelijnen, OV-haltes en extra kaarten
		- Automatisch draaien en zoomen van de kaart
	</string>
<string name="avoid_motorway">Vermijd snelwegen</string>
<string name="tip_recent_changes_0_8_3_t">Wijzigingen in 0.8.3:
	\n\t* Routepunten
	\n\t* Verbeterde routebegeleiding
	\n\t* Optie om snelwegen te vermijden
	\n\t* Weergave van fietspaden (Cycleway=track)
	\n\t* Bugs opgelost
	</string>
<string name="snap_to_road_descr">Positie op de weg uitlijnen tijdens navigatie</string>
<string name="snap_to_road">Positie op de weg uitlijnen</string>
<string name="intermediate_point_too_far">Routepunt %1$s te ver van dichtstbijzijnde weg.</string>
<string name="arrived_at_intermediate_point">Je bent aangekomen op je routepunt</string>
<string name="context_menu_item_intermediate_point">Als routepunt\ntoevoegen</string>
<string name="map_widget_intermediate_distance">Routepunt</string>
<string name="ending_point_too_far">Eindpunt te ver van dichtstbijzijnde weg.</string>
<string name="btn_add_tag">Tag toevoegen</string>
<string name="btn_advanced_mode">Geavanceerde modus…</string>
<string name="poi_filter_parking">Parkeren</string>
<string name="poi_filter_emergency">Hulpdiensten</string>
<string name="poi_filter_public_transport">Openbaar vervoer</string>
<string name="poi_filter_entertainment">Amusement</string>
<string name="poi_filter_accomodation">Onderkomen</string>
<string name="poi_filter_restaurants">Restaurants</string>
<string name="poi_filter_sightseeing">Bezienswaardigheden</string>
<string name="tip_recent_changes_0_8_4_t">Wijzigingen in 0.8.4:
	\n\t* Enkele bugs opgelost
	\n\t* Kaart verliest positievergrendeling niet na onderbreking
	\n\t* Schakel slaapmodus in tijdens navigatie
    </string>
    <string name="context_menu_item_last_intermediate_point">Zet als laatste routepunt</string>
    <string name="context_menu_item_first_intermediate_point">Zet als eerste routepunt</string>
    <string name="add_as_last_destination_point">Voeg toe als laatste routepunt</string>
    <string name="add_as_first_destination_point">Voeg toe als eerste routepunt</string>
    <string name="replace_destination_point">Vervang het bestemmingspunt</string>
    <string name="new_destination_point_dialog">Er is al een bestemmingspunt gekozen.</string>
    <string name="target_point">Routepunt %1$s</string>
    <string name="target_points">Routepunten</string>
    <string name="map_widget_monitoring_services">Registratiediensten</string>
	<string name="no_route">Geen route</string>
	<string name="delete_target_point">Verwijder routepunt</string>
	<string name="intermediate_point">Routepunt %1$s</string>
    <string name="gps_not_available">Schakel GPS in via de instellingen</string>
    <string name="map_widget_show_destination_arrow">Toon richting van de bestemming</string>
    <string name="enable_plugin_monitoring_services">Activeer de tracking-plugin om de afgelegde weg vast te leggen (GPX-spoor, online tracking)</string>
    <string name="non_optimal_route_calculation">Bereken mogelijk niet-optimale route voor lange afstanden</string>
    <string name="rendering_attr_roadColors_description">Kies kleurschema voor wegen:</string>
	<string name="rendering_attr_roadColors_name">Kleurschema voor wegen</string>
    <string name="zxing_barcode_scanner_not_found">ZXing Barcode Scanner app is niet geïnstalleerd. In Play-store zoeken?</string>
	<string name="close_changeset">Sluit changeset</string>
	<string name="safe_mode_description">Gebruik OsmAnd in veilige modus (gebruikt langzamere Android-code in plaats van native code).</string>
    <string name="safe_mode">Veilige modus</string>
    <string name="native_library_not_running">Het programma werkt in veilige modus (uitzetten via Instellingen).</string>
    <string name="background_service_is_enabled_question">OsmAnd achtergrond-service staat nog aan. Deze ook uitschakelen?</string>
    <string name="tip_recent_changes_1_0_0_t">Wijzigingen in 1.0.0:
\n\t* Verbeterde routeberekening, sneller en nauwkeuriger (tot 250 km)
\n\t* Wegenkaarten (bevatten uitsluitend wegen)
\n\t* Kaart houdt de positie vast na onderbrekingen
\n\t* Achtergrond-service gaat aan bij navigatie
    </string>
    <string name="rendering_attr_showRoadMaps_description">Kies wanneer wegenkaarten (zonder details) moeten worden weergegeven:</string>
	<string name="rendering_attr_showRoadMaps_name">Wegenkaarten</string>
    <string name="download_roads_only_item">Uitsluitend wegen</string>
    <string name="download_regular_maps">Reguliere kaarten</string>
    <string name="download_roads_only_maps">Wegenkaarten</string>
    <string name="incomplete_locale">incompleet</string>
	<string name="no_buildings_found">Geen gebouwen gevonden.</string>
    <string name="search_villages_and_postcodes">Zoek verder (dorp of postcode vinden)</string>
	<string name="route_descr_lat_lon">Lat %1$.3f Lon %2$.3f</string>
    <string name="route_descr_current_location">Huidige positie</string>
    
    
    <string name="map_widget_max_speed">Snelheidslimiet</string>
    <string name="tip_altitude_offset">Hoogtecorrectie</string>
	<string name="tip_altitude_offset_t">De meeste GPS ontvangers geven hoogtemetingen in het WGS84-systeem. De conversie naar lokale systemen vereist een positie-afhankelijke correctie.
		\n\nEen nauwkeuriger benadering voor deze systemen is het EGM96-systeem (geoid).
		\n\nOsmAnd kan de hoogte ook weergeven in het EGM96-systeem. Download hiervoor de gegevens voor World Altitude Correction (WW15MGH.DAC) via \'Instellingen\' -&gt; \'Kaartbeheer\' (het origineel staat op http://earth-info.nga.mil/GandG/wgs84/gravitymod/egm96/binary/WW15MGH.DAC).
	</string>
    <string name="monitoring_control_start">GPX</string>
    <string name="rendering_attr_noAdminboundaries_name">Verberg grenzen</string>
	<string name="rendering_attr_noAdminboundaries_description">Geen weergave van regio- en provinciegrenzen (grensniveaus 5-9)</string>
	<string name="osmodroid_plugin_old_ver_not_supported">De OsMoDroid-plugin is een oude versie en moet bijgewerkt worden.</string>
    <string name="osmodroid_plugin_description">OsMoDroid-plugin is een OsmAnd-extensie voor de OsModroid-applicatie voor online trackingfuncties. Informatie over de service is beschikbaar op http://esya.ru.</string>
    <string name="osmodroid_plugin_name">OsMoDroid-plugin</string>
	<string name="index_srtm_parts">gedeelten</string>
    <string name="index_srtm_ele">Hoogtelijnen</string>
    <string name="srtm_plugin_description">"Deze plug-in biedt zowel een contourlijn als een reliëf laag die over de OsmAnd\'s offline kaart wordt weergegeven. Deze functionaliteit zal zeer worden gewaardeerd door sporters, wandelaars, trekkers, en iedereen die geïnteresseerd is in de reliëfstructuur van een landschap.\n\nDe wereldwijde gegevens (van 70 graden noorderbreedte en 70 graden zuiderbreedte) zijn gebaseerd op metingen door SRTM (Shuttle Radar Topography Mission) en ASTER (Advanced Spaceborne Thermal Emission and Reflection Radiometer), een beeldvormend instrument aan boord van de satelliet Terra, het vlaggeschip van NASA\'s Earth Observing System. ASTER is een samenwerkingsverband tussen NASA, het Japanse Ministerie van Economie, Handel en Industrie (METI), en het Japan Space Systems (J-spacesystems). "</string>
    <string name="srtm_plugin_name">Hoogtelijnen</string>
    <string name="download_select_map_types">Andere kaarten</string>
    <string name="download_srtm_maps">Hoogtelijnen</string>
    
	
<string name="audionotes_plugin_description">Deze plug-in bied de functie en knoppen om audio-, foto- en videonotities te maken tijdens een reis</string>
    <string name="audionotes_plugin_name">Audio/video-notities</string>
    <string name="osmand_srtm_short_description_80_chars">OsmAnd-plugin voor offline hoogtelijnen</string>
    <string name="osmand_srtm_long_description_1000_chars">"Deze plug-in biedt zowel een contourlijn als een reliëf laag die over de OsmAnd\'s offline kaart wordt weergegeven. Deze functionaliteit zal zeer worden gewaardeerd door sporters, wandelaars, trekkers, en iedereen die geïnteresseerd is in de reliëfstructuur van een landschap.\n\nDe wereldwijde gegevens (van 70 graden noorderbreedte en 70 graden zuiderbreedte) zijn gebaseerd op metingen door SRTM (Shuttle Radar Topography Mission) en ASTER (Advanced Spaceborne Thermal Emission and Reflection Radiometer), een beeldvormend instrument aan boord van de satelliet Terra, het vlaggeschip van NASA\'s Earth Observing System. ASTER is een samenwerkingsverband tussen NASA, het Japanse Ministerie van Economie, Handel en Industrie (METI), en het Japan Space Systems (J-spacesystems). "</string>
    
    
    <string name="map_widget_distancemeasurement">Afstandsmeting</string>
    <string name="audionotes_location_not_defined">Nog geen locatie gedefinieerd om aan notitie te koppelen. \"Gebruik locatie…\" om een notatie aan een specifieke locatie toe te wijzen</string>
    <string name="map_widget_audionotes">Audionotities</string>
    
    
    <string name="recording_is_recorded">Audio/video wordt opgenomen. Om te stoppen, druk op de AV-widget.</string>
    <string name="recording_playing">Een geluidsfragment van de gekozen opname wordt afgespeeld.\n%1$s</string>
    <string name="recording_open_external_player">Open externe speler</string>
    <string name="recording_delete_confirm">Wil je deze opname verwijderen?</string>
    <string name="tip_recent_changes_1_1_0_t">Wijzigingen in 1.1.0:
	\n\t* Afstandscalculator-plugin
	\n\t* Audio/videonotities-plugin
	\n\t* Hoogtelijnen-plugin
	\n\t* Bugs opgelost
	\n\t* \'Touring view\' kaartstijloptie met meer kaartdetails, nieuwe wegenstijlen, hoger contrast en optie voor Alpine wandelen (SAC schaal)
	\n\t* EGM96 geoïde hoogtecorrectie voor GPS hoogte-uitlezingen
    </string>
    <string name="recording_unavailable">niet beschikbaar</string>
    <string name="recording_context_menu_arecord">Maak een audionotitie</string>
    <string name="recording_context_menu_vrecord">Maak een videonotitie</string>
    <string name="layer_recordings">Opnamelaag</string>
    <string name="recording_can_not_be_played">Opname kan niet worden afgespeeld</string>
    <string name="recording_context_menu_delete">Wis opname</string>
    <string name="recording_context_menu_play">Afspelen</string>
    <string name="recording_description">Opname %1$s %3$s %2$s</string>
    <string name="recording_default_name">Opname</string>
    <string name="map_widget_av_notes">Audio/video-notities</string>
    <string name="av_def_action_video">Video opnemen</string>
    <string name="av_def_action_audio">Audio opnemen</string>
    <string name="av_widget_action_descr">Kies standaardactie voor widget</string>
    <string name="av_widget_action">Standaard widget-actie</string>
    <string name="av_video_format_descr">Kies videobestandsformaat</string>
    <string name="av_video_format">Videobestandsformaat</string>
    <string name="av_use_external_recorder_descr">Gebruik de systeemrecorder voor video</string>
    <string name="av_use_external_recorder">Gebruik de systeemrecorder</string>
    <string name="av_settings_descr">Configureer audio- en video-instellingen</string>
    <string name="av_settings">Audio/video-instellingen </string>
    <string name="recording_error">Fout opgetreden bij opnemen </string>
    <string name="recording_camera_not_available">Camera is niet beschikbaar</string>
    <string name="srtm_paid_version_msg">Overweeg om de hoogtelijnen-plugin (\"Contour lines\") te kopen in de Play-store om verdere ontwikkeling te ondersteunen.</string>
    <string name="srtm_paid_version_title">Hoogtelijnen-plugin</string>
    
    <string name="intermediate_points_change_order">Volgorde wijzigen</string>
    <string name="dropbox_plugin_description">De Dropbox-plugin kan tracks en audio/video-notities synchroniseren met je Dropbox-account.</string>
    <string name="dropbox_plugin_name">Dropbox-plugin</string>
    <string name="recording_context_menu_show">Toon</string>
    <string name="recording_photo_description">Foto %1$s %2$s</string>
    <string name="av_def_action_picture">Neem een foto</string>
    <string name="recording_context_menu_precord">Neem een foto</string>
    <string name="stop_routing_confirm">Navigatie stoppen?</string>
    <string name="clear_dest_confirm">Bestemming (en tussenpunten) wissen?</string>
    <string name="precise_routing_mode_descr">Schakel nauwkeurige routeberekening in om precieze routes te berekenen zonder fouten. Nog beperkt in afstand en langzaam.</string>
    <string name="precise_routing_mode">Nauwkeurige routeberekening (alpha)</string>
    <string name="local_indexes_cat_av">Audio/video-gegevens</string>
    
    <string name="support_new_features_descr">Doe een donatie om OsmAnd uit te laten breiden met nieuwe functies</string>
	<string name="download_hillshade_item">Reliëfschaduw</string>
    <string name="download_hillshade_maps">Reliëfschaduwkaarten</string>
    <string name="tip_recent_changes_1_1_2_t">Veranderingen in 1.1.2:
	\n\t* Audio/video-plugin verbetering (foto\'s met EXIF-informatie)
	\n\t* Bruikbaarheid verbeterd en hoogtelijnen-plugin geherstructureerd
	\n\t* Reliëfschaduwpakketten voor de hoogtelijnen-plugin
	\n\t* Bugs opgelost (sub-optimale routeberekening)
    </string>
    <string name="av_use_external_camera_descr">Gebruik de systeemapplicatie voor foto\'s</string>
    <string name="av_use_external_camera">Gebruik de camera-applicatie</string>
    <string name="index_name_openmaps">OpenMaps.eu</string>
    <string name="tip_recent_changes_1_2_t">Opgelost in 1.2.1:
	\n\t* Geo Intent (Foursquare, c:geo)
	\n\t* Schokken van het scherm tijdens navigatie
	\n\t* Andere kleine oplossingen
\n
\nWijzigingen in 1.2:
	\n\t* Bugs verholpen (verbeteringen in routeberekening, zoeken, AV-opnames, stemaanwijzingen en weergave)
	\n\t* Eenvoudiger weergeven van reliëf (hoogtelijnen-plugin nodig)
	\n\t* Accepteert maps.google.com lokatie-links
	\n\t* Nieuwe widget (GPS info)
	\n\t* Ondersteuning van meerdere vensters voor recente Samsung-toestellen
	\n\t* Kalman-filter voor het kompas
	\n\t* Ondersteuning voor Pebble-horloge
	</string>
    <string name="max_speed_none">geen</string>
    <string name="prefer_motorways">Bij voorkeur snelwegen</string>
	<string name="prefer_in_routing_title">Bij voorkeur…</string>
	<string name="prefer_in_routing_descr">Bij voorkeur snelwegen</string>
    <string name="av_def_action_choose">Altijd vragen</string>
    <string name="item_checked">aangevinkt</string>
    <string name="item_unchecked">niet aangevinkt</string>
    <string name="access_arrival_time">Aankomsttijd</string>
    <string name="map_widget_gps_info">GPS info</string>
    <string name="layer_hillshade">Reliëfweergave</string>
    <string name="osmand_play_title_30_chars">OsmAnd Kaarten &amp; Navigatie</string>
	<string name="osmand_extended_description_4000_chars">
OsmAnd (OSM Automated Navigation Directions) is een applicatie om te navigeren en de kaart te bekijken dat gebruik maakt van de uitstekende gratis en wereldwijde kaarten van OpenStreetMap (OSM). Alle kaarten kunnen op het toestel bewaard worden voor offline gebruik. OsmAnd biedt navigatie met stemaanduidingen en beeldweergave voor auto, fiets en voetganger. De belangrijkste functies werken online en offline (geen internet nodig).

Enkele van de eigenschappen:

Navigatie
- Werkt online (snel) of offline (geen datakosten in het buitenland)
- Realtime navigatie met opgenomen stem of spraaksynthese
- Rijstrookaanduiding, straatnamen en tijd van aankomst
- Ondersteunt tussengelegen punten op de route en herberekent automatisch als wordt afgeweken van de route
- Vind plaatsen op adres, soort (restaurant, hotel, benzinepomp, museum) of coördinaten

Kaart bekijken
- Toon positie en richting op de kaart
- Kan de kaart richten naar noorden,  bewegingsrichting of kompasrichting
- Kan satellietbeelden weergeven (van Bing)
- Kan overlays weergeven zoals GPX-tracks en extra kaarten met instelbare transparantie
- Plaatsnamen weergegeven in Engels, lokale of fonetische weergave

Gebruik gegevens van OpenStreetMap en Wikipedia
- Uitstekende informatie van de beste samenwerkingsprojecten ter wereld
- Wereldwijde kaarten van OpenStreetMap, per land of regio te downloaden
- Wikipedia-interessepunten, fantastisch voor toerisme (niet in de gratis versie)
- Onbeperkt gratis downloaden en gebruiken van kaarten (beperkt tot 16 kaartbestanden in de gratis versie)
- Kaarten altijd up-to-date (tenminste eens per maand een nieuwe versie)
- Compacte downloads van vectorkaarten
- Keuze complete kaarten of alleen het wegennet (voorbeeld: heel Japan is 700 MB, of 200 MB voor alleen het wegennet)
- Ook online-kaarten of bewaarde kaartsegmenten zijn mogelijk

Veiligheid
- Instelbaar: automatisch schakelen tussen dag- en nachtweergave
- Instelbaar: weergave van maximumsnelheid en waarschuwing bij overschrijding
- Instelbaar: automatisch zoomen naar gelang de snelheid
- Deel je locatie zodat vrienden je kunnen vinden

Functies voor fietsers en voetgangers
- De kaarten bevatten voet-, wandel- en fietspaden, fantastisch voor buitenactiviteiten
- Speciale navigatie en weergave voor fietsers en voetgangers
- Kan OV-haltes (trein/bus/tram) weergeven inclusief lijnnummers
- Kan afgelegde pad bewaren als GPX-bestand of online
- Kan snelheid en hoogte weergeven
- Kan hoogtelijnen en reliëf weergeven (met extra plugin)

Direct bijdragen aan OpenStreetMap
- Meld fouten in de kaart
- Upload GPX-tracks naar OpenStreetMap in de app
- Maak interessepunten en stuur ze naar OpenStreetMap (ook later indien offline)
- Kan reis vastleggen op de achtergrond (toestel in slaapstand)

OsmAnd is open-source en wordt actief ontwikkeld. Iedereen kan meewerken door fouten te melden, vertalingen te verbeteren of nieuwe functies te programmeren. Het project ontwikkelt zich snel en divers door deze interactie met gebruikers en ontwikkelaars. Het project rust op financiële bijdragen voor de ontwikkeling, het programmeren en het testen van nieuwe functies. Door OsmAnd+ te kopen maakt u dit programma nog fantastischer! Je kan ook specifieke functies financieel ondersteunen of een algemene donatie doen op OsmAnd.net.


Indicatie van kaartkwaliteit en -compleetheid:
- West-Europa ****
- Oost-Europa: ***
- Rusland: ***
- Noord-Amerika: ***
- Zuid-Amerika: **
- Azie: **
- Japan &amp; Korea: ***
- Midden-Oosten: **
- Afrika: **
- Antarctica: *

Lijst van ondersteunde landen (praktisch de hele wereld!):
Afghanistan, Albanie, Algerije, Andorra, Angola, Anguilla, Antigua en Barbuda, Argentinie, Armenie, Aruba, Australie, Azerbaijan, Bahamas, Bahrein, Bangladesh, Barbados, Belarus, Belgie, Belize, Benin, Bermuda, Bhutan, Bolivia, Bonaire, Bosnie en Herzegovina, Botswana, Brazilie, Britse Maagdeneilanden, Brunei, Bulgarije, Burkina Faso, Burundi, Cambodia, Canada, Central African Republic, Chile, China, Colombia, Comoros, Congo, Costa Rica, Ivoorkust, Cuba, Curaçao, Cyprus,  Denmark, Djibouti, Dominica, Dominican Republic, Duitsland, Ecuador, Egypte, El Salvador, Equatoriaal Guinea, Eritrea, Estland, Ethiopie, Fiji, Finland, Frankrijk, Frans Guiana, Frans Polynesia, Gabon, Gambia, Georgia, Ghana, Gibraltar, Grenada, Griekenland, Groenland, Guadeloupe, Guam, Guatemala, Guernsey, Guinea, Guinee-Bissau, Guyana, Haiti, Vaticaanstad, Honduras, Hong Kong, Hongarije, Ierland, IJsland, India, Indonesie, Iran, Irak,  Isle of Man, Israel, Italie, Jamaica, Japan, Jemen, Jersey, Jordanie, Kaapverdie, Kameroen, Kazakhstan, Kenya, Kiribati, Koeweit, Kroatie, Noord-Korea en Zuid-Korea, Kyrgyzstan, Laos, Lebanon, Lesotho, Letland, Liberia, Libie, Liechtenstein, Litouwen, Luxemburg, Macao, Macedonie, Madagascar, Malawi, Maleisie, Malediven, Mali, Malta, Marokko, Martinique, Mauritanie, Mauritius, Mayotte, Mexico, Micronesie, Moldavie, Monaco, Mongolie, Montenegro, Montserrat, Mozambique, Myanmar, Namibia, Nauru,  Nederland, Nederlandse Antillen, Nepal, Nicaragua, Nieuw-Caledoniae, Nieuw-Zeeland, Niger, Nigeria, Noorwegen, Oeganda, Oman, Oostenrijk, Pakistan, Palau, Palestinian Territory, Panama, Papua New Guinea, Paraguay, Peru, Philippijnen, Polen, Portugal, Puerto Rico, Qatar, Romenie, Rusland, Rwanda, Saint Barthelemy, Saint Helena, Saint Kitts and Nevis, Saint Lucia, Saint Martin, Saint Pierre and Miquelon, Saint Vincent and the Grenadines, Samoa, San Marino, Saudi-Arabie, Senegal, Servie, Seychellen, Sierra Leone, Singapore, Slovakije, Slovenie, Somalie, Spanje, Sri Lanka, Soedan, Suriname, Swaziland, Syrie, Taiwan, Tajikistan, Tanzania, Thailand, Timor-Leste, Tjechie, Togo, Tokelau, Tonga, Trinidad and Tobago, Tsjaad, Tunesie, Turkije, Turkmenistan, Tuvalu, Ukraine, United Arab Emirates, United Kingdom (UK), United States of America (USA), Uruguay, Uzbekistan, Vanuatu, Venezuela, Vietnam, Wallis and Futuna, Western Sahara, Zambia, Zimbabwe, Zuid-Afrika, Zuid-Georgia, Zuid-Soedan, Zweden, Zwitserland.
	</string>
	<string name="osmand_plus_play_title_30_chars">OsmAnd+ Kaarten &amp; Navigatie</string>
	<string name="osmand_plus_extended_description_4000_chars">
OsmAnd (OSM Automated Navigation Directions) is een applicatie om te navigeren en de kaart te bekijken dat gebruik maakt van de uitstekende gratis en wereldwijde kaarten van OpenStreetMap (OSM). Alle kaarten kunnen op het toestel bewaard worden voor offline gebruik. OsmAnd biedt navigatie met stemaanduidingen en beeldweergave voor auto, fiets en voetganger. De belangrijkste functies werken online en offline (geen internet nodig).

OsmAnd+ is de betaalde versie. Door deze te kopen ondersteun je het project, betaal je mee aan nieuwe ontwikkelingen, en ontvang je de laatste updates.

Enkele van de eigenschappen:

Navigatie
- Werkt online (snel) of offline (geen datakosten in het buitenland)
- Realtime navigatie met opgenomen stem of spraaksynthese
- Rijstrookaanduiding, straatnamen en tijd van aankomst
- Ondersteunt tussengelegen punten op de route en herberekent automatisch als wordt afgeweken van de route
- Vind plaatsen op adres, soort (restaurant, hotel, benzinepomp, museum) of coördinaten

Kaart bekijken
- Toon positie en richting op de kaart
- Kan de kaart richten naar noorden,  bewegingsrichting of kompasrichting
- Kan satellietbeelden weergeven (van Bing)
- Kan overlays weergeven zoals GPX-tracks en extra kaarten met instelbare transparantie
- Plaatsnamen weergegeven in Engels, lokale of fonetische weergave

Gebruik gegevens van OpenStreetMap en Wikipedia
- Uitstekende informatie van de beste samenwerkingsprojecten ter wereld
- Wereldwijde kaarten van OpenStreetMap, per land of regio te downloaden
- Wikipedia-interessepunten, fantastisch voor toerisme
- Onbeperkt gratis downloaden en gebruiken van kaarten
- Kaarten altijd up-to-date (tenminste eens per maand een nieuwe versie)
- Compacte downloads van vectorkaarten
- Keuze complete kaarten of alleen het wegennet (voorbeeld: heel Japan is 700 MB, of 200 MB voor alleen het wegennet)
- Ook online-kaarten of bewaarde kaartsegmenten zijn mogelijk

Veiligheid
- Instelbaar: automatisch schakelen tussen dag- en nachtweergave
- Instelbaar: weergave van maximumsnelheid en waarschuwing bij overschrijding
- Instelbaar: automatisch zoomen naar gelang de snelheid
- Deel je locatie zodat vrienden je kunnen vinden

Functies voor fietsers en voetgangers
- De kaarten bevatten voet-, wandel- en fietspaden, fantastisch voor buitenactiviteiten
- Speciale navigatie en weergave voor fietsers en voetgangers
- Kan OV-haltes (trein/bus/tram) weergeven inclusief lijnnummers
- Kan afgelegde pad bewaren als GPX-bestand of online
- Kan snelheid en hoogte weergeven
- Kan hoogtelijnen en reliëf weergeven (met extra plugin)

Direct bijdragen aan OpenStreetMap
- Meld fouten in de kaart
- Upload GPX-tracks naar OpenStreetMap in de app
- Maak interessepunten en stuur ze naar OpenStreetMap (ook later indien offline)
- Kan reis vastleggen op de achtergrond (toestel in slaapstand)

OsmAnd is open-source en wordt actief ontwikkeld. Iedereen kan meewerken door fouten te melden, vertalingen te verbeteren of nieuwe functies te programmeren. Het project ontwikkelt zich snel en divers door deze interactie met gebruikers en ontwikkelaars. Het project rust op financiële bijdragen voor de ontwikkeling, het programmeren en het testen van nieuwe functies. Door OsmAnd+ te kopen maak je dit programma nog fantastischer! Je kan ook specifieke functies financieel ondersteunen of een algemene donatie doen op OsmAnd.net.


Indicatie van kaartkwaliteit en -compleetheid:
- West-Europa ****
- Oost-Europa: ***
- Rusland: ***
- Noord-Amerika: ***
- Zuid-Amerika: **
- Azie: **
- Japan &amp; Korea: ***
- Midden-Oosten: **
- Afrika: **
- Antarctica: *

Lijst van ondersteunde landen (praktisch de hele wereld!):
Afghanistan, Albanie, Algerije, Andorra, Angola, Anguilla, Antigua en Barbuda, Argentinie, Armenie, Aruba, Australie, Azerbaijan, Bahamas, Bahrein, Bangladesh, Barbados, Belarus, Belgie, Belize, Benin, Bermuda, Bhutan, Bolivia, Bonaire, Bosnie en Herzegovina, Botswana, Brazilie, Britse Maagdeneilanden, Brunei, Bulgarije, Burkina Faso, Burundi, Cambodia, Canada, Central African Republic, Chile, China, Colombia, Comoros, Congo, Costa Rica, Ivoorkust, Cuba, Curaçao, Cyprus,  Denmark, Djibouti, Dominica, Dominican Republic, Duitsland, Ecuador, Egypte, El Salvador, Equatoriaal Guinea, Eritrea, Estland, Ethiopie, Fiji, Finland, Frankrijk, Frans Guiana, Frans Polynesia, Gabon, Gambia, Georgia, Ghana, Gibraltar, Grenada, Griekenland, Groenland, Guadeloupe, Guam, Guatemala, Guernsey, Guinea, Guinee-Bissau, Guyana, Haiti, Vaticaanstad, Honduras, Hong Kong, Hongarije, Ierland, IJsland, India, Indonesie, Iran, Irak,  Isle of Man, Israel, Italie, Jamaica, Japan, Jemen, Jersey, Jordanie, Kaapverdie, Kameroen, Kazakhstan, Kenya, Kiribati, Koeweit, Kroatie, Noord-Korea en Zuid-Korea, Kyrgyzstan, Laos, Lebanon, Lesotho, Letland, Liberia, Libie, Liechtenstein, Litouwen, Luxemburg, Macao, Macedonie, Madagascar, Malawi, Maleisie, Malediven, Mali, Malta, Marokko, Martinique, Mauritanie, Mauritius, Mayotte, Mexico, Micronesie, Moldavie, Monaco, Mongolie, Montenegro, Montserrat, Mozambique, Myanmar, Namibia, Nauru,  Nederland, Nederlandse Antillen, Nepal, Nicaragua, Nieuw-Caledoniae, Nieuw-Zeeland, Niger, Nigeria, Noorwegen, Oeganda, Oman, Oostenrijk, Pakistan, Palau, Palestinian Territory, Panama, Papua New Guinea, Paraguay, Peru, Philippijnen, Polen, Portugal, Puerto Rico, Qatar, Romenie, Rusland, Rwanda, Saint Barthelemy, Saint Helena, Saint Kitts and Nevis, Saint Lucia, Saint Martin, Saint Pierre and Miquelon, Saint Vincent and the Grenadines, Samoa, San Marino, Saudi-Arabie, Senegal, Servie, Seychellen, Sierra Leone, Singapore, Slovakije, Slovenie, Somalie, Spanje, Sri Lanka, Soedan, Suriname, Swaziland, Syrie, Taiwan, Tajikistan, Tanzania, Thailand, Timor-Leste, Tjechie, Togo, Tokelau, Tonga, Trinidad and Tobago, Tsjaad, Tunesie, Turkije, Turkmenistan, Tuvalu, Ukraine, United Arab Emirates, United Kingdom (UK), United States of America (USA), Uruguay, Uzbekistan, Vanuatu, Venezuela, Vietnam, Wallis and Futuna, Western Sahara, Zambia, Zimbabwe, Zuid-Afrika, Zuid-Georgia, Zuid-Soedan, Zweden, Zwitserland.
	</string>
	<string name="tip_recent_changes_1_1_4_t">Wijzigingen in 1.1.4:
	\n\t* Nieuw ontwerp gebruikersinterface
	\n\t* Bugs opgelost
    </string>
    
	<string name="hno">Huisnummer</string>
    <string name="tip_recent_changes_1_3_t">Veranderingen in 1.3:
	\n\t* Nieuwe implementatie van tablet- en groot schermondersteuning
	\n\t* Holo-thema (aanpassing)
	\n\t* Extra instellingen voor kompasstabilisatie
	\n\t* Menuknop vervangen door knop linksboven in het kaartvenster
    </string>
    <string name="monitoring_settings">Trip-registratie</string>
    <string name="monitoring_settings_descr">Configureer: hoe uw trips op te nemen</string>
    
    <string name="street_name">Straat</string>
	
    <string name="choose_osmand_theme_descr">Kies applicatie-thema</string>
    <string name="choose_osmand_theme">Applicatie-thema</string>
    <string name="accessibility_options">Toegankelijkheidsopties</string>
    <string name="select_address_activity">Kies adres</string>
    <string name="favourites_list_activity">Kies favoriet</string>
    <string name="local_openstreetmap_act_title">OSM-wijzigingen</string>
    <string name="download_using_mobile_internet">Er is geen WiFi-verbinding. Wil je de huidige internetverbinding gebruiken voor het downloaden?</string>
    <string name="other_location">Andere</string>
    <string name="files_limit">%1$d bestanden over</string>
    <string name="available_downloads_left">%1$d bestanden beschikbaar voor downloaden</string>
    <string name="install_paid">Volledige versie</string>
    <string name="cancel_route">Annuleer route</string>
    <string name="cancel_navigation">Stop navigatie</string>
    <string name="clear_destination">Wis bestemming</string>
    <string name="use_magnetic_sensor_descr">Gebruik magnetische sensor in plaats van oriëntatiesensor voor het kompas</string>
    <string name="use_magnetic_sensor">Gebruik magnetische sensor</string>
    <string name="use_kalman_filter_compass_descr">Verminder storingen in het kompas (maakt de kompasweergave langzamer)</string>
    <string name="use_kalman_filter_compass">Gebruik Kalman-filter</string>
    <string name="access_mark_final_location_first">Toegankelijkheidsmodus: kies eerst een bestemming</string> 
    <string name="local_indexes_cat_srtm">Gegevens voor hoogtelijnen</string>
	<string name="wait_current_task_finished">Wacht alsjeblieft tot de huidige taak klaar is</string>
    <string name="delete_point">Verwijder punt</string>
    <string name="plugin_distance_point_time">tijd</string>
    <string name="plugin_distance_point_hdop">nauwkeurigheid</string>
    <string name="plugin_distance_point_speed">snelheid</string>
    <string name="plugin_distance_point_ele">hoogte</string>
    <string name="plugin_distance_point">Punt</string>
    <string name="gpx_file_name">GPX-bestandsnaam</string>
    <string name="gpx_saved_sucessfully">GPX-bestand succesvol opgeslagen als {0}</string>
    <string name="osmand_distance_planning_plugin_description">Deze plug-in biedt een kaart scherm hulpmiddel om een route te maken door routepunten op de kaart aan te tikken, of om een bestaand GPX-bestand te gebruik of te wijzigen, en om de afstand tussen de routepunten te berekenen. De resultaten kunnen worden opgeslagen als een GPX-bestand, om later te gebruiken als route navigatie.</string>
    <string name="osmand_distance_planning_plugin_name">Afstand berekenings- en plannings-hulpmiddel</string>
    <string name="use_distance_measurement_help">* Klik om een punt te markeren.\n * Klik lang op de kaart om het vorige punt te verwijderen.\n * Klik lang op een punt om de beschrijving te zien en toe te voegen.\n * Klik op de meet-widget om meer acties te zien.</string>
    <string name="distance_measurement_start_editing">Begin met bewerken</string>
    <string name="distance_measurement_finish_editing">Bewerken beëindigen</string>
    <string name="distance_measurement_finish_subtrack">Begin een nieuwe subtrack</string>
    <string name="distance_measurement_clear_route">Wis alle punten</string>
    <string name="distance_measurement_save_gpx">Bewaar als GPX-bestand</string>
    <string name="distance_measurement_load_gpx">Open bestaand GPX-bestand</string>
    <string name="local_osm_changes_backup_successful">OSM-wijzigingenbestand succesvol aangemaakt %1$s</string>
    <string name="local_osm_changes_backup_failed">Backup van OSM-wijzigingen is mislukt</string>
    <string name="local_osm_changes_backup">Backup als OSM-wijziging</string>
    <string name="tip_recent_changes_1_4_t">Wijzigingen in 1.4:
	\n\t* Rangschik routepunten optimaal om alle te bezoeken (handelsreiziger, bezorgdienst)
	\n\t* Zoek straat op naam (in wijk)
	\n\t* Planning plugin (laad/bewerk/bewaar GPX-tracks)
	\n\t* Nieuw downloadscherm (op de achtergrond downloaden)
	\n\t* Ondersteuning voor GPX-submappen (organiseer je GPX-tracks)
	\n\t* Verwijder SRTM-bestanden
	\n\t* Ondersteuning voor OSM-notities 
    </string>
    <string name="search_street_in_neighborhood_cities">Zoek straat in nabijgelegen plaatsen</string>
    <string name="intermediate_items_sort_return">Volgorde van de tussenpunten is aangepast voor de beste route naar de bestemming.</string>
    <string name="intermediate_items_sort_by_distance">Sorteer (kortste afstand)</string>
    <string name="please_select_address">Kies eerst een stad of straat</string>
    <string name="context_menu_item_destination_point">Als bestemming\ninstellen</string>
    <string name="destination_point">Bestemming %1$s</string>
    
	
	<string name="av_photo_play_sound">Speel geluid af na nemen van foto</string>
	<string name="av_camera_focus">Scherpstelmethode van camera</string>
	<string name="av_camera_focus_descr">Kies scherpstelmethode van interne camera</string>
	<string name="av_camera_focus_auto">Automatisch scherpstellen</string>
	<string name="av_camera_focus_hiperfocal">Hyperfocaal scherpstellen</string>
	<string name="av_camera_focus_edof">Grote scherptediepte (EDOF)</string>
	<string name="av_camera_focus_infinity">Scherpstellen op oneindig</string>
	<string name="av_camera_focus_macro">Macromodus (dichtbij scherpstellen)</string>
	<string name="av_camera_focus_continuous">Voortdurend blijven scherpstellen</string>
	<string name="av_photo_play_sound_descr">Kies of er een geluid wordt afgespeeld tijdens het nemen van foto\'s</string>

	
    <string name="speak_speed_limit">Meld snelheidsbeperking</string>
    <string name="speak_cameras">Meld snelheidscamera\'s</string>
	<string name="speak_traffic_warnings">Meld verkeerswaarschuwingen</string>
	<string name="route_from">Van:</string>
    <string name="tip_recent_changes_1_5_t">Wijzigingen in 1.5:
	\n\t* Gesproken waarschuwingen voor snelheidsbeperkingen en -camera\'s
	\n\t* Meer mogelijkheden voor gesproken aanwijzingen (straatnamen)
	\n\t* Kaarticonen voor hogedichtheidschermen
	\n\t* Veel interfacewijzigingen
	\n\t* Bugs opgelost in afstandsdisplay, GPX-analysator, routepuntenverwerking, planning widget, OSM-uploaden, HTTPS-afhandeling
    </string>
    <string name="osb_author_or_password_not_specified">Specificeer OSM-gebruikersnaam en -wachtwoord in Instellingen</string>
    <string name="clear_intermediate_points">Wis tussenpunten</string>
    <string name="keep_intermediate_points">Bewaar tussenpunten</string>
    <string name="new_directions_point_dialog">Er zijn al tussenpunten gemaakt.</string>
    <string name="context_menu_item_directions_to">Aanwijzingen naar</string>
    <string name="context_menu_item_directions_from">Aanwijzingen vanaf</string>
    <string name="route_descr_map_location">Kaart: </string>
    <string name="route_to">Naar:</string>
    <string name="route_via">Via:</string>
    <string name="osb_author_dialog_password">OSM-wachtwoord (optioneel)</string>
	<string name="announce_gpx_waypoints">GPX-routepunten aankondigen</string>
    <string name="speak_title">Aankondigen…</string>
	<string name="speak_descr">Aankondigen van straatnamen, verkeerswaarschuwingen (verplicht stoppen, drempels), snelheidscamera\'s of snelheidsbeperkingen</string>
	<string name="speak_street_names">Straatnamen aankondigen (TTS)</string>
    <string name="osmodroid_mode_on">OsMoDroid stoppen</string>    
    <string name="osmodroid_mode_off">OsMoDroid starten</string>
    <string name="driving_region_descr">Regio voor autorijden: VS, Europa, GB, Azië en andere</string>
	<string name="driving_region">Land</string>
	<string name="driving_region_japan">Japan</string>
	<string name="driving_region_us">Verenigde Staten</string>
	<string name="driving_region_canada">Canada</string>
	<string name="driving_region_europe_asia">Europa en Azië</string>
	<string name="driving_region_uk">GB, India, Australië en andere</string>
	<string name="map_widget_fps_info">FPS-debuginformatie</string>
	<string name="local_index_tile_data_zooms">Zoomniveau\'s gedownload: %1$s</string>
    <string name="local_index_tile_data_expire">Verlopen (minuten): %1$s</string>
    <string name="local_index_tile_data_downloadable">Downloadbaar: %1$s</string>
    <string name="local_index_tile_data_maxzoom">Maximum zoomniveau: %1$s</string>
    <string name="local_index_tile_data_minzoom">Minimum zoomniveau: %1$s</string>
    <string name="local_index_tile_data_name">Kaartsegmentgegevens: %1$s</string>
    <string name="edit_tilesource_successfully">Kaartsegmentbron %1$s werd succesvol opgeslagen</string>
    <string name="edit_tilesource_elliptic_tile">Elliptische Mercator</string>
    <string name="edit_tilesource_maxzoom">Max zoomniveau</string>
    <string name="edit_tilesource_expiration_time">Verlopen (minuten)</string>
    <string name="edit_tilesource_minzoom">Min zoomniveau</string>
    <string name="edit_tilesource_url_to_load">URL</string>
    <string name="edit_tilesource_choose_existing">Kies een bestaande…</string>
    <string name="edit_tilesource_name">Naam</string>
    <string name="maps_define_edit">Definieer/bewerk…</string>
	<string name="tip_recent_changes_1_6_t">Veranderingen in 1.6:
	\n\t* Geheel transparante achtergrond mogelijk
	\n\t* Ondersteuning voor Full HD apparaten
	\n\t* Download kaarten direct vanaf het kaartscherm
	\n\t* Download SRTM-bestanden per land
	\n\t* Geheel nieuwe basiskaart met grote wegen, bossen en spoorlijnen
	\n\t* Vergrootglas (lang drukken op de zoomknop) - handig voor rasterkaarten
	\n\t* Definieer/bewerk online kaartsegmentbron (specificeer verlooptijd)
	\n\t* Ondersteuning voor tijdafhankelijke snelheidslimieten (Nederland)
	\n\t* Adressen sneller in te voeren
	\n\t* Fouten verholpen in routeberekening en kaartweergave
    </string>
    <string name="about_version">Versie:</string>
    <string name="about_settings">Over</string>
    <string name="about_settings_descr">Versieinformatie, licenties, projectdeelnemers</string>
    
    <string name="tip_map_styles">Kaartstijlen</string>
	<string name="tip_map_styles_t">"OsmAnd kan de offline vectorkaarten in verschillende stijlen weergeven:
\n\nNaast de uitgebalanceerde standaardkaartstijl, is er in \'Menu\' -&gt; \'Configureer scherm\' -&gt; \'Kaartstijl\' bijvoorbeeld de keuze uit:
\n\t* De \'Touring view\'-stijl, deze bevat de meest gedetailleerde informatie voor reizen en tochten, waaronder optimalisatie voor professioneel gebruik (hoger contrast voor herkenbaarheid wegen), opties voor bergtochten (SAC-moeilijkheidsgraad), fietsroutes, wandelsymbolen, enz.
\n\t* \'High contrast roads\' toont wegen in uitgesproken kleuren voor situaties met veel omgevingslicht
\n\t* \'Winter and ski\' toont een (met sneeuw bedekt) winterlandschap en toont wereldwijd skihellingen en liften (wanneer gebruikt samen met de \'World ski\' kaart download) "</string>
    <string name="base_world_map">Basis-wereldkaart</string>
    <string name="map_magnifier">Kaartvergrootglas</string>
    <string name="route_is_too_long">"De afstand tot de bestemming is meer dan 200 km. De routeberekening kan hierdoor erg lang duren (of zelfs  mislukken). Door tussenliggende routepunten toe te voegen, wordt de routeberekening sneller."</string>
    <string name="auto_zoom_none">Geen automatische zoom</string>
    <string name="auto_zoom_close">Zoom naar close-up</string>
    <string name="auto_zoom_far">Zoom naar gemiddelde afstand</string>
    <string name="auto_zoom_farthest">Zoom naar grote afstand</string>
    
    <string name="animate_routing_route_not_calculated">Eerst de route laten berekenen alsjeblieft</string>
    <string name="animate_routing_route">Simuleer met de berekende route </string>
    <string name="animate_routing_gpx">Simuleer met een GPX spoor</string>
    <string name="osmodroid_refresh">Ververs channels</string>
    <string name="local_osm_changes_delete_all_confirm">%1$d OSM-wijzigingen worden verwijderd. Doorgaan?</string>
    <string name="tip_faq_t">Raadpleeg https://code.google.com/p/osmand/wiki/FAQ voor vaak gestelde vragen.</string>
    <string name="tip_faq">Vaak gestelde vragen</string>
    <string name="app_mode_hiking">Wandelsport</string>
    <string name="app_mode_motorcycle">Motorfiets</string>
    <string name="app_mode_boat">Boot</string>
    <string name="app_mode_aircraft">Vliegtuig</string>
    <string name="map_widget_map_rendering">Kaartweergave</string>
    <string name="app_modes_choose_descr">Kies de profielen die in Osmand zichtbaar zijn</string>
    <string name="app_modes_choose">Toepassingsprofielen</string>
	<string name="amenity_type_seamark">boei / baken</string>
    <string name="osmodroid_seek">Zoek object</string>
    <string name="osmodroid_unseek">Stop het zoeken naar object</string>
    
    <string name="complex_route_calculation_failed">Snelle routeberekening mislukt (%s), terug naar langzame berekening.</string>
    <string name="disable_complex_routing_descr">2-traps routeberekening voor auto uitschakelen</string>
    <string name="disable_complex_routing">Complexe routeberekening uitschakelen</string>
    <string name="speech_rate_descr">Stel de snelheid van de stem in</string>
    <string name="speech_rate">Snelheid van de stem</string>
    <string name="guidance_preferences_descr">Navigatievoorkeuren</string>
    <string name="routing_preferences_descr">Routeberekening-voorkeuren</string>
    <string name="app_mode_truck">Vrachtauto</string>
    <string name="android_19_location_disabled">Vanaf Android 4.4 (KitKat) kunnen kaarten niet meer worden opgeslagen in de bestaande map(%s). Wil je een nieuwe map maken op de toegestane locatie en de OsmAnd-bestanden daar naartoe kopiëren?\n Let op: oude bestanden blijven bestaan. U kunt ze zelf verwijderen.\n Let op: het is niet meer mogelijk bestanden te delen tussen OsmAnd en Osmand+.</string>
    <string name="application_dir_change_warning2">Wil je dat OsmAnd de bestanden naar de nieuwe map verplaatst? Als je \'Nee\' kiest, gebruikt Osmand een nieuwe, lege map.</string>
    <string name="copying_osmand_one_file_descr">Kopieer bestand (%s) naar de nieuwe locatie…</string>
    <string name="copying_osmand_files_descr">OsmAnd-bestanden worden naar de nieuwe locatie gekopieerd (%s)…</string>
    <string name="copying_osmand_files">Kopieer OsmAnd-bestanden…</string>
    <string name="calculate_osmand_route_gpx">Bereken de route offline met OsmAnd</string>
    <string name="routing_attr_prefer_motorway_name">Bij voorkeur autowegen</string>
	<string name="routing_attr_prefer_motorway_description">Gebruik bij voorkeur autowegen</string>
	<string name="routing_attr_short_way_name">Kortste route</string>
	<string name="routing_attr_short_way_description">Kortste route gebruiken</string>
	<string name="routing_attr_avoid_toll_name">Geen tolwegen</string>
	<string name="routing_attr_avoid_toll_description">Vermijd tolwegen</string>
	<string name="routing_attr_avoid_unpaved_name">Geen onverharde wegen</string>
	<string name="routing_attr_avoid_unpaved_description">Vermijd onverharde wegen</string>
	<string name="routing_attr_avoid_ferries_name">Geen veerboten</string>
	<string name="routing_attr_avoid_ferries_description">Vermijd veerboten</string>
	<string name="routing_attr_avoid_motorway_name">Geen autowegen</string>
	<string name="routing_attr_avoid_motorway_description">Vermijd autowegen</string>
	<string name="routing_attr_weight_description">Geef het gewicht van het voertuig voor de routeplanning</string>
    <string name="routing_attr_weight_name">Gewicht voertuig</string>
	<string name="select_gpx">GPX-bestand kiezen…</string>
    <string name="route_descr_select_destination">Bestemming kiezen</string>
    <string name="route_preferences">Route-voorkeuren</string>
    <string name="route_info">Route-informatie</string>
    <string name="keep_and_add_destination_point">Toevoegen als bestemming</string>
    <string name="use_displayed_track_for_navigation">De getoonde GPX route gebruiken voor navigatie?</string>
    <string name="tip_recent_changes_1_7_1_t">Wijzigingen in 1.7:
    \n\t* BELANGRIJK: kaarten moeten nieuwer zijn dan februari 2014.
	\n\t* Volledig nieuwe routeberekening (snel en nauwkeurig) - 
    \n\t* Nieuw scherm met route planning (meer intuïtief and krachtiger)
    \n\t** TIP: GPX route is nu beschikbaar via de route-instellingen knop
    \n\t* Automatisch verbergende knoppen in de navigatie modus
    \n\t* Bereken offline route naar het eerste punt van een GPX route (\'volg de gehele track\' optie)
	\n\t* Actieve simulatie in tunnels
	\n\t* Veel kleine verbeteringen in de interface &amp; bruikbaarheid
	\n\t* Spraaksnelheid voorkeur
    </string>
    <string name="calculate_osmand_route_without_internet">Bereken een OsmAnd routesegment zonder internet</string>
    <string name="gpx_option_calculate_first_last_segment">Bereken een OsmAnd route voor het eerste en laatste routesegment</string>
    <string name="index_name_gb">Europa - Groot-Brittannië</string>
    <string name="index_item_nation_addresses">Adressen in het hele land</string>
	<string name="index_item_world_altitude_correction">Wereldwijde hoogtecorrectie</string>
	<string name="index_item_world_seamarks">Zeebakens (wereld)</string>
	<string name="index_item_world_bitcoin_payments">Betalen met Bitcoin (wereld)</string>
	<string name="index_item_world_basemap">Wereld-overzichtskaart</string>
    <string name="index_item_world_ski">Skikaart (wereld)</string>
    <string name="lang_hr">Kroatisch</string>
    <string name="lang_zh">Chinees</string>
    <string name="lang_pt_br">Portugees (Brazilië)</string>
    <string name="lang_en">Engels</string>
	<string name="lang_af">Afrikaans</string>
	<string name="lang_hy">Armeens</string>
	<string name="lang_eu">Baskisch</string>
	<string name="lang_be">Wit-Russisch</string>
	<string name="lang_bs">Bosnisch</string>
	<string name="lang_bg">Bulgaars</string>
	<string name="lang_ca">Catalaans</string>
	<string name="lang_cs">Tsjechisch</string>
	<string name="lang_da">Deens</string>
	<string name="lang_nl">Nederlands</string>
	<string name="lang_fi">Fins</string>
	<string name="lang_fr">Frans</string>
	<string name="lang_ka">Georgisch</string>
	<string name="lang_de">Duits</string>
	<string name="lang_el">Grieks</string>
	<string name="lang_iw">Hebreeuws</string>
	<string name="lang_hi">Hindi</string>
	<string name="lang_hu">Hongaars</string>
	<string name="lang_id">Indonesisch</string>
	<string name="lang_it">Italiaans</string>
	<string name="lang_ja">Japans</string>
	<string name="lang_ko">Koreaans</string>
	<string name="lang_lv">Lets</string>
	<string name="lang_lt">Litouws</string>
	<string name="lang_mr">Marathi</string>
	<string name="lang_no">Noors</string>
	<string name="lang_pl">Pools</string>
	<string name="lang_pt">Portugees</string>
	<string name="lang_ro">Roemeens</string>
	<string name="lang_ru">Russisch</string>
	<string name="lang_sk">Slowaaks</string>
	<string name="lang_sl">Sloveens</string>
	<string name="lang_es">Spaans</string>
	<string name="lang_sv">Zweeds</string>
	<string name="lang_tr">Turks</string>
	<string name="lang_uk">Oekraïens</string>
	<string name="lang_vi">Vietnamees</string>
	<string name="lang_cy">Welsh</string>
	<string name="index_name_canada">Noord Amerika - Canada</string>
    <string name="index_name_italy">Europa - Italië</string>
    <string name="always_center_position_on_map">Positie altijd in het midden</string>
    <string name="voice_pref_title">Stem</string>
    <string name="misc_pref_title">Diversen</string>
    <string name="localization_pref_title">Regiogebonden</string>
    <string name="interrupt_music_descr">Muziek onderbreken bij aankondigingen</string>
	<string name="interrupt_music">Muziek onderbreken</string>
	<string name="share_route_as_gpx">Deel route als GPX bestand</string>
	<string name="share_route_subject">Route gedeeld via OsmAnd</string>
	<string name="navigation_intent_invalid">ongeldig formaat: %s</string>
<string name="osmo_settings_uuid">Uniek device-ID</string>
    <string name="osmo_settings_descr">Configureer monitor instellingen en maak een persoonlijk monitor-kanaal</string>
    <string name="osmo_plugin_description">"Geavanceerde live monitoring - zie http://osmo.mobi. Volg andere toestellen en laat jezelf volgen. Maak anonieme groepen, deel je positie en communiceer. Er zijn verschillende instellingen voor het permanent of tijdelijk volgen.\n\nAnonieme groepen kunnen maar een beperkt aantal dagen gebruikt worden en zijn beperkt in de mogelijkheden, zoals het ontbreken van beheer op afstand en een groepsbeheerder. Volledig functionele groepen moeten worden aangemaakt op de website en alleen geregistreerde gebruikers kunnen ze gebruiken. "</string>
    <string name="osmo_plugin_name">OsMo monitoring</string>
    <string name="osmo_settings">OsMo Monitoring</string>
   	<string name="keep_informing_never">Alleen handmatig (druk op de pijl)</string>
    <string name="keep_informing_descr">Herhaal de aanwijzingen regelmatig</string>
    <string name="keep_informing">Herhaal de aanwijzingen</string>
	<string name="arrival_distance">Aankondigen van de bestemming</string>
    <string name="arrival_distance_descr">Wanneer melden dat de bestemming bereikt is?</string>
    <string name="osmo_io_error">OsMo verbindingsprobleem: </string>
    <string name="osmo_mode_on">Stop OsMo sessie</string>    
    <string name="osmo_mode_off">Start OsMo</string>
    
	<string name="share_fav_subject">Via AsmAnd gedeelde favorieten</string>
	<string name="hours_ago">uur geleden</string>
    <string name="minutes_ago">minuten geleden</string>
    <string name="seconds_ago">seconden geleden</string>
    <string name="osmo_connect_to_device_name">Gebruikersnaam</string>
    <string name="osmo_connect_to_device_tracker_id">Tracker-ID</string>
    <string name="osmo_connect_to_device">Koppelen met toestel</string>
    
    
    <string name="osmo_connected_devices">Verbonden toestellen</string>
    <string name="osmo_groups">OsMo groepen/toestellen</string>
    <string name="osmo_auto_send_locations_descr">Start tracker en stuur locaties automatisch na het starten van de applicatie</string>
    <string name="osmo_auto_send_locations">Tracker-sessies automatisch starten</string>
    <string name="osmo_tracker_id">Persoonlijk tracker-ID</string>
    <string name="osmo_tracker_id_descr">Tik om tracker-ID te bekijken of te delen.
      LET OP: met het tracker-ID kunnen verbonden toestellen alle bewegingen van dit toestel volgen! Maak een nieuw ID om ze los te koppelen.</string>
    <string name="osmo_session_token">Sessie-token: %1$s</string>
    <string name="osmo_auth_pending">Wacht op autorisatie…</string>
    <string name="osmo_locations_sent">%1$d verzonden locaties (in buffer %2$d) </string>
    <string name="osmo_conn_successfull">Verbinding gemaakt: %1$s </string>
    <string name="tip_recent_changes_1_8_alpha">Wijzigingen in versie 1.8:
    * Routeberekening tussen punten op een GPX-spoor
    * Kaarten op het downloadscherm zoeken met de plaatselijke naam
    * GPX/KML import (converteer KML naar GPX)
    * GPX sporen verplaatst naar "Mijn plaatsen"
    * GPX spoor splitsen en controle van hoogteverschil / snelheid
    * Start navigatie automatisch na vertraging
    </string>
    <string name="use_points_as_intermediates">Bereken route tussen punten</string>
    <string name="osmo_mode_restart">Herstart OsMo-sessie</string>
    <string name="osmo_settings_debug">Debug-informatie</string>
    <string name="osmo_group_info">Info</string>
    <string name="osmo_group">OsMo groep</string>
    <string name="osmo_group_share">Om je te verbinden met de groep %2$s, specificeer groep id (%1$s) of klik %3$s .</string>
    <string name="osmo_share_connect_device">Sta toe, dat dit toestel permanent gevolgd wordt</string>
    <string name="osmo_share_current_session">Deel de huidige sessie in de browser</string>
    <string name="osmo_session_not_available">Sessie niet beschikbaar, controleer of \'Send locations\' aan staat.</string>
    <string name="osmo_share_session">Deel sessie</string>
    <string name="osmo_session_id_share">Sessie url om toestel (%1$s) te volgen</string>
    <string name="osmo_tracker_id_share">Om je te verbinden met toestel %2$s, klik op de link %3$s of specifeer tracker id (%1$s)</string>
    <string name="osmo_track_interval">Log interval</string>
	<string name="osmo_track_interval_descr">Kies de interval om je positie te zenden</string>
    <string name="int_days">dagen</string>
    <string name="osmo_connect_menu">Verbinden</string>
    <string name="osmo_expire_group">Vervalt over</string>
    <string name="osmo_group_description">Beschrijving</string>
    <string name="osmo_group_policy">Groepsbeleid</string>
    <string name="osmo_connect_to_group_id">Groep-ID</string>
    <string name="osmo_group_name">Groepnaam</string>
    <string name="osmo_connect_to_group">Verbind met groep</string>
    <string name="osmo_connect">Verbind met</string>
    <string name="osmo_create_group">Maak een nieuwe groep</string>
    <string name="osmo_server_operation_failed">OsMo server probleem</string>
    <string name="osmo_activity">OpenStreetMap monitoring (OsMo)</string>
    <string name="osmo_enable_tracker">Verzend mijn posities</string>
    <string name="osmo_control">OsMo snelle toegang</string>
    
	<string name="import_file_favourites">Bewaren als GPX bestand of importeren in favorieten?</string>
	
	<string name="color_red">rood</string>
	<string name="color_pink">roze</string>
	<string name="color_orange">oranje</string>
	<string name="color_brown">bruin</string>
	<string name="color_yellow">geel</string>
	<string name="color_lightblue">lichtblauw</string>
	<string name="color_blue">blauw</string>
	
	
    <string name="osmo_edit_device">Wijzig gebruiker-instellingen</string>
    <string name="osmo_edit_color">Weergavekleur</string>
    <string name="osmo_sign_in">Log in</string>
    <string name="osmo_create_groups_confirm">Om nieuwe groepen te maken, moet je een geregistreerde gebruiker van OsMo zijn.</string>
    <string name="osmo_credentials_not_valid">Je OsMo inlog-gegevens zijn ongeldig.</string>
    <string name="osmo_regenerate_login_ids_confirm">Weet je zeker, dat je je persoonlijke id\'s wilt vernieuwen? Alle verbonden toestellen kunnen je dan niet meer volgen.</string>
    <string name="osmo_regenerate_login_ids">Vernieuw gebruiker-ID\'s</string>
    <string name="osmo_cancel_moving_target">Stop bewegen van het doel</string>
    <string name="osmo_center_location">Centreer op het scherm</string>
    <string name="osmo_set_moving_target">Stel in als bewegend doel</string>
    <string name="osmo_use_server_name">Geregistreerde naam</string>
    <string name="osmo_connect_to_my_nickname">Mijn bijnaam</string>
    <string name="osmo_user_name">Gebruikersnaam</string>
	<string name="color_green">groen</string>
	
    <string name="osmo_follow">Volgen</string>
    <string name="osmo_user_joined">Gebruiker %1$s is nu lid van groep %2$s</string>
    <string name="osmo_user_left">Gebruiker %1$s heeft groep %2$s verlaten</string>
    <string name="osmo_show_group_notifications">Toon groepsmeldingen</string>
    <string name="osmo_show_group_notifications_descr">Toon meldingen als een gebruiker bij een groep komt of deze verlaat</string>
    
    
    <string name="gpx_file_is_empty">Gpx track is leeg</string>
    <string name="gpx_info_subtracks">"Deel tracks: %1$s "</string>
	<string name="gpx_info_distance">Afstand: %1$s (%2$s punten) </string>
	<string name="gpx_info_start_time">Starttijd: %1$tF,  %1$tT </string>
	<string name="gpx_info_end_time">Eindtijd: %1$tF,  %1$tT </string>
	<string name="gpx_info_average_speed">Gemiddelde snelheid: %1$s </string>
	<string name="gpx_info_maximum_speed">Maximum snelheid: %1$s </string>
	<string name="gpx_info_avg_altitude">Gemiddelde hoogte: %1$s</string>
	<string name="gpx_info_diff_altitude">Hoogtebereik: %1$s</string>
	<string name="gpx_info_asc_altitude">Dalingen/Stijgingen: %1$s</string>
    <string name="gpx_timespan">Tijdsduur: %1$s</string>
	<string name="gpx_timemoving">Tijdsduur verplaatsingen: %1$s</string>
    <string name="gpx_selection_segment_title">Deel</string>
    <string name="gpx_selection_number_of_points"> %1$s punten</string>
    <string name="gpx_selection_point">Punt %1$s</string>
    
    <string name="gpx_selection_route_points">%1$s \nRoutepunten %2$s</string>
    <string name="gpx_selection_points">%1$s \npunten</string>
    <string name="gpx_selection_track">%1$s \nTrack %2$s</string>
    
    <string name="save_as_favorites_points">Bewaar als groep van favorieten</string>
    <string name="loading_smth">Laad %1$s…</string>
    <string name="map_widget_plain_time">Huidige tijd</string>
    <string name="select_destination_and_intermediate_points">Routepunten kiezen</string>
    <string name="layer_amenity_label">Namen van interessepunten</string>
    <string name="gpx_wpt">Routepunt</string>
    <string name="selected_gpx_info_show">\n\nLang drukken om op de kaart te bekijken</string>
    <string name="delay_navigation_start">Start navigatie automatisch</string>
    <string name="gpx_split_interval">Splits om de</string>
    <string name="gpx_info_waypoints">Routepunten: %1$s </string>
	<string name="show_zoom_buttons_navigation_descr">Zoomknoppen tonen tijdens navigeren</string>
    <string name="show_zoom_buttons_navigation">Zoomknoppen</string>
    <string name="sort_by_distance">Sorteer op afstand</string>
    <string name="sort_by_name">Sorteer op naam</string>
    
    <string name="none_selected_gpx">Geen GPX bestanden geselecteerd. Selecteer de gewenste track door er lang op te drukken.</string>
    
    <string name="local_index_select_gpx_file">Selecteer om te bekijken</string>
    <string name="route_descr_destination">Bestemming</string>
    <string name="no_index_file_to_download">Geen bestanden gevonden: controleer de internetverbinding.</string>
    <string name="osmo_gpx_points_downloaded">OsMo punten: %1$s opgehaald.</string>
    <string name="osmo_auto_connect_descr">Verbind automatisch met OsMo service bij het opstarten van de applicatie</string>
    <string name="osmo_auto_connect">Automatisch verbinding maken</string>
    <string name="osmo_start_service">OsMo service</string>
    <string name="osmo_gpx_track_downloaded">OsMo track: %1$s opgehaald.</string>
    <string name="osmo_group_information_desc">" - Alle groepen zijn openbaar! Om anoniem te blijven moet u apparaten rechtstreeks met elkaar verbinden via hun Tracker-ID, en niet in een groep.\n- Er kunnen maximaal 16 deelnemers in een groep.\n- Als er gedurende 2 weken geen of nog maar 1 deelnemer actief is, wordt de groep verwijderd.\n- Een groep kan besloten worden gemaakt (\"alleen op uitnodiging\"). Het beheer daarvan moet op de beheerspagina gebeuren.\n- Als u een groep nodig heeft met andere voorwaarden, ga dan naar http://osmo.mobi"</string>
    <string name="osmo_group_information">Lees dit voordat u een groep maakt!</string>
    <string name="osmo_not_signed_in">Kon niet inloggen op OsMo</string>
    <string name="osmo_group_by_invite">Alleen toegang met uitnodiging</string>
    <string name="osmo_auth_error_short">Aanmelding mislukt</string>
    <string name="osmo_auth_error">OsMo aanmeldings fout: %1$s.\nMogelijk is de service tijdelijk niet beschikbaar of is uw registratie verlopen.\nWilt u verder gaan met een nieuwe registratie?</string>
    <string name="rendering_attr_hideBuildings_name">Verberg gebouwen</string>
    <string name="rendering_attr_hideNonVehicleHighways_name">Verberg voetpaden</string>
    <string name="rendering_attr_hideText_name">Verberg tekst</string>
    <string name="rendering_attr_hideWoodScrubs_name">Verberg bossen en beplanting</string>
    <string name="rendering_attr_buildings15zoom_name">Gebouwen tonen vanaf zoomstap 15</string>
    <string name="rendering_attr_moreDetailed_name">Meer details</string>
    <string name="rendering_attr_lessDetailed_name">Minder details</string>
    <string name="rendering_attr_hideAccess_name">Toegankelijkheid niet tonen</string>
    <string name="rendering_attr_showAccess_name">Toegangsbeperkingen tonen</string>
    <string name="rendering_attr_showSurfaceGrade_name">Kwaliteit van wegen tonen</string>
    <string name="rendering_attr_showSurfaces_name">Wegoppervlak tonen</string>
    <string name="rendering_attr_showCycleRoutes_name">Toon fietsroutes</string>
    <string name="map_preferred_locale_descr">Gewenste taal voor aanduidingen op de kaart (indien niet beschikbaar worden Engelse of plaatselijke namen gebruikt)</string>
    <string name="map_preferred_locale">Taal voor teksten op de kaart</string>
    <string name="local_map_names">Plaatselijke namen</string>
    <string name="lang_sw">Swahili</string>
    <string name="lang_he">Hebreeuws</string>
    <string name="forward">Vooruit</string>
    <string name="home">Thuis</string>
    <string name="live_monitoring_m_descr">Stuur tracking naar een webservice als een GPX-track wordt gemaakt</string>
	<string name="live_monitoring_m">Online tracking (GPX vereist)</string>
    <string name="live_monitoring_start">Start online tracking</string>
	<string name="live_monitoring_stop">Stop online tracking</string>
	<string name="gpx_monitoring_start">Start GPX opname</string>
	<string name="gpx_monitoring_stop">Stop GPX opname</string>
    <string name="gpx_start_new_segment">Start nieuw segment</string>
    <string name="keep_navigation_service">Houden</string>
	<string name="stop_navigation_service">Onderbreek</string>
	<string name="enable_sleep_mode">GPS Slaapstand inschakelen</string>
	<string name="gps_wake_up_timer">GPS ontwaak-interval</string>
	<string name="sleep_mode_stop_dialog">Onderbreek GPS slaapstand?</string>
	<string name="lang_fa">Perzisch</string>
	<string name="lang_al">Albanees</string>
	<string name="lang_ar">Arabisch</string>
	<string name="lang_sc">Sardijns</string>
	<string name="lang_sr">Servisch</string>
	<string name="lang_zh_CN">Vereenvoudigd Chinees</string>
	<string name="lang_zh_TW">Traditioneel Chinees</string>
	<string name="rendering_attr_subwayMode_name">Metrolijnen</string>
 	<string name="continue_navigation">Navigatie voortzetten</string>
    <string name="pause_navigation">navigatie pauzeren</string>
	<string name="rendering_attr_alpineHiking_name">Alpine wandelschaal (SAC)</string>
    <string name="rendering_attr_alpineHiking_description">Render paden volgens SAC schaal</string>
    <string name="rendering_attr_osmcTraces_name">Wandelsymbolen laag</string>
    <string name="rendering_attr_osmcTraces_description">Render paden volgens OSMC sporen</string>
    
	<string name="rendering_attr_coloredBuildings_name">Gebouwen kleuren per soort</string>
    <string name="osmo_invite">Uitnodiging voor…</string>
    <string name="osmo_leave_confirmation_msg">Wil je de groep %1$s verlaten?</string>
    <string name="osmo_specify_tracker_id">Specificeer je tracker-id alsjeblieft</string>
    <string name="arrival_distance_factor_early">Vroegtijdig</string>
    <string name="arrival_distance_factor_normally">Op tijd</string>
    <string name="arrival_distance_factor_late">Laat</string>
    <string name="arrival_distance_factor_at_last">Als bestemming bijna is bereikt</string>
    
<string name="av_camera_pic_size">Camera Beeldformaat</string>
	<string name="av_camera_pic_size_descr">Selecteer interne camera beeldformaat</string>
    
<string name="rendering_value_browse_map_name">Bekijk kaart</string>  
    <string name="rendering_value_car_name">Auto</string>
    <string name="rendering_value_bicycle_name">Fiets</string>
    <string name="rendering_value_pedestrian_name">Voetganger</string>
    <string name="download_additional_maps">Download ontbrekende kaarten %1$s (%2$d MB)?</string>
    
    <string name="waypoints">Routepunt(en)</string>
    <string name="targets">Bestemming(en)</string>
    <string name="way_alarms">Filemeldingen</string>
    <string name="speak_favorites">Meld favorieten in de buurt</string>
    <string name="speak_poi">Meld POI in de buurt</string>
    <string name="flat_list_waypoints">Alle</string>
    <string name="index_tours">Reizen</string>
    <string name="record_plugin_name">Route opname</string>
    <string name="int_hour">u.</string>
    <string name="duration">Duur</string>
    <string name="distance">Afstand</string>
    <string name="record_plugin_description">"Deze plug-in activeert de functionaliteit om uw route op te nemen en op te slaan via de GPX knop op het kaart scherm, of om al uw routes automatisch op te slaan als GPX-bestanden.\n\nOpgenomen routes kunnen worden gedeeld met vrienden of worden gebruikt als OSM bijdragen. Atleten kunnen opgenomen routes gebruiken om hun trainingen te volgen. Enkele eenvoudige route analyses kunnen direct worden uitgevoerd in OsmAnd, zoals rondetijden, gemiddelde snelheid enz., en routes kunnen natuurlijk ook later worden geanalyseerd met speciale 3de partij analysetools. "</string>
    <string name="save_track_to_gpx_globally">Track maken in GPX-bestand</string>
	<string name="save_track_to_gpx_globally_descr">Het registreren van de afgelegde weg in een GPX-bestand kan worden aan- en uitgeschakeld met een knop op het kaartscherm</string>
	<string name="save_track_interval_globally">Interval tussen geregistreerde punten</string>
	<string name="rendering_attr_publicTransportMode_name">Bus-, trolleybus- en pendelbuslijnen</string>
	<string name="confirm_every_run">Altijd vragen</string>
	<string name="save_global_track_interval_descr">Selecteer de loggings-interval voor de standaard track opname (te starten via de GPX opname widget in het scherm)</string>
	<string name="save_global_track_interval">Standaard loggings-interval</string>
	<string name="traffic_warning_speed_limit">Maximum snelheid</string>
    <string name="traffic_warning_border_control">Grenscontrole</string>
    <string name="traffic_warning_payment">Tolpoortje</string>
    <string name="traffic_warning_stop">Stopbord</string>
    <string name="traffic_warning_calming">Verkeersdrempel</string>
    <string name="traffic_warning_speed_camera">Snelheidscontrole</string>
    <string name="traffic_warning">Filemelding</string>
	<string name="local_index_description">Tik om details te bekijken; houd ingedrukt om uit te schakelen of te verwijderen. Huidige gegevens op het toestel (%1$s beschikbaar):</string>
	<string name="text_size_descr">De grootte van tekst op de kaart instellen.</string>
    <string name="text_size">Tekstgrootte</string>
    <string name="fav_point_dublicate_message">Favoriet bestaat al: de naam is veranderd in %1$s</string>
    <string name="fav_point_dublicate">Favoriet met deze naam bestaat al</string>
    
    
    <string name="fav_point_emoticons_message">Favoriet bewaard als %1s omdat vreemde tekens niet opgeslagen kunnen worden in een bestand.</string>
    <string name="print_route">Route afdrukken</string>
    <string name="speed_limit_exceed">Te hoge snelheid melden bij...</string>
	<string name="speed_limit_exceed_message">Hoeveel de maximumsnelheid mag worden overschreden voordat een melding volgt.</string>
	<string name="rendering_category_transport">Openbaar vervoer</string>
    <string name="rendering_category_others">Overige kaart attributen</string>
    <string name="map_widget_appearance_rem">Resterende onderdelen</string>
    <string name="map_widget_top">Statusbalk</string>
	<string name="map_widget_right">Rechter kolom</string>
	<string name="map_widget_left">Linker kolom</string>
	<string name="configure_map">Kaart instellen</string>
    <string name="search_radius_proximity">In de buurt van</string>
    <string name="osmo_device_not_found">Apparaat niet gevonden</string>
    <string name="osmo_no_connection_msg">OsMo service is niet beschikbaar:\n- Controleer de verbinding;\n- Controleer de instellingen;\n- Kijk op Twitter: https://twitter.com/OsMomobi</string>
    <string name="anonymous_user_hint">een anonieme gebruiker kan niet:\n- een groep aanmaken;\n- groepen en apparaten synchroniseren met de server;\n- groepen en apparaten beheren in een eigen omgeving.</string>
    <string name="anonymous_user">Anonieme gebruiker</string>
    <string name="logged_as">Ingelogd als %1$s</string>
	<string name="tip_recent_changes_1_9_t">"Aanpassingen in 1.9: * Verbeterde kaart stijlen met weg-weergave, vervoerslaag en wandelsymbolen * Zoek bezienswaardigheden langs de route * Markeer per route, een weg als onbegaanbaar * Eenvoudiger downloaden en updaten van kaarten * Krijg visuele- en geluidsmelding bij het naderen van een Routepunt * Print reisroute en routebeschrijving * Ondersteuning van voorsorteervakken * Ondersteuning van Android Wear * Veel gebruikersinterface-verbeteringen * Aparte zoomfunctie voor de tekstgrootte op de kaart * Speciale audio meldingen in het geval dat u afwijkt van de route * OsMo inlog functionaliteit * Oplossing van OsMo versie incompatibiliteit "</string>
    <string name="rendering_category_routes">Routes</string>
    <string name="rendering_category_details">Details</string>
    <string name="rendering_attr_trainLightrailRoutes_name">Trein verbindingen</string>
    <string name="rendering_attr_tramRoutes_name">Tramlijnen</string>
    <string name="rendering_attr_shareTaxiRoutes_name">Deeltaxi routes</string>
    <string name="rendering_attr_trolleybusRoutes_name">Trolleybus lijnen</string>
    <string name="rendering_attr_busRoutes_name">Buslijnen</string>
    <string name="rendering_attr_tramTrainRoutes_name">Tram- en treinverbindingen</string>
    <string name="wake_on_voice">Zet het scherm aan</string>
    <string name="wake_on_voice_descr">Zet het scherm aan (indien het uit staat) bij het naderen van een bocht</string>
    
    <string name="impassable_road">Vermijd wegen…</string>
    <string name="rendering_category_hide">Verberg</string>
    <string name="lock_screen_request_explanation">%1$s heeft toestemming nodig om het scherm uit te kunnen schakelen (als onderdeel van de stroombesparende functie).</string>
    
	<string name="osmo_use_https_descr">Gebruik beveiligde verbinding met server</string>
    <string name="osmo_use_https">Gebruik HTTPS</string>
	<string name="home_button">Beginscherm</string>
    <string name="search_for">Zoek naar</string>
	
	<string name="coordinates">Coördinaten</string>
	<string name="map_update">Updates beschikbaar voor %1$s kaart(en)</string>
	<string name="everything_up_to_date">Alle bestanden zijn up-to-date</string>
    <string name="use_opengl_render">Gebruik OpenGL</string>
    <string name="use_opengl_render_descr">Gebruik snelle, hardware-gebaseerde OpenGL weergave (werkt niet op alle apparaten)</string>
    <string name="error_avoid_specific_road">Er is geen alternatieve weg gevonden</string>
    <string name="no_internet_connection">Kan niet downloaden, gelieve uw internetverbinding na te kijken.</string>
    <string name="download_tab_downloads">Alle downloads</string>
    <string name="download_tab_updates">Updates</string>
    <string name="download_tab_local">Geïnstalleerd</string>
	<string name="navigate_point_easting">Oostwaarde</string>
    <string name="navigate_point_northing">Noordwaarde</string>
    <string name="navigate_point_zone">Zone</string>
    <string name="map_locale">Taal van de kaart</string>
    <string name="rendering_attr_transportStops_name">OV-haltes</string>
    <string name="voices">Gesproken aanwijzingen</string>
	<string name="dash_download_msg_none">Kaarten downloaden naar het toestel?</string>
    <string name="dash_download_msg">Je hebt %1$s kaarten gedownload</string>
    <string name="dash_download_new_one">Download een nieuwe kaart</string>
    <string name="dash_download_manage">Beheer</string>
    <string name="rendering_attr_roadStyle_name">Weergave van wegen</string>
    <string name="rendering_value_default_name">Standaard</string>
    <string name="rendering_value_orange_name">Oranje</string>
    <string name="rendering_value_germanRoadAtlas_name">Duitse wegenkaart</string>
    <string name="rendering_value_americanRoadAtlas_name">Amerikaanse wegenkaart</string>
    <string name="routing_attr_no_new_routing_name">Gebruik extra routeberekening v1.9 niet</string>
    <string name="routing_attr_no_new_routing_description">Gebruik de routeregels van vóór versie 1.9</string>
    <string name="traffic_warning_railways">Spoorweg overgang</string>
	<string name="traffic_warning_pedestrian">Voetgangers oversteekplaats</string>
	<string name="show_railway_warnings">Toon spoorwegovergangen</string>
	<string name="show_pedestrian_warnings">Toon voetgangers oversteekplaatsen</string>
    <string name="speak_pedestrian">Meld oversteekplaatsen</string>
    
	<string name="parking_place">Parkeerplaats</string>
    <string name="remove_the_tag">VERWIJDER DE TAG</string>
    <string name="gps_status">GPS-status</string>
    <string name="version_settings_descr">Nightly builds downloaden</string>
    <string name="version_settings">Builds</string>
    <string name="rendering_attr_streetLighting_name">Straatverlichting</string>
    <string name="proxy_pref_title">Proxy</string>
    <string name="proxy_pref_descr">Stel een proxy voor internetcommunicatie in</string>
    <string name="settings_privacy">Privacy</string>
    <string name="points">Punten</string>
    <string name="tracks">Sporen</string>
    <string name="osm_editing_manage">Beheer</string>
    <string name="recents">RECENT</string>
	<string name="navigation_over_track">Navigatie over spoor starten?</string>
	<string name="avoid_roads_msg">Je kan een alternatieve route vinden door aan te geven welke wegen niet gebruikt mogen worden</string>
    <string name="save_track_to_gpx_globally_headline">Gpx spoor loggen op aanvraag</string>
	<string name="enable_proxy_title">HTTP-proxy aanzetten</string>
	<string name="enable_proxy_descr">HTTP-proxy instellen voor alle netwerkverzoeken</string>
	<string name="proxy_host_title">Proxy-host</string>
	<string name="proxy_host_descr">Stel de hostname van je proxy in (bv. 127.0.0.1)</string>
	<string name="proxy_port_title">Proxy-poort</string>
	<string name="proxy_port_descr">Stel het poortnummer van je proxy in (bv. 8118)</string>
<string name="plugin_description_title">Omschrijving</string>
	
<string name="edit_group">Bewerk groep</string>
    <string name="plugin_install_needs_network">Om deze plugin te installeren is een internetverbinding nodig.</string>
<string name="plugin_nautical_name">Nautische kaartweergave</string>
    <string name="world_ski_missing">Om skikaarten te kunnen gebruiken, moet u de speciale offline skikaart downloaden</string>
    <string name="nautical_maps_missing">Om nautische kaarten te kunnen gebruiken, moet u de speciale offline nautische kaart downloaden</string>
	<string name="get_plugin">Krijgen</string>
	<string name="watch">Bekijk</string>
	<string name="rendering_attr_pisteRoutes_name">Piste routes</string>
	<string name="rendering_attr_pisteGrooming_name">Piste verzorging</string>
    <string name="track_segments">Route segmenten</string>
	<string name="track_points">Route punten</string>
	<string name="plugin_touringview_name">Toer kaartweergave</string>
	<string name="plugin_touringview_descr">"Het activeren van deze weergave verandert OsmAnd\'s kaart stijl in \'Toer weergave (meer contrast en detail)\', dit is een speciale meer gedetailleerde weergave voor reizigers en professionele chauffeurs.\n\nDeze weergave biedt, op ieder zoom niveau van de kaart, de maximale hoeveelheid aan reisgegevens die beschikbaar is in de kaart (met name wegen, onverharde wegen, paden, en oriëntatiepunten). Het onderscheid alle soorten wegen van elkaar d.m.v. een eenduidige kleurcodering, wat handig is bij – bijvoorbeeld – het besturen van een groot voertuig.\n\nEen speciale kaart downloaden is niet nodig, de weergave wordt gecreëerd uit de standaard weergave.\n\nDeze weergave kan worden aan- en uitgezet door het kiezen van \'Toer weergave (meer contrast en detail)\' in het Vector kaartgenerator overzicht, deze zit onder het menu \'Kaartstijl\' onder hoofdmenu optie \'Kaart instellen\'. "</string>
	<string name="plugin_nautical_descr">"Deze plug-in verrijkt de OsmAnd App met gegevens voor maken van nautische kaarten voor varen, zeilen, en andere vormen van watersport.\n\nDe speciale kaart add-on voor OsmAnd bied alle nautische navigatie kenmerken en kaartsymbolen, voor de binnenvaart en voor dicht voor de kust navigatie. De beschrijving van elke navigatie kenmerk levert de informatie die nodig is om hem te identificeren en over de betekenis (categorie, vorm, kleur, volgorde, referentie, enz.) ervan.\n\nOm terug te keren naar een van OsmAnd conventionele kaart stijlen, gewoon deze plug-in de-activeren, of verander de \'Kaart stijl\' onder \'Kaart instellen\'. "</string>
	<string name="plugin_ski_name">Ski kaartweergave</string>
	<string name="plugin_ski_descr">"Deze plug-in voor OsmAnd plaatst onder handbereik de details over skipistes, langlaufroutes, alpine ski routes, kabelbanen en skiliften wereldwijd. Routes en pistes worden getoond in een kleurcode naar moeilijkheidsgraad, en afgebeeld in een speciale \'Winter\' kaart stijl die een met sneeuw bedekt winterlandschap voorstelt.\n\nEen globale overzicht van alle skipistes en cross country ski routes voor deze weergave is beschikbaar onder Downloads als \'World ski-map\'.\n\nHet activeren van deze weergave verandert de kaart in stijl \'Winter en ski\', met alle kenmerken van het landschap onder winterse omstandigheden. Deze weergave kan worden teruggedraaid door ofwel het de-activeren van de plug-in, of door het veranderen van de \'Kaart stijl\' onder \'Kaart Instellen\'. "</string>
	
	<string name="showed_on_map">Weergegeven op de kaart</string>
	<string name="rename_failed">Hernoemen mislukt.</string>
	<string name="back_to_map">Terug naar kaart</string>
	<string name="share_note">Deel opmerking</string>
	
    <string name="location_on_map">Locatie:\n Lat %1$s\n Lon %2$s</string>
	<string name="notes">Opmerkingen</string>
	<string name="online_map">Online kaart</string>
	<string name="roads_only">Alleen wegen</string>
    <string name="free">"Vrij %1$s "</string>
	<string name="device_memory">Apparaatgeheugen</string>
 	<string name="route_points">Route punten</string>
	<string name="days_behind">Achterstand</string>
	<string name="shared_string_release">Vrijgegeven</string>
	<string name="shared_string_ellipsis">…</string>
	<string name="shared_string_ok">OK</string>
	<string name="shared_string_cancel">Annuleren</string>
	<string name="shared_string_dismiss">Afwijzen</string>
	<string name="shared_string_yes">Ja</string>
	<string name="shared_string_no">Nee</string>
	<string name="shared_string_on">Aan</string>
	<string name="shared_string_off">Uit</string>
	<string name="shared_string_previous">Vorige</string>
	<string name="shared_string_next">Volgende</string>
	<string name="shared_string_enable">Inschakelen</string>
	<string name="shared_string_disable">Uitschakelen</string>
	<string name="shared_string_enabled">Ingeschakeld</string>
	<string name="shared_string_disabled">Uitgeschakeld</string>
	<string name="shared_string_selected">Geselecteerd</string>
	<string name="shared_string_selected_lowercase">geselecteerd</string>
	<string name="shared_string_never">Nooit</string>
	<string name="shared_string_none">Geen</string>
	<string name="shared_string_and">en</string>
	<string name="shared_string_or">of</string>
	<string name="shared_string_help">Hulp</string>
	<string name="shared_string_settings">Instellingen</string>
	<string name="shared_string_history">Geschiedenis</string>
	<string name="shared_string_select_on_map">Selecteer op de kaart</string>
	<string name="shared_string_select_all">Selecteer alles</string>
	<string name="shared_string_deselect">Deselecteren</string>
	<string name="shared_string_deselect_all">Deselecteer alles</string>
	<string name="shared_string_clear">Wis</string>
	
	<string name="shared_string_save">Opslaan</string>
	<string name="shared_string_save_as_gpx">Opslaan als GPX-route</string>
	<string name="shared_string_rename">Hernoem</string>
	<string name="shared_string_delete">Verwijder</string>
	<string name="shared_string_delete_all">Verwijder alles</string>
	<string name="shared_string_share">Deel</string>
	<string name="shared_string_add">Toevoegen</string>
	<string name="shared_string_apply">Toepassen</string>
	<string name="shared_string_control_start">Start</string>
	<string name="shared_string_control_stop">Stop</string>
	<string name="shared_string_import">Importeer</string>
	<string name="shared_string_export">Exporteer</string>
	<string name="shared_string_more">Meer…</string>
	<string name="shared_string_more_actions">Meer acties</string>
	<string name="shared_string_do_not_show_again">Toon niet meer</string>
	<string name="shared_string_remember_my_choice">Onthoud mijn keuze</string>
	<string name="shared_string_refresh">Vernieuwen</string>
	<string name="shared_string_download">Download</string>
	<string name="shared_string_downloading">Aan het downloaden…</string>
	<string name="shared_string_download_successful">Download succesvol</string>
	<string name="shared_string_io_error">I/O-fout opgetreden</string>
	<string name="shared_string_unexpected_error">Onverwachte fout opgetreden</string>
	<string name="shared_string_action_template">"Actie {0}"</string>
	<string name="shared_string_close">Sluit</string>
	<string name="shared_string_exit">Afsluiten</string>
	<string name="shared_string_show">Toon</string>
	<string name="shared_string_show_all">Toon alles</string>
	<string name="shared_string_show_on_map">Toon op de kaart</string>
	<string name="shared_string_map">Kaart</string>
	<string name="shared_string_favorite">Favoriet</string>
	<string name="shared_string_favorites">Favorieten</string>
	<string name="shared_string_add_to_favorites">Voeg toe aan Favorieten</string>
	
	<string name="shared_string_my_places">Mijn plaatsen</string>
	
	
	
	<string name="shared_string_audio">Geluid</string>
	<string name="shared_string_video">Video</string>
	<string name="shared_string_photo">Foto</string>

	</resources><|MERGE_RESOLUTION|>--- conflicted
+++ resolved
@@ -1,9 +1,5 @@
-<<<<<<< HEAD
 <?xml version='1.0' encoding='utf-8'?>
 <resources>
-=======
-<?xml version="1.0" encoding="utf-8" standalone="no"?><resources>
->>>>>>> acd5bbec
   
   <string name="layer_map_appearance">Configureer scherm</string>
   <string name="show_lanes">Toon rijstroken</string>
@@ -843,17 +839,10 @@
   <string name="osmand_rastermaps_plugin_description">"Met deze plug-in heeft u toegang tot vele soorten online (zogenaamde tegel of raster) kaarten, van vooraf gedefinieerde OpenStreetMap tegels (zoals Mapnik) tot satellietbeelden en lagen voor speciale doeleinden zoals weerkaarten, klimaat kaarten, geologische kaarten, reliëf lagen, enz.\n\nAl deze kaarten kunnen worden gebruikt als de hoofd (basis) kaart op het OsmAnd kaart scherm, of als een extra laag of een achtergrond laag bij een ander basis kaart (zoals gewone offline kaarten van OsmAnd). Om een achtergrond laag meer zichtbaar te maken, kunnen enkele elementen van de OsmAnd kaarten eenvoudig worden verborgen via het menu \'Kaart instellen\'.\n\nTegel kaarten zijn direct via online bronnen verkrijgbaar of voor offline gebruik gereedgemaakt (en handmatig gekopieerd naar de OsmAnd gegevensfolder) als SQLite database door een verscheidenheid aan 3de partij kaart bewerkingsapplicaties. "</string>
   <string name="osmand_background_plugin_description">Toont de instellingen om tracking en navigatie tijdens slaapmodus (scherm uit) in te schakelen door periodiek ontwaken van het GPS-toestel.</string>
   <string name="osmand_accessibility_description">Toont de instellingen om speciale toegankelijkheidsfuncties te activeren.</string>
-<<<<<<< HEAD
   <string name="extra_settings">Geavanceerde instellingen</string>
   <string name="osmand_monitoring_description">Toon instellingen om reizen in GPX bestanden vast te leggen, of live, via een webservice, online te bewaren.</string>
   <string name="osmand_extra_settings_description">Toon geavanceerde kaartinstellingen (zoals meer details tonen) en enkele apparaatspecifieke instellingen.</string>
   <string name="osmand_development_plugin_description">Toont de opties voor ontwikkeling en foutopsporing, zoals navigatie met simulatie of het meten van de kaartweergavesnelheid.</string>
-=======
-  
-  
-  
-  <string name="osmand_development_plugin_description">Toon opties voor ontwikkeling en foutopsporing, zoals navigatie met simulatie of het meten van de kaartweergavesnelheid.</string>
->>>>>>> acd5bbec
   <string name="plugins_screen">Plugin-manager</string>
   
   <string name="prefs_plugins_descr">Schakel plugins in voor speciale functies en extra instellingen</string>
