<?xml version="1.0" encoding="utf-8"?>
<resources>
    <string name="about_version">Издање:</string>
    <string name="shared_string_about">О програму</string>
    <string name="about_settings_descr">О издању, лиценце, чланови пројекта</string>
    <string name="av_photo_play_sound_descr">Поставите да ли се чује звук приликом шкљоцања или не.</string>
    <string name="av_camera_focus_infinity">Жижа је подешена на бесконачно</string>
    <string name="av_camera_focus_macro">Блиска жижа</string>
    <string name="av_camera_focus_auto">Самостална жижа</string>
    <string name="shared_string_delete_all">Обриши све</string>
    <string name="animate_routing_route_not_calculated">Најпре израчунајте путању</string>
    <string name="animate_routing_route">Опонашање израчунате путање</string>
    <string name="animate_routing_gpx">Опонашај употребом трага ГПИкс</string>
    <string name="shared_string_remember_my_choice">Запамти избор</string>
    <string name="shared_string_and">и</string>
    <string name="shared_string_or">или</string>
    <string name="auto_zoom_none">Без самоувеличања</string>
    <string name="base_world_map">Основна карта света</string>
    <string name="local_index_tile_data_expire">Истиче за (минута): %1$s</string>
    <string name="local_index_tile_data_maxzoom">Највеће увеличање: %1$s</string>
    <string name="edit_tilesource_elliptic_tile">Елиптична Меркатор пројекција</string>
    <string name="edit_tilesource_maxzoom">Највеће увеличање</string>
    <string name="edit_tilesource_minzoom">Најмање увеличање</string>
    <string name="edit_tilesource_url_to_load">Адреса</string>
    <string name="edit_tilesource_choose_existing">Изаберите постојећи…</string>
    <string name="driving_region_japan">Јапан</string>
    <string name="driving_region_us">Сједињене Америчке Државе</string>
    <string name="driving_region_canada">Канада</string>
    <string name="driving_region_europe_asia">Европа, Aзија, Јужна Америка и сличне</string>
    <string name="local_index_tile_data_minzoom">Најмање увеличање: %1$s</string>
    <string name="speak_title">Најави…</string>
    <string name="speak_descr">Подесите најаве назива улица, саобраћајних упозорења (лежећи, знаци заустављања), радара и ограничења брзине.</string>
    <string name="speak_street_names">Називи улица (ТТС)</string>
    <string name="speak_speed_limit">Ограничење брзине</string>
    <string name="speak_cameras">Камере</string>
    <string name="speak_traffic_warnings">Упозорења у саобраћају</string>
    <string name="osb_author_or_password_not_specified">Одредите корисничко име и лозинку ОСМ-а у „Подешавањима“</string>
    <string name="clear_intermediate_points">Обриши пролазна одредишта</string>
    <string name="keep_intermediate_points">Сачувај пролазна одредишта</string>
    <string name="new_directions_point_dialog">Већ имате подешена успутна одредишта.</string>
    <string name="context_menu_item_directions_to">Навођење до</string>
    <string name="context_menu_item_directions_from">Навођење од</string>
    <string name="route_descr_map_location">Карта : </string>
    <string name="route_descr_lat_lon">Шир %1$.3f, дуж %2$.3f</string>
    <string name="route_to">До:</string>
    <string name="route_via">Преко:</string>
    <string name="route_from">Из:</string>
    <string name="app_mode_default">Преглед карте</string>
    <string name="settings_preset">Главни профил</string>
    <string name="destination_point">Дестинација %1$s</string>
    <string name="context_menu_item_destination_point">Постави као одредиште</string>
    <string name="please_select_address">Поставите прво град или улицу</string>
    <string name="delete_point">Обриши тачку</string>
    <string name="plugin_distance_point_time">време</string>
    <string name="plugin_distance_point_hdop">тачност</string>
    <string name="plugin_distance_point_speed">брзина</string>
    <string name="plugin_distance_point_ele">висина</string>
    <string name="plugin_distance_point">Тачка</string>
    <string name="gpx_file_name">Назив датотеке ГПИкс-а</string>
    <string name="gpx_saved_sucessfully">Датотека ГПИкс-а је сачувана у {0}</string>
    <string name="osmand_distance_planning_plugin_name">Рачунар растојања и алат за планирање</string>
    <string name="shared_string_do_not_show_again">Не приказуј поново</string>
    <string name="distance_measurement_start_editing">Почните уређивање</string>
    <string name="distance_measurement_finish_editing">Заврши уређивање</string>
    <string name="distance_measurement_clear_route">Обришите све тачке</string>
    <string name="distance_measurement_load_gpx">Отвори постојећу датотеку ГПИкс-а</string>
    <string name="wait_current_task_finished">Молимо сачекајте док се не заврши тренутни задатак</string>
    <string name="use_kalman_filter_compass">Користи Калманов пропусник</string>
    <string name="use_magnetic_sensor">Користи магнетни пријемник</string>
    <string name="other_location">Остало</string>
    <string name="files_limit">%1$d датотека је преостало</string>
    <string name="available_downloads_left">%1$d датотека је преостало да се преузме</string>
    <string name="install_paid">Пуно издање</string>
    <string name="av_settings_descr">Подесите звук и слику.</string>
    <string name="av_settings">Звучна/видео подешавања</string>
    <string name="recording_error">Снимање није успело</string>
    <string name="recording_camera_not_available">Камера недоступна</string>
    <string name="recording_delete_confirm">Избрисати ову ставку?</string>
    <string name="recording_unavailable">недоступан</string>
    <string name="recording_context_menu_arecord">Направи звучну белешку</string>
    <string name="recording_context_menu_vrecord">Направи белешку видеа</string>
    <string name="layer_recordings">Слој за снимање</string>
    <string name="recording_context_menu_delete">Обриши запис</string>
    <string name="recording_context_menu_play">Изведи</string>
    <string name="recording_default_name">Снимање</string>
    <string name="shared_string_control_start">Почни</string>
    <string name="map_widget_av_notes">Звучне/видео белешке</string>
    <string name="map_widget_distancemeasurement">Мерење удаљености</string>
    <string name="map_widget_audionotes">Звучне белешке</string>
    <string name="download_select_map_types">Остале карте</string>
    <string name="download_roads_only_item">Само путеви</string>
    <string name="download_srtm_maps">Контурне линије</string>
    <string name="rendering_attr_noAdminboundaries_name">Границе</string>
    <string name="map_widget_max_speed">Ограничење брзине</string>
    <string name="no_buildings_found">Нема пронађених предмета.</string>
    <string name="incremental_search_city">Тражи град поступно</string>
    <string name="search_villages_and_postcodes">Претрага за још села/поштанских кодова</string>
    <string name="native_library_not_supported">Природна библиотека није подржана на овом уређају.</string>
    <string name="init_native_library">Покретање природне библиотеке…</string>
    <string name="choose_auto_follow_route">Самоусредиштење карте</string>
    <string name="pref_vector_map">Подешавање векторске карата</string>
    <string name="city_type_suburb">Предграђе</string>
    <string name="city_type_village">Село</string>
    <string name="city_type_town">Град</string>
    <string name="animate_route_off">Заустави опонашање</string>
    <string name="animate_route">Започни опонашање</string>
    <string name="file_can_not_be_renamed">Не могу да преименујем датотеку.</string>
    <string name="file_with_name_already_exists">Датотека са тим именом већ постоји.</string>
    <string name="poi_filter_by_name">Претрага по имену</string>
    <string name="update_poi_file_not_found">Местна датотека која одржава промене занимљиве тачке није пронађена и не може да се направи.</string>
    <string name="button_upgrade_osmandplus">Надоградите ОсмАнд+</string>
    <string name="map_version_changed_info">Преузмите ново издање овог програма ради могућности употребе нових датотека карата.</string>
    <string name="shared_string_rename">Преименуј</string>
    <string name="poi_filter_nominatim">Претрага именом на мрежи</string>
    <string name="search_position_address">Адреса…</string>
    <string name="shared_string_undefined">Неодређено</string>
    <string name="layer_map_appearance">Поставке приказа</string>
    <string name="show_lanes">Траке</string>
    <string name="avoid_unpaved">Избегавај неасфалтиране путеве</string>
    <string name="avoid_ferries">Избегавај прелазе сплавом</string>
    <string name="map_widget_fluorescent">Сјајне путање</string>
    <string name="bg_service_sleep_mode_off">Покрећи
\n програм у позадини</string>
    <string name="map_widget_top_text">Назив улице</string>
    <string name="map_widget_config">Подешавање заслона</string>
    <string name="map_widget_back_to_loc">Где сам</string>
    <string name="map_widget_lock_screen">Закључај</string>
    <string name="map_widget_compass">Компас</string>
    <string name="map_widget_reset">Врати на подразумевано</string>
    <string name="map_widget_next_turn">Следеће скретање</string>
    <string name="map_widget_next_turn_small">Следеће скретање (мало)</string>
    <string name="map_widget_next_next_turn">Друго следеће скретање</string>
    <string name="bg_service_screen_lock">Закључај</string>
    <string name="bg_service_screen_unlock">Откључај</string>
    <string name="bg_service_screen_lock_toast">Заслон је закључан</string>
    <string name="download_type_to_filter">укуцајте за претрагу</string>
    <string name="use_high_res_maps">Заслон велике размере</string>
    <string name="voice">Снимљени глас</string>
    <string name="no_vector_map_loaded">Векторске карте нису учитане</string>
    <string name="gpx_files_not_found">Нема датотека ГПИкс-а у фасцикли трагова</string>
    <string name="error_reading_gpx">Подаци ГПИкс-а не могу да се прочитају.</string>
    <string name="poi_context_menu_modify">Измена тачака занимања</string>
    <string name="poi_context_menu_delete">Брисање тачака занимања</string>
    <string name="rotate_map_north_opt">Север је горе</string>
    <string name="rotate_map_to">Усмерење карте</string>
    <string name="map_widget_show_ruler">Лењир</string>
    <string name="shared_string_import">Увези</string>
    <string name="error_occurred_loading_gpx">Нисам успео да учитам ГПИкс.</string>
    <string name="send_report">Пошаљи извештај</string>
    <string name="none_region_found">Преузете карте на меморијској картици нису нађене.</string>
    <string name="any_poi">Било који</string>
    <string name="layer_route">Путања</string>
    <string name="auto_follow_route_navigation_descr">Самоусредиштење карте само током навођења.</string>
    <string name="auto_follow_location_enabled">Смоусредиштење карте током употребе.</string>
    <string name="day_night_info_description">Излазак сунца: %1$s \nЗалазак сунца: %2$s</string>
    <string name="day_night_info">Подаци о дану/ноћи</string>
    <string name="map_widget_renderer">Начин приказа карте</string>
    <string name="avoid_in_routing_title">Избегавати…</string>
    <string name="rendering_exception">Нисам успео да исцртам изабрану област.</string>
    <string name="show_point_options">Користи положај…</string>
    <string name="renderer_load_sucess">Обрада слике је учитана</string>
    <string name="renderer_load_exception">Нисам успео да учитам обраду слике.</string>
    <string name="renderers">Векторска обрада слике</string>
    <string name="rotate_map_to_descr">Поравнавање карте:</string>
    <string name="show_route">Појединости путање</string>
    <string name="poi_namefinder_query_empty">Куцајте ради претраге тачкака занимања</string>
    <string name="layer_osm_bugs">Белешке ОСМ-а (на мрежи)</string>
    <string name="layer_poi">Слој са тачкама занимања…</string>
    <string name="context_menu_item_search_poi">Претрага тачака занимања</string>
    <string name="where_am_i">Где сам ја?</string>
    <string name="process_navigation_service">Услуга навођења ОсмАнд</string>
    <string name="network_provider">Мрежа</string>
    <string name="gps_provider">ГПС</string>
    <string name="int_seconds">секунде</string>
    <string name="int_min">мин.</string>
    <string name="max_speed_none">ниједан</string>
    <string name="stop_routing_confirm">Зауставити навођење\?</string>
    <string name="recording_context_menu_show">Прикажи</string>
    <string name="recording_photo_description">Слика %1$s %2$s</string>
    <string name="av_def_action_picture">Сликај</string>
    <string name="recording_context_menu_precord">Сликај</string>
    <string name="dropbox_plugin_description">Ускладите трагове и звучне/видне белешке са вашим налогом Дропбокса.</string>
    <string name="dropbox_plugin_name">Додатак Дропбокса</string>
    <string name="intermediate_points_change_order">Промени редослед</string>
    <string name="rendering_value_default_name">Подразумевано</string>
    <string name="traffic_warning_pedestrian">Пешачки прелаз</string>
    <string name="show_pedestrian_warnings">Пешачки прелази</string>
    <string name="dash_download_msg_none">Преузети карте за коришћење ван мреже?</string>
    <string name="dash_download_msg">Преузели сте %1$s карата</string>
    <string name="dash_download_new_one">Преузми нову карту</string>
    <string name="dash_download_manage">Управљајте</string>
    <string name="map_locale">Језик карте</string>
    <string name="navigate_point_zone">Област</string>
    <string name="download_tab_downloads">Сва преузимања</string>
    <string name="download_tab_updates">Надградње</string>
    <string name="download_tab_local">Местно</string>
    <string name="no_internet_connection">Преузимање је немогуће, проверите везу са Интернетом.</string>
    <string name="shared_string_dismiss">Откажи</string>
    <string name="everything_up_to_date">Све датотеке су свеже</string>
    <string name="use_opengl_render">Користи ОпенГЛ за приказ</string>
    <string name="use_opengl_render_descr">Користи хардверско убрзање ОпенГЛ-а за приказ (може да користи више батерије, а може и да не ради на неким уређајима).</string>
    <string name="map_update">Доступне су надградње %1$s карата</string>
    <string name="search_for">Претрага</string>
    <string name="shared_string_show_all">Прикажи све</string>
    <string name="coordinates">Координате</string>
    <string name="shared_string_never">Никад</string>
    <string name="rendering_category_hide">Сакриј</string>
    <string name="rendering_category_details">Појединости</string>
    <string name="search_position_current_location_search">Претрага положаја…</string>
    <string name="search_position_current_location_found">Мој положај (пронађен)</string>
    <string name="search_position_favorites">Омиљено…</string>
    <string name="search_position_map_view">Средиште тренутне карте</string>
    <string name="select_search_position">Извор:</string>
    <string name="context_menu_item_search">Тражи у близини</string>
    <string name="filename_input">Име датотеке:</string>
    <string name="file_with_name_already_exist">Датотека са истим именом већ постоји.</string>
    <string name="shared_string_save">Сачувај</string>
    <string name="local_index_upload_gpx_description">Отпремите датотеке ОСМ-а заједници, ради побољшања карата.</string>
    <string name="local_index_items_uploaded">%1$d од %2$d ставки је отпремљено.</string>
    <string name="local_index_mi_upload_gpx">Отпреми ОСМ-у</string>
    <string name="show_more_map_detail">Прикажи више појединости карте</string>
    <string name="favourites_delete_multiple_succesful">Омиљена тачка(е) је избрисана.</string>
    <string name="favorite_friends_category">Пријатељи</string>
    <string name="favorite_places_category">Места</string>
    <string name="shared_string_others">Остало</string>
    <string name="shared_string_name">Име</string>
    <string name="favourites_edit_dialog_category">Врста</string>
    <string name="shared_string_no_thanks">Не, хвала</string>
    <string name="basemap_missing">Преузмите основну карту света ради добављања преглед целог света на малом увеличању.</string>
    <string name="local_index_installed">Местно издање</string>
    <string name="local_index_no_items_to_do">Нема ставки за %1$s</string>
    <string name="local_index_descr_title">Управљајте датотекама карата.</string>
    <string name="local_index_mi_restore">Покрени</string>
    <string name="local_index_mi_backup">Искључи</string>
    <string name="shared_string_download">Преузми</string>
    <string name="local_index_poi_data">Подаци тачака занимања</string>
    <string name="local_index_address_data">Подаци адреса</string>
    <string name="local_index_transport_data">Подаци јавног превоза</string>
    <string name="local_index_map_data">Подаци карте</string>
    <string name="local_indexes_cat_backup">Искључено</string>
    <string name="local_indexes_cat_tts">Гласовна навођења (ТТС)</string>
    <string name="local_indexes_cat_voice">Гласовна навођења (снимљена)</string>
    <string name="local_indexes_cat_poi">Подаци тачака занимања</string>
    <string name="ttsvoice">Глас ТТС-а</string>
    <string name="search_offline_clear_search">Нова претрага</string>
    <string name="map_text_size_descr">Величину писма за имена на картама:</string>
    <string name="map_text_size">Величина писма на карти</string>
    <string name="trace_rendering">Подаци о отклону грешака приказа</string>
    <string name="trace_rendering_descr">Приказуј учинак приказа.</string>
    <string name="installing_new_resources">Распакујем нове податке…</string>
    <string name="internet_connection_required_for_online_route">Навођење преко интернета не ради кад нисте на интернету.</string>
    <string name="tts_language_not_supported_title">Језик није подржан</string>
    <string name="tts_missing_language_data_title">Недостају подаци</string>
    <string name="tts_missing_language_data">Отићи до продавнице ради преузимања означеног језика\?</string>
    <string name="gpx_option_reverse_route">Обрни смер трага</string>
    <string name="choose_audio_stream">Излаз гласовног навођења</string>
    <string name="voice_stream_voice_call">Звук долазног позива (прекида и Блутут у колима)</string>
    <string name="voice_stream_notification">Звучно обавештење</string>
    <string name="lock_screen_request_explanation">%1$s захтева овлашћења да искључи заслон ради уштеде напајања.</string>
    <string name="wake_on_voice">Укључи заслон</string>
    <string name="wake_on_voice_descr">Укључи заслон уређаја (ако је искључен) када се приближи скретање.</string>
    <string name="rendering_category_others">Остала својства карте</string>
    <string name="map_widget_appearance_rem">Остале јединице</string>
    <string name="map_widget_vector_attributes">Својства приказа</string>
    <string name="map_widget_top">Трака стања</string>
    <string name="map_widget_right">Десна површ</string>
    <string name="map_widget_left">Лева површ</string>
    <string name="shared_string_show">Прикажи</string>
    <string name="configure_map">Подеси карту</string>
    <string name="anonymous_user_hint">Неименовани корисници не могу:
\n- да праве групе;
\n- да ускладе групе и уређаје са служитељем;
\n- да управљају групама и уређајима на својој управљачкој табли на страницама.</string>
    <string name="anonymous_user">Неименован корисник</string>
    <string name="logged_as">Пријављен као %1$s</string>
    <string name="speed_limit_exceed">Допуштено прекорачење брзине</string>
    <string name="speed_limit_exceed_message">Одаберите границу допуштеног прекорачења брзине, преко које ћете добити гласовно упозорење.</string>
    <string name="fav_point_emoticons_message">Омиљена тачка преименована у %1$s да би се сачувао запис који садржи емоџије у датотеку.</string>
    <string name="fav_point_dublicate">Дато је удвостручење имена омиљене тачке</string>
    <string name="fav_point_dublicate_message">Омиљено име је измењено у %1$s ради избегавања истих имена.</string>
    <string name="text_size_descr">Подеси величину писма на карти.</string>
    <string name="text_size">Величина писма</string>
    <string name="traffic_warning_speed_limit">Ограничење брзине</string>
    <string name="traffic_warning_stop">Знак стоп</string>
    <string name="speak_pedestrian">Пешачки прелази</string>
    <string name="rendering_attr_roadStyle_name">Тип пута</string>
    <string name="avoid_roads_msg">Изаберете заменске путање избором путева за избегавање</string>
    <string name="navigation_over_track">Да започнем навођење дуж трага?</string>
    <string name="rendering_value_orange_name">Поморанџаста</string>
    <string name="traffic_warning_railways">Пружни прелаз</string>
    <string name="show_railway_warnings">Пружни прелази</string>
    <string name="rendering_attr_streetLighting_name">Осветљење улице</string>
    <string name="proxy_pref_title">Мрежни посредник</string>
    <string name="proxy_pref_descr">Наведите служитеља посредника.</string>
    <string name="settings_privacy">Приватност</string>
    <string name="routing_attr_no_new_routing_name">Без усмеравања по издању v1.9</string>
    <string name="routing_attr_no_new_routing_description">Не користи правила усмеравања из издања v1.9.</string>
    <string name="rendering_attr_transportStops_name">Станице</string>
    <string name="navigate_point_northing">Земљописна ширина</string>
    <string name="navigate_point_easting">Земљописна дужина</string>
    <string name="error_avoid_specific_road">Нисам пронашао заобилазнице</string>
    <string name="rename_failed">Преименовање није успело.</string>
    <string name="shared_string_currently_recording_track">Траг која се тренутно снима</string>
    <string name="back_to_map">Назад на карту</string>
    <string name="plugin_nautical_descr">Овај додатак обогаћује програм ОсмАнд да приказује и поморске путеве, светионике навођења, опасне пловне области, области са ограничењима за једрење и пристајање, итд. Ради употребе, преузмите одговарајуће пловне карте и омогућите приказ „пловне карте“ под „Подеси карту“.
\n
\nДодатна сазнања на %1$s.</string>
    <string name="plugin_ski_descr">Направљено за навођење по областима зимских спортова. Прегледајте скијашке стазе и скијашке жичаре, пољске скијашке стазе, са обојеним линијама које указујућим на тежину стаза. Ради коришћења овог прикључка промените изглед карте на „Подеси карту“ на изглед „Зима и скијање“.</string>
    <string name="shared_string_audio">Звук</string>
    <string name="share_note">Дели белешку</string>
    <string name="location_on_map">Земљописни положај:
\nШирина %1$s↵
\nДужина %2$s</string>
    <string name="watch">Прегледај</string>
    <string name="notes">Белешке звука/видеа</string>
    <string name="online_map">Карта са мреже</string>
    <string name="roads_only">Само путеви</string>
    <string name="free">Слободно %1$s</string>
    <string name="device_memory">Складиште уређаја</string>
    <string name="plugin_ski_name">Преглед скијашке карте</string>
    <string name="plugin_nautical_name">Преглед поморске карте</string>
    <string name="world_ski_missing">Преузмите посебну карту ван мреже ради приказа скијашке карте.</string>
    <string name="nautical_maps_missing">Преузмите посебну карту ван мреже ради приказа појединости поморја.</string>
    <string name="edit_group">Уреди скуп</string>
    <string name="remove_the_tag">УКЛОНИ ОЗНАКУ</string>
    <string name="gps_status">Стање ГПС-а</string>
    <string name="version_settings_descr">Преузми ноћне изградње.</string>
    <string name="version_settings">Изградње</string>
    <string name="shared_string_gpx_points">Тачке</string>
    <string name="shared_string_my_location">Мој положај</string>
    <string name="home_button">Кућа</string>
    <string name="rendering_attr_subwayMode_name">Линије метроа</string>
    <string name="search_radius_proximity">У близини</string>
    <string name="shared_string_hide">Сакриј</string>
    <string name="av_audio_format">Облик звучног излаза</string>
    <string name="av_audio_format_descr">Изаберите облик за звучни излаз.</string>
    <string name="av_audio_bitrate">Битски проток звука</string>
    <string name="av_audio_bitrate_descr">Изаберите битски проток звука.</string>
    <string name="please_specify_poi_type_only_from_list">Изаберите тачну врсту тачке занимања или је прескочите.</string>
    <string name="access_from_map_description">Дугме за изборник не покреће изборник, него управљачку таблу</string>
    <string name="access_from_map">Приступи са карте</string>
    <string name="show_on_start_description">Ако је искључено, одмах се приказује карта.</string>
    <string name="show_on_start">Прикажи при покретању</string>
    <string name="copied_to_clipboard">Умножено је у оставу исечака</string>
    <string name="osm_save_offline">Сачувај за преглед ван мреже</string>
    <string name="osm_edit_modified_poi">Измењене ОСМ-ове тачке занимања</string>
    <string name="osm_edit_deleted_poi">Избрисане ОСМ-ове тачке занимања</string>
    <string name="context_menu_item_open_note">Отвори белешку ОСМ-а</string>
    <string name="osm_edit_reopened_note">Поново отворена белешка ОСМ-а</string>
    <string name="osm_edit_commented_note">Белешка са напоменом ОСМ-а</string>
    <string name="osn_bug_name">Белешка ОСМ-а</string>
    <string name="osn_add_dialog_title">Направи белешку</string>
    <string name="osn_comment_dialog_title">Додај напомену</string>
    <string name="osn_reopen_dialog_title">Поново отвори белешку</string>
    <string name="osn_close_dialog_title">Затвори белешку</string>
    <string name="osn_add_dialog_success">Белешка је направљена</string>
    <string name="osn_add_dialog_error">Нисам успео направим белешку.</string>
    <string name="osn_close_dialog_success">Белешка је затворена</string>
    <string name="osn_close_dialog_error">Белешка не може да се затвори.</string>
    <string name="osb_author_dialog_password">Лозинка ОСМ-а (заменски)</string>
    <string name="osb_comment_dialog_message">Порука</string>
    <string name="osb_comment_dialog_author">Име творца</string>
    <string name="osb_comment_dialog_error">Нисам успео да додам напомену.</string>
    <string name="osb_comment_dialog_success">Напомена је додата</string>
    <string name="shared_string_commit">Предај</string>
    <string name="shared_string_location">Положај</string>
    <string name="lang_mk">Македонски</string>
    <string name="read_more">Прочитај више</string>
    <string name="whats_new">Шта је ново</string>
    <string name="rendering_attr_showProposed_name">Предложене објекте</string>
    <string name="shared_string_update">Надгради</string>
    <string name="shared_string_upload">Отпреми</string>
    <string name="world_map_download_descr">Основна карта света (која покрива целу Земљу при погледу издалека) не постоји или је застарела. Преузмите основну карту света за употпуњавање радне средине.</string>
    <string name="shared_string_qr_code">КуР код</string>
    <string name="map_downloaded">Карта је преузета</string>
    <string name="map_downloaded_descr">Карта %1$s је спремна за коришћење.</string>
    <string name="go_to_map">Прикажи карту</string>
    <string name="simulate_initial_startup_descr">Поставља указивач као да се ОсмАнд покреће први пут, све остале поставке оставља непромењеним.</string>
    <string name="simulate_initial_startup">Подражавај прво покретање програма</string>
    <string name="share_menu_location">Дели свој положај</string>
    <string name="shared_string_send">Шаљи</string>
    <string name="favorite_category_dublicate_message">Употребите име врсте која већ не постоји.</string>
    <string name="favorite_category_name">Име врсте</string>
    <string name="favorite_category_add_new_title">Додај нову врсту</string>
    <string name="regions">Области</string>
    <string name="region_maps">Карте великих области</string>
    <string name="world_maps">Светске карте</string>
    <string name="favorite_category_add_new">Додај ново</string>
    <string name="favorite_category_select">Одаберите врсту</string>
    <string name="default_speed_system_descr">Одредите мерне јединице брзине.</string>
    <string name="default_speed_system">Јединица брзине</string>
    <string name="si_nm">Наутичке миље</string>
    <string name="si_kmh">Километара на сат</string>
    <string name="si_mph">Миља на сат</string>
    <string name="si_m_s">Метара у секунди</string>
    <string name="si_min_km">Минута по километру</string>
    <string name="si_min_m">Минута по миљи</string>
    <string name="si_nm_h">Наутичких миља на сат (чворови)</string>
    <string name="shared_string_trip_recording">Снимање путовања</string>
    <string name="shared_string_navigation">Навођење</string>
    <string name="osmand_running_in_background">Ради у позадини</string>
    <string name="gps_wake_up_timer">Међувреме буђења ГПС-а</string>
    <string name="favourites_edit_dialog_title">Омиљена обавештења</string>
    <string name="simulate_your_location_stop_descr">Заустави опонашање свог положаја.</string>
    <string name="simulate_your_location_descr">Опонашај употребом прорачунате путање или трага ГПИкс-а.</string>
    <string name="looking_up_address">Претражујем адресу</string>
    <string name="av_locations_descr">Датотека ГПИкс са положајима.</string>
    <string name="av_locations">Положаји</string>
    <string name="plugin_settings">Додаци</string>
    <string name="rendering_value_boldOutline_name">Задебљај обрисне линије</string>
    <string name="no_updates_available">Нема доступних надградњи</string>
    <string name="download_live_updates">Надградње уживо</string>
    <string name="rendering_value_default13_name">Подразумевано (13)</string>
    <string name="rendering_value_defaultTranslucentCyan_name">Подразумевано (прозирна зеленкасто-плава)</string>
    <string name="rendering_attr_currentTrackColor_name">Боја ГПИкс-а</string>
    <string name="rendering_attr_currentTrackColor_description">Боја ГПИкс-а</string>
    <string name="rendering_attr_currentTrackWidth_name">Ширина ГПИкс-а</string>
    <string name="rendering_attr_currentTrackWidth_description">Ширина трага ГПИкс-а</string>
    <string name="rendering_value_red_name">Црвена</string>
    <string name="rendering_value_translucent_red_name">Прозирна црвена</string>
    <string name="rendering_value_translucent_orange_name">Прозирна поморанџаста</string>
    <string name="rendering_value_yellow_name">Жута</string>
    <string name="rendering_value_translucent_yellow_name">Прозирна жута</string>
    <string name="rendering_value_lightgreen_name">Светла зелена</string>
    <string name="rendering_value_translucent_lightgreen_name">Прозирна светло зелена</string>
    <string name="rendering_value_green_name">Зелена</string>
    <string name="rendering_value_translucent_green_name">Прозирна зелена</string>
    <string name="rendering_value_lightblue_name">Светло плава</string>
    <string name="rendering_value_translucent_lightblue_name">Прозирна светло плава</string>
    <string name="rendering_value_blue_name">Плава</string>
    <string name="rendering_value_translucent_blue_name">Прозирна плава</string>
    <string name="rendering_value_purple_name">Љубичаста</string>
    <string name="rendering_value_pink_name">Ружичаста</string>
    <string name="rendering_value_brown_name">Смеђа</string>
    <string name="rendering_value_translucent_purple_name">Прозирна љубичаста</string>
    <string name="restart_is_required">Потребно је поновно покретање за примену измена.</string>
    <string name="light_theme">Светла</string>
    <string name="dark_theme">Тамна</string>
    <string name="lang_bn">Бенгалски</string>
    <string name="lang_sh">Српски</string>
    <string name="lang_sq">Албански</string>
    <string name="lang_is">Исландски</string>
    <string name="lang_ga">Ирски</string>
    <string name="lang_la">Латински</string>
    <string name="lang_ku">Курдски</string>
    <string name="lang_lb">Луксембуршки</string>
    <string name="lang_eo">Есперанто</string>
    <string name="lang_es_ar">Аргентински шпански</string>
    <string name="lang_et">Естонски</string>
    <string name="archive_wikipedia_data">Имате старе неодговарајуће податке са Википедије. Да их ускладиштим\?</string>
    <string name="download_wikipedia_files">Преузети додатне податке са Википедије (%1$s MB)\?</string>
    <string name="gps_network_not_enabled">Услуга одређивања положаја је искључена. Укључити је\?</string>
    <string name="disable_recording_once_app_killed">Спречи самостално бележење</string>
    <string name="shared_string_import2osmand">Увоз у ОсмАнд</string>
    <string name="read_full_article">Читај потпуни чланак (на мрежи)</string>
    <string name="shared_string_wikipedia">Википедија</string>
    <string name="local_indexes_cat_wiki">Википедија</string>
    <string name="shared_string_show_details">Прикажи појединости</string>
    <string name="osm_edit_context_menu_delete">Избриши измене ОСМ-а</string>
    <string name="rendering_value_disabled_name">Искључен</string>
    <string name="rendering_value_walkingRoutesScopeOSMC_name">Бојење према припадности мрежи путева</string>
    <string name="rendering_value_walkingRoutesOSMC_name">ОСМЦ</string>
    <string name="shared_string_logoff">Одјави се</string>
    <string name="rendering_attr_hideHouseNumbers_name">Кућне бројеве</string>
    <string name="application_dir_change_warning3">Преместити датотеке података ОСМ-а на ново одредиште\?</string>
    <string name="specified_directiory_not_writeable">Нисам успео образовати карте у одређеној фасцикли</string>
    <string name="copying_osmand_file_failed">Премештање датотека није успело</string>
    <string name="storage_directory_external">Спољње складиште</string>
    <string name="storage_directory_multiuser">Складиште за више корисника</string>
    <string name="storage_directory_internal_app">Унутрашње складиште програма</string>
    <string name="storage_directory_manual">Ручно одређено</string>
    <string name="storage_directory_default">Унутрашње складиште</string>
    <string name="application_dir">Фасцикла складишта података</string>
    <string name="storage_directory">Складиште карти</string>
    <string name="shared_string_copy">Умножи</string>
    <string name="filter_poi_hint">Распореди по имену</string>
    <string name="search_poi_category_hint">Куцајте за претрагу</string>
    <string name="shared_string_is_open">Отворено сад</string>
    <string name="rendering_attr_OSMMapperAssistant_name">Помоћник карата ОСМ-а</string>
    <string name="agps_info">Обавештења А-ГПС-а</string>
    <string name="shared_string_manage">Управљај</string>
    <string name="shared_string_edit">Уреди</string>
    <string name="shared_string_places">Места</string>
    <string name="shared_string_search">Тражи</string>
    <string name="shared_string_show_description">Приказуј описе.</string>
    <string name="shared_string_message">Порука</string>
    <string name="agps_data_last_downloaded">Подаци А-ГПС-а су преузети: %1$s</string>
    <string name="confirm_usage_speed_cameras">У многим државама (Немачкој, Француској, Италији и др.) је употреба покретне камере забрањена законом. ОсмАнд није одговоран за корисниково кршење закона. Молим, кликните на да само ако је за Вас ова могућност снимања законита.</string>
    <string name="welmode_download_maps">Преузми карте</string>
    <string name="welcome_select_region">Изаберите своју област ради правилног читања саобраћајних знакова и прописа:</string>
    <string name="welcome_text">ОсмАнд има могућност прегледа земаљских карата ван мреже и навођења ван мреже светом.</string>
    <string name="welcome_header">Добродошли</string>
    <string name="current_route">Тренутна путања</string>
    <string name="osm_changes_added_to_local_edits">Измене ОСМ-а додате скупу местних измена</string>
    <string name="mark_to_delete">Означи за брисање</string>
    <string name="local_recordings_delete_all_confirm">Обрисати %1$d белешке(и)\?</string>
    <string name="local_osm_changes_upload_all_confirm">Отпремити %1$d измене(а) на ОСМ\?</string>
    <string name="confirmation_to_clear_history">Очистити историју?</string>
    <string name="delay_to_start_navigation_descr">Одредите преостало време за чекање екрана за исцртавање путање.</string>
    <string name="delay_to_start_navigation">Покрени навођење скретања након…</string>
    <string name="action_modify">Дејство измене</string>
    <string name="action_delete">Дејство брисања</string>
    <string name="action_create">Дејство стварања</string>
    <string name="osm_edits">Измене ОСМ-а</string>
    <string name="parking_place_limited">Време паркирања је ограничено на</string>
    <string name="osmand_parking_time_left">преостало</string>
    <string name="your_edits">Ваше измене</string>
    <string name="waypoint_visit_after">Посети након</string>
    <string name="waypoint_visit_before">Посети пре</string>
    <string name="simulate_your_location">Опонашај свој положај</string>
    <string name="drawer">Празан списак</string>
    <string name="short_location_on_map">Шир %1$s
\nДуж %2$s</string>
    <string name="tips_and_tricks_descr">Често постављана питања, скорашње измене и остало.</string>
    <string name="routing_settings_2">Поставке навођења</string>
    <string name="general_settings_2">Опште поставке</string>
    <string name="shared_string_ellipsis">…</string>
    <string name="shared_string_ok">У реду</string>
    <string name="shared_string_cancel">Откажи</string>
    <string name="shared_string_yes">Да</string>
    <string name="shared_string_do_not_use">Не користи</string>
    <string name="shared_string_no">Не</string>
    <string name="shared_string_on">Укључено</string>
    <string name="shared_string_off">Искључено</string>
    <string name="shared_string_previous">Претходно</string>
    <string name="shared_string_next">Следеће</string>
    <string name="shared_string_enable">Омогући</string>
    <string name="shared_string_disable">Онемогући</string>
    <string name="shared_string_enabled">Омогућено</string>
    <string name="shared_string_disabled">Искључен</string>
    <string name="shared_string_selected">Изабрано</string>
    <string name="shared_string_selected_lowercase">изабрано</string>
    <string name="shared_string_none">Ништа</string>
    <string name="shared_string_help">Помоћ</string>
    <string name="shared_string_settings">Поставке</string>
    <string name="shared_string_history">Историјат</string>
    <string name="shared_string_select_on_map">Изабери на карти</string>
    <string name="shared_string_select_all">Означи све</string>
    <string name="shared_string_deselect">Одзначи</string>
    <string name="shared_string_deselect_all">Означи све</string>
    <string name="shared_string_clear">Очисти</string>
    <string name="shared_string_clear_all">Очисти све</string>
    <string name="shared_string_delete">Избриши</string>
    <string name="shared_string_share">Дели</string>
    <string name="shared_string_apply">Примени</string>
    <string name="shared_string_control_stop">Заустави</string>
    <string name="shared_string_export">Извези</string>
    <string name="shared_string_more">Још…</string>
    <string name="shared_string_more_actions">Још дејстава</string>
    <string name="shared_string_refresh">Освежи</string>
    <string name="shared_string_downloading">Преузимам…</string>
    <string name="shared_string_download_successful">Преузето</string>
    <string name="shared_string_io_error">Улазно-излазна грешка</string>
    <string name="shared_string_unexpected_error">Неочекивана грешка</string>
    <string name="shared_string_action_template">Дејство {0}</string>
    <string name="shared_string_close">Затвори</string>
    <string name="shared_string_exit">Излаз</string>
    <string name="shared_string_collapse">Склопи</string>
    <string name="shared_string_show_on_map">Прикажи на карти</string>
    <string name="shared_string_map">Карта</string>
    <string name="shared_string_favorite">Омиљен</string>
    <string name="shared_string_favorites">Омиљени</string>
    <string name="shared_string_address">Адреса</string>
    <string name="shared_string_add">Додај</string>
    <string name="shared_string_add_to_favorites">Додај у Омиљено</string>
    <string name="shared_string_my_places">Моја места</string>
    <string name="shared_string_my_favorites">Омиљено</string>
    <string name="shared_string_tracks">Трагови</string>
    <string name="shared_string_video">Снимак</string>
    <string name="shared_string_photo">Слика</string>
    <string name="route_points">Тачке путање</string>
    <string name="track_segments">Одсечци трага</string>
    <string name="track_points">Тачке трага</string>
    <string name="shared_string_online_maps">Мрежне карте</string>
    <string name="record_plugin_name">Снимање путовања</string>
    <string name="srtm_paid_version_title">Топографски додатак</string>
    <string name="osmand_srtm_short_description_80_chars">Додатак ОсмАнд-а за офлајн топо карактеристике као контурне линије, сенчење, нагиб</string>
    <string name="srtm_plugin_name">Топографија</string>
    <string name="plugin_touringview_name">Туристички преглед карте</string>
    <string name="audionotes_plugin_name">Звучне/видео белешке</string>
    <string name="audionotes_plugin_description">Правите звучне/видео белешке за време путовања, или кроз дугме на карти или кроз приручни изборник положаја.</string>
    <string name="osmand_parking_plugin_name">Положај паркирања</string>
    <string name="osmand_parking_plugin_description">Означава где су вам кола остављена, и обавештава Вам календар када ће истећи време паркирања. Ради смештаја ознаке, изаберите место на карти, идите на „Радње“ и тапните на „Додај паркиралиште“.</string>
    <string name="osmand_distance_planning_plugin_description">Направите путање тапкањем на карту, или употребом и изменом постојећих датотека ГПИкс-а, ради планирања пута и мерења растојања између тачака. Исходи се гу сачувати као датотеке ГПИкс-а за касније навођење.</string>
    <string name="shared_string_accessibility">Приступачност</string>
    <string name="osm_editing_plugin_name">Опенстритмапско уређивање</string>
    <string name="debugging_and_development">Развој ОсмАнд-а</string>
    <string name="days_behind">претходни дани</string>
    <string name="parking_place">Места за паркирање</string>
    <string name="rendering_attr_roadStyle_description">Изглед путева</string>
    <string name="rendering_value__name">Подразумевано</string>
    <string name="rendering_category_transport">Превоз</string>
    <string name="print_route">Штампај путању</string>
    <string name="traffic_warning_speed_camera">Брзинска камера</string>
    <string name="traffic_warning">Упозорење саобраћајне гужве</string>
    <string name="speak_favorites">Омиљено у близини</string>
    <string name="speak_poi">Оближње занимљиве тачке</string>
    <string name="save_current_track_descr">Сачувај одмах тренутни траг као датотеку ГПИкс-а.</string>
    <string name="save_current_track">Сачувај тренутни траг</string>
    <string name="voice_provider_descr">Изаберите гласовно навођење.</string>
    <string name="voice_provider">Гласовно навођење</string>
    <string name="monitoring_settings">Снимање путовања</string>
    <string name="monitoring_settings_descr">Подесите како снимати своја путовања.</string>
    <string name="duration">Трајање</string>
    <string name="distance">Растојање</string>
    <string name="shared_string_all">Све</string>
    <string name="shared_string_waypoints">Пролазне тачке</string>
    <string name="download_additional_maps">Да преузмем недостајуће карте %1$s (%2$d MB)?</string>
    <string name="rendering_value_browse_map_name">Прегледај карту</string>
    <string name="rendering_value_car_name">Кола</string>
    <string name="rendering_value_bicycle_name">Бицикл</string>
    <string name="continue_navigation">Настави навођење</string>
    <string name="pause_navigation">Заустави навођење</string>
    <string name="keep_navigation_service">Држи</string>
    <string name="map_preferred_locale">Жељени језик карте</string>
    <string name="local_map_names">Местна имена</string>
    <string name="forward">Напред</string>
    <string name="home">Управљачка табла</string>
    <string name="gpx_start_new_segment">Покрени нови одсечак</string>
    <string name="rendering_attr_hideBuildings_name">Зграде</string>
    <string name="rendering_attr_hideNonVehicleHighways_name">Путеве који нису за моторна возила</string>
    <string name="rendering_attr_hideText_name">Писмо</string>
    <string name="rendering_attr_hideWoodScrubs_name">Шуме и шумарке</string>
    <string name="rendering_attr_buildings15zoom_name">Приказ зграда је на увеличању 15</string>
    <string name="rendering_attr_moreDetailed_name">Више појединости</string>
    <string name="rendering_attr_lessDetailed_name">Мање појединости</string>
    <string name="rendering_attr_hideAccess_name">Забране приступа</string>
    <string name="rendering_attr_showAccess_name">Приказуј ограничења приступа</string>
    <string name="rendering_attr_showSurfaceGrade_name">Приказуј стање путева</string>
    <string name="rendering_attr_showSurfaces_name">Приказуј материјале путева</string>
    <string name="rendering_attr_showCycleRoutes_name">Бициклистичке стазе</string>
    <string name="shared_string_waypoint">Пролазна тачка</string>
    <string name="available_maps">Доступне карте</string>
    <string name="select_voice_provider">Изаберите гласовно навођење</string>
    <string name="select_voice_provider_descr">Изаберите или преузмите гласовно навођење свог језика.</string>
    <string name="impassable_road_desc">Изаберите које путеве желите да избегавате током навођења.</string>
    <string name="shared_string_sound">Звук</string>
    <string name="no_location_permission">Одобри приступ подацима о положају.</string>
    <string name="no_camera_permission">Одобри приступ камери.</string>
    <string name="no_microphone_permission">Одобри приступ микрофону.</string>
    <string name="route_distance">Растојање:</string>
    <string name="route_duration">Време:</string>
    <string name="shared_string_near">Близу</string>
    <string name="live_updates">Надградње уживо</string>
    <string name="no_address_found">Није одређена адреса</string>
    <string name="av_video_quality_low">Најнижа каквоћа</string>
    <string name="av_video_quality_high">Највиша каквоћа</string>
    <string name="av_video_quality">Каквоћа излаза слике</string>
    <string name="av_video_quality_descr">Изаберите својства приказа видеа.</string>
    <string name="osm_edit_created_note">Направи белешку ОСМ-а</string>
    <string name="context_menu_item_delete_waypoint">Избрисати пролазну тачку ГПИкс-а\?</string>
    <string name="context_menu_item_edit_waypoint">Измени пролазну тачку ГПИкс-а</string>
    <string name="share_osm_edits_subject">Измене ОСМ-а дељене преко ОсмАнд-а</string>
    <string name="osm_edit_created_poi">Тачка занимања је направљена</string>
    <string name="nm">нми</string>
    <string name="nm_h">чв</string>
    <string name="min_mile">min/m</string>
    <string name="min_km">min/km</string>
    <string name="m_s">m/s</string>
    <string name="routing_attr_avoid_shuttle_train_description">Избегавање брзих возова</string>
    <string name="routing_attr_avoid_shuttle_train_name">Без брзих возова</string>
    <string name="rec_split">Сецкање снимања</string>
    <string name="rec_split_title">Користи сецкање снимака</string>
    <string name="rec_split_desc">Преписује снимке када се препуни место за њихово складиштење.</string>
    <string name="rec_split_clip_length">Дужина одсечка снимка</string>
    <string name="rec_split_clip_length_desc">Повећај временско ограничење снимака.</string>
    <string name="rec_split_storage_size">Величина оставе</string>
    <string name="rec_split_storage_size_desc">Величина заузећа свих снимљених одсечака.</string>
    <string name="night">Ноћ</string>
    <string name="shared_string_go">Иди</string>
    <string name="shared_string_not_selected">Није означено</string>
    <string name="osmand_parking_hour">h</string>
    <string name="shared_string_minute_lowercase">min</string>
    <string name="traffic_warning_calming">Смиривање саобраћаја</string>
    <string name="way_alarms">Упозорења о гужвама у саобраћају</string>
    <string name="background_service_is_enabled_question">Позадинске услуге ОсмАнд-а су и даље покренуте. Прекинути и њих\?</string>
    <string name="sleep_mode_stop_dialog">Прекинути позадински рад ГПС-а\?</string>
    <string name="stop_navigation_service">Заустави</string>
    <string name="confirm_every_run">Увек питај</string>
    <string name="save_global_track_interval">Међувреме општег бележења</string>
    <string name="background_service_int">Међувреме буђења ГПС-а</string>
    <string name="enable_sleep_mode">Укључи да ГПС ради у позадини</string>
    <string name="save_track_to_gpx_globally_headline">Праћење трага по захтеву</string>
    <string name="item_removed">Ставка уклоњена</string>
    <string name="n_items_removed">избрисане ставке</string>
    <string name="shared_string_undo_all">Опозови све</string>
    <string name="shared_string_type">Тип</string>
    <string name="starting_point">Почетна тачка</string>
    <string name="impassable_road">Избегавај путеве…</string>
    <string name="traffic_warning_border_control">Управљање границама</string>
    <string name="no_index_file_to_download">Нема пронађених преузимања, проверите везу са Интернетом.</string>
    <string name="select_index_file_to_download">Ништа није нађено, али можете га сами направити (погледајте https://osmand.net).</string>
    <string name="local_index_select_gpx_file">Одаберите траг</string>
    <string name="gpx_split_interval">Време раздвајања</string>
    <string name="sort_by_distance">Распоред по даљини</string>
    <string name="sort_by_name">Распоред по имену</string>
    <string name="show_zoom_buttons_navigation_descr">Приказуј дугмад за увеличавање приликом навођења.</string>
    <string name="show_zoom_buttons_navigation">Приказуј дугмад за увеличавање</string>
    <string name="save_as_favorites_points">Сачувај као скуп Омиљених</string>
    <string name="select_destination_and_intermediate_points">Поставите одредиште</string>
    <string name="layer_amenity_label">Називи тачака (тачке од интереса, омиљене)</string>
    <string name="loading_smth">Учитавам %1$s…</string>
    <string name="map_widget_plain_time">Тренутно време</string>
    <string name="selected_gpx_info_show">\n\nПритисните и држите ради приказа карте</string>
    <string name="delay_navigation_start">Аутоматски покрени водича за скретање</string>
    <string name="local_index_gpx_info_show">\n\nПритисните и држите за могућности</string>
    <string name="gpx_info_subtracks">Подтрагови: %1$s</string>
    <string name="gpx_info_waypoints">Пролазне тачке: %1$s</string>
    <string name="gpx_info_distance">Растојање: %1$s (%2$s тачака)</string>
    <string name="gpx_info_start_time">Почетно време: %1$tF, %1$tT</string>
    <string name="gpx_info_end_time">Време завршетка: %1$tF, %1$tT</string>
    <string name="gpx_info_average_speed">Просечна брзина: %1$s</string>
    <string name="gpx_info_maximum_speed">Највећа брзина: %1$s</string>
    <string name="gpx_info_avg_altitude">Просечна висина: %1$s</string>
    <string name="gpx_info_diff_altitude">Распон висине: %1$s</string>
    <string name="gpx_info_asc_altitude">Падина/успон: %1$s</string>
    <string name="gpx_timespan">Временски распон: %1$s</string>
    <string name="gpx_timemoving">Време кретања: %1$s</string>
    <string name="gpx_selection_segment_title">Одсечак</string>
    <string name="gpx_selection_number_of_points">%1$s тачака</string>
    <string name="gpx_selection_point">Тачка %1$s</string>
    <string name="gpx_selection_route_points">%1$s\nТачке путање %2$s</string>
    <string name="gpx_selection_points">%1$s\nТачака</string>
    <string name="gpx_selection_track">%1$s
\nтраг %2$s</string>
    <string name="gpx_file_is_empty">Празна датотека ГПИкс-а</string>
    <string name="osmo_edit_color">Боја приказа</string>
    <string name="int_days">дана</string>
    <string name="osmo_connect_menu">Повежи се</string>
    <string name="use_points_as_intermediates">Рачунај пут између тачака</string>
    <string name="always_center_position_on_map">Увек приказуј положај у средини</string>
    <string name="voice_pref_title">Глас</string>
    <string name="misc_pref_title">Разно</string>
    <string name="localization_pref_title">Превод</string>
    <string name="index_item_nation_addresses">Адреса у држави</string>
    <string name="index_item_world_altitude_correction">Исправка светске географске висине</string>
    <string name="index_item_world_seamarks">Светске поморске ознаке</string>
    <string name="index_item_world_bitcoin_payments">Светска плаћања битским новцем</string>
    <string name="index_item_world_basemap">Светска карта</string>
    <string name="index_item_world_ski">Небеска карта</string>
    <string name="lang_bs">Бошњачки</string>
    <string name="lang_sr">Српски (ћирилица)</string>
    <string name="lang_sl">Словеначки</string>
    <string name="keep_and_add_destination_point">Додај као пролазно одредиште</string>
    <string name="route_descr_select_destination">Поставите одредиште</string>
    <string name="route_preferences">Својства пута</string>
    <string name="route_info">Подаци о путу</string>
    <string name="routing_attr_prefer_motorway_name">Предност путевима за моторна возила</string>
    <string name="routing_attr_prefer_motorway_description">Предност путевима за моторна возила</string>
    <string name="routing_attr_avoid_motorway_name">Без путева за моторна возила</string>
    <string name="routing_attr_avoid_motorway_description">Избегавање аутопутева</string>
    <string name="routing_attr_avoid_borders_name">Без граничних прелаза</string>
    <string name="routing_attr_avoid_borders_description">Избегавање прелажења државних граница</string>
    <string name="routing_attr_weight_name">Тежина</string>
    <string name="routing_attr_weight_description">Одреди дозвољену тежину возила на путањи.</string>
    <string name="routing_attr_height_name">Висина</string>
    <string name="routing_attr_height_description">Одреди висину возила која је дозвољена на путевима.</string>
    <string name="copying_osmand_one_file_descr">Умножавам датотеку (%s) на ново одредиште…</string>
    <string name="copying_osmand_files_descr">Умножавам податке ОСМ-а на ново одредиште (%s)…</string>
    <string name="copying_osmand_files">Умножавам податке ОСМ-а…</string>
    <string name="calculate_osmand_route_gpx">Рачунање ОсмАнд путање ван мреже</string>
    <string name="app_mode_truck">Теретно возило</string>
    <string name="guidance_preferences_descr">Поставке навођења</string>
    <string name="routing_preferences_descr">Поставке путовања</string>
    <string name="amenity_type_seamark">Водена ознака</string>
    <string name="app_modes_choose">Апликативни профили</string>
    <string name="map_widget_map_rendering">Приказ карте</string>
    <string name="app_mode_motorcycle">Мотоцикл</string>
    <string name="app_mode_boat">Брод</string>
    <string name="app_mode_aircraft">Авион</string>
    <string name="auto_zoom_close">На ближим раздаљинама</string>
    <string name="auto_zoom_far">На средњим раздаљинама</string>
    <string name="auto_zoom_farthest">На великој раздаљини</string>
    <string name="map_magnifier">Увећање карте</string>
    <string name="driving_region">Област вожње</string>
    <string name="route_descr_destination">Одредиште</string>
    <string name="search_street_in_neighborhood_cities">Тражи улицу у околним градовима</string>
    <string name="cancel_navigation">Заустави навођење</string>
    <string name="clear_destination">Очисти одредиште</string>
    <string name="street_name">Име улице</string>
    <string name="hno">Кућни број</string>
    <string name="website">Веб страна</string>
    <string name="phone">Телефон</string>
    <string name="contribution_activity">Уграђено издање</string>
    <string name="choose_osmand_theme_descr">Прилагодите изглед програма.</string>
    <string name="choose_osmand_theme">Тема прогама</string>
    <string name="select_address_activity">Наведите адресу</string>
    <string name="favourites_list_activity">Означи омиљено</string>
    <string name="local_openstreetmap_act_title">Измене ОСМ-а</string>
    <string name="access_arrival_time">Време пристизања</string>
    <string name="item_checked">означено</string>
    <string name="item_unchecked">неозначено</string>
    <string name="prefer_motorways">Предност аутопутевима</string>
    <string name="prefer_in_routing_title">Предност…</string>
    <string name="prefer_in_routing_descr">Предност путевима за моторна возила.</string>
    <string name="download_wikipedia_maps">Википедија</string>
    <string name="local_indexes_cat_srtm">Изохипсе</string>
    <string name="av_def_action_video">Сними видео</string>
    <string name="av_def_action_audio">Сними звук</string>
    <string name="av_widget_action_descr">Подразумевана радња справице:</string>
    <string name="av_widget_action">Подразумевана радњу справице</string>
    <string name="download_regular_maps">Уобичајена карта</string>
    <string name="download_roads_only_maps">Карта путева</string>
    <string name="map_widget_show_destination_arrow">Приказуј правац одредишта</string>
    <string name="delete_target_point">Уклони одредиште</string>
    <string name="target_point">Одредиште %1$s</string>
    <string name="intermediate_point">Пролазно одредиште %1$s</string>
    <string name="context_menu_item_last_intermediate_point">Додај као последње пролазно одредиште</string>
    <string name="context_menu_item_first_intermediate_point">Додај као почетно пролазно одредиште</string>
    <string name="add_as_last_destination_point">Додај као завршно пролазно одредиште</string>
    <string name="add_as_first_destination_point">Додај као почетно пролазно одредиште</string>
    <string name="replace_destination_point">Замени одредиште</string>
    <string name="new_destination_point_dialog">Већ сте поставили одредишну тачку:</string>
    <string name="shared_string_target_points">Одредишта</string>
    <string name="add_tag">Додај ознаку</string>
    <string name="poi_filter_public_transport">Јавни превоз</string>
    <string name="poi_filter_entertainment">Забава</string>
    <string name="poi_filter_restaurants">Одморишта</string>
    <string name="poi_filter_car_aid">Помоћ на путу</string>
    <string name="poi_filter_food_shop">Продавница хране</string>
    <string name="poi_filter_fuel">Гориво</string>
    <string name="show_warnings_title">Приказуј упозорења…</string>
    <string name="osmand_play_title_30_chars">ОсмАндове карте &amp; навођење</string>
    <string name="osmand_plus_play_title_30_chars">ОсмАндове+ карте &amp; навођење</string>
    <string name="filterpoi_activity">Направи одабир тачака занимања</string>
    <string name="recalculate_route_to_your_location">Начин превоза:</string>
    <string name="map_widget_view_direction">Правац прегледа</string>
    <string name="map_widget_transparent">Прозирне справице</string>
    <string name="int_continuosly">Непрекидно</string>
    <string name="map_widget_time">Време пристизања</string>
    <string name="osmand_parking_hours">Часова</string>
    <string name="osmand_parking_minutes">Минута</string>
    <string name="shared_location">Дељени положај</string>
    <string name="osmand_parking_warning">Упозорење</string>
    <string name="hillshade_layer_disabled">Слој сенчења падина је искључен</string>
    <string name="traffic_warning_hazard">Опасност</string>
    <string name="lang_al">Албански</string>
    <string name="lang_ar">Арапски</string>
    <string name="lang_eu">Баскијски</string>
    <string name="lang_be">Белоруски</string>
    <string name="lang_bg">Бугарски</string>
    <string name="lang_hr">Хрватски</string>
    <string name="lang_cs">Чешки</string>
    <string name="lang_da">Дански</string>
    <string name="lang_fi">Фински</string>
    <string name="lang_fr">Француски</string>
    <string name="lang_de">Немачки</string>
    <string name="lang_el">Грчки</string>
    <string name="lang_hu">Мађарски</string>
    <string name="lang_id">Индонезијски</string>
    <string name="lang_it">Италијански</string>
    <string name="lang_ja">Јапански</string>
    <string name="lang_ko">Корејски</string>
    <string name="lang_no">Норвешки бокмал</string>
    <string name="lang_fa">Персијски</string>
    <string name="lang_pl">Пољски</string>
    <string name="lang_pt">Португалски</string>
    <string name="lang_ro">Румунски</string>
    <string name="lang_ru">Руски</string>
    <string name="lang_sk">Словачки</string>
    <string name="lang_es">Шпански</string>
    <string name="lang_sv">Шведски</string>
    <string name="lang_tr">Турски</string>
    <string name="lang_uk">Украјински</string>
    <string name="lang_vi">Вијетнамски</string>
    <string name="index_name_canada">Северна Америка - Канада</string>
    <string name="index_name_italy">Европа - Италија</string>
    <string name="index_name_gb">Европа - Велика Британија</string>
    <string name="calculate_osmand_route_without_internet">Рачунање одсечака путање Османда ван мреже</string>
    <string name="gpx_option_calculate_first_last_segment">Рачунај од првог до последњег одсечка стазе ОсмАнда</string>
    <string name="use_displayed_track_for_navigation">Користи приказани траг за навођење?</string>
    <string name="select_gpx">Изаберите ГПИкс…</string>
    <string name="routing_attr_avoid_toll_description">Избегавање путева са наплатним станицама</string>
    <string name="routing_attr_avoid_toll_name">Без путева са наплатним станицама</string>
    <string name="routing_attr_avoid_unpaved_name">Без неасфалтираних путева</string>
    <string name="routing_attr_avoid_unpaved_description">Избегавање неасфалтираних путева</string>
    <string name="maps_define_edit">Одреди/уреди…</string>
    <string name="switch_start_finish">Замени полазну и циљну тачку</string>
    <string name="rendering_attr_hideIcons_name">Сличице тачака занимања</string>
    <string name="select_month_and_country">Месец и држава:</string>
    <string name="weekly">Седмично</string>
    <string name="cancel_route">Одбаци путању\?</string>
    <string name="accessibility_options">Могућности приступачности</string>
    <string name="map_widget_gps_info">Подаци ГПС-а</string>
    <string name="index_name_openmaps">Отворене карте ЕЗ-а</string>
    <string name="local_indexes_cat_av">Подаци звука/видеа</string>
    <string name="clear_dest_confirm">Уклонити одредиште (и сва пролазна одредишта)\?</string>
    <string name="precise_routing_mode_descr">Рачунање тачних путања без грешака. Радња је ограничена даљином и спора.</string>
    <string name="precise_routing_mode">Тачно рачунање путања (споро)</string>
    <string name="srtm_paid_version_msg">Размислите о плаћању за додатак \'Топографија\' ради подршке даљем развоју.</string>
    <string name="av_video_format_descr">Излазни облик видеа:</string>
    <string name="av_video_format">Облик излазног снимка</string>
    <string name="av_use_external_recorder_descr">Користи системски програм за снимање видеа.</string>
    <string name="av_use_external_recorder">Користи системског снимача видеа</string>
    <string name="av_use_external_camera_descr">Користи системски програм за слике.</string>
    <string name="av_use_external_camera">Користи програм камере</string>
    <string name="recording_is_recorded">Снимање звука/видео. Зауставите снимање притиском на справицу АВ.</string>
    <string name="recording_playing">Изводи се одређени звучни запис\n%1$s</string>
    <string name="recording_open_external_player">Отвори програм спољњег извођача</string>
    <string name="recording_can_not_be_played">Не могу да пустим снимак.</string>
    <string name="recording_description">Снимам %1$s %3$s %2$s</string>
    <string name="audionotes_location_not_defined">Кликните „Користи положај…“ да додате белешку одређеној локацији.</string>
    <string name="rendering_attr_hikingRoutesOSMC_description">Приказуј путеве према путањама ОСМЦ-а.</string>
    <string name="rendering_attr_showRoadMaps_description">Одаберите када ће се приказивати само путне карте:</string>
    <string name="rendering_attr_showRoadMaps_name">Само путне карте</string>
    <string name="safe_mode_description">Покрени програм у (споријем) безбедном начину рада.</string>
    <string name="safe_mode">Безбедни начин рада</string>
    <string name="native_library_not_running">Програм је у безбедном начину рада (искључите у „Поставкама“).</string>
    <string name="rendering_attr_roadColors_description">Изаберите образац боја путева:</string>
    <string name="rendering_attr_roadColors_name">Образац боја путева</string>
    <string name="enable_plugin_monitoring_services">Омогућите додатак за „снимање путовања“ ради коришћења услуга бележења (бележење ГПИкс-а, праћење положаја на мрежи)</string>
    <string name="non_optimal_route_calculation">Рачунај могућу приближну путању за велике раздаљине</string>
    <string name="gps_not_available">Омогућите ГПС у подешавањима</string>
    <string name="map_widget_monitoring_services">Услуге бележења путање</string>
    <string name="no_route">Нема пута</string>
    <string name="arrived_at_intermediate_point">Стигли сте на пролазно одредиште</string>
    <string name="context_menu_item_intermediate_point">Додај као пролазно одредиште</string>
    <string name="map_widget_intermediate_distance">Пролазно одредиште</string>
    <string name="ending_point_too_far">Завршна тачка је предалеко од најближег пута.</string>
    <string name="btn_advanced_mode">Напредни начин рада…</string>
    <string name="use_compass_navigation">Користи компас</string>
    <string name="use_compass_navigation_descr">Користи компас када правац није препознат на други начин.</string>
    <string name="avoid_motorway">Без аутопутева</string>
    <string name="find_parking">Пронађи паркиралиште</string>
    <string name="shared_string_status">Стање</string>
    <string name="shared_string_save_changes">Сачувај измене</string>
    <string name="shared_string_email_address">Адреса е-поште</string>
    <string name="rendering_attr_hideUnderground_name">Подземне објекте</string>
    <string name="data_is_not_available">Нема доступних података</string>
    <string name="shared_string_remove">Уклони</string>
    <string name="shared_string_read_more">Сазнајте више</string>
    <string name="clear_updates_proposition_message">Уклоните преузете надоградње и вратити се на изворну карту</string>
    <string name="shared_string_select">Означи</string>
    <string name="osmand_rastermaps_plugin_description">Приступите различитим врстама мрежних (такозваним сличицама или растерским) карата, од предефинисаних сличица ОСМ-а (као што је Мапник) до сателитских слика и слојевима са уском специјализацијом, као што су метеоролошке, климатске, геолошке карте, осенчени слојеви, итд.
\n
\nСвака од ових мапа може бити коришћена или као главна (основна) мапа која се приказује, или као слој изнад или испод основне карте. Одређени елементи векторских карата Османда се могу сакрити преко изборника „Подеси карту“.
\n
\nПреузмите карте са сличицама непосредно са интеренета, или их припремите за употребу ван мреже (ручно умножити у фасциклу ОсмАнда са подацима), и то као база података СКуЛите коју може да направи велики број алата треће стране.</string>
    <string name="rendering_attr_contourDensity_description">Густина линије изохипсе</string>
    <string name="rendering_attr_contourDensity_name">Густина линије изохипсе</string>
    <string name="rendering_value_high_name">Густа</string>
    <string name="rendering_value_medium_w_name">Средња</string>
    <string name="rendering_value_low_name">Ретка</string>
    <string name="rendering_attr_contourWidth_description">Дебљина линије изохипсе</string>
    <string name="rendering_attr_contourWidth_name">Дебљина линије изохипси</string>
    <string name="rendering_attr_hideWaterPolygons_description">Воде</string>
    <string name="rendering_attr_hideWaterPolygons_name">Сакриј воду</string>
    <string name="wiki_around">Чланци Википедије о околини</string>
    <string name="search_map_hint">Град или област</string>
    <string name="route_roundabout_short">Одреди излаз %1$d и иди</string>
    <string name="upload_poi">Отпреми тачку занимања</string>
    <string name="route_calculation">Прорачун путање</string>
    <string name="gpx_no_tracks_title">Још увек немате ни једну датотеку трагова</string>
    <string name="gpx_no_tracks_title_folder">Такође, можете додати датотеке трагова у фасциклу</string>
    <string name="gpx_add_track">Додај још…</string>
    <string name="shared_string_appearance">Изглед</string>
    <string name="trip_rec_notification_settings">Укључи брзо снимање</string>
    <string name="trip_rec_notification_settings_desc">Приказуј обавештење које омогућава покретање снимања путовања.</string>
    <string name="shared_string_notifications">Обавештења</string>
    <string name="shared_string_continue">Настави</string>
    <string name="shared_string_pause">Паузирај</string>
    <string name="shared_string_trip">Путовање</string>
    <string name="shared_string_recorded">Снимљено</string>
    <string name="shared_string_record">Снимај</string>
    <string name="gpx_logging_no_data">Нема података</string>
    <string name="rendering_attr_contourColorScheme_description">Образац боја линија изохипси</string>
    <string name="save_track_min_speed">Најмања брзина бележења</string>
    <string name="save_track_min_speed_descr">Пропусник: Нема записа тачака испод ове брзине.</string>
    <string name="save_track_min_distance">Најмањи померај бележења</string>
    <string name="save_track_min_distance_descr">Пропусник: Постави најмању удаљеност од тачке да би се бележила нове тачке.</string>
    <string name="save_track_precision">Најмања тачност бележења</string>
    <string name="save_track_precision_descr">Пропусник: Нема записа док се не достигне ова тачност.</string>
    <string name="christmas_poi">Божићне тачке</string>
    <string name="christmas_desc">У чекању Божића и Нове Године, можете изабрати приказ тачака занимања везаних за Божић: Бадњаке, божићна дрва, трговине, итд.</string>
    <string name="christmas_desc_q">Приказуј божићне тачке занимања\?</string>
    <string name="rendering_value_light_brown_name">Светла смеђа</string>
    <string name="rendering_value_dark_brown_name">Тамна смеђа</string>
    <string name="rendering_attr_contourColorScheme_name">Образац боја линија изохипси</string>
    <string name="rendering_attr_surfaceIntegrity_name">Целовитост површи пута</string>
    <string name="search_hint">Укуцајте град, адресу, име тачке од интереса</string>
    <string name="translit_names">Преслови имена</string>
    <string name="edit_filter">Измени услов</string>
    <string name="subcategories">Подврсте</string>
    <string name="selected_categories">Изабране категорије</string>
    <string name="create_custom_poi">Направи произвољни филтер</string>
    <string name="custom_search">Произвољна претрага</string>
    <string name="shared_string_filters">Пропусници</string>
    <string name="apply_filters">Примени пропуснике</string>
    <string name="save_filter">Сачувај пропусник</string>
    <string name="delete_filter">Избриши пропусник</string>
    <string name="new_filter">Нови пропусник</string>
    <string name="new_filter_desc">Молимо, унесите име новог пропусника који ће бити придодат језичку „Врсте“.</string>
    <string name="osm_live_payment_desc">Чланарина се наплаћује по одабраном временском размаку. Можете је отказати на Гугл плеју кад год пожелите.</string>
    <string name="donation_to_osm">Прилог заједници ОСМ-а</string>
    <string name="donation_to_osm_desc">Део Ваше чланарине ће бити послат корисницима ОСМ-а. Чланарина остаје иста.</string>
    <string name="osm_live_subscription_desc">Чланарина омогућава часовне, дневне и седмичне надградње, и неограничена преузимања свих карата.</string>
    <string name="get_it">Добавите је</string>
    <string name="get_for">Добавите за %1$s</string>
    <string name="osm_live_banner_desc">Добавите неограничено преузимање карата, уз седмична, дневна и чак часовна освежавања.</string>
    <string name="osmand_plus_banner_desc">Неограничена преузимања карти, надградње, додатак за Википедију.</string>
    <string name="si_mi_meters">Миље/метри</string>
    <string name="skip_map_downloading">Прескочи преузимање карата</string>
    <string name="skip_map_downloading_desc">Немате уграђених карата. Можете изабрати карту са списка или преузети карте касније преко \'Изборник - %1$s\'.</string>
    <string name="search_another_country">Одаберите другу област</string>
    <string name="search_map">Претражујем карте…</string>
    <string name="first_usage_wizard_desc">Пусти да ОсмАнд одреди Ваш положај и да према томе предложи карте за преузимање те области.</string>
    <string name="location_not_found">Није препознат положај</string>
    <string name="no_inet_connection">Нема мрежне везе</string>
    <string name="no_inet_connection_desc_map">Захтеване за преузимање.</string>
    <string name="search_location">Претражујем положај…</string>
    <string name="storage_free_space">Слободно место складишта</string>
    <string name="storage_place_description">Складиште података ОсмАнда (за карте, датотеке трагова итд.): %1$s.</string>
    <string name="give_permission">Дајте дозволе</string>
    <string name="allow_access_location">Омогућите приступ одређивању положаја</string>
    <string name="first_usage_greeting">Узми упутства и откриј нова места, и без интернета</string>
    <string name="search_my_location">Пронађи мој положај</string>
    <string name="update_all_maps_now">Освежити све карте сада?</string>
    <string name="clear_tile_data">Очисти све плочице</string>
    <string name="routing_attr_short_way_name">Пут који штеди гориво</string>
    <string name="replace_favorite_confirmation">Замените омиљеног %1$s\?</string>
    <string name="rendering_attr_hideOverground_name">Надземне грађевине</string>
    <string name="shared_string_change">Промена</string>
    <string name="get_started">Почнимо</string>
    <string name="route_stops_before">%1$s стајања пре</string>
    <string name="coords_search">Претрага координата</string>
    <string name="advanced_coords_search">Напредна претрага координата</string>
    <string name="back_to_search">Назад на претрагу</string>
    <string name="confirmation_to_delete_history_items">Уклонити изабране ставке из „Историје“\?</string>
    <string name="show_something_on_map">Прикажи на карти %1$s</string>
    <string name="share_history_subject">дељено преко ОсмАнд-а</string>
    <string name="search_categories">Врсте</string>
    <string name="postcode">Поштански број</string>
    <string name="shared_string_from">из</string>
    <string name="city_type_district">Област</string>
    <string name="city_type_neighbourhood">Сусед</string>
    <string name="map_widget_search">Тражи</string>
    <string name="shared_string_is_open_24_7">Отворено стално</string>
    <string name="storage_directory_card">Складишна картица</string>
    <string name="coords_format">Облик координата</string>
    <string name="coords_format_descr">Облик географских координата.</string>
    <string name="app_mode_bus">Аутобус</string>
    <string name="app_mode_train">Воз</string>
    <string name="current_track">Тренутни траг</string>
    <string name="map_widget_battery">Попуњеност батерије</string>
    <string name="change_markers_position">Измени положај ознаке</string>
    <string name="move_marker_bottom_sheet_title">Помери карту ради измена положаја ознаке</string>
    <string name="follow_us">Пратите нас</string>
    <string name="access_direction_audio_feedback">Звучна упутства</string>
    <string name="access_direction_audio_feedback_descr">Указуј на правац циљне тачке звуком.</string>
    <string name="access_direction_haptic_feedback">Упутства трешењем</string>
    <string name="access_direction_haptic_feedback_descr">Указуј на правац циљне тачке трешњом.</string>
    <string name="use_osm_live_routing_description">Омогући навођење измена ОСМ-а уживо.</string>
    <string name="use_osm_live_routing">Навођење уживо ОСМ-а</string>
    <string name="access_no_destination">Додатак за приступачност: Одредиште није подешено</string>
    <string name="access_category_choice">Изаберите врсту</string>
    <string name="storage_directory_readonly_desc">Пребачено на унутрашње складиште пошто је означено складиште података заштићено од писања. Изаберите уписиву фасциклу складишта.</string>
    <string name="save_track_interval_descr">Наведите међувреме завођења снимања трага приликом навођења</string>
    <string name="app_modes_choose_descr">Изаберите профиле за приказ.</string>
    <string name="osmand_parking_choose_type">Изаберите врсту паркирања</string>
    <string name="settings_direction_style_descr">Изаберите начин изражавања односних праваца приликом кретања</string>
    <string name="map_underlay_descr">Изаберите карту слоја испод</string>
    <string name="map_overlay_descr">Изаберите карту слоја изнад</string>
    <string name="daynight_descr">Прилагодите прелазак између дневног и ноћног приказа.</string>
    <string name="renderers_descr">Изаберите изглед приказа</string>
    <string name="background_service_provider_descr">Начин налажења положаја који користи позадинску услугу:</string>
    <string name="transport_stop_to_go_out">Изаберите излазно стајалиште</string>
    <string name="max_level_download_tile_descr">Не гледај карте са мреже на увећању преко овога.</string>
    <string name="router_service_descr">Мрежна или ванмрежна услуга навођења.</string>
    <string name="choose_building">Изаберите зграду</string>
    <string name="choose_street">Изаберите улицу</string>
    <string name="choose_city">Изаберите град или поштански број</string>
    <string name="ChooseCountry">Изаберите државу</string>
    <string name="map_tile_source_descr">Изаберите извор мрежних или захваћених плочица карата.</string>
    <string name="searchpoi_activity">Изаберите тачке занимања</string>
    <string name="choose_available_region">Одаберите област са списка</string>
    <string name="choose_intersected_street">Одаберите улицу која је сече</string>
    <string name="application_dir_description">Изаберите где желите складиштити карте и остале податке.</string>
    <string name="interrupt_music_descr">Гласовни упити заустављају пуштену музику.</string>
    <string name="interrupt_music">Заустави музику</string>
    <string name="voice_stream_music">Звук мултимедије/навођења</string>
    <string name="no_map_markers_found">Додајте ознаке карата на карти</string>
    <string name="map_markers_other">Остале ознаке</string>
    <string name="add_points_to_map_markers_q">Додати све тачке у ознаке на карти?</string>
    <string name="shared_string_add_to_map_markers">Додај у ознаке на карти</string>
    <string name="select_map_markers">Одабери ознаке на карти</string>
    <string name="show_map_markers_description">Покрени могућност означавања на карти.</string>
    <string name="active_markers">Број радних ознака</string>
    <string name="map_markers">Ознаке на карти</string>
    <string name="clear_active_markers_q">Уклонити све радне ознаке\?</string>
    <string name="zxing_barcode_scanner_not_found">Програм Зсинк баркод скенер није инсталирана. Претражити на Гугловој продавници\?</string>
    <string name="poi_search_desc">Претрага ТЗ (тачака занимања)</string>
    <string name="address_search_desc">Претрага адреса</string>
    <string name="transport_search_desc">Претрага јавног превоза</string>
    <string name="favourites_search_desc">Начин за претрагу Омиљених тачака</string>
    <string name="data_to_search_poi_not_available">Преузми податке за претрагу тачака занимања без интернета.</string>
    <string name="error_doing_search">Претрага ван мреже не може да се обави.</string>
    <string name="search_osm_offline">Претражи по географском положају</string>
    <string name="gps_status_app_not_found">Програм за стање ГПС-а није уграђен. Да је потражите у продавници\?</string>
    <string name="context_menu_item_search_transport">Претражи јавни превоз</string>
    <string name="transport_search_again">Поништи претрагу превоза</string>
    <string name="transport_context_menu">Претражи станице превоза</string>
    <string name="search_poi_location">Тражим сигнал…</string>
    <string name="search_near_map">Претражи близу тренутног средишта карте</string>
    <string name="search_nearby">Претражи околину</string>
    <string name="transport_finish_search">Заврши претрагу</string>
    <string name="searching">Претражујем…</string>
    <string name="searching_address">Тражим адресу…</string>
    <string name="search_osm_nominatim">Мрежна претрага помоћу Именика ОСМ-а</string>
    <string name="hint_search_online">Мрежна претрага: кућни број, улица, град</string>
    <string name="search_offline_address">Ванмрежна претрага</string>
    <string name="search_online_address">Мрежна претрага</string>
    <string name="search_address">Тражи адресу</string>
    <string name="search_button">Тражи</string>
    <string name="search_activity">Тражи</string>
    <string name="incremental_search_street">Прираштајно тражи улице</string>
    <string name="incremental_search_building">Прираштајно тражи зграде</string>
    <string name="search_on_the_map_item">Претрага на карти</string>
    <string name="access_smart_autoannounce_descr">Обавести ме само ако је правац ка циљној тачци измењен.</string>
    <string name="no_waypoints_found">Нема пронађених пролазних тачака</string>
    <string name="get_directions">Навођење</string>
    <string name="map_marker_1st">Прва ознака карте</string>
    <string name="map_marker_2nd">Друга ознака карте</string>
    <string name="shared_string_toolbar">Трака прибора</string>
    <string name="shared_string_widgets">Справице</string>
    <string name="upload_osm_note_description">Отпремајте своју белешку ОСМ-а анонимно или коришћењем свог налога на OpenStreetMap.org-у.</string>
    <string name="routing_attr_allow_motorway_name">Користи аутопутеве</string>
    <string name="routing_attr_allow_motorway_description">Дозволи аутопутеве.</string>
    <string name="map_widget_magnetic_bearing">Магнетно вретено</string>
    <string name="map_widget_bearing">Усмерено вретено</string>
    <string name="access_disable_offroute_recalc">Нема прорачунавања путања по његовом напуштању</string>
    <string name="access_disable_offroute_recalc_descr">Без прерачунавања путање када се она напусти.</string>
    <string name="access_disable_wrong_direction_recalc">Нема прорачуна пута због погрешног правца</string>
    <string name="access_disable_wrong_direction_recalc_descr">Без самосталног прерачунавања путање ако се само крећете у супротном смеру.</string>
    <string name="access_smart_autoannounce">Паметна најава</string>
    <string name="access_autoannounce_period">Међувреме паметних најава</string>
    <string name="access_autoannounce_period_descr">Најкраће време између најава.</string>
    <string name="access_default_color">Подразумевана боја</string>
    <string name="access_hint_enter_name">Унесите име</string>
    <string name="access_hint_enter_category">Унесите категорију</string>
    <string name="access_hint_enter_description">Унесите опис.</string>
    <string name="access_map_linked_to_location">Карта везана за положај</string>
    <string name="access_collapsed_list">Скупљени списак</string>
    <string name="access_expanded_list">Прострт списак</string>
    <string name="access_empty_list">Празан списак</string>
    <string name="access_tree_list">Разгранат списак</string>
    <string name="access_shared_string_not_installed">Није уграђено</string>
    <string name="access_widget_expand">Простри</string>
    <string name="access_shared_string_navigate_up">Наведи горе</string>
    <string name="access_sort">Сортирај</string>
    <string name="map_mode">Приказ карте</string>
    <string name="rendering_value_fine_name">Нежно</string>
    <string name="rendering_value_thin_name">Танко</string>
    <string name="rendering_value_medium_name">Средње</string>
    <string name="rendering_value_bold_name">Подебљано</string>
    <string name="report">Извештај</string>
    <string name="storage_permission_restart_is_required">Програму је сада дозвољен упис на спољње складиште, али морате поново да је покренете.</string>
    <string name="dist_away_from_my_location">Тражи на растојању %1$s</string>
    <string name="shared_string_move_up">Помери ↑</string>
    <string name="shared_string_move_down">Помери ↓</string>
    <string name="finish_navigation">Заврши навођење</string>
    <string name="avoid_road">Избегавај пут</string>
    <string name="storage_directory_shared">Дељено складиште</string>
    <string name="shared_string_topbar">Горња трака</string>
    <string name="full_report">Потпуни извештај</string>
    <string name="recalculate_route">Прерачунај путању</string>
    <string name="open_street_map_login_and_pass">Корисничко име и лозинка ОСМ-а</string>
    <string name="donations">Прилози</string>
    <string name="number_of_recipients">Број примаоца</string>
    <string name="osm_user_stat">Измене %1$s, углед %2$s, укупно измена %3$s</string>
    <string name="osm_editors_ranking">Углед ОСМ уређивача</string>
    <string name="osm_live_subscription">Чланарина на ОсмАнд уживо</string>
    <string name="osm_live_subscribe_btn">Претплати се</string>
    <string name="osm_live_email_desc">Потребно да би Вам обезбедили обавештења о Вашим доприносима.</string>
    <string name="osm_live_user_public_name">Јавно име</string>
    <string name="osm_live_hide_user_name">Не приказуј моје име у извештајима</string>
    <string name="osm_live_support_region">Подржана област</string>
    <string name="osm_live_month_cost">Цена по месецу</string>
    <string name="osm_live_month_cost_desc">Месечно плаћање</string>
    <string name="osm_live_active">Покренуто</string>
    <string name="osm_live_not_active">Неактивно</string>
    <string name="osm_live_enter_email">Молимо унесите исправну адресу е-поште</string>
    <string name="osm_live_enter_user_name">Унесите јавно име</string>
    <string name="osm_live_thanks">Хвала Вам на подршци ОсмАнду!
\nРади покретања свих нових могућности треба да поново покренете програм.</string>
    <string name="osm_live_region_desc">Део Ваших прилога ће бити послан корисницима ОСМ-а који отпремају измене карата те области.</string>
    <string name="osm_live_subscription_settings">Поставке чланарине</string>
    <string name="osm_live_ask_for_purchase">Молимо прво купите чланарину на ОсмАнд уживо</string>
    <string name="osm_live_header">Ова чланарина омогућава надоградње сваког сата свих светских карата.
\n Део вредности се враћа заједници ОСМ-а и исплаћује сваком доприносиоцу ОСМ-а.
\n Ако волите ОсмАнд и ОСМ и желите да их подржите и да они подрже Вас, ово је савршен начин за то.</string>
    <string name="select_map_marker">Изаберите ознаку карте</string>
    <string name="upload_anonymously">Отпреми анонимно</string>
    <string name="show_transparency_seekbar">Приказуј прозирну траку претраге</string>
    <string name="download_files_error_not_enough_space">Нема довољно простора!
\n {3} MB је привремено потребно, а {1} MB трајно.
\n (доступно је само {2} MB.)</string>
    <string name="download_files_question_space_with_temp">Преузети {0} датотека\?
\n {3} MB је искоришћено привременог простора, а {1} MB трајног. (од {2} MB.)</string>
    <string name="download_files_question_space">Преузети {0} датотека\?
\nБиће искоришћено {1} MB (од {2} MB).</string>
    <string name="upload_osm_note">Отпреми белешку ОСМ-а</string>
    <string name="shared_string_reverse_order">Обрнут редослед</string>
    <string name="clear_markers_history_q">Очистити историју ознака карата?</string>
    <string name="map_marker">Ознака карте</string>
    <string name="consider_turning_polygons_off">Препоручује се да искључите приказ полигона.</string>
    <string name="show_polygons">Приказуј многоуглове</string>
    <string name="road_blocked">Пут је препречен</string>
    <string name="rendering_attr_horseRoutes_name">Коњске стазе</string>
    <string name="share_geo">гео:</string>
    <string name="lang_br">Бретонски</string>
    <string name="hillshade_menu_download_descr">Преузмите карту слоја са сенчењем ради прегледа околиша на карти.</string>
    <string name="hillshade_purchase_header">Уградите додатак \"Изохипсе\" ради приказа усправног нагиба области.</string>
    <string name="shared_string_plugin">Додатак</string>
    <string name="display_zoom_level">Приказ нивоа увеличања: %1$s</string>
    <string name="favorite_group_name">Име групе</string>
    <string name="change_color">Промени боју</string>
    <string name="edit_name">Промени име</string>
    <string name="animate_my_location">Оживи мој положај</string>
    <string name="shared_string_install">Угради</string>
    <string name="online_photos">Мрежне слике</string>
    <string name="shared_string_add_photos">Додај слике</string>
    <string name="no_photos_descr">Нема слика овде.</string>
    <string name="mapillary_action_descr">Поделите свој поглед са улице преко Мапилара.</string>
    <string name="mapillary_widget">Мапиларијева справица</string>
    <string name="mapillary_widget_descr">Омогућава брзи допринос Мапиларију.</string>
    <string name="open_mapillary">Отвори Мапилијари</string>
    <string name="mapillary_descr">Мрежне слике улица за све. Откријте места, сарађујте, освојите свет.</string>
    <string name="mapillary">Мапилари</string>
    <string name="plugin_mapillary_descr">Мрежне слике улица за све. Откријте места, сарађујте, освојите свет.</string>
    <string name="private_access_routing_req">Ваше одредиште се налази на приватном поседу. Дозволити коришћење приватних путева на овом путовању\?</string>
    <string name="restart_search">Препокрени претрагу</string>
    <string name="increase_search_radius">Повећај област претраге</string>
    <string name="nothing_found">Нема ничег пронађеног</string>
    <string name="nothing_found_descr">Промените претрагу или повећајте област претраге.</string>
    <string name="quick_action_showhide_osmbugs_descr">Дугме да прикажите или да сакријете ОСМ белешке на карти.</string>
    <string name="sorted_by_distance">Разврстано по удаљености</string>
    <string name="search_favorites">Тражи у Омиљеним</string>
    <string name="hide_from_zoom_level">Сакриј почињање са ступња увећања</string>
    <string name="srtm_menu_download_descr">Преузмите карту изохипса за ову област.</string>
    <string name="srtm_purchase_header">Купите и уградите додатак за изохипсе ради приказа нагиба усправних области.</string>
    <string name="srtm_color_scheme">Образац боја</string>
    <string name="show_from_zoom_level">Приказ почиње од нивоа увећања</string>
    <string name="routing_attr_allow_private_name">Дозволи приступ приватним поседима</string>
    <string name="routing_attr_allow_private_description">Дозволи приступ областима приватних поседа.</string>
    <string name="animate_my_location_desc">Глатко помицање мапе при покрету. Доводи до малог кашњења.</string>
    <string name="shared_string_overview">Сажетак</string>
    <string name="select_street">Изаберите улицу</string>
    <string name="shared_string_in_name">у %1$s</string>
    <string name="type_address">Укуцајте адресу</string>
    <string name="type_city_town">Укуцајте град/насеље/локалитет</string>
    <string name="type_postcode">Укуцајте поштански број</string>
    <string name="nearest_cities">Најближи градови</string>
    <string name="select_city">Изаберите град</string>
    <string name="select_postcode">Претрага по поштанском броју</string>
    <string name="quick_action_auto_zoom">Аутозумирање мапе</string>
    <string name="quick_action_auto_zoom_desc">Дугме за укључивање/искључивање брзинско контролисаног аутозумирања мапе.</string>
    <string name="quick_action_auto_zoom_on">Укључи аутозумирање</string>
    <string name="quick_action_auto_zoom_off">Искључи аутозумирање</string>
    <string name="quick_action_add_destination_desc">Дугме за центрирање одредишта на средину заслона, а свако претходно означено одредиште ће постати последња међутачка.</string>
    <string name="quick_action_replace_destination_desc">Дугме које центрира ново одредиште на средину заслона, и замењује претходно означено одредиште (ако постоји).</string>
    <string name="no_overlay">Без слоја над картом</string>
    <string name="quick_action_add_first_intermediate_desc">Дугме за центрирање положаја заслона на прву међутачку ка одредишту.</string>
    <string name="no_underlay">Без подвлачења</string>
    <string name="subscribe_email_error">Грешка</string>
    <string name="nautical_maps">Поморске карте</string>
    <string name="analyze_on_map">Рашчлани на карти</string>
    <string name="shared_string_visible">Видљиво</string>
    <string name="restore_purchases">Поврати трговину</string>
    <string name="fonts_header">Словни ликови на карти</string>
    <string name="shared_string_automatic">Самостално</string>
    <string name="right_side_navigation">Вожња десном траком</string>
    <string name="do_not_send_anonymous_app_usage">Не шаљи безимене податке о коришћеном програму</string>
    <string name="do_not_send_anonymous_app_usage_desc">ОсмАнд прикупља податке о томе које делове програма отварате. Ваш положај се не шаље, нити ишта што унесете у програм нити појединости о областима које видите, тражите или преузмете.</string>
    <string name="do_not_show_startup_messages">Не приказуј поруке при покретању</string>
    <string name="do_not_show_startup_messages_desc">Не приказуј понуде попуста из програма и нарочите поруке о местним догађајима.</string>
    <string name="parking_options">Могућности паркирања</string>
    <string name="full_version_thanks">Хвала Вам за куповину плаћеног издања ОсмАнда.</string>
    <string name="routing_attr_relief_smoothness_factor_hills_name">Брдовито</string>
    <string name="routing_attr_relief_smoothness_factor_plains_name">Мање брдовито</string>
    <string name="routing_attr_relief_smoothness_factor_more_plains_name">Равно</string>
    <string name="routing_attr_driving_style_speed_name">Краће путање</string>
    <string name="routing_attr_driving_style_balance_name">Уравнотежено</string>
    <string name="routing_attr_driving_style_safety_name">Радије иди споредним</string>
    <string name="relief_smoothness_factor_descr">Омиљено тло: равно или брдовито.</string>
    <string name="shared_string_slope">Нагиб</string>
    <string name="add_new_folder">Додај нову фасциклу</string>
    <string name="points_delete_multiple_succesful">Тачка(е) избрисана(е).</string>
    <string name="points_delete_multiple">Обрисати %1$d тачку(е)\?</string>
    <string name="route_points_category_name">Број скретања на овом путу</string>
    <string name="track_points_category_name">Пролазне тачке, занимљиве тачке, истакнуте ствари</string>
    <string name="shared_string_gpx_track">Траг</string>
    <string name="max_speed">Највећа брзина</string>
    <string name="average_speed">Просечна брзина</string>
    <string name="shared_string_time_moving">Време кретања</string>
    <string name="shared_string_time_span">Временски распон</string>
    <string name="shared_string_max">Највиши</string>
    <string name="shared_string_start_time">Време поласка</string>
    <string name="shared_string_end_time">Време доласка</string>
    <string name="select_gpx_folder">Изаберите фасциклу датотека ГПИкса</string>
    <string name="file_can_not_be_moved">Нисам успео да преместим датотеку.</string>
    <string name="shared_string_move">Премести</string>
    <string name="shared_string_gpx_tracks">Трагови</string>
    <string name="routing_attr_driving_style_name">Начин вожње</string>
    <string name="route_altitude">Успон пута</string>
    <string name="altitude_descent">Низбрдо</string>
    <string name="altitude_ascent">Узбрдо</string>
    <string name="altitude_range">Распон висине</string>
    <string name="average_altitude">Просечна висина</string>
    <string name="shared_string_time">Време</string>
    <string name="total_distance">Укупно растојање</string>
    <string name="routing_attr_relief_smoothness_factor_name">Изаберите висинско одступање</string>
    <string name="routing_attr_height_obstacles_name">Користи податке о висини</string>
    <string name="rendering_attr_depthContours_description">Приказуј тачке и изобате.</string>
    <string name="rendering_attr_depthContours_name">Поморске изобате</string>
    <string name="shared_string_paused">Паузирано</string>
    <string name="appearance_on_the_map">Изглед на карти</string>
    <string name="shared_string_right">Десно</string>
    <string name="shared_string_left">Лево</string>
    <string name="go_to_next_field">Следеће поље</string>
    <string name="tap_on_map_to_hide_interface">Приказ преко целог екрана</string>
    <string name="traffic_warning_payment">Наплата путарине</string>
    <string name="daynight_mode_day">Дан</string>
    <string name="daynight_mode_night">Ноћ</string>
    <string name="daynight_mode_auto">Излазак/залазак сунца</string>
    <string name="daynight_mode_sensor">По пријемнику светла</string>
    <string name="daynight">Дневни/ноћни начин рада</string>
    <string name="none_point_error">Молим додајте бар једну тачку.</string>
    <string name="osmand_parking_overdue">закаснео</string>
    <string name="download_hillshade_maps">Сенчење</string>
    <string name="offline_edition">Уређивање ван мреже</string>
    <string name="quick_action_new_action">Додај радњу</string>
    <string name="what_is_here">Овде су:</string>
    <string name="parked_at">остављена у</string>
    <string name="pick_up_till">Покупити до</string>
    <string name="without_time_limit">Без временског ограничења</string>
    <string name="context_menu_read_full_article">Читати цео чланак</string>
    <string name="context_menu_read_article">Читати чланак</string>
    <string name="context_menu_points_of_group">Све тачке групе</string>
    <string name="open_from">Отворено од</string>
    <string name="open_till">Отворено до</string>
    <string name="will_close_at">Затвара се у</string>
    <string name="will_open_at">Отвара се у</string>
    <string name="will_open_on">Отвара се у</string>
    <string name="additional_actions">Додатне радње</string>
    <string name="av_locations_selected_desc">Датотека ГПИкс-а са координатама и подацима изабране белешке.</string>
    <string name="av_locations_all_desc">Датотека ГПИкс-а са координатама и подацима свих бележака.</string>
    <string name="modify_the_search_query">Измените претрагу.</string>
    <string name="shared_string_actions">Радње</string>
    <string name="shared_string_marker">Ознака</string>
    <string name="empty_state_osm_edits">Стварајте или мењајте предмете ОпенСтритМапа</string>
    <string name="empty_state_osm_edits_descr">Стварајте или мењајте ТЗ-а Опенстритмапа, отворите или пишите белешке ОСМ-а и доприносите снимањем датотека ГПИкс-а.</string>
    <string name="shared_string_deleted">Избрисано</string>
    <string name="shared_string_edited">Уређено</string>
    <string name="shared_string_added">Додато</string>
    <string name="marker_activated">Покренута је ознака %s.</string>
    <string name="one_tap_active_descr">Тапните ознаку на карти ради њеног померања на врх покренутих ознака без отварања приручног изборника.</string>
    <string name="one_tap_active">Покретање на \'један тап\'</string>
    <string name="empty_state_av_notes">Правите белешке!</string>
    <string name="empty_state_av_notes_desc">Додајте звучну, видео или сликовну белешку на сваку тачку карте користећи справице или приручне изборнике.</string>
    <string name="notes_by_date">З/В белешке по датуму</string>
    <string name="by_date">По дану</string>
    <string name="by_type">По врсти</string>
    <string name="looking_for_tracks_with_waypoints">Претрага за траговима са пролазним тачкама</string>
    <string name="shared_string_more_without_dots">Још</string>
    <string name="add_track_to_markers_descr">Одаберите са којег трага да додате пролазне тачке на ознаке.</string>
    <string name="add_favourites_group_to_markers_descr">Изаберите врдсту омиљених за додавање у ознаке.</string>
    <string name="shared_string_gpx_waypoints">Пролазне тачке трага</string>
    <string name="favourites_group">Омиљена врста</string>
    <string name="add_group">Додај скуп</string>
    <string name="add_group_descr">Увозите групе из омиљених или из пролазних тачака ГПИкс-а.</string>
    <string name="empty_state_markers_active">Направите ознаке на карти!</string>
    <string name="shared_string_two">Два</string>
    <string name="shared_string_one">Један</string>
    <string name="show_guide_line_descr">Приказуј вођице од свог положаја до положаја дејствене ознаке.</string>
    <string name="show_arrows_descr">Приказуј једну или две стрелице које показују правац дејствених ознака.</string>
    <string name="distance_indication_descr">Изаберите начин приказа растојања до дејствених ознака.</string>
    <string name="active_markers_descr">Одаберите број показивача правца.</string>
    <string name="digits_quantity">Број децималних бројки</string>
    <string name="show_number_pad">Приказуј бројчану ставку</string>
    <string name="shared_string_paste">Налепи</string>
    <string name="rename_marker">Преименуј ознаку</string>
    <string name="tap_on_map_to_hide_interface_descr">Тапкање на карту укључује и искључује управљачку дугмад и справице.</string>
    <string name="mark_passed">Ознака је прођена</string>
    <string name="import_gpx_file_description">може се увести или као Омиљене тачке или као датотека ГПИкс-а.</string>
    <string name="import_as_gpx">Увези као датотеку ГПИкс</string>
    <string name="import_as_favorites">Увези као омиљено</string>
    <string name="import_file">Увези датотеку</string>
    <string name="wrong_input">Погрешан унос</string>
    <string name="enter_new_name">Унесите ново име</string>
    <string name="shared_string_back">Назад</string>
    <string name="shared_string_view">Приказ</string>
    <string name="waypoints_added_to_map_markers">Пролазне тачке додате ознакама на карти</string>
    <string name="wrong_format">Погрешан облик</string>
    <string name="shared_string_road">Пут</string>
    <string name="show_map">Прикажи карту</string>
    <string name="route_is_calculated">Пут је срачунат</string>
    <string name="round_trip">Повратно путовање</string>
    <string name="plan_route_no_markers_toast">Морате додати најмање једну ознаку за коришћење ове могућности.</string>
    <string name="osn_modify_dialog_error">Нисам успео да изменим белешку.</string>
    <string name="osn_modify_dialog_title">Измени белешку</string>
    <string name="context_menu_item_modify_note">Измените белешку ОСМ-а</string>
    <string name="make_round_trip_descr">Додајте умножак тачке почетка као одредиште.</string>
    <string name="shared_string_markers">Маркери</string>
    <string name="coordinates_format">Облик координата</string>
    <string name="use_system_keyboard">Користи системску тастатуру</string>
    <string name="fast_coordinates_input_descr">Изаберите облик уноса координата. Промените ге тапкањем на \"Могућности\".</string>
    <string name="fast_coordinates_input">Брзи унос координата</string>
    <string name="routing_attr_avoid_ice_roads_fords_name">Без путева са поледицама или плићацима</string>
    <string name="routing_attr_avoid_ice_roads_fords_description">Избегавање путева са поледицама и плићацима.</string>
    <string name="use_location">Користи положај</string>
    <string name="add_location_as_first_point_descr">Додајте свој положај као тачку поласка да испланирате савршено путовање.</string>
    <string name="my_location">Мој положај</string>
    <string name="shared_string_finish">Крај</string>
    <string name="plan_route">План путовања</string>
    <string name="shared_string_sort">Разврстај</string>
    <string name="coordinate_input">Унос координата</string>
    <string name="marker_save_as_track_descr">Извезите ознаке у следећу датотеку ГПИкс-а:</string>
    <string name="move_to_history">Премести у историју</string>
    <string name="descendingly">Ш-А</string>
    <string name="ascendingly">А-Ш</string>
    <string name="order_by">Распореди по:</string>
    <string name="empty_state_markers_groups">Увези групе</string>
    <string name="empty_state_markers_groups_desc">Увозите омиљене групе или пролазне тачке као ознаке.</string>
    <string name="empty_state_markers_history_desc">Ознаке означене као пређене ће се појавити на заслону.</string>
    <string name="make_round_trip">Направи повратно путовање</string>
    <string name="group_will_be_removed_after_restart">Група ће нестати после следећег покретања програма.</string>
    <string name="show_guide_line">Прикажи вођице</string>
    <string name="show_arrows_on_the_map">Приказуј стрелице на карти</string>
    <string name="show_passed">Прикажи пређене</string>
    <string name="hide_passed">Сакриј пређене</string>
    <string name="remove_from_map_markers">Уклони из ’Ознака карти’</string>
    <string name="date_added">Додато</string>
    <string name="marker_show_distance_descr">Изаберите како указати на растојање и правац ка ознакама карте на карти:</string>
    <string name="all_markers_moved_to_history">Све ознаке карте су премештене у историју</string>
    <string name="marker_moved_to_history">Ознаке карте су премештене у историју</string>
    <string name="marker_moved_to_active">Ознака карте је премештена у дејствујуће</string>
    <string name="shared_string_list">Списак</string>
    <string name="shared_string_groups">Групе</string>
    <string name="passed">Последње коришћено: %1$s</string>
    <string name="make_active">Покрени</string>
    <string name="today">Данас</string>
    <string name="yesterday">Јуче</string>
    <string name="last_seven_days">Последње седмице</string>
    <string name="this_year">Ове године</string>
    <string name="move_all_to_history">Све премести у историју</string>
    <string name="show_direction">Приказ удаљености</string>
    <string name="sort_by">Распореди по</string>
    <string name="do_not_use_animations">Без оживљавања</string>
    <string name="do_not_use_animations_descr">Искључује оживљавање у програму.</string>
    <string name="keep_showing_on_map">Приказуј на карти</string>
    <string name="exit_without_saving">Изађи пре чувања?</string>
    <string name="line">Линија</string>
    <string name="save_as_route_point">Сачувај као тачке пута</string>
    <string name="save_as_line">Сачувај као линију</string>
    <string name="route_point">Тачка пута</string>
    <string name="edit_line">Уреди линију</string>
    <string name="add_point_before">Додај тачку пре</string>
    <string name="add_point_after">Додај тачку после</string>
    <string name="shared_string_options">Могућности</string>
    <string name="measurement_tool_snap_to_road_descr">ОсмАнд ће се повезати тачке са путевима изабраног профила.</string>
    <string name="measurement_tool_save_as_new_track_descr">Сачувајте тачке или као тачке пута, или као линију.</string>
    <string name="choose_navigation_type">Изаберите начин навођења</string>
    <string name="enter_gpx_name">Име датотеке ГПИкс:</string>
    <string name="show_on_map_after_saving">Прикажи на карти после чувања</string>
    <string name="measurement_tool_action_bar">Прегледај карту и додај тачке</string>
    <string name="measurement_tool">Лењир</string>
    <string name="quick_action_resume_pause_navigation">Паузирај/Настави навођење</string>
    <string name="quick_action_resume_pause_navigation_descr">Дугме за застанак или наставак навођења.</string>
    <string name="quick_action_show_navigation_finish_dialog">Прикажи прозорче да је навођење завршено</string>
    <string name="quick_action_start_stop_navigation">Почни/заустави навођење</string>
    <string name="will_open_tomorrow_at">Отвара се сутра у</string>
    <string name="rendering_attr_hidePOILabels_name">Ознаке тачака занимања</string>
    <string name="shared_string_without_name">Без имена</string>
    <string name="empty_state_markers_active_desc">Дуго или кратко притисните на „Места“, онда притисните заставицу кад се појави.</string>
    <string name="quick_action_start_stop_navigation_descr">Дугме за почетак или завршетак навођења.</string>
    <string name="store_tracks_in_monthly_directories">Сачувај снимљене трагове у месечним фасциклама</string>
    <string name="store_tracks_in_monthly_directories_descrp">Сачувај снимљене трагове у подфасциклама према месецима снимања (нпр. 2018-01).</string>
    <string name="shared_string_reset">Врати на подразумевано</string>
    <string name="shared_string_reload">Поново учитај</string>
    <string name="mapillary_menu_descr_tile_cache">Поново учитај плочице да видиш најсвежије податке.</string>
    <string name="mapillary_menu_title_tile_cache">Захват плочица</string>
    <string name="wrong_user_name">Погрешно корисничко име</string>
    <string name="shared_string_to">Ка</string>
    <string name="mapillary_menu_date_from">Од</string>
    <string name="mapillary_menu_descr_dates">Прегледај само додате слике</string>
    <string name="shared_string_date">Дан</string>
    <string name="mapillary_menu_edit_text_hint">Унесите корисничко име</string>
    <string name="mapillary_menu_descr_username">Прегледај само слике које је додао</string>
    <string name="mapillary_menu_title_username">Корисничко име</string>
    <string name="mapillary_menu_filter_description">Разврстај слике по пошиљаоцу, према датуму или према врсти. Разврставање се примењује само при увећању.</string>
    <string name="map_widget_ruler_control">Обим лењира</string>
    <string name="shared_string_permissions">Дозволе</string>
    <string name="import_gpx_failed_descr">Не могу да увезем датотеку. Проверите да ли ОсмАнд има дозволе за читање датотеке.</string>
    <string name="distance_moving">Растојање је исправљено</string>
    <string name="mapillary_image">Слика са Мапилара</string>
    <string name="improve_coverage_mapillary">Побољшајте покривеност слика користећи Мапилари</string>
    <string name="improve_coverage_install_mapillary_desc">Присили програм Мапилари да дода слике на овај положај на карти.</string>
    <string name="subscribe_email_desc">Претплатите се на нашу дописну листу за попуст и добијте још 3 преузимања карата!</string>
    <string name="depth_contour_descr">Изобате мора (изохипсе дубине) и карте поморских ознака.</string>
    <string name="sea_depth_thanks">Хвала Вам на куповини „Поморских изобата“</string>
    <string name="index_item_depth_contours_osmand_ext">Поморске изобате</string>
    <string name="index_item_depth_points_southern_hemisphere">Поморске дубинске тачке јужне полулопте</string>
    <string name="index_item_depth_points_northern_hemisphere">Поморске дубинске тачке северне полулопте</string>
    <string name="download_depth_countours">Поморске изобате</string>
    <string name="shared_string_color">Боја</string>
    <string name="auto_split_recording_title">Сам подели снимке после размака</string>
    <string name="auto_split_recording_descr">Почни нови одсечак после размака од 6 минута, нови траг после размака од 2 сата, или нову датотеку после дужег размака уколико је дан измењен.</string>
    <string name="rendering_attr_showMtbRoutes_name">Путеви планинских бицикли</string>
    <string name="add_time_span">Додај временски размак</string>
    <string name="rendering_value_darkyellow_name">Тамно-жута</string>
    <string name="rendering_value_translucent_pink_name">Прозирна ружичаста</string>
    <string name="lang_hsb">Горњолужичкосрпски</string>
    <string name="show_closed_notes">Прикажи затворене белешке</string>
    <string name="choose_file_type">Одаберите врсту датотеке</string>
    <string name="all_data">Сви подаци</string>
    <string name="osm_notes">Белешке ОСМ-а</string>
    <string name="osm_recipient_stat">%1$s измена, у збиру %2$s mBTC</string>
    <string name="lang_nds">Нисконемачки</string>
    <string name="lang_fy">Западнофризијски</string>
    <string name="lang_als">Албански (тоскијски)</string>
    <string name="lang_pms">Пијемонтански</string>
    <string name="lang_tl">Тагалог</string>
    <string name="lang_az">Азерски</string>
    <string name="lang_bpy">Бишнупријски</string>
    <string name="lang_nv">Навахо</string>
    <string name="lang_ta">Тамилски</string>
    <string name="lang_os">Осетски</string>
    <string name="lang_es_us">Амерички шпански</string>
    <string name="lang_nb">Норвешки букмол</string>
    <string name="lang_te">Телугу</string>
    <string name="lang_nn">Новонорвешки</string>
    <string name="lang_ms">Малезијски</string>
    <string name="lang_ht">Хаићански</string>
    <string name="lang_gl">Галицијски</string>
    <string name="lang_ast">Астуријски</string>
    <string name="rendering_attr_pisteRoutes_name">Скијалишта</string>
    <string name="rendering_value_germanRoadAtlas_name">Немачки атлас путева</string>
    <string name="rendering_value_highContrastRoads_name">Путеви са великим контрастом</string>
    <string name="rendering_value_americanRoadAtlas_name">Амерички атлас путева</string>
    <string name="rendering_attr_publicTransportMode_name">Аутобус, тролејбус, шатл бус</string>
    <string name="rendering_attr_tramTrainRoutes_name">Трамвајски и железнички путеви</string>
    <string name="rendering_attr_trainLightrailRoutes_name">Железнички путеви</string>
    <string name="rendering_attr_tramRoutes_name">Трамвајски путеви</string>
    <string name="rendering_attr_shareTaxiRoutes_name">Путеви дељеног таксија</string>
    <string name="rendering_attr_trolleybusRoutes_name">Путеви тролејбуса</string>
    <string name="rendering_attr_busRoutes_name">Аутобуски путеви</string>
    <string name="rendering_category_routes">Путеви</string>
    <string name="quick_action_edit_action">Уреди дејство</string>
    <string name="make_as_start_point">Означи ово као тачку поласка</string>
    <string name="shared_string_current">Тренутна</string>
    <string name="last_intermediate_dest_description">Додаје пролазно стајање</string>
    <string name="first_intermediate_dest_description">Додаје прво стајање</string>
    <string name="switch_osm_notes_visibility_desc">Прикажи или сакриј белешке ОСМ-а на карти.</string>
    <string name="shared_string_gpx_file">Датотека ГПИкс-а</string>
    <string name="gpx_file_desc">ГПИкс - погодно за извоз у ЈОСМ и друге уређиваче ОСМ-а.</string>
    <string name="osc_file_desc">ОСЦ - погодно за извоз у Опенстритмап.</string>
    <string name="osc_file">Датотека ОСЦ</string>
    <string name="osm_edits_export_desc">Извези као белешке ОСМ-а, тачке занимања или оба.</string>
    <string name="lang_ml">Малајски</string>
    <string name="lang_lo">Лаоски</string>
    <string name="lang_vo">Волапучки</string>
    <string name="lang_th">Тајландски</string>
    <string name="lang_new">Неварски</string>
    <string name="lang_ceb">Себуански</string>
    <string name="lang_kab">Кабилски</string>
    <string name="lang_ber">Берберски</string>
    <string name="navigate_point_olc">Отворени кôд положаја</string>
    <string name="navigate_point_olc_info_invalid">Неисправни кôд положаја
\n</string>
    <string name="navigate_point_olc_info_short">Прекратак кôд положаја
\nНаведите пуни кôд</string>
    <string name="navigate_point_olc_info_area">Исправан кôд положаја
\nПредставља површину: %1$s x %2$s</string>
    <string name="save_track_to_gpx">Сам снимај траг за време навођења</string>
    <string name="save_track_interval_globally">Учесталост бележења</string>
    <string name="save_track_interval">Участалост бележења за време навођења</string>
    <string name="enable_proxy_title">Омогући посредника ХТТП</string>
    <string name="enable_proxy_descr">Подесите посредника ХТТП за све мрежне захтеве.</string>
    <string name="proxy_host_title">Прокси домаћин</string>
    <string name="proxy_host_descr">Наведите име домаћина Вашег посредника (нпр. 127.0.0.1).</string>
    <string name="proxy_port_title">Посреднички порт</string>
    <string name="proxy_port_descr">Одаберите број порта Вашег посредника (нпр. 8118).</string>
    <string name="int_hour">h</string>
    <string name="average">Просек</string>
    <string name="of">%1$d од %2$d</string>
    <string name="ascent_descent">Успон/Спуст</string>
    <string name="moving_time">Време у покрету</string>
    <string name="max_min">Макс/Мин</string>
    <string name="min_max">Мин/Макс</string>
    <string name="index_tours">Врста</string>
    <string name="rendering_value_pedestrian_name">Пешице</string>
    <string name="rendering_attr_coloredBuildings_name">Обоји зграде по врсти</string>
    <string name="lang_sw">Свахили</string>
    <string name="lang_he">Хебрејски</string>
    <string name="live_monitoring_m_descr">Ако је бележење трага ГПИкс-а укључено, шаље податке о путањи одабраном служитељу на вебу.</string>
    <string name="live_monitoring_m">Праћење на мрежи (потребан GPX)</string>
    <string name="live_monitoring_start">Започни праћење на мрежи</string>
    <string name="live_monitoring_stop">Заустави праћење на мрежи</string>
    <string name="none_selected_gpx">Одаберите GPX фајл дугим притискањем.</string>
    <string name="lang_zh">Кинески</string>
    <string name="lang_pt_br">Португалски (бразилски)</string>
    <string name="lang_en">Енглески</string>
    <string name="lang_en_gb">Енглески (британски)</string>
    <string name="lang_af">Африкаанс</string>
    <string name="lang_hy">Арменијски</string>
    <string name="lang_be_by">Белоруски (латинични)</string>
    <string name="lang_ca">Каталонски</string>
    <string name="lang_nl">Холандски</string>
    <string name="lang_ka">Грузијски</string>
    <string name="lang_iw">Хебрејски</string>
    <string name="lang_hi">Индијски</string>
    <string name="lang_hu_formal">Мађарски (званични)</string>
    <string name="lang_kn">Канада</string>
    <string name="lang_lv">Летонски</string>
    <string name="lang_lt">Литвански</string>
    <string name="lang_mr">Марати</string>
    <string name="lang_sc">Сардинијски</string>
    <string name="lang_sr_latn">Српски није (латиница)</string>
    <string name="lang_zh_cn">Кинески (појадностављени)</string>
    <string name="lang_zh_hk">Кинески (хонгконшки)</string>
    <string name="lang_zh_tw">Кинески (традиционални)</string>
    <string name="lang_cy">Велшки</string>
    <string name="routing_attr_avoid_ferries_name">Без трајеката</string>
    <string name="routing_attr_avoid_ferries_description">Избегавање трајеката</string>
    <string name="routing_attr_avoid_stairs_name">Без степеница</string>
    <string name="routing_attr_avoid_stairs_description">Избегавање степеница</string>
    <string name="speech_rate">Брзина изговора</string>
    <string name="disable_complex_routing">Искључи сложено израчунавање пута</string>
    <string name="app_mode_hiking">Планинарење</string>
    <string name="local_osm_changes_delete_all_confirm">Обрисати %1$d измену(а) ОСМ-а\?</string>
    <string name="route_is_too_long_v2">За дужа одредишта: Додајте успутна одредишта ако ниједан пут није нађен за ову дугачку путању ни после 10 минута.</string>
    <string name="local_index_tile_data_downloadable">Преузето: %1$s</string>
    <string name="edit_tilesource_expiration_time">Истиче за (минута)</string>
    <string name="driving_region_australia">Аустралија</string>
    <string name="intermediate_items_sort_by_distance">Поређај од врата до врата</string>
    <string name="local_osm_changes_backup_successful">Створена је датотека %1$s са изменама ОСМ-а</string>
    <string name="local_osm_changes_backup_failed">Прављење складишта измена ОСМ-а није успело.</string>
    <string name="distance_measurement_finish_subtrack">Започни нови подтраг</string>
    <string name="use_kalman_filter_compass_descr">Смањује грешке у ишчитавању компаса, али и уноси кашњење.</string>
    <string name="close_changeset">Затвори промене</string>
    <string name="intermediate_point_too_far">Пролазно одредиште %1$s је предалеко од најближег пута.</string>
    <string name="poi_filter_parking">Паркинг</string>
    <string name="poi_filter_emergency">Прва помоћ</string>
    <string name="poi_filter_accomodation">Смештај</string>
    <string name="poi_filter_for_tourists">За туристе</string>
    <string name="select_navigation_mode">Врста превоза:</string>
    <string name="map_widget_parking">Паркинг</string>
    <string name="map_widget_mini_route">Мала карта пута</string>
    <string name="show_cameras">Радари</string>
    <string name="show_traffic_warnings">Упозорења о саобраћају</string>
    <string name="avoid_toll_roads">Без наплате путарина</string>
    <string name="route_updated_loc_found">Чекам налажење положаја за израчунавање пута</string>
    <string name="osmand_parking_position_description_add_time">Кола су паркирана на</string>
    <string name="select_animate_speedup">Брзина опонашања путовања:</string>
    <string name="global_app_allocated_memory">Искоришћена меморија</string>
    <string name="osmand_parking_time_limit_title">Одаберите најдуже време паркирања</string>
    <string name="osmand_parking_lim_text">Временски ограничено</string>
    <string name="osmand_parking_no_lim_text">Временски неограничено</string>
    <string name="osmand_parking_time_limit">Паркинг са временским ограничењем</string>
    <string name="osmand_parking_time_no_limit">Паркинг без временског ограничења</string>
    <string name="osmand_parking_pm">ПрП</string>
    <string name="osmand_parking_am">ПоП</string>
    <string name="osmand_parking_position_name">Место за паркирање</string>
    <string name="gpxup_public">Јавно</string>
    <string name="gpxup_private">Приватно</string>
    <string name="asap">Што пре</string>
    <string name="share_route_as_gpx">Поделите пут као датотеку ГПИкс-а</string>
    <string name="share_route_subject">Пут подељен преко ОсмАнд-а</string>
    <string name="route_roundabout">Кружни ток: Изађите на излазу %1$d. и наставите</string>
    <string name="route_kl">Држите лево и наставите</string>
    <string name="route_kr">Држите десно и наставите</string>
    <string name="rendering_attr_appMode_name">Начин исцртавања</string>
    <string name="rendering_attr_appMode_description">Прилагоди карту за</string>
    <string name="rendering_attr_hmRendered_description">Повећај разину појединости на карти.</string>
    <string name="rendering_attr_hmRendered_name">Прикажи више појединости на карти</string>
    <string name="navigate_point_format">Облик</string>
    <string name="navpoint_search_desc">Координате</string>
    <string name="left_side_navigation">Вожња левом траком</string>
    <string name="left_side_navigation_descr">За земље у којима се вози левом страном.</string>
    <string name="unknown_location">Положај још није познат.</string>
    <string name="confirm_interrupt_download">Откажи преузимање\?</string>
    <string name="plugins_screen">Додаци</string>
    <string name="prefs_plugins">Додаци</string>
    <string name="gpx_visibility_txt">Видљивост</string>
    <string name="shared_string_description">Опис</string>
    <string name="default_buttons_support">Подршка</string>
    <string name="support_new_features_descr">Приложите ради коришћењанових могућности програма.</string>
    <string name="info_button">Обавештења</string>
    <string name="backToMenu">Назад на изборник</string>
    <string name="zoomOut">Умањи</string>
    <string name="zoomIn">Увећај</string>
    <string name="north">север</string>
    <string name="north_north_east">север-североисток</string>
    <string name="north_east">североисток</string>
    <string name="east_north_east">исток-североисток</string>
    <string name="east">исток</string>
    <string name="east_south_east">исток-југоисток</string>
    <string name="south_east">југоисток</string>
    <string name="south_south_east">југ-југоисток</string>
    <string name="south">југ</string>
    <string name="south_south_west">југ-југозапад</string>
    <string name="south_west">југозапад</string>
    <string name="west_south_west">запад-југозапад</string>
    <string name="west">запад</string>
    <string name="west_north_west">запад-северозапад</string>
    <string name="north_west">северозапад</string>
    <string name="north_north_west">север-северозапад</string>
    <string name="accuracy">Тачност</string>
    <string name="altitude">Висина</string>
    <string name="no_info">Нема података</string>
    <string name="i_am_here">Ја сам овде</string>
    <string name="poi_filter_sightseeing">Разгледање знаменитости</string>
    <string name="screen_is_locked">Притисните сличицу кључа ради откључавања</string>
    <string name="bg_service_interval">Подесите међувреме буђења:</string>
    <string name="continue_follow_previous_route_auto">Наставити претходно незавршено навођење? (%1$s секунди)</string>
    <string name="global_app_allocated_memory_descr">Заузето складиште %1$s MB (Андроид ограничење %2$s MB, Далвик %3$s MB).</string>
    <string name="osmand_parking_event">Узмите кола са паркинга</string>
    <string name="osmand_parking_delete_confirm">Обрисати ознаку положаја паркинга?</string>
    <string name="osmand_parking_delete">Избриши ознаку паркинга</string>
    <string name="osmand_parking_add_event">Додајте обавештење у програм календара</string>
    <string name="osmand_parking_position_description">Положај паркирања Вашег возила. %1$s</string>
    <string name="osmand_parking_position_description_add">Узети возило са паркинга у:</string>
    <string name="context_menu_item_add_parking_point">Означи као положај паркинга</string>
    <string name="context_menu_item_delete_parking_point">Избриши ознаку паркинга</string>
    <string name="local_index_routing_data">Подаци у поставкама путање</string>
    <string name="unknown_from_location">Полазна тачкајош није одређена.</string>
    <string name="modify_transparency">Постави прозирност (0 - скроз прозирно, 255 - потпуно непровидно)</string>
    <string name="local_indexes_cat_map">Уобичајене карте (векторске)</string>
    <string name="gpx_tags_txt">Ознаке</string>
    <string name="validate_gpx_upload_name_pwd">Ради отпремања датотека ГПИкс-а морате навести корисничко име и лозинку ОСМ-а.</string>
    <string name="support_new_features">Подржите нове функционалности</string>
    <string name="show_ruler_level">Прикажи лењир</string>
    <string name="back_to_location">Врати се на положај</string>
    <string name="accessibility_mode">Рад приступачности</string>
    <string name="accessibility_mode_descr">Укључите могућностбоље приступачности.</string>
    <string name="accessibility_default">Према системским поставкама Андроида</string>
    <string name="zoomIs">Разина увећања је</string>
    <string name="arrival_distance_factor_early">Рано</string>
    <string name="arrival_distance_factor_normally">Нормално</string>
    <string name="arrival_distance_factor_late">Касно</string>
    <string name="arrival_distance_factor_at_last">Врло касно</string>
    <string name="arrival_distance">Обавештење о доласку</string>
    <string name="arrival_distance_descr">Колико брзо желите да добијете обавештење о пристизању?</string>
    <string name="offline_edition_descr">Ако је омогућено уређивање ван мреже, тада ће се промене прво сачувати местно и отпремити по захтеву, у супротном ће се промене одмах отпремити.</string>
    <string name="local_openstreetmap_uploading">Отпремам…</string>
    <string name="local_openstreetmap_were_uploaded">{0} тачака занимања/белешки је отпремљено</string>
    <string name="local_openstreetmap_uploadall">Отпреми све</string>
    <string name="local_openstreetmap_upload">Отпреми измене у ОСМ</string>
    <string name="local_openstreetmap_delete">Избриши измену</string>
    <string name="local_openstreetmap_descr_title">Неусклађено уређивање ОСМ-а:</string>
    <string name="local_openstreetmap_settings">Тачке занимања/белешке ОСМ-а сачуване на уређају</string>
    <string name="local_openstreetmap_settings_descr">Приказуј и управљај тачкама занимања/белешкама ОСМ-а из складишта података са уређаја.</string>
    <string name="show_current_gpx_title">Прикажи тренутни траг</string>
    <string name="free_version_title">Бесплатно издање</string>
    <string name="poi_context_menu_showdescription">Приказуј опис тачака занимања.</string>
    <string name="index_name_north_america">Северна Америка</string>
    <string name="index_name_netherlands">Европа - Холандија</string>
    <string name="index_name_us">Северна Америка - Сједињене Америчке Државе</string>
    <string name="index_name_central_america">Централна Америка</string>
    <string name="index_name_south_america">Јужна Америка</string>
    <string name="index_name_europe">Европа</string>
    <string name="index_name_france">Европа - Француска</string>
    <string name="index_name_germany">Европа - Немачка</string>
    <string name="index_name_russia">Русија</string>
    <string name="index_name_africa">Африка</string>
    <string name="index_name_asia">Азија</string>
    <string name="index_name_oceania">Аустралија и Океанија</string>
    <string name="index_name_wiki">Светске тачке занимања са Википедије</string>
    <string name="amenity_type_osmwiki">Википедија (ван мреже)</string>
    <string name="routing_settings">Навођење</string>
    <string name="global_settings">Опште поставке</string>
    <string name="general_settings">Опште</string>
    <string name="global_app_settings">Опште поставке програма</string>
    <string name="user_name">Корисничко име ОСМ-а</string>
    <string name="user_password">Лозинка</string>
    <string name="use_transparent_map_theme">Прозирна тема</string>
    <string name="delete_confirmation_msg">Обриши %1$s?</string>
    <string name="city_type_hamlet">Засеок</string>
    <string name="city_type_city">Град</string>
    <string name="poi_query_by_name_matches_categories">Нађено је неколико врсти тачака занимања.</string>
    <string name="route_successfully_saved_at">Пут је сачуван као \'%1$s\'.</string>
    <string name="favorite_home_category">Кућа</string>
    <string name="shared_string_release">Издат</string>
    <string name="local_index_action_do">Треба да %1$s %2$s ставку(е). Наставити?</string>
    <string name="gpx_option_destination_point">Користи тренутно одредиште</string>
    <string name="internet_not_available">Без интернета је немогуће извршавање ове радње.</string>
    <string name="install_more">Угради још…</string>
    <string name="level_to_switch_vector_raster_descr">Користи растерске карте за све преко ове разине.</string>
    <string name="level_to_switch_vector_raster">Највећа разина увећања за векторске карте</string>
    <string name="system_locale">Склоп</string>
    <string name="preferred_locale_descr">Језик за приказ програма (користиће се од када се ОсмАнд поново покрене).</string>
    <string name="preferred_locale">Језик приказа</string>
    <string name="incomplete_locale">непотпун</string>
    <string name="unit_of_length_descr">Промени јединице за дужину.</string>
    <string name="unit_of_length">Јединице дужине</string>
    <string name="si_mi_feet">Миље/стопе</string>
    <string name="si_mi_yard">Миље/јарди</string>
    <string name="si_km_m">Километри/метри</string>
    <string name="yard">yd</string>
    <string name="foot">ft</string>
    <string name="mile_per_hour">mph</string>
    <string name="mile">mi</string>
    <string name="send_location">Пошаљи положај</string>
    <string name="context_menu_item_share_location">Подели положај</string>
    <string name="add_waypoint_dialog_title">Додај пролазну тачку на снимљени траг ГПИкс-а</string>
    <string name="amenity_type_administrative">Управа</string>
    <string name="amenity_type_barrier">Препрека</string>
    <string name="amenity_type_education">Образовање</string>
    <string name="amenity_type_emergency">Хитна помоћ</string>
    <string name="amenity_type_entertainment">Забава</string>
    <string name="amenity_type_finance">Новац</string>
    <string name="amenity_type_geocache">Захват положаја</string>
    <string name="amenity_type_healthcare">Здравство</string>
    <string name="amenity_type_historic">Историјско место</string>
    <string name="amenity_type_landuse">Земља у употреби</string>
    <string name="amenity_type_leisure">Слободно време</string>
    <string name="amenity_type_man_made">Грађевине</string>
    <string name="amenity_type_military">Војска</string>
    <string name="amenity_type_natural">Природа</string>
    <string name="amenity_type_office">Уред</string>
    <string name="amenity_type_other">Остало</string>
    <string name="amenity_type_shop">Трговина</string>
    <string name="amenity_type_sport">Спорт</string>
    <string name="amenity_type_sustenance">Прехрана</string>
    <string name="amenity_type_tourism">Туризам</string>
    <string name="amenity_type_transportation">Превоз</string>
    <string name="indexing_address">Обрађујем адресе…</string>
    <string name="indexing_map">Обрађујем карту…</string>
    <string name="indexing_poi">Обрађујем тачке занимања…</string>
    <string name="indexing_transport">Обрађујем превоз…</string>
    <string name="km">km</string>
    <string name="km_h">km/h</string>
    <string name="m">m</string>
    <string name="poi_filter_closest_poi">Најближе тачке занимања</string>
    <string name="router_service">Услуга навођења</string>
    <string name="download_question">Преузми {0} - {1}?</string>
    <string name="address">Адреса</string>
    <string name="techical_articles_item">Технички чланци</string>
    <string name="versions_item">Издања</string>
    <string name="shared_string_contact">Веза са нама</string>
    <string name="quick_action_btn_tutorial_title">Помери дугме</string>
    <string name="quick_action_btn_tutorial_descr">Дуго држање и превлачење дугмета га помера по заслону.</string>
    <string name="shared_string_action_name">Име радње</string>
    <string name="mappilary_no_internet_desc">Слике са Мапилијарија је могуће видети само ако сте повезани на интернет.</string>
    <string name="retry">Покушај поново</string>
    <string name="empty_state_favourites">Додај омиљене</string>
    <string name="empty_state_favourites_desc">Увезите омиљене тачке или их додајте означавајући их као ознаке на карти.</string>
    <string name="import_track">Увези датотеку ГПИкс-а</string>
    <string name="winter_and_ski_renderer">Зима и скијање</string>
    <string name="nautical_renderer">Поморско</string>
    <string name="copy_location_name">Умножи положај/име тачке</string>
    <string name="toast_empty_name_error">Неименовани положај</string>
    <string name="tunnel_warning">Тунел испред</string>
    <string name="show_tunnels">Тунели</string>
    <string name="distance_farthest">Прво најудаљенији</string>
    <string name="distance_nearest">Прво најближи</string>
    <string name="enter_lon">Унесите географску дужину</string>
    <string name="enter_lat">Унесите географску ширину</string>
    <string name="enter_lat_and_lon">Унесите географску ширину и дужину</string>
    <string name="dd_mm_ss_format">DD°MM′SS″</string>
    <string name="dd_dddddd_format">DD.DDDDDD°</string>
    <string name="dd_ddddd_format">DD.DDDDD°</string>
    <string name="dd_mm_mmmm_format">DD°MM.MMMM′</string>
    <string name="dd_mm_mmm_format">DD°MM.MMM′</string>
    <string name="east_abbreviation">E</string>
    <string name="west_abbreviation">W</string>
    <string name="south_abbreviation">S</string>
    <string name="north_abbreviation">N</string>
    <string name="optional_point_name">Додатно име тачке</string>
    <string name="enter_the_file_name">Унесите име датотеке.</string>
    <string name="map_import_error">Грешка при увожењу карте</string>
    <string name="map_imported_successfully">Карта је увезена</string>
    <string name="download_using_mobile_internet">Неповезан на бежичну мрежу. Да ли искористити тренутну интернет везу за преузимање\?</string>
    <string name="auto_zoom_map">Самостално увећање карте</string>
    <string name="snap_to_road">Прилепи на пут</string>
    <string name="starting_point_too_far">Тачка поласка је превише далеко од најближег пута.</string>
    <string name="rendering_attr_noPolygons_name">Многоугао</string>
    <string name="rendering_attr_contourLines_name">Прикажи изохипсе</string>
    <string name="offline_navigation_not_available">ОсмАндово навођење ван мреже је привремено недоступно.</string>
    <string name="maps_could_not_be_downloaded">Нисам успео да преузмем ову карту</string>
    <string name="vector_data">Векторске карте ван мреже</string>
    <string name="rotate_map_compass_opt">Правац компаса</string>
    <string name="rotate_map_bearing_opt">У смеру кретања</string>
    <string name="thanks_yandex_traffic">Хвала Јандексу за податке о саобраћају.</string>
    <string name="layer_yandex_traffic">Јандексов саобраћај</string>
    <string name="menu_layers">Слојеви карте</string>
    <string name="hide_poi_filter">Сакриј пропусник</string>
    <string name="show_poi_filter">Прикажи пропусник</string>
    <string name="search_poi_filter">Пропусник</string>
    <string name="menu_mute_off">Звук је укључен</string>
    <string name="menu_mute_on">Звук је искључен</string>
    <string name="unzipping_file">Издвајање датотека…</string>
    <string name="route_tr">Скрените десно и наставите</string>
    <string name="route_tshr">Скрените оштро десно и наставите</string>
    <string name="route_tslr">Скрените благо десно и наставите</string>
    <string name="route_tl">Скрените лево и наставите</string>
    <string name="route_tshl">Скрените оштро лево и наставите</string>
    <string name="route_tsll">Скрените благо лево и наставите</string>
    <string name="route_tu">Направите полукружно и наставите</string>
    <string name="first_time_continue">Касније</string>
    <string name="first_time_download">Преузмите области</string>
    <string name="map_orientation_default">Као и уређај</string>
    <string name="map_orientation_portrait">Усправно</string>
    <string name="map_orientation_landscape">Положено</string>
    <string name="map_screen_orientation">Усмерење заслона</string>
    <string name="map_screen_orientation_descr">Положено, усправно или као и уређај.</string>
    <string name="add_new_rule">Додај ново правило</string>
    <string name="show_transport_over_map_description">Прикажи станице јавног превоза на карти.</string>
    <string name="show_transport_over_map">Прикажи станице превоза</string>
    <string name="search_history_street">Улица: {0}, {1}</string>
    <string name="search_history_int_streets">Раскрсница: {0} x {1} у {2}</string>
    <string name="search_history_building">Зграда: {0}, {1}, {2}</string>
    <string name="favorite">Омиљено</string>
    <string name="uploading_data">Отпремам податке…</string>
    <string name="uploading">Отпремам…</string>
    <string name="search_nothing_found">Ништа није пронађено</string>
    <string name="downloading_list_indexes">Преузимам списак доступних области…</string>
    <string name="list_index_files_was_not_loaded">Преузимање списка области са странице https://osmand.net није успело.</string>
    <string name="fav_points_edited">Измењена омиљена тачка</string>
    <string name="fav_points_not_exist">Нема омиљених тачака</string>
    <string name="update_existing">Замени</string>
    <string name="follow">Покрени навођење</string>
    <string name="mark_final_location_first">Прво одаберите одредиште</string>
    <string name="opening_hours">Радно време</string>
    <string name="loading_poi_obj">Учитавам тачке занимања…</string>
    <string name="auth_failed">Провера овлашћења није успела</string>
    <string name="failed_op">није успела</string>
    <string name="converting_names">Претварање обласних/енглеских имена…</string>
    <string name="loading_streets_buildings">Учитавање улица/зграда…</string>
    <string name="loading_postcodes">Учитавање поштанских бројева…</string>
    <string name="loading_streets">Учитавање улица…</string>
    <string name="loading_cities">Учитавање градова…</string>
    <string name="poi">Тачке занимања</string>
    <string name="error_occurred_saving_gpx">Нисам успео да сачувам датотеку ГПИКС-а.</string>
    <string name="arrived_at_destination">Стигли сте.</string>
    <string name="invalid_locations">Неисправне координате</string>
    <string name="loading_data">Учитавање података…</string>
    <string name="reading_indexes">Читање местних података…</string>
    <string name="finished_task">Готово</string>
    <string name="use_online_routing">Користите мрежно навођење</string>
    <string name="data_settings">Подаци</string>
    <string name="additional_settings">Додатне поставке</string>
    <string name="update_tile">Освежи карту</string>
    <string name="use_english_names_descr">Изаберите између местних или енглеских имена.</string>
    <string name="use_english_names">Користи енглеска имена на картама</string>
    <string name="app_settings">Поставке програма</string>
    <string name="map_view_3d_descr">Укључи просторни приказ карте.</string>
    <string name="map_view_3d">Просторни приказ карте</string>
    <string name="use_internet">Користи интернет</string>
    <string name="show_location">Прикажи мој положај</string>
    <string name="show_gps_coordinates_text">Прикажи координате ГПС-а на карти</string>
    <string name="app_mode_car">Вожња</string>
    <string name="app_mode_bicycle">Бицикла</string>
    <string name="app_mode_pedestrian">Пешачење</string>
    <string name="navigate_point_latitude">Географска ширина</string>
    <string name="navigate_point_longitude">Географска дужина</string>
    <string name="navigate_point_format_DM">ДДД ММ.МММ</string>
    <string name="navigate_point_format_DMS">ДДД ММ СС.С</string>
    <string name="search_address_top_text">Адреса</string>
    <string name="search_address_region">Област</string>
    <string name="search_address_city">Град</string>
    <string name="search_address_street">Улица</string>
    <string name="search_address_building">Зграда</string>
    <string name="search_address_building_option">Зграда</string>
    <string name="add_favorite_dialog_default_favourite_name">Омиљена</string>
    <string name="favourites_context_menu_add">Додај омиљену</string>
    <string name="favourites_context_menu_edit">Измени омиљену</string>
    <string name="favourites_context_menu_delete">Избриши омиљену</string>
    <string name="favourites_remove_dialog_msg">Избриши омиљену тачку \'%s\'\?</string>
    <string name="favourites_remove_dialog_success">Омиљена тачка {0} је избрисана.</string>
    <string name="poi_action_add">додај</string>
    <string name="poi_action_change">измени</string>
    <string name="poi_action_delete">обриши</string>
    <string name="poi_dialog_comment">Напомена</string>
    <string name="poi_dialog_reopen">Поново отвори</string>
    <string name="filter_current_poiButton">Пропусник</string>
    <string name="edit_filter_save_as_menu_item">Сачувај као</string>
    <string name="email">е-пошта</string>
    <string name="are_you_sure">Да ли сте сигурни?</string>
    <string name="unsaved_changes_will_be_lost">Све несачуване измене ће бити изгубљене. Наставити\?</string>
    <string name="downloads_left_template">%1$s преосталих преузимања</string>
    <string name="roads">Путеви</string>
    <string name="later">Касније</string>
    <string name="downloads">Преузимања</string>
    <string name="file_size_in_mb">%.1f MB</string>
    <string name="enter_country_name">Унесите име државе</string>
    <string name="new_version">Ново издање</string>
    <string name="help_us_to_improve_menu_group">Помозите да побољшамо ОсмАнд</string>
    <string name="first_usage_item">Прво коришћење</string>
    <string name="faq_item">ЧП</string>
    <string name="faq_item_description">Честа питања.</string>
    <string name="group_deleted">Група је избрисана</string>
    <string name="rendering_attr_whiteWaterSports_name">Спортови на брзацима</string>
    <string name="complex_route_calculation_failed">Брзо израчунавање пута није успело (%s), пребацујем се на споро израчунавање.</string>
    <string name="local_index_tile_data_zooms">Преузетих разина приближавања: %1$s</string>
    <string name="driving_region_descr">Одаберите област вожње: САД, Европа, Уједињено Краљевство, Азија и остало.</string>
    <string name="layer_hillshade">Слој са осенченим пољима</string>
    <string name="native_app_allocated_memory">Укупно складишта</string>
    <string name="osmand_parking_warning_text">Обавештење да преузмете кола је додато у Ваш календар и тамо можете да га измените или уклоните.</string>
    <string name="basemap_was_selected_to_download">Основна карта потребна да обезбеди основни рад чека у реду на преузимање.</string>
    <string name="index_settings_descr">Преузимајте и управљајте картама ускладиштеним на уређају.</string>
    <string name="map_online_plugin_is_not_installed">Омогућите додатак за „Мрежне карте“ да одаберете различите изворе карата</string>
    <string name="map_online_data_descr">Користи мрежне карте (преузимај и смештај сличице на меморијску картицу).</string>
    <string name="online_map_settings_descr">Одаберите изворе мрежних или смештених сличица карата.</string>
    <string name="prefs_plugins_descr">Додаци покрећу напредна подешавања и додатне могућности.</string>
    <string name="vector_maps_may_display_faster_on_some_devices">Векторске карте се углавном брже приказују. То не значи да ће радити добро на свим уређајима.</string>
    <string name="play_commands_of_currently_selected_voice">Одаберите глас и пустите обавештење ради пробе:</string>
    <string name="native_rendering">Уграђено исцртавање</string>
    <string name="test_voice_prompts">Пробај гласовно навођење</string>
    <string name="switch_to_raster_map_to_see">Преузмите векторске карте за овај положај из „Подешавања“ („Управљање датотекама карата“) или се пребаците на додатак „Мрежне карте“.</string>
    <string name="send_files_to_osm">Послати датотеку ГПИкс на ОСМ\?</string>
    <string name="auto_announce_on">Започни самостално најављивање</string>
    <string name="auto_announce_off">Заустави самостално најављивање</string>
    <string name="rendering_out_of_memory">Недовољно је меморије да се прикаже одабрано подручје</string>
    <string name="use_fluorescent_overlays_descr">Користи јарке боје за приказ трагова и путева.</string>
    <string name="index_name_voice">Гласовна навођења (снимљена, ограничене могућности)</string>
    <string name="index_name_tts_voice">Гласовна навођења (ТТС, омиљена)</string>
    <string name="amenity_type_user_defined">Кориснички одређено</string>
    <string name="fav_export_confirmation">Датотека са већ извезеним омиљеним тачкама већ постоји. Заменити га\?</string>
    <string name="profile_settings">Поставке нарочите за профил</string>
    <string name="routing_settings_descr">Одаберите могућности навођења.</string>
    <string name="general_settings_descr">Подесите приказ и опште поставке програма.</string>
    <string name="reading_cached_tiles">Читам ускладиштене сличице…</string>
    <string name="version_index_is_big_for_memory">Садржај „{0}“ не може да стане у складиште</string>
    <string name="version_index_is_not_supported">Издање садржаја „{0}“ није подржано</string>
    <string name="specified_dir_doesnt_exist">Нисам успеод да нађем задату фасциклу.</string>
    <string name="osmand_net_previously_installed">Претходно издање ОсмАнда је већ уграђено. Сви постојећи подаци ће бити подржани и у новом издању. Потребно је ипак да извезете омиљене тачке из старијег програма и увезете накнадно у новом издању.</string>
    <string name="build_installed">Издање {0} уграђено ({1}).</string>
    <string name="downloading_build">Преузимам издање…</string>
    <string name="install_selected_build">Да ли уградити ОсмАнд - {0} од {1} {2} MB \?</string>
    <string name="loading_builds_failed">Није успело преузимање списка издања ОсмАнда</string>
    <string name="loading_builds">Учитавам издања ОсмАнда…</string>
    <string name="select_build_to_install">Одаберите издање ОсмАнда за уградњу</string>
    <string name="voice_is_not_available_title">Одаберите пакет гласовног навођења</string>
    <string name="download_files_question">Преузми {0} датотеку(е) ({1} MB)\?</string>
    <string name="items_were_selected">{0} ставка(е) изабрана</string>
    <string name="filter_existing_indexes">Преузето</string>
    <string name="fast_route_mode">Најбржи пут</string>
    <string name="fast_route_mode_descr">Укључите да рачунате најбржи пут или искључите да рачунате пут са највећом уштедњом горива.</string>
    <string name="shared_string_download_map">Преузми карту</string>
    <string name="continuous_rendering">Непрекидно исцртавање</string>
    <string name="continuous_rendering_descr">Исцртавај непрекидно уместо цртања слике по слике.</string>
    <string name="poi_context_menu_website">Прикажи веб сајтове у тачкама од интереса</string>
    <string name="poi_context_menu_call">Прикажи телефоне у тачкама од интереса</string>
    <string name="use_high_res_maps_descr">Не растежи (и не чини мутним) сличице карте на екранима са великом густином.</string>
    <string name="voices">Гласовна навођења</string>
    <string name="fav_imported_sucessfully">Омиљене тачке су увезене</string>
    <string name="fav_saved_sucessfully">Омиљене тачке сачуване у {0}</string>
    <string name="no_fav_to_save">Нема Омиљених тачака за снимање</string>
    <string name="share_fav_subject">Омиљене тачке подељене преко ОсмАнда</string>
    <string name="background_service_wait_int">Највеће чекање на поправку</string>
    <string name="background_router_service">Држи ОсмАнд покренутим у позадини</string>
    <string name="voice_data_initializing">Покретање гласовних података…</string>
    <string name="voice_data_not_supported">Неподржано издање гласовних података</string>
    <string name="voice_data_corrupted">Жељени гласовни подаци су оштећени</string>
    <string name="voice_data_unavailable">Одабрани пакет гласовног навођења није доступан</string>
    <string name="opening_hours_not_supported">Не могу да изменим облик радног времена.</string>
    <string name="transport_Routes">Путеви</string>
    <string name="transport_Stop">Станица</string>
    <string name="transport_stops">станице</string>
    <string name="transport_search_after">Следећа путања</string>
    <string name="transport_search_before">Претходна путања</string>
    <string name="transport_to_go_after">претходна удаљеност</string>
    <string name="transport_to_go_before">наредна удаљеност</string>
    <string name="transport_stops_to_pass">станица до излаза</string>
    <string name="transport_route_distance">Дужина путање</string>
    <string name="transport">Превоз</string>
    <string name="hello">ОсмАнд, програм за навођење</string>
    <string name="update_poi_error_loading">Учитавање података са служитеља је неуспешно.</string>
    <string name="context_menu_item_update_poi">Освежи тачке занимања</string>
    <string name="context_menu_item_update_map_confirm">Да ли освежити местне податке преко интернета\?</string>
    <string name="search_history_city">Град: {0}</string>
    <string name="max_level_download_tile">Највеће увећање на мрежи</string>
    <string name="download_question_exist">Местни подаци за {0} већ постоје ({1}). Освежити ({2})\?</string>
    <string name="only_show">Прикажи пут</string>
    <string name="error_calculating_route">Израчунавања пута није успело.</string>
    <string name="error_calculating_route_occured">Израчунавања пута није успело.</string>
    <string name="empty_route_calculated">Израчунати пут је празан.</string>
    <string name="go_back_to_osmand">Врати се на карту</string>
    <string name="saving_gpx_tracks">Чувам датотеку ГПИкс-а…</string>
    <string name="use_online_routing_descr">Користите интернет да израчунате пут.</string>
    <string name="reload_tile">Поново учитај сличицу</string>
    <string name="mark_point">Одредиште</string>
    <string name="use_internet_to_download_tile">Преузимај сличице које недостају</string>
    <string name="app_description">Програм за навођење</string>
    <string name="search_POI_level_btn">Нађи још</string>
    <string name="Closest_Amenities">Најближе услуге</string>
    <string name="navigate_point_top_text">Унесите ширину и дужину у одабраном облику (D - степени, M - минути, S - секунде)</string>
    <string name="navigate_point_format_D">ДДД.ДДДДД</string>
    <string name="search_address_street_option">Раскрсница улица</string>
    <string name="context_menu_item_update_map">Освежи карту</string>
    <string name="context_menu_item_create_poi">Направи тачку занимања</string>
    <string name="add_favorite_dialog_top_text">Унеси име омиљене тачке</string>
    <string name="add_favorite_dialog_favourite_added_template">Омиљена тачка „{0}“ је додата.</string>
    <string name="poi_edit_title">Измени тачку занимања</string>
    <string name="poi_create_title">Направи тачку занимања</string>
    <string name="poi_remove_confirm_template">Обриши {0} (напомену)\?</string>
    <string name="poi_remove_title">Обриши тачку занимања</string>
    <string name="poi_remove_success">Избрисана</string>
    <string name="poi_action_succeded_template">Радња {0} је извршена.</string>
    <string name="poi_error_unexpected_template">Грешка приликом извођења радње {0}.</string>
    <string name="poi_error_info_not_loaded">Подаци о чвору нису учитане</string>
    <string name="poi_dialog_opening_hours">Отворено</string>
    <string name="poi_dialog_other_tags_message">Све друге ознаке су очуване</string>
    <string name="default_buttons_commit">Предај</string>
    <string name="edit_filter_delete_dialog_title">Обрисати овај пропусник\?</string>
    <string name="edit_filter_delete_message">Пропусник \'%1$s\' је избрисан</string>
    <string name="edit_filter_create_message">Пропусник \'%1$s\' је направљен</string>
    <string name="av_camera_focus">Врста жиже фотоапарата</string>
    <string name="av_camera_focus_hiperfocal">Јака жижа</string>
    <string name="av_camera_focus_edof">Продужена дубина поља (EDOF)</string>
    <string name="navigation_intent_invalid">Неисправни облик: %s</string>
    <string name="plugin_install_needs_network">Морате имати интернет ради уградње овог додатка.</string>
    <string name="shared_string_get">Преузми</string>
    <string name="use_fast_recalculation">Паметно прерачунавање пута</string>
    <string name="use_fast_recalculation_desc">Прерачунава само почетни део пута, корисно за дуга путовања.</string>
    <string name="do_you_like_osmand">Да ли Вам се ОсмАнд свиђа\?</string>
    <string name="we_really_care_about_your_opinion">Важно нам је да чујемо Ваше мишљење.</string>
    <string name="rate_this_app">Оцените овај програм</string>
    <string name="rate_this_app_long">Молимо дајте ОсмАнду оцену на Гугл плеј складишту</string>
    <string name="user_hates_app_get_feedback">Реците нам зашто.</string>
    <string name="user_hates_app_get_feedback_long">Реците нам Ваше предлоге.</string>
    <string name="failed_to_upload">Не могу да отпремим</string>
    <string name="delete_change">Обриши измену</string>
    <string name="successfully_uploaded_pattern">Отпремљено {0}/{1}</string>
    <string name="try_again">Покушајте поново</string>
    <string name="error_message_pattern">Грешка: {0}</string>
    <string name="shared_string_skip">Прескочи</string>
    <string name="app_name_osmand">ОсмАнд</string>
    <string name="commit_poi">Предај тачку занимања</string>
    <string name="tab_title_basic">Основно</string>
    <string name="tab_title_advanced">Напредно</string>
    <string name="building_number">Број зграде</string>
    <string name="next_proceed">Следеће</string>
    <string name="opening_at">Отвара се у</string>
    <string name="closing_at">Затвара се у</string>
    <string name="contact_info">Контакт информације</string>
    <string name="add_opening_hours">Додај времена отварања</string>
    <string name="poi_dialog_poi_type">Врста тачке занимања</string>
    <string name="please_specify_poi_type">Назначите врсту тачке занимања.</string>
    <string name="working_days">Радни дани</string>
    <string name="recent_places">Скорашња места</string>
    <string name="favourites">Омиљене</string>
    <string name="count_of_lines">Број линија</string>
    <string name="buy">Купи</string>
    <string name="get_full_version">Пуно издање</string>
    <string name="free_downloads_used">Искоришћених бесплатних преузимања</string>
    <string name="free_downloads_used_description">Приказује број преосталих бесплатних преузимања.</string>
    <string name="begin_with_osmand_menu_group">Први кораци на програму ОсмАнд</string>
    <string name="features_menu_group">Могућности</string>
    <string name="other_menu_group">Остало</string>
    <string name="plugins_menu_group">Додаци</string>
    <string name="first_usage_item_description">Како да преузмете карте и поставите основне ствари.</string>
    <string name="navigation_item_description">Подесите навођење.</string>
    <string name="planning_trip_item">Планирање пута</string>
    <string name="map_viewing_item">Преглед карте</string>
    <string name="instalation_troubleshooting_item">Уградња и отклањање проблема</string>
    <string name="feedback">Повратни утисци</string>
    <string name="map_legend">Легенда на карти</string>
    <string name="save_poi_too_many_uppercase">Име садржи превише великих слова. Ипак наставити?</string>
    <string name="save_poi_without_poi_type_message">Сачувати тачку занимања без врсте\?</string>
    <string name="use_drawer_btn">Користи изборник</string>
    <string name="only_download_over_wifi">Преузимај само на бежичној мрежи</string>
    <string name="live_update">Преузимање уживо</string>
    <string name="update_now">Освежи сада</string>
    <string name="missing_write_external_storage_permission">ОсмАнд нема дозволе да користи меморијску картицу</string>
    <string name="last_update">Последње освежавање: %s</string>
    <string name="update_time">Освежи време</string>
    <string name="updates_size">Величина освежења</string>
    <string name="hourly">На сваких сат времена</string>
    <string name="daily">Дневно</string>
    <string name="morning">Јутром</string>
    <string name="number_of_contributors">Број сарадника</string>
    <string name="number_of_edits">Број измена</string>
    <string name="file_name_containes_illegal_char">Недозвољен знак у имену датотеке</string>
    <string name="configure_screen_quick_action">Брзе радње</string>
    <string name="quick_action_item_action">Радња %d</string>
    <string name="quick_action_item_screen">Заслон %d</string>
    <string name="quick_action_map_style_switch">Начин приказа карте је измењен на „%s“.</string>
    <string name="quick_action_navigation_voice">Укљ/искљ глас</string>
    <string name="quick_action_navigation_voice_off">Укључи глас</string>
    <string name="quick_action_navigation_voice_on">Искључи глас</string>
    <string name="dialog_add_action_title">Додај радњу</string>
    <string name="quick_actions_delete">Обриши радњу</string>
    <string name="quick_actions_delete_text">Обрисати радњу „%s“\?</string>
    <string name="quick_favorites_show_favorites_dialog">Прикажи прозорче омиљених</string>
    <string name="favorite_autofill_toast_text">" сачувано је у "</string>
    <string name="favorite_empty_place_name">Место</string>
    <string name="quick_action_poi_show">Прикажи %1$s</string>
    <string name="quick_action_poi_hide">Сакриј %1$s</string>
    <string name="quick_action_add_category">Додај врсту</string>
    <string name="quick_action_add_create_items">Направи ставке</string>
    <string name="quick_action_add_configure_map">Подесите карту</string>
    <string name="quick_action_bug_message">Порука</string>
    <string name="quick_action_category_descr">Врста у коју да се чувају омиљене:</string>
    <string name="quick_action_gpx_category_descr">Изаберите заменску врсту.</string>
    <string name="quick_action_poi_list">Списак тачака занимања</string>
    <string name="quick_action_sh_poi_descr">Додајте једну или више врсти тачака занимања које ће бити приказиване на карти.</string>
    <string name="quick_action_map_style_action">Додај начин приказа карте</string>
    <string name="quick_action_empty_param_error">Попуните све одреднице</string>
    <string name="quick_action_map_styles">Начини приказа карте</string>
    <string name="quick_action_map_source_title">Додај извор карте</string>
    <string name="quick_action_map_source_action">Додај извор карте</string>
    <string name="quick_action_map_source_switch">Извор карте промењен на „%s“.</string>
    <string name="add_route_points">Додај тачке пута</string>
    <string name="add_waypoint">Додај пролазну тачку</string>
    <string name="add_line">Додај линију</string>
    <string name="save_gpx_waypoint">Сачувај пролазну тачку ГПИкс-а</string>
    <string name="save_route_point">Сачувај тачку пута</string>
    <string name="waypoint_one">Пролазна тачка 1</string>
    <string name="route_point_one">Тачка пута 1</string>
    <string name="move_point">Помери тачку</string>
    <string name="osm_recipients_label">Примаоци ОСМ-а</string>
    <string name="total_donations">Укупно прилога</string>
    <string name="osmand_development_plugin_description">Подешавања за развој и отклањање грешака као што су опонашање навођења, учинак исцртавања или гласовни упити. Намењено програмерима, непотребно приликом нормалног коришћења.</string>
    <string name="map_preferred_locale_descr">Жељени језик за ознаке на карти (ако није доступан, користиће се енглески или местна имена).</string>
    <string name="local_index_tile_data_name">Подаци сличице: %1$s</string>
    <string name="use_magnetic_sensor_descr">За ишчитавање компаса, користите магнетни пријемник уместо пријемника положаја.</string>
    <string name="bg_service_sleep_mode_on">Заустави
\n рад у позадини</string>
    <string name="local_indexes_cat_tile">Мрежне и складиштене карте са сличицама</string>
    <string name="map_online_data">Мрежне и карте са сличицама</string>
    <string name="front">напред</string>
    <string name="front_right">десно-напред</string>
    <string name="right">на десно</string>
    <string name="back_right">десно-назад</string>
    <string name="back">назад</string>
    <string name="back_left">лево-назад</string>
    <string name="left">на лево</string>
    <string name="front_left">лево-напред</string>
    <string name="oclock">сати</string>
    <string name="towards">према</string>
    <string name="direction_style_sidewise">Бочно (8 одсечака)</string>
    <string name="direction_style_clockwise">У смеру казаљке на сату (12 одсечака)</string>
    <string name="settings_direction_style">Начин приказа усмерења</string>
    <string name="accessibility_preferences_descr">Могућности приступачности.</string>
    <string name="free_version_message">%1$s карта(и) за преузимање или освежавање.</string>
    <string name="index_name_other">Светске и тематске карте</string>
    <string name="data_settings_descr">Одабери језик, преузми/поново учитај податке.</string>
    <string name="show_view_angle">Прикажи смер гледања</string>
    <string name="map_tile_source">Извор сличице карте</string>
    <string name="map_source">Извор карте</string>
    <string name="poi_error_io_error_template">Улазно/Излазна грешка током извођења радње {0}.</string>
    <string name="poi_dialog_comment_default">Тачка занимања се мења</string>
    <string name="av_camera_focus_descr">Начин жиже фотоапарата:</string>
    <string name="av_camera_focus_continuous">Фотоапарат непрестано покушава да преузме жижу</string>
    <string name="av_photo_play_sound">Пусти звук шкљоцања</string>
    <string name="av_camera_pic_size">Величина слике фотоапарата</string>
    <string name="av_camera_pic_size_descr">Величина слике уграђеног фотоапарата</string>
    <string name="shared_string_undo">Поништи</string>
    <string name="offline_maps_and_navigation">Карте ван мреже
\nи навођење</string>
    <string name="saved_at_time">Сачувано сада у: %1$s</string>
    <string name="poi_deleted_localy">Тачка занимања ће бити обрисана када отпремите Ваше измене</string>
    <string name="downloading_number_of_files">Преузимам %1$d датотеку(е)…</string>
    <string name="show_free_version_banner">Прикажи летак бесплатног издања</string>
    <string name="show_free_version_banner_description">Приказуј летак бесплеатног издања и у плаћеном издању.</string>
    <string name="confirm_download_roadmaps">Карта која садржи само путеве није потребна, пошто имате уобичајену (целу) карту. Свеједно је преузети\?</string>
    <string name="value_downloaded_of_max">%1$.1f од %2$.1f MB</string>
    <string name="update_all">Освежи све (%1$s MB)</string>
    <string name="poi_context_menu_modify_osm_change">Промени измену ОСМ-а</string>
    <string name="last_map_change">Последња измена карте: %s</string>
    <string name="quick_action_fav_name_descr">Оставите празно да се користи адреса или име места.</string>
    <string name="quick_action_map_overlay_title">Слојеви изнад карте</string>
    <string name="quick_action_map_overlay_action">Додај слој над картом</string>
    <string name="quick_action_map_overlay_switch">Слој изнад картом промењен на „%s“.</string>
    <string name="quick_action_map_underlay_switch">Слој испод карте промењен на „%s“.</string>
    <string name="quick_action_map_underlay_title">Слојеви испод карте</string>
    <string name="quick_action_map_underlay_action">Додај слој испод карте</string>
    <string name="day_off_label">искљ.</string>
    <string name="dahboard_options_dialog_title">Подешавање управљачке табле</string>
    <string name="use_dashboard_btn">Користи управљачку таблу</string>
    <string name="dashboard_or_drawer_title">Управљачка табла или изборник</string>
    <string name="dashboard_or_drawer_description">Постоји избор да ли желите да управљате програмом изборником или управљачком таблом. Ваш избор увек можете променити у подешавањима управљачке.</string>
    <string name="nothing_found_in_radius">Није нађено ништа:</string>
    <string name="shared_string_total">Укупно</string>
    <string name="clear_all_intermediates">Очисти све пролазне тачке</string>
    <string name="transport_nearby_routes">Близу</string>
    <string name="speech_rate_descr">Одаберите брзину изговора вештачког гласа ТТС.</string>
    <string name="local_osm_changes_backup">Прави складишни умножак измена ОСМ-а</string>
    <string name="osmand_service">Позадински рад</string>
    <string name="osmand_service_descr">ОсмАнд ради у позадини док је заслон искључен.</string>
    <string name="download_files_not_enough_space">Нема довољно слободног простора за преузимање %1$s MB (слободно: %2$s).</string>
    <string name="keep_informing">Понови упут навођења</string>
    <string name="auto_follow_route_navigation">Самостално центрирање само за време навођења</string>
    <string name="popular_destinations">Омиљена одредишта</string>
    <string name="paid_app">Плаћени програм</string>
    <string name="paid_plugin">Плаћени додатак</string>
    <string name="update_is_available">Надоградња је доступна</string>
    <string name="download_file">Преузми датотеку</string>
    <string name="start_editing">Започни уређивање</string>
    <string name="get_unlimited_access">Добави неограничени приступ</string>
    <string name="welcome_to_open_beta">Добродошли у отворену бету</string>
    <string name="in_app_purchase">Куповина из програма</string>
    <string name="in_app_purchase_desc">Једнократно плаћање</string>
    <string name="in_app_purchase_desc_ex">Када се једном купи, биће Вам заувек доступно.</string>
    <string name="purchase_unlim_title">Купи - %1$s</string>
    <string name="unlimited_downloads">Неограничено преузимања</string>
    <string name="unlock_all_features">Откључај све могућности ОсмАнд-а</string>
    <string name="purchase_dialog_title">Одаберите план</string>
    <string name="purchase_dialog_subtitle">Одаберите погодне ставке</string>
    <string name="shared_string_dont">Не</string>
    <string name="shared_string_do">Да</string>
    <string name="shared_string_only_with_wifi">Само на бежичној мрежи</string>
    <string name="wikivoyage_download_pics">Преузимај слике</string>
    <string name="wikivoyage_download_pics_descr">Слике из чланака могу бити преузимане због приступа и ван мреже.
\nУвек доступно из „Истражи“ → „Могућности“.</string>
    <string name="shared_string_wifi_only">Само бежично</string>
    <string name="select_travel_book">Одаберите књигу путовања</string>
    <string name="shared_string_travel_book">Књига путовања</string>
    <string name="online_webpage_warning">Страна је доступна само на мрежи. Отворити је у читачу веба\?</string>
    <string name="images_cache">Захват слика</string>
    <string name="delete_search_history">Обриши историјат претрага</string>
    <string name="download_images">Преузимај слике</string>
    <string name="download_maps_travel">Туристички водичи</string>
    <string name="shared_string_wikivoyage">Вики војаж</string>
    <string name="article_removed">Чланак је уклоњен</string>
    <string name="wikivoyage_search_hint">Претрага државе, града или покрајине</string>
    <string name="shared_string_read">Читај</string>
    <string name="saved_articles">Забележени чланци</string>
    <string name="shared_string_explore">Истражи</string>
    <string name="shared_string_contents">Садржај</string>
    <string name="shared_string_result">Налаз</string>
    <string name="shared_string_travel_guides">Путнички водичи</string>
    <string name="layer_map">Извор карте…</string>
    <string name="route_general_information">Укупна удаљеност %1$s, време путовања %2$d h %3$d min.</string>
    <string name="position_on_map_center">На средини</string>
    <string name="position_on_map_bottom">На дну</string>
    <string name="download_wikipedia_label">Преузми податке са Википедије</string>
    <string name="open_in_browser_wiki_description">Погледај чланак у читачу веба.</string>
    <string name="download_wiki_region_placeholder">ова област</string>
    <string name="wiki_article_search_text">Претражујем одговарајући чланак викија</string>
    <string name="wiki_article_not_found">Чланак није нађен</string>
    <string name="how_to_open_wiki_title">Како да отворите чланке са Википедије?</string>
    <string name="welcome_to_open_beta_description">Туристички водичи су тренутно засновани на Викивојажу. Испробајте све могућности бесплатно.</string>
    <string name="start_editing_card_description">Можете и требали бисте да мењате било који чланак на Викивојажу, а и надамо се да хоћете. Делите Ваше знање, искуство, дар и пажњу.</string>
    <string name="monthly_map_updates">Месечна освежавања карата</string>
    <string name="daily_map_updates">Сатна освежавања карата</string>
    <string name="wikivoyage_offline">Викивојаж ван мреже</string>
    <string name="wikipedia_offline">Википедија ван мреже</string>
    <string name="purchase_dialog_travel_description">Купите једно од следећег ради читања туристичких чланака ван мреже:</string>
    <string name="use_two_digits_longitude">Користи две цифре за земљописну дужину</string>
    <string name="waypoints_removed_from_map_markers">Пролазне тачке су уклоњене са ознака карте</string>
    <string name="select_waypoints_category_description">Додајте све пролазне тачке трага, или одаберите засебне врсте.</string>
    <string name="index_item_world_wikivoyage">Светски чланци Викивојажа</string>
    <string name="settings_preset_descr">Изглед карте и подешавања навођења се памте по корисничком налогу. Поставите подразумевани налог овде.</string>
    <string name="rendering_attr_noAdminboundaries_description">Забрани приказ областних граница (нивои руковаоца 5-9).</string>
    <string name="auto_zoom_map_descr">Разина увећања према брзини (док је карта усклађена са Вашим положајем).</string>
    <string name="live_monitoring_interval_descr">Одредите међувреме праћења на мрежи.</string>
    <string name="live_monitoring_interval">Међувреме праћења на мрежи</string>
    <string name="live_monitoring_url_descr">Унесите адресу веба са следећим обликом за одреднице: lat={0}, lon={1}, timestamp={2}, hdop={3}, altitude={4}, speed={5}, bearing={6}.</string>
    <string name="live_monitoring_url">Адреса веба за мрежно праћење</string>
    <string name="live_monitoring_max_interval_to_send">Временски складиште за мрежно праћење</string>
    <string name="live_monitoring_max_interval_to_send_desrc">Одредите временски складиште у којем се држе положаји ради слања ван мреже</string>
    <string name="gpx_monitoring_disabled_warn">Записујте путању користећи справице ГПИкс-а или преко подешавања за \"снимање путовања\".</string>
    <string name="open_street_map_login_descr">Потребно за подношење на openstreetmap.org.</string>
    <string name="choose_auto_follow_route_descr">Време док се преглед карте не усклади са тренутним положајем.</string>
    <string name="keep_informing_descr">Понављај упутства навођења у правилним размацима.</string>
    <string name="pref_vector_rendering">Могућности нарочите за векторску обраду</string>
    <string name="pref_raster_map">Поставке извора карте</string>
    <string name="old_poi_file_should_be_deleted">Датотека са подацима тачака занимања \'%1$s\' је непотребна и може бити избрисана.</string>
    <string name="favorite_delete_multiple">Обрисати %1$d омиљених тачака и %2$d омиљених група\?</string>
    <string name="local_index_items_backuped">%1$d од %2$d ставке(и) искључено.</string>
    <string name="local_index_items_deleted">%1$d of %2$d ставке(и) избрисано.</string>
    <string name="local_index_items_restored">%1$d of %2$d ставке(и) укључено.</string>
    <string name="send_location_sms_pattern">Положај: %1$s
\n%2$s</string>
    <string name="poi_filter_custom_filter">Произвољни пропусник</string>
    <string name="select_max_zoom_preload_area">Највише увећање за учитавање унапред</string>
    <string name="fav_file_to_load_not_found">Датотека ГПИкс-а са омиљеним тачкама није нађена у {0}</string>
    <string name="sd_unmounted">Меморијска картица није доступна.
\nНећете моћи да видите карте или да претражујете ствари.</string>
    <string name="shared_string_card_was_hidden">Картица је сакривена</string>
    <string name="quick_action_add_marker_descr">Дугме за додавање ознаке на карти на положају на средишту заслона.</string>
    <string name="quick_action_take_audio_note_descr">Дугме за додавање звучне белешке на средину заслона.</string>
    <string name="quick_action_take_video_note_descr">Дугме за додавање видео белешке на средину заслона.</string>
    <string name="quick_action_take_photo_note_descr">Дугме за додавање сликовне белешке на средину заслона.</string>
    <string name="quick_action_add_osm_bug_descr">Дугме за додавање белешке ОСМ-а на средину заслона.</string>
    <string name="quick_action_add_poi_descr">Дугме за додавање тачке занимања на средину заслона.</string>
    <string name="quick_action_navigation_voice_descr">Дугме за укључивање или искључивање гласовног навођења.</string>
    <string name="quick_action_add_parking_descr">Дугме за додавање места паркирања на средину заслона.</string>
    <string name="quick_action_showhide_favorites_descr">Дугме за приказивање и сакривање омиљених тачака на карти.</string>
    <string name="quick_action_showhide_poi_descr">Дугме за приказивање и сакривање тачке занимања на карти.</string>
    <string name="quick_action_bug_descr">Ова порука је укључена у поље са напоменама.</string>
    <string name="quick_action_page_list_descr">Дугме за пролажење кроз списак испод.</string>
    <string name="download_wikipedia_description">Преузмите чланке Википедије за %1$s ради читања ван мреже.</string>
    <string name="open_in_browser_wiki">Отвори чланак на интернету</string>
    <string name="maps_you_need">Карте које Вам требају</string>
    <string name="osmand_team">Дружба ОсмАнд-а</string>
    <string name="travel_card_update_descr">Доступни су нови подаци Викибојажа, освежите их ради уживања.</string>
    <string name="travel_card_download_descr">Преузмите туристичке водиче Викивојажа ради читања чланака о местима по целом свету без везе са интернетом.</string>
    <string name="start_editing_card_image_text">Бесплатни светски туристички водич који свако може да уређује.</string>
    <string name="wikivoyage_travel_guide">Туристички водичи</string>
    <string name="wikivoyage_travel_guide_descr">Водичи за најзанимљивија места на планети, унутар ОсмАнд-а, без потребе за везом са интернетом.</string>
    <string name="record_plugin_description">Снимите своја путовања или вежбање, и рашчланите податке по брзини, сакупљеном спуштању и пењању, просеку разлике висине, итд. Снимљени трагови могу бити похрањени, подељени са пријатељима, уређени и обрађени.
\n
\nДаље читање на %1$s.</string>
    <string name="rendering_attr_pisteGrooming_name">Равнање стазе</string>
    <string name="osmand_plus_extended_description_part8">Приближна покривеност карте и каквоћа:
\n • Западна Европа: ****
\n • Источна Европа: ***
\n • Русија: ***
\n • Северна Америка: ***
\n • Јужна Америка: **
\n • Азија: **
\n • Јапан и Кореја: ***
\n • Блиски исток: **
\n • Африка: **
\n • Антарктик: *
\n Већина држава на свету се може скинути
\n Од Авганистана до Шри Ланке, горе од Аљаске до Аустралије. Аргентина, Бразил, Канада, Француска, Немачка, Мексико, Велика Британија, Шпанија, …
\n</string>
    <string name="srtm_plugin_description">Информације о терену, као што су контурне линије, осенчен рељеф, нагиб, помажу да се визуелно оцени положај земље, рељеф, могућност навођења, и друго. Топографске информације на мапи могу бити претстављене контурним линијама, сенчењем рељефа и/или бојењем стрмине.
\n
\nИзворно подаци потичу од СРТМ и АСТЕР.
\n
\nВише се може прочитати на %1$s.</string>
    <string name="osm_editing_plugin_description">Доприносите ОСМ-у, општој заједници која одржава обимну карту света и обезбеђује редовне податке слободним програмима сваком кориснику.
\n
\nМожете пронаћи упутсва како уређивати карту на нашим страницама %1$s.</string>
    <string name="save_track_to_gpx_globally_descr">Главно бележење положаја у датотеку ГПИкс може да се укључи и искључи коришћењем справице за бележење ГПИкса на карти.</string>
    <string name="android_19_location_disabled">Од Андроида 4.4 (KitKat), фасцикла складишта (%s) је застарела. Уможи све датотеке ОсмАнда на нови положај складишта\?
\n Белешка 1: Ваше старе датотека неће вити диране (али можете их Ви сами обрисати).
\n Белешка 2: У новој положају складишта, неће бити могуће делити датотеке између програма ОсмАнд и ОсмАнд+.</string>
    <string name="disable_complex_routing_descr">Искључи двостепено усмеравање навођења у колима.</string>
    <string name="edit_tilesource_successfully">Извор плочица %1$s сачуван</string>
    <string name="rendering_attr_hikingRoutesOSMC_name">Планинске стазе</string>
    <string name="show_warnings_descr">Подесите упозорења у саобраћају (ограничења брзине, присилна заустављања, лежећи полицајци, тунели), радаре и податке о траци.</string>
    <string name="osmand_extended_description_part4">Скијање
\n ОсмАндов додатак за скијашке карте Вам омогућава преглед скијашке стазе уз њихову тежину и додатне податке, као што су положај скијашких жичара и осталих објеката.</string>
    <string name="osmand_extended_description_part8">ОсмАнд је мекотворина отвореног кода на којој се активно ради. Свако може да допринесе програму тако што ће да пријављује грешке, побољшава преводе или да програмира нове могућности. Додатно, пројекат се ослања на новчане прилоге ради улагања у развој и проверу нових могућности.
\n Приближна покривеност карте и квалитет:
\n • Западна Европа: ****
\n • Источна Европа: ***
\n • Русија: ***
\n • Северна Америка: ***
\n • Јужна Америка: **
\n • Азија: **
\n • Јапан и Кореја: ***
\n • Блиски исток: **
\n • Африка: **
\n • Антарктик: *
\n Већина држава на свету се може преузети!
\n Добијте поузданог водича у Вашој држави - било да је то Француска, Немачка, Мексико, Велика Британија, Холандија, САД, Русија, Бразил или нека друга.</string>
    <string name="pref_overlay">Слој изнад / испод</string>
    <string name="overlay_transparency_descr">Подесите прозирност горњег слоја.</string>
    <string name="overlay_transparency">Прозирност слоја изнад</string>
    <string name="layer_overlay">Карта слоја изнад…</string>
    <string name="map_overlay">Карта слоја изнад</string>
    <string name="show_poi_over_map_description">Прикажи последње коришћени слој са тачкама занимања.</string>
    <string name="show_poi_over_map">Прикажи слој са тачкама занимања изнад карте</string>
    <string name="activate_seamarks_plugin">Укључите прикључак \'Поморске ознаке\'</string>
    <string name="activate_srtm_plugin">Укључите додатак \'Топографија\'</string>
    <string name="quick_action_interim_dialog">Прикажи прозорче међувремена</string>
    <string name="quick_action_duplicates">Брза радња преименована у %1$s ради избегавања удвостручавања.</string>
    <string name="quick_action_duplicate">Већ постоји брза радња са овим именом</string>
    <string name="maps_you_need_descr">На основу чланака који сте забележили, предложено је да преузете следеће карте:</string>
    <string name="osmand_accessibility_description">Чини да се могућности приступачности из уређаја могу користити директно у ОсмАнд-у. Може да управља брзином изговора вештачких гласова, подешавање Д-пада за навођење, коришћење точкића за управљање приближавања, изговара читање, нпр. да Вам каже положај.</string>
    <string name="intermediate_items_sort_return">Прилагоди редослед успутних одредишта ка крајњем одредишту.</string>
    <string name="osmand_short_description_80_chars">Земаљски преглед карти на мобилним уређајима и навођење картама ОСМ-а на мрежи и ван мреже</string>
    <string name="osmand_extended_description_part5">Бициклизам
\n • Нађите бициклистичке стазе на картама
\n • Навођење ГПС-ом за бицикле Вам проналази путању на бициклистичким путевима
\n • Видите Вашу брзину и надморску висину
\n • Могућност снимања ГПИксом Вам омогућава да снимити Ваше путовање и да га делите
\n • Уз још додатака можете да укључите и изохипсе и рељеф</string>
    <string name="osmand_extended_description_part6">Шетање, планинарење, градске туре
\n • Карта Вам показује пешачке и планинарске стазе
\n • Википедија на Вашем језику Вам може рећи много за време путовања по граду
\n • Станице јавног превоза (аутобуси, трамваји, возови), укључујући и имена линија ће Вам помоћи кретање по непознатом граду
\n • Навођење ГПС-ом у раду пешачења Вам прави путању користећи путеве на којима се може проћи пешке
\n • Отпремајте и пратите трагове ГПИкса или снимајте и делите Ваше сопствене
\n</string>
    <string name="osmand_extended_description_part7">Допринесите ОСМ-у
\n • Пријављујте грешке у подацима
\n • Отпремајте путање ГПИкса непосредно из програма
\n • Додајте тачке занимања и отпремајте их непосредно на ОСМ (или касније ако нисте на мрежи)
\n</string>
    <string name="osmand_plus_short_description_80_chars">Земаљски преглед карата на мобилним уређајима и за карте ОСМ-а на мрежи и ван мреже</string>
    <string name="osmand_plus_extended_description_part7">Допринесите непосредно ОСМ-у
\n • Пријављујте грешке у подацима
\n • Отпремајте путање ГПИкс-а непосредно из програма
\n • Додајте тачке занимања и отпремајте их непосредно на ОСМ (или касније ако нисте на мрежи)
\n • Могуће снимање пута и у позадини (док је уређај у раду спавања)
\n ОсмАнд је мекотворина отвореног кода која се развија. Свако може да допринесе програму пријављујући грешке, побољшавајући преводе или развијајући нове могућности. Додатно се пројекат ослања и на новчану помоћ ради новчане помоћи програмирању и проби нових могућности.
\n</string>
    <string name="rendering_attr_contourLines_description">Приказ од ког ступња увећања (захтева податке о изохипсама):</string>
    <string name="first_time_msg">Хвала Вам што користите ОсмАнд. Скините областне податке преко \'Подешавања\' → \'Управљање датотекама карата\' да и без интернета видите карте, нађете адресе, тачке занимања, јавни превоз и још много тога.</string>
    <string name="use_fluorescent_overlays">Сјајни слој изнад карте</string>
    <string name="update_poi_does_not_change_indexes">Измене тачака занимања унутар програма не утиче на преузете датотеке карата. Измене су снимљене у местну датотеку на уређају.</string>
    <string name="keep_informing_never">Само ручно (кликом на стрелицу)</string>
    <string name="gpx_option_from_start_point">Постави дуж целог трага</string>
    <string name="map_transparency_descr">Подесите прозирност основне карте.</string>
    <string name="map_transparency">Прозирност основне карте</string>
    <string name="layer_underlay">Карта слоја испод…</string>
    <string name="map_underlay">Карта испод</string>
    <string name="tile_source_already_installed">Карта већ уграђена, „Подешавања“ ће се освежити.</string>
    <string name="select_tile_source_to_install">Изаберите изворе плочица карте:</string>
    <string name="send_location_way_choose_title">Подели положај користећи</string>
    <string name="add_waypoint_dialog_added">Пролазна тачка ГПС-а „{0}“ је додата</string>
    <string name="import_file_favourites">Сачувај податке као датотеку ГПИкс-а или увези пролазне тачке у „Омиљене тачке“\?</string>
    <string name="background_router_service_descr">Прати Ваш положај док је заслон искључен.</string>
    <string name="off_router_service_no_gps_available">Служби навођења из позадине је потребно да достављач положаја буде укључен.</string>
    <string name="sd_mounted_ro">Меморијска картица може само да се чита.
\nСад је могуће само гледати већ учитане карте, не можете преузимати нове области.</string>
    <string name="route_head">Почетак</string>
    <string name="update_poi_success">Подаци тачака занимања су освежени ({0} је учитано)</string>
    <string name="update_poi_error_local">Нисам успео да освежим местни списак тачака занимања.</string>
    <string name="quick_action_add_gpx_descr">Дугме за додавање пролазне тачке ГПИкс-а на средину заслона.</string>
    <string name="show_images">Прикажи слике</string>
    <string name="purchase_cancelled_dialog_title">Отказали сте чланарину ОсмАнда уживо</string>
    <string name="purchase_cancelled_dialog_descr">Обновите чланарину ради могућности наставка коришћења свих ових могућности:</string>
    <string name="gpxup_identifiable">Може да се користи за препознавање</string>
    <string name="gpxup_trackable">Може да се користи за праћење</string>
    <string name="local_index_description">Тапните на постојећу ставку да видите више појединости, дуго држите да је искључите или обришете. Тренутно података на уређају (%1$s слободно):</string>
    <string name="zoom_by_trackball_descr">Промените приближавање водоравним покретима точкића.</string>
    <string name="zoom_by_trackball">Користите точкић за приближавање</string>
    <string name="vector_data_missing">Преузмите податке (\'ван мреже\') ради употребе карата ван мреже.</string>
    <string name="warning_tile_layer_not_downloadable">Програм није успео да преузме слој са картама %1$s, поновна уградња програма може да помогне.</string>
    <string name="create_poi_link_to_osm_doc"><u>Врста карата на мрежи ОСМ</u> са сликама.</string>
    <string name="poi_filter_namefinder">Проналазач имена на мрежи</string>
    <string name="tiles_to_download_estimated_size">На нивоу увећања {0} треба преузети {1} сличица ({2} MB)</string>
    <string name="transport_searching_transport">Резултати превоза (без одредишта):</string>
    <string name="transport_searching_route">Резултати превоза ({0} до одредишта):</string>
    <string name="use_trackball_descr">Користите точкић да померате карту.</string>
    <string name="use_trackball">Користи точкића</string>
    <string name="update_poi_no_offline_poi_index">Нема тачака занимања без интернета за ово подручје</string>
    <string name="update_poi_is_not_available_for_zoom">Освежићете тачке занимања ако још приближите</string>
    <string name="sd_dir_not_accessible">Фасцикла са складиштем на меморијској картици није приступачна!</string>
    <string name="opening_changeset">Отварам скуп промена…</string>
    <string name="closing_changeset">Затварам скуп промена…</string>
    <string name="commiting_node">Предајем чвор…</string>
    <string name="previous_run_crashed">ОсмАнд се срушио на прошлом покретању. Записник је у {0}. Молимо пријавите проблем и додајте ову датотеку у прикључак.</string>
    <string name="osm_settings_descr">Одредите поставке OpenStreetMap.org (ОСМ) потребне за слање на ОСМ.</string>
    <string name="reports_for">Извештај за</string>
    <string name="quick_favorites_name_preset">Унапред постављено име</string>
    <string name="import_track_desc">Датотека %1$s не садржи пролазне тачке, да ли да је увезем као траг?</string>
    <string name="touring_view_renderer">Туристички преглед</string>
    <string name="hide_full_description">Сакриј цео опис</string>
    <string name="show_full_description">Прикажи цео опис</string>
    <string name="nautical_render_descr">За речно и морско навођење. Приказује бове, светионике, речне и морске путеве, луке, поморске ознаке и изобате.</string>
    <string name="ski_map_render_descr">За скијање. Приказује стазе, скијашке жичаре, сеоске стазе итд. Замагљује мање битне ставке на карти.</string>
    <string name="light_rs_render_descr">Једноставан приказ вожње. Пријатан за очи ноћу, изохипсе, поморанџасти путеви са добрим сенчењем, замагљује мање битне ставке на карти.</string>
    <string name="topo_render_descr">За шетање, пешачење, трчање и бициклизам у природи. Добра читљивост у условима спољне осветљености. Добар контраст за путеве и природне објекте, различити типови путања, изохипсе са напредним подешавањима, више детаља. Могућност врста подлоге Вам омогућава да разликујете путеве са различитим квалитетима подлога. Нема ноћног рада.</string>
    <string name="default_render_descr">Стил опште намене. Густи градови су приказани јасно. Приказује изохипсе, путање, каквоћу подлоге, забране приступа, затварање путева, исцртавање путева по алпској лествици САЦ, објекти за спортове на брзацима.</string>
    <string name="open_wikipedia_link_online">Отвори Википедија везу са интернетом</string>
    <string name="open_wikipedia_link_online_description">Веза ће бити отворена у веб читачу.</string>
    <string name="read_wikipedia_offline_description">Да бисте читали чланке са Википедије и Викивоајажа, купите чланарину на ОсмАнд уживо.</string>
    <string name="how_to_open_link">Како да отворим везу?</string>
    <string name="read_wikipedia_offline">Читај Википедију ван мреже</string>
    <string name="download_all">Преузми све</string>
    <string name="shared_string_restart">Поново покрени програм</string>
    <string name="native_app_allocated_memory_descr">Укупно меморије које је преместио програм %1$s MB (Далвик %2$s MB, остало %3$s MB).
\nСразмерно меморије %4$s MB (Андроидово ограничење %5$s MB, Далвик %6$s MB).</string>
    <string name="rendering_attr_noPolygons_description">Начини провидним све ваздушне одлике терена.</string>
    <string name="show_more_map_detail_descr">Приказуј неке појединости векторских карата (путеви итд.) већ на мањим приближавањима.</string>
    <string name="old_map_index_is_not_supported">Стари облик података карте \'\'{0}\'\' није подржан</string>
    <string name="background_service_wait_int_descr">Поставља најдуже дозвољено време чекања за поправљање положаја у позадини.</string>
    <string name="background_service_int_descr">Међувреме буђења позадинске службе:</string>
    <string name="background_service_provider">Погон положаја</string>
    <string name="touring_view_render_descr">Изглед за туристичке туре са високим контрастом и највише појединости. Укључује све могућности подразумеваног изгледа Османда, притом приказујући што је више појединости могуће, конкретно путеве, стазе и остале начине путовања. Јасна видна разлика између различитих врста путева, тако да подсећа на туристичке атласе. Погодан за дневни и ноћни наћин рада, као и коришћење напољу.</string>
    <string name="transport_nearby_routes_within">Превоз у близини</string>
    <string name="subsequent_dest_description">Помери одредиште навише и направи га</string>
    <string name="use_distance_measurement_help">* Тапните ради означавања тачке.
\n * Дуго држите да обришете претходну тачку.
\n * Дуго држите на тачку да погледате и додате опис.
\n * Тапните на справицу за мерење да видите још радњи.</string>
    <string name="osmand_background_plugin_description">Приказује подешавања за укључивање праћења у позадини и навођења тако што се уређај ГПС-а повремено буди (а заслон остаје угашен).</string>
    <string name="choose_audio_stream_descr">Одаберите говорника за гласовно навођење.</string>
    <string name="send_location_email_pattern">Да видите положај, пратите везу ка веб локацији %1$s или Андроид intent везу %2$s</string>
    <string name="voice_is_not_available_msg">Нема доступног гласовног навођења, идите у „Поставке“ → „Поставке навођења“ → „Гласовно навођење“ и одаберите или скините пакет са гласовима.</string>
    <string name="number_of_rows_in_dash">Број редова на табли %1$s</string>
    <string name="shared_string_bookmark">Обележивач</string>
    <string name="switch_to_vector_map_to_see">Постојеће векторске карте за овај положај. 
\n\t
\n\tДа бисте их користили, идите на \'Мени\' → \'Подеси карту\' → \'Извор карте…\' → \'Векторске карте ван мреже\'.</string>
    <string name="osmand_routing_experimental">ОсмАндово навођење ван мреже је опитна могућност и не ради за удаљености преко 20 km.
\n
\nНавођење је привремено пребачено на мрежне услуге Клаудмаде.</string>
    <string name="off_road_render_descr">За вожњу ван пута, заснован на изледу „Topo“ и погодан за употребу са зеленим сателитским сликама као доњи слој. Смањена је дебљина главног пута, повећана дебљина путања, трагова, бициклистичких и других путева.</string>
    <string name="access_intermediate_arrival_time">Време доласка у међутачку</string>
    <string name="map_widget_intermediate_time">Међувреме</string>
    <string name="tts_language_not_supported">Одабрани језик није подржан од стране уграђенг Андроидовог претварања писма у говор, биће коришћен већ подешени језик. Потражите други претварач писма у говор у продавници\?</string>
    <string name="osmand_extended_description_part1">ОсмАнд (ОСМ Automated Navigation Directions, Самостално навођење превцима ОСМ) је програм за карте и навођење која приступа бесплатним висококвалитетним подацима ОСМ из целог света.
\n
\n Уживајте у приказаном и гласовном навођењу, прегледу тачака занимања, прављењем и управљањем путањама ГПИкса, коришћењем изобата и подацима о висини (кроз додатак), избору између начина вожње, бициклизма, пешачења, измена на ОСМ-у и још много тога.</string>
    <string name="osmand_extended_description_part2">Навођење ГПС-ом
\n • Одабир између навођења преко интернета (брзо) или без интернета (не плаћате роминг када сте ван земље)
\n • Гласовно навођење од скретања до скретања (снимљени или претворени гласови)
\n • Самостално прерачунавање пута када се одаљите са путање
\n • Додатно навођење у одговарајућу траку, приказ имена улица и процењено време доласка
\n • Самостално мењање дневног/ноћног приказа за безбедније путовање
\n • Приказ ограничења брзине и подсетник када је прекорачите
\n • Приближавање карте се прилагођава брзини
\n • Претрага места по адреси, врсти (нпр. гостионе, преноћишта, горивне црпне станице, музеји), или по координатама
\n • Подршка за успутне тачке
\n • Снимање Ваших, или отпремање трагова ГПИкс-а и њихово праћење
\n</string>
    <string name="osmand_plus_extended_description_part1">ОсмАнд+ (ОСМ Самостално навођење упућивањем) је апликација за карте и навођење која приступа бесплатним висококвалитетним подацима ОСМ-а из целог света.
\n Уживајте у гласовном и приказном навођењу, прегледу тачака од интереса, прављењем и управљањем путањама ГПИкса, коришћењем визуализације контурним линијама и топографским подацима, избору између приказа вожње, бициклизма, пешачења, измена на ОСМ-у и још много тога.
\n
\n ОсмАнд+ је издање програма која се плаћа. Његовом куповином, подржавате пројекат, плаћате развој нових могућности и примате најновија освежења.
\n
\n Неке од главних особина:</string>
    <string name="osmand_plus_extended_description_part2">Навођење
\n • Ради преко интернета (брзо) или без интернета (не плаћате роминг када сте ван земље)
\n • Гласовно навођење од скретања до скретања (снимљени или претворени гласови)
\n • Додатно навођење у одговарајућу траку, приказ имена улица и процењено време доласка
\n • Подршка за успутне тачке на путу
\n • Самостално прерачунавање пута када се одаљите са путање
\n • Претрага места по адреси, врсти (нпр. гостионе, преноћишта, горивне црпне станице, музеји), или по координатама
\n</string>
    <string name="unirs_render_descr">Измена подразумеваног начина приказа за боље истицање пешачких и бициклистичких путева. Користи старе обрасце боја Мапника.</string>
    <string name="osmand_long_description_1000_chars">ОсмАнд (ОСМ самостално навођење упућивањем)
\n
\n ОсмАнд је is апликација отвореног кода за навођење са широким приступом глобалним подацима ОСМ-а. Сви подаци на карти (векторски или сличице карте) се могу ускладиштити на меморијску картицу телефона за употребу и без интернета. Нуде се могућности навођења са и без везе са интернетом, укључујући и гласовно навођење.
\n
\n Неке од основних могућности:
\n - Потпуна могућност рада ван мреже (складиштење преузетих векторских карата и сличица на складиште телефона)
\n - Доступне су целокупне векторске карте целог света за рад ван мреже
\n - Преузимање карата државе или области непосредно из апликације
\n - Могућност надношења различитих додатних слојева, као што су слој ГПИкса или путање за навођење, тачке од интереса, фаворити, станице јавног превоза, додатне карте са подесивом прозирношћу, топографске карактеристике као контурне линије/сенчење терена/нагиб
\n - Претрага ван мреже за адресе и тачке занимања (ТОИ)
\n - Навођење без потребе за интернетом за удаљености средњег домета
\n - Начин рада за аутомобил, бициклу и пешаке са додатним:
\n - Самосталног пребацивањем дневног/ноћног начина рада
\n - Приближавање карте у зависности од брзине
\n - Окретањем карте према странама света или правцу кретања
\n - Навођењем у одговарајућу траку, приказ ограничења брзине, снимљени и претварани гласови за навођење
\n
\n Ограничења бесплатног издања ОсмАнда:
\n - Ограничен број преузимања карата
\n - Без приступа тачкама занимања са Википедије када нема интернета
\n
\n ОсмАнд се развија и наш пројекат и стални напредак се ослања на новчане прилоге за развој и пробу нових могућности. Молимо, размислите о куповини програма ОсмАнд+ или новчаној помоћи развоја нових могућности или давању прилога на https://osmand.net.</string>
    <string name="osmand_plus_extended_description_part5">Безбедносне могућности
\n • Додатак самосталног преказива дневног/ноћног рада
\n • Додатак приказивања ограничења брзине, са подсетником ако је прекорачите
\n • Додатак приближавања пута у зависности од брзине кретања
\n • Дељење Вашег положаја да пријатељи могу да Вас нађу
\n</string>
    <string name="osmand_plus_extended_description_part6">Могућност рада за бициклисте и пешаке
\n • Преглед стаза за пешањење, ходање и бицикле, сјајно за деловање ван куће
\n • Посебно тражење пута и начина изгледа за бицикле и пешаке
\n • Додатак станица јавног превоза (аутобус, трамвај, воз) укључујући имена линија
\n • Додатак снимања пута у местну датотеку ГПИкса или мрежне услуге
\n • Додатак приказа брзине и надморске висине
\n • Приказ контурних линија и висинских обриса (преко додатка)</string>
    <string name="osmand_plus_long_description_1000_chars">ОсмАнд+ (ОСМ Самостално навођење упућивањем)
\n
\n ОсмАнд+ је програм слободног кода за навођење са приступом бројним општим подацима ОСМ-а. Сви подаци на карти (векторски или сличице карте) се могу ускладиштити на меморијску картицу телефона за употребу и без интернета. Нуде се могућности навођења са и без везе са интернетом, укључујући и гласовно навођење.
\n
\n ОсмАнд+ је издање програма који се плаћа, а његовомм куповином, подржавате пројекат, прилажете развоју нових могућности и примате најновија унапређења.
\n
\n Неке од основних могућности:
\n - Потпуна могућност рада ван мреже (складиштење преузетих векторских карата и сличица на складиште телефона)
\n - Доступне су целокупне векторске карте целог света за рад ван мреже
\n - Неограничена преузимања држава или облати непосредно из програма
\n - Подршка рада Википедије ван мреже (преузимање Википедијих тачака занимања), сјајно за туристичка разгледања
\n - Могућност додавања различитих додатних слојева, као што су слој ГПИкса или стазе за навођење. Тачке занимања, омиљене тачке, изохипсе, станице јавног превоза, додатне карте са подесивом прозирношћу
\n
\n - Претрага ван мреже за адресе и тачке занимања
\n - Навођење без потребе за интернетом за удаљености средњег домета
\n - Начини рада за аутомобил, бицикл и пешаке са додатним:
\n - Самосталним пребацивањем дневног/ноћног начина рада
\n - Приближавање приказа зависно од брзине
\n - Окретањем мапе према компасу или правцу кретања
\n - Навођењем у одговарајућу траку, приказ ограничења брзине, снимљени и створени гласови за навођење
\n</string>
    <string name="get_osmand_live">Набавите ОсмАнд уживо ради окљићавања ових могућности: дневна освежавања карата са неограниченим бројем преузимања, сви и плаћени и бесплатни додаци, Википедија, Викивуајаж и још много тога.</string>
    <string name="osmand_extended_description_part3">Карта
\n • Приказ тачака занимања око Вас
\n • Подешавање карте према правцу кретања (или компасу)
\n • Приказује Ваш положај и правац у ком је телефон усмерен
\n • Делите положај да пријатељи могу да Вас нађу
\n • Држите најбитнија места у „Омиљеним“
\n • Дозвољава да изаберете како приказујете имена на карти: на енглеском, обласном језику или словни изговор
\n • Приказује одговарајуће слике са мреже, сателитске снимке (са Бинга), различите преклапајуће слојеве за обиласке/навођење са стазама ГПИкса и додатне слојеве са подесивом прозирношћу
\n</string>
    <string name="osmand_plus_extended_description_part3">Преглед карте
\n • Приказује Ваш положај и правац
\n • Додатно поравњавање слике према компасу или смеру кретања
\n • Чување најбитнијих места у омиљеним местима
\n • Приказ тачака занимања око Вас
\n • Приказује одговарајуће слике са мреже, сателитске снимке (са Бинга), различите преклапајуће слојеве за обиласке/навођење са стазама ГПИкса и додатне слојеве са подесивом прозирношћу
\n • Могућност приказивања имена на карти: на енглеском, обласном језику или словни изговор
\n</string>
    <string name="osmand_plus_extended_description_part4">Коришћење ОСМ-а и података са Википедије
\n • Висококвалитетни подаци са најбољих пројеката са заједничким радом
\n • Подаци ОСМ-а доступни по држави или области
\n • Википедија тачака занимања, одлично за туристичко разгледање
\n • Неограничено бесплатних преузимања, непосредно из програма
\n • Компактне векторске карте ван мреже које се освежавају бар једном месечно
\n
\n • Изабир између целокупних података области или само мреже путева (пример: цео Јапан је 700MB, а само путеви су 200MB)</string>
    <string name="quick_action_edit_actions">Измени радње</string>
    <string name="error_notification_desc">Пошаљите снимак екрана овог обавештења на support@osmand.net</string>
    <string name="coord_input_edit_point">Измени тачку</string>
    <string name="coord_input_add_point">Додај тачку</string>
    <string name="coord_input_save_as_track">Сними као траг</string>
    <string name="coord_input_save_as_track_descr">Додали сте %1$s тачке(и). Унесите име датотеке и кликните „Сними“.</string>
    <string name="plugin_touringview_descr">Укључивањем овог погледа се мења начин изгеда карте на „Туристички преглед“, који је нарочити богати преглед за туристе и службене возаче.
\n
\nОвај поглед нуди, на сваком ступњу приближавања највећу количину туристичких појединости на подацима карте (посебно путеве, трагове, стазе и знакове сналажења у простору).
\n
\nТакође и јасно представља све врсте путева по боји, тако да никад не буде забуне, што је корисно када се нпр. возе већа возила.
\n
\nА нуди се и посебне туристичке могућности као што су приказ бициклистичких или планинских путева.
\n
\nНије потребно преузимање посебне карте, поглед се прави од обичних карти.
\n
\nОвај поглед се може искључити тако што се или овде искључи, или тако што се, по жељи, промени \"Начин изгледа карте\" под \"Подеси карту\".</string>
    <string name="point_deleted">Тачка %1$s је обрисана</string>
    <string name="shared_string_world">Свет</string>
    <string name="send_search_query_description">Послаћемо упит Ваше претраге: „%1$s“, као и Вашу положај.
\n
\n Не сакупљамо личне податке, само нам требају подаци о претрагама да бисмо побољшавали погон претраге.</string>
    <string name="send_search_query">Пошаљи упит претраге?</string>
    <string name="increase_search_radius_to">Повећај полупречник претраге на %1$s</string>
    <string name="thank_you_for_feedback">Хвала за повратном одговору</string>
    <string name="poi_cannot_be_found">Нисам успео да нађем чвор или пут.</string>
    <string name="search_no_results_feedback">Нема налаза у претрази\?
\nЈавите нам</string>
    <string name="test_voice_desrc">Кликните дугме и слушајте одговарајуће гласовно навођење да чујете да ли је му нешто недостаје или је погрешно</string>
    <string name="ask_for_location_permission">Одобрите ОсмАнд-у приступ положају ради наставка.</string>
    <string name="rendering_value_black_name">Црна</string>
    <string name="more_transport_on_stop_hint">Постоје још превоза на овој станици.</string>
    <string name="search_street">Тражи улицу</string>
    <string name="start_search_from_city">Прво одаберите град/насеље/место</string>
    <string name="shared_string_restore">Поврати</string>
    <string name="keep_passed_markers_descr">Ознаке додати као група омиљених или ГПИкс пролазних тачака означени као одобрени остаће на карти. Ако група није укључена, ознаке ће се изгубиће са карте.</string>
    <string name="keep_passed_markers">Задржи одобрене ознаке на карти</string>
    <string name="markers_remove_dialog_msg">Обриши ознаку „%s“ са карте\?</string>
    <string name="edit_map_marker">Измени ознаку карте</string>
    <string name="third_party_application">Програм треће стране</string>
    <string name="powered_by_osmand">Омогућио ОсмАнд</string>
    <string name="osm_live_plan_pricing">Пакети &amp; ценовник</string>
    <string name="osm_live_payment_monthly_title">Месечно</string>
    <string name="osm_live_payment_3_months_title">Свака 3 месеца</string>
    <string name="osm_live_payment_annual_title">годишње</string>
    <string name="osm_live_payment_month_cost_descr">%1$s / месечно</string>
    <string name="osm_live_payment_month_cost_descr_ex">%1$.2f %2$s / месечно</string>
    <string name="osm_live_payment_discount_descr">Уштедите %1$s</string>
    <string name="osm_live_payment_current_subscription">Тренутна чланарина</string>
    <string name="osm_live_payment_renews_monthly">Месечно обнављање</string>
    <string name="osm_live_payment_renews_quarterly">Четвртинско обнављање</string>
    <string name="osm_live_payment_renews_annually">Годишње обнављање</string>
    <string name="default_price_currency_format">%1$.2f %2$s</string>
    <string name="osm_live_payment_header">Временски размак плаћања:</string>
    <string name="osm_live_payment_contribute_descr">Прилози помажу плаћање картописаца ОСМ-а.</string>
    <string name="osm_live_subscriptions">Чланарине</string>
    <string name="mapillary_menu_title_pano">Прикажи само слике од 360°</string>
    <string name="shared_string_launch">Покрени</string>
    <string name="lang_gn_py">Гварани</string>
    <string name="quick_action_switch_day_night_descr">Дугмета за измену дневног и ноћног рада у ОсмАнд-у.</string>
    <string name="quick_action_switch_day_mode">Дневни рад</string>
    <string name="quick_action_switch_night_mode">Ноћни рад</string>
    <string name="quick_action_day_night_switch_mode">Мењај дневни/ноћни рад</string>
    <string name="run_full_osmand_msg">Користите карту {0} коју је омогућио ОсмАнд. Да ли желите да покренете пуно издање ОсмАнда\?</string>
    <string name="run_full_osmand_header">Покрени ОсмАнд\?</string>
    <string name="add_destination_query">Прво поставите одредиште</string>
    <string name="previous_route">Претходни пут</string>
    <string name="add_home">Додај кућу</string>
    <string name="add_work">Додај посао</string>
    <string name="work_button">Посао</string>
    <string name="cubic_m">m³</string>
    <string name="metric_ton">t</string>
    <string name="shared_string_capacity">Опсег</string>
    <string name="shared_string_width">Ширина</string>
    <string name="shared_string_height">Висина</string>
    <string name="add_destination_point">Постави одредиште</string>
    <string name="add_intermediate_point">Додај успутну станицу</string>
    <string name="add_start_point">Постави почетну тачку</string>
    <string name="intermediate_waypoint">Успутне тачке</string>
    <string name="transfers">преседања</string>
    <string name="on_foot">пешице</string>
    <string name="route_way">Пут</string>
    <string name="points_of_interests">Тачке занимања (ТЗ)</string>
    <string name="waiting_for_route_calculation">Израчунавање пута…</string>
    <string name="app_mode_public_transport">Јавни саобраћај</string>
    <string name="avoid_roads_descr">Одаберите пут који бисте избегли у навођењу, или на карти или са списка испод:</string>
    <string name="show_along_the_route">Прикажи уз пут</string>
    <string name="simulate_navigation">Опонашај навођење</string>
    <string name="choose_track_file_to_follow">Одаберите датотеку трага за праћење</string>
    <string name="voice_announcements">Гласовне најаве</string>
    <string name="intermediate_destinations">Успутна одредишта</string>
    <string name="arrive_at_time">Долазак у %1$s</string>
    <string name="routeInfo_roadClass_name">Врста пута</string>
    <string name="routeInfo_surface_name">Подлога</string>
    <string name="routeInfo_smoothness_name">Углачаност</string>
    <string name="routeInfo_steepness_name">Нагиб</string>
    <string name="routing_attr_avoid_tram_name">Без трамваја</string>
    <string name="routing_attr_avoid_tram_description">Избегавање трамваја</string>
    <string name="routing_attr_avoid_bus_name">Без аутобуса</string>
    <string name="routing_attr_avoid_bus_description">Избегавање аутобуса и тролејбуса</string>
    <string name="routing_attr_avoid_share_taxi_name">Без дељених таксија</string>
    <string name="routing_attr_avoid_share_taxi_description">Избегавање дељеног таксија</string>
    <string name="routing_attr_avoid_train_name">Без возова</string>
    <string name="routing_attr_avoid_train_description">Избегавање возова</string>
    <string name="routing_attr_avoid_subway_name">Без подземне</string>
    <string name="routing_attr_avoid_subway_description">Избегавање подземне и лаке железнице</string>
    <string name="routing_attr_avoid_ferry_name">Без трајеката</string>
    <string name="routing_attr_avoid_ferry_description">Избегавање трајеката</string>
    <string name="shared_string_degrees">Степени</string>
    <string name="shared_string_milliradians">Милирадијани</string>
    <string name="angular_measeurement">Јединице за углове</string>
    <string name="angular_measeurement_descr">Измени у чему се мери азимут.</string>
    <string name="avoid_pt_types_descr">Одаберите врсте јавног превоза које треба избегавати:</string>
    <string name="quick_action_day_night_mode">%s начин</string>
    <string name="avoid_pt_types">Избегавај врсте превоза…</string>
    <string name="shared_string_walk">Пешке</string>
    <string name="save_poi_value_exceed_length">Скратите величину ознаке „%s“ на мање од 255 знакова.</string>
    <string name="save_poi_value_exceed_length_title">Дужина вредности „%s“</string>
    <string name="public_transport_warning_descr_blog">Прочитајте како ОсмАнд израчунава путеве на нашем блогу.</string>
    <string name="public_transport_warning_title">Навођење јавним превозом је тренутно у бета пробању, очекујте грешке и неправилности.</string>
    <string name="add_intermediate">Додај пролазну тачку</string>
    <string name="transfers_size">%1$d преузимања</string>
    <string name="add_start_and_end_points">Додај полазиште и одредиште</string>
    <string name="route_add_start_point">Додај тачку поласка</string>
    <string name="route_descr_select_start_point">Одабери тачку поласка</string>
    <string name="rendering_attr_surface_unpaved_name">Неасфалтирано</string>
    <string name="rendering_attr_surface_sand_name">Песак</string>
    <string name="rendering_attr_surface_grass_name">Трава</string>
    <string name="rendering_attr_surface_grass_paver_name">Поплочано</string>
    <string name="rendering_attr_surface_ground_name">Земља</string>
    <string name="rendering_attr_surface_dirt_name">Прашина</string>
    <string name="rendering_attr_surface_mud_name">Блато</string>
    <string name="rendering_attr_surface_ice_name">Лед</string>
    <string name="rendering_attr_surface_salt_name">Со</string>
    <string name="rendering_attr_surface_snow_name">Снег</string>
    <string name="rendering_attr_surface_asphalt_name">Асфалт</string>
    <string name="rendering_attr_surface_paved_name">Асфалтирано</string>
    <string name="rendering_attr_surface_concrete_name">Бетон</string>
    <string name="rendering_attr_surface_cobblestone_name">Калдрма</string>
    <string name="rendering_attr_surface_pebblestone_name">Каменчићи</string>
    <string name="rendering_attr_surface_stone_name">Камен</string>
    <string name="rendering_attr_surface_metal_name">Метал</string>
    <string name="rendering_attr_surface_wood_name">Дрво</string>
    <string name="rendering_attr_surface_gravel_name">Шљунак</string>
    <string name="rendering_attr_surface_fine_gravel_name">Ситан шљунак</string>
    <string name="rendering_attr_surface_compacted_name">Утабано</string>
    <string name="rendering_attr_smoothness_excellent_name">Изврсно</string>
    <string name="rendering_attr_smoothness_good_name">Добро</string>
    <string name="rendering_attr_smoothness_intermediate_name">Средње</string>
    <string name="rendering_attr_smoothness_bad_name">Лоше</string>
    <string name="rendering_attr_smoothness_very_bad_name">Веома лоше</string>
    <string name="rendering_attr_smoothness_horrible_name">Ужасно</string>
    <string name="rendering_attr_smoothness_very_horrible_name">Преужасно</string>
    <string name="rendering_attr_smoothness_impassable_name">Непроходно</string>
    <string name="rendering_attr_undefined_name">Неодређено</string>
    <string name="time_of_day">Доба дана</string>
    <string name="by_transport_type">До %1$s</string>
    <string name="step_by_step">Скретање-по-скретање</string>
    <string name="routeInfo_road_types_name">Врсте путева</string>
    <string name="exit_at">Излаз на</string>
    <string name="shared_string_swap">Замени</string>
    <string name="show_more">Прикажи још</string>
    <string name="tracks_on_map">Приказани трагови</string>
    <string name="sit_on_the_stop">Укрцавање на станици</string>
    <string name="quick_action_show_hide_gpx_tracks_descr">Дугме које приказује или сакрива одабране трагове са карте.</string>
    <string name="use_osm_live_public_transport_description">Омогући јавни превоз на изменама ОсмАнда уживо.</string>
    <string name="use_osm_live_public_transport">Јавни превоз ОсмАнда уживо</string>
    <string name="rendering_attr_surface_sett_name">Калдрма</string>
    <string name="rendering_attr_surface_paving_stones_name">Поплочано камење</string>
    <string name="rendering_attr_highway_class_motorway_name">Ауто-пут</string>
    <string name="rendering_attr_highway_class_state_road_name">Државни пут</string>
    <string name="rendering_attr_highway_class_road_name">Пут</string>
    <string name="rendering_attr_highway_class_street_name">Улица</string>
    <string name="rendering_attr_highway_class_service_name">Приступни пут</string>
    <string name="rendering_attr_highway_class_footway_name">Пешачка стаза</string>
    <string name="rendering_attr_highway_class_track_name">Траг</string>
    <string name="rendering_attr_highway_class_bridleway_name">Коњичка стаза</string>
    <string name="rendering_attr_highway_class_steps_name">Степенице</string>
    <string name="rendering_attr_highway_class_path_name">Стаза</string>
    <string name="rendering_attr_highway_class_cycleway_name">Бициклистичка стаза</string>
    <string name="routing_attr_avoid_sett_name">Без калдрме</string>
    <string name="routing_attr_avoid_sett_description">Избегавај калдрму</string>
    <string name="send_log">Пошаљи дневник</string>
    <string name="files_moved">Премештено је %1$d датотека (%2$s).</string>
    <string name="files_copied">Умножено је %1$d датотека (%2$s).</string>
    <string name="files_failed">Нисам успео да умножим %1$d датотека (%2$s).</string>
    <string name="files_present">%1$d датотека (%2$s) постоје на претходном положају \'%3$s\'.</string>
    <string name="move_maps">Премести карте</string>
    <string name="dont_move_maps">Немој премештати</string>
    <string name="public_transport_ped_route_title">Пут пешице је приближно %1$s и можда може бити бржи него са јавним превозом</string>
    <string name="public_transport_no_route_title">Нажалост, ОсмАнд није успео да нађе пут који одговара Вашим поставкама.</string>
    <string name="public_transport_try_ped">Покушајте навођење за пешаке.</string>
    <string name="public_transport_try_change_settings">Покушајте са променом поставки.</string>
    <string name="public_transport_calc_pedestrian">Израчунај пут пешака</string>
    <string name="public_transport_type">Тип превоза</string>
    <string name="searching_gps">Тражим ГПС</string>
    <string name="coordinates_widget">Справица за координате</string>
    <string name="shared_string_privacy_policy">Смернице приватности</string>
    <string name="help_us_make_osmand_better">Помозите нам да побољшамо ОсмАнд</string>
    <string name="choose_data_to_share">Одаберите које врсте података желите да делите:</string>
    <string name="downloaded_maps">Преузете карте</string>
    <string name="visited_screens">Посећени заслони</string>
    <string name="collected_data_descr">Одредите које податке дозвољавате ОсмАнд-у да дели.</string>
    <string name="downloaded_maps_collect_descr">Помозите нам да разумемо омиљеност карти држава и области.</string>
    <string name="visited_screens_collect_descr">Помозите нам да разумемо омиљеност могућности ОсмАнда.</string>
    <string name="privacy_and_security_change_descr">Притисните на „дозволи“ ако се слажете са нашом %1$s</string>
    <string name="settings_privacy_and_security">Приватност и безбедност</string>
    <string name="settings_privacy_and_security_desc">Одаберите које податке делите</string>
    <string name="shared_string_no_thank_you">Не, хвала</string>
    <string name="shared_string_allow">Дозволи</string>
    <string name="profile_name_hint">Име профила</string>
    <string name="nav_type_hint">Врста навођења</string>
    <string name="app_mode_taxi">Такси</string>
    <string name="app_mode_shuttle_bus">Аутобус</string>
    <string name="app_mode_subway">Подземна</string>
    <string name="app_mode_horse">Коњ</string>
    <string name="app_mode_helicopter">Хеликоптер</string>
    <string name="app_mode_skiing">Скијање</string>
    <string name="base_profile_descr_ski">Скијање</string>
    <string name="select_icon_profile_dialog_title">Одаберите сличицу</string>
    <string name="settings_routing_mode_string">Начин рада: %s</string>
    <string name="settings_derived_routing_mode_string">Кориснички начин рада, изведен из: %s</string>
    <string name="routing_profile_ski">Скијање</string>
    <string name="profile_type_descr_string">Врста: %s</string>
    <string name="profile_type_base_string">Основни налог</string>
    <string name="profile_alert_need_routing_type_title">Одаберите врсту навођења</string>
    <string name="profile_alert_need_routing_type_msg">Одаберите врсту навођења за нови применљиви налог</string>
    <string name="profile_alert_need_profile_name_title">Унесите име налог</string>
    <string name="profile_alert_need_profile_name_msg">Прво морате унети име налога.</string>
    <string name="profile_alert_duplicate_name_title">Име већ постоји</string>
    <string name="profile_alert_duplicate_name_msg">Већ постоји налог са овим именом</string>
    <string name="profile_alert_cant_delete_base">Не можете обрисати основни налог смАнда</string>
    <string name="profile_alert_need_save_title">Снимите измене</string>
    <string name="profile_alert_need_save_msg">Прво снимите измене на налогу</string>
    <string name="profile_alert_delete_title">Обриши налог</string>
    <string name="profile_alert_delete_msg">Обрисати налог „%s”</string>
    <string name="select_base_profile_dialog_title">Одаберите почетни налог</string>
    <string name="select_nav_profile_dialog_title">Одаберите врсту навођења</string>
    <string name="base_profile_descr_car">Кола, камион, мотор</string>
    <string name="base_profile_descr_bicycle">Планинарски бицикл, мопед, коњ</string>
    <string name="base_profile_descr_pedestrian">Ходање, шетање, трчање</string>
    <string name="base_profile_descr_public_transport">Врсте јавног превоза</string>
    <string name="base_profile_descr_boat">Брод, веслање, једрење</string>
    <string name="base_profile_descr_aircraft">Авион, параглајдинг</string>
    <string name="routing_profile_geocoding">Геокодирање</string>
    <string name="routing_profile_straightline">Права линија</string>
    <string name="routing_profile_broutrer">BRouter (не треба интернет)</string>
    <string name="osmand_default_routing">Навођење ОсмАнда</string>
    <string name="custom_routing">Произвољни налог навођења</string>
    <string name="special_routing_type">Нарочито навођење</string>
    <string name="third_party_routing_type">Навођење треће стране</string>
    <string name="application_profiles_descr">Одаберите налоге видљиве из програма.</string>
    <string name="application_profiles">Применљиви налози</string>
    <string name="routing_attr_difficulty_preference_name">Жељена тежина</string>
    <string name="routing_attr_freeride_policy_name">Ван стазе</string>
    <string name="routing_attr_freeride_policy_description">\'Бесплатана вожња\' и \'Са-писте\' су незванични путеви и пролази. Обично су неуређени, неодржавани и ниси сигурни ноћу. Улазите на сопствени ризик.</string>
    <string name="process_downloading_service">ОсмАндове услуге преузимања</string>
    <string name="shared_string_color_magenta">Магента</string>
    <string name="shared_string_icon">Сличица</string>
    <string name="collected_data">Преузети подаци</string>
    <string name="press_again_to_change_the_map_orientation">Притисните поново ради промене усмерења карте</string>
    <string name="shared_string_min_speed">Најмања брзина</string>
    <string name="shared_string_max_speed">Највећа брзина</string>
    <string name="default_speed_setting_title">Подразумевана брзина</string>
    <string name="default_speed_setting_descr">Промени подешавања подразумеване брзине</string>
    <string name="minmax_speed_dialog_title">Постави највишу/најмању брзину</string>
    <string name="new_profile">Нови налог</string>
    <string name="shared_string_crash">Рушење</string>
    <string name="last_launch_crashed">Последње извршавање програма није успело. Помозите нам да побољшамо ОсмАнд тако што ћете поделити поруку о грешци са нама.</string>
    <string name="app_mode_ufo">НЛО</string>
    <string name="app_mode_personal_transporter">Лично превозно средство</string>
    <string name="app_mode_monowheel">Моноцикл</string>
    <string name="app_mode_scooter">Скутер</string>
    <string name="precision_hdop_and_vdop">Водоравна тачност: %1$s, усправна: %2$s</string>
    <string name="precision_hdop">Водоравна тачност: %s</string>
    <string name="app_mode_offroad">Ван пута</string>
    <string name="edit_profile_setup_title">Подеси налог</string>
    <string name="edit_profile_setup_subtitle">Налог задржава своја подешавања</string>
    <string name="edit_profile_setup_map_subtitle">Одаберите могућности карте за налог</string>
    <string name="edit_profile_screen_options_subtitle">Одаберите могућности заслона за налог</string>
    <string name="edit_profile_nav_settings_subtitle">Одаберите поставке навођења за налог</string>
    <string name="routing_attr_max_num_changes_description">Одаберите горњу границу броја измена</string>
    <string name="routing_attr_max_num_changes_name">Број измена</string>
    <string name="turn_screen_on_router">Пробуди се код скретања</string>
    <string name="turn_screen_on_time_descr">Подесите колико дуго заслон треба да буде упаљен.</string>
    <string name="turn_screen_on_sensor">Користи пријемник близине</string>
    <string name="turn_screen_on_sensor_descr">Махањем руком преко заслона укључује заслон.</string>
    <string name="external_input_device">Спољни улазни уређај</string>
    <string name="sett_no_ext_input">Ни један</string>
    <string name="sett_generic_ext_input">Тастатура</string>
    <string name="sett_wunderlinq_ext_input">Вундерлинк (WunderLINQ)</string>
    <string name="sett_parrot_ext_input">Папагај (Parrot)</string>
    <string name="turn_on_profile_desc">Молим, укључите бар један налог програма ради употребе ових поставки.</string>
    <string name="rendering_attr_winter_road_name">Снежни коловоз</string>
    <string name="rendering_attr_ice_road_name">Залеђени коловоз</string>
    <string name="routeInfo_winter_ice_road_name">Снежни и залеђени коловози</string>
    <string name="rendering_attr_tracktype_grade1_name">Чврста (поплочана)</string>
    <string name="rendering_attr_tracktype_grade2_name">Чврста (непоплочана)</string>
    <string name="rendering_attr_tracktype_grade3_name">Углавном чврста</string>
    <string name="rendering_attr_tracktype_grade4_name">Углавном мекана</string>
    <string name="rendering_attr_tracktype_grade5_name">Мекана</string>
    <string name="routeInfo_tracktype_name">Чврстина подлоге</string>
    <string name="shared_string_file_is_saved">%s је сачуван</string>
    <string name="app_mode_camper">Кампер</string>
    <string name="app_mode_campervan">Камп приколица (RV)</string>
    <string name="rendering_attr_showLez_description">Прикажи области ниског загађења. Не утиче на навођење.</string>
    <string name="rendering_attr_showLez_name">Прикажи области ниског загађења</string>
    <string name="temporary_conditional_routing">Укључи у обзир и привремена ограничења</string>
    <string name="rate_dialog_descr">Поделити своје искуство са нама и оценити наш рад на Гугл плај продавници.</string>
    <string name="make_osmand_better_descr">Дозволи програму ОсмАнд да сакупља и обрађује безимене податке о коришћењу програма. Не сакупљамо податке ни о једном месту на карти коју посетите или погледате.
\n
\nПромените свој избор у сваком тренутку са ’Поставке’ → ’Приватност и Безбедност’.</string>
    <string name="osmand_routing_promo">Додајте Вашу сопствено измењено издање датотеке routing.xml у ..osmand/routing</string>
    <string name="show_compass_ruler">Прикажи лењир компас</string>
    <string name="hide_compass_ruler">Сакриј лењир компас</string>
    <string name="select_base_profile_dialog_message">Засновите свој произвољни налог на једном од подразумеваних налога, којим се одређују основне поставке као што су подразуемвана видљивост справица или јединице брзине и даљине. Ово су подразумевани применљиви налози, заједно са примерима произвољних налога којима се може проширити:</string>
    <string name="quick_action_need_to_add_item_to_list">Додајте бар једну ставку на поставкама у Брзим радњама</string>
    <string name="routing_attr_piste_type_downhill_name">Алпско и скијање спуштање</string>
    <string name="routing_attr_piste_type_downhill_description">Падине алпског скијања или спуштања и приступ скијаштим жичарама.</string>
    <string name="routing_attr_piste_type_nordic_name">Пољско и нордијско скијање</string>
    <string name="routing_attr_piste_type_nordic_description">Путеви за нордијско или пољско скијање.</string>
    <string name="routing_attr_piste_type_skitour_name">Врста скијања</string>
    <string name="routing_attr_piste_type_skitour_description">Путање скијашке.</string>
    <string name="routing_attr_piste_type_sled_name">Санке</string>
    <string name="routing_attr_piste_type_sled_description">Падине за санкање.</string>
    <string name="routing_attr_allow_intermediate_name">Дозволи успутне путеве</string>
    <string name="routing_attr_allow_intermediate_description">Тежи путеви са стрмијим деловима. Опште гледано, неке препреке које треба избегавати.</string>
    <string name="routing_attr_allow_advanced_name">Дозволи напредне путеве</string>
    <string name="routing_attr_allow_advanced_description">Тежи путеви, са опасним препрекама и стрмим деловима.</string>
    <string name="routing_attr_allow_expert_name">Дозволи стручњачке путеве</string>
    <string name="routing_attr_allow_expert_description">Ужасно тешки путеви, са опасним препрекама и околином.</string>
    <string name="routing_attr_allow_skating_only_name">Дозволи путеве само за клизање</string>
    <string name="routing_attr_allow_skating_only_description">Путеви спремљени за слободни начин или само клизање без уобичајених трагова.</string>
    <string name="routing_attr_allow_classic_only_name">Дозволи само уобичајене путеве</string>
    <string name="routing_attr_allow_classic_only_description">Стазе припремљене за обичан начин без путева за клизање. Ово укључује и стазе припремљене малим возилима за снег и путањама које су скијаши направили.</string>
    <string name="routing_attr_difficulty_preference_description">Тежи путањама ове тежине, али остави могућност навођења преко тежих или лакших путања ако су краће.</string>
    <string name="release_3_4">• Применљиви налози: стварање произвољних налога за сопствене потребе, са произвољном сличицом и бојом
\n
\n • Постави произвољне најмање/највише брзине на подразумеване налоге
\n
\n • Додата је справица за тренутне координате
\n
\n • Додата могућност да се приказује компас и лењир за пречник на карти
\n
\n • Поправљено је позадинско бележење трагова
\n
\n • Унапређено је позадинско преузимање карата
\n
\n • Враћена је могућност \'Укључивање заслона\'
\n
\n • Поправљен је избор језика на Википедији
\n
\n • Исправљено је понашање дугмета за компас приликом навођења
\n
\n • Остале исправке грешака
\n
\n</string>
    <string name="rendering_attr_highway_class_track_grade1_name">Квалитет 1</string>
    <string name="rendering_attr_highway_class_track_grade2_name">Квалитет 2</string>
    <string name="rendering_attr_highway_class_track_grade3_name">Квалитет 3</string>
    <string name="rendering_attr_highway_class_track_grade4_name">Квалитет 4</string>
    <string name="rendering_attr_highway_class_track_grade5_name">Квалитет 5</string>
    <string name="external_input_device_descr">Одаберите уређај за спољашње управљање, као што је тастатура или вундерлинк.</string>
    <string name="shared_string_open_track">Отвори траг</string>
    <string name="shared_string_track_is_saved">Траг %s је сачуван</string>
    <string name="shared_string_default">Подразумевано</string>
    <string name="new_route_calculated_dist_dbg">Пут: удаљеност %1$s, време пута %2$s
\nРачуница: %3$.1f сек %4$d пута, %5$d сличица)</string>
    <string name="lang_oc">Окситански</string>
    <string name="app_mode_wagon">Приколица</string>
    <string name="app_mode_pickup_truck">Доставно теретно возило</string>
    <string name="day">Дан</string>
    <string name="days_2_4">Дана</string>
    <string name="days_5">Дана</string>
    <string name="week">Недеља</string>
    <string name="weeks_2_4">Недеље</string>
    <string name="weeks_5">Недеља</string>
    <string name="month">Месец</string>
    <string name="months_2_4">Месеца</string>
    <string name="months_5">Месеци</string>
    <string name="year">Година</string>
    <string name="years_2_4">Године</string>
    <string name="years_5">Година</string>
    <string name="months_3">Три месеца</string>
    <string name="price_free">Бесплатно</string>
    <string name="get_discount_title">Набавите %1$d %2$s за %3$s ниже.</string>
    <string name="get_discount_first_part">%1$s првих %2$s</string>
    <string name="get_discount_first_few_part">%1$s првих %2$s</string>
    <string name="get_discount_second_part">Онда %1$s</string>
    <string name="cancel_subscription">Поништи чланарину</string>
    <string name="price_and_discount">%1$s • Уштеди %2$s</string>
    <string name="configure_profile_info">Поставке за налог:</string>
    <string name="utm_format_descr">ОсмАнд користи стандардни облик УТМ који је сличан, али није истоветан са обликом НАТО-а УТМ-а.</string>
    <string name="shared_string_example">Пример</string>
    <string name="navigate_point_format_utm">Стандард УТМ-а</string>
    <string name="navigate_point_format_olc">Отворени код положаја (ОЛЦ)</string>
    <string name="coordinates_format_info">Означени облик ће бити примењен кроз цели програм.</string>
    <string name="pref_selected_by_default_for_profiles">Ова поставка је подразумевано одабрана за налоге : %s</string>
    <string name="change_default_settings">Промени поставке</string>
    <string name="discard_changes">Одбаци промену</string>
    <string name="apply_to_current_profile">Примени само на „%1$s”</string>
    <string name="apply_to_all_profiles">Примени на све налоге</string>
    <string name="start_up_message_pref">Порука по отварању</string>
    <string name="analytics_pref_title">Рашчлањивања</string>
    <string name="turn_screen_on_info">Прикажи карту на закључаном заслону за време навођења.</string>
    <string name="route_parameters_info">Поставке за образовање пута у означеном налогу „%1$s”.</string>
    <string name="wake_time">Време чекања после буђења</string>
    <string name="units_and_formats">Мерне јединице и облици</string>
    <string name="map_look_descr">Изглед карте</string>
    <string name="map_look">Изглед карте</string>
    <string name="list_of_installed_plugins">Урађени додаци</string>
    <string name="configure_navigation">Подеси навођење</string>
    <string name="general_settings_profile_descr">Тема програма, јединице,област</string>
    <string name="configure_profile">Подеси налог</string>
    <string name="screen_alerts_descr">Упозорења се приказују у доњем левом углу заслона за време навођења.</string>
    <string name="switch_profile">Замени налог</string>
    <string name="language_and_output">Језик и улаз</string>
    <string name="reset_to_default">Поврати на подразумевано</string>
    <string name="manage_profiles_descr">Направи, увези, измени налоге</string>
    <string name="manage_profiles">Управљај применљивим налозима…</string>
    <string name="osmand_settings_descr">Утиче на цели програм</string>
    <string name="osmand_settings">Поставке Османда</string>
    <string name="copy_from_other_profile">Умножи из другог налога</string>
    <string name="turn_screen_on">Укључивање заслона</string>
    <string name="map_during_navigation_info">Карта за време навођења</string>
    <string name="map_during_navigation">Карта за време навођења</string>
    <string name="shared_string_other">Остало</string>
    <string name="vehicle_parameters_descr">Тежина, висина, дужина, брзина</string>
    <string name="vehicle_parameters">Одреднице возила</string>
    <string name="voice_announces_info">Гласовна обавештења су дешавају само за време навођења.</string>
    <string name="voice_announces_descr">Упутства и обавештења приликом навођења</string>
    <string name="voice_announces">Гласовна обавештења</string>
    <string name="screen_alerts">Упозорења на заслону</string>
    <string name="route_parameters_descr">Подеси одреднице пута</string>
    <string name="route_parameters">Одреднице пута</string>
    <string name="application_profile_changed">Приименљиви налог је промењен на „%s“</string>
    <string name="logcat_buffer">Спремник дневника</string>
    <string name="plugins_settings">Поставке додатака</string>
    <string name="shared_string_by_default">Подразумевано</string>
    <string name="download_detailed_map">Преузми потпуну карту места %s, ради прегледа ове области.</string>
    <string name="change_data_storage_full_description">Да ли премести датотеке података ОсмАнда фајлове података на ново одредиште\?
\n%1$s &gt; %2$s</string>
    <string name="data_storage_preference_summary">%1$s • %2$s</string>
    <string name="data_storage_space_description">%1$s GB је слободно (од %2$s GB)</string>
    <string name="enter_path_to_folder">Унесите путању до фасцикле</string>
    <string name="shared_string_select_folder">Фасцикла…</string>
    <string name="paste_Osmand_data_folder_path">Уметни путању до фасцикле са подацима ОсмАнда</string>
    <string name="change_osmand_data_folder_question">Да ли променити фасциклу ОсмАнда са подацима\?</string>
    <string name="move_maps_to_new_destination">Премести на ново одредиште</string>
    <string name="change_data_storage_folder">Промени фасциклу складишта</string>
    <string name="rendering_attr_piste_type_snow_park_name">Зимски парк</string>
    <string name="rendering_attr_piste_type_sleigh_name">Саонице</string>
    <string name="rendering_attr_piste_type_sled_name">Саонице</string>
    <string name="rendering_attr_piste_type_hike_name">Пешачење</string>
    <string name="rendering_attr_piste_type_connection_name">Веза стазе</string>
    <string name="rendering_attr_piste_type_skitour_name">Скијашка тура</string>
    <string name="rendering_attr_piste_type_downhill_name">Низбрдо</string>
    <string name="rendering_attr_piste_type_nordic_name">Нордијска</string>
    <string name="routeInfo_piste_type_name">Врста стазе</string>
    <string name="rendering_attr_piste_difficulty_novice_name">Почетничка</string>
    <string name="rendering_attr_piste_difficulty_easy_name">Лака</string>
    <string name="rendering_attr_piste_difficulty_intermediate_name">Средња</string>
    <string name="rendering_attr_piste_difficulty_advanced_name">Напредна</string>
    <string name="rendering_attr_piste_difficulty_expert_name">Стручна</string>
    <string name="rendering_attr_piste_difficulty_freeride_name">Слободна вожња</string>
    <string name="rendering_attr_piste_difficulty_extreme_name">Крајње сложена</string>
    <string name="rendering_attr_piste_difficulty_undefined_name">Неодређено</string>
    <string name="routeInfo_piste_difficulty_name">Тежина стазе</string>
    <string name="routing_attr_width_name">Ширина</string>
    <string name="routing_attr_width_description">Назначите дозвољену ширину возила на путу.</string>
    <string name="avoid_in_routing_descr_">Избегавај одређене путеве и врсте путева</string>
    <string name="app_mode_utv">Упоредно</string>
    <string name="rendering_attr_piste_difficulty_aerialway_name">Ваздушни пут</string>
    <string name="rendering_attr_piste_difficulty_connection_name">Веза</string>
    <string name="shared_string_calculate">Израчунај</string>
    <string name="shared_string_osmand_usage">Коришћење ОсмАнда</string>
    <string name="shared_string_tiles">Сличице</string>
    <string name="shared_string_maps">Карте</string>
    <string name="shared_string_memory_tb_desc">%1$s TB</string>
    <string name="shared_string_memory_gb_desc">%1$s GB</string>
    <string name="shared_string_memory_mb_desc">%1$s MB</string>
    <string name="shared_string_memory_kb_desc">%1$s kB</string>
    <string name="track_storage_directory">Складишна фасцикла трагова</string>
    <string name="track_storage_directory_descrp">Трагови могу бити складиштени у фасцикли \'rec\', или у месечним или дневним фасциклама.</string>
    <string name="store_tracks_in_rec_directory">Снимај трагове у фасцикли \'rec\'</string>
    <string name="store_tracks_in_daily_directories">Снимај трагове у дневним фасциклама</string>
    <string name="store_tracks_in_daily_directories_descrp">Снимај трагове у подфасцикле по дану снимања (нпр. 2018-01-01).</string>
    <string name="shared_string_memory_used_tb_desc">Искоришћено %1$s TB</string>
    <string name="shared_string_memory_used_gb_desc">Искоришћено %1$s GB</string>
    <string name="shared_string_memory_used_mb_desc">Искоришћено %1$s MB</string>
    <string name="shared_string_memory_used_kb_desc">Искоришћено %1$s kB</string>
    <string name="routing_attr_prefer_unpaved_name">Предност неасфалтираним путевима</string>
    <string name="routing_attr_prefer_unpaved_description">Предност неасфалтираним путевима.</string>
    <string name="update_all_maps">Осежи све карте</string>
    <string name="update_all_maps_q">Освжи све (%1$d) карте\?</string>
    <string name="release_3_5">• Осежене су поставке програма и нналога. Згодно ређање поставки по врстама, и могућности за мењање сваког налога
\n
\n • Нови прозор за преузимање карти који препоручује карте за преузимање док се разгледа карта
\n
\n • Поправке за тамну тему
\n
\n • Исправљено је неколико грешака у навођењу свуда по свету
\n
\n • Освежена је основна карта са богатијом мрежом путева
\n
\n • Порављене су поплављене области свуда по свету
\n
\n • Скијашко навођење: додати су налози надморске висине и сложеност стаза приликом гледања појединости стаза
\n
\n • Остале исправке грешака
\n
\n</string>
    <string name="default_speed_dialog_msg">Процењује време стизања код непознатих врста путева, ограничава брзину на свим путевима (може да промени навођење)</string>
    <string name="apply_preference_to_all_profiles">Применити ову измену на све или на само тренутно одабраном налогу.</string>
    <string name="shared_preference">Дељене</string>
    <string name="routing_attr_driving_style_prefer_unpaved_name">Дај предност непресвученим путевима</string>
    <string name="routing_attr_driving_style_prefer_unpaved_description">Даје предност непресвученим путевима радије него ли асфалтрираним за навођење.</string>
    <string name="layer_osm_edits">Измене ОСМ-а</string>
    <string name="quick_action_contour_lines_descr">Дугме које приказује или сакрива линије изохипси на карти.</string>
    <string name="quick_action_hillshade_descr">Дугме које приказује или сакрива сенчење на карти.</string>
    <string name="tts_initialization_error">Нисам успео да покренем мотор за старање гласа.</string>
    <string name="simulate_your_location_gpx_descr">Опонашајте свој положај користећу снимљени траг ГПИкс-а.</string>
    <string name="export_profile">Извези налог</string>
    <string name="exported_osmand_profile">ОсмАндов налог: %1$s</string>
    <string name="overwrite_profile_q">’%1$s’ већ постоји. Да ли га пребрисати\?</string>
    <string name="export_profile_failed">Нисам успео да извезем налог.</string>
    <string name="profile_import">Увоз налога</string>
    <string name="profile_import_descr">Да ли желите додати налог тако отварањем његое датотеке у ОсмАнд-у.</string>
    <string name="file_import_error">%1$s грешка увоза: %2$s</string>
    <string name="file_imported_successfully">%1$s увезен.</string>
    <string name="rendering_value_white_name">Бело</string>
    <string name="swap_two_places">Замени %1$s и %2$s</string>
    <string name="route_start_point">Почетна тачка</string>
    <string name="track_saved">Траг је сачуван</string>
    <string name="empty_filename">Празно име датотеке</string>
    <string name="shared_string_revert">Поврати</string>
    <string name="quick_action_directions_from_desc">Дугме које средиште заслона се узима за тачку поласка. После пита да одаберете одредиште или рачуна пут до одредишта.</string>
    <string name="rendering_attr_showCycleNodeNetworkRoutes_name">Прикажи чворове мреже бициклистичких путева</string>
    <string name="clear_confirmation_msg">Очисти %1$s\?</string>
    <string name="download_map_dialog">Прозорче преузимања карте</string>
    <string name="dialogs_and_notifications_title">Прозорче и обавештења</string>
    <string name="dialogs_and_notifications_descr">Управља искачућим прозорима, прозорчићима и обавештењима.</string>
    <string name="rendering_value_walkingRoutesOSMCNodes_name">Чворови мреже</string>
    <string name="suggested_maps">Предложене карте</string>
    <string name="suggested_maps_descr">Ове карте су потребне за рад овог додатка.</string>
    <string name="added_profiles">Додати налози</string>
    <string name="added_profiles_descr">Налози додати од стране додатка</string>
    <string name="shared_string_turn_off">Искључи</string>
    <string name="new_plugin_added">Нови додатак је додат</string>
    <string name="join_segments">Споји делове</string>
    <string name="add_new_profile_q">Додај нови налог ’%1$s’\?</string>
    <string name="save_heading">Урачунај правац</string>
    <string name="save_heading_descr">Сачувај заглавље свакој тачки трага приликом снимања.</string>
    <string name="ltr_or_rtl_combine_via_bold_point">%1$s • %2$s</string>
    <string name="ltr_or_rtl_combine_via_comma">%1$s, %2$s</string>
    <string name="personal_category_name">Лични</string>
    <string name="shared_string_downloading_formatted">Преузимам %s</string>
    <string name="rendering_value_thick_name">Дебело</string>
    <string name="desert_render_descr">За пустиње и остале ретко насељене области. Подробније.</string>
    <string name="select_navigation_icon">Сличица положаја приликом кретања</string>
    <string name="select_map_icon">Положај сличице при мировању</string>
    <string name="delete_profiles_descr">Избрисани налог ће заувек бити избрисани када кликнете ’примени’.</string>
    <string name="master_profile">Главни налог</string>
    <string name="select_color">Одаберите боју</string>
    <string name="edit_profiles_descr">Подразумевани налози ОсмАнда не могу да се избришу, али могу да се искључе (на претходном приказу), или да се ставе на дно.</string>
    <string name="edit_profiles">Измени налоге</string>
    <string name="profile_appearance">Изглед налога</string>
    <string name="choose_icon_color_name">Сличица, боја и име</string>
    <string name="reorder_profiles">Измени списак налога</string>
    <string name="selected_profile">Изабрани налог</string>
    <string name="reset_confirmation_descr">Кликом на %1$s одбацују се све ваше промене.</string>
    <string name="reset_all_profile_settings_descr">Поврати сва подешавања налога на стање после уградње.</string>
    <string name="reset_all_profile_settings">Да ли вратити на подразумевано сва подешавања налога\?</string>
    <string name="button_rate">Оцени</string>
    <string name="ltr_or_rtl_combine_via_space">%1$s %2$s</string>
    <string name="ltr_or_rtl_combine_via_colon">%1$s: %2$s</string>
    <string name="file_does_not_contain_routing_rules">Нема правила за навођење у ’%1$s’. Одаберите другу датотеку.</string>
    <string name="not_support_file_type_with_ext">Уместо тога одаберите подржану датотеку проширења %1$s.</string>
    <string name="import_from_file">Увези из датотеке</string>
    <string name="import_routing_file">Увези датотеку навођења</string>
    <string name="import_profile">Увези налог</string>
    <string name="monitoring_prefs_descr">Навођење, тачност бележења</string>
    <string name="multimedia_notes_prefs_descr">Величина слике, квалитет звука и видеа</string>
    <string name="osm_editing_prefs_descr">Пријава, лозинка, уређивање ван мреже</string>
    <string name="accessibility_prefs_descr">Одаберите сличицу, боју и име</string>
    <string name="live_monitoring_descr">Дозвољава дељење тренутнположаја користећи снимање пута.</string>
    <string name="live_monitoring">Праћење преко интернета</string>
    <string name="save_track_logging_accuracy">Тачност бележења</string>
    <string name="tracks_view_descr">Ваш снимљени трагови су у %1$s, или у фасцикли ОсмАнда.</string>
    <string name="multimedia_notes_view_descr">Ваше белешке ОСМ-а су у %1$s.</string>
    <string name="video_notes">Белешке видеа</string>
    <string name="photo_notes">Белешке слика</string>
    <string name="route_recalculation">Прерачунавање пута</string>
    <string name="accessibility_announce">Објави</string>
    <string name="login_and_pass">Корисничко име и лозинка</string>
    <string name="plugin_global_prefs_info">Ова подешавања додатака су општа и примењују се на све налоге</string>
    <string name="osm_editing">Уређивање ОСМ-а</string>
    <string name="osm_edits_view_descr">Погледајте све Ваше још увек неотпремљене измене или белешке ОСМ-а у %1$s. Отпремљене тачке се не више приказују.</string>
    <string name="app_mode_osm">ОСМ</string>
    <string name="select_nav_icon_descr">Сличице која се приказује за време навођења или померања.</string>
    <string name="select_map_icon_descr">Сличице која се приказује у мировању.</string>
    <string name="logcat_buffer_descr">Проверите и поделите дневнике са појединостима програма</string>
    <string name="search_offline_geo_error">Нисам успео да расчланим гео-намеру ’%s’.</string>
    <string name="permission_is_required">Потребне су дозволе за коришћење ове могућности.</string>
    <string name="monitoring_min_speed_descr">Ово је пропусник за одсецање малих брзина који не бележи тачке испод одређене брзине. Овим снимљени трагови изгледају глаткије када се гледају на карти.</string>
    <string name="monitoring_min_speed_descr_side_effect">Успутне појаве: Вашим траговима ће недостајати сви одсечци где мерило најмање брзине није био испуњено (нпр. где сте гурали бицикл узбрдо). Такође, неће бити података о раздобљима мировања, као што су прављење одмора. Ово може да има утицаја на рашчлањивање или накнадну обраду, као што је одређивање укупне дужине пута, времена кретања, или просечне брзине.</string>
    <string name="monitoring_min_speed_descr_recommendation">Препорука: Покушајте прво да користите препознавач кретања преко пропусника најмањег помераја (B), пошто може дати бољи учинак и изгубићете мање података. Ако Ваши трагови остану пуни шума при малим брзинама, пробајте са не-ништавним вредностима овде. Пазите да неке врсте мерења неће уопште давати мерења брзине (неки начини преко мреже) у ком случају нећете снимити ништа.</string>
    <string name="monitoring_min_speed_descr_remark">Опаска: провера брзине &gt; 0: већина чипова ГПС-а пријављују вредност брзине само ако алгоритам примети да сте у покрету и ништа уколико нисте. Коришћење поставке &gt;0 у овом пропуснику је заправо коришћење пријемника покрета из чипа ГПС-а. Чак иако се не избира пропуст података овде за време снимања, ми и даље користимо ову могућност у нашем рашчлањивању ГПИкс-а анализи да одредимо пређену удаљеност, тј. вредност коју приказујемо у том пољу је пређена удаљеност за време кретања.</string>
    <string name="monitoring_min_accuracy_descr">Ово ће снимати само тачке измерене са назначивањем најмање тачности (у метрима/стопама, као што пријављује Андроид за Ваш чипове). Тачност је приближна мерењима стварног положаја, и није непосредно везана за прецизност, која је расипање поновљених мерења.</string>
    <string name="monitoring_min_accuracy_descr_side_effect">Успутна појава: Као исход пропуштања података по тачности, неке тачке могу скроз недостајати нпр. испод мостова, дрвећа, између високих зграда, или у одређеним временским условима.</string>
    <string name="monitoring_min_accuracy_descr_recommendation">Препорука: тешко је предвидети шта ће се бележити, а шта неће, па је најбоље да искључите овај пропусник.</string>
    <string name="monitoring_min_accuracy_descr_remark">Опаска: Ако је ГПС био искључен одмах пре снимања, прва тачка ће имати умањену тачност, па у нашем коду би желели да сачекамо пар секунди пре снимања тачке (или снимања најбоље од 3 узастопне тачке итд.), али ово још није направљено.</string>
    <string name="monitoring_min_distance_descr">Овај пропусник избегава снимање удвостручених тачака када има мало стварног кретања, и даје бољи изглед трага на карти.</string>
    <string name="monitoring_min_distance_descr_side_effect">Успутне спојаве: раздобља одмарања се не снимају уопште или се не снима само по једна тачка. Мала (стварна) померања (нпр. у страну, да обележите могуће скретање на Вашем путу) могу да буду протребљена. Ваша датотека садржи мање података за накнадну обраду и има лошије статистике тиме што се требе очигледно понављају исте тачке за време снимања, док је могуће да сечувају остаци који настају лошим сигналом или дејствима чипа ГПС-а.</string>
    <string name="monitoring_min_distance_descr_recommendation">Препорука: Поставка од 5 метара ако не треба да бележите прецизније детаље од овога и недвосмислено не желите да бележите податке приликом одмарања.</string>
    <string name="live_monitoring_time_buffer">Временско међускладиште</string>
    <string name="live_monitoring_tracking_interval">Међувреме праћења</string>
    <string name="live_monitoring_adress">Веб адреса</string>
    <string name="monitoring_notification">Обавештење</string>
    <string name="monitoring_min_speed">Најмања брзина</string>
    <string name="monitoring_min_accuracy">Најмања прецизност</string>
    <string name="monitoring_min_distance">Најмањи померај</string>
    <string name="reset_plugin_to_default">Поврати поставке додатака на подразумеване вредности</string>
    <string name="multimedia_rec_split_title">Издељивање снимања</string>
    <string name="multimedia_use_system_camera">Користи системски програм</string>
    <string name="multimedia_photo_play_sound">Звук шкољцања фотоапарата</string>
    <string name="osm_authorization_success">Провера пријаве је успела</string>
    <string name="rearrange_categories">Преуреди врсте</string>
    <string name="add_new_custom_category_button_promo">Додајте нове произвољне врсте означавајући једну или више врста.</string>
    <string name="reset_to_default_category_button_promo">Повратак на подразумевано ће поставити редослед разврставања на подразумевано стање после уградње програма.</string>
    <string name="shared_string_available">Доступно</string>
    <string name="add_custom_category">Додај произвољну врсту</string>
    <string name="rendering_attr_streetLightingNight_name">Прикажи само ноћу</string>
    <string name="plugin_prefs_reset_successful">Све поставке додатка враћене су на подразумевано.</string>
    <string name="profile_prefs_reset_successful">Све поставке налога враћене су на подразумевано.</string>
    <string name="ltr_or_rtl_combine_via_slash">%1$s/%2$s</string>
    <string name="sunset_at">Сунце залази у %1$s</string>
    <string name="sunrise_at">Сунце излази у %1$s</string>
    <string name="accessibility_mode_disabled">Начин рада приступачности је искључен на Вашем Андроид систему.</string>
    <string name="use_system_screen_timeout">Користи системско време одлагања гашења заслона</string>
    <string name="use_system_screen_timeout_promo">Подразумевано је искључено: Док ОсмАнд ради у прочељу, заслон неће да се гаси.
\n
\nАко је укључено, ОсмАнд ће користити системско време одлагања гашења заслона.</string>
    <string name="clear_recorded_data">Очисти снимљене податке</string>
    <string name="copy_coordinates">Копирај координате</string>
    <string name="routing_profile_direct_to">Дикретно-на-тачку</string>
    <string name="sort_by_category">Распореди по врсти</string>
    <string name="please_provide_profile_name_message">Унесите име налога</string>
    <string name="open_settings">Отвори поставке</string>
    <string name="plugin_disabled">Додатак је искључен</string>
    <string name="shared_string_menu">Изборник</string>
    <string name="ltr_or_rtl_triple_combine_via_dash">%1$s — %2$s — %3$s</string>
    <string name="shared_string_include_data">Укључи додатне податке</string>
    <string name="import_profile_dialog_description">Увезени налог садржи додатне податке. Кликните на увоз да увезете само податке налога или одаберите додатне податке.</string>
    <string name="export_profile_dialog_description">Одаберите додатне податке за извоз уз налог.</string>
    <string name="index_name_antarctica">Антарктик</string>
    <string name="create_custom_categories_list_promo">Промените редослед списка и сакријте врсте. Увезите или извезите све промене као налоге.</string>
    <string name="release_3_6">• Налози: сада можете променити редослед, поставити сличицу карте, променити све поставке основних налога и повратити их назад на подразумеване вредности
\n
\n • Додати бројеви излаза приликом навођења
\n
\n • Преуређене су поставке додатака
\n
\n • Преуређен је приказ поставки за бржи приступ свим налозима
\n
\n • Додата је могућност за умножавање поставки из другог налога
\n
\n • Додата је могућност промене редоследа или скривања врсти тачака занимања у Претрази
\n
\n • Исправно су поравнате сличице тачака занимања на карти
\n
\n • Додати су подаци изласка и заласка сунца на подешавању карте
\n
\n • На карту је додата сличица кућа/посао
\n
\n • Додата је подршка за описе из више редова у поставкама
\n
\n • Додато је исправно пресловљавање на карту Јапана
\n
\n • Додата је карта Антарктика
\n
\n</string>
    <string name="plugin_disabled_descr">Овај додатак је посебан програм и ако га искључите, нећете га уклонити.
\n
\nМожете да га избришете из подешавања програма на Андроиду.</string>
    <string name="shared_string_routing">Навођење</string>
    <string name="shared_string_app_default_w_val">Подразумевано у програму (%s)</string>
    <string name="no_recalculation_setting">Без прерачунавања</string>
    <string name="route_recalculation_dist_title">Најмања удаљеност за прерачунавање пута</string>
    <string name="route_recalculation_dist_descr">Пут ће бити прерачунат ако је удаљеност до пута већа од одабране одреднице</string>
    <string name="profile_type_custom_string">Произвољни налог</string>
    <string name="shared_string_angle_param">Угао: %s°</string>
    <string name="shared_string_angle">Угао</string>
    <string name="recalc_angle_dialog_descr">Потпуно прави одсечак између мојег положаја и израчунатог пута биће приказан док се пут не израчуна</string>
    <string name="recalc_angle_dialog_title">Најмањи угао између мојег положаја и пута</string>
    <string name="shared_string_preparing">Припремам</string>
    <string name="shared_string_poi_types">Врсте тачака занимања</string>
    <string name="shared_string_nothing_selected">Ништа није означено</string>
    <string name="shared_string_quick_actions">Брзе радње</string>
    <string name="shared_string_profiles">Налози</string>
    <string name="listed_exist">Излистан %1$s, већ постоји у ОсмАнд-у.</string>
    <string name="replace_all_desc">Тренутне ставке ће бити замењене ставкама из фајла</string>
    <string name="replace_all">Замени све</string>
    <string name="keep_both">Задржи обе</string>
    <string name="keep_both_desc">Увежене ставке ће бити додате са предлозима</string>
    <string name="import_duplicates_description">ОсмАнд већ има јединице са истим именом као они који се увозе.
\n
\nОдаберите радњу.</string>
    <string name="import_duplicates_title">Неке ставке већ постоје</string>
    <string name="select_data_to_import">Одаберите податке за увоз.</string>
    <string name="shared_string_rendering_style">Стил исцртавања</string>
    <string name="import_rendering_file">Увозим датотеку за исцртавање</string>
    <string name="restore_all_profile_settings_descr">Све поставке налога ће бити враћене на почетно стање пре стварања/увожења овог налога.</string>
    <string name="restore_all_profile_settings">Поврати све поставке налога\?</string>
    <string name="saving_new_profile">Чувам нови налог</string>
    <string name="profile_backup_failed">Нисам успео да направим складиште за чување налога.</string>
    <string name="quick_action_terrain_descr">Дугме да прикаже или сакрије слој тла на карти.</string>
    <string name="delete_description">Обриши опис</string>
    <string name="add_description">Додај опис</string>
    <string name="select_group">Одаберите групу</string>
    <string name="select_shape">Одаберите облик</string>
    <string name="shared_string_circle">Круг</string>
    <string name="shared_string_octagon">Осмоугао</string>
    <string name="shared_string_square">Квадрат</string>
    <string name="shared_string_min">Најмање</string>
    <string name="replace_point_descr">Замени другу тачку са овом.</string>
    <string name="app_mode_ski_snowmobile">Моторне санке</string>
    <string name="custom_osmand_plugin">Произвољни додатак ОсмАнд-а</string>
    <string name="settings_item_read_error">Нисам успео да читам из „%1$s”.</string>
    <string name="settings_item_import_error">Нисам успео да увезем из „%1$s”.</string>
    <string name="settings_item_write_error">Нисам успео да упишем %1$s.</string>
    <string name="shared_string_languages">Језици</string>
    <string name="shared_string_language">Језик</string>
    <string name="shared_string_all_languages">Сви језици</string>
    <string name="profiles_for_action_not_found">Нисам успео да пронађем такав налог.</string>
    <string name="index_item_world_basemap_detailed">Светска општа карта (богата)</string>
    <string name="create_edit_poi">Направите или измените ТЗ</string>
    <string name="add_edit_favorite">Додајте или измените омиљено</string>
    <string name="back_to_editing">Повратак уређивању</string>
    <string name="shared_string_add_profile">Додај налог</string>
    <string name="change_application_profile">Промени налог програма</string>
    <string name="extra_maps_menu_group">Додатне карте</string>
    <string name="download_unsupported_action">Неподржана радња %1$s</string>
    <string name="tracker_item">ОсмАнд пратилац</string>
    <string name="mapillary_item">ОсмАнд + Mapillary</string>
    <string name="quick_action_item">Брзе радње</string>
    <string name="radius_ruler_item">Лењир пречника</string>
    <string name="measure_distance_item">Измери удаљеност</string>
    <string name="travel_item">Путовање (Викивуајаж и Википедија)</string>
    <string name="favorites_item">Омиљени</string>
    <string name="subscription_osmandlive_item">Чланарина - ОсмАнд уживо</string>
    <string name="osmand_purchases_item">ОсмАнд куповине</string>
    <string name="legend_item_description">Упутство за легенду карте.</string>
    <string name="navigation_profiles_item">Налози навођења</string>
    <string name="quick_action_transport_descr">Дугме које приказује или скрива јавни превоз на карти.</string>
    <string name="parking_positions">Положаји паркирања кола</string>
    <string name="reset_deafult_order">Поврати подразумевани поредак ставки</string>
    <string name="quick_action_switch_profile_descr">Дејствено дугме мења између изабраних налога.</string>
    <string name="unsupported_type_error">Неподржана врста</string>
    <string name="width_limit_description">Унесите ширину возила, нека ограничења пута могу бити примењена за широка возила.</string>
    <string name="height_limit_description">Унесите висину возила, нека ограничења пута могу бити примењена за висока возила.</string>
    <string name="weight_limit_description">Унесите тежину возила, нека ограничења пута могу бити примењена за тешка возила.</string>
    <string name="system_screen_timeout_descr">Искључи заслон према системском времену закључавања.</string>
    <string name="shared_string_always">Увек</string>
    <string name="screen_control">Управљање заслоном</string>
    <string name="system_screen_timeout">Користи системско време закључавања заслона</string>
    <string name="turn_screen_on_descr">Одаберите могућности укључивања заслона (ОсмАнд треба да буде у прочељу када се уређај закључа):</string>
    <string name="turn_screen_on_navigation_instructions_descr">Сваки упут навођења ће укључити заслон.</string>
    <string name="turn_screen_on_navigation_instructions">Упути навођења</string>
    <string name="turn_screen_on_power_button_descr">Притискањем дугмета за искључивање уређаја ће укључити заслон са ОсмАндом преко закључаног заслона.</string>
    <string name="turn_screen_on_power_button">Дугме за искључивање</string>
    <string name="turn_screen_on_proximity_sensor">Пријемник близине</string>
    <string name="keep_screen_on">Држи заслон укљученим</string>
    <string name="keep_screen_off">Држи заслон искљученим</string>
    <string name="pseudo_mercator_projection">Псеудо-Меркатор пројекција</string>
    <string name="one_image_per_tile">Једна датотека по сличици</string>
    <string name="sqlite_db_file">Датотека SQLiteDB</string>
    <string name="online_map_name_helper_text">Унесите име овом мрежном извору карте.</string>
    <string name="online_map_url_helper_text">Унесите или налепите адресу мрежног извора.</string>
    <string name="edit_online_source">Измени мрежни извор</string>
    <string name="expire_time">Време истека</string>
    <string name="mercator_projection">Меркаторов приказ</string>
    <string name="storage_format">Облик складишта</string>
    <string name="map_source_zoom_levels">Поставите најмањи и највећи ступањ увеличавања који приказује или учитава мрежну карту.</string>
    <string name="expire_time_descr">Захваћене сличице ће бити поново преузете после задатог броја минута. Оставите празно да се никад не освежавају сличице из овог извора.
\n
\nЈедан дан је 1440 минута.
\nНедељу дана је 10080 минута.
\nМесец дана је 43829 минута.</string>
    <string name="tiles_storage_descr">Одаберите како да складиштите преузете сличице.</string>
    <string name="export_import_quick_actions_with_profiles_promo">Извозите или увозите брзе радње применљивим налозима.</string>
    <string name="shared_string_delete_all_q">Обриши све\?</string>
    <string name="delete_all_actions_message_q">Бесповратно обрисати %d брзих радњи\?</string>
    <string name="screen_timeout">Време иксључивања заслона</string>
    <string name="default_screen_timeout">Подразумевано време иксључивања заслона</string>
    <string name="shared_string_tones">тона</string>
    <string name="shared_string_meters">метара</string>
    <string name="details_dialog_decr">Прикажи или сакриј додатне појединости карте</string>
    <string name="shared_string_night_map">Ноћна карта</string>
    <string name="add_online_source">Додај мрежни извор</string>
    <string name="clear_tiles_warning">Применом ових измена ћете очистити захваћене податке овог извора сличица</string>
    <string name="vessel_height_warning_link">Подеси висину пловила</string>
    <string name="vessel_height_warning">Подесите висину пловила ради избегавања ниских мостова. Имајте на уму да, уколико мост може да се помера, користи се његова висина када је отворен.</string>
    <string name="vessel_height_limit_description">Подесите висину пловила ради избегавања ниских мостова. Имајте на уму да, уколико мост може да се помера, користићемо његову висину када је отворен.</string>
    <string name="vessel_width_limit_description">Подесите ширину пловила и избегните уске мостове</string>
    <string name="use_volume_buttons_as_zoom_descr">Управљајте ступњем увеличања карте помоћу дугмића за јачину звука на уређају.</string>
    <string name="use_volume_buttons_as_zoom">Дугмићи за јачину звука за увеличање карте</string>
    <string name="shared_string_uninstall_and_restart">Уклони и поново покрени</string>
    <string name="speed_cameras_removed_descr">Овај уређај нема радаре.</string>
    <string name="app_mode_inline_skates">Котураљке</string>
    <string name="speed_cameras_restart_descr">Поново покрените програм ради брисања свих података брзинских камера.</string>
    <string name="item_deleted">%1$s обрисано</string>
    <string name="routing_attr_length_name">Дужина</string>
    <string name="shared_string_bearing">Правац</string>
    <string name="quick_action_showhide_mapillary_descr">Прикажи или сакриј слој Мапиларија на карти.</string>
    <string name="routing_attr_length_description">Одаберите дужину возила која је дозвољена на путевима.</string>
    <string name="speed_cameras_legal_descr">У неким државама или областима, коришћење програма за обавештавање о радарима на путу је забрањено законом.
\n
\nМорате направити избор овде, у зависности од закона своје државе.
\n
\nОдаберите %1$s и примаћете обавештења и упозорења о радарима и брзинским камерама.
\n
\nОдаберите %2$s. Сви подаци везани за радаре: упозорења, обавештења, занимљиве тачке ће бити обрисане док се ОсмАнд поново не угради.</string>
    <string name="shared_string_legal">Правно</string>
    <string name="screen_timeout_descr">Ако је „%1$s” укључен, време рада ће зависити од тога.</string>
    <string name="uninstall_speed_cameras">Избриши радаре</string>
    <string name="speed_camera_pois">Радарске тачке занимања</string>
    <string name="keep_active">Држи укљученим</string>
    <string name="shared_string_uninstall">Избриши</string>
    <string name="speed_cameras_alert">Упозорења о радарима су законом забрањене у неким државама.</string>
    <string name="lang_yo">Јоруба</string>
    <string name="lang_war">Варајски</string>
    <string name="lang_tg">Таџички</string>
    <string name="lang_uz">Узбечки</string>
    <string name="lang_ur">Урду</string>
    <string name="lang_tt">Татарски</string>
    <string name="lang_sco">Шкотски</string>
    <string name="lang_nap">Наполитански</string>
    <string name="lang_scn">Сицилијански</string>
    <string name="lang_pnb">Панџаби</string>
    <string name="lang_ne">Непалски</string>
    <string name="lang_my">Бурмански</string>
    <string name="lang_mn">Монголски</string>
    <string name="lang_min">Минангкабајски</string>
    <string name="lang_mg">Малгашки</string>
    <string name="lang_ky">Киргиски</string>
    <string name="lang_kk">Казашки</string>
    <string name="lang_jv">Јавански</string>
    <string name="lang_gu">Гуџарати</string>
    <string name="lang_cv">Чувашки</string>
    <string name="lang_ce">Чеченски</string>
    <string name="lang_bar">Баварски</string>
    <string name="lang_ba">Башкирски</string>
    <string name="lang_an">Арагонски</string>
    <string name="lang_lmo">Ломбардијски</string>
    <string name="custom_color">Произвољна боја</string>
    <string name="ltr_or_rtl_combine_via_slash_with_space">%1$s / %2$s</string>
    <string name="search_poi_types">Претрага врсти тачака занимања</string>
    <string name="search_poi_types_descr">Здружено користите тачаке занимања различитих врсти. Кликните прекидач ради одабира свих, кликните на леву страну да одаберете врсту.</string>
    <string name="map_markers_item">Ознаке на карти</string>
    <string name="shared_string_terrain">Тло</string>
    <string name="shared_string_transparency">Прозирнност</string>
    <string name="shared_string_zoom_levels">Ступњи увећања</string>
    <string name="shared_string_legend">Легенда</string>
    <string name="shared_string_import_complete">Увоз је завршен</string>
    <string name="items_added">Додате ставке</string>
    <string name="shared_string_importing">Увозим</string>
    <string name="importing_from">Увозим податке из %1$s</string>
    <string name="clear_recorded_data_warning">Оочистити снимљене податке\?</string>
    <string name="recalculate_route_in_deviation">Прерачунај пут у случају одступања</string>
    <string name="select_distance_route_will_recalc">Одаберите удаљеност након које се пут прерачунава.</string>
    <string name="recalculate_route_distance_promo">Пут ће бити прерачунат уколико је удаљеност тренутног положаја од пута већа од одабране вредности.</string>
    <string name="n_items_of_z">%1$s од %2$s</string>
    <string name="ui_customization">Прилагођавање корисничког сучеља</string>
    <string name="shared_string_drawer">Ладица</string>
    <string name="reorder_or_hide_from">Преуреди или сакриј ставке са %1$s.</string>
    <string name="shared_string_divider">Разделник</string>
    <string name="divider_descr">Јединице испод ове тачке су одвојени разделником.</string>
    <string name="shared_string_hidden">Скривено</string>
    <string name="hidden_items_descr">Иако су ове ставке сакривене из главног изборника, могућности или додаци које они представљају и даље раде.</string>
    <string name="reset_items_descr">Сакривање поставки их враћа на почетно стање.</string>
    <string name="main_actions_descr">Има само четири дугмета.</string>
    <string name="main_actions">Главне радње</string>
    <string name="additional_actions_descr">Приступите овим радњама кликтањем на дугме „%1$s”.</string>
    <string name="move_inside_category">Можете померати ставке само унутар ове врсте.</string>
    <string name="developer_plugin">Додатак за програмере</string>
    <string name="app_mode_ski_touring">Скијашки програм</string>
    <string name="shared_string_items">Ставке</string>
    <string name="changes_applied_to_profile">Измене примењене на ’%1$s’ налог.</string>
    <string name="wiki_menu_download_descr">За приказ Википедијиних тачака занимања су потребне додатне карте.</string>
    <string name="select_wikipedia_article_langs">Одаберите језик за Википедијине чланке на карти. Пребаците на било који други доступни језик док читате чланак.</string>
    <string name="some_articles_may_not_available_in_lang">Неки чланци са Википедија су можда доступни на Вашем језику.</string>
    <string name="lang_zhyue">Кантонски</string>
    <string name="lang_zhminnan">Јужномински</string>
    <string name="shared_string_hillshade">Сенке брда</string>
    <string name="select_track_file">Изаберите датотеку трага</string>
    <string name="shared_string_resume">Настави</string>
    <string name="hillshade_description">Карта сена брда користи тамне преливе за приказивање нагиба, врхова и низина.</string>
    <string name="slope_description">При нагибу користе се боје за дочаравање стрмине терена.</string>
    <string name="terrain_slider_description">Поставите најмањи и највећи ступањ увеличања, при коме ће слој бити приказан.</string>
    <string name="hillshade_download_description">Додатне карте су потребне ради приказа сена падина на карти.</string>
    <string name="slope_download_description">Додатне карте су потребне ради приказа нагиба.</string>
    <string name="slope_read_more">Прочитајте више о нагибима у %1$s.</string>
    <string name="terrain_empty_state_text">Приказује пределе или нагибе на карти. Можете прочитати више о овим врстама карата на нашим страницама.</string>
    <string name="import_complete_description">Сви подаци из %1$s су увезени. Користите дугмад испод ради отварања било којег дела програма за управљања њиме.</string>
    <string name="checking_for_duplicate_description">ОсмАнд проверава %1$s постојање умножака са постојећим јединицама у програму.
\n
\nТо може да потраје неко време.</string>
    <string name="download_slope_maps">Нагиб</string>
    <string name="ui_customization_description">Прилагодите количину јединица у \"ладици\", \"подешавању карте\" и \"приручном изборнику\".
\n
\nОнемогућите некоришћене додатке ради скривања њихових управљача. %1$s.</string>
    <string name="ui_customization_short_descr">Јединице ладице, приручни изборник</string>
    <string name="context_menu_actions">Дејства приручног изборника</string>
    <string name="osm_live_payment_subscription_management">Наплатом ће бити оптерећен ваш налог Гуглове продавнице при потврди куповине.
\n
\nПретплата се самостално обнавља уколико није отказана пре датума обнове.
\n
\nПретплатама можете управљати и отказати их тако што ћете отићи на своја подешавања Гуглове продавнице.</string>
    <string name="release_3_7">• Нове ванмрежне карте нагиба
\n
\n • Пуно прилагођавање омиљених и тачака ГПИкса – прилагођавање боја, сличица, облика
\n
\n • Прилагођавање редоследа јединица \"приручног изборника\", \"подешавање карте\" и \"кутије\"
\n
\n • Википедија као посебан слој у подешавању карте, изаберите само потребне језике
\n
\n • Направите свој пропусник тачака занимања / прилагодљиву карту
\n
\n • Додата је могућност да се поврате подешавања корисничких налога
\n
\n • Целовите путање ГПИкс-а са подршком за саобраћајне траке и целовита упутства скретања
\n
\n • Исправљене величине корисничког сучеља на таблицама
\n
\n • Исправљене грешке са ДнЛ
\n
\n</string>
    <string name="gpx_parse_error">Пронађен је проблем са датотеком ГПИкс-а
\n
\nМожете се обратити подршци ОсмАнда ради истраге.</string>
    <string name="turn_screen_on_power_button_disabled">Онемогућено. Захтева \'Држи заслон укљученим\' под \'време истека после буђења\'.</string>
    <string name="turn_screen_on_wake_time_descr">Одаберите време истека заслона после буђења. (\"%1$s\" се односи на време истека.)</string>
    <string name="map_source_zoom_levels_descr">Утиче на заслон када се користи као карта или подслој/надслој.
\n
\n%1$s: Карта је ограничена одабраним ступњем увеличања.
\n
\n%2$s: су ступњеви при којима ће изворне плочице бити видљиве, а умањење или увећање биће изван ових вредности.</string>
    <string name="lenght_limit_description">Унесите дужину возила, нека ограничења пута могу бити примењена за дужа возила.</string>
    <string name="please_provide_point_name_error">Молимо одредите име тачке</string>
    <string name="quick_action_remove_next_destination_descr">Уклања тренутну одредишну тачку. Ако је она и завршна тачка, навођење ће се зауставити.</string>
    <string name="search_download_wikipedia_maps">Преузмите карте Википедије</string>
    <string name="plugin_wikipedia_description">Подаци о тачкама занимања потражите на Википедији, џепном ванмрежном водичу који има чланке о местима и одредиштима.</string>
    <string name="app_mode_enduro_motorcycle">Мотоцикл за лоше путеве</string>
    <string name="app_mode_motor_scooter">Мотоцикл</string>
    <string name="app_mode_wheelchair">Инвалидска колица</string>
    <string name="app_mode_wheelchair_forward">Инвалидска колица напред</string>
    <string name="app_mode_go_cart">Корпа</string>
    <string name="osm_edit_closed_note">Затворена белешка ОСМ-а</string>
    <string name="set_working_days_to_continue">За наставак одредите радне дане</string>
    <string name="route_between_points">Пут између тачака</string>
    <string name="plan_a_route">Планирај пут</string>
    <string name="add_to_a_track">Додај трагу</string>
    <string name="select_track_width">Изаберите ширину</string>
    <string name="gpx_split_interval_descr">Изаберите међувреме на коме ће се приказивати ознаке са раздаљином или временом на трагу.</string>
    <string name="gpx_split_interval_none_descr">Изаберите жељену могућност поделе: по времену или по удаљености.</string>
    <string name="shared_string_custom">Прилагођен</string>
    <string name="gpx_direction_arrows">Стрелице смера</string>
    <string name="track_coloring_solid">Чврст</string>
    <string name="add_hidden_group_info">Додату тачку можете наћи у „%s“. Откријте сакривену означену групу да је прикажете на карти.</string>
    <string name="track_show_start_finish_icons">Прикажи почетне и крајне сличице</string>
    <string name="plan_route_last_edited">Последње измењена</string>
    <string name="plan_route_import_track">Увези траг</string>
    <string name="plan_route_open_existing_track">Отвори постојећи траг</string>
    <string name="plan_route_create_new_route">Креирај нову стазу</string>
    <string name="plan_route_select_track_file_for_open">Изаберите датотеку трага за отварање.</string>
    <string name="shared_string_done">Завршено</string>
    <string name="overwrite_track">Препиши траг</string>
    <string name="save_as_new_track">Сачувај као нови траг</string>
    <string name="reverse_route">Обрнута путања</string>
    <string name="route_between_points_whole_track_button_desc">Цели траг ће се прерачунати користећи одабрани налог.</string>
    <string name="route_between_points_next_segment_button_desc">Само ће следећи чланак бити прерачунат користећи одабрани налог.</string>
    <string name="route_between_points_desc">Изаберите како повезати тачке, по правој линији, или израчунајте пут између њих како је доле назначено.</string>
    <string name="whole_track">Цели траг</string>
    <string name="next_segment">Следећи чланак</string>
    <string name="threshold_distance">Праг удаљености</string>
    <string name="navigation_profile">Налог навођења</string>
    <string name="route_between_points_add_track_desc">Изаберите датотеку трага којој ће се додати нови чланак.</string>
    <string name="street_level_imagery">Слике на ступњу улице</string>
    <string name="plan_route_exit_dialog_descr">Одбацити све промене на планираној путањи\?</string>
    <string name="in_case_of_reverse_direction">У случају обрнутог правца</string>
    <string name="shared_string_save_as_gpx">Сачувај као нову датотеку трага</string>
    <string name="add_segment_to_the_track">Додај у датотеку трага</string>
    <string name="shared_string_gpx_files">Трагови</string>
    <string name="layer_gpx_layer">Трагови</string>
    <string name="show_gpx">Трагови</string>
    <string name="monitoring_control_start">РЕК</string>
    <string name="save_track_to_gpx_globally">Уписуј траг у датотеку ГПИкс-а</string>
    <string name="shared_string_gpx_route">Путања трага</string>
    <string name="empty_state_my_tracks">Додај датотеке трагова</string>
    <string name="empty_state_my_tracks_desc">Увези или сними датотеке трагова</string>
    <string name="context_menu_item_add_waypoint">Додај пролазну тачку трага</string>
    <string name="map_widget_monitoring">Снимање путовања</string>
    <string name="marker_save_as_track">Сачувај као датотеку трага</string>
    <string name="follow_track">Следи траг</string>
    <string name="follow_track_descr">Изаберите датотеку трага ради праћења</string>
    <string name="import_track_descr">Изаберите датотеку трага ради праћења или увоза са Вашег уређаја.</string>
    <string name="select_another_track">Изаберите други траг</string>
    <string name="navigate_to_track_descr">Наводите од мојег положаја до трага</string>
    <string name="pass_whole_track_descr">Тачка трага за навођење</string>
    <string name="start_of_the_track">Почетак трага</string>
    <string name="nearest_point">Најближа тачка</string>
    <string name="attach_to_the_roads">Причврстите на путеве</string>
    <string name="delete_address">Избришите адресу</string>
    <string name="add_address">Додајте адресу</string>
    <string name="access_hint_enter_address">Унесите адресу</string>
    <string name="plan_route_trim_before">Скрати пре</string>
    <string name="plan_route_trim_after">Скрати после</string>
    <string name="plan_route_change_route_type_before">Промените врсту пута пре</string>
    <string name="plan_route_change_route_type_after">Промените врсту пута након</string>
    <string name="what_is_new">Шта је ново</string>
    <string name="shared_string_file_name">Име датотеке</string>
    <string name="number_of_gpx_files_selected_pattern">%s изабраних датотека трагова</string>
    <string name="gpx_monitoring_stop">Затстани са снимањем пута</string>
    <string name="one_point_error">Додајте бар две тачке.</string>
    <string name="osm_edit_logout_success">Одјављен</string>
    <string name="gpx_upload_private_visibility_descr">„Приватно“ значи да се траг не појављује ни на једном јавном списку, али тачке праћења у њему у нису у временском редоследу доступне путем јавног АПИ-ја ГПС-а без временских ознака.</string>
    <string name="gpx_upload_identifiable_visibility_descr">„Препознатљив“ значи да ће се траг јавно приказати у Вашим траговима ГПС-а и у јавним списковима трагова ГПС-а, тј. други корисници ће моћи да преузму необрађени траг и повежу га са Вашим корисничким именом. Јавни подаци о временским тачкама стазе из АПИ-ја ГПС-а који се служе путем АПИ-ја за тачке праћења имаће однос на вашу изворну страницу праћења.</string>
    <string name="gpx_upload_trackable_visibility_descr">„Следљиво“ значи да се траг не приказује нигде на јавним списковима, али обрађене тачке праћења са временским ознакама у њима (које не могу бити непосредно повезане са вама) иду кроз преузимања са јавног АПИ-ја ГПС-а.</string>
    <string name="osm_edit_close_note">Затвори белешку ОСМ-а</string>
    <string name="osm_edit_comment_note">Напомена белешке ОСМ-а</string>
    <string name="osm_login_descr">Пријавите се користећи безбедан начин OАутх или користити своје корисничко име и лозинку.</string>
    <string name="shared_string_add_photo">Додај фотографију</string>
    <string name="register_on_openplacereviews">Упишите се на
\nOpenPlaceReviews.org</string>
    <string name="register_on_openplacereviews_desc">Фотографије пружају пројекат отворених података OpenPlaceReviews.org. Ради постављања своје слике, морате се пријавити на странницу веба.</string>
    <string name="register_opr_create_new_account">Направите нови налог</string>
    <string name="register_opr_have_account">Већ имам</string>
    <string name="shared_string_search_history">Претрага историје</string>
    <string name="app_mode_kayak">Кајак</string>
    <string name="app_mode_motorboat">Моторни чамац</string>
    <string name="add_to_mapillary">Додај у Мапилари</string>
    <string name="add_to_opr">Додај у ОпенПлејсРевју</string>
    <string name="add_photos_descr">ОсмАнд приказује фотографије из неколико извора:
\nOpenPlaceReviews - фотографије тачака занимања;
\nMapillary - слике улица;
\nВеб / Викимедија - фотографије тачака занимања наведене у подацима Опенстритмапа.</string>
    <string name="shared_string_resources">Сировине</string>
    <string name="approximate_file_size">Приближна величина датотеке</string>
    <string name="select_data_to_export">Изаберите податке за извоз у датотеку.</string>
    <string name="file_size_needed_for_import">Потребно за увоз</string>
    <string name="export_not_enough_space_descr">Уређај има слободно само %1$s. Ослободите мало простора или поништите одабир неких предмета за извоз.</string>
    <string name="export_not_enough_space">Нема довољно простора</string>
    <string name="start_finish_icons">Слицице почетка и завршетка</string>
    <string name="navigate_point_mgrs">МГРС</string>
    <string name="snowmobile_render_descr">За вожњу моторних санки са наменским путевима и траговима.</string>
    <string name="navigate_point_format_mgrs">МГРС</string>
    <string name="mgrs_format_descr">ОсмАнд користи МГРС, који је сличан облику НАТО-вог УТМ.</string>
    <string name="simplified_track">Поједностављени траг</string>
    <string name="simplified_track_description">Само линија трага ће бити сачувана, а путне тачке ће бити избрисане.</string>
    <string name="disable_recording_once_app_killed_descrp">Бележење трага ће бити заустављено када се програм убије (преко скорашњих програма). (Указивач рада ОсмАнда у позадини тада нестаје из обавештајне траке.)</string>
    <string name="save_global_track_interval_descr">Наведите међувреме завођења општег снимања трагова (укључено помоћу справице „снимање путовања“ на карти).</string>
    <string name="gpx_monitoring_start">Наставите снимање путовања</string>
    <string name="system_default_theme">Системско подразумевана</string>
    <string name="all_next_segments">Сви наредни делови</string>
    <string name="previous_segment">Претходни део</string>
    <string name="all_previous_segments">Сви претходни делови</string>
    <string name="only_selected_segment_recalc">Само изабрани део ће се поново израчунати помоћу изабраног налога.</string>
    <string name="all_next_segments_will_be_recalc">Сви наредни делови ће се поново израчунати помоћу изабраног налога.</string>
    <string name="all_previous_segments_will_be_recalc">Сви претходни делови ће се поново израчунати помоћу изабраног налога.</string>
    <string name="open_saved_track">Отвори сачувани траг</string>
    <string name="shared_string_is_saved">је сачувано</string>
    <string name="shared_string_redo">Понови</string>
    <string name="release_3_8">• Освежена је могућност путање: омогућава употребу различитих врста навођења по делу и укључивање трагова
\n
\n • Нови изборник трагова: одаберите боју, дебљину, стрелице смера приказа, сличице почетка и завршетка
\n
\n • Побољшана је видљивост бициклистичких чворова.
\n
\n • Трагови се сада могу тапкати, имају приручни изборник са основним подацима.
\n
\n • Побољшани су погони претраге
\n
\n • Побољшане су могућности праћења трагова у навођењу
\n
\n • Решени проблеми са увозом / извозом подешавања налога
\n
\n</string>
    <string name="sort_last_modified">Последња измена</string>
    <string name="sort_name_descending">Име: З - А</string>
    <string name="sort_name_ascending">Име: А - З</string>
    <string name="contour_lines_thanks">Хвала вам што сте купили „Изохипсе“</string>
    <string name="osm_live_payment_desc_hw">Чланарина се наплаћује по изабраном времену. Откажите је у AppGallery у било ком тренутку.</string>
    <string name="osm_live_payment_subscription_management_hw">Уплата ће бити наплаћена са Вашег рачуна AppGallery при потврди куповине.
\n
\nЧланарина се самостално обнавља уколико није отказана пре дана обнове.
\n
\nЧланаринама можете управљати и отказати их тако што ћете отићи у подешавања програма AppGallery.</string>
    <string name="routing_attr_avoid_footways_description">Избегавај пешачке стазе</string>
    <string name="routing_attr_avoid_footways_name">Избегавај пешачке стазе</string>
    <string name="development">Развој</string>
    <string name="use_live_public_transport">Подаци ОсмАнда уживо</string>
    <string name="use_live_routing">Подаци ОсмАнда уживо</string>
    <string name="complex_routing_descr">Двофазно усмеравање навођења кола.</string>
    <string name="use_native_pt">Развој матичног јавног превоза</string>
    <string name="use_native_pt_desc">Пребаците се на прорачун навођења јавног превоза Јава (безбедан)</string>
    <string name="perform_oauth_authorization_description">Пријавите се помоћу OAuth -а ради коришћења могућности уређивања Опенстритмапа</string>
    <string name="perform_oauth_authorization">Пријавите се преко OAuth-а</string>
    <string name="clear_osm_token">Обришите OpenStreetMap OAuth токен</string>
    <string name="file_already_imported">Датотека је већ увезена у ОсмАнд</string>
    <string name="use_two_phase_routing">Користите двофазни алгоритам усмеравања А*</string>
    <string name="shared_string_graph">Графикон</string>
    <string name="message_need_calculate_route_before_show_graph">Подаци %1$s су доступни само на путевима, израчунајте путању користећи „Путања између тачака“ ради приказа цртежа.</string>
    <string name="message_graph_will_be_available_after_recalculation">Молимо сачекајте.
\nГрафикон ће бити доступан након поновног израчунавања путање.</string>
    <string name="shared_string_local_maps">Местне карте</string>
    <string name="icon_group_amenity">Пријатност</string>
    <string name="icon_group_special">Нарочита</string>
    <string name="icon_group_transport">Превоз</string>
    <string name="icon_group_service">Услуга</string>
    <string name="icon_group_symbols">Знамења</string>
    <string name="icon_group_sport">Спорт</string>
    <string name="icon_group_emergency">Хитна помоћ</string>
    <string name="icon_group_travel">Путовање</string>
    <string name="message_you_need_add_two_points_to_show_graphs">Додајте најмање две тачке</string>
    <string name="login_open_street_map">Пријавите се на OpenStreetMap.org</string>
    <string name="login_open_street_map_org">Пријавите се на OpenStreetMap.org</string>
    <string name="sign_in_with_open_street_map">Пријавите се помоћу OpenStreetMap-а</string>
    <string name="open_street_map_login_mode">Пријавите да бисте отпремили нове или измењене промене.
\n
\nМожете се пријавити користећи безбедан начин пријаве OАутх или користите своје корисничко име и лозинку.</string>
    <string name="use_login_password">Користите корисничко име и лозинку</string>
    <string name="login_account">Налог</string>
    <string name="user_login">Пријава</string>
    <string name="manage_subscription">Управљајте чланарином</string>
    <string name="subscription_payment_issue_title">Постоји проблем са Вашом чланарином. Кликните на дугме ради отварања подешавања претплате за Гугле Плеј и да бисте поправили начин плаћања.</string>
    <string name="subscription_expired_title">Чланарина за ОсмАнд уживо је истекла</string>
    <string name="subscription_paused_title">Чланарина на ОсмАнд уживо је заустављена</string>
    <string name="subscription_on_hold_title">Чланарина на ОсмАнд уживо је на чекању</string>
    <string name="markers_history">Повест ознака</string>
    <string name="send_files_to_openstreetmap">Пошаљите датотеку ГПИкс-а на ОпенСтритМап</string>
    <string name="enter_text_separated">Унесите ознаке одвојене зарезом.</string>
    <string name="gpx_upload_public_visibility_descr">„Јавно“ значи да је траг јавно приказан у Вашим траговима ГПС-а и на јавним траговима ГПС-а, као и на јавном списку трагова са временским ознакама у сировом облику. Подаци који се приказују путем АПИ-ја не упућују на Вашу страницу трагова. Временске ознаке праћења нису доступне путем јавног АПИ-ја ГПС-а и тачке праћења нису временски поређане.</string>
    <string name="cannot_upload_image">Нисам успео да отпремим слику, покушајте поново касније</string>
    <string name="select_picture">Изаберите слику</string>
    <string name="select_groups_for_import">Изаберите групе које ће бити увезене.</string>
    <string name="select_items_for_import">Изаберите ставке које ће бити увезене.</string>
    <string name="use_dev_url_descr">Пређите на употребу dev.openstreetmap.org уместо на openstreetmap.org ради пробе отпремања белешке ОСМ-а / ПОИ / ГПИкс.</string>
    <string name="use_dev_url">Употреби dev.openstreetmap.org</string>
    <string name="ltr_or_rtl_combine_via_star">%1$s * %2$s</string>
    <string name="lang_de_casual">Немачки (говорни)</string>
    <string name="app_mode_light_aircraft">Лака летелица</string>
    <string name="plan_route_split_before">Подели пре</string>
    <string name="plan_route_split_after">После подели</string>
    <string name="plan_route_add_new_segment">Додајте нови одсечак</string>
    <string name="release_3_9">• Додата је могућност за извоз и увоз свих података, укључујући подешавања, изворе, моја места
\n
\n • Планирање путање: графикони за одсечке трага са путањом, и додата је могућност стварања и уређивања вишеструких одсечака трагова
\n
\n • Додан је начин пријаве OАутх за ОпенСтритМап, побољшано корисничко сучеље прозорчића ОСМ-а
\n
\n • Подршка за прилагођене боје за омиљене и пролазне тачке трагова
\n
\n</string>
    <string name="activity_type_water_name">Вода</string>
    <string name="activity_type_winter_name">Зима</string>
    <string name="activity_type_snowmobile_name">Моторне санке</string>
    <string name="activity_type_riding_name">Јахање</string>
    <string name="activity_type_racing_name">Тркање</string>
    <string name="activity_type_mountainbike_name">Планински бицикл</string>
    <string name="activity_type_cycling_name">Бициклизам</string>
    <string name="activity_type_hiking_name">Планинарење</string>
    <string name="activity_type_running_name">Трчање</string>
    <string name="activity_type_walking_name">Пешачење</string>
    <string name="activity_type_motorbike_name">Мотоцикл</string>
    <string name="activity_type_car_name">Аутомобил</string>
    <string name="restart">Поново покрени</string>
    <string name="shared_strings_all_regions">Све области</string>
    <string name="delete_number_files_question">Обриши %1$d датотека\?</string>
    <string name="track_recording_stop_without_saving">Заустави без снимања</string>
    <string name="track_recording_save_and_stop">Сачувај и заустави снимање</string>
    <string name="track_recording_title">Снимање трага је заустављено</string>
    <string name="track_recording_description">Зауставити снимање\?
\nСве несачувани подаци ће бити изгубљени.</string>
    <string name="app_restart_required">Потребно је препокретање програма ради примене неких поставки.</string>
    <string name="on_pause">Заустављено</string>
    <string name="updated">Освежено: %s</string>
    <string name="last_time_checked">Последње време провере: %s</string>
    <string name="update_frequency">Учесталост освежавања</string>
    <string name="delete_updates">Обриши освежења</string>
    <string name="live_update_delete_updates_msg">Ообрисати свих %s освежења уживо\?</string>
    <string name="purchases">Куповине</string>
    <string name="select_category_descr">Одаберите врсту или додајте нову</string>
    <string name="track_recording_will_be_continued">Снимање ће бити настављено.</string>
    <string name="copy_poi_name">Умножи име тачке занимања</string>
    <string name="quick_action_show_hide_title">Прикажи/сакриј</string>
    <string name="shared_string_interval">Међувреме</string>
    <string name="track_has_no_altitude">Траг не садржи податке о надморској висини.</string>
    <string name="track_has_no_speed">Траг не садржи податке о брзини.</string>
    <string name="opr_use_dev_url">Користи test.openplacereviews.org</string>
    <string name="temporary_conditional_routing_descr">Користи ограничења на путу тренутно дејствена на карти</string>
    <string name="routing_attr_short_way_description">Прилагођени краћи пут (уштеда енергије)</string>
    <string name="routing_attr_driving_style_description">Одаберите разлог путовања да добијете краћи, бржи или сигурнији пут</string>
    <string name="snap_to_road_descr">Сличица тренутног положаја ће бити прилепљена за тренутно навођени пут</string>
    <string name="routing_attr_height_obstacles_description">Планирано време путовања ће се одразити на утицај узбрдица. Поставке путање могу помоћи да се избегну стрме узбрдице:</string>
    <string name="select_another_colorization">Одаберите други тип бојења.</string>
    <string name="announcement_time_title">Време објаве</string>
    <string name="start_recording">Започни снимање</string>
    <string name="show_track_on_map">Прикажи траг на карти</string>
    <string name="routing_engine_vehicle_type_wheelchair">Инвалидска колица</string>
    <string name="routing_engine_vehicle_type_hiking">Планинарење</string>
    <string name="routing_engine_vehicle_type_walking">Пешачење</string>
    <string name="routing_engine_vehicle_type_cycling_electric">Елетрични бициклизам</string>
    <string name="routing_engine_vehicle_type_cycling_mountain">Планински бициклизам</string>
    <string name="routing_engine_vehicle_type_cycling_road">Друмски бициклизам</string>
    <string name="routing_engine_vehicle_type_cycling_regular">Уобичајени бициклизам</string>
    <string name="routing_engine_vehicle_type_hgv">Теретно возило</string>
    <string name="routing_engine_vehicle_type_small_truck">Камионет</string>
    <string name="routing_engine_vehicle_type_truck">Камион</string>
    <string name="routing_engine_vehicle_type_scooter">Мотоцикл</string>
    <string name="routing_engine_vehicle_type_racingbike">Тркачки бицикл</string>
    <string name="routing_engine_vehicle_type_mtb">MTB</string>
    <string name="message_server_error">Грешка служитеља: %1$s</string>
    <string name="message_name_is_already_exists">Име већ постоји</string>
    <string name="context_menu_read_full">Прочитај у целости</string>
    <string name="context_menu_edit_descr">Измени опис</string>
    <string name="copy_to_map_favorites">Умножи у омиљене</string>
    <string name="upload_photo">Отпремам</string>
    <string name="upload_photo_completed">Отпремање је завршено</string>
    <string name="uploading_count">Отпрема се %1$d од %2$d</string>
    <string name="select_segments">Одаберите одсечке</string>
    <string name="select_segments_description">%1$s садржи више од једног одсечка, морате одабрати тражени део за навођење.</string>
    <string name="segments_count">Одсечак %1$d</string>
    <string name="uploaded_count">Отпремљено %1$d од %2$d</string>
    <string name="toast_select_edits_for_upload">Одаберите измене за отпремање</string>
    <string name="shared_string_subtype">Подврста</string>
    <string name="shared_string_vehicle">Возило</string>
    <string name="routing_engine_vehicle_type_bike">Бицикл</string>
    <string name="routing_engine_vehicle_type_car">Аутомобил</string>
    <string name="shared_string_empty">Празно</string>
    <string name="edit_track">Уреди траг</string>
    <string name="rename_track">Преименуј траг</string>
    <string name="trip_recording_save_and_continue">Сачувај и настави</string>
    <string name="lost_data_warning">Сви несачувани подаци ће бити изгубљени.</string>
    <string name="routing_attr_prefer_hiking_routes_description">Присили на планинске пешачке путеве</string>
    <string name="routing_attr_prefer_hiking_routes_name">Присили на планинске пешачке путеве</string>
    <string name="routing_attr_allow_intermittent_description">Дозвољава водене токове који некад пресуше</string>
    <string name="routing_attr_allow_streams_description">Дозвољава потоке и одводе</string>
    <string name="routing_attr_allow_streams_name">Дозволи потоке и одводе</string>
    <string name="routing_attr_allow_intermittent_name">Дозволи несталне водене токове</string>
    <string name="shared_string_api_key">Кључ АПИ-ја</string>
    <string name="shared_string_server_url">Адреса служитеља</string>
    <string name="shared_string_enter_param">Унесите одредницу</string>
    <string name="keep_it_empty_if_not">Задржи је празном ако није</string>
    <string name="online_routing_example_hint">Адреса са свим одредницама ће изгледати овако:</string>
    <string name="test_route_calculation">Пробај израчунавање пута</string>
    <string name="shared_string_folders">Фасцикле</string>
    <string name="select_folder">Одаберите фасциклу</string>
    <string name="select_folder_descr">Одаберите фасциклу или додајте нову</string>
    <string name="analyze_by_intervals">Проучи по интервалима</string>
    <string name="upload_to_openstreetmap">Отпреми на ОпенСтритМап</string>
    <string name="change_folder">Измени фасциклу</string>
    <string name="shared_string_sec">сек</string>
    <string name="announcement_time_passing">Пролажење</string>
    <string name="announcement_time_approach">Прилазак</string>
    <string name="announcement_time_prepare_long">Дуга припрема</string>
    <string name="announcement_time_prepare">Припрема</string>
    <string name="announcement_time_off_route">Ван пута</string>
    <string name="announcement_time_arrive">Долазак на одредиште</string>
    <string name="shared_string_turn">Скретање</string>
    <string name="announcement_time_intervals">Интервали времена и удаљености</string>
    <string name="announcement_time_descr">Времена објава различитих гласовних навођења зависе од врсте објаве, као и тренутне и подразумеване брзине навођења.</string>
    <string name="online_routing_engines">Мрежни усмеривачи</string>
    <string name="routing_engine_vehicle_type_foot">Пешке</string>
    <string name="routing_engine_vehicle_type_driving">Вожња аутомобила</string>
    <string name="edit_online_routing_engine">Измени мрежни усмеривач</string>
    <string name="add_online_routing_engine">Додај мрежни усмеривач</string>
    <string name="online_routing_engine">Мрежни усмеривач</string>
    <string name="delete_online_routing_engine">Обриши овај мрежни усмеривач\?</string>
    <string name="delete_waypoints">Обриши пролазну тачку</string>
    <string name="copy_to_map_markers">Копирај у ознаке карте</string>
    <string name="hillshade_slope_contour_lines">Рељеф / Нагиб / Изохипсе</string>
    <string name="open_place_reviews">Утисци отворених места (OpenPlaceReviews)</string>
    <string name="login_open_place_reviews">Пријавите се на OpenPlaceReviews</string>
    <string name="activity_type_offroad_name">Вожња ван пута</string>
    <string name="quick_action_coordinates_widget_descr">Прекидач да на карти покаже или сакрије справицу са координатама.</string>
    <string name="map_widget_distance_by_tap">Удаљеност по кликтању</string>
    <string name="latest_openstreetmap_update">Последње освежавање ОпенСтритМапа је доступно:</string>
    <string name="trip_recording_logging_interval_info">Међувреме бележења за које ће ОсмАнд захтевати податке о тренутном положају.</string>
    <string name="show_start_dialog">Прикажи почетно прозорче</string>
    <string name="trip_recording_show_start_dialog_setting">Ако се искључи, снимање ће почети одмах после кликтања на справицу или на ставку изборника, прескакајући прозорче потврде.</string>
    <string name="customize_route_line">Прилагоди линију путање</string>
    <string name="shared_string_route_line">Линија путање</string>
    <string name="specify_color_for_map_mode">Одаберите боју карте %1$s.</string>
    <string name="no_purchases">Немате ни једну куповину</string>
    <string name="new_device_account">Нови уређај / нови налог</string>
    <string name="contact_support_description">Ако имате икаквих питања, обратите нам се на %1$s.</string>
    <string name="empty_purchases_description">Ако се Ваша куповина не појави овде, кликните на „%1$s” или се обратите нашој подршци.</string>
    <string name="contact_support">Обратите се подршци</string>
    <string name="troubleshooting">Решавање проблема</string>
    <string name="troubleshooting_description">Пратите ову везу ако имате икаквих проблема са куповином.</string>
    <string name="osmand_live">ОсмАнд уживо</string>
    <string name="renew_subscription">Обнови чланарину</string>
    <string name="annual_subscription">Годишња чланарина</string>
    <string name="monthly_subscription">Месечна чланарина</string>
    <string name="three_months_subscription">Тромесечна чланарина</string>
    <string name="next_billing_date">Следећи датум наплате: %1$s</string>
    <string name="osmand_live_cancelled">Отказано</string>
    <string name="in_grace_period">У времену мировања</string>
    <string name="on_hold">На чекању</string>
    <string name="expired">Истекло</string>
    <string name="update_all_maps_added">Ажурирај све карте додате на %1$s\?</string>
    <string name="exit_number">Излазни број</string>
    <string name="announce_when_exceeded">Објави када се премаши</string>
    <string name="user_points">Кориснички бодови</string>
    <string name="output">Излаз</string>
    <string name="open_place_reviews_plugin_description">Помозите пројекту ОпенПлацеРевиевс, преко слика, чланака, или веза ка јавним местима као што су гостионе, одмаралишта, музеји.
\n
\nПронађите упутства како да учествујете на страницама %1$s.</string>
    <string name="release_4_0_beta">• Додата је могућност преузимања изохипси у стопама
\n
\n• Планирајте положене путање: додати су листови за прелазак између тачака или слика
\n
\n• Освежавања ОсмАнда уживо су премештена у „Преузимања &gt; Освежења”
\n
\n • Путање се сада могу обојити по висини, брзини или нагибу.
\n
\n • Додата је могућност измене изгледа линија трагова
\n
\n • Освежен је прозорчић „Снимање путовања”
\n
\n</string>
    <string name="copy_address">Копирај адресу</string>
    <string name="voice_prompts_timetable">Времена гласовних навођења</string>
    <string name="profile_type_osmand_string">ОсмАнд профил</string>
    <string name="profile_type_user_string">Кориснички профил</string>
    <string name="reverse_all_points">Обрни све тачке</string>
    <string name="profile_by_default_description">Одаберите профил које ће се користити по покретању апликације.</string>
    <string name="shared_string_last_used">Последње коришћено</string>
    <string name="shared_string_feet">стопе</string>
    <string name="srtm_unit_format">Варијанта мерних јединица за изохипсе</string>
    <string name="srtm_download_list_help_message">ОсмАнд пружа податке о изохипсама у метрима и стопама. Мораћете поново да преузмете датотеку ради промене облика.</string>
    <string name="srtm_download_single_help_message">Одаберите врсту. Мораћете поново да преузмете датотеку ради промене облика.</string>
    <string name="route_line_use_gradient_coloring">Линија пута је обојена висинским нагибом.</string>
    <string name="shared_string_min_height">Мин. висина</string>
    <string name="shared_string_max_height">Макс. висина</string>
    <string name="language_description">Одаберите жељени језик и тип гласовног навођења.</string>
    <string name="tts_title">ТТС</string>
    <string name="recorded_description">Снимљени звукови звуче боље, али могу да изговоре само унапред снимљене фразе: инструкције скретања. Не могу да изговоре имена улица и тачака од интереса.</string>
    <string name="use_system_language">Користи системски језик</string>
    <string name="shared_string_itinerary">Итеринер</string>
    <string name="duration_ago">Пре %1$s</string>
    <string name="tts_description">Претварање текста у говор (ТТС) може изговорити све врсте упутстава: називе улица, упутства за скретање, имена ПОИ итд.</string>
    <string name="route_line_use_map_style_width">Користите задану ширину стила мапе (%1$s).</string>
    <string name="route_line_use_map_style_color">Користите задану боју за стил мапе (%1$s).</string>
    <string name="poi_routes">Путеви</string>
    <string name="routing_attr_avoid_low_emission_zone_description">Избегавај зоне ниских емисија</string>
    <string name="routing_attr_avoid_low_emission_zone_name">Избегавајте зоне ниских емисија</string>
    <string name="search_more">Претражи више…</string>
    <string name="ltr_or_rtl_triple_combine_via_space">%1$s %2$s %3$s</string>
    <string name="backup_and_restore">Резервна копија и враћање</string>
    <string name="last_backup">Последња резервна копија</string>
    <string name="osmand_cloud">ОсмАнд облак</string>
    <string name="osmand_cloud_authorize_descr">Никада не губите податке, правите резервне копије и враћајте све информације без проблема.</string>
    <string name="local_backup">Локална резервна копија</string>
    <string name="local_backup_descr">Направите резервну копију или вратите податке из локалне датотеке.</string>
    <string name="backup_into_file">Прављење резервне копије у датотеци</string>
    <string name="restore_from_file">Врати из датотеке</string>
    <string name="osmand_cloud_help_descr">Потребна помоћ\? Молимо контактирајте нас на %1$s</string>
    <string name="osmand_cloud_create_account_descr">Унесите своју адресу е-поште, тамо ће вам бити послан верификациони код,
\nи сви ваши подаци ће бити повезани са њом.</string>
    <string name="osmand_cloud_login_descr">Унесите адресу е-поште са којом сте се уписали. На ту адресу биће послата једнократна лозинка.</string>
    <string name="verify_email_address">Потврдите адресу е-поште</string>
    <string name="verify_email_address_descr">Верификациони код је послат на %1$s, унесите га у поље испод.</string>
    <string name="cloud_email_not_registered">Ова адреса е-поште није регистрована за ОсмАнд облак</string>
    <string name="cloud_email_already_registered">Ова адреса е-поште је већ регистрована.</string>
    <string name="resend_verification_code">Поново пошаљи</string>
    <string name="verification_code_missing">Нисам добио верификациони код</string>
    <string name="verification_code_missing_description">Може трајати 10 минута. Користите дугме испод ако није завршио у нежељеној пошти.</string>
    <string name="select_nav_profile_dialog_message">„Врста навођења“ одређује како се израчунава путања, са доступним погонима одређивања путање на мрежи или ван ње.</string>
    <string name="loading_list_of_routing_services">Учитавам списак се листа доступних услуга одређивања путање</string>
    <string name="shared_string_offline">Ван мреже</string>
    <string name="shared_string_online">На мрежи</string>
    <string name="osmand_online_routing_promo">Користите унапред одређене обрасце или додајте ОСРМ, ГрафХопер, опенрутсервис, или мрежно одређивање путање ГПИксом.</string>
    <string name="shared_string_external">Спољни</string>
    <string name="provided_by">Обезбеђује %1$s</string>
    <string name="failed_loading_predefined_engines">Учитавање листе предефинисаних шаблона није успело.
\nМолимо проверите Интернет везу.</string>
    <string name="shared_string_predefined">Предефинисано</string>
    <string name="backup_complete">Резервна копија завршена</string>
    <string name="backup_now">Направи резервну копија сада</string>
    <string name="make_backup">Направите резервну копију</string>
    <string name="make_backup_descr">На овом уређају има много промена, направите резервну копију ових података како их не бисте изгубили.</string>
    <string name="backup_conflicts">Сукоби</string>
    <string name="backup_confilcts_descr">Неке датотеке није могуће отпремити на сервер јер на серверу новија верзија.</string>
    <string name="backup_view_conflicts">Погледајте сукобе</string>
    <string name="backup_no_internet_descr">Проверите интернет везу и преузмите поново.</string>
    <string name="backup_pause_all">Паузирај све</string>
    <string name="upload_local_version">Отпреми локалну верзију</string>
    <string name="download_server_version">Преузми сервер верзију</string>
    <string name="shared_string_logout">Одјава</string>
    <string name="backup_delete_all_data">Избриши све моје податке</string>
    <string name="backup_delete_all_data_descr">Сви подаци на ОсмАнд облаку ће бити избрисани. Локалне верзије остаће нетакнуте.</string>
    <string name="backup_delete_all_data_warning">Избрисаћете све податке претходно отпремљене у ОсмАнд облаку, укључујући историју верзија.
\n
\nНећете моћи да вратите избрисане податке.</string>
    <string name="backup_danger_zone">Опасна зона</string>
    <string name="delete_all_confirmation">Да, избриши све</string>
    <string name="backup_delete_old_data">Уклоните старе верзије</string>
    <string name="backup_delete_old_data_descr">Тренутне верзије података ће бити сачуване на ОсмАнд облаку</string>
    <string name="backup_delete_old_data_warning">Избрисаћете историју промена претходно учитаних података.
\n
\nТренутна верзија података биће сачувана на серверу, али нећете моћи да се вратите на претходно извршене промене.</string>
    <string name="backup_data">Сачувај резерву података</string>
    <string name="select_backup_data_descr">Изаберите податке и фасцикле за резервне копије.</string>
    <string name="backup_restore_data_descr">Вратите податке на уређај помоћу резервних копија на мрежи.</string>
    <string name="backup_restore_data">Врати податке</string>
    <string name="restore_from_osmand_cloud">Врати са ОсмАнд облака</string>
    <string name="choose_what_to_restore">Изаберите шта желите да вратите.</string>
    <string name="restore_selected_data">Врати изабране податке</string>
    <string name="receiving_data_from_server">Пријем података са сервера…</string>
    <string name="restore_complete">Враћено</string>
    <string name="backup_version_history">Историја верзија</string>
    <string name="backup_storage_taken">Заузето складиште</string>
    <string name="backup_version_history_delete_descr">Да ли желите да из облака избришете историју промена за онеспособљене типове\?</string>
    <string name="delete_version_history">Обриши историју верзије</string>
    <string name="routing_attr_avoid_tunnels_description">Избегавање тунела</string>
    <string name="routing_attr_avoid_tunnels_name">Избегавај тунеле</string>
    <string name="backup_promocode">Промотивни код</string>
    <string name="send_crash_log">Пошаљите лог пада</string>
    <string name="send_logcat_log">Пошаљите логкат лог</string>
    <string name="purchases_feature_desc_nautical">Приступите информацијама о наутичкој дубини</string>
    <string name="purchases_feature_desc_terrain">Теренске контурне линије, представа рељефа са сивим сенчењем и нагиба са бојама размере, ради приказа врхова и низија.</string>
    <string name="purchases_feature_desc_wikivoyage">Истражите Википутовање ван мреже. Чланци су подељени по земљама и регионима и доступни на свим језицима.</string>
    <string name="purchases_feature_desc_wikipedia">Приказује све чланке повезаних места Википедије ван мреже, помажући Вам да сазнате нешто о тим местима које ћете посетити на пропутовању једноставним тапкањем на карти. Не заборавите да преузмете датотеке карата Википедије за одговарајуће области.</string>
    <string name="purchases_feature_desc_combined_wiki">Истражујте чланке на Википедији у покрету, без интернет везе. Офлајн подаци су подељени по земљама и доступни на свим језицима.</string>
    <string name="purchases_feature_desc_unlimited_map_download">Набавите неограничена преузимања офлајн мапа за све континенте и регионе.</string>
    <string name="purchases_feature_desc_monthly_map_updates">Обезбедите приступ редовним месечним исправкама за офлајн мапе.</string>
    <string name="purchases_feature_desc_hourly_map_updates">Обезбедите приступ чешћем ажурирању мапа, изаберите између: ажурирања по сату, дневно или недељно. Ажурирања се преузимају постепено, само за промењено подручје.</string>
    <string name="purchases_feature_desc_osmand_cloud">Набавите ОсмАнд облак за складиштење свих података ОсмАнд -а на мрежи. Заборавите на губитак података након поновне инсталације, направите резервне копије и вратите све податке без проблема.</string>
    <string name="unlimited_map_downloads">Неограничено преузимање мапа</string>
    <string name="wikipedia_and_wikivoyage_offline">Википедиа и Викивојаж ван мреже</string>
    <string name="offline_wikipeadia">Ван мреже Википедиа</string>
    <string name="offline_wikivoyage">Ван мреже Викивојаж</string>
    <string name="nautical_depth">Наутичка дубина</string>
    <string name="you_can_get_feature_as_part_of_pattern">Узмите „%1$s“ као део: %2$s плана. Упоредите планове:</string>
    <string name="ltr_or_rtl_combine_via_or">%1$s или %2$s</string>
    <string name="continue_with">Настави са %1$s</string>
    <string name="not_available_with">Није доступно са %1$s</string>
    <string name="redeem_promo_code">Искористите промотивни код</string>
    <string name="osmand_maps_plus_tagline">Набавите проширене функције</string>
    <string name="osmand_pro_tagline">Добавите максималне функције</string>
    <string name="shared_string_learn_more">Сазнајте више</string>
    <string name="cancel_anytime_in_huawei_appgallery">Откажите било када у Хуавеи АпГалерији</string>
    <string name="cancel_anytime_in_gplay">Откажите било када на Гугл Плеју.</string>
    <string name="shared_string_not_included">Не укључено</string>
    <string name="shared_string_includes">Укључује</string>
    <string name="complete_purchase">Комплетна куповина</string>
    <string name="regular_price">Регуларна цена</string>
    <string name="from_with_param">Од %1$s</string>
    <string name="backup_delete_types_descr">Да ли желите да избришете податке за онеспособљене типове из облака\?</string>
    <string name="backup_delete_types">Избриши податке о онемогућеним типовима</string>
    <string name="shared_string_discussion">Дискусија</string>
    <string name="shared_string_view_all">Погледати све</string>
    <string name="backup_error_user_is_already_registered">Ова адреса е-поште се користи на другом налогу</string>
    <string name="backup_error_subscription_was_expired">Истекла претплата</string>
    <string name="backup_error_subscription_was_used">Претплату или промоцију користи други налог %1$s</string>
    <string name="backup_error_size_is_exceeded">Премашена је максимална величина ОсмАнд облака %1$s</string>
    <string name="backup_error_gzip_only_supported_upload">Датотеку треба послати у .gzip формату</string>
    <string name="backup_error_file_not_available">Датотека није доступна</string>
    <string name="backup_error_token_is_not_valid">Нешто није у реду са наведеним ИД-ом уређаја или токеном</string>
    <string name="backup_error_token_is_not_valid_or_expired">Неважећи или истекао токен</string>
    <string name="backup_error_user_is_not_registered">Ниједан корисник није регистрован са том адресом е-поште</string>
    <string name="backup_error_no_valid_subscription">Нема важеће претплате</string>
    <string name="routeInfo_winter_ice_road_description">Обојите путању или линију трага према њеној зимском разврставању путева.</string>
    <string name="routeInfo_smoothness_description">Класификација управљивости пута/пешачке стазе за возила на точковима, посебно у погледу правилности/равности површине.</string>
    <string name="routeInfo_surface_description">Доставља инфо о физичкој подлози пута/пешачке стазе.</string>
    <string name="routeInfo_roadClass_description">Обоји путању или линију трага према врсти пута.</string>
    <string name="add_group_to_markers">Додајте групу на маркер листу</string>
    <string name="remove_group_from_markers">Уклони групу са маркер листе</string>
    <string name="start_point">Почетак</string>
    <string name="mapillary_menu_filter_description_new">Разврстај слике по времену и врсти. Ради само при увећању.</string>
    <string name="service_is_not_available_please_try_later">Услуга није доступна. Молимо покушајте поново касније.</string>
    <string name="backup_restore_now">Поврати сада</string>
    <string name="shared_string_purchased">Купљено</string>
    <string name="explore_wikipedia_offline">Истражите Википедију ван мреже.</string>
    <string name="on_hold_since">На задршци од %1$s</string>
    <string name="active_till">Траје до %1$s</string>
    <string name="promo_subscription">Попустна претплата</string>
    <string name="track_has_no_needed_data">Траг не садржи потребне податке.</string>
    <string name="routes_color_by_type">Боји путање по…</string>
    <string name="walking_route_osmc_description">Боји путање по њиховим појединачним местним бојама (уколико је присутно на картама Опенстритмап) и врсти (међународне, областне, местне).</string>
    <string name="travel_routes">Путање путовања</string>
    <string name="setting_supported_by_style">Ове поставке су одређене изгледом карте „%1$s“</string>
    <string name="direct_line_maps_required_descr">Прорачун путање је дужи него што је очекивано.
\n
\nМожда неке карте нису учитане.</string>
    <string name="online_direct_line_maps_link">Проверите потребне карте.</string>
    <string name="offline_maps_required_descr">Неке карте на мрежи су потребне за ову путању недостају.</string>
    <string name="online_maps_required_descr">Нажалост, ОсмАнд није успео да одреди путању по Вашим поставкама.
\n
\nМожда неке карте нису учитане, можете покренути проверу на мрежи за неопходним картама.</string>
    <string name="online_maps_searching_descr">Тражи на мрежи…</string>
    <string name="reset_to_original">Поврати на почетне вредности</string>
    <string name="backup_error_no_subscription">Нема доступне претплате</string>
    <string name="map_updates_for_mappers">Надградња карата уредницима карата</string>
    <string name="benefits_for_contributors">Корист доприносиоцима ОСМ-а</string>
    <string name="use_login_and_password">Користите своје корисничко име и лозинку</string>
    <string name="available_until">Доступно до %1$s</string>
    <string name="enough_contributions_descr">Честитамо, стекли сте довољно доприноса Опенстритмап-ама и сада можете уживати неограничено у освежавању карата ОсмАнда!</string>
    <string name="shared_string_contributions">Доприноси</string>
    <string name="contributions_may_calculate_with_delay">Прорачунавање допроноса може потрајати неколико часова.</string>
    <string name="map_updates_are_unavailable_yet">Надоградње карата још увек нису доступне. :=(</string>
    <string name="connect_track_points_as">Повежите тачке путање</string>
    <string name="pro_features">Плаћене могућности</string>
    <string name="purchases_restored">Куповина је повраћена</string>
    <string name="grey_color_undefined">Делови без података су сиви.</string>
    <string name="cancel_anytime_in_amazon_app">Откажите било када кроз програм Амазон</string>
    <string name="amz_manage_subscription_descr">Управљајте својом претплатом користећи програм Амазон или странице веба Амазона.</string>
    <string name="empty_category_name">Име врсте је празно</string>
    <string name="no_activity_for_intent">Уградите програм који може да изведе ову радњу.</string>
    <string name="no_items_of_type_message">Немате ни једну ставку ове врсте</string>
    <string name="routeInfo_tracktype_description">Обојите путању или линију трага према саставу површине. Обично се примењује када је путна мрежа углавном непресвучена.</string>
    <string name="backup_deleting_all_data">Бришем све податке…</string>
    <string name="backup_deleted_all_data">Сви подаци су уклоњени.</string>
    <string name="backup_version_history_removed">Сва издања историје су уклоњена.</string>
    <string name="backup_data_removed">Сви подаци су уклоњени.</string>
    <string name="shared_string_progress">Напредак</string>
    <string name="backup_do_not_have_any">Још увек немате на мрежи ни једно складиште умножака</string>
    <string name="backup_dont_have_any_descr">Закажите прављење самосталних умножака за чување и никада не губите податке.</string>
    <string name="backup_welcome_back">Добродошли назад!</string>
    <string name="backup_setup">Подеси умножак за чување</string>
    <string name="purchases_feature_desc_pro_widgets">Добавите приступ могућностима стручног ОсмАнда; бојење путева и још штошта.</string>
    <string name="explore_osmnad_plans_to_find_suitable">Истражите Планове ОсмАнда ради проналажења Вама одговарајућих.</string>
    <string name="shared_string_relation">Однос</string>
    <string name="rendering_value_walkingRoutesOSMCNodes_description">Обоји путеве према њиховим врстама саобраћајних чворишта (међународни, областни, местни).</string>
    <string name="shared_string_files">Датотеке</string>
    <string name="travel_route_types">Врсте путева</string>
    <string name="routing_attr_allow_gate_description">Дозволи употребу капија</string>
    <string name="routing_attr_only_permitted_streets_description">Користи само улице које су изричито дозвољене</string>
    <string name="routing_attr_allow_gate_name">Дозволи коришћење капије</string>
    <string name="routing_attr_prefer_horse_routes_name">Омиљени путеви коња</string>
    <string name="backup_welcome_back_descr">Повратите податке на овом уређају користећи постојећи умножак за чување, или направите нови умножак за чување података на облаку ОсмАнда.</string>
    <string name="backup_deleted_all_data_descr">Сви Ваши подаци су успешно избрисани са облака ОсмАнда.</string>
    <string name="search_title">Претрага: %1$s</string>
    <string name="routing_attr_only_permitted_streets_name">Изричито дозвољене улице</string>
    <string name="shared_string_mini">мало</string>
    <string name="routing_attr_only_permitted_ways_name">Изричито дозвољени путеви</string>
    <string name="routing_attr_only_permitted_ways_description">Користите само путеве (трагове, путање, итд.) који су изричито дозвољени</string>
    <string name="routing_attr_prefer_horse_routes_description">Радије бирај коњске путање</string>
    <string name="horseback_riding">Јахање коња</string>
    <string name="benefits_for_contributors_primary_descr">Тренутни доприносиоци ОпенСтритМапама могу имати право на неограничена освежавања карте сваких сат времена.</string>
    <string name="attribute">Својство</string>
    <string name="option_available_only_in_osmand_pro">Доступно је само као део претплате на ОсмАнд Про претплате.</string>
    <string name="benefits_for_contributors_secondary_descr">Пријавите се на ОпенСтритМапе-е ради провере да ли имате право на неограничена освежавања карте сваког сата и месеца.</string>
    <string name="sample_wikivoyage">Пример Википутовања</string>
    <string name="backup_error_subscription_was_expired_descr">Ваша претплата ОсмАнд Про је истекла, обновите је ради прављења умножака за чување. И даље можете повратити податке из облака.</string>
    <string name="logout_from_osmand_cloud">Одјава sa облака ОсмАнд</string>
    <string name="rendering_value_walkingRoutesScopeOSMC_description">Обоји по припадности мрежи.</string>
    <string name="rendering_value_walkingRoutesOSMC_description">Боји путање по њиховим местним бојама (ако постоје на Опенстритмапама) и бојама знакова ознака.</string>
    <string name="duration_moment_ago">пре пар тренутака</string>
    <string name="logout_from_osmand_cloud_decsr">Одјављујете се\?
\nМораћете да се пријавите поново да направите умножак за чување или да повратите податке.</string>
    <string name="routing_attr_prefer_tactile_paving_name">Радије поплочавај додирно</string>
    <string name="routing_attr_prefer_tactile_paving_description">Радије додирно поплочавај</string>
    <string name="upload_gpx_description_hint">Оставите празно, имена трагова ће се користити као опис. Унесен опис ће се применити за сваки траг.</string>
    <string name="backup_deleting_all_data_descr">Сачекајте док ОсмАнд избрише Ваше податке са облака. Сви подаци на уређају ће остати нетакнути.</string>
    <string name="enter_verification_code">Унесите једнократну лозинку</string>
    <string name="contour_lines_hillshade_slope">Изохипсе, рељеф, нагиб</string>
    <string name="exit_pan_mode_descr">Кликните Изабери ради напуштања начина рада померања</string>
    <string name="osm_live_payment_subscription_management_amz">Плаћање се скида са Вашег налога Амазона приликом потврде куповине.
\n
\nОбнавља се самостално осим ако се прекине пре изабраног времена обнове.
\n
\nУправљајте и прекините Ваше претплате из поставки Амазона у било ком тренутку.</string>
    <string name="release_4_0">• умношци за чување у облаку
\n
\n • Додат је ноћни начин рада за приказ карата „Топо”.
\n
\n • Додата је могућност да се изохипсе преузму у стопама
\n
\n • Трагови сада могу бити обојени по висини, брзини или нагибу
\n
\n • Освежен је прозор „Снимање пута”
\n
\n • Удаљеност на клик је померена из лењира са пречником у посебну могућност
\n
\n • Планирање пута: Сада можете променити могућности навођења, приступити поставкама карте и тражити по карти без напуштања планирања пута
\n
\n • нови приказ „Куповина” са подробним подацима о куповини
\n
\n • Додата је могућност промене изгледа линије путање
\n
\n • Освежавања ОсмАнда Уживо су померена у „Преузми карте и освежења”
\n
\n</string>
    <string name="copying_file">Умножавање датотеке %1$s…</string>
    <string name="progress_complete">%1$s завршено</string>
    <string name="storage_copied_files_size">Умножавање %1$s датотека %2$s</string>
    <string name="storage_copying_files_size">Умножавање %1$s датотека %2$s</string>
    <string name="files_remaining">Преостале датотеке: %1$s %2$s</string>
    <string name="storage_found_files_descr">Додирните „%1$s“ ради умножавања %2$s датотека са „%3$s“ на „%4$s“. Може потрајати неко време.</string>
    <string name="from_to_with_params">Од %1$s до %2$s</string>
    <string name="storage_found_files_size">Пронађено је %1$s датотека %2$s</string>
    <string name="shared_string_skip_warning">Да ли прескочити пренос\? ОсмАнд више нема приступ вашим датотекама у дељеном складишту.
\n
\nПрограм ће започети са коришћењем Ваше нове фасцикле података.</string>
    <string name="shared_storage_last_step">Можете одредити нову фасциклу са подацима касније.</string>
    <string name="shared_storage_third_step">Одобрите дозволу за приступ овој фасцикли. Без ње, ОсмАнд не може да умножава датотеке.</string>
    <string name="shared_storage_first_step">Притисните „%1$s”.
\nУправник датотека отвара где треба да нађете и отворите фасциклу Османда.</string>
    <string name="shared_storage_second_step">Кликните „користи ову фасциклу”.</string>
    <string name="copying_completed">Умножено</string>
    <string name="shared_storage_migration">Пренос на дељено складиште</string>
    <string name="shared_string_migration">Пренос</string>
    <string name="icon_group_education">Образовање</string>
    <string name="icon_group_industrial">Индустрија</string>
    <string name="delete_history_items_descr">Обрисати одабране ставке из историјата\?</string>
    <string name="delete_history_items">Обрисати %1$s ставки из историјата\?</string>
    <string name="quick_action_toggle_preference">Прекидач промене подешавања.</string>
    <string name="display_route_tracks_as_poi">Приказуј трагове као тачке занимања</string>
    <string name="shared_string_travelbooks">Дневници путовања</string>
    <string name="use_external_timestamps">Користи спољне временске ознаке</string>
    <string name="internal_app_storage_description">Унутрашње складиште, скривено од свих корисника и других програма, тако да једино ОсмАнд може да приступи Вашим подацима.</string>
    <string name="shared_storage">Дељено складиште</string>
    <string name="use_external_timestamps_description">Користи мрежне временске ознаке водича ради подешавањапроцене времена и просечне брзине</string>
    <string name="shared_storage_migration_descr">Због измена права приступа складишту у склопу Андроида, ОсмАнд више не може да користи %1$s.
\n
\nУмножите све Ваше податке у нову фасциклу.</string>
    <string name="folder_access_denied">Потребне дозволе за приступ одабраној фасцикли.</string>
    <string name="shared_string_copy_to">Умножи у</string>
    <string name="start_copying">Започни умножавање</string>
    <string name="skip_confirmation">Да, прескочи</string>
    <string name="no_plugins_enabled">Немате укључених прикључака. Можете наћи списак доступних прикључака преко „Изборник“ → „Прикључци“.</string>
    <string name="shared_storage_warning_description">Због нових правила у Андроиду, почевши од новембра 2021. године, ОсмАнд 4.2 ће изгубити приступ дељеном складишту.
\n
\nМолим, преместите складиште података из дељеног складишта на друго доступно складиште, или ће програм изгубити приступ Вашим подацима, као што су карте ван мреже, трагови ГПИкс-а, итд.</string>
    <string name="display_route_tracks">Прикажи трагове</string>
    <string name="safe_settings">Безбедна</string>
    <string name="approx_safe_mode">Безбедно заокруживање података ГПИкс-а</string>
    <string name="approx_safe_mode_description">Изводи заокруживање података ГПИкс-а користећи спороји приступ Андроида уместо местног кода.</string>
    <string name="search_history_is_disabled_descr">Можете омогућити историју претраге у подешавањима.</string>
    <string name="markers_history_is_disabled_descr">Омогућите историју ради памћења списка посећених ознака на карти.</string>
    <string name="shortcut_navigate_to">Иди на…</string>
    <string name="shortcut_navigate_to_work">Идите на „посао“</string>
    <string name="shortcut_navigate_to_home">Идите до куће</string>
    <string name="shared_string_articles">Чланци</string>
    <string name="rendering_attr_natureReserves_description">Приказ заштићених подручја природе.</string>
    <string name="history_is_disabled_descr">Омогућите историју ради добављања бржег приступа последњим коришћеним налазима.</string>
    <string name="clear_all_history">Обриши сву историју</string>
    <string name="history_actions_descr">Можете да извезете историју у датотеку.</string>
    <string name="rendering_attr_natureReserves_name">Заштићено подручје природе</string>
    <string name="show_parameter_seekbar">Прикажи траку за тражење одредница</string>
    <string name="clear_all_history_warning">Желите ли да обришете све уносе историје, укључујући претрагу, навођење и историју ознака\?</string>
    <string name="release_4_1">• Додата почетна подршка за Андроид Ауто
\n
\n • Освежавање корисничког сучеља за претрагу координата УТМ
\n
\n• Пропусник ГПС-а трагова ГПИкс-а
\n
\n • Справица за висински налог (издања про)
\n
\n • Омиљено: додата је могућност прегледа недавно коришћених сличица
\n
\n • Планирање путање: користиће се изабрани налог након покретања
\n
\n • Поправљен је слој Мапиларија, прикључак је сада подразумевано онемогућен
\n
\n • Додат је приказ за управљање целокупном историјом у програму
\n
\n • Усмерење карте се не враћа на почетно након поновног покретања програма
\n
\n • Побољшано је приказивање ознаке висине СРТМ
\n
\n • Исправљени су арапски натписи карата
\n
\n • Исправљени су различити проблеми са навођењем
\n
\n</string>
    <string name="continue_on_phone">Наставите на мобилном уређају</string>
    <string name="location_access_request_action">Одобри приступ</string>
    <string name="is_disabled">%1$s је онемогућен</string>
    <string name="history_preferences_descr">Можете да онемогућите бележење историје појединачно за сваку врсту историје.</string>
    <string name="shortcut_start_recording">Почни са снимањем</string>
    <string name="map_markers_history">Историја ознака</string>
    <string name="navigation_history">Историја навођења</string>
    <string name="android_auto_map_placeholder_title">Карта се приказује на заслону возила.</string>
    <string name="android_auto_map_placeholder_descr">Прекините везу уређаја са Андроид Аутом ради прегледа карте у програму.</string>
    <string name="android_auto_purchase_request_title">Купите ОсмАнд Про или Мапс+ ради употребе ОсмАнда са Андроид Аутом</string>
    <string name="location_access_request_title">ОсмАнду је потребна дозвола за положај ради навођења.</string>
    <string name="location_access_request_result">Одобрено: %1$s Одбијено: %2$s</string>
    <string name="included_categories">Укључене врсте</string>
    <string name="shared_app_storage_description">Заједничко складиште више није доступно због промењеног приступа складишту Андроида.</string>
    <string name="shared_storage_warning_title">Промене правила приступа складишту</string>
    <string name="purchases_feature_desc_android_auto">Приказује ванмрежне карте ОсмАнда и навођење на заслону вашег возила и усклађује се са управљачима вашег возила.</string>
    <string name="icon_group_nautical">Поморска</string>
    <string name="transparent_status_bar_descr">Прикажи карту испод траке стања</string>
    <string name="transparent_status_bar">Прозирна трака стања</string>
    <string name="shared_string_details">Појединости</string>
    <string name="not_enough_contributions_descr">Најмање од %1$s измена кроз време од последња два месеца %2$s је потребно ради добављања приступа неограниченим освежењима карте сваких сат времена.</string>
    <string name="shared_string_gps_filter">Пропусник ГПС-а</string>
    <string name="storage_migration_wrong_folder_warning">Нема података ОсмАнда у одабраној фасцикли. Покушајте поново.</string>
    <string name="exit_without_saving_warning">Да ли напустити без чувања измена\?</string>
    <string name="elevation_profile">Висински налог</string>
    <string name="memory_allocated_for_routing_ds">Веће вредности складишта убрзавају израчунавање дужих путања (преко 500km), али могу да утичу на учинак осталих програма.
\nНема утицај на брзину израчунавања краћих путања.</string>
    <string name="shared_string_uphill">Узбрдо</string>
    <string name="gps_filter_precision">Прецизност ГПС-а</string>
    <string name="save_as_copy">Сачувај као умножак</string>
    <string name="shared_string_precision">Прецизност</string>
    <string name="distance_between_points">Удаљеност између тачака</string>
    <string name="shared_string_statistics">Статистика</string>
    <string name="save_changes_into_file">Сачувај измене у датотеку</string>
    <string name="gps_filter_smoothing">Углачавање</string>
    <string name="reading_files">Читам датотеке…</string>
    <string name="memory_allocated_for_routing">Складиште додељено за израчунавање пута</string>
    <string name="no_items_selected_warning">Одаберите бар једну ставку</string>
    <string name="shared_string_hide_all">Сакриј све</string>
    <string name="shared_string_downhill">Низбрдо</string>
    <string name="fold_unfold">склопи/развиј</string>
    <string name="app_profile_type">Врста применљивих налога</string>
    <string name="add_to_group">Додај у групу</string>
    <string name="app_modes_options">Одаберите начин рада програма</string>
    <string name="shared_string_memory">Складиште</string>
    <string name="gps_filter_hdop_desc">Поставите највећу прихваћену вредност за водоравну прецизност.
\nТачке са већим вредностима ће бити сакривене.</string>
    <string name="gps_filter_actions_description">ОсмАнд ће применити измене на трагу без измена датотеке. Измене можете сачувати ручно.</string>
    <string name="shared_string_show_slope">Прикажи нагиб</string>
    <string name="shared_string_hide_slope">Сакриј нагиб</string>
    <string name="shared_string_grade">Каквоћа</string>
    <string name="migration_files_present">Постоји %1$d датотека (%2$s) који су присутни на одабраном положају %3$s.</string>
    <string name="map_marker_options">Могућности ознака на карти</string>
    <string name="gps_filter_speed_altitude_desc">Само тачке трага које одговарају постављеном међувремену ће се наћи на графикону и карти, а остале ће бити скривене.</string>
    <string name="gps_filter_smoothing_desc">Поставите границу удаљености међу тачкама.
\nТачке трага које су удаљене бар X од последње видљиве тачке ће бити скривене.
\nБудите пажљиви са великим вредностима удаљености што је геометрија трага простија.</string>
    <string name="display_groups_visibility_dialog_description">Можете управљати видљивошћу групе на карти. Ако је траг скривен, све групе ће такође бити скривене.</string>
    <string name="shared_string_size">Величина</string>
    <string name="created_on">Датум стварања</string>
    <string name="waypoint_appearance">Изглед пролазне тачке</string>
    <string name="track_file_description">Додиром на ову радњу приказаће доступни трагови.</string>
    <string name="track_file">Датотека трага</string>
    <string name="use_routing_fallback_description">Користите ванмрежно навођење док мрежно навођење није доступно.</string>
    <string name="navigate_point_format_swiss_grid">Швајцарска мрежа (CH1903)</string>
    <string name="navigate_point_format_swiss_grid_plus">Швајцарска мрежа (CH1903+)</string>
    <string name="rendering_attr_OSMMapperAssistantIconsLowZooms_name">Сличице при малом увећању</string>
    <string name="rendering_attr_OSMMapperAssistantIconsLowZooms_description">Шематски приказ сличица при малом приближавању</string>
    <string name="always_ask_waypoint_appearance_description">Додиром на ову радњу отвориће се заслон „Додај пролазну тачку“, где можете променити име и појаву.</string>
    <string name="shared_string_open_street_map">ОпенСтритМап</string>
    <string name="rendering_attr_OSMMapperAssistantFixme_name">Ознаке поправке</string>
    <string name="rendering_attr_showWaterwayTunnels_name">Повећана видљивост за тунеле пловних путева</string>
    <string name="rendering_attr_showWaterwayTunnels_description">Повећање видљивости за тунеле водених путева</string>
    <string name="rendering_attr_OSMMapperAssistantFixme_description">Прикажи ознаке поправке</string>
    <string name="rendering_attr_OSMMapperAssistantNote_name">Ознаке за белешке</string>
    <string name="rendering_attr_OSMMapperAssistantNote_description">Прикажи ознаке белешки</string>
    <string name="shared_string_not_used">Не користи се</string>
    <string name="shared_string_used">Користи се</string>
    <string name="files_with_route_restrictions">Датотеке са ограничењима путање</string>
    <string name="waypoint_template">Образац путне тачке</string>
    <string name="predefined_waypoint_appearance_description">Додир на ову радњу ће самостално сачувати пролазне тачка са унапред одређеним својствима.</string>
    <string name="turn_arrows">Стрелице скретања</string>
    <string name="turn_arrows_descr">Изаберите да ли су стрелице за скретање приказане на линији путање.</string>
    <string name="use_routing_fallback">Замена за ванмрежно навођење</string>
    <string name="rendering_attr_seabedDetail_description">Додатни писмена обаветења о каквоћи морског дна, врстама подлоге, врстама корова или морске траве</string>
    <string name="rendering_value_category_name">Врста</string>
    <string name="rendering_value_all_name">Све</string>
    <string name="rendering_value_omit_name">Изоставити</string>
    <string name="rendering_attr_seabedDetail_name">Појединост морског дна</string>
    <string name="save_track_to_gpx_descrp">Самостално покрени снимање трага током навођења и самостално сачувај након тога.</string>
    <string name="gpx_no_routes_title">Нема рута</string>
    <string name="gpx_no_routes_descr">Можете користити алатку %1$s ради додавања путање у датотеку.</string>
    <string name="quick_action_add_route_descr">Дугме за покретање путање од средине заслона.</string>
    <string name="please_provide_group_name_message">Молим, именујте групу.</string>
    <string name="selected_waypoints_descr">Одабране пролазне тачке биће додате трагу „%1$s“</string>
    <string name="shared_string_reading_file">Читање датотеке…</string>
    <string name="all_groups">Све групе</string>
    <string name="list_of_groups">Списак група</string>
    <string name="points_selection_descr">Затворити и изгубити све промене\?</string>
    <string name="exit_import_descr">Изаћи без чувања промена\?</string>
    <string name="exit_import">Изаћи\?</string>
    <string name="import_tracks">Увези трагове</string>
    <string name="import_tracks_descr">%1$s, садржи %2$s засебне трагове. Изаберите трагове за увоз.</string>
    <string name="select_suggested_points">Изаберите предложене тачке</string>
    <string name="location_source">Извор добављања положаја</string>
    <string name="location_source_descr">Подразумевано, ОсмАнд уграђен из Гуглове продавнице користи %1$s за одређивање положаја.
\n
\nАко добијете нетачне податке о положају или користите уређај без %2$s, покушајте да пређете на „%3$s“</string>
    <string name="default_appearance_desc">Подразумевана боја, сличица и облик ће се применити на додане омиљене тачке у групи.</string>
    <string name="default_appearance">Подразумевани изглед</string>
    <string name="edit_category">Уреди врсту</string>
    <string name="shared_string_shape">Облик</string>
    <string name="stop_download">Заустави преузимање</string>
    <string name="stop_and_exit">Заустави и изађи</string>
    <string name="shared_string_complete">завршено</string>
    <string name="zoom_levels_difference_description">Велика разлика између разине приближавања може повећати величину преузетих података.</string>
    <string name="estimated_download_size">Процењена величина преузимања</string>
    <string name="number_of_tiles">Број плочица</string>
    <string name="stop_download_desc">Преузимање није завршено. Ако сада прекинете преузимање, само део плочица ће бити доступан за преглед.</string>
    <string name="move_map_to_select_area">Померите карту ради одабира потребне области.</string>
    <string name="rendering_attr_showFitnessTrails_name">Стазе за трчање</string>
    <string name="rendering_attr_showFitnessTrails_description">Приказ стаза за трчање</string>
    <string name="routeInfo_horse_scale_name">Тежина коњских стаза</string>
    <string name="simulation_real_mode_desc">На правим деоницама пута брзина биће приближена највећој дозвољеној брзини.
\nНа раскрсницама, опонашање ће се успорити.
\nДодатне казне ће бити примењиване на саобраћајне знаке, знаке за заустављање, итд.</string>
    <string name="shared_string_item">Ставка</string>
    <string name="bottom_widgets_panel">Доња полица</string>
    <string name="configure_screen_widgets_descr">Изаберите страну заслона ради додавања или преуређења справица.</string>
    <string name="routeInfo_horse_scale_description">Приказ стаза према тежини коњских стаза</string>
    <string name="rendering_attr_horse_scale_common_name">Заједнички</string>
    <string name="rendering_attr_horse_scale_demanding_name">Захтевана</string>
    <string name="rendering_attr_horse_scale_difficult_name">Тежа</string>
    <string name="rendering_attr_horse_scale_critical_name">Критична</string>
    <string name="rendering_attr_horse_scale_dangerous_name">Опасна</string>
    <string name="rendering_attr_horse_scale_impossible_name">Немогућа</string>
    <string name="routing_attr_carriage_restrictions_name">Ограничења за кочије</string>
    <string name="routing_attr_carriage_restrictions_description">Размотрите приступне дозволе за возила са коњском запрегом</string>
    <string name="rendering_attr_showTramRoutes_name">Трамвајске путање</string>
    <string name="rendering_attr_showTrainRoutes_name">Железничке путање</string>
    <string name="rendering_attr_showLightRailRoutes_name">Путање лаке железнице</string>
    <string name="rendering_attr_showMonorailRoutes_name">Путање са једним колосеком</string>
    <string name="rendering_attr_showFunicularRoutes_name">Путање жичара</string>
    <string name="rendering_attr_showBusRoutes_name">Аутобуске путање</string>
    <string name="rendering_attr_showTrolleybusRoutes_name">Тролејбуске путање</string>
    <string name="rendering_attr_showShareTaxiRoutes_name">Таксистичке путање</string>
    <string name="map_markers_bar">Трака ознака на карти</string>
    <string name="shared_string_visible_widgets">Видљиве справице</string>
    <string name="top_widgets_panel">Горња полица</string>
    <string name="shared_string_buttons">Дугмад</string>
    <string name="osm_carto_render_descr">Слично начину приказа карата ОпенСтритМапа који се користи на главним страницама ОСМ-а</string>
    <string name="simulation_real_mode_title">Стварно опонашање</string>
    <string name="simulation_constant_mode_desc">Опонашање ће се изводити са једнаком одабраном брзином.</string>
    <string name="simulation_constant_mode_title">Једнака брзина</string>
    <string name="simulation_preview_mode_desc">Брзина опонашања ће бити највећа на правим деоницама и успорити само на раскрсницама.</string>
    <string name="rendering_attr_showRunningRoutes_name">Покренуте путање</string>
    <string name="rendering_attr_showRunningRoutes_description">Приказ покренутих путања</string>
    <string name="simulation_preview_mode_title">Начин рада брзог прегледа</string>
    <string name="speed_mode">Начин рада брзине</string>
    <string name="apply_only_to_new_points">Применити само на нове тачке</string>
    <string name="apply_to_existing_favorites_descr">Применити промене на постојеће омиљене тачке групе или само на нове\?</string>
    <string name="apply_to_existing">Применити на постојеће</string>
    <string name="apply_only_to_new_favorites">Примени само на нове омиљене</string>
    <string name="change_default_appearance">Промените подразумевани изглед</string>
    <string name="apply_to_existing_points_descr">Применити промене на постојеће тачке групе или само на нове\?</string>
    <string name="map_widget_altitude">Надморска висина тренутног положаја</string>
    <string name="add_page">Додај страницу</string>
    <string name="page_number">Страница %1$s</string>
    <string name="map_widget_distance_to_destination">Удаљеност до одредишта</string>
    <string name="map_widget_current_speed">Тренутна брзина</string>
    <string name="routing_attr_allow_private_for_truck_name">Дозвољен приватни приступ (теретно возило)</string>
    <string name="map_widget_trip_recording_uphill">Узбрдо</string>
    <string name="map_widget_trip_recording_duration">Трајање</string>
    <string name="map_widget_trip_recording_distance">Растојање</string>
    <string name="shared_string_mode">Начин</string>
    <string name="routing_attr_hazmat_category_no_restrictions_name">A (нема ограничења)</string>
    <string name="av_def_action_choose">На захтев</string>
    <string name="rendering_attr_hideMilitaryAreas_name">Сакриј војна подручја</string>
    <string name="rendering_attr_hideMilitaryAreas_description">Неприказивање војних подручја</string>
    <string name="map_widget_true_bearing">Прави правац</string>
    <string name="routing_attr_allow_private_for_truck_description">Омогућен приступ приватним просторима теретним возилима.</string>
    <string name="rendering_attr_weatherTempContours_name">Топлотни обриси</string>
    <string name="rendering_attr_weatherPressureContours_name">Линије једнаког притиска</string>
    <string name="colour_of_circles">Боја кругова</string>
    <string name="routing_attr_avoid_fords_description">Избегавање плићака</string>
    <string name="compass_on_circles">Компас на круговима</string>
    <string name="explore_plans">Истражите планове</string>
    <string name="map_widget_trip_recording_downhill">Низбрдо</string>
    <string name="routing_attr_hazmat_category_name">Врста опасних твари</string>
    <string name="routing_attr_avoid_fords_name">Избегавај плићаке</string>
    <string name="rendering_attr_horseScale_name">Тежина коњских стаза</string>
    <string name="distance_circles">Кругови растојања</string>
    <string name="routing_attr_avoid_highway_name">Избегавај аутопутеве</string>
    <string name="routing_attr_avoid_highway_description">Избегавање аутопутева</string>
    <string name="routing_attr_hazmat_category_description">Врста опасних твари / Размотрите дозволе за приступ са опасним тварима</string>
    <string name="routing_attr_avoid_4wd_only_description">Избегавање путева који су погодни за возила са погоном на сва четири точка</string>
    <string name="av_notes_choose_action_widget_desc">Изаберите дејство.</string>
    <string name="radius_rules_widget_desc">Алатка за мерни шестар приказује кружнице растојања око изабране тачке на карти.</string>
    <string name="bearing_secondary_desc">Облик приказаних података можете променити у: %1$s – %2$s – %3$s.</string>
    <string name="coordinates_widget_secondary_desc">Облик координата се можете променити у %1$s – %2$s – %3$s.</string>
    <string name="widget_secondary_desc_part_of">Део %1$s додатка.</string>
    <string name="elevation_profile_widget_desc">Справица приказује висину и пресек нагиба тренутне путање.</string>
    <string name="parking_widget_desc">Приказује удаљеност од средишта заслона до места паркирања.</string>
    <string name="mapillary_widget_desc">Омогућава брзи приступ програму Мапилари за додавање слика улица.</string>
    <string name="current_time_widget_desc">Приказује тренутно време Вашег уређаја.</string>
    <string name="battery_widget_desc">Приказује попуњеност батерије Вашег уређаја.</string>
    <string name="gps_info_widget_desc">Приказује број сателита тренутно видљивих и коришћених.</string>
    <string name="altitude_widget_desc">Приказује висину изнад нивоа мора тренутне геолокације.</string>
    <string name="max_speed_widget_desc">Приказује ограничење брзине пута којим се тренутно вози.</string>
    <string name="current_speed_widget_desc">Приказује тренутну брзину пријављену ГПС-ом.</string>
    <string name="magnetic_bearing_widget_desc">Угао између магнетног Севера и циљне тачке посматрано са вашег положаја.</string>
    <string name="time_to_go_desc">Време у минутима или сатима потребно да стигнете на одредиште.</string>
    <string name="arrival_time_widget_desc">Време доласка на одредишну тачку.</string>
    <string name="lanes_widgets_desc">Приказује тренутни распоред коловозне траке и истиче траке за престројавање приликом навођења.</string>
    <string name="map_markers_bar_widget_desc">Справица горње траке приказује растојање и правац до ознака тренутног положаја. Могуће је подесити справицу за приказ 1 или 2 горње ознаке.</string>
    <string name="time_to_navigation_point_widget_settings_desc">Додирните справицу ради промене начина рада.</string>
    <string name="map_widget_time_to_destination">Време до одредишта</string>
    <string name="map_widget_time_to_intermediate">Време до посредне тачке</string>
    <string name="map_widget_distance_to_intermediate">Удаљеност до посредне тачке</string>
    <string name="radius_ruler_mode_desc">Тапкање на справицу прелази у начин рада мерног шестара.</string>
    <string name="circle_settings">Подешавања круга</string>
    <string name="routing_attr_avoid_4wd_only_name">Избегавај путеве за погон на четири точка</string>
    <string name="shared_string_speed">Брзина</string>
    <string name="shared_string_widget">Справица</string>
    <string name="navigation_points">Тачке навођења</string>
    <string name="routing_attr_freeride_policy_do_not_go_offpiste_name">Не иди ван стазе</string>
    <string name="routing_attr_freeride_policy_only_if_necessary_name">Само ако је неопходно</string>
    <string name="coordinates_widget_desc">Приказује земљописне координате тренутног земаљског положаја.</string>
    <string name="routing_attr_difficulty_preference_advanced_name">Напредно</string>
    <string name="on_with_params">%1$s на %2$s</string>
    <string name="no_widgets_descr">Додајте једну или више справица са списка доступних справица.</string>
    <string name="lang_sat">Санталски</string>
    <string name="route_maneuvers_desc">Справице навођења су омогућене током навођења за приказ података као што су растојање, време доласка или преостало време, следећа скретања, смер, тренутни назив улице, подаци о тракама, највећа дозвољена брзина, упозорења о приближавању, тачке занимања, тачке пута.</string>
    <string name="audio_video_notes_desc">Омогућава брзи приступ за почетак/заустављање снимања звука, видеа или сликовне белешке.</string>
    <string name="routing_attr_difficulty_preference_intermediate_name">Средњи</string>
    <string name="calculate_online">Израчунај мрежно</string>
    <string name="track_attach_to_the_roads_descr">Траг ће бити прикачен за пут помоћу ванмрежних карата, облик трага ће бити промењен.</string>
    <string name="get_altitude_data">Добави податке о надморској висини</string>
    <string name="calculate_altitude">Рачунај надморску висину</string>
    <string name="no_altitude_data">Нема података о надморској висини</string>
    <string name="app_mode_mountain_bicycle">Брдски бицикл</string>
    <string name="bearing_desc">Показује општи или односни смер ка циљу у угаоним јединицама (степени 180, степени 360, милирадијани).</string>
    <string name="navigation_points_desc">Справице навођења су омогућене током навођења за приказ података као што су растојање, време доласка или преостало време, следећа скретања, смер, тренутни назив улице, подаци о тракама, дозвољеној брзини, упозорења о приближавању, занимљиве и пролазне тачке пута.</string>
    <string name="turn_on_public_transport_description">Укључите да видите путање јавног превоза на карти.</string>
    <string name="routing_attr_freeride_policy_allow_name">Дозволи</string>
    <string name="routing_attr_difficulty_preference_beginner_name">Почетник</string>
    <string name="routing_attr_freeride_policy_prefer_offpiste_name">Тежи ка ван стазе</string>
    <string name="routing_attr_difficulty_preference_no_preference_name">Без тежњи</string>
    <string name="street_name_widget_desc">Справица назива улице приказује тренутни назив улице са правом стрелицом положаја или следећи назив улице стрелицом указивачем на долазно скретање.</string>
    <string name="get_altitude_information">Добави податке о надморској висини</string>
    <string name="route_maneuvers">Скретања путање</string>
    <string name="calculating_altitude">Израчунавам надморску висину</string>
    <string name="no_widgets_here_yet">Овде још нема справица</string>
    <string name="available_widgets">Доступне справице</string>
    <string name="snackbar_page_removed">„Страница %1$s“ је уклоњена.</string>
    <string name="release_4_2">• Преобликовање справице: нови изглед и осећај, груписање по страницама, промените редослед и ускладите како желите.
\n
\n • Путање за пешачење / бициклизам / путовања: додирните знамење путање и добијте потпуне податке о путањи.
\n
\n • Омиљене групе: подесите подразумевани изглед нових тачака у групи
\n
\n • Исправке: самостално освежавање плочица карата на мрежи
\n
\n</string>
    <string name="shared_string_symbol">Знак</string>
    <string name="routing_attr_difficulty_preference_expert_name">Стручњак</string>
    <string name="average_speed_skip_stops">Узми у обзир заустављања</string>
    <string name="average_speed_time_interval_desc">Наведите временско раздобље за просечну брзину.</string>
    <string name="average_speed_widget_desc">Приказује просечну брзину тренутног пута.</string>
    <string name="map_widget_average_speed">Просечна брзина</string>
    <string name="routing_attr_goods_restrictions_description">Проверите дозволе приступа за лака товарна возила (роба)</string>
    <string name="use_latin_name_if_missing">Користи латинично име ако недостаје</string>
    <string name="import_as_one_track">Увези као један траг</string>
    <string name="routing_attr_motor_type_electric_name">Електрична</string>
    <string name="routing_attr_motor_type_name">Гориво коришћено мотором</string>
    <string name="routing_attr_motor_type_lpg_name">Плин</string>
    <string name="routing_attr_motor_type_gas_name">Метан (CNG)</string>
    <string name="transport_hazmat_no_desc">На неким путевима и тунелима може бити забрањен превоз опасних твари.</string>
    <string name="routing_attr_motor_type_description">Одредите врсту горива возила, потребно је ради процене количине издува CO2.</string>
    <string name="co2_mission">издув CO2</string>
    <string name="kg">kg</string>
    <string name="routing_attr_motor_type_hybrid_name">Мешовито</string>
    <string name="routing_attr_motor_type_diesel_name">Дизел</string>
    <string name="routing_attr_motor_type_petrol_name">Бензин</string>
    <string name="transport_hazmat_yes_desc">Одаберите применљиву врсту.</string>
    <string name="transport_hazmat_title">Превожење опасних твари</string>
    <string name="download_heightmap_maps">Висинска карта</string>
    <string name="av_notes_photo_widget_desc">Тап по справици ће усликати слику.</string>
    <string name="compass_always_visible">Увек видљиво</string>
    <string name="compass_click_desc">Дупло тапните по компасу ради промене усмерења карте.</string>
    <string name="compass_desc">Приказује усмерење ка северу.</string>
    <string name="go_to_marker_location">Иди на положај ознаке</string>
    <string name="altitude_correction">Исправка надморске висине</string>
    <string name="display_position">Прикажи положај</string>
    <string name="favorite_delete_group">Избриши групу</string>
    <string name="trip_recording_duration_widget_desc">Приказује укупно време пута који се снима.</string>
    <string name="widget_with_dot">Справица.</string>
    <string name="compass_visible_if_map_rotated">Видљиво када се карта заокрене</string>
    <string name="switch_widget_mode_desc">Кликтање на справицу мења начине.</string>
    <string name="auto_25_chars_route_tr_kr">Скрените десно и држите десно</string>
    <string name="auto_25_chars_route_tu_kl">Направите полукружно и држите лево</string>
    <string name="av_notes_video_widget_desc">Тап по справици ће снимити видео.</string>
    <string name="rotate_map_manual_opt">Ручно окретање</string>
    <string name="coordinates_widget_map_center">Координате: средиште карте</string>
    <string name="distance_by_tap_use_description">Тапните на карту ради прегледа свог тренутног положаја и кликнуте тачке.
\nТапније на карту са 2 прста ради прегледа размака између кликнутих тачака</string>
    <string name="coordinates_widget_current_location">Координате: тренутни положај</string>
    <string name="click_on_widget">Кликните на справицу</string>
    <string name="shared_string_normal">Обично</string>
    <string name="how_to_use">Како да користите:</string>
    <string name="auto_25_chars_route_tu_kr">Направите полукружно и држите десно</string>
    <string name="auto_25_chars_route_roundabout_kr">Изађите на излазу %1$d и држите десно</string>
    <string name="shared_string_duplicate">Удвостручи</string>
    <string name="compass_always_hidden">Увек сакривено</string>
    <string name="download_tiles">Преузми сличице</string>
    <string name="connect_with_straight_line">Повежи правом линијом</string>
    <string name="attach_roads_warning">Само снимљени траг може да се слепи уз путеве.</string>
    <string name="without_profiles_changing">Без промене налога</string>
    <string name="shared_string_only_missing">Само недостајуће</string>
    <string name="auto_25_chars_route_tl_kl">Скрените лево и држите лево</string>
    <string name="auto_25_chars_route_tl_kr">Скрените лево и држите десно</string>
    <string name="auto_25_chars_route_tr_kl">Скрените десно и држите лево</string>
    <string name="compass_visible_if_map_rotated_desc">Сакривено када је Север горе</string>
    <string name="developer_widgets">Програмерске справице</string>
    <string name="shared_string_shows">Приказује</string>
    <string name="map_widget_target_distance">Удаљеност камере од циља</string>
    <string name="map_widget_zoom_level">Разина увећања</string>
    <string name="map_widget_camera_distance">Висина камере</string>
    <string name="map_widget_camera_tilt">Нагнутост камере</string>
    <string name="shared_string_large">Увећано</string>
    <string name="trip_recording_downhill_widget_desc">Приказује укупно све спустове на путу који се тренутно снима.</string>
    <string name="favorite_confirm_delete_group">Да ли обрисати групу „%1$s” и све придружене тачке (%2$d)?</string>
    <string name="av_notes_audio_widget_desc">Тап по справици ће снимити звучну белешку.</string>
    <string name="auto_25_chars_route_roundabout_kl">Изађите на излазу %1$d и држите лево</string>
    <string name="download_complete">Преузимање је завршено</string>
    <string name="trip_recording_uphill_widget_desc">Приказује укупно све успоне на путу који се тренутно снима.</string>
    <string name="side_marker_eta">Процењено време доласка</string>
    <string name="true_bearing_wdiget_desc">Угао између правог Севера и циљане тачке гледано са Вашег положаја.</string>
    <string name="relative_bearing_widget_desc">Приказује угао између правца Вашег кретања и циљане тачке.</string>
    <string name="trip_recording_distance_widget_desc">Приказује удаљеност тренутног пута.</string>
    <string name="lang_ckb">Средњекурдски</string>
    <string name="weather_offline_forecast">Ванмрежне временске прилике</string>
    <string name="shared_string_weather">Временске прилике</string>
    <string name="shared_string_contours">Линије обриса</string>
    <string name="empty_screen_weather_contours">Укључите ради прегледа линија обриса временских прилика на карти.</string>
    <string name="empty_screen_weather_clouds_layer">Укључите ради прегледа слоја облачности на карти.</string>
    <string name="weather_pressure_hpa">hPa</string>
    <string name="weather_pressure_millimeters_of_mercury">Милиметри живе</string>
    <string name="rendering_attr_depthContourColorScheme_name">Образац боја линија</string>
    <string name="rendering_attr_depthContourWidth_name">Дебљина линија</string>
    <string name="map_widget_group_sunrise_sunset_desc">Ове справице приказују податке о следећем изласку и заласку Сунца.</string>
    <string name="shared_string_layers">Слојеви</string>
    <string name="empty_screen_weather_wind_layer">Укључите ради прегледа слоја ветрова на карти.</string>
    <string name="weather_plugin_description">Омогућава
\n- 24-рочасовни и седмични петослојни преглед временских прилика
\n- справице засноване на положају
\n- линије обриса мерења топлоте / притиска
\n
\nПодатке о времену доставља Светски склоп временских прилика (ГФС, %1$s).</string>
    <string name="measurement_units">Мерне јединице</string>
    <string name="empty_screen_weather_pressure_layer">Укључите ради прегледа слоја ваздушног притиска на карти.</string>
    <string name="empty_screen_weather_temperature_layer">Укључите ради прегледа слоја топлоте на карти.</string>
    <string name="weather_widgets_secondary_desc">Мерне јединице могу бити промењене у поставкама прикључка временских прилика.</string>
    <string name="air_pressure_widget_desc">Приказује ваздушни притисак на тренутном средишту карте.</string>
    <string name="weather_pressure_inches_of_mercury">Инчи живе</string>
    <string name="weather_prefs_descr">24-часне и 7-дневне временске прилике, освежене сваких 3 часа</string>
    <string name="switch_mode_by_tapping_on_widget">Промени начин рада тапом по справици.</string>
    <string name="map_settings_weather_temp">Топлота</string>
    <string name="map_settings_weather_air_pressure">Ваздушни притисак</string>
    <string name="precipitation_widget_desc">Приказује падавине на тренутном средишту карте.</string>
    <string name="weather_temperature_fahrenheit">Фаренхајт</string>
    <string name="share_crash_log">Подели дневник рушења програма</string>
    <string name="dismiss_changes_descr">Све промене ће бити одбачене.</string>
    <string name="dismiss_changes">Одбацити промене\?</string>
    <string name="restart_now">Препокрени сада</string>
    <string name="map_rendering_engine_v1">Издање 1</string>
    <string name="show_map_symbols_desc">Писмо, саобраћајни знаци, и остало.</string>
    <string name="show_borders_of_downloaded_maps">Приказуј границе преузетих карата</string>
    <string name="show_map_symbols">Приказуј знамења карата</string>
    <string name="purchases_feature_desc_external_sensors">Приказуј и снимај податке из спољашњих пријемника: брзину бицикла, снагу бицикла, брзину и број откуцаја срца.</string>
    <string name="weather_wind_kn">kn</string>
    <string name="shared_string_open">Отвори</string>
    <string name="open_weather_action_description">Омогућава да отворите заслон са опширним временским приликама.</string>
    <string name="rendering_attr_weatherCloudContours_name">Линије обриса облака</string>
    <string name="rendering_attr_weatherPrecipitationContours_name">Линије обриса падавина</string>
    <string name="rendering_attr_weatherWindSpeedContours_name">Линије обриса налета ветрова</string>
    <string name="open_weather_action">Отвори временске прилике</string>
    <string name="pressure_layer">Слој притиска</string>
    <string name="temperature_layer">Слој топлоте</string>
    <string name="wind_layer">Слој ветра</string>
    <string name="shared_string_next_sunrise">Следећи излазак Сунца</string>
    <string name="shared_string_time_left">Преостало време</string>
    <string name="shared_string_sunset">Залазак Сунца</string>
    <string name="shared_string_sunrise">Излазак Сунца</string>
    <string name="map_widget_group_sunrise_sunset">Излазак, залазак Сунца</string>
    <string name="map_settings_weather_wind">Ветар</string>
    <string name="empty_screen_weather_precipitation_layer">Укључите ради прегледа слоја падавина на карти.</string>
    <string name="empty_screen_view_selected_weather_data">Укључите ради прегледа означених временских прилика на карти.</string>
    <string name="weather_precip_in">in</string>
    <string name="weather_wind_kmh">km/h</string>
    <string name="weather_wind_ms">m/s</string>
    <string name="weather_wind_kilimeters_per_hour">Километри по сату</string>
    <string name="weather_wind_meters_per_second">Метри/секунде</string>
    <string name="weather_widget_group_desc">Скуп справица које приказују разне податке о временским приликама.</string>
    <string name="shared_string_terms_of_use">Услови коришћења</string>
    <string name="storage_migration_fragment_close_descr">Умножавање је готово за %1$s%%. Ако ли га зауставите сада, можда програм неће исправно радити.</string>
    <string name="map_widget_sunset_desc">Приказује време следећег заласка сунца или преостало време до заласка сунца.</string>
    <string name="depth_contour_lines">Дубина линија обриса</string>
    <string name="turn_on_nautical_depth_description">Укључи ради прегледа података о дубини воде на карти.</string>
    <string name="map_settings_weather_cloud">Облак</string>
    <string name="map_settings_weather_precip">Падавине</string>
    <string name="explore_weather_forecast">Проучите временске прилике.</string>
    <string name="weather_precip_mm">mm</string>
    <string name="weather_precip_inches">Инчи</string>
    <string name="weather_precip_milimeters">Милиметри</string>
    <string name="weather_wind_knots">Чворови</string>
    <string name="weather_wind_miles_per_hour">Миље по сату</string>
    <string name="weather_pressure_inhg">inHg</string>
    <string name="weather_temperature_celsius">Целзијуси</string>
    <string name="action_not_supported_with_map_style">Ова радња није подржана по изабраном начину приказа карте.</string>
    <string name="weather_pressure_mmhg">mmHg</string>
    <string name="weather_pressure_hectopascals">Хектопаскали</string>
    <string name="speak_gps_signal_status">Најављује губљење јачине сигнала ГПС-а и повратак</string>
    <string name="weather_online_cache">Захват са мреже</string>
    <string name="wind_widget_desc">Приказује брзине ветра на тренутном средишту карте.</string>
    <string name="temperature_widget_desc">Приказује топлоту на тренутном средишту карте.</string>
    <string name="clouds_widget_desc">Приказује облачност на тренутном средишту карте.</string>
    <string name="speak_route_recalculation">Најављује прерачунавање путање</string>
    <string name="current_location_widget">Координате: тренутни положај</string>
    <string name="map_center_widget">Координате: средиште карте</string>
    <string name="external_sensors_plugin_name">Спољни пријемници</string>
    <string name="external_sensors_plugin_description">Приступ спољним пријемницима, нпр. откуцајима срца, брзини бицикла, снази кретања бицикла, или такту. Захтева да уређај буде повезан са одговарајућим пријемницима преко АНТ + протокола личне бежичне мреже.</string>
    <string name="quick_action_temperature_layer">Прекидач за приказ или скривање топлотних слојева на карти.</string>
    <string name="quick_action_precipitation_layer">Прекидач за приказ или скривање слојева падавина на карти.</string>
    <string name="quick_action_wind_layer">Прекидач за приказ или скривање слојева ветрова на карти.</string>
    <string name="mtb_scale">Лествица МТБ</string>
    <string name="mtb_imba">ИМБА</string>
    <string name="mtb_imba_full">Међународно удружење планинарских бициклиста</string>
    <string name="quick_action_cloud_layer">Прекидач за приказ или скривање слојева облака на карти.</string>
    <string name="mtb_segment_classification">Разврставање чланка</string>
    <string name="quick_action_air_pressure_layer">Прекидач за приказ или скривање слоја ваздушног притиска на карти.</string>
    <string name="rendering_attr_showMtbScale_description">Приказуј трагове по лествици МТБ-а.</string>
    <string name="rendering_attr_showMtbScale_name">Приказуј лествицу МТБ-а</string>
    <string name="cloud_layer">Слој облака</string>
    <string name="precipitation_layer">Слој падавина</string>
    <string name="map_widget_sunrise_desc">Приказује време до следећег изласка сунца, или преостало време до следећег изласка сунца.</string>
    <string name="shared_string_next_sunset">Следећи залазак Сунца</string>
    <string name="weather_wind_mph">mph</string>
    <string name="rendering_engine_failed_descr">Османд се је вратио на приказ карте „Издање 1“. Можете покушати да повратите нови начин погона приказа „Издање 2 (ОпенГЛ)“ у поставкама.
\n
\nМолим, подржите побољшања достављањем дневника грешака.</string>
    <string name="rendering_engine_failed">Приказ карте Османда се је недавно срушило.</string>
    <string name="map_rendering_engine_v2">Издање 2 (ОпенГЛ)</string>
    <string name="map_rendering_engine_descr">Издање 2 (ОпенГЛ) је бржи погон приказа карата, такође представља поглед 2.5. Издање 1 прегледа је било подразумевано пре Османда 4.3, које је и даље пожељно на старијим уређајима.</string>
    <string name="map_rendering_engine">Погон приказа карата</string>
    <string name="external_sensors_support">Подршка спољних пријемника</string>
    <string name="external_sensor_widgets">Спољашњи пријемници</string>
    <string name="map_widget_camera_tilt_desc">Приказује нагнутост камере у прегледу простора. Подразумевана нагнутост је 90° (без нагињања).</string>
    <string name="map_widget_camera_distance_desc">Приказује уздигнуће камере изнад површи.</string>
    <string name="map_widget_ant_bicycle_dist">Растојање бицикла</string>
    <string name="coordinates_widget_map_center_desc">Приказује земљописне координате тренутног средишта карте</string>
    <string name="time_to_intermediate_widget_desc">Справица приказује „Време пристизања“ или „Преостало време“ на првој пролазној тачки. Време се стално освежава приликом навођења, а када се пролазне тачке прођу, време ће бити освежено на следећој пролазној тачки.</string>
    <string name="next_turn_widget_desc">Справица приказује податке о Вашем следећем скретању са сликом потеза скретања и растојањем до њега.</string>
    <string name="distance_to_destination_widget_desc">Справица приказује преостало растојање до последње долазне тачке.</string>
    <string name="second_next_turn_widget_desc">Справица приказује податке о Вашем другом наредном скретању које је омогућено уколико скренете у оквиру прилазног растојања.</string>
    <string name="ant_go_to_store">Иди на складиште</string>
    <string name="rendering_attr_depthContourWidth_description">Ширина линија обриса дубине</string>
    <string name="shared_string_modified">Измењено</string>
    <string name="shared_string_unsynced">Неусклађено</string>
    <string name="shared_string_expires">Истиче</string>
    <string name="map_widget_ant_bicycle_speed">Брзина бицикла</string>
    <string name="map_markers_desc">Справица показује растојање или предвиђено време доласка (ЕТА) прве две ознаке на списку ознака.</string>
    <string name="map_marker_interval_dialog_desc">Одређује временско раздобље за које ће просечна брзина бити мерена ради прорачуна предвиђеног времена доласка на циљ.</string>
    <string name="shared_string_identifiers">Препознавачи</string>
    <string name="ant_write_to_gpx">Упиши податке у траг</string>
    <string name="map_widget_ant_heart_rate">Срчани откуцаји</string>
    <string name="map_widget_ant_bicycle_dist_desc">Приказује пређени пут</string>
    <string name="time_to_destination_widget_desc">Ова справица приказује „Време пристизања“ или „Преостало време“ на последњој долазној тачки. Време се стално освежава приликом навођења и једнако је времену путање из тренутног положаја.</string>
    <string name="rendering_attr_showMtbScaleIMBATrails_description">Приказуј одговарајуће планинске бициклистичке стазе.</string>
    <string name="map_widget_altitude_desc">Приказује надморску висину тренутног земаљског положаја или висину тренутног средишта карте</string>
    <string name="ant_heart_rate_write_gpx_desc">Прикључи откуцаје срца у приказ трага</string>
    <string name="marker_1st">Прва ознака</string>
    <string name="map_widget_altitude_current_location">Земљописна висина: тренутни положај</string>
    <string name="send_uuid_preference_desc">Насумични лични број се користи за преузимање карата за употребу ван мреже са служитеља Османда ради праћења поштеног коришћења могућности служитеља, предвиђање образаца саобраћаја, и стварања безимених месечних извештаја карата.</string>
    <string name="map_widget_ant_bicycle_speed_desc">Приказује брзину путовања</string>
    <string name="distance_to_intermediate_widget_desc">Справица приказује преостало растојање на првој пролазној тачки. Када се пролазна тачка прође, растојање ће се освежити на следећој пролазној тачки.</string>
    <string name="map_marker_average_speed_desc">Одредите временско раздобље просечне брзине (коришћено за процену времена пристизања).</string>
    <string name="reset_all_settings_desc">Да ли вратити све поставке на подразумевано\?</string>
    <string name="favorites_backup">Омиљено складиште</string>
    <string name="purchases_feature_desc_cross_buy">Користите своје могућности претплате на различитим платформама (Андорид/Иос/веб) без додатних трошкова.</string>
    <string name="map_widget_ant_bicycle_power">Снага бицикла</string>
    <string name="depth_contours">Дубински обриси</string>
    <string name="included_in_your_current_plan">Укључен је ваш план „%1$s“</string>
    <string name="quick_action_map_center_widget_descr">Прекидач за приказ или скривање справице средишта карте.</string>
    <string name="map_widget_rendering_fps_desc">Приказује брзину освежавања карте и елемената карте који се приказују и освежавају, изражено у сличицама по секунди (ФПС).</string>
    <string name="simulate_location_by_gpx">Опонашај положај по ГПИксу</string>
    <string name="location_simulation_cutoff">Опонашање прескаче прве метре</string>
    <string name="ant_missing_dependency">Недостаје међузависност</string>
    <string name="nautical_depth_points">Тачке дубине мора</string>
    <string name="map_widget_target_distance_desc">Приказује растојање између камере и циљног места.</string>
    <string name="quick_action_current_location_widget_descr">Прекидач за приказ или скривање справице тренутног положаја на карти.</string>
    <string name="available_as_part_of_subscription_plan">Доступно као део претплате %1$s.</string>
    <string name="auto_backup_title">Само-складиште</string>
    <string name="routing_attr_goods_restrictions_name">Достава добара</string>
    <string name="map_widget_ant_bicycle_cadence">Такт педалања</string>
    <string name="worldwide_maps">Светске карте</string>
    <string name="map_widget_zoom_level_desc">Приказује тренутну разину увећања карте.</string>
    <string name="coordinates_widget_current_location_desc">Приказује земљописне координате тренутног земаљског положаја</string>
    <string name="map_widget_altitude_current_location_desc">Приказује земљописну висину над нивоом мора тренутног земаљског положаја.</string>
    <string name="send_uuid_preference">Пошаљи јединствени кориснички број (UUID)</string>
    <string name="map_widget_altitude_map_center">Надморска висина: средиште карте</string>
    <string name="location_simulation_speedup">Убрзање опонашања</string>
    <string name="res_unknown">Непознато</string>
    <string name="marker_2nd">Следећа ознака</string>
    <string name="changes">Измене %1$s</string>
    <string name="cloud_changes">Измене у облаку</string>
    <string name="shared_string_uploaded">Отпремљено</string>
    <string name="si_nm_ft">Наутичке миље/стопе</string>
    <string name="av_audio_format_bottom_sheet_descr">Означите облик звучног записа. Врста звучне датотеке је 3ГПП (.3gp).</string>
    <string name="choose_what_to_sync">Одредите шта ће се усклађивати</string>
    <string name="cloud_sync_progress">Усклади…%1$s</string>
    <string name="check_for_updates">Провери освежења</string>
    <string name="shared_string_cloud">Облак</string>
    <string name="new_file">Нова датотека</string>
    <string name="modified_file">Измењена датотека</string>
    <string name="deleted_file">Избрисана датотека</string>
    <string name="sync_now">Усклади сада</string>
    <string name="local_changes">Местне измене</string>
    <string name="upload_change">Отпреми измене</string>
    <string name="cloud_version_will_be_removed">Издање на облаку ће бити уклоњено</string>
    <string name="cloud_changes_will_be_dismissed">Измене на облаку ће бити отказане</string>
    <string name="local_file_will_be_restored">Местна датотека ће бити повраћена</string>
    <string name="local_changes_will_be_dismissed">Местне измене ће бити отказане</string>
    <string name="cloud_conflicts">Сукоб</string>
    <string name="cloud_conflict">Сукоб</string>
    <string name="upload_all">Отпреми све</string>
    <string name="cloud_recent_changes">Измене</string>
    <string name="cloud_all_changes_uploaded">Све измене су отпремљене</string>
    <string name="cloud_all_changes_downloaded">Све измене су преузете</string>
    <string name="cloud_no_conflicts">Нема сукоба.</string>
    <string name="download_cloud_version">Преузми издање из облака</string>
    <string name="shared_string_do_not_exist">Не постоји</string>
    <string name="backup_error_failed_to_fetch_remote_items">Нисам успео да добавим списак датотека са служитеља.</string>
    <string name="last_sync">Последње усклађивање</string>
    <string name="import_export">Увоз/извоз</string>
    <string name="shared_string_purchased_on">Купљено у</string>
    <string name="map_widget_altitude_map_center_desc">Приказује надморску висину на тренутном средишту карте.</string>
    <string name="ant_read_data">Читај податке</string>
    <string name="map_widget_ant_bicycle_power_desc">Приказује излазну снагу бициклисте, која се користи да погони бицикл</string>
    <string name="map_widget_ant_bicycle_cadence_desc">Приказује брзину којом бициклиста педала</string>
    <string name="shared_string_switch_mode">Начин рада промене</string>
    <string name="map_widget_rendering_fps">Обрада карте у сликама по секунди</string>
    <string name="duplacate_widget_added_snackbar">Удвостручена справица је додата на списак.</string>
    <string name="second_marker_widget_desc">Можете подесити справицу да приказује растојање или процењено преостало време доласка на другој ознаци карте.</string>
    <string name="rendering_attr_depthContourColorScheme_description">Образац боја линија обриса дубине</string>
    <string name="si_nm_mt">Наутичке миље/метри</string>
    <string name="checking_progress">Проверавам…</string>
    <string name="cloud_all_changes_uploaded_descr">Све измене учињене на овом уређају су усклађене са Облаком Османда.</string>
    <string name="export_to_file">Извези у датотеку</string>
    <string name="terms_of_service_desc">Преузимајући карте се слажете са %1$s и %2$s.</string>
    <string name="map_widget_ant_heart_rate_desc">Приказује тренутне корисникове срчане откуцаје приликом датог дејства</string>
    <string name="attach_roads_descr">Уопштите свој траг ради дозвољавања путевима у путање између тачака и придружите тачна упутства скретања и својства путање.</string>
    <string name="auto_backup_preference_desc">Подразумевано, Андроид чува складиште омиљених, значака карата, и поставке Османда ради њиховог повраћаја на нове уређаје након поновне уградње. Складиште је ограничено на 25 МБ.
\nПриликом коришћења Облака Османда, ово може одвести до неразумевања након поновне уградње.</string>
    <string name="first_marker_widget_desc">Можете подесити справицу да приказује растојање или процењено преостало време доласка на првој ознаци карте.</string>
    <string name="release_4_3">• Ново, брже издање 2 погона обраде карте (Опенгл), са погледом у 2.5 димензије
\n
\n • Глатко оживљавање измене положаја при кретању
\n
\n • Нова справица за координате средишта карте и земљописне висине земаљског положаја
\n
\n • „Размак за таптање“ додата могућност величине додатог писма
\n
\n • Справица тржнице карата: додата је могућност измене понашања на клик.
\n
\n • Исправка могућности „Прикажи положај“
\n
\n • ГПИкс: додата подршка за ознаке „везу“, „цмт“, „силаз“ и било које произвољно проширење
\n
\n • Преуређен списак „Пловне карте“
\n
\n • Додатна подршка за АНТ + пријемнике
\n
\n • Додатна могућност за онемогућавање јединственог личног броја преузимања
\n
\n • Подесива подразумевана брзина временских прилика за ходање/планинарење/трчање зависно од надморске висине
\n
\n • Исправљено понашање звучног излаза и клизача гласноће
\n
\n</string>
    <string name="goods_delivery_desc_2">Путеви забрањени за доставна возила ће бити избегавани.</string>
    <string name="includes_osm_changes_until">Укључује измене ОСМ-а начињене до %1$s.</string>
    <string name="goods_delivery_desc_4">Користите одељак теретног возила за возила тежа од 3.5 тона.</string>
    <string name="average_speed_skip_stops_desc">Брзине мање од %1$s ће бити урачунате и утицаће на просечну брзину.</string>
    <string name="goods_delivery_desc_3">Примењује се само на теретна доставна возила лакша од 3.5 тона.</string>
    <string name="next_live_update_time">Следеће освежење у %1$s.</string>
    <string name="live_update_frequency_day_variant">Освежења карата се проверавају дневно.</string>
    <string name="rendering_attr_showMtbScaleIMBATrails_name">Приказуј трагове МТБ ИМБА</string>
    <string name="goods_delivery_desc">Доставна возила могу бити забрањена на неким путевима.</string>
    <string name="next_live_update_date_and_time">Следеће освежење на %1$s у %2$s.</string>
    <string name="calculate_online_altitude_descr">Израчунајте надморску висину на служитељима Османда, засновану на сателитским сликама и дигиталним моделима надморске висине. Различитости у односу на висине снимљене уређајем могу бити кориштене за исправку надморске висине.</string>
    <string name="ant_missing_dependency_descr">Нисам успео да пронађем одговарајућу службу „%1$s“
\nТреба да уградите или освежите АНТ + службу прикључака
\nДа ли желите да покренете складиште игара за то\?</string>
    <string name="updated_map_time">Освежено: %1$s.</string>
    <string name="live_update_frequency_hour_variant">Освежења карата се проверавају сваког сата.</string>
    <string name="live_update_frequency_week_variant">Освежења карата се проверавају седмично.</string>
    <string name="no_altitude_data_desc">Ради пријема података %1$s, придодајте свој траг путу или прорачунајте га на мрежи.</string>
    <string name="set_up_backup">Постави складиште за чување</string>
    <string name="value_downloaded_of_mb">Преузимам %1$.1f/%2$.1f MB</string>
    <string name="sort_distance_ascending">Најпре најкраће растојање</string>
    <string name="sort_distance_descending">Најпре најдуже растојање</string>
    <string name="sort_date_ascending">Најпре најновији датум</string>
    <string name="shared_string_nearest">Најближе</string>
    <string name="shared_string_add_manually">Додај ручно…</string>
    <string name="shared_string_delete_file">Избриши датотеку</string>
    <string name="local_version_do_not_exist">Није присутно местно издање.</string>
    <string name="shared_string_in_progress">У току</string>
    <string name="shared_string_original">Изворно</string>
    <string name="movement_speed">Брзина кретања</string>
    <string name="shared_string_inches">инчи</string>
    <string name="x_axis">X-осовина</string>
    <string name="selected_value">Одабрана вредност</string>
    <string name="sort_duration_ascending">Најпре најкраће трајање</string>
    <string name="sort_duration_descending">Најпре најдуже трајање</string>
    <string name="sort_date_descending">Најпре најстарији датум</string>
    <string name="delete_cloud_version">Избриши издање из облака</string>
    <string name="cloud_version_confirm_delete">Да ли избрисати „%1$s“ из Облака ОсмАнда\?</string>
    <string name="simulation_position_description">Изаберите датотеку трага ради употребе као извора за померање положаја.</string>
    <string name="shared_string_kilograms">килограми</string>
    <string name="share_link">Дели везу</string>
    <string name="skip_download">Прескочи преузимање</string>
    <string name="sound_beep_minimal">Бип: најтиши</string>
    <string name="last_synchronized">Последње усклађивани</string>
    <string name="display_position_automatic_descr">Зависи од усмерења карте: дно за смер кретања, средиште за све остало.</string>
    <string name="weight_limit_error">Најмања вредност је „%1$s“ тона. Користите налог „%2$s“ уколико је тежина возила мања од најмање вредности.</string>
    <string name="share_as_file">Дели као датотеку</string>
    <string name="sound_beep_complex">Бип: сложен</string>
    <string name="determine_location">Омогућава нам да одредимо ваш положај</string>
    <string name="sound_beep_complex_loud">Бип: бучaн сложен</string>
    <string name="sound_beep_simple">Бип: једноставан</string>
    <string name="sound_beep_simple_loud">Бип: једноставан бучан</string>
    <string name="y_axis">Y-осовина</string>
    <string name="approximate_bearing_descr">Изведите усмерење из путање навођења.</string>
    <string name="approximate_bearing">Приближно одреди усмерење у простору</string>
    <string name="shared_string_cross_buy">Унакрсна куповина</string>
    <string name="app_mode_moped">Мопед</string>
    <string name="inch">инч</string>
    <string name="shared_string_yards">јарди</string>
    <string name="shared_string_apply_changes">Примени измене</string>
    <string name="no_visible_tracks_description">Изаберите трагове за приказ на карти.</string>
    <string name="no_visible_tracks">Нема трагова на карти</string>
    <string name="recently_visible">Недавно видљив %1$s</string>
    <string name="empty_tracks">Немате датотеке трагова.</string>
    <string name="empty_tracks_description">Можете увозити, стварати или снимати датотеке трагова коришћењем Османда.</string>
    <string name="shared_string_on_map">На карти</string>
    <string name="shared_string_select_recent">Одаберите недавну</string>
    <string name="change_appearance">Измени изглед</string>
    <string name="switch_folder">Промени фасциклу</string>
    <string name="show_all_tracks">Прикажи све трагове</string>
    <string name="release_4_4">• Побољшан је изборник „Трагови“ у „Поставкама карте“
\n
\n • Приручни изборник сада приказује местне називе тачака занимања
\n
\n • Додата је могућност дељења путање везом
\n
\n • Дидата је јединица растојања „поморске миље/стопе“
\n
\n • Усмерење карте додаје нови непокретан начин
\n
\n • Упрошћен је почетни матични приказ
\n
\n • Непроменљиво место положаја у подељеном приказу Андроид аута
\n
\n • Додат је графички приказ за проучавање „Брзина/нагиб“
\n
\n • Андроид 13 је преместио језик програма у поставке система
\n
\n • Исправљена је грешка приликом приказа места пошћења
\n
\n • Додата је могућност преузимања плочица са мреже користећи „прочељне“ или „подметнуте“ карте
\n
\n • Додата је могућност употребе империјалне мерне јединице за „особине возила“
\n
\n • Нови пресек мопед
\n
\n • „Положај приказа“ је добио нову могућност „самосталан“
\n
\n • Исправљено је управљање покретима картом за нагиб, приближавање и обртање
\n
\n</string>
    <string name="enable_3d_maps">Омогући просторне, 3Д-карте</string>
    <string name="app_mode_climbing">Пентрање</string>
    <string name="generate_hillshade_from_3d_maps">Образуј оквирне карте сенчених падина из просторних, 3Д карата</string>
    <string name="generate_slope_from_3d_maps">Образуј оквире карата нагиба из просторних, 3Д карата</string>
    <string name="disable_vertex_hillshade_3d">Онемогући вртложно сенчење у 3Д</string>
    <string name="metric_lbs">lbs</string>
    <string name="rendering_value_small_name">Мали</string>
    <string name="rendering_value_name_only_name">Само име</string>
    <string name="device_disconnected">Одспојен %1$s</string>
    <string name="is_imported">%1$s је увезен.</string>
    <string name="file_already_exists_description">„%1$s“. Датотека са таквим именом већ постоји. Замена ће преписати све измене садашњим издањем.</string>
    <string name="file_already_exists">Датотека већ постоји</string>
    <string name="nav_profile_confirm_delete">Избрисати „%1$s“?</string>
    <string name="external_device_low_battery">Батерија је отпразна</string>
    <string name="external_device_menu_forget">Заборави</string>
    <string name="external_device_characteristic_speed">Брзина</string>
    <string name="external_device_characteristic_distance">Растојање</string>
    <string name="external_device_characteristic_total_distance">Укупно растојање</string>
    <string name="external_device_characteristic_battery_level">Батерија</string>
    <string name="external_device_characteristic_gear_ratio">Распон брзина</string>
    <string name="external_device_characteristic_cadence">Ритам</string>
    <string name="external_device_characteristic_pulse_rate">Брзина откуцаја срца</string>
    <string name="external_device_characteristic_stride_length">Дужина корака</string>
    <string name="external_device_characteristic_temperature">Топлота</string>
    <string name="external_device_details_information">Информације</string>
    <string name="external_device_details_received_data">Примљени подаци</string>
    <string name="shutter_sound">Звук окидача</string>
    <string name="offline_cache">Очисти ванмрежни захват</string>
    <string name="shared_string_all_world">Цели свет</string>
    <string name="external_device_characteristic_diastolic">Дијастолички</string>
    <string name="external_device_characteristic_systolic">Систолички</string>
    <string name="common_weight_limit_error">Најмања вредност је „%1$s“ %2$s. Користите пресек „%3$s“ ако ли је тежина возила мања од најмање вредности.</string>
    <string name="external_device_details_pair">Упари</string>
    <string name="external_device_details_disconnect">Прекини везу</string>
    <string name="ant_plus_open_settings">Отвори поставке</string>
    <string name="rendering_value_defaultMedium_name">Подразумевано (између)</string>
    <string name="weather_download_error">Нисам успео да преузмем %1$s плочица.</string>
    <string name="search_track_by_name">Тражи траг по имену</string>
    <string name="number_of_tracks">%1$s трагова</string>
    <string name="external_device_connected">Повезан</string>
    <string name="external_device_characteristic_heart_rate">Брзина откуцаја срца</string>
    <string name="external_device_forget_sensor_description">Пријемник биће уклоњен са списка. Моћи ћете да упарите овај пријемник кад год пожелите.</string>
    <string name="external_device_disconnected">Неповезан</string>
    <string name="external_device_details_connect">Повежи</string>
    <string name="bluetooth_disconnected">Неповезан, %s</string>
    <string name="bluetooth_connected">Повезан, %s</string>
    <string name="ant_plus_help_title">Не знак какву врсту пријемника имам</string>
    <string name="ant_plus_searching_text_description">Молим, држите уређај близу пријемника. Морате укључити пријемник да би га ОсмАнд пронашао.</string>
    <string name="free_maps_updates">Слободне надградње (хитност)</string>
    <string name="camera_app">Програм камере</string>
    <string name="speak_route_deviation">Најави одступање од пута</string>
    <string name="weather_forecast_is_outdated">Временске прилике су застареле.</string>
    <string name="select_layer">Одаберите слој</string>
    <string name="external_device_details_total_distance">Укупно растојање</string>
    <string name="external_device_details_connection">Веза</string>
    <string name="external_device_details_distance">Растојање</string>
    <string name="external_device_ble">БЛЕ</string>
    <string name="external_device_ant">АНТ</string>
    <string name="external_device_details_battery">Батерија</string>
    <string name="external_device_details_speed">Брзина</string>
    <string name="rendering_attr_lightDetail_name">Подробност светла</string>
    <string name="rendering_value_sectors_name">Одсечци</string>
    <string name="rendering_value_sector1_name">Одсечак 1</string>
    <string name="rendering_attr_lightDetail_description">Подразумевано: име поморске ознаке (светла особина.група.раздобље), означите додатне податке на одсечцима 1 до 3 1,2,3,4,5 особина светла</string>
    <string name="bicycle_scd_device_name">Уређај бицикла</string>
    <string name="external_device_blood_pressure">Крвни притисак</string>
    <string name="no_bt_permission">Дозвола Блутуту није одобрена</string>
    <string name="beats_per_minute_short">бпм</string>
    <string name="running_scds_device_name">Радећи уређај</string>
    <string name="shared_string_chest">Груди</string>
    <string name="shared_string_wrist">Зглоб</string>
    <string name="shared_string_finger">Прст</string>
    <string name="shared_string_hand">Рука</string>
    <string name="shared_string_ear_lobe">Ушна шкољка</string>
    <string name="shared_string_foot">Стопа</string>
    <string name="external_device_characteristic_arterial_pressure">Артеријски притисак</string>
    <string name="external_device_characteristic_cuff_pressure">Притисак наруквице</string>
    <string name="ble_search_again">Поново претражи</string>
    <string name="ant_plus_searching_text">Претражујем пријемнике</string>
    <string name="ant_plus_searching">Претраживање</string>
    <string name="ant_plus_pair_new_sensor">Упарите нови пријемник</string>
    <string name="bluetooth_found_title">Пронађен: %d</string>
    <string name="bluetooth_not_supported">Блутут није подржан</string>
    <string name="ant_plus_nothing_found_text">Нисам успео да пронађем ни један пријемник</string>
    <string name="ant_plus_pair_new_sensor_ble">Упари пријемник Блутут ЛЕ</string>
    <string name="ant_plus_pair_new_sensor_ant_plus">Упари пријемник АНТ+</string>
    <string name="ant_plus_pair_bluetooth_prompt">Можете упарити пријемнике Блутута ЛЕ и АНТ+ са Османдом.</string>
    <string name="learn_more_about_sensors_link">Сазнајте подробније о пријемницима.</string>
    <string name="shared_string_pounds">фунта</string>
    <string name="weather_forecast">Временске прилике</string>
    <string name="offline_weather_forecast">Ванмрежне временске прилике</string>
    <string name="offline_weather_forecast_desc">Можете преузети седмодневне временске прилике.</string>
    <string name="delete_folder_question">Да ли избрисати фасциклу\?</string>
    <string name="show_all_tracks_on_the_map">Приказуј све трагове на карти</string>
    <string name="rssi_widget_desc">Приказуј ступањ РССИ Вашег спољњег уређаја.</string>
    <string name="map_widget_rssi">РССИ</string>
    <string name="tracks_empty_folder_description">Ова фасцикла још увек не садржи икакав траг.</string>
    <string name="tracks_empty_folder">Празна фасцикла</string>
    <string name="map_3d_mode_description">Додирните карту двома прстима и преместите их навише и наниже ради прилагођавања нагиба карте.</string>
    <string name="shared_string_visible_on_map">Видљиво на карти</string>
    <string name="no_poi_for_category">Није пронађена тачка занимања</string>
    <string name="rendering_value_sector2_name">Одсечак 2</string>
    <string name="rendering_value_sector3_name">Одсечак 3</string>
    <string name="rendering_value_sector4_name">Одсечак 4</string>
    <string name="rendering_value_sector5_name">Одсечак 5</string>
    <string name="no_search_results">Нема налаза</string>
    <string name="poi_categories">Врсте тачака занимања</string>
    <string name="external_device_forget_sensor">Заборави пријемник</string>
    <string name="clear_online_cache_description">Ово ће очистити захват за мрежне временске плочице.</string>
    <string name="clear_online_cache">Очисти мрежни захват</string>
    <string name="shared_string_alt_name">Заменско име</string>
    <string name="token_is_not_valid">Тока није вредећа</string>
    <string name="device_connected">Неповезан је %1$s</string>
    <string name="ant_plus_nothing_found_description">Проверите да ли је:
\n- Блутут укључен
\n- Пријемник укључен
\n- Овај уређај смештен близу пријемника</string>
    <string name="ant_plus_bluetooth_off">Блутут је искључен</string>
    <string name="ant_plus_bluetooth_off_description">Укључите претрагу Блутута и упарите пријемнике.</string>
    <string name="delete_folder">Избриши фолдер</string>
    <string name="delete_track_folder_dialog_message">Ово ће избрисати фасциклу „%1$s“ и све %2$s садржане трагове.</string>
    <string name="track_not_recorded">Није снимљено</string>
    <string name="shared_string_new_track">Нови траг</string>
    <string name="map_2d_mode_action">Површински начин приказа (2д)</string>
    <string name="visible_in_3d_mode">Видљиво у 3Д начину</string>
    <string name="map_3d_mode_action">Просторни начин приказа (3д)</string>
    <string name="map_3d_mode_hint">Дуги тап дугмета омогућава промену положаја дугмета.</string>
    <string name="proxy_port_max_warning">Највиша вредност прикључника је %1$s</string>
    <string name="revolutions_per_minute_unit">Обртаја у минути</string>
    <string name="calculate_offline">Израчунај ван мреже</string>
    <string name="local_indexes_category_terrain">Карте тла (Просторне, 3Д)</string>
    <string name="shared_string_included">Обухваћено</string>
    <string name="rendering_attr_alpineHiking_description">Разврставање по тежини врста путања.</string>
    <string name="rendering_value_sacScale_name">САК</string>
    <string name="rendering_value_caiScale_name">КАИ</string>
    <string name="live_monitoring_adress_descr">Одредите адресу веба са правилима израза за одреднице: lat={0}, lon={1}, timestamp={2}, hdop={3}, altitude={4}, speed={5}, bearing={6}, eta={7}, etfa={8}, eda={9}, edfa={10}.</string>
    <string name="free_favorites_backup_description">Пријавите се у Облаку ОсмАнда ради добављања бесплатног складишта за омиљено и поставке.</string>
    <string name="write_heading">Пиши усмерење</string>
    <string name="wheel_circumference">Обим точка</string>
    <string name="open_issue_on_github">Отвори грешку на Гитхубу</string>
    <string name="about_osmand">О ОсмАнду</string>
    <string name="user_guide">Корисничко упутство</string>
    <string name="power_watts_unit">Вати</string>
    <string name="help_article_navigation_routing_straight_line_routing_name">Путања правом линијом (летелицом)</string>
    <string name="help_article_navigation_routing_train_routing_name">Путања возна</string>
    <string name="help_article_navigation_routing_public_transport_navigation_name">Путања јавног превоза</string>
    <string name="send_logcat_log_descr">Датотека подробног дневника</string>
    <string name="average_glide_time_interval_desc">Одредите међувреме за одређивање просека једрења.</string>
    <string name="osmand_cloud_deletion_account_warning">Ваш налог и сви подаци налога ће бити %1$s</string>
    <string name="help_article_search_search_coordinates_name">Тражи координате</string>
    <string name="get_osmand_cloud">Добавите Облак ОсмАнда</string>
    <string name="verify_account_deletion_descr">Мора да проверимо Ваш налог пре његовог брисања.
\n
\nМолим, унесите адресу е-поште којом сте се уписали. Лозинка за једнократну употребу ће Вам бити послата.</string>
    <string name="help_article_navigation_setup_markers_navigation_name">Наводи помоћу ознака</string>
    <string name="rendering_value_caiScale_description">Club Alpino Italiano (Италијанско планинарско удружење)</string>
    <string name="help_article_map_point_layers_on_map_name">Тачке на карти</string>
    <string name="ltr_or_rtl_triple_combine_via_bold_point">%1$s • %2$s • %3$s</string>
    <string name="osmand_cloud_deletion_all_data_warning">Сви подаци из Облака ОсмАнда ће бити %1$s. Подаци на уређају ће остати нетакнути.</string>
    <string name="send_crash_log_descr">Садржи само податке о рушењима програма</string>
    <string name="help_article_plan_route_coordinate_input_name">Унос координата</string>
    <string name="dangerous_goods_description">На неким путевима и тунелима није дозвољен превоз опасних материја.</string>
    <string name="delete_account">Обриши налог</string>
    <string name="write_bearing">Пиши усмерење страна света</string>
    <string name="routing_attr_allow_via_ferrata_description">Планинарска путања опремљена постављеним ужадима, гредама, лествицама и брвнима.</string>
    <string name="help_article_map_vector_maps_name">Векторске карте (начини приказа карте)</string>
    <string name="help_article_start_with_main_menu_name">Главни мени</string>
    <string name="osmand_cloud_deletion_subscriptions_warning">Ово неће отказати Вашу претплату на ОсмАнд Про.</string>
    <string name="contact_us">Обратите нам се</string>
    <string name="glide_ratio_to_target">Размера једрења до циља</string>
    <string name="help_article_widgets_markers_name">Справице ознака</string>
    <string name="help_article_purchases_giveaway_name">Даривање</string>
    <string name="help_article_start_with_first_steps_name">Почетни кораци</string>
    <string name="help_article_search_search_poi_name">Тражи ТОИ</string>
    <string name="help_article_troubleshooting_general_name">Генерално</string>
    <string name="manage_subscriptions">Управљајте претплатама.</string>
    <string name="osmand_cloud_deletion_secondary_devices_warning">Други уређаји биће одјављени из ОсмАнд Облака и изгубиће приступ плаћеним могућностима.</string>
    <string name="free_versions_descr">Преузми и угради бесплатно издање ОсмАнда</string>
    <string name="shared_string_checked">Проверено</string>
    <string name="shared_string_avoid">Избегавај</string>
    <string name="help_article_navigation_guidance_voice_navigation_name">Гласовни упити / обавештења</string>
    <string name="average_glide_ratio">Просечна размера једрења</string>
    <string name="free_versions">Бесплатна издања</string>
    <string name="open_issue_on_github_descr">Упитајте, предложите нове могућности</string>
    <string name="feature_available_as_part_of_plan">%1$s је доступно као део плана %2$s</string>
    <string name="github_discussion">Разговор на Гитхубу</string>
    <string name="free_favorites_backup">Бесплатно складиште омиљених</string>
    <string name="shared_string_close_the_dialog">Затвори прозорче</string>
    <string name="release_4_6">• Андроид ауто: Додат просторни преглед
\n
\n • Трагови: Уведени су услови и паметне фасцикле, подешена памет за веће датотеке
\n
\n • Побољшана је горња и доња полица ради прихвата свих справица
\n
\n • Побољшано је управљање местном имовином
\n
\n • Прилагодљиво додељивање дугмади за спољне управљаче
\n
\n • Нове справице: „чинилац клизања“ и „Положај Сунца“
\n
\n • ОсмАндов Облак: Приступ обрисаним датотекама
\n
\n • Побољшано бојење трагова у приказу нагиба са новим симетричним прелазом
\n
\n • Разрешене потешкоће са прозирном траком стања
\n
\n • Додата подршка за АНТ+ топлотна справица
\n
\n • Уведена је справица „Доступни РАМ“
\n
\n</string>
    <string name="deleting_complete">Брисање је завршено</string>
    <string name="help_article_map_tracks_on_map_name">Трагови и путање</string>
    <string name="most_viewed">Најпрегледаније</string>
    <string name="help_article_navigation_routing_direct_to_point_routing_name">Путања непосредно-у-тачку (пловилом)</string>
    <string name="help_article_navigation_guidance_map_during_navigation_name">Заслон карте приликом навођења</string>
    <string name="app_mode_baby_transport">Превоз беба</string>
    <string name="help_article_navigation_guidance_name">Навигационо вођење</string>
    <string name="routing_attr_hazmat_category_usa_1_name">Експлозиви</string>
    <string name="help_article_personal_profiles_name">Профили (поставке)</string>
    <string name="help_article_navigation_routing_car_based_routing_name">Путања колима (теретњаком, мотоциклом)</string>
    <string name="help_article_troubleshooting_maps_data_name">Карте и подаци</string>
    <string name="help_article_navigation_setup_route_details_name">Појединости путање</string>
    <string name="routing_attr_hazmat_category_usa_7_name">Радиоактивне твари</string>
    <string name="help_article_navigation_setup_route_navigation_name">Припрема путање</string>
    <string name="write_bearing_description">Сачувај усмерење страна света свакој тачки трага приликом снимања</string>
    <string name="map_widget_group_glide_desc">Справца која приказује размеру једрења до циља или просечну размеру једрења тренутног путовања.</string>
    <string name="help_article_navigation_routing_pedestrian_routing_name">Путања пешачења</string>
    <string name="ltr_or_rtl_combine_via_colon_with_space">%1$s : %2$s</string>
    <string name="help_article_navigation_setup_gpx_navigation_name">Наводи помоћу трага</string>
    <string name="help_article_navigation_routing_online_routing_name">Путања мрежна</string>
    <string name="help_article_map_map_context_menu_name">Приручни мени мапе</string>
    <string name="map_widget_glide_average_desc">Приказује просечну размеру једрења за постављено време.</string>
    <string name="copy_build_version">Умножи број издања</string>
    <string name="help_article_navigation_car_play_name">КарПлеј</string>
    <string name="help_article_personal_import_export_name">Увоз / Извоз</string>
    <string name="cache_size">Величина захвата</string>
    <string name="help_article_widgets_radius_ruler_name">Мерач пречника и лењир</string>
    <string name="help_article_troubleshooting_track_recording_issues_name">Снимање трага</string>
    <string name="help_article_map_legend_nautical_map_name">Стил Поморске мапе</string>
    <string name="map_widget_group_glide_ratio">Размера једрења</string>
    <string name="folder_export_empty_error">Нема ничег за извоз, фасцикла је празна</string>
    <string name="help_article_plan_route_name">План путовања</string>
    <string name="help_article_widgets_map_buttons_name">Дугмад карте</string>
    <string name="map_widget_glide_target_desc">Приказује размеру једрења потребну за достизање циљне тачке.</string>
    <string name="help_article_map_track_context_menu_name">Приручни изборник трагова</string>
    <string name="osmand_cloud_deleted_account_descr">Налог и сви подаци су избрисани из ОсмАнд Облака.</string>
    <string name="free_settings_backup">Складиштење бесплатних поставки</string>
    <string name="help_article_map_legend_osmand_name">Стил ОсмАнд мапе</string>
    <string name="verify_account">Потврдите свој налог</string>
    <string name="slope_legend_description">Падине користе боје за приказ нагиба тла. Можете читати више о падинама у %1$s.</string>
    <string name="routing_attr_hazmat_category_usa_8_name">Нагризајуће твари</string>
    <string name="sensor_temperature_desc">Приказује температуру измерену пријемником</string>
    <string name="routing_attr_hazmat_category_usa_5_name">Запаљиве и нагризајуће твари и органски пероксиди</string>
    <string name="routing_attr_hazmat_category_usa_3_name">Запаљиве течности</string>
    <string name="help_article_navigation_auto_car_name">Андроид ауто</string>
    <string name="may_be_used_if_there_is_shortcut">Може бити коришћено уколико постоји пречица</string>
    <string name="help_article_widgets_info_widgets_name">Справице обавештења</string>
    <string name="rendering_value_sacScale_description">Швајцарско планинарско удружење</string>
    <string name="action_cannot_be_undone">Ово дејство не може бити опозвано.</string>
    <string name="help_article_navigation_routing_horse_routing_name">Путања јахања коња</string>
    <string name="free_ride">Бесплатна вожња</string>
    <string name="external_sensor_name_property_description">Име пријемника</string>
    <string name="help_article_navigation_routing_ski_routing_name">Путања скијања</string>
    <string name="routing_attr_hazmat_category_usa_6_name">Отровне и заразне твари</string>
    <string name="shared_string_deleting">Брисање</string>
    <string name="help_article_widgets_name">Справице карте</string>
    <string name="help_article_personal_name">Моји подаци</string>
    <string name="help_article_purchases_android_name">Куповине Андроидом</string>
    <string name="telegram_chats_descr">Придружите се једном од наших ћаскања на Телеграму.</string>
    <string name="osmand_cloud_delete_account_confirmation_descr">Избрисати налог ОсмАнда Облака?
\n
\nОво дејство не може бити опозвано.</string>
    <string name="free_account">Бесплатни налог</string>
    <string name="report_an_issues">Пријави грешку</string>
    <string name="telegram_chats">Ћаскања Телеграмом</string>
    <string name="routing_attr_hazmat_category_usa_9_name">Разно</string>
    <string name="help_article_plan_route_web_name">Планирање путање вебом</string>
    <string name="help_article_navigation_routing_brouter_name">БиРутер</string>
    <string name="routing_attr_allow_via_ferrata_name">Путања падином планине (Виа ферата)</string>
    <string name="routing_attr_hazmat_category_usa_4_name">Запаљиве чврсте твари</string>
    <string name="help_article_navigation_routing_name">Одреднице пута</string>
    <string name="osmand_cloud_delete_account_confirmation">Да ли избрисати налог\?</string>
    <string name="help_article_navigation_routing_moped_routing_name">Путања мотоциклом</string>
    <string name="shared_string_not_checked">Није проверено</string>
    <string name="backup_error_delete_account_email_match">Е-пошта се не поклапа са пријавним корисничким именом</string>
    <string name="help_article_navigation_routing_boat_navigation_name">Путања пловилом</string>
    <string name="write_heading_description">Сачувај усмерење свакој тачки трага приликом снимања</string>
    <string name="help_article_start_with_name">Почни са ОсмАндом</string>
    <string name="help_article_purchases_ios_name">Куповина иОС-ом</string>
    <string name="osmand_cloud_deleting_account_descr">Кроз неколико тренутака ће сви Ваши подаци и налози бити избрисани из Облака ОсмАнда.
\n
\nСви подаци на уређају остаће целовити.</string>
    <string name="shared_string_class">Класа</string>
    <string name="help_article_navigation_routing_bicycle_based_routing_name">Путања бициклом (МТБ)</string>
    <string name="routing_attr_hazmat_category_usa_2_name">Плинови</string>
    <string name="dangerous_goods">Опасна роба</string>
    <string name="help_article_widgets_nav_widgets_name">Справице навођења</string>
    <string name="help_article_map_interact_with_map_name">Међудејство са мапом</string>
    <string name="help_article_map_raster_maps_name">Растерске карте (мрежне / ванмрежне)</string>
    <string name="help_article_search_search_all_name">Претражи све</string>
    <string name="help_article_troubleshooting_crash_logs_name">Дневник рушења програма</string>
    <string name="shared_string_temperature">Температура</string>
    <string name="help_article_personal_storage_name">Складиште</string>
    <string name="delete_account_warning">Избрисати налог %1$s?</string>
    <string name="help_article_map_legend_ski_map_name">Стил Скијашке мапе</string>
    <string name="use_raster_sqlitedb_for_slope_hillshade">Користи растер скулитедб сенчења брда / падина</string>
    <string name="help_article_navigation_routing_osmand_routing_name">О путањи ОсмАнда</string>
    <string name="shared_string_setup">Подешавања</string>
    <string name="complex_widget_alert">Справица %1$s може бити постављена само у свом сопственом реду.</string>
    <string name="previous_row_has_complex_widget">Претходни ред има сложену справицу</string>
    <string name="map_widget_sun_position_desc">Показује време до изласка или заласка.</string>
    <string name="add_new_button">Додај ново дугме</string>
    <string name="rendering_attr_showToll_name">Прикажи ограничења путарине</string>
    <string name="clear_key_assignment">Уклони доделу тастера</string>
    <string name="tripltek_promo_description">Бесплатан приступ функцијама укључујући неограничено преузимање мапа, 3Д рељеф итд. за %1$s месец</string>
    <string name="map_widget_sun_position">Позиција Сунца</string>
    <string name="shared_string_next_event">Следећи догађај</string>
    <string name="use_v1_auto_zoom">Дискретан ауто-зум (стара верзија)</string>
    <string name="shared_string_all_tracks">Сви трагови</string>
    <string name="shared_string_reassign">Поново додели</string>
    <string name="see_all_plans">Погледај све планове</string>
    <string name="zoom_animated">Анимиран зум</string>
    <string name="tripltek_promo">Триплтек промоција за %1$s месеци</string>
    <string name="precise_distance_numbers">Прецизни бројеви раздаљине</string>
    <string name="any_connected">Било који повезан</string>
    <string name="any_connected_with_device">Било који повезан: %s</string>
    <string name="shared_string_road_maps">Мапе путева</string>
    <string name="button_already_assigned_to_this_action">Дугме већ додељено овој акцији.</string>
    <string name="key_assignments_already_cleared_message">Све доделе дугмићима су већ уклоњене</string>
    <string name="zoom_non_animated">Не-анимиран зум</string>
    <string name="rendering_attr_showToll_description">Прикажи ограничења путарине на путевима</string>
    <string name="reset_key_assignments_desc">Уклониће се сва додељења дугмади за изабрану врсту.</string>
    <string name="reset_key_assignments">Ресетуј додељења дугмади</string>
    <string name="target_elevation">Висина циља</string>
    <string name="shared_string_eta">ППВ</string>
    <string name="topography_maps">Топографске мапе</string>
    <string name="clear_key_assignment_desc">Додела тастера за одабрану активност биће уклоњена и постављена на \"Ниједна\".</string>
    <string name="key_assignments">Додељивање тастера</string>
    <string name="battery_optimization_banner_content">Побољшавање учинка батерије андроида може довести до пропуста и нетачности снимљених трагова.</string>
    <string name="max_sensor_heartrate">Број откуцаја, макс</string>
    <string name="avg_sensor_cadence">Ритам бицикла, просечно</string>
    <string name="avg_sensor_temperature">Температура, просечно</string>
    <string name="max_sensor_speed">Сензор брзине, макс</string>
    <string name="avg_sensor_speed">Сензор брзине, просечно</string>
    <string name="key_event_category_actions">Акције</string>
    <string name="key_event_action_toggle_drower">Покажи/сакриј мени са стране</string>
    <string name="change_key_binding">Промена доделе дирке</string>
    <string name="key_event_action_take_media_note">Забележи медијску белешку</string>
    <string name="show_toast_about_key_pressed">Покажи ознаку притиснуте дирке</string>
    <string name="add_row">Додај ред</string>
    <string name="row_number">Ред %1$s</string>
    <string name="change_button">Дугме промене</string>
    <string name="download_to_device">Преузми на уређај</string>
    <string name="deletion_error">Грешка брисања</string>
    <string name="key_is_already_assigned_error">\"%1$s\" дирци је већ додељена акција: \"%2$s\"</string>
    <string name="press_button_to_link_with_action">Притисните дирку на вашем уређају да би доделили акцију: %1$s</string>
    <string name="key_event_action_open_wunderlinq_datagrid">Отворена WunderLINQ мрежа података</string>
    <string name="key_event_action_activity_back_pressed">Притиснута повратна акција</string>
    <string name="shared_string_rows">Редови</string>
    <string name="dont_ask_anymore">Не питај више</string>
    <string name="battery_optimization_settings">Подешавање оптимизације батерије</string>
    <string name="battery_optimization_desc">Побољшање употребе батерије андроида може довести до пропуста и нетачности снимљених трагова.
\n
\nАко уочите нешто од овога, можете покушати променити употребу батерије на „Неограничено“</string>
    <string name="battery_optimization">Оптимизација батерије</string>
    <string name="shared_string_extensions">Екстензије</string>
    <string name="shared_string_license">Лиценца</string>
    <string name="shared_string_link">Линк</string>
    <string name="shared_string_copyright">Ауторска права</string>
    <string name="shared_string_author">Аутор</string>
    <string name="ltr_or_rtl_combine_with_brackets">%1$s (%2$s)</string>
    <string name="remove_widget_first">Молим, прво уклоните справицу</string>
    <string name="discard_changes_prompt">Одбаци промене?</string>
    <string name="shared_string_button">Дугме</string>
    <string name="shared_string_action">Акција</string>
    <string name="key_event_category_map_interactions">Интеракције са мапом</string>
    <string name="avg_sensor_heartrate">Број откуцаја, просечно</string>
    <string name="max_sensor_cadence">Ритам бицикла, макс</string>
    <string name="max_sensor_bycicle_power">Снага бицикла, макс</string>
    <string name="avg_sensor_bycicle_power">Снага бицикла, просечно</string>
    <string name="max_sensor_temperature">Температура, макс</string>
    <string name="loading_tracks">Поново учитавам трагове</string>
    <plurals name="tracks">
        <item quantity="one">%1$d (%2$d траг)</item>
        <item quantity="few">%1$d (%2$d трага)</item>
        <item quantity="other">%1$d (%2$d трагова)</item>
    </plurals>
    <string name="searching_matching_tracks">Претражи све подударајуће трагове</string>
    <string name="key_event_action_move_up">Помери горе</string>
    <string name="key_event_action_previous_app_profile">Претходни профил апликације</string>
    <string name="configure_filter">Кофигуриши филтер</string>
    <string name="no_config_smart_folder_title">Није конфигурисано</string>
    <string name="no_config_smart_folder_description">Паметне фасцикле омогућавају груписање трагова према примењеним условима</string>
    <string name="all_folders">Сви фолдери</string>
    <string name="shared_string_loading">Учитава се</string>
    <string name="delete_trash_item_confirmation_desc">Избрисати \"%1$s\" трајно?</string>
    <string name="cloud_trash_clear_confirmation">Обрисати трајно све ставке из канте отпада?</string>
    <string name="empty_smart_folder_title">Нема подударајућег трага</string>
    <string name="key_event_action_emit_navigation_hint">Пошаљи савет за навигацију</string>
    <string name="key_event_action_move_down">Помери доле</string>
    <string name="key_event_action_next_app_profile">Следећи профил апликације</string>
    <string name="key_event_action_open_search_view">Отвори преглед претраге</string>
    <string name="key_event_action_open_navigation_view">Отвори преглед навигације</string>
    <string name="add_new_type">Додај нов тип</string>
    <string name="enable_to_use_external_input_device">Омогући коришћење спољног уређаја за унос са Османдом</string>
    <string name="key_bindings">Повезивање типки</string>
    <string name="external_input_device_title">Спољни улазни уређај</string>
    <string name="not_specified">Није назначено</string>
    <string name="shared_string_is_deleted">%1$s је обрисан.</string>
    <string name="delete_all_items">Обриши све ставке</string>
    <string name="shared_string_empty_trash">Испразни канту отпада</string>
    <string name="trash_alert_card_desc">Ставке у канти отпада биће избрисане после %1$s дана.</string>
    <string name="trash_is_empty_banner_desc">Фајлови уклоњени из Османд Облака биће доступни овде после %1$s дана.</string>
    <string name="trash_is_empty">Канта отпада је празна</string>
    <string name="root_folder">Рут фолдер</string>
    <string name="folder">Фолдер</string>
    <string name="key_event_action_zoom_out">Смањи зум</string>
    <string name="key_event_action_zoom_in">Повећај зум</string>
    <string name="key_event_action_move_right">Помери десно</string>
    <string name="key_event_action_change_map_orientation">Промени орјентацију мапе</string>
    <string name="key_event_action_move_to_my_location">Премести у Моје локације</string>
    <string name="remove_type_q">Уклони \"%1$s\" тип?</string>
    <string name="cloud_item_restored">%1$s је враћено у Облак.</string>
    <string name="shared_string_delete_item">Обриши ставку</string>
    <string name="shared_string_delete_immediately">Обриши одмах</string>
    <string name="restore_from_trash">Поврати из канте отпада</string>
    <string name="shared_string_trash">Отпад</string>
    <string name="shared_string_show_less">Прикажи мање</string>
    <string name="empty_smart_folder_description">Подударајући трагови овде се јављају</string>
    <string name="discard_filter_changes">Одбаци промене филтера</string>
    <string name="maps_and_resources">Мапе &amp; Ресурси</string>
    <string name="sort_size_ascending">Прво мала величина</string>
    <string name="error_calculate">Резултат рачунања је празан</string>
    <string name="shared_string_activity">Активност</string>
    <string name="shared_string_keywords">Кључне речи</string>
    <string name="sort_country_name_ascending">Име државе: А - З</string>
    <string name="standard_maps">Стандардне мапе</string>
    <string name="wikipedia_and_travel_maps">Википедија и Туристичке мапе</string>
    <string name="terrain_map">Теренска мапа (3Д)</string>
    <string name="save_track_external_sensors_data">Подаци</string>
    <string name="hillshade_slope">Осенчен рељеф, Нагиб</string>
    <string name="sorted_sufolders_toast">Подфолдери у “%1$s” разврстани су по: “%2$s”</string>
    <string name="sort_subfolders">Разврставање подфолдера</string>
    <string name="shared_string_additional">Додатно</string>
    <string name="smart_folder_saved">Паметан фолдер је сачуван</string>
    <string name="smart_folder_name_present">Такав паметан фолдер је већ присутан</string>
    <string name="add_smart_folder">Додај паметан фолдер</string>
    <string name="save_as_smart_folder">Сачувај као паметан фолдер</string>
    <string name="sort_size_descending">Прво велика величина</string>
    <string name="app_mode_hang_gliding">Парагаљдинг</string>
    <string name="with_waypoints">Са тачкама путање</string>
    <string name="shared_string_reset_all">Ресетуј све</string>
    <string name="relief_3d">3Д рељеф</string>
    <string name="there_are_no_connected_sensors_of_this_type">Нема повезаних сензора овог типа</string>
    <string name="shared_string_created">Креирано</string>
    <string name="rendering_styles">Стилови приказивања</string>
    <string name="filter_screen_title">Филтер</string>
    <string name="write_data_from_sensor_to_track">Упиши податке са спољних пријемника у ГПИкс током снимања путовања.</string>
    <string name="external_sensors_source_of_data">Извор података</string>
    <string name="filter_tracks_count">Услов: %d</string>
    <string name="key_event_action_move_left">Помери лево</string>
    <string name="sort_country_name_descending">Име државе: З - А</string>
    <string name="delete_map">Брисање мапе</string>
    <string name="delete_map_description">Обрисати %1$s мапу?</string>
    <string name="shared_string_cache">Кеш</string>
    <string name="app_mode_paragliding">Параглајдниг</string>
    <string name="max_altitude">Максимална алтитуда</string>
    <string name="date_of_creation">Датум креирања</string>
    <string name="track_filter_date_selected_format">%s - %s</string>
    <string name="track_filter_range_selected_format">%s - %s, %s</string>
    <string name="terrain_category_description">Теренске контурне линије, осенчен рељеф у сивим тоновима и ознаке нагиба у скали боја, ради приказа висина и низина.</string>
    <string name="shared_string_show_icon">Прикажи икону</string>
    <string name="map_is_up_to_date">%1$s мапа је ажурирана.</string>
    <string name="widget_available_ram">Доступан РАМ</string>
    <string name="filter_by_name">Филтер по имену</string>
    <string name="special_routing_cpp">Нарочита врста одређивања путање</string>
    <string name="delete_smart_folder_dialog_message">Ово ће уклонити паметану фасциклу „%1$s“. (Ниједан траг неће бити избрисан.)</string>
    <string name="discard_filter_changes_prompt">Ресетовати све филтере?</string>
    <string name="empty_name">Празно име</string>
    <string name="calculate_offline_altitude_descr">Израчунавање елевације офлајн, на основу података Теренске мапе (3Д). Разлике у односу на сачувану висину на уређају могу се користити за корекцију елевације.</string>
    <string name="terrain_maps">Теренске мапе</string>
    <string name="release_4_5">• БЛЕ/АНТ пријемници: прерађено повезивање, упис и преглед примљених података у ГПКС
\n
\n • Бесплатна остава за омиљене и подешавања у „Облак ОсмАнда“
\n
\n • Нови облик за карте тла са подршком за просторни приказ тла
\n
\n • Управљање траговима: обновљен КИ, додато разврставање, подршка за гњеждење фасцикли
\n
\n • Андроид кола: нови почетни изборник за приступ омиљенима, путањама и врстама тачака занимања
\n
\n • Један списак справица за вишу/нижу полицу
\n
\n • Нови налог „Воз“, омогућава израчунавање железничких путања
\n
\n • Линије обриса раде са било којим „Извором карте“
\n
\n • Проширени списак дејстава за спољашње тастатуре
\n
\n • Произвољне датотеке путања, додата је могућност брисања или преписивања
\n
\n • Додата је могућност „Обавести о одступању од путање“
\n
\n • Почетни приказ: додата је могућност поврати стање ОсмАнда из датотеке
\n
\n • Додата је врста „Опасне твари“ за навођење теретних возила у Северној Америци
\n
\n • Додата је подршка „ојачаног пута“ за пешачке путање
\n
\n • Додата је размера „ЦАИ“ за разврставање тежине путања
\n
\n • Поправљен је избор језика при покретању програма
\n
\n • Додата је подршка за предметне сличице
\n
\n • Облак ОсмАнда: додата је могућност брисања налога
\n
\n • Приступачност: промењена додирна величина дугмади на 48 дп; поправљена видљивост карте КИ за читаче заслона
\n
\n • Јапански глас навођења је преправљен
\n
\n • Прерађена је промена успона и процена нагиба
\n
\n</string>
    <string name="relief_3d_description">Присвоји и посматрај модел у размери твоје околине или целог континента.</string>
    <string name="lang_zh_hans">Поједностављени Кинески</string>
    <string name="lang_zh_hant">Традиционални Кинески</string>
    <string name="external_sensors_not_found">Сензори нису нађени</string>
    <string name="weather_online">Онлајн прогноза</string>
    <string name="widget_available_ram_desc">Приказује расположиву меморију додељену ОсмАнду.</string>
    <string name="add_button">Додај дугме</string>
    <string name="custom_buttons">Прилагођена дугмад</string>
    <string name="default_buttons">Подразумевана дугмад</string>
    <string name="custom_map_button_name_present">Такво дугме већ постоји</string>
    <string name="when_exceeded">Када је прекорачење</string>
    <string name="shared_string_speedometer">Брзиномер</string>
    <string name="speed_limit_warning">Упозорење ограничења брзине</string>
    <string name="shared_string_limit">Ограничење</string>
    <string name="speedometer_description">Приказ ваше тренутне брзине по подацима ГПС</string>
    <string name="help_article_setup_a_route_name">Постави путању</string>
    <string name="rendering_attr_padusDisplayMode_name">Начин приказа јавних површина</string>
    <string name="rendering_attr_padusDisplayMode_description">По типу приступа или имену менаџера</string>
    <string name="rendering_value_access_name">По типу приступа</string>
    <string name="rendering_attr_padusHideBoundaries_name">Сакриј границе јавних површина</string>
    <string name="rendering_value_managerName_name">По имену менаџера</string>
    <string name="rendering_attr_padusHideBoundaries_description">Сакривање граница јавних површина али области остају</string>
    <string name="routing_type_a_star_classic">A* класично</string>
    <string name="auto_zoom_smooth">Гладко</string>
    <string name="auto_zoom_discrete">Дискретно</string>
    <string name="auto_zoom">Аутозум</string>
    <string name="gpx_approximation">ГПС апроксимирано</string>
    <string name="routing_type">Врста избора путање</string>
    <string name="routing_type_a_star_2_phase">A* 2-фаза</string>
    <string name="java_safe">Јава (Сигурно)</string>
    <string name="shared_sting_all_colors">Све боје</string>
    <string name="lang_ta_in">Тамилски (Индија)</string>
    <string name="release_4_7">• Нови справица „Брзиномер“ усклађена са Андроидом Аутом
\n
\n • Подесите приказ карте додавањем више дугмади „Брза радња“.
\n
\n • Побољшана читљивост података у графиконима
\n
\n • Додати услови према подацима пријемника за трагове
\n
\n • Побољшано прилагођавање изгледа за скуп путања
\n
\n • Додата подршка за додатне ГПКС-а ознаке
\n
\n • Прилагодите „Удаљеност током навођења“: бирајте између тачних или заокружених бројева
\n
\n • Јединствено корисничко сучеље за избор трага
\n
\n • Пријава у ОпенСтритМап је пребачена на ОАут 2.0
\n
\n</string>
    <string name="distance_during_navigation">Растојање током навођења</string>
    <string name="precise">Тачно</string>
    <string name="distance_during_navigation_description">Одаберите како се подаци о удаљености приказују у навођењским справицама (удаљеност до тачке, следеће скретање, траке).
\n
\nИзаберите „%1$s“ за тачне бројеве или „%2$s“ за лакшу читљивост.</string>
    <string name="round_up">Заокружено</string>
    <string name="upload_local_versions">Отпреми местна издања</string>
    <string name="download_cloud_versions">Преузми издања из облака</string>
    <string name="map_widget_map_scale">Размера карте</string>
    <string name="unchanged_parameter_summary">Сваки траг задржаће своје сопствене одреднице.</string>
    <string name="shared_string_unchanged">Непромењено</string>
    <string name="gpx_approximation_cpp">Рутирање-базирано (C++)</string>
    <string name="gpx_approximation_geo_java">Рутирање-базирано (Јава, брзо)</string>
    <string name="gpx_approximation_java">Рутирање-базирано (Јава)</string>
    <string name="fix_north_up_descr">Не окреће карту покретима у усмерењу карте Север навише</string>
    <string name="fix_north_up">Омогући причвршћавање Севера навише</string>
    <string name="change_default_appearance_confirmation">Да ли променит подразумеван изглед за %1$s?</string>
    <string name="release_4_8">• Нова могућност бојења тла „Висина“
\n
\n • Прилагођени обрасци боја тла, стазе и путање
\n
\n • Просторни приказ смештаја сличица положаја
\n
\n • Брза дејства се сада могу доделити спољним тастатурама
\n
\n • Време: Освежавање корисничког сучеља, додат живи ветар
\n
\n • Побољшања просторног приказа трагова: нове могућности приказа и бојења
\n
\n • Проширен избор туристичких путања на карти
\n
\n • Додата могућност теме програма за праћење начина приказа карте
\n
\n • Поправљена статистика трага, разврставање и претрага
\n
\n • Уређивање ОСМ-а: избрисани начин одобравања пријаве/лозинке
\n
\n • Прелазак на устројство дељења табела почевши од Андроид 14
\n
\n</string>
    <string name="use_3d_track_visualization">Просторни приказ</string>
    <string name="apply_only_to_new">Примени само на ново</string>
    <string name="change_default_tracks_appearance_confirmation">Да ли применити на постојеће трагове у фасцикли или само на нове?</string>
    <string name="shared_string_changes">Измене</string>
    <string name="shared_string_scale">Лествица</string>
    <string name="relief_3d_download_description">Потребне су додатне карте за преглед тла на карти.</string>
    <string name="vertical_exaggeration_description">Променом вредности лествице можете нагласити просторне облине.</string>
    <string name="vertical_exaggeration">Усправно претеривање</string>
    <string name="use_terrain_maps">Користи карте тла</string>
    <string name="use_nearby_roads">Користи оближње путеве</string>
    <string name="use_terrain_maps_summary">Користе се карте тла за податке о надморској висини. Изглед трага остаје непромењен.</string>
    <string name="use_nearby_roads_summary">Користи се ванмрежна карта ради проналажења оближњих путева и података о успону. Може прилагодити изглед трага.</string>
    <string name="retrieve_elevation_data_summary">ОсмАнд може да преузме податке о надморској висини са оближњих путева или карата тла.</string>
    <string name="delete_actions_button">Дугме брисања</string>
    <string name="shared_string_osm_id">ОСМ ИД</string>
    <string name="delete_actions_button_confirmation">Да ли поуздано да желите да избришете „%1$s“ са свим додатим дејствима?</string>
    <string name="route_line_use_coloring_altitude">Линија путање је обојена по надморској висини.</string>
    <string name="getting_list_of_required_maps">Преузима се списак потребних карата…</string>
    <string name="required_maps">Потребне карте</string>
    <string name="missing_maps_description">Неке ванмрежне карте потребне за ову путању недостају или нису свеже. Молим, преузмите или надградите ове карте.</string>
    <string name="missing_maps_header">Недостајуће или застареле карте</string>
    <string name="route_line_use_coloring_speed">Линија путање је обојена по брзини кретања.</string>
    <string name="maps_that_also_be_used">Карте које ће се такође користити: %1$s</string>
    <string name="required_maps_calculate_online_summary">Списак карата које недостају заснива се на праволинијској путањи. Ради добављања тачног списка карата ОсмАнд може унапред да израчуна вашу путању на мрежи.</string>
    <string name="downward_gradient">Прелив наниже</string>
    <string name="upward_gradient">Прелив навише</string>
    <string name="bottom">Дно</string>
    <string name="explore_3d_track_description">Истражите траг у просторном приказу! Прегледајте по висини, брзини и још много тога непосредно на карти.</string>
    <string name="gpx_approximation_geo_cpp">Засновано на геометрији (C++, брзо)</string>
    <string name="track_vertical_exaggeration_description">Променом вредности размере, можете променити висину трага просторног приказа.</string>
    <string name="top_and_bottom">Врх и дно</string>
    <string name="title_3d_track">Просторни приказ трага</string>
    <string name="visualized_by">Приказано помоћу</string>
    <string name="wall_color">Боја зида</string>
    <string name="track_line">Линија трага</string>
    <string name="fixed_height">Непромењива висина</string>
    <string name="top">Врх</string>
    <string name="allow_display_on_top">Дозволи приказ на врху</string>
    <string name="allow_display_on_top_description">Дозволи преклапање натписа на карти</string>
    <string name="show_debug_info">Прикажи податке за отклањање грешака</string>
    <string name="show_debug_info_description">Приказ сликовне податке о положају сваког натписа на карти</string>
    <string name="map_text">Натписи карте</string>
    <string name="routing_attr_avoid_cobblestone_name">Избегавај калдрму</string>
    <string name="routing_attr_avoid_cobblestone_description">Избегавање калдрме</string>
    <string name="steps_per_minute_unit">КПМ</string>
    <string name="disable_map_layers_descr">Онемогућите све слојеве карте изнад векторске карте (потребно је поновно покретање).</string>
    <string name="disable_map_layers">Онемогући слојеве карте</string>
    <string name="height_legend_description">За приказ рељефа користе се висинске мапе у боји.</string>
    <string name="travel_topics">Предмети путовања</string>
    <string name="play_weather_forecast">Пусти временске прилике</string>
    <string name="change_terrain_color_scheme">Промена обрасца боја тла</string>
    <string name="clear_all_key_shortcuts_summary">Сва додељења дугмади за изабрану врсту ће бити уклоњена.</string>
    <string name="no_assigned_keys_desc">Изаберите дејство и доделите дугме додиром на дугме „Додај“.</string>
    <string name="new_key_assignment">Ново додељење дугмади</string>
    <string name="key_name_pattern">Дугме \"%1$s\"</string>
    <string name="key_assignment_add_key">Додај дугме</string>
    <string name="no_assigned_keys">Нема додељених дугмади</string>
    <string name="shared_string_key">Дугме</string>
    <string name="wall_height">Висина зида</string>
    <string name="clear_all_key_shortcuts">Уклони све пречице дугмади</string>
    <string name="rendering_value_dark_orange_name">Тамно поморанџаста</string>
    <string name="clear_key_assignment_summary">Додељивање дугмади за изабрано дејство ће бити обрисано.</string>
    <string name="key_assignment_add_action">Додај дејство</string>
    <string name="assigned_keys">Додељена дугмад</string>
    <string name="action_icon">Сличица дејства</string>
    <string name="user_palette">Кориснички образац боја</string>
    <string name="shared_string_colors">Боје</string>
    <string name="missing_maps_ignore">Користи преузете карте</string>
    <string name="backup_error_failed_to_transfer_file">Пренос датотеке(а) у облаку није успео.</string>
    <string name="contact_support_retry">Покушајте поново или се обратите подршци</string>
    <string name="tomorrow">Сутрадан</string>
    <string name="map_settings_weather_wind_animation">Опонашање ветра</string>
    <string name="daynight_mode_sensor_summary">Користи светлосни пријемник уређаја као прекидач између светлих и тамних тема у складу са разинама околишног светла.</string>
    <string name="daynight_mode_sunrise_sunset_summary">Аутоматски пребацује између дневне и ноћне теме на основу локалног времена изласка и заласка сунца.</string>
    <string name="daynight_mode_night_summary">Увек приказује мапу у тамној теми, погодној за ноћне услове или услове слабог осветљења.</string>
    <string name="daynight_mode_day_summary">Увек приказује мапу у светлој теми, идеално за видљивост током дана.</string>
    <string name="daynight_mode_app_theme">Тема програма</string>
    <string name="key_event_action_continuous_zoom_out">Непрекидно умањење</string>
    <string name="remove_key_assignment_summary">Додељивање дугмади за изабрану радњу ће бити уклоњено.</string>
    <string name="remove_key_assignment">Уклони додељивање дугмади</string>
    <string name="daynight_mode_app_theme_summary">Приказ мапе је у складу са општом темом апликације — дневни режим за светлу тему и ноћни режим за тамну тему</string>
    <string name="key_event_action_continuous_zoom_in">Непрекидно увећање</string>
    <string name="weather_data_sources_prompt">ОсмАнд пружа податке временских прилика из два извора:</string>
    <string name="weather_source_ecmwf_description">Европско средиште за средњерочна предвиђања временских прилика</string>
    <string name="weather_source_GFS_description">Светско устројство предвиђања временских прилика Народног средишта за предвиђање животног околиша</string>
    <string name="weather_source_ecmwf_title">ЕЦМВП</string>
    <string name="weather_source_GFS_title">ГФС</string>
    <string name="data_source">Извор података</string>
    <string name="shared_string_modify">Измени</string>
    <string name="missing_maps_ignore_details">Да ли преузете карте покривају вашу путању? Крећите се помоћу њих уколико познајете област.</string>
    <string name="quick_action_map_underlay">Подслој</string>
    <string name="quick_action_map_overlay">Надслој</string>
    <string name="quick_action_to_my_location">Ка мом положају</string>
    <string name="shared_string_set">Постави</string>
    <string name="shared_string_simulate">Опонашај</string>
    <string name="quick_action_remove_next_destination">Следећа одредишна тачка</string>
    <string name="quick_action_map_style">Начин приказа карте</string>
    <string name="quick_action_location_by_gpx">Положај по ГПИксу</string>
    <string name="quick_action_terrain_color_scheme">Теренска шема боја</string>
    <string name="quick_action_directions_from">Почетна тачка</string>
    <string name="quick_action_destination">Одредиште</string>
    <string name="quick_action_move_map_left">Карту према лево</string>
    <string name="quick_action_move_map_right">Карту према десно</string>
    <string name="quick_action_move_map_down">Карту наниже</string>
    <string name="quick_action_move_map_up">Карту навише</string>
    <string name="quick_action_new_route">Нова путања</string>
    <string name="quick_action_previous_app_profile">Пребаци програм на претходни налог</string>
    <string name="quick_action_next_app_profile">Пребаци програм на следећи налог</string>
    <string name="app_profile">Налог програма</string>
    <string name="shared_string_create">Створи</string>
    <string name="shared_string_replace">Замени</string>
    <string name="quick_action_display_position_in_center">Приказуј положај увек у средишту</string>
    <string name="quick_action_terrain">Врста бојења околиша</string>
    <string name="quick_action_first_intermediate">Прво међупролазно</string>
    <string name="quick_action_audio_note">Звучна белешка</string>
    <string name="quick_action_video_note">Видео-белешка</string>
    <string name="quick_action_photo_note">Сликовна белешка</string>
    <string name="quick_action_track_waypoint">Пролазна тачка трага</string>
    <string name="quick_action_parking_place">Место оставке возила</string>
    <string name="quick_action_verb_show_hide">Прикажи / сакриј</string>
    <string name="quick_action_verb_pause_resume">Застани / настави</string>
    <string name="quick_action_verb_turn_on_off">Укључи / искључи</string>
    <string name="quick_action_verb_start_stop">Крени / заустави</string>
    <string name="weather_screen">Заслон временских прилика</string>
    <string name="energy_avg_info_description">Ниво батерије у минути: %1$s
\nПотрошња енергије (mAh): %2$s</string>
    <string name="rendering_avg_info">Статистика приказивања (просечно 1 / 5/ 15 минута)</string>
    <string name="rendering_avg_info_description">FPS према последњих 1k кадрова: %1$s
\nCPU базично: %2$s
\nGPU 1k: %3$s
\nIDLE 1k: %4$s</string>
    <string name="energy_avg_info">Енергетска статистика (просек 1 / 5 / 15 минута)</string>
    <string name="choose_map_orientation">Одаберите усмерење карте</string>
    <string name="navigation_position_icon">Сличица положаја навођења</string>
    <string name="resting_position_icon">Сличица положаја одмарања</string>
    <string name="shared_string_all_icons">Све сличице</string>
    <string name="rendering_value_pale_name">Бледо</string>
    <string name="profile_icon">Сличица налога</string>
    <string name="navigation_position_icon_summary">Сличица видљива приликом навођења или кретања.</string>
    <string name="resting_position_icon_summary">Сличица видљива приликом некретања.</string>
    <string name="navigation_position">Положај навођења</string>
    <string name="resting_navigation_position">Положај мировања и навођења</string>
    <string name="view_angle">Угао погледа</string>
    <string name="location_radius">Пречник положаја</string>
    <string name="view_angle_description">Приказуј област у облику купе према којој сте тренутно усмерени</string>
    <string name="resting_position">Положај мировања</string>
    <string name="location_radius_description">Приказује кружну област која представља Вашу тренутну тачност положаја</string>
    <string name="rendering_avg_info_details">ФПС према последњим 1к сличицама: %1$s
\nЦПУ (плочице): %2$s
\nЦПУ (време мировања): %3$s
\nЦПУ (чекање ГПУ): %4$s</string>
    <string name="auto_25_chars_route_kr">Настави десно</string>
    <string name="auto_25_chars_route_tr">Скрени десно</string>
    <string name="auto_25_chars_route_tshr">Скрени оштро десно</string>
    <string name="auto_25_chars_route_tslr">Скрени благо удесно</string>
    <string name="auto_25_chars_route_tl">Скрени лево</string>
    <string name="auto_25_chars_route_tu">Направи полукруг</string>
    <string name="auto_25_chars_route_kl">Настави лево</string>
    <string name="auto_25_chars_route_tshl">Скрени оштро лево</string>
    <string name="auto_25_chars_route_tsll">Скрени благо улево</string>
    <string name="hugerock_promo_description">Бесплатан приступ могућностима неограниченог преузимање карата, просторног приказа и сл. за месец %1$s</string>
    <string name="driving_region_india">Индија</string>
    <string name="hugerock_promo">Попуст цена Хјуџрока за %1$s месеца</string>
    <string name="driving_region_uk">ВБ и слично</string>
    <string name="ask_every_time">Питај сваки пут</string>
    <string name="detailed_track_guidance">Подробни водич трага</string>
    <string name="detailed_track_guidance_description">ОсмАнд ће ускладити ваш траг са оближњим путевима ради бољег навођења на кривинама.</string>
    <string name="quick_action_routes_summary">Прекидач за приказ или сакривање %1$s на карти.</string>
    <string name="shared_string_automatically">Самостално</string>
    <string name="compass_click_north_is_up">Да бисте променили режим оријентације, кликните и држите</string>
    <string name="help_article_map_routes_name">Путање</string>
    <string name="route_roundabout_exit">Идите на излаз %1$d</string>
    <string name="help_article_map_tracks_name">Трагови</string>
    <string name="add_widget_above">Додај справицу изнад</string>
    <string name="add_widget_below">Додај справицу испод</string>
    <string name="add_widget_to_the_right">Додај справицу десно</string>
    <string name="add_widget_to_the_left">Додај справицу лево</string>
    <string name="delete_widget">Обрисати справицу?</string>
    <string name="delete_widget_description">Ова ће справица бити обрисана. Можете је повратити касније у поставкама приказа.</string>
    <string name="battery_saving_mode">Режим уштеде батерије</string>
    <string name="graph_axis">Сликовна оса</string>
    <string name="app_mode_suv">СУВ</string>
    <string name="y_axis_description">Изаберите до две могућности за осу У.</string>
    <string name="rendering_attr_alpineHiking_name">Степен тежине пешачких стаза</string>
    <string name="quick_action_previous_screen_desc">Прекидач за навођење на претходни заслон.</string>
    <string name="quick_action_previous_screen_title">Претходни заслон</string>
    <string name="quick_action_verb_navigate">Наводите</string>
    <string name="quick_action_drawer_desc">Прекидач за приказ или сакривање бочног изборника.</string>
    <string name="quick_action_drawer_title">Бочни изборник</string>
    <string name="quick_action_search_view_desc">Прекидач за отварање или затварање приказа претраге.</string>
    <string name="quick_action_search_view_title">Приказ претраге</string>
    <string name="quick_action_navigation_view_desc">Прекидач за отварање или затварање приказа навођења.</string>
    <string name="quick_action_navigation_view_title">Приказ навођења</string>
    <string name="quick_action_switch_compass_desc">Прекидач за промену усмерења карте.</string>
    <string name="shared_string_interface">Сучеље</string>
    <string name="corner_radius">Полупречник угла</string>
    <string name="shared_string_dp">dp</string>
    <string name="background_opacity">Прозирност позадине</string>
    <string name="contour_layers_action_descr">Промени слојеве обриса</string>
    <string name="change_zoom_action_descr">Промени увећање карте.</string>
    <string name="search_action_descr">Отвара претрагу.</string>
    <string name="navigation_action_descr">Отвара навођење.</string>
    <string name="my_location_action_descr">Средишти карту на Вашем тренутном положају.</string>
    <string name="map_3d_mode_action_descr">Промени нагиб карте.</string>
    <string name="rendering_attr_showDirtbikeTrails_description">Приказ стаза теренских мотоцикла</string>
    <string name="raster_layers_action_descr">Промени сликовне слојеве</string>
    <string name="drawer_button_description">Отвара главног изборника.</string>
    <string name="configure_map_description">Промени начин приказа карте, слојеве или друге поставке.</string>
    <string name="type_of_activity">Тип активности</string>
    <string name="change_activity">Промени активност</string>
    <string name="shared_string_increase">Повећање</string>
    <string name="shared_string_decrease">Смањење</string>
    <string name="open_in_browser">Отвори у прегледачу</string>
    <string name="shared_string_source">Извор</string>
    <string name="shared_string_no_internet_connection">Нема интернет везе</string>
    <string name="no_internet_descr">Проверите своју везу и покушајте поново.</string>
    <string name="no_photos_available_descr">Још увек није додата ниједна корисничка фотографија на ову локацију</string>
    <string name="no_photos_available">Нема доступних фотографија</string>
    <string name="wikimedia">Викимедиа</string>
    <string name="unit_volt">V</string>
    <string name="obd_fuel_type_not_provided">Није наведена врста горива</string>
    <string name="obd_fuel_type_gasoline">Бензин</string>
    <string name="obd_fuel_type_methanol">Метанол</string>
    <string name="obd_fuel_type_cng">КПГ</string>
    <string name="obd_fuel_type_propane">Пропан</string>
    <string name="obd_fuel_type_electric">Електрично</string>
    <string name="obd_fuel_type_bifuel_gasoline">Двогоривно радно Бензин</string>
    <string name="obd_fuel_type_bifuel_methanol">Двогоривно радно Метанол</string>
    <string name="obd_fuel_type_bifuel_ethanol">Двогоривно радно Етанол</string>
    <string name="obd_fuel_type_bifuel_lpg">Двогоривно радно ТНГ</string>
    <string name="obd_fuel_type_bifuel_cng">Двогоривно радно КПГ</string>
    <string name="obd_fuel_type_bifuel_electricity">Двогоривно радно Електрично</string>
    <string name="obd_fuel_type_ethanol">Етанол</string>
    <string name="obd_fuel_type_diesel">Дизел</string>
    <string name="obd_fuel_type_lpg">ТНГ</string>
    <string name="obd_fuel_type_bifuel_propane">Двогоривно радно Пропан</string>
    <string name="obd_fuel_type_hybrid_gasoline">Хибридно Бензинско</string>
    <string name="obd_fuel_type_hybrid_ethanol">Хибридно Етанол</string>
    <string name="obd_fuel_type_hybrid_diesel">Хибридно Дизел</string>
    <string name="obd_fuel_type_bifuel_electric_combustion">Двогоривно радно Електрична и са УС машина</string>
    <string name="obd_fuel_type_hybrid_electric_combustion">Хибридно Електрична и са УС машина</string>
    <string name="obd_fuel_type_hybrid_regenerative">Хибридно Регенеративно</string>
    <string name="obd_fuel_type_hybrid_hydrogen">Хибридно Водоник</string>
    <string name="obd_fuel_type_hybrid_electric">Хибридно Електрично</string>
    <string name="obd_fuel_type_hydrogen">Водоник</string>
    <string name="obd_fuel_type_unknown">Непознати тип горива</string>
    <string name="shared_string_obd">ДНВ</string>
    <string name="obd_widget_group">Метрика возила</string>
    <string name="percent_unit">%</string>
    <string name="obd_rpm">ОУМ</string>
    <string name="rpm_unit">оум</string>
    <string name="obd_speed_desc">Приказује брзину возила преко ДНВ сензора</string>
    <string name="obd_rpm_desc">Приказује тахометарски ОУМ возила преко ДНВ сензора</string>
    <string name="obd_air_intake_temp_desc">Приказује температуру усисног ваздуха возила преко ДНВ сензора</string>
    <string name="obd_ambient_air_temp_desc">Приказује температуру амбијенталног ваздуха преко ДНВ сензора</string>
    <string name="obd_engine_coolant_temp_desc">Приказује температуру расхладне течности мотора преко ДНВ сензора</string>
    <string name="obd_fuel_level_desc">Приказује ниво горива у возилу преко ДНВ сензора</string>
    <string name="obd_fuel_type_desc">Приказује врсту горива возила преко ДНВ сензора</string>
    <string name="obd_air_intake_temp">Температура улазног ваздуха</string>
    <string name="obd_ambient_air_temp">Температура амбијенталног ваздуха</string>
    <string name="obd_battery_voltage">Напон батерије</string>
    <string name="obd_engine_coolant_temp">Температура расхладне течности мотора</string>
    <string name="obd_fuel_level">Ниво горива</string>
    <string name="obd_fuel_consumption_rate">Стопа потрошње горива</string>
    <string name="obd_fuel_consumption_rate_desc">Приказује стопу потрошње горива возила на основу ДНВ локације</string>
    <string name="obd_fuel_left_distance">Преостало гориво (растојање)</string>
    <string name="obd_fuel_type">Тип горива</string>
    <string name="obd_plugin_name">Метрика возила</string>
    <string name="obd_support">ДНВ подршка</string>
    <string name="obd_plugin_description">Приступа информацијама о вашем возилу преко ДНВ протокола</string>
    <string name="obd_fuel_type_bifuel_hydrogen">Двогоривно радно Водоник</string>
    <string name="obd_battery_voltage_desc">Приказује напон батерије преко ДНВ сензора</string>
    <string name="obd_fuel_left_distance_desc">Показује раздаљину коју возило може да пређе са преосталим горивом преко ОБД сензора</string>
    <string name="unknown_bt_device">Непознати уређај</string>
    <string name="vehicle_metrics_plugin_settings">Подешавања метрике возила</string>
    <string name="obd_vin">ИБВ</string>
    <string name="obd_vin_desc">ИБВ код преко ДНВ</string>
    <string name="reset_average_speed">Ресетуј просечну брзину</string>
    <string name="ltr_or_rtl_combine_via_dash">%1$s — %2$s</string>
    <string name="new_segment_started_m">Почело је снимање новог сегмента путање.</string>
    <string name="new_trip_segment">Нови сегмент путовања</string>
    <string name="quick_action_start_pause_recording">Дугме за покретање, паузирање или наставак снимања ГПКС стазе.</string>
    <string name="quick_action_verb_start_pause">Покрени / Паузирај</string>
    <string name="help_article_personal_color_palette_schemes_name">Шеме боја</string>
    <string name="track_does_not_contain_data_to_save">Путања не садржи податке за чување.</string>
    <string name="quick_action_finish_trip_recording_summary">Дугме за чување ГПКС стазе и завршетак снимања путовања.</string>
    <string name="start_trip_recording_first_m">Прво започните снимање путовања.</string>
    <string name="quick_action_new_trip_segment">Дугме за покретање новог сегмента у текућем ГПКС снимању стазе.</string>
    <string name="quick_action_save_recorded_trip_and_continue_summary">Дугме за чување тренутно снимљеног путовања као ГПКС фајла и наставак снимања нове стазе без прекида.</string>
    <string name="quick_action_save_recorded_trip_and_continue">Снимљено путовање и наставите</string>
    <string name="movies_list">Листа филмова</string>
    <string name="third_links">Други линкови</string>
    <string name="lock_screen">Закључај екран</string>
    <string name="lock_screen_description">Омогућава или онемогућава функцију екрана осетљивог на додир да спречи случајне додире</string>
<<<<<<< HEAD
=======
    <string name="quick_action_showhide_osm_edits_descr">Дугме за приказ или сакривање локалних ОСМ измена на мапи.</string>
    <string name="rendering_attr_showDirtbikeTrails_name">Стазе теренских мотоцикла</string>
    <string name="liter_per_hour">l/h</string>
    <string name="release_4_9">• Додан је прегледник галерије преко целог екрана за слике Викимедије\n\n • Уведен је нови додатак „Метрика возила“ за праћење перформанси возила користећи ДНВ-ИИ протокол\n\n • Додата могућност додељивања активности стазама и филтрирања у складу са тим\n\n • Имплементиране нове брзе акције за снимање путовања и закључавање екрана на додир\n\n • Уведен је прилагодљив изглед дугмета мапе и прецизна мрежа\n\n • Додат је контекстни мени и акција „Ресет просечне брзине“ у виџете\n\n • Додан је нови слој руте „Стазе теренских мотоцикла“\n\n • Исправљено „Аутоматско снимање стазе током навигације“\n\n • Решен проблем са преокренутим координатама у РТЛ-у\n\n • Исправљени пропуштени подаци сензора за тренутно снимљену стазу\n\n • Додате информације о околним подручјима за изабрану тачку\n\n • Додата брза акција за контролу видљивости ОСМ измена\n\n • Одвојени параметри видљивости за опције бојења терена\n\n • Додата икона која се може додирнути за приказ приступа или других атрибута пута или путање\n\n</string>
>>>>>>> c76b9446
</resources><|MERGE_RESOLUTION|>--- conflicted
+++ resolved
@@ -5973,11 +5973,8 @@
     <string name="third_links">Други линкови</string>
     <string name="lock_screen">Закључај екран</string>
     <string name="lock_screen_description">Омогућава или онемогућава функцију екрана осетљивог на додир да спречи случајне додире</string>
-<<<<<<< HEAD
-=======
     <string name="quick_action_showhide_osm_edits_descr">Дугме за приказ или сакривање локалних ОСМ измена на мапи.</string>
     <string name="rendering_attr_showDirtbikeTrails_name">Стазе теренских мотоцикла</string>
     <string name="liter_per_hour">l/h</string>
     <string name="release_4_9">• Додан је прегледник галерије преко целог екрана за слике Викимедије\n\n • Уведен је нови додатак „Метрика возила“ за праћење перформанси возила користећи ДНВ-ИИ протокол\n\n • Додата могућност додељивања активности стазама и филтрирања у складу са тим\n\n • Имплементиране нове брзе акције за снимање путовања и закључавање екрана на додир\n\n • Уведен је прилагодљив изглед дугмета мапе и прецизна мрежа\n\n • Додат је контекстни мени и акција „Ресет просечне брзине“ у виџете\n\n • Додан је нови слој руте „Стазе теренских мотоцикла“\n\n • Исправљено „Аутоматско снимање стазе током навигације“\n\n • Решен проблем са преокренутим координатама у РТЛ-у\n\n • Исправљени пропуштени подаци сензора за тренутно снимљену стазу\n\n • Додате информације о околним подручјима за изабрану тачку\n\n • Додата брза акција за контролу видљивости ОСМ измена\n\n • Одвојени параметри видљивости за опције бојења терена\n\n • Додата икона која се може додирнути за приказ приступа или других атрибута пута или путање\n\n</string>
->>>>>>> c76b9446
 </resources>