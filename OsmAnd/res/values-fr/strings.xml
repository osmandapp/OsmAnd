<?xml version="1.0" encoding="utf-8"?>
<resources>
    <string name="routing_attr_motor_type_name">Carburant utilisé</string>
    <string name="routing_attr_motor_type_description">Sélectionnez le carburant utilisé par le moteur de votre véhicule pour calculer les émissions de CO₂.</string>
    <string name="routing_attr_motor_type_diesel_name">Gazole</string>
    <string name="routing_attr_motor_type_petrol_name">Essence</string>
    <string name="routing_attr_motor_type_lpg_name">GPL</string>
    <string name="routing_attr_motor_type_electric_name">Électrique</string>
    <string name="routing_attr_motor_type_gas_name">GNV</string>
    <string name="routing_attr_motor_type_hybrid_name">Hybride</string>
    <string name="offline_edition">Modifications hors-ligne</string>
    <string name="offline_edition_descr">Si le mode d\'édition hors-ligne est activé, les modifications seront enregistrées localement puis envoyées à la demande. Sinon, les modifications seront envoyées immédiatement.</string>
    <string name="update_poi_does_not_change_indexes">Les modifications de points d\'intérêt dans l\'application sont sans effet sur les cartes téléchargées, les modifications sont enregistrées dans un fichier de votre appareil.</string>
    <string name="local_openstreetmap_uploading">Téléversement…</string>
    <string name="local_openstreetmap_were_uploaded">{0} Points d\'intérêt / Notes ont été téléversés</string>
    <string name="local_openstreetmap_uploadall">Tout téléverser</string>
    <string name="local_openstreetmap_upload">Téléverser les modifications vers OSM</string>
    <string name="local_openstreetmap_delete">Supprimer la modification</string>
    <string name="local_openstreetmap_descr_title">Modification asynchrone d\'OSM :</string>
    <string name="local_openstreetmap_settings">Points d\'intérêt / notes OSM enregistrés sur l\'appareil</string>
    <string name="local_openstreetmap_settings_descr">Afficher et gérer les points d\'intérêt / notes OSM enregistrés dans l\'appareil.</string>
    <string name="live_monitoring_interval_descr">Préciser l\'intervalle pour le suivi en ligne.</string>
    <string name="live_monitoring_interval">Intervalle pour le suivi en ligne</string>
    <string name="live_monitoring_url_descr">Préciser l\'adresse web pour le suivi en ligne avec la syntaxe : lat={0}, lon={1}, timestamp={2}, hdop={3}, altitude={4}, speed={5}, bearing={6}.</string>
    <string name="live_monitoring_url">Adresse web pour le suivi en ligne</string>
    <string name="gpx_monitoring_disabled_warn">Enregistrer la trace avec le composant GPX ou avec l\'option « Enregistrer l\'itinéraire ».</string>
    <string name="show_current_gpx_title">Afficher la trace en cours</string>
    <string name="free_version_message">%1$s cartes à télécharger ou à mettre à jour.</string>
    <string name="free_version_title">Version gratuite</string>
    <string name="poi_context_menu_showdescription">Afficher la description du point d\'intérêt.</string>
    <string name="index_name_north_america">Amérique du Nord</string>
    <string name="index_name_us">Amérique du Nord - États-Unis</string>
    <string name="index_name_central_america">Amérique centrale</string>
    <string name="index_name_south_america">Amérique du Sud</string>
    <string name="index_name_europe">Europe</string>
    <string name="index_name_france">Europe - France</string>
    <string name="index_name_germany">Europe - Allemagne</string>
    <string name="index_name_russia">Russie</string>
    <string name="index_name_africa">Afrique</string>
    <string name="index_name_asia">Asie</string>
    <string name="index_name_oceania">Australie et Océanie</string>
    <string name="index_name_other">Cartes mondiales et thématiques</string>
    <string name="index_name_wiki">Wikipédia Monde</string>
    <string name="index_name_voice">Voix enregistrée (guidage limité)</string>
    <string name="index_name_tts_voice">Voix de synthèse (TTS, recommandée)</string>
    <string name="amenity_type_osmwiki">Wikipédia (hors-ligne)</string>
    <string name="amenity_type_user_defined">Défini par l\'utilisateur</string>
    <string name="fav_export_confirmation">Un fichier de favoris existe déjà. Voulez-vous l\'écraser ?</string>
    <string name="profile_settings">Paramètres pour le profil</string>
    <string name="settings_preset">Profil par défaut</string>
    <string name="settings_preset_descr">Les paramètres de la carte et de guidage sont mémorisés dans un profil. Définissez votre profil par défaut ici.</string>
    <string name="routing_settings">Navigation</string>
    <string name="routing_settings_descr">Paramétrer les options de guidage.</string>
    <string name="global_settings">Paramètres globaux</string>
    <string name="index_settings_descr">Télécharger ou mettre à jour les données pour l\'utilisation hors-ligne.</string>
    <string name="general_settings">Général</string>
    <string name="general_settings_descr">Configurer l\'affichage et les paramètres généraux de l\'application.</string>
    <string name="global_app_settings">Paramètres globaux de l\'application</string>
    <string name="user_name">Votre identifiant OSM</string>
    <string name="open_street_map_login_descr">Nécessaire pour les contributions à openstreetmap.org.</string>
    <string name="user_password">Mot de passe</string>
    <string name="osmand_service">Mode arrière-plan</string>
    <string name="osmand_service_descr">OsmAnd s\'exécute en arrière-plan, écran éteint.</string>
    <string name="switch_to_raster_map_to_see">Téléchargez une carte vectorielle hors-ligne pour ce lieu (depuis le menu principal \'Télécharger les cartes\') ou utilisez l\'extension \'Cartes en ligne\'.</string>
    <string name="download_files_not_enough_space">Il n\'y a pas suffisamment d\'espace pour télécharger %1$s Mo (disponible : %2$s).</string>
    <string name="download_files_question_space">Télécharger {0} fichier(s) \?
\n{1} Mo (sur {2} Mo) seront utilisés.</string>
    <string name="use_transparent_map_theme">Thème de transparence</string>
    <string name="native_library_not_supported">Code natif non supporté sur cet appareil.</string>
    <string name="init_native_library">Chargement …</string>
    <string name="choose_auto_follow_route">Centrer automatiquement la carte</string>
    <string name="choose_auto_follow_route_descr">Délai avant de centrer la carte sur la position actuelle.</string>
    <string name="auto_follow_route_navigation">Recentrage automatique pendant le guidage</string>
    <string name="auto_follow_route_navigation_descr">Recentrage automatique uniquement pendant le guidage.</string>
    <string name="auto_follow_location_enabled">Recentrage automatique de la carte activé.</string>
    <string name="pref_vector_rendering">Options pour l\'affichage vectoriel</string>
    <string name="pref_overlay">Sur-couche / Sous-couche</string>
    <string name="pref_raster_map">Options pour la source des cartes</string>
    <string name="pref_vector_map">Options cartographie vectorielle</string>
    <string name="delete_confirmation_msg">Supprimer %1$s ?</string>
    <string name="city_type_suburb">Banlieue</string>
    <string name="city_type_hamlet">Hameau</string>
    <string name="city_type_village">Village</string>
    <string name="city_type_town">Ville</string>
    <string name="city_type_city">Ville</string>
    <string name="animate_route_off">Arrêter l\'animation</string>
    <string name="animate_route">Démarrer l\'animation</string>
    <string name="file_can_not_be_renamed">Impossible de renommer le fichier.</string>
    <string name="file_with_name_already_exists">Un fichier avec ce nom existe déjà.</string>
    <string name="poi_query_by_name_matches_categories">Plusieurs catégories de points d\'intérêt ont été trouvées.</string>
    <string name="data_to_search_poi_not_available">Téléchargez des données hors-ligne pour rechercher des points d\'intérêt.</string>
    <string name="poi_filter_by_name">Rechercher par nom</string>
    <string name="old_poi_file_should_be_deleted">Le fichier de points d\'intérêt \'%1$s\' est obsolète et peut être supprimé.</string>
    <string name="update_poi_file_not_found">Fichier local de gestion des modifications de points d\'intérêt introuvable, et ne peut être créé.</string>
    <string name="button_upgrade_osmandplus">Mettre à jour OsmAnd+</string>
    <string name="map_version_changed_info">Téléchargez la nouvelle version de l\'application pour utiliser les nouvelles cartes.</string>
    <string name="shared_string_rename">Renommer</string>
    <string name="poi_filter_nominatim">Recherche OSM en ligne</string>
    <string name="search_position_current_location_search">Recherche de la position…</string>
    <string name="search_position_current_location_found">Ma position</string>
    <string name="search_position_address">Adresse…</string>
    <string name="search_position_favorites">Favori…</string>
    <string name="shared_string_undefined">Non défini</string>
    <string name="search_position_map_view">Centre de la carte</string>
    <string name="select_search_position">Autour de :</string>
    <string name="context_menu_item_search">Rechercher à proximité</string>
    <string name="route_successfully_saved_at">Itinéraire enregistré sous « %1$s ».</string>
    <string name="filename_input">Nom du fichier : </string>
    <string name="file_with_name_already_exist">Le même nom existe déjà.</string>
    <string name="shared_string_save">Enregistrer</string>
    <string name="local_index_upload_gpx_description">Téléverser les fichiers GPX à la communauté OSM. Ils seront utilisés pour améliorer les cartes.</string>
    <string name="local_index_items_uploaded">%1$d sur %2$d élément(s) téléversé(s).</string>
    <string name="local_index_mi_upload_gpx">Envoyer à OSM</string>
    <string name="show_more_map_detail">Afficher plus de détails</string>
    <string name="show_more_map_detail_descr">Afficher certains détails des cartes vectorielles (routes, etc.) y compris aux niveaux de zooms inférieurs.</string>
    <string name="favourites_delete_multiple_succesful">Favori(s) supprimé(s).</string>
    <string name="favorite_delete_multiple">Supprimer %1$d favoris et %2$d groupes de favoris \?</string>
    <string name="favorite_home_category">Domicile</string>
    <string name="favorite_friends_category">Amis</string>
    <string name="favorite_places_category">Lieux</string>
    <string name="shared_string_others">Autres</string>
    <string name="shared_string_no_thanks">Pas nécessaire</string>
    <string name="basemap_missing">Téléchargez la carte mondiale de base qui couvre le monde entier avec un niveau de zoom large.</string>
    <string name="vector_data_missing">Téléchargez des données hors-ligne pour utiliser les cartes sans connexion.</string>
    <string name="local_index_installed">Version locale</string>
    <string name="local_index_items_backuped">%1$d sur %2$d élément(s) désactivé(s).</string>
    <string name="local_index_items_deleted">Élément(s) %1$d sur %2$d supprimé(s).</string>
    <string name="local_index_items_restored">%1$d élément(s) sur %2$d activé(s).</string>
    <string name="local_index_no_items_to_do">Aucun élément à %1$s</string>
    <string name="local_index_action_do">Vous allez %1$s %2$s éléments. Continuer ?</string>
    <string name="local_index_descr_title">Gérer les cartes hors-ligne.</string>
    <string name="local_index_mi_restore">Activer</string>
    <string name="local_index_mi_backup">Désactiver</string>
    <string name="shared_string_download">Télécharger</string>
    <string name="local_index_poi_data">Points d\'intérêt</string>
    <string name="local_index_address_data">Données adresses</string>
    <string name="local_index_transport_data">Données des transports en commun</string>
    <string name="local_index_map_data">Cartes</string>
    <string name="local_indexes_cat_backup">Désactivé</string>
    <string name="local_indexes_cat_tts">Annonces vocales (synthèse vocale TTS)</string>
    <string name="local_indexes_cat_voice">Annonces vocales (voix enregistrée)</string>
    <string name="local_indexes_cat_tile">Cartes en ligne ou en cache</string>
    <string name="local_indexes_cat_map">Cartes standard (vectorielles)</string>
    <string name="local_indexes_cat_poi">Données pour les points d\'intérêt</string>
    <string name="ttsvoice">Voix de synthèse</string>
    <string name="search_offline_clear_search">Nouvelle recherche</string>
    <string name="map_text_size_descr">Taille des noms sur la carte :</string>
    <string name="map_text_size">Taille du texte</string>
    <string name="trace_rendering">Infos de débogage des performances</string>
    <string name="trace_rendering_descr">Afficher les performances du rendu et de la navigation.</string>
    <string name="installing_new_resources">Dépaquetage de nouvelles données…</string>
    <string name="internet_connection_required_for_online_route">Le calcul d\'itinéraire en ligne est sélectionné mais une connexion Internet est indispensable pour qu\'il fonctionne.</string>
    <string name="tts_language_not_supported_title">Langue non disponible</string>
    <string name="tts_language_not_supported">La langue sélectionnée n\'est pas disponible pour le moteur de synthèse vocale installé, la langue par défaut sera donc utilisée. Souhaitez-vous rechercher d\'autres moteurs de synthèse vocale Android TTS (text-to-speech) sur Google Play \?</string>
    <string name="tts_missing_language_data_title">Données manquantes</string>
    <string name="tts_missing_language_data">Souhaitez-vous installer la langue sélectionnée depuis Google Play ?</string>
    <string name="gpx_option_reverse_route">Inverser le sens de la trace</string>
    <string name="gpx_option_destination_point">Utiliser la destination en cours</string>
    <string name="gpx_option_from_start_point">Suivre l\'ensemble de la trace</string>
    <string name="switch_to_vector_map_to_see">Cartes vectorielles hors-lignes disponibles pour cette position. 
\n\t
\n\tPour activer : \'Menu\' → \'Paramétrer la carte\' → \'Carte en ligne…\' → \'Cartes vectorielles hors ligne\'.</string>
    <string name="choose_audio_stream">Sortie audio pour le guidage</string>
    <string name="choose_audio_stream_descr">Sélectionnez la sortie audio à utiliser pour le guidage vocal.</string>
    <string name="voice_stream_voice_call">Sortie audio appel téléphonique (interrompt le Bluetooth véhicule)</string>
    <string name="voice_stream_notification">Sortie notifications</string>
    <string name="voice_stream_music">Sortie média / guidage</string>
    <string name="warning_tile_layer_not_downloadable">L\'application ne peut télécharger la couche de carte %1$s, veuillez tenter de la réinstaller.</string>
    <string name="overlay_transparency_descr">Modifier la transparence de la sur-couche.</string>
    <string name="overlay_transparency">Transparence de la sur-couche</string>
    <string name="map_transparency_descr">Modifier la transparence du fond de carte.</string>
    <string name="map_transparency">Transparence de la carte</string>
    <string name="modify_transparency">Définir l\'opacité (0 - transparent, 255 - opaque)</string>
    <string name="layer_underlay">Fond de carte…</string>
    <string name="map_underlay">Fond de carte</string>
    <string name="map_underlay_descr">Sélectionnez le fond de carte</string>
    <string name="layer_overlay">Sur-couche de carte…</string>
    <string name="shared_string_none">Aucun</string>
    <string name="map_overlay">Sur-couche de la carte</string>
    <string name="map_overlay_descr">Sélectionnez la sur-couche de carte</string>
    <string name="tile_source_already_installed">Carte déjà installée, les paramètres seront mis à jour.</string>
    <string name="select_tile_source_to_install">Sélectionnez les sources des cartes (tuiles) :</string>
    <string name="internet_not_available">Une connexion Internet est nécessaire pour cette opération.</string>
    <string name="install_more">Ajouter plus …</string>
    <string name="level_to_switch_vector_raster_descr">Utiliser les cartes matricielles (raster) à partir de ce niveau de zoom.</string>
    <string name="level_to_switch_vector_raster">Niveau de zoom vectoriel minimal</string>
    <string name="create_poi_link_to_osm_doc"><u>OSM en ligne</u> classification des cartes avec images.</string>
    <string name="error_doing_search">Impossible d\'effectuer la recherche hors-ligne.</string>
    <string name="search_osm_offline">Rechercher par geo location</string>
    <string name="system_locale">Système</string>
    <string name="preferred_locale_descr">Langue d\'affichage de l\'application (utilisée après redémarrage d\'OsmAnd).</string>
    <string name="preferred_locale">Langue de l\'application</string>
    <string name="shared_string_next">Suivant</string>
    <string name="shared_string_previous">Précédent</string>
    <string name="unit_of_length_descr">Modifier l\'unité de mesure de distance.</string>
    <string name="unit_of_length">Unités de longueur</string>
    <string name="si_mi_feet">Miles / pieds</string>
    <string name="si_mi_yard">Miles / yards</string>
    <string name="si_km_m">Kilomètres / mètres</string>
    <string name="yard">yd</string>
    <string name="foot">pieds</string>
    <string name="mile_per_hour">mph</string>
    <string name="mile">mi</string>
    <string name="send_location_way_choose_title">Partager ce point en utilisant</string>
    <string name="send_location_sms_pattern">Position : %1$s\n%2$s</string>
    <string name="send_location_email_pattern">Pour voir ce point, ouvrez le lien web %1$s ou Android %2$s</string>
    <string name="send_location">Envoyer le point</string>
    <string name="context_menu_item_share_location">Partager ce point</string>
    <string name="add_waypoint_dialog_added">Point GPX \'\'{0}\'\' ajouté</string>
    <string name="add_waypoint_dialog_title">Ajouter un point de passage à la trace GPX enregistrée</string>
    <string name="amenity_type_administrative">Territoire</string>
    <string name="amenity_type_barrier">Obstacle</string>
    <string name="amenity_type_education">Éducation</string>
    <string name="amenity_type_emergency">Urgences</string>
    <string name="amenity_type_entertainment">Divertissement</string>
    <string name="amenity_type_finance">Argent</string>
    <string name="amenity_type_geocache">Géocache</string>
    <string name="amenity_type_healthcare">Santé</string>
    <string name="amenity_type_historic">Historique</string>
    <string name="amenity_type_landuse">Utilisation du sol</string>
    <string name="amenity_type_leisure">Loisir</string>
    <string name="amenity_type_man_made">Infrastructure</string>
    <string name="amenity_type_military">Militaire</string>
    <string name="amenity_type_natural">Nature</string>
    <string name="amenity_type_office">Service</string>
    <string name="amenity_type_other">Autre</string>
    <string name="amenity_type_shop">Commerce</string>
    <string name="amenity_type_sport">Sport</string>
    <string name="amenity_type_sustenance">Restauration</string>
    <string name="amenity_type_tourism">Tourisme</string>
    <string name="amenity_type_transportation">Transport</string>
    <string name="indexing_address">Indexation de l\'adresse…</string>
    <string name="indexing_map">Indexation de la carte…</string>
    <string name="indexing_poi">Indexation du point d\'intérêt…</string>
    <string name="indexing_transport">Indexation des transports…</string>
    <string name="shared_string_io_error">Erreur d\'entrée/sortie</string>
    <string name="km">km</string>
    <string name="km_h">km/h</string>
    <string name="m">m</string>
    <string name="old_map_index_is_not_supported">Le format de la carte \'\'{0}\'\' n\'est pas supporté</string>
    <string name="poi_filter_car_aid">Pour conducteurs</string>
    <string name="poi_filter_closest_poi">Points d\'intérêt à proximité</string>
    <string name="poi_filter_custom_filter">Filtre personnalisé</string>
    <string name="poi_filter_food_shop">Alimentation</string>
    <string name="poi_filter_for_tourists">Pour voyageurs</string>
    <string name="poi_filter_fuel">Carburant</string>
    <string name="poi_filter_namefinder">Recherche de points d\'intérêt en ligne</string>
    <string name="reading_cached_tiles">Lecture des tuiles en cache…</string>
    <string name="version_index_is_big_for_memory">L\'index \'\'{0}\'\' est trop gros pour la mémoire</string>
    <string name="version_index_is_not_supported">La version de l\'\'index \'\'{0}\'\' n\'\'est pas supporté</string>
    <string name="osmand_routing_experimental">Le guidage hors-ligne OsmAnd est une fonction expérimentale ne fonctionnant pas pour une distance supérieure à 20 km.
\n
\nAu-delà le guidage bascule automatiquement sur le service en ligne CloudMade.</string>
    <string name="specified_dir_doesnt_exist">Le dossier spécifié est introuvable.</string>
    <string name="application_dir">Dossier de stockage</string>
    <string name="osmand_net_previously_installed">Toutes les anciennes données hors-ligne peuvent être utilisées par la nouvelle application mais les favoris doivent être exportés de l\'ancienne application puis réimportés dans la nouvelle.</string>
    <string name="build_installed">Version {0} installée avec succès ({1}).</string>
    <string name="downloading_build">Téléchargement de l\'application…</string>
    <string name="install_selected_build">Installer OsmAnd - {0} sur {1} {2} Mo ?</string>
    <string name="loading_builds_failed">Le chargement des versions OsmAnd a échoué.</string>
    <string name="loading_builds">Chargement des versions disponibles…</string>
    <string name="select_build_to_install">Sélectionnez la version d\'OsmAnd à installer</string>
    <string name="contribution_activity">Installer cette version</string>
    <string name="gps_status_app_not_found">L\'application GPS Status n\'est pas installée. Souhaitez-vous l\'installer ?</string>
    <string name="voice_is_not_available_msg">Aucun guidage vocal disponible. Allez dans \'Paramètres\' → \'Paramètres de guidage\', sélectionnez le profil → \'Guidage vocal\' puis sélectionnez ou téléchargez des voix.</string>
    <string name="voice_is_not_available_title">Sélectionnez les données d\'annonces vocales</string>
    <string name="daynight_mode_day">Jour</string>
    <string name="daynight_mode_night">Nuit</string>
    <string name="daynight_mode_auto">Lever/coucher du soleil</string>
    <string name="daynight_mode_sensor">Détecter la luminosité</string>
    <string name="daynight_descr">Sélectionnez les règles de bascule pour les modes jour / nuit.</string>
    <string name="daynight">Mode jour / nuit</string>
    <string name="download_files_question">Voulez-vous télécharger {0} fichier(s) ({1} MB) ?</string>
    <string name="items_were_selected">{0} objet(s) sont sélectionnés</string>
    <string name="filter_existing_indexes">Cartes téléchargées</string>
    <string name="shared_string_select_all">Sélectionner tout</string>
    <string name="shared_string_refresh">Recharger</string>
    <string name="fast_route_mode">Itinéraire le plus rapide</string>
    <string name="fast_route_mode_descr">Activer pour calculer l\'itinéraire le plus rapide ou désactiver pour calculer l\'itinéraire le plus économe en carburant.</string>
    <string name="tiles_to_download_estimated_size">Le zoom {0} télécharge {1} tuiles ({2} Mb)</string>
    <string name="shared_string_download_map">Télécharger une carte</string>
    <string name="select_max_zoom_preload_area">Zoom maximal à précharger</string>
    <string name="maps_could_not_be_downloaded">Impossible de télécharger cette carte</string>
    <string name="continuous_rendering">Affichage continu</string>
    <string name="continuous_rendering_descr">Affichage continu plutôt qu\'image par image</string>
    <string name="rendering_exception">Impossible d\'afficher la zone sélectionnée.</string>
    <string name="rendering_out_of_memory">Mémoire insuffisante pour afficher la zone sélectionnée</string>
    <string name="show_point_options">Utiliser ce point…</string>
    <string name="renderer_load_sucess">Moteur de rendu chargé</string>
    <string name="renderer_load_exception">Impossible de charger le moteur de rendu.</string>
    <string name="renderers">Affichage vectoriel</string>
    <string name="renderers_descr">Sélectionnez le style d\'affichage</string>
    <string name="poi_context_menu_website">Afficher le site web du point d\'intérêt</string>
    <string name="poi_context_menu_call">Afficher le numéro téléphone du point d\'intérêt</string>
    <string name="website">Site web</string>
    <string name="phone">Téléphone</string>
    <string name="download_type_to_filter">Filtre</string>
    <string name="use_high_res_maps">Carte haute résolution</string>
    <string name="use_high_res_maps_descr">Ne pas étirer (et rendre flou) les tuiles de carte sur les écrans haute résolution.</string>
    <string name="unknown_location">Position inconnue.</string>
    <string name="context_menu_item_search_transport">Chercher un transport en commun</string>
    <string name="transport_searching_transport">Transports possibles (aucune arrivée définie) :</string>
    <string name="transport_searching_route">Transports possibles ({0} pour rejoindre l\'arrivée) :</string>
    <string name="transport_search_again">Réinitialiser la recherche de transport</string>
    <string name="voice">Voix enregistrée</string>
    <string name="no_vector_map_loaded">Les cartes vectorielles sont absentes</string>
    <string name="gpx_files_not_found">Aucun fichier GPX n\'a été trouvé dans le dossier de traces</string>
    <string name="error_reading_gpx">Impossible de lire les données GPX.</string>
    <string name="vector_data">Cartes vectorielles OSM</string>
    <string name="transport_context_menu">Recherche de transport pour cet arrêt</string>
    <string name="poi_context_menu_modify">Modifier le point d\'intérêt</string>
    <string name="poi_context_menu_delete">Supprimer le point d\'intérêt</string>
    <string name="rotate_map_compass_opt">D\'après la boussole</string>
    <string name="rotate_map_bearing_opt">Dans la direction du déplacement</string>
    <string name="rotate_map_north_opt">Nord en haut</string>
    <string name="rotate_map_to_descr">Orientation de la carte :</string>
    <string name="rotate_map_to">Orientation de la carte</string>
    <string name="show_route">Itinéraire détaillé</string>
    <string name="fav_imported_sucessfully">Favoris importés</string>
    <string name="fav_file_to_load_not_found">Le fichier GPX contenant les favoris est introuvable dans {0}</string>
    <string name="fav_saved_sucessfully">Favoris enregistrés dans {0}</string>
    <string name="no_fav_to_save">Aucun point favori à enregistrer</string>
    <string name="shared_string_import">Importer</string>
    <string name="error_occurred_loading_gpx">Impossible de charger le fichier GPX.</string>
    <string name="send_report">Envoyer le rapport</string>
    <string name="none_region_found">Aucun carte n\'a été téléchargée.</string>
    <string name="poi_namefinder_query_empty">Saisissez votre recherche de point d\'intérêt</string>
    <string name="any_poi">Tout</string>
    <string name="thanks_yandex_traffic">Merci à Yandex pour les informations de trafic.</string>
    <string name="layer_yandex_traffic">Trafic Yandex</string>
    <string name="layer_route">Route</string>
    <string name="shared_string_favorites">Favoris</string>
    <string name="layer_osm_bugs">Notes OSM (en ligne)</string>
    <string name="layer_poi">Sur-couche de points d\'intérêt…</string>
    <string name="layer_map">Source de la carte…</string>
    <string name="menu_layers">Couches</string>
    <string name="context_menu_item_search_poi">Rechercher un Point d\'Intérêt</string>
    <string name="use_trackball_descr">Utiliser le pointeur pour déplacer la carte.</string>
    <string name="use_trackball">Utiliser le pointeur</string>
    <string name="background_service_wait_int_descr">Définit le délai d\'attente maximal avant d\'obtenir chaque position en arrière-plan.</string>
    <string name="background_service_wait_int">Délai d\'attente</string>
    <string name="where_am_i">Ma position</string>
    <string name="process_navigation_service">Service de guidage OsmAnd</string>
    <string name="network_provider">Réseau</string>
    <string name="gps_provider">GPS</string>
    <string name="int_seconds">secondes</string>
    <string name="int_min">min.</string>
    <string name="background_service_int_descr">Intervalle d\'actualisation de votre position lors de l\'exécution en arrière-plan :</string>
    <string name="background_service_int">Intervalle de réveil du GPS</string>
    <string name="background_service_provider_descr">Sélectionnez une méthode de géolocalisation pour le service arrière-plan :</string>
    <string name="background_service_provider">Fournisseur de géolocalisation</string>
    <string name="background_router_service_descr">Suit votre position lorsque l\'écran est éteint.</string>
    <string name="background_router_service">Exécuter OsmAnd en arrière-plan</string>
    <string name="off_router_service_no_gps_available">Le service d\'arrière-plan requiert l\'activation de la géolocalisation.</string>
    <string name="hide_poi_filter">Masquer le filtre</string>
    <string name="show_poi_filter">Afficher le filtre</string>
    <string name="search_poi_filter">Filtre</string>
    <string name="menu_mute_off">Son activé</string>
    <string name="menu_mute_on">Son désactivé</string>
    <string name="voice_provider_descr">Sélectionnez la langue de guidage vocal.</string>
    <string name="voice_provider">Guidage vocal</string>
    <string name="voice_data_initializing">Initialisation des données vocales…</string>
    <string name="voice_data_not_supported">Les données vocales utilisent une version non supportée</string>
    <string name="voice_data_corrupted">Données vocales corrompues</string>
    <string name="voice_data_unavailable">Les données vocales sélectionnées ne sont pas disponibles</string>
    <string name="sd_unmounted">La carte mémoire est inaccessible.
\nVous ne pourrez donc pas afficher de carte.</string>
    <string name="sd_mounted_ro">La carte mémoire est en lecture seule.
\nSeules les cartes déjà installées seront accessibles.</string>
    <string name="unzipping_file">Décompression du fichier…</string>
    <string name="route_tr">Tournez à droite</string>
    <string name="route_tshr">Prenez le virage serré à droite et continuez</string>
    <string name="route_tslr">Tournez légèrement vers la droite et continuez</string>
    <string name="route_tl">Tournez à gauche</string>
    <string name="route_tshl">Prenez le virage serré à gauche et continuez</string>
    <string name="route_tsll">Tournez légèrement vers la gauche et continuez</string>
    <string name="route_tu">Faites demi-tour et continuez</string>
    <string name="route_head">Avancez</string>
    <string name="first_time_continue">Plus tard</string>
    <string name="first_time_download">Téléchargement des régions</string>
    <string name="first_time_msg">Merci d\'avoir choisi OsmAnd. Téléchargez des données de la région pour une utilisation hors-ligne via le menu \'Télécharger les cartes\'. Vous pourrez ainsi afficher des cartes, rechercher une adresse, un point d\'intérêt ou un transport en commun, calculer et suivre des itinéraires et bien plus encore, sans utiliser vos données mobiles.</string>
    <string name="search_poi_location">Recherche du signal…</string>
    <string name="search_near_map">Rechercher autour du centre de la carte</string>
    <string name="search_nearby">Rechercher à proximité</string>
    <string name="map_orientation_default">Automatique</string>
    <string name="map_orientation_portrait">Portrait</string>
    <string name="map_orientation_landscape">Paysage</string>
    <string name="map_screen_orientation">Orientation de l\'écran</string>
    <string name="map_screen_orientation_descr">Paysage, portrait ou selon la position de l\'appareil</string>
    <string name="opening_hours_not_supported">Impossible de modifier le format des heures d\'ouverture.</string>
    <string name="add_new_rule">Ajouter une nouvelle règle</string>
    <string name="transport_Routes">Lignes</string>
    <string name="transport_Stop">Arrêt</string>
    <string name="transport_stops">arrêts</string>
    <string name="transport_search_after">Itinéraire suivant</string>
    <string name="transport_search_before">Itinéraire précédent</string>
    <string name="transport_finish_search">Terminer la recherche</string>
    <string name="transport_stop_to_go_out">Sélectionnez l\'arrêt où descendre</string>
    <string name="transport_to_go_after">parcourir ensuite</string>
    <string name="transport_to_go_before">parcourir au préalable</string>
    <string name="transport_stops_to_pass">nombre d\'arrêts</string>
    <string name="transport_route_distance">Distance de l\'itinéraire</string>
    <string name="transport">Transport</string>
    <string name="shared_string_ok">OK</string>
    <string name="show_transport_over_map_description">Afficher les arrêts de transport en commun sur la carte.</string>
    <string name="show_transport_over_map">Afficher les arrêts de transports en commun</string>
    <string name="hello">Application de navigation OsmAnd</string>
    <string name="update_poi_success">Mise à jour des points d\'intérêt ({0} ont été actualisés)</string>
    <string name="update_poi_error_local">Impossible de mettre à jour la liste des PI locaux.</string>
    <string name="update_poi_error_loading">Impossible de charger les données du serveur.</string>
    <string name="update_poi_no_offline_poi_index">Il n\'y a pas de données hors-ligne pour cette région</string>
    <string name="update_poi_is_not_available_for_zoom">Zoomer permet de mettre à jour les points d\'intérêt</string>
    <string name="context_menu_item_update_poi">Mettre à jour les points d\'intérêt</string>
    <string name="context_menu_item_update_map_confirm">Mettre à jour les données locales via Internet ?</string>
    <string name="search_history_city">Ville : {0}</string>
    <string name="search_history_street">Rue : {0}, {1}</string>
    <string name="search_history_int_streets">Intersection : {0} x {1} à {2}</string>
    <string name="search_history_building">Bâtiment : {0}, {1}, {2}</string>
    <string name="favorite">Favoris</string>
    <string name="shared_string_clear_all">Tout supprimer</string>
    <string name="shared_string_history">Historique</string>
    <string name="uploading_data">Téléversement des données…</string>
    <string name="uploading">Téléversement…</string>
    <string name="search_nothing_found">Rien n\'a été trouvé</string>
    <string name="searching">Recherche en cours…</string>
    <string name="searching_address">Recherche de l\'adresse…</string>
    <string name="search_osm_nominatim">Rechercher en ligne avec OSM Nominatim</string>
    <string name="hint_search_online">Recherche en ligne : Numéro, rue, ville</string>
    <string name="search_offline_address">Hors-ligne</string>
    <string name="search_online_address">Internet</string>
    <string name="max_level_download_tile">Niveau de zoom maximum</string>
    <string name="max_level_download_tile_descr">Ne pas télécharger les cartes (tuiles) en ligne en dessous de ce niveau de zoom.</string>
    <string name="route_general_information">Distance totale : %1$s, Durée estimée : %2$d h %3$d min.</string>
    <string name="router_service_descr">Service de guidage, en ligne ou hors-ligne.</string>
    <string name="router_service">Service de guidage</string>
    <string name="sd_dir_not_accessible">Le dossier contenant les données sur la carte mémoire est inaccessible !</string>
    <string name="download_question">Voulez-vous télécharger {0} - {1} ?</string>
    <string name="download_question_exist">Des données pour {0} existent déjà ({1}). Souhaitez-vous les mettre à jour ({2}) ?</string>
    <string name="address">Adresse</string>
    <string name="shared_string_download_successful">Téléchargement terminé</string>
    <string name="downloading_list_indexes">Téléchargement de la liste des régions disponibles…</string>
    <string name="list_index_files_was_not_loaded">Impossible d\'accéder à la liste des régions sur https://osmand.net.</string>
    <string name="select_index_file_to_download">Aucun résultat. Si vous ne trouvez pas votre région, vous pouvez la créer (voir https://osmand.net).</string>
    <string name="fav_points_edited">Le favori a été modifié</string>
    <string name="fav_points_not_exist">Il n\'existe aucun favori</string>
    <string name="update_existing">Remplacer</string>
    <string name="only_show">Afficher seulement</string>
    <string name="follow">Démarrer le guidage</string>
    <string name="recalculate_route_to_your_location">Choisir le mode de transport :</string>
    <string name="mark_final_location_first">Veuillez tout d\'abord définir une arrivée</string>
    <string name="get_directions">Guidages</string>
    <string name="opening_hours">Heures d\'ouverture</string>
    <string name="opening_changeset">Ouverture des modifications…</string>
    <string name="closing_changeset">Fermeture des modifications…</string>
    <string name="commiting_node">Envoi des nœuds…</string>
    <string name="loading_poi_obj">Chargement des points d\'intérêt…</string>
    <string name="auth_failed">Échec de l\\\'autorisation</string>
    <string name="failed_op">Échec</string>
    <string name="converting_names">Conversion des noms locaux/anglais…</string>
    <string name="loading_streets_buildings">Chargement des rues/numéros…</string>
    <string name="loading_postcodes">Chargement des codes postaux…</string>
    <string name="loading_streets">Chargement des rues…</string>
    <string name="loading_cities">Chargement des villes…</string>
    <string name="poi">POI</string>
    <string name="error_occurred_saving_gpx">Impossible d\'enregistrer le fichier GPX.</string>
    <string name="error_calculating_route">Impossible de calculer l\'itinéraire.</string>
    <string name="error_calculating_route_occured">Impossible de calculer l\'itinéraire.</string>
    <string name="empty_route_calculated">L\'itinéraire calculé est vide.</string>
    <string name="arrived_at_destination">Vous êtes arrivé.</string>
    <string name="invalid_locations">Coordonnées invalides</string>
    <string name="go_back_to_osmand">Retourner à la carte</string>
    <string name="shared_string_close">Fermer</string>
    <string name="loading_data">Chargement des données…</string>
    <string name="reading_indexes">Lecture des index…</string>
    <string name="previous_run_crashed">La dernière exécution d\'OsmAnd a plantée. Le fichier journal se trouve sur {0}. Veuillez signaler cette anomalie et joindre le fichier journal.</string>
    <string name="saving_gpx_tracks">Enregistrement du fichier GPX…</string>
    <string name="finished_task">Terminé</string>
    <string name="use_online_routing_descr">Utiliser Internet pour calculer l\'itinéraire.</string>
    <string name="use_online_routing">Utiliser le guidage en ligne</string>
    <string name="osm_settings_descr">Indiquez les paramètres de connexion à OpenStreetMap.org (OSM) pour vos contributions.</string>
    <string name="data_settings_descr">Indiquez la langue, télécharger / mettre à jour les données.</string>
    <string name="data_settings">Données</string>
    <string name="osm_editing_plugin_name">Édition OpenStreetMap</string>
    <string name="auto_zoom_map_descr">Zoom de la carte adapté à votre vitesse (lorsque que votre position est affichée sur la carte).</string>
    <string name="auto_zoom_map">Zoom automatique de la carte</string>
    <string name="additional_settings">Paramètres supplémentaires</string>
    <string name="shared_string_settings">Paramètres</string>
    <string name="save_current_track_descr">Enregistrer la trace en cours comme fichier GPX.</string>
    <string name="save_current_track">Enregistrer la trace en cours</string>
    <string name="save_track_interval_descr">Indiquez l\'intervalle d\'enregistrement de la trace pendant le guidage</string>
    <string name="save_track_interval">Intervalle d\'enregistrement pendant le guidage</string>
    <string name="update_tile">Mettre à jour</string>
    <string name="reload_tile">Actualiser la tuile</string>
    <string name="mark_point">Cible</string>
    <string name="shared_string_add_to_favorites">Ajouter aux favoris</string>
    <string name="use_english_names_descr">Afficher sur la carte les noms locaux ou les noms anglais.</string>
    <string name="use_english_names">Utiliser les noms anglais</string>
    <string name="app_settings">Paramètres de l\'application</string>
    <string name="search_address">Chercher adresse</string>
    <string name="choose_building">Choisir un numéro</string>
    <string name="choose_street">Choisir une rue</string>
    <string name="choose_city">Choisir une ville ou un code postal</string>
    <string name="ChooseCountry">Choisir une région</string>
    <string name="show_view_angle">Afficher l\'angle de vue</string>
    <string name="map_view_3d_descr">Activer la vue 3D de la carte.</string>
    <string name="map_view_3d">Vue 3D</string>
    <string name="show_poi_over_map_description">Afficher la sur-couche des derniers points d\'intérêt utilisés.</string>
    <string name="show_poi_over_map">Afficher la sur-couche points d\'intérêt</string>
    <string name="map_tile_source_descr">Sélectionnez la source des cartes : en ligne ou tuiles en cache.</string>
    <string name="map_tile_source">Carte en ligne (tuiles)</string>
    <string name="map_source">Source cartographique</string>
    <string name="use_internet">Utiliser Internet</string>
    <string name="show_location">Afficher votre position</string>
    <string name="show_gps_coordinates_text">Afficher les coordonnées GPS sur la carte</string>
    <string name="use_internet_to_download_tile">Télécharger les tuiles de carte manquantes</string>
    <string name="app_description">Application de navigation</string>
    <string name="shared_string_exit">Quitter</string>
    <string name="search_button">Rechercher</string>
    <string name="search_activity">Rechercher</string>
    <string name="searchpoi_activity">Choix de points d\'intérêt</string>
    <string name="search_POI_level_btn">Étendre la recherche</string>
    <string name="incremental_search_city">Choisir une ville</string>
    <string name="incremental_search_street">Choisir une rue</string>
    <string name="incremental_search_building">Choisir un numéro ou un bâtiment</string>
    <string name="choose_available_region">Sélectionnez une région dans la liste</string>
    <string name="choose_intersected_street">Sélectionnez une intersection</string>
    <string name="Closest_Amenities">Équipements à proximité</string>
    <string name="app_mode_default">Parcourir la carte</string>
    <string name="app_mode_car">Voiture</string>
    <string name="app_mode_bicycle">Vélo</string>
    <string name="app_mode_pedestrian">À pied</string>
    <string name="position_on_map_center">Centré</string>
    <string name="position_on_map_bottom">En bas</string>
    <string name="navigate_point_top_text">Entrez la latitude et la longitude au format sélectionné (D - degrés, M - minutes, S - secondes)</string>
    <string name="navigate_point_latitude">Latitude</string>
    <string name="navigate_point_longitude">Longitude</string>
    <string name="shared_string_show_on_map">Afficher sur la carte</string>
    <string name="search_address_top_text">Adresse</string>
    <string name="search_address_region">Région</string>
    <string name="search_address_city">Ville</string>
    <string name="search_address_street">Rue</string>
    <string name="search_address_building">Numéro</string>
    <string name="search_address_building_option">Numéro</string>
    <string name="search_address_street_option">Intersection</string>
    <string name="context_menu_item_update_map">Mettre à jour</string>
    <string name="context_menu_item_create_poi">Créer un point d\'intérêt</string>
    <string name="shared_string_yes">Oui</string>
    <string name="shared_string_cancel">Annuler</string>
    <string name="shared_string_apply">Appliquer</string>
    <string name="shared_string_add">Ajouter</string>
    <string name="shared_string_no">Non</string>
    <string name="add_favorite_dialog_top_text">Nom du favori</string>
    <string name="add_favorite_dialog_default_favourite_name">Favoris</string>
    <string name="add_favorite_dialog_favourite_added_template">Le point \'\'{0}\'\' a été ajouté aux favoris.</string>
    <string name="favourites_context_menu_edit">Modifier le favori</string>
    <string name="favourites_context_menu_delete">Supprimer le favori</string>
    <string name="favourites_remove_dialog_msg">Voulez-vous vraiment supprimer le favori \'%s\' ?</string>
    <string name="favourites_remove_dialog_success">Favori {0} supprimé.</string>
    <string name="osb_comment_dialog_message">Message</string>
    <string name="osb_comment_dialog_author">Nom de l\'auteur</string>
    <string name="osb_comment_dialog_success">Commentaire ajouté</string>
    <string name="osb_comment_dialog_error">Impossible d\'ajouter le commentaire.</string>
    <string name="poi_edit_title">Modifier le point d\'intérêt</string>
    <string name="poi_create_title">Créer un point d\'intérêt</string>
    <string name="poi_remove_confirm_template">Supprimer {0} (commentaire) ?</string>
    <string name="poi_remove_title">Supprimer le point d\'intérêt</string>
    <string name="shared_string_delete">Supprimer</string>
    <string name="poi_remove_success">Supprimé</string>
    <string name="poi_action_add">ajouter</string>
    <string name="poi_action_change">modifier</string>
    <string name="poi_action_succeded_template">Action {0} terminée.</string>
    <string name="poi_error_unexpected_template">Impossible de réaliser l\'action {0}.</string>
    <string name="poi_error_io_error_template">Erreur d\'entrée/sortie lors de l\'action {0}.</string>
    <string name="poi_error_info_not_loaded">Les informations sur le nœud n\'ont pas étés chargées</string>
    <string name="poi_dialog_opening_hours">Ouvert</string>
    <string name="poi_dialog_comment">Commentaire</string>
    <string name="poi_dialog_comment_default">Modification point d\'intérêt</string>
    <string name="poi_dialog_other_tags_message">Tous les autres attributs sont conservés</string>
    <string name="default_buttons_commit">Envoyer</string>
    <string name="shared_string_clear">Effacer</string>
    <string name="filter_current_poiButton">Filtre</string>
    <string name="edit_filter_save_as_menu_item">Enregistrer sous</string>
    <string name="edit_filter_delete_dialog_title">Supprimer ce filtre \?</string>
    <string name="edit_filter_delete_message">Le filtre « %1$s » a été supprimé</string>
    <string name="edit_filter_create_message">Le filtre « %1$s » a été créé</string>
    <string name="offline_navigation_not_available">Guidage hors-ligne temporairement indisponible.</string>
    <string name="left_side_navigation">Conduite à gauche</string>
    <string name="left_side_navigation_descr">Pour les pays où la circulation s\'effectue sur la partie gauche de la route.</string>
    <string name="unknown_from_location">Point de départ non défini.</string>
    <string name="confirm_interrupt_download">Annuler le téléchargement ?</string>
    <string name="basemap_was_selected_to_download">Le fond de carte mondial, nécessaire pour un fonctionnement de base, est en attente de téléchargement.</string>
    <string name="map_online_plugin_is_not_installed">Activez l’extension « Cartes en ligne » pour sélectionner différentes sources de cartes</string>
    <string name="map_online_data">Carte en ligne (tuiles)</string>
    <string name="map_online_data_descr">Utiliser les cartes en ligne (télécharge et conserve en cache les tuiles sur la carte mémoire).</string>
    <string name="shared_string_online_maps">Cartes en ligne</string>
    <string name="online_map_settings_descr">Sélectionnez la source de la carte : en ligne ou tuile en cache.</string>
    <string name="osmand_rastermaps_plugin_description">Accédez à un grand nombre de cartes en ligne (aussi appelées tuiles ou cartes raster) comme des tuiles OSM pré-rendues, des images satellites ou encore des cartes spécialisées comme des cartes météo, des cartes de climat, des cartes géologiques, l\'ombrage du relief, etc.
\n
\nChacune de ces cartes peut être affichée en tant que carte principale, sur-couche ou sous-couche d\'une autre carte. Afin de gérer au mieux la superposition des cartes et améliorer la lisibilité, vous pouvez masquer certains éléments des cartes vectorielles hors ligne depuis le menu « Paramétrer la carte ».
\n
\nLes cartes tuiles peuvent être obtenues directement en ligne ou peuvent être préparées pour un usage hors ligne grâce à des outils tiers puis copiées dans le dossier de données d\'OsmAnd sous forme de base de données SQLite.</string>
    <string name="osmand_background_plugin_description">Affiche les préférences afin d\'activer le suivi et le guidage en arrière-plan (écran éteint) en réveillant périodiquement le GPS.</string>
    <string name="osmand_accessibility_description">Active, directement dans OsmAnd, les options d\'accessibilité de votre appareil (régler la vitesse de la synthèse vocale, utiliser le trackball pour zoomer ou activer les annonces vocales de votre position).</string>
    <string name="osmand_development_plugin_description">Permet d\'accéder à des fonctionnalités pour tester et déboguer OsmAnd : simuler des guidages, gérer les rendus, vérifier les performances, etc. Cette extension n\'est pas recommandée pour une utilisation normale de l\'application.</string>
    <string name="plugins_screen">Gestionnaire d\'extensions</string>
    <string name="prefs_plugins_descr">Les extensions ajoutent à l\'application des fonctionnalités supplémentaires et des paramètres avancés.</string>
    <string name="prefs_plugins">Gestionnaire d\'extensions</string>
    <string name="osm_editing_plugin_description">Contribuez à OpenStreetMap, un projet communautaire global qui maintient à jour une carte complète du monde et fournit des données géographiques libres.
\n
\nPour découvrir comment modifier une carte, consultez notre site %1$s.</string>
    <string name="vector_maps_may_display_faster_on_some_devices">Cartes vectorielles (hors-ligne) peuvent s\'afficher plus rapidement. Peut ne pas fonctionner sur certains appareils.</string>
    <string name="play_commands_of_currently_selected_voice">Sélectionnez une voix et testez les annonces vocales :</string>
    <string name="debugging_and_development">Débogage et développement OsmAnd</string>
    <string name="native_rendering">Rendu natif</string>
    <string name="test_voice_prompts">Tester les annonces vocales</string>
    <string name="send_files_to_osm">Envoyer les traces GPX à OSM ?</string>
    <string name="gpx_visibility_txt">Visibilité</string>
    <string name="gpx_tags_txt">Libellés</string>
    <string name="shared_string_description">Description</string>
    <string name="validate_gpx_upload_name_pwd">Veuillez renseigner le compte et le mot de passe OSM pour téléverser les fichiers GPX.</string>
    <string name="default_buttons_support">Soutien</string>
    <string name="support_new_features">Soutenir le développement</string>
    <string name="show_ruler_level">Afficher l\'échelle</string>
    <string name="info_button">Info</string>
    <string name="back_to_location">Retourner à la position</string>
    <string name="shared_string_help">Aide</string>
    <string name="accessibility_mode">Mode accessibilité</string>
    <string name="accessibility_mode_descr">Active les fonctionnalités d\'accessibilité.</string>
    <string name="shared_string_on">Actif</string>
    <string name="shared_string_off">Inactif</string>
    <string name="accessibility_default">Selon les paramètres Android</string>
    <string name="backToMenu">Retour au menu</string>
    <string name="zoomOut">Zoom -</string>
    <string name="zoomIn">Zoom +</string>
    <string name="zoomIs">Le niveau de zoom est</string>
    <string name="north">nord</string>
    <string name="north_north_east">nord-nord-est</string>
    <string name="north_east">nord-est</string>
    <string name="east_north_east">est-nord-est</string>
    <string name="east">est</string>
    <string name="east_south_east">est-sud-est</string>
    <string name="south_east">sud-est</string>
    <string name="south_south_east">sud-sud-est</string>
    <string name="south">sud</string>
    <string name="south_south_west">sud-sud-ouest</string>
    <string name="south_west">sud-ouest</string>
    <string name="west_south_west">ouest-sud-ouest</string>
    <string name="west">ouest</string>
    <string name="west_north_west">ouest-nord-ouest</string>
    <string name="north_west">nord-ouest</string>
    <string name="north_north_west">nord-nord-ouest</string>
    <string name="front">devant</string>
    <string name="front_right">devant à droite</string>
    <string name="right">à droite</string>
    <string name="back_right">derrière à droite</string>
    <string name="back">derrière</string>
    <string name="back_left">derrière à gauche</string>
    <string name="left">à gauche</string>
    <string name="front_left">devant à gauche</string>
    <string name="oclock">heure</string>
    <string name="towards">vers</string>
    <string name="accuracy">Précision</string>
    <string name="altitude">Altitude</string>
    <string name="no_info">Pas d\'info</string>
    <string name="direction_style_sidewise">Latéral (8 secteurs)</string>
    <string name="direction_style_clockwise">Sens horaire (12 secteurs)</string>
    <string name="settings_direction_style">Style de direction</string>
    <string name="settings_direction_style_descr">Sélectionnez un style pour indiquer la direction générale lors du déplacement</string>
    <string name="auto_announce_on">Démarrer les annonces automatiques</string>
    <string name="auto_announce_off">Arrêter les annonces automatiques</string>
    <string name="i_am_here">Je suis ici</string>
    <string name="zoom_by_trackball_descr">Modifier le niveau de zoom par mouvements horizontaux du pointeur.</string>
    <string name="zoom_by_trackball">Utiliser le trackball pour le contrôle du zoom</string>
    <string name="accessibility_preferences_descr">Configurer les paramètres liés à l\'accessibilité.</string>
    <string name="shared_string_accessibility">Accessibilité</string>
    <string name="use_fluorescent_overlays">Sur-couches fluorescentes</string>
    <string name="use_fluorescent_overlays_descr">Utiliser des couleurs fluorescentes pour les traces et routes.</string>
    <string name="shared_string_name">Nom</string>
    <string name="favourites_edit_dialog_category">Catégorie</string>
    <string name="navigate_point_format_D">DDD.DDDDD</string>
    <string name="navigate_point_format_DM">DDD MM.MMM</string>
    <string name="navigate_point_format_DMS">DDD MM SS.S</string>
    <string name="local_index_routing_data">Données de navigation</string>
    <string name="navigate_point_format">Format</string>
    <string name="poi_search_desc">Recherche par point d\'intérêt</string>
    <string name="address_search_desc">Recherche par adresse</string>
    <string name="navpoint_search_desc">Recherche par coordonnées</string>
    <string name="transport_search_desc">Recherche de transports en commun</string>
    <string name="favourites_search_desc">Recherche dans les favoris</string>
    <string name="route_roundabout">Giratoire : prenez la sortie %1$d puis continuez</string>
    <string name="route_kl">Serrez à gauche</string>
    <string name="route_kr">Serrez à droite</string>
    <string name="rendering_attr_noPolygons_description">Rendre invisibles les surfaces représentant des éléments de terrain.</string>
    <string name="rendering_attr_noPolygons_name">Polygones</string>
    <string name="rendering_attr_appMode_name">Profil pour l\'affichage</string>
    <string name="rendering_attr_appMode_description">Optimisation de la carte selon le profil d\'utilisation</string>
    <string name="rendering_attr_contourLines_description">Afficher à partir du niveau de zoom (données courbes de niveau requises) :</string>
    <string name="rendering_attr_contourLines_name">Afficher les courbes de niveau</string>
    <string name="rendering_attr_hmRendered_description">Augmenter le niveau de détail affiché.</string>
    <string name="rendering_attr_hmRendered_name">Afficher plus de détail</string>
    <string name="asap">Dès que possible</string>
    <string name="gpxup_public">Publique</string>
    <string name="gpxup_identifiable">Identifiable</string>
    <string name="gpxup_trackable">Traçable</string>
    <string name="gpxup_private">Privée</string>
    <string name="osmand_parking_event">Récupérer le véhicule au parking</string>
    <string name="osmand_parking_warning">Avertissement</string>
    <string name="osmand_parking_warning_text">Un rappel pour récupérer votre véhicule a été ajouté à votre agenda. Vous pouvez modifier ou supprimer ce rappel.</string>
    <string name="osmand_parking_time_limit_title">Indiquez la durée de stationnement autorisée</string>
    <string name="osmand_parking_delete_confirm">Supprimer l\'emplacement de stationnement ?</string>
    <string name="osmand_parking_delete">Suppression de l\'emplacement de stationnement</string>
    <string name="osmand_parking_choose_type">Sélectionner le type de stationnement</string>
    <string name="osmand_parking_lim_text">Temps limité</string>
    <string name="osmand_parking_no_lim_text">Sans limite de temps</string>
    <string name="osmand_parking_add_event">Ajouter un rappel à l\'agenda</string>
    <string name="osmand_parking_time_limit">Avec limite de temps</string>
    <string name="osmand_parking_time_no_limit">Sans limite de temps</string>
    <string name="osmand_parking_position_description">L\'emplacement de stationnement de votre véhicule. %1$s</string>
    <string name="osmand_parking_position_description_add">Vous devez récupérer votre véhicule au plus tard à :</string>
    <string name="osmand_parking_pm">PM</string>
    <string name="osmand_parking_am">AM</string>
    <string name="osmand_parking_position_name">Lieu de stationnement</string>
    <string name="osmand_parking_plugin_description">Mémorisez la position de votre véhicule et soyez alertés avant la fin de durée du stationnement. Pour placer le marqueur, sélectionnez un point sur la carte, allez dans \"Actions\" et sélectionnez \"Stationnement\".</string>
    <string name="osmand_parking_plugin_name">Stationnement</string>
    <string name="context_menu_item_add_parking_point">Stationnement</string>
    <string name="context_menu_item_delete_parking_point">Supprimer l\'emplacement de stationnement</string>
    <string name="starting_point_too_far">Point de départ trop éloigné de la route la plus proche.</string>
    <string name="shared_location">Lieu partagé</string>
    <string name="select_animate_speedup">Vitesse de simulation de l\'itinéraire :</string>
    <string name="global_app_allocated_memory_descr">Mémoire allouée %1$s Mo (limite Android %2$s Mo, Dalvik %3$s Mo).</string>
    <string name="global_app_allocated_memory">Mémoire allouée</string>
    <string name="native_app_allocated_memory_descr">Mémoire totale utilisée par l\'application %1$s Mo (Dalvik %2$s Mo, divers %3$s Mo).
\nMémoire proportionnelle %4$s Mo (limite Android %5$s Mo, Dalvik %6$s Mo).</string>
    <string name="native_app_allocated_memory">Total de la mémoire interne</string>
    <string name="osmand_parking_hours">Heures</string>
    <string name="osmand_parking_minutes">Minutes</string>
    <string name="osmand_parking_position_description_add_time">Le véhicule a été garé à</string>
    <string name="use_compass_navigation_descr">Utiliser la boussole quand la direction n\'est pas détectée.</string>
    <string name="use_compass_navigation">Utiliser la boussole</string>
    <string name="route_updated_loc_found">En attente de la position pour calculer l\'itinéraire</string>
    <string name="continue_follow_previous_route_auto">Le guidage a été interrompu. Souhaitez-vous le reprendre \? (%1$s secondes)</string>
    <string name="show_cameras">Radars de vitesse</string>
    <string name="show_traffic_warnings">Informations de circulation</string>
    <string name="avoid_toll_roads">Éviter les routes à péage</string>
    <string name="screen_is_locked">Appuyez sur l\'icône cadenas pour déverrouiller l\'écran</string>
    <string name="map_widget_top_text">Nom de rue</string>
    <string name="map_widget_config">Configuration</string>
    <string name="map_widget_back_to_loc">Ma position</string>
    <string name="map_widget_lock_screen">Verrouiller</string>
    <string name="map_widget_compass">Boussole</string>
    <string name="map_widget_reset">Rétablir les paramètres par défaut</string>
    <string name="map_widget_parking">Parking</string>
    <string name="map_widget_time">Durée restante</string>
    <string name="map_widget_next_turn">Prochaine bifurcation</string>
    <string name="map_widget_next_turn_small">Prochaine bifurcation (petit)</string>
    <string name="map_widget_next_next_turn">Bifurcation suivante (2e)</string>
    <string name="map_widget_mini_route">Mini-carte de l\'itinéraire</string>
    <string name="bg_service_screen_lock">Verrouiller</string>
    <string name="bg_service_screen_unlock">Déverrouiller</string>
    <string name="bg_service_sleep_mode_off">Exécuter
\n l’application en arrière-plan</string>
    <string name="bg_service_sleep_mode_on">Arrêter
\n l\'exécution de l\'application en arrière-plan</string>
    <string name="bg_service_screen_lock_toast">L\'écran est verrouillé</string>
    <string name="bg_service_interval">Définir l\'intervalle d\'activation :</string>
    <string name="layer_map_appearance">Configurer l\'écran</string>
    <string name="show_lanes">Voies de circulation</string>
    <string name="avoid_unpaved">Éviter les voies non revêtues</string>
    <string name="avoid_ferries">Éviter les ferries</string>
    <string name="avoid_in_routing_title">Éviter…</string>
    <string name="show_warnings_title">Alertes visuelles…</string>
    <string name="show_warnings_descr">Paramétrer les avertissements de circulation (limites de vitesse, stops, ralentisseurs, tunnels), les radars et les informations sur les voies de circulation.</string>
    <string name="map_widget_fluorescent">Itinéraires fluorescents</string>
    <string name="map_widget_show_ruler">Échelle</string>
    <string name="map_widget_view_direction">Orientation</string>
    <string name="map_widget_transparent">Widgets transparents</string>
    <string name="email">courriel</string>
    <string name="map_widget_vector_attributes">Attributs de rendu</string>
    <string name="select_navigation_mode">Mode de transport :</string>
    <string name="day_night_info_description">Lever : %1$s
\nCoucher : %2$s</string>
    <string name="day_night_info">Information jour/nuit</string>
    <string name="filterpoi_activity">Créer un filtre de points d\'intérêt</string>
    <string name="map_widget_renderer">Style de la carte</string>
    <string name="int_continuosly">En continu</string>
    <string name="osmand_short_description_80_chars">Logiciel de cartographie et de guidage fonctionnant avec des cartes OSM hors-ligne et en ligne</string>
    <string name="osmand_plus_short_description_80_chars">OsmAnd est un logiciel libre de guidage pouvant fonctionner avec des cartes hors-ligne ou en ligne</string>
    <string name="snap_to_road">Déplacer sur la route</string>
    <string name="osmand_long_description_1000_chars">OsmAnd (OSM Automated Navigation Directions)
\n
\nOsmAnd est un logiciel libre de navigation par satellites utilisant les données du projet OpenStreetMap (OSM). Toutes les données (cartes vectorielles ou à base de tuiles) peuvent être stockées dans la mémoire de l\'appareil pour un usage hors-ligne. OsmAnd permet également le suivi d\'itinéraires en ligne et hors-ligne en fournissant des instructions visuelles et vocales pas à pas.
\n
\nFonctionnalités principales :
\n- Fonctionne complètement hors-ligne
\n- Cartes hors-lignes dans un format compact (vectoriel) disponibles pour le monde entier
\n- Téléchargement des cartes pour un pays ou une région directement depuis l\'application
\n- Possibilité de superposer plusieurs couches, telles que des traces GPX, des points d\'intérêt (PI), des favoris, des données topographiques (courbes de niveau, ombrage du relief, pente), les arrêts de transport public et bien d\'autres cartes avec une transparence personnalisable
\n- Recherche hors-ligne d\'adresses et de lieux (PI)
\n- Navigation hors-ligne sur des distances moyennes
\n- Mode voiture, vélo et piéton
\n- Affichage jour/nuit automatique
\n- Option de zoom automatique adapté à la vitesse de déplacement
\n- Orientation de la carte paramétrable (vers le nord, selon le déplacement, fixe)
\n- Affichage des limitations de vitesse et des voies de circulation à l\'approche des bifurcations
\n- Guidage vocale par voix enregistrée ou voix de synthèse.
\n
\nLimitations de cette version gratuite d\'OsmAnd :
\n- Nombre limité de téléchargements de carte
\n- Pas d\'accès aux points d\'intérêt Wikipédia hors-ligne.
\n
\nOsmAnd et le développement de nouvelles fonctionnalités dépendent de vos contributions. Vous pouvez acheter la version payante OsmAnd+ ou faire un don en vous rendant sur https://osmand.net.</string>
    <string name="osmand_plus_long_description_1000_chars">OsmAnd+ (OpenStreetMap Automated Navigation and Directions)
\n
\nOsmAnd+ est un logiciel open source de navigation utilisant les données cartographiques d\'OpenStreetMap. Toutes les données (cartes vectorielles ou à base de tuiles) peuvent être stockées sur l\'appareil pour un usage hors-ligne. En plus de la consultation des cartes, OsmAnd permet la navigation grâce à des instructions détaillées à l\'écran et à un guidage vocal.
\n
\nOsmAnd+, version payante de l\'application, n\'est pas limitée en nombre de téléchargements et permet d\'obtenir de nouvelles cartes, des mises à jour des cartes existantes ou encore des extensions et d\'autres données (courbes de niveau, ...). En achetant OsmAnd+ vous contribuez au projet et financez le développement de nouvelles fonctionnalités.
\n
\nFonctionnalités principales :
\n- Fonctionne complètement hors-ligne (après téléchargement des cartes sur l\'appareil)
\n- Téléchargement illimité des cartes pour un pays ou une région directement depuis l\'application
\n- Points d\'intérêt Wikipédia hors-ligne, idéal pour les visites touristiques
\n- Possibilité de superposer plusieurs couches, telles que des traces, des points d\'intérêt, des favoris, des courbes de niveau, les transports public et bien d\'autres cartes (pistes de ski, chemins de randonnée, circuits à vélo, balisage maritime ...) avec une transparence personnalisable
\n- Recherche hors-ligne d\'adresses et de points d\'intérêt
\n- Navigation hors-ligne sur des itinéraires de moyenne distance
\n- Plusieurs modes de navigation : voiture, cycliste et piéton
\n- Options : affichage jour/nuit automatique, zoom automatique adaptée à la vitesse, plusieurs modes d\'orientation de la carte (vers le nord ou selon le déplacement), affichage des voies de circulation, guidage vocal par voix enregistrée ou par synthèse vocale.
\n</string>
    <string name="avoid_motorway">Éviter les autoroutes</string>
    <string name="context_menu_item_last_intermediate_point">Ajouter comme dernière étape</string>
    <string name="context_menu_item_first_intermediate_point">Ajouter comme première étape</string>
    <string name="add_as_last_destination_point">Ajouter comme dernière étape</string>
    <string name="add_as_first_destination_point">Ajouter comme première étape</string>
    <string name="replace_destination_point">Remplacer la destination</string>
    <string name="new_destination_point_dialog">Vous avez déjà indiqué une arrivée :</string>
    <string name="target_point">Étape %1$s</string>
    <string name="shared_string_target_points">Étapes</string>
    <string name="intermediate_point_too_far">Étape %1$s trop éloignée de la route la plus proche.</string>
    <string name="arrived_at_intermediate_point">Étape intermédiaire atteinte</string>
    <string name="context_menu_item_intermediate_point">Ajouter comme étape</string>
    <string name="map_widget_intermediate_distance">Étape</string>
    <string name="ending_point_too_far">Point d\'arrivée trop éloigné de la route la plus proche.</string>
    <string name="add_tag">Ajouter un attribut</string>
    <string name="btn_advanced_mode">Mode avancé…</string>
    <string name="poi_filter_parking">Parking</string>
    <string name="poi_filter_emergency">Urgences</string>
    <string name="poi_filter_public_transport">Transport en commun</string>
    <string name="poi_filter_entertainment">Divertissements</string>
    <string name="poi_filter_restaurants">Restauration</string>
    <string name="poi_filter_sightseeing">Tourisme</string>
    <string name="poi_filter_accomodation">Hébergement</string>
    <string name="map_widget_monitoring_services">Services de suivi</string>
    <string name="no_route">Pas de route</string>
    <string name="delete_target_point">Effacer l\'arrivée</string>
    <string name="intermediate_point">Étape %1$s</string>
    <string name="gps_not_available">Veuillez activer le GPS dans les paramètres</string>
    <string name="map_widget_show_destination_arrow">Direction de l\'arrivée</string>
    <string name="enable_plugin_monitoring_services">Activez l’extension d\'enregistrement d\'itinéraire pour mémoriser votre position (enregistrement d\'une trace GPX, suivi en ligne)</string>
    <string name="non_optimal_route_calculation">Calcule un itinéraire éventuellement non optimal pour les trajets longues distances</string>
    <string name="rendering_attr_roadColors_description">Sélectionnez un thème de couleurs pour les routes :</string>
    <string name="rendering_attr_roadColors_name">Thème de couleurs pour les routes</string>
    <string name="zxing_barcode_scanner_not_found">L’application ZXing Barcode Scanner n\'est pas installée. Souhaitez-vous l\'installer depuis Google Play ?</string>
    <string name="close_changeset">Clôturer les modifications</string>
    <string name="background_service_is_enabled_question">Le service OsmAnd s\'exécute encore en arrière-plan. Souhaitez-vous aussi l\'arrêter \?</string>
    <string name="safe_mode_description">Exécuter l\'application en mode sûr (mais plus lent).</string>
    <string name="safe_mode">Mode sûr</string>
    <string name="native_library_not_running">L\'application s\'exécute en mode sûr (désactivez ce mode dans Paramètres).</string>
    <string name="rendering_attr_showRoadMaps_description">Sélectionnez quand afficher les cartes routières :</string>
    <string name="rendering_attr_showRoadMaps_name">Cartes routières uniquement</string>
    <string name="download_roads_only_item">Routes uniquement</string>
    <string name="download_regular_maps">Cartes standards</string>
    <string name="download_roads_only_maps">Carte routière uniquement</string>
    <string name="incomplete_locale">incomplet</string>
    <string name="no_buildings_found">Aucun numéro de bâtiment trouvé.</string>
    <string name="search_villages_and_postcodes">Rechercher plus de villes / codes postaux</string>
    <string name="route_descr_lat_lon">Lat %1$.3f lon %2$.3f</string>
    <string name="map_widget_max_speed">Limite de vitesse</string>
    <string name="rendering_attr_noAdminboundaries_name">Frontières</string>
    <string name="rendering_attr_noAdminboundaries_description">Masquer les limites administratives régionales (niveaux 5 à 9).</string>
    <string name="srtm_plugin_description">Fournit des informations sur le terrain (ombrage du relief, courbes de niveau, pente) pour vous aider à mieux interpréter le relief et l’accessibilité. Ces informations topographiques peuvent être représentées sur la carte par des ombres, des lignes d\'altitude et des couleurs variant selon la pente.
\n
\nLes données proviennent de SRTM et ASTER.
\n
\nPlus d\'informations sur %1$s.</string>
    <string name="srtm_plugin_name">Topographie</string>
    <string name="download_select_map_types">Autres cartes</string>
    <string name="download_srtm_maps">Courbes de niveau</string>
    <string name="audionotes_location_not_defined">Appuyez sur « Utiliser la position… » pour ajouter une note sur le point.</string>
    <string name="map_widget_audionotes">Notes audio</string>
    <string name="audionotes_plugin_description">Prenez des notes (photos, audios ou vidéos) pendant votre itinéraire, soit en utilisant un bouton, soit depuis le menu contextuel de n\'importe quel point.</string>
    <string name="audionotes_plugin_name">Notes audio/vidéo</string>
    <string name="osmand_srtm_short_description_80_chars">Extension OsmAnd pour les courbes de niveau et l\'ombrage du relief hors-ligne</string>
    <string name="map_widget_distancemeasurement">Mesure de distance</string>
    <string name="av_def_action_video">Enregistrer une vidéo</string>
    <string name="av_def_action_audio">Enregistrer une note audio</string>
    <string name="av_widget_action_descr">Action par défaut du widget :</string>
    <string name="av_widget_action">Action par défaut du widget</string>
    <string name="av_video_format_descr">Format de sortie vidéo :</string>
    <string name="av_video_format">Format d\'enregistrement vidéo de sortie</string>
    <string name="av_use_external_recorder_descr">Utiliser l\'application système pour l\'enregistrement des vidéos.</string>
    <string name="av_use_external_recorder">Option caméra</string>
    <string name="av_settings_descr">Configurer les paramètres audio et vidéo.</string>
    <string name="av_settings">Paramètres audio/vidéo </string>
    <string name="recording_error">Échec d\'enregistrement</string>
    <string name="recording_camera_not_available">Caméra non disponible</string>
    <string name="recording_is_recorded">Enregistrement Audio/vidéo en cours. Arrêtez en appuyant sur le widget Audio/vidéo.</string>
    <string name="recording_playing">La note audio de l\'enregistrement spécifié est en cours de lecture.\n%1$s</string>
    <string name="recording_open_external_player">Ouvrir dans un lecteur externe</string>
    <string name="recording_delete_confirm">Supprimer cet élément ?</string>
    <string name="recording_unavailable">non disponible</string>
    <string name="recording_context_menu_arecord">Prendre une note audio</string>
    <string name="recording_context_menu_vrecord">Prendre une note vidéo</string>
    <string name="layer_recordings">Enregistrements</string>
    <string name="recording_can_not_be_played">Impossible de lire l\'enregistrement.</string>
    <string name="recording_context_menu_delete">Supprimer l\'enregistrement</string>
    <string name="recording_context_menu_play">Lire</string>
    <string name="recording_description">Enregistrement %1$s %3$s %2$s</string>
    <string name="recording_default_name">Enregistrement en cours</string>
    <string name="shared_string_control_stop">Arrêter</string>
    <string name="map_widget_av_notes">Notes audio/vidéo</string>
    <string name="shared_string_control_start">Démarrer</string>
    <string name="srtm_paid_version_msg">Veuillez achetez l\'extension « Topographie » pour soutenir les futurs développements.</string>
    <string name="srtm_paid_version_title">Extension « Topographie »</string>
    <string name="intermediate_points_change_order">Modifier l\'ordre</string>
    <string name="dropbox_plugin_name">Extension Dropbox</string>
    <string name="dropbox_plugin_description">Synchronisez vos itinéraires et notes audio / vidéo avec votre compte Dropbox.</string>
    <string name="recording_context_menu_show">Afficher</string>
    <string name="recording_photo_description">Photo %1$s %2$s</string>
    <string name="av_def_action_picture">Prendre une photo</string>
    <string name="recording_context_menu_precord">Prendre une photo</string>
    <string name="stop_routing_confirm">Souhaitez-vous arrêter le guidage ?</string>
    <string name="clear_dest_confirm">Souhaitez-vous supprimer votre destination (et vos étapes) \?</string>
    <string name="precise_routing_mode">Routage précis (alpha)</string>
    <string name="precise_routing_mode_descr">Calculer des itinéraires précis et sans surprise. Actuellement fonctionne sur des distances réduites et reste lent.</string>
    <string name="local_indexes_cat_av">Données audio/vidéo</string>
    <string name="support_new_features_descr">Effectuer un don pour encourager l\'ajout de nouvelles fonctionnalités à l\'application.</string>
    <string name="download_hillshade_maps">Ombrage du relief</string>
    <string name="av_use_external_camera_descr">Utiliser l\'application système pour les photos.</string>
    <string name="av_use_external_camera">Option appareil photo</string>
    <string name="index_name_openmaps">OpenMaps.eu</string>
    <string name="max_speed_none">Aucune</string>
    <string name="prefer_motorways">Privilégier les autoroutes</string>
    <string name="prefer_in_routing_title">Privilégier…</string>
    <string name="prefer_in_routing_descr">Privilégier les itinéraires sur Autoroutes.</string>
    <string name="item_checked">coché</string>
    <string name="item_unchecked">non vérifié</string>
    <string name="shared_string_map">Carte</string>
    <string name="access_arrival_time">Heure d\'arrivée</string>
    <string name="map_widget_gps_info">Informations GPS</string>
    <string name="layer_hillshade">Sur-couche ombrage du relief</string>
    <string name="osmand_play_title_30_chars">Cartes et navigation OsmAnd</string>
    <string name="osmand_plus_play_title_30_chars">Cartes et navigation OsmAnd+</string>
    <string name="street_name">Nom de la rue</string>
    <string name="hno">Numéro de bâtiment</string>
    <string name="monitoring_settings">Enregistrer le parcours</string>
    <string name="monitoring_settings_descr">Configurez comment enregistrer vos itinéraires.</string>
    <string name="choose_osmand_theme_descr">Personnalisez l\'apparence de l\'application.</string>
    <string name="choose_osmand_theme">Thème de l\'application</string>
    <string name="accessibility_options">Options d\'accessibilité</string>
    <string name="select_address_activity">Définissez l\'adresse</string>
    <string name="favourites_list_activity">Sélectionnez un favori</string>
    <string name="local_openstreetmap_act_title">Modifications OSM</string>
    <string name="shared_string_more_actions">Autres actions</string>
    <string name="download_using_mobile_internet">Le WiFi n\'est pas activé. Voulez-vous effectuer le téléchargement avec la connexion Internet actuelle ?</string>
    <string name="cancel_route">Arrêter le guidage \?</string>
    <string name="cancel_navigation">Arrêter le guidage</string>
    <string name="clear_destination">Supprimer l\'arrivée</string>
    <string name="other_location">Autre</string>
    <string name="files_limit">Encore %1$d téléchargements possibles</string>
    <string name="available_downloads_left">Vous pouvez télécharger encore %1$d fichier(s)</string>
    <string name="install_paid">Version complète</string>
    <string name="use_magnetic_sensor_descr">Utiliser le capteur magnétique pour déterminer l\'orientation de la boussole plutôt que le capteur d\'orientation.</string>
    <string name="use_magnetic_sensor">Utiliser le magnétomètre (boussole)</string>
    <string name="local_indexes_cat_srtm">Courbes de niveau</string>
    <string name="use_kalman_filter_compass_descr">Réduit le bruit sur les mesures de la boussole, mais ajoute de l\'inertie.</string>
    <string name="use_kalman_filter_compass">Utiliser un filtre de Kalman</string>
    <string name="distance_measurement_start_editing">Démarrer la mesure sur la carte</string>
    <string name="distance_measurement_finish_editing">Terminer la mesure</string>
    <string name="distance_measurement_load_gpx">Ouvrir un fichier de trace GPX existant</string>
    <string name="wait_current_task_finished">Veuillez attendre que la tâche en cours soit terminée</string>
    <string name="plugin_distance_point_time">temps</string>
    <string name="plugin_distance_point_hdop">précision</string>
    <string name="plugin_distance_point_speed">vitesse</string>
    <string name="plugin_distance_point_ele">altitude</string>
    <string name="gpx_file_name">Nom du fichier GPX</string>
    <string name="gpx_saved_sucessfully">Fichier GPX {0} enregistré</string>
    <string name="osmand_distance_planning_plugin_description">Créez un itinéraire (soit en appuyant sur la carte soit en ouvrant un fichier GPX existant) et mesurez la distance entre points. Enregistrez ces itinéraires comme fichiers GPX et plus tard charger les pour vous faire guider.</string>
    <string name="osmand_distance_planning_plugin_name">Mesure de distance et Outil de planification</string>
    <string name="shared_string_do_not_show_again">Ne plus afficher</string>
    <string name="local_osm_changes_backup_successful">Fichier de modifications OSM %1$s généré avec succès</string>
    <string name="local_osm_changes_backup_failed">Impossible de restaurer les modifications OSM.</string>
    <string name="local_osm_changes_backup">Enregistrer comme modification OSM</string>
    <string name="delete_point">Supprimer le point de mesure</string>
    <string name="plugin_distance_point">Point</string>
    <string name="use_distance_measurement_help">* Ajouter un point : appui bref sur la carte
\n* Supprimer le dernier point : appui long sur la carte
\n* Ajouter ou modifier la description d\'un point : appui long sur le point
\n* Autres actions : utilisez le widget de mesure.</string>
    <string name="distance_measurement_finish_subtrack">Ajouter une nouvelle mesure</string>
    <string name="distance_measurement_clear_route">Supprimer la mesure</string>
    <string name="shared_string_downloading">Téléchargement en cours…</string>
    <string name="search_street_in_neighborhood_cities">Recherche des rues dans les villes à proximité</string>
    <string name="intermediate_items_sort_return">Ordonne automatiquement les étapes pour l\'itinéraire le plus court.</string>
    <string name="intermediate_items_sort_by_distance">Trier par distance</string>
    <string name="please_select_address">Définissez d\'abord une ville ou une rue</string>
    <string name="context_menu_item_destination_point">Définir comme arrivée</string>
    <string name="speak_street_names">Nom des rues (TTS)</string>
    <string name="about_version">Version :</string>
    <string name="driving_region_japan">Japon</string>
    <string name="driving_region_us">États-Unis</string>
    <string name="driving_region_canada">Canada</string>
    <string name="speak_speed_limit">Limitations de vitesse</string>
    <string name="shared_string_about">À propos</string>
    <string name="about_settings_descr">Note de version, licences, membres du projet</string>
    <string name="local_index_tile_data_zooms">Niveaux de zoom téléchargés : %1$s</string>
    <string name="local_index_tile_data_expire">Expire (minutes) : %1$s</string>
    <string name="local_index_tile_data_downloadable">Téléchargeable : %1$s</string>
    <string name="local_index_tile_data_maxzoom">Zoom maximum : %1$s</string>
    <string name="local_index_tile_data_minzoom">Zoom minimum : %1$s</string>
    <string name="edit_tilesource_maxzoom">Zoom maximum</string>
    <string name="edit_tilesource_expiration_time">Expiration (en minutes)</string>
    <string name="edit_tilesource_minzoom">Zoom minimum</string>
    <string name="edit_tilesource_url_to_load">Lien</string>
    <string name="driving_region_descr">Sélectionnez la région de conduite : États-Unis, Europe, Royaume-Uni, Asie ou autre.</string>
    <string name="driving_region">Région de conduite</string>
    <string name="driving_region_europe_asia">Europe, Asie, Amérique latine et équivalent</string>
    <string name="driving_region_uk">Royaume-Uni, Inde et équivalents</string>
    <string name="speak_title">Annoncer…</string>
    <string name="speak_cameras">Radars</string>
    <string name="speak_traffic_warnings">Alertes de circulation</string>
    <string name="osb_author_or_password_not_specified">Veuillez indiquer votre nom d\'utilisateur et mot de passe OSM dans les paramètres</string>
    <string name="clear_intermediate_points">Supprimer les étapes</string>
    <string name="keep_intermediate_points">Conserver les étapes</string>
    <string name="local_index_tile_data_name">Données de tuile : %1$s</string>
    <string name="edit_tilesource_successfully">La source de tuiles %1$s a été enregistrée</string>
    <string name="edit_tilesource_elliptic_tile">Projection de Mercator elliptique</string>
    <string name="edit_tilesource_choose_existing">Sélectionner existant…</string>
    <string name="maps_define_edit">Définir/Éditer…</string>
    <string name="speak_descr">Paramétrer les annonces des noms de rue, alertes de circulation (bouchons, ralentissements), radars et limites de vitesse.</string>
    <string name="new_directions_point_dialog">Vous avez déjà défini des étapes.</string>
    <string name="context_menu_item_directions_to">Itinéraire vers</string>
    <string name="context_menu_item_directions_from">Itinéraire depuis</string>
    <string name="route_descr_map_location">Carte : </string>
    <string name="route_to">À :</string>
    <string name="route_via">Par :</string>
    <string name="route_from">De :</string>
    <string name="destination_point">Arrivée %1$s</string>
    <string name="osb_author_dialog_password">Mot de passe OSM (optionnel)</string>
    <string name="av_camera_focus">Mise au point de l\'appareil photo</string>
    <string name="av_camera_focus_descr">Mode de mise au point de l\'appareil photo :</string>
    <string name="av_camera_focus_auto">Autofocus</string>
    <string name="av_camera_focus_hiperfocal">Hyperfocale</string>
    <string name="av_camera_focus_edof">Profondeur de champ étendue (EDOF)</string>
    <string name="av_camera_focus_infinity">Focus à l\'infini</string>
    <string name="av_camera_focus_macro">Mode macro</string>
    <string name="av_camera_focus_continuous">L\'appareil photo essaie de faire la mise au point en continu</string>
    <string name="av_photo_play_sound">Émettre un son lors de la prise de vue</string>
    <string name="av_photo_play_sound_descr">Émettre un son ou non lors de la prise de vue.</string>
    <string name="map_magnifier">Zoom de la carte</string>
    <string name="base_world_map">Carte de base du monde</string>
    <string name="shared_string_and">et</string>
    <string name="shared_string_or">ou</string>
    <string name="auto_zoom_none">Aucun zoom automatique</string>
    <string name="auto_zoom_close">Pour agrandir</string>
    <string name="auto_zoom_far">Modéré</string>
    <string name="auto_zoom_farthest">Éloigné</string>
    <string name="shared_string_remember_my_choice">Mémoriser ce choix</string>
    <string name="animate_routing_route_not_calculated">Veuillez d\'abord calculer l\'itinéraire</string>
    <string name="animate_routing_route">Simulation de l\'itinéraire calculé </string>
    <string name="animate_routing_gpx">Simulation suivant une trace GPX</string>
    <string name="local_osm_changes_delete_all_confirm">Supprimer %1$d modifications OSM \?</string>
    <string name="shared_string_delete_all">Tout supprimer</string>
    <string name="app_mode_hiking">Randonnée</string>
    <string name="app_mode_motorcycle">Moto</string>
    <string name="app_mode_boat">Bateau</string>
    <string name="app_mode_aircraft">Avion</string>
    <string name="app_modes_choose_descr">Sélectionnez les profils à afficher.</string>
    <string name="app_modes_choose">Profils de l\'appli</string>
    <string name="map_widget_map_rendering">Rendu de la carte</string>
    <string name="amenity_type_seamark">Balisage marine</string>
    <string name="speech_rate_descr">Indiquez la vitesse d\'élocution de la voix de synthèse (TTS).</string>
    <string name="speech_rate">Vitesse d\'élocution</string>
    <string name="complex_route_calculation_failed">Échec du calcul rapide de la route (%s), essai avec la méthode lente.</string>
    <string name="disable_complex_routing_descr">Désactiver le routage en 2 phases pour le guidage en voiture.</string>
    <string name="disable_complex_routing">Désactiver le routage complexe</string>
    <string name="guidance_preferences_descr">Paramètres de guidage</string>
    <string name="routing_preferences_descr">Paramètres d\'itinéraire</string>
    <string name="android_19_location_disabled">A partir d\'Android 4.4 (KitKat), il n\'est plus possible d\'utiliser le dossier de stockage (%s). Voulez-vous copier l\'ensemble des fichiers OsmAnd dans un nouveau dossier \? 
\n Note 1 : Les anciens fichiers seront conservés (mais vous pouvez les supprimer manuellement) 
\n Note 2 : En raison de ce nouveau dossier de stockage, il ne sera plus possible de partager des fichiers entre OsmAnd et OsmAnd+.</string>
    <string name="copying_osmand_one_file_descr">Copie du fichier (%s) vers le nouvel emplacement…</string>
    <string name="copying_osmand_files_descr">Copie des fichiers de données OsmAnd vers la nouvelle destination (%s)…</string>
    <string name="copying_osmand_files">Copie des fichiers de données OsmAnd…</string>
    <string name="calculate_osmand_route_gpx">Calcul de la route OsmAnd hors-ligne</string>
    <string name="app_mode_truck">Camion</string>
    <string name="routing_attr_prefer_motorway_name">Privilégier les autoroutes</string>
    <string name="routing_attr_prefer_motorway_description">Privilégier les autoroutes</string>
    <string name="routing_attr_avoid_toll_name">Éviter les routes à péage</string>
    <string name="routing_attr_avoid_toll_description">Éviter les péages</string>
    <string name="routing_attr_avoid_unpaved_name">Éviter les voies non revêtues</string>
    <string name="routing_attr_avoid_unpaved_description">Éviter les voies non revêtues</string>
    <string name="routing_attr_avoid_ferries_name">Éviter les ferries</string>
    <string name="routing_attr_avoid_ferries_description">Éviter les traversées en ferries</string>
    <string name="routing_attr_avoid_motorway_name">Éviter les autoroutes</string>
    <string name="routing_attr_avoid_motorway_description">Éviter les autoroutes</string>
    <string name="routing_attr_weight_name">Poids</string>
    <string name="routing_attr_weight_description">Indiquez le poids du véhicule à respecter sur les routes.</string>
    <string name="select_gpx">Sélectionner GPX…</string>
    <string name="route_descr_select_destination">Définissez l\'arrivée</string>
    <string name="shared_string_select_on_map">Sélectionnez sur la carte</string>
    <string name="shared_string_favorite">Favori</string>
    <string name="route_preferences">Préférences d\'itinéraire</string>
    <string name="route_info">Informations sur l\'itinéraire</string>
    <string name="keep_and_add_destination_point">Ajouter comme destination</string>
    <string name="use_displayed_track_for_navigation">Souhaitez-vous suivre la trace affichée à l\'écran ?</string>
    <string name="gpx_option_calculate_first_last_segment">Calculer un itinéraire OsmAnd pour le début et la fin de l\'itinéraire</string>
    <string name="calculate_osmand_route_without_internet">Calcul de l\'itinéraire hors-ligne</string>
    <string name="index_name_italy">Europe - Italie</string>
    <string name="index_name_gb">Europe - Grande-Bretagne</string>
    <string name="index_name_canada">Amérique du Nord - Canada</string>
    <string name="index_item_nation_addresses">Adresses sur l\'ensemble du pays</string>
    <string name="index_item_world_altitude_correction">Monde - Correction d\'altitude</string>
    <string name="index_item_world_seamarks">Monde - Balisage maritime</string>
    <string name="index_item_world_bitcoin_payments">Monde - Paiement en bitcoin</string>
    <string name="index_item_world_basemap">Monde - Carte générale</string>
    <string name="index_item_world_ski">Monde - Ski</string>
    <string name="lang_hr">Croate</string>
    <string name="lang_zh">Chinois</string>
    <string name="lang_pt_br">Portugais (Brésil)</string>
    <string name="lang_en">Anglais</string>
    <string name="lang_af">Afrikaans</string>
    <string name="lang_hy">Arménien</string>
    <string name="lang_eu">Basque</string>
    <string name="lang_be">Biélorusse</string>
    <string name="lang_bs">Bosnien</string>
    <string name="lang_bg">Bulgare</string>
    <string name="lang_ca">Catalan</string>
    <string name="lang_cs">Tchèque</string>
    <string name="lang_da">Danois</string>
    <string name="lang_nl">Néerlandais</string>
    <string name="lang_fi">Finnois</string>
    <string name="lang_fr">Français</string>
    <string name="lang_ka">Géorgien</string>
    <string name="lang_de">Allemand</string>
    <string name="lang_el">Grec</string>
    <string name="lang_iw">Hébreu</string>
    <string name="lang_hi">Hindi</string>
    <string name="lang_hu">Hongrois</string>
    <string name="lang_id">Indonésien</string>
    <string name="lang_it">Italien</string>
    <string name="lang_ja">Japonais</string>
    <string name="lang_ko">Coréen</string>
    <string name="lang_lv">Letton</string>
    <string name="lang_lt">Lituanien</string>
    <string name="lang_mr">Marathe</string>
    <string name="lang_no">Norvégien bokmål</string>
    <string name="lang_pl">Polonais</string>
    <string name="lang_pt">Portugais</string>
    <string name="lang_ro">Roumain</string>
    <string name="lang_ru">Russe</string>
    <string name="lang_sk">Slovaque</string>
    <string name="lang_sl">Slovène</string>
    <string name="lang_es">Espagnol</string>
    <string name="lang_sv">Suédois</string>
    <string name="lang_tr">Turc</string>
    <string name="lang_uk">Ukrainien</string>
    <string name="lang_vi">Vietnamien</string>
    <string name="lang_cy">Gallois</string>
    <string name="always_center_position_on_map">Position toujours placée au centre</string>
    <string name="voice_pref_title">Voix</string>
    <string name="misc_pref_title">Divers</string>
    <string name="localization_pref_title">Paramètres régionaux</string>
    <string name="interrupt_music_descr">Les annonces vocales interrompent la musique.</string>
    <string name="interrupt_music">Interrompre la musique</string>
    <string name="share_route_as_gpx">Partager l\'itinéraire au format GPX</string>
    <string name="share_route_subject">Itinéraire partagé grâce à OsmAnd</string>
    <string name="keep_informing_never">Manuelle (en appuyant sur la flèche)</string>
    <string name="keep_informing_descr">Répéter les instructions de guidage à intervalles réguliers.</string>
    <string name="keep_informing">Répéter les instructions de guidage</string>
    <string name="navigation_intent_invalid">Format invalide : %s</string>
    <string name="arrival_distance">Annonce d\'arrivée</string>
    <string name="arrival_distance_descr">Quand souhaitez-vous être informé de l\'arrivée à destination ?</string>
    <string name="shared_string_share">Partager</string>
    <string name="share_fav_subject">Favoris partagés grâce à OsmAnd</string>
    <string name="use_points_as_intermediates">Calculer un itinéraire entre des points</string>
    <string name="int_days">jours</string>
    <string name="osmo_connect_menu">Connecter</string>
    <string name="import_file_favourites">Enregistrer les données comme fichier GPX ou transformer les étapes en Favoris ?</string>
    <string name="rendering_value_pink_name">Rose</string>
    <string name="rendering_value_brown_name">Brun</string>
    <string name="osmo_edit_color">Sélectionnez la couleur</string>
    <string name="gpx_file_is_empty">Fichier GPX vide</string>
    <string name="shared_string_tracks">Traces</string>
    <string name="shared_string_my_favorites">Favoris</string>
    <string name="shared_string_my_places">Lieux favoris</string>
    <string name="selected_gpx_info_show">\n\nAppui long pour afficher sur la carte</string>
    <string name="delay_navigation_start">Démarrer le guidage pas à pas automatiquement</string>
    <string name="shared_string_selected_lowercase">sélectionné(s)</string>
    <string name="gpx_split_interval">Intervalle de fractionnement</string>
    <string name="local_index_gpx_info_show">\n\nAppui long pour afficher les options</string>
    <string name="gpx_info_subtracks">Sections : %1$s </string>
    <string name="gpx_info_waypoints">Points de passage : %1$s</string>
    <string name="gpx_info_distance">Distance : %1$s (%2$s points) </string>
    <string name="gpx_info_start_time">Heure de départ : %1$tF,  %1$tT </string>
    <string name="gpx_info_end_time">Heure d\'arrivée : %1$tF,  %1$tT </string>
    <string name="gpx_info_average_speed">Vitesse moyenne : %1$s </string>
    <string name="gpx_info_maximum_speed">Vitesse maximale : %1$s </string>
    <string name="gpx_info_avg_altitude">Altitude moyenne : %1$s</string>
    <string name="gpx_info_diff_altitude">Amplitude altimétrique : %1$s</string>
    <string name="gpx_info_asc_altitude">Dénivelés : %1$s</string>
    <string name="gpx_timespan">Durée : %1$s</string>
    <string name="gpx_timemoving">Durée de déplacement : %1$s</string>
    <string name="gpx_selection_segment_title">Segment</string>
    <string name="gpx_selection_number_of_points"> %1$s points</string>
    <string name="gpx_selection_point">Point %1$s</string>
    <string name="gpx_selection_route_points">%1$s
\nPoints de passage %2$s</string>
    <string name="gpx_selection_points">%1$s \nPoints</string>
    <string name="gpx_selection_track">%1$s \nTrace %2$s</string>
    <string name="shared_string_waypoint">Point de passage</string>
    <string name="map_widget_plain_time">Heure actuelle</string>
    <string name="loading_smth">Chargement de %1$s…</string>
    <string name="save_as_favorites_points">Enregistrer comme groupe de favoris</string>
    <string name="select_destination_and_intermediate_points">Définissez les étapes</string>
    <string name="layer_amenity_label">Libellés des Points d\'Intérêt et Favoris</string>
    <string name="route_descr_destination">Arrivée</string>
    <string name="show_zoom_buttons_navigation_descr">Afficher les boutons de zoom pendant le guidage.</string>
    <string name="show_zoom_buttons_navigation">Afficher les boutons de zoom</string>
    <string name="sort_by_distance">Trier par distance</string>
    <string name="sort_by_name">Trier par nom</string>
    <string name="no_index_file_to_download">Aucun téléchargement trouvé, veuillez vérifier votre connexion Internet.</string>
    <string name="none_selected_gpx">Sélectionnez un fichier GPX par un appui long.</string>
    <string name="local_index_select_gpx_file">Sélectionnez une trace</string>
    <string name="keep_navigation_service">Conserver</string>
    <string name="stop_navigation_service">Arrêter</string>
    <string name="enable_sleep_mode">Démarrer l’exécution du GPS en arrière-plan</string>
    <string name="gps_wake_up_timer">Intervalle de réveil du GPS</string>
    <string name="sleep_mode_stop_dialog">Arrêter l’exécution du GPS en arrière-plan \?</string>
    <string name="map_preferred_locale_descr">Langue préférée des libellés sur la carte (en cas d\'indisponibilité affiche les noms anglais ou locaux).</string>
    <string name="map_preferred_locale">Langue préférée pour la carte</string>
    <string name="local_map_names">Noms locaux</string>
    <string name="lang_sw">Swahili</string>
    <string name="lang_he">Hébreu</string>
    <string name="forward">Suivant</string>
    <string name="home">Tableau de bord</string>
    <string name="live_monitoring_m_descr">Envoyer les positions à un service Web lorsque l\'enregistrement GPX est activé.</string>
    <string name="live_monitoring_m">Suivi en ligne (GPX requis)</string>
    <string name="live_monitoring_start">Démarrer le suivi en ligne</string>
    <string name="live_monitoring_stop">Arrêter le suivi en ligne</string>
    <string name="gpx_start_new_segment">Débuter un nouveau segment</string>
    <string name="rendering_attr_hideBuildings_name">Bâtiments</string>
    <string name="rendering_attr_hideNonVehicleHighways_name">Voies non adaptées aux véhicules</string>
    <string name="rendering_attr_hideText_name">Texte</string>
    <string name="rendering_attr_hideWoodScrubs_name">Végétation</string>
    <string name="rendering_attr_buildings15zoom_name">Bâtiments en zoom 15</string>
    <string name="rendering_attr_moreDetailed_name">Plus détaillé</string>
    <string name="rendering_attr_lessDetailed_name">Moins détaillé</string>
    <string name="rendering_attr_hideAccess_name">Accès restreints</string>
    <string name="rendering_attr_showAccess_name">Afficher les accès restreints et à péage</string>
    <string name="rendering_attr_showSurfaceGrade_name">Afficher la qualité des routes</string>
    <string name="rendering_attr_showSurfaces_name">Afficher la surface des routes</string>
    <string name="rendering_attr_showCycleRoutes_name">Itinéraires cyclables</string>
    <string name="lang_fa">Persan</string>
    <string name="lang_al">Albanais</string>
    <string name="lang_ar">Arabe</string>
    <string name="lang_sc">Sarde</string>
    <string name="lang_sr">Serbe (cyrillique)</string>
    <string name="lang_zh_cn">Chinois (simplifié)</string>
    <string name="lang_zh_tw">Chinois (traditionnel)</string>
    <string name="continue_navigation">Reprendre le guidage</string>
    <string name="pause_navigation">Suspendre le guidage</string>
    <string name="rendering_attr_subwayMode_name">Lignes de métro</string>
    <string name="rendering_attr_hikingRoutesOSMC_name">Itinéraires de randonnée</string>
    <string name="rendering_attr_hikingRoutesOSMC_description">Rendu des itinéraires de randonnée d\'après OSMC.</string>
    <string name="rendering_attr_coloredBuildings_name">Colorer les bâtiments par type</string>
    <string name="arrival_distance_factor_early">Tôt</string>
    <string name="arrival_distance_factor_normally">Normal</string>
    <string name="arrival_distance_factor_late">Tard</string>
    <string name="arrival_distance_factor_at_last">Très tard</string>
    <string name="av_camera_pic_size">Dimensions de la photo</string>
    <string name="av_camera_pic_size_descr">Définir les dimensions de la photo</string>
    <string name="rendering_value_browse_map_name">Parcourir la carte</string>
    <string name="rendering_value_car_name">Voiture</string>
    <string name="rendering_value_bicycle_name">Vélo</string>
    <string name="rendering_value_pedestrian_name">À pied</string>
    <string name="shared_string_more">Plus…</string>
    <string name="download_additional_maps">Télécharger les cartes manquantes %1$s (%2$d Mo) ?</string>
    <string name="shared_string_waypoints">Itinéraire</string>
    <string name="way_alarms">Alertes de circulation</string>
    <string name="speak_favorites">Favoris à proximité</string>
    <string name="speak_poi">POI à proximité</string>
    <string name="shared_string_all">Tout</string>
    <string name="index_tours">Tours</string>
    <string name="record_plugin_description">Enregistrez vos trajets ou entraînements et analysez les données : vitesse, dénivelés, altitude, etc. Les traces enregistrées peuvent être archivées, partagées avec des amis, modifiées et retravaillées.
\n
\nPlus d\'informations sur %1$s.</string>
    <string name="record_plugin_name">Enregistrement d\'itinéraire</string>
    <string name="int_hour">h</string>
    <string name="duration">Durée</string>
    <string name="distance">Distance</string>
    <string name="rendering_attr_publicTransportMode_name">Lignes de bus, trolleybus et navettes</string>
    <string name="save_track_to_gpx_globally_descr">L\'enregistrement des positions dans un fichier GPX peut être activé ou désactivé depuis le widget sur la carte.</string>
    <string name="save_track_interval_globally">Intervalle d\'enregistrement</string>
    <string name="confirm_every_run">Toujours demander</string>
    <string name="save_global_track_interval">Intervalle d\'enregistrement par défaut</string>
    <string name="traffic_warning_speed_limit">Limite de vitesse</string>
    <string name="traffic_warning_border_control">Poste frontière</string>
    <string name="traffic_warning_payment">Barrière de péage</string>
    <string name="traffic_warning_stop">Panneau stop</string>
    <string name="traffic_warning_calming">Ralentisseur</string>
    <string name="traffic_warning_speed_camera">Radar de vitesse</string>
    <string name="traffic_warning">Éléments sur la route</string>
    <string name="local_index_description">Cliquez sur un élément pour voir plus de détails, maintenez appuyé pour désactiver ou supprimer. Données actuellement sur l\'appareil (%1$s libre) :</string>
    <string name="text_size">Taille du texte</string>
    <string name="fav_point_dublicate">Ce nom est déjà utilisé pour un favori</string>
    <string name="fav_point_dublicate_message">Favori renommé en %1$s pour éviter un doublon.</string>
    <string name="text_size_descr">Sélectionnez la taille du texte sur la carte.</string>
    <string name="print_route">Exporter l\'itinéraire</string>
    <string name="fav_point_emoticons_message">Favori renommé en « %1$s » (les émoticônes ne sont pas autorisés).</string>
    <string name="speed_limit_exceed">Marge de tolérance aux limites de vitesse</string>
    <string name="speed_limit_exceed_message">Indiquez la marge de tolérance à ajouter à la limitation de vitesse et au-dessus de laquelle vous recevrez une alerte vocale.</string>
    <string name="anonymous_user_hint">Un utilisateur anonyme ne peut pas :
\n- Créer de groupe ;
\n- Synchroniser les groupes et les appareils avec le serveur ;
\n- Gérer les groupes et les appareils depuis un espace privé sur le site Web.</string>
    <string name="anonymous_user">Utilisateur anonyme</string>
    <string name="logged_as">Connecté en tant que %1$s</string>
    <string name="rendering_category_details">Détails</string>
    <string name="rendering_category_transport">Transports en commun</string>
    <string name="rendering_category_others">Autres caractéristiques de la carte</string>
    <string name="map_widget_appearance_rem">Autres éléments</string>
    <string name="map_widget_top">Barre d\'état</string>
    <string name="map_widget_right">Panneau de droite</string>
    <string name="map_widget_left">Panneau de gauche</string>
    <string name="shared_string_show">Afficher</string>
    <string name="configure_map">Paramétrer la carte</string>
    <string name="search_radius_proximity">Dans</string>
    <string name="rendering_category_routes">Itinéraires</string>
    <string name="rendering_attr_busRoutes_name">Lignes de bus</string>
    <string name="rendering_attr_trolleybusRoutes_name">Lignes de trolleybus</string>
    <string name="rendering_attr_trainLightrailRoutes_name">Lignes de chemin de fer</string>
    <string name="rendering_attr_tramRoutes_name">Lignes de tram</string>
    <string name="rendering_attr_shareTaxiRoutes_name">Voies partagées pour les taxis</string>
    <string name="rendering_attr_tramTrainRoutes_name">Lignes de tram et train</string>
    <string name="impassable_road">Éviter les routes…</string>
    <string name="rendering_category_hide">Masquer</string>
    <string name="wake_on_voice">Allumage de l\'écran</string>
    <string name="wake_on_voice_descr">Allumer l\'écran (si éteint) à l\'approche d\'une bifurcation.</string>
    <string name="lock_screen_request_explanation">%1$s a besoin de cette permission pour éteindre l\'écran en mode économie d\'énergie.</string>
    <string name="shared_string_never">Jamais</string>
    <string name="home_button">Domicile</string>
    <string name="search_for">Rechercher</string>
    <string name="shared_string_show_all">AFFICHER TOUT</string>
    <string name="coordinates">Coordonnées</string>
    <string name="map_update">Mise à jour disponible pour %1$s carte(s)</string>
    <string name="error_avoid_specific_road">Aucune déviation trouvée</string>
    <string name="use_opengl_render">Utiliser le rendu OpenGL</string>
    <string name="use_opengl_render_descr">Utiliser le rendu matériel accéléré OpenGL (peut consommer plus de batterie et ne pas fonctionner sur les anciens appareils).</string>
    <string name="everything_up_to_date">Tous les fichiers sont à jour</string>
    <string name="shared_string_dismiss">Arrêter</string>
    <string name="no_internet_connection">Téléchargement impossible, veuillez vérifier votre connexion Internet.</string>
    <string name="download_tab_downloads">Tous les téléchargements</string>
    <string name="download_tab_updates">Mises à jour</string>
    <string name="navigate_point_zone">Zone</string>
    <string name="navigate_point_easting">Abscisse</string>
    <string name="navigate_point_northing">Ordonnée</string>
    <string name="download_tab_local">Installé</string>
    <string name="map_locale">Langue de la carte</string>
    <string name="rendering_attr_transportStops_name">Arrêts de transports en commun</string>
    <string name="voices">Guidage vocal</string>
    <string name="dash_download_msg_none">Télécharger des cartes hors-ligne ?</string>
    <string name="dash_download_msg">Vous avez téléchargé %1$s carte(s)</string>
    <string name="dash_download_new_one">Télécharger une nouvelle carte</string>
    <string name="dash_download_manage">Gérer</string>
    <string name="rendering_attr_roadStyle_name">Style des routes</string>
    <string name="rendering_value_default_name">Par défaut</string>
    <string name="rendering_value_orange_name">Orange</string>
    <string name="traffic_warning_railways">Passage à niveau</string>
    <string name="traffic_warning_pedestrian">Passage piéton</string>
    <string name="show_railway_warnings">Traversées de voie ferrée</string>
    <string name="show_pedestrian_warnings">Passages piétons</string>
    <string name="rendering_value_germanRoadAtlas_name">Atlas des routes allemandes</string>
    <string name="rendering_value_americanRoadAtlas_name">Atlas des routes américaines</string>
    <string name="routing_attr_no_new_routing_description">Ne pas utiliser les règles de calcul d\'itinéraire ajoutées dans la version 1.9.</string>
    <string name="routing_attr_no_new_routing_name">Ne pas utiliser le calcul d\'itinéraire de la version 1.9</string>
    <string name="speak_pedestrian">Passages piétons</string>
    <string name="avoid_roads_msg">Générez un itinéraire alternatif en sélectionnant les routes à éviter</string>
    <string name="navigation_over_track">Démarrer le guidage en suivant cette trace \?</string>
    <string name="save_track_to_gpx_globally_headline">Enregistrement de parcours à la demande</string>
    <string name="proxy_pref_title">Proxy</string>
    <string name="enable_proxy_descr">Configurez le proxy HTTP pour toutes les requêtes réseau.</string>
    <string name="proxy_host_title">Serveur mandataire (Proxy)</string>
    <string name="proxy_host_descr">Paramétrez le serveur mandataire, proxy, (par exemple : 127.0.0.1).</string>
    <string name="proxy_port_title">Port du mandataire (Proxy)</string>
    <string name="proxy_port_descr">Paramétrez le numéro de port de votre mandataire (Proxy). Par exemple : 8118.</string>
    <string name="proxy_pref_descr">Indiquer un serveur proxy.</string>
    <string name="settings_privacy">Vie privée</string>
    <string name="rendering_attr_streetLighting_name">Éclairage public</string>
    <string name="enable_proxy_title">Activer le mandataire HTTP (Proxy)</string>
    <string name="version_settings_descr">Télécharger les versions en cours de développement.</string>
    <string name="version_settings">Versions de développement</string>
    <string name="shared_string_gpx_points">Points</string>
    <string name="shared_string_my_location">Ma position</string>
    <string name="gps_status">État du GPS</string>
    <string name="parking_place">Lieu de stationnement</string>
    <string name="remove_the_tag">Supprimer l\'emplacement</string>
    <string name="shared_string_disabled">Désactivé</string>
    <string name="shared_string_enabled">Activé</string>
    <string name="edit_group">Modifier le groupe</string>
    <string name="plugin_install_needs_network">Vous devez être connecté à Internet pour installer cette extension.</string>
    <string name="shared_string_enable">Activer</string>
    <string name="shared_string_disable">Désactiver</string>
    <string name="shared_string_get">Installer</string>
    <string name="plugin_ski_name">Pistes de ski</string>
    <string name="plugin_nautical_name">Carte marine</string>
    <string name="world_ski_missing">Téléchargez la carte hors-ligne dédiée pour afficher les pistes de ski.</string>
    <string name="nautical_maps_missing">Téléchargez la carte hors-ligne dédiée pour afficher les informations nautiques.</string>
    <string name="rendering_attr_pisteGrooming_name">Damage des pistes</string>
    <string name="free">%1$s libre</string>
    <string name="device_memory">Mémoire de l\'appareil</string>
    <string name="notes">Notes audio / vidéo</string>
    <string name="online_map">Carte en ligne</string>
    <string name="roads_only">Routes uniquement</string>
    <string name="rendering_attr_pisteRoutes_name">Pistes de ski</string>
    <string name="watch">Suivre</string>
    <string name="shared_string_audio">Audio</string>
    <string name="share_note">Partager la note</string>
    <string name="shared_string_export">Exporter</string>
    <string name="plugin_ski_descr">Affichage optimisé pour les zones de sports d\'hiver : visualisez les remontées mécaniques et les pistes de ski (y compris les itinéraires hors-piste) qui sont colorées selon leur niveau de difficulté. Pour afficher cette vue, activez cette extension puis allez dans \"Paramétrer la carte\" et enfin sélectionnez le style \"Hiver et Ski\".</string>
    <string name="plugin_touringview_descr">Activer cette vue bascule vers le style d\'affichage « Grand tourisme », affichant une carte très détaillée adaptée aux voyageurs et chauffeurs routiers. 
\n 
\nCet affichage, quel que soit le niveau de zoom, fournit le maximum de détails disponibles. 
\n 
\nChaque type de voie (routes, pistes, chemins …) est distingué de manière explicite grâce à des codes couleurs, ce qui est particulièrement utile en cas de conduite de grands véhicules. 
\n 
\nIl existe aussi des options pour l\'affichage des itinéraires cyclables ou des chemins de randonnée. 
\n 
\nIl n\'est pas nécessaire de télécharger une carte supplémentaire, cet affichage s\'appuyant sur les cartes standards. 
\n 
\nCet affichage peut être annulé soit en le désactivant ici, soit en modifiant le Style de la carte dans « Paramétrer la carte ».</string>
    <string name="plugin_touringview_name">Grand tourisme</string>
    <string name="plugin_nautical_descr">Enrichit la carte avec des informations sur les routes maritimes, le balisage, les zones de danger, les restrictions de mouillage, etc. Pour afficher cette vue, téléchargez la carte marine correspondante puis activez-la dans \"Paramétrer la carte\".
\n
\nPlus d\'informations sur %1$s.</string>
    <string name="location_on_map">Position :\n Lat. %1$s\n Lon. %2$s</string>
    <string name="days_behind">jours passés</string>
    <string name="rename_failed">Échec du renommage.</string>
    <string name="shared_string_currently_recording_track">Trace en cours d’enregistrement</string>
    <string name="back_to_map">Retour à la carte</string>
    <string name="shared_string_selected">Sélectionné</string>
    <string name="track_points">Points de la trace</string>
    <string name="route_points">Point de passage</string>
    <string name="track_segments">Segments de la trace</string>
    <string name="simulate_your_location">Simulez votre position</string>
    <string name="short_location_on_map">Lat. %1$s\nLon. %2$s</string>
    <string name="tips_and_tricks_descr">Questions fréquentes, notes de version et autres informations.</string>
    <string name="routing_settings_2">Paramètres de guidage</string>
    <string name="general_settings_2">Paramètres généraux</string>
    <string name="shared_string_ellipsis">…</string>
    <string name="shared_string_deselect">Désélectionner</string>
    <string name="shared_string_deselect_all">Tout désélectionner</string>
    <string name="shared_string_unexpected_error">Erreur inattendue</string>
    <string name="shared_string_action_template">Action {0}</string>
    <string name="shared_string_video">Vidéo</string>
    <string name="shared_string_photo">Photo</string>
    <string name="shared_string_release">sorti le</string>
    <string name="drawer">Liste simple</string>
    <string name="waypoint_visit_after">Visiter après</string>
    <string name="waypoint_visit_before">Visiter avant</string>
    <string name="shared_string_collapse">Réduire</string>
    <string name="action_create">Action créer</string>
    <string name="action_modify">Action modifier</string>
    <string name="action_delete">Action supprimer</string>
    <string name="osm_edits">Éditions OSM</string>
    <string name="osmand_parking_hour">h</string>
    <string name="shared_string_minute_lowercase">min</string>
    <string name="osmand_parking_time_left">restantes</string>
    <string name="parking_place_limited">Stationnement d\'une durée limitée à</string>
    <string name="your_edits">Vos modifications</string>
    <string name="osmand_parking_overdue">Expiré</string>
    <string name="delay_to_start_navigation_descr">Indiquez le délai d\'affichage de l\'itinéraire détaillé, avant de démarrer le guidage.</string>
    <string name="shared_string_go">Aller</string>
    <string name="confirmation_to_clear_history">Effacer l\'historique ?</string>
    <string name="local_osm_changes_upload_all_confirm">Envoyer %1$d modification(s) à OSM \?</string>
    <string name="delay_to_start_navigation">Lancer le guidage pas à pas après …</string>
    <string name="osm_changes_added_to_local_edits">Modifications OSM mémorisées localement</string>
    <string name="mark_to_delete">Marquer pour suppression</string>
    <string name="current_route">Itinéraire actuel</string>
    <string name="welmode_download_maps">Télécharger les cartes</string>
    <string name="welcome_select_region">Afin de prendre en compte la signalisation routière et le code de la route, veuillez sélectionner votre région :</string>
    <string name="welcome_text">Avec OsmAnd visualisez des cartes hors-ligne et naviguez sans couverture réseau dans le monde entier.</string>
    <string name="welcome_header">Bienvenue</string>
    <string name="confirm_usage_speed_cameras">Dans certains pays (France, Allemagne, Italie, …) l\'utilisation d\'alertes radars est interdite par la loi. OsmAnd décline toute responsabilité en cas de violation de la loi. Pour activer cette fonctionnalité en toute connaissance de cause, répondez « Oui ».</string>
    <string name="agps_info">Données A-GPS</string>
    <string name="agps_data_last_downloaded">Données A-GPS mises à jour le %1$s</string>
    <string name="shared_string_message">Message</string>
    <string name="shared_string_do_not_use">Ne pas utiliser</string>
    <string name="shared_string_address">Adresse</string>
    <string name="shared_string_show_description">Afficher la description.</string>
    <string name="shared_string_search">Rechercher</string>
    <string name="shared_string_places">Lieux</string>
    <string name="rendering_attr_OSMMapperAssistant_name">Assistant pour la cartographie OSM</string>
    <string name="shared_string_manage">Gérer</string>
    <string name="shared_string_edit">Modifier</string>
    <string name="shared_string_is_open">Ouvert</string>
    <string name="filter_poi_hint">Filtrer par nom</string>
    <string name="search_poi_category_hint">Saisissez votre recherche</string>
    <string name="index_name_netherlands">Europe - Pays-Bas</string>
    <string name="rendering_value__name">Par défaut</string>
    <string name="rendering_value_highContrastRoads_name">Routes avec fort contraste</string>
    <string name="specified_directiory_not_writeable">Impossible de créer les cartes dans le dossier spécifié</string>
    <string name="copying_osmand_file_failed">Échec lors du déplacement des fichiers</string>
    <string name="storage_directory_external">Stockage externe</string>
    <string name="storage_directory_multiuser">Stockage multi-utilisateurs</string>
    <string name="storage_directory_internal_app">Mémoire interne de l\'application</string>
    <string name="storage_directory_manual">Défini manuellement</string>
    <string name="storage_directory_default">Mémoire interne</string>
    <string name="storage_directory">Stockage de la carte</string>
    <string name="shared_string_copy">Copier</string>
    <string name="application_dir_change_warning3">Déplacer les fichiers de données vers la nouvelle destination \?</string>
    <string name="rendering_attr_hideHouseNumbers_name">Numérotation des bâtiments</string>
    <string name="routing_attr_avoid_borders_description">Éviter de franchir les frontières</string>
    <string name="routing_attr_height_name">Hauteur</string>
    <string name="routing_attr_height_description">Précisez la hauteur du véhicule à respecter sur les routes.</string>
    <string name="use_fast_recalculation">Recalcul intelligent de l\'itinéraire</string>
    <string name="use_fast_recalculation_desc">Recalculer uniquement le début de l\'itinéraire (utile pour les longs trajets).</string>
    <string name="shared_string_logoff">Se déconnecter</string>
    <string name="rendering_value_disabled_name">Désactivé</string>
    <string name="rendering_value_walkingRoutesOSMC_name">OSMC</string>
    <string name="rendering_value_walkingRoutesScopeOSMC_name">Affiliation au réseau</string>
    <string name="osm_edit_context_menu_delete">Supprimer la modification OSM</string>
    <string name="shared_string_show_details">Afficher les détails</string>
    <string name="read_full_article">Lire l\'article complet (en ligne)</string>
    <string name="shared_string_wikipedia">Wikipédia</string>
    <string name="local_indexes_cat_wiki">Wikipédia</string>
    <string name="download_wikipedia_maps">Wikipédia</string>
    <string name="shared_string_import2osmand">Importer dans OsmAnd</string>
    <string name="local_recordings_delete_all_confirm">Supprimer %1$d notes \?</string>
    <string name="gps_network_not_enabled">Le service de localisation est arrêté. Souhaitez-vous l’activer ?</string>
    <string name="disable_recording_once_app_killed">Interdire la journalisation autonome</string>
    <string name="download_wikipedia_files">Télécharger des données Wikipédia supplémentaires (%1$s Mo) ?</string>
    <string name="lang_ms">Malaisien</string>
    <string name="lang_ht">Haïtien</string>
    <string name="lang_gl">Galicien</string>
    <string name="lang_et">Estonien</string>
    <string name="lang_es_ar">Espagnol (Argentine)</string>
    <string name="lang_pms">Piémontais</string>
    <string name="lang_sh">Serbo-croate</string>
    <string name="lang_br">Breton</string>
    <string name="lang_sq">Albanais</string>
    <string name="lang_is">Islandais</string>
    <string name="lang_ga">Irlandais</string>
    <string name="lang_la">Latin</string>
    <string name="lang_ku">Kurde</string>
    <string name="lang_lb">Luxembourgeois</string>
    <string name="lang_eo">Esperanto</string>
    <string name="light_theme">Clair</string>
    <string name="dark_theme">Sombre</string>
    <string name="lang_bn">Bengali</string>
    <string name="lang_nv">Navajo</string>
    <string name="lang_th">Thaïlandais</string>
    <string name="lang_nn">Norvégien Nynorsk</string>
    <string name="archive_wikipedia_data">Le format des données Wikipédia est obsolète. Souhaitez-vous les archiver ?</string>
    <string name="lang_te">Télougou</string>
    <string name="restart_is_required">Il est nécessaire de redémarrer l\'application pour prendre en compte la modification.</string>
    <string name="rendering_attr_currentTrackColor_name">Couleur des traces GPX</string>
    <string name="rendering_attr_currentTrackWidth_name">Largeur des traces GPX</string>
    <string name="rendering_value_red_name">Rouge</string>
    <string name="rendering_value_translucent_red_name">Rouge translucide</string>
    <string name="rendering_value_translucent_orange_name">Orange translucide</string>
    <string name="rendering_value_yellow_name">Jaune</string>
    <string name="rendering_value_translucent_yellow_name">Jaune translucide</string>
    <string name="rendering_value_lightgreen_name">Vert clair</string>
    <string name="rendering_value_translucent_lightgreen_name">Vert clair translucide</string>
    <string name="rendering_value_green_name">Vert</string>
    <string name="rendering_value_translucent_green_name">Vert translucide</string>
    <string name="rendering_value_lightblue_name">Bleu clair</string>
    <string name="rendering_value_translucent_lightblue_name">Bleu clair translucide</string>
    <string name="rendering_value_blue_name">Bleu</string>
    <string name="rendering_value_translucent_blue_name">Bleu translucide</string>
    <string name="rendering_value_purple_name">Violet</string>
    <string name="rendering_value_translucent_purple_name">Violet translucide</string>
    <string name="lang_az">Azéri</string>
    <string name="lang_bpy">Bishnupriya</string>
    <string name="lang_ta">Tamoul</string>
    <string name="lang_ml">Malayâlam</string>
    <string name="lang_os">Ossète</string>
    <string name="lang_nb">Norvégien Bokmål</string>
    <string name="lang_vo">Volapük</string>
    <string name="lang_new">Néwari / Népal Bhasa</string>
    <string name="lang_ceb">Cébouano</string>
    <string name="lang_tl">Tagalog</string>
    <string name="rendering_value_default13_name">Par défaut (13)</string>
    <string name="rendering_value_defaultTranslucentCyan_name">Par défaut (cyan translucide)</string>
    <string name="do_you_like_osmand">Aimez-vous OsmAnd ?</string>
    <string name="rate_this_app">Évaluer cette application</string>
    <string name="rate_this_app_long">Merci d\'évaluer OsmAnd sur Google Play</string>
    <string name="user_hates_app_get_feedback">Indiquez-nous pourquoi.</string>
    <string name="user_hates_app_get_feedback_long">Merci de nous faire part de ce que vous voudriez améliorer dans cette application.</string>
    <string name="download_live_updates">Mise à jour automatique</string>
    <string name="failed_to_upload">Erreur lors du téléversement</string>
    <string name="delete_change">Supprimer les modifications</string>
    <string name="successfully_uploaded_pattern">Téléversé avec succès {0}/{1}</string>
    <string name="try_again">Essayer à nouveau</string>
    <string name="error_message_pattern">Erreur : {0}</string>
    <string name="no_updates_available">Aucune mise à jour disponible</string>
    <string name="we_really_care_about_your_opinion">Nous prêtons beaucoup d\'attention à vos avis.</string>
    <string name="rendering_value_boldOutline_name">Contour en gras</string>
    <string name="traffic_warning_hazard">Danger</string>
    <string name="dahboard_options_dialog_title">Paramétrer le tableau de bord</string>
    <string name="shared_string_undo">Annuler</string>
    <string name="shared_string_skip">Ignorer</string>
    <string name="app_name_osmand">OsmAnd</string>
    <string name="offline_maps_and_navigation">Cartes hors-ligne
\n&amp; Guidage</string>
    <string name="commit_poi">Enregistrer le point d\'intérêt</string>
    <string name="plugin_settings">Extensions</string>
    <string name="tab_title_basic">Basique</string>
    <string name="tab_title_advanced">Étendue</string>
    <string name="building_number">Numéro de bâtiment</string>
    <string name="next_proceed">Suivant</string>
    <string name="opening_at">Ouverture à</string>
    <string name="closing_at">Fermeture à</string>
    <string name="add_opening_hours">Ajouter des heures d\'ouverture</string>
    <string name="poi_dialog_poi_type">Type de point d\'intérêt</string>
    <string name="av_locations">Positions</string>
    <string name="poi_action_delete">Supprimer</string>
    <string name="contact_info">Contact</string>
    <string name="please_specify_poi_type">Veuillez indiquer un type de point d\'intérêt.</string>
    <string name="working_days">Jours travaillés</string>
    <string name="recent_places">Lieux récents</string>
    <string name="favourites">Favoris</string>
    <string name="show_on_start">Afficher au démarrage</string>
    <string name="count_of_lines">Nombre de lignes</string>
    <string name="number_of_rows_in_dash">Nombre de lignes %1$s</string>
    <string name="saved_at_time">Enregistré avec succès à : %1$s</string>
    <string name="poi_deleted_localy">Le Point d\'intérêt sera supprimé par le téléversement de vos modifications</string>
    <string name="routing_attr_avoid_shuttle_train_description">Éviter les trains-navettes</string>
    <string name="shared_string_card_was_hidden">La carte a été masquée</string>
    <string name="routing_attr_avoid_shuttle_train_name">Éviter les trains-navettes</string>
    <string name="av_locations_descr">Fichier GPX avec positions.</string>
    <string name="simulate_your_location_stop_descr">Arrêter de simuler votre position.</string>
    <string name="simulate_your_location_descr">Simulez votre position à partir d\'un fichier GPX ou d\'une route calculée.</string>
    <string name="are_you_sure">Êtes-vous sûr \?</string>
    <string name="unsaved_changes_will_be_lost">Vos modifications non enregistrées seront perdues. Souhaitez-vous continuer ?</string>
    <string name="downloads_left_template">%1$s téléchargement(s) restant(s)</string>
    <string name="roads">Routes</string>
    <string name="favourites_edit_dialog_title">Propriétés du favori</string>
    <string name="favourites_context_menu_add">Ajouter un favori</string>
    <string name="shared_string_trip_recording">Enregistrement de l\'itinéraire</string>
    <string name="shared_string_navigation">Navigation</string>
    <string name="osmand_running_in_background">Exécuter en arrière-plan</string>
    <string name="default_speed_system_descr">Définir l\'unité de vitesse.</string>
    <string name="default_speed_system">Unité de vitesse</string>
    <string name="nm">mn</string>
    <string name="si_nm">Miles nautiques</string>
    <string name="si_kmh">Kilomètres par heure</string>
    <string name="si_mph">Miles par heure</string>
    <string name="si_m_s">Mètres par seconde</string>
    <string name="si_min_km">Minutes par kilomètre</string>
    <string name="si_min_m">Minutes par mile</string>
    <string name="si_nm_h">Miles nautiques par heure (nœuds)</string>
    <string name="nm_h">nœuds</string>
    <string name="min_mile">min/m</string>
    <string name="min_km">min/km</string>
    <string name="m_s">m/s</string>
    <string name="favorite_category_add_new">Ajouter une catégorie</string>
    <string name="favorite_category_select">Sélectionner une catégorie</string>
    <string name="show_free_version_banner">Afficher le bandeau « Version gratuite »</string>
    <string name="show_free_version_banner_description">Afficher le bandeau « Version gratuite » même dans la version payante.</string>
    <string name="downloading_number_of_files">Téléchargement du fichier %1$d …</string>
    <string name="hillshade_layer_disabled">Affichage du relief désactivé</string>
    <string name="buy">Acheter</string>
    <string name="activate_seamarks_plugin">Veuillez activer l\'extension \'Carte marine\'</string>
    <string name="activate_srtm_plugin">Veuillez activer l’extension \'Topographie\'</string>
    <string name="later">Plus tard</string>
    <string name="get_full_version">Version complète</string>
    <string name="regions">Régions</string>
    <string name="region_maps">Cartes régionales</string>
    <string name="world_maps">Cartes mondiales</string>
    <string name="downloads">Téléchargements</string>
    <string name="favorite_category_name">Nom de la catégorie</string>
    <string name="favorite_category_add_new_title">Ajouter une catégorie</string>
    <string name="favorite_category_dublicate_message">Cette catégorie existe déjà. Veuillez saisir un autre nom.</string>
    <string name="confirm_download_roadmaps">Êtes-vous certain de vouloir télécharger la carte des routes alors que vous disposez déjà d\'une carte complète ?</string>
    <string name="value_downloaded_of_max">%1$.1f de %2$.1f Mo</string>
    <string name="file_size_in_mb">%.1f Mo</string>
    <string name="update_all">Tout mettre à jour (%1$s Mo)</string>
    <string name="free_downloads_used">Téléchargements gratuits utilisés</string>
    <string name="free_downloads_used_description">Affiche le nombre de téléchargements gratuits restants.</string>
    <string name="share_geo">géo :</string>
    <string name="share_menu_location">Partager ce lieu</string>
    <string name="shared_string_send">Envoyer</string>
    <string name="application_dir_description">Sélectionnez l\'emplacement pour enregistrer les cartes et autres données.</string>
    <string name="simulate_initial_startup">Simuler un premier démarrage</string>
    <string name="simulate_initial_startup_descr">Définir le drapeau pour simuler un premier démarrage (conserve tous les autres paramètres).</string>
    <string name="show_on_start_description">\'Inactif\' affiche la carte dès le lancement de l\'application.</string>
    <string name="map_downloaded">Carte téléchargée</string>
    <string name="go_to_map">Afficher la carte</string>
    <string name="map_downloaded_descr">La carte %1$s est prête à être utilisée.</string>
    <string name="shared_string_qr_code">QR code</string>
    <string name="enter_country_name">Saisissez le pays</string>
    <string name="world_map_download_descr">La carte mondiale de base est manquante ou périmée. Veuillez télécharger cette carte pour un affichage sommaire.</string>
    <string name="new_version">Nouvelle version</string>
    <string name="begin_with_osmand_menu_group">Premiers pas avec OsmAnd</string>
    <string name="features_menu_group">Fonctionnalités</string>
    <string name="help_us_to_improve_menu_group">Aidez-nous à améliorer OsmAnd</string>
    <string name="other_menu_group">Divers</string>
    <string name="plugins_menu_group">Extensions</string>
    <string name="first_usage_item">Premiers pas</string>
    <string name="first_usage_item_description">Comment télécharger des cartes et définir les paramètres de base</string>
    <string name="navigation_item_description">Paramétrer le guidage</string>
    <string name="faq_item">FAQ</string>
    <string name="faq_item_description">Foire Aux Questions</string>
    <string name="map_viewing_item">Affichage de la carte</string>
    <string name="search_on_the_map_item">Rechercher sur la carte</string>
    <string name="planning_trip_item">Préparer un itinéraire</string>
    <string name="instalation_troubleshooting_item">Installation et débogage</string>
    <string name="techical_articles_item">Articles techniques</string>
    <string name="versions_item">Versions</string>
    <string name="feedback">Sondage</string>
    <string name="shared_string_contact">Nous contacter</string>
    <string name="osm_edit_created_poi">Point d\'intérêt créé sur OSM</string>
    <string name="map_legend">Légende de la carte</string>
    <string name="shared_string_upload">Téléverser</string>
    <string name="shared_string_update">Mettre à jour</string>
    <string name="read_more">En savoir +</string>
    <string name="whats_new">Nouveautés de la version</string>
    <string name="rendering_attr_showProposed_name">Objets proposés</string>
    <string name="lang_mk">Macédonien</string>
    <string name="lang_fy">Frison occidental</string>
    <string name="lang_als">Tosque</string>
    <string name="lang_nds">Bas allemand</string>
    <string name="share_osm_edits_subject">Éditions OSM partagées grâce à OsmAnd</string>
    <string name="save_poi_without_poi_type_message">Enregistrer ce point d\'intérêt sans définir son type \?</string>
    <string name="shared_string_location">Position</string>
    <string name="context_menu_item_delete_waypoint">Supprimer l\'étape GPX ?</string>
    <string name="context_menu_item_edit_waypoint">Modifier le waypoint GPX</string>
    <string name="context_menu_item_open_note">Signaler une anomalie OSM</string>
    <string name="osm_edit_reopened_note">Note OSM réouverte</string>
    <string name="osm_edit_created_note">Note OSM créée</string>
    <string name="osn_bug_name">Note OSM</string>
    <string name="osn_add_dialog_title">Créer une note</string>
    <string name="osn_comment_dialog_title">Ajouter un commentaire</string>
    <string name="osn_reopen_dialog_title">Ré-ouvrir la note</string>
    <string name="osn_close_dialog_title">Fermer la note</string>
    <string name="osn_add_dialog_success">Note créée</string>
    <string name="osn_add_dialog_error">Impossible de créer la note.</string>
    <string name="osn_close_dialog_success">La note a été fermée</string>
    <string name="osn_close_dialog_error">Impossible de fermer la note.</string>
    <string name="shared_string_commit">Soumettre</string>
    <string name="poi_dialog_reopen">Ré-ouvrir</string>
    <string name="osm_edit_commented_note">Note OSM commentée</string>
    <string name="osm_edit_modified_poi">Point d\'intérêt OSM modifié</string>
    <string name="osm_edit_deleted_poi">Point d\'intérêt OSM supprimé</string>
    <string name="osm_save_offline">Enregistrer pour utiliser hors-ligne</string>
    <string name="rendering_attr_currentTrackColor_description">Couleur GPX</string>
    <string name="rendering_attr_currentTrackWidth_description">Largeur GPX</string>
    <string name="rendering_attr_roadStyle_description">Style pour les routes</string>
    <string name="copied_to_clipboard">Copié dans le presse-papiers</string>
    <string name="use_dashboard_btn">Utiliser le tableau de bord</string>
    <string name="use_drawer_btn">Utiliser le menu</string>
    <string name="dashboard_or_drawer_title">Lancement du Tableau de bord ou du Menu</string>
    <string name="dashboard_or_drawer_description">Une option permettant de définir le comportement du bouton Menu : lancement du Tableau de bord ou du Menu statique ? Ce paramètre peut être modifié par la suite dans les préférences.</string>
    <string name="access_from_map_description">Le bouton Menu affiche le tableau de bord (plutôt que le menu)</string>
    <string name="access_from_map">Accès depuis la carte</string>
    <string name="please_specify_poi_type_only_from_list">Veuillez indiquez un type pour ce point d\'intérêt ou ignorez.</string>
    <string name="routing_attr_avoid_stairs_name">Éviter les escaliers</string>
    <string name="routing_attr_avoid_borders_name">Éviter de franchir des frontières</string>
    <string name="routing_attr_avoid_stairs_description">Éviter les escaliers</string>
    <string name="poi_context_menu_modify_osm_change">Modifier la contribution OSM</string>
    <string name="shared_string_near">Proche</string>
    <string name="shared_string_hide">Masquer</string>
    <string name="av_video_quality_low">Qualité la plus basse</string>
    <string name="av_video_quality_high">Qualité la plus élevée</string>
    <string name="av_video_quality">Qualité de la sortie vidéo</string>
    <string name="av_video_quality_descr">Sélectionnez la qualité de la vidéo.</string>
    <string name="av_audio_format">Format de la sortie audio</string>
    <string name="av_audio_format_descr">Sélectionnez le format de sortie audio.</string>
    <string name="av_audio_bitrate">Bitrate audio</string>
    <string name="av_audio_bitrate_descr">Sélectionnez le débit binaire audio.</string>
    <string name="no_address_found">Impossible de déterminer l\'adresse</string>
    <string name="looking_up_address">Recherche de l\'adresse</string>
    <string name="only_download_over_wifi">Télécharger uniquement en WiFi</string>
    <string name="live_update">Mise à jour en temps réel</string>
    <string name="rendering_attr_horseRoutes_name">Itinéraires à cheval</string>
    <string name="update_now">Mettre à jour maintenant</string>
    <string name="route_distance">Distance :</string>
    <string name="route_duration">Durée :</string>
    <string name="missing_write_external_storage_permission">L\'application n\'est pas autorisée à utiliser la carte mémoire</string>
    <string name="no_location_permission">Autoriser l\'accès aux données de localisation.</string>
    <string name="no_camera_permission">Autoriser l\'accès à l\'appareil photo.</string>
    <string name="no_microphone_permission">Autoriser l\'accès au microphone.</string>
    <string name="impassable_road_desc">Sélectionnez les routes à éviter.</string>
    <string name="shared_string_sound">Son</string>
    <string name="select_voice_provider">Sélectionnez la voix de guidage</string>
    <string name="select_voice_provider_descr">Sélectionnez ou téléchargez le guidage vocal pour votre langue.</string>
    <string name="live_updates">Mises à jour en temps réel</string>
    <string name="available_maps">Cartes disponibles</string>
    <string name="last_update">Dernière mise à jour : %s</string>
    <string name="update_time">Heure de mise à jour</string>
    <string name="updates_size">Taille des mises à jour</string>
    <string name="last_map_change">Dernière modification de la carte : %s</string>
    <string name="shared_string_not_selected">Non sélectionné</string>
    <string name="hourly">Horaire</string>
    <string name="daily">Journalière</string>
    <string name="weekly">Hebdomadaire</string>
    <string name="morning">Matin</string>
    <string name="night">Nuit</string>
    <string name="select_month_and_country">Mois et pays :</string>
    <string name="item_removed">Élément supprimé</string>
    <string name="n_items_removed">Éléments supprimés</string>
    <string name="shared_string_undo_all">Tout annuler</string>
    <string name="starting_point">Point de départ</string>
    <string name="rec_split">Intervalle d\'enregistrement</string>
    <string name="rec_split_title">Définir un intervalle d\'enregistrement</string>
    <string name="rec_split_desc">Écraser les enregistrements quand l\'espace utilisé dépasse la capacité de stockage.</string>
    <string name="rec_split_clip_length">Durée de l\'enregistrement</string>
    <string name="rec_split_clip_length_desc">Durée maximale d\'enregistrement.</string>
    <string name="rec_split_storage_size">Taille de l\'espace de stockage</string>
    <string name="rec_split_storage_size_desc">Espace maximum autorisé pour tous les enregistrements.</string>
    <string name="shared_string_type">Type</string>
    <string name="switch_start_finish">Inverser départ &amp; arrivée</string>
    <string name="rendering_attr_hideIcons_name">Icônes des points d\'intérêt</string>
    <string name="number_of_contributors">Nombre de contributeurs</string>
    <string name="number_of_edits">Nombre de modifications</string>
    <string name="reports_for">Rapport pour</string>
    <string name="shared_string_select">Sélectionner</string>
    <string name="shared_string_remove">Supprimer</string>
    <string name="clear_updates_proposition_message">Supprimer les mises à jour et revenir à la version précédente de la carte</string>
    <string name="road_blocked">Route barrée</string>
    <string name="add_time_span">Ajouter un laps de temps</string>
    <string name="data_is_not_available">Donnée indisponible</string>
    <string name="rendering_attr_hideUnderground_name">Objets souterrains</string>
    <string name="shared_string_read_more">En savoir plus</string>
    <string name="shared_string_email_address">Adresse courriel</string>
    <string name="shared_string_status">État</string>
    <string name="shared_string_save_changes">Enregistrer les modifications</string>
    <string name="show_polygons">Afficher les polygones</string>
    <string name="find_parking">Rechercher un stationnement</string>
    <string name="rendering_attr_showMtbRoutes_name">Itinéraires pour VTT</string>
    <string name="shared_string_reverse_order">Inverser l\'ordre</string>
    <string name="shared_string_toolbar">Barre d\'outils</string>
    <string name="shared_string_widgets">Widgets</string>
    <string name="consider_turning_polygons_off">Il est recommandé de désactiver le rendu des polygones.</string>
    <string name="upload_anonymously">Téléverser anonymement</string>
    <string name="upload_osm_note_description">Envoyez vos notes OSM en anonyme ou avec votre compte OpenStreetMap.org.</string>
    <string name="upload_osm_note">Téléverser la note OSM</string>
    <string name="download_files_error_not_enough_space">Espace insuffisant !
\nCette opération requiert temporairement {3} Mo et {1} Mo seront utilisés de manière permanente.
\n(actuellement seuls {2} Mo sont disponibles)</string>
    <string name="download_files_question_space_with_temp">Télécharger {0} fichier(s) \?
\nCette opération requiert temporairement {3} Mo et {1} Mo seront utilisés de manière permanente (sur {2} Mo).</string>
    <string name="donations">Dons</string>
    <string name="number_of_recipients">Nombre de destinataires</string>
    <string name="osm_live_subscribe_btn">S\'abonner</string>
    <string name="osm_live_month_cost">Coût mensuel</string>
    <string name="osm_live_month_cost_desc">Règlement mensuel</string>
    <string name="osm_live_active">Actif</string>
    <string name="osm_live_not_active">Inactif</string>
    <string name="osm_live_enter_email">Veuillez saisir une adresse courriel valide</string>
    <string name="osm_live_thanks">Merci pour votre soutien à OsmAnd !
\nPour activer toutes les nouvelles fonctionnalités, merci de redémarrer OsmAnd.</string>
    <string name="osm_live_subscription_settings">Paramétrage de l\'abonnement</string>
    <string name="show_transparency_seekbar">Afficher le curseur de réglage de la transparence</string>
    <string name="recalculate_route">Recalculer l\'itinéraire</string>
    <string name="storage_directory_shared">Mémoire partagée</string>
    <string name="shared_string_topbar">Barre supérieure</string>
    <string name="osm_live_ask_for_purchase">Au préalable veuillez acheter un abonnement OsmAnd Live</string>
    <string name="osm_live_region_desc">Une partie de vos dons seront distribués aux utilisateurs OSM ayant soumis des mises à jour dans cette région.</string>
    <string name="avoid_road">Éviter la route</string>
    <string name="osm_editors_ranking">Classement des éditeurs OSM</string>
    <string name="osm_live_email_desc">Requis pour mettre à jour vos contributions.</string>
    <string name="osm_live_user_public_name">Nom affiché</string>
    <string name="osm_live_hide_user_name">Ne pas afficher mon nom dans les rapports</string>
    <string name="osm_live_support_region">Région du support</string>
    <string name="osm_live_enter_user_name">Veuillez indiquer votre nom public</string>
    <string name="shared_string_move_up">Déplacer ↑</string>
    <string name="shared_string_move_down">Déplacer ↓</string>
    <string name="finish_navigation">Terminer le guidage</string>
    <string name="storage_permission_restart_is_required">L\'application est maintenant autorisée à écrire sur la mémoire externe. Redémarrez l\'application pour prendre en compte cette modification.</string>
    <string name="full_report">Rapport complet</string>
    <string name="open_street_map_login_and_pass">Identifiant et mot de passe OpenStreetMap</string>
    <string name="storage_directory_readonly_desc">Basculé vers la mémoire interne car l\'emplacement de stockage précédemment sélectionné était protégé en écriture. Merci de sélectionner un dossier où l\'écriture est autorisée.</string>
    <string name="osm_user_stat">Modifications %1$s, classement %2$s, nombre total de modifications %3$s</string>
    <string name="osm_live_subscription">Abonnement OsmAnd Live</string>
    <string name="no_map_markers_found">Veuillez ajouter des marques depuis la carte</string>
    <string name="no_waypoints_found">Aucun waypoint trouvé</string>
    <string name="report">Rapport</string>
    <string name="select_map_marker">Sélectionner une marque</string>
    <string name="map_markers_other">Autres marques</string>
    <string name="map_marker_1st">Première marque</string>
    <string name="map_marker_2nd">Seconde marque</string>
    <string name="add_points_to_map_markers_q">Ajouter tous les points comme marques ?</string>
    <string name="shared_string_add_to_map_markers">Ajouter comme marque</string>
    <string name="select_map_markers">Sélectionner les marques</string>
    <string name="show_map_markers_description">Activer la fonction marqueurs.</string>
    <string name="clear_active_markers_q">Supprimer toutes les marques actives ?</string>
    <string name="clear_markers_history_q">Effacer l\'Historique des marques ?</string>
    <string name="active_markers">Marques actives</string>
    <string name="map_markers">Marques</string>
    <string name="map_marker">Marque</string>
    <string name="file_name_containes_illegal_char">Caractère interdit dans le nom de fichier</string>
    <string name="osm_live_header">Cet abonnement active les mises à jour horaires pour toutes les cartes.
\nLes dons sont en partie reversés à la Communauté OSM.
\nSi vous appréciez OsmAnd et OSM et que vous souhaitez soutenir ces projets, c\'est la meilleure façon de le faire.</string>
    <string name="rendering_value_thin_name">Fin</string>
    <string name="rendering_value_medium_name">Moyen</string>
    <string name="rendering_value_bold_name">Épais</string>
    <string name="map_mode">Mode Carte</string>
    <string name="access_default_color">Couleur par défaut</string>
    <string name="access_category_choice">Sélectionnez une catégorie</string>
    <string name="access_hint_enter_name">Saisissez un nom</string>
    <string name="access_hint_enter_category">Saisissez une catégorie</string>
    <string name="access_hint_enter_description">Saisissez une description.</string>
    <string name="access_collapsed_list">Plier la liste</string>
    <string name="access_expanded_list">Liste dépliée</string>
    <string name="access_empty_list">Vider la liste</string>
    <string name="access_tree_list">Liste arborescente</string>
    <string name="access_shared_string_not_installed">Non installé</string>
    <string name="access_widget_expand">Déplier</string>
    <string name="access_sort">Trier</string>
    <string name="access_smart_autoannounce">Annonces intelligentes</string>
    <string name="access_smart_autoannounce_descr">Annoncer uniquement lorsque la direction de la destination est modifiée.</string>
    <string name="access_autoannounce_period">Fréquence des annonces</string>
    <string name="access_autoannounce_period_descr">Durée minimum entre deux annonces.</string>
    <string name="access_no_destination">Extension d\'accessibilité : Aucune destination n\'est définie</string>
    <string name="map_widget_magnetic_bearing">Cap magnétique</string>
    <string name="map_widget_bearing">Cap relatif</string>
    <string name="access_disable_offroute_recalc">Ne pas recalculer l\'itinéraire après l\'avoir quitté</string>
    <string name="access_disable_offroute_recalc_descr">Ne pas calculer de nouvel itinéraire lorsque vous quittez l\'itinéraire prévu.</string>
    <string name="access_disable_wrong_direction_recalc_descr">Ne pas calculer de nouvel itinéraire lorsque vous faites demi-tour.</string>
    <string name="access_disable_wrong_direction_recalc">Ne pas recalculer l\'itinéraire lors d\'un demi-tour</string>
    <string name="use_osm_live_routing_description">Activer le guidage avec les données OsmAnd Live.</string>
    <string name="use_osm_live_routing">Guidage OsmAnd Live</string>
    <string name="follow_us">Suivez-nous</string>
    <!-- string name="lat_lon_pattern">Lat. : %1$.5f Lon. : %2$.5f</string -->
    <string name="map_widget_battery">Niveau de batterie</string>
    <string name="lang_hu_formal">Hongrois (formel)</string>
    <string name="move_marker_bottom_sheet_title">Déplacez la carte pour modifier la position de la marque</string>
    <string name="current_track">Trace actuelle</string>
    <string name="change_markers_position">Déplacer la marque</string>
    <string name="lang_es_us">Espagnol (américain)</string>
    <string name="lang_en_gb">Anglais (Royaume-Uni)</string>
    <string name="access_direction_audio_feedback_descr">Indiquer la direction de la cible par des sons.</string>
    <string name="access_direction_haptic_feedback_descr">Indiquer la direction de la cible par des vibrations.</string>
    <string name="access_direction_audio_feedback">Indication de la direction par sons</string>
    <string name="access_direction_haptic_feedback">Indication de la direction par vibrations</string>
    <string name="lang_be_by">Biélorusse (Latin)</string>
    <string name="lang_ast">Asturien</string>
    <string name="app_mode_bus">Bus</string>
    <string name="app_mode_train">Train</string>
    <string name="access_map_linked_to_location">Carte associée à l’emplacement</string>
    <string name="lang_kn">Kannada</string>
    <string name="access_shared_string_navigate_up">Monter</string>
    <string name="coords_format">Format des coordonnées</string>
    <string name="coords_format_descr">Format des coordonnées géographiques.</string>
    <string name="storage_directory_card">Carte mémoire</string>
    <string name="shared_string_is_open_24_7">Ouvert 24/7</string>
    <string name="map_widget_search">Rechercher</string>
    <string name="shared_string_from">de</string>
    <string name="city_type_district">District</string>
    <string name="city_type_neighbourhood">Quartier</string>
    <string name="postcode">Code postal</string>
    <string name="search_categories">Catégories</string>
    <string name="share_history_subject">partagé via OsmAnd</string>
    <string name="back_to_search">Retour à la recherche</string>
    <string name="confirmation_to_delete_history_items">Supprimer les éléments sélectionnés de l\'Historique ?</string>
    <string name="show_something_on_map">Afficher %1$s sur la carte</string>
    <string name="route_stops_before">%1$s arrêts avant</string>
    <string name="coords_search">Recherche par coordonnées</string>
    <string name="advanced_coords_search">Recherche avancée par coordonnées</string>
    <string name="dist_away_from_my_location">Recherche %1$s autour</string>
    <string name="update_all_maps_now">Mettre à jour toutes les cartes maintenant ?</string>
    <string name="clear_tile_data">Supprimer toutes les tuiles</string>
    <string name="replace_favorite_confirmation">Remplacer le favori « %1$s » \?</string>
    <string name="shared_string_change">Modifier</string>
    <string name="get_started">Démarrons ensemble</string>
    <string name="routing_attr_short_way_name">Trajet économe en carburant</string>
    <string name="skip_map_downloading">Ignorer le téléchargement des cartes</string>
    <string name="skip_map_downloading_desc">Aucune carte hors ligne n\'est installée. Vous pouvez sélectionner une carte dans la liste ou télécharger une carte plus tard depuis le menu « %1$s ».</string>
    <string name="search_another_country">Sélectionner une autre région</string>
    <string name="search_map">Recherche des cartes …</string>
    <string name="first_usage_wizard_desc">Autoriser OsmAnd à vous localiser et à vous suggérer le téléchargement de la carte de la région.</string>
    <string name="location_not_found">Position non trouvée</string>
    <string name="no_inet_connection">Aucune connexion Internet</string>
    <string name="no_inet_connection_desc_map">Indispensable pour télécharger des cartes.</string>
    <string name="search_location">Recherche de la position…</string>
    <string name="storage_free_space">Espace disponible</string>
    <string name="give_permission">Autoriser</string>
    <string name="allow_access_location">Autoriser l\'accès à la position</string>
    <string name="search_my_location">Rechercher ma position</string>
    <string name="storage_place_description">Espace utilisé par OsmAnd (pour les cartes, les traces GPX, etc.) : %1$s.</string>
    <string name="first_usage_greeting">Suivez des itinéraires et découvrez de nouveaux lieux sans connexion Internet</string>
    <string name="get_for">Obtenir pour %1$s</string>
    <string name="si_mi_meters">Miles / mètres</string>
    <string name="get_it">Obtenir</string>
    <string name="osm_live_banner_desc">Téléchargez un nombre illimité de cartes et obtenez des mises à jour plus fréquentes (hebdomadaires ou quotidiennes voire horaires).</string>
    <string name="osmand_plus_banner_desc">Téléchargements illimités des cartes, des mises à jour et des données pour l\'extension Wikipédia.</string>
    <string name="donation_to_osm">Don à la communauté OpenStreetMap</string>
    <string name="osm_live_subscription_desc">L\'abonnement permet de bénéficier des mises à jour horaires, quotidiennes, hebdomadaires et de télécharger de nouvelles cartes sans limite.</string>
    <string name="osm_live_payment_desc">Abonnement facturé périodiquement. Annulation possible à tout moment depuis Google Play.</string>
    <string name="donation_to_osm_desc">Une partie de votre don sera reversée aux contributeurs OSM qui mettent à jour OpenStreetMap. Le coût de l\'abonnement reste identique.</string>
    <string name="driving_region_australia">Australie</string>
    <string name="lang_kab">Kabyle</string>
    <string name="rendering_attr_hideOverground_name">Objets au sol</string>
    <string name="lang_hsb">Sorabe (haut)</string>
    <string name="shared_string_filters">Filtres</string>
    <string name="apply_filters">Appliquer les filtres</string>
    <string name="save_filter">Mémoriser le filtre</string>
    <string name="delete_filter">Supprimer le filtre</string>
    <string name="new_filter">Nouveau filtre</string>
    <string name="new_filter_desc">Veuillez saisir un nom pour ce filtre, il sera ajouté à l\'onglet Catégories.</string>
    <string name="selected_categories">Catégories sélectionnées</string>
    <string name="create_custom_poi">Créer un filtre personnalisé</string>
    <string name="custom_search">Recherche personnalisée</string>
    <string name="subcategories">Sous-catégories</string>
    <string name="translit_names">Transcrire les noms</string>
    <string name="rendering_value_light_brown_name">Marron clair</string>
    <string name="rendering_value_dark_brown_name">Marron foncé</string>
    <string name="search_hint">Saisissez une ville, une adresse ou un nom de PI</string>
    <string name="rendering_attr_contourColorScheme_name">Couleurs des courbes de niveau</string>
    <string name="rendering_attr_surfaceIntegrity_name">État de la route</string>
    <string name="christmas_poi">Points d\'intérêt de Noël</string>
    <string name="christmas_desc">Anticipez Noël et le Nouvel An en affichant les points d\'intérêt associés à ces événements de fin d\'année comme : les arbres de Noël, les marchés, etc.</string>
    <string name="christmas_desc_q">Afficher les points d\'intérêt de Noël ?</string>
    <string name="rendering_attr_contourColorScheme_description">Couleurs des courbes de niveau</string>
    <string name="save_track_min_speed">Vitesse minimale pour enregistrer</string>
    <string name="save_track_min_speed_descr">Filtre : Aucun enregistrement de points en-dessous de cette vitesse.</string>
    <string name="save_track_min_distance">Déplacement minimal pour enregistrer</string>
    <string name="save_track_min_distance_descr">Filtre : Définir une distance minimale entre points pour déclencher l\'enregistrement.</string>
    <string name="save_track_precision">Précision minimale pour l\'enregistrement</string>
    <string name="save_track_precision_descr">Filtre : Aucun enregistrement avant que cette précision ne soit atteinte.</string>
    <string name="shared_string_continue">Continuer</string>
    <string name="shared_string_pause">Pause</string>
    <string name="shared_string_trip">Itinéraire</string>
    <string name="shared_string_recorded">Enregistré</string>
    <string name="shared_string_record">Terminer</string>
    <string name="gpx_logging_no_data">Aucune donnée</string>
    <string name="shared_string_notifications">Notifications</string>
    <string name="trip_rec_notification_settings">Activer le démarrage rapide d\'enregistrement d\'itinéraire</string>
    <string name="trip_rec_notification_settings_desc">Afficher une notification système permettant de démarrer l\'enregistrement de l\'itinéraire.</string>
    <string name="gpx_no_tracks_title">Vous n\'avez aucun fichier de trace pour l\'instant</string>
    <string name="gpx_no_tracks_title_folder">Vous pouvez aussi ajouter des fichiers de trace GPX dans le dossier</string>
    <string name="gpx_add_track">GPX…</string>
    <string name="shared_string_appearance">Apparence</string>
    <string name="rendering_value_fine_name">Très fin</string>
    <string name="route_calculation">Calcul de l\'itinéraire</string>
    <string name="upload_poi">Téléverser les points d\'intérêt</string>
    <string name="route_roundabout_short">Prenez la sortie %1$d</string>
    <string name="search_map_hint">Ville ou région</string>
    <string name="routing_attr_allow_motorway_description">Autoriser les trajets sur autoroute.</string>
    <string name="routing_attr_allow_motorway_name">Autoriser les autoroutes</string>
    <string name="wiki_around">Articles Wikipédia à proximité</string>
    <string name="lang_sr_latn">Serbe (latin)</string>
    <string name="lang_zh_hk">Chinois (Hong Kong)</string>
    <string name="rendering_attr_hideWaterPolygons_description">Eau</string>
    <string name="rendering_attr_contourWidth_description">Épaisseur des traits pour les courbes de niveau</string>
    <string name="rendering_attr_contourWidth_name">Épaisseur des courbes de niveau</string>
    <string name="rendering_attr_contourDensity_name">Densité des courbes de niveau</string>
    <string name="rendering_value_high_name">Élevé</string>
    <string name="rendering_value_medium_w_name">Moyen</string>
    <string name="rendering_value_low_name">Faible</string>
    <string name="rendering_attr_contourDensity_description">Densité des courbes de niveau</string>
    <string name="rendering_attr_hideWaterPolygons_name">Eau</string>
    <string name="configure_screen_quick_action">Action rapide</string>
    <string name="quick_action_item_action">Action %d</string>
    <string name="quick_action_item_screen">Écran %d</string>
    <string name="quick_action_add_marker">Ajouter une marque</string>
    <string name="quick_action_add_poi">Ajouter un point d\'intérêt</string>
    <string name="quick_action_map_style">Modifier le style de carte</string>
    <string name="quick_action_map_style_switch">Style de carte modifié pour « %s ».</string>
    <string name="quick_action_take_audio_note">Nouvelle note sonore</string>
    <string name="quick_action_take_video_note">Nouvelle note vidéo</string>
    <string name="quick_action_take_photo_note">Nouvelle note photo</string>
    <string name="quick_action_add_osm_bug">Ajouter une note OSM</string>
    <string name="quick_action_navigation_voice">Voix Active / Inactive</string>
    <string name="quick_action_navigation_voice_off">Activer la voix</string>
    <string name="quick_action_navigation_voice_on">Couper la voix</string>
    <string name="quick_action_add_parking">Ajouter un emplacement de stationnement</string>
    <string name="quick_action_new_action">Ajouter une action</string>
    <string name="quick_action_edit_action">Modifier l\'action</string>
    <string name="quick_action_add_favorite">Ajouter un favori</string>
    <string name="dialog_add_action_title">Ajouter une action</string>
    <string name="quick_actions_delete">Supprimer l\'action</string>
    <string name="quick_actions_delete_text">Supprimer l\'action « %s » \?</string>
    <string name="quick_favorites_show_favorites_dialog">Afficher la liste des favoris</string>
    <string name="quick_favorites_name_preset">Nom du réglage</string>
    <string name="shared_string_action_name">Nom de l\'action</string>
    <string name="favorite_autofill_toast_text">" enregistré vers "</string>
    <string name="favorite_empty_place_name">Emplacement</string>
    <string name="quick_action_duplicates">Ce nom existe déjà, l\'action rapide a été renommée en %1$s.</string>
    <string name="quick_action_duplicate">Nom d\'action rapide en double</string>
    <string name="quick_action_poi_show">Afficher %1$s</string>
    <string name="quick_action_poi_hide">Masquer %1$s</string>
    <string name="quick_action_add_category">Ajouter une catégorie</string>
    <string name="quick_action_add_configure_map">Paramétrer la carte</string>
    <string name="quick_action_fav_name_descr">Laisser vide pour utiliser automatiquement l\'adresse ou le nom du lieu.</string>
    <string name="quick_action_bug_message">Message</string>
    <string name="quick_action_category_descr">Catégorie du favori :</string>
    <string name="quick_action_gpx_category_descr">Vous pouvez indiquer une catégorie.</string>
    <string name="quick_action_poi_list">Liste des points d\'intérêt</string>
    <string name="quick_action_sh_poi_descr">Indiquez les catégories de points d\'intérêt à afficher sur la carte.</string>
    <string name="quick_action_map_style_action">Ajouter un style de carte</string>
    <string name="quick_action_empty_param_error">Renseignez tous les paramètres</string>
    <string name="quick_action_map_styles">Styles de carte</string>
    <string name="quick_action_map_overlay">Modifier la sur-couche de carte</string>
    <string name="quick_action_map_overlay_title">Sur-couches de carte</string>
    <string name="quick_action_map_overlay_action">Ajouter une sur-couche</string>
    <string name="quick_action_map_underlay">Modifier la sous-couche de carte</string>
    <string name="quick_action_map_underlay_title">Sous-couches de carte</string>
    <string name="quick_action_map_underlay_action">Ajouter une sous-couche</string>
    <string name="quick_action_map_source">Modifier la source de la carte</string>
    <string name="quick_action_map_source_title">Sources des cartes</string>
    <string name="quick_action_map_source_action">Ajouter une source de carte</string>
    <string name="quick_action_map_source_switch">Source de la carte modifiée pour « %s ».</string>
    <string name="quick_action_btn_tutorial_title">Déplacer le bouton</string>
    <string name="quick_action_btn_tutorial_descr">Appui long pour déplacer le bouton sur l\'écran.</string>
    <string name="quick_action_add_marker_descr">Bouton pour ajouter une marque au centre de la carte.</string>
    <string name="quick_action_add_gpx_descr">Bouton pour ajouter un point GPX au centre de la carte.</string>
    <string name="quick_action_take_audio_note_descr">Bouton pour ajouter une note audio au centre de la carte.</string>
    <string name="quick_action_take_video_note_descr">Bouton pour ajouter une note vidéo au centre de la carte.</string>
    <string name="quick_action_take_photo_note_descr">Bouton pour ajouter une note photo au centre de la carte.</string>
    <string name="quick_action_add_osm_bug_descr">Bouton pour ajouter une note OSM au centre de la carte.</string>
    <string name="quick_action_add_poi_descr">Bouton pour ajouter un point d\'intérêt au centre de la carte.</string>
    <string name="quick_action_navigation_voice_descr">Active ou désactive le guidage vocal pendant la navigation.</string>
    <string name="quick_action_add_parking_descr">Bouton pour ajouter un emplacement de stationnement au centre de la carte.</string>
    <string name="quick_action_showhide_favorites_descr">Affiche ou masque les favoris sur la carte.</string>
    <string name="quick_action_showhide_poi_descr">Affiche ou masque les points d\'intérêt sur la carte.</string>
    <string name="quick_action_interim_dialog">Afficher une fenêtre intermédiaire</string>
    <string name="quick_action_add_create_items">Créer des éléments</string>
    <string name="quick_action_bug_descr">Ce message est ajouté en commentaire.</string>
    <string name="quick_action_map_overlay_switch">Sur-couche de la carte modifiée pour « %s ».</string>
    <string name="quick_action_map_underlay_switch">Sous-couche de la carte modifiée pour « %s ».</string>
    <string name="navigate_point_olc">Ouvrir un code d\'emplacement</string>
    <string name="navigate_point_olc_info_invalid">Code d\'emplacement incorrect
\n</string>
    <string name="navigate_point_olc_info_short">Code d\'emplacement court
\nVeuillez indiquer un code long</string>
    <string name="navigate_point_olc_info_area">Code d\'emplacement valide
\nreprésentant la zone : %1$s x %2$s</string>
    <string name="auto_split_recording_title">Découper automatiquement les enregistrements</string>
    <string name="auto_split_recording_descr">Débuter un nouveau segment après une interruption de 6 min, une nouvelle trace après 2 h ou un nouveau fichier en cas de changement de date.</string>
    <string name="quick_action_page_list_descr">Bouton pour faire défiler la liste ci-dessous.</string>
    <string name="rendering_attr_depthContours_description">Afficher les lignes et points de sonde.</string>
    <string name="rendering_attr_depthContours_name">Lignes de sondes marines</string>
    <string name="routing_attr_height_obstacles_name">Utiliser les données d\'altitude</string>
    <string name="average_altitude">Altitude moyenne</string>
    <string name="total_distance">Distance totale</string>
    <string name="shared_string_time">Durée</string>
    <string name="route_altitude">Altitude de la route</string>
    <string name="altitude_descent">Descente</string>
    <string name="altitude_ascent">Montée</string>
    <string name="routing_attr_driving_style_name">Style de conduite</string>
    <string name="altitude_range">Amplitude altimétrique</string>
    <string name="shared_string_gpx_tracks">Traces</string>
    <string name="select_gpx_folder">Sélectionnez le dossier des traces GPX</string>
    <string name="file_can_not_be_moved">Impossible de déplacer le fichier.</string>
    <string name="shared_string_move">Déplacer</string>
    <string name="shared_string_max">Max</string>
    <string name="shared_string_start_time">Heure de départ</string>
    <string name="shared_string_end_time">Heure d\'arrivée</string>
    <string name="shared_string_color">Couleur</string>
    <string name="max_speed">Vitesse maximale</string>
    <string name="average_speed">Vitesse moyenne</string>
    <string name="shared_string_time_moving">Durée de déplacement</string>
    <string name="shared_string_time_span">Amplitude horaire</string>
    <string name="shared_string_gpx_track">Trace</string>
    <string name="points_delete_multiple_succesful">Point(s) supprimé(s) avec succès.</string>
    <string name="points_delete_multiple">Supprimer %1$d point(s) \?</string>
    <string name="add_new_folder">Créer un dossier</string>
    <string name="route_points_category_name">Itinéraire pour emprunter cette route</string>
    <string name="track_points_category_name">Points de passage, points d’intérêt, points remarquables</string>
    <string name="shared_string_slope">Pente</string>
    <string name="lang_ber">Berbère</string>
    <string name="relief_smoothness_factor_descr">Terrain préféré : Plat ou Vallonné.</string>
    <string name="routing_attr_relief_smoothness_factor_hills_name">Vallonné</string>
    <string name="routing_attr_relief_smoothness_factor_plains_name">Moins vallonné</string>
    <string name="routing_attr_relief_smoothness_factor_more_plains_name">Plat</string>
    <string name="routing_attr_driving_style_speed_name">Routes plus courtes</string>
    <string name="routing_attr_driving_style_balance_name">Équilibré</string>
    <string name="routing_attr_driving_style_safety_name">Privilégier les routes secondaires</string>
    <string name="full_version_thanks">Merci d\'avoir acheté la version complète d\'OsmAnd.</string>
    <string name="routing_attr_relief_smoothness_factor_name">Sélectionnez les préférences de relief</string>
    <string name="parking_options">Type de stationnement</string>
    <string name="do_not_send_anonymous_app_usage">N\'envoyer aucune information d\'usage sur les applications (même anonymes)</string>
    <string name="do_not_show_startup_messages">N\'afficher aucun message au démarrage</string>
    <string name="do_not_show_startup_messages_desc">Ne pas afficher les messages promotionnels et les annonces locales.</string>
    <string name="right_side_navigation">Conduite à droite</string>
    <string name="shared_string_automatic">Automatique</string>
    <string name="do_not_send_anonymous_app_usage_desc">OsmAnd collecte des informations sur les écrans affichés lors de l\'utilisation de l\'application. Votre position n\'est jamais collectée, ni aucune des données saisies par l\'utilisateur dans l\'application comme les zones affichées, les recherches ou les téléchargements réalisés.</string>
    <string name="osmand_extended_description_part1">OsmAnd (OSM Automated Navigation Directions) est une application de visualisation de cartes et de navigation utilisant les données gratuites couvrant le monde entier du projet OpenStreetMap (OSM).
\n
\nProfitez d\'un guidage vocal comme visuel ; Découvrez des points d\'intérêt ; Créez et gérez des traces GPX ; Installez des extensions pour visualiser l\'altitude et les courbes de niveau ; Utilisez les modes Conduite, Piéton, Cycliste ; Contribuez à l\'amélioration des cartes OSM et bien plus encore.</string>
    <string name="osmand_extended_description_part4">Ski
\nL\'extension OsmAnd ski maps permet de visualiser les pistes de ski avec leur niveau de difficulté et d\'autres informations utiles comme l\'emplacement et le type des remontées mécaniques.</string>
    <string name="osmand_extended_description_part7">Contribuez à OpenStreetMap (OSM) 
\n • Signalez des anomalies 
\n • Téléversez des traces GPX vers OSM directement depuis l\'application 
\n • Ajoutez des Points d\'intérêt et téléversez-les vers OSM (immédiatement ou plus tard si vous êtes hors ligne)
\n</string>
    <string name="osmand_plus_extended_description_part8">Couverture et qualité des cartes (de 1 à 4 étoiles) : 
\n • Europe de l\'Ouest : **** (4) 
\n • Europe de l\'Est : *** (3) 
\n • Russie : *** (3) 
\n • Amérique du Nord : *** (3) 
\n • Amérique du Sud : ** (2) 
\n • Asie : ** (2) 
\n • Japon et Corée : *** (3) 
\n • Moyen-Orient : ** (2) 
\n • Afrique : ** (2) 
\n • Antarctique : * (1) 
\n La grande majorité des pays sont couverts de l\'Afghanistan au Zimbabwe, téléchargez les cartes dont vous avez besoin !
\n</string>
    <string name="fonts_header">Polices de caractères sur la carte</string>
    <string name="osmand_plus_extended_description_part5">Fonctions liées à la sécurité 
\n • Bascule automatique en mode jour / nuit (option) 
\n • Affichage des limitations de vitesse avec rappels en cas de dépassement (option) 
\n • Zoom adapté à la vitesse (option) 
\n • Partage de votre position afin qu\'on puisse vous rejoindre rapidement
\n</string>
    <string name="restore_purchases">Restaurer vos achats</string>
    <string name="shared_string_visible">Visible</string>
    <string name="osmand_plus_extended_description_part7">Contribuez concrètement à l\'amélioration d\'OpenStreetMap : 
\n • Signalez des erreurs de données 
\n • Téléversez des traces GPX à OpenStreetMap directement depuis l\'application 
\n • Ajoutez des points d\'intérêt et téléversez-les à OpenStreetMap (immédiatement si vous êtes en ligne ou plus tard si vous êtes hors-ligne) 
\n • Enregistrez vos itinéraires en arrière-plan (pendant que votre appareil est en veille). 
\n 
\nOsmAnd est une application open source très active. Toutes les contributions sont bienvenues que ce soit en signalant des bugs, en participant à la traduction ou en développant de nouvelles fonctionnalités. Grâce aux interactions entre les utilisateurs et les développeurs l\'application est en évolution permanente. Le projet est bien sûr ouvert à toute participation financière pour accélérer encore son développement.
\n</string>
    <string name="analyze_on_map">Analyser sur la carte</string>
    <string name="osmand_plus_extended_description_part1">OsmAnd+ (OpenStreetMap Automated Navigation and Directions) est une application de visualisation de cartes et de navigation utilisant les données gratuites couvrant le monde entier du projet OpenStreetMap. Bénéficiez d\'un guidage vocal comme visuel ; découvrez des points d\'intérêt ; créez et gérez des traces GPX ; installez des extensions pour visualiser l\'altitude et les courbes de niveau ; utilisez les modes Voiture, Piéton, Cycliste ; contribuez à l\'amélioration des cartes et bien plus encore !
\n
\nOsmAnd+ est la version payante de l\'application, en l\'achetant vous supportez le projet, financez le développement de nouvelles fonctionnalités et recevez les dernières mises à jour.
\n
\nFonctionnalités principales :</string>
    <string name="sea_depth_thanks">Merci d\'avoir acheté l\'extension \'Lignes de sondes marines\'</string>
    <string name="index_item_depth_contours_osmand_ext">Lignes de sondes marines</string>
    <string name="index_item_depth_points_southern_hemisphere">Lignes de sondes marines pour l\'hémisphère sud</string>
    <string name="index_item_depth_points_northern_hemisphere">Lignes de sondes marines pour l\'hémisphère nord</string>
    <string name="download_depth_countours">Lignes de sondes marines</string>
    <string name="nautical_maps">Cartes marines</string>
    <string name="depth_contour_descr">Lignes de profondeur, balisage maritime.</string>
    <string name="subscribe_email_error">Erreur</string>
    <string name="subscribe_email_desc">Inscrivez-vous à notre lettre d\'information et téléchargez 3 cartes supplémentaires gratuitement !</string>
    <string name="no_overlay">Aucune sur-couche</string>
    <string name="no_underlay">Sans sous-couche</string>
    <string name="quick_action_add_destination">Définir la destination</string>
    <string name="quick_action_replace_destination">Remplacer l\'arrivée</string>
    <string name="quick_action_add_first_intermediate">Ajouter une première étape</string>
    <string name="quick_action_add_first_intermediate_desc">Bouton pour ajouter le centre de la carte comme première étape.</string>
    <string name="quick_action_add_destination_desc">Bouton pour définir le centre de la carte comme nouvelle destination. L\'ancienne destination deviendra la dernière étape.</string>
    <string name="quick_action_replace_destination_desc">Bouton pour définir le centre de la carte comme nouvelle destination en remplacement de la destination précédente (si elle existe).</string>
    <string name="quick_action_auto_zoom">Zoom automatique de la carte</string>
    <string name="quick_action_auto_zoom_desc">Bouton pour activer ou désactiver le zoom automatique selon votre vitesse.</string>
    <string name="quick_action_auto_zoom_on">Activer le zoom automatique</string>
    <string name="quick_action_auto_zoom_off">Désactiver le zoom automatique</string>
    <string name="shared_string_paused">Mis en pause</string>
    <string name="type_city_town">Saisissez la ville ou le village</string>
    <string name="type_postcode">Saisissez le code postal</string>
    <string name="nearest_cities">Villes les plus proches</string>
    <string name="select_city">Sélectionner la ville</string>
    <string name="select_postcode">Recherche par code postal</string>
    <string name="type_address">Saisissez une adresse</string>
    <string name="select_street">Sélectionner la rue</string>
    <string name="shared_string_in_name">dans %1$s</string>
    <string name="shared_string_overview">Aperçu</string>
    <string name="animate_my_location_desc">Défilement progressif de la carte lors du déplacement (introduit un petit délai d\'actualisation de l\'affichage).</string>
    <string name="animate_my_location">Animer ma position</string>
    <string name="osmand_plus_extended_description_part6">Fonctions adaptées aux cyclistes et piétons
\n • Affichage des itinéraires piétons et des circuits de randonnée ou encore des pistes cyclables ; idéal pour les activités de plein air
\n • Modes de guidage adaptés aux cyclistes et piétons
\n • Affichage des arrêts de transports publics (bus, tram, train) avec identification des lignes (option)
\n • Enregistrement GPX du trajet en local ou en ligne (option)
\n • Affichage de la vitesse et de l\'altitude (option)
\n • Affichage des courbes de niveau et ombrage du relief (nécessite une extension additionnelle)</string>
    <string name="favorite_group_name">Nom du groupe</string>
    <string name="change_color">Modifier la couleur</string>
    <string name="edit_name">Modifier le nom</string>
    <string name="save_poi_too_many_uppercase">Le nom contient beaucoup de lettres majuscules. Voulez-vous continuer \?</string>
    <string name="routing_attr_allow_private_name">Autoriser les accès privés</string>
    <string name="routing_attr_allow_private_description">Autoriser l\'accès aux zones privées.</string>
    <string name="display_zoom_level">Niveau de zoom de l\'affichage : %1$s</string>
    <string name="srtm_color_scheme">Couleur du thème</string>
    <string name="show_from_zoom_level">Affiché à partir du niveau de zoom</string>
    <string name="route_is_too_long_v2">Pour les longues distances et si l\'itinéraire n\'est pas calculé dans 10 minutes, ajoutez des étapes.</string>
    <string name="srtm_menu_download_descr">Téléchargez la carte \'Topographique\' de cette région.</string>
    <string name="shared_string_plugin">Extension</string>
    <string name="srtm_purchase_header">Achetez et installez l\'extension \'Topographie\' pour mieux visualiser le relief.</string>
    <string name="hillshade_purchase_header">Téléchargez l\'extension \'Topographie\' pour mieux visualiser le relief.</string>
    <string name="hide_from_zoom_level">Masquer à partir du niveau de zoom</string>
    <string name="hillshade_menu_download_descr">Téléchargez la sur-couche \'Ombrage du relief\' pour mieux visualiser le relief.</string>
    <string name="quick_action_showhide_osmbugs_descr">Bouton pour afficher ou masquer les notes OSM sur la carte.</string>
    <string name="sorted_by_distance">Triés par distance</string>
    <string name="search_favorites">Rechercher dans les favoris</string>
    <string name="restart_search">Relancer la recherche</string>
    <string name="nothing_found">Aucun résultat</string>
    <string name="increase_search_radius">Augmenter le rayon de recherche</string>
    <string name="nothing_found_descr">Modifiez votre recherche ou augmentez le rayon de recherche.</string>
    <string name="private_access_routing_req">Votre destination se situe dans une zone privée. Souhaitez-vous autoriser l\'accès aux zones privées pour cet itinéraire \?</string>
    <string name="osmand_extended_description_part2">Navigation GPS 
\n • Naviguez en mode hors connexion (sans aucun frais de communication) ou en mode connecté 
\n • Guidage vocal pas-à-pas (voix enregistrées ou de synthèse) 
\n • L\'itinéraire est recalculé si vous vous en écartez 
\n • Indication des voies, des noms de rues et estimation de l\'horaire d\'arrivée faciliteront votre trajet 
\n • Pour rendre votre voyage plus sûr, le mode jour/nuit s\'active automatiquement 
\n • Affichez les limitations de vitesse et soyez averti en cas de dépassement 
\n • Le niveau de zoom de la carte s\'adapte à votre vitesse 
\n • Recherchez des destinations par adresse, type (par exemple : parking, restaurant, hôtel, station service, musée) ou par coordonnées géographiques 
\n • Possibilité d\'ajouter des points de passage à votre itinéraire 
\n • Enregistrez votre itinéraire au format GPX ou téléversez une trace GPX existante et suivez-la
\n</string>
    <string name="osmand_extended_description_part3">Carte 
\n • Affichage des points d’intérêt autour de vous 
\n • Orientation de la carte selon votre direction de déplacement (ou selon la boussole) 
\n • Indication de votre position et de votre orientation 
\n • Partagez votre position pour que vos proches puissent vous trouver 
\n • Enregistrez vos endroits préférés comme Favoris 
\n • Sélectionnez les noms affichés sur la carte : en anglais, noms locaux ou phonétique 
\n • Affichez des tuiles en lignes spécialisées, la vue satellite (source Bing), un itinéraires GPX et bien d\'autres couches avec transparence personnalisée
\n</string>
    <string name="osmand_extended_description_part5">Cyclisme
\n • Trouvez des pistes cyclables sur la carte
\n • Le guidage GPS en mode vélo calcule votre itinéraire en empruntant les pistes cyclables
\n • Affichage de votre vitesse et de votre altitude
\n • Enregistrement GPX optionnel pour enregistrer et partager votre itinéraire
\n • Une extension additionnelle permet d\'afficher les courbes de niveau et l\'ombrage du relief</string>
    <string name="shared_string_add_photos">Ajouter des photos</string>
    <string name="online_photos">Photos en ligne</string>
    <string name="no_photos_descr">Aucune photo pour ce lieu.</string>
    <string name="shared_string_install">Installer</string>
    <string name="mapillary">Mapillary</string>
    <string name="open_mapillary">Ouvrir Mapillary</string>
    <string name="improve_coverage_mapillary">Améliorez la couverture photo avec Mapillary</string>
    <string name="improve_coverage_install_mapillary_desc">Installez Mapillary pour ajouter des photos à cet emplacement de la carte.</string>
    <string name="mapillary_action_descr">Partagez vos photos de rue via Mapillary.</string>
    <string name="mapillary_widget">Widget Mapillary</string>
    <string name="mapillary_widget_descr">Permet de contribuer facilement à Mapillary.</string>
    <string name="mapillary_descr">Des photos détaillées en ligne pour tous. Découvrez des lieux, collaborez, capturez le monde.</string>
    <string name="plugin_mapillary_descr">Photos de rues. Vous pouvez aussi contribuer vous-même. Pour voir les données existantes sous forme de surcouche, activez l\'option correspondante dans le menu \"Paramétrer la carte\".</string>
    <string name="mapillary_image">Image Mapillary</string>
    <string name="distance_moving">Distance corrigée</string>
    <string name="shared_string_permissions">Autorisations</string>
    <string name="import_gpx_failed_descr">Impossible d\'importer le fichier. Merci de vérifier qu\'OsmAnd possède l\'autorisation de lire le dossier et le fichier spécifiés.</string>
    <string name="map_widget_ruler_control">Règle de mesure par rayon</string>
    <string name="wrong_user_name">Nom d\'utilisateur incorrect</string>
    <string name="shared_string_to">Vers</string>
    <string name="mapillary_menu_date_from">De</string>
    <string name="mapillary_menu_title_dates">Date</string>
    <string name="mapillary_menu_edit_text_hint">Saisissez le nom d\'utilisateur</string>
    <string name="mapillary_menu_title_username">Nom d\'utilisateur</string>
    <string name="shared_string_reload">Actualiser</string>
    <string name="mapillary_menu_descr_tile_cache">Recharger les tuiles afin d\'afficher des données à jour.</string>
    <string name="mapillary_menu_title_tile_cache">Cache des tuiles</string>
    <string name="mapillary_menu_descr_dates">Afficher uniquement les images ajoutées</string>
    <string name="mapillary_menu_descr_username">Afficher uniquement les images ajoutées par</string>
    <string name="mapillary_menu_filter_description">Filtrez les images par date, nom d\'utilisateur ou type. Le filtre n\'est appliqué qu\'après avoir zoomé.</string>
    <string name="shared_string_reset">Réinitialiser</string>
    <string name="average">Moyenne</string>
    <string name="ascent_descent">Montée / Descente</string>
    <string name="max_min">Max / Min</string>
    <string name="store_tracks_in_monthly_directories">Enregistrer les traces dans des dossiers mensuels</string>
    <string name="store_tracks_in_monthly_directories_descrp">Enregistrer les traces dans des sous-dossiers organisés par mois (par exemple 2018-01).</string>
    <string name="of">%1$d de %2$d</string>
    <string name="moving_time">Durée de déplacement</string>
    <string name="min_max">Min / Max</string>
    <string name="rendering_value_translucent_pink_name">Rose translucide</string>
    <string name="quick_action_resume_pause_navigation">Suspendre / Reprendre le guidage</string>
    <string name="quick_action_resume_pause_navigation_descr">Bouton pour suspendre ou reprendre le guidage.</string>
    <string name="quick_action_show_navigation_finish_dialog">Afficher la fenêtre « Guidage terminé »</string>
    <string name="quick_action_start_stop_navigation">Démarrer / Arrêter le guidage</string>
    <string name="quick_action_start_stop_navigation_descr">Bouton pour démarrer ou arrêter le guidage.</string>
    <string name="mappilary_no_internet_desc">Vous devez être connectés à Internet pour afficher les photos Mapillary.</string>
    <string name="retry">Réessayer</string>
    <string name="measurement_tool_action_bar">Déplacez la carte et ajoutez des points</string>
    <string name="measurement_tool">Mesurer une distance</string>
    <string name="show_on_map_after_saving">Afficher sur la carte après enregistrement</string>
    <string name="route_point_one">Point 1 de l\'itinéraire</string>
    <string name="none_point_error">Merci d\'ajouter au moins un point.</string>
    <string name="enter_gpx_name">Nom du fichier GPX :</string>
    <string name="waypoint_one">Étape 1</string>
    <string name="save_route_point">Enregistrer le point d\'itinéraire</string>
    <string name="add_waypoint">Ajouter un point de passage</string>
    <string name="save_gpx_waypoint">Enregistrer le point GPX</string>
    <string name="live_monitoring_max_interval_to_send">Durée de mémorisation pour le suivi en ligne</string>
    <string name="live_monitoring_max_interval_to_send_desrc">Indiquez une durée de mémorisation des positions en l\'absence de connexion</string>
    <string name="line">Ligne</string>
    <string name="save_as_route_point">Enregistrer comme points de passage</string>
    <string name="save_as_line">Enregistrer comme ligne</string>
    <string name="route_point">Point de passage</string>
    <string name="edit_line">Modifier la ligne</string>
    <string name="add_point_before">Ajouter un point avant</string>
    <string name="add_point_after">Ajouter un point après</string>
    <string name="shared_string_options">Options</string>
    <string name="measurement_tool_snap_to_road_descr">OsmAnd va relier les points pour établir un itinéraire adapté au profil sélectionné.</string>
    <string name="measurement_tool_save_as_new_track_descr">Enregistrez les points soit comme points de passage soit comme ligne.</string>
    <string name="choose_navigation_type">Sélectionnez le type de navigation</string>
    <string name="add_route_points">Ajouter des points à la route</string>
    <string name="add_line">Ajouter une ligne</string>
    <string name="empty_state_favourites">Ajouter des favoris</string>
    <string name="empty_state_favourites_desc">Importez des favoris ou créez des favoris sur la carte.</string>
    <string name="import_track">Importer le fichier GPX</string>
    <string name="import_track_desc">Le fichier %1$s ne contient aucune étape, l\'importer comme trace ?</string>
    <string name="move_point">Déplacer le point</string>
    <string name="keep_showing_on_map">Toujours afficher sur la carte</string>
    <string name="exit_without_saving">Quitter sans enregistrer ?</string>
    <string name="do_not_use_animations">Aucune animation</string>
    <string name="do_not_use_animations_descr">Désactive les animations de la carte.</string>
    <string name="osmand_extended_description_part6">Marche, randonnée, visite guidée 
\n• Carte des sentiers pédestres et de randonnée 
\n• Articles Wikipédia dans la langue de votre choix pour découvrir les lieux visités 
\n• Arrêts de transports publics (bus, tram, train), incluant les noms de lignes, pour vous aider dans vos déplacements en ville 
\n• Guidage de navigation piéton en suivant les itinéraires piétons 
\n• Vous pouvez téléverser et suivre une trace GPX existante ; enregistrer et partager un nouvel itinéraire GPX
\n</string>
    <string name="move_all_to_history">Déplacer tout dans l\'historique</string>
    <string name="show_direction">Indication de distance</string>
    <string name="sort_by">Trier par</string>
    <string name="osmand_extended_description_part8">OsmAnd est un projet open source très actif. Tout le monde peut contribuer à l\'application en signalant des bugs, en améliorant les traductions ou en développant de nouvelles fonctionnalités. Les nombreux échanges entre développeurs et utilisateurs permettent d\'améliorer régulièrement OsmAnd et les contributions financières permettent de développer de nouvelles fonctionnalités. 
\n 
\nCouverture et qualité approximative des cartes : 
\n• Europe de l\'Ouest : **** (4) 
\n• Europe de l\'Est : *** (3) 
\n• Russie : *** (3) 
\n• Amérique du Nord : *** (3) 
\n• Amérique du Sud : ** (2) 
\n• Asie : ** (2) 
\n• Japon et Corée : *** (3) 
\n• Moyen-Orient : ** (2) 
\n• Afrique : ** (2) 
\n• Antarctique : * (1). 
\n 
\nDes cartes sont disponibles en téléchargement pour la majorité des pays du monde autorisant une navigation fiable dans la plupart des pays.</string>
    <string name="osmand_plus_extended_description_part2">Navigation : 
\n• Fonctionnement en ligne ou hors ligne (sans aucun frais de communication) 
\n• Guidage vocal pas à pas (voix enregistrées ou synthèse vocale) 
\n• En option : indication des voies, affichage du nom des rues et de l\'heure estimée d\'arrivée 
\n• Ajout d\'étapes sur votre itinéraire 
\n• Recalcule automatique de la route si vous vous écartez de l\'itinéraire 
\n• Recherchez des lieux par adresse, par type (par exemple : restaurant, hôtel, station-service, musée) ou par coordonnées géographiques
\n</string>
    <string name="osmand_plus_extended_description_part3">Affichage de la carte : 
\n• Affichez votre position et votre orientation 
\n• Orientez la carte au choix selon la boussole ou selon la direction de votre déplacement 
\n• Enregistrez les lieux importants pour vous comme favoris 
\n• Affichez les points d\'intérêt aux alentours 
\n• Affichez des tuiles spécialisées en ligne, la vue satellite (source : Bing) et de nombreuses autres couches comme des traces GPX avec une transparence personnalisable 
\n• Affichez les noms de lieux en anglais, en langue locale ou en phonétique
\n</string>
    <string name="osmand_plus_extended_description_part4">Utilisez les données d\'OpenStreetMap et de Wikipédia : 
\n• Informations de haute qualité provenant de l\'un des meilleurs projets collaboratifs au monde 
\n• Données disponibles par pays ou région 
\n• Points d\'intérêt de Wikipédia, idéal pour les visites 
\n• Téléchargements gratuits illimités, directement à partir de l\'application 
\n• Cartes vectorielles compactes et mises à jour au moins une fois par mois 
\n• Choix entre les données régionales complètes ou le réseau routier uniquement (par exemple : 700 Mo pour la carte intégrale du Japon et 200 Mo uniquement pour la carte du réseau routier japonnais)</string>
    <string name="today">Aujourd\'hui</string>
    <string name="yesterday">Hier</string>
    <string name="all_markers_moved_to_history">Toutes les marques ont été déplacées vers l\'Historique</string>
    <string name="marker_moved_to_history">Marque déplacée vers l\'Historique</string>
    <string name="shared_string_list">Liste</string>
    <string name="shared_string_groups">Groupes</string>
    <string name="last_seven_days">Ces 7 derniers jours</string>
    <string name="this_year">Cette année</string>
    <string name="make_active">Activer cette marque</string>
    <string name="remove_from_map_markers">Supprimer des marques</string>
    <string name="descendingly">Z-A</string>
    <string name="ascendingly">A-Z</string>
    <string name="date_added">Ajouté</string>
    <string name="order_by">Trier par :</string>
    <string name="marker_show_distance_descr">Sélectionnez comment indiquer sur la carte la distance et la direction des marques :</string>
    <string name="passed">Dernière utilisation : %1$s</string>
    <string name="show_guide_line">Afficher les indications de direction</string>
    <string name="show_arrows_on_the_map">Afficher les flèches sur la carte</string>
    <string name="show_passed">Afficher les visités</string>
    <string name="hide_passed">Masquer les visités</string>
    <string name="marker_moved_to_active">Marque activée</string>
    <string name="use_location">Utiliser ma position</string>
    <string name="add_location_as_first_point_descr">Ajoutez votre position comme point de départ pour calculer l\'itinéraire.</string>
    <string name="my_location">Ma position</string>
    <string name="shared_string_finish">Terminer</string>
    <string name="plan_route">Ajouter une trace</string>
    <string name="shared_string_sort">Trier</string>
    <string name="coordinate_input">Saisie des coordonnées</string>
    <string name="marker_save_as_track_descr">Exporter vos marques dans le fichier GPX suivant :</string>
    <string name="move_to_history">Déplacer vers l\'historique</string>
    <string name="group_will_be_removed_after_restart">Le groupe sera supprimé au prochain démarrage de l\'application.</string>
    <string name="shared_string_markers">Marques</string>
    <string name="coordinates_format">Format des coordonnées</string>
    <string name="use_system_keyboard">Utiliser le clavier système</string>
    <string name="fast_coordinates_input_descr">Définissez le format des coordonnées. Appuyez sur \'Options\' pour le modifier.</string>
    <string name="fast_coordinates_input">Saisie rapide de coordonnées</string>
    <string name="routing_attr_avoid_ice_roads_fords_name">Éviter les routes sur glace, les fjords</string>
    <string name="routing_attr_avoid_ice_roads_fords_description">Éviter les routes sur glace et les fjords.</string>
    <string name="make_round_trip">Faire une boucle</string>
    <string name="osn_modify_dialog_error">Impossible de modifier la note.</string>
    <string name="osn_modify_dialog_title">Modifier la note</string>
    <string name="context_menu_item_modify_note">Modifier la note OSM</string>
    <string name="make_round_trip_descr">Copier le Départ en tant qu\'Arrivée.</string>
    <string name="rendering_value_darkyellow_name">Jaune foncé</string>
    <string name="show_map">Afficher la carte</string>
    <string name="route_is_calculated">Itinéraire calculé</string>
    <string name="round_trip">Boucle</string>
    <string name="plan_route_no_markers_toast">Vous devez ajouter au minimum une marque pour utiliser cette fonction.</string>
    <string name="shared_string_road">Route</string>
    <string name="wrong_format">Format incorrect</string>
    <string name="wrong_input">Saisie erronée</string>
    <string name="enter_new_name">Entrez un nouveau nom</string>
    <string name="shared_string_back">Retour</string>
    <string name="shared_string_view">Afficher</string>
    <string name="waypoints_added_to_map_markers">Étapes ajoutées comme marques</string>
    <string name="import_gpx_file_description">peut être importé comme Favoris ou Fichier GPX.</string>
    <string name="import_as_gpx">Importer comme fichier GPX</string>
    <string name="import_as_favorites">Importer comme Favoris</string>
    <string name="import_file">Importer fichier</string>
    <string name="tap_on_map_to_hide_interface_descr">Un appui sur la carte bascule les boutons et widgets.</string>
    <string name="tap_on_map_to_hide_interface">Mode plein-écran</string>
    <string name="mark_passed">Marquer comme visité</string>
    <string name="rename_marker">Renommer la marque</string>
    <string name="digits_quantity">Nombre de chiffres décimaux</string>
    <string name="shared_string_right">Droite</string>
    <string name="shared_string_left">Gauche</string>
    <string name="show_number_pad">Afficher le pavé numérique</string>
    <string name="shared_string_paste">Coller</string>
    <string name="go_to_next_field">Champ suivant</string>
    <string name="appearance_on_the_map">Apparence sur la carte</string>
    <string name="add_track_to_markers_descr">Sélectionnez une trace pour ajouter ses points de passage aux marques.</string>
    <string name="add_favourites_group_to_markers_descr">Sélectionnez une catégorie de Favoris à ajouter aux marques.</string>
    <string name="shared_string_gpx_waypoints">Points de passage de la trace</string>
    <string name="favourites_group">Catégorie de favoris</string>
    <string name="add_group">Ajouter un groupe</string>
    <string name="add_group_descr">Importer des groupes depuis des favoris ou des points de passage GPX.</string>
    <string name="empty_state_markers_active">Ajoutez des marques sur la carte !</string>
    <string name="empty_state_markers_active_desc">Sélectionnez des emplacements sur la carte puis appuyez sur le drapeau de marque.</string>
    <string name="empty_state_markers_groups">Importer des groupes</string>
    <string name="empty_state_markers_groups_desc">Importez des groupes de favoris ou des points de passage comme marques.</string>
    <string name="empty_state_markers_history_desc">Les marques visitées s\'afficheront sur cet écran.</string>
    <string name="shared_string_two">Deux</string>
    <string name="shared_string_one">Une</string>
    <string name="show_guide_line_descr">Afficher les instructions de guidage de votre position vers les marques actives.</string>
    <string name="show_arrows_descr">Afficher une ou deux flèches indiquant la direction vers les marques actives.</string>
    <string name="distance_indication_descr">Indiquez comment afficher la distance avec les marques actives.</string>
    <string name="active_markers_descr">Définir le nombre d\'indications de direction à afficher.</string>
    <string name="shared_string_more_without_dots">Plus</string>
    <string name="looking_for_tracks_with_waypoints">Recherche de fichiers de trace GPX avec points de passage</string>
    <string name="empty_state_osm_edits">Créer ou modifier des objets OpenStreetMap</string>
    <string name="empty_state_osm_edits_descr">Créer ou modifier les PI OpenStreetMap, ouvrir ou commenter des Notes OSM et contribuer aux traces GPX enregistrées.</string>
    <string name="shared_string_deleted">Supprimé</string>
    <string name="shared_string_edited">Modifié</string>
    <string name="shared_string_added">Ajouté</string>
    <string name="marker_activated">Marque %s activée.</string>
    <string name="one_tap_active_descr">Appuyez sur une marque de la carte pour qu\'elle devienne immédiatement la première marque active sans utiliser le menu contextuel.</string>
    <string name="one_tap_active">Appui court sur une marque</string>
    <string name="empty_state_av_notes">Faites des notes !</string>
    <string name="empty_state_av_notes_desc">Associez des notes sonore, vidéo ou photo à n\'importe quel point de la carte depuis le widget ou le menu contextuel.</string>
    <string name="notes_by_date">Notes Audio / Vidéo par date</string>
    <string name="by_date">Par date</string>
    <string name="by_type">Par type</string>
    <string name="modify_the_search_query">Modifier votre recherche.</string>
    <string name="total_donations">Total des dons</string>
    <string name="av_locations_selected_desc">Fichier GPX comprenant les coordonnées et le contenu des notes sélectionnées.</string>
    <string name="av_locations_all_desc">Fichier GPX contenant les coordonnées et les notes.</string>
    <string name="osm_recipient_stat">Modifications : %1$s, Total : %2$s mBTC</string>
    <string name="osm_recipients_label">Destinataires OSM</string>
    <string name="what_is_here">Ce qu\'il y a ici :</string>
    <string name="parked_at">stationné à</string>
    <string name="pick_up_till">A récupérer avant</string>
    <string name="without_time_limit">Sans limite de temps</string>
    <string name="context_menu_read_full_article">Lire l\'article complet</string>
    <string name="context_menu_read_article">Lire l\'article</string>
    <string name="context_menu_points_of_group">Tous les points du groupe</string>
    <string name="open_from">Ouvre à</string>
    <string name="open_till">Ouvert jusqu\'à</string>
    <string name="will_close_at">Ferme à</string>
    <string name="will_open_at">Ouvre à</string>
    <string name="will_open_on">Ouvre à</string>
    <string name="additional_actions">Actions supplémentaires</string>
    <string name="shared_string_actions">Actions</string>
    <string name="shared_string_marker">Marque</string>
    <string name="shared_string_without_name">Sans nom</string>
    <string name="lang_lo">Laotien</string>
    <string name="rendering_attr_hidePOILabels_name">Libellés des points d\'intérêt</string>
    <string name="day_off_label">fermé</string>
    <string name="winter_and_ski_renderer">Hiver et ski</string>
    <string name="touring_view_renderer">Vue grand tourisme</string>
    <string name="nautical_renderer">Carte marine</string>
    <string name="will_open_tomorrow_at">Ouvre demain à</string>
    <string name="copy_location_name">Copier l\'emplacement / le nom du point</string>
    <string name="toast_empty_name_error">Emplacement sans nom</string>
    <string name="show_closed_notes">Afficher les notes fermées</string>
    <string name="switch_osm_notes_visibility_desc">Affiche ou masque les notes OSM sur la carte.</string>
    <string name="gpx_file_desc">GPX - adapté à l\'export vers JOSM et d\'autres éditeurs OSM.</string>
    <string name="osc_file_desc">OSC - adapté à l\'export vers OpenStreetMap.</string>
    <string name="shared_string_gpx_file">Fichier GPX</string>
    <string name="osc_file">Fichier OSC</string>
    <string name="choose_file_type">Sélectionnez le type de fichier</string>
    <string name="osm_edits_export_desc">Exporter comme : Notes OSM, PI ou les 2.</string>
    <string name="all_data">Toutes les données</string>
    <string name="osm_notes">Notes OSM</string>
    <string name="tunnel_warning">En approche d\'un tunnel</string>
    <string name="show_tunnels">Tunnels</string>
    <string name="shared_string_current">Actuelle</string>
    <string name="last_intermediate_dest_description">Ajouter comme dernière étape</string>
    <string name="first_intermediate_dest_description">Ajouter comme première étape</string>
    <string name="subsequent_dest_description">Ajouter comme arrivée (l\'arrivée précédente devient la dernière étape)</string>
    <string name="make_as_start_point">Utiliser ce point comme départ</string>
    <string name="map_import_error">Erreur d\'import de la carte</string>
    <string name="map_imported_successfully">Carte importée</string>
    <string name="enter_the_file_name">Saisissez le nom du fichier.</string>
    <string name="dd_mm_ss_format">DD°MM′SS″</string>
    <string name="dd_dddddd_format">DD.DDDDDD°</string>
    <string name="transport_nearby_routes">À moins de</string>
    <string name="dd_ddddd_format">DD.DDDDD°</string>
    <string name="dd_mm_mmmm_format">DD°MM.MMMM′</string>
    <string name="dd_mm_mmm_format">DD°MM.MMM′</string>
    <string name="east_abbreviation">E</string>
    <string name="west_abbreviation">O</string>
    <string name="south_abbreviation">S</string>
    <string name="north_abbreviation">N</string>
    <string name="optional_point_name">Nom optionnel du point</string>
    <string name="transport_nearby_routes_within">Lignes à moins de</string>
    <string name="enter_lon">Saisissez la longitude</string>
    <string name="enter_lat">Saisissez la latitude</string>
    <string name="enter_lat_and_lon">Saisissez la latitude et la longitude</string>
    <string name="distance_farthest">Le plus lointain en premier</string>
    <string name="distance_nearest">Le plus proche en premier</string>
    <string name="rendering_attr_whiteWaterSports_name">Sports d\'eau douce</string>
    <string name="group_deleted">Groupe supprimé</string>
    <string name="clear_all_intermediates">Effacer toutes les étapes</string>
    <string name="select_waypoints_category_description">Ajouter tous les points de la trace ou Sélectionner des catégories différentes.</string>
    <string name="shared_string_total">Total</string>
    <string name="nothing_found_in_radius">Aucun résultat :</string>
    <string name="waypoints_removed_from_map_markers">Étape retirée des marques</string>
    <string name="shared_string_travel_guides">Guides de voyage</string>
    <string name="shared_string_result">Résultat</string>
    <string name="saved_articles">Articles favoris</string>
    <string name="shared_string_explore">Explorer</string>
    <string name="use_two_digits_longitude">Utiliser une longitude à 2 chiffres</string>
    <string name="wikivoyage_search_hint">Rechercher par Pays, Ville, Département</string>
    <string name="shared_string_read">Lire</string>
    <string name="article_removed">Article supprimé</string>
    <string name="shared_string_contents">Contenu</string>
    <string name="download_maps_travel">Guides de voyage</string>
    <string name="shared_string_wikivoyage">Wikivoyage</string>
    <string name="index_item_world_wikivoyage">Articles mondiaux Wikivoyage</string>
    <string name="images_cache">Cache d\'images</string>
    <string name="delete_search_history">Supprimer l\'historique de recherche</string>
    <string name="show_images">Afficher les images</string>
    <string name="online_webpage_warning">Page accessible uniquement en ligne. Souhaitez-vous l’ouvrir dans un navigateur web \?</string>
    <string name="shared_string_dont">Ne pas faire</string>
    <string name="shared_string_do">Faire</string>
    <string name="shared_string_only_with_wifi">Seulement en Wifi</string>
    <string name="wikivoyage_download_pics">Télécharger les images</string>
    <string name="wikivoyage_download_pics_descr">Les images des articles peuvent être téléchargées pour un usage hors ligne.
\nPour modifier ce paramétrage, allez dans : Explorer &gt; Options.</string>
    <string name="shared_string_wifi_only">Seulement en Wi-Fi</string>
    <string name="select_travel_book">Sélectionnez un carnet de voyage</string>
    <string name="shared_string_travel_book">Carnet de voyage</string>
    <string name="download_images">Télécharger les images</string>
    <string name="purchase_dialog_title">Sélectionnez un abonnement</string>
    <string name="purchase_dialog_subtitle">Sélectionnez l\'élément adapté</string>
    <string name="purchase_dialog_travel_description">Achetez l\'une des options suivantes pour obtenir la fonctionnalité guide de voyage hors ligne :</string>
    <string name="wikivoyage_travel_guide_descr">Guides des lieux les plus intéressants au monde depuis OsmAnd et sans connexion Internet.</string>
    <string name="wikivoyage_travel_guide">Guides de voyage</string>
    <string name="in_app_purchase">Achat depuis l\'application</string>
    <string name="in_app_purchase_desc">Paiement en une fois</string>
    <string name="purchase_unlim_title">Acheter - %1$s</string>
    <string name="wikivoyage_offline">Wikivoyage hors-ligne</string>
    <string name="unlimited_downloads">Téléchargements illimités</string>
    <string name="wikipedia_offline">Wikipédia hors-ligne</string>
    <string name="unlock_all_features">Débloquer toutes les fonctionnalités d\'OsmAnd</string>
    <string name="monthly_map_updates">Mise à jour des cartes : mensuelle</string>
    <string name="daily_map_updates">Mise à jour des cartes : chaque heure</string>
    <string name="in_app_purchase_desc_ex">La validité de votre achat sera permanente.</string>
    <string name="travel_card_update_descr">Mise à jour disponible, téléchargez les données Wikivoyage et profitez.</string>
    <string name="travel_card_download_descr">Téléchargez les guides Wikivoyage pour consulter des articles sur les lieux sans connexion Internet.</string>
    <string name="update_is_available">Mise à jour disponible</string>
    <string name="download_file">Télécharger le fichier</string>
    <string name="start_editing_card_image_text">Le guide de voyage mondial et gratuit que chacun peut améliorer.</string>
    <string name="start_editing_card_description">Vous pouvez contribuer aux articles sur Wikivoyage et ainsi partager vos connaissances, vos expériences et votre talent.</string>
    <string name="start_editing">Démarrer les modifications</string>
    <string name="get_unlimited_access">Obtenir un accès illimité</string>
    <string name="welcome_to_open_beta">Bienvenue dans cette bêta publique</string>
    <string name="download_wikipedia_description">Téléchargez les articles Wikipédia pour %1$s afin de pouvoir les lire hors ligne.</string>
    <string name="download_wikipedia_label">Télécharger les données Wikipédia</string>
    <string name="open_in_browser_wiki">Ouvrir l\'article en ligne</string>
    <string name="open_in_browser_wiki_description">Afficher l\'article dans un navigateur.</string>
    <string name="download_wiki_region_placeholder">cette région</string>
    <string name="wiki_article_not_found">Article introuvable</string>
    <string name="how_to_open_wiki_title">Comment ouvrir les articles Wikipédia \?</string>
    <string name="paid_app">Application payante</string>
    <string name="paid_plugin">Extension payante</string>
    <string name="popular_destinations">Destinations populaires</string>
    <string name="welcome_to_open_beta_description">Les guides de voyage s’appuient sur Wikivoyage. Durant la phase bêta, évaluez toutes les fonctionnalités gratuitement.</string>
    <string name="wiki_article_search_text">Recherche de l\'article Wiki correspondant</string>
    <string name="osmand_team">Équipe OsmAnd</string>
    <string name="maps_you_need_descr">D\'après les articles que vous avez marqué comme favori, nous vous conseillons de télécharger les cartes suivantes :</string>
    <string name="maps_you_need">Cartes conseillées</string>
    <string name="shared_string_restart">Redémarrer l\'application</string>
    <string name="purchase_cancelled_dialog_title">Vous n\'êtes plus abonné à OsmAnd Live</string>
    <string name="purchase_cancelled_dialog_descr">Renouvelez votre abonnement pour continuer à utiliser toutes les fonctionnalités :</string>
    <string name="open_wikipedia_link_online">Ouvrir le lien Wikipédia</string>
    <string name="open_wikipedia_link_online_description">Le lien s\'ouvrira dans votre navigateur Internet.</string>
    <string name="read_wikipedia_offline_description">Abonnez-vous à OsmAnd Live pour lire les articles Wikipédia et Wikivoyage hors-ligne.</string>
    <string name="how_to_open_link">Comment ouvrir le lien ?</string>
    <string name="read_wikipedia_offline">Consultez Wikipédia hors-ligne</string>
    <string name="download_all">Télécharger tout</string>
    <string name="hide_full_description">Masquer la description complète</string>
    <string name="show_full_description">Afficher la description complète</string>
    <string name="nautical_render_descr">Pour le guidage en mer et en rivière. Fonctions clés : bouées, phares, balises, chenaux de navigation, ports, lignes de profondeur.</string>
    <string name="ski_map_render_descr">Sports d\'hiver. Fonctions clés : tracés et difficultés des pistes de ski, remontées mécaniques, courses hors-piste, rendu hivernal et masquage des objets secondaires.</string>
    <string name="light_rs_render_descr">Style simple pour la conduite. Mode nuit doux, routes contrastées de couleur orange, objets secondaires atténués comme les courbes de niveau.</string>
    <string name="default_render_descr">Style générique. Zones urbaines affichées de manière claire, routes, revêtement des routes, restrictions d\'accès, rendu des chemins selon l\'échelle SAC / CAI, sports d\'eau vive, courbes de niveau.</string>
    <string name="shared_string_bookmark">Favori</string>
    <string name="topo_render_descr">Pour les activités en extérieur (randonnée, VTT). Lisibilité optimisée pour l\'extérieur, routes et éléments naturels contrastés, distinction des types de routes en fonction de leur revêtement, options avancées pour les courbes de niveau, nombreux détails. Pas de mode nuit.</string>
    <string name="off_road_render_descr">Pour la conduite sur voies non revêtues. Style basé sur le style « Topo » et à utiliser avec la sous-couche verte d\'images satellites. Largeur réduite pour les routes, largeur augmentée pour les chemins et autres pistes.</string>
    <string name="touring_view_render_descr">Style très détaillé pour le tourisme. Inclus tous les caractéristiques du style OsmAnd par défaut plus : information les plus détaillées possibles sur les routes, chemins, sentiers et tous les moyens permettant de se déplacer. Distinction visuelle claire des différents types de routes. Adapté à un usage en extérieur, de jour comme de nuit.</string>
    <string name="access_intermediate_arrival_time">Heure d\'arrivée à l\'étape</string>
    <string name="map_widget_intermediate_time">Heure d\'arrivée à l\'étape</string>
    <string name="unirs_render_descr">Modification du style par défaut pour augmenter le contraste des voies piétonnes et cyclables. Utilise les couleurs héritées de Mapnik.</string>
    <string name="get_osmand_live">Souscrivez à OsmAnd Live et vous pourrez utiliser toutes les fonctionnalités : Mise à jour quotidienne des cartes (avec un nombre illimité de téléchargements), Extensions, Wikipédia, Guides de voyage et bien plus encore ...</string>
    <string name="quick_action_edit_actions">Modifier les actions</string>
    <string name="error_notification_desc">Merci d\'envoyer une capture écran de cette notification à support@osmand.net</string>
    <string name="coord_input_edit_point">Modifier le point</string>
    <string name="coord_input_add_point">Ajouter un point</string>
    <string name="coord_input_save_as_track">Enregistrer comme trace</string>
    <string name="coord_input_save_as_track_descr">Vous avez ajouté %1$s points. Donnez un nom au fichier et cliquez sur « Enregistrer ».</string>
    <string name="point_deleted">Point %1$s supprimé</string>
    <string name="shared_string_world">Monde</string>
    <string name="send_search_query_description">Vous êtes sur le point d\'envoyer la recherche : « %1$s » ainsi que votre position.
\n 
\nAucune donnée personnelle ne sera envoyée. Ces informations seront utilisées afin d\'améliorer l\'algorithme de recherche.</string>
    <string name="send_search_query">Envoyez votre recherche ?</string>
    <string name="increase_search_radius_to">Augmenter le rayon de recherche à %1$s</string>
    <string name="thank_you_for_feedback">Merci pour vos retours</string>
    <string name="poi_cannot_be_found">Nœud ou Route introuvable.</string>
    <string name="search_no_results_feedback">Aucun résultat de recherche \? 
\nSignalez-le nous</string>
    <string name="test_voice_desrc">Appuyez sur un bouton pour écoutez l\'annonce vocale correspondante afin d\'identifier les annonces erronées ou manquantes</string>
    <string name="ask_for_location_permission">Avant de poursuivre, veuillez accorder à OsmAnd l\'autorisation d’utiliser votre position.</string>
    <string name="rendering_value_black_name">Noir</string>
    <string name="more_transport_on_stop_hint">Autres moyens de transport disponibles à cet arrêt.</string>
    <string name="search_street">Rechercher une rue</string>
    <string name="start_search_from_city">Recherche dans une ville</string>
    <string name="shared_string_restore">Restaurer</string>
    <string name="keep_passed_markers_descr">Les marques visitées resteront affichées sur la carte, que les marques appartiennent à un groupe de favoris ou qu\'il s\'agisse de points de passage GPX. Ces marques ne disparaîtront que lorsque le groupe ou la trace sera désactivé.</string>
    <string name="keep_passed_markers">Afficher sur la carte les marques visitées</string>
    <string name="markers_remove_dialog_msg">Supprimer la marque « %s » \?</string>
    <string name="edit_map_marker">Modifier la marque</string>
    <string name="third_party_application">Application tierce</string>
    <string name="osm_live_payment_monthly_title">Mensuel</string>
    <string name="osm_live_payment_3_months_title">Trimestriel</string>
    <string name="osm_live_payment_annual_title">Annuel</string>
    <string name="osm_live_payment_month_cost_descr">%1$s / mois</string>
    <string name="osm_live_payment_month_cost_descr_ex">%1$.2f %2$s / mois</string>
    <string name="osm_live_payment_discount_descr">Économisez %1$s</string>
    <string name="osm_live_payment_current_subscription">Abonnement en cours</string>
    <string name="default_price_currency_format">%1$.2f %2$s</string>
    <string name="osm_live_payment_header">Fréquence de règlement :</string>
    <string name="osm_live_payment_contribute_descr">Les dons financent la cartographie OSM / OpenStreetMap.</string>
    <string name="osm_live_plan_pricing">Abonnements &amp; tarifs</string>
    <string name="osm_live_payment_renews_monthly">Tous les mois</string>
    <string name="osm_live_payment_renews_quarterly">Tous les trimestres</string>
    <string name="osm_live_payment_renews_annually">Tous les ans</string>
    <string name="powered_by_osmand">Par OsmAnd</string>
    <string name="osm_live_subscriptions">Abonnements</string>
    <string name="mapillary_menu_title_pano">Afficher uniquement les images à 360°</string>
    <string name="shared_string_launch">Ouvrir</string>
    <string name="run_full_osmand_msg">Vous utilisez la carte {0} qui est proposée par OsmAnd. Souhaitez-vous lancer la version complète d\'OsmAnd \?</string>
    <string name="run_full_osmand_header">Ouvrir OsmAnd \?</string>
    <string name="quick_action_switch_day_night_descr">Bascule entre les modes Jour et Nuit d\'OsmAnd.</string>
    <string name="quick_action_switch_day_mode">Mode Jour</string>
    <string name="quick_action_switch_night_mode">Mode Nuit</string>
    <string name="quick_action_day_night_switch_mode">Bascule les modes Jour / Nuit</string>
    <string name="lang_gn_py">Guarani</string>
    <string name="add_destination_point">Définir l\'arrivée</string>
    <string name="add_intermediate_point">Ajouter étape</string>
    <string name="add_start_point">Définir le départ</string>
    <string name="intermediate_waypoint">Étape</string>
    <string name="transfers">transferts</string>
    <string name="on_foot">à pied</string>
    <string name="route_way">Mode</string>
    <string name="points_of_interests">Points d\'intérêt (PI)</string>
    <string name="waiting_for_route_calculation">Calcul de l\'itinéraire en cours…</string>
    <string name="app_mode_public_transport">Transport en commun</string>
    <string name="avoid_roads_descr">Sélectionnez la route que vous souhaitez éviter soit sur la carte soit dans la liste ci-dessous :</string>
    <string name="show_along_the_route">Afficher sur l\'itinéraire</string>
    <string name="simulate_navigation">Simuler le guidage</string>
    <string name="choose_track_file_to_follow">Sélectionner un fichier de trace à suivre</string>
    <string name="voice_announcements">Annonces vocales</string>
    <string name="intermediate_destinations">Étapes</string>
    <string name="arrive_at_time">Arrivée à %1$s</string>
    <string name="cubic_m">m³</string>
    <string name="metric_ton">t</string>
    <string name="shared_string_capacity">Capacité</string>
    <string name="shared_string_width">Largeur</string>
    <string name="shared_string_height">Hauteur</string>
    <string name="routeInfo_roadClass_name">Type de route</string>
    <string name="routeInfo_surface_name">Surface</string>
    <string name="routeInfo_smoothness_name">Régularité</string>
    <string name="routeInfo_steepness_name">Pente</string>
    <string name="add_home">Ajouter domicile</string>
    <string name="add_work">Ajouter travail</string>
    <string name="work_button">Travail</string>
    <string name="previous_route">Itinéraire précédent</string>
    <string name="add_destination_query">Veuillez commencer par ajouter une Arrivée</string>
    <string name="shared_string_swap">Permuter</string>
    <string name="show_more">Afficher plus</string>
    <string name="tracks_on_map">Traces affichées</string>
    <string name="time_of_day">Heure de la journée</string>
    <string name="by_transport_type">Par %1$s</string>
    <string name="step_by_step">Instructions pas à pas</string>
    <string name="routeInfo_road_types_name">Types de route</string>
    <string name="exit_at">Sortir à</string>
    <string name="use_osm_live_public_transport_description">Activer les modifications de transports en commun en temps réel avec OsmAnd Live.</string>
    <string name="use_osm_live_public_transport">Transports en commun OsmAnd Live</string>
    <string name="sit_on_the_stop">Panneau d\'affichage à l\'arrêt</string>
    <string name="quick_action_show_hide_gpx_tracks_descr">Bouton affichant ou masquant, sur la carte, les traces sélectionnées.</string>
    <string name="transfers_size">%1$d transferts</string>
    <string name="add_start_and_end_points">Ajoutez un point de départ et d\'arrivée</string>
    <string name="route_add_start_point">Ajouter un point de départ</string>
    <string name="route_descr_select_start_point">Sélectionnez un point de départ</string>
    <string name="rendering_attr_surface_unpaved_name">Non revêtu</string>
    <string name="rendering_attr_surface_sand_name">Sable</string>
    <string name="rendering_attr_surface_grass_name">Herbe</string>
    <string name="rendering_attr_surface_ground_name">Sol</string>
    <string name="rendering_attr_surface_dirt_name">Poussière</string>
    <string name="rendering_attr_surface_mud_name">Boue</string>
    <string name="rendering_attr_surface_ice_name">Glace</string>
    <string name="rendering_attr_surface_salt_name">Sel</string>
    <string name="rendering_attr_surface_snow_name">Neige</string>
    <string name="rendering_attr_surface_asphalt_name">Asphalte</string>
    <string name="rendering_attr_surface_paved_name">Pavés</string>
    <string name="rendering_attr_surface_concrete_name">Béton</string>
    <string name="rendering_attr_surface_stone_name">Pierre</string>
    <string name="rendering_attr_surface_metal_name">Métal</string>
    <string name="rendering_attr_surface_wood_name">Bois</string>
    <string name="rendering_attr_surface_gravel_name">Gravier</string>
    <string name="rendering_attr_surface_fine_gravel_name">Gravier fin</string>
    <string name="rendering_attr_smoothness_excellent_name">Excellent</string>
    <string name="rendering_attr_smoothness_good_name">Bon</string>
    <string name="rendering_attr_smoothness_intermediate_name">Intermédiaire</string>
    <string name="rendering_attr_smoothness_bad_name">Mauvais</string>
    <string name="rendering_attr_smoothness_very_bad_name">Très mauvais</string>
    <string name="rendering_attr_smoothness_horrible_name">Horrible</string>
    <string name="rendering_attr_smoothness_very_horrible_name">Vraiment horrible</string>
    <string name="rendering_attr_smoothness_impassable_name">Infranchissable</string>
    <string name="rendering_attr_highway_class_motorway_name">Autoroute</string>
    <string name="rendering_attr_highway_class_state_road_name">Route nationale</string>
    <string name="rendering_attr_highway_class_road_name">Route</string>
    <string name="rendering_attr_highway_class_street_name">Rue</string>
    <string name="rendering_attr_highway_class_service_name">Service</string>
    <string name="rendering_attr_highway_class_footway_name">Voie piétonne</string>
    <string name="rendering_attr_highway_class_track_name">Piste</string>
    <string name="rendering_attr_highway_class_bridleway_name">Passage piéton</string>
    <string name="rendering_attr_highway_class_steps_name">Escalier</string>
    <string name="rendering_attr_highway_class_path_name">Chemin</string>
    <string name="rendering_attr_highway_class_cycleway_name">Voie cyclable</string>
    <string name="rendering_attr_undefined_name">Non défini</string>
    <string name="rendering_attr_surface_grass_paver_name">Mélange d\'herbe et de pavés</string>
    <string name="rendering_attr_surface_sett_name">Pavés taillés</string>
    <string name="rendering_attr_surface_cobblestone_name">Pavés</string>
    <string name="rendering_attr_surface_paving_stones_name">Pavés réguliers</string>
    <string name="rendering_attr_surface_pebblestone_name">Galets</string>
    <string name="rendering_attr_surface_compacted_name">Compacté</string>
    <string name="public_transport_warning_descr_blog">Pour savoir comment OsmAnd calcule les itinéraires, visitez notre blog.</string>
    <string name="public_transport_warning_title">Les itinéraires en transports en commun sont actuellement en phase de test. Des erreurs ou des imprécisions peuvent avoir lieu.</string>
    <string name="add_intermediate">Ajouter un point intermédiaire</string>
    <string name="shared_string_walk">Marche</string>
    <string name="save_poi_value_exceed_length">Merci de réduire la taille de l\'étiquette « %s » à moins de 255 caractères.</string>
    <string name="save_poi_value_exceed_length_title">Taille de « %s »</string>
    <string name="avoid_pt_types_descr">Sélectionnez les types de transports en commun à éviter lors de la navigation :</string>
    <string name="avoid_pt_types">Éviter des types de transports …</string>
    <string name="quick_action_day_night_mode">Mode %s</string>
    <string name="shared_string_degrees">Degrés</string>
    <string name="shared_string_milliradians">Milliradians</string>
    <string name="angular_measeurement">Unité d\'angle</string>
    <string name="angular_measeurement_descr">Modifier l\'unité de mesure de l\'azimut.</string>
    <string name="routing_attr_avoid_tram_name">Éviter le tram</string>
    <string name="routing_attr_avoid_tram_description">Éviter le tram</string>
    <string name="routing_attr_avoid_bus_name">Éviter le bus</string>
    <string name="routing_attr_avoid_share_taxi_name">Éviter le taxi partagé</string>
    <string name="routing_attr_avoid_share_taxi_description">Éviter le taxi partagé</string>
    <string name="routing_attr_avoid_train_name">Éviter le train</string>
    <string name="routing_attr_avoid_train_description">Éviter le train</string>
    <string name="routing_attr_avoid_subway_name">Éviter le métro</string>
    <string name="routing_attr_avoid_subway_description">Évite le métro et les transports ferrés</string>
    <string name="routing_attr_avoid_ferry_name">Éviter le ferry</string>
    <string name="routing_attr_avoid_ferry_description">Éviter le ferry</string>
    <string name="send_log">Envoyer les journaux</string>
    <string name="routing_attr_avoid_bus_description">Éviter le bus et le trolleybus</string>
    <string name="routing_attr_avoid_sett_name">Sans pavés</string>
    <string name="routing_attr_avoid_sett_description">Éviter les pavés</string>
    <string name="files_moved">%1$d fichiers déplacés (%2$s).</string>
    <string name="files_copied">%1$d fichiers copiés (%2$s).</string>
    <string name="files_failed">Impossible de copier %1$d fichiers (%2$s).</string>
    <string name="files_present">%1$d fichiers (%2$s) sont présents dans l\'emplacement précédent « %3$s ».</string>
    <string name="move_maps">Déplacer les cartes</string>
    <string name="dont_move_maps">Ne pas déplacer</string>
    <string name="public_transport_ped_route_title">L\'itinéraire piéton est approximativement de %1$s et peut-être plus rapide qu\'en transport en commun</string>
    <string name="public_transport_no_route_title">Malheureusement OsmAnd n\'a pas trouvé d\'itinéraire avec les paramètres actuels.</string>
    <string name="public_transport_try_ped">Essayez l\'itinéraire piéton.</string>
    <string name="public_transport_try_change_settings">Essayez de modifier les paramètres.</string>
    <string name="public_transport_calc_pedestrian">Calculer l\'itinéraire piéton</string>
    <string name="public_transport_type">Type de transport</string>
    <string name="searching_gps">Recherche des signaux GPS</string>
    <string name="coordinates_widget">Widget de coordonnées</string>
    <string name="shared_string_privacy_policy">Politique de confidentialité</string>
    <string name="help_us_make_osmand_better">Aidez-nous à améliorer OsmAnd</string>
    <string name="choose_data_to_share">Choisissez le type de données que vous souhaitez partager :</string>
    <string name="downloaded_maps">Cartes téléchargées</string>
    <string name="visited_screens">Écrans visités</string>
    <string name="collected_data_descr">Définissez quelles données vous autorisez OsmAnd à partager.</string>
    <string name="settings_privacy_and_security">Vie privée et Sécurité</string>
    <string name="settings_privacy_and_security_desc">Sélectionnez les données que vous souhaitez partager</string>
    <string name="shared_string_no_thank_you">Non, merci</string>
    <string name="shared_string_allow">Autoriser</string>
    <string name="profile_name_hint">Nom du profil</string>
    <string name="nav_type_hint">Type de navigation</string>
    <string name="app_mode_taxi">Taxi</string>
    <string name="app_mode_subway">Métro</string>
    <string name="app_mode_horse">À cheval</string>
    <string name="app_mode_helicopter">Hélicoptère</string>
    <string name="osmand_routing_promo">Ajoutez votre propre version du fichier routing.xml dans ..osmand/routing</string>
    <string name="app_mode_skiing">Ski</string>
    <string name="settings_routing_mode_string">Mode : %s</string>
    <string name="routing_profile_ski">Ski</string>
    <string name="profile_type_descr_string">Type : %s</string>
    <string name="profile_type_base_string">Profil de base</string>
    <string name="profile_alert_need_routing_type_title">Sélectionnez le type de navigation</string>
    <string name="profile_alert_need_profile_name_title">Entrez le nom du profil</string>
    <string name="profile_alert_cant_delete_base">Vous ne pouvez pas supprimer les profils de base OsmAnd</string>
    <string name="profile_alert_need_save_title">Enregistrer les modifications</string>
    <string name="profile_alert_need_save_msg">Enregistrez d\'abord les modifications apportées au profil</string>
    <string name="profile_alert_delete_title">Supprimer le profil</string>
    <string name="profile_alert_delete_msg">Supprimer le profil « %s » \?</string>
    <string name="select_base_profile_dialog_title">Sélectionnez un profil avec lequel démarrer</string>
    <string name="shared_string_color_magenta">Magenta</string>
    <string name="shared_string_icon">icône</string>
    <string name="collected_data">Données collectées</string>
    <string name="rate_dialog_descr">Merci de nous donner votre avis et d\'évaluer notre travail sur Google Play.</string>
    <string name="visited_screens_collect_descr">Aidez-nous à analyser quelles sont les fonctions d\'OsmAnd les plus utilisées.</string>
    <string name="select_icon_profile_dialog_title">Sélectionnez une icône</string>
    <string name="profile_alert_need_profile_name_msg">Vous devez d\'abord indiquer un nom de profil.</string>
    <string name="profile_alert_duplicate_name_title">Nom déjà existant</string>
    <string name="profile_alert_duplicate_name_msg">Il existe déjà un profil avec ce nom</string>
    <string name="select_nav_profile_dialog_title">Sélectionnez le type de navigation</string>
    <string name="routing_profile_geocoding">Géocodage</string>
    <string name="routing_profile_straightline">Ligne droite</string>
    <string name="osmand_default_routing">Routage OsmAnd</string>
    <string name="routing_attr_piste_type_skitour_description">Itinéraires de randonnée à ski.</string>
    <string name="routing_attr_allow_advanced_name">Autoriser les itinéraires avancés</string>
    <string name="routing_attr_allow_advanced_description">Itinéraires difficiles, avec des obstacles dangereux et des sections escarpées.</string>
    <string name="routing_attr_allow_expert_name">Autoriser les itinéraires experts</string>
    <string name="routing_attr_allow_expert_description">Itinéraires extrêmement difficiles, avec des obstacles et des environnements dangereux.</string>
    <string name="routing_attr_freeride_policy_name">Hors-piste</string>
    <string name="process_downloading_service">Service de téléchargement OsmAnd</string>
    <string name="press_again_to_change_the_map_orientation">Appuyez à nouveau pour modifier l\'orientation de la carte</string>
    <string name="shared_string_min_speed">Vitesse minimale</string>
    <string name="shared_string_max_speed">Vitesse Max.</string>
    <string name="default_speed_setting_title">Vitesse par défaut</string>
    <string name="minmax_speed_dialog_title">Définir la vitesse min/max</string>
    <string name="new_profile">Nouveau profil</string>
    <string name="app_mode_monowheel">Mono-roue</string>
    <string name="app_mode_scooter">Scooter</string>
    <string name="precision_hdop_and_vdop">Précision horizontale : %1$s, Précision verticale : %2$s</string>
    <string name="precision_hdop">Précision horizontale : %s</string>
    <string name="app_mode_offroad">Tout terrain</string>
    <string name="routing_attr_max_num_changes_name">Nombre de correspondances</string>
    <string name="turn_screen_on_sensor">Utiliser le capteur de proximité</string>
    <string name="sett_no_ext_input">Aucun</string>
    <string name="routing_attr_freeride_policy_description">Le hors-piste (ou \'freeride\') emprunte des itinéraires non-officiels. Ces itinéraires ne sont généralement ni balisés ni damés et ne font l’objet d\'aucune surveillance. Vous pratiquez cette activité à vos risques et périls.</string>
    <string name="default_speed_setting_descr">Modifier les paramètres de vitesse par défaut</string>
    <string name="app_mode_ufo">OVNI</string>
    <string name="app_mode_personal_transporter">Gyropode</string>
    <string name="edit_profile_setup_title">Paramétrez le profil</string>
    <string name="edit_profile_setup_subtitle">Le profil conserve ses paramètres</string>
    <string name="edit_profile_setup_map_subtitle">Sélectionnez les paramètres de la carte pour ce profil</string>
    <string name="edit_profile_screen_options_subtitle">Sélectionnez les paramètres d\'affichage écran pour ce profil</string>
    <string name="edit_profile_nav_settings_subtitle">Sélectionnez les paramètres de guidage pour ce profil</string>
    <string name="routing_attr_max_num_changes_description">Indiquez le nombre maximum de correspondances</string>
    <string name="turn_screen_on_router">Allumer lors des changements de direction</string>
    <string name="turn_screen_on_time_descr">Définir la durée pendant laquelle l\'écran restera allumé.</string>
    <string name="turn_screen_on_sensor_descr">Balayer l\'écran de la main allumera l\'écran.</string>
    <string name="rendering_attr_winter_road_name">Route sur neige</string>
    <string name="rendering_attr_ice_road_name">Route sur glace</string>
    <string name="routeInfo_winter_ice_road_name">Route sur neige et glace</string>
    <string name="rendering_attr_tracktype_grade1_name">Compact (recouverte)</string>
    <string name="rendering_attr_tracktype_grade2_name">Compact (non-recouvert)</string>
    <string name="rendering_attr_tracktype_grade3_name">Principalement compact</string>
    <string name="rendering_attr_tracktype_grade4_name">Principalement non-compact</string>
    <string name="rendering_attr_tracktype_grade5_name">Non-compact</string>
    <string name="routeInfo_tracktype_name">Dureté de la surface</string>
    <string name="shared_string_file_is_saved">%s enregistré</string>
    <string name="shared_string_open_track">Ouvrir trace</string>
    <string name="shared_string_track_is_saved">Trace %s enregistrée</string>
    <string name="shared_string_crash">Oups</string>
    <string name="last_launch_crashed">La dernière utilisation d\'OsmAnd a planté. Aidez-nous à améliorer OsmAnd en nous envoyant le message d\'erreur.</string>
    <string name="app_mode_shuttle_bus">Bus navette</string>
    <string name="base_profile_descr_ski">Ski</string>
    <string name="show_compass_ruler">Afficher la boussole</string>
    <string name="hide_compass_ruler">Masquer la boussole</string>
    <string name="make_osmand_better_descr">Autoriser OsmAnd à collecter et analyser des données anonymes d\'utilisation de l\'application. Nous ne collectons aucune donnée liée à votre position et aucun emplacement consulté sur la carte.
\n
\nVous pouvez changer d\'avis à tout moment dans Paramètres &gt; Vie privée et Sécurité.</string>
    <string name="downloaded_maps_collect_descr">Aidez nous à connaître les pays et régions les plus populaires.</string>
    <string name="privacy_and_security_change_descr">Appuyez sur « Autoriser » pour accepter nos %1$s</string>
    <string name="settings_derived_routing_mode_string">Mode utilisateur, dérive de : %s</string>
    <string name="profile_alert_need_routing_type_msg">Veuillez sélectionner un type de navigation pour le nouveau profil</string>
    <string name="turn_on_profile_desc">Veuillez activer au moins un profil pour utiliser cette option.</string>
    <string name="base_profile_descr_car">Voiture, camion, moto</string>
    <string name="base_profile_descr_bicycle">VTT, vélomoteur, cheval</string>
    <string name="base_profile_descr_pedestrian">Marche, randonnée, course à pied</string>
    <string name="base_profile_descr_public_transport">Types de transports en commun</string>
    <string name="base_profile_descr_boat">Bateau, aviron, voile</string>
    <string name="base_profile_descr_aircraft">Avion, parapente</string>
    <string name="routing_profile_broutrer">BRouter (hors-ligne)</string>
    <string name="custom_routing">Profil de calcul d\'itinéraire personnalisé</string>
    <string name="special_routing_type">Calcul d\'itinéraire spécial</string>
    <string name="third_party_routing_type">Calcul d\'itinéraire tiers</string>
    <string name="application_profiles_descr">Sélectionnez les profils affichés dans l\'application.</string>
    <string name="application_profiles">Profils de l\'application</string>
    <string name="quick_action_need_to_add_item_to_list">Ajoutez au moins une action à la barre d\'Actions rapides</string>
    <string name="routing_attr_piste_type_downhill_name">Ski alpin</string>
    <string name="routing_attr_piste_type_downhill_description">Pistes de ski et accès aux remontées mécaniques.</string>
    <string name="routing_attr_piste_type_nordic_name">Ski de randonnée et ski nordique</string>
    <string name="routing_attr_piste_type_nordic_description">Pistes de ski de fond ou de ski de randonnée.</string>
    <string name="routing_attr_piste_type_skitour_name">Ski de randonnée</string>
    <string name="routing_attr_piste_type_sled_name">Traîneau</string>
    <string name="routing_attr_piste_type_sled_description">Pistes pour chiens de traîneau.</string>
    <string name="routing_attr_allow_intermediate_name">Autoriser les itinéraires intermédiaires</string>
    <string name="routing_attr_allow_intermediate_description">Itinéraires plus difficiles avec des sections pentues avec des obstacles à contourner régulièrement.</string>
    <string name="routing_attr_allow_skating_only_name">Autoriser uniquement les pistes de skating</string>
    <string name="routing_attr_allow_skating_only_description">Pistes damées pour le skating, sans traces parallèles.</string>
    <string name="routing_attr_allow_classic_only_name">Autoriser uniquement les pistes classiques</string>
    <string name="routing_attr_allow_classic_only_description">Pistes de ski de fond (inclus les pistes tracées par le passage des skieurs).</string>
    <string name="routing_attr_difficulty_preference_name">Difficulté préférée</string>
    <string name="routing_attr_difficulty_preference_description">Privilégier les itinéraires avec ce niveau de difficulté (le calcul d’un itinéraire plus difficile ou pus facile est toujours possible s\'il est plus court).</string>
    <string name="release_3_4">• Profils d\'application : créez un profil personnalisé pour vos propres besoins, avec une icône et une couleur personnalisées 
\n 
\n• Personnalisez maintenant les paramètres par défaut et la vitesse min/max de n\'importe quel profil 
\n 
\n• Ajout d\'un widget pour les coordonnées actuelles 
\n 
\n• Ajout d\'options pour afficher la boussole et une règle de rayon sur la carte 
\n 
\n• Correction de l\'enregistrement de la trace en arrière-plan 
\n 
\n• Téléchargements de cartes en arrière-plan améliorés 
\n 
\n• Retour de l\'option « Allumer l\'écran »
\n 
\n• Correction de la sélection de la langue Wikipédia 
\n 
\n• Correction du comportement du bouton de la boussole pendant la navigation 
\n 
\n• Diverses corrections d\'anomalies
\n
\n</string>
    <string name="rendering_attr_highway_class_track_grade1_name">Niveau 1</string>
    <string name="rendering_attr_highway_class_track_grade2_name">Niveau 2</string>
    <string name="rendering_attr_highway_class_track_grade3_name">Niveau 3</string>
    <string name="rendering_attr_highway_class_track_grade4_name">Niveau 4</string>
    <string name="rendering_attr_highway_class_track_grade5_name">Niveau 5</string>
    <string name="external_input_device">Périphériques externes d\'entrée</string>
    <string name="external_input_device_descr">Sélectionnez un périphérique externe de contrôle comme un clavier ou un WunderLINQ.</string>
    <string name="sett_generic_ext_input">Clavier</string>
    <string name="sett_wunderlinq_ext_input">WunderLINQ</string>
    <string name="sett_parrot_ext_input">Parrot</string>
    <string name="select_base_profile_dialog_message">Basez votre profil personnel sur l\'un des profils par défaut pour définir les unités de vitesse, de distance ou la visibilité des widgets. Voici les profils par défaut de l\'application ainsi que des exemples de profils personnalisés :</string>
    <string name="temporary_conditional_routing">Prendre en compte les limitations temporaires</string>
    <string name="shared_string_default">Par défaut</string>
    <string name="app_mode_camper">Campeur</string>
    <string name="app_mode_campervan">Camping-car</string>
    <string name="rendering_attr_showLez_description">Afficher les zones à faible émission sur la carte (n\'influe pas sur le calcul d\'itinéraire).</string>
    <string name="rendering_attr_showLez_name">Afficher les zones à faibles émissions</string>
    <string name="new_route_calculated_dist_dbg">Itinéraire : distance %1$s, durée %2$s
\nCalculs : %3$.1f secondes, %4$d routes, %5$d tuiles</string>
    <string name="lang_oc">Occitan</string>
    <string name="app_mode_wagon">Wagon</string>
    <string name="app_mode_pickup_truck">Camionnette</string>
    <string name="day">Jour</string>
    <string name="days_2_4">Jours</string>
    <string name="days_5">Jours</string>
    <string name="week">Semaine</string>
    <string name="weeks_2_4">Semaines</string>
    <string name="weeks_5">Semaines</string>
    <string name="month">Mois</string>
    <string name="months_2_4">Mois</string>
    <string name="months_5">Mois</string>
    <string name="year">Année</string>
    <string name="years_2_4">Années</string>
    <string name="years_5">Années</string>
    <string name="months_3">Trois mois</string>
    <string name="price_free">Gratuit</string>
    <string name="get_discount_second_part">Puis %1$s</string>
    <string name="cancel_subscription">Annuler l\'abonnement</string>
    <string name="get_discount_first_part">%1$s pour le(la) premier(ère) %2$s</string>
    <string name="get_discount_first_few_part">%1$s pour le(la) premier(ère) %2$s</string>
    <string name="price_and_discount">%1$s • Économisez %2$s</string>
    <string name="shared_string_example">Exemple</string>
    <string name="navigate_point_format_utm">UTM Standard</string>
    <string name="coordinates_format_info">Le format sélectionné sera effectif dans toute l\'application.</string>
    <string name="pref_selected_by_default_for_profiles">Ce paramètre est sélectionné par défaut dans les profils : %s</string>
    <string name="change_default_settings">Modifier le paramètre</string>
    <string name="discard_changes">Ignorer la modification</string>
    <string name="apply_to_current_profile">Appliquer uniquement à « %1$s »</string>
    <string name="apply_to_all_profiles">Appliquer à tous les profils</string>
    <string name="start_up_message_pref">Message au démarrage</string>
    <string name="units_and_formats">Unités et formats</string>
    <string name="list_of_installed_plugins">Extensions installées</string>
    <string name="configure_navigation">Paramétrer le guidage</string>
    <string name="configure_profile">Configurer le profil</string>
    <string name="screen_alerts_descr">Afficher les alertes en bas à gauche de l\'écran pendant le guidage.</string>
    <string name="switch_profile">Basculer de profil</string>
    <string name="language_and_output">Langue et sortie</string>
    <string name="manage_profiles_descr">Créer, importer et modifier les profils</string>
    <string name="manage_profiles">Gérer les profils de l\'application…</string>
    <string name="osmand_settings_descr">S\'appliquent à toute l\'application</string>
    <string name="osmand_settings">Paramètres OsmAnd</string>
    <string name="copy_from_other_profile">Copier depuis un autre profil</string>
    <string name="turn_screen_on">Allumer l\'écran</string>
    <string name="map_during_navigation_info">Carte pendant le guidage</string>
    <string name="map_during_navigation">Carte pendant le guidage</string>
    <string name="shared_string_other">Autre</string>
    <string name="vehicle_parameters_descr">Poids, hauteur, longueur, vitesse</string>
    <string name="vehicle_parameters">Caractéristiques du véhicule</string>
    <string name="voice_announces_info">Les annonces vocales n\'ont lieu que pendant la navigation.</string>
    <string name="voice_announces_descr">Instructions de guidage et annonces</string>
    <string name="voice_announces">Annonces vocales</string>
    <string name="configure_profile_info">Paramètres du profil :</string>
    <string name="utm_format_descr">OsmAnd utilise le Standard UTM qui est comparable mais pas identique au format UTM de l\'OTAN.</string>
    <string name="navigate_point_format_olc">Code Open Location</string>
    <string name="analytics_pref_title">Analyses</string>
    <string name="turn_screen_on_info">Afficher la carte sur l\'écran de verrouillage pendant le guidage.</string>
    <string name="route_parameters_info">Paramètres de calcul d\'itinéraire pour le profil sélectionné : « %1$s ».</string>
    <string name="wake_time">Durée d\'allumage de l’écran</string>
    <string name="map_look_descr">Apparence de la carte</string>
    <string name="map_look">Apparence de la carte</string>
    <string name="general_settings_profile_descr">Thème de l\'application, unités, région</string>
    <string name="reset_to_default">Rétablir les paramètres par défaut</string>
    <string name="screen_alerts">Alertes visuelles</string>
    <string name="route_parameters_descr">Définir les paramètres de l\'itinéraire</string>
    <string name="route_parameters">Paramètres de l\'itinéraire</string>
    <string name="application_profile_changed">Profil de l\'appli basculé à « %s »</string>
    <string name="logcat_buffer">Buffer Logcat</string>
    <string name="plugins_settings">Paramètres de l\'extension</string>
    <string name="get_discount_title">Réduction de %3$s pendant %1$d %2$s.</string>
    <string name="shared_string_by_default">Par défaut</string>
    <string name="download_detailed_map">Pour voir les détails de cette zone, téléchargez la carte %s.</string>
    <string name="change_data_storage_full_description">Déplacer les fichiers de données OsmAnd vers la nouvelle destination \?
\n%1$s &gt; %2$s</string>
    <string name="enter_path_to_folder">Saisissez le chemin du dossier</string>
    <string name="shared_string_select_folder">Dossier…</string>
    <string name="paste_Osmand_data_folder_path">Coller le chemin du dossier contenant les données OsmAnd</string>
    <string name="change_osmand_data_folder_question">Modifier le dossier des données OsmAnd \?</string>
    <string name="move_maps_to_new_destination">Déplacer vers la nouvelle destination</string>
    <string name="change_data_storage_folder">Modifier le dossier de stockage</string>
    <string name="rendering_attr_piste_type_snow_park_name">Snow park</string>
    <string name="rendering_attr_piste_type_sleigh_name">Traîneau</string>
    <string name="rendering_attr_piste_type_sled_name">Luge</string>
    <string name="rendering_attr_piste_type_hike_name">Randonnée</string>
    <string name="rendering_attr_piste_type_connection_name">Liaison</string>
    <string name="rendering_attr_piste_type_skitour_name">Ski de randonnée</string>
    <string name="rendering_attr_piste_type_downhill_name">Descente</string>
    <string name="rendering_attr_piste_type_nordic_name">Nordique</string>
    <string name="routeInfo_piste_type_name">Type de piste</string>
    <string name="rendering_attr_piste_difficulty_novice_name">Débutant</string>
    <string name="rendering_attr_piste_difficulty_easy_name">Facile</string>
    <string name="rendering_attr_piste_difficulty_intermediate_name">Intermédiaire</string>
    <string name="rendering_attr_piste_difficulty_advanced_name">Avancé</string>
    <string name="rendering_attr_piste_difficulty_expert_name">Expert</string>
    <string name="rendering_attr_piste_difficulty_freeride_name">Freeride</string>
    <string name="rendering_attr_piste_difficulty_extreme_name">Extrême</string>
    <string name="rendering_attr_piste_difficulty_undefined_name">Non défini</string>
    <string name="routeInfo_piste_difficulty_name">Difficulté de la piste</string>
    <string name="routing_attr_width_name">Largeur</string>
    <string name="routing_attr_width_description">Indique la limite de largeur autorisée sur les itinéraires.</string>
    <string name="avoid_in_routing_descr_">Éviter certains types de route</string>
    <string name="app_mode_utv">Côte à côte</string>
    <string name="rendering_attr_piste_difficulty_connection_name">Connexion</string>
    <string name="rendering_attr_piste_difficulty_aerialway_name">Transport par câble aérien</string>
    <string name="shared_string_calculate">Calculer</string>
    <string name="shared_string_osmand_usage">Utilisation d\'OsmAnd</string>
    <string name="shared_string_tiles">Tuiles</string>
    <string name="shared_string_maps">Cartes</string>
    <string name="shared_string_memory_tb_desc">%1$s To</string>
    <string name="shared_string_memory_gb_desc">%1$s Go</string>
    <string name="shared_string_memory_mb_desc">%1$s Mo</string>
    <string name="shared_string_memory_kb_desc">%1$s ko</string>
    <string name="data_storage_preference_summary">%1$s • %2$s</string>
    <string name="data_storage_space_description">%1$s Go libre (sur %2$s Go)</string>
    <string name="track_storage_directory">Dossier de stockage des traces</string>
    <string name="shared_string_memory_used_tb_desc">%1$s To utilisés</string>
    <string name="shared_string_memory_used_gb_desc">%1$s Go utilisés</string>
    <string name="shared_string_memory_used_mb_desc">%1$s Mo utilisés</string>
    <string name="shared_string_memory_used_kb_desc">%1$s ko utilisés</string>
    <string name="routing_attr_prefer_unpaved_name">Privilégier les routes non revêtues</string>
    <string name="routing_attr_prefer_unpaved_description">Privilégier les routes non revêtues.</string>
    <string name="update_all_maps">Mettre à jour toutes les cartes</string>
    <string name="update_all_maps_q">Mettre à jour %1$d cartes \?</string>
    <string name="track_storage_directory_descrp">Les traces peuvent être enregistrées dans le dossier \'rec\' ou dans des dossiers mensuels ou journaliers.</string>
    <string name="store_tracks_in_rec_directory">Enregistrer les traces dans le dossier \'rec\'</string>
    <string name="store_tracks_in_daily_directories">Enregistrer les traces dans des dossiers journaliers</string>
    <string name="store_tracks_in_daily_directories_descrp">Enregistrer les traces dans des sous-dossiers journaliers (par exemple 2019-01-01).</string>
    <string name="release_3_5">• Mise à jour des paramètres de l\'application et des profiles : les paramètres sont désormais organisés par type ; chaque profile peut être paramétré indépendamment. 
\n 
\n • Fenêtre suggérant le téléchargement de carte lors du déplacement sur la carte 
\n 
\n • Correction du mode sombre
\n 
\n • Correction de plusieurs problèmes sur le calcul d\'itinéraire 
\n 
\n • Mise à jour de la carte de base avec un réseau routier plus détaillé 
\n 
\n • Correction du flou sur certains zones 
\n 
\n • Itinéraire à ski : ajout du profile d\'altitude et de la complexité de l\'itinéraire dans le détail de l\'itinéraire 
\n 
\n • Corrections de bugs.
\n
\n</string>
    <string name="apply_preference_to_all_profiles">Appliquez cette modification à tous les profils ou uniquement au profil sélectionné.</string>
    <string name="shared_preference">Partagé</string>
    <string name="routing_attr_driving_style_prefer_unpaved_name">Privilégier les routes non revêtues</string>
    <string name="routing_attr_driving_style_prefer_unpaved_description">Privilégier les routes non pavées pour l\'itinéraire.</string>
    <string name="layer_osm_edits">Modifications OSM</string>
    <string name="quick_action_contour_lines_descr">Bouton affichant ou masquant les courbes de niveau sur la carte.</string>
    <string name="quick_action_hillshade_descr">Bouton affichant ou masquant l\'ombrage du relief sur la carte.</string>
    <string name="tts_initialization_error">Impossible de démarrer le moteur de synthèse vocale.</string>
    <string name="simulate_your_location_gpx_descr">Simulez votre position à partir d\\\'une trace GPX enregistrée.</string>
    <string name="export_profile">Exporter le profil</string>
    <string name="exported_osmand_profile">Profil OsmAnd : %1$s</string>
    <string name="overwrite_profile_q">\'%1$s\' existe déjà. Souhaitez-vous le remplacer \?</string>
    <string name="export_profile_failed">Impossible d\'exporter le profil.</string>
    <string name="profile_import">Importer le profil</string>
    <string name="profile_import_descr">Ajouter un profil en ouvrant son fichier avec OsmAnd.</string>
    <string name="file_import_error">Erreur d\'import %1$s : %2$s</string>
    <string name="file_imported_successfully">%1$s importé avec succès.</string>
    <string name="rendering_value_white_name">Blanc</string>
    <string name="swap_two_places">Inverser %1$s et %2$s</string>
    <string name="route_start_point">Point de départ</string>
    <string name="default_speed_dialog_msg">Estime l\'heure d\'arrivée pour les types de route inconnus et limite la vitesse sur toutes les routes (peut modifier le calcul d\'itinéraire)</string>
    <string name="track_saved">Trace enregistrée</string>
    <string name="empty_filename">Le nom du fichier n\'est pas renseigné</string>
    <string name="shared_string_revert">Rétablir</string>
    <string name="quick_action_directions_from_desc">Bouton définissant le centre de la carte comme point de départ. Vous devrez ensuite choisir entre définir la destination ou déclencher le calcul d\'itinéraire.</string>
    <string name="clear_confirmation_msg">Effacer %1$s \?</string>
    <string name="download_map_dialog">Fenêtre de téléchargement de carte</string>
    <string name="dialogs_and_notifications_title">Écrans et notifications</string>
    <string name="dialogs_and_notifications_descr">Paramètres d\'affichage des écrans, fenêtres et notifications.</string>
    <string name="suggested_maps">Cartes suggérées</string>
    <string name="suggested_maps_descr">Ces cartes sont nécessaires pour utiliser l\'extension.</string>
    <string name="added_profiles">Profils ajoutés</string>
    <string name="added_profiles_descr">Profils ajoutés par extension</string>
    <string name="shared_string_turn_off">Désactiver</string>
    <string name="new_plugin_added">Nouvelle extension ajoutée</string>
    <string name="join_segments">Relier les segments</string>
    <string name="add_new_profile_q">Ajouter le profil \'%1$s\' \?</string>
    <string name="save_heading">Inclure la direction</string>
    <string name="save_heading_descr">Inclure la direction de chaque point lors de l\'enregistrement d\'une trace.</string>
    <string name="rendering_attr_showCycleNodeNetworkRoutes_name">Afficher les itinéraires cyclables balisés</string>
    <string name="rendering_value_walkingRoutesOSMCNodes_name">Réseaux de noeuds</string>
    <string name="personal_category_name">Personnel</string>
    <string name="ltr_or_rtl_combine_via_bold_point">%1$s • %2$s</string>
    <string name="ltr_or_rtl_combine_via_comma">%1$s, %2$s</string>
    <string name="shared_string_downloading_formatted">Téléchargement %s</string>
    <string name="rendering_value_thick_name">Épais</string>
    <string name="desert_render_descr">Pour les déserts et autres zones faiblement peuplées, affiche plus de détails.</string>
    <string name="select_navigation_icon">Icône de votre position en déplacement</string>
    <string name="select_map_icon">Icône de votre position à l\'arrêt</string>
    <string name="delete_profiles_descr">« Appliquer » supprimera définitivement les profils.</string>
    <string name="master_profile">Profil principal</string>
    <string name="select_color">Sélectionnez la couleur</string>
    <string name="edit_profiles_descr">Les profils OsmAnd par défaut ne peuvent pas être supprimés mais vous pouvez les désactiver (depuis l\'écran précédent) ou les déplacer vers le bas.</string>
    <string name="edit_profiles">Modifier les profils</string>
    <string name="profile_appearance">Apparence du profil</string>
    <string name="choose_icon_color_name">Icône, couleur et nom</string>
    <string name="reorder_profiles">Modifier la liste des profils</string>
    <string name="selected_profile">Profil sélectionné</string>
    <string name="reset_confirmation_descr">Appuyer sur %1$s ignore toutes vos modifications.</string>
    <string name="reset_all_profile_settings_descr">Réinitialiser tous les paramètres de profil aux valeurs par défaut.</string>
    <string name="reset_all_profile_settings">Ré-initialiser tous les paramètres de profil \?</string>
    <string name="ltr_or_rtl_combine_via_colon">%1$s : %2$s</string>
    <string name="ltr_or_rtl_combine_via_space">%1$s %2$s</string>
    <string name="button_rate">Évaluer</string>
    <string name="file_does_not_contain_routing_rules">Aucune règle de routage n\'est présente dans le fichier \'%1$s\', veuillez sélectionner un autre fichier.</string>
    <string name="not_support_file_type_with_ext">Fichier non pris en charge. Merci de sélectionner un fichier conforme ayant l\'extension %1$s.</string>
    <string name="import_from_file">Importer depuis un fichier</string>
    <string name="import_routing_file">Importer un fichier d\'itinéraire</string>
    <string name="import_profile">Importer un profil</string>
    <string name="monitoring_prefs_descr">Navigation, précision d\'enregistrement</string>
    <string name="multimedia_notes_prefs_descr">Taille de l\'image, qualité audio et vidéo</string>
    <string name="osm_editing_prefs_descr">Connexion, mot de passe, édition hors-ligne</string>
    <string name="accessibility_prefs_descr">Choisissez l\'icône, la couleur et le nom</string>
    <string name="live_monitoring_descr">Permet le partage de votre position grâce à l\'enregistrement du trajet.</string>
    <string name="live_monitoring">Suivi en ligne</string>
    <string name="save_track_logging_accuracy">Précision de l\'enregistrement</string>
    <string name="tracks_view_descr">Vos traces enregistrées se trouvent dans %1$s ou dans le dossier OsmAnd.</string>
    <string name="multimedia_notes_view_descr">Vos notes OSM se trouvent dans %1$s.</string>
    <string name="video_notes">Notes vidéo</string>
    <string name="photo_notes">Notes photo</string>
    <string name="route_recalculation">Recalcul de l\'itinéraire</string>
    <string name="accessibility_announce">Annonce</string>
    <string name="login_and_pass">Nom d\'utilisateur et mot de passe</string>
    <string name="plugin_global_prefs_info">Les paramètres de cette extension sont globaux et s\'appliquent à tous les profils</string>
    <string name="osm_editing">Édition OSM</string>
    <string name="osm_edits_view_descr">Consultez vos modifications et vos bugs OSM non encore envoyés dans %1$s. Les modifications téléversées ne seront plus affichées dans OsmAnd.</string>
    <string name="app_mode_osm">OSM</string>
    <string name="select_nav_icon_descr">Icône affiché pendant la navigation ou en déplacement.</string>
    <string name="select_map_icon_descr">Icône affiché à l\'arrêt.</string>
    <string name="logcat_buffer_descr">Vérifier et partager les logs détaillés de l\'application</string>
    <string name="permission_is_required">Vous n\'êtes pas autorisés à utiliser cette option.</string>
    <string name="live_monitoring_tracking_interval">Intervalle de suivi</string>
    <string name="live_monitoring_adress">Adresse web</string>
    <string name="monitoring_notification">Notification</string>
    <string name="monitoring_min_speed">Vitesse minimale</string>
    <string name="monitoring_min_accuracy">Précision minimale</string>
    <string name="monitoring_min_distance">Déplacement minimum</string>
    <string name="reset_plugin_to_default">Restaurer les paramètres par défaut de l\'extension</string>
    <string name="multimedia_rec_split_title">Fractionner l\'enregistrement</string>
    <string name="multimedia_use_system_camera">Utiliser l\'application système</string>
    <string name="multimedia_photo_play_sound">Son de la prise de vue</string>
    <string name="osm_authorization_success">L\'autorisation a été accordée</string>
    <string name="search_offline_geo_error">Impossible d\'analyser le geo intent \'%s\'.</string>
    <string name="monitoring_min_speed_descr">Filtre interrompant l\'enregistrement en dessous d\'une certaine vitesse. Rend les traces enregistrées plus régulières lorsqu\'elles sont affichées sur la carte.</string>
    <string name="live_monitoring_time_buffer">Durée de la mémoire tampon</string>
    <string name="monitoring_min_accuracy_descr_recommendation">Recommandation : il est difficile de prédire ce qui sera enregistré et ce qui ne le sera pas, il peut être préférable de désactiver ce filtre.</string>
    <string name="monitoring_min_distance_descr">Activer ce filtre limite l\'enregistrement de points en double lorsque les déplacements sont très lents, donnant une apparence plus régulière aux traces.</string>
    <string name="monitoring_min_distance_descr_recommendation">Recommandation : paramétrez 5 mètres si vous ne souhaitez pas enregistrer les petits détails de votre itinéraire et que vous ne souhaitez pas non plus d\'informations supplémentaires sur vos pauses.</string>
    <string name="monitoring_min_speed_descr_side_effect">Effet secondaire : votre trace ne contiendra pas les parties où la vitesse minimale n\'a pas été atteinte (par exemple lorsque vous poussez votre vélo en montée ou pendant une pause). De ce fait certaines informations de votre trace seront faussées comme la durée de déplacement ou la vitesse moyenne.</string>
    <string name="monitoring_min_speed_descr_recommendation">Recommandation : commencez par utiliser la détection de mouvement via le filtre de déplacement minimum (B) vous pourriez obtenir de meilleurs résultats en perdant moins de données. Si vos traces restent bruyantes à basse vitesse, essayez ici des valeurs non nulles. Veuillez noter que certaines mesures peuvent retourner une vitesse nulle (en raison de méthodes basées sur le réseau), dans ce cas rien ne sera enregistré.</string>
    <string name="monitoring_min_accuracy_descr">Seuls les points mesurés avec un minimum de précision en mètres/pieds (information communiquée par votre puce GPS) seront enregistrés. La précision est la distance entre la position donnée par le GPS et votre position réelle. La précision est différente de la fluctuation qui est la dispersion de plusieurs mesures de position successives.</string>
    <string name="monitoring_min_accuracy_descr_side_effect">Effet secondaire : avec le filtrage de précision certains points peuvent manquer ; par exemple : sous un pont, en forêt, entre de hauts bâtiments ou dans certaines conditions météorologiques.</string>
    <string name="monitoring_min_accuracy_descr_remark">Remarque : si la localisation GPS est activée juste avant le début d\'enregistrement, la première position peut être imprécise. L\'application pourrait attendre quelques secondes avant d\'enregistrer un point (ou enregistrer le meilleur de 3 points successifs, etc), mais ces évolutions ne sont pas encore disponibles.</string>
    <string name="monitoring_min_speed_descr_remark">Remarque : vérification de vitesse &gt; 0. La plupart des puces GPS fournissent une vitesse uniquement lorsque vous êtes en mouvement. Par conséquent, l\'indication du paramètre &gt; 0 pour ce filtre utilise la détection de mouvement par la puce GPS. Mais même s\'il n\'est pas filtré ici au moment de l\'enregistrement, nous utilisons toujours cette fonctionnalité dans notre analyse des traces GPX pour déterminer la distance corrigée, c\'est-à-dire que la valeur affichée dans ce champ est la distance enregistrée en déplacement.</string>
    <string name="monitoring_min_distance_descr_side_effect">Effet secondaire : les périodes de repos ne seront pas enregistrées ou seulement par un point. De petits mouvements, comme des pas sur le côté, pourront être ignorés. Votre fichier contiendra moins d\'informations exploitables en post-traitement et aura des statistiques moins exactes (éliminant les points redondants, mais conservant les erreurs de position dues à une mauvaise réception ou aux artefacts de la puce GPS).</string>
    <string name="shared_string_available">Disponible</string>
    <string name="add_custom_category">Ajouter une catégorie personnalisée</string>
    <string name="rendering_attr_streetLightingNight_name">Afficher seulement de nuit</string>
    <string name="plugin_prefs_reset_successful">Tous les paramètres de l\'extension ont été restaurés à leurs valeurs par défaut.</string>
    <string name="profile_prefs_reset_successful">Tous les paramètres du profile ont été restaurés à leurs valeurs par défaut.</string>
    <string name="ltr_or_rtl_combine_via_slash">%1$s/%2$s</string>
    <string name="sunset_at">Coucher de soleil à %1$s</string>
    <string name="sunrise_at">Lever de soleil à %1$s</string>
    <string name="rearrange_categories">Réorganiser les catégories</string>
    <string name="create_custom_categories_list_promo">Modifiez l\'ordre de tri dans la liste, masquez des catégories. Vous pouvez importer et exporter toutes vos modifications via les profils.</string>
    <string name="reset_to_default_category_button_promo">Restaurer les valeurs par défaut réinitialisera l\'ordre de tri.</string>
    <string name="accessibility_mode_disabled">Le mode d\'accessibilité est désactivé dans votre système Android.</string>
    <string name="add_new_custom_category_button_promo">Ajoutez une nouvelle catégorie personnelle en sélectionnant une ou plusieurs catégories.</string>
    <string name="use_system_screen_timeout">Utiliser le délai système de mise en veille de l\'écran</string>
    <string name="use_system_screen_timeout_promo">Inactif par défaut : lorsqu\'OsmAnd s’exécute en avant-plan, l\'écran reste toujours allumé. 
\n 
\nSi actif, OsmAnd utilisera le délai système pour mettre en veille l\'écran.</string>
    <string name="clear_recorded_data">Effacer les données enregistrées</string>
    <string name="release_3_6">• Profils : vous pouvez désormais modifier leur ordre, définir leur icône, modifier tous les paramètres de base des profils et restaurer les valeurs par défaut
\n
\n• Ajout du numéro de sortie dans les indications de navigation
\n
\n• Amélioration des paramètres de l\'extension
\n
\n• Amélioration des paramètres de l\'écran pour un accès plus rapide à tous les profils
\n
\n• Ajout d\'une option pour copier les paramètres d\'un autre profil
\n
\n• Possibilité de modifier l\'ordre ou de masquer les catégories de POI dans la Recherche
\n
\n• Meilleur alignement des icônes de POI sur la carte
\n
\n• Ajout des données de Coucher / Lever du soleil
\n
\n• Ajout des icônes Domicile / Travail sur la carte
\n
\n• Possibilité d\'ajouter plusieurs lignes de description dans les Paramètres
\n
\n• Correction des translittérations pour la carte du Japon
\n
\n• Ajout de la carte de l\'Antarctique
\n
\n</string>
    <string name="copy_coordinates">Copier les coordonnées</string>
    <string name="routing_profile_direct_to">Le plus direct</string>
    <string name="sort_by_category">Trier par catégorie</string>
    <string name="please_provide_profile_name_message">Veuillez saisir un nom de profil</string>
    <string name="open_settings">Ouvrir les paramètres</string>
    <string name="plugin_disabled">Extension désactivée</string>
    <string name="plugin_disabled_descr">Cette extension est une application indépendante. Désactiver l\'extension ne la désinstalle pas.
\n
\nPour désinstaller l\'extension, utilisez les Paramètres \'Applications\' d\'Android.</string>
    <string name="shared_string_menu">Menu</string>
    <string name="ltr_or_rtl_triple_combine_via_dash">%1$s — %2$s — %3$s</string>
    <string name="shared_string_routing">Calcul d\'itinéraire</string>
    <string name="shared_string_include_data">Inclure des données supplémentaires</string>
    <string name="import_profile_dialog_description">Le profil contient des données supplémentaires. Appuyez sur \"Importer\" pour n\'importer que les données de profil ou sélectionnez les données supplémentaires à importer.</string>
    <string name="export_profile_dialog_description">Sélectionnez des données supplémentaires à exporter en même temps que le profil.</string>
    <string name="index_name_antarctica">Antarctique</string>
    <string name="shared_string_app_default_w_val">Par défaut pour l\'application (%s)</string>
    <string name="no_recalculation_setting">Sans re-calcul</string>
    <string name="route_recalculation_dist_title">Distance à partir de laquelle recalculer l’itinéraire</string>
    <string name="route_recalculation_dist_descr">L’itinéraire sera recalculé si votre éloignement de l\'itinéraire est supérieur à ce paramètre</string>
    <string name="profile_type_custom_string">Profil personnalisé</string>
    <string name="shared_string_angle_param">Angle : %s°</string>
    <string name="shared_string_angle">Angle</string>
    <string name="recalc_angle_dialog_descr">Un segment supplémentaire sera affiché entre ma position et l\'itinéraire initial jusqu\'à ce que l\'itinéraire soit recalculé</string>
    <string name="recalc_angle_dialog_title">Angle minimum entre ma position et mon itinéraire</string>
    <string name="shared_string_preparing">Préparation en cours</string>
    <string name="shared_string_poi_types">Types de PI</string>
    <string name="shared_string_nothing_selected">Aucun élément sélectionné</string>
    <string name="shared_string_quick_actions">Actions rapides</string>
    <string name="shared_string_profiles">Profils</string>
    <string name="listed_exist">Les %1$s listés existent déjà dans OsmAnd.</string>
    <string name="replace_all_desc">Les éléments actuels seront remplacés par les éléments du fichier</string>
    <string name="replace_all">Tout remplacer</string>
    <string name="keep_both">Conserver les deux</string>
    <string name="keep_both_desc">Les éléments seront importés avec un préfixe</string>
    <string name="import_duplicates_description">Des éléments portant les mêmes noms existent déjà dans OsmAnd.
\n
\nSélectionnez une action.</string>
    <string name="import_duplicates_title">Certains éléments existent déjà</string>
    <string name="select_data_to_import">Sélectionnez les données à importer.</string>
    <string name="shared_string_rendering_style">Style de rendu</string>
    <string name="import_rendering_file">Importer un fichier de rendu</string>
    <string name="restore_all_profile_settings_descr">Tous les paramètres du profil seront restaurés à leurs valeurs d\'origine après création ou import du profil.</string>
    <string name="restore_all_profile_settings">Restaurer tous les paramètres du profil \?</string>
    <string name="saving_new_profile">Enregistrement du nouveau profil</string>
    <string name="profile_backup_failed">Impossible de sauvegarder le profil.</string>
    <string name="clear_recorded_data_warning">Effacer les données enregistrées \?</string>
    <string name="importing_from">Import de données à partir de %1$s</string>
    <string name="shared_string_importing">Import en cours</string>
    <string name="items_added">Éléments ajoutés</string>
    <string name="shared_string_import_complete">Import terminé</string>
    <string name="checking_for_duplicate_description">OsmAnd vérifie que l\'élément %1$s n\'existe pas déjà dans l\'application.
\n
\nCela peut prendre un certain temps.</string>
    <string name="import_complete_description">Les données ont été importées depuis %1$s. Utilisez les boutons ci-dessous pour ouvrir la partie adéquate de l\'application afin de les gérer.</string>
    <string name="recalculate_route_distance_promo">L\'itinéraire sera recalculé lorsque la distance entre l\'itinéraire et votre position est supérieure à la valeur indiquée.</string>
    <string name="select_distance_route_will_recalc">Sélectionnez la distance au-delà de laquelle l’itinéraire sera recalculé.</string>
    <string name="recalculate_route_in_deviation">Recalculer l\'itinéraire en cas d\'écart de route</string>
    <string name="shared_string_min">Min</string>
    <string name="n_items_of_z">%1$s de %2$s</string>
    <string name="shared_string_terrain">Terrain</string>
    <string name="hillshade_description">La carte avec ombrage du relief utilise des nuances sombres pour visualiser les pentes, les sommets et les plaines.</string>
    <string name="slope_description">La pente est colorée selon l\'inclinaison du terrain.</string>
    <string name="terrain_slider_description">Définissez les niveaux de zoom minimum et maximum pour lesquels la couche sera affichée.</string>
    <string name="hillshade_download_description">Des cartes supplémentaires sont nécessaires pour afficher l\'ombrage du relief sur la carte.</string>
    <string name="slope_download_description">Des cartes supplémentaires sont nécessaires pour afficher les pentes sur la carte.</string>
    <string name="slope_read_more">Pour en savoir plus sur les pentes, consultez %1$s.</string>
    <string name="shared_string_transparency">Transparence</string>
    <string name="shared_string_zoom_levels">Niveaux de zoom</string>
    <string name="shared_string_legend">Légende</string>
    <string name="terrain_empty_state_text">Affiche l\'ombrage du relief ou la pente sur la carte. Pour en savoir plus sur ces types de cartes, consultez notre site.</string>
    <string name="shared_string_hillshade">Ombrage du relief</string>
    <string name="download_slope_maps">Pentes</string>
    <string name="quick_action_terrain_descr">Un bouton pour afficher ou masquer la couche terrain sur la carte.</string>
    <string name="delete_description">Supprimer la description</string>
    <string name="add_description">Ajouter une description</string>
    <string name="select_group">Sélectionnez un groupe</string>
    <string name="select_shape">Sélectionnez une forme</string>
    <string name="shared_string_circle">Cercle</string>
    <string name="shared_string_square">Carré</string>
    <string name="shared_string_octagon">Octogone</string>
    <string name="app_mode_ski_touring">Ski de randonnée</string>
    <string name="app_mode_ski_snowmobile">Motoneige</string>
    <string name="custom_osmand_plugin">Extension OsmAnd personnalisée</string>
    <string name="replace_point_descr">Remplacer un point par celui-ci.</string>
    <string name="changes_applied_to_profile">Modifications appliquées au profil \'%1$s\'.</string>
    <string name="settings_item_read_error">Impossible de lire depuis \'%1$s\'.</string>
    <string name="settings_item_write_error">Impossible d\'écrire dans \'%1$s\'.</string>
    <string name="settings_item_import_error">Impossible d\'importer depuis \'%1$s\'.</string>
    <string name="select_track_file">Sélectionnez le fichier de trace</string>
    <string name="shared_string_languages">Langues</string>
    <string name="shared_string_language">Langue</string>
    <string name="shared_string_all_languages">Toutes les langues</string>
    <string name="wiki_menu_download_descr">D’autres cartes sont nécessaires pour afficher les POI Wikipédia sur la carte.</string>
    <string name="divider_descr">Éléments sous ce point isolés par un séparateur.</string>
    <string name="ui_customization_description">Personnalisez le nombre d’éléments dans le panneau latéral, le menu Paramétrer la carte et le menu contextuel.
\n
\nVous pouvez désactiver les extensions inutilisées, pour masquer leurs contrôles. %1$s.</string>
    <string name="hidden_items_descr">Ces éléments sont masqués dans le menu mais les options présentes ou les extensions continueront à fonctionner.</string>
    <string name="reset_items_descr">Masquer les paramètres les réinitialise à leurs valeurs par défaut.</string>
    <string name="ui_customization_short_descr">Éléments du panneau déroulant, menu contextuel</string>
    <string name="shared_string_drawer">Panneau déroulant</string>
    <string name="reorder_or_hide_from">Réorganisez ou masquez les éléments à partir de %1$s.</string>
    <string name="move_inside_category">Les éléments peuvent uniquement être déplacés au sein de la catégorie.</string>
    <string name="ui_customization">Personnalisation de l\'interface utilisateur</string>
    <string name="context_menu_actions">Actions du menu contextuel</string>
    <string name="shared_string_divider">Séparateur</string>
    <string name="shared_string_hidden">Masqué</string>
    <string name="main_actions_descr">Seulement 4 boutons.</string>
    <string name="main_actions">Actions principales</string>
    <string name="developer_plugin">Extension de développement</string>
    <string name="shared_string_items">Éléments</string>
    <string name="select_wikipedia_article_langs">Sélectionnez les langues dans lesquelles les articles Wikipédia s\'afficheront sur la carte. Vous pouvez basculer entre toutes les langues disponibles pendant la lecture de l\'article.</string>
    <string name="lang_bar">Bavarois</string>
    <string name="lang_jv">Javanais</string>
    <string name="lang_mn">Mongolien</string>
    <string name="lang_scn">Sicilien</string>
    <string name="some_articles_may_not_available_in_lang">Certains articles Wikipédia peuvent ne pas être disponibles dans votre langue.</string>
    <string name="custom_color">Couleur personnalisée</string>
    <string name="extra_maps_menu_group">Cartes supplémentaires</string>
    <string name="lang_tg">Tadjik</string>
    <string name="lang_pnb">Punjabi</string>
    <string name="lang_ne">Népalais</string>
    <string name="lang_nap">Napolitain</string>
    <string name="lang_my">Birman</string>
    <string name="lang_min">Minangkabau</string>
    <string name="lang_ba">Bashkir</string>
    <string name="lang_lmo">Lombard</string>
    <string name="lang_zhyue">Cantonais</string>
    <string name="lang_zhminnan">Min du Sud</string>
    <string name="lang_yo">Yoruba</string>
    <string name="lang_war">Waray</string>
    <string name="lang_uz">Ouzbek</string>
    <string name="lang_ur">Ourdou</string>
    <string name="lang_tt">Tatar</string>
    <string name="lang_sco">Écossais</string>
    <string name="lang_mg">Malgache</string>
    <string name="lang_kk">Kazakh</string>
    <string name="lang_cv">Tchouvache</string>
    <string name="lang_ce">Tchétchène</string>
    <string name="lang_an">Aragonais</string>
    <string name="download_unsupported_action">Action %1$s non prise en charge</string>
    <string name="lang_ky">Kirghize</string>
    <string name="lang_gu">Gujarati</string>
    <string name="osm_live_payment_subscription_management">Le paiement sera débité de votre compte Google Play après confirmation de l\'achat.
\n
\nA moins qu\'il ne soit annulé avant sa date de renouvellement, l\'abonnement sera automatiquement débité à chaque échéance (mensuelle / trimestrielle / annuelle).
\n
\nVous pouvez gérer et annuler à tout moment vos abonnements dans vos paramètres Google Play.</string>
    <string name="ltr_or_rtl_combine_via_slash_with_space">%1$s / %2$s</string>
    <string name="search_poi_types_descr">Combinez des PI de différentes catégories. Appuyez sur \"basculer\" pour tout sélectionner, le côté gauche sélectionne une catégorie.</string>
    <string name="search_poi_types">Rechercher des types de PI</string>
    <string name="radius_ruler_item">Règle de mesure par rayon</string>
    <string name="map_markers_item">Marques</string>
    <string name="legend_item_description">Guide des symboles cartographiques</string>
    <string name="tracker_item">OsmAnd Tracker</string>
    <string name="mapillary_item">OsmAnd + Mapillary</string>
    <string name="quick_action_item">Action rapide</string>
    <string name="measure_distance_item">Mesurer une distance</string>
    <string name="travel_item">Voyage (Wikivoyage et Wikipédia)</string>
    <string name="favorites_item">Favoris</string>
    <string name="subscription_osmandlive_item">Abonnement - OsmAnd Live</string>
    <string name="osmand_purchases_item">Achats OsmAnd</string>
    <string name="navigation_profiles_item">Profils de navigation</string>
    <string name="release_3_7">- Nouvelles cartes des pentes hors ligne
\n
\n - Personnalisation complète des favoris et des points de passage GPX - couleurs, icônes et formes personnalisées
\n
\n - Personnalisez l\'ordre des éléments dans le menu contextuel, le menu configurer la carte et le panneau déroulant
\n
\n - Wikipédia comme couche séparée dans Paramétrer la carte, sélectionnez uniquement les langues nécessaires
\n
\n - Créez vos propres filtres de PI avec une flexibilité totale
\n
\n - Ajout d\'options permettant de restaurer les paramètres des profils personnalisés
\n
\n - Les routes GPX utilisées en navigation prennent en charge les voies de circulation et les instructions de virage complètes
\n
\n - Correction des tailles sur les tablettes
\n
\n - Correction de bugs avec RTL
\n
\n</string>
    <string name="additional_actions_descr">Accédez à ces actions en appuyant sur le bouton \"%1$s\".</string>
    <string name="quick_action_transport_descr">Bouton pour afficher ou masquer les transports en commun sur la carte.</string>
    <string name="create_edit_poi">Créer ou modifier un PI</string>
    <string name="parking_positions">Emplacements de stationnement</string>
    <string name="add_edit_favorite">Ajouter ou modifier un favori</string>
    <string name="reset_deafult_order">Rétablir l\'ordre par défaut des éléments</string>
    <string name="back_to_editing">Retour en modification</string>
    <string name="quick_action_switch_profile_descr">Le bouton d’action bascule entre les profils sélectionnés.</string>
    <string name="profiles_for_action_not_found">Ces profils sont introuvables.</string>
    <string name="shared_string_resume">Reprendre</string>
    <string name="shared_string_add_profile">Ajouter un profil</string>
    <string name="change_application_profile">Modifier le profil</string>
    <string name="index_item_world_basemap_detailed">Carte mondiale générale (plus détaillée)</string>
    <string name="unsupported_type_error">Type non pris en charge</string>
    <string name="gpx_parse_error">Ce fichier GPX contient des erreurs.
\n
\nContactez le support OsmAnd pour analyser le problème.</string>
    <string name="system_screen_timeout_descr">Éteint l\'écran en fonction du délai système.</string>
    <string name="map_source_zoom_levels_descr">Affecte l\'affichage de la carte ou des sur-couche / sous-couche. 
\n 
\n%1$s : La carte est limitée aux zooms sélectionnés. 
\n 
\n%2$s sont les niveaux de zoom auxquels les tuiles originales seront visibles. En dehors de ces valeurs, il y aura une augmentation ou une diminution d\'échelle.</string>
    <string name="turn_screen_on_navigation_instructions_descr">L\'écran s\'allumera pour afficher les instructions de guidage.</string>
    <string name="turn_screen_on_wake_time_descr">Sélectionnez la durée d\'affichage de l\'écran après allumage (\"%1$s\" signifie pas d\'extinction).</string>
    <string name="screen_timeout_descr">Si \"%1$s\" est activé, le temps d\'activité en dépendra.</string>
    <string name="expire_time_descr">Les tuiles en cache seront à nouveau téléchargées après ce délai (en minutes). Laissez ce champ vide pour ne jamais rafraîchir les tuiles pour cette source. 
\n 
\nUn jour correspond à 1440 minutes. 
\nUne semaine correspond à 10 080 minutes. 
\nUn mois correspond à 43 829 minutes.</string>
    <string name="shared_string_always">Toujours</string>
    <string name="screen_control">Contrôle de l\'écran</string>
    <string name="system_screen_timeout">Utiliser le délai système pour l’extinction de l\'écran</string>
    <string name="turn_screen_on_descr">Sélectionnez les options d\'allumage de l’écran (assurez-vous qu’OsmAnd est au premier plan au moment du verrouillage de l’appareil) :</string>
    <string name="turn_screen_on_navigation_instructions">Instructions de guidage</string>
    <string name="turn_screen_on_power_button_descr">Appuyez sur le bouton d\'alimentation de l\'appareil pour allumer l\'écran avec OsmAnd par dessus l’écran de verrouillage.</string>
    <string name="turn_screen_on_power_button">Bouton marche / arrêt</string>
    <string name="turn_screen_on_proximity_sensor">Capteur de proximité</string>
    <string name="keep_screen_on">Conserver l\'écran allumé</string>
    <string name="keep_screen_off">Conserver l\'écran éteint</string>
    <string name="pseudo_mercator_projection">Pseudo-projection de Mercator</string>
    <string name="one_image_per_tile">Un fichier image par tuile</string>
    <string name="sqlite_db_file">Fichier SQLiteDB</string>
    <string name="online_map_name_helper_text">Donnez un nom à la source de carte en ligne.</string>
    <string name="online_map_url_helper_text">Saisissez ou collez l\'URL de la source.</string>
    <string name="edit_online_source">Modifier la source en ligne</string>
    <string name="expire_time">Date d\'expiration</string>
    <string name="mercator_projection">Projection de Mercator</string>
    <string name="storage_format">Format de stockage</string>
    <string name="map_source_zoom_levels">Définissez les niveaux de zoom minimum et maximum auxquels la carte en ligne sera affichée ou chargée.</string>
    <string name="tiles_storage_descr">Sélectionnez comment stocker les tuiles téléchargées.</string>
    <string name="default_screen_timeout">Délai par défaut de veille écran</string>
    <string name="export_import_quick_actions_with_profiles_promo">Vous pouvez exporter et importer les actions rapides via les profils d’application.</string>
    <string name="shared_string_delete_all_q">Tout supprimer \?</string>
    <string name="delete_all_actions_message_q">Supprimer définitivement %d actions rapides \?</string>
    <string name="screen_timeout">Délai de veille de l’écran</string>
    <string name="height_limit_description">Indiquez la hauteur de votre véhicule, certaines restrictions d\'itinéraire peuvent s\'appliquer aux véhicules hauts.</string>
    <string name="weight_limit_description">Indiquez le poids de votre véhicule, certaines restrictions d\'itinéraire peuvent s\'appliquer aux véhicules lourds.</string>
    <string name="width_limit_description">Indiquez la largeur de votre véhicule, certaines restrictions d\'itinéraire peuvent s\'appliquer aux véhicules larges.</string>
    <string name="shared_string_tones">tonnes</string>
    <string name="shared_string_meters">mètres</string>
    <string name="details_dialog_decr">Afficher ou masquer les autres détails sur la carte</string>
    <string name="shared_string_night_map">Carte nocturne</string>
    <string name="turn_screen_on_power_button_disabled">Désactivé. Nécessite l\'option « Garder l\'écran allumé » sous « Délai d\'affichage de l\'écran ».</string>
    <string name="add_online_source">Ajouter une source en ligne</string>
    <string name="clear_tiles_warning">Appliquer ces modifications effacera les données mises en cache pour cette source de tuiles</string>
    <string name="vessel_height_warning_link">Définir la hauteur du navire</string>
    <string name="vessel_height_warning">Définir la hauteur du navire pour éviter les ponts bas. Si le pont est mobile, nous utiliserons sa hauteur en position ouverte.</string>
    <string name="vessel_height_limit_description">Définit la hauteur du navire afin d\'éviter les ponts bas. Souvenez-vous que si le pont est mobile, nous utiliserons sa hauteur en position ouverte.</string>
    <string name="vessel_width_limit_description">Définir la largeur du navire pour éviter les ponts étroits</string>
    <string name="quick_action_showhide_mapillary_descr">Bouton pour afficher ou masquer la couche Mapillary sur la carte.</string>
    <string name="speed_cameras_legal_descr">Dans certains pays ou régions, l\'utilisation d\'avertisseurs de radars est interdit par la loi.
\n
\nVous devez faire un choix en fonction de la loi de votre pays.
\n
\nSélectionnez %1$s pour recevoir des alertes et des avertissements sur les radars.
\n
\nSélectionnez %2$s. Toutes les données relatives aux radars (alertes, notifications, PI) seront supprimées pour cette installation de l’application.</string>
    <string name="keep_active">Garder actif</string>
    <string name="speed_cameras_restart_descr">Redémarrez l\'application pour supprimer les données radars.</string>
    <string name="uninstall_speed_cameras">Désinstaller les radars</string>
    <string name="shared_string_legal">Légal</string>
    <string name="speed_camera_pois">PI radars</string>
    <string name="shared_string_uninstall">Désinstaller</string>
    <string name="speed_cameras_alert">Les alertes radars sont interdites par la loi dans certains pays.</string>
    <string name="shared_string_bearing">Direction</string>
    <string name="item_deleted">%1$s supprimé</string>
    <string name="shared_string_uninstall_and_restart">Désinstaller et redémarrer</string>
    <string name="routing_attr_length_description">Indiquez la longueur du véhicule autorisée sur les routes.</string>
    <string name="routing_attr_length_name">Longueur</string>
    <string name="speed_cameras_removed_descr">Cet appareil n\'a pas de radars.</string>
    <string name="app_mode_inline_skates">Patins à roulettes en ligne</string>
    <string name="use_volume_buttons_as_zoom">Zoomer avec les boutons de volume</string>
    <string name="use_volume_buttons_as_zoom_descr">Contrôler le niveau de zoom de la carte avec les boutons de réglage du volume sonore.</string>
    <string name="quick_action_remove_next_destination_descr">Supprime la prochaine étape de votre route. S\'il s\'agit de la destination finale, le guidage s\'arrêtera.</string>
    <string name="lenght_limit_description">Indiquez la longueur de votre véhicule, certaines restrictions d\'itinéraire peuvent s\'appliquer aux véhicules longs.</string>
    <string name="quick_action_remove_next_destination">Supprimer la prochaine étape</string>
    <string name="please_provide_point_name_error">Veuillez renseigner un nom pour le point</string>
    <string name="plugin_wikipedia_description">Obtenez des informations sur les points d\'intérêt avec les articles Wikipédia, un guide disponible hors-ligne.</string>
    <string name="search_download_wikipedia_maps">Télécharger les cartes Wikipédia</string>
    <string name="app_mode_motor_scooter">Scooter</string>
    <string name="app_mode_enduro_motorcycle">Moto enduro</string>
    <string name="app_mode_go_cart">Kart</string>
    <string name="osm_edit_closed_note">Note OSM fermée</string>
    <string name="app_mode_wheelchair">Fauteuil roulant</string>
    <string name="app_mode_wheelchair_forward">Fauteuil roulant vers l\'avant</string>
    <string name="set_working_days_to_continue">Définissez les jours travaillés pour continuer</string>
    <string name="route_between_points">Itinéraire entre points</string>
    <string name="plan_a_route">Ajouter une trace</string>
    <string name="add_to_a_track">Ajouter à une trace</string>
    <string name="shared_string_custom">Personnalisé</string>
    <string name="add_hidden_group_info">Le point ajouté se trouve dans \"%s\". Afficher ce groupe pour rendre le point visible sur la carte.</string>
    <string name="gpx_split_interval_descr">Sélectionnez l\'intervalle auquel les marques de distance ou de temps sur la trace seront affichées.</string>
    <string name="gpx_split_interval_none_descr">Sélectionnez l\'option de fractionnement souhaitée : par temps ou par distance.</string>
    <string name="track_coloring_solid">Opaque</string>
    <string name="track_show_start_finish_icons">Afficher les icônes de départ et d\'arrivée</string>
    <string name="select_track_width">Sélectionner la largeur</string>
    <string name="gpx_direction_arrows">Flèches de direction</string>
    <string name="plan_route_last_edited">Modifiés récemment</string>
    <string name="plan_route_import_track">Importer une trace</string>
    <string name="plan_route_open_existing_track">Ouvrir une trace existante</string>
    <string name="plan_route_create_new_route">Créer un nouvel itinéraire</string>
    <string name="plan_route_select_track_file_for_open">Sélectionnez un fichier de trace à ouvrir.</string>
    <string name="shared_string_done">Terminé</string>
    <string name="overwrite_track">Remplacer la trace</string>
    <string name="route_between_points_desc">Définissez comment relier les points : par une ligne droite ou en calculant un itinéraire avec le profil ci-dessous.</string>
    <string name="route_between_points_whole_track_button_desc">Toute la trace sera recalculée en utilisant le profil sélectionné.</string>
    <string name="route_between_points_next_segment_button_desc">Seul le prochain segment sera recalculé en utilisant le profil sélectionné.</string>
    <string name="route_between_points_add_track_desc">Sélectionnez le fichier de trace auquel vous souhaitez ajouter un nouveau segment.</string>
    <string name="save_as_new_track">Enregistrer comme nouvelle trace</string>
    <string name="reverse_route">Inverser l\'itinéraire</string>
    <string name="whole_track">Trace entière</string>
    <string name="next_segment">Segment suivant</string>
    <string name="threshold_distance">Seuil de distance</string>
    <string name="navigation_profile">Profil de navigation</string>
    <string name="street_level_imagery">Photos des rues</string>
    <string name="plan_route_exit_dialog_descr">Ignorer toutes les modifications apportées à cet itinéraire \?</string>
    <string name="in_case_of_reverse_direction">Inverser le sens</string>
    <string name="pass_whole_track_descr">Point de la trace vers lequel naviguer</string>
    <string name="shared_string_gpx_route">Enregistrer le parcours</string>
    <string name="access_hint_enter_address">Saisissez l\'adresse</string>
    <string name="add_segment_to_the_track">Ajouter à un fichier de trace</string>
    <string name="empty_state_my_tracks">Ajouter des fichiers de trace</string>
    <string name="context_menu_item_add_waypoint">Ajouter un point de passage</string>
    <string name="quick_action_add_gpx">Ajouter un point de passage à la trace</string>
    <string name="start_of_the_track">Début de la trace</string>
    <string name="attach_to_the_roads">Déplacer sur les routes</string>
    <string name="save_track_to_gpx">Enregistrer automatiquement le parcours pendant le guidage</string>
    <string name="shared_string_save_as_gpx">Enregistrer comme nouveau fichier de trace</string>
    <string name="shared_string_gpx_files">Traces</string>
    <string name="layer_gpx_layer">Traces</string>
    <string name="show_gpx">Traces</string>
    <string name="monitoring_control_start">ENR</string>
    <string name="save_track_to_gpx_globally">Enregistrer le parcours dans un fichier GPX</string>
    <string name="map_widget_monitoring">Enregistrer le parcours</string>
    <string name="marker_save_as_track">Enregistrer comme fichier de trace</string>
    <string name="follow_track">Suivre la trace</string>
    <string name="follow_track_descr">Sélectionner un fichier de trace à suivre</string>
    <string name="select_another_track">Sélectionner une autre trace</string>
    <string name="navigate_to_track_descr">Naviguer de ma position vers la trace</string>
    <string name="nearest_point">Point le plus proche</string>
    <string name="delete_address">Supprimer l\'adresse</string>
    <string name="add_address">Ajouter une adresse</string>
    <string name="number_of_gpx_files_selected_pattern">%s fichiers trace sélectionnés</string>
    <string name="empty_state_my_tracks_desc">Importer ou enregistrer des fichiers de trace</string>
    <string name="simplified_track">Trace simplifiée</string>
    <string name="shared_string_file_name">Nom de fichier</string>
    <string name="system_default_theme">Par défaut</string>
    <string name="open_saved_track">Ouvrir la trace enregistrée</string>
    <string name="shared_string_is_saved">a été enregistré</string>
    <string name="one_point_error">Veuillez ajouter au moins deux points.</string>
    <string name="import_track_descr">Sélectionnez le fichier de trace à suivre ou importez-le depuis votre appareil.</string>
    <string name="gpx_monitoring_start">Reprendre l\'enregistrement du trajet</string>
    <string name="gpx_monitoring_stop">Suspendre l\'enregistrement du trajet</string>
    <string name="save_global_track_interval_descr">Définit la fréquence d’enregistrement des points du parcours (activable depuis le widget \"Enregistrement\" sur la carte).</string>
    <string name="disable_recording_once_app_killed_descrp">L\'enregistrement de la trace sera interrompu si l\'application est fermée via Applications récentes (les indications OsmAnd ne seront plus affichées dans la barre de notifications).</string>
    <string name="all_next_segments_will_be_recalc">Tous les segments suivants seront recalculés avec le profil sélectionné.</string>
    <string name="all_previous_segments_will_be_recalc">Tous les segments précédents seront recalculés avec le profil sélectionné.</string>
    <string name="all_next_segments">Tous les segments suivants</string>
    <string name="previous_segment">Segment précédent</string>
    <string name="all_previous_segments">Tous les segments précédents</string>
    <string name="only_selected_segment_recalc">Seul le segment sélectionné sera recalculé avec le profil sélectionné.</string>
    <string name="release_3_8">• Mise à jour du mode de planification d\'itinéraire : il autorise différents types de navigation par segment et permet d\'inclure les traces
\n
\n• Nouveau menu pour l\'apparence des traces : choix de la couleur, épaisseur, affichage des flèches de direction et icônes de départ et d\'arrivée
\n
\n• Amélioration de la visibilité des nœuds relatifs aux infrastructures cyclistes
\n
\n• Les traces peuvent être \"tapées\" pour afficher un menu contextuel avec des informations basiques
\n
\n• Amélioration de l\'algorithme de recherche
\n
\n• Amélioration du suivi des traces pendant la Navigation
\n
\n• Correction de l\'import / export des profils
\n
\n</string>
    <string name="plan_route_trim_before">Couper avant</string>
    <string name="plan_route_trim_after">Couper après</string>
    <string name="plan_route_change_route_type_before">Modifier le type d’itinéraire avant</string>
    <string name="plan_route_change_route_type_after">Modifier le type d’itinéraire après</string>
    <string name="simplified_track_description">Seul l\'itinéraire sera enregistré, les étapes seront supprimées.</string>
    <string name="shared_string_redo">Rétablir</string>
    <string name="sort_last_modified">Récents</string>
    <string name="sort_name_descending">Nom : Z – A</string>
    <string name="sort_name_ascending">Nom : A – Z</string>
    <string name="start_finish_icons">Icônes de départ et d\'arrivée</string>
    <string name="contour_lines_thanks">Merci pour votre achat de \'Topographie\'</string>
    <string name="osm_live_payment_desc_hw">L\'abonnement est facturé pour la période sélectionnée. Annulation possible à tout moment sur AppGallery.</string>
    <string name="routing_attr_avoid_footways_description">Éviter les trottoirs</string>
    <string name="routing_attr_avoid_footways_name">Éviter les trottoirs</string>
    <string name="development">Développement</string>
    <string name="use_live_public_transport">OsmAnd Live data</string>
    <string name="use_live_routing">OsmAnd Live data</string>
    <string name="use_native_pt_desc">Basculer vers le calcul d\'itinéraire Transport en commun Java (sécurisé)</string>
    <string name="perform_oauth_authorization_description">Connectez-vous avec OAuth pour utiliser les fonctionnalités osmedit</string>
    <string name="what_is_new">Nouveautés</string>
    <string name="complex_routing_descr">Routage en 2 phases pour le guidage en voiture.</string>
    <string name="use_native_pt">Développement du transport en commun autochtone</string>
    <string name="perform_oauth_authorization">Connectez-vous avec OAuth</string>
    <string name="clear_osm_token">Supprimer le jeton OAuth d\'OpenStreetMap</string>
    <string name="osm_edit_logout_success">Déconnecté</string>
    <string name="file_already_imported">Le fichier est déjà importé dans OsmAnd</string>
    <string name="use_two_phase_routing">Utiliser un algorithme de routage A* à 2 phases</string>
    <string name="osm_live_payment_subscription_management_hw">Le paiement sera débité de votre compte AppGallery après confirmation de l\'achat.
\n
\nA moins qu\'il ne soit annulé avant sa date de renouvellement, l\'abonnement sera automatiquement débité à chaque échéance (mensuelle / trimestrielle / annuelle).
\n
\nVous pouvez gérer et annuler à tout moment vos abonnements dans vos paramètres AppGallery.</string>
    <string name="message_need_calculate_route_before_show_graph">Seulement %1$s données disponibles sur les routes, calculez l\'itinéraire via \"Itinéraire entre 2 points\" pour voir les graphiques.</string>
    <string name="message_graph_will_be_available_after_recalculation">Veuillez patienter.
\nLe graphique sera disponible à l\'issue du calcul d\'itinéraire.</string>
    <string name="snowmobile_render_descr">Pour la conduite en motoneige avec des routes et des pistes dédiées.</string>
    <string name="shared_string_graph">Graphique</string>
    <string name="ltr_or_rtl_combine_via_dash">%1$s - %2$s</string>
    <string name="shared_string_local_maps">Cartes locales</string>
    <string name="icon_group_amenity">Loisir</string>
    <string name="icon_group_special">Spécial</string>
    <string name="icon_group_transport">Transport</string>
    <string name="icon_group_service">Service</string>
    <string name="icon_group_symbols">Symboles</string>
    <string name="icon_group_sport">Sport</string>
    <string name="icon_group_emergency">Urgence</string>
    <string name="icon_group_travel">Voyage</string>
    <string name="mgrs_format_descr">OsmAnd utilise le système de référence MDRS de l\'OTAN dérivé des formats UTM et UPS.</string>
    <string name="navigate_point_format_mgrs">MGRS</string>
    <string name="navigate_point_mgrs">MGRS</string>
    <string name="message_you_need_add_two_points_to_show_graphs">Ajoutez au moins deux points</string>
    <string name="subscription_on_hold_title">L\'abonnement OsmAnd Live est en attente</string>
    <string name="subscription_expired_title">L’abonnement OsmAnd Live a expiré</string>
    <string name="subscription_paused_title">L\'abonnement OsmAnd Live a été suspendu</string>
    <string name="login_open_street_map">Se connecter à OpenStreetMap</string>
    <string name="login_open_street_map_org">Se connecter à OpenStreetMap.org</string>
    <string name="user_login">Se connecter</string>
    <string name="use_login_password">Utiliser un identifiant et un mot de passe</string>
    <string name="login_account">Compte</string>
    <string name="manage_subscription">Gérer l\'abonnement</string>
    <string name="sign_in_with_open_street_map">Se connecter avec OpenStreetMap</string>
    <string name="markers_history">Historique des marqueurs</string>
    <string name="send_files_to_openstreetmap">Envoyer un fichier GPX vers OpenStreetMap</string>
    <string name="enter_text_separated">Saisissez les étiquettes séparées par des virgules.</string>
    <string name="subscription_payment_issue_title">Appuyez sur le bouton pour configurer un mode de paiement sur Google Play pour résoudre le problème de votre abonnement.</string>
    <string name="osm_edit_comment_note">Commenter la note OSM</string>
    <string name="osm_edit_close_note">Fermer la note OSM</string>
    <string name="shared_string_add_photo">Ajouter une photo</string>
    <string name="register_on_openplacereviews">Inscrivez-vous sur
\nOpenPlaceReviews.org</string>
    <string name="register_opr_create_new_account">Créer un nouveau compte</string>
    <string name="register_opr_have_account">J\'ai déjà un compte</string>
    <string name="open_street_map_login_mode">Connectez-vous afin d\'envoyer vos modifications.
\n
\nUtilisez soit la méthode OAuth soit vos identifiants OSM (utilisateur et mot de passe).</string>
    <string name="osm_login_descr">Connectez-vous avec la méthode sécurisée OAuth ou avec votre identifiant OSM et votre mot de passe.</string>
    <string name="register_on_openplacereviews_desc">Les photos sont fournies par le projet OpenPlaceReviews.org. Vous devez vous connecter au site web pour leur envoyer vos photos.</string>
    <string name="shared_string_search_history">Historique de recherche</string>
    <string name="app_mode_kayak">Kayak</string>
    <string name="export_not_enough_space_descr">Votre appareil n\'a que %1$s disponible. Veuillez libérer de l\'espace ou désélectionner l\'export de certains éléments.</string>
    <string name="app_mode_motorboat">Bateau à moteur</string>
    <string name="shared_string_resources">Ressources</string>
    <string name="approximate_file_size">Taille approximative du fichier</string>
    <string name="select_data_to_export">Sélectionnez les données à exporter dans le fichier.</string>
    <string name="file_size_needed_for_import">Nécessaire pour l\'import</string>
    <string name="export_not_enough_space">L\'espace disponible est insuffisant</string>
    <string name="add_to_mapillary">Ajouter à Mapillary</string>
    <string name="add_to_opr">Ajouter à OpenPlaceReviews</string>
    <string name="add_photos_descr">OsmAnd affiche des photos de plusieurs sources :
\nOpenPlaceReviews : photos de PI ;
\nMapillary : photos de rue ;
\nWeb / Wikimedia : photos de PI réféfencés dans OpenStreetMap.</string>
    <string name="gpx_upload_private_visibility_descr">\"Privée\" signifie que la trace ne sera visible dans aucune des listes publiques, mais les points de trace qu\'elle contient seront disponibles sans horodatage et dans un ordre non-chronologique au moyen de l\'API GPS publique.</string>
    <string name="use_dev_url_descr">Utiliser dev.openstreetmap.org plutôt que openstreetmap.org pour tester l\'envoi des notes OSM / Points d\'intérêt / GPX.</string>
    <string name="use_dev_url">Utiliser dev.openstreetmap.org</string>
    <string name="select_groups_for_import">Sélectionnez les groupes à importer.</string>
    <string name="select_items_for_import">Sélectionnez les objets à importer.</string>
    <string name="cannot_upload_image">Impossible d\'envoyer l\'image, veuillez réessayer plus tard</string>
    <string name="select_picture">Sélectionnez une image</string>
    <string name="ltr_or_rtl_combine_via_star">%1$s * %2$s</string>
    <string name="lang_de_casual">Allemand (courant)</string>
    <string name="app_mode_light_aircraft">Aviation légère</string>
    <string name="gpx_upload_trackable_visibility_descr">« Traçable » signifie que la trace ne s\'affichera pas dans les listes publiques, mais que les points de cheminement horodatés qu\'elle contient seront téléchargeables depuis l\'API GPS publique (ces points sont traités afin de n\'avoir aucun lien direct avec vous).</string>
    <string name="release_3_9">• Ajout d\'une option pour exporter et importer toutes les données, y compris les paramètres, les ressources, mes lieux
\n
\n • Planifier l\'itinéraire : graphiques pour les segments de piste pour l\'itinéraire et ajout de la possibilité de créer et de modifier des pistes à segments multiples
\n
\n • Ajout de la méthode d\'authentification OAuth pour OpenStreetMap, amélioration de l\'interface utilisateur des boîtes de dialogue OSM
\n
\n • Support des couleurs personnalisées pour les favoris et les points de passage
\n
\n</string>
    <string name="plan_route_split_before">Couper avant</string>
    <string name="plan_route_split_after">Couper après</string>
    <string name="plan_route_add_new_segment">Ajouter un nouveau segment</string>
    <string name="gpx_upload_identifiable_visibility_descr">« Identifiable » signifie que la trace sera affichée publiquement dans « Mes traces GPS » ainsi que dans les listes de traces GPS publiques. Ainsi les autres utilisateurs pourront télécharger la trace brute et l\'associer avec votre nom d\'utilisateur. Les données de points de passage horodatés fournis par l\'API GPS publique feront référence à la page d\'origine de votre trace.</string>
    <string name="gpx_upload_public_visibility_descr">« Publique » signifie que la trace est affichée publiquement dans vos traces GPS et dans les listes de traces GPS publiques. Les données diffusées via l\'API ne font pas référence à votre page de traces. Les horodatages des points de trace ne sont pas disponibles via l\'API GPS publique et les points de trace ne sont pas classés par ordre chronologique.</string>
    <string name="profile_type_osmand_string">Profil OsmAnd</string>
    <string name="profile_type_user_string">Profil utilisateur</string>
    <string name="reverse_all_points">Inverser tous les points</string>
    <string name="profile_by_default_description">Sélectionnez le profil utilisé au démarrage de l\'application.</string>
    <string name="shared_string_last_used">Dernier utilisé</string>
    <string name="routing_attr_prefer_hiking_routes_name">Privilégier les itinéraires de randonnée</string>
    <string name="routing_attr_prefer_hiking_routes_description">Privilégier les itinéraires de randonnée</string>
    <string name="routing_attr_allow_intermittent_description">Autoriser les voies navigables intermittentes</string>
    <string name="routing_attr_allow_intermittent_name">Autoriser les voies navigables intermittentes</string>
    <string name="routing_attr_allow_streams_description">Autoriser les cours d’eau et les drains</string>
    <string name="routing_attr_allow_streams_name">Autoriser les cours d’eau et les drains</string>
    <string name="voice_prompts_timetable">Nombre d\'annonces vocales</string>
    <string name="keep_it_empty_if_not">Si non, laissez vide</string>
    <string name="shared_string_subtype">Sous-type</string>
    <string name="shared_string_vehicle">Véhicule</string>
    <string name="shared_string_api_key">Clé d\'API</string>
    <string name="shared_string_server_url">URL du serveur</string>
    <string name="shared_string_enter_param">Saisissez le paramètre</string>
    <string name="test_route_calculation">Calculer un itinéraire d’essai</string>
    <string name="routing_engine_vehicle_type_driving">Voiture</string>
    <string name="routing_engine_vehicle_type_foot">A pieds</string>
    <string name="routing_engine_vehicle_type_bike">Vélo</string>
    <string name="routing_engine_vehicle_type_car">Automobile</string>
    <string name="add_online_routing_engine">Ajouter un moteur de routage en ligne</string>
    <string name="edit_online_routing_engine">Modifier le moteur de routage en ligne</string>
    <string name="online_routing_example_hint">L\'URL avec tous les paramètres sera de la forme :</string>
    <string name="copy_address">Copier l\'adresse</string>
    <string name="online_routing_engine">Moteur de routage en ligne</string>
    <string name="online_routing_engines">Moteurs de routage en ligne</string>
    <string name="shared_string_folders">Dossiers</string>
    <string name="select_folder">Sélectionnez le dossier</string>
    <string name="select_folder_descr">Sélectionnez un dossier ou créez-en un nouveau</string>
    <string name="shared_string_empty">Vide</string>
    <string name="announcement_time_approach">Approche</string>
    <string name="announcement_time_prepare">Préparation</string>
    <string name="announcement_time_prepare_long">Préparation longue</string>
    <string name="announcement_time_arrive">Arrivé à destination</string>
    <string name="shared_string_turn">Bifurcation</string>
    <string name="show_track_on_map">Afficher la trace sur la carte</string>
    <string name="routing_engine_vehicle_type_scooter">Trottinette</string>
    <string name="routing_engine_vehicle_type_small_truck">Camionnette</string>
    <string name="upload_to_openstreetmap">Envoyer sur OpenStreetMap</string>
    <string name="edit_track">Modifier la trace</string>
    <string name="rename_track">Renommer la trace</string>
    <string name="change_folder">Modifier le dossier</string>
    <string name="shared_string_sec">sec</string>
    <string name="start_recording">Démarrer l’enregistrement</string>
    <string name="routing_engine_vehicle_type_wheelchair">Fauteuil roulant</string>
    <string name="routing_engine_vehicle_type_hiking">Randonnée</string>
    <string name="routing_engine_vehicle_type_walking">Marche</string>
    <string name="routing_engine_vehicle_type_truck">Camion</string>
    <string name="routing_engine_vehicle_type_racingbike">Vélo de course</string>
    <string name="routing_engine_vehicle_type_mtb">VTT</string>
    <string name="message_server_error">Erreur serveur : %1$s</string>
    <string name="message_name_is_already_exists">Ce nom existe déjà</string>
    <string name="routing_engine_vehicle_type_hgv">Poids lourd</string>
    <string name="announcement_time_passing">Durée</string>
    <string name="analyze_by_intervals">Analyser par intervalles</string>
    <string name="announcement_time_intervals">Intervalles de temps et de distance</string>
    <string name="announcement_time_descr">Le rythme des annonces vocales dépend du type d\'alerte, de la vitesse actuelle et du type de navigation.</string>
    <string name="announcement_time_title">Date de l\'annonce</string>
    <string name="announcement_time_off_route">Hors de l\'itinéraire prévu</string>
    <string name="routing_engine_vehicle_type_cycling_road">Vélo de route</string>
    <string name="routing_engine_vehicle_type_cycling_mountain">Vélo tout terrain</string>
    <string name="routing_engine_vehicle_type_cycling_electric">Vélo électrique</string>
    <string name="routing_engine_vehicle_type_cycling_regular">Vélo</string>
    <string name="copy_to_map_markers">Copier vers les marques de carte</string>
    <string name="copy_to_map_favorites">Copier vers les favoris</string>
    <string name="delete_online_routing_engine">Retirer ce moteur de routage en ligne \?</string>
    <string name="context_menu_read_full">Lire la suite</string>
    <string name="context_menu_edit_descr">Modifier la description</string>
    <string name="delete_waypoints">Supprimer les points de passage</string>
    <string name="uploading_count">Envoi de %1$d sur %2$d</string>
    <string name="toast_select_edits_for_upload">Sélectionnez les modifications à envoyer</string>
    <string name="uploaded_count">%1$d sur %2$d envoyé</string>
    <string name="upload_photo">Envoi en cours</string>
    <string name="upload_photo_completed">Envoi terminé</string>
    <string name="hillshade_slope_contour_lines">Courbes de niveau / Ombrage du relief / Pentes</string>
    <string name="open_place_reviews">OpenPlaceReviews</string>
    <string name="opr_use_dev_url">Utilisez test.openplacereviews.org</string>
    <string name="login_open_place_reviews">Se connecter à OpenPlaceReviews</string>
    <string name="activity_type_water_name">Eau</string>
    <string name="activity_type_winter_name">Hiver</string>
    <string name="activity_type_snowmobile_name">Motoneige</string>
    <string name="activity_type_cycling_name">Cyclisme</string>
    <string name="activity_type_mountainbike_name">VTT</string>
    <string name="activity_type_hiking_name">Randonnée</string>
    <string name="activity_type_running_name">Course</string>
    <string name="activity_type_walking_name">Marche</string>
    <string name="activity_type_car_name">Voiture</string>
    <string name="activity_type_riding_name">Équitation</string>
    <string name="activity_type_offroad_name">Tout-terrain</string>
    <string name="activity_type_motorbike_name">Moto</string>
    <string name="open_place_reviews_plugin_description">Envoyez vos photos, avis et liens sur des lieux publics tels que les restaurants, les hôtels ou les musées afin de contribuer au projet OpenPlaceReviews.
\n
\nPour en savoir plus, consultez %1$s.</string>
    <string name="activity_type_racing_name">Course</string>
    <string name="temporary_conditional_routing_descr">Utilisez les limitations routières actuellement actives sur la carte</string>
    <string name="track_recording_description">Arrêter l\'enregistrement \?
\nToutes les données non enregistrées seront perdues.</string>
    <string name="live_update_delete_updates_msg">Supprimer les %s mises à jour temps réel \?</string>
    <string name="on_pause">En pause</string>
    <string name="app_restart_required">Un redémarrage de l\'application est nécessaire pour appliquer certains paramètres.</string>
    <string name="routing_attr_height_obstacles_description">La durée estimée prendra en compte l\'altitude. Ce paramètre peut aider à éviter les fortes ascensions :</string>
    <string name="map_widget_distance_by_tap">Distance par appui</string>
    <string name="latest_openstreetmap_update">Dernière mise à jour d\'OpenStreetMap disponible :</string>
    <string name="updated">Mis à jour : %s</string>
    <string name="last_time_checked">Dernière vérification : %s</string>
    <string name="segments_count">Segment %1$d</string>
    <string name="restart">Redémarrer</string>
    <string name="shared_strings_all_regions">Toutes les régions</string>
    <string name="delete_number_files_question">Supprimer %1$d fichiers \?</string>
    <string name="track_recording_stop_without_saving">Arrêter sans enregistrer</string>
    <string name="track_recording_save_and_stop">Enregistrer et arrêter l\'enregistrement</string>
    <string name="track_recording_title">Enregistrement de la trace arrêté</string>
    <string name="select_segments">Sélectionnez les segments</string>
    <string name="update_frequency">Fréquence de mise à jour</string>
    <string name="delete_updates">Supprimer les mises à jour</string>
    <string name="purchases">Achats</string>
    <string name="select_category_descr">Sélectionnez une catégorie ou créez-en une nouvelle</string>
    <string name="track_recording_will_be_continued">L\'enregistrement se poursuivra.</string>
    <string name="copy_poi_name">Copier le nom du PI</string>
    <string name="quick_action_show_hide_title">Afficher / masquer</string>
    <string name="shared_string_interval">Intervalle</string>
    <string name="track_has_no_altitude">La trace ne contient aucune donnée d\'altitude.</string>
    <string name="track_has_no_speed">La trace ne contient aucune donnée de vitesse.</string>
    <string name="routing_attr_short_way_description">Itinéraire court optimisé (plus économe en énergie)</string>
    <string name="select_segments_description">%1$s contient plusieurs segments, vous devez sélectionner un tronçon pour le guidage.</string>
    <string name="routing_attr_driving_style_description">Sélectionner un mode de conduite pour calculer l\'itinéraire le plus court, le plus rapide ou le plus sûr</string>
    <string name="quick_action_coordinates_widget_descr">Bouton pour afficher ou masquer le widget Coordonnées sur la carte.</string>
    <string name="snap_to_road_descr">L’icône de position sera déplacé sur l’itinéraire en cours</string>
    <string name="select_another_colorization">Veuillez sélectionner un autre type de coloration.</string>
    <string name="trip_recording_logging_interval_info">L\'intervalle d’enregistrement définit la fréquence à laquelle OsmAnd interrogera les données de localisation.</string>
    <string name="trip_recording_save_and_continue">Enregistrer et continuer</string>
    <string name="lost_data_warning">Toutes les données non enregistrées seront perdues.</string>
    <string name="show_start_dialog">Afficher la boîte de dialogue de démarrage</string>
    <string name="trip_recording_show_start_dialog_setting">Si désactivé, l\'enregistrement débutera dès appui sur le widget ou dans le menu (sans demande de confirmation).</string>
    <string name="release_4_0_beta">- Ajout d\'une option pour télécharger les Courbes de niveau en pieds
\n
\n- Planification d\'itinéraires en paysage : ajout d’onglets pour basculer entre Points et Graphs
\n
\n- Les mises à jour d\'OsmAnd Live ont été déplacées vers \"Téléchargements &gt; Mises à jour\"
\n
\n- Les traces peuvent maintenant être colorées par altitude, vitesse ou pente
\n
\n- Ajout d\'une option pour modifier l\'apparence de la ligne d\'itinéraire en navigation
\n
\n- Mise à jour de la fenêtre \"Enregistrement du trajet\".
\n
\n</string>
    <string name="customize_route_line">Personnaliser la ligne d\'itinéraire</string>
    <string name="shared_string_route_line">Ligne d\'itinéraire</string>
    <string name="specify_color_for_map_mode">Définissez une couleur pour le mode de carte %1$s.</string>
    <string name="contact_support_description">Si vous avez des questions, veuillez nous contacter sur %1$s.</string>
    <string name="empty_purchases_description">Si vos achats n\'apparaissent pas ici, appuyez sur \"%1$s\" ou contactez notre équipe d\'assistance.</string>
    <string name="troubleshooting">FAQ</string>
    <string name="troubleshooting_description">Veuillez suivre ce lien si vous rencontrez des problèmes avec vos achats.</string>
    <string name="in_grace_period">En période d\'essai</string>
    <string name="update_all_maps_added">Mettre à jour toutes les cartes ajoutées à %1$s \?</string>
    <string name="no_purchases">Vous n\'avez fait aucun achat</string>
    <string name="new_device_account">Nouvel appareil / nouveau compte</string>
    <string name="contact_support">Contacter le support</string>
    <string name="osmand_live">OsmAnd Live</string>
    <string name="annual_subscription">Abonnement annuel</string>
    <string name="monthly_subscription">Abonnement mensuel</string>
    <string name="three_months_subscription">Abonnement pour 3 mois</string>
    <string name="next_billing_date">Prochaine facture le : %1$s</string>
    <string name="osmand_live_cancelled">Annulé</string>
    <string name="renew_subscription">Renouveler l’abonnement</string>
    <string name="on_hold">En attente</string>
    <string name="expired">Expiré</string>
    <string name="user_points">Points utilisateur</string>
    <string name="exit_number">Numéro de sortie</string>
    <string name="announce_when_exceeded">Annoncer en cas de dépassement</string>
    <string name="output">Sortie</string>
    <string name="srtm_download_list_help_message">OsmAnd fournit des données de courbes de niveau en mètres et en pieds. Vous devrez télécharger à nouveau le fichier pour modifier l\'unité.</string>
    <string name="srtm_download_single_help_message">Veuillez sélectionner (pour modifier le format, vous devrez re-télécharger le fichier).</string>
    <string name="srtm_unit_format">Unité des courbes de niveau</string>
    <string name="shared_string_feet">Pieds</string>
    <string name="route_line_use_gradient_coloring">Le trait de l\'itinéraire est coloré selon la pente.</string>
    <string name="shared_string_min_height">Hauteur min.</string>
    <string name="shared_string_max_height">Hauteur max.</string>
    <string name="use_system_language">Utiliser la langue du système</string>
    <string name="recorded_description">Une voix enregistrée est plus naturelle mais ne peut prononcer que des phrases préenregistrées comme les bifurcations ; elle ne peut pas prononcer le nom des rues ou des points d\'intérêt.</string>
    <string name="language_description">Sélectionnez la langue et le type de guidage vocal.</string>
    <string name="tts_description">La synthèse vocale (Text-To-Speech ou TTS) peut prononcer tous types d\'instructions : nom de rue, bifurcation, nom de PI, etc.</string>
    <string name="tts_title">TTS</string>
    <string name="shared_string_itinerary">Itinéraire</string>
    <string name="route_line_use_map_style_width">Utiliser la largeur par défaut du style de carte (%1$s).</string>
    <string name="route_line_use_map_style_color">Utiliser la couleur par défaut du style de carte (%1$s).</string>
    <string name="routing_attr_avoid_low_emission_zone_name">Éviter les zones à faibles émissions</string>
    <string name="poi_routes">Routes</string>
    <string name="routing_attr_avoid_low_emission_zone_description">Éviter les zones à faibles émissions</string>
    <string name="search_more">Rechercher plus…</string>
    <string name="ltr_or_rtl_triple_combine_via_space">%1$s %2$s %3$s</string>
    <string name="backup_and_restore">Sauvegarder &amp; Restaurer</string>
    <string name="last_backup">Dernière sauvegarde</string>
    <string name="duration_ago">il y a %1$s</string>
    <string name="osmand_cloud">OsmAnd Cloud</string>
    <string name="local_backup">Sauvegarde locale</string>
    <string name="local_backup_descr">Sauvegarder ou restaurer des données grâce à un fichier local.</string>
    <string name="restore_from_file">Restaurer à partir d\'un fichier</string>
    <string name="osmand_cloud_help_descr">Besoin d\'aide \? Contactez-nous %1$s.</string>
    <string name="verify_email_address">Vérifier l’adresse e-mail</string>
    <string name="verify_email_address_descr">Code de vérification envoyé sur %1$s. Veuillez le saisir dans le champ ci-dessous.</string>
    <string name="cloud_email_already_registered">Il existe déjà un compte pour cet email.</string>
    <string name="resend_verification_code">Renvoyer le code</string>
    <string name="verification_code_missing">Je n\'ai pas reçu de code de vérification</string>
    <string name="osmand_cloud_authorize_descr">Ne perdez jamais vos données. Sauvegardez et restaurez facilement toutes vos informations.</string>
    <string name="osmand_cloud_create_account_descr">Veuillez saisir votre adresse email, un code de vérification vous sera envoyé à cette adresse,
\net toutes vos données y seront associées.</string>
    <string name="osmand_cloud_login_descr">Veuillez saisir l\'adresse email utilisée à l\'inscription. Vous allez recevoir, à cette adresse, un mot de passe à usage unique.</string>
    <string name="cloud_email_not_registered">Cet email n\'est pas enregistré sur OsmAnd Cloud</string>
    <string name="backup_into_file">Sauvegarder dans un fichier</string>
    <string name="verification_code_missing_description">Le délai d\'envoi du code est de 10 minutes maximum, vérifiez votre dossier \'Pourriel\'. Vous pouvez aussi utiliser le bouton ci-dessous.</string>
    <string name="select_nav_profile_dialog_message">Le \"type de navigation\" détermine la façon dont les itinéraires sont calculés, avec un moteur de routage soit hors-ligne soit en ligne.</string>
    <string name="loading_list_of_routing_services">Actualisation des services de routage disponibles</string>
    <string name="backup_delete_all_data_descr">Toutes les données sur OsmAnd Cloud seront supprimées. Les versions locales resteront intactes.</string>
    <string name="backup_delete_old_data_descr">Vos données actuelles seront conservées sur OsmAnd Cloud</string>
    <string name="shared_string_offline">Hors ligne</string>
    <string name="shared_string_online">En ligne</string>
    <string name="shared_string_external">Externe</string>
    <string name="provided_by">Fourni par %1$s</string>
    <string name="shared_string_predefined">Prédéfini</string>
    <string name="backup_complete">Sauvegarde terminée</string>
    <string name="backup_now">Sauvegarder maintenant</string>
    <string name="make_backup">Effectuer une sauvegarde</string>
    <string name="backup_conflicts">Conflits</string>
    <string name="backup_view_conflicts">Afficher les conflits</string>
    <string name="backup_no_internet_descr">Vérifiez votre connexion Internet et relancez le téléchargement.</string>
    <string name="backup_pause_all">Tout suspendre</string>
    <string name="upload_local_version">Envoyer la version locale</string>
    <string name="download_server_version">Télécharger la version serveur</string>
    <string name="shared_string_logout">Se déconnecter</string>
    <string name="backup_delete_all_data">Supprimer toutes mes données</string>
    <string name="backup_danger_zone">Zone de danger</string>
    <string name="delete_all_confirmation">Oui, supprimer tout</string>
    <string name="backup_delete_old_data">Supprimer les anciennes versions</string>
    <string name="backup_data">Sauvegarder les données</string>
    <string name="select_backup_data_descr">Sélectionnez les données et dossiers à sauvegarder.</string>
    <string name="osmand_online_routing_promo">Utiliser des modèles prédéfinis ou ajouter OSRM, GraphHopper, openrouteservice, ou un moteur de routage GPX en ligne.</string>
    <string name="failed_loading_predefined_engines">Impossible d\'actualiser la liste des modèles prédéfinis.
\nVeuillez vérifier votre connexion Internet.</string>
    <string name="backup_delete_all_data_warning">Vous êtes sur le point de supprimer toutes les données envoyées précédemment sur OsmAnd Cloud, y compris l\'historique des versions.
\n
\nVous ne serez plus en mesure de récupérer les données supprimées.</string>
    <string name="backup_delete_old_data_warning">Vous êtes sur le point de supprimer l\'historique des modifications.
\n
\nLa version actuelle des données va être sauvegardée sur le serveur mais vous ne pourrez pas revenir aux modifications supprimées.</string>
    <string name="make_backup_descr">Il y a eu beaucoup de modifications sur cet appareil, merci de sauvegarder vos données et ainsi ne pas risquer de les perdre.</string>
    <string name="backup_confilcts_descr">Certains fichiers n\'ont pas été envoyés sur le serveur car le serveur en possède une version plus récente.</string>
    <string name="backup_restore_data_descr">Restaurer des données sur l\'appareil à partir de sauvegardes en ligne.</string>
    <string name="backup_restore_data">Restaurer les données</string>
    <string name="restore_from_osmand_cloud">Restaurer à partir d’OsmAnd Cloud</string>
    <string name="choose_what_to_restore">Sélectionnez ce que vous souhaitez restaurer.</string>
    <string name="restore_selected_data">Restaurer les données sélectionnées</string>
    <string name="receiving_data_from_server">Réception de données du serveur …</string>
    <string name="restore_complete">Restauré</string>
    <string name="backup_storage_taken">Espace utilisé</string>
    <string name="backup_version_history">Historique des versions</string>
    <string name="delete_version_history">Supprimer l\'historique des versions</string>
    <string name="routing_attr_avoid_tunnels_description">Éviter les tunnels</string>
    <string name="routing_attr_avoid_tunnels_name">Éviter les tunnels</string>
    <string name="send_crash_log">Envoyer le journal des plantages</string>
    <string name="send_logcat_log">Envoyer le journal logcat</string>
    <string name="backup_promocode">Code promo</string>
    <string name="purchases_feature_desc_wikivoyage">Explorez Wikivoyage sans connexion Internet. Les articles sont découpés par pays et disponibles dans toutes les langues.</string>
    <string name="purchases_feature_desc_wikipedia">Donne accès à tous les articles Wikipédia associés aux points d\'intérêts de la carte, permettant d\'en savoir plus sur un lieu en quelques clics. Pensez à télécharger les articles Wikipédia des régions de votre choix pour les consulter hors-ligne.</string>
    <string name="purchases_feature_desc_combined_wiki">Consultez les articles Wikipédia sans connexion Internet. Les données hors ligne sont découpées par pays et disponibles dans toutes les langues.</string>
    <string name="purchases_feature_desc_hourly_map_updates">Accédez à des mises à jour de cartes plus fréquentes : horaire, quotidienne ou hebdomadaires Pour les zones déjà téléchargées, les mises à jour sont de taille réduite grâce à une diffusion incrémentielle.</string>
    <string name="purchases_feature_desc_osmand_cloud">Utilisez OsmAnd Cloud pour sauvegarder toutes les données d\'OsmAnd en ligne. Plus aucun risque de perdre vos données après une réinstallation. Sauvegardez et restaurez toutes vos informations sans difficulté.</string>
    <string name="nautical_depth">Profondeur bathymétrique</string>
    <string name="purchases_feature_desc_unlimited_map_download">Téléchargez en illimité des cartes hors ligne pour tous les continents et toutes les régions.</string>
    <string name="purchases_feature_desc_terrain">Courbes de niveau, ombrage du relief, pentes colorées mettant en valeur sommets et plaines.</string>
    <string name="purchases_feature_desc_nautical">Accédez aux informations de profondeur bathymétrique</string>
    <string name="shared_string_includes">Inclus</string>
    <string name="complete_purchase">Finaliser l\'achat</string>
    <string name="purchases_feature_desc_monthly_map_updates">Obtenez les mises à jour mensuelles pour les cartes hors ligne.</string>
    <string name="unlimited_map_downloads">Téléchargements illimités de cartes</string>
    <string name="wikipedia_and_wikivoyage_offline">Wikipédia et Wikivoyage hors ligne</string>
    <string name="offline_wikipeadia">Wikipédia hors ligne</string>
    <string name="offline_wikivoyage">Wikivoyage hors-ligne</string>
    <string name="ltr_or_rtl_combine_via_or">%1$s ou %2$s</string>
    <string name="continue_with">Continuer avec %1$s</string>
    <string name="not_available_with">Non disponible avec %1$s</string>
    <string name="redeem_promo_code">Utiliser le code promo</string>
    <string name="osmand_maps_plus_tagline">Bénéficiez de fonctionnalités étendues</string>
    <string name="osmand_pro_tagline">Bénéficiez d\'un maximum de fonctionnalités</string>
    <string name="shared_string_learn_more">En savoir plus</string>
    <string name="cancel_anytime_in_huawei_appgallery">Annulez-le à tout moment dans Huawei AppGallery</string>
    <string name="cancel_anytime_in_gplay">Annulez-le à tout moment dans Google Play.</string>
    <string name="shared_string_not_included">Non inclus</string>
    <string name="regular_price">Prix habituel</string>
    <string name="from_with_param">À partir de %1$s</string>
    <string name="backup_delete_types_descr">Supprimer du Cloud OsmAnd les données obsolètes \?</string>
    <string name="backup_version_history_delete_descr">Supprimer du Cloud OsmAnd le journal des modifications pour les données obsolètes \?</string>
    <string name="backup_delete_types">Supprimer les types de données désactivés</string>
    <string name="shared_string_discussion">Discussion</string>
    <string name="shared_string_view_all">Tout afficher</string>
    <string name="backup_error_subscription_was_expired">Abonnement expiré</string>
    <string name="backup_error_subscription_was_used">L\'abonnement ou la promo a été utilisé par un autre compte %1$s</string>
    <string name="backup_error_no_valid_subscription">Aucun abonnement n\'est valide</string>
    <string name="backup_error_user_is_not_registered">Aucun utilisateur enregistré avec ce courriel</string>
    <string name="backup_error_user_is_already_registered">Cet e-mail est utilisé par un autre compte utilisateur</string>
    <string name="backup_error_file_not_available">Fichier non disponible</string>
    <string name="backup_error_token_is_not_valid_or_expired">Jeton non valide ou ayant expiré</string>
    <string name="enter_verification_code">Entrez le mot de passe à usage unique</string>
    <string name="backup_error_gzip_only_supported_upload">Le fichier doit être envoyé au format .gzip</string>
    <string name="duration_moment_ago">il y a un instant</string>
    <string name="you_can_get_feature_as_part_of_pattern">Obtenez \"%1$s provenant du pack %2$s. Comparaison :</string>
    <string name="backup_error_size_is_exceeded">Taille maximale du Cloud OsmAnd dépassée %1$s</string>
    <string name="backup_error_token_is_not_valid">Une erreur s\'est produite avec l\'ID d\'appareil ou le jeton fournit</string>
    <string name="logout_from_osmand_cloud">Se déconnecter de OsmAnd Cloud</string>
    <string name="logout_from_osmand_cloud_decsr">Êtes-vous certain de vouloir vous déconnecter \?
\nVous devrez vous reconnecter pour sauvegarder ou restaurer vos données.</string>
    <string name="backup_welcome_back_descr">Restaurer des données sur cet appareil en utilisant OsmAnd Cloud.</string>
    <string name="backup_error_subscription_was_expired_descr">Votre abonnement OsmAnd Pro a expiré, renouvelez-le pour utiliser la sauvegarde. Vous pouvez toujours restaurer des données à partir du Cloud.</string>
    <string name="contour_lines_hillshade_slope">Courbes de niveau, ombres, pentes</string>
    <string name="backup_deleting_all_data">Suppression de toutes les données …</string>
    <string name="backup_deleted_all_data">Données supprimées.</string>
    <string name="backup_deleting_all_data_descr">Veuillez patienter pendant qu\'OsmAnd supprime toutes vos données du Cloud. Les données sur l\'appareil restent, elles, inchangées.</string>
    <string name="backup_deleted_all_data_descr">Toutes vos données ont été supprimées avec succès de OsmAnd Cloud.</string>
    <string name="backup_version_history_removed">L’historique de toutes les versions a été supprimé.</string>
    <string name="backup_data_removed">Toutes les données ont été supprimées.</string>
    <string name="shared_string_progress">Avancement</string>
    <string name="backup_do_not_have_any">Vous n\'avez pas encore de sauvegarde en ligne</string>
    <string name="backup_dont_have_any_descr">Paramétrer une sauvegarde automatique pour ne plus vous inquiéter de perde vos données.</string>
    <string name="backup_welcome_back">Content de vous revoir !</string>
    <string name="backup_setup">Paramétrer la sauvegarde</string>
    <string name="backup_restore_now">Restaurer maintenant</string>
    <string name="attribute">Propriétés</string>
    <string name="shared_string_purchased">Acheté</string>
    <string name="explore_wikipedia_offline">Explorez Wikipédia hors ligne.</string>
    <string name="on_hold_since">En attente depuis %1$s</string>
    <string name="active_till">Actif jusqu\'au %1$s</string>
    <string name="promo_subscription">Abonnement promotionnel</string>
    <string name="track_has_no_needed_data">La trace ne contient pas ces données.</string>
    <string name="connect_track_points_as">Relier les points de passage</string>
    <string name="direct_line_maps_required_descr">Le calcul d\'itinéraire est plus long que d\'habitude.
\n
\nPeut-être que certaines cartes sont absentes.</string>
    <string name="routes_color_by_type">Colorer les itinéraires selon…</string>
    <string name="shared_string_relation">Relation</string>
    <string name="rendering_value_walkingRoutesScopeOSMC_description">Colorer selon l\'affiliation au réseau.</string>
    <string name="travel_routes">Itinéraires de voyage</string>
    <string name="setting_supported_by_style">Ce paramètre est disponible avec le style de carte \"%1$s\"</string>
    <string name="online_direct_line_maps_link">Vérifier les cartes nécessaires.</string>
    <string name="offline_maps_required_descr">Des cartes hors ligne, nécessaires au calcul de l\'itinéraire, sont absentes.</string>
    <string name="online_maps_searching_descr">Recherche en ligne …</string>
    <string name="reset_to_original">Restaurer l\'original</string>
    <string name="benefits_for_contributors">Avantages pour les contributeurs réguliers à OSM</string>
    <string name="use_login_and_password">Utiliser un identifiant et un mot de passe</string>
    <string name="available_until">Disponible jusqu\'au %1$s</string>
    <string name="shared_string_contributions">Contributions</string>
    <string name="map_updates_are_unavailable_yet">Les mises à jour de cartes ne sont pas disponibles pour l\'instant . :-(</string>
    <string name="rendering_value_walkingRoutesOSMC_description">Colorer les itinéraires selon leur couleur locale (si elle est connue d’OpenStreetMap) et du marquage des chemins de randonnée.</string>
    <string name="online_maps_required_descr">Malheureusement, OsmAnd n\'a pas trouvé d\'itinéraire avec vos paramètres.
\n
\nPeut-être que certaines cartes sont absentes. Vous pouvez vérifier en ligne, les cartes nécessaires.</string>
    <string name="option_available_only_in_osmand_pro">Disponible avec un abonnement OsmAnd Pro.</string>
    <string name="purchases_feature_desc_pro_widgets">Accédez aux fonctionnalités d\'OsmAnd Pro comme les itinéraires colorés et bien plus encore.</string>
    <string name="explore_osmnad_plans_to_find_suitable">Explorez les offres OsmAnd et trouvez celle qui vous convient.</string>
    <string name="rendering_value_walkingRoutesOSMCNodes_description">Colorer les itinéraires selon le type de réseau (international, régional, local).</string>
    <string name="walking_route_osmc_description">Colorer les itinéraires selon leur définition locale (si elle est connue d’OpenStreetMap) et du type d\'itinéraire (international, régional, local).</string>
    <string name="backup_error_no_subscription">Aucun abonnement en cours</string>
    <string name="map_updates_for_mappers">Mises à jour des cartes pour les contributeurs OSM</string>
    <string name="benefits_for_contributors_primary_descr">Les contributeurs actifs d\'OpenStreetMap bénéficient des mises à jour horaires et illimitées des cartes.</string>
    <string name="benefits_for_contributors_secondary_descr">Connectez-vous à OpenStreetMap pour vérifiez si vous êtes éligible aux mises à jour illimitées.</string>
    <string name="enough_contributions_descr">Félicitations, vous avez suffisamment contribué à OpenStreetMap pour profiter de mises à jour illimitées des cartes OsmAnd !</string>
    <string name="contributions_may_calculate_with_delay">Le calcul des contributions peut durer plusieurs heures.</string>
    <string name="pro_features">Fonctionnalités Pro</string>
    <string name="purchases_restored">Achats restaurés</string>
    <string name="grey_color_undefined">Les parties sans données sont grisées.</string>
    <string name="no_activity_for_intent">Installez une application pour réaliser cette action.</string>
    <string name="amz_manage_subscription_descr">Gérez votre abonnement depuis l\'application Amazon ou le site web d\'Amazon.</string>
    <string name="cancel_anytime_in_amazon_app">Annulez-le à tout moment depuis l\'application Amazon.</string>
    <string name="empty_category_name">Nom de catégorie vide</string>
    <string name="osm_live_payment_subscription_management_amz">Le montant sera débité de votre compte Amazon lors de la confirmation de l\'achat.
\n
\nCe débit sera renouvelé automatiquement sauf si vous annulez votre abonnement.
\n
\nGérez ou annulez vos abonnements à tout moment depuis vos paramètres Amazon.</string>
    <string name="routeInfo_tracktype_description">Colore les routes et chemins en fonction de leur surface. Très utile lorsque le réseau routier contient beaucoup de routes non revêtues.</string>
    <string name="routeInfo_roadClass_description">Colore les routes et chemins selon leur classification.</string>
    <string name="routeInfo_winter_ice_road_description">Colore les routes et chemins selon si ils sont praticables ou non en période hivernale.</string>
    <string name="routeInfo_smoothness_description">Classification des caractéristiques physiques des voies pour les véhicules à roues, notamment la nature et la régularité de leurs surfaces.</string>
    <string name="routeInfo_surface_description">Fournit des informations sur la surface des routes / chemins.</string>
    <string name="no_items_of_type_message">Vous n’avez aucun élément de ce type</string>
    <string name="release_4_0">• Sauvegarde dans le cloud
\n
\n• Ajout du mode nuit pour le style de carte « Topo »
\n
\n• Ajout d’une option pour télécharger les lignes de contour en pieds
\n
\n• Les pistes peuvent désormais être colorées par altitude, vitesse ou pente
\n
\n• Mise à jour de la boîte de dialogue « Enregistrement du voyage »
\n
\n• Distance par appui déplacé de la règle Rayon dans une option séparée
\n
\n• Planifier l’itinéraire : Vous pouvez maintenant modifier les options de navigation, accéder à la configuration de la carte et effectuer une recherche sans quitter la planification de l’itinéraire
\n
\n• Nouvel écran « Achat » avec des informations d’achat détaillées
\n
\n• Ajout d’une option pour modifier l’apparence de la ligne d’itinéraire
\n
\n• Les mises à jour OsmAnd Live ont été déplacées vers « Téléchargements &gt; mises à jour »
\n
\n</string>
    <string name="add_group_to_markers">Ajouter un groupe à la liste des marques</string>
    <string name="remove_group_from_markers">Supprimer le groupe de la liste des marques</string>
    <string name="start_point">Départ</string>
    <string name="mapillary_menu_filter_description_new">Filtrer les images par date ou par type. Disponible uniquement après avoir zoomé.</string>
    <string name="service_is_not_available_please_try_later">Le service est indisponible actuellement, veuillez réessayer plus tard.</string>
    <string name="shared_string_files">Fichiers</string>
    <string name="travel_route_types">Types d\'itinéraires</string>
    <string name="sample_wikivoyage">Exemple Wikivoyage</string>
    <string name="shared_string_mini">mini</string>
    <string name="horseback_riding">Équitation</string>
    <string name="routing_attr_prefer_horse_routes_description">Privilégier les itinéraires équestres</string>
    <string name="routing_attr_prefer_horse_routes_name">Privilégier les itinéraires équestres</string>
    <string name="routing_attr_only_permitted_ways_description">N\'utiliser que les voies (pistes, chemins, etc.) expressément autorisées</string>
    <string name="routing_attr_only_permitted_ways_name">Rues expressément autorisées</string>
    <string name="routing_attr_only_permitted_streets_description">N\'utiliser que les rues expressément autorisées</string>
    <string name="routing_attr_only_permitted_streets_name">Rues expressément autorisées</string>
    <string name="routing_attr_allow_gate_description">Autoriser l\'utilisation des portes</string>
    <string name="routing_attr_allow_gate_name">Autoriser l\'utilisation des portes</string>
    <string name="routing_attr_prefer_tactile_paving_description">Privilégier les chemins avec pavés tactiles</string>
    <string name="routing_attr_prefer_tactile_paving_name">Privilégier les chemins avec pavés tactiles</string>
    <string name="search_title">Recherche de : %1$s</string>
    <string name="upload_gpx_description_hint">Si vide, la description sera alimentée avec le nom de trace. La description saisie sera utilisée pour chaque trace.</string>
    <string name="exit_pan_mode_descr">Appuyez sur Sélectionner pour quitter le mode panoramique</string>
    <string name="icon_group_nautical">Nautisme</string>
    <string name="shared_storage_warning_title">Modification des règles d\'accès au stockage</string>
    <string name="shared_app_storage_description">La mémoire partagée n\'est plus disponible depuis l\'évolution des règles Android sur l\'accès au stockage.</string>
    <string name="internal_app_storage_description">Stockage interne, masqué à l\'utilisateur et aux autres applications ; seul OsmAnd peut accéder à vos données.</string>
    <string name="purchases_feature_desc_android_auto">Les cartes et la navigation hors ligne OsmAnd s\'affichent sur l\'écran de votre véhicule et répondent aux commandes de votre véhicule.</string>
    <string name="shared_string_details">Détails</string>
    <string name="rendering_attr_natureReserves_name">Réserve naturelle</string>
    <string name="shared_string_articles">Articles</string>
    <string name="included_categories">Catégories incluses</string>
    <string name="android_auto_map_placeholder_title">La carte s\'affiche sur l\'écran du véhicule.</string>
    <string name="location_access_request_result">Approuvé : %1$s Refusé : %2$s</string>
    <string name="android_auto_map_placeholder_descr">Déconnectez votre appareil d\'Android Auto pour afficher la carte dans l\'application.</string>
    <string name="android_auto_purchase_request_title">Achetez OsmAnd Pro ou Maps+ pour utiliser OsmAnd avec Android Auto</string>
    <string name="continue_on_phone">Continuer sur l\'appareil mobile</string>
    <string name="location_access_request_action">Accorder l\'accès</string>
    <string name="location_access_request_title">OsmAnd doit connaitre votre position pour vous guider.</string>
    <string name="shared_storage_warning_description">À partir de novembre 2021, OsmAnd 4.2 n\'aura plus accès au stockage partagé, car Android va modifier les règles d\'accès au stockage.
\n
\nVeuillez remplacer le stockage partagé par une autre stockage disponible, sans quoi l\'application ne pourra plus accéder à vos données comme les cartes hors ligne ou vos traces GPX ...</string>
    <string name="markers_history_is_disabled_descr">Activez l\'historique pour mémoriser les marques visitées.</string>
    <string name="is_disabled">%1$s est désactivé</string>
    <string name="shortcut_navigate_to">Naviguer vers…</string>
    <string name="clear_all_history_warning">Effacer tout l\'historique de l\'application comme les historiques de recherche, de navigation et de marques \?</string>
    <string name="history_preferences_descr">Vous pouvez désactiver l\'historique unitairement pour chaque type d\'historique.</string>
    <string name="shortcut_navigate_to_home">Naviguer vers \'Domicile\'</string>
    <string name="navigation_history">Historique de navigation</string>
    <string name="search_history_is_disabled_descr">Vous pouvez activer l\'historique des recherches dans les Paramètres.</string>
    <string name="clear_all_history">Effacer tout l\'historique</string>
    <string name="history_actions_descr">Vous pouvez exporter l\'historique dans un fichier.</string>
    <string name="map_markers_history">Historique des marques</string>
    <string name="shortcut_start_recording">Démarrer l\'enregistrement</string>
    <string name="shortcut_navigate_to_work">Naviguer vers \'Travail\'</string>
    <string name="transparent_status_bar_descr">Afficher la carte sous la barre d\'état</string>
    <string name="transparent_status_bar">Barre d\'état transparente</string>
    <string name="history_is_disabled_descr">Activez l\'historique pour accéder rapidement aux derniers résultats de recherche.</string>
    <string name="no_plugins_enabled">Aucune extension n\'est activée. Consultez la liste des extensions disponibles dans : Menu &gt; Extensions.</string>
    <string name="use_external_timestamps">Utiliser des estimations externes</string>
    <string name="use_external_timestamps_description">Utilisez les estimations de routeurs en ligne pour ajuster la durée et la vitesse moyenne</string>
    <string name="safe_settings">Précis</string>
    <string name="approx_safe_mode">Approximation précise des GPX</string>
    <string name="approx_safe_mode_description">Effectuer les approximations des GPX en utilisant Android (qui est plus lent) au lieu du code natif.</string>
    <string name="shared_string_travelbooks">Carnets de voyage</string>
    <string name="display_route_tracks">Afficher les traces</string>
    <string name="display_route_tracks_as_poi">Afficher les traces en tant que PI</string>
    <string name="delete_history_items_descr">Supprimer les éléments d’historique sélectionnés \?</string>
    <string name="delete_history_items">Supprimer %1$s éléments d’historique \?</string>
    <string name="quick_action_toggle_preference">Un bouton à bascule pour modifier le choix.</string>
    <string name="release_4_1">- Première prise en charge d\'Android Auto
\n
\n - Mise à jour de l\'interface utilisateur pour la recherche de coordonnées UTM
\n
\n- Filtre GPS pour les traces GPX
\n
\n- Widget d\'altitude (Pro)
\n
\n - Favoris : possibilité d\'afficher les icônes récemment utilisés
\n
\n - Planification d\'itinéraire : le profil sélectionné est désormais utilisé
\n
\n - Correction de la couche Mapillary, l\'extension est maintenant désactivé par défaut
\n
\n - Ajout d\'un écran pour gérer tout l\'historique dans l\'application
\n
\n - L\'orientation de la carte n\'est pas réinitialisée après le redémarrage de l\'application
\n
\n - Amélioration du rendu des marqueurs de hauteur SRTM
\n
\n - Correction des légendes de cartes en arabe
\n
\n - Correction de différents problèmes de routage
\n
\n</string>
    <string name="from_to_with_params">De %1$s vers %2$s</string>
    <string name="progress_complete">%1$s terminé</string>
    <string name="storage_copied_files_size">%1$s fichiers traités, %2$s</string>
    <string name="storage_copying_files_size">Copie de %1$s fichiers pour %2$s</string>
    <string name="storage_found_files_size">%1$s fichiers trouvés pour %2$s</string>
    <string name="storage_found_files_descr">Appuyez sur \"%1$s\" pour copier %2$s fichiers de \"%3$s\" vers \"%4$s\". Cette opération peut prendre un peu de temps.</string>
    <string name="shared_string_skip_warning">Souhaitez-vous ignorer la migration \? OsmAnd ne peut plus accéder à vos fichiers dans le stockage partagé.
\n
\nL\'application démarrera en utilisant un nouveau dossier de données.</string>
    <string name="shared_storage_last_step">Vous pourrez indiquer, plus tard, un nouvel emplacement de stockage pour vos données.</string>
    <string name="shared_storage_third_step">Accordez l’accès au dossier. Sans cette autorisation, OsmAnd ne peut pas copier les fichiers.</string>
    <string name="shared_string_copy_to">Copier vers</string>
    <string name="start_copying">Démarrer la copie</string>
    <string name="skip_confirmation">Oui, ignorer</string>
    <string name="shared_storage">Stockage partagé</string>
    <string name="shared_storage_migration">Migration du stockage partagé</string>
    <string name="shared_string_migration">Migration</string>
    <string name="icon_group_industrial">Industrie</string>
    <string name="shared_storage_migration_descr">En raison de la modification des règles d\'accès au stockage par Android, OsmAnd ne peut plus utiliser %1$s.
\n
\nCopiez toutes vos données vers un nouvel emplacement de stockage.</string>
    <string name="copying_file">Copie du fichier %1$s…</string>
    <string name="shared_storage_second_step">Appuyez sur \"Utiliser ce dossier\".</string>
    <string name="icon_group_education">Enseignement</string>
    <string name="files_remaining">Fichiers restants : %1$s %2$s</string>
    <string name="folder_access_denied">Une autorisation est requise pour accéder au dossier sélectionné.</string>
    <string name="copying_completed">Copié</string>
    <string name="rendering_attr_natureReserves_description">Afficher les réserves naturelles, les zones protégées et les parcs nationaux.</string>
    <string name="shared_storage_first_step">Appuyez sur \"%1$s\".
\nLe gestionnaire de fichiers va afficher le dossier qui devrait contenir un dossier Osmand.</string>
    <string name="not_enough_contributions_descr">Un minimum de %1$s modifications au cours des deux derniers mois %2$s est requis pour bénéficier de la mise à jour horaire des cartes en illimité.</string>
    <string name="show_parameter_seekbar">Afficher la barre de recherche des paramètres</string>
    <string name="migration_files_present">%1$d fichier(s) (%2$s) dans l\'emplacement sélectionné \'%3$s\'n \'ont pas été écrasés.</string>
    <string name="fold_unfold">plier / déplier</string>
    <string name="app_profile_type">Type de profil d’application</string>
    <string name="map_marker_options">Options pour les marques</string>
    <string name="add_to_group">Ajouter au groupe</string>
    <string name="app_modes_options">Sélectionnez les modes de l\'application</string>
    <string name="memory_allocated_for_routing">Mémoire allouée pour le calcul d\'itinéraire</string>
    <string name="reading_files">Lecture des fichiers…</string>
    <string name="shared_string_hide_all">Tout masquer</string>
    <string name="display_groups_visibility_dialog_description">Vous pouvez contrôler la visibilité des groupes sur la carte. Si la trace est masquée, tous les groupes le seront aussi.</string>
    <string name="shared_string_memory">Mémoire</string>
    <string name="no_items_selected_warning">Veuillez sélectionner au moins un élément</string>
    <string name="memory_allocated_for_routing_ds">Une mémoire plus importante accélèrera le calcul des itinéraires longs (supérieurs à 500 km) mais peut ralentir les autres applications.
\nCe paramètre de mémoire est sans effet sur le calcul des itinéraires courts.</string>
    <string name="exit_without_saving_warning">Quitter sans enregistrer \?</string>
    <string name="shared_string_hide_slope">Masquer la pente</string>
    <string name="elevation_profile">Profil d\'altitude</string>
    <string name="shared_string_uphill">Montée</string>
    <string name="shared_string_downhill">Descente</string>
    <string name="shared_string_show_slope">Afficher la pente</string>
    <string name="shared_string_grade">Classe</string>
    <string name="shared_string_statistics">Statistiques</string>
    <string name="gps_filter_precision">Précision GPS</string>
    <string name="gps_filter_smoothing">Lissage</string>
    <string name="save_changes_into_file">Enregistrer les modifications dans le fichier</string>
    <string name="save_as_copy">Enregistrer comme copie</string>
    <string name="shared_string_gps_filter">Filtre GPS</string>
    <string name="distance_between_points">Distance entre les points</string>
    <string name="shared_string_precision">Précision</string>
    <string name="gps_filter_speed_altitude_desc">Seuls les points correspondant à l\'intervalle défini apparaîtront sur la carte et le graphique, les autres points de la trace seront masqués.</string>
    <string name="gps_filter_actions_description">OsmAnd modifiera uniquement l\'affichage de la trace. Si vous le souhaitez, vous pouvez enregistrer manuellement les modifications dans le fichier.</string>
    <string name="storage_migration_wrong_folder_warning">Aucune donnée OsmAnd n\'est présente dans le dossier sélectionné. Veuillez réessayer.</string>
    <string name="gps_filter_smoothing_desc">Définissez la distance entre points.
\nLes points de la trace en dessous de cette distance du dernier point visible seront masqués.
\nAttention : plus cette distance est élevée, plus la forme de la trace sera simplifiée.</string>
    <string name="use_routing_fallback_description">Utiliser la navigation hors ligne lorsque la navigation en ligne n\'est pas disponible.</string>
    <string name="use_routing_fallback">Routage de secours hors ligne</string>
    <string name="created_on">Créé le</string>
    <string name="shared_string_size">Taille</string>
    <string name="gps_filter_hdop_desc">Définissez la valeur maximale acceptée pour HDOP.
\nLes points de valeur supérieure seront masqués.</string>
    <string name="turn_arrows_descr">Activer ou non l\'affichage des flèches de direction sur la route.</string>
    <string name="turn_arrows">Flèches de direction</string>
    <string name="track_file">Fichier de trace</string>
    <string name="shared_string_used">Utilisé</string>
    <string name="files_with_route_restrictions">Fichiers avec restrictions d\'itinéraire</string>
    <string name="waypoint_appearance">Apparence du point de passage</string>
    <string name="track_file_description">Appuyez sur cette action affiche les traces disponibles.</string>
    <string name="shared_string_not_used">Non utilisé</string>
    <string name="waypoint_template">Modèle de point de passage</string>
    <string name="navigate_point_format_swiss_grid_plus">Grille suisse (CH1903+)</string>
    <string name="navigate_point_format_swiss_grid">Grille suisse (CH1903)</string>
    <string name="predefined_waypoint_appearance_description">Appuyer sur cette action enregistre automatiquement le point de passage avec les paramètres prédéfinis.</string>
    <string name="always_ask_waypoint_appearance_description">Appuyer sur cette action ouvre l’écran \"Ajouter un point de passage\" dans lequel vous pourrez définir son nom et son apparence.</string>
    <string name="rendering_attr_OSMMapperAssistantIconsLowZooms_name">Icônes à zoom faible</string>
    <string name="rendering_attr_OSMMapperAssistantIconsLowZooms_description">Représentation schématique des icônes à zoom faible</string>
    <string name="rendering_attr_showWaterwayTunnels_description">Afficher les tunnels sur voie navigable</string>
    <string name="rendering_attr_showWaterwayTunnels_name">Augmenter la visibilité des tunnels sur voie navigable</string>
    <string name="rendering_attr_OSMMapperAssistantNote_name">Étiquettes note</string>
    <string name="rendering_attr_OSMMapperAssistantFixme_description">Afficher les étiquettes fixme</string>
    <string name="rendering_attr_OSMMapperAssistantNote_description">Afficher les étiquettes note</string>
    <string name="rendering_attr_OSMMapperAssistantFixme_name">Étiquettes fixme</string>
    <string name="shared_string_open_street_map">OpenStreetMap</string>
    <string name="rendering_value_category_name">Catégorie</string>
    <string name="rendering_value_omit_name">Ignorer</string>
    <string name="rendering_attr_seabedDetail_description">Informations textuelles supplémentaires sur la nature des fonds marins</string>
    <string name="rendering_attr_seabedDetail_name">Détails des fonds marins</string>
    <string name="rendering_value_all_name">Tout</string>
    <string name="save_track_to_gpx_descrp">Enregistre automatiquement la trace lors de la navigation.</string>
    <string name="gpx_no_routes_title">Il n\'y a aucun itinéraire</string>
    <string name="gpx_no_routes_descr">Vous pouvez utiliser l’outil « %1$s » pour enregistrer l\'itinéraire dans un fichier.</string>
    <string name="quick_action_add_route_descr">Bouton, au milieu de l\'écran, pour démarrer un itinéraire.</string>
    <string name="please_provide_group_name_message">Veuillez saisir le nom du groupe.</string>
    <string name="selected_waypoints_descr">Les points sélectionnés seront ajoutés à la trace \"%1$s\".</string>
    <string name="shared_string_reading_file">Lecture du fichier…</string>
    <string name="all_groups">Tous les groupes</string>
    <string name="list_of_groups">Liste des groupes</string>
    <string name="points_selection_descr">Fermer et annuler toutes les modifications \?</string>
    <string name="exit_import_descr">Quitter sans enregistrer les modifications \?</string>
    <string name="exit_import">Quitter \?</string>
    <string name="import_tracks">Importer des traces</string>
    <string name="import_tracks_descr">%1$s contient %2$s traces. Sélectionnez les traces à importer.</string>
    <string name="select_suggested_points">Sélectionner les points suggérés</string>
    <string name="location_source">Source de localisation</string>
    <string name="location_source_descr">Lorsqu\'OsmAnd est installé depuis Google Play, la localisation utilisée par défaut est %1$s .
\n
\nSi votre localisation est imprécise ou si vous utilisez un appareil sans %2$s, essayez de basculer vers \"%3$s\".</string>
    <string name="shared_string_shape">Forme</string>
    <string name="edit_category">Modifier la catégorie</string>
    <string name="default_appearance">Apparence par défaut</string>
    <string name="default_appearance_desc">Couleur par défaut qui sera appliquée aux favoris du groupe.</string>
    <string name="stop_download">Arrêter le téléchargement</string>
    <string name="stop_and_exit">Arrêter et quitter</string>
    <string name="shared_string_complete">terminer</string>
    <string name="estimated_download_size">Taille estimée du téléchargement</string>
    <string name="number_of_tiles">Nombre de tuiles</string>
    <string name="zoom_levels_difference_description">Un niveau de zoom élevé peut augmenter significativement la taille des données téléchargées.</string>
    <string name="stop_download_desc">Le téléchargement n\'est pas terminé. Si vous arrêtez le téléchargement maintenant, seule une partie des tuiles sera disponible lors de l\'affichage de la carte.</string>
    <string name="move_map_to_select_area">Déplacez la carte pour sélectionner la zone souhaitée.</string>
    <string name="rendering_attr_showFitnessTrails_name">Parcours de santé</string>
    <string name="rendering_attr_showFitnessTrails_description">Afficher les parcours de santé</string>
    <string name="rendering_attr_showRunningRoutes_name">Itinéraires de course à pied</string>
    <string name="rendering_attr_showRunningRoutes_description">Afficher les itinéraires de course à pied</string>
    <string name="configure_screen_widgets_descr">Sélectionnez le côté de l\'écran pour ajouter ou réorganiser les widgets.</string>
    <string name="simulation_real_mode_desc">Sur les sections droites des routes, la vitesse sera fonction de la vitesse maximale autorisée.
\nAux bifurcations, la simulation ralentira.
\nD\'autres ralentissements seront appliqués en fonction des feux tricolores, des panneaux stop, etc.</string>
    <string name="routeInfo_horse_scale_description">Afficher les chemins en fonction de la difficulté des sentiers équestres</string>
    <string name="rendering_attr_horse_scale_common_name">Commun</string>
    <string name="rendering_attr_horse_scale_demanding_name">Exigeant</string>
    <string name="rendering_attr_horse_scale_difficult_name">Difficile</string>
    <string name="rendering_attr_horse_scale_critical_name">Critique</string>
    <string name="rendering_attr_showTramRoutes_name">Lignes de tramway</string>
    <string name="rendering_attr_showTrainRoutes_name">Voies de chemin de fer</string>
    <string name="rendering_attr_showBusRoutes_name">Lignes d\'autobus</string>
    <string name="speed_mode">Mode de vitesse</string>
    <string name="map_markers_bar">Barre de marqueurs</string>
    <string name="shared_string_visible_widgets">Widgets visibles</string>
    <string name="top_widgets_panel">Panneau supérieur</string>
    <string name="bottom_widgets_panel">Panneau inférieur</string>
    <string name="shared_string_item">Élément</string>
    <string name="shared_string_buttons">Boutons</string>
    <string name="simulation_real_mode_title">Simulation réaliste</string>
    <string name="simulation_constant_mode_desc">La simulation se déroulera à la vitesse constante indiquée.</string>
    <string name="simulation_constant_mode_title">Vitesse constante</string>
    <string name="simulation_preview_mode_desc">La vitesse de simulation sera maximale sur les sections droites et diminuera aux bifurcations.</string>
    <string name="simulation_preview_mode_title">Mode de prévisualisation rapide</string>
    <string name="routing_attr_carriage_restrictions_name">Restrictions de chariot</string>
    <string name="routing_attr_carriage_restrictions_description">Prendre en compte les autorisations d\'accès pour les véhicules hippomobiles</string>
    <string name="rendering_attr_showMonorailRoutes_name">Voies pour monorail</string>
    <string name="rendering_attr_showFunicularRoutes_name">Voies pour funiculaire</string>
    <string name="rendering_attr_showTrolleybusRoutes_name">Lignes de trolleybus</string>
    <string name="rendering_attr_showShareTaxiRoutes_name">Lignes de navette</string>
    <string name="osm_carto_render_descr">Similaire au style OpenStreetMap-carto utilisé sur le site principal d\'OSM</string>
    <string name="routeInfo_horse_scale_name">Difficulté des sentiers équestres</string>
    <string name="rendering_attr_horse_scale_impossible_name">Impossible</string>
    <string name="rendering_attr_horse_scale_dangerous_name">Dangereux</string>
    <string name="apply_only_to_new_points">Appliquer seulement aux nouveaux points</string>
    <string name="apply_only_to_new_favorites">Appliquer seulement aux nouveaux favoris</string>
    <string name="apply_to_existing">Appliquer à tous les points</string>
    <string name="apply_to_existing_favorites_descr">Appliquer les modifications à tous les points favoris ou seulement aux nouveaux \?</string>
    <string name="change_default_appearance">Modifier l’apparence par défaut</string>
    <string name="apply_to_existing_points_descr">Appliquer les modifications à tous les points du groupe ou seulement aux nouveaux \?</string>
    <string name="rendering_attr_showLightRailRoutes_name">Chemins de fer légers</string>
    <string name="map_widget_altitude">Altitude de l\'emplacement actuel</string>
    <string name="map_widget_current_speed">Vitesse instantanée</string>
    <string name="page_number">Page %1$s</string>
    <string name="map_widget_distance_to_destination">Distance jusqu\'à destination</string>
    <string name="add_page">Ajouter page</string>
    <string name="no_widgets_descr">Ajouter un ou plusieurs gadgets depuis la liste des gadgets disponibles.</string>
    <string name="snackbar_page_removed">La page \"%1$s\" a été supprimée.</string>
    <string name="no_widgets_here_yet">Pas encore de gadget ici</string>
    <string name="on_with_params">%1$s de %2$s</string>
    <string name="shared_string_symbol">Symbole</string>
    <string name="available_widgets">Widgets disponibles</string>
    <string name="routing_attr_difficulty_preference_advanced_name">Confirmé</string>
    <string name="routing_attr_difficulty_preference_no_preference_name">Aucune préférence</string>
    <string name="routing_attr_freeride_policy_only_if_necessary_name">Seulement si nécessaire</string>
    <string name="routing_attr_freeride_policy_do_not_go_offpiste_name">Ne pas faire de hors-piste</string>
    <string name="routing_attr_freeride_policy_allow_name">Autoriser</string>
    <string name="routing_attr_freeride_policy_prefer_offpiste_name">Privilégier le hors-piste</string>
    <string name="routing_attr_difficulty_preference_beginner_name">Débutant</string>
    <string name="routing_attr_difficulty_preference_expert_name">Expert</string>
    <string name="routing_attr_difficulty_preference_intermediate_name">Intermédiaire</string>
    <string name="release_4_2">• Refonte graphique des Widgets : nouveau \"Look &amp; Feel\", modification de l\'ordre d\'affichage à volonté
\n
\n • Itinéraires Rando / Vélo : appuyez sur le symbole de l\'itinéraire pour afficher plus d\'informations
\n
\n • Groupes de favoris : il est maintenant possible de modifier l\'apparence par défaut des nouveaux points du groupe
\n
\n • Corrigé : mise à jour automatique des tuiles en ligne.
\n
\n</string>
    <string name="turn_on_public_transport_description">Activez pour afficher les itinéraires de transports en commun sur la carte.</string>
    <string name="widget_secondary_desc_part_of">Fait partie de l\'extension %1$s.</string>
    <string name="av_notes_choose_action_widget_desc">Sélectionnez l\'action.</string>
    <string name="coordinates_widget_secondary_desc">Vous pouvez modifier le format des coordonnées en %1$s - %2$s - %3$s.</string>
    <string name="parking_widget_desc">Indique la distance séparant le centre de l\'écran de votre lieu de stationnement.</string>
    <string name="time_to_go_desc">Temps (en minutes ou en heures) nécessaire pour atteindre votre destination.</string>
    <string name="arrival_time_widget_desc">Heure d\'arrivée à destination.</string>
    <string name="shared_string_widget">Widget</string>
    <string name="max_speed_widget_desc">Affiche la limitation de vitesse de la route actuelle.</string>
    <string name="radius_rules_widget_desc">L\'outil Rayon affiche des cercles de rayon autour d\'un point sélectionné sur la carte.</string>
    <string name="altitude_widget_desc">Affiche l\'altitude de la position actuelle.</string>
    <string name="audio_video_notes_desc">Permet un accès rapide pour démarrer / arrêter un enregistrement d\'audio, de vidéo ou de photo.</string>
    <string name="get_altitude_data">Obtenir les données d\'altitude</string>
    <string name="current_time_widget_desc">Affiche l\'heure actuelle de votre appareil.</string>
    <string name="elevation_profile_widget_desc">Affiche le profil d’altitude et de pente pour l’itinéraire actuel.</string>
    <string name="battery_widget_desc">Affiche le niveau de batterie de votre appareil.</string>
    <string name="navigation_points">Points de navigation</string>
    <string name="app_mode_mountain_bicycle">VTT</string>
    <string name="current_speed_widget_desc">Indique votre vitesse actuelle (d\'après le GPS).</string>
    <string name="coordinates_widget_desc">Indique les coordonnées de la position actuelle.</string>
    <string name="route_maneuvers">Manœuvres sur l\'itinéraire</string>
    <string name="get_altitude_information">Obtenir les informations d\'altitude</string>
    <string name="calculating_altitude">Calcul de l\'altitude</string>
    <string name="calculate_online">Calculer en ligne</string>
    <string name="shared_string_speed">Vitesse</string>
    <string name="calculate_altitude">Calculer l\'altitude</string>
    <string name="no_altitude_data">Aucune donnée d\'altitude</string>
    <string name="gps_info_widget_desc">Indique le nombre de satellites que l\'appareil détecte et utilise actuellement.</string>
    <string name="bearing_secondary_desc">Vous pouvez modifier le format d\'affichage utilisé en : %1$s - %2$s - %3$s.</string>
    <string name="av_def_action_choose">A la demande</string>
    <string name="magnetic_bearing_widget_desc">Depuis votre position, angle entre le nord magnétique et la cible.</string>
    <string name="routing_attr_avoid_4wd_only_description">Éviter les routes adaptées uniquement aux 4 x 4</string>
    <string name="routing_attr_avoid_4wd_only_name">Éviter les routes pour 4 x 4</string>
    <string name="mapillary_widget_desc">Permet d\'accéder rapidement à l\'application Mapillary et d\'ajouter des photos de rue.</string>
    <string name="map_markers_bar_widget_desc">Le widget affiche la distance et la direction de la prochaine marque à partir de votre position actuelle. Le widget peut être configuré pour afficher 1 ou 2 marque(s).</string>
    <string name="street_name_widget_desc">Le widget des noms de rue affiche le nom de la rue actuelle ou le nom de la rue suivante avec une flèche indiquant la prochaine manœuvre à effectuer.</string>
    <string name="lanes_widgets_desc">Affiche la disposition des voies de la route et met en évidence la voie à emprunter pendant la navigation.</string>
    <string name="bearing_desc">Indique le cap absolu ou relatif d\'une cible (sur 180 degrés, 360 degrés ou en milliradians).</string>
    <string name="navigation_points_desc">Les widgets de navigation sont activés pendant la navigation et affichent des informations telles que la distance, l\'heure d\'arrivée ou la durée restante, les prochaines bifurcations, l\'orientation, le nom de la rue actuelle, les informations sur les voies, la vitesse maximale, les alertes, les POI et les points de passage.</string>
    <string name="track_attach_to_the_roads_descr">La trace sera déplacée sur la route en utilisant les cartes hors ligne, la géométrie de la trace sera modifiée.</string>
    <string name="route_maneuvers_desc">Les widgets de navigation sont activés pendant la navigation et affichent des informations telles que la distance, l\'heure d\'arrivée ou de départ, les prochaines bifurcations, l\'orientation, le nom de la rue actuelle, les informations sur les voies, la vitesse maximale, les alertes, les POI et les points de passage.</string>
    <string name="distance_circles">Cercles de distance</string>
    <string name="compass_on_circles">Boussole sur les cercles</string>
    <string name="circle_settings">Paramètres des cercles</string>
    <string name="colour_of_circles">Couleur des cercles</string>
    <string name="rendering_attr_weatherTempContours_name">Lignes isothermes</string>
    <string name="rendering_attr_weatherPressureContours_name">Lignes isobares</string>
    <string name="routing_attr_avoid_fords_description">Éviter les gués</string>
    <string name="routing_attr_hazmat_category_description">Catégorie matières dangereuses / Prenez en compte les interdictions d\'accès</string>
    <string name="routing_attr_avoid_highway_name">Éviter les autoroutes</string>
    <string name="routing_attr_avoid_fords_name">Éviter les gués</string>
    <string name="routing_attr_allow_private_for_truck_description">Zones privées autorisées aux camions.</string>
    <string name="routing_attr_avoid_highway_description">Éviter les autoroutes</string>
    <string name="rendering_attr_horseScale_name">Difficulté des sentiers équestres</string>
    <string name="map_widget_trip_recording_distance">Distance</string>
    <string name="routing_attr_allow_private_for_truck_name">Autoriser l\'accès privé (camion)</string>
    <string name="map_widget_trip_recording_uphill">Montée</string>
    <string name="map_widget_trip_recording_duration">Durée</string>
    <string name="routing_attr_hazmat_category_no_restrictions_name">A (Aucune restriction)</string>
    <string name="map_widget_trip_recording_downhill">Descente</string>
    <string name="routing_attr_hazmat_category_name">Catégorie des matières dangereuses</string>
    <string name="map_widget_true_bearing">Relèvement vrai</string>
    <string name="rendering_attr_hideMilitaryAreas_name">Zones militaires</string>
    <string name="rendering_attr_hideMilitaryAreas_description">Zones militaires</string>
    <string name="explore_plans">Explorer les plans</string>
    <string name="map_widget_time_to_destination">Temps restant jusqu\'à destination</string>
    <string name="map_widget_time_to_intermediate">Temps restant jusqu\'au point intermédiaire</string>
    <string name="map_widget_distance_to_intermediate">Distance du point intermédiaire</string>
    <string name="time_to_navigation_point_widget_settings_desc">Tapez sur le widget pour basculer entre les modes.</string>
    <string name="radius_ruler_mode_desc">Vous pouvez basculer le mode de l’outil Rayon en tapant sur le widget.</string>
    <string name="shared_string_mode">Mode</string>
    <string name="lang_sat">Santali</string>
    <string name="average_speed_skip_stops">Prendre en compte les arrêts</string>
    <string name="map_widget_average_speed">Vitesse moyenne</string>
    <string name="average_speed_widget_desc">Affiche la vitesse moyenne du trajet en cours.</string>
    <string name="average_speed_time_interval_desc">Spécifier la durée sur laquelle calculer la moyenne.</string>
    <string name="transport_hazmat_yes_desc">Sélectionner la catégorie applicable.</string>
    <string name="transport_hazmat_title">Transport de matières dangereuses</string>
    <string name="transport_hazmat_no_desc">Certaines routes et certains tunnels peuvent interdire le transport de matières dangereuses.</string>
    <string name="import_as_one_track">Importer comme une seule trace</string>
    <string name="use_latin_name_if_missing">Utiliser le nom latin si manquant</string>
    <string name="routing_attr_goods_restrictions_description">Prendre en compte les autorisations d\'accès pour les véhicules légers de transport de marchandises</string>
    <string name="kg">kg</string>
    <string name="co2_mission">Émissions de CO₂</string>
    <string name="live_update_frequency_day_variant">Les mises à jour de carte sont vérifiées chaque jour.</string>
    <string name="live_update_frequency_week_variant">Les mises à jour de la carte sont vérifiées chaque semaine.</string>
    <string name="calculate_online_altitude_descr">Calcule l\'altitude en ligne grâce aux serveurs OsmAnd qui se basent sur les photos satellites et des modèles numériques d\'altitude. Si cette altitude est différente de l\'altitude fournie par l\'appareil, l\'altitude pourra être corrigée.</string>
    <string name="live_update_frequency_hour_variant">Les mises à jour de la carte sont vérifiées chaque heure.</string>
    <string name="altitude_correction">Correction de l\'altitude</string>
    <string name="no_altitude_data_desc">Pour obtenir les données %1$s, déplacez votre trace sur les routes ou calculez l\'itinéraire en ligne.</string>
    <string name="updated_map_time">Mise à jour : %1$s.</string>
    <string name="includes_osm_changes_until">Inclut les modifications OSM jusqu’au %1$s.</string>
    <string name="next_live_update_date_and_time">Prochaine mise à jour le %1$s à %2$s.</string>
    <string name="next_live_update_time">Prochaine mise à jour à %1$s.</string>
    <string name="lang_ckb">Sorani</string>
    <string name="goods_delivery_desc">L\'accès aux véhicules transportant des marchandises peut être restreint à certaines routes.</string>
    <string name="map_marker_average_speed_desc">Indiquez la durée sur laquelle la vitesse moyenne sera calculée pour estimer l\'heure d\'arrivée.</string>
    <string name="switch_widget_mode_desc">Appuyez sur le gadget pour basculer entre les modes.</string>
    <string name="marker_1st">Première marque</string>
    <string name="side_marker_eta">Heure d’arrivée estimée</string>
    <string name="marker_2nd">Seconde marque</string>
    <string name="goods_delivery_desc_4">Pour un véhicule pesant plus de 3,5 tonnes, utilisez le profil Camion.</string>
    <string name="goods_delivery_desc_2">Les routes fermées à la livraison de marchandises seront évitées.</string>
    <string name="reset_all_settings_desc">Réinitialiser tous les paramètres \?</string>
    <string name="goods_delivery_desc_3">S\'applique uniquement aux véhicules pesant moins de 3,5 tonnes.</string>
    <string name="routing_attr_goods_restrictions_name">Livraison de marchandises</string>
    <string name="download_complete">Téléchargement terminé</string>
    <string name="widget_with_dot">Gadget.</string>
    <string name="compass_visible_if_map_rotated_desc">Masqué lorsque le Nord est vers le haut</string>
    <string name="compass_always_hidden">Toujours masqué</string>
    <string name="compass_always_visible">Toujours affiché</string>
    <string name="compass_desc">Indique la direction du Nord.</string>
    <string name="compass_visible_if_map_rotated">Affiché lors de la rotation de la carte</string>
    <string name="auto_backup_title">Backup automatique</string>
    <string name="shared_string_duplicate">Dupliquer</string>
    <string name="rendering_attr_depthContourWidth_description">Largeur des lignes de profondeur</string>
    <string name="compass_click_desc">Astuce : appuyez sur la boussole pour basculer entre les modes d\'orientation de la carte.</string>
    <string name="rendering_attr_depthContourColorScheme_description">Jeu de couleurs des lignes de profondeur</string>
    <string name="av_notes_photo_widget_desc">Appuyez sur le gadget pour prendre une photo.</string>
    <string name="av_notes_video_widget_desc">Appuyez sur le gadget pour enregistrer une vidéo.</string>
    <string name="av_notes_audio_widget_desc">Appuyez sur le gadget pour prendre une note audio.</string>
    <string name="auto_backup_preference_desc">Par défaut, Android sauvegarde les favoris, noms des cartes et paramètres OsmAnd afin de pouvoir les restaurer sur d\'autres appareils ou après une réinitialisation. Cette sauvegarde est limitée à 25 Mo.
\nL\'utilisation d\'OsmAnd Cloud et de ce type de sauvegarde peut entraîner des conflits après restauration.</string>
    <string name="auto_25_chars_route_tl_kl">Tournez à gauche puis restez à gauche</string>
    <string name="auto_25_chars_route_tl_kr">Tournez à gauche puis restez à droite</string>
    <string name="auto_25_chars_route_tr_kl">Tournez à droite puis restez à gauche</string>
    <string name="auto_25_chars_route_tr_kr">Tournez à droite puis restez à droite</string>
    <string name="auto_25_chars_route_tu_kl">Faites demi-tour puis restez à gauche</string>
    <string name="auto_25_chars_route_tu_kr">Faites demi-tour puis restez à droite</string>
    <string name="auto_25_chars_route_roundabout_kl">Prenez la sortie %1$d puis restez à gauche</string>
    <string name="auto_25_chars_route_roundabout_kr">Prenez la sortie %1$d puis restez à droite</string>
    <string name="trip_recording_distance_widget_desc">Affiche la distance du trajet en cours d’enregistrement.</string>
    <string name="trip_recording_downhill_widget_desc">Affiche la somme de toutes les descentes du trajet enregistré.</string>
    <string name="true_bearing_wdiget_desc">Angle entre le Nord vrai et la destination depuis votre position.</string>
    <string name="relative_bearing_widget_desc">Affiche l\'angle entre la direction de votre déplacement et la destination.</string>
    <string name="next_turn_widget_desc">Le gadget illustre la prochaine bifurcation avec une image et vous indique la distance qui vous en sépare.</string>
    <string name="trip_recording_uphill_widget_desc">Affiche le dénivelé positif cumulé du trajet en cours d\'enregistrement.</string>
    <string name="second_next_turn_widget_desc">Le gadget vous informe de la seconde bifurcation à venir et s\'active à l\'approche de cette bifurcation.</string>
    <string name="duplacate_widget_added_snackbar">Une copie du gadget est en cours d\'ajout à la liste.</string>
    <string name="second_marker_widget_desc">Vous pouvez paramétrer le gadget pour afficher la Distance restante ou l\'Heure estimée d’arrivée jusqu\'au second marqueur.</string>
    <string name="first_marker_widget_desc">Vous pouvez paramétrer le gadget pour afficher la Distance restante ou l\'Heure estimée d\'arrivée jusqu’au premier marqueur.</string>
    <string name="time_to_intermediate_widget_desc">Le gadget affiche \"L\'heure d\'arrivée\" ou \"La durée restante\" jusqu\'au prochain point intermédiaire. Ces informations sont actualisées pendant le guidage et une fois ce point intermédiaire atteint, les informations seront calculées pour le point intermédiaire suivant.</string>
    <string name="distance_to_destination_widget_desc">Le gadget affiche la distance restante jusqu\'à destination.</string>
    <string name="time_to_destination_widget_desc">Le gadget affiche \"L\'heure d\'arrivée\" ou \"La durée restante\" jusqu\'à destination. Ces informations sont actualisées pendant le guidage et calculées à partir de votre position actuelle.</string>
    <string name="distance_to_intermediate_widget_desc">Le gadget affiche la distance restante jusqu\'au premier point intermédiaire. Une fois ce point intermédiaire atteint, la distance sera calculée jusqu\'au point intermédiaire suivant.</string>
    <string name="trip_recording_duration_widget_desc">Affiche la durée du trajet en cours d\'enregistrement.</string>
    <string name="rendering_attr_showMtbScaleIMBATrails_description">Afficher les chemins tracés pour les VTT.</string>
    <string name="rendering_attr_showMtbScaleIMBATrails_name">Afficher la difficulté des chemins VTT IMBA</string>
    <string name="average_speed_skip_stops_desc">Une vitesse inférieure à %1$s sera comptabilisée et affectera le calcul de la vitesse moyenne.</string>
    <string name="download_tiles">Télécharger les tuiles</string>
    <string name="without_profiles_changing">Sans modification des profils</string>
    <string name="shared_string_only_missing">Manquant seulement</string>
    <string name="connect_with_straight_line">Connecter en ligne droite</string>
    <string name="attach_roads_warning">Seule une trace déjà enregistrée peut être attachée aux routes.</string>
    <string name="attach_roads_descr">Déplace votre itinéraire entre points sur les routes autorisées afin obtenir un meilleur guidage et de disposer d\'informations plus justes.</string>
    <string name="included_in_your_current_plan">Inclus dans votre abonnement %1$s</string>
    <string name="available_as_part_of_subscription_plan">Disponible avec l\'abonnement %1$s.</string>
    <string name="favorite_delete_group">Supprimer le groupe</string>
    <string name="favorite_confirm_delete_group">Supprimer le groupe \"%1$s\" et ses points (%2$d) ?</string>
    <string name="download_heightmap_maps">Carte des altitudes</string>
    <string name="display_position">Emplacement sur l’écran</string>
    <string name="shared_string_normal">Normal</string>
    <string name="how_to_use">Comment utiliser :</string>
    <string name="rotate_map_manual_opt">Orientation manuelle</string>
    <string name="shared_string_large">Grand</string>
    <string name="distance_by_tap_use_description">Tapez sur la carte pour afficher la distance entre l\'emplacement appuyé et votre position actuelle.
\nTapez avec 2 doigts sur la carte pour afficher la distance séparant ces 2 points.</string>
    <string name="map_markers_desc">Le widget affiche la Distance ou l\'Heure d\'arrivée estimée (ETA) pour les deux premiers marqueurs de la liste des marqueurs de la carte.</string>
    <string name="go_to_marker_location">Aller au marqueur</string>
    <string name="shared_string_switch_mode">Basculer de mode</string>
    <string name="click_on_widget">Cliquer sur le gadget</string>
    <string name="shared_string_shows">Afficher</string>
    <string name="map_marker_interval_dialog_desc">Spécifiez la durée sur laquelle mesurer la vitesse moyenne afin d\'estimer l\'heure d\'arrivée.</string>
    <string name="quick_action_current_location_widget_descr">Bouton pour afficher ou masquer le gadget Position actuelle.</string>
    <string name="coordinates_widget_current_location_desc">Affiche les coordonnées de la position actuelle</string>
    <string name="coordinates_widget_map_center">Coordonnées : centre de la carte</string>
    <string name="coordinates_widget_current_location">Coordonnées : position actuelle</string>
    <string name="coordinates_widget_map_center_desc">Affiche les coordonnées du centre de la carte</string>
    <string name="quick_action_map_center_widget_descr">Bouton pour afficher ou masquer le gadget Centre de la carte.</string>
    <string name="map_widget_zoom_level_desc">Indique le niveau de zoom actuel.</string>
    <string name="map_widget_camera_distance_desc">Indique l\'altitude de l\'appareil photo au-dessus de la surface.</string>
    <string name="map_widget_camera_tilt_desc">Indique l\'angle de l\'appareil photo en mode perspective. La valeur par défaut est 90° (aucune inclinaison).</string>
    <string name="developer_widgets">Gadgets pour les développeurs</string>
    <string name="map_widget_camera_tilt">Angle de l\'appareil photo</string>
    <string name="map_widget_target_distance_desc">Indique la distance entre l\'appareil photo et la destination.</string>
    <string name="map_widget_zoom_level">Niveau de zoom</string>
    <string name="map_widget_camera_distance">Altitude de l\'appareil photo</string>
    <string name="external_sensor_widgets">Widgets ANT+</string>
    <string name="ant_missing_dependency">Dépendance manquante</string>
    <string name="ant_go_to_store">Accéder à la boutique</string>
    <string name="ant_read_data">Lire les données</string>
    <string name="map_widget_ant_heart_rate">Fréquence cardiaque</string>
    <string name="ant_write_to_gpx">Ajouter des données à la trace</string>
    <string name="ant_heart_rate_write_gpx_desc">Ajouter la fréquence cardiaque à la trace</string>
    <string name="ant_missing_dependency_descr">Impossible de trouver le service « %1$s ».
\nVous devez installer ou mettre à jour les services ANT+.
\nVoulez-vous lancer Google Play Store pour le faire \?</string>
    <string name="map_widget_ant_heart_rate_desc">Affiche, en temps réel, la fréquence cardiaque de l\'utilisateur pendant une activité</string>
    <string name="map_widget_ant_bicycle_cadence_desc">Affiche la vitesse à laquelle l\'utilisateur pédale</string>
    <string name="map_widget_ant_bicycle_speed">Vitesse du vélo</string>
    <string name="map_widget_ant_bicycle_speed_desc">Affiche la vitesse de déplacement</string>
    <string name="map_widget_ant_bicycle_dist">Distance à vélo</string>
    <string name="map_widget_ant_bicycle_dist_desc">Affiche la distance parcourue</string>
    <string name="worldwide_maps">Cartes mondiales</string>
    <string name="depth_contours">Lignes de profondeur</string>
    <string name="map_widget_ant_bicycle_power_desc">Indique la puissance produite par le cycliste et utilisée pour faire avancer le vélo</string>
    <string name="map_widget_ant_bicycle_cadence">Cadence de pédalage</string>
    <string name="nautical_depth_points">Points de sonde marine</string>
    <string name="map_widget_target_distance">Distance entre l’appareil photo et la cible</string>
    <string name="purchases_feature_desc_cross_buy">Utilisez votre abonnement sur toutes les plateformes (Android, iOS, web) sans frais supplémentaire.</string>
    <string name="shared_string_cross_buy">Achat multi-plateformes</string>
    <string name="favorites_backup">Sauvegarde des favoris</string>
    <string name="external_sensors_plugin_name">Capteurs externes</string>
    <string name="map_widget_altitude_map_center_desc">Affiche l\'altitude du centre de la carte.</string>
    <string name="simulate_location_by_gpx">Simuler la position via GPX</string>
    <string name="map_widget_altitude_desc">Affiche l\'altitude de la position actuelle ou du centre de la carte</string>
    <string name="location_simulation_cutoff">La simulation ignore les premiers mètres</string>
    <string name="location_simulation_speedup">Accélération de la simulation</string>
    <string name="shared_string_identifiers">Identifiants</string>
    <string name="shared_string_terms_of_use">Conditions d\'utilisation</string>
    <string name="send_uuid_preference">Envoyer l\'identifiant unique de l\'utilisateur (UUID)</string>
    <string name="map_widget_altitude_current_location">Altitude : position actuelle</string>
    <string name="map_widget_altitude_map_center">Altitude : centre de la carte</string>
    <string name="map_widget_altitude_current_location_desc">Affiche l’altitude de la position actuelle.</string>
    <string name="map_widget_rendering_fps">Rendu FPS de la carte</string>
    <string name="send_uuid_preference_desc">Un UUID aléatoire est utilisé pour télécharger les cartes hors ligne à partir des serveurs OsmAnd ; ce qui permet de garantir une utilisation équitable des ressources du serveur, de prévoir le trafic et de générer des rapports d\'utilisation mensuelle et anonyme des cartes.</string>
    <string name="map_widget_ant_bicycle_power">Puissance développée sur le vélo</string>
    <string name="external_sensors_plugin_description">Accède aux capteurs externes pour récupérer, par exemple, votre fréquence cardiaque, la vitesse du vélo, la puissance ou la cadence. Nécessite que votre appareil soit connecté aux capteurs via le protocole ANT+.</string>
    <string name="current_location_widget">Coordonnées : Emplacement actuel</string>
    <string name="map_center_widget">Coordonnées : Centre de la carte</string>
    <string name="map_widget_rendering_fps_desc">Affiche la vitesse d\'affichage et d’actualisation de la carte et de ses éléments, exprimé en images par seconde (FPS).</string>
    <string name="terms_of_service_desc">En téléchargeant des cartes, vous acceptez les conditions de %1$s et %2$s.</string>
    <string name="weather_offline_forecast">Prévisions hors-ligne</string>
    <string name="weather_online_cache">Cache en ligne</string>
    <string name="map_settings_weather_temp">Température</string>
    <string name="shared_string_weather">Météo</string>
    <string name="explore_weather_forecast">Explorez les prévisions météorologiques.</string>
    <string name="shared_string_contours">Lignes de niveau</string>
    <string name="shared_string_layers">Couches</string>
    <string name="empty_screen_weather_pressure_layer">Activez pour afficher la couche de pression atmosphérique sur la carte.</string>
    <string name="empty_screen_weather_contours">Activez pour afficher les lignes d\'iso-niveaux météorologiques sur la carte.</string>
    <string name="empty_screen_weather_clouds_layer">Activez pour afficher la couche de couverture nuageuse sur la carte.</string>
    <string name="empty_screen_weather_wind_layer">Activez pour afficher la couche des vents sur la carte.</string>
    <string name="wind_widget_desc">Affiche la vitesse du vent pour le centre actuel de la carte.</string>
    <string name="weather_pressure_hpa">hPa</string>
    <string name="weather_pressure_inches_of_mercury">Pouces de mercure</string>
    <string name="weather_pressure_hectopascals">Hectopascals</string>
    <string name="weather_pressure_millimeters_of_mercury">Millimètres de mercure</string>
    <string name="show_map_symbols">Afficher les symboles</string>
    <string name="show_map_symbols_desc">Texte, panneaux de signalisation routière et autres.</string>
    <string name="switch_mode_by_tapping_on_widget">Changez de mode en appuyant sur le widget.</string>
    <string name="weather_temperature_fahrenheit">Fahrenheit</string>
    <string name="map_widget_sunrise_desc">Affiche l\'heure ou le temps restant jusqu\'au prochain lever de soleil.</string>
    <string name="map_widget_sunset_desc">Affiche l\'heure ou le temps restant jusqu\'au prochain coucher de soleil.</string>
    <string name="shared_string_next_sunset">Prochain coucher de soleil</string>
    <string name="shared_string_next_sunrise">Prochain lever de soleil</string>
    <string name="shared_string_time_left">Temps restant</string>
    <string name="map_settings_weather_air_pressure">Pression atmosphérique</string>
    <string name="map_settings_weather_wind">Vent</string>
    <string name="measurement_units">Unités de mesure</string>
    <string name="empty_screen_weather_temperature_layer">Activez pour afficher la couche des températures sur la carte.</string>
    <string name="empty_screen_weather_precipitation_layer">Activez pour afficher la couche des précipitations sur la carte.</string>
    <string name="clouds_widget_desc">Affiche la couverture nuageuse du centre actuel de la carte.</string>
    <string name="weather_pressure_mmhg">mmHg</string>
    <string name="weather_prefs_descr">Prévisions de 24 heures à 7 jours, mises à jour toutes les 3 heures</string>
    <string name="weather_temperature_celsius">Celsius</string>
    <string name="external_sensors_support">Support des capteurs externes</string>
    <string name="speak_gps_signal_status">Annoncer la perte et la réception du signal GPS</string>
    <string name="temperature_layer">Couche de température</string>
    <string name="pressure_layer">Couche de pression</string>
    <string name="wind_layer">Couche des vents</string>
    <string name="precipitation_layer">Couche des précipitations</string>
    <string name="shared_string_sunset">Coucher de soleil</string>
    <string name="cloud_layer">Couche de la couverture nuageuse</string>
    <string name="shared_string_sunrise">Lever de soleil</string>
    <string name="map_widget_group_sunrise_sunset_desc">Ces widgets affichent des informations sur les prochains levers et couchers de soleil.</string>
    <string name="map_widget_group_sunrise_sunset">Lever de soleil, coucher de soleil</string>
    <string name="depth_contour_lines">Lignes de sondes</string>
    <string name="turn_on_nautical_depth_description">Activez pour afficher les données de profondeur sur la carte marine.</string>
    <string name="map_settings_weather_cloud">Couverture nuageuse</string>
    <string name="map_settings_weather_precip">Précipitations</string>
    <string name="empty_screen_view_selected_weather_data">Activez pour afficher les données météorologiques sélectionnées sur la carte.</string>
    <string name="weather_precip_in">in</string>
    <string name="weather_precip_mm">mm</string>
    <string name="weather_precip_inches">Pouces</string>
    <string name="weather_precip_milimeters">Millimètres</string>
    <string name="weather_wind_kn">kn</string>
    <string name="weather_wind_mph">mph</string>
    <string name="weather_wind_kmh">km/h</string>
    <string name="weather_wind_ms">m/s</string>
    <string name="weather_wind_knots">Nœuds</string>
    <string name="weather_wind_miles_per_hour">Miles par heure</string>
    <string name="weather_wind_kilimeters_per_hour">Kilomètres par heure</string>
    <string name="weather_wind_meters_per_second">Mètres/seconde</string>
    <string name="weather_widgets_secondary_desc">Les unités de mesure peuvent être modifiées dans les paramètres du plugin météo.</string>
    <string name="air_pressure_widget_desc">Affiche la pression atmosphérique du centre actuel de la carte.</string>
    <string name="precipitation_widget_desc">Affiche les précipitations pour le centre actuel de la carte.</string>
    <string name="temperature_widget_desc">Affiche la température pour le centre actuel de la carte.</string>
    <string name="weather_widget_group_desc">Un ensemble de widgets affichant diverses informations météorologiques.</string>
    <string name="weather_pressure_inhg">inHg</string>
    <string name="rendering_attr_depthContourWidth_name">Épaisseur des courbes</string>
    <string name="speak_route_recalculation">Annoncer le recalcul de l’itinéraire</string>
    <string name="map_rendering_engine_v1">Version 1</string>
    <string name="map_rendering_engine_v2">Version 2 (OpenGL)</string>
    <string name="map_rendering_engine">Moteur de rendu de la carte</string>
    <string name="show_borders_of_downloaded_maps">Afficher les bordures des cartes téléchargées</string>
    <string name="rendering_engine_failed">Le rendu de carte OsmAnd a planté récemment.</string>
    <string name="share_crash_log">Partager le journal d\'erreur</string>
    <string name="dismiss_changes_descr">Toutes les modifications seront perdues.</string>
    <string name="dismiss_changes">Ignorer les modifications \?</string>
    <string name="restart_now">Redémarrer maintenant</string>
    <string name="mtb_scale">Échelle de difficulté VTT</string>
    <string name="mtb_segment_classification">Classification du segment</string>
    <string name="quick_action_temperature_layer">Afficher ou masquer la sur-couche de température sur la carte.</string>
    <string name="quick_action_precipitation_layer">Afficher ou masquer la sur-couche des précipitations sur la carte.</string>
    <string name="quick_action_wind_layer">Afficher ou masquer la sur-couche des vents sur la carte.</string>
    <string name="quick_action_air_pressure_layer">Afficher ou masquer la sur-couche barométrique sur la carte.</string>
    <string name="quick_action_cloud_layer">Afficher ou masquer la sur-couche de couverture nuageuse sur la carte.</string>
    <string name="rendering_attr_depthContourColorScheme_name">Couleurs des courbes</string>
    <string name="rendering_attr_showMtbScale_description">Afficher la difficulté des itinéraires VTT selon l\'échelle MTB.</string>
    <string name="rendering_attr_showMtbScale_name">Afficher la difficulté VTT</string>
    <string name="storage_migration_fragment_close_descr">La copie est réalisée à seulement %1$s%%. Si vous l\'interrompez maintenant, l\'application pourrait ne plus fonctionner correctement.</string>
    <string name="weather_plugin_description">Fournit :
\n- Les prévisions météorologiques pour les 24 prochaines heures et les 7 prochains jours, avec 5 sur-couches
\n- Des widgets basés sur la position
\n- Les cartes d\'isobares et d\'isothermes
\n
\nLes données météorologiques sont fournies par le modèle GFS (Global Forecast System, %1$s).</string>
    <string name="shared_string_open">Ouvert</string>
    <string name="open_weather_action_description">Vous permet de consulter des informations météo détaillées.</string>
    <string name="open_weather_action">Afficher la météo</string>
    <string name="rendering_attr_weatherPrecipitationContours_name">Contour des précipitations</string>
    <string name="rendering_attr_weatherCloudContours_name">Contour des nuages</string>
    <string name="action_not_supported_with_map_style">Cette action n\'est pas compatible avec le style de carte sélectionné.</string>
    <string name="map_rendering_engine_descr">La version 2 (OpenGL) est plus rapide et permet l’affichage en 2.5D. La version 1 était utilisée jusqu\'à OsmAnd 4.3 et reste recommandée pour les smartphones plus anciens.</string>
    <string name="rendering_attr_weatherWindSpeedContours_name">Isolignes de vitesse de vent</string>
    <string name="rendering_engine_failed_descr">OsmAnd utilise à nouveau la version 1 du moteur de rendu de la carte. Pour essayer la version 2 (OpenGL), allez dans les paramètres.
\n
\nAfin de nous aider à améliorer l\'application, merci de nous envoyer vos journaux d\'erreur.</string>
    <string name="mtb_imba">IMBA</string>
    <string name="mtb_imba_full">Association Internationale de VTT</string>
    <string name="purchases_feature_desc_external_sensors">Affiche et enregistre les données des capteurs externes : vitesse du vélo, puissance du vélo, cadence et fréquence cardiaque.</string>
    <string name="release_4_3">• Moteur de rendu plus rapide (OpenGL version 2) avec vue 2.5D
\n
\n• Animations lisses des textes et des points d\'intérêts lors du déplacement de la carte
\n
\n• Nouveaux widgets indiquant les coordonnées du centre de la carte ainsi que l\'altitude
\n
\n• Ajout d\'options sur la taille du texte pour le mode \"Distance par appui\"
\n
\n• Ajout d\'une option permettant de modifier le comportement du clic en mode \"Marques\"
\n
\n• Correction de l\'option \"Emplacement de la position\"
\n
\n• Ajout du support des tags \"link\", \"cmt\", \"desc\" et de toutes les extensions personnalisées pour les traces GPX
\n
\n• Réorganisation de la liste des cartes marines
\n
\n• Ajout de la prise en charge des capteurs ANT+
\n
\n• Ajout d\'une option permettant de désactiver l\'UUID de téléchargement
\n
\n• Prévision ajustable du temps de trajet pour les itinéraires dépendants de l\'altitude
\n
\n• Correction de la sortie sonore et du comportement de la barre de volume
\n
\n</string>
    <string name="shared_string_purchased_on">Acheté le</string>
    <string name="shared_string_expires">Expire</string>
    <string name="cloud_sync_progress">Synchronisation…%1$s</string>
    <string name="checking_progress">Vérification…</string>
    <string name="choose_what_to_sync">Sélectionner quoi synchroniser</string>
    <string name="res_unknown">Inconnu</string>
    <string name="shared_string_unsynced">Non synchronisé</string>
    <string name="check_for_updates">Vérifier les mises à jour</string>
    <string name="shared_string_modified">Modifié</string>
    <string name="cloud_changes">Modifications dans le Cloud</string>
    <string name="shared_string_uploaded">Envoyé</string>
    <string name="new_file">Nouveau fichier</string>
    <string name="modified_file">Fichier modifié</string>
    <string name="deleted_file">Fichier supprimé</string>
    <string name="sync_now">Synchroniser maintenant</string>
    <string name="local_changes">Modifications locales</string>
    <string name="cloud_conflicts">Conflits</string>
    <string name="cloud_conflict">Conflit</string>
    <string name="upload_all">Envoyer tout</string>
    <string name="cloud_recent_changes">Modifications</string>
    <string name="cloud_all_changes_uploaded">Toutes les modifications ont été envoyées</string>
    <string name="cloud_all_changes_downloaded">Toutes les modifications ont été reçues</string>
    <string name="shared_string_do_not_exist">N\'existe pas</string>
    <string name="last_sync">Dernière synchro</string>
    <string name="import_export">Importer / exporter</string>
    <string name="shared_string_cloud">Cloud</string>
    <string name="upload_change">Envoyer la modification</string>
    <string name="cloud_version_will_be_removed">La version Cloud sera supprimée</string>
    <string name="local_file_will_be_restored">Le fichier local sera restauré</string>
    <string name="local_changes_will_be_dismissed">Les modifications locales seront ignorées</string>
    <string name="download_cloud_version">Recevoir la version Cloud</string>
    <string name="export_to_file">Exporter dans un fichier</string>
    <string name="backup_error_failed_to_fetch_remote_items">Impossible de récupérer la liste des fichiers sur le serveur.</string>
    <string name="cloud_changes_will_be_dismissed">Les modifications cloud seront ignorées</string>
    <string name="cloud_no_conflicts">Il n\'y a aucun conflit.</string>
    <string name="cloud_all_changes_uploaded_descr">Toutes les modifications effectuées sur cet appareil sont synchronisées avec OsmAnd Cloud.</string>
    <string name="changes">Modifications %1$s</string>
    <string name="si_nm_ft">Milles marins / pieds</string>
    <string name="si_nm_mt">Milles marins / mètres</string>
    <string name="av_audio_format_bottom_sheet_descr">Sélectionnez un format audio. Les fichiers audio sont au format 3GPP (.3gp).</string>
    <string name="set_up_backup">Paramétrer la sauvegarde</string>
    <string name="x_axis">Axe des abscisses</string>
    <string name="y_axis">Axe des ordonnées</string>
    <string name="value_downloaded_of_mb">Téléchargement %1$.1f/%2$.1f MB</string>
    <string name="share_link">Partager le lien</string>
    <string name="share_as_file">Partager en tant que fichier</string>
    <string name="skip_download">Ignorer le téléchargement</string>
    <string name="determine_location">Nous permet d’estimer votre position</string>
    <string name="weight_limit_error">La valeur minimale est de \"%1$s\" tonnes. Si le poids de votre véhicule est inférieur à cette valeur, paramétrez le profil \"%2$s\".</string>
    <string name="sound_beep_complex">Bip : complexe</string>
    <string name="sound_beep_minimal">Bip : minimal</string>
    <string name="sound_beep_simple_loud">Bip : simple fort</string>
    <string name="sound_beep_complex_loud">Bip : complexe fort</string>
    <string name="sound_beep_simple">Bip : simple</string>
    <string name="last_synchronized">Dernière synchronisation</string>
    <string name="display_position_automatic_descr">Selon l’orientation de la carte : affiché en bas si l’orientation de la carte suit le déplacement, centré dans tous les autres cas.</string>
    <string name="shared_string_apply_changes">Appliquer les modifications</string>
    <string name="no_visible_tracks_description">Sélectionnez les traces à afficher sur la carte.</string>
    <string name="no_visible_tracks">Aucune trace sur la carte</string>
    <string name="empty_tracks_description">Vous pouvez importer, créer ou enregistrer des fichiers trace grâce à OsmAnd.</string>
    <string name="empty_tracks">Aucun fichier de trace.</string>
    <string name="change_appearance">Modifier l’apparence</string>
    <string name="switch_folder">Changer de dossier</string>
    <string name="show_all_tracks">Afficher toutes les traces</string>
    <string name="recently_visible">Affiché récemment %1$s</string>
    <string name="shared_string_select_recent">Sélectionner les derniers</string>
    <string name="shared_string_on_map">Sur la carte</string>
    <string name="shared_string_kilograms">kilogrammes</string>
    <string name="shared_string_yards">yards</string>
    <string name="inch">in</string>
    <string name="cloud_version_confirm_delete">Supprimer \"%1$s\" du cloud OsmAnd \?</string>
    <string name="shared_string_in_progress">En cours</string>
    <string name="shared_string_original">Original</string>
    <string name="movement_speed">Vitesse de déplacement</string>
    <string name="shared_string_inches">pouces</string>
    <string name="shared_string_add_manually">Ajouter manuellement …</string>
    <string name="sort_duration_ascending">Durée plus courte en premier</string>
    <string name="sort_duration_descending">Durée plus longue en premier</string>
    <string name="sort_distance_ascending">Distance plus courte en premier</string>
    <string name="sort_distance_descending">Distance plus longue en premier</string>
    <string name="sort_date_ascending">Date plus récente en premier</string>
    <string name="shared_string_nearest">Le plus proche</string>
    <string name="selected_value">Valeur sélectionnée</string>
    <string name="sort_date_descending">Date plus ancienne en premier</string>
    <string name="shared_string_delete_file">Supprimer le fichier</string>
    <string name="delete_cloud_version">Supprimer le fichier Cloud</string>
    <string name="local_version_do_not_exist">Aucune version locale.</string>
    <string name="simulation_position_description">Sélectionnez un fichier trace à utiliser pour simuler le déplacement.</string>
    <string name="approximate_bearing">Cap approximatif</string>
    <string name="approximate_bearing_descr">Estimer le cap à partir de l’itinéraire suivi.</string>
    <string name="app_mode_moped">Cyclomoteur</string>
    <string name="release_4_4">• Amélioration du menu \"Traces\" dans \"Paramétrer la carte\"
\n
\n• Le menu contextuel affiche désormais les noms locaux des points d\'intérêts
\n
\n• Ajout d\'une option pour partager l\'itinéraire via lien
\n
\n• Ajout des unités de distance \"Milles marins / pieds\"
\n
\n• Nouveau mode fixe pour l\'orientation de la carte
\n
\n• Écran de démarrage simplifié
\n
\n• Android Auto : la position de la localisation est maintenant fixe en écrans scindés
\n
\n• Ajout des analyses \"Pente / Vitesse\" pour les traces
\n
\n• Android 13 : la sélection de la langue a été déplacée vers les paramètres de l\'appareil
\n
\n• Correction de bugs lors de l\'affichage de lieux végans
\n
\n• Ajout de la possibilité de télécharger des tuiles en ligne utilisées comme sur-couches ou comme sous-couches.
\n
\n• Ajout de la prise en charge des unités impériales pour les \"caractéristiques du véhicule\"
\n
\n• Nouveau profil : cyclomoteur
\n
\n• Nouvelle option \"Automatique\" pour le paramètre \"Emplacement sur l\'écran\"
\n
\n• Correction des gestes pour incliner, zoomer et tourner la carte
\n
\n</string>
    <string name="generate_hillshade_from_3d_maps">Générer des cartes matricielles d\'ombrages du relief à partir de cartes 3D</string>
    <string name="generate_slope_from_3d_maps">Générer des cartes matricielles des pentes à partir de cartes 3D</string>
    <string name="disable_vertex_hillshade_3d">Désactiver l\'ombrage des sommets en 3D</string>
    <string name="enable_3d_maps">Activer les cartes en 3D</string>
    <string name="clear_online_cache_description">Cela videra le cache des tuiles météo en ligne.</string>
    <string name="clear_online_cache">Vider le cache en ligne</string>
    <string name="app_mode_climbing">Escalade</string>
    <string name="offline_cache">Cache hors-ligne</string>
    <string name="shared_string_alt_name">Autre dénomination</string>
    <string name="token_is_not_valid">Le jeton n\'est pas valide</string>
    <string name="metric_lbs">livres</string>
    <string name="weather_forecast_is_outdated">Les prévisions ne sont plus à jour.</string>
    <string name="shared_string_all_world">Monde entier</string>
    <string name="shared_string_pounds">livres</string>
    <string name="free_maps_updates">Mises à jour gratuites (urgence)</string>
    <string name="common_weight_limit_error">La valeur minimale est \"%1$s\" %2$s. Si le poids de votre véhicule est inférieur à cette valeur, utilisez le profil \"%3$s\".</string>
    <string name="weather_forecast">Prévisions météo</string>
    <string name="offline_weather_forecast_desc">Vous pouvez télécharger les prévisions météo des 7 prochains jours.</string>
    <string name="offline_weather_forecast">Prévisions météo hors-ligne</string>
    <string name="rendering_value_defaultMedium_name">Par défaut (moyen)</string>
    <string name="select_layer">Sélectionner la sur-couche</string>
    <string name="camera_app">Application d\'appareil photo</string>
    <string name="shutter_sound">Son de l\'obturateur</string>
    <string name="speak_route_deviation">Annoncer une déviation de l\'itinéraire</string>
    <string name="proxy_port_max_warning">La valeur maximale du port est %1$s</string>
    <string name="weather_download_error">Le téléchargement des tuiles %1$s a échoué.</string>
    <string name="file_already_exists_description">Un fichier nommé \"%1$s\" existe déjà. Remplacer écrasera le fichier courant et toutes ses modifications.</string>
    <string name="is_imported">%1$s a été importé.</string>
    <string name="ant_plus_bluetooth_off">Le Bluetooth est désactivé</string>
    <string name="external_device_characteristic_diastolic">Diastolique</string>
    <string name="external_device_characteristic_cuff_pressure">Pression du brassard</string>
    <string name="external_device_characteristic_pulse_rate">Fréquence du pouls</string>
    <string name="external_device_characteristic_stride_length">Longueur de la foulée</string>
    <string name="ant_plus_bluetooth_off_description">Activez le Bluetooth pour rechercher et appairer des capteurs.</string>
    <string name="external_device_characteristic_temperature">Température</string>
    <string name="external_device_details_information">Information</string>
    <string name="bluetooth_disconnected">Déconnecté, %s</string>
    <string name="bluetooth_found_title">Trouvé : %d</string>
    <string name="external_device_details_received_data">Données reçues</string>
    <string name="external_device_details_battery">Batterie</string>
    <string name="external_device_details_connection">Connexion</string>
    <string name="external_device_details_speed">Vitesse</string>
    <string name="external_device_details_connect">Connecter</string>
    <string name="external_device_details_pair">Appairer</string>
    <string name="ble_search_again">Rechercher à nouveau</string>
    <string name="external_device_details_distance">DIstance</string>
    <string name="external_device_details_disconnect">Déconnecter</string>
    <string name="bluetooth_connected">Connecté, %s</string>
    <string name="external_device_ant">ANT</string>
    <string name="bluetooth_not_supported">Bluetooth non supporté</string>
    <string name="external_device_ble">BLE</string>
    <string name="ant_plus_nothing_found_text">Aucun capteur trouvé</string>
    <string name="ant_plus_searching_text">Recherche de capteurs en cours</string>
    <string name="ant_plus_searching_text_description">Veuillez rapprocher l\'appareil et le capteur. Vous devez activer le capteur afin qu\'il soit détecté par OsmAnd.</string>
    <string name="ant_plus_help_title">Je ne connais pas le type de capteur</string>
    <string name="ant_plus_searching">Recherche</string>
    <string name="ant_plus_pair_new_sensor">Appairer un nouveau capteur</string>
    <string name="ant_plus_pair_new_sensor_ble">Appairer un capteur BLE</string>
    <string name="ant_plus_pair_bluetooth_prompt">Vous pouvez appairer des capteurs BLE et ANT+ avec OsmAnd.</string>
    <string name="ant_plus_open_settings">Ouvrir les paramètres</string>
    <string name="ant_plus_pair_new_sensor_ant_plus">Appairer un capteur ANT+</string>
    <string name="learn_more_about_sensors_link">En savoir plus sur les capteurs.</string>
    <string name="file_already_exists">Le fichier existe déjà</string>
    <string name="nav_profile_confirm_delete">Supprimer \"%1$s\" ?</string>
    <string name="external_device_characteristic_arterial_pressure">Pression artérielle</string>
    <string name="external_device_details_total_distance">Distance totale</string>
    <string name="ant_plus_nothing_found_description">Vérifiez que :
\n- le Bluetooth est activé
\n- le capteur est activé
\n- l\'appareil et le capteur sont proches</string>
    <string name="external_device_low_battery">Batterie faible</string>
    <string name="external_device_forget_sensor">Oublier ce capteur</string>
    <string name="external_device_forget_sensor_description">Ce capteur sera supprimé de la liste. Vous pourrez appairer de nouveau ce capteur à tout moment.</string>
    <string name="external_device_disconnected">Déconnecté</string>
    <string name="external_device_connected">Connecté</string>
    <string name="external_device_menu_forget">Oublier</string>
    <string name="external_device_characteristic_speed">Vitesse</string>
    <string name="external_device_characteristic_distance">Distance</string>
    <string name="external_device_characteristic_total_distance">Distance totale</string>
    <string name="external_device_characteristic_battery_level">Batterie</string>
    <string name="external_device_characteristic_gear_ratio">Démultiplication</string>
    <string name="external_device_characteristic_cadence">Cadence</string>
    <string name="external_device_characteristic_heart_rate">Fréquence cardiaque</string>
    <string name="external_device_characteristic_systolic">Systolique</string>
    <string name="no_search_results">Aucun résultat</string>
    <string name="search_track_by_name">Rechercher les traces par nom</string>
    <string name="rendering_value_sector1_name">Secteur 1</string>
    <string name="rendering_value_sector2_name">Secteur 2</string>
    <string name="rendering_value_sectors_name">Secteurs</string>
    <string name="rendering_value_sector4_name">Secteur 4</string>
    <string name="rendering_value_small_name">Petit</string>
    <string name="rendering_value_sector3_name">Secteur 3</string>
    <string name="shared_string_ear_lobe">Lobe d\'oreille</string>
    <string name="shared_string_foot">Pied</string>
    <string name="number_of_tracks">%1$s traces</string>
    <string name="rendering_attr_lightDetail_name">Détails du signal lumineux</string>
    <string name="device_disconnected">%1$s déconnecté</string>
    <string name="device_connected">%1$s connecté</string>
    <string name="running_scds_device_name">Appareil en fonctionnement</string>
    <string name="bicycle_scd_device_name">Appareil pour vélo</string>
    <string name="external_device_blood_pressure">Pression artérielle</string>
    <string name="no_bt_permission">L\'autorisation Bluetooth n\'a pas été accordée</string>
    <string name="beats_per_minute_short">bpm</string>
    <string name="rendering_value_sector5_name">Secteur 5</string>
    <string name="shared_string_chest">Poitrine</string>
    <string name="shared_string_wrist">Poignet</string>
    <string name="shared_string_finger">Doigt</string>
    <string name="shared_string_hand">Main</string>
    <string name="rendering_value_name_only_name">Nom uniquement</string>
    <string name="rendering_attr_lightDetail_description">Par défaut : nom de la balise (type de l\'éclairage.signal.durée), sélectionnez des informations supplémentaires sur les secteurs 1 à 3 ou sur les secteurs 1, 2, 3, 4, 5 de la signature lumineuse</string>
    <string name="no_poi_for_category">Point d\'intérêt non trouvé</string>
    <string name="poi_categories">Catégories de PI</string>
    <string name="map_2d_mode_action">Mode 2D</string>
    <string name="map_3d_mode_hint">Un appui long sur le bouton permet de modifier sa position.</string>
    <string name="map_3d_mode_description">Touchez la carte avec deux doigts et déplacez-les vers le haut ou vers le bas pour modifier l\'inclinaison de la carte.</string>
    <string name="map_3d_mode_action">Mode 3D</string>
    <string name="visible_in_3d_mode">Visible en mode 3D</string>
    <string name="delete_folder_question">Supprimer le dossier \?</string>
    <string name="delete_folder">Supprimer dossier</string>
    <string name="show_all_tracks_on_the_map">Afficher toutes les traces sur la carte</string>
    <string name="rssi_widget_desc">Affiche le niveau RSSI de votre appareil externe.</string>
    <string name="map_widget_rssi">RSSI</string>
    <string name="tracks_empty_folder_description">Ce dossier ne contient aucune trace.</string>
    <string name="tracks_empty_folder">Dossier vide</string>
    <string name="track_not_recorded">Non enregistré</string>
    <string name="shared_string_new_track">Nouvelle trace</string>
    <string name="shared_string_visible_on_map">Visible sur la carte</string>
    <string name="delete_track_folder_dialog_message">Cela supprimera le dossier \"%1$s\" ainsi que toutes les traces (%2$s) dans celui-ci.</string>
    <string name="there_are_no_connected_sensors_of_this_type">Aucun capteur de ce type n\'est connecté</string>
    <string name="save_track_external_sensors_data">Données</string>
    <string name="external_sensors_source_of_data">Source des données</string>
    <string name="external_sensors_not_found">Capteurs non trouvés</string>
    <string name="write_data_from_sensor_to_track">Stocker les données des capteurs externes dans le fichier GPX lors de l\'enregistrement de traces.</string>
    <string name="error_calculate">Le résultat du calcul est vide</string>
    <string name="calculate_offline_altitude_descr">Calculer l\'altitude hors ligne sur la base des données de la carte de terrain 3D. Les différences par rapport à l\'altitude fournie par l\'appareil peuvent être utilisées pour corriger l\'altitude.</string>
    <string name="calculate_offline">Calculer hors ligne</string>
    <string name="power_watts_unit">Watts</string>
    <string name="revolutions_per_minute_unit">RPM</string>
    <string name="shared_string_close_the_dialog">Fermer la fenêtre</string>
    <string name="relief_3d">Relief 3D</string>
    <string name="terrain_map">Carte du relief (3D)</string>
    <string name="relief_3d_description">Possédez et observez la maquette de votre quartier ou du continent tout entier.</string>
    <string name="terrain_category_description">Courbes de niveaux, ombrage du relief par des tons foncés et cartes de pentes colorées pour mettre en valeur les sommets et les plaines.</string>
    <string name="slope_legend_description">Pente utilise des couleurs pour rendre compte de l\'inclinaison du terrain. Pour en savoir plus sur les pentes, consultez %1$s.</string>
    <string name="osmand_cloud_deleting_account_descr">Dans quelques instants, toutes vos données et votre compte seront supprimés du cloud OsmAnd.
\n
\nLes données de l\'appareil ne seront pas affectées.</string>
    <string name="osmand_cloud_delete_account_confirmation_descr">Supprimer votre compte OsmAnd Cloud ?
\n
\nCette action est irréversible.</string>
    <string name="osmand_cloud_delete_account_confirmation">Supprimer le compte \?</string>
    <string name="action_cannot_be_undone">Cette action ne peut être annulée.</string>
    <string name="osmand_cloud_deletion_secondary_devices_warning">Les autres appareils seront déconnectés du cloud OsmAnd et perdront accès aux fonctionnalités payantes.</string>
    <string name="osmand_cloud_deletion_account_warning">Votre compte et tous ses détails seront %1$s</string>
    <string name="osmand_cloud_deletion_all_data_warning">Toutes les données du cloud OsmAnd seront %1$s. Les données de l\'appareil ne seront pas affectées.</string>
    <string name="osmand_cloud_deletion_subscriptions_warning">Cela n\'annulera pas votre abonnement OsmAnd Pro.</string>
    <string name="manage_subscriptions">Gérer les abonnements.</string>
    <string name="delete_account_warning">Supprimer le compte %1$s ?</string>
    <string name="shared_string_deleting">Suppression</string>
    <string name="deleting_complete">Suppression terminée</string>
    <string name="delete_account">Supprimer le compte</string>
    <string name="backup_error_delete_account_email_match">L\'e-mail ne correspond pas à l\'utilisateur</string>
    <string name="verify_account">Vérifier votre compte</string>
    <string name="osmand_cloud_deleted_account_descr">Le compte et toutes les données ont été supprimées du cloud OsmAnd.</string>
    <string name="verify_account_deletion_descr">Nous devons vérifier votre compte avant de le supprimer.
\n
\nVeuillez saisir l\'e-mail avec lequel vous vous êtes inscrit. Un mot de passe unique vous sera envoyé pour réaliser l\'étape suivante.</string>
    <string name="free_favorites_backup_description">S\'inscrire au cloud OsmAnd pour obtenir une sauvegarde gratuite de vos favoris et de vos paramètres.</string>
    <string name="free_favorites_backup">Sauvegarde gratuite des favoris</string>
    <string name="get_osmand_cloud">Obtenir OsmAnd Cloud</string>
    <string name="free_account">Compte gratuit</string>
    <string name="folder_export_empty_error">Rien à exporter, le dossier est vide</string>
    <string name="release_4_5">• Capteurs BLE/ANT+ : connexion retravaillée, écriture et lecture des données reçues au format GPX
\n
\n• Sauvegarde gratuite des favoris et des paramètres dans OsmAnd Cloud
\n
\n• Nouveau format pour les cartes de reliefs avec support du relief 3D
\n
\n• Gestion des traces : interface améliorée, possibilité de trier, support des sous-dossiers
\n
\n• Android Auto : nouveau menu pour accéder aux favoris, traces et catégories de PI
\n
\n• Liste de widgets pour les panneaux du haut et du bas
\n
\n• Nouveau profil \"Train\" permettant de calculer des itinéraires ferroviaires
\n
\n• Les courbes de niveau fonctionnent désormais avec toutes les \"sources de cartes\"
\n
\n• Liste des actions par défaut améliorée pour les claviers externes
\n
\n• Possibilité de supprimer ou d\'écraser des fichiers de navigation personnalisés
\n
\n• Ajout d\'une option pour \"Annoncer une déviation de l\'itinéraire\"
\n
\n• Menu de démarrage : possibilité de restaurer le statut de l\'application à partir d\'un fichier
\n
\n• Ajout des catégories de \"Matériaux dangereux\" pour la navigation de camions en Amérique du Nord
\n
\n• Ajout des \"Via ferrata\" pour la navigation à pied
\n
\n• Ajout de l\'échelle CAI pour la classification de difficulté des chemins
\n
\n• Correction du bug de sélection de la langue
\n
\n• Ajout du support des icônes thématiques
\n
\n• OsmAnd Cloud : possibilité de supprimer le compte
\n
\n• Accessibilité : taille des boutons augmentée à 48 dp, correction de bugs concernant les cartes et les lecteurs d\'écran
\n
\n• Navigation vocale japonaise retravaillée
\n
\n• Évaluation des altitudes et des pentes retravaillée
\n
\n</string>
    <string name="routing_attr_allow_via_ferrata_description">Itinéraire de montagne équipé de câbles fixes, de marche pieds, d\'échelles et de passerelles.</string>
    <string name="cache_size">Taille du cache</string>
    <string name="shared_string_avoid">Éviter</string>
    <string name="may_be_used_if_there_is_shortcut">Peut être utilisé si un raccourci existe</string>
    <string name="use_raster_sqlitedb_for_slope_hillshade">Utiliser raster sqltiedb pour l\'ombrage du relief et les pentes</string>
    <string name="routing_attr_allow_via_ferrata_name">Itinéraire à flanc de montagne (Via ferrata)</string>
    <string name="free_settings_backup">Sauvegarde gratuite des paramètres</string>
    <string name="free_ride">Freeride</string>
    <string name="ltr_or_rtl_triple_combine_via_bold_point">%1$s • %2$s • %3$s</string>
    <string name="routing_attr_hazmat_category_usa_1_name">Explosifs</string>
    <string name="routing_attr_hazmat_category_usa_2_name">Gaz</string>
    <string name="routing_attr_hazmat_category_usa_3_name">Liquides inflammables</string>
    <string name="routing_attr_hazmat_category_usa_6_name">Substances toxiques et infectieuses</string>
    <string name="routing_attr_hazmat_category_usa_5_name">Agents oxydants et peroxydes organiques</string>
    <string name="shared_string_class">Classe</string>
    <string name="dangerous_goods_description">Sur certaines routes et tunnels, le transport de matières dangereuses est interdit.</string>
    <string name="dangerous_goods">Marchandises dangereuses</string>
    <string name="routing_attr_hazmat_category_usa_7_name">Substances radioactives</string>
    <string name="routing_attr_hazmat_category_usa_4_name">Solides inflammables</string>
    <string name="routing_attr_hazmat_category_usa_8_name">Substances corrosives</string>
    <string name="routing_attr_hazmat_category_usa_9_name">Divers</string>
    <string name="shared_string_not_checked">Non vérifié</string>
    <string name="shared_string_checked">Vérifié</string>
    <string name="rendering_value_caiScale_name">CAI</string>
    <string name="rendering_attr_alpineHiking_description">Types de classification pour la difficulté des itinéraires.</string>
    <string name="rendering_value_sacScale_description">Club Alpin Suisse</string>
    <string name="rendering_value_sacScale_name">CAS</string>
    <string name="rendering_value_caiScale_description">Club Alpino Italiano</string>
    <string name="rendering_attr_alpineHiking_name">Classification des difficultés</string>
    <string name="write_bearing">Enregistrer le relèvement</string>
    <string name="write_heading">Enregistrer le cap</string>
    <string name="write_heading_description">Sauvegarder le cap à chaque point de passage lors de l\'enregistrement</string>
    <string name="write_bearing_description">Sauvegarder le relèvement vers chaque point de passage lors de l\'enregistrement</string>
    <string name="shared_string_included">Inclus</string>
    <string name="feature_available_as_part_of_plan">%1$s disponible dans le cadre de l\'abonnement %2$s</string>
    <string name="local_indexes_category_terrain">Cartes de terrain (3D)</string>
    <string name="hillshade_slope">Ombrage du relief, pente</string>
    <string name="ltr_or_rtl_combine_via_colon_with_space">%1$s : %2$s</string>
    <string name="average_glide_ratio">Dérive moyenne</string>
    <string name="map_widget_glide_average_desc">Affiche la dérive moyenne sur la durée définie.</string>
    <string name="map_widget_group_glide_ratio">Dérive</string>
    <string name="glide_ratio_to_target">Dérive par rapport à la destination</string>
    <string name="average_glide_time_interval_desc">Définir la fréquence de calcul de la dérive moyenne.</string>
    <string name="map_widget_group_glide_desc">Les Widgets affichent la dérive par rapport à la destination ou la dérive moyenne pour l\'itinéraire en cours.</string>
    <string name="map_widget_glide_target_desc">Affiche la dérive à compenser pour atteindre la destination.</string>
    <string name="wheel_circumference">Circonférence de la roue</string>
    <string name="external_sensor_name_property_description">Nom du capteur</string>
    <string name="help_article_map_interact_with_map_name">Interagir avec la carte</string>
    <string name="help_article_map_tracks_on_map_name">Traces et itinéraires</string>
    <string name="help_article_navigation_auto_car_name">Android Auto</string>
    <string name="help_article_navigation_routing_brouter_name">BRouter</string>
    <string name="help_article_map_legend_nautical_map_name">Style Carte Nautique</string>
    <string name="help_article_map_legend_osmand_name">Style Carte OsmAnd</string>
    <string name="help_article_navigation_car_play_name">CarPlay</string>
    <string name="help_article_navigation_routing_name">Paramètres de l\'itinéraire</string>
    <string name="help_article_navigation_routing_straight_line_routing_name">Ligne droite (à vol d\'oiseau)</string>
    <string name="help_article_navigation_guidance_name">Guidage</string>
    <string name="help_article_map_point_layers_on_map_name">Points sur la carte</string>
    <string name="help_article_navigation_guidance_voice_navigation_name">Annonces vocales / Notifications</string>
    <string name="help_article_navigation_setup_route_details_name">Détails de l\'itinéraire</string>
    <string name="help_article_navigation_setup_route_navigation_name">Préparation de l\'itinéraire</string>
    <string name="help_article_personal_name">Mes données</string>
    <string name="help_article_map_legend_ski_map_name">Style Carte Ski</string>
    <string name="help_article_personal_import_export_name">Import / Export</string>
    <string name="help_article_map_map_context_menu_name">Menu contextuel de la carte</string>
    <string name="help_article_map_track_context_menu_name">Menu contextuel des traces</string>
    <string name="help_article_navigation_guidance_map_during_navigation_name">Carte pendant la navigation</string>
    <string name="help_article_navigation_routing_bicycle_based_routing_name">Calcul de l\'itinéraire vélo (VTT)</string>
    <string name="help_article_navigation_routing_boat_navigation_name">Calcul de l\'itinéraire en bateau</string>
    <string name="contact_us">Contactez-nous</string>
    <string name="help_article_map_raster_maps_name">Cartes matricielles (en ligne / hors ligne)</string>
    <string name="help_article_map_vector_maps_name">Cartes vectorielles (styles de cartes)</string>
    <string name="help_article_navigation_routing_car_based_routing_name">Navigation en voiture (camion, moto)</string>
    <string name="help_article_navigation_routing_direct_to_point_routing_name">Navigation directe (bateau)</string>
    <string name="help_article_navigation_routing_horse_routing_name">Navigation à cheval</string>
    <string name="help_article_navigation_routing_moped_routing_name">Navigation en cyclomoteur</string>
    <string name="help_article_navigation_routing_online_routing_name">Guidage en ligne</string>
    <string name="help_article_navigation_routing_osmand_routing_name">À propos des guidages OsmAnd</string>
    <string name="help_article_navigation_routing_pedestrian_routing_name">Navigation à pied</string>
    <string name="help_article_navigation_routing_public_transport_navigation_name">Navigation en transports publics</string>
    <string name="help_article_navigation_routing_ski_routing_name">Navigation à ski</string>
    <string name="help_article_navigation_routing_train_routing_name">Navigation en train</string>
    <string name="help_article_navigation_setup_gpx_navigation_name">Naviguer par trace</string>
    <string name="help_article_personal_profiles_name">Profils (paramètres)</string>
    <string name="help_article_personal_storage_name">Stockage</string>
    <string name="help_article_plan_route_name">Planifier un itinéraire</string>
    <string name="help_article_purchases_android_name">Achats Android</string>
    <string name="help_article_search_search_coordinates_name">Rechercher par coordonnées</string>
    <string name="help_article_search_search_poi_name">Rechercher des points d\'intérêt</string>
    <string name="help_article_start_with_name">Débuter avec OsmAnd</string>
    <string name="help_article_start_with_first_steps_name">Premiers pas</string>
    <string name="help_article_widgets_radius_ruler_name">Règle et règle-rayon</string>
    <string name="shared_string_setup">Configuration</string>
    <string name="telegram_chats">Chats Telegram</string>
    <string name="github_discussion">Discussions GitHub</string>
    <string name="free_versions_descr">Téléchargez et installez la version gratuite d\'OsmAnd</string>
    <string name="free_versions">Versions gratuites</string>
    <string name="about_osmand">À propos d\'OsmAnd</string>
    <string name="send_logcat_log_descr">Fichier d\'historique détaillé</string>
    <string name="send_crash_log_descr">Contient uniquement les information concernant les plantages</string>
    <string name="report_an_issues">Signaler un problème</string>
    <string name="help_article_navigation_setup_markers_navigation_name">Naviguer par marqueurs</string>
    <string name="help_article_plan_route_coordinate_input_name">Saisie de coordonnées</string>
    <string name="help_article_plan_route_web_name">Planificateur d\'itinéraire en ligne</string>
    <string name="help_article_purchases_ios_name">Achats iOS</string>
    <string name="help_article_troubleshooting_maps_data_name">Cartes &amp; données</string>
    <string name="help_article_widgets_markers_name">Gadgets de marqueur</string>
    <string name="help_article_widgets_nav_widgets_name">Gadgets de guidage</string>
    <string name="telegram_chats_descr">Rejoignez nous sur Telegram.</string>
    <string name="copy_build_version">Copier la version du build</string>
    <string name="help_article_purchases_giveaway_name">Concours</string>
    <string name="help_article_search_search_all_name">Rechercher tout</string>
    <string name="help_article_start_with_main_menu_name">Menu principal</string>
    <string name="help_article_troubleshooting_crash_logs_name">Journaux des plantages</string>
    <string name="user_guide">Guide utilisateur</string>
    <string name="open_issue_on_github_descr">Posez des questions, proposez des fonctionnalités</string>
    <string name="open_issue_on_github">Ouvrir une issue sur GitHub</string>
    <string name="help_article_troubleshooting_general_name">Général</string>
    <string name="help_article_troubleshooting_track_recording_issues_name">Enregistrement de trace</string>
    <string name="most_viewed">Les plus vu(e)s</string>
    <string name="help_article_widgets_name">Gadgets de la carte</string>
    <string name="help_article_widgets_info_widgets_name">Gadgets d\'information</string>
    <string name="help_article_widgets_map_buttons_name">Boutons de la carte</string>
    <string name="live_monitoring_adress_descr">Spécifiez l\'adresse web avec la syntaxe de paramètre suivants : lat={0}, lon={1}, timestamp={2}, hdop={3}, altitude={4}, speed={5}, bearing={6}, eta={7}, etfa={8}, eda={9}, edfa={10}.</string>
    <string name="shared_string_temperature">Température</string>
    <string name="sensor_temperature_desc">Affiche la température fournie par le capteur</string>
    <string name="release_4_6">• Android Auto : ajout du mode 3D
\n
\n• Traces : Introduction de filtres et de dossiers intelligents, optimisation de la mémoire pour les fichiers plus volumineux
\n
\n• Amélioration des panneaux de gadgets supérieur et inférieur pour accueillir tous les widgets
\n
\n• Amélioration de la gestion des ressources locales
\n
\n• Assignation des boutons personnalisable pour les contrôleurs externes
\n
\n• Nouveaux gadgets : \"Rapport de glisse\" et \"Position du soleil\"
\n
\n• OsmAnd Cloud : Accès aux fichiers supprimés
\n
\n• Amélioration de la coloration des pistes en mode Pente avec un nouveau dégradé symétrique
\n
\n• Résolution des problèmes concernant la barre d\'état transparente
\n
\n• Ajout de la prise en charge du widget de température ANT+
\n
\n• Introduction du widget \"RAM disponible\"
\n
\n</string>
    <string name="app_mode_baby_transport">Transport de bébés</string>
    <string name="app_mode_paragliding">Parapente</string>
    <string name="app_mode_hang_gliding">Deltaplane</string>
    <string name="with_waypoints">Avec points de passage</string>
    <string name="track_filter_range_selected_format">%s - %s, %s</string>
    <string name="max_altitude">Altitude maxi</string>
    <string name="track_filter_date_selected_format">%s - %s</string>
    <string name="filter_by_name">Filtrer par nom</string>
    <string name="shared_string_reset_all">Tout réinitialiser</string>
    <string name="filter_tracks_count">Filtre : %d</string>
    <string name="date_of_creation">Date de création</string>
    <string name="filter_screen_title">Filtrer</string>
    <string name="shared_string_cache">Cache</string>
    <string name="widget_available_ram_desc">Affiche la mémoire disponible allouée pour OsmAnd.</string>
    <string name="sort_size_descending">Gros en premier</string>
    <string name="delete_map">Supprimer la carte</string>
    <string name="standard_maps">Cartes standard</string>
    <string name="shared_string_created">Créé</string>
    <string name="wikipedia_and_travel_maps">Wikipedia et cartes de voyage</string>
    <string name="rendering_styles">Styles de rendu</string>
    <string name="sort_country_name_ascending">Nom de pays : A – Z</string>
    <string name="weather_online">Météo en ligne</string>
    <string name="map_is_up_to_date">La carte %1$s est à jour.</string>
    <string name="sort_size_ascending">Petit en premier</string>
    <string name="widget_available_ram">RAM disponible</string>
    <string name="terrain_maps">Cartes de terrain</string>
    <string name="sort_country_name_descending">Nom de pays : Z – A</string>
    <string name="delete_map_description">Effacer la carte %1$s ?</string>
    <string name="maps_and_resources">Cartes et ressources</string>
    <string name="shared_string_show_icon">Afficher l\'icône</string>
    <string name="smart_folder_name_present">Ce dossier intelligent existe déjà</string>
    <string name="smart_folder_saved">Dossier intelligent enregistré</string>
    <string name="add_smart_folder">Ajouter un dossier intelligent</string>
    <string name="save_as_smart_folder">Enregistrer en tant que dossier intelligent</string>
    <string name="delete_smart_folder_dialog_message">Ceci supprimera le dossier intelligent \"%1$s\".</string>
    <string name="empty_name">Sans nom</string>
    <string name="edit_filter">Modifier le filtre</string>
    <string name="empty_smart_folder_title">Aucune trace trouvée</string>
    <string name="empty_smart_folder_description">Les traces correspondantes apparaissent ici</string>
    <string name="configure_filter">Paramétrer le filtre</string>
    <string name="no_config_smart_folder_title">Non paramétré</string>
    <string name="discard_filter_changes">Effacer les filtres</string>
    <string name="shared_string_loading">Chargement</string>
    <string name="discard_filter_changes_prompt">Réinitialiser tous les filtres ?</string>
    <string name="no_config_smart_folder_description">Les dossiers intelligents regroupent les traces grâce aux filtres</string>
    <string name="loading_tracks">Rechargement des traces</string>
    <string name="searching_matching_tracks">Rechercher tous les traces correspondantes</string>
    <plurals name="tracks">
        <item quantity="one">%1$d (%2$d trace)</item>
        <item quantity="many">%1$d (%2$d traces)</item>
        <item quantity="other">%1$d (%2$d traces)</item>
    </plurals>
    <string name="cloud_trash_clear_confirmation">Supprimer définitivement tous les éléments présents dans la corbeille ?</string>
    <string name="restore_from_trash">Restaurer depuis la poubelle</string>
    <string name="delete_all_items">Supprimer tous les éléments</string>
    <string name="trash_is_empty_banner_desc">Les fichiers supprimés d\'OsmAnd Cloud seront disponibles ici pendant %1$s jours.</string>
    <string name="delete_trash_item_confirmation_desc">Supprimer \"%1$s\" de manière définitive ?</string>
    <string name="shared_string_empty_trash">Vider la corbeille</string>
    <string name="shared_string_delete_immediately">Supprimer immédiatement</string>
    <string name="shared_string_is_deleted">%1$s a été supprimé.</string>
    <string name="cloud_item_restored">%1$s a été restauré dans le Cloud.</string>
    <string name="trash_alert_card_desc">Les éléments de la corbeille seront supprimés après %1$s jours.</string>
    <string name="trash_is_empty">La poubelle est vide</string>
    <string name="shared_string_trash">Poubelle</string>
    <string name="shared_string_delete_item">Supprimer</string>
    <string name="key_event_action_zoom_in">Zoomer</string>
    <string name="key_event_action_change_map_orientation">Modifier l\'orientation de la carte</string>
    <string name="root_folder">Dossier racine</string>
    <string name="shared_string_rows">Lignes</string>
    <string name="key_event_action_move_left">Déplacer ver la gauche</string>
    <string name="all_folders">Tous les dossiers</string>
    <string name="key_event_action_move_right">Déplacer vers la droite</string>
    <string name="shared_string_show_less">Réduire</string>
    <string name="shared_string_button">Bouton</string>
    <string name="folder">Dossier</string>
    <string name="remove_type_q">Supprimer le type \"%1$s\" ?</string>
    <string name="shared_string_action">Action</string>
    <string name="add_new_type">Ajouter un nouveau type</string>
    <string name="key_event_action_move_up">Déplacer vers le haut</string>
    <string name="key_event_action_open_search_view">Ouvrir la vue Recherche</string>
    <string name="key_event_action_zoom_out">Dézoomer</string>
    <string name="key_event_action_toggle_drower">Afficher / masquer le menu latéral</string>
    <string name="key_is_already_assigned_error">La touche \"%1$s\" est déjà affectée à l\'action : \"%2$s\"</string>
    <string name="key_event_action_open_navigation_view">Ouvrir la vue Navigation</string>
    <string name="key_event_action_move_to_my_location">Atteindre ma position</string>
    <string name="not_specified">Non spécifié</string>
    <string name="key_event_category_map_interactions">Interactions avec la carte</string>
    <string name="key_event_action_move_down">Déplacer vers le bas</string>
    <string name="key_event_category_actions">Actions</string>
    <string name="enable_to_use_external_input_device">Activer pour utiliser le périphérique d\'entrée externe avec OsmAnd</string>
    <string name="key_event_action_previous_app_profile">Profil d\'application précédent</string>
    <string name="press_button_to_link_with_action">Appuyez sur le bouton de votre appareil pour l’associer à l\'action %1$s</string>
    <string name="deletion_error">Erreur de suppression</string>
    <string name="key_event_action_next_app_profile">Profil d\'application suivant</string>
    <string name="change_key_binding">Modifier l\'affectation des touches</string>
    <string name="key_event_action_take_media_note">Créer une note média</string>
    <string name="key_event_action_emit_navigation_hint">Émettre un indice de guidage</string>
    <string name="external_input_device_title">Périphériques d\'entrée externes</string>
    <string name="key_bindings">Affectation des touches</string>
    <string name="key_event_action_open_wunderlinq_datagrid">Ouvrir la grille de données WunderLINQ</string>
    <string name="change_button">Modifier le bouton</string>
    <string name="download_to_device">Télécharger sur l’appareil</string>
    <string name="add_row">Ajouter une ligne</string>
    <string name="row_number">Ligne %1$s</string>
    <string name="remove_widget_first">Veuillez d\'abord supprimer le gadget</string>
    <string name="discard_changes_prompt">Ignorer les modifications ?</string>
    <string name="tripltek_promo">Promotion Tripltek pour %1$s mois</string>
    <string name="tripltek_promo_description">Accès gratuit aux fonctionnalités, y compris les téléchargements de cartes illimités, le relief 3D, etc. pour %1$s mois</string>
    <string name="see_all_plans">Afficher tous les tarifs</string>
    <string name="key_assignments">Associations de touches</string>
    <string name="reset_key_assignments_desc">Toutes les associations de touches pour le type sélectionné seront supprimées.</string>
    <string name="show_toast_about_key_pressed">Afficher un message sur la touche appuyée</string>
    <string name="rendering_attr_showToll_name">Afficher les restrictions liées aux péages</string>
    <string name="topography_maps">Cartes topographiques</string>
    <string name="key_event_action_activity_back_pressed">\"Retour de l\'activité\" appuyé</string>
    <string name="shared_string_reassign">Réassigner</string>
    <string name="reset_key_assignments">Réinitialiser les associations de touches</string>
    <string name="rendering_attr_showToll_description">Afficher les restrictions liées aux péages</string>
    <string name="target_elevation">Altitude de la cible</string>
    <string name="shared_string_eta">Heure d\'arrivée estimée (ETA)</string>
    <string name="clear_key_assignment">Effacer les associations de touches</string>
    <string name="clear_key_assignment_desc">Les associations de touches pour l\'action sélectionnée seront définies à \"Aucun\".</string>
    <string name="lang_zh_hans">Chinois simplifié</string>
    <string name="lang_zh_hant">Chinois traditionnel</string>
    <string name="zoom_non_animated">Zoom non-animé</string>
    <string name="zoom_animated">Zoom animé</string>
    <string name="button_already_assigned_to_this_action">Bouton déjà assigné à cette action.</string>
    <string name="key_assignments_already_cleared_message">Toutes les assignations de touches ont déjà été effacées</string>
    <string name="add_new_button">Ajouter un nouveau bouton</string>
    <string name="use_v1_auto_zoom">Auto-zoom discret (ancienne version)</string>
    <string name="shared_string_next_event">Événement suivant</string>
    <string name="map_widget_sun_position">Position du soleil</string>
    <string name="map_widget_sun_position_desc">Indique le temps restant avant le lever ou le coucher du soleil.</string>
    <string name="previous_row_has_complex_widget">La ligne précédente possède un gadget complexe</string>
    <string name="complex_widget_alert">Le gadget %1$s ne peut être placé que sur sa propre ligne.</string>
    <string name="precise_distance_numbers">Distances précises</string>
    <string name="any_connected">N\'importe quel appareil connecté</string>
    <string name="any_connected_with_device">N\'importe quel appareil connecté : %s</string>
    <string name="shared_string_road_maps">Cartes routières</string>
    <string name="shared_string_all_tracks">Toutes les traces</string>
    <string name="shared_string_copyright">Copyright</string>
    <string name="shared_string_author">Auteur</string>
    <string name="shared_string_extensions">Extensions</string>
    <string name="shared_string_license">Licence</string>
    <string name="shared_string_link">Lien</string>
    <string name="ltr_or_rtl_combine_with_brackets">%1$s (%2$s)</string>
    <string name="max_sensor_heartrate">Rythme cardiaque, max</string>
    <string name="avg_sensor_heartrate">Rythme cardiaque, moyenne</string>
    <string name="dont_ask_anymore">Ne plus demander</string>
    <string name="battery_optimization_banner_content">La gestion de l\'optimisation de la batterie par Android peut entraîner des erreurs ou pertes de données à l\'enregistrement des traces.</string>
    <string name="battery_optimization_settings">Paramètres d’optimisation de la batterie</string>
    <string name="shared_string_keywords">Mots-clés</string>
    <string name="add_button">Ajouter un bouton</string>
    <string name="custom_map_button_name_present">Ce bouton est déjà présent</string>
    <string name="shared_string_activity">Activité</string>
    <string name="shared_string_additional">Additionnel</string>
    <string name="max_sensor_bycicle_power">Puissance du cycle, max</string>
    <string name="avg_sensor_speed">Vitesse du capteur, moyenne</string>
    <string name="speed_limit_warning">Avertissement de limitation de vitesse</string>
    <string name="when_exceeded">En cas de dépassement</string>
    <string name="speedometer_description">Affiche votre vitesse actuelle calculée par GPS</string>
    <string name="shared_string_speedometer">Compteur de vitesse</string>
    <string name="shared_string_limit">Limite</string>
    <string name="custom_buttons">Boutons personnalisés</string>
    <string name="default_buttons">Boutons par défaut</string>
    <string name="sort_subfolders">Trier les sous-dossiers</string>
    <string name="battery_optimization">Optimisation de la batterie</string>
    <string name="avg_sensor_temperature">Température moyenne</string>
    <string name="max_sensor_speed">Vitesse du capteur, max</string>
    <string name="max_sensor_temperature">Température, max</string>
    <string name="avg_sensor_bycicle_power">Puissance du cycle, moyenne</string>
    <string name="battery_optimization_desc">La gestion de l\'optimisation de la batterie par Android peut causer des erreurs ou pertes de données à l\'enregistrement des traces.
\n
\nSi vous rencontrez l\'un de ces problèmes, essayez de définir l\'utilisation de la batterie à « Sans restriction ».</string>
    <string name="rendering_value_access_name">Par type d\'accès</string>
    <string name="sorted_sufolders_toast">Les sous-dossiers dans “%1$s” sont triés par : “%2$s”</string>
    <string name="round_up">Arrondi</string>
    <string name="precise">Exact</string>
    <string name="shared_sting_all_colors">Toutes les couleurs</string>
    <string name="auto_zoom">Zoom automatique</string>
    <string name="java_safe">Java (Sécurisé)</string>
    <string name="auto_zoom_smooth">Progressif</string>
    <string name="distance_during_navigation">Distance pendant la navigation</string>
    <string name="routing_type">Type de navigation</string>
    <string name="lang_ta_in">Tamoul (Inde)</string>
    <string name="upload_local_versions">Envoyer les versions locales</string>
    <string name="rendering_value_managerName_name">Par nom de gestionnaire</string>
    <string name="max_sensor_cadence">Cadence vélo, max</string>
    <string name="download_cloud_versions">Recevoir les versions Cloud</string>
    <string name="gpx_approximation">Approximation GPX</string>
    <string name="rendering_attr_padusDisplayMode_description">Par type d\'accès ou nom de gestionnaire</string>
    <string name="avg_sensor_cadence">Cadence vélo, moyenne</string>
    <string name="help_article_setup_a_route_name">Définir un itinéraire</string>
    <string name="special_routing_cpp">Type de navigation spéciale</string>
    <string name="distance_during_navigation_description">Sélectionnez comment les informations numériques sont affichées dans les widgets de navigation (distance, bifurcation suivante, voies).
\n
\nChoisissez «%1$s» pour des chiffres exacts, ou «%2$s» pour faciliter la lecture.</string>
    <string name="shared_string_unchanged">Inchangé</string>
    <string name="unchanged_parameter_summary">Chaque trace conservera ses propres paramètres.</string>
    <string name="auto_zoom_discrete">Arrondi</string>
    <string name="map_widget_map_scale">Échelle de la carte</string>
    <string name="routing_type_a_star_2_phase">A* phase 2</string>
    <string name="routing_type_a_star_classic">A* classique</string>
    <string name="rendering_attr_padusHideBoundaries_name">Masquer les limites des terrains publiques</string>
    <string name="rendering_attr_padusHideBoundaries_description">Masquer les limites des terrains publiques mais afficher les surfaces</string>
    <string name="rendering_attr_padusDisplayMode_name">Mode d\'affichage des terrains publiques</string>
    <string name="fix_north_up_descr">Bloquer la rotation de la carte via les gestes lorsque l\'orientation de la carte est Nord en Haut</string>
    <string name="fix_north_up">Activer le Nord Fixe en haut</string>
    <string name="release_4_7">• Nouveau widget \"Compteur de vitesse\" compatible avec Android Auto
\n
\n • Configurer l\'écran affichant la carte avec plusieurs boutons \"Action rapide\"
\n
\n • Amélioration de la lisibilité des données dans les graphiques
\n
\n • Ajout de filtres par données de capteurs pour les traces
\n
\n • Amélioration de la personnalisation de l\'apparence pour les groupes de traces
\n
\n • Prise en charge de tags GPX supplémentaires
\n
\n • Affichage de \"Distance durant la navigation\": choix entre nombres exacts ou arrondis
\n
\n • Interface graphique unifiée pour la sélection de traces
\n
\n • Authentification à OpenStreetMap avec OAuth 2.0
\n
\n</string>
    <string name="change_default_appearance_confirmation">Modifier l\'apparence par défaut de %1$s ?</string>
    <string name="use_3d_track_visualization">Visualisation 3D</string>
    <string name="shared_string_changes">Modifications</string>
    <string name="apply_only_to_new">Appliquer seulement aux nouvelles</string>
    <string name="change_default_tracks_appearance_confirmation">Appliquer les modifications aux traces présentes dans le dossier ou seulement aux nouvelles traces ?</string>
    <string name="gpx_approximation_java">Basé sur le routage (Java)</string>
    <string name="release_4_8">• A préparer pour la version 4.8</string>
    <string name="gpx_approximation_cpp">Basé sur le routage (C++)</string>
    <string name="gpx_approximation_geo_java">Basé sur la géométrie (Java, rapide)</string>
    <string name="shared_string_scale">Échelle</string>
    <string name="vertical_exaggeration_description">En modifiant la valeur de l\'échelle, vous pouvez accentuer le relief 3D.</string>
    <string name="relief_3d_download_description">Des cartes supplémentaires sont nécessaires pour visualiser le relief sur la carte.</string>
    <string name="vertical_exaggeration">Accentuation verticale</string>
    <string name="retrieve_elevation_data_summary">OsmAnd peut obtenir les données d\'altitude à partir des routes voisines ou des cartes de terrain.</string>
    <string name="use_terrain_maps">Utiliser les cartes de relief</string>
    <string name="use_nearby_roads">Utiliser les routes à proximité</string>
    <string name="use_terrain_maps_summary">Utilise les cartes de relief pour les données d\'altitude. La géométrie de la trace demeure inchangée.</string>
    <string name="use_nearby_roads_summary">Utilise les cartes hors-ligne pour trouver les routes à proximité et les données d\'altitude. La géométrie de la trace peut être modifiée.</string>
    <string name="fixed_height">Hauteur fixe</string>
    <string name="top">En haut</string>
    <string name="bottom">En bas</string>
    <string name="top_and_bottom">En haut et en bas</string>
    <string name="title_3d_track">Trace 3D</string>
    <string name="track_line">Ligne de la trace</string>
    <string name="downward_gradient">Dégradé vers le bas</string>
    <string name="maps_that_also_be_used">Cartes également utilisées : %1$s</string>
    <string name="getting_list_of_required_maps">Récupération de la liste des cartes requises…</string>
    <string name="required_maps">Cartes requises</string>
    <string name="missing_maps_header">Cartes manquantes ou périmées</string>
    <string name="missing_maps_description">Pour calculer cet itinéraire, certaines cartes hors ligne sont manquantes ou périmées. Veuillez télécharger ou mettre à jour ces cartes.</string>
    <string name="shared_string_osm_id">ID OSM</string>
    <string name="route_line_use_coloring_altitude">La ligne d\'itinéraire est colorée selon l\'altitude.</string>
    <string name="delete_actions_button_confirmation">Êtes-vous certain de vouloir supprimer \"%1$s\" avec toutes les actions ajoutées ?</string>
    <string name="visualized_by">Affiché par</string>
    <string name="upward_gradient">Dégradé vers le haut</string>
    <string name="explore_3d_track_description">Explorez la trace en 3D interactif ! Visualisez directement sur la carte : hauteur, vitesse et bien plus.</string>
    <string name="wall_color">Couleur du mur</string>
    <string name="route_line_use_coloring_speed">La ligne d\'itinéraire est colorée selon la vitesse de déplacement.</string>
    <string name="delete_actions_button">Supprimer le bouton</string>
    <string name="required_maps_calculate_online_summary">La liste des cartes manquantes se base sur l’itinéraire le plus direct. Pour obtenir cette liste de cartes, OsmAnd peut pré-calculer votre itinéraire en ligne.</string>
    <string name="show_debug_info">Afficher les informations de debug</string>
    <string name="routing_attr_avoid_cobblestone_name">Éviter les pavés</string>
    <string name="routing_attr_avoid_cobblestone_description">Éviter les routes pavées</string>
    <string name="map_text">Textes de la carte</string>
    <string name="allow_display_on_top">Autoriser l\'affichage par dessus</string>
    <string name="allow_display_on_top_description">Permet d\'afficher les textes de carte les uns par dessus les autres</string>
<<<<<<< HEAD
    <string name="show_debug_info_description">Affiche les infos graphiques de position pour chaque texte sur la carte</string>
=======
    <string name="show_debug_info_description">Affiche les données graphiques de position pour chaque texte sur la carte</string>
    <string name="gpx_approximation_geo_cpp">Basé sur la géométrie (C++, rapide)</string>
    <string name="track_vertical_exaggeration_description">En modifiant la valeur de l\'échelle, vous pouvez modifier la hauteur de la trace 3D.</string>
>>>>>>> 64dd6956
</resources><|MERGE_RESOLUTION|>--- conflicted
+++ resolved
@@ -5711,11 +5711,7 @@
     <string name="map_text">Textes de la carte</string>
     <string name="allow_display_on_top">Autoriser l\'affichage par dessus</string>
     <string name="allow_display_on_top_description">Permet d\'afficher les textes de carte les uns par dessus les autres</string>
-<<<<<<< HEAD
-    <string name="show_debug_info_description">Affiche les infos graphiques de position pour chaque texte sur la carte</string>
-=======
     <string name="show_debug_info_description">Affiche les données graphiques de position pour chaque texte sur la carte</string>
     <string name="gpx_approximation_geo_cpp">Basé sur la géométrie (C++, rapide)</string>
     <string name="track_vertical_exaggeration_description">En modifiant la valeur de l\'échelle, vous pouvez modifier la hauteur de la trace 3D.</string>
->>>>>>> 64dd6956
 </resources>