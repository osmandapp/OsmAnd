<?xml version='1.0' encoding='UTF-8'?>
<resources>
    <string name="offline_edition">Modifications hors-ligne</string>
    <string name="offline_edition_descr">Toujours utiliser l\'édition hors-ligne</string>

    <string name="update_poi_does_not_change_indexes">Les modifications de PI dans l\'application sont sans effet sur les cartes téléchargées, les modifications sont enregistrées dans un fichier.</string>
    <string name="local_openstreetmap_uploading">Transfert…</string>
    <string name="local_openstreetmap_were_uploaded">{0} PI/Notes ont été envoyés</string>
    <string name="local_openstreetmap_uploadall">Tout envoyer</string>


    <string name="local_openstreetmap_upload">Envoyer les modifications vers OSM</string>
    <string name="local_openstreetmap_delete">Supprimer la modification</string>
    <string name="local_openstreetmap_descr_title">Modification asynchrone d\'OSM :</string>
    <string name="local_openstreetmap_settings">PI/Notes OSM enregistrés en local</string>
    <string name="local_openstreetmap_settings_descr">Afficher et gérer les PI/Notes OSM enregistrés dans la base de données locale</string>


    <string name="live_monitoring_interval_descr">Préciser l\'intervalle pour le suivi en ligne</string>
    <string name="live_monitoring_interval">Intervalle pour le suivi en ligne</string>
    <string name="live_monitoring_url_descr">Préciser l\'adresse web pour le suivi en ligne avec la syntaxe : lat={0}, lon={1}, timestamp={2}, hdop={3}, altitude={4}, speed={5}, bearing={6}</string>
    <string name="live_monitoring_url">Adresse web pour le suivi en ligne</string>
    <string name="gpx_monitoring_disabled_warn">Enregistrer la trace avec le composant GPX ou avec l\'option \"Enregistrement de Voyage\".</string>
    <string name="show_current_gpx_title">Afficher la trace en cours</string>

    <string name="free_version_message">La version gratuite d\'OsmAnd est limitée à %1$s téléchargements et ne gère pas les articles Wikipedia hors-ligne.</string>
    <string name="free_version_title">Version gratuite</string>
    <string name="poi_context_menu_showdescription">Afficher description PI</string>
    <string name="index_name_north_america">Amérique du Nord</string>
    <string name="index_name_us">Amérique du Nord - États-Unis</string>
    <string name="index_name_central_america">Amérique centrale</string>
    <string name="index_name_south_america">Amérique du Sud</string>
    <string name="index_name_europe">Europe</string>
    <string name="index_name_france">Europe - France</string>
    <string name="index_name_germany">Europe - Allemagne</string>
    <string name="index_name_russia">Europe/Asie - Russie</string>
    <string name="index_name_africa">Afrique</string>
    <string name="index_name_asia">Asie</string>
    <string name="index_name_oceania">Australie et Océanie</string>
    <string name="index_name_other">Cartes mondiales et thématiques</string>
    <string name="index_name_wiki">Wikipédia Monde</string>
    <string name="index_name_voice">Voix enregistrée (guidage limité)</string>
    <string name="index_name_tts_voice">Voix de synthèse (TTS, recommandée)</string>
    <string name="amenity_type_osmwiki">Wikipédia (hors-ligne)</string>
    <string name="amenity_type_user_defined">Défini par l\'utilisateur</string>
    <string name="fav_export_confirmation">Un fichier de favoris précédemment exporté existe déjà. Voulez vous le remplacer ?</string>
    <string name="profile_settings">Paramètres pour le profil</string>
    <string name="settings_preset">Profil par défaut</string>
    <string name="settings_preset_descr">Les paramètres d’affichage et de navigation sont mémorisés dans un profil. Créez votre profil par défaut ici.</string>


    <string name="routing_settings">Navigation</string>
    <string name="routing_settings_descr">Configurer les options de navigation</string>
    <string name="global_settings">Paramètres globaux</string>
    <string name="index_settings">Gérer les données hors-ligne</string>
    <string name="index_settings_descr">Obtenir ou mettre à jour les données pour l\'utilisation hors-ligne</string>
    <string name="general_settings">Général</string>
    <string name="general_settings_descr">Configurer l\'affichage et les paramètres généraux de l\'application</string>
    <string name="global_app_settings">Paramètres globaux de l\'application</string>
    <string name="user_name">Votre identifiant OSM</string>
    <string name="open_street_map_login_descr">Nécessaire pour les contributions openstreetmap.org</string>
    <string name="user_password">Votre mot de passe OSM</string>
    
    <string name="osmand_service">Mode tâche de fond</string>
    <string name="osmand_service_descr">OsmAnd s\'exécute en tâche de fond lorsque l\'écran est éteint</string>


    <string name="switch_to_raster_map_to_see">Vous n\'avez pas actuellement de carte vectorielle pour cette position.\n\t\n\tVous pouvez en télécharger dans \'Paramètres\' → \'Données hors-ligne\', ou basculer sur les cartes en ligne via \'Paramètres\' → \'Sources de carte\' en activant le greffon des cartes en ligne.</string>


    <string name="download_files_not_enough_space">Il n\'y a pas suffisamment d\'espace pour télécharger %1$s MB (disponible : %2$s).</string>
    <string name="download_files_question_space">Souhaitez-vous télécharger {0} fichier(s) qui occuperont {1} Mo ?
Actuellement {2} Mo sont disponibles.</string>


    <string name="use_transparent_map_theme">Thème de transparence</string>
    <string name="native_library_not_supported">Rendu natif non supporté sur cet appareil.</string>
    <string name="init_native_library">Chargement …</string>
    <string name="choose_auto_follow_route">Centrer automatiquement la carte</string>
    <string name="choose_auto_follow_route_descr">Temps avant que la carte se recentre sur la position actuelle</string>
    
    <string name="auto_follow_route_navigation">Recentrage automatique navigation</string>
    <string name="auto_follow_route_navigation_descr">Recentrage automatique uniquement pendant la navigation.</string>
    <string name="auto_follow_location_enabled">Recentrage automatique activé.</string>
    <string name="pref_vector_rendering">Options pour l\'affichage vectoriel</string>
    <string name="pref_overlay">Surcouche / sous-couche</string>
    <string name="pref_raster_map">Options pour la source des cartes</string>
    <string name="pref_vector_map">Options cartographie vectorielle</string>
    <string name="delete_confirmation_msg">Supprimer %1$s ?</string>
    <string name="city_type_suburb">Quartier</string>
    <string name="city_type_hamlet">Hameau</string>
    <string name="city_type_village">Village</string>
    <string name="city_type_town">Ville</string>
    <string name="city_type_city">Ville</string>

    <string name="animate_route_off">Arrêter l\'animation</string>
    <string name="animate_route">Démarrer l\'animation</string>

    <string name="file_can_not_be_renamed">Fichier ne peut être renommé.</string>
    <string name="file_with_name_already_exists">Un fichier avec ce nom existe déjà.</string>
    <string name="gpx_navigation">Itinéraire GPX</string>
    <string name="poi_query_by_name_matches_categories">Des catégories de PI correspondantes à la recherche ont été trouvées :</string>
    <string name="data_to_search_poi_not_available">Pas de données de PI en local pour effectuer une recherche.</string>
    <string name="poi_filter_by_name">Recherche par nom</string>
    <string name="old_poi_file_should_be_deleted">Le fichier de PI \'%1$s\' est obsolète et peut être supprimé.</string>
    <string name="update_poi_file_not_found">Fichier local de gestion des modifications de PI introuvable, et ne peut être créé.</string>
    <string name="button_upgrade_osmandplus">Mettre à jour OsmAnd+</string>
    <string name="map_version_changed_info">Les fichiers de cartes sur le serveur sont incompatibles avec votre version de l\'application. Pour les télécharger et les utiliser, installez une version plus récente de votre application.</string>
    <string name="shared_string_rename">Renommer</string>

    <string name="poi_filter_nominatim">Recherche OSM en ligne</string>
    <string name="search_position_current_location_search">Recherche de la position…</string>
    <string name="search_position_current_location_found">Ma position</string>
    <string name="search_position_address">Adresse…</string>
    <string name="search_position_favorites">Favori…</string>
    <string name="search_position_undefined">Non défini</string>

    
    <string name="search_position_map_view">Centre de la carte</string>
    <string name="select_search_position">Autour de :</string>
    <string name="context_menu_item_search">Rechercher autour de ce point</string>

    <string name="shared_string_save_as_gpx">Enregistrer l\'itinéraire en GPX</string>
    <string name="route_successfully_saved_at">Itinéraire enregistré avec succès sous \'%1$s\'.</string>
    <string name="filename_input">Nom du fichier : </string>
    <string name="file_with_name_already_exist">Le même nom existe déjà.</string>
    <string name="shared_string_save">Enregistrer</string>

    <string name="local_index_upload_gpx_description">Envoyer les fichiers GPX à la communauté OSM. Ils seront utilisés pour améliorer les cartes.</string>
    <string name="local_index_items_uploaded">%1$d sur %2$d élement(s) envoyés avec succès.</string>
    <string name="local_index_mi_upload_gpx">Envoyer à OSM</string>
    <string name="show_more_map_detail">Afficher plus de détails</string>
    <string name="show_more_map_detail_descr">Afficher des détails des cartes vectorielles (routes etc.) aux niveaux de zooms inférieurs</string>
    <string name="favourites_delete_multiple_succesful">Favori(s) supprimé(s) avec succès.</string>
    <string name="favorite_delete_multiple">Vous allez supprimer %1$d favoris et %2$d groupes de favoris. Êtes-vous sûr ?</string>
    <string name="favorite_home_category">Domicile</string>
    <string name="favorite_friends_category">Amis</string>
    <string name="favorite_places_category">Lieux</string>
    <string name="shared_string_others">Autres</string>
    <string name="shared_string_no_thanks">Pas nécessaire</string>
    <string name="basemap_missing">La carte mondiale de base est absente (couvrant le monde entier avec un niveau large). Téléchargez World_basemap_x.obf pour avoir une couverture complète.</string>
    <string name="vector_data_missing">Il n\'y a aucune carte hors-ligne sur la carte SD. Pensez à en télécharger pour utiliser les cartes sans connexion.</string>


    <string name="local_index_installed">Version locale</string>
    <string name="local_index_items_backuped">%1$d sur %2$d élément(s) désactivé(s).</string>
    <string name="local_index_items_deleted">%1$d sur %2$d éléments supprimés.</string>
    <string name="local_index_items_restored">%1$d sur %2$d éléments restaurés.</string>
    <string name="local_index_no_items_to_do">Aucun élément à %1$s</string>
    <string name="local_index_action_do">Vous allez %1$s %2$s éléments. Continuer ?</string>
    <string name="local_index_descr_title">Gérer les données hors-ligne</string>
    <string name="local_index_mi_restore">Restaurer</string>
    <string name="local_index_mi_backup">Désactiver</string>

    <string name="local_index_mi_reload">Recharger depuis la carte SD</string>
    <string name="shared_string_download">Télécharger</string>

    <string name="local_index_poi_data">Données PI</string>
    <string name="local_index_address_data">Données adresses</string>
    <string name="local_index_transport_data">Données des transports publics</string>
    <string name="local_index_map_data">Cartes</string>

    <string name="local_indexes_cat_backup">Désactivé</string>
    <string name="local_indexes_cat_tts">Voix de synthèse (TTS)</string>
    <string name="local_indexes_cat_voice">Voix enregistrées</string>

    <string name="local_indexes_cat_tile">Cartes en ligne ou en cache</string>
    <string name="local_indexes_cat_map">Cartes standard (vectorielles)</string>
    <string name="local_indexes_cat_poi">Données PI</string>
    <string name="ttsvoice">Voix de synthèse</string>
    <string name="search_offline_clear_search">Nouvelle recherche</string>
    <string name="map_text_size_descr">Choisir taille du texte pour les noms sur la carte</string>
    <string name="map_text_size">Taille du texte</string>
    <string name="trace_rendering">Infos de débogage du rendu</string>
    <string name="trace_rendering_descr">Afficher les performances du rendu</string>


    <string name="installing_new_resources">Dépaquetage de nouvelles données…</string>
    <string name="internet_connection_required_for_online_route">Vous avez sélectionné un moteur de calcul d\'itinéraire en ligne, mais vous n\'avez pas de connexion Internet.</string>
    <string name="tts_language_not_supported_title">Langue non disponible</string>
    <string name="tts_language_not_supported">La langue sélectionnée n\'est pas disponible dans le moteur de synthèse vocale installé. Voulez-vous allez sur le Market et chercher d\'autres moteurs de synthèse vocale ? Sinon la langue par défaut sera utilisée.</string>
    <string name="tts_missing_language_data_title">Données manquantes</string>
    <string name="tts_missing_language_data">Les données pour la langue sélectionnée ne sont pas installées. Voulez-vous les obtenir sur le Market ?</string>
    <string name="gpx_option_reverse_route">Inverser l\'itinéraire GPX</string>
    <string name="gpx_option_destination_point">Utiliser la destination en cours</string>
    <string name="gpx_option_from_start_point">Suivre l\'ensemble de la trace</string>
  <string name="switch_to_vector_map_to_see">Cartes vectorielles hors-lignes disponibles pour cette position.
\n\t\n\tPour activer : \'Menu\' → \'Configurer la carte\' → \'Carte en ligne…\' → \'Cartes vectorielles hors ligne\'.</string>
    <string name="choose_audio_stream">Sortie audio pour le guidage</string>
    <string name="choose_audio_stream_descr">Sélectionnez la sortie audio à utiliser pour le guidage vocal</string>
    <string name="voice_stream_voice_call">Sortie téléphonie</string>
    <string name="voice_stream_notification">Sortie notifications</string>
    <string name="voice_stream_music">Sortie musique</string>
    <string name="warning_tile_layer_not_downloadable">L\'application ne peut télécharger la couche de carte %1$s, veuillez tenter de la réinstaller.</string>
    <string name="overlay_transparency_descr">Modifier la transparence de la sur-couche</string>
    <string name="overlay_transparency">Transparence de la sur-couche</string>
    <string name="map_transparency_descr">Modifier la transparence du fond de carte</string>
    <string name="map_transparency">Transparence de la carte</string>
    <string name="modify_transparency">Modifier la transparence</string>
    <string name="layer_underlay">Fond de carte…</string>
    <string name="map_underlay">Fond de carte</string>
    <string name="map_underlay_descr">Choisir un fond de carte</string>
    <string name="layer_overlay">Sur-couche de carte…</string>
    <string name="shared_string_none">Aucun</string>
    <string name="map_overlay">Sur-couche de la carte</string>
    <string name="map_overlay_descr">Choisir la carte en sur-couche</string>
    <string name="tile_source_already_installed">Carte déjà installée, paramètres seront mis à jour</string>
    <string name="select_tile_source_to_install">Sélectionnez les cartes à installer ou mettre à jour</string>
    <string name="internet_not_available">Une connexion Internet est nécessaire pour cette opération</string>
    <string name="install_more">Installer plus…</string>


    <string name="level_to_switch_vector_raster_descr">Niveau de zoom minimum pour l\'utilisation des cartes vectorielles</string>
    <string name="level_to_switch_vector_raster">Niveau de zoom vectoriel</string>


    <string name="create_poi_link_to_osm_doc"> <u>OSM en ligne</u> classification des cartes en images</string>
    <string name="error_doing_search">Une erreur est survenue lors de la recherche hors-ligne</string>
    <string name="search_offline_geo_error">Ne peut interpréter le geo intent:\'%s\'</string>
    <string name="search_osm_offline">Recherche d\'adresses dans les cartes hors-ligne</string>
    <string name="system_locale">Système</string>
    <string name="preferred_locale_descr">Sélectionnez la langue à afficher (veuillez redémarrer OsmAnd après votre modification)</string>
    <string name="preferred_locale">Langue de l\'application</string>


    <string name="shared_string_next">Suivant</string>
    <string name="shared_string_previous">Précédent</string>
    <string name="unit_of_length_descr">Modifier les unités de mesure des distances</string>
    <string name="unit_of_length">Unités de distance</string>
    <string name="si_mi_feet">Miles/pieds</string>
    <string name="si_mi_yard">Miles/yards</string>
    <string name="si_km_m">Kilomètres/mètres</string>
    <string name="yard">yd</string>
    <string name="foot">ft</string>
    <string name="mile_per_hour">mph</string>
    <string name="mile">mi</string>
    <string name="send_location_way_choose_title">Partager ce point en utilisant</string>
    <string name="send_location_sms_pattern">Position : %1$s\n%2$s</string>
    <string name="send_location_email_pattern">Pour voir ce point, ouvrez le lien web %1$s ou Android %2$s</string>
    <string name="send_location">Envoyer le point</string>
    <string name="context_menu_item_share_location">Partager ce point</string>
    <string name="add_waypoint_dialog_added">Point GPX \'\'{0}\'\' ajouté avec succès</string>
    <string name="add_waypoint_dialog_title">Ajouter une étape à la trace GPX enregistrée</string>
    <string name="context_menu_item_add_waypoint">Ajouter un point GPX</string>
    <string name="amenity_type_administrative">Territoire</string>
    <string name="amenity_type_barrier">Obstacle</string>
    <string name="amenity_type_education">Éducation</string>
    <string name="amenity_type_emergency">Urgences</string>
    <string name="amenity_type_entertainment">Divertissement</string>
    <string name="amenity_type_finance">Argent</string>
    <string name="amenity_type_geocache">Géocache</string>
    <string name="amenity_type_healthcare">Santé</string>
    <string name="amenity_type_historic">Historique</string>
    <string name="amenity_type_landuse">Utilisation du sol</string>
    <string name="amenity_type_leisure">Loisir</string>
    <string name="amenity_type_man_made">Infrastructure</string>
    <string name="amenity_type_military">Militaire</string>
    <string name="amenity_type_natural">Nature</string>
    <string name="amenity_type_office">Service</string>
    <string name="amenity_type_other">Autre</string>
    <string name="amenity_type_shop">Commerce</string>
    <string name="amenity_type_sport">Sport</string>
    <string name="amenity_type_sustenance">Restauration</string>
    <string name="amenity_type_tourism">Tourisme</string>
    <string name="amenity_type_transportation">Transport</string>
    <string name="indexing_address">Indexation de l\'adresse…</string>
    <string name="indexing_map">Indexation de la carte…</string>
    <string name="indexing_poi">Indexation du PI…</string>
    <string name="indexing_transport">Indexation des transports…</string>
    <string name="shared_string_io_error">Erreur d\'entrée/sortie</string>
    <string name="km">km</string>
    <string name="km_h">km/h</string>
    <string name="m">m</string>
    <string name="old_map_index_is_not_supported">Le format obsolète de la carte \'\'{0}\'\' n\'\'est pas supporté</string>
    <string name="poi_filter_car_aid">Pour conducteurs</string>
    <string name="poi_filter_closest_poi">Plus proches points d\'intérêt (PI)</string>
    <string name="poi_filter_custom_filter">Filtre personnalisé</string>
    <string name="poi_filter_food_shop">Alimentation</string>
    <string name="poi_filter_for_tourists">Pour voyageurs</string>
    <string name="poi_filter_fuel">Carburant</string>
    <string name="poi_filter_namefinder">Recherche de PI en ligne</string>
    <string name="reading_cached_tiles">Lecture des tuiles en cache…</string>
    <string name="version_index_is_big_for_memory">L\'index \'\'{0}\'\' est trop gros pour la mémoire</string>
    <string name="version_index_is_not_supported">La version de l\'\'index \'\'{0}\'\' n\'\'est pas supporté</string>
    
    
    <string name="osmand_routing_experimental">La navigation hors-ligne OsmAnd est une fonction expérimentale ne fonctionnant pas pour une distance de plus de 20 km.\n\nAu delà la navigation bascule automatiquement sur le service en ligne CloudMade.</string>
    <string name="specified_dir_doesnt_exist">Le dossier spécifié est introuvable.</string>
    <string name="application_dir">Dossier de stockage</string>

    <string name="osmand_net_previously_installed">Vous avez la version antérieure d\'OsmAnd d\'installée. Les données hors-ligne ne sont utilisées que par la nouvelle application. Les favoris doivent être exportés de l\'ancienne application et réimportés.</string>
    <string name="build_installed">Version {0} installée avec succès ({1}).</string>
    <string name="downloading_build">Téléchargement de l\'application…</string>
    <string name="install_selected_build">Souhaitez-vous réellement installer OsmAnd - {0} sur {1} {2} MB ?</string>
    <string name="loading_builds_failed">Le chargement des versions disponibles a échoué.</string>
    <string name="loading_builds">Chargement des versions disponibles…</string>
    <string name="select_build_to_install">Sélectionnez la version d\'OsmAnd à installer</string>
    <string name="contribution_activity">Fonction spéciale pour la version des contributeurs</string>
    <string name="gps_status_app_not_found">L\'application GPS sélectionnée n\'est pas installée. Souhaitez-vous l\'installer depuis la boutique ?</string>
    <string name="voice_is_not_available_msg">Aucun guidage vocal disponible. Allez dans \'Paramètres\' → \'Général\' → \'Guidage vocal\' puis sélectionnez ou téléchargez des voix.</string>
    <string name="voice_is_not_available_title">Aucune donnée vocale n\'est spécifiée</string>
    <string name="daynight_mode_day">Jour</string>
    <string name="daynight_mode_night">Nuit</string>
    <string name="daynight_mode_auto">Horaires de lever / coucher du soleil</string>
    <string name="daynight_mode_sensor">Détecter la luminosité</string>
    <string name="daynight_descr">Sélectionnez les paramètres de bascule entre les modes jour / nuit</string>
    <string name="daynight">Mode jour / nuit</string>
    <string name="download_files_question">Voulez-vous télécharger {0} fichier(s) ({1} MB) ?</string>
    <string name="items_were_selected">{0} objet(s) sont sélectionnés</string>
    <string name="filter_existing_indexes">Cartes téléchargées</string>

    <string name="shared_string_select_all">Sélectionner tout</string>
    <string name="shared_string_refresh">Recharger</string>
    <string name="fast_route_mode">Itinéraire le plus rapide</string>
    <string name="fast_route_mode_descr">"Activer pour calculer l\'itinéraire le plus rapide et désactiver pour calculer l\'itinéraire le plus économique "</string>
    <string name="tiles_to_download_estimated_size">Le zoom {0} télécharge {1} carreaux ({2} Mb )</string>
    <string name="shared_string_download_map">Télécharger la carte</string>
    <string name="select_max_zoom_preload_area">Sélectionnez le zoom maximum pour précharger la zone visible</string>
    <string name="maps_could_not_be_downloaded">Impossible de télécharger cette carte</string>
    <string name="continuous_rendering">Affichage continu</string>
    <string name="continuous_rendering_descr">Affichage continu plutôt qu\'image par image</string>
    <string name="rendering_exception">Erreur lors de l\'affichage de la zone sélectionnée</string>
    <string name="rendering_out_of_memory">Pas suffisamment de mémoire pour afficher la zone sélectionnée</string>
    <string name="show_point_options">Utiliser ce point</string>
    <string name="renderer_load_sucess">Moteur de rendu chargé avec succès</string>
    <string name="renderer_load_exception">Erreur : le moteur de rendu n\'est pas chargé</string>
    <string name="renderers">Affichage vectoriel</string>
    <string name="renderers_descr">Sélectionnez le style d\'affichage</string>
    <string name="poi_context_menu_website">Afficher le site web du PI</string>
    <string name="poi_context_menu_call">Afficher le numéro téléphone du PI</string>
    <string name="website">Site web</string>
    <string name="phone">Téléphone</string>
    <string name="download_type_to_filter">Filtre</string>
    <string name="use_high_res_maps">Carte haute résolution</string>
    <string name="use_high_res_maps_descr">Utilisez des cartes de haute résolution pour les appareils les mieux équipés</string>
    <string name="unknown_location">Position inconnue</string>

    <string name="context_menu_item_search_transport">Chercher un transport public</string>
    <string name="transport_searching_transport">Transports possibles (aucune destination définie) :</string>
    <string name="transport_searching_route">Transports possibles ({0} pour rejoindre la destination) :</string>

    <string name="transport_search_again">Réinitialiser la recherche de transport</string>

    <string name="voice">Voix enregistrée</string>
    <string name="no_vector_map_loaded">Aucune carte vectorielle n\'a été chargée</string>
    <string name="map_route_by_gpx">Naviguer en utilisant l\'itinéraire GPX enregistré</string>
    <string name="gpx_files_not_found">Aucun fichier GPX n\'a été trouvé dans le dossier de traces</string>
    <string name="layer_gpx_layer">Trace GPX…</string>
    <string name="error_reading_gpx">Erreur de lecteur des données GPX</string>
    <string name="vector_data">Cartes vectorielles OSM</string>
    <string name="transport_context_menu">Transport en commun</string>

    
    <string name="poi_context_menu_modify">Modifier PI</string>
    <string name="poi_context_menu_delete">Supprimer PI</string>
    <string name="rotate_map_compass_opt">D\'après la boussole</string>
    <string name="rotate_map_bearing_opt">Dans la direction du déplacement</string>
    <string name="rotate_map_none_opt">Aucune rotation (nord vers le haut)</string>
    <string name="rotate_map_to_bearing_descr">Sélectionnez le type d\'orientation pour la carte</string>
    <string name="rotate_map_to_bearing">Orientation de la carte</string>
    <string name="show_route">Itinéraire détaillé</string>
    <string name="fav_imported_sucessfully">Importation des favoris réussie</string>
    <string name="fav_file_to_load_not_found">Le fichier GPX contenant les favoris est introuvable dans {0}</string>
    <string name="fav_saved_sucessfully">Enregistrement des favoris réussi vers {0}</string>
    <string name="no_fav_to_save">Aucun point favori à enregistrer</string>
    <string name="shared_string_import">Importer</string>

    <string name="error_occurred_loading_gpx">Erreur lors du chargement du fichier GPX</string>
    <string name="send_report">Envoyer le rapport</string>
    <string name="none_region_found">Aucune région trouvée sur la carte SD. Essayez d\'en télécharger une d\'internet.</string>
    <string name="poi_namefinder_query_empty">Paramètres de recherche pour trouver le PI</string>
    <string name="any_poi">Tout</string>
    
    <string name="thanks_yandex_traffic">Merci à Yandex de fournir des informations sur le trafic.</string>
    <string name="layer_yandex_traffic">Trafic Yandex</string>
    <string name="layer_route">Route</string>
    <string name="shared_string_favorites">Favoris</string>
    <string name="layer_osm_bugs">Notes OSM (en ligne)</string>
    
    <string name="layer_poi">Points d\'intérêt…</string>
    <string name="layer_map">Carte en ligne…</string>
    <string name="menu_layers">Couches</string>
    <string name="context_menu_item_search_poi">Rechercher un Point d\'Intérêt</string>

    <string name="use_trackball_descr">Utiliser le pointeur pour se déplacer sur la carte</string>
    <string name="use_trackball">Utiliser le pointeur</string>
    <string name="background_service_wait_int_descr">Configurer le délai d\'attente pour déterminer la position</string>
    <string name="background_service_wait_int">Délai d\'attente</string>

    <string name="where_am_i">Ma position</string>
    <string name="process_navigation_service">Service de navigation OsmAnd</string>
    <string name="network_provider">Réseau</string>
    <string name="gps_provider">GPS</string>
    <string name="int_seconds">secondes</string>
    <string name="int_min">min.</string>
    <string name="background_service_int_descr">Choisir un intervalle d\'actualisation de votre position lors de l\'exécution en tâche de fond</string>
    <string name="background_service_int">Intervalle de réveil du GPS</string>
    <string name="background_service_provider_descr">Choisir une source de géolocalisation pour le service arrière-plan</string>
    <string name="background_service_provider">Fournisseur de géolocalisation</string>
    <string name="background_router_service_descr">Activer le service en arrière-plan pour suivre votre position en continu</string>
    <string name="background_router_service">Exécuter OsmAnd en tâche de fond</string>
    <string name="off_router_service_no_gps_available">Le service d\'arrière-plan requiert l\'activation de la géolocalisation.</string>
    <string name="hide_poi_filter">Masquer le filtre</string>
    <string name="show_poi_filter">Afficher le filtre</string>
    <string name="search_poi_filter">Filtre</string>
    <string name="menu_mute_off">Son activé</string>
    <string name="menu_mute_on">Son désactivé</string>
    <string name="voice_provider_descr">Sélectionnez la langue de guidage vocal</string>
    <string name="voice_provider">Guidage vocal</string>
    <string name="voice_data_initializing">Initialisation des données vocales…</string>
    <string name="voice_data_not_supported">Les données vocales utilisent une version non supportée</string>
    <string name="voice_data_corrupted">Données vocales corrompues</string>
    <string name="voice_data_unavailable">Données vocales inaccessibles</string>
  
  <string name="sd_unmounted">La carte SD est inaccessible.
\nIl vous sera donc impossible de trouver et voir quoi que ce soit.</string>
  <string name="sd_mounted_ro">La carte SD est en lecture seule.
\nVous ne pourrez pas en télécharger d\'internet, seules les cartes présentes seront accessibles.</string>
    <string name="unzipping_file">Décompression du fichier…</string>
    <string name="route_tr">Tournez à droite et continuez</string>
    <string name="route_tshr">Braquez sur la droite et continuez</string>
    <string name="route_tslr">Tournez légèrement vers la droite et continuez</string>
    <string name="route_tl">Tournez à gauche et continuez</string>
    <string name="route_tshl">Braquez sur la gauche et continuez</string>
    <string name="route_tsll">Tournez légèrement vers la gauche et continuez</string>
    <string name="route_tu">Faites demi-tour et continuez</string>
    <string name="route_head">Avancez</string>
    <string name="first_time_continue">Continuer</string>
    <string name="first_time_download">Téléchargement des régions</string>
    <string name="first_time_msg">Merci d\'avoir choisi OsmAnd. La plupart des fonctionnalités de l\'application nécessitent des données régionales, utilisables hors-ligne, que vous pouvez au préalable télécharger (\'Paramètres\' → \'Données hors-ligne\') ou préparer vous-même. Ces données permettront de visualiser les cartes et de rechercher une adresse, un point d\'intérêt (PI) ou un transport public.</string>
    <string name="search_poi_location">Recherche d\'un signal…</string>
    <string name="search_near_map">Rechercher autour du centre de la carte</string>
    <string name="search_nearby">Rechercher à proximité</string>
    <string name="map_orientation_default">Automatique</string>
    <string name="map_orientation_portrait">Portrait</string>
    <string name="map_orientation_landscape">Paysage</string>
    <string name="map_screen_orientation">Orientation de l\'écran</string>
    <string name="map_screen_orientation_descr">Paysage, portrait, ou selon la position de l\'appareil</string>
    <string name="opening_hours_not_supported">Le format des heures d\'ouverture n\'est pas supporté pour l\'édition</string>
    <string name="add_new_rule">Ajouter une nouvelle règle</string>
    <string name="transport_Routes">Lignes</string>
    <string name="transport_Stop">Arrêt</string>
    <string name="transport_stops">arrêts</string>
    <string name="transport_search_after">Itinéraire suivant</string>
    <string name="transport_search_before">Itinéraire précédent</string>
    <string name="transport_finish_search">Terminer la recherche</string>
    <string name="transport_stop_to_go_out">Sélectionnez la destination</string>
    <string name="transport_to_go_after">parcourir ensuite</string>
    <string name="transport_to_go_before">parcourir au préalable</string>
    <string name="transport_stops_to_pass">nombre d\'arrêts :</string>
    <string name="transport_route_distance">Distance de l\'itinéraire :</string>
    <string name="transport">Transport</string>
    <string name="shared_string_ok">Ok</string>
    <string name="show_transport_over_map_description">Afficher les arrêts de transport publics sur la carte</string>
    <string name="show_transport_over_map">Afficher les arrêts de transports publics</string>
    <string name="hello">Application de navigation OsmAnd</string>
    <string name="update_poi_success">Mise à jour des données PI réussie ({0} ont été chargés)</string>
    <string name="update_poi_error_local">Erreur de mise à jour des index locaux</string>
    <string name="update_poi_error_loading">Erreur lors du chargement des données du serveur</string>
    <string name="update_poi_no_offline_poi_index">Il n\'y a pas de données hors-ligne pour cette région</string>
    <string name="update_poi_is_not_available_for_zoom">La mise à jour des PI n\'est pas disponible pour un faible niveau de zoom</string>
    <string name="context_menu_item_update_poi">Mettre à jour les points d\'intérêt</string>
    <string name="context_menu_item_update_map_confirm">Mettre à jour les données locales via Internet ?</string>
    <string name="search_history_city">Ville :\n{0}</string>
    <string name="search_history_street">Rue :\n{0}\n{1}</string>
    <string name="search_history_int_streets">Intersection :\n{0} x {1} à {2}</string>
    <string name="search_history_building">Bâtiment :\n{0} {1}\n{2}</string>
    <string name="favorite">Favoris</string>
    <string name="shared_string_clear_all">Supprimer tout</string>
    <string name="shared_string_history">Historique</string>
    <string name="uploading_data">Envoi des données…</string>
    <string name="uploading">Envoi…</string>
    <string name="search_nothing_found">Rien n\'a été trouvé</string>
    <string name="searching">Recherche en cours…</string>
    <string name="searching_address">Recherche de l\'adresse…</string>
    <string name="search_osm_nominatim">Rechercher en ligne avec OSM Nominatim</string>
    <string name="hint_search_online">Recherche en ligne : Numéro, rue, ville</string>
    <string name="search_offline_address">Hors-ligne</string>
    <string name="search_online_address">Internet</string>
    <string name="max_level_download_tile">Niveau de zoom maximum</string>
    <string name="max_level_download_tile_descr">Sélectionnez un niveau de zoom maximum pour le téléchargement des cartes (tuiles) en ligne</string>
    <string name="route_general_information">Distance totale : %1$s, Durée estimée : %2$d h %3$d min.</string>
    <string name="router_service_descr">Sélectionnez un service de navigation, hors-ligne ou en ligne</string>
    <string name="router_service">Service de navigation</string>
    <string name="sd_dir_not_accessible">Le dossier contenant les données sur la carte SD est inaccessible !</string>
    <string name="download_question">Voulez-vous télécharger {0} - {1} ?</string>
    <string name="download_question_exist">les données pour {0} existent déjà ({1}). Voulez-vous les mettre à jour ({2}) ?</string>
    <string name="address">Adresse</string>
    <string name="shared_string_download_successful">Téléchargement terminé</string>


    <string name="downloading_list_indexes">Téléchargement de la liste des régions disponibles…</string>
    <string name="list_index_files_was_not_loaded">Les fichiers d\'index ne sont pas d\'osmand.net.</string>
    <string name="select_index_file_to_download">Aucun Résultat. Si vous ne trouvez pas votre région, vous pouvez la créer vous-même (voir sur http://osmand.net).</string>

    <string name="fav_points_edited">Le favori a été modifié</string>
    <string name="fav_points_not_exist">Il n\'existe aucun favori</string>
    <string name="update_existing">Remplacer</string>
    <string name="only_show">Afficher seulement</string>
    <string name="follow">Suivre</string>
    <string name="recalculate_route_to_your_location">Choisir le mode de transport :</string>
    <string name="mark_final_location_first">Veuillez tout d\'abord définir une destination</string>
    <string name="get_directions">Navigation</string>

    <string name="opening_hours">Heures d\'ouverture</string>
    <string name="opening_changeset">Ouverture des modifications…</string>
    <string name="closing_changeset">Fermeture des modifications…</string>
    <string name="commiting_node">Envoi des nœuds…</string>
    <string name="loading_poi_obj">Chargement des points d\'intérêts…</string>
    <string name="auth_failed">Échec de l\\\'autorisation</string>
    <string name="failed_op">Échec</string>
    <string name="converting_names">Convertir les noms en anglais…</string>
    <string name="loading_streets_buildings">Chargement des rues/numéros…</string>
    <string name="loading_postcodes">Chargement des codes postaux…</string>
    <string name="loading_streets">Chargement des rues…</string>
    <string name="loading_cities">Chargement des villes…</string>

    <string name="poi">PI</string>
    <string name="error_occurred_saving_gpx">Erreur lors de l\'enregistrement du fichier GPX</string>
    <string name="error_calculating_route">Erreur de calcul de l\'itinéraire</string>
    <string name="error_calculating_route_occured">Erreur lors du calcul de l\'itinéraire</string>
    <string name="empty_route_calculated">Erreur : l\'itinéraire calculé est vide</string>
    <string name="new_route_calculated_dist">Itinéraire recalculé, distance</string>
    <string name="arrived_at_destination">Vous êtes arrivés à destination</string>
    <string name="invalid_locations">Coordonnées invalides !</string>
    <string name="go_back_to_osmand">Retourner à la carte OsmAnd</string>
    <string name="shared_string_close">Fermer</string>
    <string name="loading_data">Chargement des données</string>
    <string name="reading_indexes">Lecture des index…</string>
    <string name="previous_run_crashed">Oups … OsmAnd a planté. Souhaitez-vous nous envoyer le fichier journal ?</string>
    <string name="saving_gpx_tracks">Enregistrement des traces GPX sur la carte SD…</string>
    <string name="finished_task">Terminé</string>


    <string name="use_online_routing_descr">Utiliser Internet pour calculer l\'itinéraire</string>
    <string name="use_online_routing">Utiliser la navigation en-ligne</string>
    <string name="osm_settings_descr">Indiquez les paramètres de connexion à OpenStreetMap</string>
    <string name="data_settings_descr">Indiquez la langue, mettre à jour les données</string>
    <string name="data_settings">Données</string>

    <string name="osm_settings">Contribuer à OSM</string>
    <string name="auto_zoom_map_descr">Zoom automatique sur la carte en fonction de la vitesse</string>
    <string name="auto_zoom_map">Zoom automatique de la carte</string>
    <string name="additional_settings">Paramètres supplémentaires</string>
    <string name="shared_string_settings">Paramètres</string>
    <string name="save_current_track_descr">Enregistrer la trace actuelle sur la carte SD</string>
    <string name="save_current_track">Enregistrer la trace GPX</string>
    <string name="save_track_interval_descr">Sélectionnez l\'intervalle d\'enregistrement de la trace pendant la navigation</string>
    <string name="save_track_interval">Intervalle d\'enregistrement pendant la navigation</string>
    <string name="save_track_to_gpx_descrp">Les traces seront enregistrées dans le dossier des traces durant l\'itinéraire</string>
    <string name="save_track_to_gpx">Enregistrer la trace dans un fichier GPX pendant la navigation</string>
    <string name="update_tile">Mettre à jour la carte</string>
    <string name="reload_tile">Recharger carreau</string>
    <string name="mark_point">Destination</string>


    <string name="shared_string_add_to_favorites">Ajouter aux Favoris</string>
    <string name="use_english_names_descr">Afficher sur la carte les noms locaux ou les noms anglais</string>
    <string name="use_english_names">Utiliser les noms anglais</string>
    <string name="app_settings">Paramètres de l\'application</string>
    <string name="search_address">Chercher adresse</string>
    <string name="choose_building">Choisir un numéro</string>
    <string name="choose_street">Choisir une rue</string>
    <string name="choose_city">Choisir une ville ou un code postal</string>
    <string name="ChooseCountry">Choisir une région</string>
    <string name="show_view_angle">Afficher l\'angle de vue</string>
    <string name="map_view_3d_descr">Activer vue 3D de la carte</string>
    <string name="map_view_3d">Vue 3D</string>
    <string name="show_poi_over_map_description">Afficher PI sur la carte (utiliser le dernier filtre)</string>
    <string name="show_poi_over_map">Afficher PI</string>
    <string name="map_tile_source_descr">Sélectionnez la source des cartes dites tuiles (en ligne ou en cache)</string>
    <string name="map_tile_source">Carte en ligne (tuiles)</string>
    <string name="map_source">Source cartographique</string>
    <string name="use_internet">Utiliser internet</string>
    <string name="show_location">Afficher votre position</string>


    <string name="show_gps_coordinates_text">Afficher les coordonnées GPS sur la carte</string>
    <string name="use_internet_to_download_tile">Utiliser internet pour télécharger les tuiles de carte manquantes</string>
    <string name="app_description">Application de navigation</string>
    <string name="shared_string_exit">Quitter</string>


    <string name="search_button">Rechercher</string>
    <string name="search_activity">Rechercher</string>
    <string name="searchpoi_activity">Choix de points d\'intérêt</string>
    <string name="search_POI_level_btn">Étendre la recherche</string>
    <string name="incremental_search_city">Choisir une ville</string>
    <string name="incremental_search_street">Choisir une rue</string>
    <string name="incremental_search_building">Choisir un numéro ou un bâtiment</string>
    <string name="choose_available_region">Choisir une région dans la liste</string>
    <string name="choose_intersected_street">Choisir une intersection</string>
    <string name="Closest_Amenities">Équipements à proximité</string>
    <string name="app_mode_default">Carte</string>
    <string name="app_mode_car">Voiture</string>
    <string name="app_mode_bicycle">Vélo</string>
    <string name="app_mode_pedestrian">Piéton</string>
    <string name="position_on_map_center">Centre</string>
    <string name="position_on_map_bottom">Bas</string>
    <string name="navigate_point_top_text">Entrez la latitude et la longitude (D - degrés, M - minutes, S - secondes)</string>
    <string name="navigate_point_latitude">Latitude</string>
    <string name="navigate_point_longitude">Longitude</string>
    <string name="shared_string_show_on_map">Afficher sur la carte</string>

    <string name="search_address_top_text">Choisir l\'adresse</string>
    <string name="search_address_region">Région</string>
    <string name="search_address_city">Ville</string>
    <string name="search_address_street">Rue</string>
    <string name="search_address_building">Numéro</string>
    <string name="search_address_building_option">Numéro</string>
    <string name="search_address_street_option">Intersection</string>
    

    <string name="context_menu_item_update_map">Mettre à jour la carte</string>
    
    <string name="context_menu_item_create_poi">Créer un point d\'intérêt</string>
    <string name="shared_string_yes">Oui</string>
    <string name="shared_string_cancel">Annuler</string>
    <string name="shared_string_apply">Appliquer</string>
    <string name="shared_string_add">Ajouter</string>
    <string name="shared_string_no">Non</string>
    <string name="add_favorite_dialog_top_text">Nom du favori</string>
    <string name="add_favorite_dialog_default_favourite_name">Favoris</string>
    <string name="add_favorite_dialog_favourite_added_template">Le point \'\'{0}\'\' a été ajouté aux favoris.</string>
    <string name="favourites_context_menu_edit">Modifier le favori</string>
    <string name="favourites_context_menu_delete">Supprimer le favori</string>
    <string name="favourites_remove_dialog_msg">Voulez-vous vraiment supprimer le favori \'%s\' ?</string>
    <string name="favourites_remove_dialog_success">Suppression du favori \'{0}\' réussie.</string>
    
    
    
    
    <string name="osb_comment_dialog_message">Message</string>
    <string name="osb_comment_dialog_author">Nom de l\'auteur</string>
    
    
    <string name="osb_comment_dialog_success">Ajout du commentaire réussi</string>
    <string name="osb_comment_dialog_error">Erreur : le commentaire n\'a pas été ajouté</string>
    
    
    
    
    
    <string name="poi_edit_title">Éditer PI</string>
    <string name="poi_create_title">Créer un point d\'intérêt (PI)</string>
    <string name="poi_error_poi_not_found">Objet introuvable ou l\'équipement n\'est pas un composé d\'un seul objet</string>
    <string name="poi_remove_confirm_template">Voulez-vous vraiment supprimer {0} (inscrire commentaire) ?</string>
    <string name="poi_remove_title">Supprimer le PI</string>
    <string name="shared_string_delete">Supprimer</string>
    <string name="poi_remove_success">PI supprimé avec succès</string>
    <string name="poi_action_add">ajouter</string>
    <string name="poi_action_change">modifier</string>
    <string name="poi_action_succeded_template">Action {0} réussie.</string>
    <string name="poi_error_unexpected_template">Erreur lors de l\'action {0}.</string>
    <string name="poi_error_io_error_template">Erreur d\'entrée/sortie lors de l\'action {0}.</string>
    <string name="poi_error_info_not_loaded">Les informations sur l\'objet n\'ont pas étés chargés</string>
    <string name="poi_dialog_opening_hours">Ouvert</string>
    <string name="poi_dialog_comment">Commentaire</string>
    <string name="poi_dialog_comment_default">Modification PI</string>
    <string name="poi_dialog_other_tags_message">Tous les autres attributs sont conservés</string>
    <string name="default_buttons_commit">Envoyer</string>
    <string name="shared_string_clear">Effacer</string>
    <string name="filter_current_poiButton">Filtre</string>

    <string name="edit_filter_save_as_menu_item">Enregistrer sous</string>
    <string name="edit_filter_delete_dialog_title">Voulez-vous vraiment supprimer le filtre sélectionné ?</string>
    <string name="edit_filter_delete_message">Le filtre {0} a été effacé</string>
    <string name="edit_filter_create_message">Le filtre {0} a été créé</string>

    <string name="offline_navigation_not_available">Navigation hors-ligne temporairement indisponible.</string>
    <string name="left_side_navigation">Conduite à gauche</string>
    <string name="left_side_navigation_descr">Activer dans les pays où l\'on conduit à gauche</string>

    <string name="unknown_from_location">Point de départ inconnu</string>
    <string name="confirm_interrupt_download">Souhaitez-vous annuler le téléchargement ?</string>
    <string name="basemap_was_selected_to_download">Carte mondiale de base requise pour le bon fonctionnement, sélectionnée pour téléchargement.</string>

    <string name="map_online_plugin_is_not_installed">Activez le greffon \"Cartes en ligne\" pour sélectionner différentes sources de cartes</string>
    <string name="map_online_data">Carte en ligne (tuiles)</string>
    <string name="map_online_data_descr">Utiliser une carte en ligne (télécharger et conserver en cache les tuiles de carte sur la carte SD)</string>
    <string name="shared_string_online_maps">Cartes en ligne</string>
    <string name="online_map_settings_descr">Configurer la source de la carte en ligne ou en cache</string>


    <string name="osmand_rastermaps_plugin_description">"Ce greffon permet d\'accéder à une grand nombre de cartes en ligne (aussi appelées tuiles ou cartes raster) qui vont de cartes OpenStreetMap (comme Mapnik) jusqu\'aux images satellites en passant par des cartes spécialisées comme des cartes météo, des cartes de climat, des cartes géologiques, des couches de relief, etc …

Chacune de ces cartes est utilisable soit comme carte principale soit comme sur ou sous couche d\'une autre carte. Afin de gérer au mieux la superposition des cartes, vous pouvez masquer certains éléments des cartes vectorielles hors ligne depuis le menu \"Configurer la carte\".

Les cartes tuiles peuvent être obtenues directement en ligne ou peuvent être préparées pour un usage hors ligne grâce à des outils tiers puis copiées dans le dossier de données d\'OsmAnd sous forme de base de données SQLite.
 "</string>
    <string name="osmand_background_plugin_description">Affiche les préférences afin d\'activer le suivi et la navigation en tâche de fond (écran éteint) en réveillant périodiquement le GPS.</string>
    <string name="osmand_accessibility_description">Ce greffon active dans OsmAnd les options d\'accessibilité de votre appareil (réglage de la vitesse des voix TTS, utilisation du trackball pour zoomer ou annonces vocales de votre position).</string>


    <string name="osmand_development_plugin_description">Ce greffon permet de gérer les paramètres de développement et de débogage tels que la simulation de navigation ou l\'affichage des performances du rendu. Ces paramètres sont conçus pour les développeurs et peuvent être ignorés par les autres utilisateurs.</string>
    <string name="plugins_screen">Gestionnaire de greffons</string>

    <string name="prefs_plugins_descr">Les greffons fournissent à l\'application des paramètres avancés et des fonctionnalités supplémentaires.</string>
    <string name="prefs_plugins">Gestionnaire de greffons</string>

    <string name="osm_editing_plugin_description">Grâce à ce greffon vous pouvez gérer vos contributions à OpenStreetMap (OSM) directement depuis l\'application OsmAnd. Par exemple : créer ou modifier les points d\'intérêt OSM, déclarer ou commenter les anomalies OSM et envoyer vos traces GPX (nécessite un compte OSM). OpenStreetMap est une communauté ouverte de cartographie publique. Pour plus de détails, consultez https://openstreetmap.org.</string>
    <string name="vector_maps_may_display_faster_on_some_devices">Cartes vectorielles (hors-ligne) peuvent s\'afficher plus rapidement. Peut ne pas fonctionner sur certains appareils.</string>

    <string name="play_commands_of_currently_selected_voice">Diffuse les commandes sonores disponibles pour la voix sélectionnée</string>
    <string name="debugging_and_development">Débogage et développement OsmAnd</string>
    <string name="native_rendering">Rendu natif</string>

    <string name="test_voice_prompts">Tester les commandes vocales</string>

    <string name="send_files_to_osm">Envoyer les traces GPX à OSM ?</string>
    <string name="gpx_visibility_txt">Visibilité</string>
    <string name="gpx_tags_txt">Libellés</string>
    <string name="gpx_description_txt">Description</string>
    <string name="validate_gpx_upload_name_pwd">Veuillez fournir un compte OSM et son mot de passe pour envoyer des fichiers GPX.</string>
    <string name="default_buttons_support">Soutien</string>
    <string name="support_new_features">Soutenir le développement</string>

    <string name="show_ruler_level">Afficher l\'échelle</string>
    <string name="info_button">Info</string>
    <string name="back_to_location">Retourner à la position</string>
    <string name="shared_string_help">Aide</string>

    <string name="accessibility_mode">Mode accessibilité</string>
    <string name="accessibility_mode_descr">Activer les fonctionnalités d\'accessibilité</string>
    <string name="shared_string_on">Oui</string>
    <string name="shared_string_off">Non</string>
    <string name="accessibility_default">Selon les paramètres globaux</string>
    <string name="backToMenu">Retour menu</string>
    <string name="zoomOut">Zoom -</string>
    <string name="zoomIn">Zoom +</string>
    <string name="zoomIs">Le niveau de zoom est</string>
    <string name="north">nord</string>
    <string name="north_north_east">nord-nord-est</string>
    <string name="north_east">nord-est</string>
    <string name="east_north_east">est-nord-est</string>
    <string name="east">est</string>
    <string name="east_south_east">est-sud-est</string>
    <string name="south_east">sud-est</string>
    <string name="south_south_east">sud-sud-est</string>
    <string name="south">sud</string>
    <string name="south_south_west">sud-sud-ouest</string>
    <string name="south_west">sud-ouest</string>
    <string name="west_south_west">ouest-sud-ouest</string>
    <string name="west">ouest</string>
    <string name="west_north_west">ouest-nord-ouest</string>
    <string name="north_west">nord-ouest</string>
    <string name="north_north_west">nord-nord-ouest</string>
    <string name="front">devant</string>
    <string name="front_right">devant à droite</string>
    <string name="right">à droite</string>
    <string name="back_right">derrière à droite</string>
    <string name="back">derrière</string>
    <string name="back_left">derrière à gauche</string>
    <string name="left">à gauche</string>
    <string name="front_left">devant à gauche</string>
    <string name="oclock">heure</string>
    <string name="towards">vers</string>
    <string name="accuracy">Précision</string>
    <string name="altitude">Altitude</string>
    <string name="no_info">Pas d\'info</string>
    <string name="direction_style_sidewise">Latéral (8 secteurs)</string>
    <string name="direction_style_clockwise">Sens horaire (12 secteurs)</string>
    <string name="settings_direction_style">Style de direction</string>
    <string name="settings_direction_style_descr">Sélectionnez un style pour indiquer la direction générale lors du déplacement</string>
    <string name="auto_announce_on">Démarrer les annonces automatiques</string>
    <string name="auto_announce_off">Arrêter les annonces automatiques</string>
    <string name="i_am_here">Je suis ici</string>
    <string name="zoom_by_trackball_descr">Modifier le niveau de zoom par mouvements horizontaux du trackball</string>
    <string name="zoom_by_trackball">Utiliser le trackball pour le contrôle du zoom</string>
    <string name="accessibility_preferences_descr">Configurer les paramètres liés à l\'accessibilité</string>
    <string name="shared_string_accessibility">Accessibilité</string>
    <string name="use_fluorescent_overlays">Sur-couche fluorescente</string>
    <string name="use_fluorescent_overlays_descr">Utiliser les couleurs fluorescente pour les pistes et routes</string>
    <string name="shared_string_name">Nom</string>
    <string name="favourites_edit_dialog_category">Catégorie</string>
    <string name="navigate_point_format_D">DDD.DDDDD</string>
    <string name="navigate_point_format_DM">DDD:MM.MMMMM</string>
    <string name="navigate_point_format_DMS">DDD:MM:SS.SSSSS</string>
    <string name="local_index_routing_data">Données de navigation</string>
    <string name="navigate_point_format">Format</string>
    <string name="poi_search_desc">Recherche par point d\'intérêt</string>
    <string name="address_search_desc">Recherche par adresse</string>
    <string name="navpoint_search_desc">Recherche par coordonnées</string>
    <string name="transport_search_desc">Recherche de transports publics</string>
    <string name="favourites_search_desc">Recherche dans les favoris</string>

    <string name="route_roundabout">Rond-point : prenez la sortie %1$d puis continuez</string>
    <string name="route_kl">Serrez à gauche et continuez</string>
    <string name="route_kr">Serrez à droite et continuez</string>
    <string name="rendering_attr_noPolygons_description">Rendre invisibles les surfaces représentant des éléments de terrain</string>
    <string name="rendering_attr_noPolygons_name">Polygones</string>
    <string name="rendering_attr_appMode_name">Profil pour l\'affichage</string>
    <string name="rendering_attr_appMode_description">Optimisation de la carte selon le profil d\'utilisation</string>
    <string name="rendering_attr_contourLines_description">Afficher à partir du niveau de zoom (données courbes de niveau requises)</string>
    <string name="rendering_attr_contourLines_name">Afficher les courbes de niveau</string>
    <string name="rendering_attr_hmRendered_description">Augmenter le niveau de détail affiché</string>
    <string name="rendering_attr_hmRendered_name">Afficher plus de détail</string>

    <string name="asap">Dès que possible</string>

    <string name="gpxup_public">Public</string>
    <string name="gpxup_identifiable">Identifiable</string>
    <string name="gpxup_trackable">Suivi</string>
    <string name="gpxup_private">Privé</string>
    <string name="osmand_parking_event">Récupérer le véhicule au parking</string>
    <string name="osmand_parking_warning">Avertissement</string>
    <string name="osmand_parking_warning_text">Un rappel pour récupérer votre véhicule a été ajouté dans votre agenda. Il y restera jusqu\'à ce que vous le supprimiez manuellement.</string>
    <string name="osmand_parking_time_limit_title">Indiquez la durée de stationnement autorisée</string>
    <string name="osmand_parking_delete_confirm">Voulez-vous supprimer l\'emplacement de stationnement du véhicule ?</string>
    <string name="osmand_parking_delete">Supprimer l\'emplacement de stationnement</string>
    <string name="osmand_parking_choose_type">Type de stationnement</string>
    <string name="osmand_parking_lim_text">Temps limité</string>
    <string name="osmand_parking_no_lim_text">Temps illimité</string>
    <string name="osmand_parking_add_event">Ajouter un rappel à l\'agenda</string>
    <string name="osmand_parking_time_limit">Stationnement avec limite de temps</string>
    <string name="osmand_parking_time_no_limit">Stationnement sans limite de temps</string>
    <string name="osmand_parking_position_description">L\'emplacement de stationnement de votre véhicule. %1$s</string>
    <string name="osmand_parking_position_description_add">Vous devez récupérer votre véhicule au plus tard à :</string>
    <string name="osmand_parking_pm">PM</string>
    <string name="osmand_parking_am">AM</string>
    <string name="osmand_parking_position_name">Lieu de stationnement</string>
    <string name="osmand_parking_plugin_description">Ce greffon permet d\'enregistrer l\'emplacement de stationnement de votre véhicule et, si besoin, de mesurer la durée de stationnement restante.

Ces informations sont visibles sur le Tableau de bord comme sur la carte. Un rappel peut même être ajouté à votre calendrier.</string>
    <string name="osmand_parking_plugin_name">Emplacement de stationnement</string>
    <string name="context_menu_item_add_parking_point">Marquer comme lieu de stationnement</string>
    <string name="context_menu_item_delete_parking_point">Supprimer un emplacement de stationnement</string>
    <string name="starting_point_too_far">Point de départ trop éloigné de la route la plus proche.</string>
    <string name="shared_location">Lieu partagé</string>
    <string name="select_animate_speedup">Sélectionner la vitesse de l\'animation</string>
    <string name="global_app_allocated_memory_descr">Mémoire allouée %1$s MB (limite Android %2$s MB, Dalvik %3$s MB).</string>
    <string name="global_app_allocated_memory">Mémoire allouée</string>
    <string name="native_app_allocated_memory_descr">Mémoire totale utilisé par l\'application %1$s Mo (Dalvik %2$s Mo, divers %3$s Mo).
Mémoire proportionnelle %4$s Mo (limite Android %5$s Mo, Dalvik %6$s Mo).</string>
    <string name="native_app_allocated_memory">Total de la mémoire interne</string>

    <string name="osmand_parking_hours">Heures</string>
    <string name="osmand_parking_minutes">Minutes</string>
    <string name="osmand_parking_position_description_add_time">Le véhicule a été garé à</string>
    <string name="use_compass_navigation_descr">Utiliser la boussole quand l\'orientation n\'est pas détectée</string>
    <string name="use_compass_navigation">Utiliser la boussole</string>
    <string name="route_updated_loc_found">L\'itinéraire sera calculé dès votre position connue</string>
    <string name="continue_follow_previous_route_auto">La navigation a été interrompue. Souhaitez-vous la reprendre ? (%1$s secondes)</string>


    <string name="show_cameras">Radars</string>
    <string name="show_traffic_warnings">Ralentissements</string>
    <string name="avoid_toll_roads">Éviter les routes à péage</string>

    <string name="screen_is_locked">Déverrouiller l\'écran en appuyant sur le cadenas</string>
    <string name="map_widget_top_text">Nom de rue</string>
    <string name="map_widget_config">Configuration</string>

    <string name="map_widget_back_to_loc">Ma position</string>
    <string name="map_widget_lock_screen">Verrouiller l\'écran</string>
    <string name="map_widget_compass">Boussole</string>

    <string name="map_widget_reset">Rétablir les paramètres par défaut</string>


    <string name="map_widget_parking">Parking</string>
    <string name="map_widget_monitoring">Enregistrement GPX</string>
    <string name="map_widget_speed">Vitesse</string>
    <string name="map_widget_distance">Destination</string>
    <string name="map_widget_altitude">Altitude</string>
    <string name="map_widget_time">Temps de parcours</string>
    <string name="map_widget_next_turn">Prochaine bifurcation</string>
    <string name="map_widget_next_turn_small">Prochaine bifurcation (petit)</string>
    <string name="map_widget_next_next_turn">Bifurcation suivante (2e)</string>
    <string name="map_widget_mini_route">Mini-carte de l\'itinéraire</string>
    <string name="bg_service_screen_lock">Verrouillage de l\'écran</string>
    <string name="bg_service_screen_unlock">Déverrouiller écran</string>
    <string name="bg_service_sleep_mode_off">Exécuter\n l’application en tâche de fond</string>
    <string name="bg_service_sleep_mode_on">Arrêter\n l\'exécution de l\'application en tâche de fond</string>
    <string name="bg_service_screen_lock_toast">L\'écran est verrouillé</string>
    <string name="bg_service_interval">Positionner l\'intervalle d\'activation :</string>


    <string name="layer_map_appearance">Configurer l\'écran</string>
    <string name="show_lanes">Voies de circulation</string>
    <string name="avoid_unpaved">Éviter les voies non revêtues</string>
    <string name="avoid_ferries">Éviter les ferries</string>
    <string name="avoid_in_routing_title">Éviter</string>
    <string name="avoid_in_routing_descr">Éviter péages, voies non revêtues, ferries, autoroutes</string>
    <string name="show_warnings_title">Annonces visuelles…</string>
    <string name="show_warnings_descr">Afficher les avertissements (limitations de vitesse, stops, ralentisseurs, radars), les voies de circulation</string>
    <string name="map_widget_fluorescent">Itinéraires fluorescents</string>
    <string name="map_widget_show_ruler">Échelle</string>

    <string name="map_widget_view_direction">Orientation</string>
    <string name="map_widget_transparent">Gadgets transparents</string>


    <string name="gps_wakeup_interval">Intervalle d\'activation du GPS: %s</string>
    <string name="email">courriel</string>
    
    <string name="map_widget_vector_attributes">Attributs de rendu</string>
    <string name="select_navigation_mode">Sélectionnez le mode de transport</string>
<string name="day_night_info_description">Lever : %1$s
\nCoucher : %2$s</string>
    <string name="day_night_info">Information jour/nuit</string>
    <string name="filterpoi_activity">Créer un filtre des PI</string>
    <string name="map_widget_renderer">Style de la carte</string>
    <string name="int_continuosly">En continu</string>


    <string name="osmand_short_description_80_chars">OsmAnd est un logiciel libre de navigation pouvant fonctionner avec des cartes hors-ligne ou en ligne.</string>
    <string name="osmand_plus_short_description_80_chars">OsmAnd est un logiciel libre de navigation pouvant fonctionner avec des cartes hors-ligne ou en ligne</string>

    <string name="snap_to_road_descr">Déplacer la position sur la route pendant la navigation</string>
    <string name="snap_to_road">Déplacer sur la route</string>
    <string name="osmand_long_description_1000_chars">" OsmAnd (OSM Automated Navigation Directions) OsmAnd est un logiciel libre de navigation exploitant une grande variété de données issues OpenStreetMap (OSM). Toutes les données (cartes vectorielles ou à base de tuiles) peuvent être stockées dans la mémoire du téléphone pour un usage hors-ligne. OsmAnd permet également le routage en ligne et hors-ligne avec des instructions vocales pas à pas. Fonctionnalités principales : - Fonctionne complètement hors-ligne (stockage des cartes téléchargées au format vectoriel ou tuile dans le périphérique de stockage) - Cartes hors-lignes compactes disponibles pour le monde entier - Téléchargement des cartes pour un pays ou une région directement depuis l\'application - Possibilité de superposer plusieurs couches, telles que des traces GPX ou de navigation, des points d\'intérêt (PI), des favoris, des courbes de niveau, les arrêts de transport public, et bien d\'autres cartes avec une transparence personnalisable - Recherche hors-ligne d\'adresses et de lieux (PI) - Navigation hors-ligne pour de courtes distances (expérimentale) - Mode voiture, vélo et piéton avec : - Option de vue jour/nuit automatique - Option de zoom automatique lors des déplacements - Orientation automatique de la carte (fixe, boussole, cap) Limitations de la version gratuite de OsmAnd : - Nombre de téléchargement de cartes limité - Pas d\'accès aux PI Wikipédia hors-ligne. OsmAnd est activement développé et notre projet et ses progrès futurs dépendent des contributions financières pour financer le développement et le test de nouvelles fonctionnalités. Veuillez considérer l\'achat d\'OsmAnd+, le financement d\'une fonctionnalité spécifique, ou un donation sur osmand.net. "</string>
    <string name="osmand_plus_long_description_1000_chars">" OsmAnd+ (OSM Automated Navigation Directions) OsmAnd+ est un logiciel libre de navigation exploitant une grande variété de données issues OpenStreetMap (OSM). Toutes les données (cartes vectorielles ou à base de tuiles) peuvent être stockées dans la mémoire du téléphone pour un usage hors-ligne. OsmAnd permet également le routage en ligne et hors-ligne avec des instructions vocales pas à pas. OsmAnd+ est la version payante de l\'application, en l\'achetant vous supportez le projet, financez le développement de nouvelles fonctionnalités, et recevez les dernières mises à jour. Fonctionnalités principales : - Fonctionne complètement hors-ligne (stockage des cartes téléchargées au format vectoriel ou tuile dans le périphérique de stockage) - Cartes es compactes disponibles pour le monde entier - Téléchargement illimité des cartes pour un pays ou une région directement depuis l\'application - Points d\'intérêt (PI) Wikipédia hors-ligne, parfait pour le tourisme - Possibilité de superposer plusieurs couches, telles que des traces GPX ou de navigation, des points d\'intérêt, des favoris, des courbes de niveau, les arrêts de transport public, et bien d\'autres cartes avec une transparence personnalisable - Recherche hors-ligne d\'adresses et de lieux (PI) - Navigation hors-ligne pour de courtes distances (expérimentale) - Mode voiture, vélo et piéton avec : - Option de vue jour/nuit automatique - Option de zoom automatique lors des déplacements - Orientation automatique de la carte (fixe, boussole, cap) - Affichage des limitations de vitesse, voix enregistrées et voix de synthèse "</string>


    <string name="avoid_motorway">Éviter les autoroutes</string>

    <string name="context_menu_item_last_intermediate_point">Ajouter comme dernière étape</string>
    <string name="context_menu_item_first_intermediate_point">Ajouter comme première étape</string>
    <string name="add_as_last_destination_point">Ajouter comme dernière étape</string>
    <string name="add_as_first_destination_point">Ajouter comme première étape</string>
    <string name="replace_destination_point">Remplacer la destination</string>
    <string name="new_destination_point_dialog">Vous avez déjà indiqué une destination :</string>
    <string name="target_point">Étape %1$s</string>
    <string name="target_points">Itinéraire</string>
    <string name="intermediate_point_too_far">Étape %1$s trop éloignée de la route la plus proche.</string>
    <string name="arrived_at_intermediate_point">Vous avez atteint l\'étape intermédiaire</string>
    <string name="context_menu_item_intermediate_point">Ajouter comme étape</string>
    <string name="map_widget_intermediate_distance">Étape</string>
    <string name="ending_point_too_far">Point d\'arrivée trop éloigné de la route la plus proche.</string>
    <string name="add_tag">Ajouter un attribut</string>
    <string name="btn_advanced_mode">Mode avancé…</string>
    <string name="poi_filter_parking">Parking</string>
    <string name="poi_filter_emergency">Urgences</string>
    <string name="poi_filter_public_transport">Transports publics</string>
    <string name="poi_filter_entertainment">Divertissements</string>
    <string name="poi_filter_restaurants">Restauration</string>
    <string name="poi_filter_sightseeing">Tourisme</string>
    <string name="poi_filter_accomodation">Hébergement</string>
    <string name="map_widget_monitoring_services">Services de suivi</string>
    <string name="no_route">Pas de route</string>
    <string name="delete_target_point">Effacer la destination</string>
    <string name="intermediate_point">Étape %1$s</string>
    <string name="gps_not_available">Veuillez activer le GPS dans les paramètres</string>
    <string name="map_widget_show_destination_arrow">Direction de la destination</string>
    <string name="enable_plugin_monitoring_services">Activez le greffon d\'enregistrement d\'itinéraire pour utiliser les services d\'enregistrement de position (journalisation GPX, suivi en ligne)</string>
    <string name="non_optimal_route_calculation">Calcule un itinéraire éventuellement non optimal pour les trajets longues distances</string>
    <string name="rendering_attr_roadColors_description">Sélectionnez un thème de couleurs pour les routes :</string>
    <string name="rendering_attr_roadColors_name">Thème de couleurs pour les routes</string>
    <string name="zxing_barcode_scanner_not_found">L’application ZXing Barcode Scanner n\'est pas installée. Souhaitez-vous l\'installer depuis Google Play ?</string>
    <string name="close_changeset">Clôturer les modifications</string>
    <string name="background_service_is_enabled_question">Le service OsmAnd s\'exécute toujours en tâche de fond. Voulez-vous également l\'arrêter ?</string>

    <string name="safe_mode_description">Exécuter l\'application en mode sûr (utiliser le code Android plus lent plutôt que le code natif)</string>
    <string name="safe_mode">Mode sûr</string>
    <string name="native_library_not_running">L\'application s\'exécute en mode sûr (peut être désactivé dans Paramètres).</string>
    <string name="rendering_attr_showRoadMaps_description">Sélectionnez quand afficher les cartes routières :</string>
    <string name="rendering_attr_showRoadMaps_name">Cartes routières uniquement</string>
    <string name="download_roads_only_item">Routes uniquement</string>
    <string name="download_regular_maps">Cartes standards</string>
    <string name="download_roads_only_maps">Carte routière uniquement</string>
    <string name="incomplete_locale">incomplet</string>
    <string name="no_buildings_found">Aucun numéro de bâtiment trouvé.</string>
    <string name="search_villages_and_postcodes">Rechercher plus de villes et codes postaux</string>
    <string name="route_descr_lat_lon">Lat %1$.3f lon %2$.3f</string>
    


    <string name="map_widget_max_speed">Limite de vitesse</string>

    <string name="monitoring_control_start">GPX</string>
    <string name="rendering_attr_noAdminboundaries_name">Frontières</string>
    <string name="rendering_attr_noAdminboundaries_description">Masquer les limites administratives régionales (niveaux 5 à 9)</string>


    <string name="index_srtm_ele">Courbes de niveau</string>
    <string name="srtm_plugin_description">"Ce greffon permet l\'affichage de courbes de niveau ainsi que du relief (ombres) qui s\'ajoutent au-dessus des cartes standards d\'OsmAnd. Ces informations sont particulièrement utiles pour les sportifs, les randonneurs, les cyclistes et d\'une manière générale par toutes les personnes qui souhaitent connaitre le relief.↵
↵
Les données globales (entre 70 degrés Nord et 70 degrés Sud) sont basées sur des mesures de SRTM (Shuttle Radar Topography Mission) et ASTER (Advanced Spaceborne Thermal Emission and Reflection Radiometer), un instrument d\'imagerie embarqués à bord de Terra, le satellite phare du système d\'observation de la terre de la NASA. ASTER est un effort de coopération entre la NASA, le ministère japonais de l\'économie, du commerce et de l\'industrie (METI) et \"Japan Space Systems\" (J-Spacesystems).
 "</string>
    <string name="srtm_plugin_name">Courbes de niveau</string>
    <string name="download_select_map_types">Autres cartes</string>
    <string name="download_srtm_maps">Courbes de niveau</string>
    <string name="index_srtm_parts">parties</string>


    <string name="audionotes_location_not_defined">La position à associer à la note n\'est pas encore défini. Utilisez le menu \'Utiliser ce point\' pour spécifier la position à associer à la note.</string>

    <string name="map_widget_audionotes">Notes audio</string>
    <string name="audionotes_plugin_description">Ce greffon permet de prendre des notes (photos, audios ou vidéos) sur un itinéraire soit en utilisant un bouton affiché sur la carte, soit directement depuis le menu contextuel de n\'importe quel point sur la carte.</string>
    <string name="audionotes_plugin_name">Notes audio/vidéo</string>

    <string name="osmand_srtm_short_description_80_chars">Greffon OsmAnd pour les courbes de niveau hors-ligne</string>
    <string name="osmand_srtm_long_description_1000_chars">"Ce greffon permet l\'affichage de courbes de niveau ainsi que du relief (ombres) qui s\'ajoutent au-dessus des cartes standard d\'OsmAnd. Ces informations sont particulièrement utiles pour les sportifs, les randonneurs, les cyclistes et d\'une manière générale par toutes les personnes qui souhaitent connaitre le relief.

Les données globales (entre 70 degrés Nord et 70 degrés Sud) sont basées sur des mesures SRTM (Shuttle Radar Topography Mission) et ASTER (Advanced Spaceborne Thermal Emission and Reflection Radiometer), des instruments d\'imagerie embarqués à bord de Terra, le satellite phare du système d\'observation de la terre de la NASA. ASTER est un effort de coopération entre la NASA, le ministère japonais de l\'économie, du commerce et de l\'industrie (METI) et \"Japan Space Systems\" (J-Spacesystems).
 "</string>


    <string name="map_widget_distancemeasurement">Mesure de distance</string>
    <string name="av_def_action_video">Enregistrer une vidéo</string>
    <string name="av_def_action_audio">Enregistrer une note audio</string>
    <string name="av_widget_action_descr">Sélectionner l\'action par défaut du gadget</string>
    <string name="av_widget_action">Action par défaut du gadget</string>
    <string name="av_video_format_descr">Sélectionner le format vidéo de sortie</string>
    <string name="av_video_format">Format d\'enregistrement vidéo de sortie</string>
    <string name="av_use_external_recorder_descr">Utiliser l\'application système pour les vidéos</string>
    <string name="av_use_external_recorder">Option caméra</string>
    <string name="av_settings_descr">Configurer les paramètres audio et vidéo</string>
    <string name="av_settings">Paramètres audio/vidéo </string>
    <string name="recording_error">Une erreur s\'est produite lors de l\'enregistrement </string>
    <string name="recording_camera_not_available">Caméra non disponible</string>
    <string name="recording_is_recorded">Audio/vidéo en cours d\'enregistrement. Pour l\'arrêter, appuyez sur le bouton Arrêter du gadget.</string>
    <string name="recording_playing">La note audio de l\'enregistrement spécifié est en cours de lecture.\n%1$s</string>
    <string name="recording_open_external_player">Ouvrir dans un lecteur externe</string>
    <string name="recording_delete_confirm">Voulez-vous supprimer cet enregistrement ?</string>
    <string name="recording_unavailable">non disponible</string>
    <string name="recording_context_menu_arecord">Prendre une note audio</string>
    <string name="recording_context_menu_vrecord">Prendre une note vidéo</string>
    <string name="layer_recordings">Enregistrements</string>
    <string name="recording_can_not_be_played">L\'enregistrement ne peut pas être lu</string>
    <string name="recording_context_menu_delete">Supprimer l\'enregistrement</string>
    <string name="recording_context_menu_play">Lire</string>
    <string name="recording_description">Enregistrement %1$s %3$s %2$s</string>
    <string name="recording_default_name">Enregistrement en cours</string>
    <string name="shared_string_control_stop">Arrêter</string>
    <string name="map_widget_av_notes">Notes audio/vidéo</string>

    <string name="shared_string_control_start">Démarrer</string>
    <string name="srtm_paid_version_msg">Merci d\'acheter le greffon \"Courbes de niveau\" pour soutenir les développements futurs.</string>
    <string name="srtm_paid_version_title">Greffon \"Courbes de niveau\"</string>

    <string name="intermediate_points_change_order">Modifier l\'ordre</string>
    <string name="dropbox_plugin_name">Greffon Dropbox</string>
    <string name="dropbox_plugin_description">Le greffon Dropbox permet de synchroniser des itinéraires et des notes audio / vidéo avec votre compte Dropbox.</string>
    <string name="recording_context_menu_show">Afficher</string>
    <string name="recording_photo_description">Photo %1$s %2$s</string>
    <string name="av_def_action_picture">Prendre une photo</string>
    <string name="recording_context_menu_precord">Prendre une photo</string>
    <string name="stop_routing_confirm">Êtes-vous sûr de vouloir arrêter la navigation ?</string>
    <string name="clear_dest_confirm">Souhaitez-vous vraiment supprimer votre destination (et vos étapes) ?</string>
    <string name="precise_routing_mode">Routage précis (alpha)</string>
    <string name="precise_routing_mode_descr">Activer pour calculer des itinéraires précis et sans surprises. Actuellement fonctionne sur des distances limitées et reste lent.</string>
    <string name="local_indexes_cat_av">Données audio/vidéo</string>

    <string name="support_new_features_descr">Effectuer un don pour voir de nouvelles fonctionnalités implémentées dans l\'application</string>

    <string name="download_hillshade_maps">Ombrage du relief</string>

    <string name="av_use_external_camera_descr">Utiliser l\'application système pour les photos</string>
    <string name="av_use_external_camera">Option appareil photo</string>
    <string name="index_name_openmaps">OpenMaps.eu</string>

    <string name="max_speed_none">Aucun(e)</string>
    <string name="prefer_motorways">Privilégier les autoroutes</string>
    <string name="prefer_in_routing_title">Privilégier…</string>
    <string name="prefer_in_routing_descr">Autoroutes de préférence</string>
    <string name="av_def_action_choose">Sélectionner sur demande</string>
    <string name="item_checked">coché</string>
    <string name="item_unchecked">non vérifié</string>
    <string name="shared_string_map">Carte</string>
    <string name="access_arrival_time">Heure d\'arrivée</string>
    <string name="map_widget_gps_info">Informations GPS</string>
    <string name="layer_hillshade">Ombrage du relief</string>
    <string name="osmand_play_title_30_chars">Cartes et navigation OsmAnd</string>
    <string name="osmand_plus_play_title_30_chars">Cartes et navigation OsmAnd+</string>


    <string name="street_name">Nom de la rue</string>
    <string name="hno">Numéro de bâtiment</string>

    <string name="monitoring_settings">Enregistrement de traces</string>
    <string name="monitoring_settings_descr">Configurez l\'enregistrement de vos itinéraires</string>


    <string name="choose_osmand_theme_descr">Sélectionnez le thème de l\'application</string>
    <string name="choose_osmand_theme">Thème de l\'application</string>
    <string name="accessibility_options">Options d\'accessibilité</string>
    <string name="select_address_activity">Sélectionnez l\'adresse</string>
    <string name="favourites_list_activity">Sélectionnez un favori</string>
    <string name="local_openstreetmap_act_title">Modifications OSM</string>
    <string name="shared_string_more_actions">Autres actions</string>
    <string name="osmand_extended_description_4000_chars">" OsmAnd (OSM Automated Navigation and Directions) est une application de cartographie et de navigation avec accès aux données libres d\'OpenStreetMap (OSM), à la couverture mondiale de haute qualité. Toutes les données cartographiques peuvent être stockées sur la carte mémoire de votre appareil pour une utilisation hors-ligne. OsmAnd propose une navigation par GPS, avec guidage visuel et vocal, pour la voiture, le vélo ou le piéton. Les fonctions principales peuvent être assurées aussi bien en ligne qu\'hors-ligne (sans connexion Internet). OsmAnd+ est la version payante de l\'application. En l\'achetant, vous apportez votre support au projet, vous financez le développement de nouvelles fonctionnalités et vous recevez les dernières mises à jour. Vous pouvez tester l\'application avant de l\'acheter, en installant la version gratuite de l\'application, OsmAnd. Principales caractéristiques : Navigation - Fonctionne en ligne (rapide) ou hors-ligne (sans frais d\'itinérance lorsque vous êtes à l\'étranger) - Guidage vocal (voix enregistrées ou synthétiques) - Affichage optionnel des voies de circulation, du nom de rue et de l\'estimation de l\'heure d\'arrivée - Prise en compte d\'étapes intermédiaires dans l\'itinéraire - Recalcul automatique de l\'itinéraire en cours de route - Recherche de destinations par adresse, par type (ex : restaurant, hôtel, station service, musée, golf), ou par coordonnées géographiques Visualisation de cartes - Affichage sur la carte de votre position et de votre orientation - Alignement de la carte selon la boussole ou le sens de votre mouvement - Sauvegarde de vos lieux importants dans les favoris - Affichage des points d\'intérêt (PI) autour de vous - Visualisation possible de cartes spécialisées (tuiles de carte en ligne) - Visualisation possible d\'images satellite (fournies par Bing) - Affichage possible de différentes couches superposées pour visualiser des itinéraires GPX, ou des cartes supplémentaires avec une transparence personnalisable - Les noms de lieux peuvent être affichés dans la langue locale, en anglais, ou en orthographe phonétique Utilise les données OpenStreetMap et Wikipédia : - Information de haute qualité issue des meilleurs projets collaboratifs mondiaux - Cartes globales d\'OpenStreetMap, disponibles par pays ou par région - Points d\'intérêt Wikipédia, idéal pour le tourisme (non disponible dans la version gratuite) - Téléchargements gratuits et illimités, directement depuis l\'application - Cartes constamment à jour (mise à jour au moins une fois par mois) - Cartes vectorielles compactes - Choix entre cartes complètes ou uniquement du réseau routier (exemple : la carte complète du Japon fait 700 MB, contre 200 MB pour le réseau routier uniquement) - Supporte également les cartes en ligne et la mise en cache des tuiles Dispositifs de sécurité optionnels - Bascule automatique entre les modes de rendu jour/nuit - Affichage des limitations de vitesse, et annonces en cas d\'excès de vitesse - Niveau de zoom variable selon la vitesse de déplacement - Partage de votre position avec vos amis pour qu\'ils puissent vous trouver Piétons et cyclistes: - Les cartes comportent les chemins pour piétons, randonneurs et cyclistes; idéales pour les activités de plein air - Modes de navigation et d\'affichage spécialisés pour les piétons et les cyclistes - Affichage optionnel des arrêts de transport public (bus, tram, train), avec les noms de ligne - Enregistrement optionnel du parcours vers un fichier GPX local ou un service en ligne - Affichage optionnel de la vitesse et de l\'altitude - Affichage optionnel des courbes de niveau et des ombrages de relief (via des greffons additionnels) Contribution directe vers OpenStreetMap - Signaler des erreurs de carte OSM - Transfert des traces GPX vers OSM directement depuis l\'application - Ajout des points d\'intérêt et transfert direct vers OSM (ou en différé si mode hors-ligne) - Enregistrement optionnel du parcours en arrière-plan (quand l\'écran de l\'appareil est éteint) OsmAnd un logiciel libre dont le développement est très actif. Chacun peut contribuer à l\'application en rapportant les bogues, en améliorant les traductions ou en programmant de nouvelles fonctionnalités. Le projet est en état permanent d\'amélioration grâce à toutes ces formes de développement et d\'interaction avec l\'utilisateur. Les progrès du projet reposent également sur les contributions financières pour assurer le développement, la programmation et le test de nouvelles fonctionnalités. En achetant OsmAnd+ vous contribuez à ce que l\'une application soit encore plus géniale ! Il est aussi possible de supporter financièrement des nouvelles fonctionnalités spécifiques ou de simplement faire un don sur osmand.net. Couverture géographique et qualité : - Europe de l\'Ouest : **** - Europe de l\'Est : *** - Russie : *** - Amérique du Nord : *** - Amérique du Sud : ** - Asie : ** - Japon et Corée : *** - Proche-Orient : ** - Afrique : ** - Antarctique : * Liste des pays pris en charge (pratiquement le monde entier !) : Afghanistan, Albanie, Algérie, Allemagne, Andorre, Angola, Anguilla, Antigua-et-Barbuda, Argentine, Arménie, Aruba, Australie, Autriche, Azerbaïdjan, Bahamas, Bahreïn, Bangladesh, Barbade, Bélarus, Belgique, Belize, Bénin, Bermudes, Bhoutan, Bolivie, Bonaire, Bosnie-Herzégovine, Botswana, Brésil, Îles Vierges britanniques, Brunei, Bulgarie, Burkina Faso, Burundi, Cambodge, Cameroun, Canada, Cap-Vert, République centrafricaine, Tchad, Chili, Chine, Colombie, Comores, Congo, Costa Rica , Côte d\'Ivoire, Croatie, Cuba, Curaçao, Chypre, République tchèque, Danemark, Djibouti, Dominique, République dominicaine, Équateur, Égypte, Érythrée, Espagne, Estonie, Éthiopie, Fidji, Finlande, France, Gabon, Gambie, Géorgie, Ghana, Gibraltar, Grèce, Groenland, Grenade, Guadeloupe, Guam, Guatemala, Guernesey, Guinée, Guinée-Bissau, Guinée équatoriale, Guyana, Guyane française, Haïti, Vatican, Honduras, Hong Kong, Hongrie, Islande, Inde , Indonésie, Iran, Irak, Irlande, Île de Man, Israël, Italie, Jamaïque, Japon, Jersey, Jordanie, Kazakhstan, Kenya, Kiribati, Corée du Nord et Corée du Sud, Koweït, Kirghizistan, Laos, Lettonie, Liban, Lesotho, Libéria, Libye, Liechtenstein, Lituanie, Luxembourg, Macao, Macédoine, Madagascar, Malaisie, Malawi, Maldives, Mali, Malte, Martinique, Maurice, Mauritanie, Mayotte, Mexique, Micronésie, Moldavie, Monaco, Mongolie, Monténégro, Montserrat, Maroc, Mozambique , Myanmar, Namibie, Nauru, Népal, Pays-Bas, les Antilles néerlandaises, Nicaragua, Niger, Nigéria, Norvège, Nouvelle-Calédonie, Nouvelle-Zélande, Oman, Pakistan, Palau, Territoire palestinien, Panama, Papouasie-Nouvelle-Guinée, Paraguay, Pérou, Philippines, Pologne , Portugal, Polynésie française, Puerto Rico, Qatar, Roumanie, Russie, Rwanda, Sahara occidental, Saint-Barthélemy, Sainte-Hélène, Saint-Kitts-et-Nevis, Sainte-Lucie, Saint-Marin, Saint-Martin, Saint-Pierre-et-Miquelon, Saint-Vincent-et-les Grenadines, Samoa, Salvador, Arabie saoudite, Sénégal, Serbie, Seychelles, Sierra Leone, Singapour, Slovaquie, Slovénie, Somalie, Afrique du Sud, Géorgie du Sud, Soudan du Sud, Sri Lanka, Soudan, Suriname, Swaziland, Suède, Suisse, Syrie, Taïwan, Tadjikistan, Tanzanie, Thaïlande , le Timor-Leste, Togo, Tokelau, Tonga, Trinité-et-Tobago, Tunisie, Turkménistan, Turquie, Tuvalu, Ouganda, Ukraine, Émirats arabes unis, Royaume-Uni (UK), États-Unis d\'Amérique (USA), Uruguay, Ouzbékistan, Vanuatu , Venezuela, Vietnam, Wallis et Futuna, Yémen, Zambie, Zimbabwe. "</string>
    <string name="download_using_mobile_internet">Le WiFi n\'est pas activé. Voulez-vous effectuer le téléchargement avec la connexion Internet actuelle ?</string>
    <string name="cancel_route">Arrêter la navigation</string>
    <string name="cancel_navigation">Arrêter la navigation</string>
    <string name="clear_destination">Suppression</string>
    <string name="other_location">Autre</string>
    <string name="files_limit">Encore %1$d téléchargements possibles</string>
    <string name="available_downloads_left">Vous pouvez encore télécharger %1$d fichier(s).</string>
    <string name="install_paid">Version complète</string>
    <string name="use_magnetic_sensor_descr">Utiliser le magnétomètre pour déterminer l\'orientation de la boussole au lieu du capteur d\'orientation</string>
    <string name="use_magnetic_sensor">Utiliser le magnétomètre (boussole)</string>
    <string name="local_indexes_cat_srtm">Courbes de niveau</string>
    <string name="use_kalman_filter_compass_descr">Réduit le bruit sur les mesures de la boussole, mais ajoute de l\'inertie</string>
    <string name="use_kalman_filter_compass">Utiliser un filtre de Kalman</string>
    <string name="distance_measurement_start_editing">Démarrer la mesure sur la carte</string>
    <string name="distance_measurement_finish_editing">Terminer la mesure</string>

    <string name="distance_measurement_load_gpx">Ouvrir un fichier GPX</string>
    <string name="wait_current_task_finished">Veuillez attendre que la tâche en cours soit terminée</string>
    <string name="plugin_distance_point_time">temps</string>
    <string name="plugin_distance_point_hdop">précision</string>
    <string name="plugin_distance_point_speed">vitesse</string>
    <string name="plugin_distance_point_ele">altitude</string>
    <string name="gpx_file_name">Nom du fichier GPX</string>
    <string name="gpx_saved_sucessfully">L\'enregistrement du fichier GPX {0} a réussi.</string>
    <string name="osmand_distance_planning_plugin_description">Ce greffon permet, depuis la carte, de créer un itinéraire soit un cliquant sur la carte, soit en ouvrant ou en modifiant un fichier GPX existant; ainsi que de mesurer la distance entre des points. L\'itinéraire peut être enregistré dans un fichier GPX qui peut lui-même être utilisé plus tard pour une navigation.</string>
    <string name="osmand_distance_planning_plugin_name">Mesure de distance et Outil de planification</string>
    <string name="shared_string_do_not_show_again">Ne plus afficher</string>
    <string name="local_osm_changes_backup_successful">Fichier de modifications OSM %1$s généré avec succès</string>
    <string name="local_osm_changes_backup_failed">Échec de la sauvegarde des modifications OSM</string>
    <string name="local_osm_changes_backup">Sauvegarder comme une modification OSM</string>
    <string name="delete_point">Supprimer le point de mesure</string>
    <string name="plugin_distance_point">Point</string>
    <string name="use_distance_measurement_help">* Ajouter un point : appui bref sur la carte

* Supprimer le dernier point : appui long sur la carte

* Ajouter ou modifier une description : appui long sur le point

* Autres actions : appui sur le gadget de mesure.</string>
    <string name="distance_measurement_finish_subtrack">Ajouter une nouvelle mesure</string>
    <string name="distance_measurement_clear_route">Supprimer la mesure</string>
    <string name="shared_string_downloading">Téléchargement en cours</string>

    <string name="search_street_in_neighborhood_cities">Recherche des rues dans les villes avoisinantes</string>
    <string name="intermediate_items_sort_return">Ordonne automatiquement les étapes pour l\'itinéraire le plus court.</string>
    <string name="intermediate_items_sort_by_distance">Optimiser</string>
    <string name="please_select_address">Sélectionnez d\'abord une ville ou une rue</string>
    <string name="context_menu_item_destination_point">Définir comme destination</string>
    <string name="speak_street_names">Noms de rues (TTS)</string>
    <string name="about_version">Version :</string>
    <string name="driving_region_japan">Japon</string>
    <string name="driving_region_us">États-Unis d\'Amérique</string>
    <string name="driving_region_canada">Canada</string>
    <string name="speak_speed_limit">Limitation de vitesse</string>

    <string name="shared_string_about">À propos</string>
    <string name="about_settings_descr">Note de version, licences, membres du projet</string>

    <string name="local_index_tile_data_zooms">Zooms téléchargés : %1$s</string>
    <string name="local_index_tile_data_expire">Expire (minutes) : %1$s</string>
    <string name="local_index_tile_data_downloadable">Téléchargeable : %1$s</string>
    <string name="local_index_tile_data_maxzoom">Zoom maximum : %1$s</string>
    <string name="local_index_tile_data_minzoom">Zoom minimum : %1$s</string>
    <string name="edit_tilesource_maxzoom">Zoom max</string>
    <string name="edit_tilesource_expiration_time">Expiration (en minutes)</string>
    <string name="edit_tilesource_minzoom">Zoom min</string>
    <string name="edit_tilesource_url_to_load">Lien</string>
    <string name="driving_region_descr">Sélectionnez la région de conduite : États-Unis, Europe, Royaume-Uni, Asie et autres</string>
    <string name="driving_region">Région de conduite</string>
    <string name="driving_region_europe_asia">Europe &amp; Asie</string>
    <string name="driving_region_uk">Royaume-Uni, Inde et équivalents</string>


    <string name="speak_title">Annonces vocale</string>
    <string name="speak_cameras">Radars</string>
    <string name="speak_traffic_warnings">Alerte de traffic</string>
    <string name="osb_author_or_password_not_specified">Merci de spécifier votre nom d\'utilisateur et mot de passe OSM dans les paramètres</string>
    <string name="clear_intermediate_points">Supprimer les étapes intermédiaires</string>
    <string name="keep_intermediate_points">Conserver les étapes intermédiaires</string>
    <string name="local_index_tile_data_name">Données de tuile : %1$s</string>
    <string name="edit_tilesource_successfully">Le fournisseur de tuiles %1$s a été enregistré avec succès.</string>
    <string name="edit_tilesource_elliptic_tile">Mercator elliptique</string>
    <string name="edit_tilesource_choose_existing">Sélectionner existant…</string>
    <string name="maps_define_edit">Définir/Éditer…</string>
    <string name="announce_gpx_waypoints">Points de passage GPX</string>
    <string name="speak_descr">Annoncer les noms de rue, les avertissements (stops, ralentisseurs, radars), les limitations de vitesse</string>
    <string name="new_directions_point_dialog">Vous avez déjà défini des étapes intermédiaires.</string>
    <string name="context_menu_item_directions_to">Itinéraire vers</string>
    <string name="context_menu_item_directions_from">Itinéraire depuis</string>
    <string name="route_descr_map_location">Carte : </string>
    <string name="map_widget_fps_info">Informations de débogage du rendu</string>
    <string name="route_to">À :</string>
    <string name="route_via">Par :</string>
    <string name="route_from">De :</string>


    <string name="destination_point">Destination %1$s</string>
    <string name="osb_author_dialog_password">Mot de passe OSM (optionnel)</string>
    <string name="av_camera_focus">Mise au point de l\'appareil photo</string>
    <string name="av_camera_focus_descr">Sélectionnez le type de mise au point pour l\'appareil photo</string>
    <string name="av_camera_focus_auto">Mise au point automatique</string>
    <string name="av_camera_focus_hiperfocal">Hyperfocale</string>
    <string name="av_camera_focus_edof">Profondeur de champ étendue (EDOF)</string>
    <string name="av_camera_focus_infinity">À l\'infini</string>
    <string name="av_camera_focus_macro">Mode macro</string>
    <string name="av_camera_focus_continuous">L\'appareil photo essaie de faire la mise au point en continu</string>
    <string name="av_photo_play_sound">Émettre un son lors de la prise de photos</string>
    <string name="av_photo_play_sound_descr">Choisir d\'émettre un son lors de la prise de photos</string>


    <string name="map_magnifier">Zoom de la carte</string>
    <string name="base_world_map">Carte de base du monde</string>


    <string name="shared_string_and">et</string>
    <string name="shared_string_or">ou</string>
    <string name="route_is_too_long">Le calcul d’itinéraire peut prendre beaucoup de temps (et peut même parfois ne pas aboutir) lorsque les points sont séparés de plus de 200 km. Veuillez ajouter des étapes intermédiaires pour un meilleur résultat.</string>
    <string name="auto_zoom_none">Pas de zoom automatique</string>
    <string name="auto_zoom_close">Pour agrandir</string>
    <string name="auto_zoom_far">Modéré</string>
    <string name="auto_zoom_farthest">Éloigné</string>

    <string name="shared_string_remember_my_choice">Mémoriser mon choix</string>

    <string name="animate_routing_route_not_calculated">Veuillez d\'abord calculer un itinéraire</string>
    <string name="animate_routing_route">Simulation de l\'itinéraire calculé </string>
    <string name="animate_routing_gpx">Simulation suivant une trace GPX</string>


    <string name="local_osm_changes_delete_all_confirm">Vous allez supprimer %1$d modifications OSM. Êtes-vous sûr ?</string>
    <string name="shared_string_delete_all">Supprimer tout</string>

    <string name="app_mode_hiking">Rando</string>
    <string name="app_mode_motorcycle">Moto</string>
    <string name="app_mode_boat">Bateau</string>
    <string name="app_mode_aircraft">Avion</string>
    <string name="app_modes_choose_descr">Choisir les profils d\'utilisation à afficher dans l\'application</string>
    <string name="app_modes_choose">Profils d\'application</string>
    <string name="map_widget_map_rendering">Rendu de la carte</string>
    <string name="amenity_type_seamark">Balise marine</string>


    <string name="speech_rate_descr">Sélectionner la vitesse d\'élocution de la voix de synthèse (TTS)</string>
    <string name="speech_rate">Vitesse d\'élocution</string>

    <string name="complex_route_calculation_failed">Échec du calcul rapide de la route (%s), essai avec la méthode lente.</string>
    <string name="disable_complex_routing_descr">Désactiver le routage en 2 phases pour la navigation en voiture</string>
    <string name="disable_complex_routing">Désactiver le routage complexe</string>
    <string name="guidance_preferences_descr">Paramètres de navigation</string>
    <string name="routing_preferences_descr">Paramètres d\'itinéraire</string>
    <string name="android_19_location_disabled">Depuis Android 4.4 (KitKat), vous ne pouvez plus télécharger et mettre à jour les cartes dans le dossier (%s) utilisé jusqu\'à présent. Voulez-vous utiliser le nouveau dossier et y copier l\'ensemble des fichiers OsmAnd ?
\n Note 1 : Les anciens fichiers seront conservés (mais vous pouvez les supprimer manuellement)\n Note 2 : En raison de ce nouveau dossier de stockage, il ne sera plus possible de partager des fichiers entre OsmAnd et OsmAnd+.</string>

    <string name="copying_osmand_one_file_descr">Copie du fichier (%s) vers le nouvel emplacement…</string>
    <string name="copying_osmand_files_descr">Copie des fichiers de données OsmAnd vers la nouvelle destination (%s)…</string>
    <string name="copying_osmand_files">Copie des fichiers de données OsmAnd…</string>
    <string name="calculate_osmand_route_gpx">Calcul de la route OsmAnd hors-ligne</string>
    <string name="app_mode_truck">Camion</string>
    <string name="routing_attr_prefer_motorway_name">Privilégier les autoroutes</string>
    <string name="routing_attr_prefer_motorway_description">Privilégier les autoroutes</string>
    
    
    <string name="routing_attr_avoid_toll_name">Éviter les routes à péage</string>
    <string name="routing_attr_avoid_toll_description">Éviter les péages</string>
    <string name="routing_attr_avoid_unpaved_name">Éviter les voies non revêtues</string>
    <string name="routing_attr_avoid_unpaved_description">Éviter les voies non revêtues</string>
    <string name="routing_attr_avoid_ferries_name">Éviter les ferries</string>
    <string name="routing_attr_avoid_ferries_description">Éviter les ferries</string>
    <string name="routing_attr_avoid_motorway_name">Éviter les autoroutes</string>
    <string name="routing_attr_avoid_motorway_description">Éviter les autoroutes</string>
    <string name="routing_attr_weight_name">Limite de poids</string>
    <string name="routing_attr_weight_description">Spécifiez la limite de poids qui doit être respectée sur les routes empruntées</string>
    <string name="select_gpx">Sélectionner GPX…</string>
    <string name="route_descr_select_destination">Sélectionnez la destination</string>
    <string name="shared_string_select_on_map">Sélectionner sur la carte</string>
    <string name="shared_string_favorite">Favori</string>
    <string name="route_preferences">Préférences d\'itinéraire</string>
    <string name="route_info">Informations sur l\'itinéraire</string>
    <string name="keep_and_add_destination_point">Ajouter comme destination finale</string>
    <string name="use_displayed_track_for_navigation">Voulez-vous suivre la trace affichée à l\'écran ?</string>

    <string name="gpx_option_calculate_first_last_segment">Calculer un itinéraire OsmAnd pour le début et la fin de l\'itinéraire</string>
    <string name="calculate_osmand_route_without_internet">Calculer un itinéraire OsmAnd hors-ligne</string>
    <string name="index_name_italy">Europe - Italie</string>
    <string name="index_name_gb">Europe - Grande-Bretagne</string>
    <string name="index_name_canada">Amérique du Nord - Canada</string>
    <string name="index_item_nation_addresses">Adresses sur l\'ensemble du pays</string>
    <string name="index_item_world_altitude_correction">Monde - Correction d\'altitude</string>
    <string name="index_item_world_seamarks">Monde - Balisage maritime</string>
    <string name="index_item_world_bitcoin_payments">Monde - Paiement en bitcoin</string>
    <string name="index_item_world_basemap">Monde - Carte générale</string>
    <string name="index_item_world_ski">Monde - Ski</string>
    <string name="lang_hr">Croate</string>
    <string name="lang_zh">Chinois</string>
    <string name="lang_pt_br">Portugais (Brésil)</string>
    <string name="lang_en">Anglais</string>
    <string name="lang_af">Afrikaans</string>
    <string name="lang_hy">Arménien</string>
    <string name="lang_eu">Basque</string>
    <string name="lang_be">Biélorusse</string>
    <string name="lang_bs">Bosnien</string>
    <string name="lang_bg">Bulgare</string>
    <string name="lang_ca">Catalan</string>
    <string name="lang_cs">Tchèque</string>
    <string name="lang_da">Danois</string>
    <string name="lang_nl">Néerlandais</string>
    <string name="lang_fi">Finnois</string>
    <string name="lang_fr">Français</string>
    <string name="lang_ka">Géorgien</string>
    <string name="lang_de">Allemand</string>
    <string name="lang_el">Grec</string>
    <string name="lang_iw">Hébreu</string>
    <string name="lang_hi">Hindi</string>
    <string name="lang_hu">Hongrois</string>
    <string name="lang_id">Indonésien</string>
    <string name="lang_it">Italien</string>
    <string name="lang_ja">Japonais</string>
    <string name="lang_ko">Coréen</string>
    <string name="lang_lv">Letton</string>
    <string name="lang_lt">Lituanien</string>
    <string name="lang_mr">Marathe</string>
    <string name="lang_no">Norvégien</string>
    <string name="lang_pl">Polonais</string>
    <string name="lang_pt">Portugais</string>
    <string name="lang_ro">Roumain</string>
    <string name="lang_ru">Russe</string>
    <string name="lang_sk">Slovaque</string>
    <string name="lang_sl">Slovène</string>
    <string name="lang_es">Espagnol</string>
    <string name="lang_sv">Suédois</string>
    <string name="lang_tr">Turc</string>
    <string name="lang_uk">Ukrainien</string>
    <string name="lang_vi">Vietnamien</string>
    <string name="lang_cy">Gallois</string>
    <string name="always_center_position_on_map">Centrer l\'écran sur la position courante</string>
    <string name="voice_pref_title">Voix</string>
    <string name="misc_pref_title">Divers</string>
    <string name="localization_pref_title">Paramètres régionaux</string>
    <string name="interrupt_music_descr">Interrompre la musique lors des annonces vocales (bascule en mode muet)</string>
    <string name="interrupt_music">Interrompre la musique</string>
    <string name="share_route_as_gpx">Partager l\'itinéraire au format GPX</string>
    <string name="share_route_subject">Itinéraire partagé grâce à OsmAnd</string>
    <string name="osmo_settings_uuid">Identifiant unique de l\'appareil</string>
    <string name="osmo_settings_descr">Configurer les paramètres de suivi et définir votre canal de suivi personnel</string>
    <string name="osmo_plugin_description">"Ce greffon offre la possibilité d\'un suivi en temps-réel via OpenStreetMap Monitoring, voir http://osmo.mobi.

Vous pouvez suivre tous les appareils d\'un groupe en temps réel. Ce greffon permet aussi de voir les points et trajets du groupe dont vous êtes membre.
 "</string>
    <string name="osmo_plugin_name">Suivi OpenStreetMap</string>
    <string name="osmo_settings">OsMo</string>

    <string name="osmo_io_error">Problème de connexion OSMo : </string>
    <string name="osmo_mode_on">Arrêter session OsMo</string>
    <string name="osmo_mode_off">Démarrer la session OsMo</string>
    <string name="osmo_mode_restart">Redémarrer la session OsMo</string>
    <string name="osmo_settings_debug">Informations de débogage</string>
    <string name="osmo_tracker_id">Identifiant de suivi</string>
	<string name="osmo_tracker_id_descr">Cliquer pour afficher l\'identifiant de suivi</string>
    <string name="osmo_session_token">Jeton de session : %1$s</string>
    <string name="osmo_auth_pending">En attente d\'autorisation…</string>
    <string name="osmo_locations_sent">"Positions envoyées : %1$d (en attente : %2$d) "</string>
    <string name="osmo_conn_successfull">Connexion établie : %1$s </string>
    <string name="osmo_auto_send_locations_descr">Démarrer automatiquement l\'itinéraire et envoyer les positions dès le démarrage de l\'application</string>
    <string name="osmo_auto_send_locations">Démarrer automatiquement l\'itinéraire</string>
    <string name="keep_informing_never">Manuelle (en appuyant sur la flèche)</string>
    <string name="keep_informing_descr">Répéter les instructions de navigation à intervalles réguliers</string>
    <string name="keep_informing">Répéter les instructions de navigation</string>
    <string name="navigation_intent_invalid">Format invalide : %s</string>
    <string name="arrival_distance">Annonce de l\'arrivée</string>
    <string name="arrival_distance_descr">Quand souhaitez-vous être informé de l\'arrivée à destination ?</string>
    <string name="shared_string_share">Partager</string>
    <string name="share_fav_subject">Favoris partagés grâce à OsmAnd</string>
    <string name="use_points_as_intermediates">Calculer un itinéraire entre des points</string>

    <string name="hours_ago">heures avant</string>
    <string name="minutes_ago">minutes avant</string>
    <string name="seconds_ago">secondes avant</string>
    <string name="osmo_connect_to_device_name">Nom de l\'utilisateur</string>
    <string name="osmo_connect_to_device">Lier à l\'appareil</string>


    <string name="osmo_connected_devices">Appareils connectés</string>
    <string name="osmo_groups">Groupes OsMo</string>
    <string name="osmo_group_info">Info</string>
    <string name="osmo_group">Groupe OsMo</string>
    <string name="osmo_group_share">Pour vous connecter au groupe %2$s, veuillez spécifier l\'identifiant du groupe (%1$s) ou cliquer %3$s.</string>
    <string name="osmo_share_connect_device">Autoriser le suivi de cet appareil de façon permanente</string>
    <string name="osmo_share_current_session">Partager la session courante dans le navigateur</string>
    <string name="osmo_session_not_available">Session non disponible, veuillez vérifier que \'Envoyer mes positions\' est activé.</string>
    <string name="osmo_enable_tracker">Envoyer mes positions</string>
    <string name="osmo_share_session">Partager la session</string>
    <string name="osmo_session_id_share">L\'URL de la session pour suivre l\'appareil (%1$s)</string>
    <string name="osmo_tracker_id_share">Pour vous connecter à l\'appareil cible %2$s, veuillez spécifier l\'identifiant de suivi (%1$s)</string>
    <string name="osmo_track_interval">Fréquence d\'enregistrement</string>
    <string name="osmo_track_interval_descr">Choisir la fréquence d\'envoi de la position</string>
    <string name="int_days">jours</string>
    <string name="osmo_connect_menu">Connecter</string>
    <string name="osmo_expire_group">Expire dans</string>
    <string name="osmo_group_description">Description</string>
    <string name="osmo_group_policy">Politique</string>
    <string name="osmo_connect_to_device_tracker_id">Identifiant de suivi</string>
    <string name="osmo_connect_to_group_id">Identifiant du groupe</string>
    <string name="osmo_group_name">Nom du groupe</string>
    <string name="osmo_connect_to_group">Lier au groupe</string>
    <string name="osmo_connect">Rejoindre</string>
    <string name="osmo_create_group">Créer un groupe</string>
    <string name="osmo_server_operation_failed">Échec du serveur OsMo</string>
    <string name="osmo_activity">Suivi OpenStreetMap</string>
    <string name="osmo_control">Accès rapide OsMo</string>

    <string name="import_file_favourites">Enregistrer les données comme fichier GPX ou transformer les étapes en favoris ?</string>

    
    <string name="rendering_value_pink_name">Rose</string>
    
    <string name="rendering_value_brown_name">Brun</string>
    
    
    


    <string name="osmo_edit_device">Modifier les caractéristiques de l\'utilisateur</string>
    <string name="osmo_edit_color">Sélectionnez la couleur</string>
    <string name="osmo_follow">Suivre</string>
    <string name="osmo_sign_in">Se connecter</string>
    <string name="osmo_create_groups_confirm">Pour créer des groupes, vous devez être un utilisateur enregistré d\'OsMo.</string>
    <string name="osmo_credentials_not_valid">Vos identifiants OsMo sont incorrects.</string>
    <string name="osmo_regenerate_login_ids_confirm">Êtes-vous sûr de souhaiter régénérer vos identifiants personnels ? Les appareils qui vous sont connectés ne seront plus capables de vous suivre.</string>
    <string name="osmo_regenerate_login_ids">Régénérer l\'identifiant de l\'utilisateur</string>
    <string name="osmo_cancel_moving_target">Annuler la cible mobile</string>
    <string name="osmo_center_location">Centrer sur l\'écran</string>
    <string name="osmo_set_moving_target">Définir comme cible mobile</string>
    <string name="osmo_use_server_name">Nom enregistré</string>
    <string name="osmo_connect_to_my_nickname">Pseudo</string>
    <string name="osmo_user_name">Utilisateur</string>
    
    <string name="osmo_user_joined">L\'utilisateur %1$s a rejoint le groupe %2$s</string>
    <string name="osmo_user_left">L\'utilisateur %1$s a quitté le groupe %2$s</string>
    <string name="osmo_show_group_notifications">Montrer les notifications de groupe</string>
    <string name="osmo_show_group_notifications_descr">Afficher des messages quand un utilisateur rejoint ou quitte le groupe</string>
    <string name="gpx_file_is_empty">La trace GPX est vide</string>

    <string name="shared_string_my_tracks">Mes traces</string>
    <string name="shared_string_my_favorites">Mes favoris</string>
    <string name="shared_string_my_places">Favoris</string>

    <string name="selected_gpx_info_show">\n\nAppui long pour afficher sur la carte</string>
    <string name="delay_navigation_start">Démarrer la navigation pas à pas automatiquement</string>
    <string name="shared_string_selected_lowercase">sélectionné(s)</string>
    <string name="gpx_split_interval">Intervalle de division</string>
    <string name="local_index_gpx_info_show">\n\nAppui long pour afficher les options</string>
    <string name="gpx_info_subtracks">Sections : %1$s </string>
    <string name="gpx_info_waypoints">"Points de passage : %1$s "</string>
    <string name="gpx_info_distance">Distance : %1$s (%2$s points) </string>
    <string name="gpx_info_start_time">Heure de départ : %1$tF,  %1$tT </string>
    <string name="gpx_info_end_time">Heure d\'arrivée : %1$tF,  %1$tT </string>
    <string name="gpx_info_average_speed">Vitesse moyenne : %1$s </string>
    <string name="gpx_info_maximum_speed">Vitesse maximale : %1$s </string>
    <string name="gpx_info_avg_altitude">Altitude moyenne : %1$s</string>
    <string name="gpx_info_diff_altitude">Amplitude altimétrique : %1$s</string>
    <string name="gpx_info_asc_altitude">Dénivelés : %1$s</string>
    <string name="gpx_timespan">Durée : %1$s</string>
    <string name="gpx_timemoving">Durée de déplacement : %1$s</string>
    <string name="gpx_selection_segment_title">Segment</string>
    <string name="gpx_selection_number_of_points"> %1$s points</string>
    <string name="gpx_selection_point">Point %1$s</string>
    
    <string name="gpx_selection_route_points">%1$s
\nPoints de passage %2$s</string>
    <string name="gpx_selection_points">%1$s \nPoints</string>
    <string name="gpx_selection_track">%1$s \nTrace %2$s</string>

    <string name="gpx_wpt">Itinéraire</string>
    <string name="map_widget_plain_time">Heure actuelle</string>
    <string name="loading_smth">Chargement de %1$s…</string>
    <string name="save_as_favorites_points">Enregistrer comme groupe de favoris</string>
    <string name="select_destination_and_intermediate_points">Sélectionnez les étapes</string>
    <string name="layer_amenity_label">Libellés de point</string>
    <string name="route_descr_destination">Destination</string>
    <string name="show_zoom_buttons_navigation_descr">Afficher les boutons de zoom pendant la navigation</string>
    <string name="show_zoom_buttons_navigation">Afficher les boutons de zoom</string>

    <string name="sort_by_distance">Trier par distance</string>
    <string name="sort_by_name">Trier par nom</string>
    <string name="no_index_file_to_download">Aucun téléchargement trouvé, veuillez vérifier votre connexion Internet.</string>
    <string name="none_selected_gpx">Aucun fichier GPX sélectionné. Pour sélectionner, presser longuement sur une trace disponible.</string>

    <string name="local_index_select_gpx_file">Sélectionnez pour afficher</string>
    <string name="osmo_group_information_desc">"
 - Créez un groupe : donnez-lui un nom et indiquez une description

- Depuis l\'application les groupes sont créés uniquement avec le type Simple, apprenez-en plus sur https://osmo.mobi/g/new

- Depuis le site web vous pouvez gérer les groupes, créer des trajets et points disponibles pour les groupes

- Nous ne cautionnons pas les groupes avec un seul membre, sauf s\'il s\'agit d\'un groupe Points d\'Intérêt

- Les groupes privés sont limités à 8 membres

- Une version plus détaillée du contrat est disponible sur le site web OsMo.mobi

- Si vous souhaitez créer un groupe sous d\'autres conditions, veuillez contacter le support : osmo.mobi@gmail.com
 "</string>
    <string name="osmo_group_information">Veuillez lire ceci avant de créer un groupe !</string>
    <string name="osmo_not_signed_in">L\'authentification OsMo a échoué</string>
    <string name="osmo_gpx_points_downloaded">Points OsMo %1$s téléchargés.</string>
    <string name="osmo_auto_connect_descr">Connexion automatique au service lors du démarrage de l\'application</string>
    <string name="osmo_auto_connect">Autoconnexion</string>
    <string name="osmo_start_service">Service OsMo</string>
    <string name="osmo_gpx_track_downloaded">Trace OsMo %1$s téléchargée.</string>
    <string name="osmo_group_by_invite">Admission sur invitation</string>
    <string name="osmo_auth_error_short">Échec de l\'autorisation</string>
    <string name="osmo_auth_error">Erreur d\'autorisation OsMo : %1$s.

Le service est momentanément inutilisable ou votre inscription a expiré.

Voulez-vous effectuer à une nouvelle inscription ?</string>
    <string name="keep_navigation_service">Conserver</string>
    <string name="stop_navigation_service">Arrêter</string>
    <string name="enable_sleep_mode">Démarrer l’exécution de la tâche de fond GPS ?</string>
    <string name="gps_wake_up_timer">Intervalle de réveil du GPS</string>
    <string name="sleep_mode_stop_dialog">Arrêter l’exécution de la tâche de fond GPS ?</string>
    <string name="map_preferred_locale_descr">Langue préférée pour les libellés sur la carte (en cas d\'indisponibilité affiche les noms anglais ou locaux)</string>
    <string name="map_preferred_locale">Langue préférée pour la carte</string>
    <string name="local_map_names">Noms locaux</string>
    <string name="lang_sw">swahili</string>
    <string name="lang_he">hébreux</string>
    <string name="forward">Suivant</string>
    <string name="home">Tableau de bord</string>
    <string name="live_monitoring_m_descr">Envoyer les positions à un service Web lorsque l\'enregistrement GPX est activé.</string>
    <string name="live_monitoring_m">Suivi en ligne (GPX requis)</string>
    <string name="live_monitoring_start">Démarrer le suivi en ligne</string>
    <string name="live_monitoring_stop">Arrêter le suivi en ligne</string>
    <string name="gpx_monitoring_start">Démarrer l\'enregistrement GPX</string>
    <string name="gpx_monitoring_stop">Arrêter l\'enregistrement GPX</string>
    <string name="gpx_start_new_segment">Débuter un nouveau segment</string>
    <string name="rendering_attr_hideBuildings_name">Bâtiments</string>
    <string name="rendering_attr_hideNonVehicleHighways_name">Voies non adaptées aux véhicules</string>
    <string name="rendering_attr_hideText_name">Texte</string>
    <string name="rendering_attr_hideWoodScrubs_name">Végétation</string>
    <string name="rendering_attr_buildings15zoom_name">Bâtiments en zoom 15</string>
    <string name="rendering_attr_moreDetailed_name">Plus détaillé</string>
    <string name="rendering_attr_lessDetailed_name">Moins détaillé</string>
    <string name="rendering_attr_hideAccess_name">Accès restreints</string>
    <string name="rendering_attr_showAccess_name">Afficher les accès restreints et les péages</string>
    <string name="rendering_attr_showSurfaceGrade_name">Afficher la qualité des routes</string>
    <string name="rendering_attr_showSurfaces_name">Afficher la surface des routes</string>
    <string name="rendering_attr_showCycleRoutes_name">Afficher les itinéraires cyclables</string>
    <string name="lang_fa">perse</string>
    <string name="lang_al">albanais</string>
    <string name="lang_ar">Arabe</string>
    <string name="lang_sc">sarde</string>
    <string name="lang_sr">serbe</string>
    <string name="lang_zh_cn">Chinois (simplifié)</string>
    <string name="lang_zh_tw">Chinois (traditionnel)</string>
    <string name="osmo_invite">Inviter…</string>
    <string name="osmo_leave_confirmation_msg">Voulez-vous quitter le groupe %1$s ?</string>
    <string name="osmo_specify_tracker_id">Veuillez renseigner l\'identifiant</string>
    <string name="continue_navigation">Reprendre la navigation</string>
    <string name="pause_navigation">Interrompre la navigation</string>
    <string name="rendering_attr_subwayMode_name">Lignes de métro</string>
    <string name="rendering_attr_alpineHiking_name">Difficulté des chemins de randonnée (échelle CAS)</string>
    <string name="rendering_attr_alpineHiking_description">Afficher la difficulté des chemins selon l\'échelle du CAS</string>
    <string name="rendering_attr_hikingRoutesOSMC_name">Afficher les itinéraires pédestres</string>
    <string name="rendering_attr_hikingRoutesOSMC_description">Afficher les itinéraires pédestres</string>

    <string name="rendering_attr_coloredBuildings_name">Bâtiments colorés par type</string>
    <string name="arrival_distance_factor_early">Tôt</string>
    <string name="arrival_distance_factor_normally">Normal</string>
    <string name="arrival_distance_factor_late">Tard</string>
    <string name="arrival_distance_factor_at_last">Dans les derniers mètres</string>
    <string name="av_camera_pic_size">Dimensions de la photo</string>
    <string name="av_camera_pic_size_descr">Sélectionner les dimensions de la photo</string>


    <string name="osmand_plus_extended_description_4000_chars">" OsmAnd (OSM Automated Navigation and Directions) est une application de cartographie et de navigation avec accès aux données libres d\'OpenStreetMap (OSM), à la couverture mondiale de haute qualité. Toutes les données cartographiques peuvent être stockées sur la carte mémoire de votre appareil pour une utilisation hors-ligne. OsmAnd propose une navigation par GPS, avec guidage visuel et vocal, pour la voiture, le vélo ou le piéton. Les fonctions principales peuvent être assurées aussi bien en ligne qu\'hors-ligne (sans connexion Internet). OsmAnd+ est la version payante de l\'application. En l\'achetant, vous apportez votre support au projet, vous financez le développement de nouvelles fonctionnalités et vous recevez les dernières mises à jour. Vous pouvez tester l\'application avant de l\'acheter, en installant la version gratuite de l\'application, OsmAnd. Principales caractéristiques : Navigation - Fonctionne en ligne (rapide) ou hors-ligne (sans frais d\'itinérance lorsque vous êtes à l\'étranger) - Guidage vocal (voix enregistrées ou synthétiques) - Affichage optionnel des voies de circulation, du nom de rue et de l\'estimation de l\'heure d\'arrivée - Prise en compte d\'étapes intermédiaires dans l\'itinéraire - Recalcul automatique de l\'itinéraire en cours de route - Recherche de destinations par adresse, par type (ex : restaurant, hôtel, station service, musée, golf), ou par coordonnées géographiques Visualisation de cartes - Affichage sur la carte de votre position et de votre orientation - Alignement de la carte selon la boussole ou le sens de votre mouvement - Sauvegarde de vos lieux importants dans les favoris - Affichage des points d\'intérêt (PI) autour de vous - Visualisation possible de cartes spécialisées (tuiles de carte en ligne) - Visualisation possible d\'images satellite (fournies par Bing) - Affichage possible de différentes couches superposées pour visualiser des itinéraires GPX, ou des cartes supplémentaires avec une transparence personnalisable - Les noms de lieux peuvent être affichés dans la langue locale, en anglais, ou en orthographe phonétique Utilise les données OpenStreetMap et Wikipédia : - Information de haute qualité issue des meilleurs projets collaboratifs mondiaux - Cartes globales d\'OpenStreetMap, disponibles par pays ou par région - Points d\'intérêt Wikipédia, idéal pour le tourisme (non disponible dans la version gratuite) - Téléchargements gratuits et illimités, directement depuis l\'application - Cartes constamment à jour (mise à jour au moins une fois par mois) - Cartes vectorielles compactes - Choix entre cartes complètes ou uniquement du réseau routier (exemple : la carte complète du Japon fait 700 MB, contre 200 MB pour le réseau routier uniquement) - Supporte également les cartes en ligne et la mise en cache des tuiles Dispositifs de sécurité optionnels - Bascule automatique entre les modes de rendu jour/nuit - Affichage des limitations de vitesse, et annonces en cas d\'excès de vitesse - Niveau de zoom variable selon la vitesse de déplacement - Partage de votre position avec vos amis pour qu\'ils puissent vous trouver Piétons et cyclistes: - Les cartes comportent les chemins pour piétons, randonneurs et cyclistes; idéales pour les activités de plein air - Modes de navigation et d\'affichage spécialisés pour les piétons et les cyclistes - Affichage optionnel des arrêts de transport public (bus, tram, train), avec les noms de ligne - Enregistrement optionnel du parcours vers un fichier GPX local ou un service en ligne - Affichage optionnel de la vitesse et de l\'altitude - Affichage optionnel des courbes de niveau et des ombrages de relief (via des greffons additionnels) Contribution directe vers OpenStreetMap (OSM) - Signaler des erreurs de carte OSM - Transfert des traces GPX vers OSM directement depuis l\'application - Ajout des points d\'intérêt et transfert direct vers OSM (ou en différé si mode hors-ligne) - Enregistrement optionnel du parcours en arrière-plan (quand l\'écran de l\'appareil est éteint) OsmAnd un logiciel libre dont le développement est très actif. Chacun peut contribuer à l\'application en rapportant les bogues, en améliorant les traductions ou en programmant de nouvelles fonctionnalités. Le projet est en état permanent d\'amélioration grâce à toutes ces formes de développement et d\'interaction avec l\'utilisateur. Les progrès du projet reposent également sur les contributions financières pour assurer le développement, la programmation et le test de nouvelles fonctionnalités. En achetant OsmAnd+ vous contribuez à ce que l\'une application soit encore plus géniale ! Il est aussi possible de supporter financièrement des nouvelles fonctionnalités spécifiques ou de simplement faire un don sur osmand.net. Couverture géographique et qualité : - Europe de l\'Ouest : **** - Europe de l\'Est : *** - Russie : *** - Amérique du Nord : *** - Amérique du Sud : ** - Asie : ** - Japon et Corée : *** - Proche-Orient : ** - Afrique : ** - Antarctique : * Liste des pays pris en charge (pratiquement le monde entier !) : Afghanistan, Albanie, Algérie, Allemagne, Andorre, Angola, Anguilla, Antigua-et-Barbuda, Argentine, Arménie, Aruba, Australie, Autriche, Azerbaïdjan, Bahamas, Bahreïn, Bangladesh, Barbade, Bélarus, Belgique, Belize, Bénin, Bermudes, Bhoutan, Bolivie, Bonaire, Bosnie-Herzégovine, Botswana, Brésil, Îles Vierges britanniques, Brunei, Bulgarie, Burkina Faso, Burundi, Cambodge, Cameroun, Canada, Cap-Vert, République centrafricaine, Tchad, Chili, Chine, Colombie, Comores, Congo, Costa Rica , Côte d\'Ivoire, Croatie, Cuba, Curaçao, Chypre, République tchèque, Danemark, Djibouti, Dominique, République dominicaine, Équateur, Égypte, Érythrée, Espagne, Estonie, Éthiopie, Fidji, Finlande, France, Gabon, Gambie, Géorgie, Ghana, Gibraltar, Grèce, Groenland, Grenade, Guadeloupe, Guam, Guatemala, Guernesey, Guinée, Guinée-Bissau, Guinée équatoriale, Guyana, Guyane française, Haïti, Vatican, Honduras, Hong Kong, Hongrie, Islande, Inde , Indonésie, Iran, Irak, Irlande, Île de Man, Israël, Italie, Jamaïque, Japon, Jersey, Jordanie, Kazakhstan, Kenya, Kiribati, Corée du Nord et Corée du Sud, Koweït, Kirghizistan, Laos, Lettonie, Liban, Lesotho, Libéria , Libye, Liechtenstein, Lituanie, Luxembourg, Macao, Macédoine, Madagascar, Malaisie, Malawi, Maldives, Mali, Malte, Martinique, Maurice, Mauritanie, Mayotte, Mexique, Micronésie, Moldavie, Monaco, Mongolie, Monténégro, Montserrat, Maroc, Mozambique , Myanmar, Namibie, Nauru, Népal, Pays-Bas, les Antilles néerlandaises, Nicaragua, Niger, Nigéria, Norvège, Nouvelle-Calédonie, Nouvelle-Zélande, Oman, Pakistan, Palau, Territoire palestinien, Panama, Papouasie-Nouvelle-Guinée, Paraguay, Pérou, Philippines, Pologne , Portugal, Polynésie française, Puerto Rico, Qatar, Roumanie, Russie, Rwanda, Sahara occidental, Saint-Barthélemy, Sainte-Hélène, Saint-Kitts-et-Nevis, Sainte-Lucie, Saint-Marin, Saint-Martin, Saint-Pierre-et-Miquelon, Saint-Vincent-et-les Grenadines, Samoa, Salvador, Arabie saoudite, Sénégal, Serbie, Seychelles, Sierra Leone, Singapour, Slovaquie, Slovénie, Somalie, Afrique du Sud, Géorgie du Sud, Soudan du Sud, Sri Lanka, Soudan, Suriname, Swaziland, Suède, Suisse, Syrie, Taïwan, Tadjikistan, Tanzanie, Thaïlande , le Timor-Leste, Togo, Tokelau, Tonga, Trinité-et-Tobago, Tunisie, Turkménistan, Turquie, Tuvalu, Ouganda, Ukraine, Émirats arabes unis, Royaume-Uni (UK), États-Unis d\'Amérique (USA), Uruguay, Ouzbékistan, Vanuatu , Venezuela, Vietnam, Wallis et Futuna, Yémen, Zambie, Zimbabwe. "</string>
    <string name="rendering_value_browse_map_name">Parcourir la carte</string>
    <string name="rendering_value_car_name">Voiture</string>
    <string name="rendering_value_bicycle_name">Vélo</string>
    <string name="rendering_value_pedestrian_name">Piéton</string>
    <string name="shared_string_more">Plus…</string>
    <string name="download_additional_maps">Télécharger les cartes manquantes %1$s (%2$d Mo) ?</string>

    <string name="waypoints">Itinéraire</string>
    <string name="targets">Itinéraire</string>
    <string name="way_alarms">Alertes de circulation</string>
    <string name="speak_favorites">Favoris proches</string>
    <string name="speak_poi">Points d\'intérêt proches</string>
    <string name="shared_string_all">Tous</string>
    <string name="index_tours">Tours</string>
    <string name="record_plugin_description">"Ce greffon permet d\'enregistrer vos itinéraires dans un fichier au format GPX : soit automatiquement soit manuellement grâce à un bouton supplémentaire affiché sur la carte.

Les traces ainsi enregistrées peuvent être partagées avec vos amis ou utilisées pour contribuer à OSM. Les sportifs peuvent utiliser ces enregistrements pour leurs entraînements. Certaines analyses des traces peuvent être réalisées directement dans OmsAnd (comme la vitesse moyenne, la durée de l\'itinéraire …). Enfin les fichiers GPX locaux peuvent être exportés pour être utilisés par d\'autres applications.
 "</string>
    <string name="record_plugin_name">Enregistrement d\'itinéraire</string>
    <string name="int_hour">h</string>
    <string name="duration">Durée</string>
    <string name="distance">Distance</string>
    <string name="rendering_attr_publicTransportMode_name">Lignes de bus, tramways, et navettes</string>
    <string name="save_track_to_gpx_globally">Enregistrer l\'itinéraire dans un fichier GPX</string>
    <string name="save_track_to_gpx_globally_descr">L\'enregistrement des positions dans un fichier GPX peut être activé ou désactivé depuis le gadget de la carte</string>
    <string name="save_track_interval_globally">Intervalle d\'enregistrement</string>
    <string name="confirm_every_run">Toujours demander</string>
    <string name="save_global_track_interval_descr">Sélectionnez l\'intervalle d\'enregistrement des traces (activé via le gadget d\'enregistrement GPX depuis la carte)</string>
    <string name="save_global_track_interval">Intervalle d\'enregistrement par défaut</string>
    <string name="traffic_warning_speed_limit">Limite de vitesse</string>
    <string name="traffic_warning_border_control">Contrôle aux frontières</string>
    <string name="traffic_warning_payment">Barrière de péage</string>
    <string name="traffic_warning_stop">Stop</string>
    <string name="traffic_warning_calming">Ralentisseur</string>
    <string name="traffic_warning_speed_camera">Radar de vitesse</string>
    <string name="traffic_warning">Alerte de circulation</string>
    <string name="local_index_description">Cliquez sur n\'importe quel élément pour voir plus de détails, maintenez appuyé pour désactiver ou supprimer. Données actuellement sur l\'appareil (%1$s libre) :</string>
    <string name="text_size">Taille du texte</string>
    <string name="fav_point_dublicate">Ce nom est déjà utilisé pour un favori.</string>
    <string name="fav_point_dublicate_message">Nous avons modifié le nom de votre favori en %1$s pour éviter un doublon.</string>
    <string name="text_size_descr">Sélectionnez la taille du texte sur la carte.</string>


    <string name="print_route">Exporter l\'itinéraire</string>
    <string name="fav_point_emoticons_message">Le nom de votre favori a été modifié en %1$s car les émoticônes ne sont pas autorisés.</string>
    <string name="speed_limit_exceed">Marge de tolérance aux limites de vitesse</string>
    <string name="speed_limit_exceed_message">Indiquez la marge de tolérance à ajouter à la limitations de vitesse et au dessus de laquelle vous recevrez une alerte vocale.</string>
    <string name="osmo_device_not_found">Périphérique introuvable</string>
    <string name="osmo_no_connection_msg">Impossible de se connecter au serveur OsMo :
- Vérifiez votre connexion Internet;
- Vérifiez les paramètres;
- Vérifiez la page Twitter: https://twitter.com/OsMomobi</string>
    <string name="anonymous_user_hint">Un utilisateur anonyme ne peut pas :\n- Créer des groupes;\n- Synchroniser les groupes et les périphériques avec le serveur;\n- Gérer les groupes et les périphériques depuis un espace privé sur le site Web.</string>
    <string name="anonymous_user">Utilisateur anonyme</string>
    <string name="logged_as">Connecté entant que %1$s</string>
    <string name="rendering_category_details">Détails</string>
    <string name="rendering_category_transport">Transports en commun</string>
    <string name="rendering_category_others">Autres caractéristiques de la carte</string>
    <string name="map_widget_appearance_rem">Autres éléments</string>
    <string name="map_widget_top">Barre d\'état</string>
    <string name="map_widget_right">Panneau de droite</string>
    <string name="map_widget_left">Panneau de gauche</string>
    <string name="shared_string_show">Afficher</string>
    <string name="configure_map">Configurer la carte</string>
    <string name="search_radius_proximity">Dans</string>
    <string name="rendering_category_routes">Itinéraires</string>

    <string name="rendering_attr_busRoutes_name">Lignes de bus</string>
    <string name="rendering_attr_trolleybusRoutes_name">Lignes de tramway</string>
    <string name="rendering_attr_trainLightrailRoutes_name">Itinéraires de chemin de fer</string>
    <string name="rendering_attr_tramRoutes_name">Voies de tramway</string>
    <string name="rendering_attr_shareTaxiRoutes_name">Voies partagées pour les taxi</string>
    <string name="rendering_attr_tramTrainRoutes_name">Lignes de tramway et train</string>

    <string name="impassable_road">Évitez les routes</string>
    <string name="rendering_category_hide">Masquer</string>
    <string name="wake_on_voice">Allumer l\'écran</string>
    <string name="wake_on_voice_descr">Allumer l\'écran (si éteint) à l\'approche d\'une bifurcation</string>
    <string name="lock_screen_request_explanation">%1$s a besoin de cette permission pour éteindre l\'écran en mode économie d\'énergie.</string>
    <string name="shared_string_never">Jamais</string>

    
    
    <string name="home_button">Accueil</string>
    <string name="search_for">Rechercher</string>

    <string name="shared_string_show_all">AFFICHER TOUT</string>
    <string name="coordinates">Coordonnées</string>
    <string name="map_update">Mise à jour disponible pour %1$s carte(s)</string>
    <string name="error_avoid_specific_road">Aucun raccourci n\'a été trouvé</string>
    <string name="use_opengl_render">Utiliser le rendu OpenGL</string>
    <string name="use_opengl_render_descr">Utiliser le rendu matériel accéléré OpenGL (cette option peut être inopérante sur certains appareils)</string>
    <string name="everything_up_to_date">Tous les fichiers sont à jour</string>
    <string name="shared_string_dismiss">Ignorer</string>
    <string name="no_internet_connection">Téléchargement impossible. Veuillez vous connecter à Internet (Wifi ou données mobiles) pour poursuivre.</string>
    <string name="download_tab_downloads">Tous les téléchargements</string>
    <string name="download_tab_updates">Mises à jour</string>
    <string name="navigate_point_zone">Zone</string>
    <string name="navigate_point_easting">Abscisse</string>
    <string name="navigate_point_northing">Ordonnée</string>
    <string name="download_tab_local">Installé</string>
    <string name="map_locale">Langue de la carte</string>
    <string name="rendering_attr_transportStops_name">Arrêts de transports en commun</string>
    <string name="voices">Guidage vocal</string>
    <string name="dash_download_msg_none">Souhaitez-vous télécharger des cartes hors-ligne ?</string>
    <string name="dash_download_msg">Vous avez téléchargé %1$s carte(s)</string>
    <string name="dash_download_new_one">Télécharger une nouvelle carte</string>
    <string name="dash_download_manage">Gérer</string>
    <string name="rendering_attr_roadStyle_name">Style des routes</string>
    <string name="rendering_value_default_name">Par défaut</string>
    <string name="rendering_value_orange_name">Orange</string>
    <string name="traffic_warning_railways">Passage à niveau</string>
    <string name="traffic_warning_pedestrian">Passage piéton</string>
    <string name="show_railway_warnings">Traversées de voie ferrée</string>
    <string name="show_pedestrian_warnings">Passages piétons</string>
    <string name="rendering_value_germanRoadAtlas_name">Atlas des routes allemandes</string>
    <string name="rendering_value_americanRoadAtlas_name">Atlas des routes américaines</string>
    <string name="routing_attr_no_new_routing_description">Ne pas utiliser les règles de routage ajoutées dans la version 1.9</string>
    <string name="routing_attr_no_new_routing_name">Ne pas utiliser le calcul d\'itinéraire de la version 1.9</string>
    <string name="speak_pedestrian">Passages piétons</string>

    <string name="avoid_roads_msg">Vous pouvez générer un itinéraire alternatif en sélectionnant les routes à éviter.</string>
    <string name="navigation_over_track">Démarrer la navigation sur cette trace ?</string>
    <string name="save_track_to_gpx_globally_headline">Enregistrement de traces à la demande</string>

    <string name="proxy_pref_title">Proxy</string>
    <string name="enable_proxy_descr">Configurer le mandataire HTTP (Proxy) pour toutes les requêtes réseau</string>
    <string name="proxy_host_title">Serveur mandataire (Proxy)</string>
    <string name="proxy_host_descr">Configurez le serveur mandataire (Proxy). Par exemple : 127.0.0.1</string>
    <string name="proxy_port_title">Port du mandataire (Proxy)</string>
    <string name="proxy_port_descr">Configurez le numéro de port de votre mandataire (Proxy). Par exemple : 8118</string>
    <string name="proxy_pref_descr">Définir un proxy pour les communications Internet</string>
    <string name="settings_privacy">Confidentialité</string>
    <string name="rendering_attr_streetLighting_name">Éclairage public</string>
    <string name="enable_proxy_title">Activer le mandataire HTTP (Proxy)</string>
    <string name="version_settings_descr">Télécharger les versions en cours de développement</string>
    <string name="version_settings">Versions de développement</string>
    <string name="points">Points</string>

    <string name="shared_string_my_location">Ma position</string>

    <string name="gps_status">État du GPS</string>
    <string name="parking_place">Lieu de stationnement</string>
    <string name="remove_the_tag">Supprimer l\'emplacement</string>
    <string name="shared_string_disabled">Désactivé</string>
    <string name="shared_string_enabled">Activé</string>
    <string name="plugin_description_title">Description</string>

    <string name="edit_group">Modifier le groupe</string>
    <string name="plugin_install_needs_network">Vous devez être connecté à Internet pour installer ce greffon.</string>
    <string name="shared_string_enable">Activer</string>
    <string name="shared_string_disable">Désactiver</string>
    <string name="get_plugin">Installer</string>
    <string name="plugin_ski_name">Pistes de ski</string>
    <string name="plugin_nautical_name">Carte marine</string>
    <string name="world_ski_missing">Pour afficher les pistes de ski, une carte hors ligne doit être téléchargée.</string>
    <string name="nautical_maps_missing">Pour afficher les cartes marines, une carte hors ligne doit être téléchargée.</string>
    <string name="rendering_attr_pisteGrooming_name">Damage des pistes</string>
    <string name="free">"%1$s libre "</string>
    <string name="device_memory">Mémoire de l\'appareil</string>
    <string name="notes">Notes</string>
    <string name="online_map">Carte en ligne</string>
    <string name="roads_only">Routes uniquement</string>
    <string name="rendering_attr_pisteRoutes_name">Pistes de ski</string>
    <string name="watch">Montre</string>
    <string name="shared_string_audio">Audio</string>


    <string name="share_note">Partager la note</string>

    <string name="shared_string_export">Exporter</string>
    <string name="plugin_ski_descr">"Ce greffon affiche le relief en conditions hivernales, ainsi que les pistes de ski (dont la difficulté est représentée par un code couleurs) et les remontées mécaniques.

Cet affichage peut être annulé soit en le désactivant ici, soit en modifiant le Style de la carte dans \"Configurer la carte\".
 "</string>
	<string name="plugin_touringview_descr">"Activer cette vue bascule vers le style d\'affichage \"Grand tourisme\", affichant une carte très détaillée adaptée aux voyageurs et chauffeurs routiers.
\n\nCet affichage, quel que soit le niveau de zoom, fournit le maximum de détails disponibles. Chaque type de voie (routes, pistes, chemins …) est distingué de manière explicite grâce à des codes couleurs, ce qui est particulièrement utile en cas de conduite de grands véhicules. Il existe aussi des options pour l\'affichage desitinéraires cyclables ou des chemins de randonnée.\n\nIl n\'est pas nécessaire de télécharger une carte supplémentaire, cet affichage s\'appuyant sur les cartes standards.
\n\nCet affichage peut être annulé soit en le désactivant ici, soit en modifiant le Style de la carte dans \"Configurer la carte\". "</string>
    <string name="plugin_touringview_name">Grand tourisme</string>
	<string name="plugin_nautical_descr">"Ce greffon enrichit la carte OsmAnd ainsi que l\'application de navigation afin d\'afficher des cartes marines pour la navigation de plaisance, la voile et tous les sports nautiques.

Ce greffon OsmAnd affichera les marques nautiques et symboles graphiques utiles à la navigation aussi bien sur terre que le long des côtes. Chaque marque de navigation est détaillée afin de permettre son identification et de connaître sa signification (catégorie, forme, couleur, fréquence, référence, etc.).

Pour revenir à l’un des styles de carte classique de OsmAnd, désactivez simplement ce greffon ou modifiez le « Style de carte » dans le menu « Configurer la carte ».
 "</string>
    <string name="location_on_map">Position :\n Lat. %1$s\n Lon. %2$s</string>
    <string name="days_behind">jours passés</string>
    <string name="rename_failed">Échec du renommage.</string>
    <string name="shared_string_currently_recording_track">Enregistrement de l\'itinéraire en cours</string>
    <string name="back_to_map">Retour à la carte</string>


    <string name="shared_string_selected">Sélectionné</string>
    <string name="track_points">Points de piste</string>
    <string name="route_points">Itinéraire</string>
    <string name="track_segments">Segments de la voie</string>
    <string name="simulate_your_location">Simulez votre position</string>
    <string name="short_location_on_map">Lat. %1$s\nLon. %2$s</string>
    <string name="tips_and_tricks_descr">Questions fréquentes, notes de version et autres informations</string>
    <string name="routing_settings_2">Paramètres de navigation</string>
    <string name="general_settings_2">Paramètres généraux</string>
    <string name="shared_string_ellipsis">…</string>
    <string name="shared_string_deselect">Désélectionner</string>
    <string name="shared_string_deselect_all">Désélectionner tout</string>
    <string name="shared_string_unexpected_error">Une erreur inconnue s\'est produite</string>
    <string name="shared_string_action_template">Action {0}</string>
    <string name="shared_string_video">Vidéo</string>
    <string name="shared_string_photo">Photo</string>
    <string name="shared_string_release">Publié</string>
    <string name="drawer">Liste simple</string>
    <string name="waypoint_visit_after">Visiter après</string>
    <string name="waypoint_visit_before">Visiter avant</string>
    <string name="shared_string_collapse">Réduire</string>
    <string name="action_create">Action créer</string>
    <string name="action_modify">Action modifier</string>
    <string name="action_delete">Action supprimer</string>
    <string name="osm_edits">Éditions OSM</string>
    <string name="osmand_parking_hour">h</string>
    <string name="osmand_parking_minute">min</string>
    <string name="osmand_parking_time_left">restantes</string>
    <string name="parking_place_limited">Stationnement d\'une durée limitée à</string>
    <string name="your_edits">Vos modifications</string>
    <string name="osmand_parking_overdue">Expiré</string>
    <string name="delay_to_start_navigation_descr">Temps d\'affichage de l\'itinéraire détaillé, avant de démarrer la navigation</string>
    <string name="shared_string_go">Aller</string>

    <string name="confirmation_to_clear_history">Souhaitez-vous effacer l\'historique ?</string>
    <string name="local_osm_changes_upload_all_confirm">%1$d modification(s) vont être envoyée(s) vers OSM. Confirmez-vous cet envoi ?</string>
    <string name="delay_to_start_navigation">Démarrer la navigation après</string>
    <string name="osmo_grop_name_length_alert">Le nom d\'un groupe doit être de 3 caractères minimum !</string>
    <string name="osm_changes_added_to_local_edits">Modifications OSM mémorisées localement</string>
    <string name="mark_to_delete">Marquer pour suppression</string>
    <string name="current_route">Itinéraire actuel</string>
    <string name="welmode_download_maps">Télécharger des cartes</string>
    <string name="welcome_select_region">Afin de prendre en compte la signalisation routière et le code de la route, merci de sélectionner votre région :</string>
    <string name="welcome_text">Avec OsmAnd visualisez des cartes hors-ligne et naviguez sans couverture réseau dans le monde entier !</string>
    <string name="welcome_header">Bienvenue</string>
    <string name="confirm_usage_speed_cameras">Dans certains pays (France, Allemagne, Italie, …) l\'utilisation d\'alertes radars est interdite par la loi. OsmAnd décline toute responsabilité en cas de violation de la loi. Pour activer cette fonctionnalité en toute connaissance de cause, répondez \"Oui\".</string>
    <string name="agps_info">Données A-GPS</string>
    <string name="agps_data_last_downloaded">Dernière mise à jour des données A-GPS : %1$s</string>
    <string name="shared_string_message">Message</string>
    <string name="shared_string_do_not_use">Ne pas utiliser</string>
    <string name="shared_string_address">Adresse</string>
    <string name="shared_string_show_description">Afficher la description</string>
    <string name="shared_string_search">Rechercher</string>
    <string name="shared_string_places">Lieux</string>
    <string name="rendering_attr_OSMMapperAssistant_name">Assistant pour la cartographie OSM</string>
    <string name="shared_string_manage">Gérer</string>
    <string name="shared_string_edit">Modifier</string>
    <string name="shared_string_is_open">Ouvert</string>
    <string name="filter_poi_hint">Filtrer par nom</string>
    <string name="search_poi_category_hint">Rechercher partout</string>
    <string name="index_name_netherlands">Europe - Pays-Bas</string>
    <string name="rendering_value__name">Par défaut</string>
    <string name="rendering_value_highContrastRoads_name">Routes avec fort contraste</string>
    <string name="specified_directiory_not_writeable">Impossible de créer les cartes dans le dossier spécifié</string>
    <string name="copying_osmand_file_failed">Échec lors de la copie des fichiers</string>
    <string name="storage_directory_external">Stockage externe</string>
    <string name="storage_directory_multiuser">Stockage multi-utilisateurs</string>
    <string name="storage_directory_internal_app">Mémoire interne de l\'application</string>
    <string name="storage_directory_manual">Défini manuellement</string>
    <string name="storage_directory_default">Mémoire interne</string>
    <string name="storage_directory">Stockage de la carte</string>
    <string name="shared_string_copy">Copier</string>
    <string name="application_dir_change_warning3">Souhaitez-vous aussi qu\'OsmAnd copie ses fichiers de données vers la nouvelle destination ?</string>
    <string name="rendering_attr_hideHouseNumbers_name">Numérotation des bâtiments</string>
    
    <string name="routing_attr_avoid_borders_description">Éviter de franchir les frontières entre pays</string>
    <string name="routing_attr_height_name">Limite de hauteur</string>
    <string name="routing_attr_height_description">Précisez la hauteur du véhicule qui doit être respectée sur les routes empruntées</string>
    <string name="use_fast_recalculation">Recalcule intelligent de l\'itinéraire</string>
    <string name="use_fast_recalculation_desc">Recalculer uniquement le début de l\'itinéraire pour les longs trajets</string>
    <string name="osmo_share_my_location">Partager ma position</string>
    <string name="shared_string_logoff">Se déconnecter</string>
    <string name="rendering_value_disabled_name">Désactivé</string>
    <string name="rendering_value_walkingRoutesOSMC_name">Couleur de l\'itinéraire basée sur les symboles de randonnée OSMC</string>
    <string name="rendering_value_walkingRoutesScopeOSMC_name">Couleur selon l\'affiliation de l\'itinéraire</string>
    <string name="osm_edit_context_menu_delete">Supprimer la modification OSM</string>
    <string name="shared_string_show_details">Afficher les détails</string>
    <string name="read_full_article">Lire l\'article complet (en ligne)</string>
    <string name="shared_string_wikipedia">Wikipédia</string>
    <string name="local_indexes_cat_wiki">Wikipédia</string>
    <string name="download_wikipedia_maps">Wikipedia</string>
    <string name="shared_string_import2osmand">Importer dans OsmAnd</string>
    <string name="local_recordings_delete_all_confirm">Vous allez supprimer %1$d notes. Etes-vous sûrs ?</string>
    <string name="gps_network_not_enabled">Le service de localisation est arrêté. Souhaitez-vous l’activer ?</string>
    <string name="disable_recording_once_app_killed_descrp">Met en pause l\'enregistrement de la trace GPX lors de l\'arrêt d\'OsmAnd (via les applications récentes) et supprime l\'icône OsmAnd de la barre de notification Android.</string>
    <string name="disable_recording_once_app_killed">Interdire la journalisation autonome</string>
    <string name="download_wikipedia_files">Souhaitez-vous télécharger les données Wikipédia (%1$s MB) ?</string>
    <string name="lang_ms">Malaisien</string>
    <string name="lang_ht">Haïtien</string>
    <string name="lang_gl">Galicien</string>
    <string name="lang_et">Estonien</string>
    <string name="lang_es_ar">Espagnol (Argentine)</string>
    <string name="lang_pms">Piémontais</string>
    <string name="lang_sh">Serbo-croate</string>
    <string name="lang_br">Breton</string>
    <string name="lang_sq">Albanais</string>
    <string name="lang_is">Islandais</string>
    <string name="lang_ga">Irlandais</string>
    <string name="lang_la">Latin</string>
    <string name="lang_ku">Kurde</string>
    <string name="lang_lb">Luxembourgeois</string>
    <string name="lang_eo">Esperanto</string>
    <string name="light_theme">Clair</string>
    <string name="dark_theme">Sombre</string>
    <string name="lang_bn">Bengali</string>
    <string name="lang_nv">Navajo</string>
    <string name="lang_th">Thaïlandais</string>
    <string name="lang_nn">Norvégien</string>
    <string name="archive_wikipedia_data">Le format de vos données Wikipédia hors-ligne est obsolète. Voulez-vous archiver ces données ?</string>
    <string name="lang_te">Télougou</string>
    <string name="restart_is_required">Afin de prendre en compte toutes vos modifications, vous devez redémarrer l\'application.</string>
    <string name="rendering_attr_currentTrackColor_name">Couleur des traces GPX</string>
    <string name="rendering_attr_currentTrackWidth_name">Largeur des traces GPX</string>
    <string name="rendering_value_red_name">Rouge</string>
    <string name="rendering_value_translucent_red_name">Rouge translucide</string>
    <string name="rendering_value_translucent_orange_name">Orange translucide</string>
    <string name="rendering_value_yellow_name">Jaune</string>
    <string name="rendering_value_translucent_yellow_name">Jaune translucide</string>
    <string name="rendering_value_lightgreen_name">Vert clair</string>
    <string name="rendering_value_translucent_lightgreen_name">Vert clair translucide</string>
    <string name="rendering_value_green_name">Vert</string>
    <string name="rendering_value_translucent_green_name">Vert translucide</string>
    <string name="rendering_value_lightblue_name">Bleu clair</string>
    <string name="rendering_value_translucent_lightblue_name">Bleu clair translucide</string>
    <string name="rendering_value_blue_name">Bleu</string>
    <string name="rendering_value_translucent_blue_name">Bleu translucide</string>
    <string name="rendering_value_purple_name">Violet</string>
    <string name="rendering_value_translucent_purple_name">Violet translucide</string>
    <string name="lang_az">Azéri</string>
    <string name="lang_bpy">Bishnupriya</string>
    <string name="lang_ta">Tamoul</string>
    <string name="lang_ml">Malayâlam</string>
    <string name="lang_os">Ossète</string>
    <string name="lang_nb">Norvégien (Bokmål)</string>
    <string name="lang_vo">Volapük</string>
    <string name="lang_new">Néwari / Népal Bhasa</string>
    <string name="lang_ceb">Cébouano</string>
    <string name="lang_tl">Tagalog</string>
    <string name="rendering_value_default13_name">Par défaut (13)</string>
    <string name="rendering_value_defaultTranslucentCyan_name">Par défaut (cyan translucide)</string>
    <string name="do_you_like_osmand">Aimez-vous OsmAnd ?</string>
    <string name="rate_this_app">Évaluer cette application</string>
    <string name="rate_this_app_long">Merci d\'évaluer OsmAnd sur Google Play</string>
    <string name="user_hates_app_get_feedback">Indiquez-nous pourquoi.</string>
    <string name="user_hates_app_get_feedback_long">Merci de nous faire part de ce que vous voudriez améliorer dans cette application.</string>

    <string name="download_live_updates">Mise à jour automatique</string>
    <string name="failed_to_upload">Erreur lors de l\'envoi</string>
    <string name="delete_change">Supprimer les modifications</string>
    <string name="successfully_uploaded_pattern">Envoi avec succès {0}/{1}</string>
    <string name="try_again">Merci de re-essayer</string>
    <string name="error_message_pattern">Erreur : {0}</string>
    <string name="no_updates_available">Aucune mise à jour disponible</string>
    <string name="we_really_care_about_your_opinion">Nous prêtons beaucoup d\'attention à vos avis, merci pour vos retours.</string>
    <string name="rendering_value_boldOutline_name">Contour épaissi</string>
    <string name="traffic_warning_hazard">Danger</string>
    <string name="dahboard_options_dialog_title">Paramétrer le tableau de bord</string>
    <string name="shared_string_undo">Annuler</string>
    <string name="shared_string_skip">Ignorer</string>
    <string name="app_name_osmand">OsmAnd</string>
    <string name="offline_maps_and_navigation">Cartes hors-ligne\n&amp; Navigation</string>
    <string name="commit_poi">Enregistrer le PI</string>
    <string name="plugin_settings">Greffons</string>
    <string name="tab_title_basic">Basique</string>
    <string name="tab_title_advanced">Étendue</string>
    <string name="building_number">Numéro de bâtiment</string>
    <string name="next_proceed">Suivant</string>
    <string name="opening_at">Ouverture à</string>
    <string name="closing_at">Fermeture à</string>

    <string name="description">Description</string>
    <string name="add_opening_hours">Ajouter des heures d\'ouverture</string>
    <string name="poi_dialog_poi_type">Type de PI</string>
    <string name="av_locations">Positions</string>
    <string name="poi_action_delete">Supprimer</string>
    <string name="contact_info">Contact</string>
    <string name="please_specify_poi_type">Merci d\'indiquer un type de PI.</string>
    <string name="working_days">Jours travaillés</string>
    <string name="recent_places">Emplacements récents</string>
    <string name="favourites">Favoris</string>
    <string name="show_on_start">Afficher au démarrage</string>
    <string name="show_gpx">Afficher GPX</string>
    <string name="count_of_lines">Nombre de lignes</string>
    <string name="number_of_rows_in_dash">Nombre de lignes %1$s</string>
    <string name="saved_at_time">Enregistré avec succès à : %1$s</string>
    <string name="poi_deleted_localy">Le Point d\'Intérêt sera supprimé par l\'envoi de vos modifications</string>
    <string name="routing_attr_avoid_shuttle_train_description">Éviter les trains-navettes</string>
    <string name="shared_string_card_was_hidden">La carte a été masquée</string>
    <string name="routing_attr_avoid_shuttle_train_name">Éviter les trains-navettes</string>
    <string name="av_locations_descr">Fichier GPX avec notes</string>

    <string name="simulate_your_location_stop_descr">Arrêter de simuler votre position</string>
    <string name="simulate_your_location_descr">Simuler à partir d\'un fichier GPX ou d\'une route calculée</string>
    <string name="are_you_sure">Etes-vous certain ?</string>
    <string name="unsaved_changes_will_be_lost">Les modifications non enregistrées seront perdues. Souhaitez-vous poursuivre ?</string>
    <string name="downloads_left_template">%1$s téléchargement(s) restant(s)</string>
    <string name="roads">Routes</string>
    <string name="favourites_edit_dialog_title">Propriétés du favori</string>
    <string name="favourites_context_menu_add">Ajouter un favori</string>
    <string name="shared_string_trip_recording">Enregistrement de l\'itinéraire</string>
    <string name="shared_string_navigation">Navigation</string>
    <string name="osmand_running_in_background">Exécution en tâche de fond</string>
    <string name="default_speed_system_descr">Définir l\'unité de mesure de vitesse</string>
    <string name="default_speed_system">Unité de vitesse</string>
    <string name="nm">mn</string>
    <string name="si_nm">Miles nautiques</string>
    <string name="si_kmh">Kilomètres par heure</string>
    <string name="si_mph">Miles par heure</string>
    <string name="si_m_s">Mètres par seconde</string>
    <string name="si_min_km">Minutes par kilomètre</string>
    <string name="si_min_m">Minutes par mile</string>
    <string name="si_nm_h">Nœuds (miles nautiques par heure)</string>
    <string name="nm_h">noeuds</string>
    <string name="min_mile">min/m</string>
    <string name="min_km">min/km</string>
    <string name="m_s">m/s</string>

    <string name="favorite_category_add_new">Ajouter une catégorie</string>
    <string name="favorite_category_select">Sélectionner une catégorie</string>

    <string name="srtm_plugin_disabled">Courbes de niveau désactivées</string>
    <string name="show_free_version_banner">Afficher le bandeau \"Version Gratuite\"</string>
    <string name="show_free_version_banner_description">Même si vous avez acheté la version payante, le bandeau \"Version Gratuite\" peut-être affiché</string>
    <string name="downloading_number_of_files">Téléchargement de %1$d fichiers</string>
    <string name="hillshade_layer_disabled">Affichage du relief désactivé</string>
    <string name="buy">Acheter</string>
    <string name="activate_seamarks_plugin">Merci d\'activer le greffon balisage</string>
    <string name="activate_srtm_plugin">Merci d\'activer le greffon SRTM</string>
    <string name="later">Plus tard</string>
    <string name="get_full_version">Version complète</string>
    <string name="regions">Régions</string>

    <string name="region_maps">Cartes régionales</string>
    <string name="world_maps">Cartes mondiales</string>

    <string name="downloads">Téléchargements</string>
    <string name="favorite_category_name">Nom de la catégorie</string>
    <string name="favorite_category_add_new_title">Ajouter une catégorie</string>
    <string name="favorite_category_dublicate_message">Cette catégorie existe déjà. Merci d\'indiquer un autre nom.</string>
    <string name="confirm_download_roadmaps">Êtes-vous certain de vouloir télécharger la carte des routes alors que vous disposez déjà d\'une carte complète ?</string>
    <string name="value_downloaded_of_max">%1$.1f de %2$.1f MB</string>
    <string name="file_size_in_mb">%.1f MB</string>
    <string name="update_all">Tout mettre à jour (%1$s MB)</string>
    <string name="free_downloads_used">Téléchargements gratuits effectués</string>
    <string name="free_downloads_used_description">Affiche le nombre de téléchargements gratuits déjà effectués</string>


    <string name="share_geo">geo :</string>


    <string name="share_menu_location">Partager ce lieu</string>
    <string name="shared_string_send">Envoyer</string>
    <string name="application_dir_description">Sélectionnez l\'emplacement pour enregistrer les cartes et autres données.</string>
    <string name="simulate_initial_startup">Simuler un premier démarrage</string>
    <string name="simulate_initial_startup_descr">Efface le compteur de démarrages afin de simuler un premier démarrage (conserve tous les autres paramètres)</string>

    <string name="show_on_start_description">Si Inactif démarre l\'application en affichant la carte</string>
    <string name="map_downloaded">Carte téléchargée</string>
    <string name="go_to_map">Afficher la carte</string>
    <string name="map_downloaded_descr">La carte %1$s a été téléchargée, vous pouvez l\'utiliser immédiatement.</string>
    <string name="shared_string_qr_code">QR-code</string>
    <string name="enter_country_name">Saisissez le pays</string>
    <string name="world_map_download_descr">La carte mondiale de base est manquante ou périmée. Merci de télécharger cette carte mondiale de base pour permettre un affichage sommaire.</string>
    <string name="new_version">Nouvelle version</string>
    <string name="begin_with_osmand_menu_group">Premiers pas avec OsmAnd</string>
    <string name="features_menu_group">Fonctionnalités</string>
    <string name="help_us_to_improve_menu_group">Aidez-nous à améliorer OsmAnd</string>
    <string name="other_menu_group">Divers</string>
    <string name="plugins_menu_group">Greffons</string>
    <string name="first_usage_item">Premiers pas</string>
    <string name="first_usage_item_description">Comment télécharger des cartes et définir les paramètres de base</string>
    <string name="navigation_item_description">Configurer la navigation</string>
    <string name="faq_item">FAQ</string>
    <string name="faq_item_description">Foire Aux Questions</string>
    <string name="map_viewing_item">Affichage de la carte</string>
    <string name="search_on_the_map_item">Rechercher sur la carte</string>
    <string name="planning_trip_item">Préparer un trajet</string>

    

    <string name="instalation_troubleshooting_item">Installation et débogage</string>
    <string name="techical_articles_item">Articles techniques</string>
    <string name="versions_item">Versions</string>
    <string name="feedback">Sondage</string>
    <string name="contact_us">Nous contacter</string>

    <string name="osm_edit_created_poi">PI créés sur OSM</string>
    
    <string name="map_legend">Légende</string>
<string name="shared_string_upload">Téléchargement</string>
    
    
    
    <string name="shared_string_update">Mise à jour</string>
    <string name="read_more">Lire plus</string>
    <string name="whats_new">Quoi de neuf dans</string>
    <string name="rendering_attr_hideProposed_name">Objets proposés</string>
    <string name="lang_mk">Macédonien</string>
    <string name="lang_fy">Frison occidental</string>
    <string name="lang_als">Tosque</string>
    <string name="lang_nds">Bas allemand</string>
    <string name="share_osm_edits_subject">Éditions OSM partagées grâce à OsmAnd</string>
    <string name="save_poi_without_poi_type_message">Souhaitez-vous enregistrer ce point d\'intérêt sans définir son type ?</string>
    <string name="shared_string_location">Localisation</string>
    <string name="context_menu_item_delete_waypoint">Supprimer le point de passage GPX ?</string>
    <string name="context_menu_item_edit_waypoint">Modifier le point de passage GPX</string>
    <string name="context_menu_item_open_note">Ouvrir la note OSM</string>
    <string name="osm_edit_reopened_note">Ré-ouvrir la note OSM</string>
    <string name="osm_edit_removed_note">Note OSM supprimée</string>
	<string name="osm_edit_created_note">Note OSM créée</string>
	<string name="osn_bug_name">Note OSM</string>
	<string name="osn_add_dialog_title">Créer une note</string>
	<string name="osn_comment_dialog_title">Ajouter un commentaire</string>
	<string name="osn_reopen_dialog_title">Ré-ouvrir la note</string>
	<string name="osn_close_dialog_title">Fermer la note</string>
	<string name="osn_add_dialog_success">Note créée avec succès</string>
	<string name="osn_add_dialog_error">Une erreur s\'est produite : la note n\'a pas pu être créée</string>
	<string name="osn_close_dialog_success">La note a été fermée</string>
	<string name="osn_close_dialog_error">Une erreur s\'est produite : la note ne peut pas être fermée</string>
	<string name="shared_string_commit">Soumettre</string>
	
    <string name="poi_dialog_reopen">Ré-ouvrir</string>
	<string name="osm_edit_commented_note">Note OSM commentée</string>
    <string name="osm_edit_modified_poi">PI OSM modifié</string>
    <string name="osm_edit_deleted_poi">PI OSM supprimé</string>
    <string name="osm_save_offline">Enregistrer pour utiliser hors-ligne</string>
    <string name="rendering_attr_currentTrackColor_description">Couleur GPX</string>
    <string name="rendering_attr_currentTrackWidth_description">Largeur GPX</string>
    <string name="rendering_attr_roadStyle_description">Style pour les routes</string>
    <string name="copied_to_clipboard">Copié dans le presse-papier</string>
    <string name="use_dashboard_btn">Utiliser le tableau de bord</string>
    <string name="use_drawer_btn">Utiliser le menu</string>
    <string name="dashboard_or_drawer_title">Lancement du Tableau de bord ou du Menu</string>
    <string name="dashboard_or_drawer_description">Nouvelle option permettant de définir le comportement du bouton Menu : lancement du Tableau de bord ou du Menu statique ? Ce paramètre peut être modifié par la suite dans les préférences.</string>
    <string name="access_from_map_description">Le bouton Menu lance le tableau de bord (plutôt que le Menu)</string>
    <string name="access_from_map">Accès depuis la carte</string>
    <string name="please_specify_poi_type_only_from_list">Merci d\'indiquer un type pour ce PI ou d\'ignorer</string>
    <string name="routing_attr_avoid_stairs_name">Éviter les escaliers</string>
	<string name="routing_attr_avoid_borders_name">Éviter le franchissement de frontières</string>
	<string name="routing_attr_avoid_stairs_description">Éviter les escaliers</string>
	<string name="release_2_2">"
 • Nouveaux menus contextuels sur un point de la carte

 • Choix de l\'affichage au démarrage (tableau de bord ou carte)

 • Personnalisation du contenu du tableau de bord

 • Possibilité d\'ignorer le tableau de bord et de n\'utiliser que les menus

 • Téléchargement des cartes des régions en appuyant directement sur la carte mondiale

 • Amélioration de la recherche des PI (Point d\'Intérêt)

 • Amélioration des PI (Point d\'Intérêt) et des contributions OSM (Open Street Map)

 • Refonte du téléchargement des cartes

 et bien plus encore …
 "</string>
    <string name="poi_context_menu_modify_osm_change">Modifier la contribution OSM</string>
    <string name="shared_string_near">Proche</string>
    <string name="shared_string_hide">Masquer</string>
    <string name="av_video_quality_low">Qualité la plus basse</string>
    <string name="av_video_quality_high">Qualité la plus élevée</string>
    <string name="av_video_quality">Qualité de la sortie vidéo</string>
    <string name="av_video_quality_descr">Sélectionnez la qualité de la sortie vidéo</string>
    <string name="av_audio_format">Format de la sortie audio</string>
    <string name="av_audio_format_descr">Sélectionnez le format de la sortie audio</string>
    <string name="av_audio_bitrate">Bitrate audio</string>
    <string name="av_audio_bitrate_descr">Sélectionnez le bitrate audio</string>
    <string name="no_address_found">Impossible de déterminer l\'adresse</string>
	<string name="looking_up_address">Recherche de l\'adresse</string>
    <string name="update">Mettre à jour tout les</string>
    <string name="only_download_over_wifi">Télécharger uniquement en WIFI</string>
    <string name="live_update">Mise à jour en temps réel</string>
<string name="rendering_attr_horseRoutes_name">Randonnée à cheval</string>
    <string name="update_now">Effectuer la mise à jour maintenant</string>
<string name="route_distance">Distance :</string>
    <string name="route_duration">Durée :</string>
    <string name="missing_write_external_storage_permission">L\'application n\'est pas autorisée à utiliser la carte SD</string>
<string name="no_location_permission">L\'application n\'est pas autorisée à utiliser les données de positionnement.</string>
    <string name="no_camera_permission">L\'application n\'est pas autorisée à utiliser l\'appareil photo.</string>
    <string name="no_microphone_permission">L\'application n\'est pas autorisée à utiliser le microphone.</string>
    <string name="impassable_road_desc">Sélectionnez les routes à éviter</string>
    <string name="shared_string_sound">Son</string>
    <string name="select_voice_provider">Sélectionnez la voix de guidage</string>
    <string name="select_voice_provider_descr">Sélectionnez et téléchargez la voix de guidage pour votre langue</string>
    <string name="live_updates">Mises à jour en temps réel</string>
    <string name="available_maps">Cartes disponibles</string>
    <string name="last_update">Dernière mise à jour : %s</string>

    <string name="update_time">Heure de mise à jour</string>
<string name="updates_size">Mises à jour</string>
<string name="last_map_change">Dernier carte modifiée : %s</string>
<string name="shared_string_not_selected">Non sélectionné</string>
    <string name="hourly">Horaire</string>
    <string name="daily">Quotidien</string>
    <string name="weekly">Hebdomadaire</string>
    <string name="morning">Matin</string>
    <string name="night">Nuit</string>
    
<string name="select_month_and_country">Choisissez un mois et un pays</string>
<string name="item_removed">Élément supprimé</string>
    <string name="n_items_removed">Éléments supprimés</string>
    <string name="shared_string_undo_all">Tout annuler</string>
    <string name="starting_point">Point de départ</string>
    <string name="rec_split">Intervalle d\'enregistrement</string>
    <string name="rec_split_title">Définir un intervalle d\'enregistrement</string>
    <string name="rec_split_desc">Écraser les enregistrements quand l\'espace utilisé dépasse la capacité de stockage</string>
    <string name="rec_split_clip_length">Durée de l\'enregistrement</string>
    <string name="rec_split_clip_length_desc">La longueur de chaque enregistrement ne dépassera pas l’intervalle de temps défini</string>
    <string name="rec_split_storage_size">Taille de l\'espace de stockage</string>
    <string name="rec_split_storage_size_desc">Espace maximum alloué pour tous les enregistrements</string>
    <string name="shared_string_type">Type</string>
    <string name="switch_start_finish">Inverser Départ et Destination</string>
    <string name="rendering_attr_hideIcons_name">Icônes des PI</string>
    <string name="number_of_contributors">Nombre de contributeurs</string>
    <string name="number_of_edits">Nombre de modifications</string>
    <string name="reports_for">Rapport pour</string>
<string name="shared_string_select">Sélectionner</string>
    <string name="shared_string_remove">Supprimer</string>
    <string name="clear_updates_proposition_message">Vous pouvez supprimer les mises à jour et retrouver la carte précédente</string>
    <string name="road_blocked">Route barrée</string>
    <string name="add_time_span">Ajouter un laps de temps</string>
    <string name="data_is_not_available">Donnée indisponible</string>
    <string name="rendering_attr_hideUnderground_name">Objets souterrains</string>
    <string name="shared_string_read_more">Lire la suite</string>
    <string name="shared_string_email_address">Adresse email</string>
    <string name="shared_string_status">Statut</string>
    <string name="shared_string_save_changes">Enregistrer les modifications</string>
    <string name="show_polygons">Afficher les polygones</string>
    <string name="find_parking">Rechercher un stationnement</string>
    <string name="rendering_attr_showMtbRoutes_name">Afficher les chemins pour VTT</string>
    <string name="shared_string_reverse_order">Inverser l\'ordre</string>
    <string name="shared_string_toolbar">Barre d\'outils</string>
    <string name="shared_string_widgets">Widgets</string>
    <string name="consider_turning_polygons_off">Il est recommandé de désactiver le rendu des polygones.</string>
    <string name="upload_anonymously">Envoyer de manière anonyme</string>
<string name="upload_osm_note_description">Vous pouvez envoyer vos Notes OSM anonymement ou avec votre compte OpenStreetMap.org.</string>
    <string name="upload_osm_note">Envoyer la Note OSM</string>
    <string name="download_files_error_not_enough_space">Espace insuffisant !
Cette opération requiert temporairement {3} Mo et {1} Mo seront utilisés de manière permanente.
Actuellement seuls {2} Mo sont disponibles.</string>
    <string name="download_files_question_space_with_temp">Souhaitez-vous télécharger {0} fichier(s) ?
Cette opération requiert temporairement {3} Mo et {1} Mo seront utilisés de manière permanente.
Actuellement {2} Mo sont disponibles.</string>
    <string name="osmand_plus_extended_description_4000_chars_v2">" OsmAnd Maps &amp; Navigation - Visualisez des cartes, calculez des itinéraires et laissez-vous guidez sur le trajet sans connexion Internet ! Commencez par télécharger une carte.\nBasic options: • Detailed maps of 200 countries • Offline navigator with voice prompts • Address search in offline mode • Info about locations on the map: places of interest, cafes, parking lots, shops • Adding locations to favorites • Driving, cycling and pedestrian navigation Additional options: • Ability to view and record GPX tracks • Wikipedia description of POI • Adding photo, audio, and video notes to the map • Day and Night map modes for more convenient driving • Information about public transport routes and stops • Bicycle paths and footpaths • Walking trails for tourism all over the world • Online maps from numerous sources • Info about road pavement quality and street lighting • Adding, editing and deleting POI (for OpenStreetMap.org users) • OsMo - live monitoring of other devices Get a reliable navigator in your country - be it France, Germany, Mexico, United Kingdom, Spain, the Netherlands, USA, Russia, Brazil or any other state. Plugins: • Contour maps and terrain shading https://goo.gl/7mojP8 Contour lines data and terrain visualization added to the basic OsmAnd map. • Ski maps https://goo.gl/pX6DxJ The info about ski pistes, cross-country skiing tracks, cable railways and ski lifts. • Nautical map https://goo.gl/0hEdxm Special map style for viewing nautical navigation signs for arterial and nearshore marine navigation. • Parking position https://goo.gl/6JxQXF Helps you mark the location of your parked vehicle and see how much time is left if the parking is time-limited. Stay tuned! Twitter: https://twitter.com/osmandapp Facebook: https://www.facebook.com/osmandapp Site: http://osmand.net If you need help with OsmAnd application, please contact our support team: support@osmand.net. "</string>
    <string name="donations">Donations</string>
    <string name="number_of_recipients">Nombre de destinataires</string>
    <string name="osm_live_subscribe_btn">S\'abonner</string>
    <string name="osm_live_month_cost">Coût mensuel</string>
    <string name="osm_live_month_cost_desc">Paiement mensuel</string>
    <string name="osm_live_active">Actif</string>
    <string name="osm_live_not_active">Inactif</string>
    <string name="osm_live_enter_email">Merci de saisir un courriel valide</string>
    <string name="osm_live_thanks">Merci de vous être abonnés aux mises à jour temps réel !</string>
    <string name="osm_live_subscription_settings">Paramétrage de l\'abonnement</string>
    <string name="show_transparency_seekbar">Afficher la barre de recherche transparente</string>
    <string name="recalculate_route">Recalculer l\'itinéraire</string>
    <string name="storage_directory_shared">Mémoire partagée</string>
    <string name="shared_string_topbar">Menu supérieur</string>
    <string name="osm_live_ask_for_purchase">Au préalable achetez un abonnement à OSM Live</string>

    <string name="osm_live_region_desc">Une partie de vos dons seront distribués aux utilisateurs OSM ayant soumis des mises à jour dans cette région</string>
    <string name="avoid_road">Éviter la route</string>
    <string name="osm_editors_ranking">Classement des éditeurs OSM</string>
    <string name="osm_live_email_desc">Ces informations sont requises pour afficher les contributions</string>
    <string name="osm_live_user_public_name">Nom affiché</string>
    <string name="osm_live_hide_user_name">Ne pas afficher mon nom dans les signalements</string>
    <string name="osm_live_support_region">Région supportée</string>
    <string name="osm_live_enter_user_name">Merci de saisir le nom sous lequel vous souhaitez apparaître</string>
    <string name="shared_string_move_up">Monter</string>
    <string name="shared_string_move_down">Descendre</string>
    <string name="finish_navigation">Terminer la navigation</string>
    <string name="storage_permission_restart_is_required">L\'application est maintenant autorisée à écrire sur le stockage externe. Redémarrez l\'application pour prendre en compte cette modification.</string>
    <string name="full_report">Rapport complet</string>
    <string name="open_street_map_login_and_pass">Identifiant et mot de passe OpenStreetMap</string>
    <string name="release_2_3">"
 • OSM Live. Soutenez les contributeurs de carte et les développeurs pour obtenir des mises à jour horaires

 • Marqueurs : Une nouvelle façon de marquer des emplacements sur la carte

 • Cartes OSM plus détaillées avec des spécificités par pays et beaucoup de nouvelles fonctionnalités

 • Amélioration de l\'expérience utilisateur lors de la préparation d\'un itinéraire

 • Beaucoup d\'autres améliorations sur les menus contextuels comme la recherche d\'adresses

et bien plus encore...
 "</string>
    <string name="storage_directory_readonly_desc">L\'emplacement de stockage sélectionné est en lecture seule. L\'emplacement de stockage a donc été modifié pour utiliser la mémoire interne. Merci de sélectionner un dossier valide.</string>
    <string name="osm_user_stat">Modifications %1$s, classement %2$s, nombre total de modifications %3$s</string>
    <string name="osm_live_subscription">Abonnement à OSM Live</string>
    <string name="no_map_markers_found">Ajoutez des marqueurs depuis la carte</string>
    <string name="no_waypoints_found">Aucun point de passage trouvé</string>
    <string name="report">Rapport</string>
    <string name="select_map_marker">Sélectionner un marqueur</string>
    <string name="map_markers_other">Autres marqueurs</string>
    <string name="map_marker_1st">Premier marqueur</string>
    <string name="map_marker_2nd">Second marqueur</string>
    <string name="add_points_to_map_markers_q">Souhaitez-vous ajouter tous les points comme marqueurs ?</string>
    <string name="shared_string_add_to_map_markers">Ajouter comme marqueur</string>
    <string name="select_map_markers">Sélectionner les marqueurs</string>
    <string name="show_map_markers_description">Activer la fonction marqueur</string>
    <string name="clear_active_markers_q">Souhaitez-vous supprimer tous les marqueurs actifs ?</string>
    <string name="clear_markers_history_q">Souhaitez-vous effacer l\'historique des marqueurs ?</string>
    <string name="active_markers">Marqueurs actifs</string>
    <string name="map_markers">Marqueurs</string>
    <string name="map_marker">Marqueur</string>
    <string name="file_name_containes_illegal_char">Le nom de fichier contient des caractères interdits</string>
<string name="osm_live_header">Cet abonnement active les mises à jour horaires pour toutes les cartes.
Les dons sont en partie reversés à la Communauté OSM.
Si vous appréciez OsmAnd et OSM et que vous souhaitez soutenir ces projets, c\'est la meilleure façon de le faire.</string>
    
    <string name="rendering_value_thin_name">Fin</string>
    <string name="rendering_value_medium_name">Moyen</string>
    <string name="rendering_value_bold_name">Épais</string>
    <string name="number_of_gpx_files_selected_pattern">%s fichiers GPX sélectionnés</string>
    <string name="map_mode">Mode Carte</string>
    <string name="access_default_color">Couleur par défaut</string>
    <string name="access_category_choice">Sélectionnez une catégorie</string>
    <string name="access_hint_enter_name">Saisissez un nom</string>
    <string name="access_hint_enter_category">Saisissez une catégorie</string>
    <string name="access_hint_enter_description">Saisissez une description</string>
    <string name="access_collapsed_list">Plier la liste</string>
    <string name="access_expanded_list">Déplier la liste</string>
    <string name="access_empty_list">Vider la liste</string>
    <string name="access_tree_list">Liste arborescente</string>
    <string name="access_shared_string_not_installed">Non installé</string>
    <string name="access_widget_expand">Déplier</string>
    <string name="access_sort">Trier</string>
    <string name="access_smart_autoannounce">Annonces intelligentes</string>
    <string name="access_smart_autoannounce_descr">Annoncer uniquement lorsque la direction de la destination est modifiée</string>
    <string name="access_autoannounce_period">Fréquence des annonces</string>
    <string name="access_autoannounce_period_descr">Temps minimum entre deux annonces</string>
    <string name="access_no_destination">La destination n\'est pas définie</string>
    <string name="map_widget_magnetic_bearing">Cap magnétique</string>
    <string name="map_widget_bearing">Cap relatif</string>
    <string name="access_disable_offroute_recalc">Ignorer les écarts de route</string>
    <string name="access_disable_offroute_recalc_descr">Permet de ne pas recalculer automatiquement une nouvel itinéraire si vous vous éloignez beaucoup de la route prévue</string>
    <string name="access_disable_wrong_direction_recalc_descr">Permet de ne pas recalculer automatiquement une nouvel itinéraire si vous partez dans la mauvaise direction</string>
    <string name="access_disable_wrong_direction_recalc">Ignorer les écarts de direction</string>
    <string name="use_osm_live_routing_description">Activer la navigation OSM Live prenant en comptes les modifications en temps réel (Bêta)</string>
	<string name="use_osm_live_routing">Navigation OSM Live</string>
    <string name="follow_us">Suivez nous</string>
    <!-- string name="lat_lon_pattern">Lat. : %1$.5f Lon. : %2$.5f</string -->
    <string name="map_widget_battery">Niveau de batterie</string>
    <string name="lang_hu_formal">Hongrois (formel)</string>
    <string name="move_marker_bottom_sheet_title">Déplacez la carte pour modifier la position du marqueur</string>
    <string name="current_track">Trace en cours</string>
    <string name="change_markers_position">Modifier la position du marqueur</string>
    <string name="lang_es_us">Espagnol (américain)</string>
    <string name="lang_en_gb">Anglais (Royaume-Uni)</string>
    <string name="access_direction_audio_feedback_descr">Indiquer la direction de la cible par des sons</string>
    <string name="access_direction_haptic_feedback_descr">Indiquer la direction de la cible par des vibrations</string>
    <string name="access_direction_audio_feedback">Indication de la direction par sons</string>
    <string name="access_direction_haptic_feedback">Indication de la direction par vibrations</string>
    <string name="lang_be_by">Biélorusse (Latin)</string>
    <string name="lang_ast">Asturien</string>
    <string name="app_mode_bus">Bus</string>
 	<string name="app_mode_train">Train</string>
    <string name="access_map_linked_to_location">La carte est liée à l’emplacement</string>
    <string name="lang_kn">Kannada</string>
    <string name="access_shared_string_navigate_up">Monter</string>
    <string name="coords_format">Format des coordonnées</string>
    <string name="coords_format_descr">Format des coordonnées géographiques</string>
  	<string name="storage_directory_card">Carte mémoire</string>
	
    <string name="shared_string_is_open_24_7">Ouvert 24/7</string>
    <string name="map_widget_search">Rechercher</string>
	<string name="shared_string_from">de</string>
    <string name="city_type_district">District</string>
    <string name="city_type_neighbourhood">Quartier</string>
    <string name="postcode">Code postal</string>
    <string name="search_categories">Catégories</string>
    <string name="share_history_subject">" Partagé via OsmAnd"</string>
    <string name="show_on_map">Afficher sur la carte</string>
    <string name="back_to_search">Retour à la recherche</string>
    <string name="confirmation_to_delete_history_items">Souhaitez-vous supprimer les éléments sélectionnés de l\'historique ?</string>
    <string name="show_something_on_map">Afficher %1$s sur la carte</string>
    <string name="route_stops_before">%1$s arrêts avant</string>
    <string name="coords_search">Recherche de coordonnées</string>
    <string name="advanced_coords_search">Recherche avancée de coordonnées</string>
    <string name="dist_away_from_my_location">Recherche %1$s autour</string>
    <string name="release_2_4">"
 • Nouveau moteur de recherche performant à texte libre


 • Intégration avec les systèmes audio voiture et haut-parleur Bluetooth


 • Instructions de guidage, annonces vocales, et indications de voies directionnelles améliorées


 • Amélioration du calque de transport en commun et affichage de l\'itinéraire


 • Ajout de paramètres locaux et support de paramètres régionaux


 • Autres améliorations et corrections de bogues


 Et plus encore…
 "</string>
    <string name="update_all_maps_now">Souhaitez-vous mettre à jour toutes les cartes maintenant ?</string>
    <string name="clear_tile_data">Supprimer toutes les tuiles</string>
    <string name="replace_favorite_confirmation">Êtes-vous sûr de vouloir remplacer le favori %1$s ?</string>
    <string name="shared_string_change">Modifier</string>
    <string name="get_started">Démarrer</string>
    <string name="routing_attr_short_way_name">Trajet économe en carburant</string>
    <string name="routing_attr_short_way_description">Suivre un trajet économe en carburant (trajet habituellement plus court)</string>
    <string name="no_update_info_desc">Ne pas vérifier les mises à jour ni les offres promotionnelles OsmAnd</string>
    <string name="no_update_info">Ne pas afficher les mises à jour</string>
    <string name="skip_map_downloading">Ignorer le téléchargement des cartes</string>
    <string name="skip_map_downloading_desc">"Aucune carte hors-ligne n\'est installée. Vous pouvez  sélectionner un carte dans la liste ou télécharger ultérieurement une carte depuis le menu - %1$s."</string>
    <string name="search_another_country">Sélectionnez une autre région</string>
    <string name="search_map">Recherche des cartes …</string>
    <string name="first_usage_wizard_desc">Laissez OsmAnd déterminer votre position et vous suggérer les cartes de la région.</string>
    <string name="location_not_found">Position non trouvée</string>
    <string name="no_inet_connection">Aucune connexion Internet</string>
    <string name="no_inet_connection_desc_map">Nécessaire pour télécharger des cartes.</string>
    <string name="search_location">Recherche de la position…</string>
    <string name="storage_free_space">Espace disponible</string>
    <string name="give_permission">Autoriser</string>
    <string name="allow_access_location">Autoriser l\'accès à la position</string>
    <string name="search_my_location">Rechercher ma position</string>
    <string name="storage_place_description">Espace utilisé par OsmAnd (pour les cartes, les traces, etc.) : %1$s.</string>
    <string name="first_usage_greeting">Suivez des itinéraires et découvrez de nouveaux lieux sans connexion Internet</string>
    <string name="get_for">Obtenir pour %1$s</string>
    <string name="get_for_month">Obtenir pour %1$s mois</string>
    <string name="si_mi_meters">Miles / Mètres</string>
    <string name="get_it">Obtenir</string>
    <string name="osm_live_banner_desc">Obtenez le téléchargement illimité des cartes et des mises à jour plus régulières (chaque semaine, chaque jour, chaque heure; au lieu de chaque mois).</string>
    <string name="osmand_plus_banner_desc">Version OsmAnd complète avec téléchargement illimité des cartes et mises à jour mensuelles des cartes.</string>
    <string name="donation_to_osm">Faire un don à la communauté OpenStreetMap</string>
    <string name="osm_live_subscription_desc">L\'abonnement permet de bénéficier des mises à jour horaires, quotidiennes, hebdomadaires et de télécharger de nouvelles cartes sans limite.</string>
    <string name="osm_live_payment_desc">Le coût de l\'abonnement sera prélevé chaque mois. Vous avez la possibilité d\'annuler votre abonnement sur Google Play.</string>
    <string name="donation_to_osm_desc">Une partie de votre don sera reversée aux contributeurs OSM qui mettent à jour OpenStreetMaps. Le coût de l\'abonnement reste identique.</string>
    <string name="driving_region_australia">Australie</string>
    <string name="lang_kab">Kabyle</string>
    <string name="rendering_attr_hideOverground_name">Objets au sol</string>
    <string name="lang_hsb">Sorabe (haut)</string>
    <string name="shared_string_filters">Filtres</string>
    <string name="apply_filters">Appliquer les filtres</string>
    <string name="save_filter">Mémoriser les filtres</string>
    <string name="delete_filter">Retirer les filtres</string>
    <string name="new_filter">Nouveau filtre</string>
    <string name="new_filter_desc">Merci de saisir un nom pour ce filtre, il sera ajouté à l\'onglet Catégories.</string>
    <string name="selected_categories">Catégories sélectionnées</string>
    <string name="create_custom_poi">Créer un filtre personnalisé</string>
    <string name="custom_search">Recherche personnalisée</string>
    <string name="edit_filter">Modifier les catégories</string>
    <string name="subcategories">Sous-catégories</string>
    <string name="translit_names">Transcrire les noms</string>
    <string name="rendering_value_light_brown_name">Marron clair</string>
    <string name="rendering_value_dark_brown_name">Marron foncé</string>
    <string name="search_hint">Saisissez une ville, une adresse ou un nom de point d\'intérêt</string>
    <string name="rendering_attr_contourColorScheme_name">Couleurs des courbes de niveau</string>
    <string name="rendering_attr_surfaceIntegrity_name">État de la route</string>
    <string name="christmas_poi">PI de Noël</string>
    <string name="christmas_desc">Anticipez Noël et le Nouvel An en affichant les Points d\'Intérêts associés à ces évènements de fin d\'année comme : les arbres de Noël, les marchés ...</string>
    <string name="christmas_desc_q">Afficher les PI de Noël ?</string>
    <string name="rendering_attr_contourColorScheme_description">Couleurs des courbes de niveau</string>
    <string name="save_track_min_speed">Vitesse minimale pour enregistrer</string>
    <string name="save_track_min_speed_descr">Indiquez une vitesse minimale à partir de laquelle déclencher l\'enregistrement</string>
    <string name="save_track_min_distance">Détection du déplacement pour enregistrer</string>
    <string name="save_track_min_distance_descr">Indiquez une distance minimale à partir de laquelle déclencher l\'enregistrement</string>
    <string name="save_track_precision">Seuils d\'enregistrement</string>
    <string name="save_track_precision_descr">Sélectionnez un seuil minimal pour l’enregistrement d\'un point</string>
    <string name="shared_string_continue">Continuer</string>
    <string name="shared_string_pause">Pause</string>
    <string name="shared_string_trip">Itinéraire</string>
    <string name="shared_string_recorded">Enregistré</string>
    <string name="shared_string_record">Enregistrer</string>
    <string name="gpx_logging_no_data">Aucune donnée</string>
    <string name="release_2_5">"
 • Icônes cliquables sur la carte


 • Recherche avancée des Points d\'Intérêts (PI), exemple : recherche de restaurants par spécialité ...


 • Nouveau style OsmAnd Topo pour les cyclistes et les randonneurs


 • Amélioration de l’enregistrement de l\'itinéraire


 • Android Wear : amélioration des notifications de navigation


 • Nombreuses améliorations et corrections de bugs


 et bien plus…
 "</string>
    <string name="shared_string_notifications">Notifications</string>
    <string name="trip_rec_notification_settings">Enregistrement de l\'itinéraire (aucune donnée)</string>
    <string name="trip_rec_notification_settings_desc">Afficher une notification contenant un bouton pour débuter l’Enregistrement de l\'itinéraire</string>
    <string name="osmo_share_location">Partager</string>
    <string name="osmo_service_running">Le service OsMo est actif</string>
    <string name="osmo_pause_location">Mettre en pause</string>
    <string name="gpx_no_tracks_title">Vous n\'avez pas encore d’itinéraire enregistré</string>
    <string name="gpx_no_tracks_title_folder">Vous pouvez aussi ajouter des itinéraires enregistrés au dossier</string>
    <string name="gpx_add_track">Ajouter une trace</string>
    <string name="gpx_appearance">Apparence</string>
    <string name="rendering_value_fine_name">Bien</string>
    <string name="translit_name_if_miss">Transformer si le nom %1$s est absent</string>
    <string name="route_calculation">Calcul de l\'itinéraire</string>
    <string name="upload_poi">Télécharger les PI</string>
    <string name="route_roundabout_short">Prenez la sortie %1$d</string>
    <string name="search_map_hint">Rechercher une ville ou une région</string>
    <string name="routing_attr_allow_motorway_description">Autoriser les trajets sur autoroutes</string>
    <string name="routing_attr_allow_motorway_name">Autoriser les autoroutes</string>
    <string name="wiki_around">Articles Wikipedia à proximité</string>
    <string name="lang_sr_latn">Serbe (Latin)</string>
    <string name="lang_zh_hk">Chinois (Hong Kong)</string>
    <string name="rendering_attr_hideWaterPolygons_description">Eau</string>
    <string name="rendering_attr_contourWidth_description">Épaisseur des traits pour les courbes de niveaux</string>
    <string name="rendering_attr_contourWidth_name">Épaisseur des courbes de niveaux</string>
    <string name="rendering_attr_contourDensity_name">Densité des courbes de niveaux</string>
    <string name="rendering_value_high_name">Élevé</string>
    <string name="rendering_value_medium_w_name">Moyen</string>
    <string name="rendering_value_low_name">Faible</string>
    <string name="rendering_attr_contourDensity_description">Densité des courbes de niveaux</string>
    <string name="legacy_search">Recherche héritée</string>
    <string name="show_legacy_search">Afficher la recherche héritée</string>
    <string name="show_legacy_search_desc">Activer la recherche héritée dans la liste déroulante</string>
    <string name="rendering_attr_hideWaterPolygons_name">Masquer l\'eau</string>
    <string name="configure_screen_quick_action">Action rapide</string>

    <string name="quick_action_item_action">Action %d</string>
    <string name="quick_action_item_screen">Écran %d</string>
    <string name="quick_action_add_marker">Ajouter un marqueur</string>
    <string name="quick_action_add_poi">Ajouter un PI</string>
    <string name="quick_action_map_style">Modifier le style de carte</string>
    <string name="quick_action_map_style_switch">Le style de carte est maintenant \"%s\".</string>
    <string name="quick_action_take_audio_note">Créer une note sonore</string>
    <string name="quick_action_take_video_note">Créer une note vidéo</string>
    <string name="quick_action_take_photo_note">Créer une note photo</string>
    <string name="quick_action_add_osm_bug">Signaler une anomalie OSM</string>
    <string name="quick_action_navigation_voice">Voix Active / Inactive</string>
    <string name="quick_action_navigation_voice_off">Désactiver la voix</string>
    <string name="quick_action_navigation_voice_on">Activer la voix</string>
    <string name="quick_action_add_gpx">Ajouter un point GPX</string>
    <string name="quick_action_add_parking">Ajouter une emplacement de stationnement</string>
    <string name="quick_action_new_action">Ajouter une action</string>
    <string name="quick_action_edit_action">Modifier l\'action</string>
    <string name="quick_action_add_favorite">Ajouter un favori</string>
    <string name="dialog_add_action_title">Ajouter une action</string>
    <string name="quick_actions_delete">Supprimer l\'action</string>
    <string name="quick_actions_delete_text">Êtes-vous certain de vouloir supprimer l\'action \"%s\" ?</string>
    <string name="quick_favorites_show_favorites_dialog">Afficher la liste des favoris</string>
    <string name="quick_favorites_name_preset">Nom du réglage</string>
    <string name="quick_favorites_name_description">Si vous ne renseignez pas cette zone, OsmAnd utilisera l\'adresse ou le nom du lieu.</string>
    <string name="quick_action_name_hint">Nom de l\'action</string>
    <string name="quick_action_favorite_dialog">Afficher la liste des favoris</string>
    <string name="quick_action_add_poi_dialog">Afficher la fenêtre d\'ajout de PI</string>
    <string name="quick_action_gpx_dialog">Afficher la fenêtre d\'ajout de point GPX</string>
    <string name="favorite_autofill_toast_text">" a été enregistré vers "</string>
    <string name="favorite_empty_place_name">Emplacement</string>
    <string name="quick_action_duplicates">Ce nom existe déjà, l\'action rapide a été renommée en %1$s pour éviter les doublons.</string>
    <string name="quick_action_duplicate">Nom d\'action rapide en double</string>
    <string name="quick_action_showhide_favorites_title">Afficher / Masquer les favoris</string>
    <string name="quick_action_favorites_show">Afficher les favoris</string>
    <string name="quick_action_favorites_hide">Masquer les favoris</string>
    <string name="quick_action_showhide_poi_title">Afficher / Masquer les PI</string>
    <string name="quick_action_poi_show">Afficher %1$s</string>
    <string name="quick_action_poi_hide">"Masquer  %1$s"</string>
    <string name="quick_action_add_category">Ajouter une catégorie</string>
    <string name="quick_action_add_configure_map">Paramétrer la carte</string>
    <string name="quick_action_add_navigation">Navigation</string>
    <string name="quick_action_fav_name_discr">Si vous ne renseignez pas cette zone, OsmAnd utilisera l\'adresse ou le nom du lieu.</string>
    <string name="quick_action_bug_message">Message</string>
    <string name="quick_action_category_discr">Vous pouvez choisir une Catégorie pour ce favori.</string>
    <string name="quick_action_gpx_category_discr">Vous pouvez choisir une Catégorie pour ce point GPX.</string>
    <string name="quick_action_poi_list">Liste des PI</string>
    <string name="quick_action_sh_poi_discrp">Vous pouvez indiquer les Catégories de PI à afficher sur la carte.</string>
    <string name="quick_action_map_style_action">Ajouter un Style de carte</string>
    <string name="quick_action_empty_param_error">Les paramètres ne peuvent être vides</string>
    <string name="quick_action_map_styles">Styles de carte</string>
    <string name="quick_action_map_overlay">Modifier la sur-couche de carte</string>
    <string name="quick_action_map_overlay_title">Sur-couches de carte</string>
    <string name="quick_action_map_overlay_action">Ajouter une sur-couche</string>
    <string name="quick_action_map_underlay">Modifier la sous-couche de carte</string>
    <string name="quick_action_map_underlay_title">Sous-couches de carte</string>
    <string name="quick_action_map_underlay_action">Ajouter une sous-couche</string>
    <string name="quick_action_map_source">Modifier la source de la carte</string>
    <string name="quick_action_map_source_title">Sources de cartes</string>
<<<<<<< HEAD
    <string name="quick_action_map_source_action">Ajouter une source de carte</string>
    <string name="quick_action_map_source_switch">La source de la carte a été modifiée pour \"%s\".</string>
    <string name="quick_action_poi_add">Ajouter</string>
    <string name="quck_action_btn_tutorial_title">Modifier la position du bouton</string>
=======
    <string name="quick_action_map_source_action">Ajouter une source</string>
    <string name="quick_action_map_source_switch">La source de carte a été modifié pour \"%s\".</string>
    <string name="quick_action_btn_tutorial_title">Modifier la position du bouton</string>
>>>>>>> dffb53fa
    </resources><|MERGE_RESOLUTION|>--- conflicted
+++ resolved
@@ -2549,14 +2549,7 @@
     <string name="quick_action_map_underlay_action">Ajouter une sous-couche</string>
     <string name="quick_action_map_source">Modifier la source de la carte</string>
     <string name="quick_action_map_source_title">Sources de cartes</string>
-<<<<<<< HEAD
     <string name="quick_action_map_source_action">Ajouter une source de carte</string>
     <string name="quick_action_map_source_switch">La source de la carte a été modifiée pour \"%s\".</string>
     <string name="quick_action_poi_add">Ajouter</string>
-    <string name="quck_action_btn_tutorial_title">Modifier la position du bouton</string>
-=======
-    <string name="quick_action_map_source_action">Ajouter une source</string>
-    <string name="quick_action_map_source_switch">La source de carte a été modifié pour \"%s\".</string>
-    <string name="quick_action_btn_tutorial_title">Modifier la position du bouton</string>
->>>>>>> dffb53fa
     </resources>