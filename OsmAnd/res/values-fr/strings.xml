--- conflicted
+++ resolved
@@ -3142,11 +3142,7 @@
     <string name="shared_string_total">Total</string>
     <string name="nothing_found_in_radius">Aucun résultat :</string>
     <string name="waypoints_removed_from_map_markers">Étape retirée des marques</string>
-<<<<<<< HEAD
     <string name="shared_string_travel_guides">Voyage</string>
-=======
-    <string name="shared_string_travel">Guides de voyage</string>
->>>>>>> 302fe886
     <string name="shared_string_result">Résultat</string>
     <string name="saved_articles">Articles favoris</string>
     <string name="shared_string_explore">Explorer</string>
