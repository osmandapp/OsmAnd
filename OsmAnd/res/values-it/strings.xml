--- conflicted
+++ resolved
@@ -5828,8 +5828,6 @@
     <string name="driving_region_india">India</string>
     <string name="hugerock_promo_description">Accesso gratuito a funzionalità tra cui download illimitati di mappe, rilievi 3D ecc. per %1$s mensili</string>
     <string name="driving_region_uk">UK e simili</string>
-<<<<<<< HEAD
-=======
     <string name="hugerock_promo">Promozione prodotti Hugerock per %1$s mesi</string>
     <string name="shared_string_automatically">Automaticamente</string>
     <string name="ask_every_time">Chiedi ogni volta</string>
@@ -5841,5 +5839,4 @@
     <string name="resting_navigation_position">Posizione di riposo e navigazione</string>
     <string name="view_angle_description">Visualizza l\'area a forma di cono che stai guardando attualmente</string>
     <string name="view_angle">Vista ad angolo</string>
->>>>>>> 726b21f0
 </resources>