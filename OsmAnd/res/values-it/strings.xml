<?xml version="1.0" encoding="utf-8"?>
<resources>
    <string name="use_fluorescent_overlays">Sovrapposizioni fluorescenti</string>
    <string name="use_fluorescent_overlays_descr">Usa colori fluorescenti per visualizzare tracce e percorsi.</string>
    <string name="offline_edition">Modifiche offline</string>
    <string name="offline_edition_descr">Se è abilitata la modifica offline, le modifiche verranno prima salvate localmente e caricate su richiesta, altrimenti le modifiche verranno caricate immediatamente.</string>
    <string name="update_poi_does_not_change_indexes">Le modifiche dei PDI all\'interno dell\'app non si riflettono nelle mappe scaricate, le modifiche sono salvate in un file locale.</string>
    <string name="local_openstreetmap_uploading">Caricamento…</string>
    <string name="local_openstreetmap_were_uploaded">{0} PDI/note sono stati caricati</string>
    <string name="local_openstreetmap_uploadall">Carica tutti</string>
    <string name="local_openstreetmap_upload">Carica la modifica in OSM</string>
    <string name="local_openstreetmap_delete">Elimina la modifica</string>
    <string name="local_openstreetmap_descr_title">Modifica asincrona di OSM:</string>
    <string name="local_openstreetmap_settings">OSM- PDI/-note salvati sul dispositivo</string>
    <string name="local_openstreetmap_settings_descr">Visualizza e gestisci i PDI/Note OSM inseriti nel tuo dispositivo.</string>
    <string name="live_monitoring_interval_descr">Specifica l\'intervallo del tracking online.</string>
    <string name="live_monitoring_interval">Intervallo di tracciamento online</string>
    <string name="live_monitoring_url_descr">Specifica l\'indirizzo internet con la sintassi dei parametri: lat={0}, lon={1}, data/ora={2}, hdop={3}, altitudine={4}, velocità={5}, angolo={6}.</string>
    <string name="live_monitoring_url">Indirizzo internet per il tracking in diretta</string>
    <string name="gpx_monitoring_disabled_warn">Registra la traccia usando il widget GPX o le impostazioni \'Registrazione viaggi\'.</string>
    <string name="show_current_gpx_title">Visualizza la traccia corrente</string>
    <string name="free_version_message">%1$s mappe da scaricare o aggiornare.</string>
    <string name="free_version_title">Versione gratuita</string>
    <string name="poi_context_menu_showdescription">Visualizza descrizione PDI.</string>
    <string name="amenity_type_osmwiki">Wikipedia (offline)</string>
    <string name="amenity_type_user_defined">Definito dall\'utente</string>
    <string name="fav_export_confirmation">Esistono file con Preferiti già esportati. Vuoi sostituirli\?</string>
    <string name="profile_settings">Impostazioni specifiche del profilo</string>
    <string name="settings_preset">Profilo predefinito</string>
    <string name="settings_preset_descr">Le impostazioni di navigazione e di visualizzazione della mappa vengono ricordate per ciascun profilo di utilizzo. Impostare qui il profilo predefinito.</string>
    <string name="routing_settings">Navigazione</string>
    <string name="routing_settings_descr">Specifica le opzioni di navigazione.</string>
    <string name="global_settings">Impostazioni globali</string>
    <string name="index_settings_descr">Scarica e gestisci le mappe offline archiviate sul tuo dispositivo.</string>
    <string name="general_settings">Impostazioni generali</string>
    <string name="general_settings_descr">Configura schermo e le impostazioni globali dell\'app.</string>
    <string name="global_app_settings">Impostazioni globali dell\'applicazione</string>
    <string name="user_name">il tuo nome utente in OSM</string>
    <string name="open_street_map_login_descr">Necessario per inviare contributi a openstreetmap.org.</string>
    <string name="user_password">Password</string>
    <string name="osmand_service">In secondo piano</string>
    <string name="osmand_service_descr">OsmAnd funziona in backgroung con lo schermo spento.</string>
    <string name="switch_to_raster_map_to_see">Scarica una mappa vettoriale offline per questa regione da \'Menu\' (\'Scarica mappe\'), o passa al componente aggiuntivo \'Mappe online\'.</string>
    <string name="download_files_not_enough_space">Non c\'è abbastanza spazio per scaricare %1$s MB (liberi: %2$s).</string>
    <string name="download_files_question_space">Scaricare {0} file\?
\n {1} MB (di {2} MB) saranno usati.</string>
    <string name="use_transparent_map_theme">Tema trasparente</string>
    <string name="native_library_not_supported">Libreria Nativa non supportata da questo dispositivo.</string>
    <string name="init_native_library">Inizializzazione libreria nativa…</string>
    <string name="choose_auto_follow_route">Centra automaticamente la mappa</string>
    <string name="choose_auto_follow_route_descr">Tempo fino a quando la visualizzazione della mappa si sincronizza con la posizione corrente.</string>
    <string name="auto_follow_route_navigation">Centra automaticamente solo in navigazione</string>
    <string name="auto_follow_route_navigation_descr">Centra automaticamente la visione della mappa solo durante la navigazione.</string>
    <string name="auto_follow_location_enabled">Visualizzazione mappa centrata automaticamente.</string>
    <string name="pref_vector_rendering">Opzioni specifiche per la rappresentazione vettoriale</string>
    <string name="pref_overlay">Sovrapposizione / sfondo</string>
    <string name="pref_raster_map">Impostazioni della fonte mappa</string>
    <string name="pref_vector_map">Impostazioni della mappa vettoriale</string>
    <string name="delete_confirmation_msg">Eliminare %1$s?</string>
    <string name="city_type_suburb">Frazione</string>
    <string name="city_type_hamlet">Piccolo borgo</string>
    <string name="city_type_village">Paese</string>
    <string name="city_type_town">Cittadina</string>
    <string name="city_type_city">Città</string>
    <string name="animate_route_off">Ferma animazione</string>
    <string name="animate_route">Avvia animazione</string>
    <string name="file_can_not_be_renamed">Il file non può essere rinominato.</string>
    <string name="file_with_name_already_exists">Esiste già un file con lo stesso nome.</string>
    <string name="poi_query_by_name_matches_categories">Trovate parecchie categorie PDI correlate.</string>
    <string name="data_to_search_poi_not_available">Download dati offline per la ricerca dei PDI.</string>
    <string name="poi_filter_by_name">Ricerca per nome</string>
    <string name="old_poi_file_should_be_deleted">Il file dati PDI \'%1$s\' è ridondante e può essere eliminato.</string>
    <string name="update_poi_file_not_found">Il file per registrare i cambiamenti dei PDI non è stato trovato nè creato.</string>
    <string name="button_upgrade_osmandplus">Aggiorna OsmAnd+</string>
    <string name="map_version_changed_info">Scarica la nuova versione dell\'app per usare i file delle nuove mappe.</string>
    <string name="poi_filter_nominatim">Nominatim online</string>
    <string name="search_position_current_location_search">Ricerca posizione…</string>
    <string name="search_position_current_location_found">La mia posizione (trovata)</string>
    <string name="search_position_address">Indirizzo…</string>
    <string name="search_position_favorites">Preferiti…</string>
    <string name="shared_string_undefined">Non definito</string>
    <string name="search_position_map_view">Attuale centro della mappa</string>
    <string name="select_search_position">Origine:</string>
    <string name="context_menu_item_search">Cerca nelle vicinanze</string>
    <string name="route_successfully_saved_at">Percorso salvato come \'%1$s\'.</string>
    <string name="filename_input">Nome file: </string>
    <string name="file_with_name_already_exist">Esiste già un file con lo stesso nome.</string>
    <string name="local_index_upload_gpx_description">Invio dei file GPX alla comunità OSM, per migliorare le mappe.</string>
    <string name="local_index_items_uploaded">Oggetto(i) %1$d di %2$d caricato(i).</string>
    <string name="local_index_mi_upload_gpx">Inviare a OSM</string>
    <string name="show_more_map_detail">Visualizza più dettagli mappa</string>
    <string name="show_more_map_detail_descr">Visualizza qualche dettaglio delle mappe vettoriali (strade ecc.) anche ai livelli di zoom piu\' bassi.</string>
    <string name="favourites_delete_multiple_succesful">Punti preferiti eliminati.</string>
    <string name="favorite_delete_multiple">Eliminare %1$d Preferiti e %2$d gruppi di Preferiti\?</string>
    <string name="favorite_home_category">Casa</string>
    <string name="favorite_friends_category">Amici</string>
    <string name="favorite_places_category">Luoghi</string>
    <string name="shared_string_others">Ancora</string>
    <string name="shared_string_no_thanks">No, grazie</string>
    <string name="basemap_missing">Scaricara la mappa base del mondo per avere una visione globale dell\'intero pianeta a un livello di zoom basso.</string>
    <string name="vector_data_missing">Scarica (\'offline\') dati per usare le mappe offline.</string>
    <string name="local_index_gpx_info_show">\n\nClic lungo per visualizzare le opzioni</string>
    <string name="local_index_installed">Versione locale</string>
    <string name="local_index_items_backuped">%1$d su %2$d oggetto/i disattivato/i.</string>
    <string name="local_index_items_deleted">%1$d su %2$d oggetto/i eliminato/i.</string>
    <string name="local_index_items_restored">%1$d su %2$d oggetto/i ripristinato/i.</string>
    <string name="local_index_no_items_to_do">Nessun oggetto da %1$s</string>
    <string name="local_index_action_do">Stai per %1$s %2$s oggetto/i. Continuare?</string>
    <string name="local_index_descr_title">Gestisci i file delle mappe.</string>
    <string name="local_index_mi_restore">Attiva</string>
    <string name="local_index_mi_backup">Disattiva</string>
    <string name="local_index_poi_data">Dati PDI</string>
    <string name="local_index_address_data">Dati indirizzi</string>
    <string name="local_index_transport_data">Dati trasporti pubblici</string>
    <string name="local_index_map_data">Dati mappa</string>
    <string name="local_indexes_cat_backup">Disattivato</string>
    <string name="local_indexes_cat_tts">Annunci vocali (TTS)</string>
    <string name="local_indexes_cat_voice">Annunci vocali (registrati)</string>
    <string name="local_indexes_cat_tile">Mappe online/cache a tasselli</string>
    <string name="local_indexes_cat_map">Mappe standard (vettori)</string>
    <string name="local_indexes_cat_poi">Dati PDI</string>
    <string name="ttsvoice">Voce TTS</string>
    <string name="search_offline_clear_search">Nuova Ricerca</string>
    <string name="map_text_size_descr">Dimensione del testo dei nomi sulla mappa:</string>
    <string name="map_text_size">Dimensione carattere mappa</string>
    <string name="trace_rendering">Informazioni diagnostiche delle prestazioni</string>
    <string name="trace_rendering_descr">Visualizza le performance della navigazione e del rendering.</string>
    <string name="installing_new_resources">Scompattazione nuovi dati…</string>
    <string name="internet_connection_required_for_online_route">La navigazione online non funziona quando si è disconnessi.</string>
    <string name="tts_language_not_supported_title">Lingua non supportata</string>
    <string name="tts_language_not_supported">La lingua selezionata non è supportata dal motore TTS (testo-a-voce) installato, verrà utilizzata la lingua TTS preimpostata. Cercare un\'altro motore TTS nel mercato\?</string>
    <string name="tts_missing_language_data_title">Dati mancanti</string>
    <string name="tts_missing_language_data">Vuoi andare sul Market per scaricare la lingua selezionata\?</string>
    <string name="gpx_option_reverse_route">Inverti direzione traccia</string>
    <string name="gpx_option_destination_point">Usa il punto di destinazione attuale</string>
    <string name="gpx_option_from_start_point">Percorri tutta la traccia</string>
    <string name="switch_to_vector_map_to_see">Mappa vettoriale offline presente per quest\'area.
\n\t
\n\tPer usarla attivare \'Menu\' → \'Configura la mappa\' → \'Sorgente mappa…\' → \'Mappe vettoriali offline\'.</string>
    <string name="choose_audio_stream">Canale d\'uscita della voce guida</string>
    <string name="choose_audio_stream_descr">Seleziona l\'altoparlante per la guida vocale.</string>
    <string name="voice_stream_voice_call">Audio delle chiamate telefoniche (interrompe lo stereo Bluetooth dell\'auto)</string>
    <string name="voice_stream_notification">Notifiche stream</string>
    <string name="voice_stream_music">Audio media/navigazione</string>
    <string name="warning_tile_layer_not_downloadable">L\'app non riesce a scaricare il livello della mappa %1$s, reinstallarlo potrebbe aiutare.</string>
    <string name="overlay_transparency_descr">Regola la trasparenza della sovrapposizione.</string>
    <string name="overlay_transparency">Trasparenza sovrapposizione</string>
    <string name="map_transparency_descr">Regola la trasparenza della mappa di base.</string>
    <string name="map_transparency">Trasparenza mappa di base</string>
    <string name="modify_transparency">Imposta trasparenza (0 - trasparente, 255 - opaco)</string>
    <string name="layer_underlay">Mappa di sfondo…</string>
    <string name="map_underlay">Mappa di sfondo</string>
    <string name="map_underlay_descr">Scegli mappa di sfondo</string>
    <string name="layer_overlay">Mappa sovrapposta…</string>
    <string name="map_overlay">Mappa sovrapposta</string>
    <string name="map_overlay_descr">Scegli la mappa sovrapposta</string>
    <string name="tile_source_already_installed">Mappa già installata, \'Impostazioni\' verrà aggiornato.</string>
    <string name="select_tile_source_to_install">Seleziona le fonti della mappa dei riquadri:</string>
    <string name="internet_not_available">Impossibile eseguire l\'operazione senza una connessione a Internet.</string>
    <string name="install_more">Installa altro…</string>
    <string name="level_to_switch_vector_raster_descr">Usare le mappe vettoriali per andare oltre questo livello.</string>
    <string name="level_to_switch_vector_raster">Minimo livello di zoom vettoriale</string>
    <string name="create_poi_link_to_osm_doc"><u>OSM online</u> classificazione di mappa con immagini.</string>
    <string name="error_doing_search">Non posso effettuare una ricerca offline.</string>
    <string name="search_osm_offline">Ricerco tramite geo posizione</string>
    <string name="system_locale">Sistema</string>
    <string name="preferred_locale_descr">Lingua interfaccia dell\'app (utilizzata dal prossimo riavvio di OsmAnd).</string>
    <string name="preferred_locale">Lingua interfaccia</string>
    <string name="unit_of_length_descr">Cambia l\'unità di misura della distanza.</string>
    <string name="unit_of_length">Unità di misura di lunghezza</string>
    <string name="si_mi_feet">Miglia/piedi</string>
    <string name="si_mi_yard">Miglia/iarde</string>
    <string name="si_km_m">Chilometri/metri</string>
    <string name="yard">yd</string>
    <string name="foot">ft</string>
    <string name="mile_per_hour">mi/h</string>
    <string name="mile">mi</string>
    <string name="send_location_way_choose_title">Condividi la posizione usando</string>
    <string name="send_location_sms_pattern">Posizione: %1$s\n%2$s</string>
    <string name="send_location_email_pattern">Per vedere la posizione segui il link web %1$s o il collegamento Android %2$s</string>
    <string name="send_location">Invia posizione</string>
    <string name="context_menu_item_share_location">Condividi posizione</string>
    <string name="add_waypoint_dialog_added">Punto intermedio GPX\'\'{0}\'\' aggiunto</string>
    <string name="add_waypoint_dialog_title">Aggiungi un punto intermedio al percorso GPX registrato</string>
    <string name="amenity_type_administrative">Amministrativo</string>
    <string name="amenity_type_barrier">Barriera</string>
    <string name="amenity_type_education">Istruzione</string>
    <string name="amenity_type_emergency">Emergenza</string>
    <string name="amenity_type_entertainment">Intrattenimento</string>
    <string name="amenity_type_finance">Finanza</string>
    <string name="amenity_type_geocache">Geocache</string>
    <string name="amenity_type_healthcare">Sanità</string>
    <string name="amenity_type_historic">Storia</string>
    <string name="amenity_type_landuse">Uso del terreno</string>
    <string name="amenity_type_leisure">Tempo Libero</string>
    <string name="amenity_type_man_made">Artificiale</string>
    <string name="amenity_type_military">Militare</string>
    <string name="amenity_type_natural">Natura</string>
    <string name="amenity_type_office">Ufficio</string>
    <string name="amenity_type_other">Altro</string>
    <string name="amenity_type_shop">Negozi</string>
    <string name="amenity_type_sport">Sport</string>
    <string name="amenity_type_sustenance">Alimentari</string>
    <string name="amenity_type_tourism">Turismo</string>
    <string name="amenity_type_transportation">Trasporti pubblici</string>
    <string name="indexing_address">Indicizzazione indirizzi…</string>
    <string name="indexing_map">Indicizzazione mappa…</string>
    <string name="indexing_poi">Indicizzazione PDI…</string>
    <string name="indexing_transport">Indicizzazione trasporti pubblici…</string>
    <string name="km">km</string>
    <string name="km_h">km/h</string>
    <string name="m">m</string>
    <string name="old_map_index_is_not_supported">Formato dati mappa deprecato \'\'{0}\'\', non supportato</string>
    <string name="poi_filter_car_aid">Servizi automobile</string>
    <string name="poi_filter_closest_poi">PDI più vicini</string>
    <string name="poi_filter_custom_filter">Filtro personalizzato</string>
    <string name="poi_filter_food_shop">Alimentari</string>
    <string name="poi_filter_for_tourists">Turistico</string>
    <string name="poi_filter_fuel">Carburante</string>
    <string name="poi_filter_namefinder">Ricerca nomi online</string>
    <string name="reading_cached_tiles">Lettura anteprime dalla cache…</string>
    <string name="version_index_is_big_for_memory">L\'indice \'\'{0}\'\' è troppo grande per l\'attuale memoria</string>
    <string name="version_index_is_not_supported">La versione dell\'indice \'\'{0}\'\' non è supportata</string>
    <string name="osmand_routing_experimental">Il routing offline di OsmAnd è sperimentale e non funziona per distanze superiori ai 20 km.
\n
\nNavigazione temporaneamente spostata sul servizio online CloudMade.</string>
    <string name="specified_dir_doesnt_exist">Impossibile trovare la cartella specificata.</string>
    <string name="application_dir">Cartella salvataggio dei dati</string>
    <string name="osmand_net_previously_installed">Tutti i dati offline nella vecchia app verranno supportati dalla nuova, ma i Preferiti devono essere esportati dalla vecchia app e importati nella nuova.</string>
    <string name="build_installed">Build {0} installata ({1}).</string>
    <string name="downloading_build">Download della versione…</string>
    <string name="install_selected_build">Installare OsmAnd - {0} del {1} {2} MB \?</string>
    <string name="loading_builds_failed">Impossibile recuperare l\'elenco delle versioni di OsmAnd</string>
    <string name="loading_builds">Caricamento delle versioni di OsmAnd…</string>
    <string name="select_build_to_install">Seleziona una versione OsmAnd da installare</string>
    <string name="contribution_activity">Installa la versione</string>
    <string name="gps_status_app_not_found">App stato GPS non installata. Cercarla in Market\?</string>
    <string name="voice_is_not_available_msg">Nessuna voce guida disponibile. Vai in \'Impostazioni\' → \'Impostazioni Navigazione\' → \'Guida vocale\' e scegli o scarica un pacchetto voce guida.</string>
    <string name="voice_is_not_available_title">Seleziona una pacchetto di annunci vocali</string>
    <string name="daynight_mode_day">Giorno</string>
    <string name="daynight_mode_night">Notte</string>
    <string name="daynight_mode_auto">Alba/tramonto</string>
    <string name="daynight_mode_sensor">Sensore luce</string>
    <string name="daynight_descr">Regola il cambio della modalità giorno/notte.</string>
    <string name="daynight">Modalità giorno/notte</string>
    <string name="download_files_question">Scarico {0} file(s) ({1} MB)?</string>
    <string name="items_were_selected">{0} oggetto(i) selezionati</string>
    <string name="filter_existing_indexes">Filtro download</string>
    <string name="fast_route_mode">Percorso più veloce</string>
    <string name="fast_route_mode_descr">Abilita per calcolare il percorso più veloce o disabilita per il percorso dal minor consumo.</string>
    <string name="tiles_to_download_estimated_size">Per lo zoom {0} scarica {1} tasselli ({2} MB)</string>
    <string name="shared_string_download_map">Download mappa</string>
    <string name="select_max_zoom_preload_area">Massimo zoom da precaricare</string>
    <string name="maps_could_not_be_downloaded">Non è stato possibile scaricare questa mappa</string>
    <string name="continuous_rendering">Disegno continuo</string>
    <string name="continuous_rendering_descr">Visualizza un rendering continuo invece di una immagine alla volta.</string>
    <string name="rendering_exception">Non posso rappresentare l\'area scelta.</string>
    <string name="rendering_out_of_memory">Memoria insufficiente per visualizzare l\'area selezionata</string>
    <string name="show_point_options">Utilizza la posizione …</string>
    <string name="renderer_load_sucess">Renderer caricato</string>
    <string name="renderer_load_exception">Non posso caricare il renderer.</string>
    <string name="renderers">Disegno dei vettori</string>
    <string name="renderers_descr">Scegli l\'aspetto della mappa</string>
    <string name="poi_context_menu_website">Visualizza siti web PDI</string>
    <string name="poi_context_menu_call">Visualizza telefoni PDI</string>
    <string name="website">Sito web</string>
    <string name="phone">Telefono</string>
    <string name="download_type_to_filter">Chiave filtro</string>
    <string name="use_high_res_maps">Schermo ad alta risoluzione</string>
    <string name="use_high_res_maps_descr">Non deformare (né sfocare) le mattonelle della mappa sui display ad alta definizione.</string>
    <string name="unknown_location">Posizione non ancora conosciuta.</string>
    <string name="context_menu_item_search_transport">Ricerca trasporti pubblici</string>
    <string name="transport_searching_transport">Risultati trasporti pubblici (nessuna destinazione):</string>
    <string name="transport_searching_route">Risultati trasporti pubblici ({0} a destinazione):</string>
    <string name="transport_search_again">Reimposta la ricerca dei trasporti pubblici</string>
    <string name="voice">Voci registrate</string>
    <string name="no_vector_map_loaded">Mappe vettoriali non sono state caricate</string>
    <string name="gpx_files_not_found">File GPX non trovati nella cartella tracce</string>
    <string name="error_reading_gpx">Non posso leggere i dati GPX.</string>
    <string name="vector_data">Mappe vettoriali offline</string>
    <string name="transport_context_menu">Cerca un trasporto pubblico alla fermata</string>
    <string name="poi_context_menu_modify">Modifica PDI</string>
    <string name="poi_context_menu_delete">Elimina PDI</string>
    <string name="rotate_map_compass_opt">Direzione con bussola</string>
    <string name="rotate_map_bearing_opt">Direzione del movimento</string>
    <string name="rotate_map_north_opt">Nord sempre in alto</string>
    <string name="rotate_map_to_descr">Allineamento della mappa:</string>
    <string name="rotate_map_to">Orientamento della mappa</string>
    <string name="show_route">Dettagli percorso</string>
    <string name="fav_imported_sucessfully">Preferiti importati</string>
    <string name="fav_file_to_load_not_found">Il file GPX contenente i Preferiti non è stato trovato in {0}</string>
    <string name="fav_saved_sucessfully">Preferiti salvati in {0}</string>
    <string name="no_fav_to_save">Nessun Preferito da salvare</string>
    <string name="error_occurred_loading_gpx">Non posso caricare il file GPX.</string>
    <string name="send_report">Invia segnalazione</string>
    <string name="none_region_found">Non trovo nessuna mappa scaricata sulla memory card.</string>
    <string name="poi_namefinder_query_empty">Scrivi per trovare un PDI</string>
    <string name="any_poi">Tutti</string>
    <string name="thanks_yandex_traffic">Grazie a Yandex per le info sul traffico.</string>
    <string name="layer_yandex_traffic">Yandex (traffico)</string>
    <string name="layer_route">Percorso</string>
    <string name="layer_osm_bugs">Note OSM (online)</string>
    <string name="layer_poi">PDI…</string>
    <string name="layer_map">Sorgente mappa…</string>
    <string name="menu_layers">Strati mappa</string>
    <string name="context_menu_item_search_poi">Cerca PDI</string>
    <string name="use_trackball_descr">Utilizza un dispositivo trackball per muovere la mappa.</string>
    <string name="use_trackball">Usa la trackball</string>
    <string name="background_service_wait_int_descr">Scegli l\'intervallo di tempo più alto per determinare la posizione in background.</string>
    <string name="background_service_wait_int">Attesa massima per la determinazione</string>
    <string name="where_am_i">Dove sono?</string>
    <string name="process_navigation_service">Servizio di navigazione OsmAnd</string>
    <string name="network_provider">Rete</string>
    <string name="gps_provider">GPS</string>
    <string name="int_seconds">secondi</string>
    <string name="int_min">min.</string>
    <string name="background_service_int_descr">Intervallo di risveglio usato dal servizio in background:</string>
    <string name="background_service_int">Intervallo di risveglio GPS</string>
    <string name="background_service_provider_descr">Metodo di localizzazione utilizzato dal servizio in background:</string>
    <string name="background_service_provider">Fornitore di posizionamento</string>
    <string name="background_router_service_descr">Traccia la posizione mentre lo schermo è spento.</string>
    <string name="background_router_service">Esegui OsmAnd in background</string>
    <string name="off_router_service_no_gps_available">Il servizio di navigazione in background necessita di un sistema di posizionamento attivo.</string>
    <string name="hide_poi_filter">Nascondi filtro</string>
    <string name="show_poi_filter">Visualizza filtro</string>
    <string name="search_poi_filter">Filtro</string>
    <string name="menu_mute_off">L\'audio è attivato</string>
    <string name="menu_mute_on">Audio disattivato</string>
    <string name="voice_provider_descr">Scegli la voce guida da utilizzare per la navigazione.</string>
    <string name="voice_provider">Guida vocale</string>
    <string name="voice_data_initializing">File voce in preparazione…</string>
    <string name="voice_data_not_supported">Versione di dati vocali non supportata</string>
    <string name="voice_data_corrupted">I file voce specificati sono corrotti</string>
    <string name="voice_data_unavailable">Pacchetto annunci vocali selezionato non disponibile</string>
    <string name="sd_unmounted">Scheda di memoria non accessibile. 
\nImpossibile visualizzare le mappe o cercare alcunché.</string>
    <string name="sd_mounted_ro">Memory Card accessibile in sola lettura. 
\nOra è possibile vedere solamente le mappe precaricate, non le nuove aree scaricate.</string>
    <string name="unzipping_file">File in decompressione…</string>
    <string name="route_tr">Svolta a destra e prosegui su</string>
    <string name="route_tshr">Svolta stretto a destra e prosegui su</string>
    <string name="route_tslr">Svolta leggermente a destra e prosegui su</string>
    <string name="route_tl">Svolta a sinistra e prosegui su</string>
    <string name="route_tshl">Svolta stretto a sinistra e prosegui su</string>
    <string name="route_tsll">Svolta leggermente a sinistra e prosegui su</string>
    <string name="route_tu">Fai inversione a U e continua</string>
    <string name="route_head">Avanti</string>
    <string name="first_time_continue">Dopo</string>
    <string name="first_time_download">Scarica le regioni</string>
    <string name="first_time_msg">Grazie per utilizzare OsmAnd. Scarica i dati delle regioni per l\'uso offline da \'Menu\' → \'Scarica mappe\' per visualizzare le mappe, localizzare indirizzi, cercare PDI, trovare trasporti pubblici e altro.</string>
    <string name="search_poi_location">Attendo segnale GPS…</string>
    <string name="search_near_map">Ricerca vicino all\'attuale centro della mappa</string>
    <string name="search_nearby">Ricerca vicino</string>
    <string name="map_orientation_default">Orientamento predefinito</string>
    <string name="map_orientation_portrait">Verticale</string>
    <string name="map_orientation_landscape">Orizzontale</string>
    <string name="map_screen_orientation">Orientamento dello schermo</string>
    <string name="map_screen_orientation_descr">Verticale, orizzontale, o predefinito (dispositivo).</string>
    <string name="opening_hours_not_supported">Il formato dell\'orario di apertura non può essere cambiato.</string>
    <string name="add_new_rule">Aggiungi una nuova regola</string>
    <string name="transport_Routes">Percorsi</string>
    <string name="transport_Stop">Fermata</string>
    <string name="transport_stops">fermate</string>
    <string name="transport_search_after">Itinerario successivo</string>
    <string name="transport_search_before">Itinerario precedente</string>
    <string name="transport_finish_search">Completa la ricerca</string>
    <string name="transport_stop_to_go_out">Scegli ferma per uscire</string>
    <string name="transport_to_go_after">distanza precedente</string>
    <string name="transport_to_go_before">distanza successiva</string>
    <string name="transport_stops_to_pass">fermate da passare</string>
    <string name="transport_route_distance">Distanza itinerario</string>
    <string name="transport">Trasporti pubblici</string>
    <string name="show_transport_over_map_description">Visualizza le fermate del trasporto pubblico sulla mappa.</string>
    <string name="show_transport_over_map">Visualizza le fermate del trasporto pubblico</string>
    <string name="hello">OsmAnd, app di navigazione</string>
    <string name="update_poi_success">I dati PDI sono stati aggiornati. ({0} sono stati caricati)</string>
    <string name="update_poi_error_local">Impossibile aggiornare l\'elenco locale dei PDI.</string>
    <string name="update_poi_error_loading">Non posso caricare dati dal server.</string>
    <string name="update_poi_no_offline_poi_index">Non sono disponibili dati offline dei PDI in questa zona</string>
    <string name="update_poi_is_not_available_for_zoom">Zoommare permette di aggiornare i PDI</string>
    <string name="context_menu_item_update_poi">Aggiorna PDI</string>
    <string name="context_menu_item_update_map_confirm">Aggiornare i dati locali da Internet\?</string>
    <string name="search_history_city">Città: {0}</string>
    <string name="search_history_street">Strada: {0}, {1}</string>
    <string name="search_history_int_streets">Incrocio: {0} x {1} in {2}</string>
    <string name="search_history_building">Edifici: {0}, {1}, {2}</string>
    <string name="favorite">Preferito</string>
    <string name="uploading_data">Invio dati…</string>
    <string name="uploading">Invio…</string>
    <string name="search_nothing_found">Non è stato tovato nulla</string>
    <string name="searching">Ricerca…</string>
    <string name="searching_address">Ricerca indirizzo…</string>
    <string name="search_osm_nominatim">Ricerca indirizzo con OSM Nominatim</string>
    <string name="hint_search_online">Ricerca online: numero civico, strada, città</string>
    <string name="search_offline_address">Offline</string>
    <string name="search_online_address">Internet</string>
    <string name="max_level_download_tile">Max zoom online</string>
    <string name="max_level_download_tile_descr">Non scaricare mappe oltre questo livello di zoom.</string>
    <string name="route_general_information">Distanza totale %1$s, durata del viaggio %2$d h %3$d min.</string>
    <string name="router_service_descr">Servizio di navigazione online oppure offline.</string>
    <string name="router_service">Servizio di navigazione</string>
    <string name="sd_dir_not_accessible">La cartella di salvataggio sulla scheda di memoria non è accessibile!</string>
    <string name="download_question">Scaricare {0} - {1} ?</string>
    <string name="download_question_exist">I dati offline per {0} sono già presenti ({1}). Aggiornarli ({2})\?</string>
    <string name="address">Indirizzo</string>
    <string name="downloading_list_indexes">Ricezione elenco regioni disponibili…</string>
    <string name="list_index_files_was_not_loaded">Impossibile accedere alla lista delle regioni su https://osmand.net.</string>
    <string name="select_index_file_to_download">Non è stato trovato niente, ma puoi farcela da solo (visita http://osmand.net).</string>
    <string name="fav_points_edited">Preferito modificato</string>
    <string name="fav_points_not_exist">Non esiste alcun preferito</string>
    <string name="update_existing">Sostituisci</string>
    <string name="only_show">Mostra percorso</string>
    <string name="follow">Avvia indicazioni</string>
    <string name="recalculate_route_to_your_location">Seleziona il mezzo di trasporto:</string>
    <string name="mark_final_location_first">Seleziona una destinazione prima per favore</string>
    <string name="get_directions">Indicazioni</string>
    <string name="opening_hours">Orari di apertura</string>
    <string name="opening_changeset">Apertura modifiche…</string>
    <string name="closing_changeset">Chiusura modifiche…</string>
    <string name="commiting_node">Sottopongo il nodo…</string>
    <string name="loading_poi_obj">Caricamento PDI…</string>
    <string name="auth_failed">Autorizzazione fallita</string>
    <string name="failed_op">fallito</string>
    <string name="converting_names">Conversione nomi locali/nomi inglesi…</string>
    <string name="loading_streets_buildings">Caricamento strade/edifici…</string>
    <string name="loading_postcodes">Caricamento CAP…</string>
    <string name="loading_streets">Caricamento strade…</string>
    <string name="loading_cities">Caricamento città…</string>
    <string name="poi">PDI</string>
    <string name="error_occurred_saving_gpx">Impossibile salvare il file GPX.</string>
    <string name="error_calculating_route">Impossibile calcolare il percorso.</string>
    <string name="error_calculating_route_occured">Impossibile calcolare il percorso.</string>
    <string name="empty_route_calculated">Il percorso calcolato è vuoto.</string>
    <string name="arrived_at_destination">Sei arrivato.</string>
    <string name="invalid_locations">Coordinate non valide</string>
    <string name="go_back_to_osmand">Ritorna alla mappa OsmAnd</string>
    <string name="loading_data">Caricamento dati…</string>
    <string name="reading_indexes">Lettura dei dati locali…</string>
    <string name="previous_run_crashed">Il precedente avvio dell\'applicazione si è interrotto. Il file di log è disponibile in {0}. Invia una segnalazione allegando il file di log.</string>
    <string name="saving_gpx_tracks">Salvataggio del file GPX…</string>
    <string name="finished_task">Completato</string>
    <string name="use_online_routing_descr">Utilizza internet per calcolare un percorso.</string>
    <string name="use_online_routing">Utilizza il generatore di percorsi online</string>
    <string name="osm_settings_descr">Specifica le impostazioni OpenStreetMap.org (OSM) necessarie per contribuire a OSM.</string>
    <string name="data_settings_descr">Specifica la lingua, scarica/ricarica i dati.</string>
    <string name="data_settings">Dati</string>
    <string name="osm_editing_plugin_name">Modifiche OSM</string>
    <string name="auto_zoom_map_descr">Livello di Zoom automatico in base alla velocità (fintanto che la mappa è sincronizzata con la posizione corrente).</string>
    <string name="auto_zoom_map">Zoom automatico mappa</string>
    <string name="additional_settings">Impostazioni aggiuntive</string>
    <string name="save_current_track_descr">Salva adesso la traccia come file GPX.</string>
    <string name="save_current_track">Salva la traccia corrente</string>
    <string name="save_track_interval_descr">Specifica l\'intervallo di registrazione per la traccia durante la navigazione</string>
    <string name="save_track_interval">Intervallo di registrazione durante la navigazione</string>
    <string name="update_tile">Aggiorna</string>
    <string name="reload_tile">Ricarica tasselli</string>
    <string name="mark_point">Obiettivo</string>
    <string name="use_english_names_descr">Seleziona l\'uso dei nomi locali o inglesi.</string>
    <string name="use_english_names">Utilizza nomi inglesi nelle mappe</string>
    <string name="app_settings">Impostazioni app</string>
    <string name="search_address">Cerca indirizzo</string>
    <string name="choose_building">Scegli numero civico</string>
    <string name="choose_street">Scegli la strada</string>
    <string name="choose_city">Scegli la città o il cap</string>
    <string name="ChooseCountry">Scegli la nazione</string>
    <string name="show_view_angle">Visualizza direzione di osservazione</string>
    <string name="map_view_3d_descr">Abilita la vista 3D della mappa.</string>
    <string name="map_view_3d">Vista mappa 3D</string>
    <string name="show_poi_over_map_description">Visualizza l’ultima sovrapposizione PDI selezionata.</string>
    <string name="show_poi_over_map">Visualizza dei PDI in sovrimpressione</string>
    <string name="map_tile_source_descr">Scegli la sorgente per i tasselli online o in cache.</string>
    <string name="map_tile_source">Sorgente dei tasselli della mappa</string>
    <string name="map_source">Sorgente mappa</string>
    <string name="use_internet">Usa internet</string>
    <string name="show_location">Visualizza la tua posizione</string>
    <string name="show_gps_coordinates_text">Visualizza coordinate GPS sulla mappa</string>
    <string name="use_internet_to_download_tile">Scarica i tasselli della mappa mancanti</string>
    <string name="app_description">App di navigazione</string>
    <string name="search_button">Ricerca</string>
    <string name="search_activity">Ricerca</string>
    <string name="searchpoi_activity">Scegli PDI</string>
    <string name="search_POI_level_btn">Trovane altri</string>
    <string name="incremental_search_city">Ricerca incrementale della città</string>
    <string name="incremental_search_street">Ricerca strada in modo incrementale</string>
    <string name="incremental_search_building">Ricerca civico in modo incrementale</string>
    <string name="choose_available_region">Seleziona paese dall\'elenco</string>
    <string name="choose_intersected_street">Scegli incrocio</string>
    <string name="Closest_Amenities">Amenità più vicine</string>
    <string name="app_mode_default">Scorri la mappa</string>
    <string name="app_mode_car">Automobile</string>
    <string name="app_mode_bicycle">Bicicletta</string>
    <string name="app_mode_pedestrian">A piedi</string>
    <string name="position_on_map_center">Al centro</string>
    <string name="position_on_map_bottom">In basso</string>
    <string name="navigate_point_top_text">Inserisci latitudine e longitudine nel formato selezionato (G - gradi, M - minuti, S - secondi)</string>
    <string name="navigate_point_latitude">Latitudine</string>
    <string name="navigate_point_longitude">Longitudine</string>
    <string name="navigate_point_format_D">DDD.DDDDD</string>
    <string name="navigate_point_format_DM">DDD MM.MMM</string>
    <string name="navigate_point_format_DMS">DDD MM SS.S</string>
    <string name="search_address_top_text">Indirizzo</string>
    <string name="search_address_region">Paese</string>
    <string name="search_address_city">Città</string>
    <string name="search_address_street">Strada</string>
    <string name="search_address_building">Civico</string>
    <string name="search_address_building_option">Civico</string>
    <string name="search_address_street_option">Incrocio</string>
    <string name="context_menu_item_update_map">Aggiorna la mappa</string>
    <string name="context_menu_item_create_poi">Crea PDI</string>
    <string name="add_favorite_dialog_top_text">Inserisci il nome del preferito</string>
    <string name="add_favorite_dialog_default_favourite_name">Preferito</string>
    <string name="add_favorite_dialog_favourite_added_template">Punto preferito \'\'{0}\'\' aggiunto.</string>
    <string name="favourites_context_menu_edit">Modifica preferito</string>
    <string name="favourites_context_menu_delete">Elimina preferito</string>
    <string name="favourites_remove_dialog_msg">Eliminare il punto preferito \'%s\'?</string>
    <string name="favourites_remove_dialog_success">Punto preferito {0} eliminato.</string>
    <string name="osb_comment_dialog_message">Messaggio</string>
    <string name="osb_comment_dialog_author">Nome autore</string>
    <string name="osb_comment_dialog_success">Commento aggiunto</string>
    <string name="osb_comment_dialog_error">Impossibile aggiungere il commento.</string>
    <string name="poi_edit_title">Modifica PDI</string>
    <string name="poi_create_title">Crea PDI</string>
    <string name="poi_remove_confirm_template">Eliminare {0} (commento)\?</string>
    <string name="poi_remove_title">Eliminazione PDI</string>
    <string name="poi_remove_success">Eliminato</string>
    <string name="poi_action_add">aggiungi</string>
    <string name="poi_action_change">cambia</string>
    <string name="poi_action_succeded_template">Azione {0} completata.</string>
    <string name="poi_error_unexpected_template">Impossibile eseguire l’azione {0}.</string>
    <string name="poi_error_io_error_template">Errore di I/O durante l\'esecuzione dell\'azione {0}.</string>
    <string name="poi_error_info_not_loaded">Informazioni relative al nodo non caricate</string>
    <string name="poi_dialog_opening_hours">Aperto</string>
    <string name="poi_dialog_comment">Commenta</string>
    <string name="poi_dialog_comment_default">Cambio PDI</string>
    <string name="poi_dialog_other_tags_message">Tutte le altre etichette sono conservate</string>
    <string name="default_buttons_commit">Esegui</string>
    <string name="filter_current_poiButton">Filtro</string>
    <string name="edit_filter_save_as_menu_item">Salva come</string>
    <string name="edit_filter_delete_dialog_title">Eliminare il filtro\?</string>
    <string name="edit_filter_delete_message">Filtro \'%1$s\' cancellato</string>
    <string name="edit_filter_create_message">Filtro \'%1$s\' creato</string>
    <string name="offline_navigation_not_available">La navigazione offline di OsmAnd è temporaneamente non disponibile.</string>
    <string name="left_side_navigation">Circolazione a sinistra</string>
    <string name="left_side_navigation_descr">Per i paesi in cui si guida nella parte sinistra della strada.</string>
    <string name="unknown_from_location">Posizione di partenza non ancora determinata.</string>
    <string name="confirm_interrupt_download">Annulla il download\?</string>
    <string name="basemap_was_selected_to_download">La mappa di base necessaria per il funzionamento è in coda per il download.</string>
    <string name="map_online_plugin_is_not_installed">Abilita il plugin \'Mappe Online\' per scegliere altre sorgenti di mappe</string>
    <string name="map_online_data">Mappe online e a tasselli</string>
    <string name="map_online_data_descr">Usa le mappe online (scarica e archivia i tasselli nella scheda di memoria).</string>
    <string name="shared_string_online_maps">Mappe online</string>
    <string name="online_map_settings_descr">Scegli la sorgente online o in cache dei tile delle mappe.</string>
    <string name="osmand_rastermaps_plugin_description">Accedi a molti tipi di mappe online (le cosiddette tile o raster), come tile OSM pre-renderizzate, immagini satellitari, e layer per scopi speciali come mappe meteorologiche, mappe climatiche, mappe geologiche, layer di ombreggiature, ecc.
\n
\nOgnuna di queste mappe può essere visualizzata come mappa principale (base) o come sovrapposizione o sottostante a un\'altra mappa base (come le mappe vettoriali offline di OsmAnd). Alcuni elementi delle mappe vettoriali OsmAnd possono essere nascosti tramite il menù \"Configura mappa\" per rendere più visibile qualsiasi mappa sottostante.
\n
\nScarica direttamente le mappe a tasselli, o copiale come file di database SQLite nella cartella dei dati di OsmAnd utilizzando uno dei tanti strumenti di preparazione delle mappe di terze parti.</string>
    <string name="osmand_background_plugin_description">Visualizza le impostazioni per abilitare il tracking e navigazione in background (a schermo spento) tramite il risveglio periodico del GPS.</string>
    <string name="osmand_accessibility_description">Rende disponibili le funzioni per l\'accessibilità del dispositivo direttamente in OsmAnd. Ciò facilita ad es. la regolazione della velocità del parlato per le voci di sintesi vocale, la configurazione del pad direzionale di navigazione a schermo, l\'utilizzo di una trackball per il controllo dello zoom, oppure feedback di sintesi vocale, ad esempio per annunciare automaticamente la tua posizione.</string>
    <string name="osmand_development_plugin_description">Fornisce funzionalità per testare ed eseguire il debug di OsmAnd: simula percorsi di navigazione, monitora il rendering dello schermo, controlla le prestazioni, ecc. Questo plugin non è richiesto per il normale utilizzo dell\'applicazione.</string>
    <string name="plugins_screen">Componenti aggiuntivi</string>
    <string name="prefs_plugins_descr">I plugin abilitano funzionalità aggiuntive e impostazioni avanzate.</string>
    <string name="prefs_plugins">Componenti aggiuntivi</string>
    <string name="osm_editing_plugin_description">Contribuisci a OpenStreetMap, una comunità globale che mantiene una mappa completa del mondo e fornisce dati open source aggiornati ad ogni utente.
\n
\nPuoi trovare istruzioni su come modificare la mappa sul nostro sito web %1$s.</string>
    <string name="vector_maps_may_display_faster_on_some_devices">Le mappe vettoriali dovrebbero apparire più velocemente. Su certi dispositivi potrebbero non funzionare bene.</string>
    <string name="play_commands_of_currently_selected_voice">Seleziona una voce e provane gli annunci vocali:</string>
    <string name="debugging_and_development">Sviluppo di OsmAnd</string>
    <string name="native_rendering">Disegno nativo</string>
    <string name="test_voice_prompts">Prova annunci vocali</string>
    <string name="send_files_to_osm">Inviare i file GPX a OSM?</string>
    <string name="gpx_visibility_txt">Visibilità</string>
    <string name="gpx_tags_txt">Etichette</string>
    <string name="shared_string_description">Descrizione</string>
    <string name="validate_gpx_upload_name_pwd">Imposta il tuo nome utente e password OSM per caricare i file GPX.</string>
    <string name="default_buttons_support">Sostieni</string>
    <string name="support_new_features">Sostieni nuove caratteristiche</string>
    <string name="show_ruler_level">Visualizza il righello</string>
    <string name="info_button">Info</string>
    <string name="back_to_location">Torna alla posizione</string>
    <string name="accessibility_mode">Modalità accessibile</string>
    <string name="accessibility_mode_descr">Abilita le funzioni relative all\'accessibilità.</string>
    <string name="accessibility_default">Basata sulle impostazioni globali di sistema di Android</string>
    <string name="backToMenu">Torna al menu</string>
    <string name="zoomOut">Zoom indietro</string>
    <string name="zoomIn">Zoom avanti</string>
    <string name="zoomIs">Il livello dello zoom è</string>
    <string name="north">nord</string>
    <string name="north_north_east">nord-nord-est</string>
    <string name="north_east">nord-est</string>
    <string name="east_north_east">est-nord-est</string>
    <string name="east">est</string>
    <string name="east_south_east">est-sud-est</string>
    <string name="south_east">sud-est</string>
    <string name="south_south_east">sud-sud-est</string>
    <string name="south">sud</string>
    <string name="south_south_west">sud-sud-ovest</string>
    <string name="south_west">sud-ovest</string>
    <string name="west_south_west">ovest-sud-ovest</string>
    <string name="west">ovest</string>
    <string name="west_north_west">ovest-nord-ovest</string>
    <string name="north_west">nord-ovest</string>
    <string name="north_north_west">nord-nord-ovest</string>
    <string name="front">avanti</string>
    <string name="front_right">avanti a destra</string>
    <string name="right">A destra</string>
    <string name="back_right">indietro a destra</string>
    <string name="back">indietro</string>
    <string name="back_left">indietro a sinistra</string>
    <string name="left">a sinistra</string>
    <string name="front_left">avanti a sinistra</string>
    <string name="oclock">in punto</string>
    <string name="towards">verso</string>
    <string name="accuracy">Precisione</string>
    <string name="altitude">Altitudine</string>
    <string name="no_info">Nessuna informazione</string>
    <string name="direction_style_sidewise">Direzioni (8 settori)</string>
    <string name="direction_style_clockwise">Bussola (12 settori)</string>
    <string name="settings_direction_style">Stile della direzione</string>
    <string name="settings_direction_style_descr">Scegli lo stile in cui vengono espresse le direzioni relative durante il movimento</string>
    <string name="auto_announce_on">Avvia gli annunci automatici</string>
    <string name="auto_announce_off">Ferma gli annunci automatici</string>
    <string name="i_am_here">Io sono qui</string>
    <string name="zoom_by_trackball_descr">Cambia lo zoom della mappa con movimenti orizzontali della trackball.</string>
    <string name="zoom_by_trackball">Usa la trackball per il controllo dello zoom</string>
    <string name="accessibility_preferences_descr">Preferenze relative all\'accessibilità.</string>
    <string name="shared_string_accessibility">Accessibilità</string>
    <string name="index_name_north_america">Nord America</string>
    <string name="index_name_us">Nord America - Stati Uniti</string>
    <string name="index_name_central_america">America Centrale</string>
    <string name="index_name_south_america">Sud America</string>
    <string name="index_name_europe">Europa</string>
    <string name="index_name_france">Europa - Francia</string>
    <string name="index_name_germany">Europa - Germania</string>
    <string name="index_name_russia">Russia</string>
    <string name="index_name_africa">Africa</string>
    <string name="index_name_asia">Asia</string>
    <string name="index_name_oceania">Oceania</string>
    <string name="index_name_other">Mappe mondiali e di base</string>
    <string name="index_name_wiki">Wikipedia mondiale</string>
    <string name="index_name_voice">Annunci vocali (registrati, funzionalità limitate)</string>
    <string name="index_name_tts_voice">Annunci vocali (TTS, preferibile)</string>
    <string name="shared_string_name">Nome</string>
    <string name="favourites_edit_dialog_category">Categoria</string>
    <string name="local_index_routing_data">Dati percorso</string>
    <string name="navigate_point_format">Formato</string>
    <string name="poi_search_desc">Ricerca PDI (punti di interesse)</string>
    <string name="address_search_desc">Ricerca degli indirizzi</string>
    <string name="navpoint_search_desc">Coordinate</string>
    <string name="transport_search_desc">Ricerca dei trasporti pubblici</string>
    <string name="favourites_search_desc">Un modo per cercare tra i preferiti</string>
    <string name="rendering_attr_noPolygons_description">Rendi trasparenti nella mappa tutte le aree del terreno.</string>
    <string name="rendering_attr_noPolygons_name">Poligoni</string>
    <string name="rendering_attr_appMode_name">Modalità di disegno</string>
    <string name="rendering_attr_appMode_description">Ottimizza la mappa per</string>
    <string name="rendering_attr_contourLines_description">Visualizzazione dal livello di zoom (necessita dei dati della linea di contorno):</string>
    <string name="rendering_attr_contourLines_name">Visualizza le isoipse</string>
    <string name="rendering_attr_hmRendered_description">Aumenta la quantità dei dettagli della mappa visualizzati.</string>
    <string name="rendering_attr_hmRendered_name">Visualizza più dettagli della mappa</string>
    <string name="route_roundabout">Rotatoria: prendere la %1$d uscita e proseguire</string>
    <string name="route_kl">Tieni la sinistra e prosegui</string>
    <string name="route_kr">Tieni la destra e prosegui</string>
    <string name="asap">ASAP</string>
    <string name="gpxup_public">Pubblico</string>
    <string name="gpxup_identifiable">Identificabile</string>
    <string name="gpxup_trackable">Tracciabile</string>
    <string name="gpxup_private">Privato</string>
    <string name="osmand_parking_event">Prendi l\'auto dal parcheggio</string>
    <string name="osmand_parking_warning">Attenzione</string>
    <string name="osmand_parking_warning_text">Una notifica per recuperare l\'auto è stata aggiunta al tuo calendario e può essere modificata o eliminata.</string>
    <string name="osmand_parking_time_limit_title">Imposta il limite d\'orario del parcheggio</string>
    <string name="osmand_parking_delete_confirm">Cancellare il marcatore della posizione di parcheggio\?</string>
    <string name="osmand_parking_delete">Elimina un marcatore di parcheggio</string>
    <string name="osmand_parking_choose_type">Scegli il tipo di parcheggio</string>
    <string name="osmand_parking_lim_text">A tempo</string>
    <string name="osmand_parking_no_lim_text">Senza limiti di tempo</string>
    <string name="osmand_parking_add_event">Aggiungi una notifica all\'applicazione Calendar</string>
    <string name="osmand_parking_time_limit">Parcheggio a tempo</string>
    <string name="osmand_parking_time_no_limit">Parcheggio senza limiti di tempo</string>
    <string name="osmand_parking_position_description">La posizione della tua auto parcheggiata. %1$s</string>
    <string name="osmand_parking_position_description_add">Recupera il veicolo alle:</string>
    <string name="osmand_parking_pm">PM</string>
    <string name="osmand_parking_am">AM</string>
    <string name="osmand_parking_position_name">Punto di parcheggio</string>
    <string name="osmand_parking_plugin_description">Segna il punto sulla mappa dove hai parcheggiato e sul calendario l\'orario di fine parcheggio. Per impostare un segnaposto scegli un punto sulla mappa, vai su \"Azioni\" e tocca \"Aggiungi parcheggio\".</string>
    <string name="osmand_parking_plugin_name">Posizione parcheggio</string>
    <string name="context_menu_item_add_parking_point">Marca come posizione di parcheggio</string>
    <string name="context_menu_item_delete_parking_point">Elimina marcatore di parcheggio</string>
    <string name="starting_point_too_far">Punto di partenza troppo distante dalla strada più vicina.</string>
    <string name="shared_location">Posizione condivisa</string>
    <string name="global_app_allocated_memory_descr">Memoria allocata %1$s MB (limite di Android %2$s MB, Dalvik %3$s MB).</string>
    <string name="global_app_allocated_memory">Memoria allocata</string>
    <string name="native_app_allocated_memory_descr">Memoria nativa totale allocata dall\'app %1$s MB (Dalvik %2$s MB, altro %3$s MB). 
\nMemoria in proporzione %4$s MB (limite di Android %5$s MB, Dalvik %6$s MB).</string>
    <string name="native_app_allocated_memory">Memoria nativa totale</string>
    <string name="select_animate_speedup">Velocità della simulazione del percorso:</string>
    <string name="osmand_parking_hours">Ore</string>
    <string name="osmand_parking_minutes">Minuti</string>
    <string name="osmand_parking_position_description_add_time">L\'automobile è stata parcheggiata alle</string>
    <string name="use_compass_navigation_descr">Usa la bussola quando la direzione non è altrimenti individuata.</string>
    <string name="use_compass_navigation">Usa la bussola</string>
    <string name="route_updated_loc_found">In attesa della posizione per calcolare il percorso</string>
    <string name="continue_follow_previous_route_auto">Continuare la precedente navigazione incompleta\? (%1$s secondi)</string>
    <string name="show_cameras">Autovelox</string>
    <string name="show_traffic_warnings">Avvisi di traffico</string>
    <string name="avoid_toll_roads">Evita strade a pedaggio</string>
    <string name="map_widget_top_text">Nome della strada</string>
    <string name="map_widget_config">Configura lo schermo</string>
    <string name="map_widget_back_to_loc">Dove sono</string>
    <string name="map_widget_lock_screen">Blocca</string>
    <string name="map_widget_compass">Bussola</string>
    <string name="map_widget_reset">Reimposta i valori predefiniti</string>
    <string name="map_widget_parking">Parcheggio</string>
    <string name="map_widget_time">Tempo rimasto</string>
    <string name="map_widget_next_turn">Prossima svolta</string>
    <string name="map_widget_next_turn_small">Prossima svolta (piccola)</string>
    <string name="map_widget_next_next_turn">Svolta successiva</string>
    <string name="map_widget_mini_route">Minimappa del percorso</string>
    <string name="bg_service_screen_lock">Blocca</string>
    <string name="bg_service_screen_lock_toast">Lo schermo è bloccato</string>
    <string name="bg_service_interval">Imposta l\'intervallo di risveglio:</string>
    <string name="screen_is_locked">Tocca l\'icona del lucchetto per sbloccare</string>
    <string name="bg_service_screen_unlock">Sblocca</string>
    <string name="bg_service_sleep_mode_off">Esegui\n l\'app in background</string>
    <string name="bg_service_sleep_mode_on">Interrompi\n l\'esecuzione dell\'app in background</string>
    <string name="filterpoi_activity">Crea un filtro per i PDI</string>
    <string name="select_navigation_mode">Modo di trasporto:</string>
    <string name="day_night_info_description">Alba: %1$s
\nTramonto: %2$s</string>
    <string name="day_night_info">Informazioni giorno/notte</string>
    <string name="map_widget_vector_attributes">Attributi del disegno</string>
    <string name="map_widget_renderer">Stile della mappa</string>
    <string name="layer_map_appearance">Configura lo schermo</string>
    <string name="show_lanes">Corsie</string>
    <string name="avoid_unpaved">No strade non asfaltate</string>
    <string name="avoid_ferries">Evita traghetti</string>
    <string name="avoid_in_routing_title">Evita…</string>
    <string name="show_warnings_title">Mostra avvisi…</string>
    <string name="show_warnings_descr">Configura gli avvisi sul traffico (limiti velocità, fermate forzate, dossi rallentatori, tunnel), avvisi autovelox e indicazioni di corsia.</string>
    <string name="map_widget_fluorescent">Itinerari fluorescenti</string>
    <string name="map_widget_show_ruler">Righello</string>
    <string name="map_widget_view_direction">Direzione della visuale</string>
    <string name="map_widget_transparent">Widget trasparenti</string>
    <string name="int_continuosly">continuo</string>
    <string name="email">e-mail</string>
    <string name="osmand_short_description_80_chars">Visualizzazione e navigazione in mobilità di mappe mondiali OSM</string>
    <string name="osmand_long_description_1000_chars">OsmAnd (OSM Automatizzata Navigazione Direzioni)
\n
\nOsmAnd è un\'applicazione di navigazione, a sorgente aperto, con accesso a una grande varietà di dati mondiali di OpenStreetMap (OSM). Tutte le mappe (vettoriali o a tasselli) posso essere memorizzate nella scheda di memoria del telefono per essere utilizzate offline. OsmAnd offre anche la funzionalità del calcolo dell\'itinerario sia online che offline compreso la voce guida.↵
\n↵
\n Alcune delle caratteristiche principali:↵
\n - Funzionalità completa anche disconnessi dalla rete (conserva le mappe vettoriali o a tasselli in una cartella selezionabile)↵
\n - Mappe vettoriali offline compatte per tutto il mondo intero a disposizione↵
\n - Scarica le mappe delle nazioni o delle regioni direttamente dal programma↵
\n - Possibilità di sovrapposizione di diversi strati, come tracce GPX o di navigazione, punti di interesse, preferiti, curve isoipse, fermate dei mezzi pubblici, mappe aggiuntive con trasparenza personalizzabile↵
\n - Ricerca offline per indirizzi e luoghi (PDI)↵
\n - Calcolo del percorso per distanze a medio raggio↵
\n - Modalità automobile, bicicletta e pedonale con:↵
\n - Commutazione automatica della vista giorno/notte↵
\n - Zoom automatico in base alla velocità↵
\n - Allineamento della mappa in base alla direzione o alla bussola↵
\n - Indicazioni di corsia, visualizzazione del limite di velocità, voci registrate e text-to-speech
\n
\n - Limitazioni di questa versione gratuita di OsmAnd:↵
\n - Numero di mappe scaricabili limitato↵
\n - Non funziona l\'accesso ai PDI offline di Wikipedia
\n
\n OsmAnd è continuamente in sviluppo e il nostri progetto e il suo ulteriore progresso si basa su contribuiti finanziari per lo sviluppo e la prova di nuove funzionalità. Ti preghiamo di considerare l\'acquisto di OsmAnd+ o il finanziamento di specifiche nuove funzioni o una donazione generica su https://osmand.net.</string>
    <string name="osmand_plus_short_description_80_chars">Visualizzazione &amp; navigazione mobile con le mappe mondiali OSM online e offline</string>
    <string name="osmand_plus_long_description_1000_chars">OsmAnd+ (OSM Direzioni di Navigazione Automatizzate)+
\n
\n OsmAnd+ è un\'applicazione di navigazione open source con accesso a una grande varietà di dati mondiali di OpenStreetMap (OSM). Tutte le mappe (vettoriali o a riquadro) possono essere memorizzate nella scheda di memoria del telefono per l\'utilizzo offline. OsmAnd offre anche la funzionalità di calcolo dell\'itinerario sia online che offline, compresa la voce guida curva per curva.
\n
\n OsmAnd+ è la versione a pagamento dell\'app: tramite l\'acquisto dell\'applicazione sostieni il progetto, finanzi lo sviluppo di nuove funzionalità, e ricevi gli ultimi aggiornamenti.
\n
\n Alcune delle caratteristiche principali:
\n - Funzionalità completa anche se disconnessi dalla rete (conserva le mappe vettoriali o a riquadro nella memoria del dispositivo)
\n - Mappe vettoriali offline compatte per tutto il mondo a disposizione
\n - Scarica le mappe delle nazioni o delle regioni direttamente dall\'applicazione, senza limiti
\n - Wikipedia Offline (scarica i PDI Wikipedia), ottimo per visite turistiche
\n - Possibilità di sovrapposizione di diversi strati, come tracce GPX o di navigazione, punti di interesse, preferiti, linee isoipse, fermate dei mezzi pubblici, mappe aggiuntive con trasparenza personalizzabile
\n
\n - Ricerca offline per indirizzi e luoghi (PDI)
\n - Calcolo del percorso per medie distanze
\n - Modalità automobile, bicicletta e pedonale con opzioni
\n - Cambio automatico della visione giorno/notturna
\n - Zoom automatico della mappa in base alla velocità
\n - Allineamento della mappa in base alla bussola o alla direzione di movimento
\n - Indicazioni di corsia, indicazione limiti di velocità, voci registrate e text-to-speech sintetizzate
\n</string>
    <string name="snap_to_road">Blocca sulle strade</string>
    <string name="avoid_motorway">No autostrade</string>
    <string name="intermediate_point_too_far">La destinazione intermedia %1$s è troppo lontana dalla strada più vicina.</string>
    <string name="arrived_at_intermediate_point">Raggiunta destinazione intermedia</string>
    <string name="context_menu_item_intermediate_point">Aggiungi come destinazione intermedia</string>
    <string name="map_widget_intermediate_distance">Destinazione intermedia</string>
    <string name="ending_point_too_far">Punto finale troppo distante dalla strada più vicina.</string>
    <string name="add_tag">Aggiungi etichetta</string>
    <string name="btn_advanced_mode">Modalità avanzata…</string>
    <string name="poi_filter_parking">Parcheggio</string>
    <string name="poi_filter_emergency">Emergenza</string>
    <string name="poi_filter_public_transport">Trasporto pubblico</string>
    <string name="poi_filter_entertainment">Intrattenimento</string>
    <string name="poi_filter_accomodation">Alloggio</string>
    <string name="poi_filter_restaurants">Ristoranti</string>
    <string name="poi_filter_sightseeing">Attrazione turistica</string>
    <string name="context_menu_item_last_intermediate_point">Aggiungi come ultima destinazione intermedia</string>
    <string name="context_menu_item_first_intermediate_point">Aggiungi come prima destinazione intermedia</string>
    <string name="add_as_last_destination_point">Aggiungi come ultima destinazione intermedia</string>
    <string name="add_as_first_destination_point">Aggiungi come prima destinazione intermedia</string>
    <string name="replace_destination_point">Sostituisci la destinazione</string>
    <string name="new_destination_point_dialog">La destinazione è già impostata:</string>
    <string name="target_point">Destinazione %1$s</string>
    <string name="shared_string_target_points">Destinazioni</string>
    <string name="map_widget_monitoring_services">Servizi di registrazione</string>
    <string name="no_route">Nessun percorso</string>
    <string name="delete_target_point">Rimuovi la destinazione</string>
    <string name="intermediate_point">Destinazione intermedia %1$s</string>
    <string name="gps_not_available">Attiva il GPS nelle impostazioni</string>
    <string name="map_widget_show_destination_arrow">Visualizza la direzione della destinazione</string>
    <string name="non_optimal_route_calculation">Calcola un percorso, eventualmente anche non ottimale, su lunghe distanze</string>
    <string name="enable_plugin_monitoring_services">Abilita il plugin \"Trip recording\" per utilizzare i servizi di registrazione della posizione (registrazione GPX, monitoraggio in tempo reale)</string>
    <string name="rendering_attr_roadColors_description">Seleziona una combinazione di colori per le strade:</string>
    <string name="rendering_attr_roadColors_name">Schema di colorazioni per le strade</string>
    <string name="zxing_barcode_scanner_not_found">L\'app ZXing Barcode Scanner non è installata. Cercarla in Google Play\?</string>
    <string name="close_changeset">Chiudi le modifiche</string>
    <string name="safe_mode_description">Avvia l\'app in modalità sicura (più lenta).</string>
    <string name="safe_mode">Modalità sicura</string>
    <string name="native_library_not_running">L\'applicazione è in esecuzione in modalità sicura (chiudila nelle \'Impostazioni\').</string>
    <string name="background_service_is_enabled_question">Il servizio OsmAnd è ancora in esecuzione in background. Si desidera arrestare anche questo?</string>
    <string name="route_descr_lat_lon">Lat %1$.3f lon %2$.3f</string>
    <string name="no_buildings_found">Nessun edificio trovato.</string>
    <string name="search_villages_and_postcodes">Ricerca altre frazioni/codici postali</string>
    <string name="rendering_attr_showRoadMaps_description">Seleziona quando visualizzare le mappe solo strade:</string>
    <string name="rendering_attr_showRoadMaps_name">Mappe solo strade</string>
    <string name="download_roads_only_item">Solo strade</string>
    <string name="download_regular_maps">Mappe standard</string>
    <string name="download_roads_only_maps">Mappa solo strade</string>
    <string name="incomplete_locale">incompleto</string>
    <string name="map_widget_max_speed">Limite di velocità</string>
    <string name="rendering_attr_noAdminboundaries_name">Confini</string>
    <string name="rendering_attr_noAdminboundaries_description">Non visualizzare i confini regionali (livelli amministrativi 5-9).</string>
    <string name="download_select_map_types">Altre mappe</string>
    <string name="download_srtm_maps">Linee isoipse</string>
    <string name="srtm_plugin_name">Topografia</string>
    <string name="srtm_plugin_description">Informazioni sul terreno come curve di livello, ombreggiature e pendii ti aiutano a valutare visivamente la conformazione del terreno e il rilievo, la navigabilità e altro ancora. Le informazioni topografiche possono essere rappresentate mediante ombreggiatura della pendenza, curve di livello e/o colorazione della pendenza.
\n
\nI dati di base sono forniti da SRTM e ASTER.
\n
\nUlteriori approfondimenti su %1$s.</string>
    <string name="audionotes_plugin_description">Crea note audio/foto/video durante un viaggio, utilizzando un pulsante della mappa o il menu contestuale della posizione.</string>
    <string name="audionotes_plugin_name">Note audio/video</string>
    <string name="audionotes_location_not_defined">Tocca \'Utilizza posizione...\' per aggiungere una posizione alla nota.</string>
    <string name="osmand_srtm_short_description_80_chars">Plugin OsmAnd per caratteristiche topografiche offline come linee di contorno, ombreggiatura, pendenza</string>
    <string name="map_widget_distancemeasurement">Misurazione della distanza</string>
    <string name="map_widget_audionotes">Note audio</string>
    <string name="av_def_action_video">Registra video</string>
    <string name="av_def_action_audio">Registra audio</string>
    <string name="av_widget_action_descr">Azione predefinita del widget:</string>
    <string name="av_widget_action">Azione predefinita del widget</string>
    <string name="av_video_format_descr">Formato di uscita video:</string>
    <string name="av_video_format">Formato di uscita video</string>
    <string name="av_use_external_recorder_descr">Utilizza il registratore di sistema per i video.</string>
    <string name="av_use_external_recorder">Utilizza il registratore di sistema</string>
    <string name="av_settings_descr">Configura le impostazioni audio e video.</string>
    <string name="av_settings">Impostazioni audio/video </string>
    <string name="recording_error">Registrazione fallita</string>
    <string name="recording_camera_not_available">Fotocamera non disponibile</string>
    <string name="recording_is_recorded">Audio/video in registrazione. Per fermarlo tocca il widget AV.</string>
    <string name="recording_playing">L\'audio della registrazione specificata sta per essere riprodotto.\n%1$s</string>
    <string name="recording_open_external_player">Apri riproduttore esterno</string>
    <string name="recording_delete_confirm">Vuoi cancellare questo elemento\?</string>
    <string name="recording_unavailable">non disponibile</string>
    <string name="recording_context_menu_arecord">Registra una nota audio</string>
    <string name="recording_context_menu_vrecord">Registra una nota video</string>
    <string name="layer_recordings">Livello registrazioni</string>
    <string name="recording_can_not_be_played">La registrazione non può essere riprodotta.</string>
    <string name="recording_context_menu_delete">Elimina la registrazione</string>
    <string name="recording_context_menu_play">Riproduci</string>
    <string name="recording_description">Registrazione %1$s %3$s %2$s</string>
    <string name="recording_default_name">Registrazione in corso</string>
    <string name="map_widget_av_notes">Note audio/video</string>
    <string name="srtm_paid_version_msg">Per favore valuta l\'acquisto del plugin \'Topografia\' per sostenere ulteriori sviluppi.</string>
    <string name="srtm_paid_version_title">Plugin Topografia</string>
    <string name="intermediate_points_change_order">Modifica l\'ordine</string>
    <string name="dropbox_plugin_description">Sincronizza tracce e note video/audio con il tuo account Dropbox.</string>
    <string name="dropbox_plugin_name">Plugin Dropbox</string>
    <string name="recording_context_menu_show">Visualizza</string>
    <string name="av_def_action_picture">Scatta una foto</string>
    <string name="recording_context_menu_precord">Scatta una foto</string>
    <string name="recording_photo_description">Foto %1$s %2$s</string>
    <string name="stop_routing_confirm">Interrompere la navigazione\?</string>
    <string name="clear_dest_confirm">Rimuovere la tua destinazione (e le destinazioni intermedie)\?</string>
    <string name="precise_routing_mode_descr">Calcola percorsi precisi senza intoppi. È ancora lento e limitato in distanza.</string>
    <string name="precise_routing_mode">Calcolo della rotta preciso (alfa)</string>
    <string name="local_indexes_cat_av">Dati audio/video</string>
    <string name="download_hillshade_maps">Ombreggiamento rilievo</string>
    <string name="support_new_features_descr">Fai una donazione per vedere nuove funzionalità implementate nell\'app.</string>
    <string name="av_use_external_camera_descr">Usa l\'applicazione di sistema per le foto.</string>
    <string name="index_name_openmaps">OpenMaps UE</string>
    <string name="av_use_external_camera">Usa l\'app fotocamera</string>
    <string name="max_speed_none">nessuno</string>
    <string name="prefer_in_routing_descr">Preferisci autostrade.</string>
    <string name="prefer_motorways">Preferisci le autostrade</string>
    <string name="prefer_in_routing_title">Preferisci…</string>
    <string name="item_checked">segnato</string>
    <string name="item_unchecked">non segnato</string>
    <string name="access_arrival_time">Orario di arrivo</string>
    <string name="map_widget_gps_info">Informazioni GPS</string>
    <string name="layer_hillshade">Livello ombreggiatura rilievi</string>
    <string name="osmand_play_title_30_chars">OsmAnd Mappe &amp; Navigazione</string>
    <string name="osmand_plus_play_title_30_chars">OsmAnd+ Mappe &amp; Navigazione</string>
    <string name="street_name">Nome strada</string>
    <string name="hno">Numero civico</string>
    <string name="monitoring_settings">Registrazione viaggio</string>
    <string name="monitoring_settings_descr">Imposta come registrare i tuoi viaggi.</string>
    <string name="choose_osmand_theme_descr">Personalizza l\'aspetto dell\'app.</string>
    <string name="choose_osmand_theme">Tema dell\'app</string>
    <string name="accessibility_options">Opzioni di accessibilità</string>
    <string name="select_address_activity">Specifica l\'indirizzo</string>
    <string name="favourites_list_activity">Seleziona Preferito</string>
    <string name="local_openstreetmap_act_title">Modifiche OSM</string>
    <string name="download_using_mobile_internet">Non connesso al Wi-Fi. Usare la connessione a Internet attuale per il download\?</string>
    <string name="cancel_route">Abbandonare il percorso\?</string>
    <string name="cancel_navigation">Interrompere la navigazione</string>
    <string name="clear_destination">Cancella la destinazione</string>
    <string name="other_location">Altra</string>
    <string name="files_limit">hai ancora %1$d file</string>
    <string name="available_downloads_left">Ancora %1$d file da scaricare</string>
    <string name="install_paid">Versione completa</string>
    <string name="use_magnetic_sensor_descr">Per utilizzare il valore della bussola invece del sensore di orientamento, utilizza il sensore magnetico.</string>
    <string name="use_magnetic_sensor">Utilizza il sensore magnetico (bussola)</string>
    <string name="local_indexes_cat_srtm">Linee isoipse</string>
    <string name="use_kalman_filter_compass_descr">Riduce il rumore delle letture della bussola ma introduce dell\'inerzia.</string>
    <string name="use_kalman_filter_compass">Usa il filtro di Kalman</string>
    <string name="wait_current_task_finished">Prego attendere il termine dell\'operazione</string>
    <string name="plugin_distance_point_time">orario</string>
    <string name="plugin_distance_point_hdop">Accuratezza</string>
    <string name="plugin_distance_point_speed">velocità</string>
    <string name="plugin_distance_point_ele">altitudine</string>
    <string name="plugin_distance_point">Punto</string>
    <string name="gpx_file_name">Nome del file GPX</string>
    <string name="gpx_saved_sucessfully">File GPX salvato in {0}</string>
    <string name="osmand_distance_planning_plugin_description">Crea percorsi toccando la mappa, o utilizzando o modificando i file GPX esistenti, per pianificare un viaggio e misurare la distanza tra due punti. Il risultato può essere salvato come file GPX da utilizzare in seguito come guida.</string>
    <string name="osmand_distance_planning_plugin_name">Strumento calcolo distanza e pianificazione</string>
    <string name="use_distance_measurement_help">* Toccare per segnare un punto. 
\n* Premere e tenere premuto sulla mappa per eliminare il punto precedente. 
\n* Premere e tenere premuto sul punto per vedere e allegare una descrizione. 
\n* Toccare sul widget di misura per vedere ulteriori azioni.</string>
    <string name="distance_measurement_start_editing">Inizia a modificare</string>
    <string name="distance_measurement_finish_editing">Finisci di modificare</string>
    <string name="distance_measurement_finish_subtrack">Inizia una nuova sottotraccia</string>
    <string name="distance_measurement_clear_route">Cancella tutti i punti</string>
    <string name="distance_measurement_load_gpx">Apri un file GPX esistente</string>
    <string name="delete_point">Elimina punto</string>
    <string name="local_osm_changes_backup_successful">Creazione file di modifica OSM %1$s generato</string>
    <string name="local_osm_changes_backup_failed">Backup modifiche OSM fallito.</string>
    <string name="local_osm_changes_backup">Backup come modifica OSM</string>
    <string name="search_street_in_neighborhood_cities">Cerca la strada nelle località vicine</string>
    <string name="intermediate_items_sort_return">Destinazioni intermedie riordinate in modo da ottimizzare il percorso verso la destinazione.</string>
    <string name="intermediate_items_sort_by_distance">Ordina porta a porta</string>
    <string name="please_select_address">Prima imposta la città o la strada</string>
    <string name="context_menu_item_destination_point">Imposta come destinazione</string>
    <string name="destination_point">Destinazione %1$s</string>
    <string name="av_camera_focus">Tipo di messa a fuoco</string>
    <string name="av_camera_focus_descr">Modalità di messa fuoco:</string>
    <string name="av_camera_focus_auto">Autofocus</string>
    <string name="av_camera_focus_hiperfocal">Fuoco all\'iperfocale</string>
    <string name="av_camera_focus_edof">Profondità di campo estesa (EDOF)</string>
    <string name="av_camera_focus_infinity">Fuoco impostato all\'infinito</string>
    <string name="av_camera_focus_macro">Modalità di fuoco macro (particolare)</string>
    <string name="av_camera_focus_continuous">La fotocamera prova a mettere a fuoco in continuazione</string>
    <string name="av_photo_play_sound">Riproduci il suono dello scatto</string>
    <string name="av_photo_play_sound_descr">Scegli il suono o il silenzio per lo scatto delle foto.</string>
    <string name="speak_speed_limit">Limiti di velocità</string>
    <string name="speak_cameras">Autovelox</string>
    <string name="speak_traffic_warnings">Avvisi di traffico</string>
    <string name="osb_author_or_password_not_specified">Prego specificare il nome utente OSM e la password nelle \'Impostazioni\'</string>
    <string name="clear_intermediate_points">Cancella le destinazioni intermedie</string>
    <string name="keep_intermediate_points">Mantieni le destinazioni intermedie</string>
    <string name="new_directions_point_dialog">Hai già delle destinazioni intermedie impostate.</string>
    <string name="context_menu_item_directions_to">Indicazioni verso</string>
    <string name="context_menu_item_directions_from">Indicazioni da</string>
    <string name="route_descr_map_location">Mappa: </string>
    <string name="route_to">A:</string>
    <string name="route_via">Per:</string>
    <string name="route_from">Da:</string>
    <string name="osb_author_dialog_password">Password di OSM (opzionale)</string>
    <string name="speak_title">Annuncia…</string>
    <string name="speak_descr">Configura l\'annuncio dei nomi delle strade, gli avvertimenti di traffico (fermate forzate, dossi), gli avvisi autovelox e i limiti di velocità.</string>
    <string name="speak_street_names">Nomi delle strade (TTS)</string>
    <string name="driving_region_descr">Seleziona la regione di guida: USA, Europa, Regno Unito, Asia o altre.</string>
    <string name="driving_region">Regione di guida</string>
    <string name="driving_region_japan">Giappone</string>
    <string name="driving_region_us">Stati Uniti</string>
    <string name="driving_region_canada">Canada</string>
    <string name="driving_region_europe_asia">Europa, Asia, America Latina e simili</string>
    <string name="driving_region_uk">UK, India e simili</string>
    <string name="local_index_tile_data_zooms">Livelli zoom scaricati: %1$s</string>
    <string name="local_index_tile_data_expire">Scadenza (minuti): %1$s</string>
    <string name="local_index_tile_data_downloadable">Scaricabile: %1$s</string>
    <string name="local_index_tile_data_maxzoom">Zoom massimo: %1$s</string>
    <string name="local_index_tile_data_minzoom">Zoom minimo: %1$s</string>
    <string name="local_index_tile_data_name">Dati tasselli: %1$s</string>
    <string name="edit_tilesource_successfully">Sorgente tile %1$s salvato</string>
    <string name="edit_tilesource_maxzoom">Zoom massimo</string>
    <string name="edit_tilesource_expiration_time">Scadenza (minuti)</string>
    <string name="edit_tilesource_minzoom">Zoom minimo</string>
    <string name="edit_tilesource_url_to_load">URL</string>
    <string name="edit_tilesource_choose_existing">Seleziona esistenti…</string>
    <string name="maps_define_edit">Imposta/Modifica…</string>
    <string name="about_version">Versione:</string>
    <string name="shared_string_about">Informazioni</string>
    <string name="about_settings_descr">Informazioni versione, licenze e membri del progetto</string>
    <string name="base_world_map">Mappa mondiale di base</string>
    <string name="map_magnifier">Ingrandimento mappa</string>
    <string name="auto_zoom_none">No zoom automatico</string>
    <string name="auto_zoom_close">A corto raggio</string>
    <string name="auto_zoom_far">A medio raggio</string>
    <string name="auto_zoom_farthest">A lungo raggio</string>
    <string name="animate_routing_route_not_calculated">Per favore calcolare il percorso prima</string>
    <string name="animate_routing_route">Simula sulla base di un percorso calcolato </string>
    <string name="animate_routing_gpx">Simula usando una traccia GPX</string>
    <string name="edit_tilesource_elliptic_tile">Proiezione ellittica di Mercatore</string>
    <string name="local_osm_changes_delete_all_confirm">Eliminare %1$d modifiche OSM\?</string>
    <string name="app_mode_hiking">Escursionismo</string>
    <string name="app_mode_motorcycle">Motocicletta</string>
    <string name="app_mode_boat">Barca</string>
    <string name="app_mode_aircraft">Aereo</string>
    <string name="map_widget_map_rendering">Disegno della mappa</string>
    <string name="app_modes_choose_descr">Scegli i profili visibili.</string>
    <string name="app_modes_choose">Profili app</string>
    <string name="amenity_type_seamark">Mare</string>
    <string name="complex_route_calculation_failed">Calcolo veloce del percorso fallita (%s), rinvio al calcolo lento.</string>
    <string name="disable_complex_routing_descr">Disabilita il calcolo del percorso in due fasi per la navigazione automobilistica.</string>
    <string name="disable_complex_routing">Disabilita il calcolo complesso del percorso</string>
    <string name="speech_rate_descr">Imposta la velocità della sintesi vocale testo-a-voce.</string>
    <string name="speech_rate">Velocità di lettura</string>
    <string name="guidance_preferences_descr">Preferenze di navigazione</string>
    <string name="routing_preferences_descr">Preferenze di calcolo del percorso</string>
    <string name="app_mode_truck">Camion</string>
    <string name="android_19_location_disabled">Da Android 4.4 (KitKat) in poi, la vecchia cartella di memorizzazione (%s) è deprecata. Vuoi copiare tutti i file nella nuova cartella di memorizzazione\?
\n Nota 1: i file precedenti non verranno modificati (ma potranno essere cancellati manualmente).
\n Nota 2: nella nuova cartella di memorizzazione non sarà possibile condividere i files fra OsmAnd and OsmAnd+.</string>
    <string name="copying_osmand_one_file_descr">Copia in corso del file (%s) nella nuova destinazione…</string>
    <string name="copying_osmand_files_descr">Copia in corso dei file OsmAnd nella nuova destinazione (%s)…</string>
    <string name="copying_osmand_files">Copia dei file di dati di OsmAnd…</string>
    <string name="calculate_osmand_route_gpx">Calcolo percorso OsmAnd offline</string>
    <string name="routing_attr_prefer_motorway_name">Preferisci le autostrade</string>
    <string name="routing_attr_prefer_motorway_description">Preferisci le autostrade</string>
    <string name="routing_attr_avoid_toll_name">No strade a pedaggio</string>
    <string name="routing_attr_avoid_toll_description">Evita strade a pedaggio</string>
    <string name="routing_attr_avoid_unpaved_name">No strade non pavimentate</string>
    <string name="routing_attr_avoid_unpaved_description">Evita le strade non pavimentate</string>
    <string name="routing_attr_avoid_ferries_name">No traghetti</string>
    <string name="routing_attr_avoid_ferries_description">Evita i traghetti</string>
    <string name="routing_attr_avoid_motorway_name">No autostrade</string>
    <string name="routing_attr_avoid_motorway_description">Evita le autostrade</string>
    <string name="routing_attr_weight_name">Peso</string>
    <string name="routing_attr_weight_description">Specifica il peso del veicolo consentito nei percorsi.</string>
    <string name="select_gpx">Scegli GPX…</string>
    <string name="route_descr_select_destination">Imposta la destinazione</string>
    <string name="route_preferences">Preferenze di percorso</string>
    <string name="route_info">Informazioni sul percorso</string>
    <string name="keep_and_add_destination_point">Aggiungi come destinazione successiva</string>
    <string name="use_displayed_track_for_navigation">Usare la traccia visualizzata per la navigazione\?</string>
    <string name="calculate_osmand_route_without_internet">Calcolo offline OsmAnd di un tratto di percorso</string>
    <string name="gpx_option_calculate_first_last_segment">Calcola percorso OsmAnd per i tratti prima e dopo il GPX</string>
    <string name="lang_en">Inglese</string>
    <string name="lang_af">Afrikaans</string>
    <string name="lang_hy">Armeno</string>
    <string name="lang_eu">Basco</string>
    <string name="lang_be">Bielorusso</string>
    <string name="lang_bs">Bosniaco</string>
    <string name="lang_bg">Bulgaro</string>
    <string name="lang_ca">Catalano</string>
    <string name="lang_cs">Ceco</string>
    <string name="lang_da">Danese</string>
    <string name="lang_nl">Olandese</string>
    <string name="lang_fi">Finlandese</string>
    <string name="lang_fr">Francese</string>
    <string name="lang_ka">Georgiano</string>
    <string name="lang_de">Tedesco</string>
    <string name="lang_el">Greco</string>
    <string name="lang_iw">Ebraico</string>
    <string name="lang_hi">Hindi</string>
    <string name="lang_hu">Ungherese</string>
    <string name="lang_id">Indonesiano</string>
    <string name="lang_it">Italiano</string>
    <string name="lang_ja">Giapponese</string>
    <string name="lang_ko">Coreano</string>
    <string name="lang_lv">Lettone</string>
    <string name="lang_lt">Lituano</string>
    <string name="lang_mr">Marathi</string>
    <string name="lang_no">Norvegese Bokmål</string>
    <string name="lang_pl">Polacco</string>
    <string name="lang_pt">Portoghese</string>
    <string name="lang_ro">Rumeno</string>
    <string name="lang_ru">Russo</string>
    <string name="lang_sk">Slovacco</string>
    <string name="lang_sl">Sloveno</string>
    <string name="lang_es">Spagnolo</string>
    <string name="lang_sv">Svedese</string>
    <string name="lang_tr">Turco</string>
    <string name="lang_uk">Ucraino</string>
    <string name="lang_vi">Vietnamita</string>
    <string name="lang_cy">Gallese</string>
    <string name="index_name_italy">Europa - Italia</string>
    <string name="index_name_gb">Europa - Gran Bretagna</string>
    <string name="lang_zh">Cinese</string>
    <string name="lang_pt_br">Portoghese (Brasile)</string>
    <string name="index_name_canada">Nord America - Canada</string>
    <string name="index_item_nation_addresses">indirizzi nazionali</string>
    <string name="index_item_world_altitude_correction">Correzione altitudine mondiale</string>
    <string name="index_item_world_seamarks">Boe mondiali</string>
    <string name="index_item_world_bitcoin_payments">Pagamenti bitcoin mondiale</string>
    <string name="index_item_world_basemap">Mappa mondiale generale</string>
    <string name="index_item_world_ski">Mappa sci mondiale</string>
    <string name="lang_hr">Croato</string>
    <string name="always_center_position_on_map">Mostra la posizione sempre al centro</string>
    <string name="voice_pref_title">Voce</string>
    <string name="misc_pref_title">Varie</string>
    <string name="localization_pref_title">Localizzazione</string>
    <string name="interrupt_music">Metti in pausa la musica</string>
    <string name="interrupt_music_descr">Gli annunci vocali interrompono la musica.</string>
    <string name="share_route_as_gpx">Condividi il percorso come file GPX</string>
    <string name="share_route_subject">Percorso condiviso tramite OsmAnd</string>
    <string name="navigation_intent_invalid">Formato non valido: %s</string>
    <string name="keep_informing_never">Solo manualmente (tap sulla freccia)</string>
    <string name="keep_informing_descr">Annuncia nuovamente a intervalli regolari le indicazioni di navigazione.</string>
    <string name="keep_informing">Ripeti le istruzioni di navigazione</string>
    <string name="arrival_distance">Annuncio arrivo</string>
    <string name="arrival_distance_descr">Quanto prima vuoi l\'annuncio dell\'arrivo?</string>
    <string name="share_fav_subject">Preferiti condivisi tramite OsmAnd</string>
    <string name="use_points_as_intermediates">Calcola il percorso tra i punti</string>
    <string name="int_days">giorni</string>
    <string name="osmo_connect_menu">Connetti</string>
    <string name="import_file_favourites">Salvare i punti come file GPX o importare i punti intermedi nei \'Favoriti\'\?</string>
    <string name="rendering_value_pink_name">Rosa</string>
    <string name="rendering_value_brown_name">Marrone</string>
    <string name="osmo_edit_color">Colore visualizzato</string>
    <string name="gpx_file_is_empty">Traccia GPX vuota</string>
    <string name="gpx_info_start_time">Orario di partenza: %1$tF, %1$tT </string>
    <string name="gpx_info_average_speed">Velocità media: %1$s </string>
    <string name="gpx_info_maximum_speed">Velocità massima: %1$s </string>
    <string name="gpx_info_avg_altitude">Altitudine media: %1$s</string>
    <string name="gpx_info_subtracks">Sottotracce: %1$s </string>
    <string name="gpx_info_waypoints">Tappe del percorso: %1$s</string>
    <string name="gpx_info_distance">Distanza: %1$s (%2$s punti) </string>
    <string name="gpx_info_end_time">Orario di arrivo: %1$tF, %1$tT </string>
    <string name="gpx_info_diff_altitude">Gamma altitudini: %1$s</string>
    <string name="gpx_info_asc_altitude">Discesa/salita: %1$s</string>
    <string name="gpx_timespan">Durata: %1$s</string>
    <string name="gpx_timemoving">Tempo in movimento: %1$s</string>
    <string name="gpx_selection_segment_title">Segmento</string>
    <string name="gpx_selection_number_of_points"> %1$s punti</string>
    <string name="gpx_selection_point">Punto %1$s</string>
    <string name="gpx_selection_route_points">%1$s \nPunti percorso %2$s</string>
    <string name="gpx_selection_points">%1$s \nPunti</string>
    <string name="gpx_selection_track">%1$s \nTraccia %2$s</string>
    <string name="gpx_split_interval">Intervallo suddivisione</string>
    <string name="loading_smth">Caricamento di %1$s…</string>
    <string name="shared_string_waypoint">Tappa</string>
    <string name="selected_gpx_info_show">\n\nTieni premuto per vederlo sulla mappa</string>
    <string name="delay_navigation_start">Avvia la navigazione passo per passo automaticamente</string>
    <string name="map_widget_plain_time">Orario attuale</string>
    <string name="save_as_favorites_points">Salva come gruppo di Preferiti</string>
    <string name="select_destination_and_intermediate_points">Scegli le destinazioni</string>
    <string name="layer_amenity_label">Etichette dei punti (PDI, Preferiti)</string>
    <string name="show_zoom_buttons_navigation">Mostra i pulsanti dello zoom</string>
    <string name="show_zoom_buttons_navigation_descr">Mostra i pulsanti dello zoom durante la navigazione.</string>
    <string name="sort_by_distance">Ordina per distanza</string>
    <string name="sort_by_name">Ordina per nome</string>
    <string name="none_selected_gpx">Specifica un file GPX tenendo premuto a lungo.</string>
    <string name="local_index_select_gpx_file">Seleziona una traccia</string>
    <string name="route_descr_destination">Destinazione</string>
    <string name="no_index_file_to_download">Non è stato trovato niente da scaricare, per favore controlla la connessione internet.</string>
    <string name="rendering_attr_hideBuildings_name">Edifici</string>
    <string name="rendering_attr_hideNonVehicleHighways_name">Strade non carrabili</string>
    <string name="rendering_attr_hideText_name">Testo</string>
    <string name="rendering_attr_hideWoodScrubs_name">Foreste e boscaglie</string>
    <string name="rendering_attr_buildings15zoom_name">Edifici da zoom 15</string>
    <string name="rendering_attr_moreDetailed_name">Più dettagli</string>
    <string name="rendering_attr_lessDetailed_name">Meno dettagli</string>
    <string name="rendering_attr_hideAccess_name">Limitazioni di accesso</string>
    <string name="rendering_attr_showAccess_name">Mostra le restrizioni di accesso e di pedaggio</string>
    <string name="rendering_attr_showSurfaceGrade_name">Mostra qualità strade</string>
    <string name="rendering_attr_showSurfaces_name">Mostra il tipo di superficie delle strade</string>
    <string name="rendering_attr_showCycleRoutes_name">Percorsi ciclabili</string>
    <string name="map_preferred_locale_descr">Lingua preferita per le etichette della mappa (se non disponibile si opterà per l\'inglese o i nomi locali).</string>
    <string name="map_preferred_locale">Lingua della mappa preferita</string>
    <string name="local_map_names">Nomi locali</string>
    <string name="lang_sw">Swahili</string>
    <string name="forward">Avanti</string>
    <string name="home">Pannello di controllo</string>
    <string name="live_monitoring_m_descr">L\'invio dei dati di tracciamento a uno specifico servizio web se la registrazione GPX è abilitata.</string>
    <string name="live_monitoring_m">Tracciamento online (GPX richiesto)</string>
    <string name="live_monitoring_start">Avvia il tracciamento online</string>
    <string name="live_monitoring_stop">Ferma il tracciamento online</string>
    <string name="gpx_start_new_segment">Inizia un nuovo segmento</string>
    <string name="lang_fa">Persiano</string>
    <string name="lang_he">Ebraico</string>
    <string name="keep_navigation_service">Mantieni</string>
    <string name="stop_navigation_service">Ferma</string>
    <string name="enable_sleep_mode">Abilita la modalità GPS in background</string>
    <string name="gps_wake_up_timer">Intervallo di risveglio del GPS</string>
    <string name="sleep_mode_stop_dialog">Fermare la modalità GPS in background?</string>
    <string name="lang_al">Albanese</string>
    <string name="lang_ar">Arabo</string>
    <string name="lang_sc">Sardo</string>
    <string name="lang_sr">Serbo (cirillico)</string>
    <string name="lang_zh_cn">Cinese (Semplificato)</string>
    <string name="lang_zh_tw">Cinese tradizionale</string>
    <string name="rendering_attr_subwayMode_name">Percorsi metró</string>
    <string name="continue_navigation">Prosegui la navigazione</string>
    <string name="pause_navigation">Metti in pausa la navigazione</string>
    <string name="rendering_attr_hikingRoutesOSMC_name">Itinerari escursionistici</string>
    <string name="rendering_attr_hikingRoutesOSMC_description">Disegna i percorsi in base alle tracce OSMC.</string>
    <string name="rendering_attr_coloredBuildings_name">Colora gli edifici per tipo</string>
    <string name="arrival_distance_factor_early">Presto</string>
    <string name="arrival_distance_factor_normally">Normale</string>
    <string name="arrival_distance_factor_late">Tardi</string>
    <string name="arrival_distance_factor_at_last">Molto tardi</string>
    <string name="av_camera_pic_size">Dimensioni foto</string>
    <string name="av_camera_pic_size_descr">Seleziona la dimensione delle foto</string>
    <string name="rendering_value_browse_map_name">Esplorazione mappa</string>
    <string name="rendering_value_car_name">Automobile</string>
    <string name="rendering_value_bicycle_name">Bicicletta</string>
    <string name="rendering_value_pedestrian_name">A piedi</string>
    <string name="download_additional_maps">Scaricare le mappe mancanti %1$s (%2$d MB)?</string>
    <string name="shared_string_waypoints">Punti intermedi</string>
    <string name="way_alarms">Avvisi del traffico</string>
    <string name="speak_favorites">Preferiti nelle vicinanze</string>
    <string name="speak_poi">PDI nelle vicinanze</string>
    <string name="index_tours">Itinerari</string>
    <string name="shared_string_all">Tutti</string>
    <string name="record_plugin_description">Registra i tuoi viaggi o allenamenti e analizza i dati come velocità, dislivello cumulativo, profilo di elevazione, ecc. Le tracce registrate possono essere archiviate, condivise con gli amici, modificate e rielaborate.
\n
\nUlteriori informazioni su %1$s.</string>
    <string name="record_plugin_name">Registrazione viaggio</string>
    <string name="int_hour">h</string>
    <string name="duration">Durata</string>
    <string name="distance">Distanza</string>
    <string name="save_track_to_gpx_globally_descr">La registrazione della posizione in un file GPX può essere avviata o fermata dal widget registrazione GPX nella mappa.</string>
    <string name="save_track_interval_globally">Intervallo registrazione</string>
    <string name="rendering_attr_publicTransportMode_name">Percorsi bus, filobus, servizi navetta</string>
    <string name="confirm_every_run">Chiedi sempre</string>
    <string name="save_global_track_interval">Intervallo predefinito di registrazione</string>
    <string name="traffic_warning_speed_limit">Limite di velocità</string>
    <string name="traffic_warning_payment">Casello</string>
    <string name="traffic_warning_border_control">Controllo doganale</string>
    <string name="traffic_warning_stop">Segnale di stop</string>
    <string name="traffic_warning_calming">Moderatore del traffico</string>
    <string name="traffic_warning_speed_camera">Autovelox</string>
    <string name="traffic_warning">Avviso di traffico</string>
    <string name="local_index_description">Tocca qualsiasi oggetto esistente per visualizzare maggiori dettagli, tieni premuto per disattivarlo o cancellarlo. Dati attualmente nel dispositivo (%1$s liberi):</string>
    <string name="text_size_descr">Imposta la dimensione del testo sulla mappa.</string>
    <string name="text_size">Dimensione del testo</string>
    <string name="fav_point_dublicate">Duplicato del nome del punto Preferito</string>
    <string name="fav_point_dublicate_message">Preferiti rinominato in %1$s per evitare duplicati.</string>
    <string name="print_route">Stampa percorso</string>
    <string name="fav_point_emoticons_message">Preferito rinominato in %1$s per salvare la stringa contenente delle emoticon in un file.</string>
    <string name="speed_limit_exceed">Tolleranza del limite di velocità</string>
    <string name="speed_limit_exceed_message">Scegli il valore di superamento del limite di velocità dal quale si desidera avere l\'avviso vocale.</string>
    <string name="anonymous_user_hint">Utenti anonimo non possono:
\n- creare gruppi;
\n- sincronizzare con il server gruppi e dispositivi;
\n- gestire gruppi e dispositivi nel pannello di controllo sul sito.</string>
    <string name="anonymous_user">Utente anonimo</string>
    <string name="logged_as">Registrato come %1$s</string>
    <string name="rendering_category_routes">Percorsi</string>
    <string name="rendering_category_details">Dettagli</string>
    <string name="rendering_category_transport">Trasporti pubblici</string>
    <string name="rendering_category_others">Altri attributi della mappa</string>
    <string name="map_widget_right">Pannello destro</string>
    <string name="map_widget_left">Pannello sinistro</string>
    <string name="configure_map">Configura la mappa</string>
    <string name="map_widget_appearance_rem">Elementi rimanenti</string>
    <string name="map_widget_top">Barra di stato</string>
    <string name="search_radius_proximity">Nel raggio di</string>
    <string name="rendering_attr_trainLightrailRoutes_name">Percorsi in treno</string>
    <string name="rendering_attr_tramRoutes_name">Percorsi in tram</string>
    <string name="rendering_attr_shareTaxiRoutes_name">Condividi percorsi in taxi</string>
    <string name="rendering_attr_trolleybusRoutes_name">Percorsi in filobus</string>
    <string name="rendering_attr_busRoutes_name">Percorsi in bus</string>
    <string name="rendering_attr_tramTrainRoutes_name">Percorsi tram e treno</string>
    <string name="impassable_road">Evita strade…</string>
    <string name="rendering_category_hide">Nascondi</string>
    <string name="wake_on_voice">Accendi lo schermo</string>
    <string name="wake_on_voice_descr">Accendi lo schermo (se spento) all\'approssimarsi di una svolta.</string>
    <string name="lock_screen_request_explanation">%1$s necessita di questa autorizzazione per spegnere lo schermo per la funzionalità di risparmio energetico.</string>
    <string name="coordinates">Coordinate</string>
    <string name="home_button">Casa</string>
    <string name="map_update">Ci sono aggiornamenti per %1$s mappe</string>
    <string name="search_for">Cerca</string>
    <string name="error_avoid_specific_road">Nessuna alternativa trovata</string>
    <string name="use_opengl_render">Utilizzare il rendering OpenGL</string>
    <string name="use_opengl_render_descr">Utilizzare il rendering OpenGL accelerato via hardware (potrebbe utilizzare più batteria o non funzionare in dispositivi molto vecchi).</string>
    <string name="everything_up_to_date">Tutti i file sono aggiornati</string>
    <string name="no_internet_connection">Non sono in grado di scaricare. Prego, verifica la connessione a internet.</string>
    <string name="download_tab_downloads">Tutti i download</string>
    <string name="download_tab_updates">Aggiornamenti</string>
    <string name="download_tab_local">Nel dispositivo</string>
    <string name="navigate_point_zone">Zona</string>
    <string name="navigate_point_northing">In direzione Nord</string>
    <string name="navigate_point_easting">In direzione Est</string>
    <string name="map_locale">Lingua della mappa</string>
    <string name="rendering_attr_transportStops_name">Fermate mezzi pubblici</string>
    <string name="voices">Annunci vocali</string>
    <string name="dash_download_msg_none">Scaricare delle mappe offline\?</string>
    <string name="dash_download_msg">Hai scaricato %1$s mappe</string>
    <string name="dash_download_new_one">Scarica una nuova mappa</string>
    <string name="dash_download_manage">Gestisci</string>
    <string name="rendering_attr_roadStyle_name">Stile disegno delle strade</string>
    <string name="rendering_value_default_name">Predefinito</string>
    <string name="rendering_value_orange_name">Arancione</string>
    <string name="rendering_value_germanRoadAtlas_name">Atlante strade tedesche</string>
    <string name="rendering_value_americanRoadAtlas_name">Atlante strade americane</string>
    <string name="routing_attr_no_new_routing_name">Ignora le regole di calcolo del percorso v1.9</string>
    <string name="routing_attr_no_new_routing_description">Non usare le regole di calcolo del percorso introdotte nella v1.9.</string>
    <string name="traffic_warning_railways">Attraversamento ferroviario</string>
    <string name="traffic_warning_pedestrian">Attraversamento pedonale</string>
    <string name="show_railway_warnings">Passaggi a livello</string>
    <string name="show_pedestrian_warnings">Attraversamenti pedonali</string>
    <string name="speak_pedestrian">Attraversamenti pedonali</string>
    <string name="navigation_over_track">Iniziare la navigazione sulla traccia?</string>
    <string name="avoid_roads_msg">Varia il percorso selezionando le strade da evitare</string>
    <string name="save_track_to_gpx_globally_headline">Registrazione della traccia su richiesta</string>
    <string name="enable_proxy_title">Abilita Proxy HTTP</string>
    <string name="enable_proxy_descr">Configura un proxy HTTP per tutte le richieste della rete.</string>
    <string name="proxy_host_title">Host del proxy</string>
    <string name="proxy_host_descr">Specifica l\'hostname del tuo proxy (es. 127.0.0.1).</string>
    <string name="proxy_port_title">Porta proxy</string>
    <string name="proxy_port_descr">Specifica il numero di porta del tuo proxy (es. 8118).</string>
    <string name="proxy_pref_descr">Specifica un server proxy.</string>
    <string name="settings_privacy">Privacy</string>
    <string name="rendering_attr_streetLighting_name">Illuminazione stradale</string>
    <string name="proxy_pref_title">Proxy</string>
    <string name="version_settings_descr">Download versioni di sviluppo.</string>
    <string name="version_settings">Versioni</string>
    <string name="shared_string_gpx_points">Punti</string>
    <string name="gps_status">Stato GPS</string>
    <string name="parking_place">Parcheggio (singolo)</string>
    <string name="remove_the_tag">RIMUOVI IL TAG</string>
    <string name="edit_group">Modifica il gruppo</string>
    <string name="plugin_install_needs_network">Per installare questo componente aggiuntivo è necessario essere online.</string>
    <string name="shared_string_get">Ottieni</string>
    <string name="plugin_ski_name">Visualizzazione mappa sci</string>
    <string name="plugin_nautical_name">Visualizzazione mappa nautica</string>
    <string name="world_ski_missing">Scarica la speciale mappa offline per visualizzare gli impianti sciistici.</string>
    <string name="nautical_maps_missing">Scarica la mappa speciale offline per visualizzare i dettagli nautici.</string>
    <string name="rendering_attr_pisteGrooming_name">Piste per sci da fondo</string>
    <string name="free">Libera %1$s</string>
    <string name="device_memory">Memoria dispositivo</string>
    <string name="rendering_attr_pisteRoutes_name">Piste da sci</string>
    <string name="roads_only">Solo strade</string>
    <string name="watch">Guarda</string>
    <string name="notes">Note A/V</string>
    <string name="online_map">Mappa online</string>
    <string name="share_note">Condividi l\'appunto</string>
    <string name="plugin_nautical_descr">Arricchisci la tua mappa con informazioni quali rotte di navigazione, luci di navigazione, zone di pericolo, zone con restrizioni di navigazione o di attracco, ecc. Per utilizzarle, scarica le rispettive mappe nautiche e abilita lo stile \"Mappa nautica\" in \"Configura mappa\".
\n
\nUlteriori informazioni su %1$s.</string>
    <string name="plugin_ski_descr">Progettato per navigare nelle aree di sport invernali: vedi piste da sci e impianti di risalita, piste da sci di fondo, con linee colorate che indicano i livelli di difficoltà. Per utilizzarlo, abilita questo plugin e vai anche su \"Configura mappa\" e scegli lo stile della mappa \"Inverno e sci\".</string>
    <string name="plugin_touringview_descr">Attivando questa visualizzazione lo stile della mappa cambierà in \'Vista turistica\', questa è una visualizzazione speciale particolarmente dettagliata per i turisti e autisti professionali. 
\n
\nQuesta visualizzazione fornisce, per ogni livello di zoom, il massimo dei dettagli di viaggio disponibili nei dati della mappa (particolari delle strade, sentieri e segni di orientamento). 
\n
\nRappresenta anche chiaramente tutti i vari tipi di strade tramite la colorazione distintiva, ciò risulta utile per esempio guidando autoveicoli di grandi dimensioni. 
\n
\nInoltre fornisce opzioni speciali quali la visualizzazione degli itinerari per bicicletta o quelli per l\'alpinismo.
\n
\nNon è necessaria una mappa speciale, la visualizzazione è creata dalle nostre mappe standard. 
\n
\nQuesta visualizzazione può essere ripristinata sia disattivandola nuovamente da qui che cambiando lo \'Stile della mappa\' in \' Configura mappa\' come desiderato.</string>
    <string name="plugin_touringview_name">Visualizzazione mappa turistica</string>
    <string name="location_on_map">Localizzazione:\n Lat %1$s\n Lon %2$s</string>
    <string name="back_to_map">Torna alla mappa</string>
    <string name="rename_failed">Rinominazione fallita.</string>
    <string name="days_behind">giorni fa</string>
    <string name="track_segments">Segmenti di tracciato</string>
    <string name="track_points">Punti della traccia</string>
    <string name="route_points">Punti del percorso</string>
    <string name="shared_string_release">Rilasciata</string>
    <string name="shared_string_ellipsis">…</string>
    <string name="shared_string_ok">Ok</string>
    <string name="shared_string_cancel">Annulla</string>
    <string name="shared_string_dismiss">Abbandona</string>
    <string name="shared_string_yes">Sì</string>
    <string name="shared_string_no">No</string>
    <string name="shared_string_on">Acceso</string>
    <string name="shared_string_off">Spento</string>
    <string name="shared_string_previous">Precedente</string>
    <string name="shared_string_next">Successivo</string>
    <string name="shared_string_enable">Attiva</string>
    <string name="shared_string_disable">Disattiva</string>
    <string name="shared_string_enabled">Abilitato</string>
    <string name="shared_string_disabled">Disabilitato</string>
    <string name="shared_string_selected">Selezionato</string>
    <string name="shared_string_selected_lowercase">selezionato</string>
    <string name="shared_string_never">Mai</string>
    <string name="shared_string_none">Nessuno</string>
    <string name="shared_string_and">e</string>
    <string name="shared_string_or">o</string>
    <string name="shared_string_help">Aiuto</string>
    <string name="shared_string_settings">Impostazioni</string>
    <string name="shared_string_history">Cronologia</string>
    <string name="shared_string_select_on_map">Seleziona sulla mappa</string>
    <string name="shared_string_select_all">Seleziona tutto</string>
    <string name="shared_string_deselect">Deseleziona</string>
    <string name="shared_string_deselect_all">Deseleziona tutto</string>
    <string name="shared_string_clear">Pulisci</string>
    <string name="shared_string_save">Salva</string>
    <string name="shared_string_rename">Rinomina</string>
    <string name="shared_string_delete">Elimina</string>
    <string name="shared_string_delete_all">Elimina tutto</string>
    <string name="shared_string_share">Condividi</string>
    <string name="shared_string_add">Aggiungi</string>
    <string name="shared_string_apply">Applica</string>
    <string name="shared_string_control_start">Avvia</string>
    <string name="shared_string_control_stop">Ferma</string>
    <string name="shared_string_import">Importa</string>
    <string name="shared_string_export">Esporta</string>
    <string name="shared_string_more">Di più…</string>
    <string name="shared_string_more_actions">Più azioni</string>
    <string name="shared_string_do_not_show_again">Non mostrare nuovamente</string>
    <string name="shared_string_remember_my_choice">Ricorda la scelta</string>
    <string name="shared_string_refresh">Ricarica</string>
    <string name="shared_string_download">Scarica</string>
    <string name="shared_string_downloading">Scaricamento…</string>
    <string name="shared_string_download_successful">Scaricato</string>
    <string name="shared_string_io_error">Errore di input/output</string>
    <string name="shared_string_unexpected_error">Errore imprevisto</string>
    <string name="shared_string_action_template">"Azione {0}"</string>
    <string name="shared_string_close">Chiudi</string>
    <string name="shared_string_exit">Esci</string>
    <string name="shared_string_show">Mostra</string>
    <string name="shared_string_show_all">Mostra tutto</string>
    <string name="shared_string_show_on_map">Mostra sulla mappa</string>
    <string name="shared_string_map">Mappa</string>
    <string name="shared_string_favorite">Preferito</string>
    <string name="shared_string_favorites">Preferiti</string>
    <string name="shared_string_add_to_favorites">Aggiungi ai \'Preferiti\'</string>
    <string name="shared_string_my_places">I miei luoghi</string>
    <string name="shared_string_audio">Audio</string>
    <string name="shared_string_video">Video</string>
    <string name="shared_string_photo">Foto</string>
    <string name="simulate_your_location">Simula la tua posizione</string>
    <string name="drawer">Solo lista</string>
    <string name="short_location_on_map">Lat %1$s
\nLon %2$s</string>
    <string name="tips_and_tricks_descr">Domande frequenti, ultimi cambiamenti e altro.</string>
    <string name="routing_settings_2">Impostazioni di navigazione</string>
    <string name="general_settings_2">Impostazioni generali</string>
    <string name="shared_string_clear_all">Cancella tutto</string>
    <string name="shared_string_my_location">La mia posizione</string>
    <string name="shared_string_my_favorites">Preferiti</string>
    <string name="shared_string_tracks">Tracce</string>
    <string name="shared_string_currently_recording_track">Traccia in corso di registrazione</string>
    <string name="waypoint_visit_after">Visita dopo</string>
    <string name="waypoint_visit_before">Visita prima</string>
    <string name="shared_string_collapse">Compatta</string>
    <string name="action_create">Azione crea</string>
    <string name="action_modify">Azione modifica</string>
    <string name="action_delete">Azione elimina</string>
    <string name="osm_edits">Modifiche OSM</string>
    <string name="osmand_parking_hour">h</string>
    <string name="shared_string_minute_lowercase">min</string>
    <string name="osmand_parking_time_left">rimasto</string>
    <string name="parking_place_limited">Parcheggio a tempo fino a</string>
    <string name="your_edits">Le tue modifiche</string>
    <string name="osmand_parking_overdue">obsoleto</string>
    <string name="delay_to_start_navigation_descr">Specifica il tempo di permanenza nella schermata di pianificazione dell\'itinerario.</string>
    <string name="delay_to_start_navigation">Avvia la guida svolta per svolta dopo…</string>
    <string name="shared_string_go">Vai</string>
    <string name="confirmation_to_clear_history">Cancellare la cronologia\?</string>
    <string name="local_osm_changes_upload_all_confirm">Inviare %1$d cambiamento/i a OSM\?</string>
    <string name="agps_info">Info A-GPS</string>
    <string name="agps_data_last_downloaded">Dati A-GPS scaricati: %1$s</string>
    <string name="welmode_download_maps">Scarica mappe</string>
    <string name="welcome_select_region">Per rappresentare correttamente i segnali stradali e le restrizioni per favore seleziona la tua regione di guida:</string>
    <string name="confirm_usage_speed_cameras">In molti Paesi (Germania, Francia, Italia, e altri) l\'uso degli avvertimenti di autovelox è illegale. OsmAnd non si assume alcuna responsabilità in caso di violazione della legge. Si prega di premere \'Sì\' solo nel caso in cui sia autorizzato l\'uso di questa funzionalità.</string>
    <string name="welcome_text">OsmAnd fornisce mappe consultabili e di navigazione offline globali.</string>
    <string name="welcome_header">Benvenuto</string>
    <string name="current_route">Percorso attuale</string>
    <string name="osm_changes_added_to_local_edits">Modifiche a OsmAnd aggiunte alle modifiche locali</string>
    <string name="mark_to_delete">Marca per eliminare</string>
    <string name="shared_string_message">Messaggio</string>
    <string name="shared_string_do_not_use">Non usare</string>
    <string name="shared_string_address">Indirizzi</string>
    <string name="shared_string_show_description">Mostra la descrizione.</string>
    <string name="shared_string_places">Luoghi</string>
    <string name="shared_string_search">Cerca</string>
    <string name="shared_string_is_open">Aperto adesso</string>
    <string name="rendering_attr_OSMMapperAssistant_name">Assistente mappatore OSM</string>
    <string name="shared_string_manage">Gestisci</string>
    <string name="shared_string_edit">Modifica</string>
    <string name="filter_poi_hint">Filtra per nome</string>
    <string name="search_poi_category_hint">Scrivi per cercare</string>
    <string name="index_name_netherlands">Europa - Paesi Bassi</string>
    <string name="copying_osmand_file_failed">Spostamento dei file fallita</string>
    <string name="storage_directory_external">Memoria esterna</string>
    <string name="application_dir_change_warning3">Copiare i file dei dati OsmAnd nella nuova destinazione\?</string>
    <string name="specified_directiory_not_writeable">Le mappe non possono essere create nella destinazione specificata</string>
    <string name="storage_directory_manual">Specificata manualmente</string>
    <string name="storage_directory_default">Memoria interna</string>
    <string name="storage_directory">Posizione di memorizzazione delle mappe</string>
    <string name="shared_string_copy">Copia</string>
    <string name="storage_directory_internal_app">Memoria interna dell\'applicazione</string>
    <string name="rendering_value__name">Default</string>
    <string name="rendering_value_highContrastRoads_name">Strade ad alto contrasto</string>
    <string name="storage_directory_multiuser">Memorizzazione multiutente</string>
    <string name="rendering_attr_hideHouseNumbers_name">Numeri civici</string>
    <string name="routing_attr_avoid_borders_description">Evita l’attraversamento delle frontiere</string>
    <string name="routing_attr_height_name">Altezza</string>
    <string name="routing_attr_height_description">Specifica l\'altezza del veicolo permessa nei percorsi.</string>
    <string name="use_fast_recalculation">Ricalcolo percorso intelligente</string>
    <string name="use_fast_recalculation_desc">Ricalcola solo la prima parte del percorso, utile per i viaggi lunghi.</string>
    <string name="shared_string_logoff">Esci</string>
    <string name="rendering_value_disabled_name">Disabilitato</string>
    <string name="rendering_value_walkingRoutesScopeOSMC_name">Rete di appartenenza</string>
    <string name="rendering_value_walkingRoutesOSMC_name">OSMC</string>
    <string name="osm_edit_context_menu_delete">Cancella la modifica di OSM</string>
    <string name="archive_wikipedia_data">Sono presenti vecchi dati di Wikipedia incompatibili. Vuoi archiviarli\?</string>
    <string name="download_wikipedia_files">Scaricare i dati aggiuntivi di Wikipedia (%1$s MB)\?</string>
    <string name="gps_network_not_enabled">Il servizio di localizzazione è spento. Vuoi accenderlo\?</string>
    <string name="disable_recording_once_app_killed">Previeni il login remoto</string>
    <string name="shared_string_import2osmand">Importa in OsmAnd</string>
    <string name="read_full_article">Leggi l\'articolo intero (online)</string>
    <string name="shared_string_wikipedia">Wikipedia</string>
    <string name="local_indexes_cat_wiki">Wikipedia</string>
    <string name="shared_string_show_details">Mostra i dettagli</string>
    <string name="local_recordings_delete_all_confirm">Confermi l\'eliminazione di %1$d nota/e\?</string>
    <string name="download_wikipedia_maps">Wikipedia</string>
    <string name="lang_es_ar">Spagnolo (Argentina)</string>
    <string name="lang_nb">Norvegese bokmål</string>
    <string name="lang_vo">Volapuk</string>
    <string name="lang_th">Thailandese</string>
    <string name="lang_te">Telugu</string>
    <string name="lang_nn">Norvegese nynorsk</string>
    <string name="light_theme">Chiaro</string>
    <string name="dark_theme">Scuro</string>
    <string name="lang_pms">Piemontese</string>
    <string name="lang_bn">Bengalese</string>
    <string name="lang_tl">Tagalog</string>
    <string name="lang_sh">Serbo-croato</string>
    <string name="lang_az">Azero</string>
    <string name="lang_br">Bretone</string>
    <string name="lang_sq">Albanese</string>
    <string name="lang_is">Islandese</string>
    <string name="lang_bpy">Bishnupriya</string>
    <string name="lang_nv">Navajo</string>
    <string name="lang_ga">Irlandese</string>
    <string name="lang_la">Latino</string>
    <string name="lang_ku">Curdo</string>
    <string name="lang_ta">Tamil</string>
    <string name="lang_ml">Malayalam</string>
    <string name="lang_lb">Lussemburghese</string>
    <string name="lang_os">Osseto</string>
    <string name="lang_eo">Esperanto</string>
    <string name="lang_ms">Malese</string>
    <string name="lang_gl">Gallego</string>
    <string name="lang_et">Estone</string>
    <string name="lang_ceb">Cebuano</string>
    <string name="rendering_attr_currentTrackColor_name">Colore della traccia GPX</string>
    <string name="rendering_attr_currentTrackWidth_name">Spessore della traccia GPX</string>
    <string name="rendering_value_translucent_red_name">Rosso traslucido</string>
    <string name="rendering_value_translucent_orange_name">Arancione traslucido</string>
    <string name="rendering_value_yellow_name">Giallo</string>
    <string name="rendering_value_translucent_yellow_name">Giallo traslucido</string>
    <string name="rendering_value_lightgreen_name">Verde chiaro</string>
    <string name="rendering_value_translucent_lightgreen_name">Verde chiaro traslucido</string>
    <string name="rendering_value_green_name">Verde</string>
    <string name="rendering_value_translucent_green_name">Verde traslucido</string>
    <string name="rendering_value_lightblue_name">Azzurro</string>
    <string name="rendering_value_translucent_lightblue_name">Azzurro traslucido</string>
    <string name="rendering_value_blue_name">Blu</string>
    <string name="rendering_value_translucent_blue_name">Blu traslucido</string>
    <string name="rendering_value_purple_name">Viola</string>
    <string name="rendering_value_translucent_purple_name">Viola traslucido</string>
    <string name="restart_is_required">Riavvio richiesto per applicare il cambiamento.</string>
    <string name="rendering_value_default13_name">Predefinito (13)</string>
    <string name="rendering_value_defaultTranslucentCyan_name">Predefinito (ciano traslucido)</string>
    <string name="rendering_value_red_name">Rosso</string>
    <string name="lang_ht">Haitiano</string>
    <string name="do_you_like_osmand">Ti piace OsmAnd?</string>
    <string name="rate_this_app">Valuta questa app</string>
    <string name="user_hates_app_get_feedback">Dicci perché.</string>
    <string name="rate_this_app_long">Dai a OsmAnd un punteggio su Google Play</string>
    <string name="user_hates_app_get_feedback_long">Fateci sapere eventuali suggerimenti.</string>
    <string name="download_live_updates">Aggiornamenti automatici</string>
    <string name="failed_to_upload">Caricamento fallito</string>
    <string name="delete_change">Cancella le modifiche</string>
    <string name="successfully_uploaded_pattern">Caricato {0}/{1}</string>
    <string name="try_again">Riprova</string>
    <string name="error_message_pattern">Errore: {0}</string>
    <string name="no_updates_available">Non ci sono aggiornamenti disponibili</string>
    <string name="we_really_care_about_your_opinion">La tua opinione e i tuoi suggerimenti sono importanti.</string>
    <string name="rendering_value_boldOutline_name">Contorno in grassetto</string>
    <string name="traffic_warning_hazard">Pericolo</string>
    <string name="dahboard_options_dialog_title">Configura il pannello di controllo</string>
    <string name="shared_string_card_was_hidden">La scheda è stata nascosta</string>
    <string name="shared_string_undo">Annulla azione</string>
    <string name="shared_string_skip">Salta</string>
    <string name="app_name_osmand">OsmAnd</string>
    <string name="offline_maps_and_navigation">Mappe offline 
\n&amp; Navigazione</string>
    <string name="lang_new">Newa/Bhasa del Nepal</string>
    <string name="plugin_settings">Componenti aggiuntivi</string>
    <string name="routing_attr_avoid_shuttle_train_name">Nessun treno navetta</string>
    <string name="routing_attr_avoid_shuttle_train_description">Evita i treni navetta</string>
    <string name="commit_poi">Contribuisci il/i PDI</string>
    <string name="tab_title_basic">Semplice</string>
    <string name="tab_title_advanced">Esteso</string>
    <string name="building_number">Numero civico</string>
    <string name="next_proceed">Avanti</string>
    <string name="opening_at">Apre alle</string>
    <string name="closing_at">Chiude alle</string>
    <string name="av_locations_descr">File GPX con posizioni.</string>
    <string name="av_locations">Posizioni</string>
    <string name="contact_info">Informazioni di contatto</string>
    <string name="add_opening_hours">Aggiungi orari di apertura</string>
    <string name="poi_dialog_poi_type">Tipo di PDI</string>
    <string name="number_of_rows_in_dash">Numero di righe del cruscotto %1$s</string>
    <string name="please_specify_poi_type">Per favore specifica il tipo di PDI.</string>
    <string name="poi_action_delete">elimina</string>
    <string name="working_days">Giorni lavorativi</string>
    <string name="recent_places">Luoghi recenti</string>
    <string name="favourites">Preferiti</string>
    <string name="saved_at_time">Salvato adesso in: %1$s</string>
    <string name="poi_deleted_localy">I PDI verranno cancellati una volta caricate le modiche</string>
    <string name="show_on_start">Mostra all\'avvio</string>
    <string name="count_of_lines">Conteggio delle linee</string>
    <string name="are_you_sure">Sei sicuro?</string>
    <string name="unsaved_changes_will_be_lost">Tutte le modifiche non salvate andranno perse. Continuare?</string>
    <string name="simulate_your_location_stop_descr">Arresta la simulazione della posizione.</string>
    <string name="simulate_your_location_descr">Simula la posizione utilizzando un GPX registrato o una percorso calcolato.</string>
    <string name="downloads_left_template">%1$s download rimanenti</string>
    <string name="favourites_edit_dialog_title">Informazioni sui preferiti</string>
    <string name="favourites_context_menu_add">Aggiungi preferito</string>
    <string name="roads">Strade</string>
    <string name="shared_string_trip_recording">Registrazione viaggio</string>
    <string name="shared_string_navigation">Navigazione</string>
    <string name="osmand_running_in_background">Esecuzione in background</string>
    <string name="default_speed_system_descr">Specifica l\'unità di misura della velocità.</string>
    <string name="default_speed_system">Unità di misura della velocità</string>
    <string name="nm">nmi</string>
    <string name="si_nm">Miglia nautiche</string>
    <string name="si_kmh">Chilometri all\'ora</string>
    <string name="si_mph">Miglia all\'ora</string>
    <string name="si_m_s">Metri al secondo</string>
    <string name="si_min_km">Minuti al chilometro</string>
    <string name="si_min_m">Minuti al miglio</string>
    <string name="si_nm_h">Miglia nautiche per ora (nodi)</string>
    <string name="nm_h">kn</string>
    <string name="min_mile">min/m</string>
    <string name="min_km">min/km</string>
    <string name="m_s">m/s</string>
    <string name="favorite_category_add_new">Aggiungi nuova</string>
    <string name="favorite_category_select">Scegli la categoria</string>
    <string name="show_free_version_banner">Mostra il banner della versione gratuita</string>
    <string name="show_free_version_banner_description">Anche con la versione a pagamento mostra comunque il banner della versione gratuita.</string>
    <string name="downloading_number_of_files">In download %1$d file …</string>
    <string name="hillshade_layer_disabled">Livello di ombreggiatura per i rilievi disabilitato</string>
    <string name="buy">Acquista</string>
    <string name="activate_srtm_plugin">Si prega di attivare il plugin \'Topografia\'</string>
    <string name="later">In seguito</string>
    <string name="get_full_version">Versione completa</string>
    <string name="activate_seamarks_plugin">Attiva il componente aggiuntivo ‘Visualizzazione mappa nautica’</string>
    <string name="regions">Regioni</string>
    <string name="region_maps">Mappe regionali</string>
    <string name="world_maps">Mappe mondiali</string>
    <string name="downloads">Download</string>
    <string name="favorite_category_dublicate_message">Per favore scegli un nome che non esiste già per la categoria.</string>
    <string name="favorite_category_name">Nome della categoria</string>
    <string name="favorite_category_add_new_title">Aggiungi una nuova categoria</string>
    <string name="confirm_download_roadmaps">Le mappe solo stradali non sono necessarie dato che disponi già delle mappe standard complete. Scaricare comunque\?</string>
    <string name="value_downloaded_of_max">%1$.1f di %2$.1f MB</string>
    <string name="file_size_in_mb">%.1f MB</string>
    <string name="update_all">Aggiorna tutto (%1$s MB)</string>
    <string name="free_downloads_used">Scaricamenti gratuiti utilizzati</string>
    <string name="free_downloads_used_description">Mostra il numero di download gratuiti rimasti.</string>
    <string name="share_geo">geo:</string>
    <string name="shared_string_send">Invia</string>
    <string name="simulate_initial_startup_descr">Imposta la spunta che indica il primo avvio dell\'app, mantinendo tutte le altre impostazioni inalterate.</string>
    <string name="simulate_initial_startup">Simula il primo avvio dell\'app</string>
    <string name="share_menu_location">Condividi la posizione</string>
    <string name="application_dir_description">Scegli dove vuoi salvare i file delle mappe e gli altri file di dati.</string>
    <string name="osm_edit_created_poi">PDI di OSM creato</string>
    <string name="shared_string_qr_code">codice QR</string>
    <string name="map_downloaded">Mappa scaricata</string>
    <string name="map_downloaded_descr">La mappa %1$s è pronta all\'uso.</string>
    <string name="go_to_map">Mostra la mappa</string>
    <string name="show_on_start_description">\'Spento\' lancia direttamente la mappa.</string>
    <string name="enter_country_name">Inserisci il nome della nazione</string>
    <string name="new_version">Nuova versione</string>
    <string name="begin_with_osmand_menu_group">Primi passi con OsmAnd</string>
    <string name="features_menu_group">Funzioni</string>
    <string name="help_us_to_improve_menu_group">Aiuta a migliorare OsmAnd</string>
    <string name="other_menu_group">Altro</string>
    <string name="plugins_menu_group">Componenti aggiuntivi</string>
    <string name="first_usage_item">Primo utilizzo</string>
    <string name="first_usage_item_description">Come scaricare le mappe, imposta la configurazione di base.</string>
    <string name="navigation_item_description">Impostazioni di navigazione.</string>
    <string name="faq_item">FAQ</string>
    <string name="faq_item_description">Domande frequenti.</string>
    <string name="map_viewing_item">Mappa visualizzata</string>
    <string name="search_on_the_map_item">Ricerca sulla mappa</string>
    <string name="planning_trip_item">Pianifica un viaggio</string>
    <string name="instalation_troubleshooting_item">Installazione e risoluzione dei problemi</string>
    <string name="techical_articles_item">Articoli tecnici</string>
    <string name="versions_item">Versioni</string>
    <string name="shared_string_contact">Contatti</string>
    <string name="world_map_download_descr">La mappa di base (copertura mondiale a piccoli livelli di zoom) è mancante o non aggiornata. Valuta se scaricarla per un ambiente completo.</string>
    <string name="map_legend">Legenda della mappa</string>
    <string name="shared_string_upload">Carica</string>
    <string name="feedback">Feedback</string>
    <string name="shared_string_update">Aggiorna</string>
    <string name="rendering_attr_showProposed_name">Oggetti proposti</string>
    <string name="read_more">Altro</string>
    <string name="whats_new">Novità di</string>
    <string name="share_osm_edits_subject">Modifiche di OSM condivise tramite OsmAnd</string>
    <string name="lang_nds">Basso tedesco</string>
    <string name="lang_mk">Macedone</string>
    <string name="save_poi_without_poi_type_message">Salvare il PDI senza specificarne il tipo\?</string>
    <string name="context_menu_item_delete_waypoint">Cancellare i waypoint del GPX?</string>
    <string name="context_menu_item_edit_waypoint">Modifica i waypoint del GPX</string>
    <string name="shared_string_location">Posizione</string>
    <string name="poi_context_menu_modify_osm_change">Modifica i cambiamenti di OSM</string>
    <string name="access_from_map_description">Il pulsante del menù apre il pannello di controllo piuttosto che il menù</string>
    <string name="access_from_map">Accedi dalla mappa</string>
    <string name="copied_to_clipboard">Copiato negli appunti</string>
    <string name="osm_save_offline">Salva offline</string>
    <string name="osm_edit_modified_poi">PDI di OSM modificato</string>
    <string name="osm_edit_deleted_poi">PDI di OSM eliminato</string>
    <string name="context_menu_item_open_note">Apri una nota di OSM</string>
    <string name="osm_edit_reopened_note">Nota di OSM riaperta</string>
    <string name="osm_edit_commented_note">Nota di OSM commentata</string>
    <string name="osm_edit_created_note">Nota di OSM creata</string>
    <string name="osn_bug_name">Nota di OSM</string>
    <string name="osn_add_dialog_title">Crea nota</string>
    <string name="osn_comment_dialog_title">Aggiungi un commento</string>
    <string name="osn_reopen_dialog_title">Riapri la nota</string>
    <string name="osn_close_dialog_title">Chiudi la nota</string>
    <string name="osn_add_dialog_success">Nota creata</string>
    <string name="osn_add_dialog_error">Impossibile creare la nota.</string>
    <string name="osn_close_dialog_success">La nota è stata chiusa</string>
    <string name="osn_close_dialog_error">Impossibile chiudere la nota.</string>
    <string name="shared_string_commit">Invia</string>
    <string name="rendering_attr_currentTrackColor_description">Colore del GPX</string>
    <string name="rendering_attr_currentTrackWidth_description">Larghezza del GPX</string>
    <string name="rendering_attr_roadStyle_description">Stile delle strade</string>
    <string name="poi_dialog_reopen">Riapre</string>
    <string name="use_dashboard_btn">Usa il pannello di controllo</string>
    <string name="use_drawer_btn">Utilizza menù</string>
    <string name="dashboard_or_drawer_title">Pannello di controllo o menù</string>
    <string name="please_specify_poi_type_only_from_list">Specifica il corretto tipo di PDI o salta questo passaggio.</string>
    <string name="routing_attr_avoid_stairs_name">No scale</string>
    <string name="routing_attr_avoid_stairs_description">Evita le scale</string>
    <string name="dashboard_or_drawer_description">È presente un’opzione per controllare l’app attraverso il pannello di controllo personalizzabile o tramite il menù statico. La tua scelta può sempre essere modificata nelle impostazioni del pannello di controllo.</string>
    <string name="shared_string_near">Vicino</string>
    <string name="shared_string_hide">Nascondi</string>
    <string name="av_video_quality_low">Qualità minima</string>
    <string name="av_video_quality_high">Qualità massima</string>
    <string name="av_video_quality">Qualità dell\'output video</string>
    <string name="av_video_quality_descr">Scegli la qualità video.</string>
    <string name="av_audio_format">Formato dell\'output audio</string>
    <string name="av_audio_format_descr">Scegli il formato dell\'output audio.</string>
    <string name="av_audio_bitrate">Bitrate audio</string>
    <string name="av_audio_bitrate_descr">Scegli il bitrate dell\'audio.</string>
    <string name="rendering_attr_horseRoutes_name">Percorsi a cavallo</string>
    <string name="no_address_found">Nessun indirizzo trovato</string>
    <string name="looking_up_address">Ricerca dell\'indirizzo in corso</string>
    <string name="routing_attr_avoid_borders_name">Nessun superamento confini</string>
    <string name="only_download_over_wifi">Scarica solo da rete WiFi</string>
    <string name="live_update">Aggiornamenti in tempo reale</string>
    <string name="lang_fy">Frisone occidentale</string>
    <string name="lang_als">Albanese (Tosco)</string>
    <string name="update_now">Aggiorna ora</string>
    <string name="route_distance">Distanza:</string>
    <string name="route_duration">Tempo:</string>
    <string name="missing_write_external_storage_permission">L\'app non ha l\'autorizzazione per usare la scheda di memoria</string>
    <string name="no_location_permission">Permetti l\'accesso ai dati della posizione.</string>
    <string name="no_camera_permission">Permetti l\'accesso alla fotocamera.</string>
    <string name="no_microphone_permission">Permetti l\'accesso al microfono.</string>
    <string name="impassable_road_desc">Seleziona le strade che vuoi evitare nella navigazione.</string>
    <string name="shared_string_sound">Suono</string>
    <string name="select_voice_provider">Selezionare la guida vocale</string>
    <string name="select_voice_provider_descr">Seleziona o scarica la guida vocale per la tua lingua.</string>
    <string name="live_updates">Aggiornamenti Live</string>
    <string name="available_maps">Mappe disponibili</string>
    <string name="last_update">Ultimo aggiornamento: %s</string>
    <string name="rec_split_desc">Sovrascrivi le note quando lo spazio utilizzato supera la dimensione della memoria.</string>
    <string name="rec_split_clip_length">Lunghezza della nota</string>
    <string name="rec_split_clip_length_desc">Limite massimo della durata delle clip registrate.</string>
    <string name="rec_split_storage_size">Dimensione della memoria</string>
    <string name="rec_split_storage_size_desc">Quantità di spazio che può essere occupata dal totale delle clip.</string>
    <string name="update_time">Tempo di aggiornamento</string>
    <string name="updates_size">Dimensione aggiornamenti</string>
    <string name="last_map_change">Ultima modifica alla mappa: %s</string>
    <string name="hourly">Orario</string>
    <string name="daily">Giornaliero</string>
    <string name="weekly">Settimanale</string>
    <string name="morning">Mattina</string>
    <string name="night">Notte</string>
    <string name="shared_string_not_selected">Non selezionato</string>
    <string name="shared_string_type">Tipo</string>
    <string name="starting_point">Punto di partenza</string>
    <string name="select_month_and_country">Mese e stato:</string>
    <string name="item_removed">Oggetto rimosso</string>
    <string name="n_items_removed">oggetti cancellati</string>
    <string name="shared_string_undo_all">Annulla tutto</string>
    <string name="switch_start_finish">Inverti punti di partenza e destinazione</string>
    <string name="rendering_attr_hideIcons_name">Icone dei PDI</string>
    <string name="number_of_edits">Numero di modifiche</string>
    <string name="number_of_contributors">Numero di contributori</string>
    <string name="shared_string_select">Seleziona</string>
    <string name="reports_for">Rapporto per</string>
    <string name="shared_string_remove">Rimuovi</string>
    <string name="clear_updates_proposition_message">Elimina gli aggiornamenti scaricati e torna alla mappa originale</string>
    <string name="road_blocked">Strada bloccata</string>
    <string name="add_time_span">Aggiungi durata</string>
    <string name="data_is_not_available">Dati non disponibili</string>
    <string name="rendering_attr_hideUnderground_name">Oggetti sotterranei</string>
    <string name="shared_string_read_more">Approfondisci</string>
    <string name="shared_string_email_address">Indirizzo email</string>
    <string name="shared_string_status">Stato</string>
    <string name="shared_string_save_changes">Salva le modifiche</string>
    <string name="show_polygons">Mostra i poligoni</string>
    <string name="find_parking">Cerca parcheggio</string>
    <string name="rendering_attr_showMtbRoutes_name">Percorsi per mountain bike</string>
    <string name="select_map_markers">Scegli i marcatori</string>
    <string name="shared_string_reverse_order">Inverti l\'ordine</string>
    <string name="show_map_markers_description">Attiva la funzionalità dei marcatori.</string>
    <string name="clear_active_markers_q">Vuoi eliminare tutti i marcatori attivi?</string>
    <string name="clear_markers_history_q">Vuoi eliminare la cronologia dei marcatori?</string>
    <string name="active_markers">Marcatori attivi</string>
    <string name="map_markers">Marcatori</string>
    <string name="map_marker">Marcatore</string>
    <string name="add_points_to_map_markers_q">Vuoi aggiungere tutti i punti come marcatori\?</string>
    <string name="shared_string_add_to_map_markers">Aggiungi ai marcatori</string>
    <string name="consider_turning_polygons_off">È consigliato disabilitare il disegno dei poligoni.</string>
    <string name="map_marker_1st">Primo marcatore</string>
    <string name="map_marker_2nd">Secondo marcatore</string>
    <string name="shared_string_toolbar">Barra degli strumenti</string>
    <string name="shared_string_widgets">Widget</string>
    <string name="select_map_marker">Scegli marcatore</string>
    <string name="map_markers_other">Altri marcatori</string>
    <string name="download_files_error_not_enough_space">Manca spazio!
\n Servirebbero {3} MB temporaneamente, {1} MB permanentemente. 
\n (Disponibili solo {2} MB.)</string>
    <string name="download_files_question_space_with_temp">Scaricare {0} file\? 
\n {3} MB sono utilizzati temporaneamente e {1} MB permanentemente. (Di {2} MB.)</string>
    <string name="upload_osm_note_description">Puoi inviare le tue note OSM anonimamente o utilizzando il tuo profilo OpenStreetMap.org.</string>
    <string name="upload_osm_note">Carica nota OSM</string>
    <string name="donations">Donazioni</string>
    <string name="number_of_recipients">Numero di destinatari</string>
    <string name="osm_user_stat">Modifiche %1$s, posizione %2$s, modifiche totali %3$s</string>
    <string name="osm_editors_ranking">Classifica contributori OSM</string>
    <string name="osm_live_subscription">Sottoscrizione OsmAnd Live</string>
    <string name="osm_live_subscribe_btn">Sottoscrivi</string>
    <string name="osm_live_email_desc">È necessario per aggiornarti sui tuoi contributi.</string>
    <string name="osm_live_user_public_name">Nome pubblico</string>
    <string name="osm_live_hide_user_name">Non mostrare il mio nome nei rapporti</string>
    <string name="osm_live_support_region">Sostieni la regione</string>
    <string name="osm_live_month_cost">Costo mensile</string>
    <string name="osm_live_month_cost_desc">Pagamento mensile</string>
    <string name="osm_live_active">Attivo</string>
    <string name="osm_live_not_active">Non attivo</string>
    <string name="osm_live_enter_email">Per favore inserisci un indirizzo email valido</string>
    <string name="osm_live_enter_user_name">Per favore inserisci un nome pubblico</string>
    <string name="osm_live_thanks">Ti ringraziamo per il tuo contributo a OsmAnd!
\nPer attivare tutte le nuove funzioni OsmAnd deve essere riavviato.</string>
    <string name="osm_live_region_desc">Parte della tua donazione sarà inviata agli utenti OSM che sottopongono modifiche alla mappa in quella regione.</string>
    <string name="osm_live_subscription_settings">Impostazioni della sottoscrizione</string>
    <string name="osm_live_ask_for_purchase">Per favore acquista prima la sottoscrizione a OsmAnd Live</string>
    <string name="osm_live_header">La sottoscrizione abilita gli aggiornamenti orari per tutte le mappe del mondo.
\nParte degli incassi ritornano alla comunità OSM e sono corrisposti per ogni contributo a OSM.
\nSe ti piacciono OsmAnd e OSM e vuoi sostenerli ed essere sostenuto da questi, questo è il miglior modo per farlo.</string>
    <string name="upload_anonymously">Carica anonimamente</string>
    <string name="show_transparency_seekbar">Mostra la barra di ricerca trasparente</string>
    <string name="shared_string_topbar">Barra superiore</string>
    <string name="recalculate_route">Ricalcola il percorso</string>
    <string name="shared_string_move_up">Sposta ↑</string>
    <string name="shared_string_move_down">Sposta ↓</string>
    <string name="finish_navigation">Termina la navigazione</string>
    <string name="avoid_road">Evita strada</string>
    <string name="storage_directory_shared">Memoria condivisa</string>
    <string name="storage_directory_readonly_desc">Passato alla memoria interna poiché la cartella di archiviazione dei dati selezionata è protetta da scrittura. Per favore seleziona una directory di archiviazione scrivibile.</string>
    <string name="report">Rapporto</string>
    <string name="storage_permission_restart_is_required">L\'applicazione è ora in grado di scrivere sulla memoria esterna, ma deve essere riavviata per farlo.</string>
    <string name="full_report">Rapporto completo</string>
    <string name="open_street_map_login_and_pass">Nome utente e password di OSM</string>
    <string name="file_name_containes_illegal_char">Carattere non ammesso nel nome del file</string>
    <string name="no_map_markers_found">Aggiungi i marcatori sulla mappa</string>
    <string name="no_waypoints_found">Nessun punto intermedio trovato</string>
    <string name="rec_split">Suddivisione delle registrazioni</string>
    <string name="rec_split_title">Usa il frazionamento delle registrazioni</string>
    <string name="rendering_value_thin_name">Sottile</string>
    <string name="rendering_value_medium_name">Medio</string>
    <string name="rendering_value_bold_name">Grosso</string>
    <string name="map_mode">Modalità mappa</string>
    <string name="access_default_color">Colore preimpostato</string>
    <string name="access_category_choice">Scegli la categoria</string>
    <string name="access_hint_enter_name">Inserisci il nome</string>
    <string name="access_hint_enter_category">Inserisci la categoria</string>
    <string name="access_hint_enter_description">Inserisci la descrizione.</string>
    <string name="access_map_linked_to_location">Mappa collegata alla località</string>
    <string name="access_collapsed_list">Lista raggruppata</string>
    <string name="access_expanded_list">Lista espansa</string>
    <string name="access_empty_list">Lista vuota</string>
    <string name="access_tree_list">Lista ad albero</string>
    <string name="access_shared_string_not_installed">Non installato</string>
    <string name="access_widget_expand">Espandi</string>
    <string name="access_shared_string_navigate_up">Naviga in su</string>
    <string name="access_sort">Ordina</string>
    <string name="access_no_destination">Plugin di accessibilità: nessuna destinazione impostata</string>
    <string name="map_widget_magnetic_bearing">Bussola magnetica</string>
    <string name="map_widget_bearing">Bussola relativa</string>
    <string name="access_disable_offroute_recalc">Non ricalcolare il percorso quando lo si abbandona</string>
    <string name="access_disable_offroute_recalc_descr">Nessun ricalcolo del percorso dopo aver abbandonato il percorso.</string>
    <string name="access_disable_wrong_direction_recalc">Non ricalcolare il percorso per la direzione opposta</string>
    <string name="access_disable_wrong_direction_recalc_descr">Previene ricalcolo automatico del percorso quando ci si muove nella direzione opposta.</string>
    <string name="access_smart_autoannounce">Annuncio automatico intelligente</string>
    <string name="access_smart_autoannounce_descr">Notifica solo quando la direzione verso il punto di destinazione cambia.</string>
    <string name="access_autoannounce_period">Intervallo di annuncio automatico</string>
    <string name="access_autoannounce_period_descr">Intervallo di tempo minimo fra annunci.</string>
    <string name="move_marker_bottom_sheet_title">Muovi la mappa per cambiare la posizione del marcatore</string>
    <!-- string name="lat_lon_pattern">Lat: %1$.5f Lon: %2$.5f</string -->
    <string name="follow_us">Seguici</string>
    <string name="access_direction_audio_feedback">Indicazioni audio</string>
    <string name="access_direction_audio_feedback_descr">Indica la direzione di destinazione con il suono.</string>
    <string name="access_direction_haptic_feedback">Indicazioni aptiche</string>
    <string name="access_direction_haptic_feedback_descr">Indica la direzione di destinazione con la vibrazione.</string>
    <string name="use_osm_live_routing_description">Abilita la navigazione delle modifiche di OsmAnd Live.</string>
    <string name="use_osm_live_routing">Navigazione OsmAnd Live</string>
    <string name="map_widget_battery">Livello della batteria</string>
    <string name="lang_hu_formal">Ungherese (formale)</string>
    <string name="current_track">Traccia attuale</string>
    <string name="change_markers_position">Cambia posizione del marcatore</string>
    <string name="lang_es_us">Spagnolo americano</string>
    <string name="lang_ast">Asturiano</string>
    <string name="lang_en_gb">Inglese (Regno Unito)</string>
    <string name="lang_kn">Kannada</string>
    <string name="app_mode_bus">Autobus</string>
    <string name="app_mode_train">Treno</string>
    <string name="lang_be_by">Bielorusso (Latino)</string>
    <string name="shared_string_is_open_24_7">Aperto 24/7</string>
    <string name="storage_directory_card">Scheda di memoria</string>
    <string name="coords_format">Formato delle coordinate</string>
    <string name="coords_format_descr">Formato delle coordinate geografiche.</string>
    <string name="route_stops_before">%1$s fermate prima</string>
    <string name="coords_search">Ricerca per coordinate</string>
    <string name="advanced_coords_search">Ricerca avanzata per coordinate</string>
    <string name="back_to_search">Ritorna alla ricerca</string>
    <string name="confirmation_to_delete_history_items">Rimuovere gli elementi selezionati dalla Cronologia\?</string>
    <string name="show_something_on_map">Mostra %1$s sulla mappa</string>
    <string name="dist_away_from_my_location">Cerca a %1$s di distanza</string>
    <string name="share_history_subject">condiviso attraverso OsmAnd</string>
    <string name="search_categories">Categorie</string>
    <string name="postcode">Codice postale</string>
    <string name="shared_string_from">da</string>
    <string name="city_type_district">Distretto</string>
    <string name="city_type_neighbourhood">Quartiere</string>
    <string name="map_widget_search">Cerca</string>
    <string name="lang_hsb">Sorabo superiore</string>
    <string name="rendering_attr_hideOverground_name">Oggetti sopra il terreno</string>
    <string name="routing_attr_short_way_name">Percorso più efficiente rispetto ai consumi</string>
    <string name="replace_favorite_confirmation">Sostituire il preferito %1$s\?</string>
    <string name="shared_string_change">Cambia</string>
    <string name="get_started">Inizia</string>
    <string name="skip_map_downloading">Salta download delle mappe</string>
    <string name="first_usage_greeting">Ottieni indicazioni e scopri nuovi luoghi senza una connessione a Internet</string>
    <string name="search_another_country">Scegli un\'altra regione</string>
    <string name="skip_map_downloading_desc">Non hai mappe offline installate. Si può scegliere una mappa dalla lista o scaricarle in seguito andando su \'Menù - %1$s\'.</string>
    <string name="osm_live_payment_desc">La sottoscrizione viene addebitata ogni mese. Puoi annullarla su Google Play in ogni momento.</string>
    <string name="donation_to_osm">Donazione per la comunità OpenStreetMap</string>
    <string name="donation_to_osm_desc">Parte della tua donazione viene inviata ai contributori di OSM. Il costo dell\'abbonamento rimane inalterato.</string>
    <string name="osm_live_subscription_desc">La sottoscrizione attiva aggiornamenti orari, quotidiani e settimanali e la possibilità di scaricare senza limiti tutte le mappe del mondo.</string>
    <string name="get_it">Ottienilo</string>
    <string name="get_for">Ottieni per %1$s</string>
    <string name="osm_live_banner_desc">Ottieni download delle mappe illimitati aggiungendo aggiornamenti settimanali, quotidiani o orari.</string>
    <string name="osmand_plus_banner_desc">Versione completa di OsmAnd con download illimitati, aggiornamenti mensili delle mappe e plugin Wikipedia.</string>
    <string name="si_mi_meters">Miglia/metri</string>
    <string name="search_map">Ricerca delle mappe…</string>
    <string name="first_usage_wizard_desc">Permetti a OsmAnd di determinare la tua posizione e suggerire le mappe da scaricare per la regione.</string>
    <string name="location_not_found">Posizione non trovata</string>
    <string name="no_inet_connection">Connessione internet assente</string>
    <string name="no_inet_connection_desc_map">Necessaria per scaricare le mappe.</string>
    <string name="search_location">Ricerca della posizione…</string>
    <string name="storage_free_space">Spazio libero</string>
    <string name="storage_place_description">Spazio di memorizzazione dei dati di OsmAnd (per le mappe, tracce, ecc.): %1$s.</string>
    <string name="give_permission">Concedi autorizzazione</string>
    <string name="allow_access_location">Permetti l\'accesso alla posizione</string>
    <string name="search_my_location">Cerca la mia posizione</string>
    <string name="update_all_maps_now">Aggiornamento di tutte le mappe, ora\?</string>
    <string name="clear_tile_data">Cancella tutte le mattonelle</string>
    <string name="driving_region_australia">Australia</string>
    <string name="lang_kab">Cabila</string>
    <string name="translit_names">Traslittera i nomi</string>
    <string name="subcategories">Modifica le categorie</string>
    <string name="selected_categories">Categorie selezionate</string>
    <string name="create_custom_poi">Crea un filtro personalizzato</string>
    <string name="custom_search">Ricerca personalizzata</string>
    <string name="shared_string_filters">Filtri</string>
    <string name="apply_filters">Applica filtri</string>
    <string name="save_filter">Salva filtro</string>
    <string name="delete_filter">Elimina filtro</string>
    <string name="new_filter">Nuovo filtro</string>
    <string name="new_filter_desc">Inserisci il nome del nuovo filtro, verrà aggiunto nella tua scheda delle \'Categorie\'.</string>
    <string name="christmas_poi">PDI di Natale</string>
    <string name="christmas_desc">Anticipando le vacanze di Natale e Capodanno, è possibile scegliere di visualizzare i PDI associati come gli alberi di Natale, i mercati, ecc.</string>
    <string name="christmas_desc_q">Mostrare PDI natalizi\?</string>
    <string name="rendering_value_light_brown_name">Marrone chiaro</string>
    <string name="rendering_value_dark_brown_name">Marrone scuro</string>
    <string name="rendering_attr_surfaceIntegrity_name">Tipo di superficie stradale</string>
    <string name="save_track_min_speed_descr">Filtro: nessuna registrazione di punti al di sotto di questa velocità.</string>
    <string name="save_track_min_distance">Soglia minima dello spostamento per la registrazione</string>
    <string name="save_track_min_distance_descr">Filtro: imposta la distanza minima dal precedente punto a cui avverrà la registrazione di un nuovo punto.</string>
    <string name="save_track_precision">Precisione minima per la registrazione</string>
    <string name="save_track_precision_descr">Filtro: nessuna registrazione se tale precisione non è raggiunta.</string>
    <string name="rendering_attr_contourColorScheme_name">Colorazione delle linee isoipse</string>
    <string name="search_hint">Digitare città, indirizzo, nome PDI</string>
    <string name="shared_string_continue">Continua</string>
    <string name="shared_string_pause">Pausa</string>
    <string name="shared_string_trip">Viaggio</string>
    <string name="shared_string_recorded">Registrato</string>
    <string name="shared_string_record">Registra</string>
    <string name="gpx_logging_no_data">Nessun dato</string>
    <string name="rendering_attr_contourColorScheme_description">Schema del colore dei contorni</string>
    <string name="save_track_min_speed">Velocità minima di registrazione</string>
    <string name="trip_rec_notification_settings">Abilita registrazione rapida</string>
    <string name="trip_rec_notification_settings_desc">Mostra una notifica che permette di iniziare a registrare il viaggio.</string>
    <string name="shared_string_notifications">Notifiche</string>
    <string name="shared_string_resume">Riprendi</string>
    <string name="route_calculation">Calcolo del percorso</string>
    <string name="gpx_no_tracks_title">Non hai ancora nessuna traccia GPX</string>
    <string name="gpx_no_tracks_title_folder">Puoi anche aggiungere delle tracce alla cartella</string>
    <string name="gpx_add_track">Aggiungi altro…</string>
    <string name="shared_string_appearance">Aspetto</string>
    <string name="rendering_value_fine_name">Sottile</string>
    <string name="upload_poi">Carica i PDI</string>
    <string name="route_roundabout_short">Prendere la %1$d uscita e proseguire</string>
    <string name="wiki_around">Articoli Wikipedia vicini</string>
    <string name="search_map_hint">Città o regione</string>
    <string name="routing_attr_allow_motorway_name">Usa autostrade</string>
    <string name="routing_attr_allow_motorway_description">Permette autostrade.</string>
    <string name="lang_sr_latn">Serbo (latino)</string>
    <string name="lang_zh_hk">Cinese (Hong Kong)</string>
    <string name="rendering_attr_contourDensity_name">Densità linee isoipse</string>
    <string name="rendering_value_high_name">Alto</string>
    <string name="rendering_value_medium_w_name">Medio</string>
    <string name="rendering_value_low_name">Basso</string>
    <string name="rendering_attr_contourWidth_description">Spessore linee isoipse</string>
    <string name="rendering_attr_contourWidth_name">Spessore linee isoipse</string>
    <string name="rendering_attr_hideWaterPolygons_description">Acqua</string>
    <string name="rendering_attr_hideWaterPolygons_name">Nascondi l\'acqua</string>
    <string name="rendering_attr_contourDensity_description">Densità linee isoipse</string>
    <string name="configure_screen_quick_action">Azione rapida</string>
    <string name="quick_action_item_action">Azione %d</string>
    <string name="quick_action_item_screen">Schermo %d</string>
    <string name="quick_action_add_marker">Aggiungi marcatore mappa</string>
    <string name="quick_action_add_poi">Aggiungi PDI</string>
    <string name="quick_action_map_style">Cambia lo stile della mappa</string>
    <string name="quick_action_map_style_switch">Stile mappa cambiato in \"%s\".</string>
    <string name="quick_action_take_audio_note">Nuova nota audio</string>
    <string name="quick_action_take_video_note">Nuova nota video</string>
    <string name="quick_action_take_photo_note">Nuova nota fotografica</string>
    <string name="quick_action_add_osm_bug">Aggiungi una nota OSM</string>
    <string name="quick_action_navigation_voice">Voce accesa/spenta</string>
    <string name="quick_action_navigation_voice_off">Attiva la voce</string>
    <string name="quick_action_navigation_voice_on">Disattiva la voce</string>
    <string name="quick_action_add_parking">Aggiungi la posizione di parcheggio</string>
    <string name="quick_action_new_action">Aggiungi azione</string>
    <string name="quick_action_edit_action">Modifica azione</string>
    <string name="quick_action_add_favorite">Aggiungi preferito</string>
    <string name="dialog_add_action_title">Aggiungi azione</string>
    <string name="quick_actions_delete">Cancella azione</string>
    <string name="quick_actions_delete_text">Eliminare l\'azione \"%s\"\?</string>
    <string name="quick_favorites_show_favorites_dialog">Mostra la finestra dei preferiti</string>
    <string name="quick_favorites_name_preset">Nome preimpostato</string>
    <string name="quick_action_fav_name_descr">Lascia il campo vuoto per utilizzare l’indirizzo o il nome del luogo.</string>
    <string name="shared_string_action_name">Nome dell\'azione</string>
    <string name="quick_action_add_marker_descr">Questo pulsante aggiunge un marcatore nel centro della mappa.</string>
    <string name="quick_action_add_gpx_descr">Questo pulsante aggiunge un punto nella traccia GPX nel centro della mappa.</string>
    <string name="quick_action_take_audio_note_descr">Questo pulsante aggiunge una nota audio nel centro dello schermo.</string>
    <string name="quick_action_take_video_note_descr">Questo pulsante aggiunge una nota video al centro dello schermo.</string>
    <string name="quick_action_take_photo_note_descr">Questo pulsante aggiunge una nota fotografica al centro dello schermo.</string>
    <string name="quick_action_add_osm_bug_descr">Questo pulsante aggiunge una nota OSM al centro dello schermo.</string>
    <string name="quick_action_add_poi_descr">Questo pulsante aggiunge un PDI al centro dello schermo.</string>
    <string name="quick_action_navigation_voice_descr">Un pulsante per attivare o disattivare le indicazioni vocali durante la navigazione.</string>
    <string name="quick_action_add_parking_descr">Questo pulsante aggiunge la posizione del parcheggio al centro dello schermo.</string>
    <string name="quick_action_interim_dialog">Mostra una finestra di dialogo temporanea</string>
    <string name="favorite_autofill_toast_text">" salvato in "</string>
    <string name="favorite_empty_place_name">Luogo</string>
    <string name="navigate_point_olc">Codifica Open Location</string>
    <string name="navigate_point_olc_info_invalid">OLC non valido
\n</string>
    <string name="navigate_point_olc_info_short">OLC breve
\nPer favore inserisci il codice completo</string>
    <string name="navigate_point_olc_info_area">OLC valido
\nRappresenta l\'area: %1$s x %2$s</string>
    <string name="quick_action_duplicates">L\'azione rapida è stata rinominata in %1$s per evitare duplicati.</string>
    <string name="quick_action_duplicate">Nome dell\'azione veloce duplicato</string>
    <string name="quick_action_showhide_favorites_descr">Questo pulsante mostra o nasconde i preferiti sulla mappa.</string>
    <string name="quick_action_showhide_poi_descr">Questo pulsante mostra o nasconde i PDI sulla mappa.</string>
    <string name="quick_action_poi_show">Mostra %1$s</string>
    <string name="quick_action_poi_hide">Nascondi %1$s</string>
    <string name="quick_action_add_category">Aggiungi una categoria</string>
    <string name="quick_action_add_create_items">Crea oggetti</string>
    <string name="quick_action_add_configure_map">Configura la mappa</string>
    <string name="quick_action_bug_descr">Questo messaggio è aggiunto nel campo commento.</string>
    <string name="quick_action_bug_message">Messaggio</string>
    <string name="quick_action_category_descr">Categoria in cui salvare il preferito:</string>
    <string name="quick_action_gpx_category_descr">Scegli una categoria opzionale.</string>
    <string name="quick_action_poi_list">Lista PDI</string>
    <string name="quick_action_sh_poi_descr">Aggiungi uno o più categorie PDI da mostrare sulla mappa.</string>
    <string name="quick_action_page_list_descr">Un pulsante per scorrere attraverso la seguente lista.</string>
    <string name="quick_action_map_style_action">Aggiungi uno stile della mappa</string>
    <string name="quick_action_empty_param_error">Compila tutti i parametri</string>
    <string name="quick_action_map_styles">Stili mappa</string>
    <string name="quick_action_map_overlay">Cambia la mappa di sovrapposizione</string>
    <string name="quick_action_map_overlay_title">Mappa di sovrapposizione</string>
    <string name="quick_action_map_overlay_action">Aggiungi sovrapposizione</string>
    <string name="quick_action_map_overlay_switch">Mappa di sovrapposizione cambiata in \"%s\".</string>
    <string name="quick_action_map_underlay_switch">Mappa di sottofondo cambiata in \"%s\".</string>
    <string name="quick_action_map_underlay">Cambia la mappa di sottofondo</string>
    <string name="quick_action_map_underlay_title">Mappa di sottofondo</string>
    <string name="quick_action_map_underlay_action">Aggiungi sottofondo</string>
    <string name="quick_action_map_source">Cambia la sorgente della mappa</string>
    <string name="quick_action_map_source_title">Sorgenti della mappa</string>
    <string name="quick_action_map_source_action">Aggiungi una sorgente della mappa</string>
    <string name="quick_action_map_source_switch">Sorgente mappa cambiata in \"%s\".</string>
    <string name="quick_action_btn_tutorial_title">Cambia la posizione del pulsante</string>
    <string name="quick_action_btn_tutorial_descr">Tenendo premuto e trascinando si cambia la sua posizione nello schermo.</string>
    <string name="rendering_attr_depthContours_name">Isoipse nautiche</string>
    <string name="auto_split_recording_title">Divisione automatica delle registrazioni dopo un periodo</string>
    <string name="auto_split_recording_descr">Inizia un nuovo segmento dopo 6 minuti, una nuova traccia dopo 2 ore, o un nuovo file dopo un intervallo maggiore.</string>
    <string name="rendering_attr_depthContours_description">Mostra contorni e punti in profondità.</string>
    <string name="routing_attr_driving_style_name">Stile di guida</string>
    <string name="route_altitude">Profilo altimetrico del percorso</string>
    <string name="altitude_descent">Discesa</string>
    <string name="altitude_ascent">Salita</string>
    <string name="altitude_range">Gamma altitudini</string>
    <string name="average_altitude">Altitudine media</string>
    <string name="shared_string_time">Tempo</string>
    <string name="total_distance">Distanza totale</string>
    <string name="routing_attr_height_obstacles_name">Utilizza dati altitudine</string>
    <string name="shared_string_time_span">Tempo totale</string>
    <string name="shared_string_max">Massimo</string>
    <string name="shared_string_start_time">Ora d\'inizio</string>
    <string name="shared_string_end_time">Ora di fine</string>
    <string name="shared_string_color">Colore</string>
    <string name="select_gpx_folder">Seleziona cartella dei file GPX</string>
    <string name="file_can_not_be_moved">Il file non può essere spostato.</string>
    <string name="shared_string_move">Muovi</string>
    <string name="shared_string_gpx_tracks">Tracce</string>
    <string name="average_speed">Velocità media</string>
    <string name="shared_string_time_moving">In movimento</string>
    <string name="points_delete_multiple_succesful">Punti cancellati.</string>
    <string name="points_delete_multiple">Eliminare %1$d punto(i)\?</string>
    <string name="route_points_category_name">Svolte di questo percorso</string>
    <string name="track_points_category_name">Punti di passaggio, punti di interesse, caratteristiche con un nome</string>
    <string name="shared_string_gpx_track">Traccia</string>
    <string name="max_speed">Velocità massima</string>
    <string name="add_new_folder">Aggiungi una nuova cartella</string>
    <string name="shared_string_slope">Pendenza</string>
    <string name="lang_ber">Berbero</string>
    <string name="routing_attr_relief_smoothness_factor_hills_name">Collinoso</string>
    <string name="routing_attr_relief_smoothness_factor_plains_name">Meno collinoso</string>
    <string name="routing_attr_relief_smoothness_factor_more_plains_name">Pianeggiante</string>
    <string name="routing_attr_driving_style_speed_name">Percorsi più brevi</string>
    <string name="routing_attr_driving_style_balance_name">Bilanciato</string>
    <string name="routing_attr_driving_style_safety_name">Preferisci strade secondarie</string>
    <string name="relief_smoothness_factor_descr">Terreno preferito: pianeggiante o collinoso.</string>
    <string name="routing_attr_relief_smoothness_factor_name">Seleziona la variabilità della quota</string>
    <string name="shared_string_automatic">Automatica</string>
    <string name="do_not_send_anonymous_app_usage">Non inviare statistiche anonime sull\'utilizzo dell\'app</string>
    <string name="do_not_send_anonymous_app_usage_desc">OsmAnd raccoglie informazioni su quale parti dell\'applicazione tu utilizzi. La tua geolocalizzazione non viene mai inviata, nemmeno qualsiasi dato che tu immetti nell\'app o dettagli sulle aree che visualizzi, cerchi o scarichi.</string>
    <string name="do_not_show_startup_messages">Non mostrare alcun messaggio all\'avvio</string>
    <string name="do_not_show_startup_messages_desc">Elimina messaggi riguardo sconti dell\'app ed eventi speciali locali.</string>
    <string name="parking_options">Opzioni di parcheggio</string>
    <string name="full_version_thanks">Grazie per avere acquistato la versione a pagamento di OsmAnd.</string>
    <string name="fonts_header">Caratteri della mappa</string>
    <string name="right_side_navigation">Guida a destra</string>
    <string name="depth_contour_descr">Mappe linee isoipse marine e i punti nautici.</string>
    <string name="sea_depth_thanks">Grazie per avere acquistato le \'Linee isoipse nautiche\'</string>
    <string name="index_item_depth_contours_osmand_ext">Isoipse nautiche</string>
    <string name="index_item_depth_points_southern_hemisphere">Punti nautici sotto il livello del mare dell\'emisfero australe</string>
    <string name="index_item_depth_points_northern_hemisphere">Punti nautici sotto il livello del mare dell\'emisfero boreale</string>
    <string name="download_depth_countours">Linee isoipse marine</string>
    <string name="nautical_maps">Mappe nautiche</string>
    <string name="analyze_on_map">Analizza sulla mappa</string>
    <string name="shared_string_visible">Visibile</string>
    <string name="restore_purchases">Ripristina gli acquisti fatti</string>
    <string name="subscribe_email_error">Errore</string>
    <string name="subscribe_email_desc">Sottoscrivi la mailing list delle offerte dell\'applicazione e otterrai ulteriori 3 download di mappe!</string>
    <string name="quick_action_auto_zoom">Zoom della mappa automatico</string>
    <string name="quick_action_auto_zoom_desc">Pulsante per attivare o disattivare lo zoom automatico a velocità controllata.</string>
    <string name="quick_action_auto_zoom_on">Abilita lo zoom automatico</string>
    <string name="quick_action_auto_zoom_off">Disattiva lo zoom automatico</string>
    <string name="quick_action_add_destination">Imposta destinazione</string>
    <string name="quick_action_replace_destination">Sostituisci la destinazione</string>
    <string name="quick_action_add_first_intermediate">Aggiungi il primo intermedio</string>
    <string name="quick_action_add_destination_desc">Un pulsante per centrare lo schermo sulla destinazione del percorso: una destinazione precedentemente selezionata diventerebbe l\'ultima destinazione intermedia.</string>
    <string name="quick_action_replace_destination_desc">Un pulsante per centrare lo schermo sulla nuova destinazione del percorso, sostituendo la destinazione selezionata in precedenza (se presente).</string>
    <string name="quick_action_add_first_intermediate_desc">Un pulsante per rendere il centro dello schermo come primo punto intermedio.</string>
    <string name="no_overlay">Nessun stato sovrapposto</string>
    <string name="no_underlay">Nessun strato di sfondo</string>
    <string name="shared_string_paused">In pausa</string>
    <string name="type_city_town">Scrivi la città/paese/località</string>
    <string name="type_postcode">Scrivi il codice postale</string>
    <string name="nearest_cities">Città vicine</string>
    <string name="select_city">Seleziona la città</string>
    <string name="select_postcode">Cerca codice postale</string>
    <string name="select_street">Seleziona la strada</string>
    <string name="shared_string_in_name">in %1$s</string>
    <string name="type_address">Scrivi l\'indirizzo</string>
    <string name="animate_my_location">Simula la mia posizione</string>
    <string name="animate_my_location_desc">Panoramica fluida della mappa quando sei in movimento. Introduce un leggero ritardo.</string>
    <string name="shared_string_overview">Panoramica</string>
    <string name="show_from_zoom_level">Mostra dal livello di zoom</string>
    <string name="display_zoom_level">Mostra il livello dello zoom: %1$s</string>
    <string name="favorite_group_name">Nome del gruppo</string>
    <string name="change_color">Cambia il colore</string>
    <string name="private_access_routing_req">La tua destinazione si trova in un\'area privata. Permettere l\'accesso alle strade private per questo viaggio\?</string>
    <string name="restart_search">Ricerca nuovamente</string>
    <string name="increase_search_radius">Aumenta il raggio di ricerca</string>
    <string name="nothing_found">Nessun risultato</string>
    <string name="nothing_found_descr">Cambia la ricerca o aumenta il raggio.</string>
    <string name="quick_action_showhide_osmbugs_descr">Un pulsante per mostrare o nascondere le note di OSM sulla mappa.</string>
    <string name="sorted_by_distance">Ordinato per distanza</string>
    <string name="search_favorites">Cerca nei Preferiti</string>
    <string name="hillshade_menu_download_descr">Scarica la mappa \'Ombreggiatura dei Rilievi\' per visualizzare le ombreggiature dei rilievi.</string>
    <string name="hillshade_purchase_header">Installa il componente aggiuntivo \'Topografia\' per visualizzare il gradiente verticale delle aree.</string>
    <string name="hide_from_zoom_level">Nascondi dal livello di zoom</string>
    <string name="srtm_menu_download_descr">Scarica la mappa \'Linee isoipse\' di questa regione.</string>
    <string name="shared_string_plugin">Componente aggiuntivo</string>
    <string name="srtm_purchase_header">Acquista e installa il componente aggiuntivo \'Topografia\' per visualizzare il gradiente verticale delle aree.</string>
    <string name="srtm_color_scheme">Schema colori</string>
    <string name="routing_attr_allow_private_name">Permetti l\'accesso alle proprietà private</string>
    <string name="routing_attr_allow_private_description">Permetti l\'accesso alle aree private.</string>
    <string name="edit_name">Modifica il nome</string>
    <string name="route_is_too_long_v2">Per lunghe distanze: aggiungere delle mete intermedie se non si ottiene un risultato entro 10 minuti.</string>
    <string name="save_poi_too_many_uppercase">Il nome contiene troppe maiuscole. Continuare\?</string>
    <string name="osmand_plus_extended_description_part8">Copertura e qualità approssimativa delle mappe: 
\n • Ovest Europa: **** 
\n • Est Europa: *** 
\n • Russia: *** 
\n • Nord America: *** 
\n • Sud America: ** 
\n • Asia: ** 
\n • Giappone e Corea: *** 
\n • Medio Oriente: ** 
\n • Africa: ** 
\n • Antartide: * 
\n Molte nazioni del mondo disponibili da scaricare 
\n Dall\'Afghanistan al Zimbabwe, dall\'Australia agli USA. Argentina, Brasile, Canada, Francia, Germania, Messico, Regno Unito, Spagna, …
\n</string>
    <string name="osmand_plus_extended_description_part7">Contribuisci direttamente a OSM 
\n • Segnala errori nei dati 
\n • Contribuisci tracce GPX a OSM direttamente dall\'app 
\n • Aggiungi PDI e caricali direttamente in OSM (o successivamente se sei offline) 
\n • Registrazione opzionale del viaggio anche in modalità background (mentre il dispositivo è in modalità sleep) 
\n OsmAnd è software open-source attivamente in fase di sviluppo. Chiunque può contribuire all\'applicazione riportando degli errori, migliorando la traduzione o programmando nuove funzionalità. Inoltre il progetto si basa sui contributi finanziari per finanziare la programmazione e il test di nuove funzionalità.
\n</string>
    <string name="osmand_extended_description_part8">OsmAnd è un software open source attivamente sviluppato. Chiunque può contribuire all\'applicazione segnalando degli errori, migliorando la traduzione o programmando nuove funzionalità. Inoltre il progetto si basa anche sui contributi finanziari per finanziare la programmazione e il test di nuove funzionalità.
\n Indicativamente copertura e qualità della mappa:
\n • Ovest Europa: ****
\n • Est Europa: ***
\n • Russia: ***
\n • Nord America: ***
\n • Sud America: **
\n • Asia: **
\n • Giappone e Corea: ***
\n • Medio Oriente: **
\n • Africa: **
\n • Antartide: *
\nLa maggior parte delle nazioni del mondo sono disponibili per il download!
\n Scarica un navigatore affidabile del tuo paese - sia che sei in Francia, Germania, Messico, Gran Bretagna, Spagna, Olanda, USA, Russia, Brasile o qualsiasi altra.</string>
    <string name="osmand_extended_description_part7">Contribuire a OSM 
\n • Segnala errori nei dati 
\n • Carica tracce GPX in OSM direttamente dall\'app 
\n • Aggiungi PDI e caricali direttamente in OSM (o successivamente se sei offline)
\n</string>
    <string name="mapillary">Mapillary</string>
    <string name="osmand_extended_description_part1">OsmAnd (OSM Direzioni di Navigazione Automatizzate) è un\'applicazione di navigazione e mappe con accesso ai dati gratuiti, mondiali e di alta qualità di OpenStreetMap (OSM).
\n
\n Goditi la navigazione vocale e visuale, visualizzando i PDI (punti di interesse), creando e gestendo tracce GPX, utilizzando la visualizzazione delle curve di livello e topografiche (attraverso un componente aggiuntivo), la scelta tra le modalità automobile, bicicletta, a piedi, con le modifiche OSM e molto altro.</string>
    <string name="mapillary_widget">Widget di Mapillary</string>
    <string name="mapillary_widget_descr">Permette di contribuire facilmente a Mapillary.</string>
    <string name="mapillary_descr">Foto a livello stradale per tutti. Scopri luoghi, collabora, fotografa il mondo.</string>
    <string name="shared_string_add_photos">Aggiungi foto</string>
    <string name="mapillary_action_descr">Contribuisci le tue foto stradali con Mapillary.</string>
    <string name="plugin_mapillary_descr">Immagini a livello stradale. Puoi contribuire anche tu. Per visualizzare i dati esistenti come livello, attiva \"Immagini a livello stradale\" nel menu \"Configura mappa\".</string>
    <string name="online_photos">Foto online</string>
    <string name="no_photos_descr">Non ci sono foto qui.</string>
    <string name="open_mapillary">Apri Mapillary</string>
    <string name="shared_string_install">Installa</string>
    <string name="improve_coverage_mapillary">Migliora la copertura fotografica con Mapillary</string>
    <string name="improve_coverage_install_mapillary_desc">Installa Mapillary per aggiungere fotografie a questa posizione della mappa.</string>
    <string name="mapillary_image">Immagine Mapillary</string>
    <string name="distance_moving">Distanza corretta</string>
    <string name="shared_string_permissions">Permessi</string>
    <string name="import_gpx_failed_descr">OsmAnd non può importare il file. Controlla se OsmAnd ha i permessi per leggere file.</string>
    <string name="map_widget_ruler_control">Righello radiale</string>
    <string name="shared_string_reload">Ricarica</string>
    <string name="mapillary_menu_descr_tile_cache">Ricarica le mattonelle se vuoi visualizzare dati aggiornati.</string>
    <string name="mapillary_menu_title_tile_cache">Cache mattonelle</string>
    <string name="wrong_user_name">Nome utente errato</string>
    <string name="shared_string_to">A</string>
    <string name="mapillary_menu_date_from">Da</string>
    <string name="mapillary_menu_descr_dates">Visualizza solo le immagini aggiunte</string>
    <string name="mapillary_menu_title_dates">Data</string>
    <string name="mapillary_menu_edit_text_hint">Scrivi il nome utente</string>
    <string name="mapillary_menu_descr_username">Visualizza le immagini aggiunte da</string>
    <string name="mapillary_menu_title_username">Nome utente</string>
    <string name="mapillary_menu_filter_description">Filtra le immagini per contributore o per data. I filtri sono attivi per gli zoom più elevati.</string>
    <string name="store_tracks_in_monthly_directories">Salva le tracce registrate in cartelle mensili</string>
    <string name="store_tracks_in_monthly_directories_descrp">Salva le tracce registrate in sottocartelle per mese di registrazione (come 2018-01).</string>
    <string name="shared_string_reset">Reimposta</string>
    <string name="quick_action_resume_pause_navigation_descr">Pulsante per mettere in pausa o riprendere la navigazione.</string>
    <string name="quick_action_show_navigation_finish_dialog">Mostra la finestra di dialogo Navigazione terminata</string>
    <string name="quick_action_start_stop_navigation">Avvia/ferma navigazione</string>
    <string name="quick_action_start_stop_navigation_descr">Pulsante per avviare o terminare la navigazione.</string>
    <string name="rendering_value_translucent_pink_name">Rosa traslucido</string>
    <string name="average">Media</string>
    <string name="of">%1$d di %2$d</string>
    <string name="ascent_descent">Guadagno/Perdita di quota</string>
    <string name="moving_time">Tempo in movimento</string>
    <string name="max_min">Max/Min</string>
    <string name="min_max">Min/Max</string>
    <string name="quick_action_resume_pause_navigation">Riprendi/sospendi la navigazione</string>
    <string name="measurement_tool_action_bar">Esplora la mappa e aggiungi punti</string>
    <string name="measurement_tool">Misura la distanza</string>
    <string name="none_point_error">Aggiungi almeno un punto.</string>
    <string name="enter_gpx_name">Nome file GPX:</string>
    <string name="show_on_map_after_saving">Dopo averlo salvato mostralo sulla mappa</string>
    <string name="mappilary_no_internet_desc">Le foto da Mapillary sono soltanto disponibili via internet.</string>
    <string name="add_waypoint">Aggiungi punto intermedio</string>
    <string name="save_gpx_waypoint">Salva waypoint GPX</string>
    <string name="waypoint_one">Punto intermedio 1</string>
    <string name="line">Linea</string>
    <string name="save_as_route_point">Salva come punti di un percorso</string>
    <string name="save_as_line">Salva come linea</string>
    <string name="route_point">Punto del percorso</string>
    <string name="edit_line">Modifica la linea</string>
    <string name="add_point_before">Aggiungi un punto prima</string>
    <string name="add_point_after">Aggiungi un punto dopo</string>
    <string name="shared_string_options">Opzioni</string>
    <string name="measurement_tool_snap_to_road_descr">OsmAnd collegherà i punti ai percorso in base al profilo di navigazione.</string>
    <string name="measurement_tool_save_as_new_track_descr">Salva i punti o come punti di un percorso oppure come linea.</string>
    <string name="choose_navigation_type">Seleziona profilo di navigazione</string>
    <string name="exit_without_saving">Uscire senza salvare?</string>
    <string name="do_not_use_animations">Senza animazioni</string>
    <string name="do_not_use_animations_descr">Disabilita animazioni mappa.</string>
    <string name="keep_showing_on_map">Mantieni visualizzato nella mappa</string>
    <string name="live_monitoring_max_interval_to_send">Buffer temporale per il tracciamento online</string>
    <string name="live_monitoring_max_interval_to_send_desrc">Specifica un tempo della memoria tampone per memorizzare le localizzazioni quando non c\'è connessione</string>
    <string name="retry">Riprova</string>
    <string name="add_route_points">Aggiungi Punti Percorso</string>
    <string name="add_line">Aggiungi una linea</string>
    <string name="save_route_point">Salva punto percorso</string>
    <string name="route_point_one">Punto Percorso 1</string>
    <string name="move_all_to_history">Sposta tutto nella cronologia</string>
    <string name="show_direction">Indicazione della direzione</string>
    <string name="sort_by">Ordina per</string>
    <string name="marker_show_distance_descr">Scegli come indicare la distanza e la direzione dei marcatori sulla mappa:</string>
    <string name="all_markers_moved_to_history">Tutti i marcatori della mappa sono stati archiviati nella cronologia</string>
    <string name="marker_moved_to_history">Marcatori della mappa spostati nella cronologia</string>
    <string name="marker_moved_to_active">Marcatori della mappa spostati negli attivi</string>
    <string name="shared_string_list">Lista</string>
    <string name="shared_string_groups">Gruppi</string>
    <string name="passed">Ultimi utilizzati: %1$s</string>
    <string name="make_active">Attiva</string>
    <string name="today">Oggi</string>
    <string name="yesterday">Ieri</string>
    <string name="last_seven_days">Ultimi 7 giorni</string>
    <string name="this_year">Anno in corso</string>
    <string name="remove_from_map_markers">Rimuovi dai \'Marcatori mappa\'</string>
    <string name="descendingly">Z-A</string>
    <string name="ascendingly">A-Z</string>
    <string name="date_added">Aggiunto</string>
    <string name="order_by">Ordina per:</string>
    <string name="coordinates_format">Formato delle coordinate</string>
    <string name="use_system_keyboard">Utilizza la tastiera di sistema</string>
    <string name="fast_coordinates_input_descr">Scegli il formato di immissione delle coordinate. Tocca il pulsante \'Opzioni\' per cambiarlo.</string>
    <string name="fast_coordinates_input">Immissione rapida delle coordinate</string>
    <string name="routing_attr_avoid_ice_roads_fords_name">No strade di ghiaccio e guadi</string>
    <string name="routing_attr_avoid_ice_roads_fords_description">Evita strade di ghiaccio e guadi.</string>
    <string name="use_location">Utilizza la posizione</string>
    <string name="add_location_as_first_point_descr">Aggiungi la tua posizione come punto di partenza per pianificare il percorso perfetto.</string>
    <string name="my_location">Mia posizione</string>
    <string name="shared_string_finish">Fine</string>
    <string name="plan_route">Pianifica un percorso</string>
    <string name="shared_string_sort">Ordina</string>
    <string name="coordinate_input">Inserimento coordinate</string>
    <string name="marker_save_as_track_descr">Esporta i tuoi marcatori nel seguente file GPX:</string>
    <string name="move_to_history">Sposta nella cronologia</string>
    <string name="group_will_be_removed_after_restart">Il gruppo verrà rimosso al prossimo riavvio dell\'app.</string>
    <string name="show_guide_line">Mostra le linee di direzione</string>
    <string name="show_arrows_on_the_map">Mostra le frecce nella mappa</string>
    <string name="show_passed">Mostra superati</string>
    <string name="hide_passed">Nascondi i superati</string>
    <string name="osmand_extended_description_part2">Navigazione GPS 
\n • Puoi scegliere fra la modalità offline (nessun costo di roaming quando sei all\'estero) oppure online (più veloce) 
\n • La guida vocale svolta per svolta ti guida lungo il percorso (voci registrate e sintetizzate) 
\n • Il percorso viene ricalcolato quando devii 
\n • Indicazioni di corsia, nomi delle strade e tempo di arrivo stimato saranno d\'aiuto lungo il percorso 
\n • Per rendere il percorso più veloce il passaggio dalla modalità diurna/notturna automatico 
\n •Puoi scegliere di visualizzare i limiti di velocità, ed essere avvisato quando li superi 
\n • Lo zoom della mappa si adegua alla velocità 
\n • Puoi cercare le destinazioni per indirizzo, per categoria (es.: parcheggio, ristorante, hotel, stazione di rifornimento, museo), oppure tramite le coordinate geografiche 
\n • Supporta i punti intermedi nel tuo itinerario 
\n • Registra la tua traccia GPX oppure caricarne una e seguirla
\n</string>
    <string name="osmand_extended_description_part3">Mappa 
\n • Mostra i PDI (punti di interesse) vicino a te 
\n • Disponi la mappa nella direzione del movimento (o della bussola) 
\n • Mostra dove sei e la direzione verso cui sei rivolto 
\n • Condividi la tua posizione così i tuoi amici possano trovarti 
\n • Raccogli i luoghi più importanti nei \'Preferiti\' 
\n • Ti permette di scegliere come visualizzare i nomi nella mappa: in inglese, in lingua locale, oppure secondo la pronuncia 
\n • Visualizza mattonelle online speciali, vista satellitare (da Bing), diverse sovrapposizioni come turistico/navigazione tracce GPX e strati aggiuntivi con trasparenze personalizzabili
\n</string>
    <string name="osmand_plus_extended_description_part1">OsmAnd+ (OSM Direzioni di Navigazione Automatizzate) è un\'applicazione di navigazione con l\'accesso ai dati delle mappe mondiali, gratuite e di grande qualità di OpenStreetMap (OSM).
\n Goditi la navigazione vocale e visuale, visualizzando i PDI (punti di interesse), creando e gestendo tracce GPX, utilizzando la visualizzazione delle curve di livello e topografiche, la scelta tra le modalità automobile, bicicletta, a piedi, con le modifiche OSM e molto altro.
\n
\n OsmAnd+ è la versione dell\'app a pagamento. Acquistandola supporti il progetto, finanzi lo sviluppo di nuove funzionalità e ricevi gli ultimi aggiornamenti.
\n
\n Alcune delle maggiori caratteristiche:</string>
    <string name="osn_modify_dialog_title">Modifica la nota</string>
    <string name="context_menu_item_modify_note">Modifica la nota OSM</string>
    <string name="make_round_trip_descr">Aggiungi la copia del punto di partenza come destinazione.</string>
    <string name="make_round_trip">Costruisci un percorso circolare</string>
    <string name="shared_string_markers">Marcatori</string>
    <string name="osmand_extended_description_part4">Skiing
\n OsmAnd mappe sciistiche è un componente aggiuntivo che ti permette di vedere le piste da sci con il livello di difficoltà e alcune altre informazioni come la localizzazione degli skilift e altri servizi.</string>
    <string name="osmand_extended_description_part5">Bicicletta
\n • Trova sulla mappa i percorsi ciclabili
\n • La navigazione GPS nella modalità bicicletta crea percorsi utilizzando i percorsi ciclabili
\n • Vedi la tua velocità e altitudine
\n • L\'opzione registrazione GPX ti permette di registrare il tuo percorso e di condividerlo
\n • Con un componente aggiuntivo puoi abilitare la visualizzazione delle linee isoipse e dell\'ombreggiatura dei rilievi</string>
    <string name="empty_state_favourites">Aggiungi Preferiti</string>
    <string name="empty_state_favourites_desc">Importa i Preferiti o aggiungili come marcatori sulla mappa.</string>
    <string name="import_track">Importa il file GPX</string>
    <string name="import_track_desc">Il file %1$s non contiene punti intermedi, importarlo come traccia?</string>
    <string name="move_point">Sposta il Punto</string>
    <string name="osn_modify_dialog_error">Impossibile modificare la nota.</string>
    <string name="shared_string_road">Strada</string>
    <string name="show_map">Mostra la mappa</string>
    <string name="route_is_calculated">Percorso calcolato</string>
    <string name="round_trip">Percorso circolare</string>
    <string name="plan_route_no_markers_toast">Devi aggiungere almeno un marcatore per utilizzare questa funzionalità.</string>
    <string name="wrong_input">Dati immessi errati</string>
    <string name="enter_new_name">Inserisci il nuovo nome</string>
    <string name="shared_string_back">Indietro</string>
    <string name="shared_string_view">Visualizza</string>
    <string name="waypoints_added_to_map_markers">Punti intermedi aggiunti ai marcatori della mappa</string>
    <string name="wrong_format">Formato errato</string>
    <string name="rendering_value_darkyellow_name">Giallo scuro</string>
    <string name="import_as_gpx">Importa come file GPX</string>
    <string name="import_as_favorites">Importa come preferito</string>
    <string name="import_file">Importa file</string>
    <string name="tap_on_map_to_hide_interface_descr">Un tap sulla mappa per nascondere/visualizzare i pulsanti di controllo e i widget.</string>
    <string name="tap_on_map_to_hide_interface">Modalità a schermo intero</string>
    <string name="mark_passed">Marcatore superato</string>
    <string name="import_gpx_file_description">può essere importato come Preferito o come file GPX.</string>
    <string name="appearance_on_the_map">Visualizzazione nella mappa</string>
    <string name="add_track_to_markers_descr">Scegli una traccia per aggiornare i suoi punti intermedi ai marcatori.</string>
    <string name="add_favourites_group_to_markers_descr">Scegli una categoria di Preferiti da aggiungere ai marcatori.</string>
    <string name="shared_string_gpx_waypoints">Punti intermedi della traccia</string>
    <string name="favourites_group">Categoria di luoghi preferiti</string>
    <string name="add_group">Aggiungi un gruppo</string>
    <string name="add_group_descr">Importa gruppi dai preferiti o i punti intermedi GPX.</string>
    <string name="empty_state_markers_active">Crea i marcatori della mappa!</string>
    <string name="empty_state_markers_active_desc">Fai un tocco lungo o breve su Luoghi, poi tocca la bandierina del marcatore.</string>
    <string name="empty_state_markers_groups">Importa gruppi</string>
    <string name="empty_state_markers_groups_desc">Importa gruppi di Preferiti o punti intermedi come marcatori.</string>
    <string name="empty_state_markers_history_desc">Marcatori indicati come passati appariranno su questa schermata.</string>
    <string name="shared_string_two">Due</string>
    <string name="shared_string_one">Uno</string>
    <string name="show_guide_line_descr">Mostra la linea di direzione dalla tua posizione alle posizioni dei marcatori attivi.</string>
    <string name="show_arrows_descr">Visualizza una o due frecce, indicanti la direzione verso i marcatori attivi.</string>
    <string name="distance_indication_descr">Scegli come visualizzare la distanza verso marcatori attivi.</string>
    <string name="active_markers_descr">Specifica il numero di indicatori di direzione.</string>
    <string name="digits_quantity">Numero di cifre decimali</string>
    <string name="shared_string_right">Destra</string>
    <string name="shared_string_left">Sinistra</string>
    <string name="show_number_pad">Mostra la tastiera numerica</string>
    <string name="shared_string_paste">Incolla</string>
    <string name="go_to_next_field">Campo successivo</string>
    <string name="rename_marker">Rinomina il marcatore</string>
    <string name="looking_for_tracks_with_waypoints">Cerco tracce con punti intermedi</string>
    <string name="shared_string_more_without_dots">Altro</string>
    <string name="empty_state_osm_edits">Crea o modifica oggetti OSM</string>
    <string name="empty_state_osm_edits_descr">Crea o modifica PDI OSM, apri o commenta note OSM, e invia tracce GPX registrate.</string>
    <string name="shared_string_deleted">Cancellato</string>
    <string name="shared_string_edited">Modificato</string>
    <string name="shared_string_added">Aggiunto</string>
    <string name="marker_activated">Marcatore %s attivato.</string>
    <string name="one_tap_active_descr">Tocca un marcatore sulla mappa per muoverlo al primo posto nei marcatori attivi senza aprire il menù contestuale.</string>
    <string name="one_tap_active">\'Un tap\' attivo</string>
    <string name="empty_state_av_notes">Prendi delle note!</string>
    <string name="empty_state_av_notes_desc">Aggiungi note audio, video o foto in qualsiasi punto sulla mappa, utilizzando i widget o il menù contestuale.</string>
    <string name="notes_by_date">Note a/v per data</string>
    <string name="by_date">Per data</string>
    <string name="by_type">Per tipo</string>
    <string name="modify_the_search_query">Cambia la tua ricerca.</string>
    <string name="osmand_extended_description_part6">Pedone, escursionismo, turistico 
\n • La mappa mostra i percorsi pedonali ed escursionistici 
\n • Wikipedia può dirti molto nelle visite alle città nel tuo linguaggio preferito 
\n • Le fermate dei trasporti pubblici (bus, tram, treni), inclusi i nomi delle linee, aiutano a navigare in una nuova città 
\n • La navigazione GPS nella modalità pedone costruisce il tuo percorso usando i percorsi pedonali 
\n • Carica e segui un percorso GPX o registrarne uno e condividilo
\n</string>
    <string name="what_is_here">Cosa c\'è qui:</string>
    <string name="parked_at">parcheggiato alle</string>
    <string name="pick_up_till">Pagato sono alle</string>
    <string name="without_time_limit">Senza limite di tempo</string>
    <string name="context_menu_read_full_article">Leggi l\'articolo completo</string>
    <string name="context_menu_read_article">Leggi l\'articolo</string>
    <string name="context_menu_points_of_group">Tutti i punti del gruppo</string>
    <string name="open_from">Aperto dalle</string>
    <string name="open_till">Aperto sino alle</string>
    <string name="will_close_at">Chiuderà alle</string>
    <string name="will_open_at">Aprirà alle</string>
    <string name="will_open_on">Aprirà alle</string>
    <string name="additional_actions">Altre azioni</string>
    <string name="av_locations_selected_desc">File GPX con le coordinate e i dati delle note selezionate.</string>
    <string name="av_locations_all_desc">File GPX con le coordinate e i dati di tutte le note.</string>
    <string name="shared_string_actions">Azioni</string>
    <string name="shared_string_marker">Marcatore</string>
    <string name="shared_string_without_name">Senza nome</string>
    <string name="rendering_attr_hidePOILabels_name">Etichette PDI</string>
    <string name="osm_recipient_stat">Modifiche %1$s, sum %2$s mBTC</string>
    <string name="copy_location_name">Copia nome posizione/PDI</string>
    <string name="will_open_tomorrow_at">Aprirà domani alle</string>
    <string name="toast_empty_name_error">Luogo senza nome</string>
    <string name="make_as_start_point">Usalo come punto di partenza</string>
    <string name="shared_string_current">Attuale</string>
    <string name="last_intermediate_dest_description">Aggiunge una fermata intermedia</string>
    <string name="first_intermediate_dest_description">Aggiunge la prima fermata</string>
    <string name="subsequent_dest_description">Sposta in alto la destinazione e creala</string>
    <string name="show_closed_notes">Mostra le note chiuse</string>
    <string name="switch_osm_notes_visibility_desc">Mostra o nascondi le note OSM sulla mappa.</string>
    <string name="gpx_file_desc">GPX - adatto all\'esportazione in JOSM o altri editor OSM.</string>
    <string name="osc_file_desc">OSC - adatto per l’esportazione in OpenStreetMap.</string>
    <string name="shared_string_gpx_file">File GPX</string>
    <string name="osc_file">File OSC</string>
    <string name="choose_file_type">Scegli il tipo di file</string>
    <string name="osm_edits_export_desc">Esporta come note OSM, PDI, o entrambi.</string>
    <string name="all_data">Tutti i dati</string>
    <string name="osm_notes">Note OSM</string>
    <string name="total_donations">Donazioni totali</string>
    <string name="day_off_label">chiuso</string>
    <string name="nautical_renderer">Nautico</string>
    <string name="tunnel_warning">Tunnel in arrivo</string>
    <string name="show_tunnels">Gallerie</string>
    <string name="dd_mm_ss_format">DD°MM′SS″</string>
    <string name="dd_dddddd_format">DD.DDDDDD°</string>
    <string name="dd_ddddd_format">DD.DDDDD°</string>
    <string name="dd_mm_mmmm_format">DD°MM.MMMM′</string>
    <string name="dd_mm_mmm_format">DD°MM.MMM′</string>
    <string name="distance_farthest">Prima i più lontani</string>
    <string name="distance_nearest">Prima i più vicini</string>
    <string name="enter_lon">Immetti la longitudine</string>
    <string name="enter_lat">Immetti la latitudine</string>
    <string name="enter_lat_and_lon">Immetti latitudine e longitudine</string>
    <string name="east_abbreviation">E</string>
    <string name="west_abbreviation">O</string>
    <string name="south_abbreviation">S</string>
    <string name="north_abbreviation">N</string>
    <string name="optional_point_name">Nome del punto facoltativo</string>
    <string name="transport_nearby_routes_within">Percorsi vicini entro</string>
    <string name="transport_nearby_routes">Nel raggio di</string>
    <string name="enter_the_file_name">Digit il nome del file.</string>
    <string name="map_import_error">Errore importazione mappa</string>
    <string name="map_imported_successfully">Mappa importata</string>
    <string name="winter_and_ski_renderer">Inverno e sci</string>
    <string name="touring_view_renderer">Vista turistica</string>
    <string name="group_deleted">Gruppo cancellato</string>
    <string name="clear_all_intermediates">Cancella tutti i punti intermedi</string>
    <string name="osm_recipients_label">Destinatari OSM</string>
    <string name="waypoints_removed_from_map_markers">Punti intermedi rimossi dai marcatori della mappa</string>
    <string name="nothing_found_in_radius">Nessun risultato trovato:</string>
    <string name="shared_string_total">Totale</string>
    <string name="use_two_digits_longitude">Usa due cifre per la longitudine</string>
    <string name="shared_string_travel_guides">Guide di viaggio</string>
    <string name="select_waypoints_category_description">Aggiungi tutti i punti intermedi della traccia oppure scegli una categoria separata.</string>
    <string name="shared_string_dont">Non fare</string>
    <string name="shared_string_do">Fai</string>
    <string name="shared_string_only_with_wifi">Solo da WiFi</string>
    <string name="wikivoyage_download_pics">Scarica immagini</string>
    <string name="shared_string_wifi_only">Solo con WiFi</string>
    <string name="select_travel_book">Scegli un libro di viaggio</string>
    <string name="shared_string_travel_book">Libro di viaggio</string>
    <string name="online_webpage_warning">Pagina disponibile solo online. Aprirla in un browser?</string>
    <string name="images_cache">Cache delle immagini</string>
    <string name="popular_destinations">Destinazioni più richieste</string>
    <string name="paid_app">App a pagamento</string>
    <string name="paid_plugin">Plugin a pagamento</string>
    <string name="travel_card_download_descr">Scarica le guide di viaggio Wikivoyage per visualizzare articoli su luoghi di tutto il mondo senza una connessione a Internet.</string>
    <string name="update_is_available">Aggiornamento disponibile</string>
    <string name="download_file">Scarica file</string>
    <string name="start_editing_card_image_text">La guida turistica libera in tutto il mondo che chiunque può modificare.</string>
    <string name="welcome_to_open_beta_description">Le guide di viaggio sono basate su Wikivoyage. Prova tutte le caratteristiche durante la fase di beta test aperto, gratuitamente.</string>
    <string name="start_editing_card_description">Puoi e dovresti editare qualche articolo su Wikivoyage. Condividi conoscenza, esperienza, talento e la tua attenzione.</string>
    <string name="start_editing">Inizia a modificare</string>
    <string name="get_unlimited_access">Ottieni l\'accesso illimitato</string>
    <string name="welcome_to_open_beta">Benvenuti alla open beta</string>
    <string name="wikivoyage_travel_guide">Guide Viaggi</string>
    <string name="monthly_map_updates">Aggiornamento della mappa mensile</string>
    <string name="daily_map_updates">Aggiornamento della mappa: orario</string>
    <string name="in_app_purchase">Acquisto In-app</string>
    <string name="in_app_purchase_desc">Pagamento unico</string>
    <string name="in_app_purchase_desc_ex">Una volta acquistato, sarà permanentemente a vostra disposizione.</string>
    <string name="purchase_unlim_title">Acquista - %1$s</string>
    <string name="wikivoyage_offline">Wikivoyage offline</string>
    <string name="unlimited_downloads">Download illimitati</string>
    <string name="wikipedia_offline">Wikipedia offline</string>
    <string name="unlock_all_features">Sblocca tutte le funzionalità di OsmAnd</string>
    <string name="show_images">Mostra immagini</string>
    <string name="purchase_cancelled_dialog_title">Hai cancellato la tua sottoscrizione a OsmAnd Live</string>
    <string name="purchase_cancelled_dialog_descr">Rinnova la sottoscrizione per continuare a usare tutte le funzionalità:</string>
    <string name="maps_you_need_descr">In base agli articoli che messo nei segnalibri, ti raccomandiamo di scaricare le seguenti mappe:</string>
    <string name="maps_you_need">Mappe di cui necessiti</string>
    <string name="osmand_team">Team OsmAnd</string>
    <string name="travel_card_update_descr">Nuovi dati Wikivoyage disponibili, aggiorna per utilizzarli.</string>
    <string name="wikivoyage_travel_guide_descr">Guide dei luoghi più interessanti del pianeta, integrata in OsmAnd, senza connessione a Internet.</string>
    <string name="purchase_dialog_title">Scegli il piano</string>
    <string name="purchase_dialog_travel_description">Acquista uno dei seguenti per ricevere la funzionalità delle guide di viaggio offline:</string>
    <string name="purchase_dialog_subtitle">Scegli uno degli oggetti disponibili</string>
    <string name="wikivoyage_download_pics_descr">Immagini dagli articoli possono scaricate per l\'uso offline. 
\n Puoi sempre modificare le impostazioni in \'Esplora\' → \'Opzioni\'.</string>
    <string name="delete_search_history">Cancella la cronologia di ricerca</string>
    <string name="shared_string_restart">Riavvia l\'app</string>
    <string name="download_images">Scarica immagini</string>
    <string name="download_maps_travel">Guide di viaggio</string>
    <string name="shared_string_wikivoyage">Wikivoyage</string>
    <string name="article_removed">Articolo rimosso</string>
    <string name="wikivoyage_search_hint">Cerca per nazione, città, provincia</string>
    <string name="shared_string_read">Leggi</string>
    <string name="saved_articles">Articoli salvati</string>
    <string name="shared_string_explore">Esplora</string>
    <string name="shared_string_contents">Contenuti</string>
    <string name="shared_string_result">Risultato</string>
    <string name="rendering_attr_whiteWaterSports_name">Sport d’acqua dolce</string>
    <string name="index_item_world_wikivoyage">Articoli di Wikivoyage da tutto il mondo</string>
    <string name="lang_lo">Laotiano</string>
    <string name="download_wikipedia_description">Scarica gli articoli di Wikipedia per %1$s così da poterli leggere senza una connessione dati.</string>
    <string name="download_wikipedia_label">Scarica dati di Wikipedia</string>
    <string name="open_in_browser_wiki">Apri articolo online</string>
    <string name="open_in_browser_wiki_description">Vedi articolo in un browser web.</string>
    <string name="download_wiki_region_placeholder">questa regione</string>
    <string name="wiki_article_search_text">Sto cercando l’articolo Wiki corrispondente</string>
    <string name="wiki_article_not_found">Articolo non trovato</string>
    <string name="how_to_open_wiki_title">Come aprire gli articoli di Wikipedia?</string>
    <string name="osmand_plus_extended_description_part2">Navigazione
\n • Funziona online (veloce) o offline (nessuna tariffa di roaming quando sei all\'estero)
\n • Guida vocale svolta-per-svolta (voci registrate e sintetizzate)
\n • Indicazioni di corsia opzionali, visualizzazione dei nomi delle strade, e tempo di arrivo stimato
\n • Supporto dei punti intermedi del tuo itinerario
\n • Rielaborazione del percorso automatico ogni volta che si devia
\n • Ricerca di luoghi per indirizzo, per tipo (es: ristorante, albergo, stazione di servizio, museo) o per coordinate geografiche
\n</string>
    <string name="hide_full_description">Nascondi la descrizione completa</string>
    <string name="show_full_description">Mostra la descrizione completa</string>
    <string name="nautical_render_descr">Stile per la navigazione marittima e fluviale. Caratteristiche principali: boe, fari, linee e punti per la navigazione su acqua, porti, servizi marittimi e isobate.</string>
    <string name="ski_map_render_descr">Stile per lo sci. Visualizza piste da sci, impianti di risalita. Oggetti della mappa secondari ridotti nell\'aspetto.</string>
    <string name="light_rs_render_descr">Stile di guida semplice. Modalità notturna delicata, strade contrastanti in arancione, oscuramento di oggetti secondari della mappa, caratteristiche topografiche come linee di contorno.</string>
    <string name="topo_render_descr">Per passeggiate, escursioni e pedalate nella natura. Leggibile all\'aperto. Oggetti naturali e strade ad alto contrasto, tipi differenti di percorsi, isoipse con impostazioni avanzate, più dettagli. L\'integrità della superficie distingue la qualità delle strade. No modalità notte.</string>
    <string name="default_render_descr">Stile generico. Città densamente popolate mostrate chiaramente. Presenta percorsi, qualità del manto, divieti di accesso, segnali stradali, rendering dei percorsi secondo la scala SAC/CAI, articoli per sport acquatici, caratteristiche topografiche come curve di livello.</string>
    <string name="open_wikipedia_link_online">Apri il link di Wikipedia online</string>
    <string name="open_wikipedia_link_online_description">Il link verrà aperto in un browser web.</string>
    <string name="read_wikipedia_offline_description">Sottoscrivi OsmAnd Live per leggere gli articoli di Wikipedia e Wikivoyage senza una connessione dati.</string>
    <string name="how_to_open_link">Come aprire il link?</string>
    <string name="read_wikipedia_offline">Leggi Wikipedia senza una connessione dati</string>
    <string name="download_all">Scarica tutto</string>
    <string name="shared_string_bookmark">Segnalibro</string>
    <string name="off_road_render_descr">Basato sullo stile \'Topo\', adatto all\'uso durante la guida fuoristrada e con immagini satellitari come sfondo. Larghezza delle strade principali ridotta, aumentata la larghezza di sentieri, carrarecce, piste ciclabili ed altri percorsi.</string>
    <string name="touring_view_render_descr">Stile molto dettagliato e massimi dettagli. Include tutte le opzioni dello stile predefinito OsmAnd ma mostra quanti più dettagli possibili, in particolare, tutte le strade, i sentieri, e altre vie viaggiare. Distinzione chiara dei vari tipi di strada, simile all\'atlante per turisti. Per l\'uso diurno, notturno e all\'esterno.</string>
    <string name="osmand_plus_extended_description_part3">Visualizzazione della mappa 
\n • Mostra la tua posizione e l’orientamento 
\n • Scegli se orientare la mappa in base alla bussola oppure nella direzione del tuo movimento 
\n • Salva i tuoi posti più importanti come Preferiti 
\n • Mostra i PDI (punto di interesse) attorno a te 
\n • Mostra tasselli online specializzati, immagini satellitari (da Bing), varie informazioni sovrimpresse come ad esempio tracce GPX per il turismo, la navigazione e ulteriori livelli con trasparenza personalizzabile 
\n • Scegli se mostrare il nome dei luoghi in Inglese, nella lingua locale oppure mediante l’alfabeto fonetico
\n</string>
    <string name="osmand_plus_extended_description_part4">Usa OSM e i dati di Wikipedia 
\n • informazioni di alta qualità dal miglior progetto collaborativo del mondo 
\n • dati OSM disponibili in base al paese o alla regione 
\n • Punti di interesse di Wikipedia, ottimi per visitare un posto 
\n • Scaricamento illimitato e gratuito, direttamente dalla app 
\n • Mappe vettoriali compatte e offline aggiornate con cadenza garantita mensile 
\n 
\n • Scelta tra dati di una regione completa oppure della sola rete stradale (per esempio: tutto il Giappone è 700 MB mentre solo la sua rete stradale è 200 MB)</string>
    <string name="osmand_plus_extended_description_part5">Funzioni per la sicurezza
\n • Scegli se passare dalla modalità diurna a quella notturna automaticamente
\n • Scegli se mostrare il limite di velocità, con una segnalazione se lo superi
\n • Scegli se ingrandire la mappa in base alla tua velocità attuale
\n • Condividi la tua posizione in modo tale che i tuoi amici possano trovarti
\n</string>
    <string name="osmand_plus_extended_description_part6">Funzioni per pedoni e velocipedi
\n • Mostra percorsi per pedoni, escursionisti e biciclette, ottimo per le attività all\'aperto
\n • Navigazione e visualizzazione speciali per pedoni e velocipedi
\n • Scegli se mostrare le fermate del trasporto pubblico (bus, tram e treno) inclusi i nomi delle linee
\n • Scegli se registrare la tua visita su un file GPX locale oppure su di un servizio online
\n • Scegli se mostrare la velocità e l’altitudine
\n • Mostra le curve di livello e l’ombreggiatura dei rilievi (attraverso il componente aggiuntivo)</string>
    <string name="unirs_render_descr">Modifica dello stile standard per un maggior contrasto delle strade pedonali e piste ciclabili. Utilizza i colori della versione vecchia di Mapnik.</string>
    <string name="access_intermediate_arrival_time">Orario di arrivo intermedio</string>
    <string name="map_widget_intermediate_time">Orario intermedio</string>
    <string name="get_osmand_live">Acquista OsmAnd Live per sbloccare tutte le funzionalità: aggiornamenti quotidiani delle mappe con download illimitati, tutti i componenti aggiuntivi gratuiti e a pagamento, Wikipedia, Wikivoyage e molto altro.</string>
    <string name="quick_action_edit_actions">Modifica le azioni</string>
    <string name="error_notification_desc">Per favore invia una schermata di questa notifica a support@osmand.net</string>
    <string name="poi_cannot_be_found">Non è possibile trovare il nodo o il percorso.</string>
    <string name="search_no_results_feedback">Nessun risultato\? 
\nInvia un feedback</string>
    <string name="increase_search_radius_to">Aumenta il raggio di ricerca a %1$s</string>
    <string name="send_search_query_description">Invieremo la tua ricerca, assieme alla tua localizzazione a: \"%1$s\". 
\n
\nNon raccogliamo informazioni personali, i dati delle ricerche sono usati per migliorare l\'algoritmo di ricerca.</string>
    <string name="send_search_query">Inviare i dati delle ricerche?</string>
    <string name="shared_string_world">Mondo</string>
    <string name="point_deleted">Punto %1$s eliminato</string>
    <string name="coord_input_edit_point">Modifica il punto</string>
    <string name="coord_input_add_point">Aggiungi punto</string>
    <string name="coord_input_save_as_track">Salva come traccia</string>
    <string name="coord_input_save_as_track_descr">Hai aggiunto %1$s punti. Digita il nome del file e tocca il pulsante \"Salva\".</string>
    <string name="test_voice_desrc">Tap sul pulsante e ascolta l\'avviso vocale corrispondente per identificare gli avvisi errati o mancanti</string>
    <string name="ask_for_location_permission">Per favore concedi a OsmAnd il permesso di accedere alla geolocalizzazione per continuare.</string>
    <string name="thank_you_for_feedback">Grazie per il tuo feedback</string>
    <string name="search_street">Ricerca strada</string>
    <string name="start_search_from_city">Prima specifica paese/città/località</string>
    <string name="shared_string_restore">Ripristina</string>
    <string name="keep_passed_markers">Tenere i marcatori superati sulla mappa</string>
    <string name="more_transport_on_stop_hint">Disponibilità di più trasporti pubblici da questa fermata.</string>
    <string name="keep_passed_markers_descr">I marcatori aggiunti come gruppo di Preferiti o come punti GPX marcati come Superati rimarranno sulla mappa. Se il gruppo non è attivo i marcatori spariranno dalla mappa.</string>
    <string name="rendering_value_black_name">Nero</string>
    <string name="markers_remove_dialog_msg">Eliminare il marcatore «%s»\?</string>
    <string name="edit_map_marker">Modifica marcatore</string>
    <string name="third_party_application">App di terze parti</string>
    <string name="osm_live_plan_pricing">Piani &amp; Tariffe</string>
    <string name="osm_live_payment_monthly_title">Mensilmente</string>
    <string name="osm_live_payment_3_months_title">Ogni 3 mesi</string>
    <string name="osm_live_payment_annual_title">Annualmente</string>
    <string name="osm_live_payment_month_cost_descr">%1$s / mese</string>
    <string name="osm_live_payment_month_cost_descr_ex">%1$.2f %2$s / mese</string>
    <string name="osm_live_payment_discount_descr">Risparmia %1$s</string>
    <string name="osm_live_payment_current_subscription">Attuale sottoscrizione</string>
    <string name="osm_live_payment_renews_monthly">Abbonamento mensile</string>
    <string name="osm_live_payment_renews_quarterly">Rinnovo trimestrale</string>
    <string name="osm_live_payment_renews_annually">Rinnovo annuale</string>
    <string name="default_price_currency_format">%1$.2f %2$s</string>
    <string name="osm_live_payment_header">Frequenza di pagamento:</string>
    <string name="osm_live_payment_contribute_descr">Le donazioni aiutano a finanziare la cartografia OSM.</string>
    <string name="powered_by_osmand">Sviluppato da OsmAnd</string>
    <string name="osm_live_subscriptions">Sottoscrizioni</string>
    <string name="mapillary_menu_title_pano">Mostra solo immagini a 360°</string>
    <string name="shared_string_launch">Lancia</string>
    <string name="lang_gn_py">Guaraní</string>
    <string name="cubic_m">m³</string>
    <string name="metric_ton">t</string>
    <string name="shared_string_capacity">Capacità</string>
    <string name="shared_string_width">Larghezza</string>
    <string name="shared_string_height">Altezza</string>
    <string name="add_destination_point">Imposta destinazione</string>
    <string name="add_intermediate_point">Aggiungi punto intermedio</string>
    <string name="add_start_point">Imposta punto di partenza</string>
    <string name="intermediate_waypoint">Punto intermedio</string>
    <string name="transfers">Trasferimenti</string>
    <string name="on_foot">a piedi</string>
    <string name="route_way">Via</string>
    <string name="points_of_interests">Punti d\'interesse (PDI)</string>
    <string name="waiting_for_route_calculation">Sto calcolando il percorso…</string>
    <string name="app_mode_public_transport">Trasporto pubblico</string>
    <string name="avoid_roads_descr">Selezionare una strada che si desidera evitare durante la navigazione, sia sulla mappa, o dalla lista qui sotto:</string>
    <string name="show_along_the_route">Mostra lungo il percorso</string>
    <string name="simulate_navigation">Simula la navigazione</string>
    <string name="choose_track_file_to_follow">Scegli il file della traccia da seguire</string>
    <string name="voice_announcements">Annunci vocali</string>
    <string name="intermediate_destinations">Destinazioni intermedie</string>
    <string name="arrive_at_time">Arrivo alle %1$s</string>
    <string name="quick_action_switch_day_night_descr">Un pulsante per cambiare fra la modalità notturna e quella diurna per OsmAnd.</string>
    <string name="quick_action_switch_day_mode">Modalità giorno</string>
    <string name="quick_action_switch_night_mode">Modalità notte</string>
    <string name="quick_action_day_night_switch_mode">Cambia modalità giorno/notte</string>
    <string name="routeInfo_roadClass_name">Tipo strada</string>
    <string name="routeInfo_surface_name">Superficie</string>
    <string name="routeInfo_smoothness_name">Levigatezza</string>
    <string name="routeInfo_steepness_name">Ripidezza</string>
    <string name="run_full_osmand_msg">Stai utilizzando la mappa {0} che è sviluppata da OsmAnd. Vuoi lanciare la versione completa di OsmAnd\?</string>
    <string name="run_full_osmand_header">Lanciare OsmAnd\?</string>
    <string name="previous_route">Percorsi precedenti</string>
    <string name="add_home">Aggiungi casa</string>
    <string name="step_by_step">Svolta per svolta</string>
    <string name="routeInfo_road_types_name">Tipi di strade</string>
    <string name="show_more">Mostra di più</string>
    <string name="tracks_on_map">Tracciati visualizzati</string>
    <string name="quick_action_day_night_mode">Modalità %s</string>
    <string name="avoid_pt_types">Evita tipi di trasporto…</string>
    <string name="shared_string_walk">A piedi</string>
    <string name="save_poi_value_exceed_length">Riduci l\'etichetta di \"%s\" a massimo 255 caratteri.</string>
    <string name="save_poi_value_exceed_length_title">Lunghezza del valore di \"%s\"</string>
    <string name="public_transport_warning_descr_blog">Leggi di più sul calcolo dei percorsi di OsmAnd sul nostro blog.</string>
    <string name="public_transport_warning_title">La navigazione sui mezzi pubblici è al momento in fase di test, potrebbero esserci errori o imprecisioni.</string>
    <string name="add_intermediate">Aggiungi un punto intermedio</string>
    <string name="transfers_size">%1$d trasferimenti</string>
    <string name="add_start_and_end_points">Aggiungi partenza e destinazione</string>
    <string name="route_add_start_point">Aggiungi il punto di partenza</string>
    <string name="route_descr_select_start_point">Scegli il punto di partenza</string>
    <string name="rendering_attr_surface_unpaved_name">Non pavimentato</string>
    <string name="rendering_attr_surface_sand_name">Sabbia</string>
    <string name="rendering_attr_surface_grass_name">Erba</string>
    <string name="rendering_attr_surface_grass_paver_name">Misto erba pavimento</string>
    <string name="rendering_attr_surface_ground_name">Sterrato (generico)</string>
    <string name="rendering_attr_surface_dirt_name">Terra</string>
    <string name="rendering_attr_surface_mud_name">Fango</string>
    <string name="rendering_attr_surface_ice_name">Ghiaccio</string>
    <string name="rendering_attr_surface_salt_name">Sale</string>
    <string name="rendering_attr_surface_snow_name">Neve</string>
    <string name="rendering_attr_surface_asphalt_name">Asfalto</string>
    <string name="rendering_attr_surface_paved_name">Pavimentato</string>
    <string name="rendering_attr_surface_concrete_name">Cemento</string>
    <string name="rendering_attr_surface_sett_name">Sampietrini</string>
    <string name="rendering_attr_surface_paving_stones_name">Pietre da pavimentazione</string>
    <string name="rendering_attr_surface_stone_name">Pietra</string>
    <string name="rendering_attr_surface_metal_name">Metallo</string>
    <string name="rendering_attr_surface_wood_name">Legno</string>
    <string name="rendering_attr_surface_compacted_name">Compattato</string>
    <string name="rendering_attr_smoothness_excellent_name">Eccellente</string>
    <string name="rendering_attr_smoothness_good_name">Buono</string>
    <string name="rendering_attr_smoothness_intermediate_name">Intermedio</string>
    <string name="rendering_attr_smoothness_bad_name">Cattiva</string>
    <string name="rendering_attr_smoothness_very_bad_name">Molto cattiva</string>
    <string name="rendering_attr_smoothness_horrible_name">Orribile</string>
    <string name="rendering_attr_smoothness_very_horrible_name">Molto orribile</string>
    <string name="rendering_attr_smoothness_impassable_name">Impassibile</string>
    <string name="rendering_attr_highway_class_state_road_name">Strada statale</string>
    <string name="rendering_attr_highway_class_road_name">Strada</string>
    <string name="rendering_attr_highway_class_street_name">Strada</string>
    <string name="rendering_attr_highway_class_service_name">Strada di servizio</string>
    <string name="rendering_attr_highway_class_footway_name">Percorso pedonale</string>
    <string name="rendering_attr_highway_class_track_name">Carrareccia</string>
    <string name="rendering_attr_highway_class_steps_name">Scale</string>
    <string name="rendering_attr_highway_class_path_name">Sentiero</string>
    <string name="rendering_attr_highway_class_cycleway_name">Pista ciclabile</string>
    <string name="rendering_attr_undefined_name">Indefinito</string>
    <string name="use_osm_live_public_transport">Trasporto pubblico OsmAnd Live</string>
    <string name="time_of_day">Orario</string>
    <string name="work_button">Lavoro</string>
    <string name="rendering_attr_surface_cobblestone_name">Ciottoli</string>
    <string name="rendering_attr_surface_pebblestone_name">Ciottoli</string>
    <string name="rendering_attr_surface_gravel_name">Pietrisco</string>
    <string name="rendering_attr_surface_fine_gravel_name">Pietrisco fine</string>
    <string name="rendering_attr_highway_class_motorway_name">Autostrada</string>
    <string name="rendering_attr_highway_class_bridleway_name">Percorso equestre</string>
    <string name="shared_string_degrees">Gradi</string>
    <string name="shared_string_milliradians">milli-radiante</string>
    <string name="angular_measeurement">Unità angolare</string>
    <string name="angular_measeurement_descr">Modifica l’unità di misura dell’azimut.</string>
    <string name="avoid_pt_types_descr">Seleziona i tipi di trasporto pubblico da evitare per la navigazione:</string>
    <string name="use_osm_live_public_transport_description">Attiva le modifiche al trasporto pubblico in tempo reale con OsmAnd Live.</string>
    <string name="by_transport_type">In %1$s</string>
    <string name="exit_at">Esci a</string>
    <string name="sit_on_the_stop">Sali alla fermata</string>
    <string name="shared_string_swap">Inverti</string>
    <string name="quick_action_show_hide_gpx_tracks_descr">Un pulsante per mostrare o nascondere le tracce sulla mappa.</string>
    <string name="add_destination_query">Inserire prima una destinazione</string>
    <string name="add_work">Aggiungi lavoro</string>
    <string name="routing_attr_avoid_sett_name">No sampietrini</string>
    <string name="routing_attr_avoid_sett_description">Evita strade con sampietrini</string>
    <string name="routing_attr_avoid_tram_name">No tram</string>
    <string name="routing_attr_avoid_tram_description">Evita tram</string>
    <string name="routing_attr_avoid_bus_name">No autobus</string>
    <string name="routing_attr_avoid_bus_description">Evita gli autobus e i filobus</string>
    <string name="routing_attr_avoid_share_taxi_name">No taxi condivisi</string>
    <string name="routing_attr_avoid_share_taxi_description">Evita i taxi condivisi</string>
    <string name="routing_attr_avoid_train_name">No treni</string>
    <string name="routing_attr_avoid_train_description">Evita i treni</string>
    <string name="routing_attr_avoid_subway_name">No metro</string>
    <string name="routing_attr_avoid_subway_description">Evita la metro e la metrotranvia</string>
    <string name="routing_attr_avoid_ferry_name">No traghetti</string>
    <string name="routing_attr_avoid_ferry_description">Evita i traghetti</string>
    <string name="files_moved">Spostato %1$d files (%2$s).</string>
    <string name="files_copied">Copiati %1$d files (%2$s).</string>
    <string name="files_failed">Impossibile copiare %1$d files (%2$s).</string>
    <string name="files_present">%1$d files (%2$s) sono presenti nella precedente posizione \'%3$s\'.</string>
    <string name="move_maps">Sposta le mappe</string>
    <string name="dont_move_maps">Non spostare</string>
    <string name="public_transport_ped_route_title">Il percorso a piedi è circa %1$s e poterebbe essere più veloce di quello con i mezzi pubblici</string>
    <string name="public_transport_no_route_title">Sfortunatamente, OsmAnd non può individuare un percorso compatibile alle tue impostazioni.</string>
    <string name="public_transport_try_ped">Prova la navigazione a piedi.</string>
    <string name="public_transport_try_change_settings">Prova cambiando le impostazioni.</string>
    <string name="public_transport_calc_pedestrian">Calcola un percorso a piedi</string>
    <string name="public_transport_type">Modalità di trasporto</string>
    <string name="send_log">Invia il registro</string>
    <string name="searching_gps">Ricerca GPS</string>
    <string name="coordinates_widget">Widget coordinate</string>
    <string name="help_us_make_osmand_better">Aiutaci a rendere OsmAnd migliore</string>
    <string name="choose_data_to_share">Scegli il tipo di dati che vuoi condividere:</string>
    <string name="downloaded_maps">Mappe scaricate</string>
    <string name="visited_screens">Schermate visitate</string>
    <string name="collected_data_descr">Scegli quali dati permetti a OsmAnd di condividere.</string>
    <string name="downloaded_maps_collect_descr">Aiutaci a capire la popolarità delle mappe di regioni e Paesi.</string>
    <string name="visited_screens_collect_descr">Aiutaci a capire la popolarità delle funzioni di OsmAnd.</string>
    <string name="privacy_and_security_change_descr">Tocca \"Consenti\" se accetti la nostra %1$s</string>
    <string name="settings_privacy_and_security">Privacy e sicurezza</string>
    <string name="shared_string_no_thank_you">No, grazie</string>
    <string name="shared_string_allow">Consenti</string>
    <string name="profile_name_hint">Nome del profilo</string>
    <string name="nav_type_hint">Tipo di navigazione</string>
    <string name="app_mode_taxi">Taxi</string>
    <string name="app_mode_shuttle_bus">Bus navetta</string>
    <string name="app_mode_subway">Metropolitana</string>
    <string name="app_mode_horse">Cavallo</string>
    <string name="app_mode_helicopter">Elicottero</string>
    <string name="select_icon_profile_dialog_title">Seleziona icona</string>
    <string name="settings_routing_mode_string">Modalità: %s</string>
    <string name="profile_type_descr_string">Tipo: %s</string>
    <string name="profile_alert_need_routing_type_title">Seleziona il tipo di navigazione</string>
    <string name="profile_alert_need_routing_type_msg">Per favore seleziona un tipo di navigazione per il nuovo profilo dell\'app</string>
    <string name="profile_alert_need_profile_name_title">Inserisci il nome del profilo</string>
    <string name="profile_alert_need_profile_name_msg">Prima devi specificare il nome del profilo.</string>
    <string name="profile_alert_duplicate_name_msg">C\'è già un profilo con questo nome</string>
    <string name="profile_alert_need_save_title">Salva le modifiche</string>
    <string name="profile_alert_need_save_msg">Salva le modifiche al profilo prima</string>
    <string name="profile_alert_delete_title">Elimina il profilo</string>
    <string name="profile_alert_delete_msg">Eliminare il profilo \"%s\"</string>
    <string name="select_nav_profile_dialog_title">Selezioni il tipo di navigazione</string>
    <string name="base_profile_descr_car">Auto, camion, moto</string>
    <string name="base_profile_descr_bicycle">Mountain bike, ciclomotore, cavallo</string>
    <string name="routing_profile_straightline">Linea retta</string>
    <string name="application_profiles_descr">Scegli i profili da rendere visibili nell\'app.</string>
    <string name="application_profiles">Profili app</string>
    <string name="routing_attr_piste_type_sled_name">Slitta</string>
    <string name="routing_attr_difficulty_preference_name">Difficoltà preferita</string>
    <string name="routing_attr_freeride_policy_name">Fuori pista</string>
    <string name="shared_string_color_magenta">Magenta</string>
    <string name="shared_string_icon">Icona</string>
    <string name="collected_data">Dati raccolti</string>
    <string name="press_again_to_change_the_map_orientation">Tocca di nuovo per modificare l\'orientamento della mappa</string>
    <string name="shared_string_min_speed">Velocità min</string>
    <string name="shared_string_max_speed">Velocità max</string>
    <string name="default_speed_setting_title">Velocità predefinita</string>
    <string name="default_speed_setting_descr">Cambia le impostazioni della velocità predefinita</string>
    <string name="minmax_speed_dialog_title">Imposta velocità min/max</string>
    <string name="new_profile">Nuovo profilo</string>
    <string name="last_launch_crashed">L\'ultimo utilizzo di OsmAnd è fallito. Per favore aiutaci a migliorare OsmAnd inviando il messaggio di errore.</string>
    <string name="app_mode_monowheel">Monoruota</string>
    <string name="app_mode_scooter">Scooter</string>
    <string name="precision_hdop_and_vdop">Precisione orizzontale: %1$s, verticale: %2$s</string>
    <string name="precision_hdop">Precisione orizzontale: %s</string>
    <string name="app_mode_ufo">OVNI</string>
    <string name="app_mode_personal_transporter">Trasportatore personale</string>
    <string name="release_3_4">• Profili applicazione: crea un profilo personalizzato per le tue esigenze con un\'icona e un colore personalizzati
\n
\n • Ora personalizzi la velocità massima e minima di default di ogni profilo
\n
\n • Aggiunto un widget per le coordinate attuali
\n
\n • Aggiunta l\'opzione per visualizzare la bussola e il righello radiale sulla mappa
\n
\n • Corretto la registrazione della traccia in background
\n
\n • Migliorato il download in background delle mappe
\n
\n • Ripristinata l\'opzione \'Accendi lo schermo\'
\n
\n • Corretto la selezione della lingua di Wikipedia
\n
\n • Corretto il comportamento del pulsante della bussola in navigazione
\n
\n • Altre correzioni di errori
\n
\n</string>
    <string name="app_mode_offroad">Fuori strada</string>
    <string name="edit_profile_setup_title">Imposta il profilo</string>
    <string name="edit_profile_setup_subtitle">Il profilo mantiene le proprie impostazioni</string>
    <string name="edit_profile_setup_map_subtitle">Scegli le opzioni della mappa per il profilo</string>
    <string name="edit_profile_screen_options_subtitle">Scegli le impostazioni dello schermo per il profilo</string>
    <string name="edit_profile_nav_settings_subtitle">Scegli le impostazioni di navigazione per il profilo</string>
    <string name="routing_attr_max_num_changes_description">Specifica il massimo numero di cambiamenti</string>
    <string name="routing_attr_max_num_changes_name">Numero di cambiamenti</string>
    <string name="settings_privacy_and_security_desc">Seleziona quali dati condividere</string>
    <string name="osmand_routing_promo">Aggiungi la tua versione personalizzate del file routing.xml in ..osmand/routing</string>
    <string name="app_mode_skiing">Sci</string>
    <string name="base_profile_descr_ski">Sci</string>
    <string name="routing_profile_ski">Sci</string>
    <string name="profile_type_base_string">Profilo base</string>
    <string name="profile_alert_duplicate_name_title">Nome duplicato</string>
    <string name="profile_alert_cant_delete_base">Non puoi cancellare i profili base di OsmAnd</string>
    <string name="select_base_profile_dialog_title">Selezionare un profilo di partenza</string>
    <string name="base_profile_descr_pedestrian">Passeggiata, escursione, corsa</string>
    <string name="base_profile_descr_boat">Nave, canottaggio, vela</string>
    <string name="base_profile_descr_aircraft">Aereo, volo a vela</string>
    <string name="routing_profile_geocoding">Geocodifica</string>
    <string name="routing_profile_broutrer">BRouter (offline)</string>
    <string name="osmand_default_routing">Calcolo percorso OsmAnd</string>
    <string name="custom_routing">Profilo personalizzato di calcolo del percorso</string>
    <string name="routing_attr_piste_type_downhill_name">Sci alpino/sci downhill</string>
    <string name="routing_attr_piste_type_downhill_description">Pendii per sci alpino e discesa e accesso agli impianti di risalita.</string>
    <string name="routing_attr_piste_type_skitour_name">Scialpinismo</string>
    <string name="routing_attr_piste_type_skitour_description">Percorsi per lo sci alpinismo.</string>
    <string name="routing_attr_piste_type_sled_description">Piste per slittino.</string>
    <string name="shared_string_crash">Interruzione</string>
    <string name="rate_dialog_descr">Per favore condividi il tuo feedback e dai un voto al nostro lavoro su Google Play.</string>
    <string name="shared_string_privacy_policy">Politica sulla privacy</string>
    <string name="process_downloading_service">Servizio di download OsmAnd</string>
    <string name="make_osmand_better_descr">Permetti a OsmAnd di raccogliere ed elaborare anonimamente dati di utilizzo dell\'applicazione. Nessuna informazione circa la tua posizione o i luoghi che visualizzi nella mappa verrà raccolta.
\n
\nCambia la tua scelta in ogni momento in \'Impostazioni\' → \'Impostazioni OsmAnd\' → \'Statistiche\'.</string>
    <string name="show_compass_ruler">Mostra il righello della bussola</string>
    <string name="hide_compass_ruler">Nascondi il righello della bussola</string>
    <string name="settings_derived_routing_mode_string">Modo di utilizzo, derivato da: %s</string>
    <string name="select_base_profile_dialog_message">Basa il tuo profilo personalizzato su uno di quelli di default dell\'applicazione, questo definisce le impostazioni di base come la visibilità dei widget, e le unità di misura di velocità e distanza. Questi sono i profili di default dell\'applicazione, assieme a esempi di profili personalizzati possono essere estesi a:</string>
    <string name="base_profile_descr_public_transport">Tipi di trasporto pubblico</string>
    <string name="special_routing_type">Calcolo del percorso speciale</string>
    <string name="third_party_routing_type">Calcolo del percorso di terze parti</string>
    <string name="quick_action_need_to_add_item_to_list">Aggiungi almeno un oggetto alla lista nelle impostazioni di \'Azione Veloce\'</string>
    <string name="routing_attr_piste_type_nordic_name">Cross country/sci nordico</string>
    <string name="routing_attr_piste_type_nordic_description">Percorsi per sci nordico o cross country.</string>
    <string name="routing_attr_allow_intermediate_name">Permetti percorsi intermedi</string>
    <string name="routing_attr_allow_intermediate_description">Percorsi più difficili con tratti più ripidi. Generalmente alcuni ostacoli che dovrebbero essere evitati.</string>
    <string name="routing_attr_allow_advanced_name">Permetti percorsi avanzati</string>
    <string name="routing_attr_allow_advanced_description">Percorsi difficili, con ostacoli pericolosi e parti ripide.</string>
    <string name="routing_attr_allow_expert_name">Permetti percorsi per esperti</string>
    <string name="routing_attr_allow_expert_description">Percorsi estremamente difficili, con ostacoli e contesto pericolosi.</string>
    <string name="routing_attr_allow_skating_only_name">Permetti percorsi dedicati al pattinaggio</string>
    <string name="routing_attr_difficulty_preference_description">Preferisci percorsi di questa difficoltà, benché percorsi di maggiore o minore difficoltà sono ancora possibili se più brevi.</string>
    <string name="turn_screen_on_router">Accendi lo schermo in prossimità della svolta</string>
    <string name="turn_screen_on_time_descr">Imposta il tempo di accensione dello schermo.</string>
    <string name="turn_screen_on_sensor">Usa il sensore di prossimità</string>
    <string name="turn_screen_on_sensor_descr">Passa la mano davanti il display per accendere lo schermo.</string>
    <string name="routing_attr_freeride_policy_description">Freeride e fuoripista sono percorsi e passaggi non ufficiali. Tipicamente non curati, non mantenuti e non controllati la sera. Entrare a proprio rischio e pericolo.</string>
    <string name="rendering_attr_highway_class_track_grade1_name">Grado 1</string>
    <string name="rendering_attr_highway_class_track_grade2_name">Grado 2</string>
    <string name="rendering_attr_highway_class_track_grade3_name">Grado 3</string>
    <string name="rendering_attr_highway_class_track_grade4_name">Grado 4</string>
    <string name="rendering_attr_highway_class_track_grade5_name">Grado 5</string>
    <string name="external_input_device">Dispositivi di input esterni</string>
    <string name="external_input_device_descr">Selezionare un dispositivo esterno per il controllo, ad esempio una tastiera generica o WunderLINQ.</string>
    <string name="sett_no_ext_input">Nessuno</string>
    <string name="sett_generic_ext_input">Tastiera</string>
    <string name="sett_wunderlinq_ext_input">WunderLINQ</string>
    <string name="sett_parrot_ext_input">Parrot</string>
    <string name="rendering_attr_winter_road_name">Strada invernale</string>
    <string name="rendering_attr_ice_road_name">Strada di ghiaccio</string>
    <string name="routeInfo_winter_ice_road_name">Strade invernali e strade di ghiaccio</string>
    <string name="rendering_attr_tracktype_grade1_name">Solido (pavimentato)</string>
    <string name="rendering_attr_tracktype_grade2_name">Solido (non pavimentato)</string>
    <string name="rendering_attr_tracktype_grade3_name">Per lo più solido</string>
    <string name="rendering_attr_tracktype_grade4_name">Per lo più morbido</string>
    <string name="rendering_attr_tracktype_grade5_name">Morbido</string>
    <string name="routeInfo_tracktype_name">Rigidità della superficie</string>
    <string name="shared_string_file_is_saved">%s è salvato</string>
    <string name="shared_string_open_track">Apri la traccia</string>
    <string name="shared_string_track_is_saved">Traccia %s salvata</string>
    <string name="turn_on_profile_desc">Per favore attiva almeno un profilo dell\'app da utilizzare con questa impostazione.</string>
    <string name="app_mode_campervan">Camper (RV)</string>
    <string name="rendering_attr_showLez_description">Mostra sulla mappa le zone a Basse Emissioni. Non influisce sul calcolo del percorso.</string>
    <string name="rendering_attr_showLez_name">Mostra le zone a Basse Emissioni</string>
    <string name="temporary_conditional_routing">Tieni conto delle limitazioni temporanee</string>
    <string name="app_mode_camper">Camper</string>
    <string name="shared_string_default">Predefinita</string>
    <string name="app_mode_wagon">Familiare</string>
    <string name="app_mode_pickup_truck">Pick-up</string>
    <string name="weeks_5">Settimane</string>
    <string name="month">Mese</string>
    <string name="months_2_4">Mesi</string>
    <string name="months_5">Mesi</string>
    <string name="year">Anno</string>
    <string name="years_2_4">Anni</string>
    <string name="years_5">Anni</string>
    <string name="months_3">Tre mesi</string>
    <string name="price_free">Gratuito</string>
    <string name="get_discount_title">Ottieni %1$d %2$s al %3$s di sconto.</string>
    <string name="get_discount_first_part">%1$s per il primo %2$s</string>
    <string name="get_discount_first_few_part">%1$s per il primo %2$s</string>
    <string name="get_discount_second_part">Poi %1$s</string>
    <string name="cancel_subscription">Cancella la sottoscrizione</string>
    <string name="price_and_discount">%1$s • Risparmi %2$s</string>
    <string name="routing_attr_allow_classic_only_name">Permetti solo i percorsi classici</string>
    <string name="new_route_calculated_dist_dbg">Percorso: distanza %1$s, durata %2$s \nCalcolo: %3$.1f sec, %4$d strade, %5$d mattonelle)</string>
    <string name="lang_oc">Occitano</string>
    <string name="day">Giorno</string>
    <string name="days_2_4">Giorni</string>
    <string name="days_5">Giorni</string>
    <string name="week">Settimana</string>
    <string name="weeks_2_4">Settimane</string>
    <string name="configure_profile_info">Impostazioni per il profilo:</string>
    <string name="utm_format_descr">OsmAnd utilizza il formato UTM Standard che è simile ma non identico al formato UTM Nato.</string>
    <string name="shared_string_example">Esempio</string>
    <string name="navigate_point_format_utm">UTM Standard</string>
    <string name="navigate_point_format_olc">Open Location Code</string>
    <string name="coordinates_format_info">Il formato selezionato sarà applicato per tutta l\'app.</string>
    <string name="pref_selected_by_default_for_profiles">Questa impostazione è selezionata di default per i profili: %s</string>
    <string name="change_default_settings">Cambia impostazioni</string>
    <string name="discard_changes">Annulla modifiche</string>
    <string name="apply_to_current_profile">Applica solo a \"%1$s\"</string>
    <string name="apply_to_all_profiles">Applica a tutti i profili</string>
    <string name="start_up_message_pref">Messaggio di avvio</string>
    <string name="analytics_pref_title">Statistiche</string>
    <string name="turn_screen_on_info">Mostra la mappa sopra al salvaschermo durante la navigazione.</string>
    <string name="route_parameters_info">Impostazioni di calcolo del percorso per il profilo selezionato \"%1$s\".</string>
    <string name="wake_time">Tempo di accensione</string>
    <string name="units_and_formats">Unità e formati</string>
    <string name="map_look_descr">Aspetto della mappa</string>
    <string name="map_look">Aspetto della mappa</string>
    <string name="list_of_installed_plugins">Componenti aggiuntivi installati</string>
    <string name="configure_navigation">Configura la navigazione</string>
    <string name="general_settings_profile_descr">Tema dell\'app, unità di misura, regione</string>
    <string name="configure_profile">Configura il profilo</string>
    <string name="switch_profile">Cambia profilo</string>
    <string name="manage_profiles">Gestisci i profili dell\'applicazione…</string>
    <string name="osmand_settings">Impostazioni OsmAnd</string>
    <string name="application_profile_changed">Profilo dell\'app cambiato in \"%s\"</string>
    <string name="screen_alerts_descr">In navigazione gli avvisi vengono mostrati in basso a sinistra.</string>
    <string name="language_and_output">Lingua ed emissione</string>
    <string name="reset_to_default">Reimposta predefiniti</string>
    <string name="manage_profiles_descr">Crea, importa, modifica profili</string>
    <string name="osmand_settings_descr">Hanno effetto sull\'intera applicazione</string>
    <string name="copy_from_other_profile">Copia da un altro profilo</string>
    <string name="turn_screen_on">Accendi lo schermo</string>
    <string name="map_during_navigation_info">Mappa durante la navigazione</string>
    <string name="map_during_navigation">Mappa durante la navigazione</string>
    <string name="shared_string_other">Altro</string>
    <string name="vehicle_parameters_descr">Peso, altezza, lunghezza, velocità</string>
    <string name="vehicle_parameters">Parametri del veicolo</string>
    <string name="voice_announces_info">Annunci vocali solo durante la navigazione.</string>
    <string name="voice_announces_descr">Istruzioni di navigazione e annunci</string>
    <string name="voice_announces">Annunci vocali</string>
    <string name="screen_alerts">Avvisi sullo schermo</string>
    <string name="route_parameters_descr">Configura i parametri del percorso</string>
    <string name="route_parameters">Parametri del percorso</string>
    <string name="routing_attr_allow_skating_only_description">Percorsi preparati per il freestyle o il pattinaggio senza piste classiche.</string>
    <string name="routing_attr_allow_classic_only_description">Percorsi preparati solo per lo stile classico senza piste di pattinaggio. Include i percorsi preparati da una motoslitta più piccola con piste sciolte e piste fatte manualmente dagli sciatori.</string>
    <string name="logcat_buffer">Logcat buffer</string>
    <string name="plugins_settings">Impostazioni dei componenti aggiuntivi</string>
    <string name="shared_string_by_default">Di default</string>
    <string name="download_detailed_map">Scarica la mappa dettagliata %s , per visualizzare quest\'area.</string>
    <string name="change_data_storage_full_description">Spostare i file di dati OsmAnd nella nuova destinazione\? 
\n%1$s &gt; %2$s</string>
    <string name="data_storage_preference_summary">%1$s • %2$s</string>
    <string name="data_storage_space_description">%1$s GB liberi (di %2$s GB)</string>
    <string name="enter_path_to_folder">Immetti il percorso della cartella</string>
    <string name="shared_string_select_folder">Cartella…</string>
    <string name="paste_Osmand_data_folder_path">Incolla il percorso della cartella con i dati OsmAnd</string>
    <string name="change_osmand_data_folder_question">Cambiare la cartella di dati OsmAnd\?</string>
    <string name="move_maps_to_new_destination">Sposta nella nuova destinazione</string>
    <string name="change_data_storage_folder">Cambia la cartella di memorizzazione</string>
    <string name="rendering_attr_piste_type_sleigh_name">Slitta</string>
    <string name="rendering_attr_piste_type_sled_name">Slitta</string>
    <string name="rendering_attr_piste_type_hike_name">Escursione</string>
    <string name="rendering_attr_piste_type_connection_name">Connessione</string>
    <string name="rendering_attr_piste_type_downhill_name">Downhill</string>
    <string name="rendering_attr_piste_type_nordic_name">Sci nordico</string>
    <string name="routeInfo_piste_type_name">Tipo di pista</string>
    <string name="rendering_attr_piste_difficulty_novice_name">Novizi</string>
    <string name="rendering_attr_piste_difficulty_easy_name">Facile</string>
    <string name="rendering_attr_piste_difficulty_intermediate_name">Intermedia</string>
    <string name="rendering_attr_piste_difficulty_advanced_name">Avanzata</string>
    <string name="rendering_attr_piste_difficulty_expert_name">Esperti</string>
    <string name="rendering_attr_piste_difficulty_extreme_name">Estrema</string>
    <string name="rendering_attr_piste_difficulty_undefined_name">Non definito</string>
    <string name="routeInfo_piste_difficulty_name">Difficoltà della pista</string>
    <string name="routing_attr_width_name">Larghezza</string>
    <string name="routing_attr_width_description">Specifica il limite della larghezza del veicolo permessa nei percorsi.</string>
    <string name="avoid_in_routing_descr_">Evita certi percorsi e tipi di strade</string>
    <string name="app_mode_utv">Lato per lato</string>
    <string name="rendering_attr_piste_difficulty_aerialway_name">Impianto a fune</string>
    <string name="rendering_attr_piste_difficulty_connection_name">Connessione</string>
    <string name="shared_string_calculate">Calcola</string>
    <string name="shared_string_osmand_usage">Utilizzo di OsmAnd</string>
    <string name="shared_string_tiles">Mattonelle</string>
    <string name="shared_string_maps">Mappe</string>
    <string name="shared_string_memory_tb_desc">%1$s TB</string>
    <string name="shared_string_memory_gb_desc">%1$s GB</string>
    <string name="shared_string_memory_mb_desc">%1$s MB</string>
    <string name="shared_string_memory_kb_desc">%1$s kB</string>
    <string name="track_storage_directory">Cartella di memorizzazione delle tracce</string>
    <string name="track_storage_directory_descrp">Le tracce possono essere memorizzate nella cartella \'rec\', in sottocartelle per mese o giorno.</string>
    <string name="store_tracks_in_rec_directory">Memorizza le tracce nella cartella \'rec\'</string>
    <string name="store_tracks_in_daily_directories">Memorizza le tracce in cartelle organizzate per giorno</string>
    <string name="store_tracks_in_daily_directories_descrp">Memorizza le tracce in sottocartelle per giorno di registrazione (es. 2018-01-01).</string>
    <string name="shared_string_memory_used_tb_desc">Utilizzato %1$s TB</string>
    <string name="shared_string_memory_used_gb_desc">Utilizzato %1$s GB</string>
    <string name="shared_string_memory_used_mb_desc">Utilizzato %1$s MB</string>
    <string name="shared_string_memory_used_kb_desc">Utilizzato %1$s kB</string>
    <string name="routing_attr_prefer_unpaved_name">Preferisci le strade non pavimentate</string>
    <string name="routing_attr_prefer_unpaved_description">Preferisci le strade non pavimentate.</string>
    <string name="update_all_maps">Aggiorna tutte le mappe</string>
    <string name="update_all_maps_q">Aggiornare tutte le (%1$d) mappe\?</string>
    <string name="release_3_5">• Aggiornate le impostazioni dell\'app e dei profili: le Impostazioni sono ora organizzate per tipo. Ogni profilo può essere personalizzato separatamente.
\n
\n • Finché si scorre la mappa la nuova finestra di dialogo suggerisce la mappa da scaricare.
\n
\n • Correzioni del tema Scuro
\n
\n • Corretti vari problemi di calcolo del percorso nel mondo
\n
\n • Aggiornata la mappa di base mondiale con una più dettagliata rete stradale
\n
\n • Corrette le aree allagate mondiali
\n
\n • Percorsi per sci: aggiunto profilo altimetrico e la complessità del percorso nei dettagli
\n
\n • Altre correzioni d\'errori
\n
\n</string>
    <string name="apply_preference_to_all_profiles">Applicare questa modifica a tutti i profili o solo a quello selezionato.</string>
    <string name="shared_preference">Condiviso</string>
    <string name="routing_attr_driving_style_prefer_unpaved_name">Preferisci le strade non pavimentate</string>
    <string name="routing_attr_driving_style_prefer_unpaved_description">Preferisci le strade non pavimentate a quelle che lo sono per il calcolo del percorso.</string>
    <string name="layer_osm_edits">Modifiche OSM</string>
    <string name="quick_action_contour_lines_descr">Pulsante per mostrare o nascondere nella mappa le linee isoipse.</string>
    <string name="quick_action_hillshade_descr">Un controllo per mostrare o nascondere nella mappa l\'ombreggiatura dei rilievi.</string>
    <string name="tts_initialization_error">Impossibile avviare il motore dal-testo-alla-voce.</string>
    <string name="simulate_your_location_gpx_descr">Simula la mia posizione utilizzando una traccia GPX registrata.</string>
    <string name="default_speed_dialog_msg">Stima l\'ora di arrivo per i tipi di strada sconosciuti e limita la velocità per tutte le strade (può influire sul calcolo del percorso)</string>
    <string name="export_profile">Esporta profilo</string>
    <string name="exported_osmand_profile">Profilo OsmAnd: %1$s</string>
    <string name="overwrite_profile_q">Il profilo \'%1$s\' c\'è già. Sovrascriverlo\?</string>
    <string name="export_profile_failed">Esportazione del profilo non riuscita.</string>
    <string name="profile_import">Importa il profilo</string>
    <string name="profile_import_descr">Aggiungi un profilo aprendone il file con OsmAnd.</string>
    <string name="file_import_error">%1$s errore importazione: %2$s</string>
    <string name="file_imported_successfully">%1$s importato.</string>
    <string name="rendering_value_white_name">Bianco</string>
    <string name="swap_two_places">Inverti %1$s e %2$s</string>
    <string name="route_start_point">Partenza</string>
    <string name="track_saved">Traccia salvata</string>
    <string name="empty_filename">Nome del file vuoto</string>
    <string name="shared_string_revert">Ripristina</string>
    <string name="rendering_attr_showCycleNodeNetworkRoutes_name">Mostra i nodi della rete dei percorsi ciclabili</string>
    <string name="clear_confirmation_msg">Cancella %1$s\?</string>
    <string name="quick_action_directions_from_desc">Un pulsante che rende il centro dello schermo il punto di partenza. Chiederà quindi di impostare la destinazione o di attivare il calcolo del percorso.</string>
    <string name="download_map_dialog">Finestra di dialogo download mappe</string>
    <string name="dialogs_and_notifications_title">Notifiche e finestre di dialogo</string>
    <string name="dialogs_and_notifications_descr">Controllo dei popup, finestre di dialogo e notifiche.</string>
    <string name="rendering_value_walkingRoutesOSMCNodes_name">Nodo reti</string>
    <string name="suggested_maps">Mappe suggerite</string>
    <string name="suggested_maps_descr">Queste mappe sono richieste per il plugin.</string>
    <string name="added_profiles">Profilo aggiunto</string>
    <string name="added_profiles_descr">Profilo aggiunto dal componente aggiuntivo</string>
    <string name="shared_string_turn_off">Spegni</string>
    <string name="new_plugin_added">Nuovo componente aggiuntivo aggiunto</string>
    <string name="join_segments">Unisci segmenti</string>
    <string name="add_new_profile_q">Aggiungere il nuovo profilo \'%1$s\'\?</string>
    <string name="save_heading">Salva orientamento</string>
    <string name="save_heading_descr">Salva l\'orientamento per ogni punto della traccia durante la registrazione.</string>
    <string name="ltr_or_rtl_combine_via_bold_point">%1$s • %2$s</string>
    <string name="ltr_or_rtl_combine_via_comma">%1$s, %2$s</string>
    <string name="personal_category_name">Personale</string>
    <string name="shared_string_downloading_formatted">Scaricamento %s</string>
    <string name="rendering_attr_piste_type_snow_park_name">Parco innevato</string>
    <string name="rendering_attr_piste_type_skitour_name">Sci alpinismo</string>
    <string name="rendering_attr_piste_difficulty_freeride_name">Freeride</string>
    <string name="rendering_value_thick_name">Spesso</string>
    <string name="desert_render_descr">Per i deserti e altre zone poco popolate. Più dettagliato.</string>
    <string name="select_navigation_icon">Icona della posizione in movimento</string>
    <string name="select_map_icon">Icona della posizione da fermi</string>
    <string name="delete_profiles_descr">Toccando \'Applica\', i profili eliminati saranno cancellati definitivamente.</string>
    <string name="master_profile">Profilo principale</string>
    <string name="select_color">Seleziona il colore</string>
    <string name="edit_profiles_descr">Non puoi cancellare i profili preimpostati di OsmAnd, ma puoi disabilitarli (nello schermo precedente) o spostarli in basso.</string>
    <string name="edit_profiles">Modifica i profili</string>
    <string name="profile_appearance">Aspetto profilo</string>
    <string name="choose_icon_color_name">Icona, colore e nome</string>
    <string name="reorder_profiles">Modifica la lista dei profili</string>
    <string name="selected_profile">Profilo selezionato</string>
    <string name="reset_confirmation_descr">Toccando %1$s, tutte le modifiche andranno perse.</string>
    <string name="reset_all_profile_settings_descr">Tutte le impostazioni del profilo saranno reimpostate come da prima installazione.</string>
    <string name="reset_all_profile_settings">Reimpostare tutte le impostazioni del profilo\?</string>
    <string name="ltr_or_rtl_combine_via_space">%1$s %2$s</string>
    <string name="ltr_or_rtl_combine_via_colon">%1$s: %2$s</string>
    <string name="file_does_not_contain_routing_rules">Il file \'%1$s\' non contiene regole di routing. Si prega di scegliere un altro file.</string>
    <string name="not_support_file_type_with_ext">Seleziona un file con estensione %1$s supportata.</string>
    <string name="import_from_file">Importa da file</string>
    <string name="import_routing_file">Importa file di routing</string>
    <string name="import_profile">Importa profilo</string>
    <string name="multimedia_notes_prefs_descr">Dimensioni dell\'immagine, qualità audio e video</string>
    <string name="osm_editing_prefs_descr">Accesso, password, modifica offline</string>
    <string name="accessibility_prefs_descr">Scegli icona, colore e nome</string>
    <string name="live_monitoring_descr">Permette di condividere la posizione corrente utilizzando la registrazione del viaggio.</string>
    <string name="live_monitoring">Tracciamento online</string>
    <string name="save_track_logging_accuracy">Precisione di registrazione</string>
    <string name="tracks_view_descr">Le tue tracce registrate sono in %1$s o nella cartella OsmAnd.</string>
    <string name="multimedia_notes_view_descr">Le tue note OSM sono in %1$s.</string>
    <string name="video_notes">Note video</string>
    <string name="photo_notes">Note fotografiche</string>
    <string name="route_recalculation">Ricalcolo del percorso</string>
    <string name="login_and_pass">Nome utente e password</string>
    <string name="plugin_global_prefs_info">Queste impostazioni del plugin sono globali e si applicano a tutti i profili</string>
    <string name="osm_editing">Modifica OSM</string>
    <string name="osm_edits_view_descr">Visualizza tutte le tue modifiche non ancora caricate o le note OSM in %1$s. Le modifiche già caricate non verranno più visualizzate.</string>
    <string name="app_mode_osm">OSM</string>
    <string name="select_nav_icon_descr">Icona visualizzata durante la navigazione o in movimento.</string>
    <string name="logcat_buffer_descr">Controlla e condividi log dettagliati dell\'applicazione</string>
    <string name="permission_is_required">Un permesso è richiesto per usare questa opzione.</string>
    <string name="rearrange_categories">Sistema categorie</string>
    <string name="create_custom_categories_list_promo">Cambia l\'ordinamento della lista, nasconde le categorie. Importa o esporta tutti i cambiamenti con i profili.</string>
    <string name="add_new_custom_category_button_promo">Aggiungi una nuova categoria personalizzata selezionandone una o più.</string>
    <string name="shared_string_available">Disponibile</string>
    <string name="add_custom_category">Aggiungi categoria personalizzata</string>
    <string name="rendering_attr_streetLightingNight_name">Mostra solo di notte</string>
    <string name="plugin_prefs_reset_successful">Tutte le impostazioni dei plugin sono state riportate ai predefiniti.</string>
    <string name="profile_prefs_reset_successful">Tutte le impostazioni dei profili sono state riportate ai predefiniti.</string>
    <string name="ltr_or_rtl_combine_via_slash">%1$s/%2$s</string>
    <string name="sunset_at">Tramonto alle %1$s</string>
    <string name="sunrise_at">Alba alle %1$s</string>
    <string name="button_rate">Valuta</string>
    <string name="monitoring_prefs_descr">Navigazione, accuratezza della registrazione</string>
    <string name="accessibility_announce">Annunci</string>
    <string name="select_map_icon_descr">Icona visualizzata da fermi.</string>
    <string name="search_offline_geo_error">Impossibile analizzare il dato geografico \'%s\'.</string>
    <string name="monitoring_min_speed_descr">Questo è un filtro delle basse velocità per non registrare i punti inferiori a una data velocità. Questo può permettere di registrare tracce dall\'aspetto più pulito quando visualizzate sulla mappa.</string>
    <string name="monitoring_min_speed_descr_side_effect">Effetto collaterale: alle tue tracce mancheranno tutte le sezioni in cui il criterio della velocità non sarà soddisfatto (es. quando spingi la tua bici in un\'elevata pendenza). Altrettanto non ci saranno informazioni nei periodi di riposo o ristoro. Questo ha effetto su tutte le analisi ed elaborazione dei dati, come quando si prova a determinare la lunghezza totale del tuo percorso, il tempo in movimento, o la velocità media.</string>
    <string name="monitoring_min_speed_descr_recommendation">Raccomandazione: prova prima a utilizzare il sensore del movimento attraverso la registrazione del filtro del minimo dislocamento (B), potrebbe produrre migliori risultati, e perderai meno dati. Se le tue tracce continuano a essere sporche a basse velocità, prova con valori maggiori di zero. Si prega di notare che alcune misurazioni possono non riportare nessuna velocità (alcuni metodi basti sulle reti), in questi casi non registrerai alcun dato.</string>
    <string name="monitoring_min_speed_descr_remark">Note: controllo velocità &gt; 0. Molti chip GPS riportano un valore di velocità solo se l\'algoritmo determina che sei in movimento, e nessuno se invece non lo sei. Quindi utilizzando l\'impostazione &gt; 0 nel filtro, in un certo senso si usa il sensore di movimento del chip GPS. Ma anche se non filtrati nel momento della registrazione, comunque utilizziamo questa funzione nell\'analisi dei nostri file GPX per determinare la distanza corretta, es. il valore visualizzato in quel campo è la distanza registrata quando si era in movimento.</string>
    <string name="monitoring_min_accuracy_descr">Questo registrerà solo punti misurati con un\'accuratezza minima (in metri/piedi, come riportati da Android per il tuo chipset). L\'accuratezza è la vicinanza delle misurazioni alla posizione reale, e non è direttamente correlata alla precisione, che è la dispersione delle misurazioni ripetute.</string>
    <string name="monitoring_min_accuracy_descr_side_effect">Effetto collaterale: come conseguenza del filtraggio in base alla precisione, i punti potrebbero mancare del tutto ad es. sotto i ponti, sotto gli alberi, tra edifici elevati, o in determinate condizioni atmosferiche.</string>
    <string name="monitoring_min_accuracy_descr_recommendation">Raccomandazione: è difficile predire cosa verrà registrato e cosa no, potrebbe essere preferibile disattivare questo filtro.</string>
    <string name="monitoring_min_accuracy_descr_remark">Nota: se il GPS era stato disattivato immediatamente prima di una registrazione, il primo punto misurato potrebbe avere una precisione ridotta, quindi nel nostro codice potremmo voler attendere circa un secondo prima di registrare un punto (o registrare il meglio di 3 punti consecutivi, ecc.), ma non è ancora stato implementato.</string>
    <string name="monitoring_min_distance_descr">L\'attivazione di questo filtro consente di evitare ulteriori registrazioni di dati quando il movimento non viene quasi rilevato. Migliora anche l\'aspetto spaziale delle tracce senza ulteriore elaborazione.</string>
    <string name="monitoring_min_distance_descr_side_effect">Effetto collaterale: i periodi di riposo non sono registrati affatto oppure registrati come un singolo punto. I movimenti minori (ad esempio, a lato della strada per segnalare una possibile svolta nel viaggio) possono essere scartati dal filtro. Tieni presente che il tuo file conterrà meno informazioni per la post-elaborazione e allo stesso tempo può potenzialmente salvare artefatti GPS causati da cattiva ricezione o effetti del chipset.</string>
    <string name="monitoring_min_distance_descr_recommendation">Raccomandazione: imposta uno spostamento di 5 metri se non vuoi registrare dettagli minori del tuo percorso, e non hai bisogno di dati aggiuntivi quando sei fermo.</string>
    <string name="live_monitoring_time_buffer">Buffer temporale</string>
    <string name="live_monitoring_tracking_interval">Intervallo di tracciamento</string>
    <string name="live_monitoring_adress">Indirizzo web</string>
    <string name="monitoring_notification">Notifiche</string>
    <string name="monitoring_min_speed">Velocità minima</string>
    <string name="monitoring_min_accuracy">Accuratezza minima</string>
    <string name="monitoring_min_distance">Minimo spostamento</string>
    <string name="reset_plugin_to_default">Resetta le impostazioni dei componenti aggiuntivi ai valori di default</string>
    <string name="multimedia_rec_split_title">Divisione registrazione</string>
    <string name="multimedia_use_system_camera">Usa l\'app di sistema</string>
    <string name="multimedia_photo_play_sound">Suono otturatore fotocamera</string>
    <string name="osm_authorization_success">L\'autorizzazione è andata a buon fine</string>
    <string name="reset_to_default_category_button_promo">\'Ripristina i predefiniti\' ripristinerà l\'ordine di visualizzazione preimpostato dell\'installazione.</string>
    <string name="accessibility_mode_disabled">La modalità accessibile è disabilitata nel tuo sistema Android.</string>
    <string name="use_system_screen_timeout">Utilizza il tempo del salvaschermo di sistema</string>
    <string name="use_system_screen_timeout_promo">Disabilitato per preimpostazione, quando OsmAnd è eseguito in primo piano, lo schermo non andrà in sospensione.
\n
\nSe abilitato OsmAnd userà le impostazioni di sospensione del sistema.</string>
    <string name="clear_recorded_data">Elimina i dati registrati</string>
    <string name="release_3_6">• Profili: ora puoi cambiare l\'ordine, impostare l\'icona per le mappe, cambiare tutte le impostazioni dei profili di base e reimpostarle a quelle preimpostate 
\n 
\n • Aggiunto nella navigazione il numero delle uscite 
\n 
\n • Riorganizzate le impostazioni dei componenti aggiuntivi 
\n 
\n • Riorganizzate la finestra delle Impostazioni per un veloce accesso a tutti i profili 
\n 
\n • Aggiunta l\'opzione per copiare le impostazioni da un profilo a un altro 
\n 
\n • Aggiunta la possibilità di cambiare nella Ricerca l\'ordine delle categorie di PDI o di nasconderle 
\n 
\n • Corretto l\'allineamento dei icone dei PDI nella mappa 
\n 
\n • Aggiunti i dati alba/tramonto in Configura la mappa 
\n 
\n • Aggiunte alla mappa le icone Casa/Lavoro 
\n 
\n • Aggiunto il supporto per le descrizioni su più linee in Impostazioni 
\n 
\n • Aggiunto la traslitterazione corretta nella mappa del Giappone 
\n 
\n • Aggiunto la mappa dell\'Antartide
\n
\n</string>
    <string name="copy_coordinates">Copia le coordinate</string>
    <string name="sort_by_category">Ordina per categoria</string>
    <string name="please_provide_profile_name_message">Dai un nome a questo profilo</string>
    <string name="open_settings">Apri le impostazioni</string>
    <string name="plugin_disabled">Plugin disabilitato</string>
    <string name="plugin_disabled_descr">Questo plugin è un\' applicazione separata: disabilitandolo non lo rimuovi.
\n
\nPuò essere disinstallato nell\'impostazione \"Applicazioni\" di Android.</string>
    <string name="shared_string_menu">Menu</string>
    <string name="ltr_or_rtl_triple_combine_via_dash">%1$s — %2$s — %3$s</string>
    <string name="no_recalculation_setting">Disattiva ricalcolo</string>
    <string name="route_recalculation_dist_title">Distanza minima per il ricalcolo del percorso</string>
    <string name="route_recalculation_dist_descr">Il percorso viene ricalcolato quando la distanza dal percorso è maggiore di quella specificata</string>
    <string name="routing_profile_direct_to">Dritto-al-punto</string>
    <string name="shared_string_routing">Calcolo percorso</string>
    <string name="shared_string_include_data">Include dati addizionali</string>
    <string name="import_profile_dialog_description">Il profilo importato contiene datti aggiuntivi. Clicca \"Importa\" per importare solo i dati del profilo o scegli i dati aggiuntivi.</string>
    <string name="export_profile_dialog_description">Seleziona dati aggiuntivi da esportare assieme al profilo.</string>
    <string name="index_name_antarctica">Antartide</string>
    <string name="shared_string_app_default_w_val">App preimpostata (%s)</string>
    <string name="profile_type_custom_string">Profilo personalizzato</string>
    <string name="shared_string_angle_param">Angolo: %s°</string>
    <string name="shared_string_angle">Angolo</string>
    <string name="recalc_angle_dialog_descr">Un extra segmento rettilineo verrà visualizzato tra la mia posizione e il percorso calcolato fino a quando il percorso non viene ricalcolato</string>
    <string name="recalc_angle_dialog_title">Angolo minimo tra la mia localizzazione e il percorso</string>
    <string name="shared_string_preparing">Preparando</string>
    <string name="shared_string_poi_types">Tipi di PDI</string>
    <string name="shared_string_nothing_selected">Nessuna selezione</string>
    <string name="shared_string_quick_actions">Azioni veloci</string>
    <string name="shared_string_profiles">Profili</string>
    <string name="listed_exist">Gli elencati %1$s, esistono già in OsmAnd.</string>
    <string name="replace_all_desc">Gli oggetti attuali verranno sostituiti con gli oggetti dal file</string>
    <string name="replace_all">Sostituisci tutti</string>
    <string name="keep_both">Tieni entrambi</string>
    <string name="keep_both_desc">Agli oggetti importati verrà aggiunto il prefisso</string>
    <string name="import_duplicates_description">OsmAnd ha già elementi con gli stessi nomi di quelli importati.
\n
\nScegli un\'azione.</string>
    <string name="import_duplicates_title">Alcuni oggetti esistono già</string>
    <string name="select_data_to_import">Seleziona i dati da importare.</string>
    <string name="import_rendering_file">Importa il file di rappresentazione</string>
    <string name="restore_all_profile_settings_descr">Tutti le impostazioni del profilo saranno ripristinate ai valori iniziali dopo la creazione/importazione di questo profilo.</string>
    <string name="restore_all_profile_settings">Ripristinare tutte le impostazioni del profilo\?</string>
    <string name="saving_new_profile">Salvataggio del nuovo profilo</string>
    <string name="profile_backup_failed">Impossibile creare un backup del profilo.</string>
    <string name="clear_recorded_data_warning">Eliminare i dati registrati\?</string>
    <string name="importing_from">Importazione dei dati da %1$s</string>
    <string name="shared_string_importing">Importazione in corso</string>
    <string name="items_added">Oggetti aggiunti</string>
    <string name="shared_string_import_complete">Importazione completata</string>
    <string name="import_complete_description">Tutti i dati sono stati importati da %1$s. Usa i bottoni sottostanti per aprire le parti dell\'applicazione che vuoi gestire.</string>
    <string name="recalculate_route_distance_promo">Il percorso verrà ricalcolato quando la distanza tra il percorso e la propria posizione è maggiore del valore selezionato.</string>
    <string name="select_distance_route_will_recalc">Seleziona le distanza dopo la quale il percorso verrà ricalcolato.</string>
    <string name="recalculate_route_in_deviation">Ricalcola il percorso in caso di deviazione</string>
    <string name="shared_string_square">Quadrato</string>
    <string name="shared_string_circle">Cerchio</string>
    <string name="select_shape">Seleziona la forma</string>
    <string name="select_group">Seleziona il gruppo</string>
    <string name="add_description">Aggiungi descrizione</string>
    <string name="delete_description">Elimina descrizione</string>
    <string name="quick_action_terrain_descr">Un bottone per mostrare o nascondere la vista rilievo sulla mappa.</string>
    <string name="download_slope_maps">Pendenza</string>
    <string name="shared_string_hillshade">Ombreggiatura rilievi</string>
    <string name="slope_read_more">Maggiori informazioni sulla pendenza in %1$s.</string>
    <string name="shared_string_min">Min</string>
    <string name="replace_point_descr">Sostituisci un altro punto con questo.</string>
    <string name="app_mode_ski_touring">Sci alpino</string>
    <string name="shared_string_rendering_style">Stile di rappresentazione</string>
    <string name="shared_string_terrain">Terreno</string>
    <string name="hillshade_description">La mappa Ombreggiamento dei rilievi utilizza le ombre per mostrare pendenza, cime e pianure.</string>
    <string name="slope_description">La pendenza è visualizzata sul terreno tramite colorazione.</string>
    <string name="terrain_slider_description">Imposta lo zoom minimo e massimo a cui lo strato sarà visualizzato.</string>
    <string name="hillshade_download_description">Sono necessarie mappe addizionali per visualizzare l\'ombreggiatura dei rilievi sulla mappa.</string>
    <string name="slope_download_description">Sono necessarie mappe addizionali per visualizzare la pendenza sulla mappa.</string>
    <string name="shared_string_transparency">Trasparenza</string>
    <string name="shared_string_zoom_levels">Livello di zoom</string>
    <string name="shared_string_legend">Legenda</string>
    <string name="terrain_empty_state_text">Mostra l\'ombreggiatura o il pendio sulla mappa. Maggiori informazioni su questi tipi di mappe sul nostro sito.</string>
    <string name="checking_for_duplicate_description">OsmAnd ricerca in %1$s oggetti esistenti duplicati nell\'applicazione.
\n
\nPuò richiedere del tempo.</string>
    <string name="n_items_of_z">%1$s di %2$s</string>
    <string name="shared_string_octagon">Ottagono</string>
    <string name="app_mode_ski_snowmobile">Motoslitta</string>
    <string name="custom_osmand_plugin">Componente aggiuntivo OsmAnd personalizzato</string>
    <string name="changes_applied_to_profile">Modifiche applicate al profilo \'%1$s\'.</string>
    <string name="settings_item_read_error">Non posso leggere da \'%1$s\'.</string>
    <string name="settings_item_write_error">Non posso scrivere su \'%1$s\'.</string>
    <string name="settings_item_import_error">Non posso importare da \'%1$s\'.</string>
    <string name="wiki_menu_download_descr">Sono necessarie mappe aggiuntive per visualizzare sulla mappa i PDI Wikipedia.</string>
    <string name="select_track_file">Scegli il file della traccia</string>
    <string name="shared_string_languages">Lingue</string>
    <string name="shared_string_language">Lingua</string>
    <string name="shared_string_all_languages">Tutte le lingue</string>
    <string name="developer_plugin">Plugin sviluppatore</string>
    <string name="shared_string_items">Oggetti</string>
    <string name="quick_action_transport_descr">Il pulsante mostra o nasconde nella mappa i trasporti pubblici.</string>
    <string name="create_edit_poi">Crea o modifica PDI</string>
    <string name="parking_positions">Posizione di parcheggio</string>
    <string name="add_edit_favorite">Aggiungi o modifica preferito</string>
    <string name="reset_deafult_order">Ripristina l\'ordine preimpostato degli oggetti</string>
    <string name="back_to_editing">Ritorna alla modifica</string>
    <string name="quick_action_switch_profile_descr">Il pulsante azione cambia fra i profili selezionati.</string>
    <string name="shared_string_add_profile">Aggiungi profilo</string>
    <string name="change_application_profile">Cambia il profilo dell\'app</string>
    <string name="profiles_for_action_not_found">Non è possibile trovare alcun profilo.</string>
    <string name="index_item_world_basemap_detailed">Mappa mondiale generale (dettagliata)</string>
    <string name="extra_maps_menu_group">Mappe extra</string>
    <string name="download_unsupported_action">Azione non supportata %1$s</string>
    <string name="tracker_item">Tracciatore OsmAnd</string>
    <string name="mapillary_item">OsmAnd + Mapillary</string>
    <string name="quick_action_item">Azione rapida</string>
    <string name="radius_ruler_item">Goniometro</string>
    <string name="measure_distance_item">Misura distanza</string>
    <string name="travel_item">Viaggio (Wikivoyage e Wikipedia)</string>
    <string name="map_markers_item">Marcatori mappa</string>
    <string name="favorites_item">Preferiti</string>
    <string name="subscription_osmandlive_item">Sottoscrizione - OsmAnd Live</string>
    <string name="osmand_purchases_item">Acquisti OsmAnd</string>
    <string name="legend_item_description">Guida alla simbologia di una mappa.</string>
    <string name="navigation_profiles_item">Profili di navigazione</string>
    <string name="unsupported_type_error">Tipo non supportato</string>
    <string name="gpx_parse_error">Problemi riscontrati con un file GPX.
\n
\nPuoi contattare il team di supporto per approfondire.</string>
    <string name="shared_string_always">Sempre</string>
    <string name="screen_control">Controllo dello schermo</string>
    <string name="system_screen_timeout_descr">Spegni lo schermo dopo il tempo di spegnimento di sistema dello schermo.</string>
    <string name="system_screen_timeout">Usa lo spegnimento dello schermo di sistema</string>
    <string name="turn_screen_on_descr">Scegli l\'opzione di risveglio (assicurati che OsmAnd sia in primo piano quando stai per bloccare il dispositivo):</string>
    <string name="turn_screen_on_navigation_instructions_descr">A ogni indicazione di navigazione lo schermo si accenderà.</string>
    <string name="turn_screen_on_navigation_instructions">Indicazioni di navigazione</string>
    <string name="turn_screen_on_power_button_descr">Premendo il pulsante di accensione del dispositivo lo schermo si accenderà con OsmAnd nella schermata di sblocco.</string>
    <string name="turn_screen_on_power_button">Pulsante di accensione</string>
    <string name="turn_screen_on_proximity_sensor">Sensore di prossimità</string>
    <string name="turn_screen_on_wake_time_descr">Scegli il tempo di spegnimento dopo l\'accensione dello schermo. (\"%1$s\" imposta nessun tempo di attesa.)</string>
    <string name="keep_screen_on">Mantieni lo schermo acceso</string>
    <string name="keep_screen_off">Mantieni lo schermo spento</string>
    <string name="screen_timeout_descr">Si \"%1$s\" è accesa, il tempo dell\'attività dipenderà da essa.</string>
    <string name="pseudo_mercator_projection">Proiezione pseudo-Mercatore</string>
    <string name="one_image_per_tile">Un file immagine per mattonella</string>
    <string name="sqlite_db_file">File SQLiteDB</string>
    <string name="online_map_name_helper_text">Fornisci un nome per la sorgente della mappe online.</string>
    <string name="online_map_url_helper_text">Immetti o incolla l\'URL della sorgente online.</string>
    <string name="edit_online_source">Modifica le sorgenti online</string>
    <string name="expire_time">Tempo di scadenza</string>
    <string name="mercator_projection">Proiezione Mercatore</string>
    <string name="storage_format">Formato dell\'archivio</string>
    <string name="map_source_zoom_levels">Imposta il livello minimo e massimo a cui saranno caricate o visualizzate le mappe online.</string>
    <string name="map_source_zoom_levels_descr">Questi parametri avranno effetto sullo schermo quando è utilizzato come mappa o sfondo/sovrapposizione.
\n
\n%1$s: La mappa sarà limitata ai livelli di zoom selezionati.
\n
\n%2$s: livelli di zoom a cui le mattonelle originali saranno visibili. Al di fuori di questi valori avverrà un\'interpolazione.</string>
    <string name="expire_time_descr">Le mattonelle salvate nella cache saranno ricaricate dopo l\'intervallo specificato in minuti. Lascia vuoto il campo per non ricaricare mai le mattonelle per questa sorgente.
\n
\nUn giorno corrisponde a 1440 minuti.
\nUna settimana corrisponde a 10080 minuti.
\nUn mese corrisponde a 43829 minuti.</string>
    <string name="tiles_storage_descr">Scegli come conservare le mattonelle scaricate.</string>
    <string name="default_screen_timeout">Tempo di attivazione salvaschermo predefinito</string>
    <string name="main_actions_descr">Ha solo 4 pulsanti.</string>
    <string name="lang_zhminnan">Min meridionale</string>
    <string name="lang_war">Wáray</string>
    <string name="ltr_or_rtl_combine_via_slash_with_space">%1$s / %2$s</string>
    <string name="osm_live_payment_subscription_management">Il pagamento viene addebitato, al momento della conferma dell\'acquisto, sul tuo account Google Play .
\n
\nLa sottoscrizione si rinnova automaticamente finché non viene cancellata prima del rinnovo.
\n
\nPuoi gestire e cancellare la tua sottoscrizione dalle impostazioni del tuo account Google Play.</string>
    <string name="search_poi_types_descr">Combina PDI di più categorie. Tocca il pulsante per selezionarle tutte, oppure sul lato sinistro per la selezione della categoria.</string>
    <string name="lang_gu">Gujarati</string>
    <string name="lang_ba">Baschiro</string>
    <string name="lang_jv">Giavanese</string>
    <string name="lang_cv">Ciuvascia</string>
    <string name="release_3_7">• Nuove mappe offline dei Pendii
\n
\n • Personalizzazione completa dei Preferiti e dei Punti GPX intermedi – colori personalizzati, icone, forme
\n
\n • Personalizza l\'ordine degli oggetti nel \"Menu contestuale\", \"Configura la mappa\" e \"Pannello\"
\n
\n • In Configura la mappa Wikipedia come livello separato, seleziona solo le lingue che utilizzi
\n
\n • Crea filtri personalizzati per i PDI/mappe con totale flessibilità
\n
\n • Aggiunta l\'opzione per reimpostare le impostazioni dei profili personalizzati
\n
\n • Navigazione percorsi GPX completa, dalla navigazione all\'indicazione delle corsie alla navigazione svolta per svolta
\n
\n • Corretto la dimensione della IU nei tablet
\n
\n • Corretti i bug con RTL
\n
\n</string>
    <string name="ui_customization_description">Personalizza la quantità di elementi nel \"Pannello\", \"Configura la mappa\" e il \"Menù contestuale\".
\n
\nPuoi disattivare i plugin inutilizzati, per nascondere tutti i loro controlli. %1$s.</string>
    <string name="ui_customization_short_descr">Elementi pannello, menù contestuale</string>
    <string name="ui_customization">Personalizzazione dell\'interfaccia grafica</string>
    <string name="shared_string_drawer">Pannello</string>
    <string name="context_menu_actions">Azioni menù contestuale</string>
    <string name="reorder_or_hide_from">Riordina o nascondi elementi dal %1$s.</string>
    <string name="shared_string_divider">Divisore</string>
    <string name="divider_descr">Gli elementi al di sotto di questo punto separati da un divisore.</string>
    <string name="shared_string_hidden">Nascosto</string>
    <string name="hidden_items_descr">Questi elementi sono nascosti dal menu, ma le opzioni rappresentate o i plugins continueranno a funzionare.</string>
    <string name="reset_items_descr">Nascondere le opzioni le reimposta al loro valore originale.</string>
    <string name="main_actions">Azioni principali</string>
    <string name="additional_actions_descr">Puoi accedere a queste azioni toccando il pulsante “%1$s”.</string>
    <string name="move_inside_category">Puoi spostare gli elementi solo all\'interno di questa categoria.</string>
    <string name="select_wikipedia_article_langs">Seleziona i linguaggi in cui gli articoli di Wikipedia appariranno sulla mappa. Puoi cambiare fra tutte le lingue disponibili mentre leggi l\'articolo.</string>
    <string name="some_articles_may_not_available_in_lang">Alcuni articoli di Wikipedia potrebbero non essere disponibili nella tua lingua.</string>
    <string name="lang_zhyue">Cantonese</string>
    <string name="lang_yo">Yoruba</string>
    <string name="lang_uz">Uzbeco</string>
    <string name="lang_ur">Urdu</string>
    <string name="lang_tt">Tataro</string>
    <string name="lang_tg">Tagiko</string>
    <string name="lang_sco">Scozzese</string>
    <string name="lang_scn">Siciliano</string>
    <string name="lang_pnb">Punjabi</string>
    <string name="lang_ne">Nepalese</string>
    <string name="lang_nap">Napoletano</string>
    <string name="lang_my">Burmese</string>
    <string name="lang_mn">Mongolo</string>
    <string name="lang_min">Minangkabau</string>
    <string name="lang_mg">Malgascio</string>
    <string name="lang_ky">Chirghiso</string>
    <string name="lang_kk">Kazako</string>
    <string name="lang_ce">Ceceno</string>
    <string name="lang_bar">Bavarese</string>
    <string name="lang_an">Aragonese</string>
    <string name="lang_lmo">Lombardo</string>
    <string name="custom_color">Colore personalizzato</string>
    <string name="search_poi_types">Cerca in base al PDI</string>
    <string name="export_import_quick_actions_with_profiles_promo">Esporta o importa le azioni veloci con i profili dell\'applicazione.</string>
    <string name="shared_string_delete_all_q">Cancellare tutto\?</string>
    <string name="delete_all_actions_message_q">Cancellare definitivamente %d azioni rapide\?</string>
    <string name="screen_timeout">Tempo del blocco schermo</string>
    <string name="width_limit_description">Indica la larghezza del veicolo, alcune restrizioni stradali potrebbero essere applicate per veicoli larghi.</string>
    <string name="height_limit_description">Indica l\'altezza del veicolo, alcune restrizioni stradali potrebbero essere applicate per veicoli alti.</string>
    <string name="weight_limit_description">Indica il peso del veicolo, alcune restrizioni stradali potrebbero essere applicate per veicoli pesanti.</string>
    <string name="turn_screen_on_power_button_disabled">Disattivato. Richiede \'Mantieni lo schermo acceso\' in \'Tempo di accensione\'.</string>
    <string name="shared_string_meters">metri</string>
    <string name="details_dialog_decr">Mostra o nasconde i dettagli aggiuntivi della mappa</string>
    <string name="shared_string_night_map">Mappa notturna</string>
    <string name="shared_string_tones">ton</string>
    <string name="add_online_source">Aggiungi sorgente online</string>
    <string name="clear_tiles_warning">Applicando questi cambiamenti, i dati memorizzati nella cache verranno cancellati per questa sorgente di mattonelle</string>
    <string name="vessel_height_warning_link">Imposta l\'altezza dell\'imbarcazione</string>
    <string name="vessel_height_warning">Imposta l\'altezza dell\'imbarcazione per evitare ponti bassi. Se il ponte è mobile, verrà usata la sua altezza da aperto.</string>
    <string name="vessel_height_limit_description">Imposta l\'altezza dell\'imbarcazione per evitare ponti bassi. Ricorda che, se il ponte è mobile, useremo la sua altezza da aperto.</string>
    <string name="vessel_width_limit_description">Imposta la larghezza della\"imbarcazione per evitare i ponti stretti</string>
    <string name="quick_action_showhide_mapillary_descr">Un pulsante per visualizzare o nascondere nella mappa il livello Mapillary .</string>
    <string name="lenght_limit_description">Fornisci la lunghezza del tuo veicolo, alcune restrizioni di percorso potrebbero essere applicate per veicoli lunghi.</string>
    <string name="uninstall_speed_cameras">Disinstalla autovelox</string>
    <string name="shared_string_legal">Legale</string>
    <string name="speed_camera_pois">PDI autovelox</string>
    <string name="speed_cameras_legal_descr">In alcuni paesi o regioni, gli avvisi di presenza di autovelox sono proibiti dalla legge.
\n
\nDevi scegliere in base alle leggi del tuo paese.
\n
\nScegliendo %1$s riceverai gli avvisi della presenza di autovelox.
\n
\nScegliendo %2$s tutti i dati relativi agli autovelox come avvisi, notifiche, PDI saranno cancellati fino a quando OsmAnd non sarà completamente reinstallato.</string>
    <string name="keep_active">Mantieni attivo</string>
    <string name="shared_string_uninstall">Disinstalla</string>
    <string name="speed_cameras_alert">Gli avvisi sulla presenza di autovelox in alcuni Paesi sono proibiti dalla legge.</string>
    <string name="routing_attr_length_description">Specifica la lunghezza del veicolo permessa nei percorsi.</string>
    <string name="routing_attr_length_name">Lunghezza</string>
    <string name="shared_string_bearing">Direzione</string>
    <string name="item_deleted">%1$s cancellato</string>
    <string name="speed_cameras_restart_descr">Riavvia l\'app per cancellare tutti i dati sugli autovelox.</string>
    <string name="shared_string_uninstall_and_restart">Disinstalla e Riavvia</string>
    <string name="speed_cameras_removed_descr">Questo dispositivo non ha autovelox.</string>
    <string name="app_mode_inline_skates">Pattini in linea</string>
    <string name="quick_action_remove_next_destination">Cancella il prossimo punto di destinazione</string>
    <string name="use_volume_buttons_as_zoom_descr">Controllare il livello di zoom della mappa con i pulsanti del volume del dispositivo.</string>
    <string name="use_volume_buttons_as_zoom">Pulsanti del volume come zoom</string>
    <string name="please_provide_point_name_error">Fornisci un nome per il punto</string>
    <string name="quick_action_remove_next_destination_descr">Elimina la destinazione successiva nel percorso. Se questa è la destinazione finale, la navigazione si fermerà.</string>
    <string name="search_download_wikipedia_maps">Scarica le mappe di Wikipedia</string>
    <string name="plugin_wikipedia_description">Ottieni informazioni sui punti di interesse da Wikipedia. una guida tascabile offline di articoli sui luoghi e destinazioni.</string>
    <string name="app_mode_enduro_motorcycle">Moto da enduro</string>
    <string name="app_mode_motor_scooter">Scooter</string>
    <string name="app_mode_wheelchair">Sedia a rotelle</string>
    <string name="app_mode_go_cart">Go-kart</string>
    <string name="osm_edit_closed_note">Chiudi la nota OSM</string>
    <string name="app_mode_wheelchair_forward">Sedia a rotelle in avanti</string>
    <string name="add_hidden_group_info">Il punto aggiunto si trova in \"%s\". Mostra il gruppo selezionato per mostrarlo sulla mappa.</string>
    <string name="route_between_points">Percorso tra i punti</string>
    <string name="track_show_start_finish_icons">Mostra le icone di inizio e fine</string>
    <string name="shared_string_custom">Personalizzato</string>
    <string name="track_coloring_solid">Solido</string>
    <string name="set_working_days_to_continue">Imposta i giorni lavorativi per continuare</string>
    <string name="plan_a_route">Pianifica un percorso</string>
    <string name="add_to_a_track">Aggiungi ad una traccia</string>
    <string name="gpx_split_interval_descr">Seleziona l\'intervallo a cui i segnaposti con distanza o orario sulla traccia verranno mostrati.</string>
    <string name="gpx_split_interval_none_descr">Seleziona l\'opzione desiderata per la divisione: per tempo o per distanza.</string>
    <string name="gpx_direction_arrows">Frecce della direzione</string>
    <string name="select_track_width">Seleziona larghezza</string>
    <string name="plan_route_last_edited">Ultima modificata</string>
    <string name="plan_route_import_track">Importa una traccia</string>
    <string name="plan_route_open_existing_track">Apri traccia esistente</string>
    <string name="plan_route_create_new_route">Crea un nuovo percorso</string>
    <string name="plan_route_select_track_file_for_open">Scegli un file traccia da aprire.</string>
    <string name="shared_string_done">Fatto</string>
    <string name="navigation_profile">Profilo di navigazione</string>
    <string name="route_between_points_desc">Scegli come collegare i punti, con una linea retta, o calcolando un percorso che li colleghi come specificato sotto.</string>
    <string name="overwrite_track">Sovrascrivi traccia</string>
    <string name="save_as_new_track">Salva come nuova traccia</string>
    <string name="reverse_route">Inverti il percorso</string>
    <string name="route_between_points_next_segment_button_desc">Solo il nuovo segmento sarà ricalcolato utilizzando il profilo scelto.</string>
    <string name="route_between_points_whole_track_button_desc">Tutta la traccia sarà ricalcolata utilizzando il profilo scelto.</string>
    <string name="whole_track">Tutta la traccia</string>
    <string name="next_segment">Nuovo segmento</string>
    <string name="threshold_distance">Soglia distanza</string>
    <string name="route_between_points_add_track_desc">Seleziona un file traccia a cui verrà aggiunto un nuovo segmento.</string>
    <string name="street_level_imagery">Immagini stradali</string>
    <string name="plan_route_exit_dialog_descr">Scartare tutte le modifiche nel percorso pianificato\?</string>
    <string name="in_case_of_reverse_direction">In caso di direzione inversa</string>
    <string name="save_track_to_gpx">Registra automaticamente la traccia durante la navigazione</string>
    <string name="shared_string_save_as_gpx">Salva come un nuovo file traccia</string>
    <string name="add_segment_to_the_track">Aggiungi a un file traccia</string>
    <string name="shared_string_gpx_files">Tracce</string>
    <string name="layer_gpx_layer">Tracce</string>
    <string name="show_gpx">Tracce</string>
    <string name="monitoring_control_start">REG</string>
    <string name="save_track_to_gpx_globally">Registra la traccia in un file GPX</string>
    <string name="shared_string_gpx_route">Traccia di un percorso</string>
    <string name="empty_state_my_tracks">Aggiungi dei file traccia</string>
    <string name="empty_state_my_tracks_desc">Importa o registra dei file traccia</string>
    <string name="context_menu_item_add_waypoint">Aggiungi un punto intermedio alla traccia</string>
    <string name="quick_action_add_gpx">Aggiungi un punto intermedio alla traccia</string>
    <string name="map_widget_monitoring">Registrazione percorso</string>
    <string name="marker_save_as_track">Salva come un file traccia</string>
    <string name="follow_track">Segui la traccia</string>
    <string name="follow_track_descr">Scegli il file della traccia da seguire</string>
    <string name="import_track_descr">Scegli il file della traccia da seguire o importare dal dispositivo.</string>
    <string name="select_another_track">Seleziona un\'altra traccia</string>
    <string name="navigate_to_track_descr">Naviga dalla mia posizione alla traccia</string>
    <string name="pass_whole_track_descr">Punto della traccia da navigare</string>
    <string name="start_of_the_track">Inizio della traccia</string>
    <string name="nearest_point">Punto più vicino</string>
    <string name="attach_to_the_roads">Blocca sulle strade</string>
    <string name="delete_address">Elimina un indirizzo</string>
    <string name="add_address">Aggiungi un indirizzo</string>
    <string name="access_hint_enter_address">Immetti un indirizzo</string>
    <string name="plan_route_trim_before">Taglia prima</string>
    <string name="plan_route_trim_after">Taglia dopo</string>
    <string name="plan_route_change_route_type_before">Cambia il tipo di percorso precedente</string>
    <string name="plan_route_change_route_type_after">Cambia il tipo di percorso seguente</string>
    <string name="simplified_track_description">Solo la linea del percorso verrà salvata, i punti intermedi saranno cancellati.</string>
    <string name="shared_string_file_name">Nome del file</string>
    <string name="number_of_gpx_files_selected_pattern">%s file traccia selezionati</string>
    <string name="disable_recording_once_app_killed_descrp">Metterà in pausa la registrazione della traccia quando l\'applicazione viene terminata (attraverso app recenti). (L\'indicazione di OsmAnd in background scomparirà dalla barra delle notifiche di Android.)</string>
    <string name="save_global_track_interval_descr">Specifica l\'intervallo per la registrazione delle tracce (avviata attraverso il pulsante di \'Registrazione del viaggio\' sulla mappa).</string>
    <string name="gpx_monitoring_stop">Sospendi la registrazione del viaggio</string>
    <string name="gpx_monitoring_start">Riprendi la registrazione del viaggio</string>
    <string name="system_default_theme">Predefinito di sistema</string>
    <string name="all_next_segments">Tutti i prossimi tratti</string>
    <string name="previous_segment">Tratto precedente</string>
    <string name="all_previous_segments">Tutti i tratti precedenti</string>
    <string name="only_selected_segment_recalc">Solo il tratto selezionato verrà ricalcolato con il profilo selezionato.</string>
    <string name="all_next_segments_will_be_recalc">Tutti i prossimi tratti verranno ricalcolati utilizzando il profilo selezionato.</string>
    <string name="all_previous_segments_will_be_recalc">Tutti i tratti precedenti saranno ricalcolati utilizzando il profilo selezionato.</string>
    <string name="open_saved_track">Apri la traccia salvata</string>
    <string name="shared_string_is_saved">è salvato</string>
    <string name="one_point_error">Aggiungi almeno due punti.</string>
    <string name="shared_string_redo">Ripeti</string>
    <string name="release_3_8">• Aggiornata la funzione Pianifica un percorso: consente di utilizzare diversi tipi di navigazione per segmento e l\'inclusione di tracce
\n
\n • Nuovo menu Aspetto per le tracce: seleziona il colore, lo spessore, le frecce di direzione del display, le icone di inizio e fine
\n
\n • Migliorata la visibilità dei nodi ciclabili
\n
\n • Le tracce adesso si possono toccare, hanno un nuovo menù contestuale con informazioni di base
\n
\n • Migliorati gli algoritmi di ricerca
\n
\n • Migliorate le opzioni Segui traccia in Navigazione
\n
\n • Corretti i problemi con l\'importazione/esportazione delle impostazioni del profilo
\n
\n</string>
    <string name="simplified_track">Traccia semplificata</string>
    <string name="sort_last_modified">Cronologico</string>
    <string name="sort_name_descending">Nome: Z – A</string>
    <string name="sort_name_ascending">Nome: A – Z</string>
    <string name="start_finish_icons">Icone Partenza e Arrivo</string>
    <string name="contour_lines_thanks">Grazie per avere acquistato \'Topografia\'</string>
    <string name="what_is_new">Novità</string>
    <string name="snowmobile_render_descr">Per slitte a motore con strade e sentieri dedicati.</string>
    <string name="osm_live_payment_desc_hw">Sottoscrizione addebitata per il periodo selezionato. Cancellala nell\'AppGallery in ogni momento.</string>
    <string name="osm_live_payment_subscription_management_hw">Il pagamento sarà addebitato nella tuo account AppGallery alla conferma dell\'acquisto.
\n
\nSi rinnova a meno che non venga annullato prima del periodo di rinnovo selezionato.
\n
\nPuoi gestire e cancellare le tue sottoscrizioni nelle impostazioni della tua AppGallery.</string>
    <string name="routing_attr_avoid_footways_description">Evita i marciapiedi</string>
    <string name="routing_attr_avoid_footways_name">Evita i marciapiedi</string>
    <string name="development">Sviluppo</string>
    <string name="use_live_public_transport">Dati OsmAnd Live</string>
    <string name="use_live_routing">Dati OsmAnd Live</string>
    <string name="complex_routing_descr">Calcolo del percorso in due fasi per la navigazione in auto.</string>
    <string name="use_native_pt">Sviluppo Trasporto Pubblico nativo</string>
    <string name="use_native_pt_desc">Cambia a Java (sicuro) calcolo del percorso su Trasporto Pubblico</string>
    <string name="perform_oauth_authorization_description">Entra con OAuth per usare le funzionalità osmedit</string>
    <string name="perform_oauth_authorization">Connettiti via OAuth</string>
    <string name="clear_osm_token">Cancella il token OAuth OpenStreetMap</string>
    <string name="osm_edit_logout_success">Disconnessione effettuata</string>
    <string name="file_already_imported">Il file è già importato in OsmAnd</string>
    <string name="use_two_phase_routing">Utilizza l\'algoritmo di calcolo a 2-fasi A*</string>
    <string name="shared_string_graph">Grafico</string>
    <string name="message_need_calculate_route_before_show_graph">%1$s dati disponibili solo sulle strade, calcola un percorso utilizzando \"Percorso tra punti\" per visualizzare il grafico.</string>
    <string name="message_graph_will_be_available_after_recalculation">Attendere prego... 
\nIl grafo sarà disponibile dopo il ricalcolo del percorso.</string>
    <string name="ltr_or_rtl_combine_via_dash">%1$s — %2$s</string>
    <string name="navigate_point_mgrs">MGRS</string>
    <string name="navigate_point_format_mgrs">MGRS</string>
    <string name="mgrs_format_descr">OsmAnd utilizza MGRS, che è simile al formato UTM NATO.</string>
    <string name="shared_string_local_maps">Mappe locali</string>
    <string name="icon_group_amenity">Amenità</string>
    <string name="icon_group_special">Speciale</string>
    <string name="icon_group_transport">Trasporto</string>
    <string name="icon_group_service">Servizi</string>
    <string name="icon_group_symbols">Simboli</string>
    <string name="icon_group_sport">Sport</string>
    <string name="icon_group_emergency">Emergenza</string>
    <string name="icon_group_travel">Viaggio</string>
    <string name="message_you_need_add_two_points_to_show_graphs">Aggiungi almeno due punti</string>
    <string name="osm_edit_close_note">Chiudi la nota OSM</string>
    <string name="osm_edit_comment_note">Commenta la nota OSM</string>
    <string name="osm_login_descr">Puoi autenticarti con il metodo OAuth, o utilizzare le tue credenziali su OSM.</string>
    <string name="shared_string_add_photo">Aggiungi foto</string>
    <string name="register_on_openplacereviews">Registrati su
\nOpenPlaceReviews.org</string>
    <string name="register_on_openplacereviews_desc">Le foto sono fornite dal progetto open data OpenPlaceReviews.org. Per caricare le tue foto devi registrarti sul sito web.</string>
    <string name="register_opr_create_new_account">Crea un nuovo account</string>
    <string name="register_opr_have_account">Ho già un account</string>
    <string name="shared_string_search_history">Cronologia di ricerca</string>
    <string name="app_mode_kayak">Kayak</string>
    <string name="app_mode_motorboat">Motoscafo</string>
    <string name="login_open_street_map">Accedi a OpenStreetMap</string>
    <string name="login_open_street_map_org">Accedi a OpenStreetMap.org</string>
    <string name="sign_in_with_open_street_map">Accedi con OpenStreetMap</string>
    <string name="open_street_map_login_mode">È necessario effettuare l\'accesso per caricare modifiche nuove o cambiamenti.
\n
\nUsa il metodo sicuro OAuth o le tue credenziali OSM.</string>
    <string name="use_login_password">Usa nomeutente e password</string>
    <string name="login_account">Account</string>
    <string name="user_login">Entra</string>
    <string name="manage_subscription">Gestisci la sottoscrizione</string>
    <string name="subscription_payment_issue_title">Tocca il pulsante per impostare un metodo di pagamento in Google Play per correggere la tua sottoscrizione.</string>
    <string name="subscription_expired_title">La sottoscrizione di OsmAnd Live è terminata</string>
    <string name="subscription_paused_title">La sottoscrizione di OsmAnd Live è stata messa in pausa</string>
    <string name="subscription_on_hold_title">La sottoscrizione di OsmAnd Live è in sospeso</string>
    <string name="markers_history">Cronologia dei marcatori</string>
    <string name="send_files_to_openstreetmap">Invia il file GPX a OpenStreetMap</string>
    <string name="enter_text_separated">Immetti le etichette separate dalla virgola.</string>
    <string name="gpx_upload_public_visibility_descr">\"Pubblico\" significa che la traccia è visualizzata pubblicamente nelle tue tracce GPS, nelle liste pubbliche di tracce GPS con le informazioni temporali in forma grezza. I dati forniti attraverso le API non conducono alla tua pagina delle tracce. Le informazioni temporali dei punti traccia non sono disponibili attraverso le API GPS pubbliche, e i punti della traccia non sono ordinati cronologicamente.</string>
    <string name="gpx_upload_private_visibility_descr">\"Privato\" significa che la traccia non è visualizzabile in alcuna lista pubblica ma i suoi punti, in ordine non cronologico, sono disponibili attraverso le API GPS senza le informazioni temporali.</string>
    <string name="gpx_upload_identifiable_visibility_descr">\"Identificabile\" significa che la traccia è visualizzabile nelle mie tracce GPS e nelle liste pubbliche, ad es. gli altri utenti potranno scaricare la traccia grezza e associarla con il tuo nome utente. I punti della traccia, con le loro informazioni temporali, saranno riconducibili, attraverso le API GPS, alla tua traccia originale.</string>
    <string name="gpx_upload_trackable_visibility_descr">\"Tracciabile\" significa che la traccia non è visualizzabile in alcuna lista pubblica, ma solo i suoi punti, processati, con le informazioni temporali (che non possono essere direttamente associati a te) attraverso le API GPS pubbliche.</string>
    <string name="add_to_mapillary">Aggiungi a Mapillary</string>
    <string name="add_to_opr">Aggiungi a OpenPlaceReviews</string>
    <string name="add_photos_descr">OsmAnd mostra foto da diverse fonti:
\nOpenPlaceReviews - foto PDI;
\nMapillary - immagini stradali;
\nWeb / Wikimedia - foto PDI di dati OpenStreetMap.</string>
    <string name="shared_string_resources">Risorse</string>
    <string name="approximate_file_size">Dimesione approssimativa del file</string>
    <string name="select_data_to_export">Seleziona i dati da esportare nel file.</string>
    <string name="file_size_needed_for_import">Necessario per l\'importazione</string>
    <string name="export_not_enough_space_descr">Il tuo dispositivo ha solo %1$s liberi. Libera dello spazio o deseleziona alcune voci da esportare.</string>
    <string name="export_not_enough_space">Non c\'è abbastanza spazio</string>
    <string name="select_groups_for_import">Seleziona i gruppi da importare.</string>
    <string name="select_items_for_import">Seleziona gli oggetti da importare.</string>
    <string name="use_dev_url_descr">Per testare l\'upload di Note OSM / PDI / GPX, invece di utilizzare invece di openstreetmap.org spostati su dev.openstreetmap.org.</string>
    <string name="use_dev_url">Utilizza dev.openstreetmap.org</string>
    <string name="cannot_upload_image">Impossibile caricare l\'immagine, riprovare in seguito</string>
    <string name="select_picture">Scegli la foto</string>
    <string name="ltr_or_rtl_combine_via_star">%1$s * %2$s</string>
    <string name="lang_de_casual">Tedesco (informale)</string>
    <string name="app_mode_light_aircraft">Ultraleggeri</string>
    <string name="plan_route_split_after">Spezza dopo</string>
    <string name="plan_route_add_new_segment">Aggiungi un nuovo segmento</string>
    <string name="release_3_9">• Aggiunta l\'opzione per esportare e importare tutti i dati incluse le impostazioni, le risorse e i preferiti
\n
\n • Creazione del percorso: grafici per parti del percorso, aggiunta anche la possibilità di creare e modificare tracce composte da più segmenti
\n
\n • Aggiunto il metodo di autenticazione OAuth per OpenStreetMap, migliorata la UI dei dialoghi OSM
\n
\n • Supporto alla personalizzazione dei colori per i preferiti e i punti intermedi delle tracce
\n
\n</string>
    <string name="plan_route_split_before">Spezza</string>
    <string name="announcement_time_arrive">Arrivo a destinazione</string>
    <string name="shared_string_turn">Svolta</string>
    <string name="start_recording">Inizia registrazione</string>
    <string name="show_track_on_map">Mostra il percorso sulla mappa</string>
    <string name="routing_engine_vehicle_type_wheelchair">Sedia a rotelle</string>
    <string name="routing_engine_vehicle_type_hiking">Escursionismo</string>
    <string name="routing_engine_vehicle_type_walking">A piedi</string>
    <string name="routing_engine_vehicle_type_hgv">Mezzi pesanti</string>
    <string name="routing_engine_vehicle_type_truck">Camion</string>
    <string name="routing_engine_vehicle_type_scooter">Scooter</string>
    <string name="routing_engine_vehicle_type_racingbike">Bici da corsa</string>
    <string name="routing_engine_vehicle_type_mtb">MTB</string>
    <string name="message_server_error">Errore del server: %1$s</string>
    <string name="message_name_is_already_exists">Nome già esistente</string>
    <string name="delete_online_routing_engine">Eliminare questo motore di navigazione online\?</string>
    <string name="context_menu_edit_descr">Modifica descrizione</string>
    <string name="delete_waypoints">Elimina i waypoint</string>
    <string name="copy_to_map_markers">Aggiungi ai marcatori</string>
    <string name="copy_to_map_favorites">Copia nei preferiti</string>
    <string name="upload_photo">Caricamento</string>
    <string name="upload_photo_completed">Caricamento completato</string>
    <string name="uploading_count">Carico %1$d di %2$d</string>
    <string name="uploaded_count">Caricati %1$d di %2$d</string>
    <string name="toast_select_edits_for_upload">Seleziona le modifiche per il caricamento</string>
    <string name="hillshade_slope_contour_lines">Linee di contorno / Ombra / Pendenza</string>
    <string name="open_place_reviews_plugin_description">Contribuisci al progetto OpenPlaceReviews con foto, recensioni o link di luoghi pubblici come ristoranti, hotel, o musei.
\n
\nTrova informazioni su come contribuire nel nostro sito: %1$s.</string>
    <string name="open_place_reviews">OpenPlaceReviews</string>
    <string name="opr_use_dev_url">Usa test.openplacereviews.org</string>
    <string name="login_open_place_reviews">Accedi a OpenPlaceReviews</string>
    <string name="reverse_all_points">Inverti tutti i punti</string>
    <string name="voice_prompts_timetable">Tempo degli avvisi vocali</string>
    <string name="profile_type_osmand_string">Profilo OsmAnd</string>
    <string name="profile_type_user_string">Profilo utente</string>
    <string name="profile_by_default_description">Seleziona il profilo, sarà utilizzato all\'avvio dell\'app.</string>
    <string name="shared_string_last_used">Ultimo utilizzato</string>
    <string name="routing_attr_prefer_hiking_routes_description">Preferisci i percorsi escursionistici</string>
    <string name="routing_attr_prefer_hiking_routes_name">Preferisci i percorsi escursionistici</string>
    <string name="add_online_routing_engine">Aggiungi un motore di navigazione online</string>
    <string name="edit_online_routing_engine">Modifica il motore di navigazione online</string>
    <string name="shared_string_subtype">Sottocategoria</string>
    <string name="shared_string_vehicle">Veicolo</string>
    <string name="shared_string_api_key">Chiave API</string>
    <string name="shared_string_server_url">URL del server</string>
    <string name="shared_string_enter_param">Immetti un parametro</string>
    <string name="keep_it_empty_if_not">Mantienilo vuoto se non lo fosse</string>
    <string name="online_routing_example_hint">Gli URL con tutti i parametri saranno come questo:</string>
    <string name="test_route_calculation">Prova il calcolo del percorso</string>
    <string name="routing_engine_vehicle_type_driving">Guida</string>
    <string name="routing_engine_vehicle_type_foot">A piedi</string>
    <string name="routing_engine_vehicle_type_bike">Bici</string>
    <string name="routing_engine_vehicle_type_car">Auto</string>
    <string name="copy_address">Copia l\'indirizzo</string>
    <string name="online_routing_engine">Motori di navigazione online</string>
    <string name="online_routing_engines">Motori di navigazione online</string>
    <string name="shared_string_folders">Cartelle</string>
    <string name="select_folder">Seleziona una cartella</string>
    <string name="select_folder_descr">Seleziona una cartella o aggiungine una nuova</string>
    <string name="shared_string_empty">Vuoto</string>
    <string name="analyze_by_intervals">Analizza per intervalli</string>
    <string name="upload_to_openstreetmap">Carica in OpenStreetMap</string>
    <string name="edit_track">Modifica la traccia</string>
    <string name="rename_track">Rinomina la traccia</string>
    <string name="change_folder">Cambia cartella</string>
    <string name="shared_string_sec">sec</string>
    <string name="announcement_time_passing">Passaggio</string>
    <string name="announcement_time_approach">Avvicinamento</string>
    <string name="announcement_time_prepare_long">Preparazione lunga</string>
    <string name="announcement_time_prepare">Prepara</string>
    <string name="announcement_time_off_route">Fuori percorso</string>
    <string name="announcement_time_intervals">Intervalli di tempo e distanza</string>
    <string name="announcement_time_descr">Le tempistiche degli annunci dei messaggi vocali dipendono dal tipo di messaggio, dalla velocità di navigazione corrente e dalla velocità di navigazione predefinita.</string>
    <string name="announcement_time_title">Tempo annuncio</string>
    <string name="routing_engine_vehicle_type_cycling_electric">Bici elettrica</string>
    <string name="routing_engine_vehicle_type_cycling_mountain">Mountain biking</string>
    <string name="routing_engine_vehicle_type_cycling_road">Bici da corsa</string>
    <string name="routing_engine_vehicle_type_cycling_regular">Ciclismo di regolarità</string>
    <string name="routing_engine_vehicle_type_small_truck">Piccolo furgone</string>
    <string name="context_menu_read_full">Leggi tutto</string>
    <string name="select_segments">Seleziona segmenti</string>
    <string name="select_segments_description">%1$s contiene più di un segmento, è necessario selezionare la parte da navigare.</string>
    <string name="segments_count">Segmento %1$d</string>
    <string name="activity_type_water_name">Acqua</string>
    <string name="activity_type_winter_name">Inverno</string>
    <string name="activity_type_snowmobile_name">Gatto delle nevi</string>
    <string name="activity_type_riding_name">Cavalcare</string>
    <string name="activity_type_racing_name">Corsa</string>
    <string name="activity_type_mountainbike_name">Mountain bike</string>
    <string name="activity_type_cycling_name">Ciclismo</string>
    <string name="activity_type_hiking_name">Escursione</string>
    <string name="activity_type_running_name">Corsa</string>
    <string name="activity_type_walking_name">A piedi</string>
    <string name="activity_type_offroad_name">Fuoristrada</string>
    <string name="activity_type_motorbike_name">Motocicletta</string>
    <string name="activity_type_car_name">Automobile</string>
    <string name="temporary_conditional_routing_descr">Utilizza le restrizioni stradali attualmente attive sulla mappa</string>
    <string name="routing_attr_short_way_description">Percorso ottimizzato per brevità (risparmio energia)</string>
    <string name="routing_attr_driving_style_description">Scegli il tipo di guida per ottenere percorsi più brevi, veloci e sicuri</string>
    <string name="snap_to_road_descr">L\'icona della localizzazione attuale sarà incollata al percorso corrente</string>
    <string name="restart">Riavvia</string>
    <string name="shared_strings_all_regions">Tutte le regioni</string>
    <string name="delete_number_files_question">Cancellare %1$d file\?</string>
    <string name="track_recording_stop_without_saving">Ferma senza salvare</string>
    <string name="track_recording_save_and_stop">Salva e ferma la registrazione</string>
    <string name="track_recording_title">Registrazione della traccia fermata</string>
    <string name="track_recording_description">Fermare la registrazione\?
\nTutti i dati non salvati saranno persi.</string>
    <string name="on_pause">In pausa</string>
    <string name="app_restart_required">Riavvio richiesto per applicare alcune impostazioni.</string>
    <string name="routing_attr_height_obstacles_description">Il tempo di percorrenza previsto terrà conto dell\'impatto dell\'elevazione. La preferenza di percorso può aiutare a evitare salite ripide:</string>
    <string name="quick_action_coordinates_widget_descr">Un interruttore per mostrare o nascondere il widget delle Coordinate sulla mappa.</string>
    <string name="map_widget_distance_by_tap">Distanza dal tocco</string>
    <string name="latest_openstreetmap_update">Ultimo aggiornamento OpenStreetMap disponibile:</string>
    <string name="updated">Aggiornata: %s</string>
    <string name="last_time_checked">Ultimo controllo: %s</string>
    <string name="update_frequency">Frequenza di aggiornamento</string>
    <string name="delete_updates">Elimina aggiornamenti</string>
    <string name="live_update_delete_updates_msg">Eliminare tutti i %s aggiornamenti live\?</string>
    <string name="purchases">Acquisti</string>
    <string name="select_category_descr">Seleziona la categoria o aggiungine una nuova</string>
    <string name="track_recording_will_be_continued">La registrazione proseguirà.</string>
    <string name="copy_poi_name">Copia il nome del PDI</string>
    <string name="quick_action_show_hide_title">Mostra/nascondi</string>
    <string name="shared_string_interval">Intervallo</string>
    <string name="track_has_no_altitude">La traccia non contiene i dati di altitudine.</string>
    <string name="track_has_no_speed">La traccia non contiene i dati di velocità.</string>
    <string name="select_another_colorization">Prego selezionare un altro tipo di colorazione.</string>
    <string name="trip_recording_logging_interval_info">L\'intervallo di registrazione imposta la frequenza con cui OsmAnd chiederà i dati della posizione attuale.</string>
    <string name="trip_recording_save_and_continue">Salva e continua</string>
    <string name="lost_data_warning">Tutti i dati non salvati andranno persi.</string>
    <string name="show_start_dialog">Mostra la finestra di avvio</string>
    <string name="trip_recording_show_start_dialog_setting">Se disabilitato, la registrazione inizierà appena premuto sul widget o sul menu, saltando la finestra di conferma.</string>
    <string name="specify_color_for_map_mode">Specifica il colore per il tipo di mappa %1$s.</string>
    <string name="new_device_account">Nuovo dispositivo/account</string>
    <string name="contact_support_description">Se hai delle domande, per favore contattaci al %1$s.</string>
    <string name="next_billing_date">Nuova data di addebito: %1$s</string>
    <string name="routing_attr_allow_streams_name">Permetti ruscelli e scoli</string>
    <string name="release_4_0_beta">• Aggiunta opzione per scaricare le linee di contorno in piedi
\n
\n• Panoramica pianificazione percorso: aggiunte schede per passare tra punti a tra grafici
\n
\n• Aggiornamenti OsmAnd Live spostati in \"Scarica mappe &gt; Aggiornamenti\"
\n
\n• Le tracce adesso possono essere colorate in base all\'altitudine, velocità o pendenza.
\n
\n• Aggiunta l\'opzione per cambiare l\'aspetto della linea del percorso.
\n
\n• Aggiornata la finestra di dialogo \"Registra il percorso\"
\n
\n</string>
    <string name="routing_attr_allow_streams_description">Permetti ruscelli e scoli</string>
    <string name="routing_attr_allow_intermittent_description">Permetti le vie d\'acqua intermittenti</string>
    <string name="routing_attr_allow_intermittent_name">Permetti le vie d\'acqua intermittenti</string>
    <string name="customize_route_line">Personalizza la linea del percorso</string>
    <string name="shared_string_route_line">Linea del percorso</string>
    <string name="no_purchases">Non hai alcun acquisto</string>
    <string name="empty_purchases_description">Se l\'acquisto non viene visualizzato qui, premi su \"%1$s\" o contatta il supporto.</string>
    <string name="contact_support">Contatta il supporto</string>
    <string name="troubleshooting">Risoluzione dei problemi</string>
    <string name="troubleshooting_description">Per problemi con gli acquisti per favore segui il link.</string>
    <string name="osmand_live">OsmAnd Live</string>
    <string name="annual_subscription">Sottoscrizione annuale</string>
    <string name="monthly_subscription">Sottoscrizione mensile</string>
    <string name="three_months_subscription">Sottoscrizione trimestrale</string>
    <string name="osmand_live_cancelled">Cancellato</string>
    <string name="renew_subscription">Rinnova la sottoscrizione</string>
    <string name="on_hold">In attesa</string>
    <string name="expired">Scaduto</string>
    <string name="update_all_maps_added">Aggiornare tutte le mappe aggiunte a %1$s\?</string>
    <string name="exit_number">Numero uscita</string>
    <string name="announce_when_exceeded">Annuncia quando si supera</string>
    <string name="user_points">Punti utente</string>
    <string name="output">Output</string>
    <string name="in_grace_period">In periodo di grazia</string>
    <string name="shared_string_feet">piedi</string>
    <string name="srtm_unit_format">Unità di misura delle linee di contorno</string>
    <string name="srtm_download_list_help_message">OsmAnd fornisce i dati delle curve di livello in metri e in piedi. Dovrai riscaricare il file per cambiarne il formato.</string>
    <string name="srtm_download_single_help_message">Selezionare la variante. Sarà necessario scaricare di nuovo il file per modificarne il formato.</string>
    <string name="route_line_use_gradient_coloring">La linea del percorso sarà colorata a seconda della pendenza.</string>
    <string name="shared_string_min_height">Altezza min</string>
    <string name="shared_string_max_height">Altezza max</string>
    <string name="routing_attr_avoid_low_emission_zone_name">Evita le zone a basse emissioni</string>
    <string name="language_description">Seleziona la lingua preferita e il tipo di istruzioni vocali.</string>
    <string name="tts_description">La sintesi vocale (Text-to-Speech o TTS) può pronunciare tutti i tipi di istruzioni: nomi delle strade, biforcazioni, nome dei PDI etc.</string>
    <string name="tts_title">TTS</string>
    <string name="recorded_description">Una voce registrata suona più naturale, ma può pronunciare solo frasi preregistrate, come ad esempio le biforcazioni. Non può pronunciare i nomi delle strade o dei PDI.</string>
    <string name="use_system_language">Utilizza la lingua di sistema</string>
    <string name="route_line_use_map_style_color">Utilizza il colore predefinito dello stile della mappa (%1$s).</string>
    <string name="route_line_use_map_style_width">Utilizza la larghezza predefinita dello stile della mappa (%1$s).</string>
    <string name="shared_string_itinerary">Itinerario</string>
    <string name="poi_routes">Percorsi</string>
    <string name="routing_attr_avoid_low_emission_zone_description">Evita le zone a basse emissioni</string>
    <string name="osmand_cloud_create_account_descr">Per favore immetti un indirizzo email, invieremo un codice di verifica a quella email,
\ne tutti i tuoi dati saranno collegati ad esso.</string>
    <string name="search_more">Cerca di più …</string>
    <string name="ltr_or_rtl_triple_combine_via_space">%1$s %2$s %3$s</string>
    <string name="backup_and_restore">Backup e ripristino</string>
    <string name="last_backup">Ultimo salvataggio</string>
    <string name="duration_ago">%1$s fa</string>
    <string name="osmand_cloud">OsmAnd Cloud</string>
    <string name="osmand_cloud_authorize_descr">Non perdere mai i tuoi dati. Salva e ripristina tutte le informazioni facilmente.</string>
    <string name="local_backup">Salvataggio locale</string>
    <string name="local_backup_descr">Salva o ripristina dati da un file locale.</string>
    <string name="backup_into_file">Salva come file</string>
    <string name="restore_from_file">Ripristina dal file</string>
    <string name="osmand_cloud_help_descr">Serve aiuto\? Per favore contattaci a %1$s</string>
    <string name="osmand_cloud_login_descr">Per favore immetti l\'indirizzo email con cui ti sei registrato. Ti invieremo una password usa e getta.</string>
    <string name="verify_email_address">Verifica l\'indirizzo email</string>
    <string name="verify_email_address_descr">Codice di verifica inviato a %1$s. Per favore immettilo nel campo sottostante.</string>
    <string name="cloud_email_not_registered">Questo indirizzo mail non è registrato per OsmAnd Cloud</string>
    <string name="cloud_email_already_registered">Questo indirizzo mail è già registrato.</string>
    <string name="resend_verification_code">Invia di nuovo</string>
    <string name="verification_code_missing">Non ho ricevuto un codice di verifica</string>
    <string name="verification_code_missing_description">L\'attesa può essere di 10 minuti. Se non è nella cartella dello spam utilizza il pulsante sotto.</string>
    <string name="select_nav_profile_dialog_message">Il \"Tipo di navigazione\" determina come i percorsi vengono calcolati con i motori di calcolo online e offline.</string>
    <string name="loading_list_of_routing_services">Caricamento della lista dei servizi di navigazione disponibili</string>
    <string name="shared_string_offline">Offline</string>
    <string name="shared_string_online">Online</string>
    <string name="osmand_online_routing_promo">Puoi utilizzare i modelli predefiniti o aggiungere OSRM, GraphHopper, Openrouteservice, o navigatori online di tracce GPX.</string>
    <string name="shared_string_external">Esterno</string>
    <string name="provided_by">Fornito da %1$s</string>
    <string name="failed_loading_predefined_engines">Impossibile caricare la lista dei modelli predefiniti.
\nControlla la tua connessione internet.</string>
    <string name="shared_string_predefined">Predefinito</string>
    <string name="backup_complete">Backup completo</string>
    <string name="backup_now">Backup adesso</string>
    <string name="make_backup">Fai un backup</string>
    <string name="make_backup_descr">Ci sono più cambiamenti nel dispositivo, fai un backup di questi dati per non perderli.</string>
    <string name="backup_conflicts">Conflitti</string>
    <string name="backup_confilcts_descr">Alcuni file potrebbero non essere caricati nel server perché la versione sul server è più recente.</string>
    <string name="backup_view_conflicts">Visualizza i conflitti</string>
    <string name="backup_no_internet_descr">Controlla la tua connessione internet e scarica nuovamente.</string>
    <string name="backup_pause_all">Metti tutto in pausa</string>
    <string name="upload_local_version">Upload la versione locale</string>
    <string name="download_server_version">Scarica la versione del server</string>
    <string name="shared_string_logout">Esci</string>
    <string name="backup_delete_all_data">Cancella tutti i miei dati</string>
    <string name="backup_delete_all_data_descr">Tutti i dati in OsmAnd Cloud saranno cancellati. Quelli locali rimarranno inalterati.</string>
    <string name="backup_delete_all_data_warning">Stai per cancellare tutti i dati precedentemente caricati su OsmAnd Cloud, inclusa la cronologia delle versioni.
\n
\nNon sarai in grado di ripristinare i dati eliminati.</string>
    <string name="backup_danger_zone">Zona pericolosa</string>
    <string name="delete_all_confirmation">Si, cancella tutto</string>
    <string name="backup_delete_old_data">Rimuovi le vecchie versioni</string>
    <string name="backup_delete_old_data_descr">La versione corrente dei tuoi dati sarà conservata nel Cloud OsmAnd</string>
    <string name="backup_delete_old_data_warning">Stai per cancellare la cronologia dei cambiamenti per i dati precedentemente caricati.
\n
\nLa versione corrente dei dati sarà salvata nel server, ma non sarai in grado di ripristinare le modifiche precedenti.</string>
    <string name="backup_data">Backup dati</string>
    <string name="select_backup_data_descr">Scegli dati e cartelle da salvare nel backup.</string>
    <string name="backup_restore_data_descr">Ripristina dati nel dispositivo, utilizzando i backup online.</string>
    <string name="backup_restore_data">Ripristina dati</string>
    <string name="restore_from_osmand_cloud">Ripristina da OsmAnd Cloud</string>
    <string name="choose_what_to_restore">Scegli cosa ripristinare.</string>
    <string name="restore_selected_data">Ripristina i dati selezionati</string>
    <string name="receiving_data_from_server">Ricezione in corso dei dati dal server…</string>
    <string name="restore_complete">Ripristinato</string>
    <string name="offline_wikipeadia">Wikipedia offline</string>
    <string name="purchases_feature_desc_osmand_cloud">Ottieni OsmAnd Cloud per salvare tutti i dati OsmAnd online. Nessuna perdita di dati dopo la reinstallazione. Fai backup e ripristino di tutte le informazioni facilmente.</string>
    <string name="offline_wikivoyage">Wikivoyage offline</string>
    <string name="you_can_get_feature_as_part_of_pattern">Ottieni“%1$s” come parte del piano %2$s . Confronto:</string>
    <string name="nautical_depth">Profondità nautica</string>
    <string name="backup_error_token_is_not_valid">C\'è qualcosa di errato con l\'ID del dispositivo o con il token forniti</string>
    <string name="on_hold_since">Sospeso dal %1$s</string>
    <string name="available_until">Disponibile fino al %1$s</string>
    <string name="direct_line_maps_required_descr">Il calcolo del percorso sta richiedendo un tempo più lungo del consueto.
\n
\nAlcune mappe potrebbero non essere state caricate.</string>
    <string name="benefits_for_contributors">Benefici per i contributori OSM attivi</string>
    <string name="enough_contributions_descr">Congratulazioni, hai contributo a OpenStreetMap a sufficienza per godere degli aggiornamenti illimitati delle mappe OsmAnd!</string>
    <string name="contributions_may_calculate_with_delay">L\'elaborazione dei contributi può richiedere diverse ore.</string>
    <string name="shared_string_includes">Include</string>
    <string name="complete_purchase">Completa l\'acquisto</string>
    <string name="regular_price">Prezzo normale</string>
    <string name="from_with_param">Da %1$s</string>
    <string name="backup_delete_types_descr">Cancella tutti i dati di tipo deprecato da OsmAnd Cloud\?</string>
    <string name="backup_delete_types">Cancella i tipi di dati disabilitati</string>
    <string name="shared_string_discussion">Discussione</string>
    <string name="shared_string_view_all">Visualizza tutti</string>
    <string name="backup_error_user_is_already_registered">Questo indirizzo email è in uso a un altro account</string>
    <string name="backup_error_subscription_was_expired">Sottoscrizione scaduta</string>
    <string name="backup_error_subscription_was_expired_descr">La tua sottoscrizione a OsmAnd Pro è scaduta, rinnovala per utilizzare il backup. Puoi ancora ripristinare i dati dal Cloud.</string>
    <string name="backup_error_subscription_was_used">Sottoscrizione o promozione utilizzata da un altro account %1$s</string>
    <string name="backup_error_size_is_exceeded">Eccede la dimensione massima del file OsmAnd Cloud di %1$s</string>
    <string name="backup_error_gzip_only_supported_upload">Il file dovrebbe essere inviato nel formato .gzip</string>
    <string name="backup_error_file_not_available">File non disponibile</string>
    <string name="backup_error_token_is_not_valid_or_expired">Token non valido o scaduto</string>
    <string name="backup_error_user_is_not_registered">Nessun utente registrato con questo indirizzo email</string>
    <string name="backup_error_no_valid_subscription">Nessuna valida sottoscrizione presente</string>
    <string name="contour_lines_hillshade_slope">Isoipse, ombreggiamento dei rilievi, pendenze</string>
    <string name="release_4_0">• Backup Cloud
\n
\n • Aggiunta la modalità notte per lo stile della mappa \"Topo\"
\n
\n • Aggiunta l\'opzione per scaricare le linee isoipse in piedi
\n
\n • Le tracce possono essere colorate per altitudine, velocità o pendenza
\n
\n • Aggiornato la finestra di dialogo \"Registrazione viaggio\"
\n
\n • Distanza dal tap spostata dal Righello radiale a una opzione separata
\n
\n • Pianificazione del percorso: ora puoi cambiare le opzioni di navigazione, accedere alla configurazione della mappa e alla ricerca senza lasciare la pianificazione del percorso
\n
\n • Nuova schermata \"Acquisti\" con informazioni dettagliate sugli acquisti
\n
\n • Aggiunta l\'opzione per cambiare l\'aspetto della linea del percorso
\n
\n • OsmAnd Live spostato in \"Scarica mappe &gt; Aggiornamenti\"
\n
\n</string>
    <string name="duration_moment_ago">un attimo fa</string>
    <string name="logout_from_osmand_cloud">Disconnettiti da OsmAnd Cloud</string>
    <string name="logout_from_osmand_cloud_decsr">Disconnettersi\?
\nDovrai ricollegarti nuovamente per fare il backup o ripristinare i tuoi dati.</string>
    <string name="backup_deleting_all_data">Cancellazione di tutti i dati…</string>
    <string name="backup_deleted_all_data">Cancella tutti i dati.</string>
    <string name="backup_deleting_all_data_descr">Per favore aspetta finché OsmAnd cancellerà i tuoi dati dal cloud. Tutti i dati nel dispositivo rimarranno invariati.</string>
    <string name="backup_deleted_all_data_descr">Tutti i tuoi dati sono stati cancellati con successo da OsmAnd Cloud.</string>
    <string name="backup_version_history_removed">Tutti i dati della cronologia sono stati rimossi.</string>
    <string name="backup_data_removed">Tutti i dati sono stati rimossi.</string>
    <string name="shared_string_progress">Avanzamento</string>
    <string name="backup_do_not_have_any">Non hai ancora alcun backup online</string>
    <string name="backup_dont_have_any_descr">Imposta un backup automatico in modo da non doverti preoccupare della perdita di dati.</string>
    <string name="backup_welcome_back">Bentornato!</string>
    <string name="backup_setup">Imposta il backup</string>
    <string name="backup_restore_now">Ripristina adesso</string>
    <string name="attribute">Attributo</string>
    <string name="shared_string_purchased">Acquistato</string>
    <string name="explore_wikipedia_offline">Esplora Wikipedia offline.</string>
    <string name="active_till">Attiva fino a %1$s</string>
    <string name="promo_subscription">Sottoscrizione promozionale</string>
    <string name="track_has_no_needed_data">Nella traccia mancano i rispettivi dati.</string>
    <string name="option_available_only_in_osmand_pro">Disponibile come parte della sottoscrizione a OsmAnd Pro.</string>
    <string name="purchases_feature_desc_pro_widgets">Ottieni l\'accesso alle funzionalità OsmAnd avanzate: colorazione dei percorsi e altro.</string>
    <string name="explore_osmnad_plans_to_find_suitable">Esplora i piani OsmAnd per individuare quello che fa per te.</string>
    <string name="routes_color_by_type">Colora i percorsi per…</string>
    <string name="shared_string_relation">Relazione</string>
    <string name="rendering_value_walkingRoutesOSMC_description">Colora i percorsi in base al loro colore locale (se presente in OpenStreetMap) e i simboli escursionistici.</string>
    <string name="rendering_value_walkingRoutesScopeOSMC_description">Colora in base alla rete di appartenenza.</string>
    <string name="rendering_value_walkingRoutesOSMCNodes_description">Colora i percorsi in base al tipo di nodi della rete (internazionale, regionale, locale).</string>
    <string name="walking_route_osmc_description">Colora i percorsi in base ai loro colori locali (se presente in OpenStreetMap) e tipo (internazionali, regionali, locali).</string>
    <string name="travel_routes">Percorsi turistici</string>
    <string name="setting_supported_by_style">Queste impostazioni sono fornite dallo stile della mappa \'%1$s\'</string>
    <string name="online_direct_line_maps_link">Controlla le mappe necessarie.</string>
    <string name="offline_maps_required_descr">Alcune mappe offline necessarie per questo percorso non sono state trovate.</string>
    <string name="online_maps_required_descr">Sfortunatamente, OsmAnd non può determinate un percorso con le tue preferenze.
\n
\nAlcune mappe potrebbero non essere state caricate, puoi cercare online le mappe necessarie.</string>
    <string name="online_maps_searching_descr">Ricercando online…</string>
    <string name="reset_to_original">Ripristina le originali</string>
    <string name="backup_error_no_subscription">Nessuna sottoscrizione presente</string>
    <string name="map_updates_for_mappers">Aggiornamenti della mappa per i mappatori</string>
    <string name="benefits_for_contributors_primary_descr">I contributori attivi di OpenStreetMap.org potrebbero essere idonei gli aggiornamenti mensili e orari illimitati delle mappe.</string>
    <string name="benefits_for_contributors_secondary_descr">Accedi a OpenStreetMap per controllare se sei idoneo per gli aggiornamenti mensili e orari illimitati delle mappe.</string>
    <string name="use_login_and_password">Utilizza il nome utente e password</string>
    <string name="shared_string_contributions">Contributi</string>
    <string name="map_updates_are_unavailable_yet">Non sono ancora disponibili aggiornamenti per le mappe :-(</string>
    <string name="connect_track_points_as">Collega i punti del percorso</string>
    <string name="purchases_restored">Acquisti ripristinati</string>
    <string name="enter_verification_code">Immetti la password usa e getta</string>
    <string name="purchases_feature_desc_nautical">Ottieni l\'accesso alle informazioni batimetriche</string>
    <string name="backup_welcome_back_descr">Ripristina i dati su questo dispositivo utilizzando OsmAnd Cloud.</string>
    <string name="pro_features">Funzionalità avanzate</string>
    <string name="backup_version_history">Cronologia della versione</string>
    <string name="backup_storage_taken">Memoria occupata</string>
    <string name="backup_version_history_delete_descr">Eliminare il registro delle modifiche per i tipi di dati deprecati da OsmAnd Cloud\?</string>
    <string name="send_logcat_log">Invia registro di log</string>
    <string name="delete_version_history">Cancella la cronologia delle versioni</string>
    <string name="routing_attr_avoid_tunnels_description">Evita i tunnel</string>
    <string name="routing_attr_avoid_tunnels_name">Evita i tunnel</string>
    <string name="backup_promocode">Codice promozionale</string>
    <string name="send_crash_log">Invia rapporto errori</string>
    <string name="purchases_feature_desc_terrain">Linee di contorno del terreno, ombreggiatura in scala di grigi e indicazione della pendenza in scala di colori, per mostrare picchi e pianure.</string>
    <string name="purchases_feature_desc_wikivoyage">Esplora Wikivoyage offline. Articoli divisi per nazione e regione e disponibili in tutte le lingue.</string>
    <string name="purchases_feature_desc_wikipedia">Fornisce offline tutti gli articoli di Wikipedia relativi ai luoghi, aiutandoti a conoscere i luoghi che visiti durante il tuo viaggio con semplici tocchi sulla mappa. Non dimenticare di scaricare i file cartografici di Wikipedia per le rispettive regioni.</string>
    <string name="purchases_feature_desc_combined_wiki">Esplora ovunque gli articoli Wikipedia, senza una connessione a internet. I dati offline sono divisi per nazione e disponibili in tutte le lingue.</string>
    <string name="purchases_feature_desc_unlimited_map_download">Ottieni download illimitati per le mappe offline di tutti i continenti e regioni.</string>
    <string name="purchases_feature_desc_monthly_map_updates">Ottieni l\'accesso ad aggiornamenti mensili regolari per le mappe offline.</string>
    <string name="purchases_feature_desc_hourly_map_updates">Ottieni accesso ad aggiornamenti delle mappa più frequenti. Aggiornamenti orari, giornalieri o settimanali. Gli aggiornamenti sono incrementali, solo per le aree con cambiamenti.</string>
    <string name="unlimited_map_downloads">Download illimitato delle mappe</string>
    <string name="wikipedia_and_wikivoyage_offline">Wikipedia e Wikivoyage offline</string>
    <string name="ltr_or_rtl_combine_via_or">%1$s o %2$s</string>
    <string name="continue_with">Continua con %1$s</string>
    <string name="not_available_with">Non disponibile con %1$s</string>
    <string name="redeem_promo_code">Riscatta il codice promozionale</string>
    <string name="osmand_maps_plus_tagline">Ottieni le funzionalità estese</string>
    <string name="osmand_pro_tagline">Ottieni il massimo delle funzionalità</string>
    <string name="shared_string_learn_more">Approfondisci</string>
    <string name="cancel_anytime_in_huawei_appgallery">Cancellalo in ogni momento in Huawei AppGallery</string>
    <string name="cancel_anytime_in_gplay">Puoi cancellarlo in qualsiasi momento da Google Play.</string>
    <string name="shared_string_not_included">Non include</string>
    <string name="amz_manage_subscription_descr">Gestisci la tua sottoscrizione usando l\'app Amazon o dal sito Amazon.com.</string>
    <string name="no_activity_for_intent">Installa una applicazione che possa completare l\'azione.</string>
    <string name="grey_color_undefined">Le parti senza dati sono in grigio.</string>
    <string name="osm_live_payment_subscription_management_amz">Il pagamento viene addebitato sul tuo account Amazon alla conferma dell\'acquisto.
\n
\nSe non cancellato si rinnova alla scadenza del periodo.
\n
\nGestisci o cancella, quando vuoi, la tua sottoscrizione dalle tue impostazioni Amazon.</string>
    <string name="cancel_anytime_in_amazon_app">Cancellala in qualunque momento dall\'app Amazon</string>
    <string name="empty_category_name">Nome categoria vuoto</string>
    <string name="no_items_of_type_message">Non hai elementi di questo tipo</string>
    <string name="routeInfo_tracktype_description">Colora il percorso o la traccia in base alle condizioni della superficie. Tipicamente si applica quando la rete stradale è in gran parte sterrata.</string>
    <string name="routeInfo_winter_ice_road_description">Colora il percorso o la traccia secondo la classificazione stradale invernale.</string>
    <string name="routeInfo_smoothness_description">Classificazione della manovrabilità stradale/pedonale per veicoli su ruote, in particolare per quanto riguarda la regolarità/planarità del manto stradale.</string>
    <string name="routeInfo_surface_description">Fornisce informazioni aggiuntive sulla superficie fisica dei percorsi pedonali.</string>
    <string name="routeInfo_roadClass_description">Colora il percorso o la traccia in base alla classificazione stradale.</string>
    <string name="add_group_to_markers">Aggiungi gruppo all\'elenco marcatori</string>
    <string name="remove_group_from_markers">Rimuovi gruppo dall\'elenco marcatori</string>
    <string name="start_point">Partenza</string>
    <string name="mapillary_menu_filter_description_new">Filtra le immagini per data o tipo. Attivo solo a zoom elevati.</string>
    <string name="service_is_not_available_please_try_later">Sevizio non disponibile, prova più tardi.</string>
    <string name="shared_string_files">File</string>
    <string name="travel_route_types">Tipi di percorso</string>
    <string name="upload_gpx_description_hint">Lascia vuoto, il nome della traccia sarà utilizzato come descrizione. La descrizione immessa sarà applicata per ogni traccia.</string>
    <string name="routing_attr_only_permitted_ways_description">Utilizza solo le strade (tracce, sentieri, ecc.) che sono espressamente permesse</string>
    <string name="exit_pan_mode_descr">Premi Seleziona per uscire dal modo panoramico</string>
    <string name="search_title">Cerca: %1$s</string>
    <string name="routing_attr_prefer_tactile_paving_description">Preferisci la pavimentazione tattile</string>
    <string name="routing_attr_allow_gate_name">Permetti l\'utilizzo dei cancelli</string>
    <string name="routing_attr_allow_gate_description">Permetti l\'utilizzo dei cancelli</string>
    <string name="routing_attr_prefer_tactile_paving_name">Preferisci pavimentazione tattile</string>
    <string name="shared_storage_warning_title">Cambiamenti delle regole di acceso alla memorizzazione</string>
    <string name="purchases_feature_desc_android_auto">Porta le mappe offline di OsmAnd nello schermo del tuo veicolo e integralo con i comandi del tuo veicolo.</string>
    <string name="icon_group_nautical">Nautico</string>
    <string name="routing_attr_only_permitted_streets_name">Strade esplicitamente permesse</string>
    <string name="routing_attr_only_permitted_streets_description">Utilizza solo le strade esplicitamente permesse</string>
    <string name="routing_attr_only_permitted_ways_name">Vie esplicitamente permesse</string>
    <string name="routing_attr_prefer_horse_routes_name">Preferisci i percorsi per cavalli</string>
    <string name="routing_attr_prefer_horse_routes_description">Preferisci i percorsi per cavalli</string>
    <string name="shared_app_storage_description">La memoria condivisa non è più disponibile a causa delle modifiche alle regole di accesso all\'archiviazione in Android.</string>
    <string name="internal_app_storage_description">Memorizzazione interna, nascosto all\'utilizzatore e alle altre app, così solo OsmAnd può accedere ai tuoi dati.</string>
    <string name="rendering_attr_natureReserves_name">Riserva naturale</string>
    <string name="shared_string_details">Dettagli</string>
    <string name="shared_string_articles">Articoli</string>
    <string name="included_categories">Categorie incluse</string>
    <string name="release_4_1">• Aggiunto un iniziale supporto ad Android Auto
\n
\n • Interfaccia utente aggiornata per la ricerca con coordinate UTM
\n
\n • Filtro GPS per le tracce GPX
\n
\n • Profilo altimetrico (Pro)
\n
\n • Preferiti: aggiunta la capacità di visualizzare le icone usate recentemente
\n
\n • Pianificazione del percorso: utilizzerà il profilo selezionato dopo l\'avvio
\n
\n • Corretto lo strato Mapillary, il componente aggiuntivo è disabilitato per preimpostazione
\n
\n • Aggiunta la schermata per gestire tutta la cronologia dell\'applicazione
\n
\n • L\'orientamento della mappa non viene più reimpostato al riavvio dell\'applicazione
\n
\n • Migliorato la rappresentazione delle linee isoipse SRTM
\n
\n • Corretta la visualizzazione nella mappa in Arabo
\n
\n • Corretti diversi errori di calcolo del percorso
\n
\n</string>
    <string name="clear_all_history_warning">Cancellare tutta la cronologia dell\'applicazione comprese le ricerche, la cronologia di navigazione e dei marcatori\?</string>
    <string name="clear_all_history">Cancella tutta la cronologia</string>
    <string name="history_actions_descr">Puoi esportare la cronologia in un file.</string>
    <string name="navigation_history">Cronologia navigazione</string>
    <string name="shortcut_start_recording">Avvia registrazione</string>
    <string name="shortcut_navigate_to">Naviga verso…</string>
    <string name="shortcut_navigate_to_home">Naviga fino a \'Casa\'</string>
    <string name="android_auto_map_placeholder_descr">Scollega il tuo dispositivo da Android Auto per visualizzare la mappa nell\'app.</string>
    <string name="android_auto_purchase_request_title">Acquista OsmAnd Pro o Maps+ per utilizzare OsmAnd con Android Auto</string>
    <string name="continue_on_phone">Prosegui sul dispositivo mobile</string>
    <string name="location_access_request_title">Per navigare OsmAnd ha bisogno di accedere alla localizzazione.</string>
    <string name="location_access_request_action">Concedi il permesso</string>
    <string name="transparent_status_bar">Barra di stato trasparente</string>
    <string name="map_markers_history">Cronologia marcatori mappa</string>
    <string name="search_history_is_disabled_descr">Puoi abilitare la ricerca nella cronologia dalle Impostazioni.</string>
    <string name="markers_history_is_disabled_descr">Abilita la cronologia per memorizzare la lista dei marcatori della mappa visitati.</string>
    <string name="history_is_disabled_descr">Abilita la cronologia per ottenere un accesso veloce agli ultimi risultati.</string>
    <string name="is_disabled">%1$s è disabilitato</string>
    <string name="location_access_request_result">Approvati: %1$s Rifiutati: %2$s</string>
    <string name="transparent_status_bar_descr">Mostra mappa sotto la barra di stato</string>
    <string name="history_preferences_descr">Puoi disattivare la registrazione della cronologia individualmente per ogni tipo di cronologia.</string>
    <string name="shortcut_navigate_to_work">Naviga fino al \'Lavoro\'</string>
    <string name="android_auto_map_placeholder_title">La mappa è visualizzata nello schermo del veicolo.</string>
    <string name="display_route_tracks">Mostra tracce</string>
    <string name="shared_string_travelbooks">Guide di viaggio</string>
    <string name="display_route_tracks_as_poi">Visualizza le tracce come PDI</string>
    <string name="safe_settings">Sicuro</string>
    <string name="approx_safe_mode">Approssimazione gpx sicura</string>
    <string name="approx_safe_mode_description">Approssima i gpx utilizzando il più lento codice Android invece del nativo.</string>
    <string name="use_external_timestamps">Utilizza le marche temporali esterne</string>
    <string name="use_external_timestamps_description">Utilizza le marche temporali del navigatore online per correggere il tempo stimato e la velocità media</string>
    <string name="no_plugins_enabled">Non hai alcun componente aggiuntivo abilitato. Puoi vedere la lista dei componenti aggiuntivi nel \'Menu\' → \'Componenti aggiuntivi\'.</string>
    <string name="delete_history_items_descr">Eliminare elementi della cronologia selezionati\?</string>
    <string name="delete_history_items">Eliminare gli elementi della cronologia %1$s\?</string>
    <string name="quick_action_toggle_preference">Un cursore per cambiare lo stato delle preferenze selezionate.</string>
    <string name="shared_storage_warning_description">A causa delle nuove regole di Android, a partire da novembre 2021 OsmAnd 4.2 perderà l\'accesso alla memoria condivisa.
\n
\nSposta la cartella dei dati dalla memoria condivisa alla memoria disponibile, oppure l\'applicazione perderà l\'accesso ai tuoi dati quali mappe offline, tracce GPX, ecc.</string>
    <string name="horseback_riding">A cavallo</string>
    <string name="copying_file">Copia dei file %1$s…</string>
    <string name="storage_copied_files_size">Elaborati %1$s file, %2$s</string>
    <string name="storage_copying_files_size">Copiando %1$s file %2$s</string>
    <string name="storage_found_files_size">Trovati %1$s file %2$s</string>
    <string name="shared_storage_last_step">Successivamente è possibile specificare una nuova cartella dati.</string>
    <string name="shared_storage_migration_descr">A causa dei cambiamenti alle regole di accesso alla memoria di Android, OsmAnd non può più utilizzare %1$s.
\n
\nDevi copiare tutti i tuoi dati nella nuova cartella.</string>
    <string name="shared_storage_second_step">Tocca \"Usa questa cartella\".</string>
    <string name="folder_access_denied">È richiesto il permesso per accedere alla cartella selezionata.</string>
    <string name="copying_completed">Copiato</string>
    <string name="shared_string_copy_to">Copia in</string>
    <string name="start_copying">Avvia copia</string>
    <string name="skip_confirmation">Si, salta</string>
    <string name="shared_storage_migration">Migrazione memoria condivisa</string>
    <string name="shared_string_migration">Migrazione</string>
    <string name="icon_group_education">Istruzione</string>
    <string name="icon_group_industrial">Industriale</string>
    <string name="rendering_attr_natureReserves_description">Mostra riserve naturali, aree protette e parchi naturali.</string>
    <string name="shared_storage_third_step">Concedi il permesso di accedere alla cartella. Senza di esso OsmAnd non può copiare i file.</string>
    <string name="files_remaining">File rimanenti: %1$s %2$s</string>
    <string name="from_to_with_params">Da %1$s a %2$s</string>
    <string name="progress_complete">%1$s completato</string>
    <string name="storage_found_files_descr">Tocca “%1$s” per copiare %2$s file da “%3$s” a “%4$s”. Potrebbe richiedere tempo.</string>
    <string name="shared_string_skip_warning">Sei sicuro di voler saltare la migrazione\? OsmAnd non avrà più accesso ai tuoi file nell\'archivio condiviso.
\n
\nL\'applicazione partirà usando la nuova cartella con i tuoi dati.</string>
    <string name="shared_storage">Memorizzazione condivisa</string>
    <string name="shared_storage_first_step">Premi \"%1$s\".
\nIl gestore di file aprirà la cartella OsmAnd di cui hai bisogno.</string>
    <string name="show_parameter_seekbar">Mostra la barra di ricerca dei parametri</string>
    <string name="sample_wikivoyage">Esempio Wikivoyage</string>
    <string name="fold_unfold">compatta/espandi</string>
    <string name="app_profile_type">Tipo profilo app</string>
    <string name="map_marker_options">Opzioni marcatori mappa</string>
    <string name="add_to_group">Aggiungi al gruppo</string>
    <string name="app_modes_options">Scegli modalità app</string>
    <string name="shared_string_memory">Memoria</string>
    <string name="memory_allocated_for_routing_ds">Valori di memoria più alti velocizzano il calcolo dei lunghi percorsi (sopra i 500 km), ma può impattare sulle prestazioni delle altre applicazioni.
\nNon influenza la velocità nel calcolo dei percorsi brevi.</string>
    <string name="memory_allocated_for_routing">Memoria allocata per il calcolo percorso</string>
    <string name="reading_files">Lettura file…</string>
    <string name="no_items_selected_warning">Seleziona almeno un oggetto</string>
    <string name="display_groups_visibility_dialog_description">Puoi gestire la visibilità dei gruppi nella mappa. Se la traccia è nascosta, anche tutti i gruppi lo saranno.</string>
    <string name="shared_string_hide_all">Nascondi tutto</string>
    <string name="migration_files_present">%1$d file (%2$s) già presenti nella destinazione \'%3$s\' e non sovrascritti.</string>
    <string name="exit_without_saving_warning">Uscire senza salvare le modifiche\?</string>
    <string name="shared_string_show_slope">Mostra pendenza</string>
    <string name="shared_string_hide_slope">Nascondi pendenza</string>
    <string name="shared_string_uphill">Uphill</string>
    <string name="shared_string_downhill">Downhill</string>
    <string name="elevation_profile">Profilo elevazione</string>
    <string name="shared_string_precision">Precisione</string>
    <string name="shared_string_statistics">Statistiche</string>
    <string name="gps_filter_hdop_desc">Imposta il valore massimo accettato di HDOP.
\nI punti con valori maggiori saranno nascosti.</string>
    <string name="gps_filter_speed_altitude_desc">Solo i punti della traccia nell\'intervallo impostato saranno visibili sulla mappa, gli altri saranno nascosti.</string>
    <string name="gps_filter_precision">Precisione GPS</string>
    <string name="distance_between_points">Distanza tra i punti</string>
    <string name="gps_filter_smoothing">Smussatura</string>
    <string name="save_changes_into_file">Salva modifiche su file</string>
    <string name="save_as_copy">Salva una copia</string>
    <string name="shared_string_gps_filter">Filtro GPS</string>
    <string name="storage_migration_wrong_folder_warning">Nessun dato OsmAnd trovato nella cartella selezionata. Riprova.</string>
    <string name="gps_filter_smoothing_desc">Imposta la soglia della distanza tra i punti.
\nI punti della traccia a una distanza maggiore dall\'ultimi punto visibile non saranno visualizzati.
\nRicordate che soglie elevate possono semplificare eccessivamente la geometria della traccia.</string>
    <string name="gps_filter_actions_description">OsmAnd applicherà le modifiche alla traccia senza aggiornare il file. Puoi salvare le modifiche manualmente.</string>
    <string name="shared_string_size">Misura</string>
    <string name="created_on">Creato il</string>
    <string name="use_routing_fallback_description">Utilizza la navigazione offline quando quella online non è disponibile.</string>
    <string name="turn_arrows">Frecce di direzione</string>
    <string name="turn_arrows_descr">Controlla la visibilità delle frecce di direzione sulla linea del percorso.</string>
    <string name="use_routing_fallback">Calcolo percorso offline di riserva</string>
    <string name="track_file">File traccia</string>
    <string name="shared_string_used">In uso</string>
    <string name="files_with_route_restrictions">File con limitazioni del percorso</string>
    <string name="shared_string_not_used">Non in uso</string>
    <string name="predefined_waypoint_appearance_description">Toccando questa azione il punto intermedio sarà salvato automaticamente con i parametri predefiniti.</string>
    <string name="rendering_attr_OSMMapperAssistantFixme_name">Etichette Fixme</string>
    <string name="rendering_attr_OSMMapperAssistantFixme_description">Mostra etichette Fixme</string>
    <string name="rendering_attr_OSMMapperAssistantNote_name">Etichette Note</string>
    <string name="rendering_attr_OSMMapperAssistantNote_description">Mostra etichette Note</string>
    <string name="rendering_attr_OSMMapperAssistantIconsLowZooms_name">Icone a zoom bassi</string>
    <string name="rendering_attr_OSMMapperAssistantIconsLowZooms_description">Visualizzazione schematica delle icone a basso zoom</string>
    <string name="rendering_attr_showWaterwayTunnels_name">Aumenta la visibilità per i tunnel dei corsi d\'acqua</string>
    <string name="rendering_attr_showWaterwayTunnels_description">Aumenta la visibilità per i tunnel dei corsi d\'acqua</string>
    <string name="rendering_value_omit_name">Ometti</string>
    <string name="shared_string_open_street_map">OpenStreetMap</string>
    <string name="rendering_value_category_name">Categoria</string>
    <string name="rendering_value_all_name">Tutto</string>
    <string name="waypoint_appearance">Aspetto del punto intermedio</string>
    <string name="select_suggested_points">Seleziona punti suggeriti</string>
    <string name="shared_string_mini">mini</string>
    <string name="selected_waypoints_descr">I punti selezionati saranno aggiunti alla \"%1$s\" traccia</string>
    <string name="shared_string_reading_file">Lettura del file…</string>
    <string name="all_groups">Tutti i gruppi</string>
    <string name="list_of_groups">Lista dei gruppi</string>
    <string name="points_selection_descr">Chiudere perdendo tutte le modifiche\?</string>
    <string name="exit_import_descr">Uscire senza salvare alcuna modifica\?</string>
    <string name="exit_import">Uscire\?</string>
    <string name="import_tracks">Importa tracce</string>
    <string name="import_tracks_descr">%1$s, contiene %2$s tracce separate. Scegli le tracce da importare.</string>
    <string name="please_provide_group_name_message">Dai un nome al gruppo.</string>
    <string name="quick_action_add_route_descr">Un pulsante per avviare un percorso dal centro dello schermo.</string>
    <string name="gpx_no_routes_descr">Puoi usare lo strumento \"%1$s\" per salvare il percorso su un file .</string>
    <string name="gpx_no_routes_title">Non ci sono percorsi</string>
    <string name="save_track_to_gpx_descrp">Avvia automaticamente la registrazione della traccia durante la navigazione e la salva automaticamente in seguito.</string>
    <string name="rendering_attr_seabedDetail_name">Dettagli del fondale marino</string>
    <string name="rendering_attr_seabedDetail_description">Informazioni testuali aggiuntive sulla superficie del fondale marino, tipi di superfici combinate, categorie e tassonomie delle alghe marine</string>
    <string name="waypoint_template">Template waypoint</string>
    <string name="always_ask_waypoint_appearance_description">Toccando quest\'azione si aprirà la schermata \"Aggiungi punto intermedio\" dove puoi cambiare nome e aspetto.</string>
    <string name="track_file_description">Toccando questa azione verranno mostrate le tracce disponibili.</string>
    <string name="shared_string_grade">Grado</string>
    <string name="edit_category">Modifica la categoria</string>
    <string name="shared_string_buttons">Bottoni</string>
    <string name="rendering_attr_horse_scale_impossible_name">Impossibile</string>
    <string name="rendering_attr_horse_scale_common_name">Comune</string>
    <string name="rendering_attr_showMonorailRoutes_name">Linee della monorotaia</string>
    <string name="rendering_attr_showFunicularRoutes_name">Percorsi della funicolare</string>
    <string name="rendering_attr_showBusRoutes_name">Linee dell\'autobus</string>
    <string name="shared_string_visible_widgets">Widget visibili</string>
    <string name="top_widgets_panel">Pannello superiore</string>
    <string name="bottom_widgets_panel">Pannello inferiore</string>
    <string name="shared_string_item">Oggetto</string>
    <string name="routeInfo_horse_scale_name">Difficoltà percorsi a cavallo</string>
    <string name="rendering_attr_horse_scale_difficult_name">Difficile</string>
    <string name="rendering_attr_horse_scale_dangerous_name">Pericoloso</string>
    <string name="rendering_attr_horse_scale_critical_name">Arduo</string>
    <string name="rendering_attr_showTrainRoutes_name">Linee ferroviarie</string>
    <string name="rendering_attr_showTramRoutes_name">Percorsi dei tram</string>
    <string name="shared_string_shape">Forma</string>
    <string name="default_appearance_desc">Colori, icone e forme predefinite saranno applicati ai punti preferiti aggiunti nel gruppo.</string>
    <string name="map_widget_current_speed">Velocità attuale</string>
    <string name="page_number">Pagina %1$s</string>
    <string name="apply_to_existing_points_descr">Applica le modifiche agli esistenti punti nel gruppo o solo ai nuovi\?</string>
    <string name="rendering_attr_showShareTaxiRoutes_name">Percorsi del bus-navetta</string>
    <string name="simulation_constant_mode_desc">La simulazione verrà effettuata alla velocità costante selezionata.</string>
    <string name="simulation_constant_mode_title">Velocità costante</string>
    <string name="simulation_preview_mode_title">Modalità anteprima rapida</string>
    <string name="stop_download_desc">Download non completo. Se interrompi il download adesso, solo parte dei riquadri sarà disponibile per la visualizzazione.</string>
    <string name="stop_download">Ferma il download</string>
    <string name="stop_and_exit">Ferma ed esci</string>
    <string name="shared_string_complete">Completa</string>
    <string name="zoom_levels_difference_description">La maggiore differenza tra i livelli di zoom può aumentare la quantità di dati da scaricare.</string>
    <string name="number_of_tiles">Numero di riquadri</string>
    <string name="change_default_appearance">Cambia la visualizzazione predefinita</string>
    <string name="map_widget_distance_to_destination">Distanza alla destinazione</string>
    <string name="apply_only_to_new_favorites">Applica solo ai nuovi preferiti</string>
    <string name="simulation_preview_mode_desc">La velocità della simulazione sarà massima nei rettilinei e diminuirà solamente alle intersezioni.</string>
    <string name="add_page">Aggiungi pagina</string>
    <string name="simulation_real_mode_desc">Nei tratti di strada diritti, la velocità sarà approssimata alla massima consentita.
\nAlle intersezioni la simulazione rallenterà.
\nVerranno aggiunte penalizzazioni aggiuntive per i vari segnali stradali, gli stop, eccetera.</string>
    <string name="rendering_attr_showRunningRoutes_name">Percorsi per running</string>
    <string name="location_source_descr">Come preimpostazione, OsmAnd installato da Google Play usa %1$s per determinare la posizione.
\n
\nSe tu ottieni posizioni non accurate, oppure usi un dispositivo senza %2$s, prova a passare a \"%3$s\"</string>
    <string name="location_source">Origine della posizione</string>
    <string name="apply_to_existing">Applica agli esistenti</string>
    <string name="osm_carto_render_descr">Simile allo stile cartografico di OpenStreetMap sul sito principale OSM</string>
    <string name="simulation_real_mode_title">Simulazione realistica</string>
    <string name="speed_mode">Modalità veloce</string>
    <string name="move_map_to_select_area">Muovi la mappa per selezionare l\'area desiderata.</string>
    <string name="default_appearance">Grafica predefinita</string>
    <string name="apply_only_to_new_points">Applica solo ai nuovi punti</string>
    <string name="configure_screen_widgets_descr">Seleziona il lato dello schermo per aggiungere o riorganizzare i widget.</string>
    <string name="routeInfo_horse_scale_description">Disegna i percorsi in base alla difficoltà dell\'itinerario a cavallo</string>
    <string name="routing_attr_carriage_restrictions_name">Restrizioni al trasporto</string>
    <string name="routing_attr_carriage_restrictions_description">Considera l\'accesso consentito ai veicoli a trazione animale</string>
    <string name="rendering_attr_showLightRailRoutes_name">Percorsi ferroviari urbani leggeri</string>
    <string name="estimated_download_size">Dimensione download stimata</string>
    <string name="apply_to_existing_favorites_descr">Applicare le modifiche ai preferiti esistenti o solo ai nuovi\?</string>
    <string name="navigate_point_format_swiss_grid">Griglia Svizzera (CH1903)</string>
    <string name="navigate_point_format_swiss_grid_plus">Griglia Svizzera (CH1903+)</string>
    <string name="map_widget_altitude">Altitudine della posizione attuale</string>
    <string name="rendering_attr_showTrolleybusRoutes_name">Percorsi filobus</string>
    <string name="map_markers_bar">Barra marcatori mappa</string>
    <string name="rendering_attr_showRunningRoutes_description">Mostra i percorsi per running</string>
    <string name="rendering_attr_showFitnessTrails_name">Percorsi fitness</string>
    <string name="rendering_attr_showFitnessTrails_description">Mostra i percorsi fitness</string>
    <string name="rendering_attr_horse_scale_demanding_name">Impegnativo</string>
    <string name="on_with_params">%1$s su %2$s</string>
    <string name="shared_string_symbol">Simbolo</string>
    <string name="no_widgets_descr">Aggiungi uno o più widget dall\'elenco dei widget disponibili.</string>
    <string name="available_widgets">Widget disponibili</string>
    <string name="snackbar_page_removed">\"La pagina %1$s\" è stata rimossa.</string>
    <string name="no_widgets_here_yet">Ancora nessun widget qui</string>
    <string name="routing_attr_freeride_policy_do_not_go_offpiste_name">Non andare in fuoripista</string>
    <string name="routing_attr_freeride_policy_only_if_necessary_name">Solo se necessario</string>
    <string name="routing_attr_difficulty_preference_advanced_name">Avanzato</string>
    <string name="routing_attr_difficulty_preference_expert_name">Esperto</string>
    <string name="routing_attr_freeride_policy_prefer_offpiste_name">Preferisci il fuoripista</string>
    <string name="routing_attr_difficulty_preference_no_preference_name">Nessuna preferenza</string>
    <string name="routing_attr_difficulty_preference_beginner_name">Principiante</string>
    <string name="routing_attr_difficulty_preference_intermediate_name">Intermedio</string>
    <string name="routing_attr_freeride_policy_allow_name">Permetti</string>
    <string name="release_4_2">• Ridisegno dei widget: nuovo Look &amp; Feel, Pagine raggruppate, ordine cambiabile combinabile a volontà.
\n
\n • Percorsi escursionistici/ciclabili/viaggi: tocca sul simbolo del percorso e ottieni tutte le relative informazioni.
\n
\n • Gruppi dei preferiti: imposta l\'aspetto predefinito per i nuovi punti del gruppo
\n
\n • Correzioni: aggiornamento automatico delle mappe di sfondo online
\n
\n</string>
    <string name="turn_on_public_transport_description">Attiva per vedere i percorsi del trasporto pubblico sulla mappa.</string>
    <string name="current_time_widget_desc">Mostra l\'orario attuale fornito dal tuo dispositivo.</string>
    <string name="av_def_action_choose">Su richiesta</string>
    <string name="coordinates_widget_desc">Mostra le coordinate geografiche della localizzazione attuale.</string>
    <string name="shared_string_widget">Widget</string>
    <string name="audio_video_notes_desc">Fornisce un accesso rapido per avviare/interrompere l\'acquisizione di una nota audio, video o fotografica.</string>
    <string name="street_name_widget_desc">Il widget Nomi delle strade mostra il nome della strada corrente con una freccia di direzione, o il nome della strada con una freccia che indica la prossima svolta.</string>
    <string name="colour_of_circles">Colore dei cerchi</string>
    <string name="distance_circles">Cerchi di distanza</string>
    <string name="compass_on_circles">Bussola nei cerchi</string>
    <string name="routing_attr_avoid_4wd_only_description">Evita le strade percorribili solo con veicoli 4WD</string>
    <string name="bearing_secondary_desc">Puoi cambiare il formato della data visualizza in: %1$s – %2$s – %3$s.</string>
    <string name="widget_secondary_desc_part_of">Parte del componente aggiuntivo %1$s.</string>
    <string name="elevation_profile_widget_desc">Mostra il profilo altimetrico e della pendenza dell\'attuale percorso.</string>
    <string name="parking_widget_desc">Mostra la distanza dal centro dello schermo alla posizione di parcheggio.</string>
    <string name="av_notes_choose_action_widget_desc">Scegli l\'azione.</string>
    <string name="gps_info_widget_desc">Mostra il numero di satelliti attualmente visibili e utilizzati.</string>
    <string name="max_speed_widget_desc">Mostra il limite di velocità della strada che si sta percorrendo.</string>
    <string name="current_speed_widget_desc">Mostra la velocità come indicata dal GPS.</string>
    <string name="mapillary_widget_desc">Fornisce un rapido accesso all\'app Mapillary per aggiungere immagini a livello stradale.</string>
    <string name="time_to_go_desc">Tempo necessario per raggiungere la tua destinazione in ore e minuti.</string>
    <string name="arrival_time_widget_desc">Orario di arrivo alla destinazione.</string>
    <string name="navigation_points">Punti di navigazione</string>
    <string name="route_maneuvers">Indicazioni sul percorso</string>
    <string name="get_altitude_information">Ottieni l\'informazione sull\'altitudine</string>
    <string name="calculating_altitude">Calcolo altitudine in corso</string>
    <string name="calculate_online">Calcola online</string>
    <string name="get_altitude_data">Ottieni dati sull\'altitudine</string>
    <string name="calculate_altitude">Calcola l\'altitudine</string>
    <string name="magnetic_bearing_widget_desc">Angolo tra il nord magnetico e la destinazione osservato dalla tua posizione.</string>
    <string name="routing_attr_avoid_4wd_only_name">Evita le strade 4WD</string>
    <string name="coordinates_widget_secondary_desc">Il formato della coordinata può essere cambiato in %1$s – %2$s – %3$s.</string>
    <string name="circle_settings">Impostazioni del cerchio</string>
    <string name="battery_widget_desc">Mostra il livello della batteria del tuo dispositivo.</string>
    <string name="altitude_widget_desc">Mostra l\'altezza sopra il livello del mare dell\'attuale geolocalizzazione.</string>
    <string name="lanes_widgets_desc">Mostra l\'attuale disposizione delle corsie stradali ed evidenzia quella da utilizzare per la navigazione.</string>
    <string name="bearing_desc">Mostra l\'angolo assoluto o relativo rispetto la destinazione in unità angolari (in 180 gradi, in 360 gradi o in milliradianti).</string>
    <string name="routing_attr_allow_private_for_truck_description">Permetti agli autotreni l\'accesso alle aree private.</string>
    <string name="routing_attr_allow_private_for_truck_name">Permetti l\'accesso alle aree private (autotreni)</string>
    <string name="rendering_attr_weatherTempContours_name">Isoterme</string>
    <string name="rendering_attr_weatherPressureContours_name">Isobare</string>
    <string name="rendering_attr_horseScale_name">Difficoltà dei percorsi ippici</string>
    <string name="routing_attr_avoid_highway_name">Evita autostrade</string>
    <string name="routing_attr_avoid_highway_description">Evita autostrade</string>
    <string name="routing_attr_hazmat_category_no_restrictions_name">A (Nessuna restrizione)</string>
    <string name="routing_attr_avoid_fords_name">Evita i guadi</string>
    <string name="routing_attr_avoid_fords_description">Evita i guadi</string>
    <string name="map_widget_trip_recording_downhill">Downhill</string>
    <string name="map_widget_trip_recording_uphill">Uphill</string>
    <string name="map_widget_trip_recording_duration">Durata</string>
    <string name="map_widget_trip_recording_distance">Distanza</string>
    <string name="routing_attr_hazmat_category_description">Categoria materiali pericolosi / Considera i permessi di accesso per i materiali pericolosi</string>
    <string name="radius_rules_widget_desc">Lo strumento righello radiale mostra la distanza attorno al punto selezionato nella mappa attraverso dei cerchi.</string>
    <string name="no_altitude_data">Nessun dato di altitudine</string>
    <string name="shared_string_speed">Velocità</string>
    <string name="track_attach_to_the_roads_descr">La traccia sarà unita alla strada utilizzando le mappe offline, la geometria della traccia sarà cambiata.</string>
    <string name="map_widget_true_bearing">Angolo reale</string>
    <string name="routing_attr_hazmat_category_name">Categoria di materiale pericoloso</string>
    <string name="map_markers_bar_widget_desc">Nel widget della barra superiore puoi vedere la distanza e la direzione dalla posizione attuale al marcatore. È possibile configurare la visualizzazione di 1 o 2 marcatori.</string>
    <string name="route_maneuvers_desc">I widget di navigazione sono abilitati durante la navigazione per mostrare informazioni quali distanza, ora di arrivo o tempo rimanente, prossime svolte, angolazione, nome della strada attuale, indicazioni di corsia, velocità massima, avvisi di avvicinamento, PDI, punti intermedi.</string>
    <string name="rendering_attr_hideMilitaryAreas_name">Nascondi le aree militari</string>
    <string name="rendering_attr_hideMilitaryAreas_description">Nascondi le aree militari</string>
    <string name="navigation_points_desc">I widget di navigazione sono abilitati durante la navigazione per mostrare informazioni quali distanza, tempo di arrivo o rimanente, prossime svolte, direzione, il nome della strada attuale o successiva, indicazione di corsia, velocità massima, avvisi di avvicinamento, PDI, punti intermedi.</string>
    <string name="app_mode_mountain_bicycle">Mountain bike</string>
    <string name="explore_plans">Esplora i Piani</string>
    <string name="shared_string_mode">Modalità</string>
    <string name="time_to_navigation_point_widget_settings_desc">Tocca il widget per cambiare modalità.</string>
    <string name="map_widget_time_to_destination">Tempo alla destinazione</string>
    <string name="map_widget_time_to_intermediate">Tempo all\'intermedio</string>
    <string name="map_widget_distance_to_intermediate">Distanza all\'intermedio</string>
    <string name="radius_ruler_mode_desc">Toccando il widget si passa alla modalità righello Raggio.</string>
    <string name="lang_sat">Santali</string>
    <string name="map_widget_average_speed">Velocità media</string>
    <string name="average_speed_skip_stops">Tieni in considerazione le fermate</string>
    <string name="average_speed_time_interval_desc">Specifica il periodo per cui sarà misurata la velocità media.</string>
    <string name="average_speed_widget_desc">Mostra la velocità media per il viaggio attuale.</string>
    <string name="transport_hazmat_yes_desc">Seleziona la categoria appropriata.</string>
    <string name="import_as_one_track">Importa come un\'unica traccia</string>
    <string name="use_latin_name_if_missing">Usa nomi latini se mancano</string>
    <string name="transport_hazmat_no_desc">Strade e tunnel possono proibire il trasporto di materiale pericoloso.</string>
    <string name="transport_hazmat_title">Trasporto di materiale pericoloso</string>
    <string name="routing_attr_goods_restrictions_description">Considerare le autorizzazioni di accesso per i veicoli commerciali leggeri (merci)</string>
    <string name="routing_attr_motor_type_lpg_name">GPL</string>
    <string name="routing_attr_motor_type_electric_name">Elettrico</string>
    <string name="routing_attr_motor_type_gas_name">Metano</string>
    <string name="co2_mission">Emissione di CO2</string>
    <string name="kg">kg</string>
    <string name="routing_attr_motor_type_diesel_name">Diesel</string>
    <string name="routing_attr_motor_type_petrol_name">Benzina</string>
    <string name="routing_attr_motor_type_hybrid_name">Ibrido</string>
    <string name="routing_attr_motor_type_name">Carburante utilizzato dal motore</string>
    <string name="routing_attr_motor_type_description">Seleziona il tipo di combustibile utilizzato dal tuo veicolo per il calcolo delle emissioni di CO2.</string>
    <string name="lang_ckb">Curdo centrale</string>
    <string name="updated_map_time">Aggiornato: %1$s.</string>
    <string name="includes_osm_changes_until">Include le modifiche di OSM apportate fino a %1$s.</string>
    <string name="live_update_frequency_hour_variant">Gli aggiornamenti delle mappe sono controllati ogni ora.</string>
    <string name="live_update_frequency_day_variant">Gli aggiornamenti delle mappe vengono controllati ogni giorno.</string>
    <string name="live_update_frequency_week_variant">Gli aggiornamenti delle mappe vengono controllati ogni settimana.</string>
    <string name="calculate_online_altitude_descr">Calcola l\'altitudine online sui server OsmAnd in base alle immagini satellitari e ai modelli di elevazione digitale. Potrebbe variare dall\'altitudine registrata dal dispositivo e potrebbe essere usata come correzione dell\'altitudine.</string>
    <string name="next_live_update_date_and_time">Prossimo aggiornamento il %1$s alle %2$s.</string>
    <string name="next_live_update_time">Prossimo aggiornamento alle %1$s.</string>
    <string name="altitude_correction">Correzione dell\'altitudine</string>
    <string name="compass_click_desc">Suggerimento: tocca la bussola per cambiare l\'orientamento della mappa.</string>
    <string name="marker_2nd">Secondo marcatore</string>
    <string name="auto_25_chars_route_tl_kl">Svolta a sinistra e mantieni la sinistra</string>
    <string name="auto_25_chars_route_tl_kr">Svolta a sinistra e mantieni la destra</string>
    <string name="auto_25_chars_route_tr_kl">Svolta a destra e mantieni la sinistra</string>
    <string name="auto_25_chars_route_tr_kr">Svolta a destra e mantieni la destra</string>
    <string name="trip_recording_distance_widget_desc">Mostra la distanza del percorso attualmente registrato.</string>
    <string name="true_bearing_wdiget_desc">Angolo fra il nord reale e il punto di destinazione osservato dalla tua posizione.</string>
    <string name="trip_recording_uphill_widget_desc">Mostra il totale di tutte le salite del percorso attualmente registrato.</string>
    <string name="connect_with_straight_line">Collega con una linea retta</string>
    <string name="shared_string_only_missing">Solo mancanti</string>
    <string name="download_tiles">Scarica tile</string>
    <string name="trip_recording_downhill_widget_desc">Mostra il totale di tutte le discese del percorso attualmente registrato.</string>
    <string name="relative_bearing_widget_desc">Mostra l\'angolo fra la propria direzione di movimento e il punto di destinazione.</string>
    <string name="distance_to_destination_widget_desc">Il widget mostra la distanza all\'ultimo punto di destinazione.</string>
    <string name="widget_with_dot">Widget.</string>
    <string name="compass_visible_if_map_rotated_desc">Nascondi quando il Nord è in alto</string>
    <string name="compass_visible_if_map_rotated">Visibile se la mappa è ruotata</string>
    <string name="compass_always_hidden">Sempre nascosto</string>
    <string name="marker_1st">Primo marcatore</string>
    <string name="map_marker_average_speed_desc">Specifica l\'intervallo di tempo per il calcolo della velocità media (utilizzata per la stima dell\'orario d\'arrivo).</string>
    <string name="auto_backup_title">Backup Automatico</string>
    <string name="shared_string_duplicate">Duplica</string>
    <string name="compass_always_visible">Sempre visibile</string>
    <string name="compass_desc">Mostra la direzione del nord.</string>
    <string name="rendering_attr_depthContourColorScheme_description">Schema dei colori dei contorni delle linee di profondità</string>
    <string name="rendering_attr_depthContourWidth_description">Spessore linee di profondità</string>
    <string name="download_complete">Download completato</string>
    <string name="auto_25_chars_route_tu_kl">Fai inversione a U e tieni la sinistra</string>
    <string name="auto_25_chars_route_tu_kr">Fai inversione a U e tieni la destra</string>
    <string name="auto_25_chars_route_roundabout_kl">Prendi la %1$d uscita e tieni la sinistra</string>
    <string name="auto_25_chars_route_roundabout_kr">Prendi la %1$d uscita e tieni la destra</string>
    <string name="trip_recording_duration_widget_desc">Mostra la durata del viaggio attualmente registrato.</string>
    <string name="no_altitude_data_desc">Per ottenere i dati %1$s, collega la tua traccia alle strade o calcolali online.</string>
    <string name="rendering_attr_showMtbScaleIMBATrails_name">Mostra percorsi MTB IMBA</string>
    <string name="rendering_attr_showMtbScaleIMBATrails_description">Mostra percorsi dedicati al mountainbiking.</string>
    <string name="routing_attr_goods_restrictions_name">Trasporto merci</string>
    <string name="without_profiles_changing">Senza modifiche ai profili</string>
    <string name="av_notes_video_widget_desc">Toccare il widget permette di iniziare una registrazione video.</string>
    <string name="first_marker_widget_desc">Puoi configurare il widget per visualizzare la distanza o il tempo stimato d\'arrivo al primo marcatore della mappa.</string>
    <string name="attach_roads_warning">Soltanto una traccia registrata può essere allegata alle strade.</string>
    <string name="second_next_turn_widget_desc">Il widget mostra le informazioni sulla seconda prossima svolta, che sono abilitate se la seconda svolta è immediatamente dopo la prima.</string>
    <string name="next_turn_widget_desc">Il widget mostra le informazioni sulla prossima svolta con una immagine e la distanza che manca.</string>
    <string name="attach_roads_descr">Approssima la tua traccia alle strade consentite per il percorso tra i punti e associa precise istruzioni di svolta e proprietà del percorso.</string>
    <string name="second_marker_widget_desc">Puoi configurare il widget per mostrare la distanza o il tempo stimato di arrivo al secondo marcatore della mappa.</string>
    <string name="time_to_intermediate_widget_desc">Il widget mostra \"Ora di arrivo\" o \"Tempo mancante\" al primo punto intermedio. Il tempo è costantemente aggiornato durante la navigazione, quando il punto intermedio viene raggiunto, il tempo verrà aggiornato al successivo punto intermedio.</string>
    <string name="distance_to_intermediate_widget_desc">Il widget mostra la distanza al primo punto intermedio. Quando il punto intermedio viene raggiunto, la distanza verrà aggiornata al successivo punto intermedio.</string>
    <string name="switch_widget_mode_desc">Puoi cambiare la modalità toccando il widget.</string>
    <string name="side_marker_eta">Tempo di arrivo stimato</string>
    <string name="reset_all_settings_desc">Ripristinare tutte le impostazioni predefinite\?</string>
    <string name="goods_delivery_desc_4">Utilizza il profilo Camion per pesi del veicolo superiori alle 3.5 tonnellate.</string>
    <string name="duplacate_widget_added_snackbar">Un widget duplicato sta per essere aggiunto alla lista.</string>
    <string name="av_notes_photo_widget_desc">Toccare il widget permette di scattare una foto.</string>
    <string name="auto_backup_preference_desc">Come predefinito Android salva i backup dei preferiti, token della mappa e le impostazioni di OsmAnd per essere ripristinati in un nuovo dispositivo o dopo la reinstallazione. Questo backup è limitato a 25 MB.
\nSe stai utilizzando OsmAnd Cloud, dopo la reinstallazione questo può portare a fraintendimenti.</string>
    <string name="av_notes_audio_widget_desc">Toccare il widget permette di registrare una nota audio.</string>
    <string name="goods_delivery_desc_3">Si applica solo ai veicoli di trasporto merci che pesano fino a 3.5 tonnellate.</string>
    <string name="goods_delivery_desc_2">Le strade chiuse per il trasporto di merci saranno evitate.</string>
    <string name="goods_delivery_desc">I veicoli di trasporto merci possono avere l\'accesso limitato ad alcune strade.</string>
    <string name="average_speed_skip_stops_desc">Velocità inferiori a %1$s saranno considerate e varranno per la velocità media.</string>
    <string name="time_to_destination_widget_desc">Il widget mostra \"Orario di arrivo\" o \"Tempo mancante\" all\'ultimo punto di destinazione. Il tempo è costantemente aggiornato durante la navigazione ed equivale al tempo dal percorso alla posizione attuale.</string>
    <string name="included_in_your_current_plan">Incluso nel tuo piano \"%1$s\" attuale</string>
    <string name="available_as_part_of_subscription_plan">Disponibile come parte della sottoscrizione %1$s.</string>
    <string name="shared_string_large">Grande</string>
    <string name="shared_string_normal">Normale</string>
    <string name="display_position">Mostra posizione</string>
    <string name="download_heightmap_maps">Mappa altimetrica</string>
    <string name="favorite_confirm_delete_group">Eliminare il gruppo \"%1$s\" e tutti i punti (%2$d) contenuti?</string>
    <string name="favorite_delete_group">Elimina Gruppo</string>
    <string name="how_to_use">Come si utilizza:</string>
    <string name="distance_by_tap_use_description">Tocca sulla mappa per mostrare la distanza tra la tua posizione attuale e il punto toccato.
\nTocca con due dita sulla mappa per mostrare la distanza tra i punti toccati</string>
    <string name="rotate_map_manual_opt">Ruotato manualmente</string>
    <string name="go_to_marker_location">Vai alla posizione del marcatore</string>
    <string name="shared_string_switch_mode">Cambia modalità</string>
    <string name="click_on_widget">Clicca sul widget</string>
    <string name="shared_string_shows">Mostra</string>
    <string name="map_markers_desc">Il widget mostra la distanza o l\'orario di arrivo stimato per i primi due marcatori nella lista dei marcatori della mappa.</string>
    <string name="map_marker_interval_dialog_desc">Specifica l\'intervallo di tempo per cui verrà misurata la velocità media per calcolare la stima dell\'orario d\'arrivo.</string>
    <string name="coordinates_widget_map_center_desc">Mostra le coordinate geografiche del centro attuale della mappa</string>
    <string name="quick_action_current_location_widget_descr">Un pulsante per mostrare o nascondere il widget della posizione attuale sulla mappa.</string>
    <string name="coordinates_widget_map_center">Coordinate: centro della mappa</string>
    <string name="quick_action_map_center_widget_descr">Un pulsante per mostrare o nascondere il widget «Centro della mappa» sulla mappa.</string>
    <string name="map_widget_camera_distance_desc">Mostra l\'elevazione della telecamera dalla superficie.</string>
    <string name="map_widget_camera_tilt_desc">Mostra l\'angolo di inclinazione della fotocamera in modalità prospettiva. L\'impostazione predefinita è 90° (nessuna inclinazione).</string>
    <string name="map_widget_zoom_level_desc">Mostra il livello d\'ingrandimento attuale della mappa.</string>
    <string name="map_widget_target_distance_desc">Mostra la distanza tra la fotocamera e la destinazione.</string>
    <string name="map_widget_zoom_level">Livello di zoom</string>
    <string name="map_widget_camera_tilt">Inclinazione della fotocamera</string>
    <string name="developer_widgets">Widget per sviluppatori</string>
    <string name="map_widget_camera_distance">Elevazione fotocamera</string>
    <string name="coordinates_widget_current_location_desc">Mostra le coordinate geografiche della posizione attuale</string>
    <string name="coordinates_widget_current_location">Coordinate: posizione attuale</string>
    <string name="favorites_backup">Salva i preferiti</string>
    <string name="map_widget_target_distance">Distanza dalla telecamera alla destinazione</string>
    <string name="ant_go_to_store">Vai al Play Store</string>
    <string name="send_uuid_preference">Invia Unique User Identifier (UUID)</string>
    <string name="shared_string_cross_buy">Acquisto multi piattaforma</string>
    <string name="map_widget_ant_heart_rate_desc">Mostra il battito cardiaco dell\'utente durante un\'attività in tempo reale</string>
    <string name="map_widget_ant_bicycle_cadence">Cadenza bicicletta</string>
    <string name="map_widget_ant_bicycle_power">Potenza bicicletta</string>
    <string name="worldwide_maps">Mappe internazionali</string>
    <string name="map_center_widget">Coordinate: Centro della mappa</string>
    <string name="current_location_widget">Coordinate: Posizione attuale</string>
    <string name="external_sensors_support">Supporto sensori esterni</string>
    <string name="external_sensors_plugin_name">Sensori esterni</string>
    <string name="speak_route_recalculation">Annuncia ricalcolo percorso</string>
    <string name="map_widget_altitude_map_center">Altitudine: centro mappa</string>
    <string name="map_widget_altitude_map_center_desc">Mostra l\'altezza sul livello del mare dell\'attuale centro della mappa.</string>
    <string name="map_widget_altitude_current_location">Altitudine: posizione attuale</string>
    <string name="map_widget_rendering_fps">FPS rendering mappa</string>
    <string name="map_widget_rendering_fps_desc">Mostra la velocità con cui la mappa e i suoi elementi vengono visualizzati e aggiornati, espressa in fotogrammi al secondo (FPS).</string>
    <string name="simulate_location_by_gpx">Simula posizione da GPX</string>
    <string name="shared_string_identifiers">Identificatori</string>
    <string name="terms_of_service_desc">Scaricando le mappe accetti %1$s e %2$s.</string>
    <string name="shared_string_terms_of_use">Termini d\'uso</string>
    <string name="purchases_feature_desc_cross_buy">Utilizza le funzionalità del tuo abbonamento su piattaforme diverse (Android/iOS/Web) senza costi aggiuntivi.</string>
    <string name="external_sensor_widgets">Widget ANT+</string>
    <string name="map_widget_ant_heart_rate">Battito cardiaco</string>
    <string name="ant_write_to_gpx">Scrivi dati sulla traccia</string>
    <string name="ant_missing_dependency_descr">Il servizio \"%1$s\" richiesto non è stato trovato.
\nDevi installare il servizio ANT+ oppure aggiornarlo.
\nVuoi aprire il Play Store per farlo\?</string>
    <string name="ant_heart_rate_write_gpx_desc">Includi il battito cardiaco nella traccia</string>
    <string name="ant_missing_dependency">Dipendenza mancante</string>
    <string name="ant_read_data">Leggi dati</string>
    <string name="map_widget_ant_bicycle_speed_desc">Mostra velocità di viaggio</string>
    <string name="map_widget_ant_bicycle_cadence_desc">Mostra la velocità a cui l\'utente sta pedalando</string>
    <string name="map_widget_ant_bicycle_speed">Velocità bicicletta</string>
    <string name="map_widget_ant_bicycle_dist">Distanza bicicletta</string>
    <string name="map_widget_ant_bicycle_dist_desc">Mostra la distanza percorsa</string>
    <string name="purchases_feature_desc_external_sensors">Visualizza e registra dati da sensori esterni: velocità, potenza, cadenza e battito cardiaco in bicicletta.</string>
    <string name="weather_plugin_description">Fornisce
\n- previsioni meteo, 24 ore su 24, 7 giorni su 7, con 5 livelli
\n- widget localizzati
\n- isoterme / isobare
\n
\nI dati meteo sono forniti dal Global Forecast System (GFS, %1$s).</string>
    <string name="weather_offline_forecast">Previsioni offline</string>
    <string name="weather_online_cache">Cache online</string>
    <string name="shared_string_contours">Contorni</string>
    <string name="shared_string_layers">Strati</string>
    <string name="empty_screen_weather_pressure_layer">Accendi per visualizzare lo strato della pressione sulla mappa.</string>
    <string name="empty_screen_weather_clouds_layer">Abilita per visualizzare lo strato della copertura delle nuvole sulla mappa.</string>
    <string name="empty_screen_view_selected_weather_data">Accendi per visualizzare i dati meteo selezionati sulla mappa.</string>
    <string name="empty_screen_weather_temperature_layer">Accendi per visualizzare lo strato della temperatura sulla mappa.</string>
    <string name="weather_wind_mph">mph</string>
    <string name="weather_wind_kmh">km/h</string>
    <string name="weather_wind_ms">m/s</string>
    <string name="weather_wind_knots">Nodi</string>
    <string name="weather_wind_meters_per_second">Metri/secondo</string>
    <string name="weather_widgets_secondary_desc">Le unità di misura possono essere cambiate nelle impostazioni del componente aggiuntivo Meteo.</string>
    <string name="weather_pressure_inches_of_mercury">Pollici di mercurio</string>
    <string name="weather_pressure_hectopascals">Ettopascal</string>
    <string name="weather_prefs_descr">Previsioni meteo 24 ore su 7 giorni, aggiornate ogni 3 ore</string>
    <string name="weather_pressure_millimeters_of_mercury">Millimetri di mercurio</string>
    <string name="weather_temperature_celsius">Celsius</string>
    <string name="action_not_supported_with_map_style">Questa azione non è supportata dallo stile della mappa attuale.</string>
    <string name="weather_temperature_fahrenheit">Fahrenheit</string>
    <string name="map_rendering_engine">Motore di rendering della mappa</string>
    <string name="map_rendering_engine_descr">Versione 2 (OpenGL) è un motore di disegno della mappa più veloce, fornisce anche la vista 2.5D. Il disegno Versione 1 era il predefinito prima di OsmAnd 4.3, e ancora preferibile per i dispositivi più datati.</string>
    <string name="show_map_symbols">Mostra i simboli della mappa</string>
    <string name="show_map_symbols_desc">Testo, segnali stradali e altro.</string>
    <string name="depth_contours">Isabate</string>
    <string name="map_widget_sunrise_desc">Mostra l\'ora della prossima alba o il tempo che manca alla prossima alba.</string>
    <string name="shared_string_next_sunset">Prossimo tramonto</string>
    <string name="shared_string_next_sunrise">Prossima alba</string>
    <string name="shared_string_time_left">Tempo mancante</string>
    <string name="shared_string_sunset">Tramonto</string>
    <string name="shared_string_sunrise">Alba</string>
    <string name="map_widget_group_sunrise_sunset_desc">Questo widget mostra le informazioni sui prossimi alba e tramonto.</string>
    <string name="depth_contour_lines">Linee batimetriche</string>
    <string name="turn_on_nautical_depth_description">Accendere per visualizzare nella mappa le linee batimetriche.</string>
    <string name="map_settings_weather_temp">Temperatura</string>
    <string name="map_settings_weather_air_pressure">Pressione atmosferica</string>
    <string name="map_settings_weather_wind">Vento</string>
    <string name="map_settings_weather_cloud">Nuvole</string>
    <string name="map_settings_weather_precip">Precipitazioni</string>
    <string name="measurement_units">Unità di misura</string>
    <string name="shared_string_weather">Meteo</string>
    <string name="explore_weather_forecast">Esplora le previsioni meteo.</string>
    <string name="empty_screen_weather_wind_layer">Abilita per visualizzare lo strato del vento sulla mappa.</string>
    <string name="empty_screen_weather_precipitation_layer">Accendi per visualizzare lo strato delle precipitazioni sulla mappa.</string>
    <string name="weather_precip_mm">mm</string>
    <string name="weather_precip_inches">Pollici</string>
    <string name="weather_precip_milimeters">Millimetri</string>
    <string name="weather_wind_miles_per_hour">Miglia all\'ora</string>
    <string name="weather_wind_kilimeters_per_hour">kilometri all\'ora</string>
    <string name="weather_precip_in">in</string>
    <string name="clouds_widget_desc">Mostra la copertura nuvolosa del centro attuale della mappa.</string>
    <string name="wind_widget_desc">Mostra la velocità del vento del centro attuale della mappa.</string>
    <string name="precipitation_widget_desc">Mostra le precipitazioni del centro attuale della mappa.</string>
    <string name="temperature_widget_desc">Mostra la temperatura del centro attuale della mappa.</string>
    <string name="weather_pressure_hpa">hPa</string>
    <string name="weather_pressure_inhg">inHg</string>
    <string name="weather_pressure_mmhg">mmHg</string>
    <string name="location_simulation_speedup">Accelerazione della simulazione</string>
    <string name="map_widget_sunset_desc">Mostra l\'ora del prossimo tramonto o il tempo che manca al prossimo tramonto.</string>
    <string name="map_widget_group_sunrise_sunset">Alba, tramonto</string>
    <string name="empty_screen_weather_contours">Accendi per visualizzare le linee meteo sulla mappa.</string>
    <string name="air_pressure_widget_desc">Mostra la pressione atmosferica del centro attuale della mappa.</string>
    <string name="weather_wind_kn">kn</string>
    <string name="weather_widget_group_desc">Un insieme di widget che mostrano varie informazioni meteo.</string>
    <string name="show_borders_of_downloaded_maps">Mostra i confini delle mappe scaricate</string>
    <string name="release_4_3">• Nuovo motore di disegno della mappa Versione 2 (OpenGL), più veloce, con vista 2.5D
\n
\n • Animazione fluida del cambiamento della localizzazione mentre si è in movimento
\n
\n • Nuovi widget per le coordinate del centro della mappa e l\'elevazione della geolocalizzazione
\n
\n • \"Distanza dal tap\": aggiunto l\'opzione della dimensione del testo
\n
\n • \"Marcatori mappa\" widget: aggiunto l\'opzione per cambiare il comportamento al click
\n
\n • Corretta l\'opzione \"Mostra la posizione\"
\n
\n • GPX: aggiunto il supporto per le etichette \"link\", \"cmt\", \"desc\" e per altre estensioni personalizzate
\n
\n • Riorganizzato la lista \"Mappe nautiche\"
\n
\n • Aggiunto il supporto ai sensori ANT+
\n
\n • Aggiunto l\'opzione per disabilitare il download UUID
\n
\n • Previsione regolabile della velocità predefinita per tempi di percorrenza a piedi/trekking/corsa dipendenti dall\'altitudine
\n
\n Risolto il problema con l\'uscita audio e il comportamento del dispositivo di scorrimento del volume
\n
\n</string>
    <string name="location_simulation_cutoff">La simulazione salta i primi metri</string>
    <string name="switch_mode_by_tapping_on_widget">Cambia la modalità toccando il widget.</string>
    <string name="map_widget_ant_bicycle_power_desc">Mostra la potenza espressa dal ciclista per fare avanzare la bici</string>
    <string name="speak_gps_signal_status">Annuncia la perdita e il riaggancio del segnale GPS</string>
    <string name="external_sensors_plugin_description">Accede ai sensori esterni per rilevare es. la tua frequenza cardiaca, velocità della bicicletta, potenza della pedalata o cadenza. Richiede che il tuo dispositivo sia connesso ai rispettivi sensori tramite il protocollo di rete wireless ANT+.</string>
    <string name="map_widget_altitude_current_location_desc">Mostra l\'altitudine sopra il livello del mare dell\'attuale geolocalizzazione.</string>
    <string name="map_widget_altitude_desc">Mostra l\'altitudine dell\'attuale geolocalizzazione o l\'elevazione dell\'attuale centro della mappa</string>
    <string name="send_uuid_preference_desc">Un UUID casuale viene utilizzato per scaricare mappe offline dai server OsmAnd per monitorare il corretto utilizzo delle risorse del server, prevedere i modelli di traffico e generare rapporti mensili anonimi sulle mappe.</string>
    <string name="nautical_depth_points">Punti di profondità nautici</string>
    <string name="rendering_attr_depthContourColorScheme_name">Schema colori delle linee</string>
    <string name="dismiss_changes">Scartare i cambiamenti\?</string>
    <string name="restart_now">Riavvia adesso</string>
    <string name="map_rendering_engine_v1">Versione 1</string>
    <string name="map_rendering_engine_v2">Versione 2 (OpenGL)</string>
    <string name="share_crash_log">Condividi il log degli errori</string>
    <string name="rendering_engine_failed_descr">OsmAnd ha ripristinato il rendering della mappa alla \'Versione 1\'. Puoi provare a cambiarlo alla \'Versione 2 (OpenGL)\' nelle Impostazioni.
\n
\nPer favore aiutaci a migliorare inviando i log degli errori.</string>
    <string name="rendering_engine_failed">Il rendering della mappa di OsmAnd di recente è andato in errore.</string>
    <string name="dismiss_changes_descr">Tutti i cambiamenti saranno persi.</string>
    <string name="rendering_attr_depthContourWidth_name">Spessore linea</string>
    <string name="quick_action_wind_layer">Un pulsante per mostrare o nascondere i venti sulla mappa.</string>
    <string name="quick_action_air_pressure_layer">Un pulsante per mostrare o nascondere la pressione atmosferica sulla mappa.</string>
    <string name="temperature_layer">Livello temperature</string>
    <string name="pressure_layer">Livello pressione atmosferica</string>
    <string name="wind_layer">Strato vento</string>
    <string name="cloud_layer">Livello nuvolosità</string>
    <string name="precipitation_layer">Livello precipitazioni atmosferiche</string>
    <string name="storage_migration_fragment_close_descr">La copia è completa solo per il %1$s%%. Se ti fermi adesso, l\'applicazione potrebbe non funzionare correttamente.</string>
    <string name="quick_action_temperature_layer">Un pulsante per mostrare o nascondere le temperature sulla mappa.</string>
    <string name="quick_action_precipitation_layer">Un pulsante per mostrare o nascondere le precipitazioni sulla mappa.</string>
    <string name="quick_action_cloud_layer">Un pulsante per mostrare o nascondere la nuvolosità sulla mappa.</string>
    <string name="rendering_attr_showMtbScale_name">Mostra scala di difficoltà MTB</string>
    <string name="mtb_imba">IMBA</string>
    <string name="mtb_imba_full">International Mountain Bicycling Association</string>
    <string name="rendering_attr_showMtbScale_description">Mostra i percorsi nella scala di difficoltà MTB.</string>
    <string name="not_enough_contributions_descr">È necessario un minimo di %1$s modifiche negli ultimi due mesi %2$s per ottenere l\'accesso agli aggiornamenti orari illimitati delle mappe.</string>
    <string name="mtb_segment_classification">Classificazione segmento</string>
    <string name="mtb_scale">Scala di difficoltà per MTB</string>
    <string name="shared_string_open">Apri</string>
    <string name="open_weather_action_description">Consente di aprire una schermata con informazioni meteorologiche dettagliate.</string>
    <string name="rendering_attr_weatherCloudContours_name">Isolinee delle nuvole</string>
    <string name="open_weather_action">Apri meteo</string>
    <string name="rendering_attr_weatherPrecipitationContours_name">Isolinee delle precipitazioni</string>
    <string name="rendering_attr_weatherWindSpeedContours_name">Isolinee della velocità del vento</string>
    <string name="shared_string_purchased_on">Acquistato su</string>
    <string name="shared_string_expires">Scade</string>
    <string name="checking_progress">Controllo…</string>
    <string name="shared_string_modified">Modificato</string>
    <string name="res_unknown">Sconosciuto</string>
    <string name="shared_string_unsynced">Non sincronizzato</string>
    <string name="check_for_updates">Controllo gli aggiornamenti</string>
    <string name="changes">Modifica %1$s</string>
    <string name="cloud_changes">Cambiamenti nel cloud</string>
    <string name="shared_string_uploaded">Inviato</string>
    <string name="shared_string_cloud">Cloud</string>
    <string name="new_file">Nuovo file</string>
    <string name="modified_file">File modificato</string>
    <string name="deleted_file">File cancellato</string>
    <string name="sync_now">Sincronizza adesso</string>
    <string name="local_changes">Modifiche locali</string>
    <string name="upload_change">Invia modifiche</string>
    <string name="cloud_version_will_be_removed">La versione cloud sarà rimossa</string>
    <string name="cloud_changes_will_be_dismissed">Le modifiche cloud saranno scartate</string>
    <string name="local_file_will_be_restored">Il file locale sarà ripristinato</string>
    <string name="local_changes_will_be_dismissed">Le modifiche locali saranno scartate</string>
    <string name="cloud_conflicts">Conflitti</string>
    <string name="cloud_conflict">Conflitto</string>
    <string name="upload_all">Carica tutto</string>
    <string name="cloud_recent_changes">Modifiche</string>
    <string name="cloud_all_changes_uploaded">Tutte le modifiche sono state caricate</string>
    <string name="cloud_all_changes_downloaded">Tutte le modifiche sono state scaricate</string>
    <string name="cloud_all_changes_uploaded_descr">Tutte le modifiche su questo dispositivo sono state sincronizzate con OsmAnd Cloud.</string>
    <string name="cloud_no_conflicts">Non ci sono conflitti.</string>
    <string name="download_cloud_version">Scarica la versione cloud</string>
    <string name="shared_string_do_not_exist">Non esiste</string>
    <string name="backup_error_failed_to_fetch_remote_items">Recupero della lista dei file dal server fallito.</string>
    <string name="last_sync">Ultima sincronizzazione</string>
    <string name="import_export">Importa/esporta</string>
    <string name="export_to_file">Esporta su file</string>
    <string name="choose_what_to_sync">Scegli cosa sincronizzare</string>
    <string name="cloud_sync_progress">Sincronizza...%1$s</string>
    <string name="av_audio_format_bottom_sheet_descr">Seleziona un formato audio. Il tipo di file per l\'audio è 3GPP (.3gp).</string>
    <string name="set_up_backup">Impostare il backup</string>
    <string name="si_nm_ft">Miglia/piedi nautici</string>
    <string name="si_nm_mt">Miglia/metri nautici</string>
    <string name="x_axis">Asse X</string>
    <string name="y_axis">Asse Y</string>
    <string name="value_downloaded_of_mb">Download di %1$.1f/%2$.1f MB</string>
    <string name="skip_download">Salta il download</string>
    <string name="determine_location">Consentici di determinare la tua posizione</string>
    <string name="share_link">Condividi il link</string>
    <string name="share_as_file">Condividi come file</string>
    <string name="weight_limit_error">Il valore minimo è di \"%1$s\" tonnellate. Utilizza il profilo \"%2$s\" se il peso del veicolo è inferiore al valore minimo.</string>
    <string name="sound_beep_minimal">Bip: minimale</string>
    <string name="sound_beep_simple">Bip: semplice</string>
    <string name="sound_beep_complex">Bip: complesso</string>
    <string name="last_synchronized">Ultima sincronizzazione</string>
    <string name="display_position_automatic_descr">Dipende dall\'orientamento della mappa: in basso per la direzione del movimento, al centro per il resto.</string>
    <string name="sound_beep_complex_loud">Bip: complesso e forte</string>
    <string name="sound_beep_simple_loud">Bip: semplice e forte</string>
    <string name="shared_string_kilograms">chilogrammi</string>
    <string name="shared_string_yards">iarde</string>
    <string name="no_visible_tracks">Nessuna traccia sulla mappa</string>
    <string name="empty_tracks_description">Puoi importare, creare o registrare file di traccia usando OsmAnd.</string>
    <string name="empty_tracks">Non hai file di traccia.</string>
    <string name="shared_string_select_recent">Seleziona recenti</string>
    <string name="change_appearance">Cambia aspetto</string>
    <string name="recently_visible">Visibile recentemente %1$s</string>
    <string name="switch_folder">Cambia cartella</string>
    <string name="show_all_tracks">Mostra tutte le tracce</string>
    <string name="shared_string_on_map">Sulla mappa</string>
    <string name="shared_string_apply_changes">Applica modifiche</string>
    <string name="no_visible_tracks_description">Seleziona le tracce per visualizzarle sulla mappa.</string>
    <string name="approximate_bearing_descr">Calcola il movimento dalla rotta seguita.</string>
    <string name="shared_string_inches">pollici</string>
    <string name="inch">in</string>
    <string name="approximate_bearing">Rotta approssimata</string>
    <string name="cloud_version_confirm_delete">Cancellare \"%1$s\" da OsmAnd Cloud\?</string>
    <string name="shared_string_delete_file">Cancella il file</string>
    <string name="delete_cloud_version">Cancella la versione sul cloud</string>
    <string name="local_version_do_not_exist">Non è presente alcuna versione locale.</string>
    <string name="shared_string_in_progress">In corso</string>
    <string name="shared_string_original">Originale</string>
    <string name="movement_speed">Velocità del movimento</string>
    <string name="simulation_position_description">Seleziona un file di traccia che verrà utilizzato come origine per lo spostamento della posizione.</string>
    <string name="shared_string_add_manually">Aggiungi manualmente…</string>
    <string name="release_4_4">• Menu \"Tracce\" migliorato in \"Configura mappa\"
\n
\n • Il menu contestuale ora mostra i nomi localizzati per i POI
\n
\n • Aggiunta l\'opzione per condividere il percorso tramite link
\n
\n • Aggiunta l\'unità di lunghezza \"Miglia nautiche/piedi\"
\n
\n • L\'orientamento della mappa ha aggiunto una nuova modalità fissa
\n
\n • Schermata iniziale semplificata
\n
\n • Posizione posizione fissa in modalità schermo diviso in Android Auto
\n
\n • Aggiunto il grafico \"Velocità/Pendenza\" per l\'analisi del tracciato
\n
\n • Android 13 ha spostato la selezione della lingua dell\'applicazione nelle impostazioni di sistema
\n
\n • Risolti i problemi con la visualizzazione dei luoghi vegani
\n
\n • Aggiunta la possibilità di scaricare tessere online utilizzate come mappe \"Overlay\" o \"Underlay\"
\n
\n • Aggiunto il supporto delle unità imperiali per i \"Parametri del veicolo\"
\n
\n • Nuovo profilo Ciclomotore
\n
\n • Aggiunta nuova opzione \"Automatico\" in \"Visualizza posizione\"
\n
\n • Risolti i problemi con i gesti sulla mappa per inclinazione, zoom e rotazione
\n
\n</string>
    <string name="sort_duration_ascending">Prima la durata più breve</string>
    <string name="sort_duration_descending">Prima la durata maggiore</string>
    <string name="sort_distance_ascending">Prima la distanza minore</string>
    <string name="sort_distance_descending">Prima la distanza maggiore</string>
    <string name="sort_date_ascending">Prima la data più recente</string>
    <string name="sort_date_descending">Prima la data meno recente</string>
    <string name="shared_string_nearest">Il più vicino</string>
    <string name="selected_value">Valore selezionato</string>
    <string name="app_mode_moped">Ciclomotore</string>
    <string name="offline_cache">Cache offline</string>
    <string name="weather_forecast_is_outdated">La previsione è obsoleta.</string>
    <string name="clear_online_cache">Pulisci cache online</string>
    <string name="shared_string_alt_name">Nome alternativo</string>
    <string name="token_is_not_valid">Token non valido</string>
    <string name="app_mode_climbing">Arrampicata</string>
    <string name="metric_lbs">lbs</string>
    <string name="offline_weather_forecast">Previsioni meteorologiche offline</string>
    <string name="weather_forecast">Previsioni meteorologiche</string>
    <string name="enable_3d_maps">Attiva mappe 3D</string>
    <string name="shutter_sound">Suono dell\'otturatore</string>
    <string name="camera_app">Applicazione fotocamera</string>
    <string name="rendering_value_defaultMedium_name">Predefinito (medio)</string>
    <string name="select_layer">Seleziona il livello</string>
    <string name="speak_route_deviation">Annuncio deviazione dal percorso</string>
    <string name="clear_online_cache_description">Questo cancellerà la cache delle mattonelle meteo online.</string>
    <string name="free_maps_updates">Aggiornamenti gratuiti (emergenza)</string>
    <string name="common_weight_limit_error">Il valore minimo è \"%1$s\" %2$s. Utilizza il profilo \"%3$s\" se il peso del veicolo è inferiore al valore minimo.</string>
    <string name="shared_string_all_world">Tutto il mondo</string>
    <string name="offline_weather_forecast_desc">Puoi scaricare le previsioni del tempo per 7 giorni.</string>
    <string name="generate_slope_from_3d_maps">Genera mappe raster di pendenza da mappe 3D</string>
    <string name="generate_hillshade_from_3d_maps">Genera mappe raster con ombreggiamenti delle colline da mappe 3D</string>
    <string name="weather_download_error">Impossibile scaricare i riquadri %1$s.</string>
    <string name="proxy_port_max_warning">Valore massimo della porta è %1$s</string>
    <string name="shared_string_pounds">libbre</string>
    <string name="disable_vertex_hillshade_3d">Disabilita l\'ombreggiatura dei vertici in 3D</string>
    <string name="is_imported">%1$s importato.</string>
    <string name="file_already_exists_description">\"%1$s\". Un file con quel nome esiste già. La sua sostituzione sovrascriverà tutte le modifiche dell\'attuale versione.</string>
    <string name="file_already_exists">Il file esiste già</string>
    <string name="search_track_by_name">Cerca la traccia per nome</string>
    <string name="rendering_value_sector5_name">Settore 5</string>
    <string name="rendering_value_sector3_name">Settore 3</string>
    <string name="rendering_value_small_name">Piccolo</string>
    <string name="rendering_value_sector4_name">Settore 4</string>
    <string name="bicycle_scd_device_name">Dispositivo bici</string>
    <string name="rendering_value_name_only_name">Solo nome</string>
    <string name="running_scds_device_name">Dispositivo per la corsa</string>
    <string name="external_device_blood_pressure">Pressione sanguigna</string>
    <string name="no_bt_permission">L\'autorizzazione bluetooth non è stata fornita</string>
    <string name="shared_string_chest">Torace</string>
    <string name="shared_string_wrist">Polso</string>
    <string name="shared_string_finger">Dito</string>
    <string name="shared_string_hand">Mano</string>
    <string name="shared_string_ear_lobe">Lobo orecchio</string>
    <string name="shared_string_foot">Piede</string>
    <string name="number_of_tracks">%1$s tracce</string>
    <string name="no_search_results">Nessun risultato</string>
    <string name="nav_profile_confirm_delete">Eliminare \"%1$s\"?</string>
    <string name="external_device_low_battery">Batteria in esaurimento</string>
    <string name="device_disconnected">%1$s disconnesso</string>
    <string name="device_connected">%1$s connesso</string>
    <string name="beats_per_minute_short">bpm</string>
    <string name="no_poi_for_category">POI non trovato</string>
    <string name="poi_categories">Categorie POI</string>
    <string name="map_3d_mode_hint">Toccare a lungo il pulsante consente di modificarne la posizione.</string>
    <string name="visible_in_3d_mode">Visibile in modalità 3D</string>
    <string name="map_3d_mode_description">Tocca la mappa con due dita e spostale su e giù per regolare l\'inclinazione della mappa.</string>
    <string name="map_2d_mode_action">Modalità 2D</string>
    <string name="map_3d_mode_action">Modalità 3D</string>
    <string name="external_device_forget_sensor_description">Il sensore verrà rimosso dall\'elenco. Potrai associare nuovamente questo sensore in qualsiasi momento.</string>
    <string name="rendering_value_sectors_name">Settori</string>
    <string name="rendering_value_sector1_name">Settore 1</string>
    <string name="rendering_value_sector2_name">Settore 2</string>
    <string name="external_device_characteristic_distance">Distanza</string>
    <string name="save_track_external_sensors_data">Dati</string>
    <string name="delete_folder_question">Eliminare la cartella\?</string>
    <string name="delete_folder">Elimina la cartella</string>
    <string name="map_widget_rssi">RSSI</string>
    <string name="tracks_empty_folder_description">Questa cartella non ha ancora alcuna traccia.</string>
    <string name="external_device_characteristic_speed">Velocità</string>
    <string name="external_device_details_connection">Connessione</string>
    <string name="bluetooth_connected">Connesso, %s</string>
    <string name="ant_plus_nothing_found_text">Impossibile trovare alcun sensore</string>
    <string name="ant_plus_bluetooth_off_description">Attiva il Bluetooth, trova e abbina i sensori.</string>
    <string name="ant_plus_open_settings">Apri le impostazioni</string>
    <string name="learn_more_about_sensors_link">Ulteriori informazioni sui sensori.</string>
    <string name="ant_plus_bluetooth_off">Il Bluetooth è disattivato</string>
    <string name="external_device_disconnected">Disconnesso</string>
    <string name="external_device_connected">Connesso</string>
    <string name="external_device_characteristic_heart_rate">Frequenza cardiaca</string>
    <string name="external_device_characteristic_systolic">Sistolico</string>
    <string name="external_device_details_total_distance">Distanza totale</string>
    <string name="external_device_details_distance">Distanza</string>
    <string name="external_device_characteristic_diastolic">Diastolico</string>
    <string name="external_device_characteristic_cuff_pressure">Pressione del polso</string>
    <string name="external_device_characteristic_pulse_rate">Pulsazioni</string>
    <string name="external_device_characteristic_stride_length">Lunghezza del passo</string>
    <string name="external_device_characteristic_temperature">Temperatura</string>
    <string name="external_device_details_connect">Collegare</string>
    <string name="external_device_details_pair">Associa</string>
    <string name="external_device_ble">BLE</string>
    <string name="bluetooth_not_supported">Bluetooth non supportato</string>
    <string name="ble_search_again">Cerca ancora</string>
    <string name="external_device_ant">ANT</string>
    <string name="bluetooth_found_title">Trovato: %d</string>
    <string name="ant_plus_nothing_found_description">Assicurarsi che:
\n– Il Bluetooth sia attivato
\n– Il sensore sia attivato
\n– Questo dispositivo si trovi vicino al sensore</string>
    <string name="ant_plus_help_title">Non so che tipo di sensore possiedo</string>
    <string name="ant_plus_searching_text">Ricerca dei sensori</string>
    <string name="ant_plus_searching">Ricerca</string>
    <string name="ant_plus_searching_text_description">Tenere il dispositivo vicino al sensore. Attivare il sensore in modo che OsmAnd possa trovarlo.</string>
    <string name="ant_plus_pair_new_sensor">Associa il nuovo sensore</string>
    <string name="ant_plus_pair_new_sensor_ble">Associa il sensore Bluetooth LE</string>
    <string name="ant_plus_pair_new_sensor_ant_plus">Associa il sensore ANT+</string>
    <string name="external_device_details_received_data">Dati ricevuti</string>
    <string name="external_device_details_battery">Batteria</string>
    <string name="external_device_details_disconnect">Disconnetti</string>
    <string name="bluetooth_disconnected">Disconnesso, %s</string>
    <string name="write_data_from_sensor_to_track">Scrivi i dati dei sensori esterni sulla traccia GPX durante la registrazione del viaggio.</string>
    <string name="external_sensors_not_found">Sensori non trovati</string>
    <string name="there_are_no_connected_sensors_of_this_type">Non ci sono sensori collegati di questo tipo</string>
    <string name="delete_track_folder_dialog_message">Questo eliminerà la cartella \"%1$s\" e tutte le tracce (%2$s) incluse.</string>
    <string name="external_sensors_source_of_data">Fonte dei dati</string>
    <string name="ant_plus_pair_bluetooth_prompt">Puoi associare con OsmAnd i sensori Bluetooth LE e ANT+.</string>
    <string name="rendering_attr_lightDetail_description">Predefinito: nome del contrassegno (carattere chiaro.gruppo.periodo), selezionare informazioni aggiuntive sui settori da 1 a 3 o carattere chiaro settore 1,2,3,4,5</string>
    <string name="show_all_tracks_on_the_map">Mostra tutti i percorsi sulla mappa</string>
    <string name="rssi_widget_desc">Mostra il livello RSSI del tuo dispositivo esterno.</string>
    <string name="external_device_characteristic_cadence">Cadenza</string>
    <string name="external_device_characteristic_arterial_pressure">Pressione arteriosa</string>
    <string name="external_device_details_speed">Velocità</string>
    <string name="external_device_details_information">Informazioni</string>
    <string name="tracks_empty_folder">Cartella vuota</string>
    <string name="track_not_recorded">Non registrato</string>
    <string name="shared_string_new_track">Nuova traccia</string>
    <string name="shared_string_visible_on_map">Visibile sulla mappa</string>
    <string name="external_device_characteristic_total_distance">Distanza totale</string>
    <string name="external_device_characteristic_battery_level">Batteria</string>
    <string name="external_device_characteristic_gear_ratio">Rapporto del cambio</string>
    <string name="calculate_offline_altitude_descr">Calcola l\'elevazione offline, in base ai dati della mappa del terreno (3D). Le differenze rispetto all\'altitudine registrata dal dispositivo possono essere utilizzate come correzione dell\'elevazione.</string>
    <string name="calculate_offline">Calcola offline</string>
    <string name="error_calculate">Il risultato del calcolo è vuoto</string>
    <string name="external_device_forget_sensor">Dimentica il sensore</string>
    <string name="external_device_menu_forget">Dimentica</string>
    <string name="rendering_attr_lightDetail_name">Dettagli chiari</string>
    <string name="deleting_complete">Eliminazione completata</string>
    <string name="verify_account">Verifica il tuo account</string>
    <string name="manage_subscriptions">Gestisci le iscrizioni.</string>
    <string name="shared_string_deleting">Elimina</string>
    <string name="delete_account">Elimina l\'account</string>
    <string name="shared_string_close_the_dialog">Chiudi la finestra di dialogo</string>
    <string name="terrain_map">Mappa del terreno (3D)</string>
    <string name="relief_3d">Rilievo 3D</string>
    <string name="relief_3d_description">Possiedi e osserva il modello in scala del tuo quartiere o dell\'intero continente.</string>
    <string name="power_watts_unit">Watt</string>
    <string name="revolutions_per_minute_unit">RPM</string>
    <string name="terrain_category_description">Linee di contorno del terreno, ombreggiatura in scala di grigi e indicazione della pendenza in scala di colori, per mostrare picchi e pianure.</string>
    <string name="osmand_cloud_deleting_account_descr">In pochi istanti tutti i tuoi dati e il tuo account verranno eliminati da OsmAnd Cloud.
\n
\nTutti i dati sul dispositivo rimangono intatti.</string>
    <string name="osmand_cloud_delete_account_confirmation_descr">Eliminare l\'account OsmAnd Cloud?
\n
\nQuesta azione non può essere annullata.</string>
    <string name="osmand_cloud_delete_account_confirmation">Eliminare l\'account\?</string>
    <string name="action_cannot_be_undone">Questa azione non può essere annullata.</string>
    <string name="osmand_cloud_deletion_secondary_devices_warning">I dispositivi secondari verranno disconnessi da OsmAnd Cloud e perderanno l\'accesso alle funzionalità a pagamento.</string>
    <string name="osmand_cloud_deletion_account_warning">Il tuo account e tutti i dettagli dell\'account saranno %1$s</string>
    <string name="osmand_cloud_deletion_all_data_warning">Tutti i dati di OsmAnd Cloud saranno %1$s. I dati sul dispositivo rimarranno intatti.</string>
    <string name="osmand_cloud_deletion_subscriptions_warning">Questo non eliminerà il tuo abbonamento OsmAnd Pro.</string>
    <string name="osmand_cloud_deleted_account_descr">L\'account e tutti i dati sono stati eliminati da OsmAnd Cloud.</string>
    <string name="delete_account_warning">Eliminare l\'account %1$s?</string>
    <string name="backup_error_delete_account_email_match">L\' email non corrisponde al nome utente di accesso</string>
    <string name="verify_account_deletion_descr">Dobbiamo verificare il tuo account prima di eliminarlo.
\n
\nInserisci l\'indirizzo email con cui ti sei registrato. Verrà inviata una password monouso per il passaggio successivo.</string>
    <string name="free_favorites_backup_description">Registrati in OsmAnd Cloud per ottenere il backup gratuito dei preferiti e delle impostazioni.</string>
    <string name="free_favorites_backup">Backup gratuito dei preferiti</string>
    <string name="get_osmand_cloud">Ottieni OsmAnd Cloud</string>
    <string name="free_account">Account gratuito</string>
    <string name="folder_export_empty_error">Niente da esportare, la cartella è vuota</string>
    <string name="release_4_5">• Sensori BLE/ANT+: collegamento rielaborato, scrittura e visualizzazione dei dati ricevuti su GPX
\n
\n• Backup gratuito dei preferiti e delle impostazioni su \"OsmAnd Cloud\"
\n
\n• Nuovo formato per le mappe del terreno con supporto 3D
\n
\n• Gestione delle tracce: interfaccia utente aggiornata, ordinamento aggiunto, supporto di cartelle nidificate
\n
\n• Android Auto: nuovo menu di avvio per accedere a preferiti, tracce e categorie dei POI
\n
\n• Un elenco di widget per il pannello superiore/inferiore
\n
\n• Nuovo profilo \"Treno\", permette di calcolare i percorsi ferroviari
\n
\n• Le curve di livello funzionano con qualsiasi \"sorgente mappa\"
\n
\n• Elenco ampliato di azioni predefinite per tastiere esterne
\n
\n• File di routing personalizzati, opzioni aggiunte per eliminare o sovrascrivere
\n
\n• Aggiunta opzione per \"Annuncia deviazione dal percorso\"
\n
\n• Schermata iniziale: aggiunta opzione ripristina lo stato di OsmAnd da file
\n
\n• Aggiunte classi \"Materiali pericolosi\" Navigazione camion in Nord America
\n
\n• Aggiunto il supporto di \"Via ferrata\" per il percorso pedonale
\n
\n• Aggiunta scala \"CAI\" per la classificazione delle difficoltà dei percorsi
\n
\n• Corretta la selezione della lingua
\n
\n• Aggiunto il supporto per le icone a tema
\n
\n• OsmAnd Cloud: aggiunta opzione per eliminare account
\n
\n• Accessibilità: dimensione per i pulsanti touch modificata a 48 dpi; problema risolto con l\'interfaccia utente della mappa visibile per gli screen reader
\n
\n• Prompt vocali giapponesi rielaborati
\n
\n• Rielaborato il cambio di quota e la valutazione della pendenza
\n
\n</string>
    <string name="routing_attr_allow_via_ferrata_description">Percorso di montagna attrezzato con funi fisse, camini, scale e ponti.</string>
    <string name="slope_legend_description">Pendenza utilizza i colori per visualizzare la pendenza del terreno. Puoi leggere di più sulle pendenze in %1$s.</string>
    <string name="free_ride">Guida libera</string>
    <string name="routing_attr_allow_via_ferrata_name">Itinerario di montagna (Ferrata)</string>
    <string name="use_raster_sqlitedb_for_slope_hillshade">Usa mappe raster in formato sqlitedb per pendenza / ombra</string>
    <string name="free_settings_backup">Backup delle impostazioni gratuito</string>
    <string name="cache_size">Dimensione della cache</string>
    <string name="shared_string_avoid">Evitare</string>
    <string name="may_be_used_if_there_is_shortcut">Può essere utilizzato se è presente una scorciatoia</string>
    <string name="ltr_or_rtl_triple_combine_via_bold_point">%1$s • %2$s • %3$s</string>
    <string name="routing_attr_hazmat_category_usa_1_name">Esplosivi</string>
    <string name="routing_attr_hazmat_category_usa_2_name">Gas</string>
    <string name="routing_attr_hazmat_category_usa_3_name">Liquidi Infiammabili</string>
    <string name="routing_attr_hazmat_category_usa_4_name">Solidi Infiammabili</string>
    <string name="routing_attr_hazmat_category_usa_5_name">Agenti Ossidanti e Perossidi Organici</string>
    <string name="routing_attr_hazmat_category_usa_6_name">Sostanze Infettive e Tossiche</string>
    <string name="rendering_attr_alpineHiking_description">Tipi di classificazione della difficoltà del percorso.</string>
    <string name="write_bearing">Registra l\'orientamento</string>
    <string name="write_heading_description">Salva la direzione in ogni punto della traccia durante la registrazione</string>
    <string name="write_heading">Scrivi l\'intestazione</string>
    <string name="rendering_value_sacScale_name">SAC</string>
    <string name="rendering_value_sacScale_description">Club Alpino Svizzero</string>
    <string name="rendering_attr_alpineHiking_name">Classificazione della difficoltà</string>
    <string name="routing_attr_hazmat_category_usa_7_name">Sostanze Radioattive</string>
    <string name="routing_attr_hazmat_category_usa_8_name">Sostanze Corrosive</string>
    <string name="rendering_value_caiScale_description">Club Alpino Italiano (Club Alpino Italiano)</string>
    <string name="shared_string_class">Classe</string>
    <string name="dangerous_goods">Merci pericolose</string>
    <string name="write_bearing_description">Durante la registrazione salva l\'orientamento di ogni punto della traccia</string>
    <string name="dangerous_goods_description">Su alcune strade e gallerie è vietato il trasporto di materiali pericolosi.</string>
    <string name="routing_attr_hazmat_category_usa_9_name">Miscellanea</string>
    <string name="rendering_value_caiScale_name">CAI</string>
    <string name="shared_string_checked">Verificato</string>
    <string name="shared_string_not_checked">Non Verificato</string>
    <string name="feature_available_as_part_of_plan">%1$s disponibile come parte del piano %2$s</string>
    <string name="shared_string_included">Incluso</string>
    <string name="ltr_or_rtl_combine_via_colon_with_space">%1$s : %2$s</string>
    <string name="map_widget_glide_average_desc">Mostra il rapporto di planata medio per l\'intervallo impostato.</string>
    <string name="map_widget_glide_target_desc">Mostra il rapporto di planata necessario per raggiungere il punto di destinazione.</string>
    <string name="average_glide_ratio">Rapporto di planata medio</string>
    <string name="glide_ratio_to_target">Rapporto di planata rispetto al target</string>
    <string name="local_indexes_category_terrain">Mappe del terreno (3D)</string>
    <string name="contact_us">Contattaci</string>
    <string name="help_article_map_legend_nautical_map_name">Stile mappa nautica</string>
    <string name="help_article_navigation_guidance_name">Guida alla navigazione</string>
    <string name="help_article_navigation_routing_horse_routing_name">Itinerario a cavallo</string>
    <string name="help_article_navigation_routing_pedestrian_routing_name">Percorso a piedi</string>
    <string name="help_article_navigation_routing_ski_routing_name">Percorsi sciistici</string>
    <string name="help_article_navigation_routing_train_routing_name">Percorso dei treni</string>
    <string name="help_article_navigation_setup_gpx_navigation_name">Naviga per traccia</string>
    <string name="help_article_navigation_setup_markers_navigation_name">Naviga per marcatori</string>
    <string name="help_article_navigation_routing_direct_to_point_routing_name">Itinerario diretto al punto (barca)</string>
    <string name="help_article_navigation_routing_moped_routing_name">Percorso per ciclomotore</string>
    <string name="help_article_navigation_routing_public_transport_navigation_name">Percorsi del trasporto pubblico</string>
    <string name="help_article_navigation_routing_straight_line_routing_name">Itinerari in linea retta (aereo)</string>
    <string name="help_article_plan_route_web_name">Pianifica il percorso online</string>
    <string name="help_article_purchases_giveaway_name">Omaggio</string>
    <string name="help_article_purchases_ios_name">Acquisti iOS store</string>
    <string name="help_article_search_search_all_name">Cerca tutto</string>
    <string name="help_article_search_search_coordinates_name">Cerca coordinate</string>
    <string name="help_article_troubleshooting_crash_logs_name">Registri di arresto anomalo</string>
    <string name="help_article_map_legend_ski_map_name">Stile mappa sciistica</string>
    <string name="help_article_map_interact_with_map_name">Interagisci con la mappa</string>
    <string name="help_article_map_track_context_menu_name">Menu contestuale delle tracce</string>
    <string name="help_article_map_tracks_on_map_name">Tracce e percorsi</string>
    <string name="help_article_map_map_context_menu_name">Menu contestuale della mappa</string>
    <string name="help_article_map_vector_maps_name">Mappe vettoriali (Stili mappa)</string>
    <string name="help_article_map_point_layers_on_map_name">Punti sulla mappa</string>
    <string name="help_article_navigation_auto_car_name">Android Auto</string>
    <string name="help_article_map_legend_osmand_name">Stile mappa OsmAnd</string>
    <string name="help_article_map_raster_maps_name">Mappe raster (online/offline)</string>
    <string name="help_article_navigation_car_play_name">CarPlay</string>
    <string name="help_article_navigation_guidance_map_during_navigation_name">Schermata della mappa durante la navigazione</string>
    <string name="help_article_navigation_guidance_voice_navigation_name">Messaggi vocali / Notifiche</string>
    <string name="help_article_navigation_routing_name">Parametri del percorso</string>
    <string name="help_article_navigation_routing_bicycle_based_routing_name">Percorsi in bicicletta (MTB)</string>
    <string name="help_article_navigation_routing_boat_navigation_name">Rotte in barca</string>
    <string name="help_article_navigation_routing_car_based_routing_name">Percorso auto (camion, moto)</string>
    <string name="help_article_navigation_routing_brouter_name">BRouter</string>
    <string name="help_article_personal_name">I miei dati</string>
    <string name="help_article_navigation_setup_route_details_name">Dettagli del percorso</string>
    <string name="help_article_navigation_setup_route_navigation_name">Preparazione del percorso</string>
    <string name="help_article_personal_import_export_name">Importa / Esporta</string>
    <string name="help_article_personal_profiles_name">Profili (Impostazioni)</string>
    <string name="help_article_plan_route_name">Pianifica il percorso</string>
    <string name="help_article_plan_route_coordinate_input_name">Inserimento coordinate</string>
    <string name="help_article_purchases_android_name">Acquisti Android store</string>
    <string name="help_article_search_search_poi_name">Cerca PDI</string>
    <string name="help_article_start_with_name">Inizia con OsmAnd</string>
    <string name="help_article_start_with_first_steps_name">Primi passi</string>
    <string name="help_article_start_with_main_menu_name">Menu principale</string>
    <string name="help_article_troubleshooting_general_name">Generale</string>
    <string name="help_article_troubleshooting_maps_data_name">Mappe e dati</string>
    <string name="help_article_widgets_name">Widget della mappa</string>
    <string name="help_article_widgets_info_widgets_name">Widget informativi</string>
    <string name="help_article_widgets_map_buttons_name">Pulsanti della mappa</string>
    <string name="help_article_widgets_markers_name">Widget marcatori</string>
    <string name="shared_string_setup">Impostazione</string>
    <string name="telegram_chats">Chat Telegram</string>
    <string name="free_versions">Versioni gratuite</string>
    <string name="about_osmand">A proposito di OsmAnd</string>
    <string name="github_discussion">Discussione su GitHub</string>
    <string name="send_logcat_log_descr">File di registro dettagliato</string>
    <string name="help_article_troubleshooting_track_recording_issues_name">Registrazione della traccia</string>
    <string name="help_article_widgets_nav_widgets_name">Widget di navigazione</string>
    <string name="send_crash_log_descr">Contiene solo informazioni sugli arresti anomali</string>
    <string name="open_issue_on_github_descr">Fai domande, proponi caratteristiche</string>
    <string name="user_guide">Guida utente</string>
    <string name="free_versions_descr">Scarica e installa la versione gratuita di OsmAnd</string>
    <string name="telegram_chats_descr">Unisciti a una delle nostre chat Telegram locali.</string>
    <string name="open_issue_on_github">Problema aperto su GitHub</string>
    <string name="report_an_issues">Segnala un problema</string>
    <string name="copy_build_version">Copia la versione di compilazione</string>
    <string name="most_viewed">I più visti</string>
    <string name="wheel_circumference">Circonferenza della ruota</string>
    <string name="map_widget_group_glide_desc">I widget mostrano il rapporto di planata rispetto al target o il rapporto di planata medio per il viaggio corrente.</string>
    <string name="average_glide_time_interval_desc">Specificare l\'intervallo di tempo per la media di planata.</string>
    <string name="map_widget_group_glide_ratio">Rapporto di planata</string>
    <string name="help_article_widgets_radius_ruler_name">Righello radiale e righello</string>
    <string name="external_sensor_name_property_description">Nome del sensore</string>
    <string name="sensor_temperature_desc">Mostra la temperatura dal sensore</string>
    <string name="release_4_6">• Android Auto: aggiunta la vista 3D
\n
\n• Tracce: Introdotti filtri e cartelle intelligenti, memoria ottimizzata per file più grandi
\n
\n• Pannelli widget superiore e inferiore migliorati per accogliere tutti i widget
\n
\n• Migliorata la gestione delle risorse locali
\n
\n• Mappatura dei pulsanti personalizzabile per controller esterni
\n
\n• Nuovi widget: \"Rapporto di planata\" e \"Posizione del sole\"
\n
\n• OsmAnd Cloud: ora accedi ai file eliminati
\n
\n• Colorazione migliorata dei tracciati in modalità Slope con un nuovo gradiente simmetrico
\n
\n• Risolti problemi con la barra di stato trasparente
\n
\n• Aggiunto supporto per widget temperatura ANT+
\n
\n• Aggiunto widget \"RAM disponibile\"
\n
\n</string>
    <string name="shared_string_temperature">Tempertura</string>
    <string name="help_article_navigation_routing_osmand_routing_name">Informazioni sulla navigazione di OsmAnd</string>
    <string name="hillshade_slope">Ombreggiatura dei rilievi, Pendenza</string>
    <string name="app_mode_baby_transport">Trasporto bebè</string>
    <string name="track_filter_range_selected_format">%s - %s, %s</string>
    <string name="max_altitude">Altitudine massima</string>
    <string name="track_filter_date_selected_format">%s - %s</string>
    <string name="app_mode_paragliding">Parapendio</string>
    <string name="filter_by_name">Filtra per nome</string>
    <string name="shared_string_reset_all">Resetta tutto</string>
    <string name="filter_tracks_count">Filtro: %d</string>
    <string name="app_mode_hang_gliding">Deltaplano</string>
    <string name="date_of_creation">Data di creazione</string>
    <string name="filter_screen_title">Filtro</string>
    <string name="shared_string_cache">Cache</string>
    <string name="widget_available_ram_desc">Visualizza la memoria disponibile per OsmAnd.</string>
    <string name="sort_size_descending">Ordine discendente</string>
    <string name="smart_folder_saved">Smart Folder salvata</string>
    <string name="delete_map">Elimina la mappa</string>
    <string name="standard_maps">Mappe standard</string>
    <string name="shared_string_created">Creata</string>
    <string name="wikipedia_and_travel_maps">Wikipedia e mappe di viaggio</string>
    <string name="empty_name">Nome vuoto</string>
    <string name="edit_filter">Modifica i filtri</string>
    <string name="rendering_styles">Stili di rendering</string>
    <string name="sort_country_name_ascending">Nome del paese: A - Z</string>
    <string name="weather_online">Meteo online</string>
    <string name="shared_string_show_icon">Mostra l\'icona</string>
    <string name="map_is_up_to_date">La mappa %1$s è aggiornata.</string>
    <string name="delete_smart_folder_dialog_message">Questa operazione eliminerà la cartella \"%1$s\".</string>
    <string name="sort_size_ascending">Ordine ascendente</string>
    <string name="widget_available_ram">RAM disponibile</string>
    <string name="terrain_maps">Mappe del terreno</string>
    <string name="sort_country_name_descending">Nome del paese: Z - A</string>
    <string name="delete_map_description">Eliminare la mappa %1$s?</string>
    <string name="maps_and_resources">Mappe e risorse</string>
    <string name="empty_smart_folder_title">Nessuna traccia corrispondente</string>
    <string name="smart_folder_name_present">Tale cartella intelligente è già presente</string>
    <string name="empty_smart_folder_description">Le tracce corrispondenti appaiono qui</string>
    <string name="configure_filter">Configura il filtro</string>
    <string name="no_config_smart_folder_title">Non configurato</string>
    <string name="add_smart_folder">Aggiungi cartella intelligente</string>
    <string name="discard_filter_changes">Scarta le modifiche al filtro</string>
    <string name="save_as_smart_folder">Salva come cartella intelligente</string>
    <string name="shared_string_loading">Caricamento</string>
    <string name="discard_filter_changes_prompt">Reimpostare tutti i filtri?</string>
    <string name="no_config_smart_folder_description">Le cartelle intelligenti consentono di raggruppare le tracce in base ai filtri applicati</string>
    <string name="loading_tracks">Ricaricamento delle tracce</string>
    <string name="searching_matching_tracks">Cerca tutte le tracce corrispondenti</string>
    <string name="cloud_trash_clear_confirmation">Eliminare definitivamente tutti gli elementi nel cestino?</string>
    <string name="with_waypoints">Con punti intermedi</string>
    <string name="restore_from_trash">Ripristina dal cestino</string>
    <string name="delete_all_items">Elimina tutti gli elementi</string>
    <string name="trash_is_empty_banner_desc">I file rimossi da OsmAnd Cloud saranno disponibili qui per altri %1$s giorni.</string>
    <plurals name="tracks">
        <item quantity="one">%1$d (%2$d traccia)</item>
        <item quantity="many">%1$d (%2$d tracce)</item>
        <item quantity="other">%1$d (%2$d tracce)</item>
    </plurals>
    <string name="help_article_navigation_routing_online_routing_name">Navigazione online</string>
    <string name="delete_trash_item_confirmation_desc">Cancellare definitivamente \"%1$s\"?</string>
    <string name="live_monitoring_adress_descr">Specifica l\'indirizzo web con la sintassi parametrica: lat={0}, lon={1}, timestamp={2}, hdop={3}, altitude={4}, speed={5}, bearing={6}, eta={7}, etfa={8}, eda={9}, edfa={10}.</string>
    <string name="shared_string_empty_trash">Svuota il cestino</string>
    <string name="shared_string_delete_immediately">Cancella immediatamente</string>
    <string name="shared_string_is_deleted">%1$s è cancellato.</string>
    <string name="cloud_item_restored">%1$s è ripristinato nel Cloud.</string>
    <string name="trash_alert_card_desc">Gli elementi nel cestino verranno eliminati dopo %1$s giorni.</string>
    <string name="trash_is_empty">Il cestino è vuoto</string>
    <string name="shared_string_trash">Cestino</string>
    <string name="shared_string_delete_item">Cancella l\'oggetto</string>
    <string name="help_article_personal_storage_name">Archiviazione</string>
    <string name="key_event_action_zoom_in">Ingrandisci</string>
    <string name="enable_to_use_external_input_device">Abilita l\'uso del dispositivo di input esterno con OsmAnd</string>
    <string name="key_event_action_change_map_orientation">Cambia l\'orientamento della mappa</string>
    <string name="root_folder">Cartella principale</string>
    <string name="key_event_action_previous_app_profile">Profilo dell\'applicazione precedente</string>
    <string name="shared_string_rows">Righe</string>
    <string name="key_event_action_move_left">Vai a sinistra</string>
    <string name="all_folders">Tutte le cartelle</string>
    <string name="press_button_to_link_with_action">Premi il pulsante sul tuo dispositivo per associarlo all\'azione: %1$s</string>
    <string name="deletion_error">Errore di cancellazione</string>
    <string name="key_event_action_move_right">Vai a destra</string>
    <string name="shared_string_show_less">Mostra meno</string>
    <string name="shared_string_button">Pulsante</string>
    <string name="key_event_action_next_app_profile">Profilo dell\'applicazione successivo</string>
    <string name="folder">Cartella</string>
    <string name="change_key_binding">Cambia l\'associazione dei tasti</string>
    <string name="key_event_action_take_media_note">Prendi nota dei media</string>
    <string name="remove_type_q">Rimuovere il tipo \"%1$s\"?</string>
    <string name="shared_string_action">Azione</string>
    <string name="add_new_type">Aggiungi nuovo tipo</string>
    <string name="key_event_action_move_up">Vai su</string>
    <string name="key_event_action_zoom_out">Riduci</string>
    <string name="key_event_action_toggle_drower">Mostra/nascondi il menu laterale</string>
    <string name="key_is_already_assigned_error">Il tasto \"%1$s\" è già assegnato all\'azione: \"%2$s\"</string>
    <string name="external_input_device_title">Dispositivo di input esterno</string>
    <string name="key_bindings">Associazioni dei tasti</string>
    <string name="key_event_action_move_to_my_location">Vai alla mia posizione</string>
    <string name="not_specified">Non specificato</string>
    <string name="key_event_category_map_interactions">Interazioni sulla mappa</string>
    <string name="key_event_action_move_down">Vai giù</string>
    <string name="key_event_category_actions">Azioni</string>
    <string name="change_button">Cambia il pulsante</string>
    <string name="show_toast_about_key_pressed">Mostra la notifica del tasto premuto</string>
    <string name="key_event_action_emit_navigation_hint">Dai un suggerimento di navigazione</string>
    <string name="download_to_device">Scarica sul dispositivo</string>
    <string name="tripltek_promo">Promozione Tripltek per %1$s mesi</string>
    <string name="tripltek_promo_description">Accesso libero a funzionalità quali scaricamento illimitato di mappe, 3D relief ecc. per %1$s mensili</string>
    <string name="key_event_action_open_search_view">Apri la ricerca</string>
    <string name="remove_widget_first">Per favore prima rimuovi il widget</string>
    <string name="key_event_action_open_navigation_view">Apri la schermata di navigazione</string>
    <string name="add_row">Aggiungi una riga</string>
    <string name="discard_changes_prompt">Annullare le modifiche?</string>
    <string name="row_number">Riga %1$s</string>
    <string name="key_event_action_open_wunderlinq_datagrid">Apri la griglia dati WunderLINQ</string>
    <string name="see_all_plans">Vedi tutti i piani</string>
    <string name="reset_key_assignments_desc">Tutte le associazioni dei tasti per il tipo selezionato saranno rimosse.</string>
    <string name="topography_maps">Mappe topografiche</string>
    <string name="shared_string_reassign">Riassocia</string>
    <string name="reset_key_assignments">Ripristina le associazioni dei tasti</string>
    <string name="clear_key_assignment_desc">L\'associazione dei tasti per l\'azione selezionata verrà cancellata e impostata su \"Nessuna\".</string>
    <string name="key_assignments">Assegnazioni chiave</string>
    <string name="key_event_action_activity_back_pressed">Attività indietro premuta</string>
    <string name="shared_string_eta">ETA</string>
    <string name="rendering_attr_showToll_name">Mostra restrizioni di pedaggio</string>
    <string name="lang_zh_hans">Cinese semplificato</string>
    <string name="button_already_assigned_to_this_action">Il pulsante è già assegnato a questa azione.</string>
    <string name="rendering_attr_showToll_description">Mostra le restrizioni di pedaggio sulle strade</string>
    <string name="key_assignments_already_cleared_message">Tutte le associazioni dei tasti sono già cancellate</string>
    <string name="lang_zh_hant">Cinese tradizionale</string>
    <string name="zoom_animated">Zoom animato</string>
    <string name="clear_key_assignment">Elimina l\'associazione dei tasti</string>
    <string name="add_new_button">Aggiungi un nuovo pulsante</string>
    <string name="zoom_non_animated">Zoom senza animazione</string>
    <string name="use_v1_auto_zoom">Zoom automatico discreto (vecchia versione)</string>
    <string name="shared_string_next_event">Prossimo evento</string>
    <string name="map_widget_sun_position">Posizione del sole</string>
    <string name="map_widget_sun_position_desc">Mostra il tempo fino all\'alba o al tramonto.</string>
    <string name="previous_row_has_complex_widget">La riga precedente ha un widget complesso</string>
    <string name="complex_widget_alert">Il widget %1$s può essere posizionato solo sulla propria riga.</string>
    <string name="shared_string_road_maps">Mappe stradali</string>
    <string name="shared_string_all_tracks">Tutte le tracce</string>
    <string name="battery_optimization_settings">Impostazioni ottimizzazione batteria</string>
    <string name="battery_optimization">Ottimizzazione batteria</string>
    <string name="max_sensor_heartrate">Frequenza cardiaca, massima</string>
    <string name="avg_sensor_heartrate">Frequenza cardiaca, media</string>
    <string name="max_sensor_temperature">Temperatura, massima</string>
    <string name="shared_string_extensions">Componenti aggiuntivi</string>
    <string name="shared_string_license">Licenza</string>
    <string name="shared_string_link">Link</string>
    <string name="shared_string_copyright">Copyright</string>
    <string name="shared_string_author">Autore</string>
    <string name="ltr_or_rtl_combine_with_brackets">%1$s (%2$s)</string>
    <string name="precise_distance_numbers">Numeri di distanza precisi</string>
    <string name="battery_optimization_banner_content">L\'ottimizzazione della batteria di Android può causare lacune e imprecisioni nelle tracce registrate.</string>
    <string name="dont_ask_anymore">Non chiedere più</string>
    <string name="battery_optimization_desc">L\'ottimizzazione della batteria in Android può causare lacune e imprecisioni nelle tracce registrate.
\n
\nSe riscontri uno di questi problemi, puoi provare a modificare l\'utilizzo della batteria su \"Illimitato\".</string>
    <string name="max_sensor_cadence">Cadenza della pedalata, massima</string>
    <string name="avg_sensor_cadence">Cadenza della pedalata, media</string>
    <string name="max_sensor_bycicle_power">Potenza della pedalata, massima</string>
    <string name="avg_sensor_bycicle_power">Potenza della pedalata, media</string>
    <string name="avg_sensor_temperature">Temperatura, media</string>
    <string name="max_sensor_speed">Velocità del sensore, massima</string>
    <string name="avg_sensor_speed">Velocità del sensore, media</string>
    <string name="shared_string_activity">Attività</string>
    <string name="sort_subfolders">Ordina le sottocartelle</string>
    <string name="shared_string_additional">Ulteriori</string>
    <string name="shared_string_keywords">Parole chiave</string>
    <string name="sorted_sufolders_toast">Le sottocartelle in “%1$s” sono ordinate per: “%2$s”</string>
    <string name="add_button">Aggiungi pulsante</string>
    <string name="custom_buttons">Pulsanti personalizzati</string>
    <string name="default_buttons">Pulsanti predefiniti</string>
    <string name="any_connected">Qualsiasi connesso</string>
    <string name="any_connected_with_device">Qualsiasi connesso: %s</string>
    <string name="custom_map_button_name_present">Tale pulsante è già presente</string>
    <string name="special_routing_cpp">Tipo di percorso speciale</string>
    <string name="target_elevation">Elevazione del bersaglio</string>
    <string name="shared_string_limit">Limite</string>
    <string name="when_exceeded">Quando superato</string>
    <string name="shared_string_speedometer">Tachimetro</string>
    <string name="help_article_setup_a_route_name">Imposta un percorso</string>
    <string name="speed_limit_warning">Avviso limite di velocità</string>
    <string name="speedometer_description">Mostra la velocità attuale come riportata dal GPS</string>
    <string name="rendering_attr_padusDisplayMode_description">Per tipo di accesso o nome del gestore</string>
    <string name="rendering_value_access_name">Per tipo di accesso</string>
    <string name="rendering_value_managerName_name">Per nome del gestore</string>
    <string name="rendering_attr_padusHideBoundaries_name">Nascondi i confini del territorio pubblico</string>
    <string name="rendering_attr_padusHideBoundaries_description">Nascondere i confini del territorio pubblico ma lascia le aree</string>
    <string name="rendering_attr_padusDisplayMode_name">Modalità di visualizzazione dei terreni pubblici</string>
    <string name="routing_type_a_star_classic">A* classic</string>
    <string name="java_safe">Java (Sicuro)</string>
    <string name="routing_type_a_star_2_phase">A* 2-phase</string>
    <string name="auto_zoom">Autozoom</string>
    <string name="gpx_approximation">Approssimazione GPX</string>
    <string name="shared_sting_all_colors">Tutti i colori</string>
    <string name="routing_type">Tipo di percorso</string>
    <string name="lang_ta_in">Tamil (India)</string>
    <string name="release_4_7">• Nuovo widget \"Tachimetro\" compatibile con Android Auto
\n
\n• Configura la schermata della mappa aggiungendo i pulsanti \"Azione rapida\".
\n
\n• Migliorata la leggibilità dei dati nei grafici
\n
\n• Aggiunta dei filtri in base ai dati dei sensori per le tracce
\n
<<<<<<< HEAD
\n• Migliorata la personalizzazione dell\'aspetto di gruppi di tracce
=======
\n• Migliorata la personalizzazione dell\'aspetto per gruppi di tracce
>>>>>>> 64dd6956
\n
\n• Aggiunto il supporto per tag GPX aggiuntivi
\n
\n• Personalizza la \"Distanza durante la navigazione\": scegli tra numeri precisi o arrotondati per eccesso
\n
\n• L\'interfaccia utente per la selezione delle tracce è stata unificata
\n
\n• L\'accesso a OpenStreetMap è passato a OAuth 2.0
\n
\n</string>
    <string name="distance_during_navigation">Distanza durante la navigazione</string>
    <string name="auto_zoom_discrete">Discreto</string>
    <string name="distance_during_navigation_description">Scegli la modalità di visualizzazione delle informazioni sulla distanza nei widget di navigazione (distanza dal punto, svolta successiva, corsie).
\n
\nScegli \"%1$s\" per numeri esatti o \"%2$s\" per una più facile leggibilità.</string>
    <string name="precise">Preciso</string>
    <string name="download_cloud_versions">Scarica le versioni dal cloud</string>
    <string name="upload_local_versions">Carica le versioni locali</string>
    <string name="round_up">Arrotondare</string>
    <string name="map_widget_map_scale">Scala della mappa</string>
    <string name="unchanged_parameter_summary">Ogni traccia manterrà i propri parametri.</string>
    <string name="shared_string_unchanged">Invariata</string>
    <string name="use_3d_track_visualization">Visualizzazione 3D</string>
    <string name="fix_north_up">Abilita il Nord fisso in alto</string>
    <string name="change_default_appearance_confirmation">Cambiare l\'aspetto predefinito di %1$s?</string>
    <string name="fix_north_up_descr">Non ruotare la mappa con i gesti nell\'orientamento della mappa con Nord in alto</string>
    <string name="apply_only_to_new">Applicare solo al nuovo</string>
    <string name="change_default_tracks_appearance_confirmation">Applicare le modifiche alle tracce esistenti nella cartella o solo a quelle nuove?</string>
    <string name="shared_string_changes">Cambiamenti</string>
    <string name="shared_string_scale">Scala</string>
    <string name="vertical_exaggeration">Esagerazione verticale</string>
<<<<<<< HEAD
    <string name="vertical_exaggeration_description">Cambiando il valore della scala puoi enfatizzare i rilievi 3D.</string>
    <string name="gpx_approximation_cpp">Routing-based (C++)</string>
    <string name="delete_actions_button">Pulsante elimina</string>
    <string name="use_terrain_maps">Usa le mappe di Elevazione</string>
    <string name="use_terrain_maps_summary">Utilizza mappe del terreno per i dati di altimetria. Le geometrie delle tracce non verranno modificate.</string>
=======
    <string name="vertical_exaggeration_description">Cambiando il valore della scala puoi accentuare i rilievi 3D.</string>
    <string name="gpx_approximation_cpp">Routing-based (C++)</string>
    <string name="delete_actions_button">Pulsante elimina</string>
    <string name="use_terrain_maps">Usa le mappe di Elevazione</string>
    <string name="use_terrain_maps_summary">Utilizza mappe del terreno per i dati di altimetria. La geometria del tracciato rimane invariata.</string>
>>>>>>> 64dd6956
    <string name="use_nearby_roads">Usa strade vicine</string>
    <string name="gpx_approximation_geo_java">Geometry-based (Java, fast)</string>
    <string name="auto_zoom_smooth">Liscio</string>
    <string name="gpx_approximation_java">Routing-based (Java)</string>
    <string name="release_4_8">• Predisposto per la 4.8</string>
    <string name="delete_actions_button_confirmation">Sei sicuro di voler eliminare \"%1$s\" con tutte le azioni aggiunte?</string>
<<<<<<< HEAD
    <string name="retrieve_elevation_data_summary">OsmAnd può recuperare dati altimetrici da strade nelle vicinanze o dalle mappe altimetriche.</string>
    <string name="shared_string_osm_id">ID OSM</string>
    <string name="relief_3d_download_description">Sono necessarie mappe aggiuntive per visualizzare il suolo sulla mappa.</string>
    <string name="use_nearby_roads_summary">Utilizza mappe offline per individuare strade &amp; dati altimetrici. Potrebbe correggere la geometria della traccia.</string>
    <string name="maps_that_also_be_used">Mappe già utilizzate: %1$s</string>
    <string name="required_maps_calculate_online_summary">La lista delle mappe mancanti è basata sul base del percorso in linea retta. Per avere una lista accurata delle mappe, OsmAnd può pre-calcolare online il tuo percorso.</string>
    <string name="missing_maps_description">Alcune mappe offline non aggiornate o mancanti sono richieste. Pregasi di aggiornarle o scaricarle.</string>
    <string name="getting_list_of_required_maps">Recuperando la lista delle mappe richieste …</string>
    <string name="required_maps">Mappe richieste</string>
    <string name="route_line_use_coloring_speed">La linea del percorso è colorata in base alla velocità dello spostamento.</string>
    <string name="route_line_use_coloring_altitude">La linea del percorso è colorata i base all\'altitudine.</string>
    <string name="missing_maps_header">Mappe mancanti o da aggiornare</string>
=======
    <string name="retrieve_elevation_data_summary">OsmAnd può recuperare i dati altimetrici dalle strade nelle vicinanze o dalle mappe del terreno.</string>
    <string name="shared_string_osm_id">ID OSM</string>
    <string name="relief_3d_download_description">Sono necessarie mappe aggiuntive per visualizzare il terreno sulla mappa.</string>
    <string name="use_nearby_roads_summary">Utilizza la mappa offline per trovare strade e dati di elevazione nelle vicinanze. Potrebbe correggere la geometria del tracciato.</string>
    <string name="maps_that_also_be_used">Mappe già utilizzate: %1$s</string>
    <string name="required_maps_calculate_online_summary">L\'elenco delle mappe mancanti si basa sul percorso in linea retta. Per avere una lista accurata delle mappe, OsmAnd può pre-calcolare il tuo percorso online.</string>
    <string name="missing_maps_description">Alcune mappe offline richieste per questo percorso mancano o non sono aggiornate. Scarica o aggiorna queste mappe.</string>
    <string name="getting_list_of_required_maps">Recupero una lista delle mappe richieste…</string>
    <string name="required_maps">Mappe richieste</string>
    <string name="route_line_use_coloring_speed">La linea del percorso è colorata in base alla velocità del movimento.</string>
    <string name="route_line_use_coloring_altitude">La linea del percorso è colorata in base all\'altitudine.</string>
    <string name="missing_maps_header">Mappe mancanti o da aggiornare</string>
    <string name="track_vertical_exaggeration_description">Modificando il valore della scala, puoi modificare l\'altezza della traccia 3D.</string>
    <string name="downward_gradient">Gradiente verso il basso</string>
    <string name="top">Sopra</string>
    <string name="title_3d_track">Traccia 3D</string>
    <string name="gpx_approximation_geo_cpp">Geometry-based (C++, fast)</string>
    <string name="upward_gradient">Gradiente verso l\'alto</string>
    <string name="bottom">Sotto</string>
    <string name="top_and_bottom">Sopra e sotto</string>
    <string name="explore_3d_track_description">Esplora la traccia in 3D interattivo! Visualizza altezza, velocità e altro direttamente sulla mappa.</string>
    <string name="visualized_by">Visualizzato da</string>
    <string name="wall_color">Colore della parete</string>
    <string name="track_line">Linea della traccia</string>
    <string name="fixed_height">Altezza fissata</string>
    <string name="allow_display_on_top">Consenti la visualizzazione in alto</string>
    <string name="allow_display_on_top_description">Consenti la visualizzazione dei testi della mappa uno sopra l\'altro</string>
    <string name="show_debug_info">Mostra informazioni di debug</string>
    <string name="show_debug_info_description">Visualizza informazioni grafiche sul posizionamento di ciascun testo della mappa</string>
    <string name="map_text">Testi della mappa</string>
    <string name="routing_attr_avoid_cobblestone_name">Evita il ciottolo</string>
>>>>>>> 64dd6956
</resources><|MERGE_RESOLUTION|>--- conflicted
+++ resolved
@@ -5641,11 +5641,7 @@
 \n
 \n• Aggiunta dei filtri in base ai dati dei sensori per le tracce
 \n
-<<<<<<< HEAD
-\n• Migliorata la personalizzazione dell\'aspetto di gruppi di tracce
-=======
 \n• Migliorata la personalizzazione dell\'aspetto per gruppi di tracce
->>>>>>> 64dd6956
 \n
 \n• Aggiunto il supporto per tag GPX aggiuntivi
 \n
@@ -5677,39 +5673,17 @@
     <string name="shared_string_changes">Cambiamenti</string>
     <string name="shared_string_scale">Scala</string>
     <string name="vertical_exaggeration">Esagerazione verticale</string>
-<<<<<<< HEAD
-    <string name="vertical_exaggeration_description">Cambiando il valore della scala puoi enfatizzare i rilievi 3D.</string>
-    <string name="gpx_approximation_cpp">Routing-based (C++)</string>
-    <string name="delete_actions_button">Pulsante elimina</string>
-    <string name="use_terrain_maps">Usa le mappe di Elevazione</string>
-    <string name="use_terrain_maps_summary">Utilizza mappe del terreno per i dati di altimetria. Le geometrie delle tracce non verranno modificate.</string>
-=======
     <string name="vertical_exaggeration_description">Cambiando il valore della scala puoi accentuare i rilievi 3D.</string>
     <string name="gpx_approximation_cpp">Routing-based (C++)</string>
     <string name="delete_actions_button">Pulsante elimina</string>
     <string name="use_terrain_maps">Usa le mappe di Elevazione</string>
     <string name="use_terrain_maps_summary">Utilizza mappe del terreno per i dati di altimetria. La geometria del tracciato rimane invariata.</string>
->>>>>>> 64dd6956
     <string name="use_nearby_roads">Usa strade vicine</string>
     <string name="gpx_approximation_geo_java">Geometry-based (Java, fast)</string>
     <string name="auto_zoom_smooth">Liscio</string>
     <string name="gpx_approximation_java">Routing-based (Java)</string>
     <string name="release_4_8">• Predisposto per la 4.8</string>
     <string name="delete_actions_button_confirmation">Sei sicuro di voler eliminare \"%1$s\" con tutte le azioni aggiunte?</string>
-<<<<<<< HEAD
-    <string name="retrieve_elevation_data_summary">OsmAnd può recuperare dati altimetrici da strade nelle vicinanze o dalle mappe altimetriche.</string>
-    <string name="shared_string_osm_id">ID OSM</string>
-    <string name="relief_3d_download_description">Sono necessarie mappe aggiuntive per visualizzare il suolo sulla mappa.</string>
-    <string name="use_nearby_roads_summary">Utilizza mappe offline per individuare strade &amp; dati altimetrici. Potrebbe correggere la geometria della traccia.</string>
-    <string name="maps_that_also_be_used">Mappe già utilizzate: %1$s</string>
-    <string name="required_maps_calculate_online_summary">La lista delle mappe mancanti è basata sul base del percorso in linea retta. Per avere una lista accurata delle mappe, OsmAnd può pre-calcolare online il tuo percorso.</string>
-    <string name="missing_maps_description">Alcune mappe offline non aggiornate o mancanti sono richieste. Pregasi di aggiornarle o scaricarle.</string>
-    <string name="getting_list_of_required_maps">Recuperando la lista delle mappe richieste …</string>
-    <string name="required_maps">Mappe richieste</string>
-    <string name="route_line_use_coloring_speed">La linea del percorso è colorata in base alla velocità dello spostamento.</string>
-    <string name="route_line_use_coloring_altitude">La linea del percorso è colorata i base all\'altitudine.</string>
-    <string name="missing_maps_header">Mappe mancanti o da aggiornare</string>
-=======
     <string name="retrieve_elevation_data_summary">OsmAnd può recuperare i dati altimetrici dalle strade nelle vicinanze o dalle mappe del terreno.</string>
     <string name="shared_string_osm_id">ID OSM</string>
     <string name="relief_3d_download_description">Sono necessarie mappe aggiuntive per visualizzare il terreno sulla mappa.</string>
@@ -5741,5 +5715,4 @@
     <string name="show_debug_info_description">Visualizza informazioni grafiche sul posizionamento di ciascun testo della mappa</string>
     <string name="map_text">Testi della mappa</string>
     <string name="routing_attr_avoid_cobblestone_name">Evita il ciottolo</string>
->>>>>>> 64dd6956
 </resources>