--- conflicted
+++ resolved
@@ -20,11 +20,7 @@
         style="@style/OsmandListView"
 		android:divider="@drawable/divider"
         android:layout_width="fill_parent"
-<<<<<<< HEAD
-        android:layout_height="fill_parent"
-=======
         android:layout_height="0dp"
->>>>>>> 35a3a8ff
 		android:background="?attr/expandable_list_background"
         android:layout_marginLeft="0dp"
         android:layout_marginRight="0dp"
