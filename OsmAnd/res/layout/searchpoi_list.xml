<?xml version="1.0" encoding="utf-8"?>
<LinearLayout xmlns:android="http://schemas.android.com/apk/res/android"
    xmlns:osmand="http://schemas.android.com/apk/res-auto"
    xmlns:tools="http://schemas.android.com/tools"
    android:layout_width="fill_parent"
    android:layout_height="wrap_content"
    android:background="?attr/expandable_list_item_background"
    android:minHeight="@dimen/list_item_height"
    android:orientation="horizontal"
    android:paddingLeft="@dimen/list_content_padding"
    android:paddingRight="@dimen/list_content_padding" 
    android:descendantFocusability="blocksDescendants"
	android:paddingEnd="@dimen/list_content_padding"
	android:paddingStart="@dimen/list_content_padding">

    <ImageView
        android:id="@+id/poi_icon"
        android:layout_width="@dimen/standard_icon_size"
        android:layout_height="@dimen/standard_icon_size"
        android:layout_gravity="center_vertical"
        android:layout_marginRight="@dimen/favorites_icon_right_margin"
        tools:visiblity="visible"
	    android:layout_marginEnd="@dimen/favorites_icon_right_margin" />

    <LinearLayout
        android:layout_width="wrap_content"
        android:layout_height="wrap_content"
        android:orientation="vertical"
        android:layout_gravity="bottom"
        android:paddingRight="3dp"
	    android:paddingEnd="3dp">

        <TextView
            android:id="@+id/poi_label"
            android:textSize="@dimen/default_list_text_size"
            android:layout_width="fill_parent"
            android:layout_height="wrap_content"
            android:layout_gravity="center_vertical"
            android:gravity="center_vertical"
            android:maxLines="2"
            tools:text="@string/lorem_ipsum" />

        <LinearLayout
            android:layout_width="fill_parent"
            android:layout_gravity="bottom"
            android:layout_height="wrap_content"
            android:layout_marginTop="4dp"
            android:layout_marginBottom="4dp"
            android:orientation="horizontal" >

            <ImageView
                android:id="@+id/poi_direction"
                android:layout_width="@dimen/directionIconSize"
                android:layout_height="@dimen/directionIconSize"
                android:layout_marginTop="1sp"
                android:layout_gravity="center_vertical"
                osmand:srcCompat="@drawable/ic_direction_arrow"
                tools:visiblity="visible" />

            <TextView
                android:id="@+id/distance"
                android:layout_width="wrap_content"
                android:layout_height="wrap_content"
                android:maxLines="1"
                android:textColor="?android:textColorSecondary"
                android:textSize="@dimen/default_sub_text_size"
                android:layout_marginRight="@dimen/gpx_small_text_margin"
                tools:text="300 km"
	            android:layout_marginEnd="@dimen/gpx_small_text_margin" />

            <ImageView
                android:id="@+id/time_icon"
                android:layout_width="wrap_content"
                android:layout_height="wrap_content"
                android:layout_gravity="center_vertical"
                android:layout_marginRight="@dimen/gpx_small_icon_margin"
<<<<<<< HEAD
                osmand:srcCompat="@drawable/ic_small_time"
=======
                android:src="@drawable/ic_action_time_16"
>>>>>>> 43f1e37d
	            android:layout_marginEnd="@dimen/gpx_small_icon_margin" />

            <TextView
                android:id="@+id/time"
                android:layout_width="wrap_content"
                android:layout_height="wrap_content"
                android:ellipsize="end"
                android:maxLines="1"
                android:lines="1" 
                android:singleLine="true"
                android:scrollHorizontally="true"
                
                android:layout_marginRight="@dimen/gpx_small_text_margin"
                android:textColor="?android:textColorSecondary"
                android:textSize="@dimen/default_sub_text_size"
	            android:layout_marginEnd="@dimen/gpx_small_text_margin" />
        </LinearLayout>
    </LinearLayout>

</LinearLayout><|MERGE_RESOLUTION|>--- conflicted
+++ resolved
@@ -74,11 +74,7 @@
                 android:layout_height="wrap_content"
                 android:layout_gravity="center_vertical"
                 android:layout_marginRight="@dimen/gpx_small_icon_margin"
-<<<<<<< HEAD
-                osmand:srcCompat="@drawable/ic_small_time"
-=======
-                android:src="@drawable/ic_action_time_16"
->>>>>>> 43f1e37d
+                osmand:srcCompat="@drawable/ic_action_time_16"
 	            android:layout_marginEnd="@dimen/gpx_small_icon_margin" />
 
             <TextView
