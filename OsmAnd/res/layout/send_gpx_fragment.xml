<?xml version="1.0" encoding="utf-8"?>
<LinearLayout xmlns:android="http://schemas.android.com/apk/res/android"
	xmlns:app="http://schemas.android.com/apk/res-auto"
	xmlns:osmand="http://schemas.android.com/apk/res-auto"
	xmlns:tools="http://schemas.android.com/tools"
	android:layout_width="match_parent"
	android:layout_height="wrap_content"
	android:orientation="vertical">

	<LinearLayout
		android:layout_width="match_parent"
		android:layout_height="wrap_content"
		android:orientation="vertical"
		android:paddingStart="@dimen/content_padding"
		android:paddingLeft="@dimen/content_padding"
		android:paddingTop="@dimen/bottom_sheet_content_margin"
		android:paddingEnd="@dimen/content_padding"
		android:paddingRight="@dimen/content_padding">

		<net.osmand.plus.widgets.TextViewEx
			android:id="@+id/title"
			android:layout_width="match_parent"
			android:layout_height="wrap_content"
			android:layout_marginBottom="16dp"
			android:letterSpacing="@dimen/text_button_letter_spacing"
			android:text="@string/send_files_to_openstreetmap"
			android:textSize="@dimen/default_list_text_size"
			osmand:typeface="@string/font_roboto_medium" />

		<com.google.android.material.textfield.TextInputLayout
			android:id="@+id/message_label"
			android:layout_width="match_parent"
			android:layout_height="wrap_content"
			android:layout_marginBottom="@dimen/bottom_sheet_content_margin"
			android:hint="@string/shared_string_description"
			app:boxStrokeColor="@color/osmand_orange"
			app:hintTextColor="@color/text_color_secondary_light">

			<com.google.android.material.textfield.TextInputEditText
				android:id="@+id/message_field"
				android:layout_width="match_parent"
				android:background = "?attr/background_field"
				android:layout_height="wrap_content"
<<<<<<< HEAD
				android:imeOptions="actionDone"
				android:paddingTop = "@dimen/empty_state_image_margin_bottom"/>
=======
				android:imeOptions="actionDone" />

>>>>>>> fd85ed7c
		</com.google.android.material.textfield.TextInputLayout>

		<com.google.android.material.textfield.TextInputLayout
			android:id="@+id/tags_label"
			android:layout_width="match_parent"
			android:layout_height="wrap_content"
			android:layout_marginBottom="@dimen/bottom_sheet_content_margin"
			android:hint="@string/gpx_tags_txt"
			app:boxStrokeColor="@color/osmand_orange"
			app:helperText="@string/enter_text_separated"
			app:helperTextEnabled="true"
			app:hintTextColor="@color/text_color_secondary_light">

			<com.google.android.material.textfield.TextInputEditText
				android:id="@+id/tags_field"
				android:layout_width="match_parent"
				android:layout_height="wrap_content"
				android:imeOptions="actionDone"
<<<<<<< HEAD
				android:background = "?attr/background_field"
				android:text="osmand" />
=======
				android:text="osmand" />

>>>>>>> fd85ed7c
		</com.google.android.material.textfield.TextInputLayout>

	</LinearLayout>

	<View
		android:layout_width="match_parent"
		android:layout_height="1dp"
		android:background="?attr/dashboard_divider" />

	<LinearLayout
		android:layout_width="match_parent"
		android:layout_height="wrap_content"
		android:orientation="horizontal">

		<net.osmand.plus.widgets.TextViewEx
			android:layout_width="0dp"
			android:layout_height="wrap_content"
			android:layout_weight="1"
			android:letterSpacing="@dimen/description_letter_spacing"
			android:paddingLeft="@dimen/content_padding"
			android:paddingTop="@dimen/context_menu_first_line_top_margin"
			android:paddingRight="@dimen/content_padding"
			android:paddingBottom="@dimen/context_menu_first_line_top_margin"
			android:text="@string/gpx_visibility_txt"
			android:textColor="?android:textColorPrimary"
			android:textSize="@dimen/default_list_text_size"
			osmand:typeface="@string/font_roboto_regular" />

		<net.osmand.plus.widgets.TextViewEx
			android:id="@+id/visibility_name"
			android:layout_width="wrap_content"
			android:layout_height="wrap_content"
			android:gravity="end"
			android:letterSpacing="@dimen/description_letter_spacing"
			android:paddingLeft="@dimen/content_padding"
			android:paddingTop="@dimen/context_menu_first_line_top_margin"
			android:paddingRight="@dimen/content_padding"
			android:paddingBottom="@dimen/context_menu_first_line_top_margin"
			android:textColor="?android:textColorSecondary"
			android:textSize="@dimen/default_desc_text_size"
			osmand:typeface="@string/font_roboto_medium"
			tools:text="@string/gpx_visibility_txt" />

	</LinearLayout>

	<androidx.recyclerview.widget.RecyclerView
		android:id="@+id/description_view"
		android:layout_width="match_parent"
		android:layout_height="wrap_content"
		android:clipToPadding="false"
		android:orientation="horizontal"
		android:paddingStart="@dimen/content_padding"
		android:paddingLeft="@dimen/content_padding"
		android:paddingEnd="@dimen/content_padding"
		android:paddingRight="@dimen/content_padding"
		tools:itemCount="4"
		tools:layoutManager="androidx.recyclerview.widget.LinearLayoutManager"
		tools:listitem="@layout/point_editor_icon_category_item"
		tools:orientation="horizontal" />

	<net.osmand.plus.widgets.TextViewEx
		android:id="@+id/visibility_description"
		android:layout_width="match_parent"
		android:layout_height="wrap_content"
		android:letterSpacing="@dimen/description_letter_spacing"
		android:lineSpacingExtra="@dimen/map_widget_text_small_bottom_margin"
		android:paddingLeft="@dimen/content_padding"
		android:paddingTop="@dimen/context_menu_first_line_top_margin"
		android:paddingRight="@dimen/content_padding"
		android:paddingBottom="@dimen/context_menu_first_line_top_margin"
		android:textColor="?android:textColorPrimary"
		android:textSize="@dimen/default_desc_text_size"
		osmand:typeface="@string/font_roboto_regular" />

	<View
		android:layout_width="match_parent"
		android:layout_height="1dp"
		android:background="?attr/dashboard_divider" />

	<LinearLayout
		android:id="@+id/account_block"
		android:layout_width="match_parent"
		android:layout_height="wrap_content"
		android:minHeight="@dimen/context_menu_buttons_bottom_height"
		tools:background="?android:attr/selectableItemBackground">

		<androidx.appcompat.widget.AppCompatImageView
			android:id="@android:id/icon"
			android:layout_width="@dimen/standard_icon_size"
			android:layout_height="@dimen/standard_icon_size"
			android:layout_gravity="center"
			android:layout_marginStart="@dimen/content_padding"
			android:layout_marginLeft="@dimen/content_padding"
			android:layout_marginTop="@dimen/bottom_sheet_icon_margin"
			android:layout_marginEnd="@dimen/content_padding"
			android:layout_marginRight="@dimen/bottom_sheet_icon_margin_large"
			android:layout_marginBottom="@dimen/bottom_sheet_icon_margin"
			android:tint="@color/active_buttons_and_links_text_disabled_light"
			osmand:srcCompat="@drawable/ic_action_user_account" />

		<LinearLayout
			android:layout_width="0dp"
			android:layout_height="wrap_content"
			android:layout_gravity="center_vertical"
			android:layout_weight="1"
			android:orientation="vertical"
			android:paddingStart="@dimen/content_padding"
			android:paddingLeft="@dimen/content_padding"
			android:paddingEnd="@dimen/content_padding"
			android:paddingRight="@dimen/content_padding">

			<net.osmand.plus.widgets.TextViewEx
				android:id="@+id/account_name"
				android:layout_width="match_parent"
				android:layout_height="wrap_content"
				android:ellipsize="marquee"
				android:letterSpacing="@dimen/description_letter_spacing"
				android:lineSpacingExtra="@dimen/map_widget_text_small_bottom_margin"
				android:singleLine="true"
				android:text="@string/login_account"
				android:textColor="?android:textColorSecondary"
				android:textSize="@dimen/default_desc_text_size"
				osmand:typeface="@string/font_roboto_regular" />

			<net.osmand.plus.widgets.TextViewEx
				android:id="@+id/user_name"
				android:layout_width="match_parent"
				android:layout_height="wrap_content"
				android:letterSpacing="@dimen/text_button_letter_spacing"
				android:lineSpacingExtra="5dp"
				android:maxLines="4"
				android:textColor="?android:textColorPrimary"
				android:textSize="@dimen/default_desc_text_size"
				osmand:typeface="@string/font_roboto_regular" />

		</LinearLayout>

	</LinearLayout>

</LinearLayout><|MERGE_RESOLUTION|>--- conflicted
+++ resolved
@@ -41,13 +41,8 @@
 				android:layout_width="match_parent"
 				android:background = "?attr/background_field"
 				android:layout_height="wrap_content"
-<<<<<<< HEAD
-				android:imeOptions="actionDone"
-				android:paddingTop = "@dimen/empty_state_image_margin_bottom"/>
-=======
 				android:imeOptions="actionDone" />
 
->>>>>>> fd85ed7c
 		</com.google.android.material.textfield.TextInputLayout>
 
 		<com.google.android.material.textfield.TextInputLayout
@@ -66,13 +61,8 @@
 				android:layout_width="match_parent"
 				android:layout_height="wrap_content"
 				android:imeOptions="actionDone"
-<<<<<<< HEAD
 				android:background = "?attr/background_field"
 				android:text="osmand" />
-=======
-				android:text="osmand" />
-
->>>>>>> fd85ed7c
 		</com.google.android.material.textfield.TextInputLayout>
 
 	</LinearLayout>
