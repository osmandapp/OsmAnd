<?xml version="1.0" encoding="utf-8"?>
<LinearLayout xmlns:android="http://schemas.android.com/apk/res/android"
              xmlns:tools="http://schemas.android.com/tools"
              android:layout_width="match_parent"
              android:layout_height="wrap_content"
              android:layout_gravity="bottom"
              android:orientation="vertical">

    <FrameLayout
        android:layout_width="match_parent"
        android:layout_height="wrap_content">

        <FrameLayout
            android:id="@+id/map_alarm_warning"
            android:layout_width="@dimen/map_alarm_size"
            android:layout_height="@dimen/map_alarm_size"
            android:layout_gravity="bottom|left"
            android:layout_marginBottom="@dimen/map_alarm_bottom_margin"
            android:layout_marginLeft="@dimen/map_button_shadow_margin">

            <ImageView
                android:id="@+id/map_alarm_warning_icon"
                android:layout_width="wrap_content"
                android:layout_height="wrap_content"
                android:layout_gravity="center"
                android:src="@drawable/warnings_limit"/>

            <TextView
                android:id="@+id/map_alarm_warning_text"
                android:layout_width="wrap_content"
                android:layout_height="wrap_content"
                android:layout_gravity="center"
                android:textColor="@color/color_black"
                android:textSize="@dimen/map_alarm_text_size"
                android:textStyle="bold"
                tools:text="60"/>
        </FrameLayout>

        <FrameLayout
            android:id="@+id/map_app_mode_shadow"
            android:layout_width="@dimen/map_button_shadow_width"
            android:layout_height="@dimen/map_button_shadow_height"
            android:layout_gravity="bottom|left"
            android:layout_marginBottom="@dimen/map_button_shadow_margin"
            android:layout_marginLeft="@dimen/map_button_shadow_margin"
            android:background="@drawable/btn_round_trans">

            <ImageView
                android:id="@+id/map_app_mode_icon"
                android:layout_width="wrap_content"
                android:layout_height="wrap_content"
                android:layout_gravity="top|center"
                android:layout_marginTop="3dp"
                android:src="@drawable/ic_action_test_light"/>

            <TextView
                android:id="@+id/map_app_mode_text"
                android:layout_width="wrap_content"
                android:layout_height="wrap_content"
                android:layout_gravity="top|center"
                android:gravity="center_horizontal"
                android:textSize="@dimen/map_button_text_size"/>
        </FrameLayout>

        <LinearLayout
            android:id="@+id/map_transparency_layout"
            android:layout_width="wrap_content"
            android:layout_height="wrap_content"
            android:layout_gravity="bottom|center"
            android:layout_marginBottom="@dimen/map_button_size"
            android:orientation="horizontal">

            <SeekBar
                android:id="@+id/map_transparency_seekbar"
                android:layout_width="@dimen/map_trans_seek_size"
                android:layout_height="wrap_content"
                android:layout_gravity="center"/>

            <ImageButton
                android:id="@+id/map_transparency_hide"
                android:layout_width="wrap_content"
                android:layout_height="wrap_content"
                android:layout_gravity="center"
                android:background="@drawable/btn_circle_transparent"
                android:src="@drawable/headliner_close"/>
        </LinearLayout>

        <LinearLayout
            android:layout_width="wrap_content"
            android:layout_height="wrap_content"
            android:layout_gravity="bottom|left"
            android:layout_marginBottom="@dimen/map_button_margin"
            android:layout_marginLeft="@dimen/map_button_margin">

            <ImageButton
                android:id="@+id/map_menu_button"
                android:layout_width="@dimen/map_button_size"
                android:layout_height="@dimen/map_button_size"
                android:background="@drawable/btn_round"
                android:src="@drawable/ic_action_test_light"/>

            <ImageButton
                android:id="@+id/map_route_info_button"
                android:layout_width="@dimen/map_button_size"
                android:layout_height="@dimen/map_button_size"
                android:layout_marginLeft="@dimen/map_button_spacing"
                android:background="@drawable/btn_round"
                android:src="@drawable/ic_action_test_light"/>

            <FrameLayout
                android:id="@+id/map_ruler_layout"
                android:layout_width="@dimen/map_ruler_width"
                android:layout_height="wrap_content"
                android:layout_gravity="bottom"
                android:layout_marginLeft="@dimen/map_button_margin">

                <FrameLayout
                    android:layout_width="fill_parent"
                    android:layout_height="fill_parent"
                    android:layout_marginBottom="@dimen/map_ruler_bottom_margin">


                    <TextView
                        android:id="@+id/map_ruler_text_shadow"
                        android:layout_width="fill_parent"
                        android:layout_height="fill_parent"
                        android:layout_gravity="bottom"
                        android:gravity="center_horizontal"
                        android:lineSpacingMultiplier="0.9"
                        android:textSize="@dimen/map_widget_text_size_small"
                        tools:text="100 m"/>

                    <TextView
                        android:id="@+id/map_ruler_text"
                        android:layout_width="fill_parent"
                        android:layout_height="fill_parent"
                        android:layout_gravity="bottom"
                        android:gravity="center_horizontal"
                        android:lineSpacingMultiplier="0.9"
                        android:textSize="@dimen/map_widget_text_size_small"
                        tools:text="100 m"/>

                </FrameLayout>

                <ImageView
                    android:id="@+id/map_ruler_image"
                    android:layout_width="fill_parent"
                    android:layout_height="wrap_content"
                    android:layout_gravity="bottom"
                    android:background="@drawable/ruler"/>
            </FrameLayout>
        </LinearLayout>

        <LinearLayout
            android:layout_width="wrap_content"
            android:layout_height="wrap_content"
            android:layout_gravity="bottom|right"
            android:layout_marginBottom="@dimen/map_button_margin"
            android:layout_marginRight="@dimen/map_button_margin">

            <ImageButton
                android:id="@+id/map_my_location_button"
                android:layout_width="@dimen/map_button_size"
                android:layout_height="@dimen/map_button_size"
                android:layout_gravity="bottom"
                android:background="@drawable/btn_circle"
                android:src="@drawable/ic_action_test_light"/>

            <LinearLayout
                android:layout_width="wrap_content"
                android:layout_height="wrap_content"
                android:layout_gravity="bottom"
                android:layout_marginLeft="@dimen/map_button_spacing"
                android:orientation="vertical">

                <ImageButton
                    android:id="@+id/map_zoom_in_button"
                    android:layout_width="@dimen/map_button_size"
                    android:layout_height="@dimen/map_button_size"
                    android:background="@drawable/btn_circle"
                    android:src="@drawable/ic_action_test_light"/>

                <ImageButton
                    android:id="@+id/map_zoom_out_button"
                    android:layout_width="@dimen/map_button_size"
                    android:layout_height="@dimen/map_button_size"
                    android:layout_marginTop="@dimen/map_button_spacing"
                    android:background="@drawable/btn_circle"
                    android:src="@drawable/ic_action_test_light"/>
            </LinearLayout>
        </LinearLayout>
    </FrameLayout>

    <FrameLayout
        android:layout_width="match_parent"
        android:layout_height="wrap_content">

        <include layout="@layout/map_route_prepare_bottom"/>
<<<<<<< HEAD
        <include layout="@layout/recording_note_fragment"/>
=======

>>>>>>> 1b698ba9
        <LinearLayout
            android:id="@+id/map_context_menu_layout"
            android:layout_width="match_parent"
            android:layout_height="wrap_content"
            android:layout_gravity="bottom"
            android:background="@drawable/btn_flat"
            android:visibility="gone">

            <TextView
                android:layout_width="0dp"
                android:layout_height="fill_parent"
                android:layout_weight="1"
                android:ellipsize="end"
                android:gravity="center">
            </TextView>

            <ImageButton
                android:layout_width="@dimen/map_address_height"
                android:layout_height="@dimen/map_address_height"
                android:layout_gravity="center_vertical"
                android:background="@drawable/btn_circle_transparent"
                android:src="@drawable/ic_action_test_light"/>

            <ImageButton
                android:layout_width="@dimen/map_address_height"
                android:layout_height="@dimen/map_address_height"
                android:layout_gravity="center_vertical"
                android:background="@drawable/btn_circle_transparent"
                android:src="@drawable/ic_action_test_light"/>
        </LinearLayout>
    </FrameLayout>

</LinearLayout><|MERGE_RESOLUTION|>--- conflicted
+++ resolved
@@ -196,11 +196,7 @@
         android:layout_height="wrap_content">
 
         <include layout="@layout/map_route_prepare_bottom"/>
-<<<<<<< HEAD
         <include layout="@layout/recording_note_fragment"/>
-=======
-
->>>>>>> 1b698ba9
         <LinearLayout
             android:id="@+id/map_context_menu_layout"
             android:layout_width="match_parent"
