--- conflicted
+++ resolved
@@ -38,16 +38,9 @@
 				android:id="@+id/toolbar_title"
 				android:layout_width="0dp"
 				android:layout_height="wrap_content"
-<<<<<<< HEAD
 				android:layout_weight="1"
-				android:paddingLeft="@dimen/content_padding"
-				android:paddingRight="@dimen/content_padding"
-=======
 				android:layout_marginLeft="@dimen/content_padding"
 				android:layout_marginRight="@dimen/content_padding"
-				android:layout_marginStart="@dimen/content_padding"
-				android:layout_marginEnd="@dimen/content_padding"
->>>>>>> 7e9e5e25
 				android:maxLines="2"
 				android:textColor="?attr/app_bar_primary_item_color"
 				android:textSize="@dimen/dialog_header_text_size"
