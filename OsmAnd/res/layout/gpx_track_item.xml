--- conflicted
+++ resolved
@@ -85,11 +85,7 @@
                     android:layout_height="wrap_content"
                     android:layout_marginRight="@dimen/gpx_small_icon_margin"
                     android:layout_marginEnd="@dimen/gpx_small_icon_margin"
-<<<<<<< HEAD
-                    osmand:srcCompat="@drawable/ic_small_distance" />
-=======
-                    android:src="@drawable/ic_action_distance_16" />
->>>>>>> 43f1e37d
+                    osmand:srcCompat="@drawable/ic_action_distance_16" />
 
                 <TextView
                     android:id="@+id/distance"
@@ -107,11 +103,7 @@
                     android:layout_height="wrap_content"
                     android:layout_marginRight="@dimen/gpx_small_icon_margin"
                     android:layout_marginEnd="@dimen/gpx_small_icon_margin"
-<<<<<<< HEAD
-                    osmand:srcCompat="@drawable/ic_small_point" />
-=======
-                    android:src="@drawable/ic_action_waypoint_16" />
->>>>>>> 43f1e37d
+                    osmand:srcCompat="@drawable/ic_action_waypoint_16" />
 
                 <TextView
                     android:id="@+id/points_count"
@@ -129,11 +121,7 @@
                     android:layout_height="wrap_content"
                     android:layout_marginRight="@dimen/gpx_small_icon_margin"
                     android:layout_marginEnd="@dimen/gpx_small_icon_margin"
-<<<<<<< HEAD
-                    osmand:srcCompat="@drawable/ic_small_time" />
-=======
-                    android:src="@drawable/ic_action_time_16" />
->>>>>>> 43f1e37d
+                    osmand:srcCompat="@drawable/ic_action_time_16" />
 
                 <TextView
                     android:id="@+id/time"
