<?xml version="1.0" encoding="utf-8"?>
<LinearLayout xmlns:android="http://schemas.android.com/apk/res/android"
<<<<<<< HEAD
    xmlns:tools="http://schemas.android.com/tools"
    android:layout_width="match_parent"
    android:layout_height="wrap_content"
    android:background="?attr/selectableItemBackground"
    android:orientation="vertical">
=======
              xmlns:osmand="http://schemas.android.com/apk/res-auto"
              xmlns:tools="http://schemas.android.com/tools"
              android:layout_width="match_parent"
              android:layout_height="wrap_content"
              android:background="?attr/selectableItemBackground"
              android:orientation="vertical">
>>>>>>> 183bcb7b

    <View
        android:id="@+id/divider"
        android:layout_width="match_parent"
        android:layout_height="1dp"
        android:background="?attr/dashboard_divider"
        android:visibility="gone" />

    <LinearLayout
        android:id="@+id/container"
        android:layout_width="match_parent"
        android:layout_height="wrap_content"
        android:orientation="horizontal"
        android:minHeight="@dimen/list_item_height"
        android:paddingLeft="@dimen/dialog_content_margin"
        android:paddingStart="@dimen/dialog_content_margin"
        android:paddingRight="0dp"
        android:paddingEnd="0dp"
        android:gravity="center_vertical">

        <CheckBox
            android:id="@+id/check_local_index"
            android:layout_width="wrap_content"
            android:layout_height="wrap_content"
            android:focusable="false"
            android:visibility="gone"
            android:paddingTop="4dp"
            android:paddingBottom="4dp"
            android:paddingRight="@dimen/dialog_content_margin"
            android:paddingEnd="@dimen/dialog_content_margin"
            android:paddingLeft="0dp"
            android:paddingStart="0dp"
            android:clickable="false"
            android:focusableInTouchMode="false" />

        <ImageView
            android:id="@+id/icon"
            android:layout_width="wrap_content"
            android:layout_height="wrap_content"
            osmand:srcCompat="@drawable/ic_action_polygom_dark"
            android:layout_marginRight="@dimen/list_content_padding"
            android:visibility="visible"
            android:layout_marginEnd="@dimen/list_content_padding" />


        <LinearLayout
            android:layout_width="0dp"
            android:layout_height="wrap_content"
            android:paddingTop="@dimen/gpx_text_top_margin"
            android:paddingBottom="@dimen/gpx_text_top_margin"
            android:layout_marginRight="@dimen/showAllButtonMarginRight"
            android:layout_marginEnd="@dimen/showAllButtonMarginRight"
            android:layout_weight="1"
            android:orientation="vertical">

            <TextView
                android:id="@+id/name"
                android:layout_width="wrap_content"
                android:layout_height="wrap_content"
                android:layout_gravity="start"
                android:textColor="?android:textColorPrimary"
                android:textSize="@dimen/default_list_text_size"
                tools:text="@string/current_track" />

            <LinearLayout
                android:id="@+id/read_section"
                android:layout_width="wrap_content"
                android:layout_height="wrap_content"
                android:layout_gravity="start"
                android:orientation="horizontal"
                android:visibility="visible"
                android:gravity="center_vertical">

                <ImageView
                    android:id="@+id/distance_icon"
                    android:layout_width="wrap_content"
                    android:layout_height="wrap_content"
                    android:layout_marginRight="@dimen/gpx_small_icon_margin"
                    android:layout_marginEnd="@dimen/gpx_small_icon_margin"
                    osmand:srcCompat="@drawable/ic_action_distance_16" />

                <TextView
                    android:id="@+id/distance"
                    android:layout_width="wrap_content"
                    android:layout_height="wrap_content"
                    android:layout_marginRight="@dimen/gpx_small_text_margin"
                    android:maxLines="1"
                    android:includeFontPadding="false"
                    android:textColor="?android:textColorSecondary"
                    android:textSize="@dimen/default_sub_text_size"
                    android:layout_marginEnd="@dimen/gpx_small_text_margin" />

                <ImageView
                    android:id="@+id/points_icon"
                    android:layout_width="wrap_content"
                    android:layout_height="wrap_content"
                    android:layout_marginRight="@dimen/gpx_small_icon_margin"
                    android:layout_marginEnd="@dimen/gpx_small_icon_margin"
                    osmand:srcCompat="@drawable/ic_action_waypoint_16" />

                <TextView
                    android:id="@+id/points_count"
                    android:layout_width="wrap_content"
                    android:layout_height="wrap_content"
                    android:layout_marginRight="@dimen/gpx_small_text_margin"
                    android:includeFontPadding="false"
                    android:maxLines="1"
                    android:textColor="?android:textColorSecondary"
                    android:textSize="@dimen/default_sub_text_size"
                    android:layout_marginEnd="@dimen/gpx_small_text_margin" />

                <ImageView
                    android:id="@+id/time_icon"
                    android:layout_width="wrap_content"
                    android:layout_height="wrap_content"
                    android:layout_marginRight="@dimen/gpx_small_icon_margin"
                    android:layout_marginEnd="@dimen/gpx_small_icon_margin"
                    osmand:srcCompat="@drawable/ic_action_time_16" />

                <TextView
                    android:id="@+id/time"
                    android:layout_width="wrap_content"
                    android:layout_height="wrap_content"
                    android:layout_marginRight="@dimen/gpx_small_text_margin"
                    android:maxLines="1"
                    android:textColor="?android:textColorSecondary"
                    android:includeFontPadding="false"
                    android:textSize="@dimen/default_sub_text_size"
                    android:layout_marginEnd="@dimen/gpx_small_text_margin" />

            </LinearLayout>

            <LinearLayout
                android:id="@+id/unknown_section"
                android:layout_width="match_parent"
                android:layout_height="wrap_content"
                android:orientation="horizontal"
                android:visibility="gone">

                <TextView
                    android:id="@+id/date_and_size_details"
                    android:layout_width="wrap_content"
                    android:layout_height="wrap_content"
                    android:textColor="?android:textColorSecondary"
                    android:maxLines="1"
                    android:textSize="@dimen/default_sub_text_size" />

            </LinearLayout>

            <TextView
                android:id="@+id/description"
                android:layout_width="wrap_content"
                android:layout_height="wrap_content"
                android:textColor="?android:textColorPrimary"
                android:textSize="@dimen/default_sub_text_size"
                android:visibility="gone" />

        </LinearLayout>

        <ImageButton
            android:id="@+id/show_on_map"
            android:layout_width="@dimen/list_item_height"
            android:layout_height="@dimen/list_item_height"
            android:layout_marginLeft="@dimen/favorites_icon_right_margin"
            android:layout_marginStart="@dimen/favorites_icon_right_margin"
            android:background="?attr/dashboard_button"
            osmand:srcCompat="@drawable/ic_action_gsave_dark"
            android:visibility="gone" />

        <ImageButton
            android:id="@+id/stop"
            android:layout_width="@dimen/list_item_height"
            android:layout_height="@dimen/list_item_height"
            android:background="?attr/dashboard_button"
            osmand:srcCompat="@drawable/ic_action_rec_stop"
            android:visibility="gone"/>

        <ImageButton
            android:id="@+id/options"
            android:contentDescription="@string/shared_string_more_actions"
            android:layout_width="@dimen/list_item_height"
            android:layout_height="@dimen/list_item_height"
            android:background="?attr/dashboard_button"
            android:focusable="false"
            osmand:srcCompat="@drawable/ic_overflow_menu_white"
            android:visibility="gone"/>

        <LinearLayout
            android:id="@+id/check_item"
            android:layout_width="wrap_content"
            android:layout_height="wrap_content"
            android:gravity="center_vertical"
            android:visibility="gone">

            <androidx.appcompat.widget.SwitchCompat
                android:id="@+id/toggle_item"
                android:layout_width="wrap_content"
                android:layout_height="wrap_content"
                android:paddingTop="4dp"
                android:paddingBottom="4dp"
                android:clickable="false"
                android:focusable="false"
                android:focusableInTouchMode="false"
                android:layout_marginRight="@dimen/list_content_padding"
                android:layout_marginEnd="@dimen/list_content_padding"
                android:gravity="center_vertical" />

            <androidx.appcompat.widget.AppCompatCheckBox
                android:id="@+id/toggle_checkbox_item"
                android:layout_width="wrap_content"
                android:layout_height="wrap_content"
                android:paddingTop="4dp"
                android:paddingBottom="4dp"
                android:layout_marginRight="@dimen/dialog_content_margin"
                android:layout_marginEnd="@dimen/dialog_content_margin"
                android:clickable="false"
                android:focusable="false"
                android:focusableInTouchMode="false"
                android:visibility="gone" />

        </LinearLayout>

    </LinearLayout>

</LinearLayout><|MERGE_RESOLUTION|>--- conflicted
+++ resolved
@@ -1,26 +1,18 @@
 <?xml version="1.0" encoding="utf-8"?>
 <LinearLayout xmlns:android="http://schemas.android.com/apk/res/android"
-<<<<<<< HEAD
-    xmlns:tools="http://schemas.android.com/tools"
-    android:layout_width="match_parent"
-    android:layout_height="wrap_content"
-    android:background="?attr/selectableItemBackground"
-    android:orientation="vertical">
-=======
               xmlns:osmand="http://schemas.android.com/apk/res-auto"
               xmlns:tools="http://schemas.android.com/tools"
               android:layout_width="match_parent"
               android:layout_height="wrap_content"
               android:background="?attr/selectableItemBackground"
               android:orientation="vertical">
->>>>>>> 183bcb7b
 
     <View
         android:id="@+id/divider"
         android:layout_width="match_parent"
         android:layout_height="1dp"
         android:background="?attr/dashboard_divider"
-        android:visibility="gone" />
+        android:visibility="gone"/>
 
     <LinearLayout
         android:id="@+id/container"
@@ -56,7 +48,7 @@
             osmand:srcCompat="@drawable/ic_action_polygom_dark"
             android:layout_marginRight="@dimen/list_content_padding"
             android:visibility="visible"
-            android:layout_marginEnd="@dimen/list_content_padding" />
+	        android:layout_marginEnd="@dimen/list_content_padding" />
 
 
         <LinearLayout
@@ -76,7 +68,7 @@
                 android:layout_gravity="start"
                 android:textColor="?android:textColorPrimary"
                 android:textSize="@dimen/default_list_text_size"
-                tools:text="@string/current_track" />
+                tools:text="@string/current_track"/>
 
             <LinearLayout
                 android:id="@+id/read_section"
@@ -104,7 +96,7 @@
                     android:includeFontPadding="false"
                     android:textColor="?android:textColorSecondary"
                     android:textSize="@dimen/default_sub_text_size"
-                    android:layout_marginEnd="@dimen/gpx_small_text_margin" />
+	                android:layout_marginEnd="@dimen/gpx_small_text_margin" />
 
                 <ImageView
                     android:id="@+id/points_icon"
@@ -123,7 +115,7 @@
                     android:maxLines="1"
                     android:textColor="?android:textColorSecondary"
                     android:textSize="@dimen/default_sub_text_size"
-                    android:layout_marginEnd="@dimen/gpx_small_text_margin" />
+	                android:layout_marginEnd="@dimen/gpx_small_text_margin" />
 
                 <ImageView
                     android:id="@+id/time_icon"
@@ -142,7 +134,7 @@
                     android:textColor="?android:textColorSecondary"
                     android:includeFontPadding="false"
                     android:textSize="@dimen/default_sub_text_size"
-                    android:layout_marginEnd="@dimen/gpx_small_text_margin" />
+	                android:layout_marginEnd="@dimen/gpx_small_text_margin" />
 
             </LinearLayout>
 
@@ -169,7 +161,7 @@
                 android:layout_height="wrap_content"
                 android:textColor="?android:textColorPrimary"
                 android:textSize="@dimen/default_sub_text_size"
-                android:visibility="gone" />
+                android:visibility="gone"/>
 
         </LinearLayout>
 
