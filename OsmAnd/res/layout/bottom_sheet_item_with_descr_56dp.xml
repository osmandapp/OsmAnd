<?xml version="1.0" encoding="utf-8"?>
<LinearLayout
	xmlns:android="http://schemas.android.com/apk/res/android"
	xmlns:tools="http://schemas.android.com/tools"
	android:layout_width="match_parent"
	android:layout_height="wrap_content"
	android:background="?attr/selectableItemBackground"
	android:minHeight="@dimen/bottom_sheet_selected_item_title_height"
	android:paddingLeft="@dimen/content_padding"
	android:paddingRight="@dimen/content_padding"
	android:paddingEnd="@dimen/content_padding"
	android:paddingStart="@dimen/content_padding">

	<androidx.appcompat.widget.AppCompatImageView
		android:id="@+id/icon"
		android:layout_width="@dimen/standard_icon_size"
		android:layout_height="@dimen/standard_icon_size"
		android:layout_gravity="center_vertical"
		android:layout_marginEnd="@dimen/bottom_sheet_icon_margin"
		android:layout_marginRight="@dimen/bottom_sheet_icon_margin"
		tools:src="@drawable/list_destination"/>

	<LinearLayout
		android:layout_width="0dp"
		android:layout_height="wrap_content"
		android:layout_gravity="center_vertical"
		android:layout_weight="1"
		android:orientation="vertical">

		<TextView
			android:id="@+id/title"
			android:layout_width="wrap_content"
			android:layout_height="wrap_content"
			android:ellipsize="end"
			android:maxLines="1"
			style="@style/TextAppearance.ListItemTitle"
			tools:text="Some title" />

		<TextView
			android:id="@+id/description"
			android:layout_width="wrap_content"
			android:layout_height="wrap_content"
			android:ellipsize="end"
			android:maxLines="2"
<<<<<<< HEAD
			android:textAppearance="@style/TextAppearance.ContextMenuSubtitle"
			android:textColor="@null"
			tools:text="Some description"/>
=======
			style="@style/TextAppearance.ContextMenuSubtitle"
			tools:text="Some description" />
>>>>>>> 4cb2404f
	</LinearLayout>

</LinearLayout><|MERGE_RESOLUTION|>--- conflicted
+++ resolved
@@ -42,14 +42,9 @@
 			android:layout_height="wrap_content"
 			android:ellipsize="end"
 			android:maxLines="2"
-<<<<<<< HEAD
-			android:textAppearance="@style/TextAppearance.ContextMenuSubtitle"
+			style="@style/TextAppearance.ContextMenuSubtitle"
 			android:textColor="@null"
-			tools:text="Some description"/>
-=======
-			style="@style/TextAppearance.ContextMenuSubtitle"
 			tools:text="Some description" />
->>>>>>> 4cb2404f
 	</LinearLayout>
 
 </LinearLayout>