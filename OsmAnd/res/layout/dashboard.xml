<?xml version="1.0" encoding="utf-8"?>
<net.osmand.plus.dashboard.NotifyingScrollView xmlns:android="http://schemas.android.com/apk/res/android"
											   android:layout_width="match_parent"
											   android:layout_height="match_parent"
											   android:id="@+id/main_scroll"
											   android:background="@color/dashboard_background">

    <LinearLayout
        android:layout_width="match_parent"
        android:layout_height="wrap_content"
        android:orientation="vertical">

		<fragment
				xmlns:android="http://schemas.android.com/apk/res/android"
				android:id="@+id/mapFragment"
				android:layout_marginRight="-3dp"
				android:layout_marginLeft="-3dp"
				android:layout_marginTop="-3dp"
				android:name="net.osmand.plus.dashboard.DashMapFragment"
				android:layout_width="match_parent"
				android:layout_height="wrap_content"/>

        <LinearLayout
            android:orientation="vertical"
            android:layout_width="match_parent"
        	android:layout_height="match_parent"
			android:padding="@dimen/dashPadding" >

			<LinearLayout android:id="@+id/content"
						  android:orientation="vertical"
						  android:layout_width="match_parent"
						  android:layout_height="wrap_content"/>

			<fragment
					xmlns:android="http://schemas.android.com/apk/res/android"
					android:id="@+id/SearchFragment"
					android:name="net.osmand.plus.dashboard.DashSearchFragment"
                    android:layout_marginTop="@dimen/dashCardMargin"
					android:layout_width="match_parent"
					android:layout_height="wrap_content"/>

			<fragment
					xmlns:android="http://schemas.android.com/apk/res/android"
					android:id="@+id/FavoritesFragment"
					android:name="net.osmand.plus.dashboard.DashFavoritesFragment"
                    android:layout_marginTop="@dimen/dashCardMargin"
                    android:layout_width="match_parent"
					android:layout_height="wrap_content"/>

			<fragment
					xmlns:android="http://schemas.android.com/apk/res/android"
					android:id="@+id/NotesFragment"
					android:name="net.osmand.plus.dashboard.DashAudioVideoNotesFragment"
                    android:layout_marginTop="@dimen/dashCardMargin"
					android:layout_width="match_parent"
					android:layout_height="wrap_content"/>

<<<<<<< HEAD
			<fragment
					xmlns:android="http://schemas.android.com/apk/res/android"
					android:id="@+id/DownloadFragment"
					android:name="net.osmand.plus.dashboard.DashDownloadMapsFragment"
                    android:layout_marginTop="@dimen/dashCardMargin"
					android:layout_width="match_parent"
					android:layout_height="wrap_content"/>
=======
			<!--<fragment-->
					<!--xmlns:android="http://schemas.android.com/apk/res/android"-->
					<!--android:name="net.osmand.plus.dashboard.DashDownloadMapsFragment"-->
                    <!--android:layout_marginTop="@dimen/dashCardMargin"-->
					<!--android:layout_width="match_parent"-->
					<!--android:layout_height="wrap_content"/>-->
>>>>>>> 9df1f98d

			<fragment
					xmlns:android="http://schemas.android.com/apk/res/android"
					android:id="@+id/UpdateFragment"
					android:name="net.osmand.plus.dashboard.DashUpdatesFragment"
                    android:layout_marginTop="@dimen/dashCardMargin"
					android:layout_width="match_parent"
					android:layout_height="wrap_content"/>

			<fragment
					xmlns:android="http://schemas.android.com/apk/res/android"
					android:id="@+id/PluginFragment"
					android:name="net.osmand.plus.dashboard.DashPluginsFragment"
                    android:layout_marginTop="@dimen/dashCardMargin"
					android:layout_width="match_parent"
					android:layout_height="wrap_content"/>
		</LinearLayout>

		<!--To make sure that floating button is always visible-->
	<View	android:layout_width="match_parent"
			android:layout_height="76dp"
			android:orientation="vertical"/>

    </LinearLayout>

</net.osmand.plus.dashboard.NotifyingScrollView><|MERGE_RESOLUTION|>--- conflicted
+++ resolved
@@ -55,22 +55,12 @@
 					android:layout_width="match_parent"
 					android:layout_height="wrap_content"/>
 
-<<<<<<< HEAD
-			<fragment
-					xmlns:android="http://schemas.android.com/apk/res/android"
-					android:id="@+id/DownloadFragment"
-					android:name="net.osmand.plus.dashboard.DashDownloadMapsFragment"
-                    android:layout_marginTop="@dimen/dashCardMargin"
-					android:layout_width="match_parent"
-					android:layout_height="wrap_content"/>
-=======
 			<!--<fragment-->
 					<!--xmlns:android="http://schemas.android.com/apk/res/android"-->
 					<!--android:name="net.osmand.plus.dashboard.DashDownloadMapsFragment"-->
                     <!--android:layout_marginTop="@dimen/dashCardMargin"-->
 					<!--android:layout_width="match_parent"-->
 					<!--android:layout_height="wrap_content"/>-->
->>>>>>> 9df1f98d
 
 			<fragment
 					xmlns:android="http://schemas.android.com/apk/res/android"
