--- conflicted
+++ resolved
@@ -51,11 +51,7 @@
 			android:layout_width="wrap_content"
 			android:layout_height="wrap_content"
 			android:layout_gravity="center_vertical"
-<<<<<<< HEAD
-			android:src="@drawable/ic_action_favorite" />
-=======
-			osmand:srcCompat="@drawable/ic_action_fav_dark" />
->>>>>>> bc8b1bb7
+			osmand:srcCompat="@drawable/ic_action_favorite" />
 
 		<LinearLayout
 			android:layout_width="0dp"
