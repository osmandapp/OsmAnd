--- conflicted
+++ resolved
@@ -2,42 +2,9 @@
 <LinearLayout xmlns:android="http://schemas.android.com/apk/res/android"
 			  xmlns:tools="http://schemas.android.com/tools"
 			  android:layout_width="match_parent"
-<<<<<<< HEAD
-			  android:layout_height="@dimen/dashListItemHeight">
-	<View android:layout_width="match_parent"
-		  android:background="?attr/dashboard_divider"
-		  android:layout_height="1dp"/>
-	<LinearLayout android:orientation="horizontal"
-				  android:layout_width="match_parent"
-				  android:layout_height="wrap_content">
-		<LinearLayout android:orientation="vertical"
-					  android:layout_width="0dp"
-					  android:layout_weight="1"
-					  android:layout_gravity="center_vertical"
-					  android:layout_marginLeft="@dimen/subHeaderMarginLeft"
-					  android:layout_marginRight="@dimen/showAllButtonMarginRight"
-					  android:layout_height="wrap_content">
-			<TextView android:id="@+id/name"
-					  android:textColor="?android:textColorPrimary"
-					  android:layout_width="wrap_content"
-					  android:layout_height="wrap_content"/>
-			<LinearLayout android:orientation="horizontal"
-						  android:layout_width="match_parent"
-						  android:layout_height="wrap_content">
-				<ImageView android:id="@+id/points_icon"
-						   android:src="@drawable/ic_small_point"
-						   android:layout_gravity="center_vertical"
-						   android:layout_width="wrap_content"
-						   android:layout_height="wrap_content"/>
-				<TextView android:id="@+id/points_count"
-						  android:textColor="@color/dashboard_descr_colol"
-						  android:layout_width="wrap_content"
-						  android:layout_height="wrap_content"/>
-=======
 			  android:layout_height="wrap_content"
 			  android:minHeight="@dimen/dashListItemHeight"
 			  android:orientation="vertical">
->>>>>>> 9dda5893
 
 	<View
 		android:id="@+id/divider"
@@ -113,20 +80,6 @@
 			</LinearLayout>
 		</LinearLayout>
 
-<<<<<<< HEAD
-		<ImageButton android:id="@+id/stop"
-				   android:visibility="gone"
-				   android:layout_gravity="center_vertical"
-				   android:background="?attr/dashboard_button"
-				   android:layout_width="wrap_content"
-				   android:layout_height="wrap_content"/>
-
-		<ImageButton android:id="@+id/show_on_map"
-				   android:layout_gravity="center_vertical"
-				   android:background="?attr/dashboard_button"
-				   android:layout_width="@dimen/dashListItemHeight"
-				   android:layout_height="@dimen/dashListItemHeight"/>
-=======
 		<ImageButton
 			android:id="@+id/stop"
 			android:layout_width="@dimen/dashListItemHeight"
@@ -145,7 +98,6 @@
 			android:layout_gravity="center_vertical"
 			android:background="?attr/options_button_background"
 			android:src="@drawable/ic_action_gsave_dark"/>
->>>>>>> 9dda5893
 	</LinearLayout>
 
 
