--- conflicted
+++ resolved
@@ -23,11 +23,7 @@
         android:layout_marginRight="16dp"
         android:scaleType="centerInside"
         android:tint="?attr/default_icon_color"
-<<<<<<< HEAD
-        android:src="@drawable/ic_action_flag"
-=======
-        osmand:srcCompat="@drawable/ic_action_flag_dark"
->>>>>>> bc8b1bb7
+        osmand:srcCompat="@drawable/ic_action_flag"
 	    android:layout_marginEnd="16dp" />
 
     <TextView
