<?xml version="1.0" encoding="utf-8"?>
<LinearLayout xmlns:android="http://schemas.android.com/apk/res/android"
    xmlns:osmand="http://schemas.android.com/apk/res-auto"
    xmlns:tools="http://schemas.android.com/tools"
    android:layout_width="match_parent"
    android:layout_height="wrap_content"
    android:paddingLeft="@dimen/list_content_padding"
    android:paddingStart="@dimen/list_content_padding"
    android:paddingRight="0dp"
    android:paddingEnd="0dp"
    android:background="?attr/expandable_list_item_background"
    android:descendantFocusability="blocksDescendants"
    android:minHeight="@dimen/list_item_height"
    android:orientation="horizontal">

    <CheckBox
        android:id="@+id/check_local_index"
        android:layout_width="wrap_content"
        android:layout_height="wrap_content"
        android:layout_marginTop="@dimen/favorites_icon_top_margin"
        android:layout_marginEnd="@dimen/local_index_check_right_margin"
        android:layout_marginRight="@dimen/local_index_check_right_margin"
        android:focusable="false"
        android:visibility="gone" />

    <ImageView
        android:id="@+id/icon"
        android:layout_width="wrap_content"
        android:layout_height="wrap_content"
        android:layout_marginTop="@dimen/favorites_icon_top_margin"
        android:layout_marginEnd="@dimen/favorites_icon_right_margin"
        android:layout_marginRight="@dimen/favorites_icon_right_margin"
        android:focusable="false"
<<<<<<< HEAD
        osmand:srcCompat="@drawable/ic_gpx_track" />
=======
        android:src="@drawable/ic_action_polygom_dark" />
>>>>>>> 43f1e37d

    <LinearLayout
        android:layout_width="0dp"
        android:layout_height="wrap_content"
        android:layout_gravity="center_vertical"
        android:layout_weight="1"
        android:orientation="vertical">

        <TextView
            android:id="@+id/nameTextView"
            android:layout_width="wrap_content"
            android:layout_height="wrap_content"
            android:textColor="?android:textColorPrimary"
            android:textSize="@dimen/default_list_text_size"
            tools:text="Bangladesh" />


        <LinearLayout
            android:layout_width="fill_parent"
            android:layout_height="wrap_content"
            android:orientation="horizontal">

            <TextView
                android:id="@+id/descriptionTextView"
                android:layout_width="wrap_content"
                android:layout_height="wrap_content"
                android:layout_marginEnd="7dp"
                android:layout_marginRight="7dp"
                android:textColor="?android:textColorSecondary"
                android:textSize="@dimen/default_sub_text_size"
                tools:text="12.34 Mb * 10/4/2015" />

        </LinearLayout>

    </LinearLayout>

    <ImageButton
        android:id="@+id/options"
        android:layout_width="@dimen/list_item_height"
        android:layout_height="@dimen/list_item_height"
        android:background="?attr/dashboard_button"
        android:contentDescription="@string/shared_string_more"
        android:focusable="false"
        osmand:srcCompat="@drawable/ic_overflow_menu_white" />

</LinearLayout><|MERGE_RESOLUTION|>--- conflicted
+++ resolved
@@ -31,11 +31,7 @@
         android:layout_marginEnd="@dimen/favorites_icon_right_margin"
         android:layout_marginRight="@dimen/favorites_icon_right_margin"
         android:focusable="false"
-<<<<<<< HEAD
-        osmand:srcCompat="@drawable/ic_gpx_track" />
-=======
-        android:src="@drawable/ic_action_polygom_dark" />
->>>>>>> 43f1e37d
+        osmand:srcCompat="@drawable/ic_action_polygom_dark" />
 
     <LinearLayout
         android:layout_width="0dp"
