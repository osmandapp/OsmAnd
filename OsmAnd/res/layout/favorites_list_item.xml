--- conflicted
+++ resolved
@@ -22,19 +22,15 @@
         android:background="?attr/dashboard_divider"
         android:layout_marginLeft="54dp"
         android:visibility="gone"
-	    android:layout_marginStart="54dp" />
+        android:layout_marginStart="54dp" />
 
     <LinearLayout
         android:layout_width="match_parent"
         android:layout_height="wrap_content"
         android:layout_gravity="center_vertical"
         android:orientation="horizontal"
-<<<<<<< HEAD
-        android:paddingLeft="@dimen/list_header_padding">
-=======
-        android:paddingLeft="@dimen/list_content_padding"
-	    android:paddingStart="@dimen/list_content_padding">
->>>>>>> ce26755e
+        android:paddingLeft="@dimen/list_header_padding"
+        android:paddingStart="@dimen/list_header_padding">
 
         <FrameLayout
             android:layout_width="wrap_content"
@@ -49,19 +45,15 @@
                 android:focusable="false"
                 android:visibility="gone"
                 tools:visibility="visible"
-	            android:layout_marginEnd="@dimen/list_content_padding" />
+                android:layout_marginEnd="@dimen/list_content_padding" />
 
             <ImageView
                 android:id="@+id/favourite_icon"
                 android:layout_width="@dimen/favorites_icon_size"
                 android:layout_height="@dimen/favorites_icon_size"
                 android:layout_gravity="center_vertical"
-<<<<<<< HEAD
-                android:layout_marginRight="@dimen/list_header_padding" />
-=======
-                android:layout_marginRight="@dimen/guide_line_vertical_offset"
-	            android:layout_marginEnd="@dimen/guide_line_vertical_offset" />
->>>>>>> ce26755e
+                android:layout_marginRight="@dimen/list_header_padding"
+	            android:layout_marginEnd="@dimen/list_header_padding" />
         </FrameLayout>
 
         <LinearLayout
