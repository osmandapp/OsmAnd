<?xml version="1.0" encoding="utf-8"?>
<LinearLayout xmlns:android="http://schemas.android.com/apk/res/android"
	xmlns:tools="http://schemas.android.com/tools"
	android:layout_width="match_parent"
	android:layout_height="wrap_content"
	android:background="?attr/selectableItemBackground"
	android:orientation="horizontal">

	<FrameLayout
		android:id="@+id/checkbox_container"
		android:layout_width="@dimen/acceptable_touch_radius"
		android:layout_height="@dimen/acceptable_touch_radius"
		android:layout_gravity="center"
		android:layout_marginHorizontal="@dimen/text_margin_small"
		android:padding="@dimen/content_padding_small">

		<androidx.appcompat.widget.AppCompatCheckBox
			android:id="@+id/checkbox"
			android:layout_width="wrap_content"
			android:layout_height="wrap_content"
			android:layout_gravity="center"
			android:background="@android:color/transparent"
			android:clickable="false"
			android:focusable="false"
			android:focusableInTouchMode="false"
			android:paddingHorizontal="@dimen/content_padding" />

	</FrameLayout>

	<ImageView
		android:id="@+id/icon"
		android:layout_width="@dimen/standard_icon_size"
		android:layout_height="@dimen/standard_icon_size"
		android:layout_gravity="center_vertical"
		android:layout_marginHorizontal="@dimen/content_padding"
		tools:src="@drawable/ic_action_track_line_bold_color"
		tools:tint="?attr/default_icon_color" />

	<LinearLayout
		android:layout_width="match_parent"
		android:layout_height="wrap_content"
<<<<<<< HEAD
		android:background="?attr/selectableItemBackground"
		android:orientation="horizontal">

		<FrameLayout
			android:id="@+id/checkbox_container"
			android:layout_width="@dimen/acceptable_touch_radius"
			android:layout_height="@dimen/acceptable_touch_radius"
			android:layout_gravity="center"
			android:layout_marginHorizontal="@dimen/text_margin_small"
			android:padding="@dimen/content_padding_small">

			<androidx.appcompat.widget.AppCompatCheckBox
				android:id="@+id/checkbox"
				android:layout_width="wrap_content"
				android:layout_height="wrap_content"
				android:layout_gravity="center"
				android:background="@android:color/transparent"
				android:clickable="false"
				android:focusable="false"
				android:focusableInTouchMode="false"
				android:paddingHorizontal="@dimen/content_padding" />

		</FrameLayout>
=======
		android:layout_marginStart="@dimen/content_padding"
		android:orientation="vertical">
>>>>>>> c86d826a

		<LinearLayout
			android:layout_width="match_parent"
			android:layout_height="wrap_content"
			android:orientation="horizontal">

			<LinearLayout
				android:layout_width="0dp"
				android:layout_height="wrap_content"
				android:layout_weight="1"
				android:orientation="vertical">

				<LinearLayout
					android:layout_width="match_parent"
					android:layout_height="wrap_content"
					android:orientation="horizontal">

					<LinearLayout
						android:layout_width="0dp"
						android:layout_height="wrap_content"
						android:layout_weight="1"
						android:orientation="vertical">

						<net.osmand.plus.widgets.TextViewEx
							android:id="@+id/title"
							style="@style/TitleStyle"
							android:layout_width="wrap_content"
							android:layout_height="wrap_content"
							android:layout_marginTop="@dimen/content_padding_small"
							android:layout_marginBottom="@dimen/text_margin_small"
							android:maxLines="3"
							android:paddingEnd="@dimen/content_padding"
							android:textColor="?android:textColorPrimary"
							tools:text="Track name" />

						<LinearLayout
							android:layout_width="wrap_content"
							android:layout_height="wrap_content"
							android:layout_marginBottom="@dimen/content_padding_small"
							android:orientation="horizontal">

							<ImageView
								android:id="@+id/direction_icon"
								android:layout_width="@dimen/content_padding"
								android:layout_height="@dimen/content_padding"
								android:layout_gravity="center_vertical"
								tools:src="@drawable/ic_direction_arrow" />

							<net.osmand.plus.widgets.TextViewEx
								android:id="@+id/description"
								style="@style/DescStyle"
								android:layout_width="wrap_content"
								android:layout_height="wrap_content"
								android:layout_gravity="center_vertical"
								android:ellipsize="marquee"
								android:maxLines="2"
								android:textColor="?android:textColorSecondary"
								tools:text="28.12.2022 | 5,1 km • 0:59:09 • 11" />

						</LinearLayout>

					</LinearLayout>

					<ImageButton
						android:id="@+id/menu_button"
						style="@style/Widget.AppCompat.Toolbar.Button.Navigation"
						android:layout_width="@dimen/acceptable_touch_radius"
						android:layout_height="@dimen/acceptable_touch_radius"
						android:layout_gravity="center_vertical"
						android:layout_margin="@dimen/text_margin_small"
						android:contentDescription="@string/shared_string_more"
						android:src="@drawable/ic_overflow_menu_white"
						android:tint="?attr/default_icon_color" />

				</LinearLayout>

			</LinearLayout>

			<ImageButton
				android:id="@+id/menu_button"
				style="@style/Widget.AppCompat.Toolbar.Button.Navigation"
				android:layout_width="@dimen/acceptable_touch_radius"
				android:layout_height="@dimen/acceptable_touch_radius"
				android:layout_gravity="center_vertical"
				android:layout_margin="@dimen/text_margin_small"
				android:contentDescription="@string/shared_string_more"
				android:src="@drawable/ic_overflow_menu_white"
				android:tint="?attr/default_icon_color" />

		</LinearLayout>

		<include
			android:id="@+id/divider"
			layout="@layout/simple_divider_item" />

	</LinearLayout>

</LinearLayout><|MERGE_RESOLUTION|>--- conflicted
+++ resolved
@@ -39,34 +39,8 @@
 	<LinearLayout
 		android:layout_width="match_parent"
 		android:layout_height="wrap_content"
-<<<<<<< HEAD
-		android:background="?attr/selectableItemBackground"
-		android:orientation="horizontal">
-
-		<FrameLayout
-			android:id="@+id/checkbox_container"
-			android:layout_width="@dimen/acceptable_touch_radius"
-			android:layout_height="@dimen/acceptable_touch_radius"
-			android:layout_gravity="center"
-			android:layout_marginHorizontal="@dimen/text_margin_small"
-			android:padding="@dimen/content_padding_small">
-
-			<androidx.appcompat.widget.AppCompatCheckBox
-				android:id="@+id/checkbox"
-				android:layout_width="wrap_content"
-				android:layout_height="wrap_content"
-				android:layout_gravity="center"
-				android:background="@android:color/transparent"
-				android:clickable="false"
-				android:focusable="false"
-				android:focusableInTouchMode="false"
-				android:paddingHorizontal="@dimen/content_padding" />
-
-		</FrameLayout>
-=======
 		android:layout_marginStart="@dimen/content_padding"
 		android:orientation="vertical">
->>>>>>> c86d826a
 
 		<LinearLayout
 			android:layout_width="match_parent"
@@ -79,67 +53,41 @@
 				android:layout_weight="1"
 				android:orientation="vertical">
 
+				<net.osmand.plus.widgets.TextViewEx
+					android:id="@+id/title"
+					style="@style/TitleStyle"
+					android:layout_width="wrap_content"
+					android:layout_height="wrap_content"
+					android:layout_marginTop="@dimen/content_padding_small"
+					android:layout_marginBottom="@dimen/text_margin_small"
+					android:maxLines="3"
+					android:paddingEnd="@dimen/content_padding"
+					android:textColor="?android:textColorPrimary"
+					tools:text="Track name" />
+
 				<LinearLayout
-					android:layout_width="match_parent"
+					android:layout_width="wrap_content"
 					android:layout_height="wrap_content"
+					android:layout_marginBottom="@dimen/content_padding_small"
 					android:orientation="horizontal">
 
-					<LinearLayout
-						android:layout_width="0dp"
+					<ImageView
+						android:id="@+id/direction_icon"
+						android:layout_width="@dimen/content_padding"
+						android:layout_height="@dimen/content_padding"
+						android:layout_gravity="center_vertical"
+						tools:src="@drawable/ic_direction_arrow" />
+
+					<net.osmand.plus.widgets.TextViewEx
+						android:id="@+id/description"
+						style="@style/DescStyle"
+						android:layout_width="wrap_content"
 						android:layout_height="wrap_content"
-						android:layout_weight="1"
-						android:orientation="vertical">
-
-						<net.osmand.plus.widgets.TextViewEx
-							android:id="@+id/title"
-							style="@style/TitleStyle"
-							android:layout_width="wrap_content"
-							android:layout_height="wrap_content"
-							android:layout_marginTop="@dimen/content_padding_small"
-							android:layout_marginBottom="@dimen/text_margin_small"
-							android:maxLines="3"
-							android:paddingEnd="@dimen/content_padding"
-							android:textColor="?android:textColorPrimary"
-							tools:text="Track name" />
-
-						<LinearLayout
-							android:layout_width="wrap_content"
-							android:layout_height="wrap_content"
-							android:layout_marginBottom="@dimen/content_padding_small"
-							android:orientation="horizontal">
-
-							<ImageView
-								android:id="@+id/direction_icon"
-								android:layout_width="@dimen/content_padding"
-								android:layout_height="@dimen/content_padding"
-								android:layout_gravity="center_vertical"
-								tools:src="@drawable/ic_direction_arrow" />
-
-							<net.osmand.plus.widgets.TextViewEx
-								android:id="@+id/description"
-								style="@style/DescStyle"
-								android:layout_width="wrap_content"
-								android:layout_height="wrap_content"
-								android:layout_gravity="center_vertical"
-								android:ellipsize="marquee"
-								android:maxLines="2"
-								android:textColor="?android:textColorSecondary"
-								tools:text="28.12.2022 | 5,1 km • 0:59:09 • 11" />
-
-						</LinearLayout>
-
-					</LinearLayout>
-
-					<ImageButton
-						android:id="@+id/menu_button"
-						style="@style/Widget.AppCompat.Toolbar.Button.Navigation"
-						android:layout_width="@dimen/acceptable_touch_radius"
-						android:layout_height="@dimen/acceptable_touch_radius"
 						android:layout_gravity="center_vertical"
-						android:layout_margin="@dimen/text_margin_small"
-						android:contentDescription="@string/shared_string_more"
-						android:src="@drawable/ic_overflow_menu_white"
-						android:tint="?attr/default_icon_color" />
+						android:ellipsize="marquee"
+						android:maxLines="2"
+						android:textColor="?android:textColorSecondary"
+						tools:text="28.12.2022 | 5,1 km • 0:59:09 • 11" />
 
 				</LinearLayout>
 
