--- conflicted
+++ resolved
@@ -36,11 +36,7 @@
             android:layout_marginRight="8dp"
             android:scaleType="centerInside"
             android:tint="?attr/default_icon_color"
-<<<<<<< HEAD
-            android:src="@drawable/ic_action_flag"
-=======
-            osmand:srcCompat="@drawable/ic_action_flag_dark"
->>>>>>> bc8b1bb7
+            osmand:srcCompat="@drawable/ic_action_flag"
 	        android:layout_marginEnd="8dp" />
 
         <LinearLayout
