<?xml version="1.0" encoding="utf-8"?>

<FrameLayout
	xmlns:android="http://schemas.android.com/apk/res/android"
	xmlns:app="http://schemas.android.com/apk/res-auto"
	xmlns:tools="http://schemas.android.com/tools"
	android:layout_width="match_parent"
	android:layout_height="match_parent"
	android:background="?attr/ctx_menu_info_view_bg">

	<ScrollView
		android:id="@+id/scroll_view_container"
		android:layout_width="match_parent"
		android:layout_height="wrap_content"
		android:layout_marginBottom="@dimen/setting_profile_item_height"
		android:layout_gravity="top"
		android:focusable="true"
		android:focusableInTouchMode="true">

		<LinearLayout
			android:layout_width="match_parent"
			android:layout_height="wrap_content"
			android:orientation="vertical">

			<LinearLayout
				android:id="@+id/type_selection_button"
				android:layout_width="match_parent"
				android:layout_height="wrap_content"
				android:background="?attr/bg_color"
				android:clickable="true"
				android:focusable="true"
				android:foreground="?attr/selectableItemBackground"
				android:orientation="vertical">

				<LinearLayout
					android:layout_width="match_parent"
					android:layout_height="64dp"
					android:paddingStart="@dimen/content_padding"
					android:paddingEnd="@dimen/content_padding_small"
					android:paddingLeft="@dimen/content_padding"
					android:paddingRight="@dimen/content_padding_small"
					android:orientation="horizontal">

					<ImageView
						android:id="@+id/mode_icon"
						android:layout_width="wrap_content"
						android:layout_height="wrap_content"
						android:layout_marginEnd="@dimen/bottom_sheet_icon_margin"
						android:layout_marginRight="@dimen/bottom_sheet_icon_margin"
						android:layout_gravity="center_vertical"
						android:tint="?attr/primary_icon_color"
						tools:src="@drawable/ic_action_coordinates_latitude"/>

					<LinearLayout
						android:layout_width="0dp"
						android:layout_height="wrap_content"
						android:layout_weight="1"
						android:layout_marginEnd="@dimen/content_padding"
						android:layout_marginRight="@dimen/content_padding"
						android:layout_gravity="center_vertical"
						android:gravity="center_vertical"
						android:orientation="vertical">

						<TextView
							android:layout_width="match_parent"
							android:layout_height="wrap_content"
							android:ellipsize="end"
							android:maxLines="1"
							android:text="@string/profile_type_base_string"/>

						<TextView
							android:id="@+id/mode_title"
							android:layout_width="match_parent"
							android:layout_height="wrap_content"
							android:ellipsize="end"
							android:maxLines="1"
							android:textColor="?attr/main_font_color_basic"
							android:textSize="18sp"
							tools:text="Item additional description"/>

					</LinearLayout>

					<ImageView
						android:id="@+id/type_down_arrow2"
						android:layout_width="wrap_content"
						android:layout_height="wrap_content"
						android:layout_weight="0"
						android:layout_gravity="center_vertical"
						android:src="@drawable/ic_action_arrow_drop_down"
						android:tint="@color/settings_divider"/>

				</LinearLayout>

			</LinearLayout>


			<LinearLayout
				android:layout_width="match_parent"
				android:layout_height="wrap_content"
				android:background="?attr/ctx_menu_info_view_bg"
				android:orientation="vertical">

				<ImageView
					android:layout_width="match_parent"
					android:layout_height="wrap_content"
					android:scaleType="fitXY"
					android:src="@drawable/bg_shadow_list_bottom"/>

				<View
					android:layout_width="match_parent"
					android:layout_height="10dp"/>

				<ImageView
					android:layout_width="match_parent"
					android:layout_height="wrap_content"
					android:scaleType="fitXY"
					android:src="@drawable/bg_shadow_list_top"/>

			</LinearLayout>

			<LinearLayout
				android:layout_width="match_parent"
				android:layout_height="wrap_content"
				android:background="?attr/bg_color"
				android:orientation="vertical">

				<FrameLayout
					android:layout_width="match_parent"
					android:layout_height="wrap_content">

					<LinearLayout
						android:layout_width="match_parent"
						android:layout_height="wrap_content"
						android:gravity="center_vertical"
						android:orientation="horizontal">


						<net.osmand.plus.widgets.OsmandTextFieldBoxes
							android:id="@+id/profile_name_otfb"
							android:layout_width="0dp"
							android:layout_height="60dp"
							android:layout_weight="1"
							android:layout_margin="@dimen/list_content_padding"
							app:primaryColor="@color/color_dialog_buttons_dark"
							app:labelText="@string/profile_name_hint">

							<studio.carbonylgroup.textfieldboxes.ExtendedEditText
								android:id="@+id/profile_name_et"
								android:layout_width="match_parent"
								android:layout_height="wrap_content"
								android:maxLines="1"

								tools:text="@string/lorem_ipsum"/>

						</net.osmand.plus.widgets.OsmandTextFieldBoxes>



					</LinearLayout>



				</FrameLayout>

				<FrameLayout
					android:layout_width="match_parent"
					android:layout_height="wrap_content"
					android:layout_marginBottom="8dp"
					android:layout_marginStart="@dimen/list_content_padding"
					android:layout_marginEnd="@dimen/list_content_padding"
					android:layout_marginLeft="@dimen/list_content_padding"
					android:layout_marginRight="@dimen/list_content_padding">

					<ImageView
						android:id="@+id/type_down_arrow"
						android:layout_width="wrap_content"
						android:layout_height="wrap_content"
						android:layout_gravity="center_vertical|right"
						android:paddingRight="@dimen/content_padding"
						android:src="@drawable/ic_action_arrow_drop_down"
						android:tint="@color/settings_divider"/>

					<net.osmand.plus.widgets.OsmandTextFieldBoxes
						android:id="@+id/navigation_type_otfb"
						android:layout_width="match_parent"
						android:layout_height="60dp"
						app:primaryColor="@color/color_dialog_buttons_dark"
						app:labelText="Navigation Type">

						<studio.carbonylgroup.textfieldboxes.ExtendedEditText
							android:id="@+id/navigation_type_et"
							android:layout_width="match_parent"
							android:layout_height="wrap_content"
							android:focusable="false"
							android:maxLines="1"

							tools:text="Car"/>

					</net.osmand.plus.widgets.OsmandTextFieldBoxes>

					<FrameLayout
						android:id="@+id/select_nav_type_btn"
						android:layout_width="match_parent"
						android:layout_height="match_parent"
						android:clickable="true"
						android:focusable="true"/>

				</FrameLayout>

				<LinearLayout
					android:layout_width="match_parent"
					android:layout_height="@dimen/context_menu_action_buttons_h"
					android:layout_marginTop="8dp"
					android:layout_marginBottom="@dimen/list_content_padding"
					android:layout_marginLeft="@dimen/list_content_padding"
					android:layout_marginRight="@dimen/list_content_padding"
					android:orientation="vertical">
					<View
						android:layout_width="match_parent"
						android:layout_height="1dp"
						android:background="@color/divider_light"/>


					<LinearLayout
						android:layout_width="match_parent"
						android:layout_height="0dp"
						android:layout_weight="1"
						android:orientation="horizontal"
						android:layout_gravity="center_vertical">

						<LinearLayout
							android:id="@+id/select_icon_button"
							android:layout_width="0dp"
							android:layout_height="match_parent"
							android:background="?attr/selectableItemBackground"
							android:layout_weight="1"
							android:clickable="true"
							android:focusable="true"
							android:orientation="horizontal">

							<TextView
								android:layout_width="0dp"
								android:layout_height="match_parent"
								android:gravity="center_vertical"
								android:layout_weight="1"
								android:textSize="@dimen/default_list_text_size"
								android:text="@string/shared_string_icon"
								android:textColor="?attr/main_font_color_basic"/>

							<ImageView
								android:id="@+id/profile_icon_img"
								android:layout_width="wrap_content"
								android:layout_height="wrap_content"
								android:padding="@dimen/list_content_padding"
								tools:src="@drawable/ic_action_horse"
								tools:tint="@color/A400red"/>

						</LinearLayout>

						<View
							android:layout_width="1dp"
							android:layout_height="36dp"
							android:layout_gravity="center_vertical"
							android:background="@color/divider_light"/>

						<LinearLayout
							android:id="@+id/select_icon_color_button"
							android:layout_width="0dp"
							android:layout_height="match_parent"
							android:layout_weight="1"
							android:background="?attr/selectableItemBackground"
							android:clickable="true"
							android:focusable="true"
							android:orientation="horizontal">

							<TextView
								android:layout_width="0dp"
								android:paddingLeft="@dimen/list_content_padding"
								android:layout_height="match_parent"
								android:layout_weight="1"
								android:gravity="center_vertical"
								android:textSize="@dimen/default_list_text_size"
								android:text="@string/shared_string_color"
								android:textColor="?attr/main_font_color_basic"/>

							<ImageView
								android:id="@+id/color_sample_img"
								android:layout_width="wrap_content"
								android:layout_height="wrap_content"
								android:padding="@dimen/list_content_padding"
								tools:src = "@drawable/ic_action_circle"
								tools:tint="@color/A400red"/>

						</LinearLayout>

					</LinearLayout>

					<View
						android:layout_width="match_parent"
						android:layout_height="1dp"
						android:background="@color/divider_light"/>

				</LinearLayout>

				<TextView
					android:layout_width="match_parent"
					android:layout_height="wrap_content"
					android:layout_marginBottom="12dp"
					android:layout_marginStart="@dimen/list_content_padding"
					android:layout_marginEnd="@dimen/list_content_padding"
					android:layout_marginLeft="@dimen/list_content_padding"
					android:layout_marginRight="@dimen/list_content_padding"
					android:text="@string/osmand_routing_promo"/>

				<FrameLayout
					android:id="@+id/click_block_layout"
					android:layout_width="match_parent"
					android:layout_height="match_parent"
					android:clickable="false"/>

			</LinearLayout>

			<LinearLayout
				android:layout_width="match_parent"
				android:layout_height="wrap_content"
				android:background="?attr/ctx_menu_info_view_bg"
				android:orientation="vertical">

				<ImageView
					android:layout_width="match_parent"
					android:layout_height="wrap_content"
					android:scaleType="fitXY"
					android:src="@drawable/bg_shadow_list_bottom"/>

				<View
					android:layout_width="match_parent"
					android:layout_height="10dp"/>

				<ImageView
					android:layout_width="match_parent"
					android:layout_height="wrap_content"
					android:scaleType="fitXY"
					android:src="@drawable/bg_shadow_list_top"/>

			</LinearLayout>


			<LinearLayout
				android:layout_width="match_parent"
				android:layout_height="wrap_content"
				android:background="?attr/bg_color"
				android:orientation="vertical">

				<TextView
					android:textStyle="bold"
					android:layout_width="wrap_content"
					android:layout_height="wrap_content"
					android:layout_marginTop="@dimen/list_content_padding"
					android:layout_marginStart="@dimen/list_content_padding"
					android:layout_marginEnd="@dimen/list_content_padding"
					android:layout_marginLeft="@dimen/list_content_padding"
					android:layout_marginRight="@dimen/list_content_padding"
<<<<<<< HEAD
					android:text="@string/setup_profile"
=======
					android:text="@string/edit_profile_setup_title"
>>>>>>> c74fff1b
					android:textColor="?attr/main_font_color_basic"
					android:textSize="@dimen/default_list_text_size"/>

				<TextView
					android:layout_width="match_parent"
					android:layout_height="wrap_content"
					android:layout_marginBottom="@dimen/list_content_padding"
					android:layout_marginStart="@dimen/list_content_padding"
					android:layout_marginEnd="@dimen/list_content_padding"
					android:layout_marginLeft="@dimen/list_content_padding"
					android:layout_marginRight="@dimen/list_content_padding"
<<<<<<< HEAD
					android:text="@string/setup_profile_descr"
=======
					android:text="@string/edit_profile_setup_subtitle"
>>>>>>> c74fff1b
					android:textColor="@color/description_font_and_bottom_sheet_icons"/>

				<LinearLayout
					android:id="@+id/map_config_btn"
					android:layout_width="match_parent"
					android:layout_height="65dp"
					android:background="?android:attr/selectableItemBackground"
					android:gravity="center_vertical"
					android:orientation="horizontal">

					<ImageView
						android:id="@+id/map_config_icon"
						android:layout_width="24dp"
						android:layout_height="24dp"
						android:layout_marginStart="@dimen/list_content_padding"
						android:layout_marginLeft="@dimen/list_content_padding"
						android:src="@drawable/ic_action_layers_dark"
						android:tint="?attr/primary_icon_color"/>

					<LinearLayout
						android:layout_width="match_parent"
						android:layout_height="wrap_content"
						android:layout_marginStart="24dp"
						android:layout_marginEnd="@dimen/list_content_padding"
						android:layout_marginLeft="24dp"
						android:layout_marginRight="@dimen/list_content_padding"
						android:orientation="vertical">

						<TextView
							android:layout_width="wrap_content"
							android:layout_height="wrap_content"
<<<<<<< HEAD
							android:text="@string/configure_map"
=======
							android:text="@string/edit_profile_configure_map"
>>>>>>> c74fff1b
							android:textColor="?attr/main_font_color_basic"
							android:textSize="@dimen/default_list_text_size"/>

						<TextView
							android:layout_width="match_parent"
							android:layout_height="wrap_content"
<<<<<<< HEAD
							android:text="@string/configure_map_for_profile_descr"
=======
							android:text="@string/edit_profile_setup_map_subtitle"
>>>>>>> c74fff1b
							android:textColor="@color/description_font_and_bottom_sheet_icons"/>
					</LinearLayout>
				</LinearLayout>

				<View
					android:layout_width="match_parent"
					android:layout_height="1dp"
					android:layout_marginStart="64dp"
					android:layout_marginLeft="64dp"
					android:background="@color/divider_light"/>

				<LinearLayout
					android:id="@+id/screen_config_btn"
					android:layout_width="match_parent"
					android:layout_height="64dp"
					android:background="?android:attr/selectableItemBackground"
					android:gravity="center_vertical"
					android:orientation="horizontal">

					<ImageView
						android:id="@+id/screen_config_icon"
						android:layout_width="24dp"
						android:layout_height="24dp"
						android:layout_marginStart="@dimen/list_content_padding"
						android:layout_marginLeft="@dimen/list_content_padding"
						android:src="@drawable/ic_configure_screen_dark"
						android:tint="?attr/primary_icon_color"/>

					<LinearLayout
						android:layout_width="match_parent"
						android:layout_height="wrap_content"
						android:layout_marginStart="24dp"
						android:layout_marginEnd="@dimen/list_content_padding"
						android:layout_marginLeft="24dp"
						android:layout_marginRight="@dimen/list_content_padding"
						android:orientation="vertical">

						<TextView
							android:layout_width="wrap_content"
							android:layout_height="wrap_content"
<<<<<<< HEAD
							android:text="@string/map_widget_config"
=======
							android:text="@string/edit_profile_configure_screen_title"
>>>>>>> c74fff1b
							android:textColor="?attr/main_font_color_basic"
							android:textSize="@dimen/default_list_text_size"/>

						<TextView
							android:layout_width="match_parent"
							android:layout_height="wrap_content"
<<<<<<< HEAD
							android:text="@string/configure_screen_for_profile_descr"
=======
							android:text="@string/edit_profile_screen_options_subtitle"
>>>>>>> c74fff1b
							android:textColor="@color/description_font_and_bottom_sheet_icons"/>

					</LinearLayout>
				</LinearLayout>

				<View
					android:layout_width="match_parent"
					android:layout_height="1dp"
					android:layout_marginStart="64dp"
					android:layout_marginLeft="64dp"
					android:background="@color/divider_light"
					/>

				<LinearLayout
					android:id="@+id/nav_settings_btn"
					android:layout_width="match_parent"
					android:layout_height="64dp"
					android:background="?android:attr/selectableItemBackground"
					android:gravity="center_vertical"
					android:orientation="horizontal">

					<ImageView
						android:id="@+id/nav_settings_icon"
						android:layout_width="24dp"
						android:layout_height="24dp"
						android:layout_marginStart="@dimen/list_content_padding"
						android:layout_marginLeft="@dimen/list_content_padding"
						android:src="@drawable/ic_action_gdirections_dark"
						android:tint="?attr/primary_icon_color"/>

					<LinearLayout
						android:layout_width="match_parent"
						android:layout_height="wrap_content"
						android:layout_marginStart="24dp"
						android:layout_marginEnd="@dimen/list_content_padding"
						android:layout_marginLeft="24dp"
						android:layout_marginRight="@dimen/list_content_padding"
						android:orientation="vertical">

						<TextView
							android:layout_width="wrap_content"
							android:layout_height="wrap_content"
<<<<<<< HEAD
							android:text="@string/routing_settings_2"
=======
							android:text="@string/edit_profile_nav_settings_title"
>>>>>>> c74fff1b
							android:textColor="?attr/main_font_color_basic"
							android:textSize="@dimen/default_list_text_size"/>

						<TextView
							android:layout_width="match_parent"
							android:layout_height="wrap_content"
<<<<<<< HEAD
							android:text="@string/configure_navigation_settings_for_profile_descr"
=======
							android:text="@string/edit_profile_nav_settings_subtitle"
>>>>>>> c74fff1b
							android:textColor="@color/description_font_and_bottom_sheet_icons"/>

					</LinearLayout>
				</LinearLayout>
			</LinearLayout>


			<include layout="@layout/list_shadow_footer"/>


			<LinearLayout
				android:id="@+id/buttons_layout_sv"
				android:layout_width="match_parent"
				android:layout_height="wrap_content"
				android:layout_gravity="bottom"
				android:background="?attr/bg_color"
				android:orientation="horizontal"
				android:visibility="gone">

				<Button
					android:id="@+id/cancel_button_sv"
					android:layout_width="0dp"
					android:layout_height="42dp"
					android:layout_weight="1"
					android:layout_marginTop="@dimen/list_content_padding"
					android:layout_marginBottom="@dimen/list_content_padding"
					android:layout_marginStart="@dimen/list_content_padding"
					android:layout_marginEnd="8dp"
					android:layout_marginLeft="@dimen/list_content_padding"
					android:layout_marginRight="8dp"
					android:background="?attr/profile_cancel_btn"
					android:text="@string/shared_string_cancel"
					android:textAllCaps="false"
					android:textColor="@color/map_widget_blue"/>

				<Button
					android:id="@+id/save_profile_btn_sv"
					android:layout_width="0dp"
					android:layout_height="42dp"
					android:layout_weight="1"
					android:layout_marginTop="@dimen/list_content_padding"
					android:layout_marginBottom="@dimen/list_content_padding"
					android:layout_marginStart="8dp"
					android:layout_marginEnd="@dimen/list_content_padding"
					android:layout_marginLeft="8dp"
					android:layout_marginRight="@dimen/list_content_padding"
					android:background="?attr/profile_save_btn"
					android:text="@string/shared_string_save"
					android:textAllCaps="false"
					android:textColor="@color/color_white"/>

			</LinearLayout>

		</LinearLayout>

	</ScrollView>

	<LinearLayout
		android:id="@+id/buttons_layout"
		android:layout_width="match_parent"
		android:layout_height="wrap_content"
		android:layout_gravity="bottom"
		android:background="?attr/bg_color"
		android:orientation="horizontal">

		<Button
			android:id="@+id/cancel_button"
			android:layout_width="0dp"
			android:layout_height="42dp"
			android:layout_weight="1"
			android:layout_marginTop="@dimen/list_content_padding"
			android:layout_marginBottom="@dimen/list_content_padding"
			android:layout_marginStart="@dimen/list_content_padding"
			android:layout_marginEnd="8dp"
			android:layout_marginLeft="@dimen/list_content_padding"
			android:layout_marginRight="8dp"
			android:background="?attr/profile_cancel_btn"
			android:text="@string/shared_string_cancel"
			android:textAllCaps="false"
			android:textColor="?attr/active_color_basic"/>

		<Button
			android:id="@+id/save_profile_btn"
			android:layout_width="0dp"
			android:layout_height="42dp"
			android:layout_weight="1"
			android:layout_marginTop="@dimen/list_content_padding"
			android:layout_marginBottom="@dimen/list_content_padding"
			android:layout_marginStart="8dp"
			android:layout_marginEnd="@dimen/list_content_padding"
			android:layout_marginLeft="8dp"
			android:layout_marginRight="@dimen/list_content_padding"
			android:background="?attr/profile_save_btn"
			android:text="@string/shared_string_save"
			android:textAllCaps="false"
			android:textColor="@color/color_white"/>

	</LinearLayout>

</FrameLayout><|MERGE_RESOLUTION|>--- conflicted
+++ resolved
@@ -360,11 +360,7 @@
 					android:layout_marginEnd="@dimen/list_content_padding"
 					android:layout_marginLeft="@dimen/list_content_padding"
 					android:layout_marginRight="@dimen/list_content_padding"
-<<<<<<< HEAD
-					android:text="@string/setup_profile"
-=======
 					android:text="@string/edit_profile_setup_title"
->>>>>>> c74fff1b
 					android:textColor="?attr/main_font_color_basic"
 					android:textSize="@dimen/default_list_text_size"/>
 
@@ -376,11 +372,7 @@
 					android:layout_marginEnd="@dimen/list_content_padding"
 					android:layout_marginLeft="@dimen/list_content_padding"
 					android:layout_marginRight="@dimen/list_content_padding"
-<<<<<<< HEAD
-					android:text="@string/setup_profile_descr"
-=======
 					android:text="@string/edit_profile_setup_subtitle"
->>>>>>> c74fff1b
 					android:textColor="@color/description_font_and_bottom_sheet_icons"/>
 
 				<LinearLayout
@@ -412,22 +404,14 @@
 						<TextView
 							android:layout_width="wrap_content"
 							android:layout_height="wrap_content"
-<<<<<<< HEAD
-							android:text="@string/configure_map"
-=======
 							android:text="@string/edit_profile_configure_map"
->>>>>>> c74fff1b
 							android:textColor="?attr/main_font_color_basic"
 							android:textSize="@dimen/default_list_text_size"/>
 
 						<TextView
 							android:layout_width="match_parent"
 							android:layout_height="wrap_content"
-<<<<<<< HEAD
-							android:text="@string/configure_map_for_profile_descr"
-=======
 							android:text="@string/edit_profile_setup_map_subtitle"
->>>>>>> c74fff1b
 							android:textColor="@color/description_font_and_bottom_sheet_icons"/>
 					</LinearLayout>
 				</LinearLayout>
@@ -468,22 +452,14 @@
 						<TextView
 							android:layout_width="wrap_content"
 							android:layout_height="wrap_content"
-<<<<<<< HEAD
-							android:text="@string/map_widget_config"
-=======
 							android:text="@string/edit_profile_configure_screen_title"
->>>>>>> c74fff1b
 							android:textColor="?attr/main_font_color_basic"
 							android:textSize="@dimen/default_list_text_size"/>
 
 						<TextView
 							android:layout_width="match_parent"
 							android:layout_height="wrap_content"
-<<<<<<< HEAD
-							android:text="@string/configure_screen_for_profile_descr"
-=======
 							android:text="@string/edit_profile_screen_options_subtitle"
->>>>>>> c74fff1b
 							android:textColor="@color/description_font_and_bottom_sheet_icons"/>
 
 					</LinearLayout>
@@ -526,22 +502,14 @@
 						<TextView
 							android:layout_width="wrap_content"
 							android:layout_height="wrap_content"
-<<<<<<< HEAD
-							android:text="@string/routing_settings_2"
-=======
 							android:text="@string/edit_profile_nav_settings_title"
->>>>>>> c74fff1b
 							android:textColor="?attr/main_font_color_basic"
 							android:textSize="@dimen/default_list_text_size"/>
 
 						<TextView
 							android:layout_width="match_parent"
 							android:layout_height="wrap_content"
-<<<<<<< HEAD
-							android:text="@string/configure_navigation_settings_for_profile_descr"
-=======
 							android:text="@string/edit_profile_nav_settings_subtitle"
->>>>>>> c74fff1b
 							android:textColor="@color/description_font_and_bottom_sheet_icons"/>
 
 					</LinearLayout>
