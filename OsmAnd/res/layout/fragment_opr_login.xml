--- conflicted
+++ resolved
@@ -1,5 +1,4 @@
 <?xml version="1.0" encoding="utf-8"?>
-<<<<<<< HEAD
 <LinearLayout xmlns:android="http://schemas.android.com/apk/res/android"
     xmlns:app="http://schemas.android.com/apk/res-auto"
     android:layout_width="match_parent"
@@ -12,32 +11,6 @@
         android:layout_width="match_parent"
         android:layout_height="56dp"
         android:layout_marginTop="@dimen/dialog_content_margin">
-=======
-<RelativeLayout xmlns:android="http://schemas.android.com/apk/res/android"
-	xmlns:app="http://schemas.android.com/apk/res-auto"
-	android:layout_width="match_parent"
-	android:layout_height="match_parent"
-	android:background="?attr/bg_color"
-	android:clickable="true"
-	android:focusable="true"
-	android:orientation="vertical">
-
-	<LinearLayout
-		android:id="@+id/toolbar"
-		android:layout_width="match_parent"
-		android:layout_height="@dimen/toolbar_height"
-		android:layout_marginTop="@dimen/dialog_content_margin">
-
-		<androidx.appcompat.widget.AppCompatImageView
-			android:id="@+id/back_button"
-			style="@style/Widget.AppCompat.Toolbar.Button.Navigation"
-			android:layout_width="wrap_content"
-			android:layout_height="match_parent"
-			android:layout_gravity="start"
-			android:contentDescription="@string/shared_string_back"
-			app:srcCompat="@drawable/ic_arrow_back"
-			app:tint="@color/icon_color_default_light" />
->>>>>>> 7de4b614
 
         <androidx.appcompat.widget.AppCompatImageView
             android:id="@+id/back_button"
@@ -104,7 +77,6 @@
         </LinearLayout>
     </ScrollView>
 
-<<<<<<< HEAD
 
 
 	<LinearLayout
@@ -112,72 +84,10 @@
 		android:layout_height="match_parent"
 		android:layout_marginBottom="@dimen/content_padding_small"
 		android:gravity="bottom"
-=======
-		<androidx.core.widget.NestedScrollView
-			android:layout_width="match_parent"
-			android:layout_height="match_parent"
-			android:layout_below="@id/toolbar"
-			android:layout_above="@id/buttons">
-
-			<LinearLayout
-				android:layout_width="match_parent"
-				android:layout_height="wrap_content"
-				android:orientation="vertical">
-
-				<androidx.appcompat.widget.AppCompatImageView
-					android:id="@+id/opr_img"
-					android:layout_width="wrap_content"
-					android:layout_height="wrap_content"
-					android:layout_gravity="center"
-					android:contentDescription="@string/shared_string_back"
-					app:srcCompat="@drawable/ic_img_logo_openplacereview" />
-
-				<net.osmand.plus.widgets.TextViewEx
-					android:layout_width="match_parent"
-					android:layout_height="wrap_content"
-					android:layout_marginLeft="@dimen/content_padding"
-					android:layout_marginTop="@dimen/content_padding"
-					android:layout_marginRight="@dimen/content_padding"
-					android:layout_marginBottom="@dimen/dashPadding"
-					android:gravity="center_horizontal"
-					android:lineSpacingMultiplier="@dimen/bottom_sheet_text_spacing_multiplier"
-					android:text="@string/register_on_openplacereviews"
-					android:textAlignment="center"
-					android:textColor="?android:textColorPrimary"
-					android:textSize="20sp"
-					app:typeface="@string/font_roboto_medium" />
-
-				<androidx.appcompat.widget.AppCompatTextView
-					android:id="@+id/start_opr_description"
-					android:layout_width="match_parent"
-					android:layout_height="wrap_content"
-					android:layout_marginLeft="@dimen/content_padding"
-					android:layout_marginTop="@dimen/dashPadding"
-					android:layout_marginRight="@dimen/content_padding"
-					android:lineSpacingMultiplier="@dimen/bottom_sheet_text_spacing_multiplier"
-					app:typeface="@string/font_roboto_regular"
-					android:text="@string/register_on_openplacereviews_desc"
-					android:textColor="?android:textColorPrimary"
-					android:textSize="@dimen/default_list_text_size"
-					android:textColorLink="@color/icon_color_active_light" />
-			</LinearLayout>
-		</androidx.core.widget.NestedScrollView>
-
-	<LinearLayout
-		android:id="@+id/buttons"
-		android:layout_width="match_parent"
-		android:layout_height="wrap_content"
-		android:layout_marginLeft="@dimen/content_padding"
-		android:layout_marginTop="@dimen/content_padding_small"
-		android:layout_marginRight="@dimen/content_padding"
-		android:layout_marginBottom="@dimen/content_padding_small"
-		android:layout_alignParentBottom="true"
->>>>>>> 7de4b614
 		android:orientation="vertical">
 
 		<include
 			android:id="@+id/register_opr_create_account"
-<<<<<<< HEAD
 			android:layout_width="match_parent"
 			android:layout_height="wrap_content"
 			android:layout_marginLeft="@dimen/content_padding"
@@ -187,16 +97,9 @@
 			android:background="@color/icon_color_active_light"
 			android:text="@string/register_opr_create_new_account"
 			android:textColor="@color/color_white" />
-=======
-			layout="@layout/bottom_sheet_dialog_button"
-			android:layout_width="match_parent"
-			android:layout_height="@dimen/dialog_button_height"
-			android:layout_marginBottom="@dimen/content_padding_small" />
->>>>>>> 7de4b614
 
 		<include
 			android:id="@+id/register_opr_have_account"
-<<<<<<< HEAD
 			android:layout_width="match_parent"
 			android:layout_height="wrap_content"
 			android:layout_gravity="bottom"
@@ -208,13 +111,4 @@
 			android:textColor="@color/icon_color_active_light" />
 
 	</LinearLayout>
-</LinearLayout>
-=======
-			layout="@layout/bottom_sheet_dialog_button"
-			android:layout_width="match_parent"
-			android:layout_height="@dimen/dialog_button_height" />
-
-	</LinearLayout>
-
-</RelativeLayout>
->>>>>>> 7de4b614
+</LinearLayout>