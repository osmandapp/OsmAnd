--- conflicted
+++ resolved
@@ -35,11 +35,7 @@
             android:layout_height="wrap_content"
             android:layout_marginLeft="@dimen/list_content_padding"
             android:layout_marginTop="@dimen/favorites_icon_top_margin"
-<<<<<<< HEAD
-            osmand:srcCompat="@drawable/ic_gpx_track"
-=======
-            android:src="@drawable/ic_action_polygom_dark"
->>>>>>> 43f1e37d
+            osmand:srcCompat="@drawable/ic_action_polygom_dark"
             android:visibility="gone"
 	        android:layout_marginStart="@dimen/list_content_padding" />
 
