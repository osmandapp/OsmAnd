<?xml version="1.0" encoding="utf-8"?>
<LinearLayout xmlns:android="http://schemas.android.com/apk/res/android"
    xmlns:osmand="http://schemas.android.com/apk/res-auto"
    xmlns:tools="http://schemas.android.com/tools"
    android:layout_width="match_parent"
    android:layout_height="wrap_content"
    android:background="?attr/bg_color"
    android:orientation="vertical">

    <LinearLayout
        android:id="@+id/searchListItemLayout"
        android:layout_width="match_parent"
        android:layout_height="wrap_content"
        android:background="?attr/selectableItemBackground"
        android:clickable="true"
        android:minHeight="60dp"
        android:orientation="horizontal">

        <ImageView
            android:id="@+id/handle_view"
            android:layout_width="56dp"
            android:layout_height="match_parent"
            android:layout_gravity="center_vertical"
            android:layout_marginRight="4dp"
            android:focusable="false"
            android:scaleType="centerInside"
            osmand:srcCompat="@drawable/ic_action_item_move"
            android:tint="?attr/secondary_icon_color"
	        android:layout_marginEnd="4dp" />

        <ImageView
            android:id="@+id/imageView"
            android:layout_width="24dp"
            android:layout_height="24dp"
            android:layout_gravity="center_vertical"
            android:layout_marginLeft="16dp"
            android:layout_marginRight="16dp"
            android:scaleType="centerInside"
<<<<<<< HEAD
            android:src="@drawable/ic_map"
=======
            android:tint="?attr/default_icon_color"
            osmand:srcCompat="@drawable/ic_map"
>>>>>>> 19b55dba
	        android:layout_marginStart="16dp"
	        android:layout_marginEnd="16dp" />

        <TextView
            android:id="@+id/title"
            android:layout_width="match_parent"
            android:layout_height="wrap_content"
            android:layout_gravity="center"
            android:layout_weight="1"
            android:paddingRight="16dp"
            android:textColor="?android:textColorPrimary"
            android:textSize="@dimen/default_list_text_size"
            tools:text="Add marker"
	        android:paddingEnd="16dp" />

        <ImageView
            android:id="@+id/closeImageButton"
            android:layout_width="56dp"
            android:layout_height="match_parent"
            android:layout_gravity="center_vertical"
            android:background="?attr/selectableItemBackground"
            android:scaleType="centerInside"
            osmand:srcCompat="@drawable/ic_action_remove_dark"
            android:contentDescription="@string/action_delete"
            android:tint="?attr/secondary_icon_color" />

    </LinearLayout>

    <View
        android:id="@+id/divider"
        android:layout_width="match_parent"
        android:layout_height="1dp"
        android:layout_marginLeft="72dp"
        android:background="?attr/dashboard_divider"
	    android:layout_marginStart="72dp" />

</LinearLayout><|MERGE_RESOLUTION|>--- conflicted
+++ resolved
@@ -36,12 +36,7 @@
             android:layout_marginLeft="16dp"
             android:layout_marginRight="16dp"
             android:scaleType="centerInside"
-<<<<<<< HEAD
-            android:src="@drawable/ic_map"
-=======
-            android:tint="?attr/default_icon_color"
             osmand:srcCompat="@drawable/ic_map"
->>>>>>> 19b55dba
 	        android:layout_marginStart="16dp"
 	        android:layout_marginEnd="16dp" />
 
