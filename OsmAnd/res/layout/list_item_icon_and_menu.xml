--- conflicted
+++ resolved
@@ -53,25 +53,6 @@
 
         </LinearLayout>
 
-<<<<<<< HEAD
-        <androidx.appcompat.widget.AppCompatImageView
-            android:id="@+id/pro_icon"
-            android:layout_width="70dp"
-            android:layout_height="32dp"
-            android:layout_gravity="center_vertical"
-            android:layout_margin="@dimen/content_padding"
-            tools:src="@drawable/img_button_pro_night"
-            android:visibility="gone"
-            tools:visibility="visible"/>
-
-        <androidx.appcompat.widget.AppCompatImageView
-            android:id="@+id/secondary_icon"
-            android:layout_width="@dimen/standard_icon_size"
-            android:layout_height="@dimen/standard_icon_size"
-            android:layout_gravity="center_vertical"
-            android:layout_margin="@dimen/content_padding"
-            tools:src="@drawable/ic_action_info_dark"/>
-=======
 	    <ImageView
 		    android:id="@+id/secondary_icon"
 		    android:layout_width="wrap_content"
@@ -81,7 +62,6 @@
 		    android:minWidth="@dimen/standard_icon_size"
 		    android:minHeight="@dimen/standard_icon_size"
 		    tools:src="@drawable/ic_action_info_dark" />
->>>>>>> 5be3f94b
 
         <androidx.appcompat.widget.SwitchCompat
             android:id="@+id/toggle_item"
