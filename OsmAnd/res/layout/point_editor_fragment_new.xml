--- conflicted
+++ resolved
@@ -75,11 +75,7 @@
 							android:layout_height="wrap_content"
 							android:layout_weight="1"
 							android:hint="@string/shared_string_name"
-<<<<<<< HEAD
-							app:boxBackgroundColor="@color/input_layout_bg_color">
-=======
 							app:boxBackgroundColor="@color/material_text_input_layout_bg">
->>>>>>> 1c15cd57
 
 							<com.google.android.material.textfield.TextInputEditText
 								android:id="@+id/name_edit"
@@ -132,11 +128,7 @@
 						android:layout_marginRight="@dimen/content_padding"
 						android:layout_weight="1"
 						android:hint="@string/shared_string_description"
-<<<<<<< HEAD
-						app:boxBackgroundColor="@color/input_layout_bg_color">
-=======
 						app:boxBackgroundColor="@color/material_text_input_layout_bg">
->>>>>>> 1c15cd57
 
 						<com.google.android.material.textfield.TextInputEditText
 							android:id="@+id/description_edit"
