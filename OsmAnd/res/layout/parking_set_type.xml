<?xml version="1.0" encoding="utf-8"?>
<LinearLayout xmlns:android="http://schemas.android.com/apk/res/android"
			  android:layout_width="fill_parent"
			  android:layout_height="wrap_content"
			  android:paddingBottom="10dp"
			  android:paddingTop="10dp"
			  android:orientation="horizontal">

	<LinearLayout
			android:id="@+id/tableRow1"
			android:orientation="vertical"
			android:layout_width="0dp"
			android:layout_weight="1"
			android:layout_height="wrap_content">

		<ImageButton android:layout_height="wrap_content"
					 android:layout_width="wrap_content"
					 android:layout_gravity="center_horizontal"
					 android:id="@+id/parking_no_lim_button"
					 android:gravity="center_horizontal"
					 android:background="@drawable/poi_parking_pos_no_limit_menu"
					 android:contentDescription="@string/osmand_parking_time_no_limit"/>

		<TextView android:layout_height="wrap_content"
				  android:layout_width="wrap_content"
				  android:layout_gravity="center_horizontal"
				  android:id="@+id/parking_lim_text"
				  android:gravity="center_horizontal"
				  android:text="@string/osmand_parking_no_lim_text"/>
	</LinearLayout>

	<LinearLayout android:id="@+id/tableRow2"
				  android:orientation="vertical"
				  android:layout_weight="1"
				  android:layout_width="0dp"
				  android:layout_height="wrap_content">

		<ImageButton android:layout_height="wrap_content"
					 android:layout_width="wrap_content"
					 android:id="@+id/parking_lim_button"
					 android:layout_gravity="center_horizontal"
					 android:gravity="center_horizontal"
					 android:background="@drawable/poi_parking_pos_limit_menu"
					 android:contentDescription="@string/osmand_parking_time_limit"/>

		<TextView android:layout_height="wrap_content"
				  android:layout_width="wrap_content"
				  android:id="@+id/parking_no_lim_text"
				  android:layout_gravity="center_horizontal"
				  android:gravity="center_horizontal"
				  android:text="@string/osmand_parking_lim_text"/>
	</LinearLayout>

</LinearLayout>

<<<<<<< HEAD
=======


>>>>>>> 9035b895
<|MERGE_RESOLUTION|>--- conflicted
+++ resolved
@@ -53,8 +53,5 @@
 
 </LinearLayout>
 
-<<<<<<< HEAD
-=======
 
 
->>>>>>> 9035b895
