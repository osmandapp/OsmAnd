<?xml version="1.0" encoding="utf-8"?>
<LinearLayout xmlns:android="http://schemas.android.com/apk/res/android"
	xmlns:app="http://schemas.android.com/apk/res-auto"
	android:orientation="vertical"
	android:layout_width="match_parent"
	android:layout_height="match_parent">

    <!--<LinearLayout-->
        <!--android:layout_width="match_parent"-->
        <!--android:layout_height="56dp">-->

        <!--<ImageButton-->
            <!--android:id="@+id/btnBack"-->
            <!--android:layout_width="56dp"-->
            <!--android:layout_height="56dp"-->
            <!--android:layout_gravity="center_vertical"-->
            <!--android:layout_marginLeft="16dp"-->
            <!--android:layout_marginRight="16dp"-->
            <!--android:scaleType="centerInside"-->
            <!--android:tint="@color/color_white"-->
            <!--android:background="?attr/selectableItemBackground"-->
<<<<<<< HEAD
            <!--android:src="@drawable/ic_action_flag" />-->
=======
            <!--app:srcCompat="@drawable/ic_action_flag_dark" />-->
>>>>>>> bc8b1bb7
        <!---->
    <!--</LinearLayout>-->

    <androidx.appcompat.widget.Toolbar
        android:id="@+id/toolbar"
        android:layout_width="match_parent"
        android:layout_height="56dp"
        android:contentInsetStart="72dp"
        android:contentInsetLeft="72dp"
        app:contentInsetLeft="72dp"
        app:contentInsetStart="72dp"
        app:contentInsetRight="0dp"
        app:contentInsetEnd="0dp"
        android:background="?attr/actionModeBackground"/>

    <RelativeLayout
        android:layout_width="match_parent"
        android:layout_height="72dp"
        android:descendantFocusability="beforeDescendants"
        android:focusableInTouchMode="true"
        android:background="?attr/actionModeBackground">

        <androidx.appcompat.widget.AppCompatImageView
            android:id="@+id/image"
            android:layout_width="24dp"
            android:layout_height="24dp"
            android:layout_gravity="center_vertical"
            android:layout_marginLeft="16dp"
            android:scaleType="centerInside"
            app:tint="?attr/app_bar_primary_item_color"
            android:layout_marginTop="24dp"
<<<<<<< HEAD
            android:src="@drawable/ic_action_flag"
=======
            app:srcCompat="@drawable/ic_action_flag_dark"
>>>>>>> bc8b1bb7
	        android:layout_marginStart="16dp" />

        <androidx.appcompat.widget.AppCompatEditText
            android:id="@+id/name"
            android:theme="@style/AppBarControls"
            android:layout_width="match_parent"
            android:layout_height="wrap_content"
            android:layout_gravity="center_vertical"
            android:textColor="@color/color_white"
            android:textColorHint="@color/white_80_transparent"
            android:textSize="@dimen/default_list_text_size_large"
            android:hint="@string/shared_string_action_name"
            android:maxLines="1"
            android:layout_marginLeft="-4dp"
            android:layout_marginRight="16dp"
            android:layout_alignLeft="@+id/title"
            android:layout_below="@+id/title"
	        android:layout_alignStart="@+id/title"
	        android:layout_marginEnd="16dp"
	        android:layout_marginStart="-4dp" />

        <TextView
            android:id="@+id/title"
            android:layout_width="match_parent"
            android:layout_height="wrap_content"
            android:layout_gravity="center_vertical"
            android:textColor="@color/white_50_transparent"
            android:textSize="@dimen/default_sub_text_size"
            android:text="@string/shared_string_action_name"
            android:layout_marginRight="16dp"
            android:maxLines="1"
            android:layout_marginLeft="32dp"
            android:layout_toEndOf="@+id/image"
            android:layout_toRightOf="@+id/image"
	        android:layout_marginEnd="16dp"
	        android:layout_marginStart="32dp" />

    </RelativeLayout>

    <FrameLayout
        android:layout_width="match_parent"
        android:layout_height="match_parent">

        <ScrollView
            android:layout_width="match_parent"
            android:layout_height="match_parent"
            android:layout_marginBottom="56dp"
            android:background="?attr/activity_background_color">

            <FrameLayout
                android:layout_width="match_parent"
                android:layout_height="wrap_content"
                android:id="@+id/container"/>
        </ScrollView>

        <ImageView
            android:layout_width="match_parent"
            android:layout_height="wrap_content"
            android:scaleType="fitXY"
            android:layout_gravity="top"
            app:srcCompat="@drawable/bg_shadow_list_bottom"/>

        <ImageView
            android:layout_width="match_parent"
            android:layout_height="wrap_content"
            android:scaleType="fitXY"
            android:layout_gravity="bottom"
            android:layout_marginBottom="56dp"
            app:srcCompat="@drawable/bg_shadow_list_top"/>

        <Button
            android:id="@+id/btnApply"
            android:layout_width="match_parent"
            android:layout_height="56dp"
            android:text="@string/shared_string_apply"
            android:textAllCaps="true"
            android:textColor="@color/color_white"
            android:textSize="@dimen/default_list_text_size"
            android:gravity="center"
            android:layout_gravity="bottom"
            android:foreground="?attr/selectableItemBackground"
            android:background="?attr/color_dialog_buttons"/>

    </FrameLayout>

</LinearLayout><|MERGE_RESOLUTION|>--- conflicted
+++ resolved
@@ -19,11 +19,7 @@
             <!--android:scaleType="centerInside"-->
             <!--android:tint="@color/color_white"-->
             <!--android:background="?attr/selectableItemBackground"-->
-<<<<<<< HEAD
-            <!--android:src="@drawable/ic_action_flag" />-->
-=======
-            <!--app:srcCompat="@drawable/ic_action_flag_dark" />-->
->>>>>>> bc8b1bb7
+            <!--app:srcCompat="@drawable/ic_action_flag" />-->
         <!---->
     <!--</LinearLayout>-->
 
@@ -55,11 +51,7 @@
             android:scaleType="centerInside"
             app:tint="?attr/app_bar_primary_item_color"
             android:layout_marginTop="24dp"
-<<<<<<< HEAD
-            android:src="@drawable/ic_action_flag"
-=======
-            app:srcCompat="@drawable/ic_action_flag_dark"
->>>>>>> bc8b1bb7
+            app:srcCompat="@drawable/ic_action_flag"
 	        android:layout_marginStart="16dp" />
 
         <androidx.appcompat.widget.AppCompatEditText
