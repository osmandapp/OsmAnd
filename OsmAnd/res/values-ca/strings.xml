<?xml version='1.0' encoding='UTF-8'?>
<resources>

    <string name="show_warnings_title">Mostra alertes…</string>
    <string name="map_widget_fluorescent">Rutes amb fluorescència</string>
    <string name="map_widget_show_ruler">Mostra el regle</string>
    <string name="map_widget_transparent">Ginys transparents</string>
    <string name="map_widget_top_text">Nom del carrer</string>
    <string name="map_widget_back_to_loc">On sou</string>
    <string name="map_widget_reset">Reinicia els valors per defecte</string>
    <string name="map_widget_parking">Aparcament</string>
    <string name="map_widget_speed">Velocitat</string>
    <string name="map_widget_distance">Destí</string>
    <string name="map_widget_altitude">Altitud</string>
    <string name="map_widget_time">Temps per arribar-hi</string>
    <string name="show_cameras">Radars</string>
    <string name="show_traffic_warnings">Notificacions de trànsit</string>
    <string name="route_updated_loc_found">En espera del posicionament per tornar a calcular la ruta</string>
    <string name="starting_point_too_far">El punt d\'inici és massa lluny de la carretera més propera.</string>
    <string name="osmand_parking_time_limit_title">Indica el temps límit d\'aparcament</string>
    <string name="osmand_parking_choose_type">Tria el tipus d\'aparcament</string>
    <string name="avoid_unpaved">Evita les carreteres no pavimentades</string>
    <string name="avoid_in_routing_title">Evita…</string>
    <string name="int_continuosly">Sense interrupció</string>
    <string name="map_widget_config">Configura la pantalla</string>
    <string name="map_widget_compass">Brúixola</string>
    <string name="bg_service_interval">Defineix el temps de despertament:</string>
    <string name="avoid_toll_roads">Evita vies de peatge</string>
    <string name="continue_follow_previous_route_auto">Voleu continuar la navegació anterior que encara no havia finalitzat? (%1$s segons)</string>
    <string name="osmand_parking_hours">Hores</string>
    <string name="osmand_parking_minutes">Minuts</string>
    <string name="osmand_parking_position_description_add_time">El cotxe està aparcat a</string>
    <string name="use_compass_navigation_descr">Usa la brúixola quan no es pugui determinar la direcció altrament.</string>
    <string name="use_compass_navigation">Usa la brúixola</string>
    <string name="shared_location">Localització compartida</string>
    <string name="osmand_parking_position_description">Localització del vostre vehicle aparcat. %1$s</string>
    <string name="gpxup_public">Públic</string>
    <string name="gpxup_private">Privat</string>
    <string name="layer_map_appearance">Configura la pantalla</string>
    <string name="screen_is_locked">Premeu la icona de bloqueig per desbloquejar la pantalla</string>
    <string name="map_widget_lock_screen">Bloqueja la pantalla</string>
    <string name="map_widget_next_turn">Proper gir</string>
    <string name="map_widget_next_turn_small">Proper gir (petit)</string>
    <string name="map_widget_next_next_turn">Segon gir proper</string>
    <string name="bg_service_screen_lock">Bloqueja la pantalla</string>
    <string name="bg_service_screen_unlock">Desbloqueja la pantalla</string>
    <string name="bg_service_screen_lock_toast">La pantalla està bloquejada</string>
    <string name="native_app_allocated_memory">Memòria nativa total</string>
    <string name="osmand_parking_warning">Avís</string>
    <string name="osmand_parking_delete_confirm">Voleu treure el marcador amb la localització del cotxe aparcat?</string>
    <string name="osmand_parking_delete">Suprimeix un marcador d\'aparcament</string>
    <string name="osmand_parking_lim_text">Temps limitat</string>
    <string name="osmand_parking_no_lim_text">Temps il·limitat</string>
    <string name="osmand_parking_time_limit">Aparcament de temps limitat</string>
    <string name="osmand_parking_time_no_limit">Aparcament de temps il·limitat</string>
    <string name="osmand_parking_pm">PM</string>
    <string name="osmand_parking_am">AM</string>
    <string name="osmand_parking_position_name">Aparcament alternatiu</string>
    <string name="osmand_parking_plugin_description">El connector de localització d\'aparcament us permet recordar on està aparcat el vostre cotxe i quant temps li queda (si l\'aparcament té una limitació de temps).
\nTant la situació com el temps que us queda es mostren al tauler de l\'OsmAnd així com al giny en el mapa. Es pot afegir una alarma al vostre calendari d\'Android com a recordatori.</string>
    <string name="osmand_parking_plugin_name">Posició d\'aparcament</string>
    <string name="context_menu_item_add_parking_point">Marca com a lloc d\'aparcament</string>
    <string name="context_menu_item_delete_parking_point">Suprimeix un marcador d\'aparcament</string>
    <string name="gpxup_identifiable">Identificable</string>
    <string name="route_roundabout">Rotonda: preneu la %1$d sortida i continueu</string>
    <string name="rendering_attr_noPolygons_name">Polígons</string>
    <string name="rendering_attr_appMode_name">Mode de renderització</string>
    <string name="rendering_attr_contourLines_name">Mostra les línies de contorn</string>
    <string name="rendering_attr_hmRendered_description">Augmenta la quantitat de detalls mostrats al mapa.</string>
    <string name="rendering_attr_hmRendered_name">Mostra més detalls al mapa</string>
    <string name="navigate_point_format">Format</string>
    <string name="navpoint_search_desc">Coordenades</string>
    <string name="address_search_desc">Cerca d\'adreces</string>
    <string name="transport_search_desc">Cerca de transport públic</string>
    <string name="favourites_search_desc">Cerca de preferits</string>
    <string name="left_side_navigation">Conducció per l\'esquerra</string>
    <string name="left_side_navigation_descr">Seleccioneu per als països amb conducció per l\'esquerra.</string>
    <string name="unknown_from_location">El punt d\'inici encara no s\'ha determinat</string>
    <string name="unknown_location">La posició encara no es coneix</string>
    <string name="modify_transparency">Modifica l\'opacitat (0 - transparent, 255 - opac)</string>
    <string name="bg_service_sleep_mode_off">Activa\n…el mode en segon pla</string>
    <string name="bg_service_sleep_mode_on">Atura\n…el mode en segon pla</string>
    <string name="offline_navigation_not_available">La navegació fora de línia de l\'OsmAnd no està disponible temporalment.</string>
    <string name="confirm_interrupt_download">Voleu cancel·lar la baixada del fitxer?</string>
    <string name="select_index_file_to_download">No s\'ha trobat res. Si no trobeu la vostra regió, podeu crear-la vosaltres mateixos (vegeu http://osmand.net).</string>
    <string name="local_indexes_cat_tile">Mapes de tessel·les en línia i cau</string>
    <string name="local_indexes_cat_map">Mapes estàndards (vectorials)</string>
    <string name="map_online_plugin_is_not_installed">Activeu el connector Mapes en línia per poder seleccionar diferents fonts de mapes</string>
    <string name="map_online_data">Mapes en línia (tessel·les)</string>
    <string name="map_online_data_descr">Utilitza mapes en línia (les tessel·les es baixen i es desen a la targeta SD).</string>
    <string name="shared_string_online_maps">Mapes en línia</string>
    <string name="online_map_settings_descr">Configureu les fonts de mapes de tessel·les en línia o desades a la memòria cau.</string>
    <string name="osmand_accessibility_description">"Aquest connector fa disponible directament des OsmAnd  les característiques d\'accessibilitat del dispositiu. Us permet, per exemple,  ajustar la velocitat de la veu en la síntesi TTS , configurar la pantalla de navegació, l\'ús del ratolí de bola pel zoom o de la veu sintetitzada, com per anunciar automàticament la vostra posició."</string>
    <string name="plugins_screen">Gestor de connectors</string>
    <string name="poi_search_desc">Cerca de PDI (punt d\'interès)</string>
    <string name="prefs_plugins">Gestor de connectors</string>
    <string name="native_rendering">Renderització nativa</string>
    <string name="send_files_to_osm">Voleu enviar els fitxers GPX a OSM?</string>
    <string name="gpx_visibility_txt">Visibilitat</string>
    <string name="gpx_tags_txt">Etiquetes</string>
    <string name="gpx_description_txt">Descripció</string>
    <string name="validate_gpx_upload_name_pwd">Especifiqueu el nom d\'usuari i la contrasenya d\'OSM per pujar fitxers GPX.</string>
    <string name="default_buttons_support">Suport</string>
    <string name="show_ruler_level">Mostra el regle</string>
    <string name="info_button">Informació</string>
    <string name="back_to_location">Torna a la ubicació</string>
    <string name="shared_string_help">Ajuda</string>
    <string name="accessibility_mode">Mode d\'accessibilitat</string>
    <string name="shared_string_on">Activa</string>
    <string name="shared_string_off">Inactiva</string>
    <string name="backToMenu">Torna al menú</string>
    <string name="zoomOut">Allunya</string>
    <string name="zoomIn">Apropa</string>
    <string name="north">nord</string>
    <string name="north_north_east">nord-nord-est</string>
    <string name="north_east">nord-est</string>
    <string name="east_north_east">est-nord-est</string>
    <string name="east">est</string>
    <string name="east_south_east">est-sud-est</string>
    <string name="south_east">sud-est</string>
    <string name="south_south_east">sud-sud-est</string>
    <string name="south">sud</string>
    <string name="south_south_west">sud-sud-oest</string>
    <string name="south_west">sud-oest</string>
    <string name="west_south_west">oest-sud-oest</string>
    <string name="west">oest</string>
    <string name="west_north_west">oest-nord-oest</string>
    <string name="north_west">nord-oest</string>
    <string name="north_north_west">nord-nord-oest</string>
    <string name="front">endavant</string>
    <string name="front_right">endavant a la dreta</string>
    <string name="right">a la dreta</string>
    <string name="back_right">enrere a la dreta</string>
    <string name="back">enrere</string>
    <string name="back_left">enrere a l\'esquerra</string>
    <string name="left">a l\'esquerra</string>
    <string name="front_left">endavant a l\'esquerra</string>
    <string name="oclock">en punt</string>
    <string name="towards">cap a</string>
    <string name="accuracy">Precisió</string>
    <string name="altitude">Altitud</string>
    <string name="no_info">No hi ha informació</string>
    <string name="settings_direction_style">Estil de la direcció</string>
    <string name="i_am_here">Sóc aquí</string>
    <string name="shared_string_accessibility">Accessibilitat</string>
    <string name="use_fluorescent_overlays_descr">Utilitza colors fluorescents per mostrar traces i rutes.</string>
    <string name="local_openstreetmap_uploading">S\'està pujant…</string>
    <string name="show_warnings_descr">Configureu els advertiments de trànsit (límits de velocitat, cues, bandes rugoses, túnels), avisos de radars i informació dels carrils.</string>
    <string name="osmand_parking_add_event">Afegeix un avís a Calendari</string>
    <string name="rendering_attr_noPolygons_description">Fes transparents totes les característiques d\'àrees de sòl al mapa.</string>
    <string name="edit_filter_create_message">S\'ha creat el filtre {0}</string>
    <string name="email">e-mail</string>
    <string name="index_settings_descr">Baixeu i gestioneu mapes fora de línia emmagatzemats al vostre dispositiu.</string>
    <string name="vector_maps_may_display_faster_on_some_devices">És probable que es mostrin els mapes de vectors més de pressa. Això pot no funcionar en alguns dispositius.</string>
    <string name="debugging_and_development">Desenvolupament de l\'OsmAnd</string>
    <string name="local_openstreetmap_upload">Puja la modificació a OSM</string>
    <string name="local_openstreetmap_delete">Esborra els canvis</string>
    <string name="local_openstreetmap_uploadall">Penja-ho tot</string>
    <string name="show_current_gpx_title">Mostra la traça actual</string>
    <string name="free_version_message">Aquesta versió gratuïta de l\'OsmAnd està limitada a %1$s baixades de mapes(sigui afegint o actualitzant in mapa) i no permet l\'ús fora de línia dels articles de la Viquipèdia.</string>
    <string name="free_version_title">Versió gratuïta</string>
    <string name="poi_context_menu_showdescription">Mostra la descripció del PDI.</string>
    <string name="index_name_france">Europa - França</string>
    <string name="index_name_germany">Europa - Alemanya</string>
    <string name="index_name_russia">Rússia</string>
    <string name="index_name_africa">Àfrica</string>
    <string name="index_name_asia">Àsia</string>
    <string name="index_name_oceania">Austràlia i Oceania</string>
    <string name="index_name_voice">Indicadors de veu (enregistrats, funcionalitats limitades)</string>
    <string name="amenity_type_osmwiki">Viquipèdia (fora de línia)</string>
    <string name="routing_settings">Navegació</string>
    <string name="routing_settings_descr">Especifiqueu les opcions de navegació.</string>
    <string name="global_settings">Paràmetres globals</string>
    <string name="index_settings">Gestió de fitxers de mapes</string>
    <string name="general_settings">Paràmetres generals</string>
    <string name="general_settings_descr">Configureu els paràmetres generals i de visualització de l\'aplicació.</string>
    <string name="user_name">El vostre nom d\'usuari d\'OSM</string>
    <string name="user_password">La vostra contrasenya a OSM</string>
    <string name="download_files_not_enough_space">No hi ha prou espai lliure per baixar %1$s MB (lliure: %2$s).</string>
    <string name="download_files_question_space">"Voleu baixar {0} fitxer(s)?  
S\'ocuparà una memòria de {1} MB
(La memòria disponible es de{2} MB)"</string>
    <string name="use_transparent_map_theme">Tema transparent</string>
    <string name="gps_wakeup_interval">Interval de despertament del GPS: %s</string>
    <string name="osmand_parking_event">Traieu el cotxe de l\'aparcament</string>
    <string name="rendering_attr_appMode_description">Optimitza el mapa per</string>
    <string name="play_commands_of_currently_selected_voice">Selecciona una veu i comprova les indicacions en funcionament</string>
    <string name="zoom_by_trackball_descr">Canvia el zoom del mapa seguint el desplaçament horitzontal del ratolí de bola.</string>
    <string name="zoom_by_trackball">Utilitza el ratolí de bola per controlar el zoom</string>
    <string name="local_openstreetmap_were_uploaded">Es van penjar {0} PDI/notes</string>
    <string name="local_openstreetmap_settings">PDIs/Notes d\'OSM desades al dispositiu</string>
    <string name="local_openstreetmap_settings_descr">Mostra i gestiona els PDI/notes d\'OSM anotats a la base de dades del dispositiu.</string>
    <string name="day_night_info">Informació de dia/nit</string>
    
    <string name="show_lanes">Carrils</string>
    <string name="avoid_ferries">Evita els ferris</string>
    <string name="avoid_in_routing_descr">Evita les carreteres de peatge, les no pavimentades i els ferris.</string>
    <string name="osmand_parking_warning_text">S\'ha afegit una notificació a la vostra agenda perquè traieu el vostre cotxe. Hi seguirà fins que l\'elimineu manualment.</string>
    <string name="route_kl">Mantingueu-vos a l\'esquerra i continueu</string>
    <string name="route_kr">Mantingueu-vos a la dreta i continueu</string>
    <string name="test_voice_prompts">Prova els indicadors de veu</string>
    <string name="support_new_features">Ajuda per a noves característiques</string>
    <string name="rendering_out_of_memory">No hi ha prou memòria de procés per mostrar l\'àrea seleccionada</string>
    <string name="live_monitoring_url_descr">Especifiqueu l\'adreça de la pàgina web amb la sintaxi dels paràmetres: lat={0}, lon={1}, timestamp={2}, hdop={3}, altitude={4}, speed={5}, bearing={6}.</string>
    <string name="index_name_north_america">Amèrica del Nord</string>
    <string name="index_name_us">Amèrica del Nord - Estats Units</string>
    <string name="index_name_central_america">Amèrica Central</string>
    <string name="index_name_south_america">Amèrica del Sud</string>
    <string name="index_name_europe">Europa</string>
    <string name="index_name_tts_voice">Indicadors de veu (sintetitzats amb TTS, recomanat)</string>
    <string name="native_library_not_supported">La llibreria nativa no està suportada en aquest dispositiu.</string>
    <string name="init_native_library">S\'està inicialitzant la llibreria nativa…</string>
    
    <string name="pref_vector_rendering">Opcions específiques de renderització dels vectors</string>
    <string name="delete_confirmation_msg">Voleu suprimir %1$s?</string>
    <string name="city_type_town">Poble</string>
    <string name="city_type_city">Ciutat</string>
    <string name="animate_route_off">Atura l\'animació</string>
    <string name="animate_route">Inicia l\'animació</string>
    <string name="file_with_name_already_exists">Ja existeix un fitxer amb aquest nom.</string>
    <string name="gpx_navigation">Ruta GPX</string>
    <string name="data_to_search_poi_not_available">No hi ha dades locals per cercar els PDI.</string>
    <string name="poi_filter_by_name">Cerca pel nom</string>
    <string name="poi_filter_nominatim">Nominatim en línia</string>
    <string name="search_position_current_location_search">S\'està cercant la posició…</string>
    <string name="search_position_current_location_found">La meva posició (trobada)</string>
    <string name="search_position_address">Adreça…</string>
    <string name="search_position_undefined">Indefinida</string>
    
    <string name="context_menu_item_search">Cerca pel voltant</string>
    <string name="shared_string_save_as_gpx">Desa com una nova traça GPX</string>
    <string name="route_successfully_saved_at">La ruta s\'ha desat com a «%1$s».</string>
    <string name="filename_input">Nom del fitxer: </string>
    <string name="shared_string_save">Desa</string>
    <string name="show_more_map_detail">Mostra més detalls al mapa</string>
    <string name="filterpoi_activity">Crea un filtre pels PDI</string>
    <string name="day_night_info_description">Sol ixent: %1$s 
\nOcàs: %2$s</string>
    <string name="map_widget_vector_attributes">Atributs de renderització</string>
    <string name="map_widget_renderer">Estil de renderització</string>
    <string name="map_widget_mini_route">Minimapa de ruta</string>
    <string name="select_animate_speedup">Selecciona l\'acceleració de la ruta animada</string>
    <string name="select_navigation_mode">Seleccioneu el mitjà de transport</string>
    <string name="offline_edition">Edició fora de línia</string>
    <string name="offline_edition_descr">Utilitza sempre l\'edició fora de línia.</string>
    <string name="local_openstreetmap_descr_title">Edició asincrònica de l\'OSM:</string>
    <string name="accessibility_mode_descr">Activa les funcions per a usuaris amb discapacitats.</string>
    <string name="update_poi_does_not_change_indexes">Els canvis realitzats en els PDI a l\'aplicació no afecten els fitxers de mapa baixats, els canvis es desen en un fitxer local.</string>
    <string name="global_app_allocated_memory_descr">Memòria assignada %1$s MB (límit de l\'Android %2$s MB, Dalvik %3$s MB).</string>
    <string name="global_app_allocated_memory">Memòria assignada</string>
    <string name="native_app_allocated_memory_descr">Memòria nativa total assignada a l\'aplicació %1$s MB (Dalvik %2$s MB, altres %3$s MB). 
Memòria proporcional %4$s MB (límit de l\'Android %5$s MB, Dalvik %6$s MB).</string>
    <string name="switch_to_raster_map_to_see">No s\'ha trobat cap mapa de vectors fora de línia per aquesta localització. Podeu baixar-ne un a Configuració (Gestió de fitxers de mapes) o canviar per utilitzar mapes en línia (cal activar el connector de mapes en línia per fer-ho).</string>
    <string name="global_app_settings">Paràmetres globals de l\'aplicació</string>
    <string name="open_street_map_login_descr">És necessari per a les trameses a openstreetmap.org.</string>
    
    <string name="old_poi_file_should_be_deleted">El fitxer de dades de PDI «%1$s» és redundant i serà suprimit.</string>
    <string name="search_position_favorites">Preferits…</string>
    <string name="search_position_map_view">Centre del mapa actual</string>
    <string name="select_search_position">Cerca prop de:</string>
    <string name="local_index_upload_gpx_description">Pugeu fitxers GPX per la comunitat d\'OSM, millorant els mapes.</string>
    <string name="local_index_items_uploaded">S\'han pujat %1$d de %2$d ítem(s).</string>
    <string name="local_index_mi_upload_gpx">Envia a OSM</string>
    <string name="favourites_delete_multiple_succesful">S\'han suprimit els punts preferits.</string>
    <string name="favorite_friends_category">Amics</string>
    <string name="favorite_places_category">Llocs</string>
    <string name="shared_string_others">Altres</string>
    <string name="shared_string_name">Nom</string>
    <string name="favourites_edit_dialog_category">Categoria</string>
    <string name="local_index_installed">Versió local</string>
    <string name="local_index_items_backuped">S\'ha(n) desactivat %1$d de %2$d element(s).</string>
    <string name="local_index_items_deleted">S\'ha(n) suprimit %1$d de %2$d ítem(s).</string>
    <string name="local_index_items_restored">S\'ha(n) activat %1$d de %2$d ítem(s).</string>
    <string name="local_index_descr_title">Gestioneu els fitxers de mapes.</string>
    <string name="local_index_mi_restore">Activa</string>
    <string name="local_index_mi_backup">Desactiva</string>
    <string name="local_index_mi_reload">Torna a carregar des de la targeta de memòria</string>
    <string name="shared_string_download">Baixa</string>
    <string name="local_index_poi_data">Dades dels PDI</string>
    <string name="local_index_address_data">Dades d\'adreces</string>
    <string name="local_index_transport_data">Dades de transports públics</string>
    <string name="local_index_map_data">Dades de mapes</string>
    <string name="local_indexes_cat_backup">Desactivat</string>
    <string name="local_indexes_cat_tts">Indicacions de veu (TTS)</string>
    <string name="local_indexes_cat_voice">Indicacions de veu (gravades)</string>
    <string name="local_indexes_cat_poi">Dades dels PDI</string>
    <string name="ttsvoice">Veu sintetitzada TTS</string>
    <string name="search_offline_clear_search">Una altra cerca</string>
    <string name="map_text_size_descr">Seleccioneu la mida del text dels noms al mapa.</string>
    <string name="map_text_size">Mida de la lletra al mapa</string>
    <string name="installing_new_resources">S\'estan descomprimint dades noves…</string>
    <string name="tts_language_not_supported_title">La llengua no està suportada</string>
    <string name="gpx_option_reverse_route">Inverteix la direcció del GPX</string>
    <string name="search_osm_offline">Cerca l\'adreça utilitzant mapes fora de línia</string>
    <string name="system_locale">Sistema</string>
    <string name="shared_string_next">Endavant</string>
    <string name="shared_string_previous">Enrere</string>
    <string name="unit_of_length_descr">Canvia com es mesura la distància.</string>
    <string name="unit_of_length">Unitats de longitud</string>
    <string name="si_mi_feet">Milles/peus</string>
    <string name="si_mi_yard">Milles/iardes</string>
    <string name="si_km_m">Quilòmetres/metres</string>
    <string name="send_location_sms_pattern">Ubicació: %1$s\n%2$s</string>
    <string name="send_location">Envia la ubicació</string>
    <string name="context_menu_item_share_location">Comparteix la ubicació</string>
    <string name="amenity_type_administrative">Administratiu</string>
    <string name="amenity_type_barrier">Barreres</string>
    <string name="amenity_type_education">Educació</string>
    <string name="amenity_type_emergency">Emergències</string>
    <string name="amenity_type_entertainment">Entreteniment</string>
    <string name="amenity_type_finance">Finances</string>
    <string name="amenity_type_historic">Històric</string>
    <string name="amenity_type_landuse">Ús del sòl</string>
    <string name="amenity_type_leisure">Oci</string>
    <string name="amenity_type_military">Militar</string>
    <string name="amenity_type_natural">Natura</string>
    <string name="amenity_type_other">Altres</string>
    <string name="amenity_type_shop">Botigues</string>
    <string name="amenity_type_sport">Esports</string>
    <string name="amenity_type_sustenance">Alimentació i beguda</string>
    <string name="amenity_type_tourism">Turisme</string>
    <string name="amenity_type_transportation">Transport col·lectiu</string>
    <string name="indexing_address">S\'estan indexant les adreces-…</string>
    <string name="indexing_map">Indexant el mapa…</string>
    <string name="indexing_poi">S\'estan indexant els PDI …</string>
    <string name="indexing_transport">S\'estan indexant els transports…</string>
    <string name="poi_filter_custom_filter">Filtre personalitzat</string>
    <string name="poi_filter_for_tourists">Per a turistes</string>
    <string name="poi_filter_fuel">Carburants</string>
    <string name="osmand_short_description_80_chars">Visualització de mapes global mòbil i navegació amb mapes OSM en línia i fora de línia</string>
    <string name="osmand_plus_short_description_80_chars">Visualització de mapes mòbil global i navegació amb mapes OSM en línia i fora de línia</string>
    <string name="local_index_routing_data">Dades de la ruta</string>
    <string name="settings_preset">Perfil predeterminat</string>
    <string name="settings_preset_descr">La configuració de la representació del mapa i de la navegació segueix un perfil d\'utilització. Seleccioneu aquí el vostre perfil predeterminat.</string>
    <string name="osmand_service">Mode en segon pla</string>
    <string name="osmand_service_descr">OsmAnd continua executant-se en procés de fons mentre la pantalla està apagada.</string>
    <string name="pref_raster_map">Configuració de la font del mapa</string>
    <string name="pref_vector_map">Configuració del mapa de vectors</string>
    <string name="button_upgrade_osmandplus">Actualitza a l\'OsmAnd+</string>
    <string name="favorite_home_category">Casa</string>
    <string name="local_index_gpx_info_show">"
\n
\nPremeu contínuament per veure les opcions"</string>
    <string name="local_index_no_items_to_do">No hi ha ítems per %1$s</string>
    <string name="internet_connection_required_for_online_route">S\'ha seleccionat un servei de navegació en línia però no esteu connectat a Internet.</string>
    <string name="tts_missing_language_data_title">Falten dades</string>
    <string name="voice_stream_notification">Àudio d\'avís</string>
    <string name="voice_stream_music">Àudio de multimèdia/música</string>
    <string name="shared_string_none">Cap</string>
    <string name="tile_source_already_installed">El mapa ja està instal·lat, s\'actualitzarà \'Configuració\'.</string>
    <string name="select_tile_source_to_install">Seleccioneu els mapes (de tessel·les) per instal·lar o actualitzar.</string>
    <string name="internet_not_available">No es pot realitzar l\'operació sense una connexió a Internet.</string>
    <string name="level_to_switch_vector_raster_descr">Nivell mínim de zoom per utilitzar mapes vectorials.</string>
    <string name="level_to_switch_vector_raster">Nivell mínim de zoom pels vectors</string>
    <string name="error_doing_search">Error en la cerca fora de línia.</string>
    <string name="amenity_type_healthcare">Serveis mèdics</string>
    <string name="amenity_type_man_made">Construccions</string>
    <string name="amenity_type_office">Oficines</string>
    <string name="m">m</string>
    <string name="reading_cached_tiles">Llegint les tessel·les emmagatzemades…</string>
    <string name="specified_dir_doesnt_exist">No s\'ha trobat la carpeta especificada.</string>
    <string name="application_dir">Carpeta d\'emmagatzematge de dades</string>
    <string name="osmand_long_description_1000_chars">"OsmAnd (OSM Automated Navigation Directions)  L\'OsmAnd és una aplicació de navegació de codi obert amb accés a una gran varietat de dades globals d\'OpenStreetMap (OSM). Totes les dades dels mapes (siguin mapes vectorials o de tessel·les), es poden desar a la targeta de memòria del telèfon pel seu en desconnexió. L\'OsmAnd també calcula rutes, amb connexió o sense, incloent l\'orientació per veu.  Algunes de les característiques principals: - Funcionament complet en desconnexió (desa localment els mapes vectorials i de tessel·les baixats) - Mapes vectorials compactes de tot el món per usar en desconnexió - Baixada il·limitada de mapes nacionals o regionals directament des de l\'aplicació - Diverses capes de mapes alhora, com traces GPX o de navegació, PDIs, favorits, parades de transport públic, etc. amb nivell d\'opacitat personalitzada - Cerca, fora de línia, d\'adreces i llocs - Càlcul de rutes fora de línia fins per distàncies d\'abast mitjà.  - Modalitats cotxe, bicicleta i vianant - Canvi automàtic de vista diürna a nocturna, opcional - Ampliació automàtica del mapa segons la velocitat, opcional - Alineació automàtica del mapa segons la brúixola o la direcció del moviment, opcional - Indicació de carril, velocitat màxima permesa, veus enregistrades i/o sintetitzades Limitacions d\'aquesta versió gratuïta de OsmAnd: - Limitació en el nombre de mapes baixats - No té accés als PDIs fora de línia de Viquipèdia L\'OsmAnd està en desenvolupament actiu i el nostre projecte i el seu futur progrés depenen de les donacions per ajudar al desenvolupament i proves de noves funcions. Si us plau, considereu la possibilitat de comprar l\'OsmAnd+ o bé fer una donació per impulsar una nova característica, o fer una donació de manera general a la pàgina osmand.net."</string>
    <string name="osmand_plus_long_description_1000_chars">"OsmAnd+ (OSM Automated Navigation Directions) L\'OsmAnd+ és una aplicació de navegació de codi obert amb accés a una gran varietat de dades de la col·lecció oberta de mapes OpenStreetMap. Totes les dades, incloent mapes de tessel·les i de vectors, poden emmagatzemar-se a la targeta de memòria del telèfon pel seu ús fora de línia. L\'OsmAnd també té la funcionalitat de càlcul de rutes tant en línia com fora de línia, incloent a més l\'orientació per veu. L\'OsmAnd+ és la versió de pagament; comprant-la estareu donant suport al projecte, ajudareu al desenvolupament de noves funcions i rebreu les darreres actualitzacions. Algunes de les característiques centrals són: - Funcionalitat completa fora de línia (desa en el dispositiu d\'emmagatzemament  els mapes vectorials i de mosaic baixats) - Mapes de vectors compactes de tot el món per usar fora de línia - Baixada il·limitada de mapes nacionals o regionals directament des de l\'aplicació - Disponibilitat fora de línia dels PDI baixats prèviament de Viquipèdia, és genial per fer turisme - Diverses capes de mapes alhora, com traces GPX o de navegació, PDIs, favorits, parades de transport públic, etc. amb nivell d\'opacitat personalitzada - Cerca fora de línia d\'adreces i llocs - Càlcul de rutes fora de línia per distàncies \'abast mitjà - Modalitats cotxe, bicicleta i vianant - Canvi automàtic de vista diürna a nocturna, opcional - Ampliació automàtica del mapa segons la velocitat, opcional - Alineació automàtica del mapa segons la brúixola o la direcció del moviment, opcional - Indicació de carril, velocitat màxima permesa, veus enregistrades i/o sintetitzades"</string>
    <string name="rendering_attr_contourLines_description">Seleccioneu el nivell mínim de zoom per mostrar el mapa si està disponible. Caldrà el fitxer SRTM separat:</string>
    <string name="osmand_development_plugin_description">Aquest connector mostra la configuració de característiques per al desenvolupament i depuració com la verificació o simulació de rutes, el rendiment del renderitzat o les indicacions de veu. Aquestes configuracions s\'adrecen a desenvolupadors i no són d\'utilitat per a un usuari normal.</string>
    <string name="accessibility_default">En consonància amb la configuració del sistema Android</string>
    <string name="zoomIs">El nivell de zoom és</string>
    <string name="settings_direction_style_descr">Trieu l\'estil per indicar direccions relatives mentre s\'està en moviment.</string>
    <string name="index_name_other">Mapes mundials i temàtics</string>
    <string name="index_name_wiki">Viquipèdia mundial</string>
    <string name="profile_settings">Configuració específica del perfil</string>
    <string name="edit_filter_save_as_menu_item">Anomena i desa</string>
    <string name="filter_current_poiButton">Filtre</string>
    <string name="default_buttons_commit">Publica</string>
    <string name="poi_dialog_opening_hours">Obre</string>
    <string name="poi_dialog_comment">Comentari</string>
    <string name="poi_action_add">afegeix</string>
    <string name="poi_action_change">canvia</string>
    <string name="shared_string_delete">Suprimeix</string>
    
    
    
    <string name="osb_comment_dialog_message">Missatge</string>
    
    <string name="osb_comment_dialog_author">Nom de l\'autor</string>
    
    <string name="shared_string_yes">Sí</string>
    <string name="shared_string_no">No</string>
    <string name="shared_string_add">Afegeix</string>
    <string name="shared_string_apply">Aplica</string>
    <string name="context_menu_item_update_map">Actualitza el mapa</string>
    <string name="search_address_city">Ciutat</string>
    <string name="search_address_street">Carrer</string>
    <string name="app_mode_car">Cotxe</string>
    <string name="app_mode_bicycle">Bicicleta</string>
    <string name="app_mode_pedestrian">Vianant</string>
    <string name="search_button">Cerca</string>
    <string name="search_activity">Cerca</string>
    <string name="shared_string_exit">Surt</string>
    <string name="search_address">Cerca adreça</string>
    <string name="shared_string_settings">Configuració</string>
    <string name="data_settings">Dades</string>
    <string name="shared_string_close">Tanca</string>
    <string name="update_existing">Reemplaça</string>
    <string name="follow">Inicia la navegació</string>
    <string name="address">Adreça</string>
    <string name="search_online_address">Internet</string>
    <string name="searching">Cercant…</string>
    <string name="search_history_city">Ciutat: {0}</string>
    <string name="search_history_street">Carrer: {0}, {1}</string>
    <string name="transport">Transport col·lectiu</string>
    <string name="transport_stops">parades</string>
    <string name="transport_Routes">Rutes</string>
    <string name="menu_mute_off">So activat</string>
    <string name="menu_mute_on">So desactivat</string>
    <string name="gps_provider">GPS</string>
    <string name="network_provider">Xarxa</string>
    <string name="int_seconds">segons</string>
    <string name="where_am_i">On estic?</string>
    <string name="map_widget_view_direction">Direcció de visió</string>
    <string name="shared_string_clear_all">Neteja-ho tot</string>
    <string name="recalculate_route_to_your_location">Mitjà de transport:</string>
    <string name="amenity_type_user_defined">Definit per l\'usuari</string>
    <string name="choose_auto_follow_route">Visualització del mapa centrada automàticament</string>
    <string name="auto_follow_route_navigation">Només centra automàticament en la navegació</string>
    <string name="auto_follow_route_navigation_descr">Visualització del mapa centrada automàticament només quan es navega.</string>
    <string name="auto_follow_location_enabled">S\'està utilitzant la visualització del mapa centrada automàticament.</string>
    <string name="file_can_not_be_renamed">No s\'ha pogut canviar el nom al fitxer.</string>
    <string name="shared_string_rename">Canvia el nom</string>
    <string name="file_with_name_already_exist">Ja existeix un fitxer amb el mateix nom.</string>
    <string name="show_more_map_detail_descr">Mostra alguns detalls dels mapes vectorials (carreteres,etc.) ja des dels zooms inferiors.</string>
    <string name="gpx_option_destination_point">Utilitza la destinació actual</string>
    <string name="install_more">Instal·la\'n més…</string>
    <string name="km_h">km/h</string>
    <string name="closing_changeset">S\'estan tancant les modificacions…</string>
    <string name="loading_cities">S\'estan carregant les ciutats…</string>
    <string name="daynight_mode_day">Dia</string>
    <string name="daynight_mode_night">Nit</string>
    <string name="daynight_mode_auto">Sol ixent/ocàs</string>
    <string name="daynight_mode_sensor">Sensor de llum</string>
    <string name="daynight">Mode dia/nit</string>
    <string name="download_files_question">Voleu baixar {0} fitxer(s) ({1} MB)?</string>
    <string name="items_were_selected">{0} ítem(s) seleccionat(s)</string>
    <string name="shared_string_select_all">Selecciona-ho tot</string>
    <string name="fast_route_mode">La ruta més ràpida</string>
    <string name="fast_route_mode_descr">Activeu per calcular la ruta més ràpida o desactiveu per buscar la de menor consum.</string>
    <string name="shared_string_download_map">Baixa el mapa</string>
    <string name="tiles_to_download_estimated_size">Per al nivell de zoom {0} es baixaran {1} tessel·les ({2} MB)</string>
    <string name="shared_string_ok">D\'acord</string>
    <string name="shared_string_no_thanks">No, gràcies</string>
    <string name="yard">iardes</string>
    <string name="mile_per_hour">mph</string>
    <string name="mile">milles</string>
    <string name="poi_filter_closest_poi">PDI més propers</string>
    <string name="poi_context_menu_website">Mostra el lloc web del PDI</string>
    <string name="phone">Telèfon</string>
    <string name="download_type_to_filter">Tipus de filtre</string>
    <string name="website">Lloc web</string>
    <string name="poi_context_menu_call">Mostra el telèfon del PDI</string>
    
    <string name="rotate_map_to_bearing">Orientació del mapa</string>
    <string name="shared_string_import">Importa</string>
    <string name="any_poi">Algun</string>
    <string name="layer_osm_bugs">Notes d\'OSM (en línia)</string>
    <string name="layer_map">Origen del mapa…</string>
    <string name="layer_poi">Superposició de PDI…</string>
    <string name="context_menu_item_search_poi">Cerca PDI</string>
    <string name="int_min">min.</string>
    <string name="background_router_service">Executa OsmAnd en segon pla</string>
    <string name="show_poi_filter">Mostrar filtre</string>
    <string name="search_poi_filter">Filtre</string>
    <string name="hide_poi_filter">Ocultar filtre</string>
    <string name="voice_data_initializing">Inicialitzant dades de veu…</string>
    <string name="unzipping_file">Descomprimint el fitxer…</string>
    <string name="first_time_download">Baixar regions</string>
    <string name="map_screen_orientation">Orientació de pantalla</string>
    <string name="transport_search_before">Itinerari anterior</string>
    <string name="context_menu_item_update_poi">Actualitzar PDI</string>
    <string name="searching_address">Cercant l\'adreça…</string>
    <string name="search_offline_address">Fora de línia</string>
    <string name="shared_string_download_successful">Baixada amb èxit</string>
    <string name="opening_hours">Horari d\'obertura</string>
    <string name="poi">PDI</string>
    <string name="new_route_calculated_dist">S\'ha calculat una ruta nova, distància</string>
    <string name="loading_data">S\'estan carregant les dades…</string>
    <string name="finished_task">Finalitzat</string>
    <string name="update_tile">Actualitza el mapa</string>
    <string name="app_settings">Configuració de l\'aplicació</string>
    <string name="map_view_3d_descr">Activeu la visualització en 3D del mapa.</string>
    <string name="show_gps_coordinates_text">Mostra les coordenades de GPS al mapa</string>
    <string name="position_on_map_center">Centre</string>
    <string name="app_mode_default">Per defecte</string>
    <string name="navigate_point_latitude">Latitud</string>
    <string name="navigate_point_longitude">Longitud</string>
    <string name="search_address_region">Regió</string>
    <string name="shared_string_cancel">Cancel·la</string>
    <string name="context_menu_item_create_poi">Crea un PDI</string>
    <string name="poi_query_by_name_matches_categories">S\'han trobat unes quantes categories coincidents amb la consulta:</string>
    <string name="choose_audio_stream">Sortida de guiat per veu</string>
    <string name="map_transparency_descr">Modifica l\'opacitat del mapa base.</string>
    <string name="map_transparency">Opacitat del mapa base</string>
    <string name="trace_rendering">Informació de depuració de dibuixat</string>
    <string name="update_poi_file_not_found">El fitxer local per mantenir el canvis en els PDI no s\'ha trobat i podria no haver-se creat.</string>
    <string name="map_widget_monitoring">Enregistrament GPX</string>
    <string name="use_fluorescent_overlays">Capes superposades fluorescents</string>
    <string name="shared_string_refresh">Refresca</string>
    <string name="layer_gpx_layer">Traça GPX…</string>
    <string name="vector_data">Mapes de vectors fora de línia</string>
    <string name="poi_context_menu_modify">Modifica el PDI</string>
    <string name="poi_context_menu_delete">Elimina el PDI</string>
    <string name="rotate_map_compass_opt">Orientació de la brúixola</string>
    <string name="rotate_map_bearing_opt">Direcció del moviment</string>
    <string name="rotate_map_none_opt">Sense rotació (el nord sempre a dalt)</string>
    <string name="show_route">Detalls de la ruta</string>
    <string name="fav_imported_sucessfully">Els preferits s\'han importat</string>
    <string name="fav_file_to_load_not_found">El fitxer GPX que conté els preferits no s\'ha trobat a {0}</string>
    <string name="fav_saved_sucessfully">Els preferits s\'han desat a {0}</string>
    <string name="error_occurred_loading_gpx">No s\'ha pogut carregar el GPX</string>
    <string name="send_report">Envia un informe</string>
    <string name="none_region_found">No s\'ha pogut trobar cap mapa baixat a la targeta de memòria.</string>
    <string name="layer_yandex_traffic">Trànsit Yandex</string>
    <string name="layer_route">Ruta</string>
    <string name="shared_string_favorites">Preferits</string>
    <string name="menu_layers">Defineix la visualització</string>
    <string name="use_trackball_descr">Utilitzeu un ratolí de bola per moure el mapa.</string>
    <string name="use_trackball">Utilitza el ratolí de bola</string>
    <string name="process_navigation_service">Servei de navegació de l\'OsmAnd</string>
    <string name="osmand_parking_position_description_add">Per rectirar el vehicle a:</string>
    <string name="live_monitoring_interval">Interval de seguiment en viu</string>
    <string name="live_monitoring_interval_descr">Especifiqueu l\'interval de seguiment en línia.</string>
    <string name="live_monitoring_url">Adreça web de seguiment en viu</string>
    <string name="gpx_monitoring_disabled_warn">Registreu traces amb el giny GPX o amb la configuració «Enregistrament del trajecte».</string>
    <string name="pref_overlay">Capa de fons/Cap superposada</string>
    <string name="map_version_changed_info">Baixeu la nova versió de l\'aplicació per poder obrir els nous arxius de mapes.</string>
    <string name="local_index_action_do">Estas a punt de %1$s %2$s element(s). Continuar?</string>
    <string name="warning_tile_layer_not_downloadable">L\'aplicació no pot baixar la capa del mapa %1$s, si us plau proveu a reinstal·lar-la.</string>
    <string name="layer_overlay">Mapa sobreposat…</string>
    <string name="map_overlay">Mapa superposat</string>
    <string name="choose_auto_follow_route_descr">Temps de sincronització del mapa seguint la nova posició.</string>
    <string name="map_underlay">Mapa de fons</string>
    <string name="map_underlay_descr">Escolliu el mapa de fons.</string>
    <string name="map_overlay_descr">Escolliu el mapa superposat.</string>
    <string name="preferred_locale_descr">Seleccioneu la llengua (reinicieu l\'OsmAnd després de canviar-la).</string>
    <string name="foot">peu</string>
    <string name="km">km</string>
    <string name="poi_filter_food_shop">Alimentació</string>
    
    <string name="osmand_net_previously_installed">Totes les dades locals de l\'antiga aplicació instal·lada seran compatibles amb la nova, però els llocs preferits s\'han d\'exportar primer des de l\'antiga aplicació i després importar-se a la nova.</string>
    <string name="install_selected_build">Voleu instal·lar OsmAnd - {0} de {1} {2} MB ?</string>
    <string name="gps_status_app_not_found">L\'aplicació d\'estatus GPS no està instal·lada. Voleu cercar-la al Market?</string>
    <string name="filter_existing_indexes">Filtre baixat</string>
    <string name="continuous_rendering">Dibuixat continu</string>
    <string name="use_high_res_maps">Pantalla d\'alta resolució</string>
    <string name="voice">Veu enregistrada</string>
    <string name="error_reading_gpx">No s\'han pogut llegir les dades GPX</string>
    <string name="thanks_yandex_traffic">Gràcies a Yandex per la informació del trànsit.</string>
    <string name="no_fav_to_save">Cap punt preferit per desar</string>
    <string name="background_router_service_descr">Registreu la vostra posició mentre la pantalla està inactiva.</string>
    <string name="voice_data_not_supported">Versió no suportada de les dades de veu</string>
    <string name="voice_data_corrupted">Les dades se veu especificades estan corruptes</string>
    <string name="sd_unmounted">No es pot accedir a la targeta de memòria.
\nNo podreu veure-hi mapes ni trobar-hi res.</string>
    <string name="first_time_continue">Mes tard</string>
    <string name="search_nearby">Cerca a prop</string>
    <string name="map_orientation_landscape">Apaisat</string>
    <string name="map_orientation_default">El mateix que el dispositiu</string>
    <string name="add_new_rule">Afegir nova regla</string>
    <string name="update_poi_no_offline_poi_index">No hi ha dades PDI fora de linía per a aquesta area</string>
    <string name="update_poi_error_local">"No s\'ha pogut  actualitzar la llista local de PDIs"</string>
    <string name="max_level_download_tile">Max. zooms en linía</string>
    <string name="router_service">Servei de navegació</string>
    <string name="downloading_list_indexes">Baixant llista de les regions disponibles…</string>
    <string name="get_directions">Direccions</string>
    <string name="loading_poi_obj">S\'està carregant el PDI…</string>
    <string name="loading_streets">S\'estan carregant els carrers…</string>
    <string name="error_calculating_route">S\'ha produït un error en calcular la ruta</string>
    <string name="loading_postcodes">S\'estan carregant els codis postals…</string>
    <string name="arrived_at_destination">Heu arribat a la vostra destinació</string>
    <string name="invalid_locations">Coordenades no vàlides</string>
    <string name="saving_gpx_tracks">S\'estan desant els seguiments GPX a la SD…</string>
    <string name="osm_settings">Edició d\'OSM</string>
    <string name="save_track_interval">Interval d\'enregistrament durant la navegació</string>
    <string name="additional_settings">Preferències addicionals</string>
    <string name="data_settings_descr">Especifiqueu l\'idioma, baixada/recàrrega de dades.</string>
    <string name="use_online_routing">Utilitza la navegació en línia</string>
    <string name="save_current_track_descr">Desa la traça actual a la SD ara mateix.</string>
    <string name="shared_string_add_to_favorites">Afegeix a Preferits</string>
    <string name="ChooseCountry">Trieu el país</string>
    <string name="choose_street">Trieu el carrer</string>
    <string name="choose_city">Trieu la ciutat o el codi postal</string>
    <string name="show_poi_over_map">Mostra la superposició de PDI</string>
    <string name="show_location">Mostra la vostra ubicació</string>
    <string name="searchpoi_activity">Escull un PDI</string>
    <string name="choose_available_region">Escull una regió de la llista</string>
    <string name="search_POI_level_btn">Cerca\'n més</string>
    <string name="map_source">Font del mapa</string>
    <string name="show_poi_over_map_description">Mostra la darrera superposició de PDI seleccionada en el mapa.</string>
    <string name="use_internet">Utilitza Internet</string>
    <string name="search_address_top_text">Selecció de l\'adreça</string>
    <string name="favourites_context_menu_edit">Edita el preferit</string>
    <string name="favourites_context_menu_delete">Elimina el preferit</string>
    
    
    
    <string name="poi_edit_title">Edita el PDI</string>
    <string name="poi_remove_title">Elimina el PDI</string>
    <string name="poi_create_title">Crea un PDI</string>
    <string name="first_time_msg">Gràcies per utilitzar l\'OsmAnd. Per gaudir de més característiques d\'aquesta aplicació necessiteu baixar-vos informació regional fora de línia a través de «Configuració» → «Gestió de fitxers de mapes». Llavors podreu veure mapes, cercar adreces, buscar els PDI i trobar transports públics.</string>
    <string name="basemap_was_selected_to_download">Es requereix un mapa base pel correcte funcionament de l\'aplicació i s\'ha seleccionat per baixar-lo.</string>
    <string name="osmand_background_plugin_description">Mostra els paràmetres per habilitar el seguiment i la navegació en segon pla (pantalla apagada) mitjançant l\'activació periòdica del dispositiu GPS.</string>
    <string name="accessibility_preferences_descr">Preferències relatives a l\'accessibilitat.</string>
    <string name="trace_rendering_descr">Mostra el rendiment de la renderització.</string>
    <string name="context_menu_item_add_waypoint">Afegeix una fita GPX</string>
    <string name="poi_filter_namefinder">Cercador de noms en línia</string>
    <string name="continuous_rendering_descr">Mostra la renderització contínua en lloc d\'una imatge de cop.</string>
    <string name="uploading_data">Penjant les dades…</string>
    <string name="search_nothing_found">No s\'ha trobat res</string>
    <string name="list_index_files_was_not_loaded">No s\'ha pogut buscar la llista de regions de https://osmand.net.</string>
    <string name="failed_op">fallada</string>
    <string name="error_occurred_saving_gpx">S\'ha produït un error en desar el GPX</string>
    <string name="osm_settings_descr">Especifiqueu els paràmetres d\'Openstreetmap.org (OSM) que calen per les trameses a OSM.</string>
    <string name="search_address_building">Edifici</string>
    <string name="search_address_building_option">Edifici</string>
    <string name="avoid_motorway">Evita les autopistes</string>
    <string name="auto_zoom_map_descr">Zoom automàtic del mapa en funció de la velocitat (mentre el mapa estigui sincronitzat amb la posició actual).</string>
    <string name="auto_zoom_map">Zoom automàtic del mapa</string>
    <string name="snap_to_road_descr">Ajusta la posició a les carreteres durant la navegació.</string>
    <string name="snap_to_road">Desplaça a la carretera</string>
    <string name="asap">MCP</string>
    <string name="prefs_plugins_descr">Els connectors activen els paràmetres del mode expert i de funcionalitats addicionals.</string>
    <string name="fav_export_confirmation">Ja existeix un fitxer anterior amb preferits exportats. Voleu reemplaçar-lo?</string>
    <string name="city_type_suburb">Barri</string>
    <string name="city_type_hamlet">Llogaret</string>
    <string name="city_type_village">Vila</string>
    <string name="favorite_delete_multiple">Esteu a punt de suprimir %1$d preferits i %2$d grups de preferits. N\'esteu segurs?</string>
    <string name="basemap_missing">Baixeu el mapa base mundial per tenir una vista que abasti tot el món a gran escala.</string>
    <string name="vector_data_missing">Baixeu («fora de línia») dades per utilitzar mapes sense connexió.</string>
    <string name="tts_missing_language_data">Voleu anar a la botiga d\'aplicacions per baixar el llenguatge seleccionat?</string>
    <string name="gpx_option_from_start_point">Passa per tota la traça sencera</string>
    <string name="switch_to_vector_map_to_see">Hi ha un mapa de vectors fora de línia per aquesta localització.
\n\t\n\tPer activar-lo aneu a «Menú» → «Configuració del mapa» → «Font de mapes…» → «Mapes de vectors fora de línia».</string>
    <string name="overlay_transparency_descr">Modifiqueu l\'opacitat de la capa superposada.</string>
    <string name="overlay_transparency">Opacitat de la capa superposada</string>
    <string name="layer_underlay">Posant el mapa de fons…</string>
    <string name="preferred_locale">Llengua de visualització</string>
    <string name="add_waypoint_dialog_added">La fita «{0}» de la traça GPX afegida</string>
    <string name="add_waypoint_dialog_title">Afegeix una fita a la traça GPX enregistrada</string>
    <string name="version_index_is_big_for_memory">L\'índex «{0}» no cap a la memòria</string>
    <string name="version_index_is_not_supported">La versió de l\'índex «{0}» no està suportada</string>
    <string name="build_installed">La compilació {0} s\'ha instal·lat ({1}).</string>
    <string name="downloading_build">Baixant compilació…</string>
    <string name="loading_builds">Carregant paquets de l\'OsmAnd…</string>
    <string name="select_build_to_install">Seleccioneu un dels paquets de l\'OsmAnd per instal·lar-lo</string>
    <string name="voice_is_not_available_msg">El guiatge per veu no està disponible. Aneu a «Configuració» → «Paràmetres generals» → «Guiatge per veu» i seleccioneu o baixeu un paquet d\'indicadors de veu.</string>
    <string name="voice_is_not_available_title">Cap guiatge de veu seleccionat</string>
    <string name="daynight_descr">Indiqueu el criteri de commutació entre el mode nocturn i el diürn.</string>
    <string name="maps_could_not_be_downloaded">Aquest mapa podria no haver-se baixat</string>
    <string name="rendering_exception">No s\'ha pogut dibuixar l\'àrea seleccionada</string>
    <string name="show_point_options">Utilitza la ubicació…</string>
    <string name="renderer_load_sucess">El renderitzador s\'ha carregat</string>
    <string name="fav_points_not_exist">No hi ha punts preferits</string>
    <string name="gpxup_trackable">Seguible</string>
    <string name="search_offline_geo_error">No s\'ha pogut analitzar la geo intenció «%s».</string>
    <string name="amenity_type_geocache">Geocerca</string>
    
    <string name="btn_advanced_mode">Mode avançat…</string>
    <string name="poi_filter_parking">Aparcament</string>
    <string name="poi_filter_public_transport">Transport públic</string>
    <string name="poi_filter_emergency">Emergències</string>
    <string name="poi_filter_restaurants">Restaurants</string>
    <string name="osm_editing_plugin_description">"Amb aquest connector d\'OsmAnd es pot fer contribucions a OSM com la creació o modificació de PDIs d\'OSM,  obrir o comentar anotacions OSM o contribuir amb fitxers GPX registrats. OSM és un projecte de cartografia global, de domini públic i gestionat per una comunitat. Per més detalls dirigiu-vos a  https://openstreetmap.org. La participació activa és d\'agrair i aquestes contribucions es poden directament des OsmAnd, si heu indicat les vostres credencials personals d\'OSM a l\'aplicació."</string>
    <string name="tts_language_not_supported">La llengua seleccionada no està suportada per el motor de TTS (text a veu) d\'Android instal·lat. Voleu buscar altres motors TTS a la botiga d\'aplicacions? Altrament s\'usarà la llengua del TTS per defecte.</string>
    <string name="send_location_way_choose_title">Comparteix l\'ubicació usant</string>
    <string name="old_map_index_is_not_supported">Format de mapa «{0}» obsolet, no s\'admet</string>
    <string name="select_max_zoom_preload_area">Selecciona el màxim zoom per precarregar</string>
    <string name="renderers_descr">Trieu l\'aparença de dibuixat.</string>
    <string name="transport_searching_transport">Resultats de transport (cap destí):</string>
    <string name="transport_searching_route">Resultats de transport ({0} al destí):</string>
    
    
    
    <string name="voice_data_unavailable">Les dades de veu seleccionades no estan disponibles</string>
    <string name="search_poi_location">Esperant el senyal…</string>
    <string name="opening_hours_not_supported">El format d\'horaris d\'obertura no es pot modificar</string>
    <string name="transport_to_go_after">prioritza distancia</string>
    <string name="hello">Aplicació de navegació OsmAnd</string>
    <string name="osmand_rastermaps_plugin_description">"Amb aquest connector podeu accedir a diferents tipus de mapa (anomenats mosaic o ràster), des de les tessel·les predefinides d\'OpenStreetMap (com Mapnik) a imatges de satèl·lit i capes específiques com mapes meteorològics, climàtics, geològics, de relleu, etc. 
\n 
\nQualsevol d\'aquests mapes es pot utilitzar sigui com principal (base) per veure\'s a la vista del mapa de l\'OsmAnd, o com una superposició o sots-posició d\'un altre mapa base (com els mapes  d\'OsmAnd habituals en desconnexió). Per fer més visible qualsevol mapa en sots-posició, es pot amagar fàcilment determinats elements dels mapes vectorials de l\'OsmAnd via el menú «Configuració del mapa» a voluntat. 
\n 
\nEls mapes de tessel·les es poden obtenir directament de proveïdors en línia, o es poden preparar per un ús fora de línia (cal copiar-los manualment al directori de l\'OsmAnd) com una base de dades SQLite construïda per diferents eines de preparació de mapes de tercers."</string>
    <string name="choose_audio_stream_descr">Escolliu el canal d\'àudio on reproduir el guiat per veu.</string>
    <string name="renderers">Renderització dels vectors</string>
    
    <string name="add_tag">Afegeix una etiqueta</string>
    <string name="poi_filter_entertainment">Entreteniment</string>
    <string name="context_menu_item_first_intermediate_point">Afegeix com la primera fita</string>
    <string name="context_menu_item_last_intermediate_point">Afegeix com la darrera fita</string>
    <string name="add_as_last_destination_point">Afegeix com la darrera fita</string>
    <string name="add_as_first_destination_point">Afegeix com la primera fita</string>
    <string name="replace_destination_point">Substitueix la destinació</string>
    <string name="new_destination_point_dialog">Ja teniu definida una destinació:</string>
    <string name="target_point">Destinació %1$s</string>
    <string name="target_points">Destinacions</string>
    <string name="intermediate_point_too_far">La fita %1$s és massa lluny de la carretera més propera.</string>
    <string name="arrived_at_intermediate_point">Heu arribat a la vostra destinació intermèdia</string>
    <string name="context_menu_item_intermediate_point">Afegeix com una fita</string>
    <string name="map_widget_intermediate_distance">Fita</string>
    <string name="ending_point_too_far">El punt final és massa lluny de la carretera més propera.</string>
    <string name="poi_filter_accomodation">Allotjament</string>
    <string name="poi_filter_sightseeing">Vistes panoràmiques</string>
    <string name="poi_filter_car_aid">Assistència a vehicles</string>
    <string name="create_poi_link_to_osm_doc">Llegenda del mapa <u>OSM en línia</u> amb imatges.</string>
    <string name="osmand_routing_experimental">La navegació fora de línia de l\'OsmAnd és una característica experimental i no funciona per distàncies superiors als 20 km.
\n
\nLa navegació s\'ha desviat temporalment cap a CloudMade en línia.</string>
    <string name="renderer_load_exception">No s\'ha pogut carregar el renderitzador</string>
    <string name="context_menu_item_search_transport">Cerca de transports públics</string>
    <string name="transport_search_again">Reinicia la cerca de transport</string>
    <string name="no_vector_map_loaded">Els mapes de vectors no s\'han carregat</string>
    <string name="gpx_files_not_found">No s\'ha trobat cap fitxer GPX a la carpeta de traces</string>
    <string name="rotate_map_to_bearing_descr">Seleccioneu l\'orientació del mapa.</string>
    <string name="background_service_int">Interval d\'activació del GPS</string>
    <string name="voice_provider_descr">Trieu el guiatge de veu en la navegació.</string>
    <string name="voice_provider">Guiatge per veu</string>
    <string name="route_tr">Gireu a la dreta i continueu</string>
    <string name="route_tshr">Gireu fortament a la dreta i continueu</string>
    <string name="route_tslr">Gireu lleugerament a la dreta i continueu</string>
    <string name="route_tl">Gireu a l\'esquerra i continueu</string>
    <string name="route_tshl">Gireu fortament a l\'esquerra i continueu</string>
    <string name="route_tsll">Gireu lleugerament a l\'esquerra i continueu</string>
    <string name="route_tu">Feu un gir en forma d\'U i continueu</string>
    <string name="search_near_map">Cerca propera a la posició actual al mapa</string>
    <string name="transport_Stop">Parada</string>
    <string name="transport_search_after">Itinerari subsegüent</string>
    <string name="transport_finish_search">Finalitza la cerca</string>
    <string name="transport_to_go_before">distància subsegüent</string>
    <string name="transport_route_distance">Longitud del itinerari</string>
    <string name="show_transport_over_map_description">Mostra les parades del transport públic al mapa.</string>
    <string name="search_history_int_streets">Intersecció: {0} x {1} a {2}</string>
    <string name="favorite">Preferit</string>
    <string name="shared_string_history">Historial</string>
    <string name="uploading">Enviant…</string>
    <string name="search_osm_nominatim">Cerca una adreça utilitzant OSM Nominatim</string>
    <string name="hint_search_online">Cerca en línia: Núm. de la casa, carrer, ciutat</string>
    <string name="max_level_download_tile_descr">No mostris tessel·les de mapes en línia per un nivell de zoom més enllà d\'aquest.</string>
    <string name="route_general_information">"Distància total %1$s,  temps de viatge %2$d h %3$d min."</string>
    <string name="router_service_descr">Escolliu un servei de navegació en línia o fora de línia.</string>
    <string name="download_question">Voleu baixar {0} - {1} ?</string>
    <string name="download_question_exist">Ja existeixen dades locals ({1}) per {0}. Voleu actualitzar-les ({2}) ?</string>
    <string name="fav_points_edited">S\'ha editat un punt preferit</string>
    <string name="only_show">Mostra la ruta</string>
    <string name="mark_final_location_first">Primer de tot cal que seleccioneu una destinació</string>
    <string name="auth_failed">Ha fallat l\'autorització</string>
    <string name="loading_streets_buildings">S\'estan carregant els carrers/edificis…</string>
    <string name="error_calculating_route_occured">S\'ha produït un error en calcular la ruta</string>
    <string name="empty_route_calculated">S\'ha produït un error: la ruta calculada és buida</string>
    <string name="go_back_to_osmand">Torna enrere al mapa de l\'OsmAnd</string>
    <string name="reading_indexes">S\'estan llegint les dades locals…</string>
    <string name="use_online_routing_descr">Utilitzeu Internet per calcular una ruta.</string>
    <string name="save_current_track">Desa la traça GPX actual</string>
    <string name="save_track_to_gpx_descrp">Durant la navegació es desa automàticament una traça GPX a la carpeta de traces.</string>
    <string name="reload_tile">Torna a carregar la tessel·la</string>
    <string name="mark_point">Objectiu</string>
    <string name="edit_filter_delete_message">El filtre {0} s\'ha eliminat</string>
    <string name="update_poi_success">Les dades dels PDI s\'han actualitzat (se n\'han carregat {0})</string>
    <string name="update_poi_error_loading">No s\'han pogut carregar les dades del servidor</string>
    <string name="update_poi_is_not_available_for_zoom">L\'actualització dels PDI no està disponible pels nivells de zoom més petits</string>
    <string name="context_menu_item_update_map_confirm">Voleu actualitzar les dades locals des d\'Internet?</string>
    <string name="search_history_building">Edificis: {0}, {1}, {2}</string>
    <string name="choose_building">Trieu l\'edifici</string>
    <string name="show_view_angle">Mostra la direcció de visió</string>
    <string name="map_view_3d">Visualització del mapa en 3D</string>
    <string name="map_tile_source">Font del mapa de tessel·les</string>
    <string name="use_internet_to_download_tile">Baixa les tessel·les que faltin</string>
    <string name="app_description">Aplicació de navegació</string>
    <string name="shared_string_show_on_map">Mostra al mapa</string>
    <string name="search_address_street_option">Intersecció de carrers</string>
    
    <string name="add_favorite_dialog_top_text">Introducció del nom del preferit</string>
    <string name="add_favorite_dialog_default_favourite_name">Preferit</string>
    <string name="add_favorite_dialog_favourite_added_template">S\'ha afegit el punt preferit «{0}».</string>
    
    <string name="osb_comment_dialog_success">S\'ha afegit el comentari</string>
    <string name="poi_remove_success">PDI eliminat</string>
    <string name="shared_string_clear">Neteja</string>
    <string name="edit_filter_delete_dialog_title">Voleu eliminar el filtre seleccionat?</string>
    <string name="no_route">Sense ruta</string>
    <string name="voice_stream_voice_call">Àudio de trucada telefònica (també de interrupció de la música del cotxe)</string>
    <string name="enable_plugin_monitoring_services">Habilita el connector de monitorització (enregistrament GPX, seguiment en viu) per poder utilitzar els serveis de registre d\'ubicació</string>
    <string name="gps_not_available">Habiliteu el GPS a les preferències</string>
    <string name="zxing_barcode_scanner_not_found">L\'aplicació ZXing Barcode Scanner no està instal·lada. La voleu cercar a Google Play?</string>
    <string name="rendering_attr_roadColors_name">Esquema de color de carreteres</string>
    <string name="map_widget_show_destination_arrow">Mostra la direcció de destinació</string>
    <string name="non_optimal_route_calculation">Calcula possibles rutes no òptimes per a llargues distàncies</string>
    <string name="rendering_attr_roadColors_description">Seleccioneu un esquema de color de carreteres:</string>
    <string name="map_widget_monitoring_services">Serveis d\'enregistrament</string>
    <string name="av_def_action_video">Enregistra un vídeo</string>
    <string name="av_def_action_audio">Enregistra un so</string>
    <string name="av_video_format_descr">Seleccioneu el format de sortida de vídeo.</string>
    <string name="av_settings_descr">Configureu les preferències de so i vídeo.</string>
    <string name="av_settings">Configuració d\'àudio/vídeo </string>
    <string name="recording_error">S\'ha produït un error durant l\'enregistrament </string>
    <string name="recording_camera_not_available">La càmera no és disponible</string>
    <string name="recording_unavailable">no disponible</string>
    <string name="recording_context_menu_play">Reprodueix</string>
    <string name="map_widget_av_notes">Notes d\'àudio</string>
    <string name="dropbox_plugin_name">Connector del Dropbox</string>
    <string name="dropbox_plugin_description">El connector de Dropbox us permet sincronitzar traces i notes d\'àudio i vídeo amb el vostre compte de Dropbox.</string>
    <string name="av_widget_action_descr">Seleccioneu l\'acció per defecte del giny.</string>
    <string name="av_widget_action">Acció per defecte del giny</string>
    <string name="recording_open_external_player">Obre un reproductor extern</string>
    <string name="recording_context_menu_arecord">Enregistra una nota d\'àudio</string>
    <string name="recording_context_menu_vrecord">Enregistra una nota de vídeo</string>
    <string name="recording_context_menu_delete">Elimina l\'enregistrament</string>
    <string name="av_use_external_recorder">Usa un enregistrador extern</string>
    <string name="download_select_map_types">Altres mapes</string>
    <string name="rendering_attr_noAdminboundaries_name">Límits administratius</string>
    <string name="download_roads_only_maps">Mapa només de carreteres</string>
    <string name="safe_mode">Mode segur</string>
    <string name="background_service_is_enabled_question">El mode en segon pla encara s\'està executant. També el voleu aturar?</string>
    <string name="close_changeset">Tanca el conjunt de canvis</string>
    <string name="native_library_not_running">L\'aplicació encara s\'està executant en mode segur(desactiveu-lo a «Preferències»).</string>
    <string name="rendering_attr_showRoadMaps_name">Mapes amb només carreteres</string>
    <string name="no_buildings_found">No s\'han trobat edificis.</string>
    <string name="search_villages_and_postcodes">Cerca addicional de municipis i codis postals</string>
    <string name="route_descr_lat_lon">Lat %1$.3f long %2$.3f</string>
    <string name="intermediate_points_change_order">Canvia l\'ordre</string>
    <string name="recording_delete_confirm">Voleu eliminar aquest enregistrament?</string>
    <string name="recording_default_name">Enregistrament</string>
    <string name="recording_description">Enregistrament %1$s %3$s %2$s</string>
    <string name="layer_recordings">Capa d\'enregistraments</string>
    <string name="recording_can_not_be_played">No es pot reproduir l\'enregistrament</string>
    <string name="shared_string_control_stop">Atura</string>
    <string name="srtm_paid_version_msg">Considereu comprar el connector de les línies de nivell al Market per ajudar al desenvolupament futur.</string>
    <string name="srtm_paid_version_title">Connector de corbes de nivell</string>
    <string name="av_video_format">Format de sortida de vídeo</string>
    <string name="av_use_external_recorder_descr">Usa l\'enregistrament de vídeo del sistema.</string>
    <string name="recording_is_recorded">S\'està enregistrant àudio/vídeo. Per aturar-ho, premeu el botó del giny AV.</string>
    <string name="map_widget_audionotes">Notes d\'àudio</string>
    <string name="recording_playing">S\'està reproduint l\'àudio de l\'enregistrament especificat.\n%1$s</string>
    <string name="shared_string_control_start">Comença</string>
    <string name="osmand_srtm_short_description_80_chars">Connector de l\'OsmAnd per a corbes de nivell fora de línia</string>
    <string name="map_widget_distancemeasurement">Mesura de distàncies</string>
    <string name="audionotes_location_not_defined">Encara no teniu definida la localització de la nota. «Usa localització…» per assignar una nota a la localització especificada.</string>
    <string name="audionotes_plugin_description">El connector de notes d\'àudio/vídeo permet la funció d\'enregistrar notes d\'àudio/fotografies/vídeo durant un trajecte, mitjançant un botó a la pantalla o directament al menú contextual a qualsevol punt del mapa.</string>
    <string name="audionotes_plugin_name">Connector de notes d\'àudio</string>
    <string name="index_srtm_parts">peces</string>
    <string name="index_srtm_ele">Línies de nivell</string>
    <string name="srtm_plugin_name">Corbes de nivell</string>
    <string name="download_roads_only_item">"Carreteres "</string>
    <string name="download_regular_maps">Mapes estàndards</string>
    <string name="rendering_attr_noAdminboundaries_description">No mostris els límits administratius regionals (nivells 5 a 9).</string>
    <string name="map_widget_max_speed">Límit de velocitat</string>
    <string name="monitoring_control_start">GPX</string>
    
    <string name="incremental_search_city">Cerca progressiva de municipis</string>
    <string name="safe_mode_description">Executeu l\'aplicació en mode segur (usant codi d\'Android, més lent que el codi nadiu).</string>
    <string name="delete_target_point">Elimina el destí</string>
    <string name="download_srtm_maps">Dades de corbes de nivell</string>
    <string name="incomplete_locale">incomplet</string>
    <string name="use_high_res_maps_descr">No ampliïs (ni difuminis) les tessel·les del mapa en pantalles d\'alta densitat.</string>
    <string name="sd_mounted_ro">La targeta de memòria només és de lectura. 
\nNomés es poden veure els mapes ja carregats, però no baixar noves zones.</string>
    <string name="map_orientation_portrait">Vertical</string>
    <string name="map_screen_orientation_descr">Vertical, apaïsat, o segons el dispositiu.</string>
    <string name="opening_changeset">S\'estan obrint les modificacions…</string>
    <string name="use_english_names">Utilitza els noms anglesos als mapes</string>
    <string name="navigate_point_top_text">Introduïu la latitud i la longitud en el format seleccionat (G - graus, M - minuts, S - segons)</string>
    <string name="navigate_point_format_D">GGG.GG</string>
    <string name="navigate_point_format_DM">GGG MM.MM</string>
    <string name="navigate_point_format_DMS">GGG MM SS.SS</string>
    <string name="favourites_remove_dialog_msg">Voleu eliminar el punt preferit \'%s\'?</string>
    <string name="favourites_remove_dialog_success">El punt preferit {0} eliminat.</string>
    <string name="poi_action_succeded_template">Acció {0} completada.</string>
    <string name="poi_error_info_not_loaded">No s\'ha carregat la informació del node</string>
    <string name="poi_dialog_other_tags_message">S\'han preservat totes les altres etiquetes</string>
    <string name="auto_announce_off">Atura els anuncis automàtics</string>
    <string name="shared_string_io_error">S\'ha produït un error d\'E/S</string>
    <string name="poi_namefinder_query_empty">Teclegeu per trobar el PDI</string>
    <string name="show_transport_over_map">Mostra les parades del transport</string>
    <string name="save_track_to_gpx">Enregistrament automàtic del trajecte durant la navegació</string>
    <string name="use_english_names_descr">Escolliu entre els noms nadius i els anglesos.</string>
    <string name="srtm_plugin_description">Aquest connector proporciona tant corbes de nivell superposades com una capa d\'ombres amb efecte relleu per superposar als mapes de OsmAnd. Corredors, ciclistes, excursionistes i qualsevol interessat en el perfil de relleu del terreny ho agrairan força. (Fixeu-vos que les corbes de nivell i/o els efectes de relleu són baixades independents i complementàries, disponibles un cop s\'hagi activat el connector). 
\n 
\nLes dades globals (entre 70 graus nord i 70 graus sud) estan basades en mesures del SRTM (Shuttle Radar Topography Mission) i del ASTER (Advanced Spaceborne Thermal Emission and Reflection Radiometer), un instrument de generació d\'imatges a bord de Terra, el satèl·lit insígnia del Sistema d\'Observació de la Terra de la NASA. ASTER és un esforç de col·laboració entre la NASA, el Ministeri d\'Economia i Comerç del Japó (METI) i la fundació Japan Space Systems (J-spacesystems).</string>
    <string name="rendering_attr_showRoadMaps_description">Indiqueu quan mostrar mapes de només carreteres:</string>
    <string name="auto_announce_on">Inicia els anuncis automàtics</string>
    <string name="send_location_email_pattern">Per a veure la localització seguiu l\'enllaç web %1$s o l\'enllaç Android %2$s</string>
    <string name="loading_builds_failed">L\'obtenció del llistat de versions de l\'OsmAnd ha fallat</string>
    <string name="contribution_activity">Activitat especial per la versió dels col·laboradors</string>
    <string name="transport_context_menu">Cerca transport a la parada</string>
    <string name="background_service_wait_int_descr">Establiu el temps màxim d\'espera permès per a cada correcció de la posició en segon pla.</string>
    <string name="background_service_wait_int">Espera màxima per corregir</string>
    <string name="local_indexes_cat_av">Dades d\'àudio/vídeo</string>
    <string name="stop_routing_confirm">Esteu segur què voleu aturar la navegació?</string>
    <string name="clear_dest_confirm">"N\'esteu segur que voleu eliminar la vostra destinació  (i les vostres fites)?"</string>
    <string name="recording_context_menu_show">Mostra</string>
    <string name="recording_photo_description">Fotografia %1$s %2$s</string>
    <string name="av_def_action_picture">Fes una fotografia</string>
    <string name="recording_context_menu_precord">Fes una fotografia</string>
    <string name="download_hillshade_maps">Ombres de relleu</string>
    <string name="precise_routing_mode_descr">Activeu per calcular itineraris precisos sense discontinuïtats. De moment és lent i de distància limitada.</string>
    <string name="precise_routing_mode">Encaminament precís (alfa)</string>
    <string name="intermediate_point">Punt de pas %1$s</string>
    <string name="support_new_features_descr">Feu un donatiu per veure noves funcionalitats implementades a l\'aplicació.</string>
    <string name="direction_style_sidewise">Lateral (8 sectors)</string>
    <string name="direction_style_clockwise">Sentit horari (12 sectors)</string>
    <string name="sd_dir_not_accessible">La carpeta d\'emmagatzematge a la targeta de memòria no és accessible!</string>
    <string name="please_select_address">Seleccioneu primer un municipi o carrer</string>
    <string name="search_street_in_neighborhood_cities">Cerca el carrer en els municipis propers</string>
    <string name="intermediate_items_sort_by_distance">Ordenació porta a porta</string>
    <string name="delete_point">Suprimeix el punt</string>
    <string name="plugin_distance_point_time">hora</string>
    <string name="plugin_distance_point_hdop">precisió</string>
    <string name="plugin_distance_point_speed">velocitat</string>
    <string name="plugin_distance_point_ele">elevació</string>
    <string name="plugin_distance_point">Punt</string>
    <string name="gpx_file_name">Nom del fitxer GPX</string>
    <string name="gpx_saved_sucessfully">El fitxer GPX s\'ha desat correctament a {0}</string>
    <string name="osmand_distance_planning_plugin_name">Calculadora de distàncies i eina de planificació</string>
    <string name="shared_string_do_not_show_again">No ho mostris més</string>
    <string name="distance_measurement_start_editing">Comença a editar</string>
    <string name="distance_measurement_finish_editing">Finalitza l\\\'edició</string>
    <string name="distance_measurement_finish_subtrack">Comença una subtraça nova</string>
    <string name="distance_measurement_clear_route">Neteja tots els punts</string>
    <string name="distance_measurement_load_gpx">Obre un fitxer GPX existent</string>
    <string name="wait_current_task_finished">Espereu fins que finalitzi la tasca actual</string>
    <string name="use_kalman_filter_compass_descr">Allisat de la brúixola per estabilitzar lectures afegint inèrcia.</string>
    <string name="use_kalman_filter_compass">Usa el filtre Kalman</string>
    <string name="use_magnetic_sensor_descr">Utilitza el sensor magnètic per determinar la brúixola en comptes del sensor d\'orientació.</string>
    <string name="use_magnetic_sensor">Usa el sensor magnètic</string>
    <string name="other_location">Una altra</string>
    <string name="files_limit">Queden %1$d fitxers</string>
    <string name="available_downloads_left">Teniu disponibles %1$d fitxers per baixar</string>
    <string name="install_paid">Versió completa</string>
    <string name="cancel_route">Descarta la ruta</string>
    <string name="cancel_navigation">Atura la navegació</string>
    <string name="clear_destination">Neteja la destinació</string>
    <string name="download_using_mobile_internet">No teniu habilitada la connexió Wi-Fi. Voleu utilitzar la connexió a Internet actual per les baixades?</string>
    <string name="street_name">Nom de carrer</string>
    <string name="hno">Número</string>
    <string name="monitoring_settings">Enregistrament del trajecte</string>
    <string name="choose_osmand_theme_descr">Seleccioneu el tema de l\'aplicació.</string>
    <string name="choose_osmand_theme">Aspecte gràfic</string>
    <string name="accessibility_options">Opcions d\'accessibilitat</string>
    <string name="select_address_activity">Seleccioneu l\'adreça</string>
    <string name="favourites_list_activity">Seleccioneu el preferit</string>
    <string name="local_openstreetmap_act_title">Modificacions de l\'OSM</string>
    <string name="shared_string_more_actions">Altres accions</string>
    <string name="layer_hillshade">Capa d\'ombrejat</string>
    <string name="map_widget_gps_info">Informació GPS</string>
    <string name="access_arrival_time">Hora d\'arribada</string>
    <string name="item_checked">marcat</string>
    <string name="item_unchecked">desmarcat</string>
    <string name="shared_string_map">Mapa</string>
    <string name="prefer_motorways">Millor per autopistes</string>
    <string name="prefer_in_routing_title">Preferències…</string>
    <string name="prefer_in_routing_descr">Preferència per autopistes.</string>
    <string name="max_speed_none">cap</string>
    <string name="local_indexes_cat_srtm">Corbes de nivell</string>
    <string name="monitoring_settings_descr">Configureu com enregistrar els vostres recorreguts.</string>
    <string name="av_use_external_camera_descr">Usa l\'aplicació del sistema per a les fotos.</string>
    <string name="av_use_external_camera">Usa l\\\'aplicació de la càmera</string>
    <string name="osmand_play_title_30_chars">Mapes i navegació OsmAnd</string>
    <string name="osmand_plus_play_title_30_chars">Mapes i navegació OsmAnd+</string>
    <string name="transport_stops_to_pass">parades que heu de passar</string>
    <string name="shared_string_downloading">S\'està baixant</string>
    <string name="commiting_node">S\'està enviant el node…</string>
    <string name="choose_intersected_street">Seleccioneu la intersecció</string>
    <string name="poi_remove_confirm_template">Voleu suprimir {0} (escriviu un comentari)?</string>
    <string name="poi_dialog_comment_default">Canvis en el PDI</string>
    <string name="context_menu_item_destination_point">Estableix com a destinació</string>
    <string name="local_osm_changes_backup_successful">Fitxer de canvis OSM %1$s generat correctament</string>
    <string name="use_distance_measurement_help">* Toqueu per marcar un punt.
\n * Premeu contínuament al mapa per suprimir el punt anterior.
\n * Premeu contínuament un punt per veure\'n i afegir-hi una descripció.
\n * Premeu en el giny de mesura per veure més accions.</string>
    <string name="av_def_action_choose">Selecciona sota demanda</string>
    <string name="background_service_provider">Proveïdor de la ubicació</string>
    <string name="converting_names">S\'estan convertint els noms nadius / en anglès…</string>
    <string name="save_track_interval_descr">Trieu l\'interval d\'enregistrament de traces a desar durant la navegació.</string>
    <string name="incremental_search_street">Cerca de carrers progressiva</string>
    <string name="incremental_search_building">Cerca progressiva d\'edificis</string>
    <string name="Closest_Amenities">Instal·lacions més properes</string>
    <string name="position_on_map_bottom">Part inferior</string>
    
    <string name="poi_error_poi_not_found">No s\'ha trobat el node, o la instal·lació consta de diferents nodes, i això encara no s\'admet.</string>
    <string name="poi_error_io_error_template">S\'ha produït un error d\'E/S durant l\'acció {0}.</string>
    <string name="announce_gpx_waypoints">Fites GPX</string>
    <string name="speak_title">Anuncia…</string>
    <string name="speak_descr">Configureu la notificació dels noms de carrer, incidències de trànsit (cues, bandes sonores), avisos de radar, límits de velocitat.</string>
    <string name="speak_street_names">Noms de carrers (TTS)</string>
    <string name="speak_speed_limit">Límit de velocitat</string>
    <string name="speak_cameras">Radars</string>
    <string name="speak_traffic_warnings">Notificacions de trànsit</string>
    <string name="osb_author_or_password_not_specified">Indiqueu l\'usuari i la contrasenya de l\'OSM a la configuració</string>
    <string name="clear_intermediate_points">Neteja les fites</string>
    <string name="keep_intermediate_points">Conserva les fites</string>
    <string name="new_directions_point_dialog">Ja heu definit fites.</string>
    <string name="context_menu_item_directions_to">Indicacions a</string>
    <string name="context_menu_item_directions_from">Indicacions des de</string>
    <string name="route_descr_map_location">Mapa: </string>
    <string name="route_to">A:</string>
    <string name="route_via">Via:</string>
    <string name="route_from">Des de:</string>
    <string name="destination_point">Destinació %1$s</string>
    <string name="local_osm_changes_backup_failed">La còpia dels canvis OSM ha fallat</string>
    <string name="local_osm_changes_backup">Fes una còpia com a canvi OSM</string>
    <string name="index_name_openmaps">OpenMaps.eu</string>
    <string name="av_photo_play_sound">Reprodueix un so en fer una foto</string>
    <string name="av_camera_focus_hiperfocal">Enfocament de nitidesa màxima</string>
    <string name="av_camera_focus_auto">Enfocament automàtic</string>
    <string name="osb_comment_dialog_error">S\'ha produït una excepció: No s\'ha afegit el comentari</string>
    <string name="osb_author_dialog_password">Contrasenya de l\'OSM (opcional)</string>
    <string name="amenity_type_seamark">Balisa marina</string>
    <string name="app_modes_choose_descr">Seleccioneu els perfils d\'ús per ser visibles a l\'aplicació.</string>
    <string name="app_modes_choose">Perfils de l\'aplicació</string>
    <string name="map_widget_map_rendering">Renderitzat del mapa</string>
    <string name="app_mode_hiking">Senderisme</string>
    <string name="app_mode_motorcycle">Moto</string>
    <string name="app_mode_boat">Vaixell</string>
    <string name="app_mode_aircraft">Avió</string>
    <string name="local_osm_changes_delete_all_confirm">Ara suprimireu %1$d canvis de l\'OSM. N\'esteu segur?</string>
    <string name="shared_string_delete_all">Suprimeix-ho tot</string>
    <string name="animate_routing_route_not_calculated">Calculeu primer la ruta</string>
    <string name="animate_routing_route">Simulació amb la ruta calculada </string>
    <string name="animate_routing_gpx">Simulació amb la traça GPX</string>
    <string name="shared_string_remember_my_choice">Recorda l\'elecció</string>
    <string name="shared_string_and">i</string>
    <string name="shared_string_or">o</string>
    <string name="auto_zoom_none">Sense escalat automàtic</string>
    <string name="auto_zoom_close">Apropa\'t</string>
    <string name="auto_zoom_far">Abast mitjà</string>
    <string name="auto_zoom_farthest">Abast màxim</string>
    <string name="map_magnifier">Escalat del mapa</string>
    <string name="base_world_map">Mapa mundial</string>
    <string name="about_version">Versió:</string>
    <string name="shared_string_about">Quant a</string>
    <string name="about_settings_descr">Informació de la versió, llicències, membres del projecte</string>
    <string name="local_index_tile_data_zooms">Escalats baixats: %1$s</string>
    <string name="local_index_tile_data_expire">Expira (minuts): %1$s</string>
    <string name="local_index_tile_data_downloadable">Baixable: %1$s</string>
    <string name="local_index_tile_data_maxzoom">Escalat màxim: %1$s</string>
    <string name="local_index_tile_data_minzoom">Escalat mínim: %1$s</string>
    <string name="local_index_tile_data_name">Dades de les tessel·les: %1$s</string>
    <string name="edit_tilesource_elliptic_tile">Mercator el·líptica</string>
    <string name="edit_tilesource_maxzoom">Escalat màxim</string>
    <string name="edit_tilesource_expiration_time">Expira (minuts)</string>
    <string name="edit_tilesource_minzoom">Escalat mínim</string>
    <string name="edit_tilesource_url_to_load">URL</string>
    <string name="maps_define_edit">Defineix/edita…</string>
    <string name="driving_region_descr">Seleccioneu la regió de conducció: EUA, Europa, Regne Unit, Àsia i altres.</string>
    <string name="driving_region">Regió de conducció</string>
    <string name="driving_region_japan">Japó</string>
    <string name="driving_region_us">Estats Units</string>
    <string name="driving_region_canada">Canadà</string>
    <string name="driving_region_europe_asia">Europa, Àsia, Amèrica llatina i similars</string>
    <string name="driving_region_uk">Regne Unit, Índia o semblant</string>
    <string name="guidance_preferences_descr">Preferències de navegació</string>
    <string name="routing_preferences_descr">Preferències de càlcul de la ruta</string>
    <string name="speech_rate_descr">Especifiqueu la velocitat en la síntesi de veu.</string>
    <string name="speech_rate">Velocitat de lectura</string>
    <string name="complex_route_calculation_failed">El càlcul ràpid de ruta ha fallat (%s), retorn al mètode lent.</string>
    <string name="disable_complex_routing_descr">Desactiva el càlcul de ruta en 2 fases per cotxe.</string>
    <string name="disable_complex_routing">Desactiva el càlcul complex de la ruta</string>
    
    <string name="edit_tilesource_successfully">El proveïdor de tessel·les %1$s és ben desat</string>
    <string name="edit_tilesource_choose_existing">Tria existent…</string>
    <string name="map_widget_fps_info">Info depuració FPS</string>
    <string name="intermediate_items_sort_return">S\'han reordenat les fites per optimitzar la ruta que les inclou des de la ubicació actual fins a la destinació.</string>
    <string name="osmand_distance_planning_plugin_description">Aquest connector proporciona un giny de la pantalla del mapa que permet crear itineraris en prémer sobre el mapa o bé amb l\'ús o la modificació de fitxers GPX existents, per planificar un trajecte o mesurar la distància entre punts. Els resultats es poden desar com un fitxer GPX que podreu usar més endavant com una referència.</string>
    <string name="android_19_location_disabled">"Des de la versió 4.4 d\'Android (KitKat) no podeu baixar i actualitzar els mapes en l\'antiga carpeta (%s). Voleu copiar tots els fitxers de l\'OsmAnd a la nova destinació? 
\n Nota 1: Els vostres fitxers obsolets  quedaran intactes (els podeu esborrar manualment). 
\n Nota 2: En el nou lloc d\'emmagatzemament no serà possible compartir fitxers entre l\'OsmAnd i l\'OsmAnd+."</string>
    <string name="copying_osmand_one_file_descr">S\'està copiant el fitxer (%s) a la nova destinació…</string>
    <string name="copying_osmand_files_descr">S\'estan copiant els fitxers de dades de l\'OsmAnd a la nova destinació (%s)…</string>
    <string name="copying_osmand_files">S\'estan copiant fitxers de dades de l\'OsmAnd…</string>
    <string name="calculate_osmand_route_gpx">Càlcul d\'una ruta sense línia amb l\'OsmAnd</string>
    <string name="app_mode_truck">Camió</string>
    <string name="routing_attr_prefer_motorway_name">Preferència per autopistes</string>
    <string name="routing_attr_prefer_motorway_description">Preferència per autopistes</string>
    
    
    <string name="routing_attr_avoid_toll_name">Evita vies de peatge</string>
    <string name="routing_attr_avoid_toll_description">Evita les vies de peatge</string>
    <string name="routing_attr_avoid_unpaved_name">Evita les vies sense pavimentar</string>
    <string name="routing_attr_avoid_unpaved_description">Evita les vies sense pavimentar.</string>
    <string name="routing_attr_avoid_ferries_name">Evita transbordadors</string>
    <string name="routing_attr_avoid_ferries_description">Evita els transbordadors</string>
    <string name="routing_attr_avoid_motorway_name">Evita autopistes</string>
    <string name="routing_attr_avoid_motorway_description">Evita autopistes</string>
    <string name="routing_attr_weight_name">Límit de pes</string>
    <string name="routing_attr_weight_description">Especifica el límit de pes permès del vehicle a les rutes.</string>
    <string name="background_service_int_descr">Trieu l\'interval d\'activació que seguirà el servei en segon pla.</string>
    <string name="av_photo_play_sound_descr">Trieu si voleu reproduir un so en fer fotos.</string>
    <string name="av_camera_focus_continuous">La càmera intenta enfocar de manera contínua</string>
    <string name="av_camera_focus_macro">Mode macro (per a enfocar de prop)</string>
    <string name="av_camera_focus_infinity">Focus regulat a l\'infinit</string>
    <string name="av_camera_focus_edof">Profunditat de camp estesa (EDOF)</string>
    <string name="av_camera_focus_descr">Trieu el mode d\'enfocament de la càmera interna.</string>
    <string name="av_camera_focus">Tipus d\'enfocament</string>
    <string name="poi_error_unexpected_template">S\'ha produït un error inesperat en fer l\'acció {0}.</string>
    
    <string name="map_tile_source_descr">Trieu l\'origen de les tessel·les, sigui en línia o de la memòria cau.</string>
    <string name="previous_run_crashed">La darrera execució de l\'OsmAnd ha fallat. El fitxer log és a {0}. Si us plau informeu del problema i adjunteu el fitxer log.</string>
    <string name="transport_stop_to_go_out">Trieu aturada per sortir</string>
    <string name="route_head">Endavant</string>
    <string name="off_router_service_no_gps_available">El servei de navegació en segon pla necessita tenir un sistema d\'ubicació activat.</string>
    <string name="background_service_provider_descr">Trieu el sistema d\'ubicació que utilitzarà el servei en segon pla.</string>
    <string name="select_gpx">Selecciona una traça GPX…</string>
    <string name="route_descr_select_destination">Selecciona un destí</string>
    <string name="shared_string_select_on_map">Selecciona al mapa</string>
    <string name="shared_string_favorite">Preferida</string>
    <string name="route_preferences">Preferències de ruta</string>
    <string name="route_info">Informació de ruta</string>
    <string name="osmand_srtm_long_description_1000_chars">Aquest connector proporciona tant corbes de nivell superposades com una capa d\'ombres amb efecte relleu per superposar als mapes de OsmAnd. Corredors, ciclistes, excursionistes i qualsevol interessat en el perfil de relleu del terreny ho agrairan força. 
\n 
\nLes dades globals (entre 70 graus nord i 70 graus sud) estan basades en mesures del SRTM (Shuttle Radar Topography Mission) i del ASTER (Advanced Spaceborne Thermal Emission and Reflection Radiometer), un instrument de generació d\'imatges a bord de Terra, el satèl·lit insígnia del Sistema d\'Observació de la Terra de la NASA. ASTER és un esforç de col·laboració entre la NASA, el Ministeri d\'Economia i Comerç del Japó (METI) i la fundació Japan Space Systems (J-spacesystems).</string>
    <string name="keep_and_add_destination_point">Afegeix com el següent punt de destinació</string>
    <string name="calculate_osmand_route_without_internet">Càlcul sense Internet d\'un segment de ruta a l\'OsmAnd</string>
    <string name="gpx_option_calculate_first_last_segment">Calcula una ruta OsmAnd al primer i al darrer segment de la ruta</string>
    <string name="use_displayed_track_for_navigation">Voleu utilitzar la traça visualitzada per la navegació?</string>
    <string name="index_item_nation_addresses">adreces per tot el país</string>
    <string name="index_item_world_altitude_correction">Correcció d\'altitud mundial</string>
    <string name="index_item_world_bitcoin_payments">Llocs amb pagament bitcoin al món</string>
    <string name="index_item_world_basemap">Mapa general del món</string>
    <string name="index_item_world_ski">Mapa mundial d\'esquí</string>
    <string name="lang_hr">Croat</string>
    <string name="lang_zh">Xinès</string>
    <string name="lang_pt_br">Portuguès (Brasil)</string>
    <string name="lang_en">Anglès</string>
    <string name="lang_af">Afrikaans</string>
    <string name="lang_hy">Armeni</string>
    <string name="lang_eu">Basc</string>
    <string name="lang_be">Bielorús</string>
    <string name="lang_bs">Bosnià</string>
    <string name="lang_bg">Búlgar</string>
    <string name="lang_ca">Català</string>
    <string name="lang_cs">Txec</string>
    <string name="lang_da">Danès</string>
    <string name="lang_nl">Holandès</string>
    <string name="lang_fi">Finès</string>
    <string name="lang_fr">Francès</string>
    <string name="lang_ka">Georgià</string>
    <string name="lang_de">Alemany</string>
    <string name="lang_el">Grec</string>
    <string name="lang_iw">Hebreu</string>
    <string name="lang_hi">Hindi</string>
    <string name="lang_hu">Hongarès</string>
    <string name="lang_id">Indonesi</string>
    <string name="lang_it">Italià</string>
    <string name="lang_ja">Japonès</string>
    <string name="lang_ko">Coreà</string>
    <string name="lang_lv">Letó</string>
    <string name="lang_lt">Lituà</string>
    <string name="lang_ru">Rus</string>
    <string name="lang_sk">Eslovac</string>
    <string name="lang_sl">Eslovè</string>
    <string name="lang_es">Espanyol</string>
    <string name="lang_sv">Suec</string>
    <string name="lang_tr">Turc</string>
    <string name="lang_uk">Ucraïnès</string>
    <string name="lang_vi">Vietnamita</string>
    <string name="lang_cy">Gal·lès</string>
    <string name="index_name_canada">Amèrica del Nord - Canadà</string>
    <string name="index_name_italy">Europa - Itàlia</string>
    <string name="index_name_gb">Europa - Gran Bretanya</string>
    <string name="index_item_world_seamarks">Balises marítimes al món</string>
    <string name="lang_mr">Marathi</string>
    <string name="lang_no">Noruec</string>
    <string name="lang_pl">Polonès</string>
    <string name="lang_pt">Portuguès</string>
    <string name="lang_ro">Romanès</string>
    <string name="always_center_position_on_map">Mostra sempre la posició en el centre</string>
    <string name="voice_pref_title">Veu</string>
    <string name="misc_pref_title">Miscel·lània</string>
    <string name="localization_pref_title">Ubicació</string>
    <string name="interrupt_music_descr">Les indicacions de veu aturen la reproducció de música, no s\'hi superposen.</string>
    <string name="interrupt_music">Atura la música</string>
    
    
    
    
    
    
    
    
    
    <string name="share_route_as_gpx">Comparteix la ruta com un fitxer GPX</string>
    <string name="share_route_subject">Ruta compartida via OsmAnd</string>
    <string name="arrival_distance">Anunci d\'arribada</string>
    <string name="arrival_distance_descr">Amb quina antelació voleu l\'anunci d\'arribada?</string>
    <string name="keep_informing_never">Només manualment (premeu fletxa)</string>
    <string name="keep_informing_descr">Repeteix les instruccions de navegació a intervals regulars.</string>
    <string name="keep_informing">Repeteix les instruccions de navegació</string>
    <string name="navigation_intent_invalid">Format no vàlid: %s</string>
    
    <string name="route_descr_destination">Destí</string>
    <string name="shared_string_share">Compartir</string>
    <string name="share_fav_subject">Preferits compartits via OsmAnd</string>
    <string name="use_points_as_intermediates">Calcula la ruta entre punts</string>
    
    
    
    
    
    
    
    
    
    
    <string name="hours_ago">hores abans</string>
    <string name="minutes_ago">minuts abans</string>
    <string name="seconds_ago">segons abans</string>
    
    
    
    
    
    
    
    
    
    
    
    
    
    
    
    
    <string name="int_days">dies</string>
    <string name="osmo_connect_menu">Connecta</string>
    
    <string name="osmo_group_description">Descripció</string>
    
    
    
    
    
    
    
    
    
    
    <string name="import_file_favourites">Voleu desar les dades com un fitxer GPX o voleu importar les fites a \'Preferits\'?</string>
    
    
    
    
    
    
    
    
    
    
    
    
    
    <string name="rendering_value_pink_name">rosa</string>
    
    <string name="rendering_value_brown_name">Marró</string>
    
    
    
    
    
    <string name="osmo_edit_color">Mostra el color</string>
    <string name="gpx_file_is_empty">La traça GPX és buida</string>
    <string name="shared_string_my_tracks">Totes les traces</string>
    <string name="shared_string_my_favorites">Preferits</string>
    <string name="shared_string_my_places">Preferits</string>
    
    
    
    
    <string name="gpx_info_subtracks">Segments: %1$s </string>
    <string name="gpx_info_waypoints">Fites: %1$s</string>
    <string name="gpx_info_distance">Distància: %1$s (%2$s punts) </string>
    <string name="gpx_info_start_time">Hora d\'inici: %1$tF, %1$tT </string>
    <string name="gpx_info_end_time">Hora d\'arribada: %1$tF, %1$tT</string>
    <string name="gpx_info_average_speed">Velocitat mitjana: %1$s </string>
    <string name="gpx_info_maximum_speed">Velocitat màxima: %1$s </string>
    <string name="gpx_info_avg_altitude">Alçada mitjana: %1$s</string>
    <string name="loading_smth">S\'està carregant %1$s…</string>
    <string name="map_widget_plain_time">Hora actual</string>
    <string name="gpx_wpt">Fita</string>
    <string name="selected_gpx_info_show">"
\n
\nPremeu contínuament per veure al mapa"</string>
    <string name="delay_navigation_start">Inicia automàticament el guiatge turn-by-turn</string>
    <string name="shared_string_selected_lowercase">seleccionat</string>
    <string name="gpx_split_interval">Divideix l\'interval</string>
    <string name="gpx_info_diff_altitude">Interval d\'altitud: %1$s</string>
    <string name="gpx_info_asc_altitude">Baixat/pujat: %1$s</string>
    <string name="gpx_timespan">Lapse de temps: %1$s</string>
    <string name="gpx_timemoving">Temps en moviment: %1$s</string>
    <string name="gpx_selection_segment_title">Segment</string>
    <string name="gpx_selection_number_of_points"> %1$s punts</string>
    <string name="gpx_selection_point">Punt %1$s</string>
    <string name="gpx_selection_route_points">%1$s \nPunts de ruta %2$s</string>
    <string name="gpx_selection_points">%1$s \nPunts</string>
    <string name="gpx_selection_track">%1$s \nTraça %2$s</string>
    <string name="save_as_favorites_points">Guarda com un grup de preferits</string>
    <string name="select_destination_and_intermediate_points">Seleccioneu destinacions</string>
    <string name="layer_amenity_label">Etiquetes superposades de PDIs</string>
    <string name="show_zoom_buttons_navigation_descr">Mostra els botons de zoom durant la navegació.</string>
    <string name="show_zoom_buttons_navigation">Mostra els botons de zoom</string>
    <string name="sort_by_distance">Ordena per distància</string>
    <string name="sort_by_name">Ordena per nom</string>
    <string name="none_selected_gpx">Cap fitxer GPX seleccionat. Per seleccionar-ne un, premeu contínuament una traça disponible.</string>
    <string name="local_index_select_gpx_file">Selecciona per mostrar</string>
    <string name="no_index_file_to_download">No s\'ha trobat cap baixada, verifiqueu la connexió a Internet.</string>
    
    
    
    
    
    
    
    
    
    
    
    <string name="rendering_attr_hideBuildings_name">Edificis</string>
    <string name="rendering_attr_hideNonVehicleHighways_name">Vies sense circulació de vehicles</string>
    <string name="rendering_attr_hideText_name">Text</string>
    <string name="rendering_attr_hideWoodScrubs_name">Boscos i erms</string>
    <string name="rendering_attr_buildings15zoom_name">Edificis al detall 15 de zoom</string>
    <string name="rendering_attr_moreDetailed_name">Més detalls</string>
    <string name="rendering_attr_lessDetailed_name">Menys detalls</string>
    <string name="rendering_attr_hideAccess_name">Restriccions d\'accés</string>
    <string name="rendering_attr_showAccess_name">Mostra les restriccions d\'accés i els peatges</string>
    <string name="rendering_attr_showSurfaceGrade_name">Mostra la qualitat de la via</string>
    <string name="rendering_attr_showSurfaces_name">Mostra el tipus de superfície de la via</string>
    <string name="rendering_attr_showCycleRoutes_name">Mostra les vies ciclistes</string>
    <string name="map_preferred_locale_descr">Llengua que preferiu a les etiquetes del mapa (si no està disponible es canviarà la preferència actual a l\'anglès o als noms locals).</string>
    <string name="map_preferred_locale">Llengua preferida al mapa</string>
    <string name="local_map_names">Denominacions locals</string>
    <string name="lang_sw">Suahili</string>
    <string name="lang_he">Hebreu</string>
    <string name="forward">Endavant</string>
    <string name="home">Tauler</string>
    <string name="live_monitoring_m_descr">Envia el registre de la traça a un servei web específic si s\'ha activat la gravació en un GPX.</string>
    <string name="live_monitoring_m">Registre de traça en línia (cal GPX)</string>
    <string name="live_monitoring_start">Inicia un registre de traça en línia</string>
    <string name="live_monitoring_stop">Atura el registre de traça en línia</string>
    <string name="gpx_monitoring_start">Inicia el registre GPX</string>
    <string name="gpx_monitoring_stop">Atura el registre GPX</string>
    <string name="gpx_start_new_segment">Inicia un segment nou</string>
    <string name="lang_fa">Persa</string>
    <string name="keep_navigation_service">Mantén</string>
    <string name="stop_navigation_service">Atura</string>
    <string name="enable_sleep_mode">Activa el mode en segon pla del GPS</string>
    <string name="gps_wake_up_timer">Interval d\'activació del GPS</string>
    <string name="sleep_mode_stop_dialog">Voleu aturar el mode en segon pla del GPS?</string>
    <string name="lang_al">Albanès</string>
    <string name="lang_ar">Àrab</string>
    <string name="lang_sc">Sard</string>
    <string name="lang_sr">Serbi</string>
    <string name="lang_zh_cn">Xinès (simplificat)</string>
    <string name="lang_zh_tw">Xinès (tradicional)</string>
    <string name="rendering_attr_subwayMode_name">Rutes de metro</string>
    <string name="continue_navigation">Continua la navegació</string>
    <string name="pause_navigation">Suspèn la navegació</string>
    <string name="rendering_attr_alpineHiking_name">Escala senderista SAC (Club Alpí Suís)</string>
    <string name="rendering_attr_alpineHiking_description">Representació dels camins segons l\'escala SAC (Club Alpí Suís).</string>
    <string name="rendering_attr_hikingRoutesOSMC_name">Superposa la simbologia de senderisme</string>
    <string name="rendering_attr_hikingRoutesOSMC_description">Representació dels camins segons les traces OSMC (símbols de colors).</string>
    
    
    
    <string name="arrival_distance_factor_early">Aviat</string>
    <string name="arrival_distance_factor_normally">Normal</string>
    <string name="arrival_distance_factor_late">Tard</string>
    <string name="arrival_distance_factor_at_last">Als darrers metres</string>
    <string name="rendering_attr_coloredBuildings_name">Edificis amb colors codificats per tipus</string>
    <string name="av_camera_pic_size">Mida d\'imatge de la càmera</string>
    <string name="av_camera_pic_size_descr">Trieu la mida de l\'imatge de la càmera interna.</string>
    <string name="rendering_value_browse_map_name">Mapa esquemàtic</string>
    <string name="rendering_value_car_name">Cotxe</string>
    <string name="rendering_value_bicycle_name">Bicicleta</string>
    <string name="rendering_value_pedestrian_name">Vianant</string>
    <string name="shared_string_more">Més…</string>
    <string name="download_additional_maps">Voleu baixar els mapes que us manquen %1$s (%2$d MB)?</string>
    <string name="waypoints">Fites</string>
    <string name="targets">Destinacions</string>
    <string name="way_alarms">Notificacions de trànsit</string>
    <string name="speak_favorites">Preferits propers</string>
    <string name="speak_poi">PDI propers</string>
    <string name="index_tours">Itineraris</string>
    <string name="shared_string_all">Totes</string>
    <string name="record_plugin_description">"Aquest connector activa la funcionalitat d\'enregistrar i desar els vostres trajectes, sigui prement sobre la pantalla del mapa el giny de gravació GPX, o sigui desant-los tots en un fitxer GPX automàticament. 
\n 
\nLes rutes enregistrades es poden compartir amb els vostres amics o aportar-les per ser utilitzades a OSM. Els atletes poden utilitzar els seus registres per monitoritzar els seus entrenaments. Es pot fer una anàlisi bàsica de les rutes directament a OsmAnd com la durada de cada volta, velocitat mitjana, etc.,  i, per descomptat, es poden analitzar amb eines especialitzades de tercers."</string>
    <string name="record_plugin_name">Enregistrament de trajectes</string>
    <string name="int_hour">h</string>
    <string name="duration">Durada</string>
    <string name="distance">Distància</string>
    <string name="rendering_attr_publicTransportMode_name">Rutes de bus, troleibús i tramvia</string>
    <string name="save_track_to_gpx_globally">Desa la traça en un fitxer GPX</string>
    <string name="save_track_to_gpx_globally_descr">L\'enregistrament de la posició en un fitxer GPX es pot activar o desactivar amb el giny associat a la pantalla del mapa.</string>
    <string name="save_track_interval_globally">Interval d\'enregistrament</string>
    <string name="confirm_every_run">Es demana confirmació</string>
    <string name="save_global_track_interval_descr">Trieu l\'interval d\'enregistrament general de les traces (s\'activa mitjançant el giny de gravació de GPX del mapa).</string>
    <string name="save_global_track_interval">Interval d\'enregistrament general</string>
    <string name="traffic_warning_speed_limit">Velocitat màxima</string>
    <string name="traffic_warning_border_control">Control de fronteres</string>
    <string name="traffic_warning_payment">Barrera de peatge</string>
    <string name="traffic_warning_stop">Senyal d\'stop</string>
    <string name="traffic_warning_calming">Ressalt</string>
    <string name="traffic_warning_speed_camera">Radar de trànsit</string>
    <string name="traffic_warning">Avís de circulació</string>
    <string name="local_index_description">Premeu qualsevol indicació existent per veure més detalls, premeu contínuament per desactivar o esborrar. Dades actuals al dispositiu (%1$s lliure):</string>
    <string name="text_size_descr">Definiu la mida del text en el mapa.</string>
    <string name="text_size">Mida del text</string>
    <string name="fav_point_dublicate">Nom de punt preferit duplicat</string>
    <string name="fav_point_dublicate_message">El nom indicat del lloc preferit ja es fa servir, s\'ha canviat a %1$s per evitar duplicitats.</string>
    <string name="fav_point_emoticons_message">El nom del vostre punt preferit s\'ha canviat a %1$s per facilitar el desar bé la cadena amb emoticones en un fitxer.</string>
    <string name="print_route">Imprimeix la ruta</string>
    <string name="speed_limit_exceed">Tolerància sobre el límit de velocitat</string>
    <string name="speed_limit_exceed_message">Trieu el marge de tolerància al límit de velocitat per sobre del que rebreu un avís de veu.</string>
    
    
    <string name="anonymous_user_hint">Un usuari anònim no pot:
\n- Crear grups;
\n- Sincronitzar grups i dispositius amb el servidor;
\n- Gestionar grups i dispositius en un tauler personal a la web.</string>
    <string name="anonymous_user">Usuari anònim</string>
    <string name="logged_as">S\'ha iniciat sessió com a %1$s</string>
    <string name="rendering_category_details">Detalls</string>
    <string name="rendering_category_transport">Transport col·lectiu</string>
    <string name="rendering_category_others">Altres atributs del mapa</string>
    <string name="map_widget_appearance_rem">Elements pendents</string>
    <string name="map_widget_top">Barra d\'estat</string>
    <string name="map_widget_right">Tauler dret</string>
    <string name="map_widget_left">Tauler esquerre</string>
    <string name="shared_string_show">Mostra</string>
    <string name="configure_map">Configura el mapa</string>
    <string name="search_radius_proximity">Dins de</string>
    <string name="rendering_category_routes">Rutes</string>
    <string name="rendering_attr_trainLightrailRoutes_name">Rutes de tren</string>
    <string name="rendering_attr_tramRoutes_name">Rutes de tramvia</string>
    <string name="rendering_attr_shareTaxiRoutes_name">Comparteix rutes de taxi</string>
    <string name="rendering_attr_trolleybusRoutes_name">Rutes de troleibús</string>
    <string name="rendering_attr_busRoutes_name">Rutes de bus</string>
    <string name="rendering_attr_tramTrainRoutes_name">Rutes de tramvia i tren</string>
    <string name="impassable_road">Evita carreteres…</string>
    <string name="rendering_category_hide">Amaga</string>
    <string name="wake_on_voice">Activa la pantalla</string>
    <string name="wake_on_voice_descr">Activa la pantalla del dispositiu (si no ho està) en aproximar-se a un gir.</string>
    <string name="lock_screen_request_explanation">"%1$s necessita  aquest permís per la funcionalitat de posar la pantalla en mode d\'estalvi d\'energia."</string>
    <string name="shared_string_never">Mai</string>
    
    
    <string name="home_button">Inici</string>
    <string name="search_for">Cerca per</string>
    <string name="shared_string_show_all">MOSTRA\'LS TOTS</string>
    <string name="coordinates">Coordenades</string>
    <string name="map_update">Actualitzacions disponibles de %1$s mapes</string>
    <string name="error_avoid_specific_road">No s\'ha trobat cap circumval·lació</string>
    <string name="use_opengl_render">Utilitza la renderització OpenGL</string>
    <string name="use_opengl_render_descr">Utilitza renderització OpenGL accelerada per maquinari (podria no funcionar en algun dispositiu).</string>
    <string name="everything_up_to_date">Tots els fitxers estan al dia</string>
    <string name="shared_string_dismiss">Descarta</string>
    <string name="no_internet_connection">No s\'ha pogut baixar, verifiqueu la vostra connexió a Internet.</string>
    <string name="download_tab_downloads">Totes les baixades</string>
    <string name="download_tab_updates">Actualitzacions</string>
    <string name="download_tab_local">Local</string>
    <string name="map_locale">Llengua del mapa</string>
    <string name="rendering_attr_transportStops_name">Parades de transport</string>
    <string name="navigate_point_zone">Àrea</string>
    <string name="navigate_point_northing">Ordenada</string>
    <string name="navigate_point_easting">Abscissa</string>
    <string name="voices">Indicadors de veu</string>
    <string name="dash_download_msg_none">Voleu baixar mapes per quan no hi ha connexió?</string>
    <string name="dash_download_msg">Heu baixat %1$s mapes</string>
    <string name="dash_download_new_one">Baixa un mapa nou</string>
    <string name="dash_download_manage">Gestiona</string>
    <string name="rendering_attr_roadStyle_name">Estil de via</string>
    <string name="rendering_value_default_name">Per defecte</string>
    <string name="rendering_value_orange_name">Taronja</string>
    <string name="rendering_value_germanRoadAtlas_name">Atles de carreteres alemany</string>
    <string name="traffic_warning_railways">Pas a nivell</string>
    <string name="traffic_warning_pedestrian">Pas de vianants</string>
    <string name="show_railway_warnings">Passos a nivell</string>
    <string name="show_pedestrian_warnings">Passos de zebra</string>
    <string name="rendering_value_americanRoadAtlas_name">Atles de carreteres americà</string>
    <string name="routing_attr_no_new_routing_name">Sense preferències de navegació v1.9</string>
    <string name="routing_attr_no_new_routing_description">No utilitzeu les preferències de navegació introduïdes a la v1.9.</string>
    <string name="speak_pedestrian">Passos de zebra</string>
    <string name="navigation_over_track">Voleu iniciar la navegació seguint la traça?</string>
    <string name="avoid_roads_msg">Podeu generar una ruta alternativa amb la selecció de les vies a evitar</string>
    <string name="save_track_to_gpx_globally_headline">Registre de traces a petició</string>
    <string name="proxy_pref_title">Servidor intermediari</string>
    <string name="proxy_pref_descr">Especifiqueu un servidor intermediari de internet.</string>
    <string name="settings_privacy">Privacitat</string>
    <string name="enable_proxy_title">Activa el servidor intermediari HTTP</string>
    <string name="enable_proxy_descr">Configureu un servidor intermediari HTTP per totes les peticions de xarxa.</string>
    <string name="proxy_host_title">Amfitrió del servidor intermediari</string>
    <string name="proxy_host_descr">Configureu el nom d\'amfitrió del vostre servidor intermediari (p.e. 127.0.0.1).</string>
    <string name="proxy_port_title">Port del servidor intermediari</string>
    <string name="proxy_port_descr">Configureu el número de port del vostre servidor intermediari (p.e. 8118).</string>
    <string name="points">Punts</string>
    <string name="shared_string_my_location">La meva posició</string>
    <string name="version_settings_descr">Baixa les versions inestables diàries.</string>
    <string name="version_settings">Versions</string>
    <string name="rendering_attr_streetLighting_name">Enllumenat dels carrers</string>
    <string name="gps_status">Estat del GPS</string>
    <string name="parking_place">Aparcament alternatiu</string>
    <string name="remove_the_tag">Treure l\'etiqueta</string>
    <string name="shared_string_disabled">Desactivat</string>
    <string name="shared_string_enabled">Activat</string>
    <string name="plugin_description_title">Descripció</string>
    <string name="edit_group">Edició del grup</string>
    <string name="plugin_install_needs_network">Per instal·lar aquest connector us cal una connexió a internet.</string>
    <string name="plugin_ski_name">Vista mapa d\'esquí</string>
    <string name="plugin_nautical_name">Vista cartes marines</string>
    <string name="world_ski_missing">Per veure les pistes d\'esquí cal que baixeu un mapa específic</string>
    <string name="nautical_maps_missing">Per accedir a cartes marines cal que baixeu un mapa específic</string>
    <string name="shared_string_enable">Activa</string>
    <string name="shared_string_disable">Desactiva</string>
    <string name="rendering_attr_pisteGrooming_name">Pista condicionada</string>
    <string name="get_plugin">Obteniu</string>
    <string name="free">%1$s disponible</string>
    <string name="device_memory">Memòria del dispositiu</string>
    <string name="shared_string_audio">Àudio</string>
    <string name="share_note">Comparteix la nota</string>
    <string name="watch">Visualitza</string>
    <string name="notes">Notes</string>
    <string name="online_map">Mapa en línia</string>
    <string name="roads_only">Només carreteres</string>
    <string name="days_behind">dies desfasat</string>
    <string name="track_segments">Segments de traça</string>
    <string name="track_points">Punts de traça</string>
    <string name="plugin_touringview_name">Vista turística del mapa</string>
    <string name="plugin_touringview_descr">En activar el canvi en l\'estil del mapa de l\'OsmAnd a «Vista de viatge», es mostra una vista especial de gran detall per viatgers i conductors professionals. 
\n 
\nAquesta vista proporciona, a qualsevol nivell de zoom del mapa, el màxim detall disponible a les dades del mapa per viatjar (particularment carreteres, pistes, camins i senyals d\'orientació). 
\n 
\nTambé es discrimina amb nitidesa tots els tipus de carreteres pel codi de colors, la qual cosa és molt útil, per exemple, conduint vehicles pesats. 
\n
\nI ofereix opcions de viatge concretes com representar les rutes ciclistes o d\'alpinisme a la muntanya.
\n 
\nNo cal baixar un mapa específic, aquesta vista es crea amb els nostres mapes estàndards. 
\n 
\nAquesta vista es pot desfer tornant a fer la mateixa selecció, o en canviar l\'«Estil del mapa» de «Configuració del mapa» a la vista que es desitgi.</string>
    
    <string name="local_osm_changes_upload_all_confirm">"Esteu a punt de pujar %1$d modificacio(ns)  a OSM. N\'esteu segur?"</string>
    <string name="confirmation_to_clear_history">Voleu esborrar l\'historial?</string>
    <string name="delay_to_start_navigation_descr">Indiqueu el temps d\'espera sense canvis per tancar la pantalla de planificació de la ruta.</string>
    <string name="delay_to_start_navigation">Inici de navegació gir a gir després de…</string>
    <string name="shared_string_go">Vés</string>
    <string name="osmand_parking_overdue">obsolet</string>
    <string name="action_create">Acció de crear</string>
    <string name="action_modify">Acció de modificar</string>
    <string name="action_delete">Acció d\'esborrar</string>
    <string name="osm_edits">Edicions a OSM</string>
    <string name="osmand_parking_hour">h</string>
    <string name="osmand_parking_minute">min</string>
    <string name="parking_place_limited">Durada d\'aparcament limitada a</string>
    <string name="osmand_parking_time_left">pendent</string>
    <string name="your_edits">Les vostres edicions</string>
    <string name="waypoint_visit_after">Visiteu després</string>
    <string name="waypoint_visit_before">Visiteu abans</string>
    <string name="osm_changes_added_to_local_edits">Els canvis d\'OSM s\'han afegit al conjunt de canvis locals</string>
    <string name="mark_to_delete">Marqueu per esborrar</string>
    <string name="simulate_your_location">Simula la vostra ubicació</string>
    <string name="drawer">Llista senzilla</string>
    <string name="short_location_on_map">Lat %1$s\nLon %2$s</string>
    <string name="tips_and_tricks_descr">Preguntes més freqüents, canvis recents i altres.</string>
    <string name="routing_settings_2">Paràmetres de navegació</string>
    <string name="general_settings_2">Paràmetres generals</string>
    <string name="shared_string_ellipsis">…</string>
    <string name="shared_string_selected">Seleccionat</string>
    <string name="shared_string_deselect">Desselecciona</string>
    <string name="shared_string_deselect_all">Desselecciona-ho tot</string>
    <string name="shared_string_export">Exporta</string>
    <string name="shared_string_unexpected_error">S\'ha produït un error inesperat</string>
    <string name="shared_string_action_template">Acció {0}</string>
    <string name="shared_string_collapse">Redueix</string>
    <string name="shared_string_currently_recording_track">Enregistrament de la traça en curs</string>
    <string name="shared_string_video">Vídeo</string>
    <string name="shared_string_photo">Foto</string>
    <string name="route_points">Fites</string>
    <string name="welmode_download_maps">Baixa mapes</string>
    <string name="welcome_select_region">Trieu la vostra regió per mostrar correctament els senyals i les normes de circulació:</string>
    <string name="welcome_text">OsmAnd us permet consultar el mapa de tot el món i navegar per tot arreu sense connexió!</string>
    <string name="welcome_header">Benvingut</string>
    <string name="current_route">Ruta actual</string>
    <string name="rename_failed">No s\'ha pogut canviar el nom.</string>
    <string name="back_to_map">Torna al mapa</string>
    <string name="location_on_map">Posició:\n Lat %1$s\n Lon %2$s</string>
    <string name="rendering_attr_pisteRoutes_name">Pistes d\'esquí</string>
    <string name="shared_string_release">Alliberat</string>
    <string name="shared_string_message">Missatge</string>
    <string name="agps_data_last_downloaded">Darreres dades A-GPS baixades: %1$s</string>
    <string name="confirm_usage_speed_cameras">A molts països (Alemanya, França, Itàlia i altres) l\'ús d\'avisadors de radars no és permès per la llei. L\'OsmAnd no assumeix cap responsabilitat si decidiu violar la llei. Premeu a «sí» només si se us permet utilitzar aquesta funció.</string>
    <string name="agps_info">Informació A-GPS</string>
    <string name="shared_string_show_description">Mostra la descripció.</string>
    <string name="shared_string_do_not_use">No utilitzeu</string>
    <string name="shared_string_address">Adreça</string>
    <string name="plugin_nautical_descr">Aquest connector completa el mapa OsmAnd i la seva navegació en produir mapes nàutics per cabotatge, regates i altres tipus de esports d\'aigua.

Un complement de mapa específic per OsmAnd us proporcionarà tot tipus de senyals nàutiques i símbols gràfics, per navegació interior o propera a la costa. La descripció de cada senyal de navegació us donarà els detalls que calguin per identificar-les i del seu significat (categoria, forma, color, seqüència, referència, etc.).

Per retornar a l\'estil habitual dels mapes d\'OsmAnd, només cal desactivar aquest connector o canviar a com es desitgi &lt;&lt;Estil del Mapa&gt;&gt; dins &lt;&lt;Configuració del Mapa&gt;&gt;. </string>
    <string name="plugin_ski_descr">Aquest connector per l\'OsmAnd us proporciona els detalls de les pistes d\'esquí en baixada, de travessa i alpí així com de telefèrics i remuntadors a tot el món. Les rutes i pistes es mostren amb el codi de colors que els correspon segons la seva dificultat i amb un estil de mapa especial «Hivern» que s\'associa a un paisatge nevat. 
\n 
\nEn activar aquests canvis de visualització l\'estil del mapa canvia a «Hivern i esquí», i es mostren totes les característiques del paisatge a l\'hivern. Aquesta vista es pot revertir tant en activar-la altra cop com en canviar-la a «Estil del mapa» dins «Configuració del mapa».</string>
    <string name="rendering_attr_OSMMapperAssistant_name">Assistent cartogràfic per OSM</string>
    <string name="shared_string_manage">Gestiona</string>
    <string name="shared_string_edit">Edita</string>
    <string name="shared_string_places">Llocs</string>
    <string name="shared_string_search">Cerca</string>
    <string name="filter_poi_hint">Filtre per nom</string>
    <string name="search_poi_category_hint">Escriviu per cercar-ho tot</string>
    <string name="index_name_netherlands">Europa - Països Baixos</string>
    <string name="rendering_value__name">Per defecte</string>
    <string name="rendering_value_highContrastRoads_name">Vies més contrastades</string>
    <string name="application_dir_change_warning3">Voleu que l\'OsmAnd també copiï els seus fitxers de dades a la nova destinació?</string>
    <string name="specified_directiory_not_writeable">Creació de mapes al directori indicat fallida</string>
    <string name="copying_osmand_file_failed">Error en copiar fitxers</string>
    <string name="storage_directory_external">Emmagatzematge exterior</string>
    <string name="storage_directory_multiuser">Emmagatzematge multiusuari</string>
    <string name="storage_directory_internal_app">Memòria interna de l\'aplicació</string>
    <string name="storage_directory_manual">Definit manualment</string>
    <string name="storage_directory_default">Memòria interna</string>
    <string name="storage_directory">Emmagatzematge de mapes</string>
    <string name="shared_string_copy">Copia</string>
    <string name="rendering_attr_hideHouseNumbers_name">Numeració de finques</string>
    
    <string name="routing_attr_avoid_borders_description">Evita creuar les fronteres</string>
    <string name="routing_attr_height_name">Límit d\'alçada</string>
    <string name="routing_attr_height_description">Indiqueu l\'alçada del vehicle que les rutes han d\'admetre.</string>
    <string name="use_fast_recalculation">Recàlcul intel·ligent de la ruta</string>
    <string name="use_fast_recalculation_desc">En viatges llargs, només actualitzis la part inicial de la ruta.</string>
    
    <string name="shared_string_logoff">Surt</string>
    <string name="rendering_value_disabled_name">Desactivat</string>
    <string name="rendering_value_walkingRoutesScopeOSMC_name">Acoloreix segons el tipus de xarxa</string>
    <string name="rendering_value_walkingRoutesOSMC_name">Acoloreix segons la simbologia de senderisme OSMC</string>
    <string name="osm_edit_context_menu_delete">Suprimeix edició d\'OSM</string>
    <string name="read_full_article">Llegiu l\'article complet (en línia)</string>
    <string name="shared_string_wikipedia">Viquipèdia</string>
    <string name="local_indexes_cat_wiki">Viquipèdia</string>
    <string name="shared_string_show_details">Mostra els detalls</string>
    <string name="download_wikipedia_maps">Viquipèdia</string>
    <string name="gps_network_not_enabled">El servei de posicionament està aturat. Voleu activar-lo?</string>
    <string name="disable_recording_once_app_killed">Evita la gravació en procés de fons</string>
    <string name="disable_recording_once_app_killed_descrp">L\'enregistrament en format GPX s\'aturarà quan ho faci OsmAnd (via les aplicacions recents). (La indicació de procés de fons de l\'OsmAnd desapareixerà de la barra de notificacions d\'Android)</string>
    <string name="shared_string_import2osmand">Importa a l\'OsmAnd</string>
    <string name="local_recordings_delete_all_confirm">Esteu a punt d\'esborrar %1$d notes. N\'esteu segur?</string>
    <string name="archive_wikipedia_data">Teniu dades baixades de Viquipèdia, antigues i incompatibles. Les voleu desar?</string>
    <string name="download_wikipedia_files">Voleu baixar dades addicionals de la Viquipèdia (%1$s MB) ?</string>
    <string name="lang_vo">Volapük</string>
    <string name="lang_th">Tailandès</string>
    <string name="lang_te">Telugu</string>
    <string name="lang_nn">Noruec Nynorsk</string>
    <string name="lang_new">Newar / Nepal Bhasa</string>
    <string name="lang_ms">Malai</string>
    <string name="lang_ht">Crioll haitià</string>
    <string name="lang_gl">Gallec</string>
    <string name="lang_et">Estonià</string>
    <string name="lang_ceb">Cebuà</string>
    <string name="lang_es_ar">Espanyol (Argentina)</string>
    <string name="lang_nb">Noruec Bokmål</string>
    <string name="light_theme">Lluminós</string>
    <string name="dark_theme">Fosc</string>
    <string name="lang_pms">Piamontès</string>
    <string name="lang_bn">Bengalí</string>
    <string name="lang_tl">Tagal</string>
    <string name="lang_sh">Serbocroat</string>
    <string name="lang_az">Àzeri</string>
    <string name="lang_br">Bretó</string>
    <string name="lang_sq">Albanès</string>
    <string name="lang_is">Islandès</string>
    <string name="lang_ga">Irlandès</string>
    <string name="lang_la">Llatí</string>
    <string name="lang_ku">Kurd</string>
    <string name="lang_ta">Tàmil</string>
    <string name="lang_lb">Luxemburguès</string>
    <string name="lang_eo">Esperanto</string>
    <string name="lang_bpy">Bishnupriya manipuri</string>
    <string name="lang_nv">Navaho</string>
    <string name="lang_ml">Malaiàlam</string>
    <string name="lang_os">Osseta</string>
    <string name="rendering_attr_currentTrackColor_name">Color de la traça GPX</string>
    <string name="rendering_attr_currentTrackWidth_name">Amplada traça GPX</string>
    <string name="rendering_value_red_name">Vermell</string>
    <string name="rendering_value_translucent_red_name">Vermell translúcid</string>
    <string name="rendering_value_translucent_orange_name">Taronja translúcid</string>
    <string name="rendering_value_yellow_name">Groc</string>
    <string name="rendering_value_translucent_yellow_name">Groc translúcid</string>
    <string name="rendering_value_lightgreen_name">Verd clar</string>
    <string name="rendering_value_translucent_lightgreen_name">Verd clar translúcid</string>
    <string name="rendering_value_green_name">Verd</string>
    <string name="rendering_value_translucent_green_name">Verd translúcid</string>
    <string name="rendering_value_lightblue_name">Blau cel</string>
    <string name="rendering_value_translucent_lightblue_name">Blau cel translúcid</string>
    <string name="rendering_value_blue_name">Blau</string>
    <string name="rendering_value_translucent_blue_name">Blau translúcid</string>
    <string name="rendering_value_purple_name">Porpra</string>
    <string name="rendering_value_translucent_purple_name">Porpra translúcid</string>
    <string name="restart_is_required">Per aplicar totalment els canvis, cal que reinicieu manualment l\'aplicació.</string>
    <string name="rendering_value_default13_name">Per defecte (13)</string>
    <string name="rendering_value_defaultTranslucentCyan_name">Per defecte (cian translúcid)</string>
    <string name="do_you_like_osmand">Us agrada OsmAnd?</string>
    <string name="rate_this_app">Avalua aquesta aplicació</string>
    <string name="rate_this_app_long">Us agrairíem que avaluéssiu l\'OsmAnd al Google Play</string>
    <string name="user_hates_app_get_feedback">Digueu-nos el motiu.</string>
    <string name="user_hates_app_get_feedback_long">Us agrairíem que ens diguéssiu que voldríeu canviar d\'aquesta aplicació.</string>
    <string name="download_live_updates">Actualitzacions al moment</string>
    <string name="failed_to_upload">S\'ha produït un error en la pujada</string>
    <string name="delete_change">Suprimeix les modificacions</string>
    <string name="successfully_uploaded_pattern">S\'ha pujat amb èxit {0}/{1}</string>
    <string name="try_again">Torneu-ho a provar</string>
    <string name="error_message_pattern">Error: {0}</string>
    <string name="no_updates_available">No hi ha actualitzacions disponibles</string>
    <string name="we_really_care_about_your_opinion">Valorem molt la vostra opinió i ens és important disposar dels vostres comentaris.</string>
    <string name="rendering_value_boldOutline_name">Contorn destacat</string>
    <string name="traffic_warning_hazard">Perill informat</string>
    <string name="dahboard_options_dialog_title">Configura el tauler</string>
    <string name="shared_string_card_was_hidden">La tarja era amagada</string>
    <string name="shared_string_undo">Desfés</string>
    <string name="shared_string_skip">Omet</string>
    <string name="app_name_osmand">OsmAnd</string>
    <string name="offline_maps_and_navigation">Mapes fora de línia\ni navegació</string>
    <string name="commit_poi">Publica els PDI</string>
    <string name="routing_attr_avoid_shuttle_train_name">Evita tren llançadora</string>
    <string name="routing_attr_avoid_shuttle_train_description">Evita l\'ús de tren llançadora</string>
    <string name="plugin_settings">Connectors</string>
    <string name="tab_title_basic">Bàsic</string>
    <string name="tab_title_advanced">Estès</string>
    <string name="building_number">Nombre de finca</string>
    <string name="next_proceed">Següent</string>
    <string name="opening_at">Obert a les</string>
    <string name="closing_at">Tanquen a les</string>
    <string name="av_locations">Ubicacions</string>
    <string name="av_locations_descr">Fitxer GPX amb posicions comentades.</string>
    <string name="contact_info">Informació de contacte</string>
    <string name="description">Descripció</string>
    <string name="add_opening_hours">Afegeix l\'horari de servei</string>
    <string name="poi_dialog_poi_type">Tipus de PDI</string>
    <string name="please_specify_poi_type">Especifiqueu el tipus de PDI.</string>
    <string name="number_of_rows_in_dash">Nombre de files al tauler %1$s</string>
    <string name="poi_action_delete">Suprimeix</string>
    <string name="working_days">Dies laborables</string>
    <string name="recent_places">Llocs recents</string>
    <string name="favourites">Preferits</string>
    <string name="saved_at_time">S\'ha desat correctament a: %1$s</string>
    <string name="poi_deleted_localy">El PDI s\'eliminara un cop pugeu els vostres canvis</string>
    <string name="show_gpx">Mostra GPX</string>
    <string name="favourites_edit_dialog_title">Detalls del preferit</string>
    <string name="simulate_your_location_stop_descr">Atura la simulació de la vostra posició.</string>
    <string name="simulate_your_location_descr">Simula la vostra posició utilitzant una ruta calculada o una traça GPX enregistrada.</string>
    <string name="favourites_context_menu_add">Afegeix un preferit</string>
    <string name="show_on_start">Mostra a l\'inici</string>
    <string name="count_of_lines">Recompte de línies</string>
    <string name="are_you_sure">N\'esteu segur?</string>
    <string name="unsaved_changes_will_be_lost">Es perdran tots els canvis no desats. Voleu continuar?</string>
    <string name="downloads_left_template">%1$s baixades pendents</string>
    <string name="roads">Carreteres</string>
    <string name="shared_string_trip_recording">Enregistrament de trajectes</string>
    <string name="shared_string_navigation">Navegació</string>
    <string name="osmand_running_in_background">Executa en procés de fons</string>
    <string name="favorite_category_add_new">Afegeix nova categoria</string>
    <string name="favorite_category_select">Selecciona categoria</string>
    <string name="default_speed_system_descr">Defineix les unitats de velocitat.</string>
    <string name="default_speed_system">Unitats de velocitat</string>
    <string name="nm">nmi</string>
    <string name="si_nm">Milles marines</string>
    <string name="si_kmh">Quilòmetres per hora</string>
    <string name="si_mph">Milles per hora</string>
    <string name="si_m_s">Metres per segon</string>
    <string name="si_min_km">Minuts per quilòmetre</string>
    <string name="si_min_m">Minuts per milla</string>
    <string name="si_nm_h">Milles marines per hora (nusos)</string>
    <string name="nm_h">nusos</string>
    <string name="min_mile">min/m</string>
    <string name="min_km">min/km</string>
    <string name="m_s">m/s</string>
    <string name="srtm_plugin_disabled">Corbes de nivell desactivades</string>
    <string name="show_free_version_banner">Mostra bàner de la versió gratuïta</string>
    <string name="show_free_version_banner_description">Mostra el bàner de la versió gratuïta encara que sigui la versió de pagament.</string>
    <string name="downloading_number_of_files">Baixada - %1$d fitxer</string>
    <string name="hillshade_layer_disabled">Capa d\'ombrejat desactivada</string>
    <string name="buy">Compra</string>
    <string name="regions">Regions</string>
    <string name="region_maps">Mapes de regions</string>
    <string name="world_maps">Mapes del món</string>
    <string name="later">Mes tard</string>
    <string name="get_full_version">Versió completa</string>
    <string name="downloads">Baixades</string>
    <string name="activate_seamarks_plugin">Activeu el connector de cartes marines</string>
    <string name="activate_srtm_plugin">Activeu el connector de corbes de nivell</string>
    <string name="favorite_category_dublicate_message">El nom de categoria especificat ja existeix. Utilitzeu un nom diferent.</string>
    <string name="favorite_category_name">Nom de categoria</string>
    <string name="favorite_category_add_new_title">Afegeix una nova categoria</string>
    <string name="confirm_download_roadmaps">N\'esteu segur de baixar el mapa amb només carreteres, quan ja teniu el mapa normal (complet)?</string>
    <string name="value_downloaded_of_max">%1$.1f de %2$.1f MB</string>
    <string name="file_size_in_mb">%.1f MB</string>
    <string name="update_all">Actualitzeu tot (%1$s MB)</string>
    <string name="free_downloads_used">Baixades gratuïtes realitzades</string>
    <string name="free_downloads_used_description">Mostra les baixades gratuïtes que ja heu fet.</string>
    <string name="simulate_initial_startup_descr">Marqueu l\'aplicació que s\'iniciarà primer, mantenint la resta de paràmetres sense canvis.</string>
    <string name="simulate_initial_startup">Simula l\'engegada inicial de l\'aplicació</string>
    <string name="share_geo">geo:</string>
    <string name="share_menu_location">Comparteix la posició</string>
    <string name="shared_string_send">Envia</string>
    <string name="application_dir_description">Trieu on voleu desar els fitxers de mapes i d\'altres dades.</string>
    <string name="shared_string_qr_code">Codi QR</string>
    <string name="map_downloaded">Mapa baixat</string>
    <string name="map_downloaded_descr">S\'ha baixat el mapa de %1$s, ja el podeu començar a utilitzar.</string>
    <string name="go_to_map">Mostra el mapa</string>
    <string name="world_map_download_descr">El mapa base mundial (d\'abast mundial i poc detall) no es troba o està caducat. Considereu baixar-lo per una tenir una perspectiva global.</string>
    <string name="show_on_start_description">Si es desactiva s\'engega amb la pantalla del mapa.</string>
    <string name="enter_country_name">Indiqueu el nom del país</string>
    <string name="shared_string_upload">Pujada</string>
    <string name="osm_edit_created_poi">S\'ha creat un PDI a OSM</string>
    
    <string name="new_version">Versió nova</string>
    <string name="begin_with_osmand_menu_group">Primeres passes a OsmAnd</string>
    <string name="features_menu_group">Característiques</string>
    <string name="help_us_to_improve_menu_group">Ajudeu-nos a millorar OsmAnd</string>
    <string name="other_menu_group">Altres</string>
    <string name="plugins_menu_group">Connectors</string>
    <string name="first_usage_item">Primer ús</string>
    <string name="first_usage_item_description">Com baixar mapes i fixar la configuració bàsica.</string>
    <string name="navigation_item_description">Configuració de la navegació.</string>
    <string name="planning_trip_item">Planeja un viatge</string>
    <string name="faq_item">PMF</string>
    <string name="faq_item_description">Preguntes més freqüents</string>
    <string name="map_viewing_item">Visualització del mapa</string>
    <string name="search_on_the_map_item">Buscant el mapa</string>
    <string name="instalation_troubleshooting_item">Instal·lació i solució de problemes</string>
    <string name="techical_articles_item">Articles tècnics</string>
    <string name="versions_item">Versions</string>
    <string name="feedback">Comentaris</string>
    <string name="contact_us">Contacteu-nos</string>
    <string name="map_legend">Llegenda del mapa</string>
    <string name="shared_string_update">Actualitza</string>
    <string name="rendering_attr_hideProposed_name">Objectes proposats</string>

<string name="read_more">Llegiu-ne més</string>
    <string name="whats_new">Què hi ha de nou a</string>
    <string name="share_osm_edits_subject">Edicions OSM compartides via OsmAnd</string>
    <string name="lang_nds">Baix alemany</string>
    <string name="lang_mk">Macedònic</string>
    <string name="lang_fy">Frisó</string>
    <string name="lang_als">Albanès (Tosc)</string>
    <string name="save_poi_without_poi_type_message">Confirmeu que voleu desar el PDI sense indicar el seu tipus?</string>
    <string name="context_menu_item_delete_waypoint">Voleu suprimir la fita GPX?</string>
    <string name="context_menu_item_edit_waypoint">Edita la fita GPX</string>
    <string name="shared_string_location">Localització</string>
    <string name="poi_context_menu_modify_osm_change">Modifica el canvi OSM</string>
    <string name="copied_to_clipboard">S\'ha copiat al \tporta-retalls</string>
    <string name="release_2_2">"\\u2022 Una nova IU contextual per designar ubicacions en el mapa i en altres pantalles
\n 
\n • La pantalla del mapa s\'obre directament excepte quan es selecciona  \'Mostra el tauler en iniciar\' 
\n 
\n • Configureu el tauler amb quines targetes es mostraran i com 
\n 
\n • Prescindiu del tauler si preferiu un control de l\'aplicació mitjançant menú 
\n 
\n • Per baixar mapes, les regions es poden seleccionar directament tocant sobre el mapa mundial 
\n 
\n • Ara, la cerca de PDI admet consultes més específiques 
\n 
\n • S\'ha millorat la funcionalitat d\'edició OSM i PDI 
\n 
\n • S\'han tornat a fer l\'estructura i la interfície de la baixada de mapes 
\n 
\n i encara més…"</string>
    <string name="osm_save_offline">Desa en local</string>
    <string name="osm_edit_modified_poi">S\'ha modificat PDI d\'OSM</string>
    <string name="osm_edit_deleted_poi">S\'ha eliminat PDI d\'OSM</string>
    <string name="context_menu_item_open_note">Obre una nota d\'OSM</string>
    <string name="osm_edit_reopened_note">S\'ha reobert nota d\'OSM</string>
    <string name="osm_edit_commented_note">S\'ha comentat nota d\'OSM</string>
    <string name="osm_edit_removed_note">S\'ha eliminat nota d\'OSM</string>
	<string name="osm_edit_created_note">S\'ha creat nota d\'OSM</string>
	<string name="osn_bug_name">Nota d\'OSM</string>
	<string name="osn_add_dialog_title">Crea nota</string>
	<string name="osn_comment_dialog_title">Afegeix comentari</string>
	<string name="osn_reopen_dialog_title">Reobre nota</string>
	<string name="osn_close_dialog_title">Tanca nota</string>
	<string name="osn_add_dialog_success">S\'ha creat la nota</string>
	<string name="osn_add_dialog_error">S\'ha produït una excepció: La nota no s\'ha creat</string>
	<string name="osn_close_dialog_success">Nota tancada</string>
	<string name="osn_close_dialog_error">S\'ha produït una excepció: La nota no s\'ha tancat</string>
	<string name="shared_string_commit">Valida</string>
	
    <string name="rendering_attr_currentTrackColor_description">Color de la traça GPX</string>
    <string name="rendering_attr_currentTrackWidth_description">Amplada traça GPX</string>
    <string name="rendering_attr_roadStyle_description">Estil de via</string>
    <string name="poi_dialog_reopen">Reobre</string>
	
    
    <string name="dashboard_or_drawer_title">Control per tauler o per menú</string>
    <string name="dashboard_or_drawer_description">Hi ha una nova opció per controlar l\'aplicació amb el tauler flexible o amb un menú estàtic. La vostra opció es podrà modificar en qualsevol moment a la configuració del tauler.</string>
    <string name="access_from_map_description">El botó del menú inicia el tauler en comptes del menú</string>
    <string name="access_from_map">Accés des el mapa</string>
    <string name="use_dashboard_btn">Utilitza el tauler</string>
    <string name="use_drawer_btn">Utilitza el menú</string>
    <string name="please_specify_poi_type_only_from_list">Especifiqueu el tipus de PDI adient o deixeu-ho buit.</string>
    <string name="routing_attr_avoid_stairs_name">Evita les escales</string>
	<string name="routing_attr_avoid_stairs_description">Evita les escales</string>
	<string name="routing_attr_avoid_borders_name">Evita els pasos fronterers</string>
	<string name="rendering_attr_horseRoutes_name">Rutes a cavall</string>
    <string name="no_address_found">No s\'ha determinat cap adreça</string>
    <string name="shared_string_near">Prop de</string>
    <string name="shared_string_hide">Amaga</string>
    <string name="av_video_quality_low">Qualitat mínima</string>
    <string name="av_video_quality_high">Qualitat màxima</string>
    <string name="av_video_quality">Qualitat de sortida de vídeo</string>
    <string name="av_video_quality_descr">Seleccioneu la qualitat de vídeo.</string>
    <string name="av_audio_format">Format de la sortida d\'àudio</string>
    <string name="av_audio_format_descr">Seleccioneu el format de sortida de l\'àudio.</string>
    <string name="av_audio_bitrate">Taxa de bits de l\'àudio</string>
    <string name="av_audio_bitrate_descr">Seleccioneu la taxa de bits de l\'àudio.</string>
    <string name="looking_up_address">Consulta per adreça</string>
    <string name="update">Actualitza tots</string>
    <string name="only_download_over_wifi">Baixades només amb WIFI</string>
    <string name="live_update">Actualitza al moment</string>
    <string name="update_now">Actualitza ara</string>
 	<string name="route_distance">Distància:</string>
    <string name="route_duration">Durada:</string>
    <string name="missing_write_external_storage_permission">L\'aplicació no tenia autorització per utilitzar la memòria SD</string>
<string name="no_location_permission">L\'aplicació no tenia autorització per utilitzar les dades d\'ubicació.</string>
    <string name="no_camera_permission">L\'aplicació no tenia autorització per utilitzar la càmera.</string>
    <string name="no_microphone_permission">L\'aplicació no tenia autorització per utilitzar el micròfon.</string>
    <string name="impassable_road_desc">Indiqueu les vies que voleu evitar en la navegació.</string>
    <string name="shared_string_sound">So</string>
    <string name="live_updates">Actualitzacions al moment</string>
    <string name="available_maps">Mapes disponibles</string>
    <string name="select_voice_provider">Seleccioneu guiatge de veu</string>
    <string name="select_voice_provider_descr">Seleccioneu o baixeu el guiatge de veu per al vostre idioma.</string>
    <string name="last_update">Darrera actualització: %s</string>
<string name="updates_size">Actualitzacions: %s</string>
    <string name="last_map_change">Darrer canvi del mapa: %s</string>
<string name="rec_split_storage_size">Mida per l\'emmagatzematge</string>
    <string name="shared_string_not_selected">No seleccionat</string>
    <string name="rec_split_desc">Sobreescriu fragments quan l\'espai utilitzat assoleixi la mida per l\'emmagatzematge.</string>
    <string name="rec_split_clip_length">Durada del fragment</string>
    <string name="rec_split_clip_length_desc">Durada màxima dels fragments enregistrats.</string>
    <string name="rec_split_storage_size_desc">Espai total que pot ocupar el conjunt de fragments enregistrats.</string>
    <string name="update_time">Temps d\'actualització</string>
    <string name="hourly">Cada hora</string>
    <string name="daily">Cada dia</string>
    <string name="weekly">Cada setmana</string>
    <string name="morning">Matí</string>
    <string name="night">Nit</string>
<string name="switch_start_finish">Intercanvi entre punts origen i destinació</string>
    <string name="rendering_attr_hideIcons_name">Icones dels PDI</string>
    <string name="item_removed">Element esborrat</string>
    <string name="n_items_removed">elements suprimits</string>
    <string name="shared_string_undo_all">Desfés-ho tot</string>
    <string name="shared_string_type">Tipus</string>
    <string name="starting_point">Punt d\'inici</string>
    <string name="select_month_and_country">Seleccioneu el mes i el país</string>
    <string name="number_of_contributors">Nombre de col·laboradors</string>
    <string name="number_of_edits">Nombre d\'edicions</string>
    <string name="reports_for">Informe per</string>
<string name="shared_string_select">Selecciona</string>
    <string name="shared_string_remove">Esborra</string>
    <string name="clear_updates_proposition_message">Esborra les actualitzacions baixades i torna a la versió anterior del mapa</string>
    <string name="road_blocked">Via tallada</string>
    <string name="rendering_attr_hideUnderground_name">Elements soterrats</string>
    <string name="data_is_not_available">No es disposa de dades</string>
    <string name="shared_string_read_more">Llegeix més</string>
    <string name="shared_string_status">Estatus</string>
    <string name="shared_string_save_changes">Desa els canvis</string>
    <string name="shared_string_email_address">Adreça de correu electrònic</string>
    
    <string name="show_polygons">Mostra els polígons</string>
    
    <string name="find_parking">Troba aparcament</string>
    <string name="rendering_attr_showMtbRoutes_name">Mostra les rutes BTT</string>
    <string name="shared_string_reverse_order">Inverteix l\'ordre</string>
    <string name="shared_string_toolbar">Barra d\'eines</string>
    <string name="shared_string_widgets">Ginys</string>
    <string name="consider_turning_polygons_off">És recomanable desactivar la renderització de polígons.</string>
    <string name="donations">Donacions</string>
    <string name="number_of_recipients">Nombre de receptors</string>
    <string name="shared_string_topbar">Barra superior</string>
    <string name="recalculate_route">Recalcula la ruta</string>
    <string name="osm_user_stat">Edicions %1$s, posició %2$s, total d\'edicions %3$s</string>
    <string name="osm_editors_ranking">Classificació d\'editors OSM</string>
    <string name="osm_live_hide_user_name">No mostris el meu nom en els informes</string>
    <string name="osm_live_user_public_name">Nom públic</string>
    <string name="osm_live_month_cost">Cost mensual</string>
    <string name="osm_live_month_cost_desc">Pagament mensual</string>
    <string name="osm_live_active">Activa</string>
    <string name="osm_live_not_active">Desactiva</string>
    <string name="osm_live_enter_email">Introduïu una adreça d\'e-mail vàlida</string>
    <string name="osm_live_enter_user_name">Introduïu un nom públic</string>
    <string name="osm_live_subscription_settings">Configuració de la subscripció</string>
    <string name="upload_anonymously">Puja anònimament</string>
    <string name="download_files_error_not_enough_space">No hi ha prou espai! 
Cal una memòria de {3} MB temporals i {1} MB permanents. 
L\'espai disponible és només de {2} MB.</string>
    <string name="download_files_question_space_with_temp">Voleu baixar {0} fitxer(s)? L\'ús de memòria serà de {3} MB temporalment i {1} MB permanentment. (Disposeu de {2} MB)</string>
    <string name="shared_string_move_up">Puja ↑</string>
    <string name="shared_string_move_down">Baixa ↓</string>
    <string name="avoid_road">Evita la via</string>
    <string name="storage_directory_readonly_desc">La carpeta d\'emmagatzemament de dades seleccionada només permet la lectura. S\'ha modificat temporalment la carpeta d\'emmagatzemament a la memòria interna . Seleccioneu un directori d\'emmagatzemament vàlid.</string>
    <string name="storage_directory_shared">Memòria compartida</string>
    <string name="no_waypoints_found">No s\'ha trobat cap fita</string>
    <string name="report">Informe</string>
    <string name="storage_permission_restart_is_required">L\'aplicació ja té autorització per escriure en un emmagatzemament extern. però encara cal una reiniciar per poder fer-ho.</string>
    <string name="rendering_value_thin_name">Estilitzat</string>
    <string name="rendering_value_medium_name">Normal</string>
    <string name="rendering_value_bold_name">Negreta</string>
    <string name="finish_navigation">Atura la navegació</string>
    <string name="full_report">Informe complert</string>
    <string name="open_street_map_login_and_pass">Nom d\'usuari i contrasenya d\'OpenStreetMap</string>
    <string name="osm_live_subscribe_btn">Subscriu</string>
    <string name="release_2_3">\\u2022 OSM en directe. Recolzament a desenvolupadors i col·laboradors i obtenció de mapes actualitzats cada hora.
\n
\n • Marcadors de mapa. Una nova opció per seleccionar ràpidament llocs al mapa.
\n
\n • Els mapes OSM tenen més detalls amb la la simbologia específica de les carreteres del país i moltes noves característiques del mapa.
\n
\n • S\'ha millorat l\'aspecte i la experiència de la preparació de ruta. 
\n
\n • Moltes millores al menú contextual de mapa, com la cerca contextual d\'adreces .
\n
\n i encara més…</string>
    <string name="osm_live_subscription">Subscripció a OsmAnd Live</string>
    <string name="osm_live_email_desc">Per informar-vos d\'aportacions.</string>
    <string name="osm_live_support_region">Zona de suport</string>
    <string name="osm_live_thanks">Us agraïm haver-vos subscrit a les actualitzacions en directe</string>
    <string name="osm_live_region_desc">Una part del vostre donatiu s\'enviarà als usuaris d\'OSM que enviïn modificacions del mapa a aquesta regió.</string>
    <string name="osm_live_ask_for_purchase">Primer us hauríeu de subscriure a OsmAnd Live</string>

    <string name="select_map_marker">Seleccioneu un marcador de mapa</string>
    <string name="map_markers_other">Altres marcadors</string>
    <string name="show_transparency_seekbar">Mostreu la transparència de la barra de cerca</string>
    <string name="upload_osm_note">Puja una nota OSM</string>
    <string name="map_marker_1st">Primer marcador de mapa</string>
    <string name="map_marker_2nd">Segon marcador de mapa</string>
    <string name="add_points_to_map_markers_q">Voleu afegir tots els punts als marcadors de mapa?</string>
    <string name="shared_string_add_to_map_markers">Afegeix als marcadors de mapa</string>
    <string name="select_map_markers">Selecciona marcadors de mapa</string>
    <string name="show_map_markers_description">Activa l\'opció de marcadors de mapa.</string>
    <string name="clear_active_markers_q">Voleu treure tots els marcadors actius?</string>
    <string name="clear_markers_history_q">Voleu netejar l\'historial de marcadors de mapa?</string>
    <string name="active_markers">Marcadors actius</string>
    <string name="map_markers">Marcadors de mapa</string>
    <string name="map_marker">Marcador de mapa</string>
    <string name="file_name_containes_illegal_char">El nom de fitxer inclou un caràcter il·legal</string>
<string name="no_map_markers_found">Afegiu els marcadors de mapa amb el mapa</string>
    <string name="osm_live_header">"Aquesta subscripció permet actualitzacions horàries de tots els mapes del món. Part dels ingressos es retornen a la comunitat OSM en retribuir cada contribució OSM. Si aprecieu OsmAnd  i OSM i els voleu recolzar mentre l\'utilitzeu, aquesta és la via perfecta per fer-ho."</string>
    
    <string name="upload_osm_note_description">Pugeu la vostra nota OSM anònimament o utilitzant el vostre perfil a OpenStreetMap.org.</string>
    <string name="add_time_span">Afegeix un lapse de temps</string>
    <string name="rec_split">Divisió d\'enregistrament</string>
    <string name="rec_split_title">Utilitza divisió d\'enregistrament</string>
    <string name="map_mode">Mode mapa</string>
    <string name="number_of_gpx_files_selected_pattern">"Seleccionats  %s arxius GPX"</string>
    <string name="access_default_color">Color per defecte</string>
    <string name="access_category_choice">Trieu la categoria</string>
    <string name="access_hint_enter_name">Introduïu el nom</string>
    <string name="access_hint_enter_category">Indiqueu la categoria</string>
    <string name="access_hint_enter_description">Introduïu una descripció.</string>
    <string name="access_map_linked_to_location">El mapa vinculat a la posició</string>
    <string name="access_collapsed_list">Llista recollida</string>
    <string name="access_expanded_list">Llista desplegada</string>
    <string name="access_empty_list">Llista buida</string>
    <string name="access_tree_list">Llista en arbre</string>
    <string name="access_shared_string_not_installed">No està instal·lat</string>
    <string name="access_widget_expand">Expandeix</string>
    <string name="access_shared_string_navigate_up">Desplaça amunt</string>
    <string name="access_sort">Ordena</string>
    <string name="access_disable_offroute_recalc">No es calcularà una ruta nova si la deixeu</string>
    <string name="access_disable_offroute_recalc_descr">Sense revisió de ruta en sortir de la ruta.</string>
    <string name="access_disable_wrong_direction_recalc">No revisarà la ruta per direcció oposada</string>
    <string name="access_disable_wrong_direction_recalc_descr">No es revisa la ruta nova mentre el moviment vagi en direcció oposada.</string>
    <string name="access_smart_autoannounce">Recordatoris intel·ligents</string>
    <string name="access_smart_autoannounce_descr">Només es notificarà quan la direcció al punt de destí canviï.</string>
    <string name="access_autoannounce_period">Freqüència dels recordatoris</string>
    <string name="access_autoannounce_period_descr">Interval mínim de temps entre anuncis.</string>
    <string name="map_widget_bearing">Desviació relativa</string>
    <string name="access_no_destination">No s\'ha fixat la destinació</string>
    <string name="map_widget_magnetic_bearing">Desviació respecte el Nord magnètic</string>
    <string name="use_osm_live_routing_description">Activa la navegació pels canvis a OsmAnd Live.</string>
	<string name="use_osm_live_routing">Navegació OsmAnd Live</string>
    <string name="access_direction_haptic_feedback_descr">Indica amb vibració la direcció al punt de destinació.</string>
    <string name="access_direction_audio_feedback_descr">Indicació acústica de la direcció al punt de destinació.</string>
    <string name="access_direction_audio_feedback">Àudio direccional</string>
    <string name="access_direction_haptic_feedback">Resposta cinètica segons direcció</string>
    <string name="follow_us">Seguiu-nos</string>
    <string name="move_marker_bottom_sheet_title">Desplaceu el mapa per canviar la posició del marcador</string>
    <!-- string name="lat_lon_pattern">Lat: %1$.5f Lon: %2$.5f</string -->
    <string name="map_widget_battery">Nivell de la bateria</string>
    <string name="lang_hu_formal">Hongarès (formal)</string>
    <string name="change_markers_position">Modifica la posició del marcador</string>
    <string name="current_track">Traça actual</string>
    <string name="lang_es_us">Espanyol (americà)</string>
    <string name="lang_be_by">Bielorús (alfabet llatí)</string>
    <string name="lang_en_gb">Anglès (Regne Unit)</string>
    <string name="lang_kn">Kanarès</string>
    <string name="lang_ast">Asturià</string>
    <string name="app_mode_bus">Autobús</string>
 	<string name="app_mode_train">Tren</string>
    <string name="coords_format">Format de coordenades</string>
    <string name="coords_format_descr">Format de les coordenades geogràfiques.</string>
	
    <string name="storage_directory_card">Tarja de memòria</string>
    <string name="shared_string_is_open">Obert ara mateix</string>
    <string name="shared_string_is_open_24_7">Obert 24h/7d</string>
    <string name="shared_string_from">des de</string>
    <string name="city_type_district">Districte</string>
    <string name="city_type_neighbourhood">Barri</string>
    <string name="map_widget_search">Cerca</string>
	<string name="postcode">Codi postal</string>
    <string name="search_categories">Categories</string>
    <string name="lang_hsb">Alt sòrab</string>
    
    <string name="share_history_subject">compartit via OsmAnd</string>
    <string name="release_2_4">\\u2022 Nova cerca de text lliure molt potent
\n 
\n • Integració via Bluetooth de l\'àudio del cotxe amb l\'altaveu del mòbil 
\n 
\n • Guia de navegació millorada, notificacions de veu i indicació dels carrils de gir 
\n 
\n • Millores a la capa de transport col·lectiu amb representació del trajecte 
\n 
\n• S\'han afegit més llocs i ara gestiona llocs regionals 
\n 
\n • Moltes més millores i correccions d\'errors 
\n 
\n i més…</string>
    <string name="back_to_search">Torna a la cerca</string>
    <string name="confirmation_to_delete_history_items">Voleu esborrar els elements seleccionats d\' \'Historial\'?</string>
    <string name="show_something_on_map">Situa %1$s en el mapa</string>
    <string name="dist_away_from_my_location">Cerca %1$s més enllà</string>
    <string name="coords_search">Cerca per coordenades</string>
    <string name="advanced_coords_search">Cerca avançada per coordenades</string>
    <string name="route_stops_before">Queden %1$s parades</string>
    <string name="rendering_attr_hideOverground_name">Elements a cel obert</string>
    <string name="shared_string_change">Modifica</string>
    <string name="get_started">Comença</string>
    <string name="routing_attr_short_way_name">Ruta amb menys consum</string>
    <string name="routing_attr_short_way_description">Utilitza la ruta de menys consum (normalment la més curta).</string>
    <string name="replace_favorite_confirmation">Confirmeu que voleu substituir la preferència %1$s?</string>
    <string name="update_all_maps_now">Voleu actualitzar tots els mapes ara mateix?</string>
    <string name="clear_tile_data">Esborra totes les tessel·les</string>
    <string name="search_map">Cercant mapes…</string>
    <string name="first_usage_wizard_desc">"Permeteu a OsmAnd determinar la vostra localització i suggerir-vos els  mapes a baixar d\'aquesta zona."</string>
    <string name="location_not_found">No s\'ha determinat la localització</string>
    <string name="no_inet_connection">Sense connexió a Internet</string>
    <string name="no_inet_connection_desc_map">És necessari per baixar mapes.</string>
    <string name="search_location">Cercant la localització…</string>
    <string name="storage_free_space">Espai lliure</string>
    <string name="storage_place_description">"Magatzem de dades d\'OsmAnd (per mapes, traces,  etc.): %1$s."</string>
    <string name="give_permission">Autoritza</string>
    <string name="allow_access_location">Permet accedir a la localització</string>
    <string name="search_my_location">Troba la meva localització</string>
    <string name="no_update_info_desc">No comprovis noves versions ni ofertes relatives a OsmAnd.</string>
    <string name="no_update_info">No mostris noves versions</string>
    <string name="skip_map_downloading">Omet els mapes en procés de baixada</string>
    <string name="skip_map_downloading_desc">"No disposeu de cap mapa instal·lat localment. Podeu triar un mapa de la llista o baixar-ne més tard via \'Menú -  %1$s\'."</string>
    <string name="search_another_country">Selecciona un altre país</string>
    <string name="first_usage_greeting">Obteniu indicacions i descobriu llocs nous sense connexió a Internet</string>
    <string name="si_mi_meters">Milles/metres</string>
    <string name="get_for">Obteniu-lo per %1$s</string>
    <string name="get_for_month">Obteniu-lo per %1$s al mes</string>
    <string name="osm_live_banner_desc">Obteniu nous mapes i actualitzacions sense límit més d\'un cop al mes: Cada hora, dia o setmana.</string>
    <string name="osmand_plus_banner_desc">Baixada il·limitada de mapes, actualitzacions i el connector Viquipèdia.</string>
    <string name="get_it">Obteniu-lo</string>
    <string name="osm_live_payment_desc">La subscripció es carregar mensualment. Cancel·leu-la amb Google Play quan ho desitgeu.</string>
    <string name="donation_to_osm">Donació a la comunitat OpenStreetMap</string>
    <string name="donation_to_osm_desc">"Part de la vostra donació s\'envia als usuaris d\'OSM que facin edicions a OpenStreetMaps.  El cost de la subscripció és el mateix."</string>
    <string name="osm_live_subscription_desc">La subscripció permet actualitzacions setmanals, diàries i horàries i baixades sense limitació de qualsevol mapa del món.</string>
    <string name="driving_region_australia">Austràlia</string>
    <string name="lang_kab">Cabil</string>
    <string name="shared_string_filters">Filtres</string>
    <string name="apply_filters">Aplica els filtres</string>
    <string name="save_filter">Desa el filtre</string>
    <string name="delete_filter">Esborra el filtre</string>
    <string name="new_filter">Filtre nou</string>
    <string name="new_filter_desc">Introduïu un nom pel nou filtre amb el que s\'afegirà a la vostra pestanya \'Categories\'.</string>
    <string name="selected_categories">Categories seleccionades</string>
    <string name="create_custom_poi">Crea filtre personalitzat</string>
    <string name="custom_search">Cerca personalitzada</string>
    <string name="edit_filter">Edita les categories</string>
    <string name="subcategories">Subcategories</string>
    <string name="translit_names">Translitera els noms</string>
    <string name="translit_name_if_miss">Translitera si el nom %1$s no existeix</string>
    <string name="rendering_attr_contourColorScheme_description">Esquema de color de les línies de contorn</string>
    <string name="save_track_min_speed">Velocitat mínima per registrar la ruta</string>
    <string name="save_track_min_speed_descr">Filtre: No enregistris punts per sota d\'aquesta velocitat.</string>
    <string name="save_track_min_distance">Desplaçament mínim per un nou enregistrament</string>
    <string name="save_track_min_distance_descr">Filtre: Estableix la distància mínima respecte un punt per enregistrar-ne un de nou.</string>
    <string name="save_track_precision">Precisió mínima de l\'enregistrament</string>
    <string name="save_track_precision_descr">Filtre: No enregistris sense aquesta precisió mínima.</string>
    <string name="christmas_poi">PDI Nadal</string>
    <string name="christmas_desc">Per planificar les vacances de Nadal i Any nou, podeu fer visibles els PDI associats amb el Nadal: arbres de Nadal, mercats, etc.</string>
    <string name="christmas_desc_q">Voleu mostrar els PDI de Nadal?</string>
    <string name="rendering_value_light_brown_name">Marró clar</string>
    <string name="rendering_value_dark_brown_name">Marró fosc</string>
    <string name="rendering_attr_contourColorScheme_name">Esquema de color de les línies de contorn</string>
    <string name="rendering_attr_surfaceIntegrity_name">Integritat superficial de la carretera</string>
    <string name="search_hint">Introduïu ciutat, adreça, nom del PDI</string>
    <string name="shared_string_continue">Continua</string>
    <string name="shared_string_pause">Pausa</string>
    <string name="shared_string_trip">Viatge</string>
    <string name="shared_string_recorded">Enregistrat</string>
    <string name="shared_string_record">Enregistra</string>
    <string name="gpx_logging_no_data">No hi ha dades</string>
    <string name="release_2_5">"\\022 Icones per tocar al mapa 
\n 
\n • Potent filtre de cerca de PDIs: cerca, p.e.  restaurants per tipus de cuina o càmpings amb equipaments determinats 
\n
\n • Nou estil de mapa topològic per ciclistes i senderistes 
\n
\n • Enregistrament de ruta millorat 
\n
\n • Notificacions de navegació millorades (Android Wear) 
\n
\n • Moltes més millores i correccions d\'errors 
\n
\n i més…"</string>
    <string name="shared_string_notifications">Notificacions</string>
    <string name="trip_rec_notification_settings">Habilita l\'enregistrament d\'inici ràpid</string>
    <string name="trip_rec_notification_settings_desc">Mostra una notificació de sistema en permetre començar l\'enregistrament de la ruta.</string>
    
    
    
    <string name="gpx_no_tracks_title">No teniu encara cap traça</string>
    <string name="gpx_no_tracks_title_folder">També podeu afegir traces a la carpeta</string>
    <string name="gpx_add_track">Afegeix traça</string>
    <string name="gpx_appearance">Aparença</string>
    <string name="rendering_value_fine_name">Bé</string>
    <string name="route_calculation">Càlcul de ruta</string>
    <string name="upload_poi">Puja PDI</string>
    <string name="route_roundabout_short">Agafeu la %1$d sortida i continueu</string>
    <string name="search_map_hint">Cerca de ciutat o regió</string>
    <string name="wiki_around">Articles de la zona a la Viquipèdia</string>
    <string name="legacy_search">Cerca de llegat</string>
    <string name="show_legacy_search">Mostra la cerca de llegat</string>
    <string name="show_legacy_search_desc">Afegeix la cerca de llegat en la llista desplegable.</string>
    <string name="routing_attr_allow_motorway_name">Permet les autopistes</string>
    <string name="routing_attr_allow_motorway_description">Permet les autopistes.</string>
    <string name="lang_sr_latn">Serbi (alfabet llatí)</string>
    <string name="lang_zh_hk">Xinès (Hong Kong)</string>
    <string name="rendering_attr_contourWidth_description">Gruix de la corba de nivell</string>
    <string name="rendering_attr_contourWidth_name">Gruix de la corba de nivell</string>
    <string name="rendering_attr_hideWaterPolygons_description">Hidràulic</string>
    <string name="rendering_attr_contourDensity_description">Densitat de corbes de nivell</string>
    <string name="rendering_attr_contourDensity_name">Densitat de corbes de nivell</string>
    <string name="rendering_value_high_name">Gros</string>
    <string name="rendering_value_medium_w_name">Mitjà</string>
    <string name="rendering_value_low_name">Baix</string>
    <string name="rendering_attr_hideWaterPolygons_name">Treu hidràulic</string>
    <string name="configure_screen_quick_action">Acció directa</string>

    <string name="quick_action_item_action">Acció %d</string>
    <string name="quick_action_item_screen">Pantalla %d</string>
    <string name="quick_action_add_marker">Afegeix marcador de mapa</string>
    <string name="quick_action_add_poi">Afegeix PDI</string>
    <string name="quick_action_map_style">canvia l\'estil del mapa</string>
    <string name="quick_action_map_style_switch">L\'estil del mapa s\'ha canviat a \"%s\".</string>
    <string name="quick_action_take_audio_note">Enregistra una nota d\'àudio</string>
    <string name="quick_action_take_video_note">Enregistra una nota de vídeo</string>
    <string name="quick_action_take_photo_note">Enregistra una nota fotogràfica</string>
    <string name="quick_action_add_osm_bug">Afegeix una nota OSM</string>
    <string name="quick_action_navigation_voice">Veu activada/desactivada</string>
    <string name="quick_action_navigation_voice_off">La veu està desactivada</string>
    <string name="quick_action_navigation_voice_on">La veu està activada</string>
    <string name="quick_action_add_gpx">Afegeix fita GPX</string>
    <string name="quick_action_add_parking">Afegeix lloc d\'aparcament</string>
    <string name="quick_action_new_action">Afegeix acció</string>
    <string name="quick_action_edit_action">Edita acció</string>
    <string name="quick_action_add_favorite">Afegeix preferida</string>
    <string name="dialog_add_action_title">Afegeix acció</string>
    <string name="quick_actions_delete">Esborra acció</string>
    <string name="quick_actions_delete_text">Segur que voleu esborrar l\'acció \"%s\"?</string>
    <string name="quick_favorites_show_favorites_dialog">Mostra el diàleg de preferides</string>
    <string name="quick_favorites_name_preset">Configuració de nom</string>
    <string name="quick_action_add_marker_descr">Si premeu el botó de l\'acció s\'afegirà un marcador a la posició del centre de la pantalla.</string>
    <string name="quick_action_add_gpx_descr">Prement el botó de l\'acció s\'afegirà, al centre de la pantalla, una fita GPX.</string>
    <string name="quick_action_take_audio_note_descr">Si premeu el botó de l\'acció s\'afegirà una nota d\'àudio a la posició del centre de la pantalla.</string>
    <string name="quick_action_take_video_note_descr">"Si premeu el botó de l\'acció  s\'afegirà una nota de vídeo a la posició del centre de la pantalla."</string>
    <string name="quick_action_take_photo_note_descr">Si premeu el botó de l\'acció s\'afegirà una nota fotogràfica a la posició del centre de la pantalla.</string>
    <string name="quick_action_add_osm_bug_descr">Si premeu aquest botó d\'acció s\'afegirà una nota OSM al centre de la pantalla.</string>
    <string name="quick_action_add_poi_descr">Si premeu aquest botó d\'acció s\'afegirà un PDI al centre de la pantalla.</string>
    <string name="quick_action_navigation_voice_descr">Si premeu aquest botó d\'acció s\'activarà o es desactivarà la veu d\'orientació durant la navegació.</string>
    <string name="quick_action_add_parking_descr">Si premeu aquest botó d\'acció s\'afegirà un posició d\'aparcament al centre de la pantalla.</string>
    <string name="favorite_autofill_toast_text">" s\'ha desat a "</string>
    <string name="favorite_empty_place_name">Lloc</string>
    <string name="quick_action_duplicates">El nom d\'acció directa indicat ja s\'està utilitzant, s\'ha canviat pel de %1$s per evitar duplicats.</string>
    <string name="quick_action_duplicate">El nom de l\'acció directa està duplicat</string>
    <string name="quick_action_showhide_favorites_descr">Si premeu aquest botó d\'acció es mostraran o s\'amagaran els punts preferits en el mapa.</string>
    <string name="quick_action_showhide_poi_descr">Si premeu aquest botó d\'acció es mostraran o s\'amagaran els PDIs en el mapa.</string>
    <string name="quick_action_showhide_favorites_title">Mostra/amaga preferits</string>
    <string name="quick_action_favorites_show">Mostra preferits</string>
    <string name="quick_action_favorites_hide">Amaga preferits</string>
    <string name="quick_action_showhide_poi_title">Mostra/amaga PDI</string>
    <string name="quick_action_poi_show">Mostra %1$s</string>
    <string name="quick_action_poi_hide">Amaga %1$s</string>
    <string name="quick_action_add_category">Afegeix una categoria</string>
    <string name="quick_action_add_create_items">Crea elements</string>
    <string name="quick_action_add_configure_map">Configura el mapa</string>
    <string name="quick_action_add_navigation">Navegació</string>
    <string name="quick_action_fav_name_descr">Deixeu-lo buit per omplir automàticament amb l\'adreça o el nom d\'un lloc.</string>
    <string name="quick_action_bug_descr">Aquest missatge serà auto-completat en el camp de comentaris.</string>
    <string name="quick_action_bug_message">Missatge</string>
    <string name="quick_action_category_descr">Seleccioneu una categoria on desar-hi el preferit.</string>
    <string name="quick_action_gpx_category_descr">Seleccioneu una categoria opcional.</string>
    <string name="quick_action_poi_list">Llista de PDI</string>
    
    <string name="quick_action_map_style_action">Afegiu un estil de mapa</string>
    <string name="quick_action_empty_param_error">Els paràmetres no haurien d\'estar buits</string>
    <string name="quick_action_map_styles">Estils de mapa</string>
    <string name="quick_action_map_overlay">Modifica la superposició del mapa</string>
    <string name="quick_action_map_overlay_title">Superposicions de mapa</string>
    <string name="quick_action_map_overlay_action">Afegeix superposició</string>
    <string name="quick_action_map_underlay">Modifica el fons del mapa</string>
    <string name="quick_action_map_underlay_title">Fons de mapa</string>
    <string name="quick_action_map_underlay_action">Afegeix fons</string>
    <string name="quick_action_map_source">Canvia l\'origen del mapa</string>
    <string name="quick_action_map_source_title">Orígens de mapa</string>
    <string name="quick_action_map_source_action">Afegeix origen del mapa</string>
    <string name="quick_action_map_source_switch">L\'origen del mapa s\'ha canviat al de \"%s\".</string>
    <string name="quick_action_btn_tutorial_title">Modifica la posició del botó</string>
    <string name="quick_action_btn_tutorial_descr">Premeu contínuament i arrossegueu el botó per canviar-li la posició per la pantalla.</string>
<string name="quick_action_interim_dialog">Mostra un diàleg provisional</string>
    <string name="quick_action_sh_poi_descr">Podeu afegir una o més categories de PDI per mostrar-les al mapa.</string>
    <string name="shared_string_action_name">Nom de l\'acció</string>
<string name="quick_action_map_overlay_switch">La superposició del mapa s\'ha canviat a \"%s\".</string>
    <string name="quick_action_map_underlay_switch">El fons del mapa s\'ha canviat a \"%s\".</string>
    <string name="navigate_point_olc">Codi de localització obert</string>
    <string name="navigate_point_olc_info_invalid">OLC no vàlid
</string>
    <string name="navigate_point_olc_info_short">OLC curt
Proporcioneu el codi complet</string>
    <string name="navigate_point_olc_info_area">OLC complet vàlid 
Abasta l\'àrea: %1$s x %2$s</string>
    <string name="quick_action_page_list_descr">Prement aquest botó d\'acció es mostra la pàgina següent seguint la llista.</string>
    <string name="auto_split_recording_title">Divisió automàtica de les gravacions un cop aturades</string>
	<string name="auto_split_recording_descr">Comença un nou segment desprès de 6 min d\'interrupció, una traça nova si es superen les 2 hores o un nou fitxer si encara dura més i ha canviat la data.</string>
    <string name="release_2_6">\\u2022 Nova opció: botó d\'acció ràpida 
\n 
\n • Resposta millorada a les indicacions de la pantalla tàctil (p.e. gir de la pantalla i ampliació alhora) 
\n 
\n • Mapes provinents de noves fonts per recollir millor zones concretes 
\n 
\n • Suport de TTS a variants pròpies de l\'idioma (i accents) 
\n 
\n • Més visibilitat segons diferents mapes temàtics i Viquipèdia 
\n 
\n • Suport al codi de posicionament obert (OLC) 
\n 
\n • Mostra els perfils d\'elevació, pendent i velocitat de les traces GPX enregistrades i de les rutes calculades. 
\n 
\n • Configuració del \"estil de conducció\" i millores lògiques en el càlcul de rutes per bicicleta. 
\n 
\n • Configuració de les dades d\'elevació en el càlcul de rutes per bicicleta. 
\n 
\n • Altres millores i correccions d\'errors 
\n 
\ni encara més…</string>
	<string name="rendering_attr_depthContours_description">Mostra isòbates i fondàries puntuals.</string>
    <string name="rendering_attr_depthContours_name">Isòbates</string>
	
    
    <string name="routing_attr_height_obstacles_name">Utilitza les cotes d\'elevació</string>
    <string name="routing_attr_height_obstacles_description">Utilitza les cotes d\'elevació del terreny proporcionades per SRTM, ASTER i EU-DEM.</string>

    <string name="route_altitude">Alçat de la ruta</string>
    <string name="altitude_descent">Descens</string>
    <string name="altitude_ascent">Ascens</string>
    <string name="altitude_range">Interval d\'altitud</string>
    <string name="average_altitude">Altitud mitjana</string>
    <string name="shared_string_time">Durada</string>
    <string name="total_distance">Distància total</string>
    <string name="routing_attr_driving_style_name">Estil de conducció</string>
    
    <string name="shared_string_tracks">Pistes</string>
    <string name="select_gpx_folder">Seleccioneu la carpeta de traces</string>
    <string name="file_can_not_be_moved">El fitxer no es pot moure.</string>
    <string name="shared_string_move">Mou</string>
    <string name="shared_string_time_moving">Temps en moviment</string>
    <string name="shared_string_time_span">Lapse temporal</string>
    <string name="shared_string_max">Màx.</string>
    <string name="shared_string_start_time">Sortida</string>
    <string name="shared_string_end_time">Arribada</string>
    <string name="shared_string_color">Color</string>
    <string name="max_speed">Velocitat màxima</string>
    <string name="average_speed">Velocitat mitjana</string>
    <string name="gpx_track">Pista</string>
    <string name="points_delete_multiple_succesful">El(s) punt(s) s\'ha(n) esborrat.</string>
    <string name="points_delete_multiple">Esteu eliminant %1$d punt(s). Ho confirmeu?</string>
    <string name="route_points_category_name">Canvis de direcció a la ruta</string>
    <string name="track_points_category_name">Punts destacables en aquesta ruta</string>
    <string name="add_new_folder">Afegeix a una carpeta nova</string>
    <string name="shared_string_slope">Pista</string>
    <string name="lang_ber">Berber</string>
    <string name="routing_attr_relief_smoothness_factor_hills_name">Aturonat</string>
    <string name="routing_attr_relief_smoothness_factor_plains_name">Menys aturonat</string>
    <string name="routing_attr_relief_smoothness_factor_more_plains_name">Pla</string>
    <string name="routing_attr_driving_style_speed_name">Les rutes més curtes</string>
    <string name="routing_attr_driving_style_balance_name">Equilibrat</string>
    <string name="routing_attr_driving_style_safety_name">Amb preferència per pistes</string>
    <string name="relief_smoothness_factor_descr">Predilecció del terreny: Pla o aturonat.</string>
    <string name="routing_attr_relief_smoothness_factor_name">Indiqueu la variació d\'alçat</string>
    <string name="full_version_thanks">Us agraïm la compra de la versió de pagament d\'OsmAnd.</string>
    <string name="do_not_send_anonymous_app_usage">No enviïs anònimament les estadístiques d\'ús de l\'aplicació</string>
    <string name="do_not_send_anonymous_app_usage_desc">OsmAnd recull informació respecte com utilitzeu l\'aplicació. No s\'envia mai la vostra localització, tampoc les entrades que feu ni els detalls de les zones que consulteu, cerqueu o baixeu.</string>
    <string name="do_not_show_startup_messages">No mostris missatges inicials</string>
    <string name="do_not_show_startup_messages_desc">No mostris descomptes de l\'aplicació ni missatges d\'esdeveniments locals destacats.</string>
    <string name="parking_options">Opcions d\'aparcament</string>
    <string name="right_side_navigation">Conducció per la dreta</string>
    <string name="driving_region_automatic">Automàtic</string>
    <string name="osmand_extended_description_part1">OsmAnd (OSM Automated Navigation Directions) és una aplicació de navegació i de consulta de mapes que accedeix a les dades obertes de tot el món i d\'alta-qualitat d\'OpenStreetMap (OSM). 
\n Gaudiu del guiatge visual i de veu, representant PDIs (punts d\'interès), creant i gestionat traces GPX, activant la representació de corbes de nivell i d\'informació d\'elevació (requereix connector), optant entre els modes de conducció amb vehicle, bicicleta o com vianant, editant d\'OSM i molt més.</string>
    <string name="restore_purchases">Recupera les compres</string>
    <string name="fonts_header">Tipus de lletra</string>
    <string name="osmand_extended_description_part2">Navegació GPS • Podeu triar el mode desconnectat (no hi hauran càrrecs de roaming si sou a l\'estranger) o el mode en línia (més àgil) • El guiatge de veu gir-a-gir us dirigeix pel camí (veus enregistrades i sintètiques) • La ruta es tornarà a calcular si us desvieu de la proposta anterior • Les indicacions de carril, els noms de carrer i el temps d\'arribada estimat us ajudaran pel camí • Per fer el vostre viatge més segur, els canvis entre mode diürn i nocturn són automàtics • Podeu activar la indicació dels límits de velocitat i d\'advertiments si els supereu • L\'escala del mapa s\'ajusta a la vostra velocitat • Podeu cercar destinacions per adreça, per tipus (p. ex.: aparcament, restaurant, hotel, gasolinera, museu), o per les coordenades geogràfiques • Gestiona els punts de pas en el vostre itinerari • Podeu enregistrar el vostre trajecte o pujar una traça GPX i seguir-la</string>
    <string name="osmand_extended_description_part4">El connector de mapes d\'esquí d\'OsmAnd us permet veure les pistes segons la seva dificultat i d\'altres informacions addicionals, com ara la ubicació dels ascensors i altres equipaments.</string>
    <string name="osmand_extended_description_part5">Ciclisme • Podreu trobar les vies de ciclisme en el mapa • La navegació GPS en mode ciclisme genera la vostra ruta utilitzant vies de ciclisme • Podreu veure la vostra velocitat i altitud • L\'opció d\'enregistrar traces GPX us permet també compartir-les • Amb un connector podreu activar les corbes de nivell i l\'ombrejat de relleu</string>
    <string name="osmand_extended_description_part6">A peu, fent senderisme, o visitant una ciutat • El mapa mostra les rutes per vianants i de senderisme • La Viquipèdia, en el vostre idioma preferit, us pot ajudar molt visitant una ciutat • Parades de transport públic (autobús, tramvia, tren), incloent-hi noms de línia, suport per la navegació en una ciutat nova • La navegació GPS en mode de vianants genera la vostra ruta per camins • Podeu baixar i seguir una traça GPX o enregistrar i compartir les vostres</string>
    <string name="osmand_extended_description_part7">"Col·laboreu amb Openstreetmap (OSM) • Informant de dades errònies • Pujant traces GPX a OSM directament des de l\'aplicació • Afegint PDIs i penjar-los a OSM directament  (o més tard si no esteu connectats)"</string>
    <string name="analyze_on_map">Analitza en el mapa</string>
    <string name="shared_string_visible">Visible</string>
    <string name="osmand_extended_description_part8">OsmAnd s\'integra en el moviment de codi obert i s\'està desenvolupant activament. Tothom pot contribuir a l\'aplicació informant d\'errors, millorant traduccions o aportant codi de noves característiques. El projecte és troba en un estat molt actiu de millora contínua en tots aquests fronts de desenvolupament i d\'interacció amb l\'usuari. El progrés del projecte també es recolza en contribucions econòmiques per finançar la programació i les proves de noves funcionalitats. La cobertura aproximada dels mapes i la seva qualitat: • Europa Occidental: **** • Europa Oriental: *** • Rússia: *** • Amèrica del Nord: *** • Amèrica del Sud: ** • Àsia: ** • Japó i Corea: *** • Orient Mitjà: ** • Àfrica: ** • Antàrtida: * La majoria de països de tot el món estan disponibles per la seva descàrrega! Aconseguiu un navegador fiable pel vostre país - sigui França, Alemanya, Mèxic, Regne Unit, Espanya, Holanda, EUA, Rússia, Brasil o qualsevol altre.</string>
    <string name="osmand_plus_extended_description_part8">Cobertura i qualitat aproximades dels mapes: • Europa Occidental: **** • Europa Oriental: *** • Rússia: *** • Amèrica del Nord: *** • Amèrica del Sud: ** • Àsia: ** • Japó i Corea: *** • Orient Mitjà: ** • Àfrica: ** • Antàrtida: * La majoria de països de tot el món estan disponibles per descarregar-los! Des de Afganistan a Zimbabwe, de Austràlia als EUA. Argentina, Brasil, Canadà, França, Alemanya, Mèxic, Regne Unit, Espanya, …</string>
    <string name="subscribe_email_error">Error</string>
    <string name="subscribe_email_desc">Subscriviu-vos a la nostra llista de correu sobre descomptes a la aplicació i aconseguiu 3 baixades de mapa addicionals!</string>
    <string name="no_overlay">Sense superposició</string>
    <string name="no_underlay">Sense sots-posició</string>
    <string name="sea_depth_thanks">Us agraïm la compra d\' \'Isòbates\'</string>
    <string name="index_item_depth_contours_osmand_ext">Isòbates</string>
    <string name="index_item_depth_points_southern_hemisphere">Fondària marina puntual a l\'hemisferi sud</string>
    <string name="index_item_depth_points_northern_hemisphere">Fondària marina puntual a l\'hemisferi nord</string>
    <string name="download_depth_countours">Isòbates</string>
    <string name="nautical_maps">Cartes nàutiques</string>
    <string name="quick_action_auto_zoom">Escala automàtica del mapa activa/desactiva</string>
    <string name="quick_action_auto_zoom_desc">Prement aquest botó d\'acció commuteu l\'escala automàtica del mapa segons la vostra velocitat.</string>
    <string name="quick_action_auto_zoom_on">Activa l\'escala automàtica del mapa</string>
    <string name="quick_action_auto_zoom_off">Desactiva l\'escala automàtica del mapa</string>
    <string name="quick_action_add_destination">Afegeix destinació</string>
    <string name="quick_action_replace_destination">Substitueix destinació</string>
    <string name="quick_action_add_first_intermediate">Afegeix primer intermedi</string>
    <string name="quick_action_add_destination_desc">Prement aquest botó d\'acció convertiu el punt central de la pantalla en el nou destí i qualsevol destinació anterior esdevé la darrera destinació intermèdia.</string>
    <string name="quick_action_replace_destination_desc">Prement aquest botó d\'acció agafeu el punt central de la pantalla com el nou destí, substituint la destinació anterior (si n\'hi ha).</string>
    <string name="quick_action_add_first_intermediate_desc">Prement aquest botó d\'acció afegiu el punt central de la pantalla com primera destinació intermèdia.</string>
    <string name="depth_contour_descr">Isòbates i fondàries nàutiques puntuals.</string>
    <string name="shared_string_paused">En pausa</string>
    <string name="osmand_extended_description_part3">Mapa • Mostra els PDIs (punts d\'interès) al vostre voltant • Ajusta l\'orientació del mapa a la vostra direcció del moviment (o al nord) • Mostra on sou i com esteu orientat • Compartiu la vostra ubicació perquè els vostres amics us puguin trobar • Manté els vostres llocs més importants a \'Preferits\' • Us permet escollir com es mostrar els noms al mapa: en anglès, la lenga local o amb ortografia fonètica • Mostra representacions especialitzades disponibles a la xarxa, imatges de satèl·lit (Bing), diferents superposicions com traces GPX d\'exploració/navegació i capes addicionals amb un grau transparència variable</string>
    <string name="osmand_plus_extended_description_part2">Navegació • Funciona en línia (ràpid) o sense connexió (sense càrrecs de roaming quan sigueu a l\'estranger) • Indicacions de veu a cada gir (amb missatges gravats i sintetitzats) • Orientació opcional del carril, visualització del nom de la via i el temps estimat d\'arribada • Admet punts de pas intermedis • Revisió automàtica de la ruta quan us aparteu de la ruta proposada • Cerca de llocs per adreça, tipus (per exemple: restaurant, hotel, gasolinera, museu) o coordenades geogràfiques</string>
    <string name="osmand_plus_extended_description_part1">OsmAnd + (OSM Automated Navigation Directions) és una aplicació per consulta de mapes i de navegació, amb accés a les dades obertes d\'OpenStreetMap (OSM), d\'abast mundial i gran qualitat. Navegueu amb indicacions visuals i de veu, mostrant PDIs (punts d\'interès), creant i gestionant traces GPX, disposant de corbes de nivell i cotes puntuals, seleccioneu la navegació per vehicle, bicicleta o vianant, editeu OSM i molt més. OsmAnd + és la versió de pagament de l\'aplicació. En comprar-la, recolzareu el projecte, finançant el desenvolupament de noves característiques i rebreu les darreres actualitzacions. Característiques principals:</string>
    <string name="type_city_town">Introduïu el poble o ciutat</string>
    <string name="type_postcode">Introduïu el codi postal</string>
    <string name="nearest_cities">Ciutats més properes</string>
    <string name="select_city">Selecciona el municipi</string>
    <string name="select_postcode">Selecciona el codi postal</string>
    <string name="osmand_plus_extended_description_part3">"Consulta del mapa • Mostra la vostra posició i orientació • Opcionalment el mapa s\'orienta segons la vostra pròpia orientació o en la direcció en que us moveu  • Deseu els vostres llocs més importants com Preferits • Mostra els PDIs (punts d\'interès) al vostre voltant • Mostra variants especials disponibles en línia, imatges de satèl·lit (de Bing),superposicions variades com traces de GPX turístiques/rutes i capes addicionals amb  transparència configurable • Opcionalment mostra els noms dels llocs en anglès, llengua local o ortografia fonètica"</string>
    <string name="select_street">Selecciona el carrer</string>
    <string name="shared_string_in_name">inclou %1$s</string>
    <string name="type_address">Indiqueu l\'adreça</string>
    <string name="osmand_plus_extended_description_part4">Utilitza les dades d\'OSM i de la Viquipèdia • Informació de qualitat dels millors projectes col·laboratius del món • Les dades OSM estan disponibles per país o regió • Els PDI\'s de la Viquipèdia són perfectes per fer turisme • Baixades il·limitades i gratuïtes, directament des de l\'aplicació • Mapes vectorials compactes en local que s\'actualitzen un cop al mes, com a mínim • Selecció entre les dades completes d\'una regió o només la xarxa viària (Exemple: tot el Japó ocupa 700 MB però només 200 MB per a la xarxa viària)</string>
    <string name="osmand_plus_extended_description_part5">"Característiques de seguretat • Canvi automàtic entre el mode diürn/nocturn (opcional) • Indicacions del límit de velocitat i notificació d\'excés (opcional) • Escala en funció de la velocitat  (opcional) • Si compartiu la vostra ubicació, els vostres amics us podran trobar"</string>
    <string name="osmand_plus_extended_description_part6">Característiques per ciclistes i vianants • Visualització de vies per vianants, senderisme i carrils bici, ideal per activitats a l\'aire lliure • Representació i navegació a mida per ciclistes i vianants • Indicació opcional de les parades del transport públic (autobús, tramvia, tren), incloent-hi noms de línia • Enregistrament opcional del trajecte en un fitxer GPX local o a un servei a la xarxa • Indicació opcional de la velocitat i l\'altitud • Visualització de corbes de nivell i ombrejat de relleu (requereix connector)</string>
    <string name="osmand_plus_extended_description_part7">"Col·laboreu directament amb OSM • Notifiqueu errors en les dades • Pugeu traces GPX directament a OSM des de l\'aplicació • Afegiu PDIs i pugeu-los OSM (o feu-ho més tard si no esteu connectats) • Registre opcional del trajecte,  també en segon pla (mentre el dispositiu està bloquejat) OsmAnd és de codi obert i es desenvolupa activament . Tothom pot recolzar l\'aplicació informant d\'errors, millorant les traduccions o programant noves característiques. El projecte està en plena efervescència i millora contínua per aquestes vies de desenvolupament i interacció amb l\'usuari. L\'avenç del projecte també es basa en les aportacions econòmiques i la col·laboració en les proves de noves funcionalitats."</string>
    <string name="shared_string_overview">Visió general</string>
    <string name="animate_my_location">Situa la meva posició amb una animació</string>
    <string name="animate_my_location_desc">Activa el desplaçament animat del mapa de \'La meva posició\' durant la navegació.</string>
    <string name="favorite_group_name">Nom del grup</string>
    <string name="change_color">Canvia el color</string>
    <string name="edit_name">Edita el nom</string>
    <string name="save_poi_too_many_uppercase">El nom té moltes majúscules. Voleu continuar?</string>
    <string name="display_zoom_level">Nivell d\'escala de visualització: %1$s</string>
    <string name="route_is_too_long_v2">Aquesta ruta sembla massa llarga per calcular-la. Afegiu-hi fites intermèdies si no us dona un resultat abans de 10 minuts.</string>
    <string name="srtm_color_scheme">Combinació de colors</string>
    <string name="show_from_zoom_level">Mostra segons el nivell d\'escala</string>
    <string name="routing_attr_allow_private_name">Permet l\'accés privat</string>
    <string name="routing_attr_allow_private_description">Permet l\'accés a zones privades.</string>
    <string name="hillshade_menu_download_descr">Baixeu el mapa \"Ombrejat tridimensional\" per donar relleu a aquesta zona.</string>
    <string name="hillshade_purchase_header">"Instal·leu el connector \'Corbes de nivell\' per veure-les al mapa "</string>
    <string name="shared_string_plugin">Connector</string>
    <string name="srtm_purchase_header">Per veure les corbes de nivell cal que compreu i instal·leu el connector \'Corbes de nivell\'</string>
    <string name="srtm_menu_download_descr">Baixeu el mapa \'Corbes de nivell\' per utilitzar-les en aquesta zona.</string>
    <string name="hide_from_zoom_level">Amaga segons el nivell d\'escala</string>
    <string name="quick_action_showhide_osmbugs_title">Commuta Notes OSM</string>
    <string name="quick_action_osmbugs_show">Mostra notes OSM</string>
    <string name="quick_action_osmbugs_hide">Amaga notes OSM</string>
    <string name="quick_action_showhide_osmbugs_descr">Prement aquest botó d\'acció es mostren o s\'amaguen notes OSM al mapa.</string>
    <string name="sorted_by_distance">Ordenat per distància</string>
    <string name="search_favorites">Cerca a preferits</string>
    <string name="private_access_routing_req">La vostra destinació és dins una zona amb accés privat. Voleu creuar vies privades en aquest trajecte?</string>
    <string name="restart_search">Reprèn la cerca</string>
    <string name="increase_search_radius">Augmenta el radi de cerca</string>
    <string name="nothing_found">No s\'ha trobat res</string>
    <string name="nothing_found_descr">Modifiqueu la consulta de cerca o augmenteu el radi de cerca.</string>
    <string name="mapillary_widget">Giny Mapillary</string>
    <string name="mapillary_widget_descr">Permet aportacions directes a Mapillary.</string>
    <string name="mapillary_descr">Fotografies a nivell de carrer a la xarxa per tothom. Descobriu llocs, col·laboreu, enregistreu el món.</string>
    <string name="mapillary">Mapillary</string>
    <string name="shared_string_add_photos">Afegeix fotos</string>
    <string name="mapillary_action_descr">Aporteu la vostra perspectiva a nivell de carrer d\'aquest lloc mitjançant Mapillary.</string>
    <string name="plugin_mapillary_descr">Fotografies a nivell de carrer per a tothom. Descobriu llocs, col·laboreu, enregistreu el món.</string>
    <string name="shared_string_install">Instal·la</string>
    <string name="improve_coverage_mapillary">Millora la cobertura fotogràfica amb Mapillary</string>
    <string name="improve_coverage_install_mapillary_desc">Instal·leu Mapillary per afegir una o més fotografies a aquesta ubicació del mapa.</string>
    <string name="online_photos">Fotos en línia</string>
    <string name="no_photos_descr">No tenim fotos per aquesta ubicació.</string>
    <string name="mapillary_image">Imatge Mapillary</string>
    <string name="open_mapillary">Inicia Mapillary</string>
    <string name="distance_moving">Distància corregida</string>
    <string name="shared_string_permissions">Permisos</string>
    <string name="import_gpx_failed_descr">OsmAnd no pot importar el fitxer. Si us plau, comproveu si OsmAnd té permís per llegir el fitxer des de la seva ubicació.</string>
    
    <string name="map_widget_ruler_control">Radi de distància</string>
    <string name="shared_string_reload">Actualitza</string>
    <string name="mapillary_menu_descr_tile_cache">Actualitzeu les tessel·les per veure les dades més recents.</string>
    <string name="mapillary_menu_title_tile_cache">Memòria cau de tessel·les</string>
    <string name="wrong_user_name">Nom d\'usuari incorrecte</string>
    <string name="shared_string_to">Fins</string>
    <string name="mapillary_menu_date_from">Des de</string>
    <string name="mapillary_menu_descr_dates">Mostra només les imatges afegides</string>
    <string name="mapillary_menu_title_dates">Data</string>
    <string name="mapillary_menu_edit_text_hint">Indiqueu el nom d\'usuari</string>
    <string name="mapillary_menu_descr_username">Mostra només les imatges afegides per</string>
    <string name="mapillary_menu_title_username">Nom d\'usuari</string>
    <string name="mapillary_menu_filter_description">Filtreu les imatges per remitent o per data. Només s\'aplicarà en apropar-se.</string>
    <string name="shared_string_reset">Restableix</string>
    <string name="store_tracks_in_monthly_directories">Emmagatzema les traces enregistrades en carpetes mensuals</string>
    <string name="store_tracks_in_monthly_directories_descrp">Emmagatzema les traces enregistrades en sub-carpetes segons el mes d\'enregistrament (tipus 2018-01).</string>
    <string name="average">Mitjana</string>
    <string name="of">%1$d de %2$d</string>
    <string name="ascent_descent">Ascens/Descens</string>
    <string name="moving_time">Temps en moviment</string>
    <string name="max_min">Màx/Mín</string>
    
    
    <string name="min_max">Mín/Màx</string>
    <string name="quick_action_resume_pause_navigation">Atura/continua la navegació</string>
    <string name="quick_action_resume_pause_navigation_descr">Premeu aquest botó per aturar o reprendre la navegació.</string>
    <string name="quick_action_show_navigation_finish_dialog">Mostra el diàleg \'Navegació finalitzada\'</string>
    <string name="quick_action_start_stop_navigation">Inicia/atura la navegació</string>
    <string name="quick_action_start_stop_navigation_descr">Premeu aquest botó per iniciar o per aturar la navegació.</string>
    <string name="release_2_7">\\022 Connector Mapillary amb imatges a nivell de carrer
\n
\n• Giny mètric per el mesurament de distàncies
\n
\n• Registre GPX dividit en intervals amb informació detallada del vostre trajecte
\n
\n• Altres millores i correccions d\'errors
\n
\n</string>
    <string name="rendering_value_translucent_pink_name">Rosa translúcid</string>
    <string name="live_monitoring_max_interval_to_send">Memòria intermèdia temporal pel seguiment en línia</string>
    <string name="live_monitoring_max_interval_to_send_desrc">Especifiqueu una memòria intermèdia temporal per desar les ubicacions a enviar mentre no hi ha connexió</string>
    <string name="measurement_tool_action_bar">Consulteu el mapa i afegiu punts</string>
    <string name="measurement_tool">Mesurament de distàncies</string>
    <string name="mappilary_no_internet_desc">Necessiteu estar connectat a internet per veure les fotografies de Mapillary.</string>
    <string name="retry">Torneu a provar</string>
    
    
<string name="none_point_error">Afegiu un punt si més no.</string>
    <string name="enter_gpx_name">Nom del fitxer GPX:</string>
    <string name="show_on_map_after_saving">Mostra al mapa després de desar</string>
    
    <string name="add_waypoint">Afegeix una fita</string>
    <string name="save_gpx_waypoint">Desa la fita GPX</string>
    <string name="save_route_point">Desa el punt de ruta</string>
    <string name="waypoint_one">Fita 1</string>
    <string name="route_point_one">Punt de ruta 1</string>

    
    <string name="line">Línia</string>
    <string name="save_as_route_point">Desa com punts de la ruta</string>
    <string name="save_as_line">Desa com a línia</string>
    <string name="route_point">Punt de la ruta</string>
    <string name="edit_line">Edita línia</string>
    <string name="add_point_before">Afegeix un punt abans de</string>
    <string name="add_point_after">Afegeix un punt després de</string>
    <string name="shared_string_options">Opcions</string>
    <string name="measurement_tool_snap_to_road_descr">OsmAnd enllaçarà els punts amb rutes segons el perfil seleccionat.</string>
    <string name="measurement_tool_save_as_new_track_descr">Desa els punts, ja sigui com a punts de la ruta o com una línia.</string>
    <string name="choose_navigation_type">Escolliu el perfil de navegació</string>
    <string name="add_route_points">Afegeix punts de la ruta</string>
    <string name="add_line">Afegeix una línia</string>
    <string name="empty_state_my_tracks">Afegeix i enregistra traces</string>
    <string name="empty_state_my_tracks_desc">Enregistra o importa traces per veure.</string>
    <string name="empty_state_favourites">Afegeix als preferits</string>
    <string name="empty_state_favourites_desc">Afegeix preferits des del mapa o importa\'ls des d\'un fitxer.</string>
    <string name="import_track">Importa traça</string>
    <string name="import_track_desc">El fitxer %1$s no conté fites, voleu importar-lo com una traça?</string>
    <string name="move_point">Mou punt</string>
    <string name="add_segment_to_the_track">Afegeix a una traça GPX</string>
<string name="keep_showing_on_map">Continua mostrant al mapa</string>
    <string name="exit_without_saving">Voleu sortir sense desar?</string>
    <string name="do_not_use_animations">Sense animacions</string>
    <string name="do_not_use_animations_descr">Desactiva les animacions a l\'aplicació.</string>
    <string name="move_all_to_history">Mou tot a l\'historial</string>
    
    <string name="show_direction">Indicació de la distància</string>
    <string name="sort_by">Ordena per</string>
    
    <string name="map_orientation_change_in_accordance_with_speed">Interval d\'orientació del mapa</string>
    <string name="map_orientation_change_in_accordance_with_speed_descr">Indiqueu la velocitat mínima per deixar l\'orientació segons la direcció del moviment i seguir la brúixola interna.</string>
    <string name="all_markers_moved_to_history">Tots els marcadors de mapa s\'han mogut a historial</string>
    <string name="marker_moved_to_history">El marcador de mapa s\'ha mogut a historial</string>
    <string name="marker_moved_to_active">El marcador de mapa ara està actiu</string>
    <string name="shared_string_list">Llista</string>
    <string name="shared_string_groups">Grups</string>
    <string name="passed">Darrera utilització: %1$s</string>
    <string name="make_active">Activa</string>
    <string name="today">Avui</string>
    <string name="yesterday">Ahir</string>
    <string name="last_seven_days">Darrers 7 dies</string>
    <string name="this_year">Aquest any</string>
    
    
    <string name="remove_from_map_markers">Treu dels marcadors de mapa</string>
    <string name="descendingly">descendent</string>
    <string name="ascendingly">ascendent</string>
    <string name="date_added">S\'ha afegit la data</string>
    <string name="order_by">Ordena segons:</string>
    <string name="marker_show_distance_descr">Seleccioneu com indicar la distància i direcció vers els marcadors de mapa a la pantalla del mapa:</string>
    <string name="show_guide_line">Mostra les línies de direcció</string>
    <string name="show_arrows_on_the_map">Mostra fletxes sobre el mapa</string>
    <string name="show_passed">Mostra ja passat</string>
    <string name="hide_passed">Amaga ja passat</string>
    <string name="use_location">Utilitza la ubicació</string>
    <string name="add_location_as_first_point_descr">Afegiu la vostra ubicació com punt inicial per planificar la ruta perfecta.</string>
    <string name="my_location">La vostra posició</string>
    <string name="shared_string_finish">Finalitza</string>
    <string name="shared_string_sort">Ordena</string>
    <string name="coordinate_input">Entrada de coordenades</string>
    <string name="is_saved">s\'ha desat</string>
    <string name="marker_save_as_track_descr">Exporta els vostres marcadors a un fitxer que podeu indicar aquí:</string>
    <string name="marker_save_as_track">Desa com una traça</string>
    <string name="move_to_history">Mou a l\'historial</string>
    <string name="plan_route">Planifica la ruta</string>
    <string name="group_will_be_removed_after_restart">S\'esborrarà el grup el proper cop que inicieu l\'aplicació.</string>
    <string name="shared_string_markers">Marcadors</string>
    <string name="coordinates_format">Format de coordenades</string>
    <string name="use_system_keyboard">Utilitza el teclat del sistema</string>
    <string name="fast_coordinates_input_descr">Trieu el format d\'entrada de coordenades. Sempre podeu canviar-lo prement \'Opcions\'.</string>
    <string name="fast_coordinates_input">Entrada ràpida de coordenades</string>
    <string name="routing_attr_avoid_ice_roads_fords_name">Evita les vies amb risc de gel, guals</string>
    <string name="routing_attr_avoid_ice_roads_fords_description">Evita les vies amb risc de gel i els guals.</string>
    <string name="make_round_trip_descr">Afegeix una còpia de punt d\'inici com a destinació.</string>
    <string name="make_round_trip">Fes un trajecte tancat</string>
    
    <string name="osn_modify_dialog_error">La nota no s\'ha pogut modificar</string>
    <string name="osn_modify_dialog_title">Modifica nota</string>
    <string name="context_menu_item_modify_note">Modifica nota d\'OSM</string>
    <string name="release_2_8">\\022 Marcadors revisats totalment amb orientacions i planificació de la ruta 
\n 
\n • Eina de mesura de distàncies amb capacitat per resseguir les vies i desar els punts com una traça 
\n 
\n • OsmAnd Live: Correcció d\'errors, actualització de dades al servidor cada 30 minuts, implementació d\'actualitzacions durant la navegació 
\n 
\n</string>
    <string name="rendering_value_darkyellow_name">Groc fosc</string>
    <string name="show_map">Mostra el mapa</string>
    <string name="route_is_calculated">S\'ha calculat la ruta</string>
    <string name="round_trip">Trajecte tancat</string>
    <string name="plan_route_no_markers_toast">Cal que afegiu un marcador com a mínim per utilitzar aquesta funció.</string>
    <string name="shared_string_road">Carretera</string>
    <string name="wrong_format">Format incorrecte</string>
    <string name="wrong_input">Entrada incorrecta</string>
	<string name="enter_new_name">Introduïu un nou nom</string>
	<string name="shared_string_back">Enrere</string>
	<string name="view">Visualització</string>
	<string name="waypoints_added_to_map_markers">Fites afegides als marcadors</string>
	<string name="import_gpx_file_description">es pot importar com preferit o com un fitxer de traça.</string>
    <string name="import_as_gpx">Importa com un arxiu GPX</string>
    <string name="import_as_favorites">Importa com preferit</string>
    <string name="import_file">Importa fitxer</string>
	<string name="tap_on_map_to_hide_interface_descr">Prement el mapa canvien els botons de control i els ginys.</string>
    <string name="tap_on_map_to_hide_interface">Mode de pantalla completa</string>
    
    <string name="mark_passed">Marca com passat</string>
    <string name="digits_quantity">Nombre de dígits decimals</string>
    <string name="shared_string_right">Dreta</string>
    <string name="shared_string_left">Esquerra</string>
    <string name="show_number_pad">Mostra el teclat numèric</string>
    <string name="shared_string_paste">Enganxa</string>
    <string name="coordinate_input_accuracy_description">Canvia automàticament al següent camp després d\'introduir %1$d dígits decimals.</string>
    <string name="coordinate_input_accuracy">%1$d dígits</string>
    <string name="go_to_next_field">Camp següent</string>
    <string name="rename_marker">Reanomena el marcador</string>
    <string name="appearance_on_the_map">Aparença al mapa</string>
    <string name="add_track_to_markers_descr">Les fites es poden desar com marcadors si seleccioneu alguna de les traces que les continguin.</string>
    <string name="add_favourites_group_to_markers_descr">Seleccioneu una categoria preferida per afegir-la als marcadors.</string>
    <string name="track_waypoints">Fites de la traça</string>
    <string name="favourites_group">Categoria de preferits</string>
    <string name="add_group">Afegeix un grup</string>
    <string name="add_group_descr">Importa grups des de preferits o des de fites d\'una traça.</string>
    <string name="empty_state_markers_active">Creeu marcadors de mapa!</string>
    <string name="empty_state_markers_active_desc">Premeu molt o poc temps a \'Llocs\' i després el botó seleccionador.</string>
    <string name="empty_state_markers_groups">Importa grups</string>
<<<<<<< HEAD
    <string name="empty_state_markers_groups_desc">Podeu importar com marcadors a grups de preferits o a fites de la traça.</string>
=======
    <string name="empty_state_markers_groups_desc">Importa grups de preferits o a fites de la traça com marcadors.</string>
    <string name="empty_state_markers_history">\@string/shared_string_history</string>
>>>>>>> 05d09ae9
    <string name="empty_state_markers_history_desc">Els marcadors marcats com a aprovats apareixeran en aquesta pantalla.</string>
    <string name="shared_string_two">Dos</string>
    <string name="shared_string_one">Un</string>
    <string name="show_guide_line_descr">Mostra línies guia des de la vostra ubicació a les dels marcadors actius.</string>
    <string name="show_arrows_descr">Mostra una o dues fletxes indicant la direcció dels marcadors actius.</string>
    <string name="distance_indication_descr">Seleccioneu com indicar la distància als marcadors actius.</string>
    <string name="active_markers_descr">Trieu quants indicadors actius voleu veure.</string>
    <string name="shared_string_more_without_dots">Més</string>
    <string name="looking_for_tracks_with_waypoints">Recerca de traces amb fites</string>
    <string name="empty_state_osm_edits">Crea o modifica objectes OSM</string>
    <string name="empty_state_osm_edits_descr">Afegiu o modifiqueu PDIs a OSM, obriu o comenteu comentaris OSM i aporteu traces GPX enregistrades.</string>
    <string name="shared_string_deleted">S\'ha esborrat</string>
    <string name="shared_string_edited">S\'ha editat</string>
    <string name="shared_string_added">S\'ha afegit</string>
    <string name="marker_activated">Marcador %s activat.</string>
    <string name="one_tap_active_descr">Premeu un marcador del mapa per arrossegar-lo al capdamunt dels marcadors actius sense obrir el menú de context.</string>
    <string name="empty_state_av_notes">Preneu notes!</string>
    <string name="empty_state_av_notes_desc">Afegiu notes d\'àudio, de vídeo o fotogràfiques a qualsevol lloc del mapa, utilitzant el giny o el menú contextual.</string>
    <string name="notes_by_date">Anotacions per data</string>
    <string name="by_date">Per data</string>
    <string name="by_type">Per tipus</string>
    <string name="modify_the_search_query">Modifica la consulta de cerca.</string>
    <string name="release_3_0">\\022 
\n 
\n</string>
    <string name="one_tap_active">S\'activa amb un toc</string>
    <string name="what_is_here">El que hi ha aquí:</string>
    <string name="parked_at">aparcat a</string>
    <string name="pick_up_till">Treure abans de</string>
    <string name="without_time_limit">Sense límit de temps</string>
    <string name="context_menu_read_full_article">Llegiu l\'article complet</string>
    <string name="context_menu_read_article">Llegiu l\'article</string>
    <string name="context_menu_points_of_group">Tots els punts del grup</string>
    <string name="open_from">Obert des de</string>
    <string name="open_till">Obert fins a</string>
    <string name="will_close_at">Tanca a les</string>
    <string name="will_open_at">Obre a les</string>
    <string name="will_open_on">Obre a les</string>
    <string name="additional_actions">Accions addicionals</string>
    <string name="av_locations_selected_desc">Arxiu GPX amb coordenades i dades de les notes seleccionades.</string>
    <string name="av_locations_all_desc">Fitxer GPX amb coordenades i dades de totes les notes.</string>
    <string name="shared_string_actions">Accions</string>
    <string name="shared_string_marker">Marcador</string>
    <string name="osm_recipient_stat">%1$s edicions, %2$s mBTC en total</string>
    <string name="osm_recipients_label">Receptors OSM</string>
    <string name="total_donations">Total de donacions</string>
<string name="shared_string_without_name">Sense nom</string>
    <string name="lang_lo">laosià</string>
    <string name="will_open_tomorrow_at">Obre demà a les</string>
    <string name="rendering_attr_hidePOILabels_name">Etiquetes PDI</string>
    <string name="day_off_label">tancat</string>
    <string name="winter_and_ski_renderer">Hivern i esquí</string>
    <string name="touring_view_renderer">Visualització de moviment (contrast i detalls)</string>
    <string name="nautical_renderer">Nàutica</string>
    <string name="copy_location_name">Còpia Punt/PDI nom</string>
    <string name="toast_empty_name_error">La ubicació no té cap nom</string>
<string name="show_closed_notes">Mostra notes amagades</string>
    <string name="switch_osm_notes_visibility_desc">Mostra/Amaga notes OSM en el mapa.</string>
    <string name="gpx_file_desc">GPX - adient per exportar-lo a JOSM o a altres editors d\'OSM.</string>
    <string name="osc_file_desc">OSC - adient per exportar-lo a OpenStreetMap.</string>
    <string name="gpx_file">Arxiu GPX</string>
    <string name="osc_file">Arxiu OSC</string>
    <string name="choose_file_type">Seleccioneu el tipus de fitxer</string>
    <string name="osm_edits_export_desc">Seleccioneu el tipus d\'exportació: notes d\'OSM, PDI o tots dos.</string>
    <string name="all_data">"Totes les  dades"</string>
    <string name="osm_notes">Notes OSM</string>
    <string name="tunnel_warning">Túnel encarat</string>
    <string name="show_tunnels">Túnels</string>
<string name="shared_string_current">Actual</string>
    <string name="last_intermediate_dest_description">Afegeix una parada intermèdia</string>
    <string name="first_intermediate_dest_description">Afegeix la primera parada</string>
    <string name="subsequent_dest_description">Desplaça amunt la destinació, i crea-la</string>
    <string name="release_2_9">"\\022 Actualitzat el menú contextual: Mostra quan el PDI s\'obre / tanca 
\n 
\n• Menú de transport: totes les rutes disponibles ara són a la part superior 
\n 
\n• Viquipèdia: s\'ha afegit el botó per obrir l\'article original,  aparició de nous articles actualitzada 
\n 
\n• Ruta: s\'ha afegit la possibilitat de permutar els punts d\'inici i fi amb un botó 
\n 
\n• Notes: s\'ha afegit la classificació per tipus i data 
\n 
\n• Edició OSM: Mostra icona i nom de la categoria de PDI, visualitza les accions completades 
\n 
\n• Nova entrada ràpida de coordinades de pantalla per una creació àgil de marcadors 
\n 
\n• La detecció de senyals d\'estop ara té present la direcció de circulació 
\n 
\n• Nou algorisme que proporciona valors significatius de pujada/baixada a traces GPX 
\n 
\n• Durada del senderisme considerant el perfil del terreny (ascens) (estimació Naismith) 
\n 
\n"</string>
    <string name="make_as_start_point">Agafa aquest com a punt inicial</string>
    <string name="rendering_attr_whiteWaterSports_name">Esports d\'aigües braves</string>
    <string name="distance_farthest">Distància: Primer el més llunyà</string>
    <string name="distance_nearest">Distància: Primer el més proper</string>
    <string name="enter_lon">Introduïu la longitud</string>
    <string name="enter_lat">Introduïu la latitud</string>
    <string name="enter_lat_and_lon">Introduïu la latitud i la longitud</string>
	<string name="dd_mm_ss_format">DD°MM′SS″</string>
	<string name="dd_dddddd_format">DD.DDDDDD°</string>
	<string name="dd_ddddd_format">DD.DDDDD°</string>
	<string name="dd_mm_mmmm_format">DD°MM.MMMM′</string>
	<string name="dd_mm_mmm_format">DD°MM.MMM′</string>
	<string name="east_abbreviation">E</string>
	<string name="west_abbreviation">O</string>
	<string name="south_abbreviation">S</string>
	<string name="north_abbreviation">N</string>
	<string name="optional_point_name">"Nom opcional del punt "</string>
    <string name="transport_nearby_routes_within">Rutes a prop de</string>
    <string name="transport_nearby_routes">A prop</string>
    <string name="enter_the_file_name">Introduïu el nom del fitxer.</string>
    <string name="map_import_error">Error d\'importació del mapa</string>
    <string name="map_imported_successfully">S\'ha importat el mapa</string>
    <string name="clear_all_intermediates">Esborra tots els punts intermedis</string>
    <string name="group_deleted">S\'ha esborrat el grup</string>
    <string name="select_waypoints_category_description">Agrupeu les fites de totes les traces, o seleccioneu-ne diferents categories.</string>
    <string name="shared_string_total">Total</string>
    <string name="nothing_found_in_radius">No s\'ha pogut trobat res:</string>
    <string name="use_two_digits_longitude">Utilitza una longitud de dos dígits</string>
    <string name="shared_string_travel">Viatge</string>
    <string name="waypoints_removed_from_map_markers">Fites eliminades dels marcadors de mapa</string>
    <string name="wikivoyage_search_hint">Cerca: País, ciutat, província</string>
    <string name="shared_string_read">Llegit</string>
    <string name="saved_articles">Articles desats</string>
    <string name="shared_string_explore">Explora</string>
    <string name="shared_string_contents">Continguts</string>
    <string name="shared_string_result">Resultat</string>
    <string name="shared_string_dont">No</string>
    <string name="shared_string_do">Fes</string>
    <string name="shared_string_only_with_wifi">Només per wi-fi</string>
    <string name="wikivoyage_download_pics">Baixa les imatges</string>
    <string name="wikivoyage_download_pics_descr">Es poden baixar imatges dels articles per accedir-hi sense connexió. 
\nSempre podeu canviar la configuració a \'Exploració\' → \'Opcions\'.</string>
    <string name="shared_string_wifi_only">Només per wi-fi</string>
    <string name="select_travel_book">Seleccioneu una guia de viatges</string>
    <string name="shared_string_travel_book">Guia de viatges</string>
    <string name="online_webpage_warning">"La pàgina només es pot consultar en línia.  La voleu obrir en un navegador?"</string>
    <string name="images_cache">Memòria cau d\'imatges</string>
    <string name="delete_search_history">Esborra l\'historial de cerca</string>
    <string name="download_images">Baixa imatges</string>
    <string name="download_maps_travel">Mapes de viatge</string>
    <string name="article_removed">Article esborrat</string>
    <string name="purchase_dialog_title">Seleccioneu un pla</string>
    <string name="purchase_dialog_travel_description">Compreu un dels elements següents per llegir articles de viatge sense connexió:</string>
    <string name="purchase_dialog_subtitle">Seleccioneu l\'element adient:</string>
    <string name="travel_guide">Guia de viatges Viquiviatges</string>
    <string name="popular_destinations">Destinacions populars</string>
    <string name="travel_card_update_descr">Hi ha noves dades de Viquiviatges, actualitzeu-les per aprofitar-les.</string>
	<string name="travel_card_download_descr">Baixeu aquestes guies de viatge de Viquiviatges per poder consultar articles relatius a llocs del vostre voltant sense una connexió a internet.</string>
	<string name="update_is_available">Actualització disponible</string>
	<string name="download_file">Baixa el fitxer</string>
    <string name="start_editing_card_image_text">La guia de viatges de tot el món oberta que qualsevol pot editar.</string>
    <string name="start_editing_card_description">Podeu editar, i ho hauríeu de fer, qualsevol article a Viquiviatges. Compartiu el vostre coneixement, experiència, destresa i dots d\'observació</string>
    <string name="start_editing">Comença l\'edició</string>
    <string name="get_unlimited_access">Assoliu accés il·limitat</string>
    <string name="welcome_to_open_beta">Benvingut a la beta oberta</string>
    <string name="monthly_map_updates">Actualitzacions del mapa: <b>Cada mes</b></string>
    <string name="daily_map_updates">Actualitzacions del mapa: <b>Cada hora</b></string>
    <string name="download_wikipedia_description">Baixeu els articles de la Viquipèdia per %1$s per llegir-los fora de línia.</string>
    <string name="download_wikipedia_label">Baixa dades de la Viquipèdia</string>
    <string name="open_in_browser_wiki">Obre l\'article en línia</string>
    <string name="open_in_browser_wiki_description">Consulta aquest article en un navegador.</string>
    <string name="download_wiki_region_placeholder">aquesta regió</string>
    <string name="wiki_article_not_found">L\'article no s\'ha trobat</string>
    <string name="how_to_open_wiki_title">Com obrir els articles de la Viquipèdia?</string>
<string name="shared_string_restart">Reinicia</string>
    <string name="show_images">Mostra les imatges</string>
    <string name="purchase_cancelled_dialog_title">Heu cancel·lat la subscripció OsmAnd Live</string>
    <string name="purchase_cancelled_dialog_descr">Renoveu la subscripció per continuar utilitzant totes les funcions:</string>

    <string name="maps_you_need_descr">En base als articles que heu desat, recomanem que us baixeu els següents mapes:</string>
    <string name="maps_you_need">Mapes que us calen</string>
    <string name="osmand_team">Equip OsmAnd</string>
    <string name="paid_app">Aplicació de pagament</string>
    <string name="paid_plugin">Connector de pagament</string>
    <string name="welcome_to_open_beta_description">Viatge es basa en Viquiviatges. Proveu totes les funcions durant la fase oberta de proves, de franc. Després, Viatge estarà disponible per als subscriptors de OsmAnd Il·limitat i els propietaris de OsmAnd+</string>
    <string name="travel_guide_description">Guies dels llocs més interessants del planeta, dins OsmAnd, sense cap connexió a Internet.</string>
    <string name="in_app_purchase">Compres des de l\'aplicació</string>
    <string name="in_app_purchase_desc">Pagament únic</string>
    <string name="in_app_purchase_desc_ex">Un cop comprada, estarà permanentment a la vostra disposició.</string>
    <string name="purchase_unlim_title">Compra - %1$s</string>
    <string name="purchase_subscription_title">Subscriu - %1$s</string>

    <string name="wikivoyage_offline">Viquiviatges sense connexió</string>

    <string name="unlimited_downloads">Baixades il·limitades</string>
    <string name="wikipedia_offline">Viquipèdia sense connexió</string>
    <string name="contour_lines_hillshade_maps">Mapes amb corbes de nivell i ombrejat de relleu</string>
    <string name="unlock_all_features">Desbloca totes les funcions de OsmAnd</string>

    <string name="shared_string_wikivoyage">"Viquiviatges "</string>
    <string name="index_item_world_wikivoyage">Articles de Viquiviatges d\'arreu</string>
    <string name="open_wikipedia_link_online">Obre l\'enllaç en línia de Viquipèdia</string>
    <string name="open_wikipedia_link_online_description">OsmAnd us portarà al navegador i obrirà l\'enllaç en línia.</string>
    <string name="how_to_open_link">Com obrir l\'enllaç?</string>
    <string name="read_wikipedia_offline">Consulta la Viquipèdia en local</string>
    <string name="download_all">Baixa-ho tot</string>
    </resources><|MERGE_RESOLUTION|>--- conflicted
+++ resolved
@@ -2699,12 +2699,7 @@
     <string name="empty_state_markers_active">Creeu marcadors de mapa!</string>
     <string name="empty_state_markers_active_desc">Premeu molt o poc temps a \'Llocs\' i després el botó seleccionador.</string>
     <string name="empty_state_markers_groups">Importa grups</string>
-<<<<<<< HEAD
     <string name="empty_state_markers_groups_desc">Podeu importar com marcadors a grups de preferits o a fites de la traça.</string>
-=======
-    <string name="empty_state_markers_groups_desc">Importa grups de preferits o a fites de la traça com marcadors.</string>
-    <string name="empty_state_markers_history">\@string/shared_string_history</string>
->>>>>>> 05d09ae9
     <string name="empty_state_markers_history_desc">Els marcadors marcats com a aprovats apareixeran en aquesta pantalla.</string>
     <string name="shared_string_two">Dos</string>
     <string name="shared_string_one">Un</string>
