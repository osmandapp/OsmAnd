<?xml version='1.0' encoding='utf-8'?>
<resources><string name="show_warnings_title">Mostra els missatges d\'avís…</string>
<string name="map_widget_fluorescent">Rutes amb fluorescència</string>
<string name="map_widget_show_ruler">Mostra el regle</string>
<string name="map_widget_transparent">Aparença amb transparència</string>
<string name="map_widget_top_text">Nom del carrer</string>

<string name="map_widget_back_to_loc">On sou</string>
<string name="map_widget_reset">Reinicia els valors per defecte</string>
<string name="map_widget_parking">Aparcament</string>
<string name="map_widget_speed">Velocitat</string>
<string name="map_widget_distance">Objectiu</string>
<string name="map_widget_altitude">Altitud</string>
<string name="map_widget_time">Temps per arribar-hi</string>
<string name="show_cameras">Mostra les càmeres de velocitat</string>
<string name="show_traffic_warnings">Mostra els límits de velocitat</string>
<string name="route_updated_loc_found">La ruta es tornarà a calcular quan es determini la localització</string>
<string name="update_downlod_list">Torna a carregar la llista</string>
<string name="starting_point_too_far">El punt d\'inici és massa lluny de la carretera més propera.</string>
<string name="osmand_parking_time_limit_title">Indica el temps límit d\'aparcament</string>
<string name="osmand_parking_choose_type">Tria el tipus d\'aparcament</string>
<string name="avoid_unpaved">Evita les carreteres no pavimentades</string>
<string name="avoid_in_routing_title">Evita…</string>

<string name="int_continuosly">Sense interrupció</string>
<string name="map_widget_config">Configura la pantalla</string>
<string name="map_widget_compass">Brúixola</string>
<string name="map_widget_right_stack">Carril dret:</string>
<string name="map_widget_left_stack">Carril esquerre:</string>
<string name="bg_service_interval">Defineix el temps de despertament:</string>
<string name="avoid_toll_roads">Evita les carreteres de peatge</string>
<string name="continue_follow_previous_route_auto">La navegació anterior no ha estat finalitzada. Desitgeu continuar-la? (%1$s segons)</string>
<string name="osmand_parking_hours">Hores</string>
<string name="osmand_parking_minutes">Minuts</string>
<string name="osmand_parking_position_description_add_time">El cotxe es va aparcar a:</string>
<string name="use_compass_navigation_descr">Usa la brúixola quan no es pugui determinar la direcció</string>
<string name="use_compass_navigation">Usa la brúixola</string>
<string name="shared_location">Localització compartida</string>
<string name="osmand_parking_position_description">Posició del vostre cotxe aparcat. %1$s</string>
<string name="gpxup_public">Públic</string>
<string name="gpxup_private">Privat</string>
<string name="save_route_as_gpx">Desa la ruta en un fitxer GPX</string>
<string name="layer_map_appearance">Configura l\'aparença</string>
<string name="screen_is_locked">Per desbloquejar la pantalla premeu la icona de bloqueig</string>
<string name="map_widget_lock_screen">Bloqueja la pantalla</string>
<string name="map_widget_top_stack">Barra d\'estat:</string>
<string name="map_widget_next_turn">Proper gir</string>
<string name="map_widget_next_turn_small">Proper gir (petit)</string>
<string name="map_widget_next_next_turn">Segon proper gir</string>
<string name="bg_service_screen_lock">Bloqueja la pantalla</string>
<string name="bg_service_screen_unlock">Desbloqueja la pantalla</string>
<string name="bg_service_screen_lock_toast">La pantalla està bloquejada</string>
<string name="native_app_allocated_memory">Memòria nativa total</string>
<string name="osmand_parking_warning">Avís</string>
<string name="osmand_parking_delete_confirm">Desitgeu suprimir la localització del cotxe aparcat?</string>
<string name="osmand_parking_delete">Suprimeix un marcador d\'aparcament</string>
<string name="osmand_parking_lim_text">Temps limitat</string>
<string name="osmand_parking_no_lim_text">Temps il·limitat</string>
<string name="osmand_parking_time_limit">Aparcament de temps limitat</string>
<string name="osmand_parking_time_no_limit">Aparcament de temps il·limitat</string>
<string name="osmand_parking_pm">PM</string>
<string name="osmand_parking_am">AM</string>
<string name="osmand_parking_position_name">Punt d\'aparcament</string>
<string name="osmand_parking_plugin_description">Connector extern (descàrrega addicional) que permet desar la localització del vostre cotxe aparcat.</string>
<string name="osmand_parking_plugin_name">Posició d\'aparcament</string>
<string name="context_menu_item_add_parking_point">Marca com a posició d\'aparcament</string>
<string name="context_menu_item_delete_parking_point">Suprimeix un marcador d\'aparcament</string>
<string name="gpxup_identifiable">Identificable</string>
<string name="route_roundabout">Rotonda: preneu la %1$d sortida i continueu</string>
<string name="rendering_attr_noPolygons_name">Sense polígons</string>
<string name="rendering_attr_appMode_name">Mode de renderització</string>
<string name="rendering_attr_contourLines_name">Mostra les línies de contorn</string>
<string name="rendering_attr_hmRendered_description">Augmenta la quantitat de detalls mostrats al mapa</string>
<string name="rendering_attr_hmRendered_name">Mostra més detalls al mapa</string>
<string name="navigate_point_format">Format:</string>
<string name="navpoint_search_desc">Coordenades</string>
<string name="address_search_desc">Cerca d\'adreces</string>
<string name="transport_search_desc">Cerca de transport públic</string>
<string name="favourites_search_desc">Cerca de preferits</string>
<string name="history_search_desc">Cerca a l\'historial</string>
<string name="left_side_navigation">Conducció per l\'esquerra</string>
<string name="left_side_navigation_descr">Selecciona per als països amb conducció per l\'esquerra</string>
<string name="unknown_from_location">El punt d\'inici encara no s\'ha determinat</string>
<string name="unknown_location">La posició encara no es coneix</string>
<string name="modify_transparency">Modifica l\'opacitat (0 - transparent, 255 - opac)</string>

<string name="bg_service_sleep_mode_off">Activa\n…el mode en segon pla</string>
<string name="bg_service_sleep_mode_on">Atura\n…el mode en segon pla</string>
<string name="offline_navigation_not_available">La navegació fora de línia de l\'OsmAnd no està disponible temporalment.</string>
<string name="confirm_interrupt_download">Voleu interrompre la baixada del fitxer?</string>
<string name="select_index_file_to_download">No s\'ha trobat res. Si no trobeu la vostra regió, podeu crear-la vosaltres mateixos (vegeu http://osmand.net).</string>
<string name="local_indexes_cat_tile">Mapes en línia (tessel·les)</string>
<string name="local_indexes_cat_map">Mapes fora de línia (vectors)</string>
<string name="map_online_plugin_is_not_installed">Activeu el connector Mapes en línia per poder seleccionar diferents fonts de mapes</string>
<string name="map_online_data">Mapes en línia (tessel·les)</string>
<string name="map_online_data_descr">Utilitzeu mapes en línia (les tessel·les es baixen i es desen a la memòria cau de la targeta SD)</string>
<string name="online_map_settings">Mapes en línia</string>
<string name="online_map_settings_descr">Configureu les fonts de mapes de tessel·les en línia o desades a la memòria cau</string>
<string name="map_settings">Configuració del mapa</string>
<string name="map_settings_descr">Configureu la visualització del mapa</string>
<string name="osmand_accessibility_description">Us mostra la configuració per les característiques especials d\'accessibilitat.</string>
<string name="extra_settings">Configuració avançada</string>
<string name="plugins_screen">Gestor de connectors</string>
<string name="select_plugin_to_activate">Per activar o desactivar un connector heu de tocar-lo i després re-iniciar l\'OsmAnd</string>
<string name="poi_search_desc">Cerca de PDI (punt d\'interès)</string>
<string name="prefs_plugins">Gestor de connectors</string>
<string name="native_rendering">Renderització nativa</string>
<string name="send_files_to_osm">Voleu enviar els fitxers GPX a OSM?</string>
<string name="gpx_visibility_txt">Visibilitat</string>
<string name="gpx_tags_txt">Etiquetes</string>
<string name="gpx_description_txt">Descripció</string>
<string name="validate_gpx_upload_name_pwd">Especifiqueu el nom d\'usuari a OSM i la contrasenya per penjar els fitxers GPX.</string>
<string name="default_buttons_support">Suport</string>
<string name="show_ruler_level">Mostra el regle</string>
<string name="info_button">Informació</string>
<string name="back_to_location">Torna a la ubicació</string>
<string name="shared_string_help">Ajuda</string>
<string name="show_details">Mostra els detalls</string>
<string name="accessibility_extensions_descr">Extensions d\'accessibilitat per versions d\'Android antigues</string>
<string name="accessibility_extensions">Extensions d\'accessibilitat</string>
<string name="accessibility_mode">Mode d\'accessibilitat</string>
<string name="shared_string_on">Activa</string>
<string name="shared_string_off">Inactiva</string>
<string name="backToMenu">Torna al menú</string>
<string name="zoomOut">Allunya</string>
<string name="zoomIn">Apropa</string>
<string name="north">nord</string>
<string name="north_north_east">nord-nord-est</string>
<string name="north_east">nord-est</string>
<string name="east_north_east">est-nord-est</string>
<string name="east">est</string>
<string name="east_south_east">est-sud-est</string>
<string name="south_east">sud-est</string>
<string name="south_south_east">sud-sud-est</string>
<string name="south">sud</string>
<string name="south_south_west">sud-sud-oest</string>
<string name="south_west">sud-oest</string>
<string name="west_south_west">oest-sud-oest</string>
<string name="west">oest</string>
<string name="west_north_west">oest-nord-oest</string>
<string name="north_west">nord-oest</string>
<string name="north_north_west">nord-nord-oest</string>
<string name="front">Davant</string>
<string name="front_right">Davant a la dreta</string>
<string name="right">Dreta</string>
<string name="back_right">Enrere a la dreta</string>
<string name="back">Enrere</string>
<string name="back_left">Enrere a l\'esquerra</string>
<string name="left">Esquerra</string>
<string name="front_left">Davant a l\'esquerra</string>
<string name="oclock">en punt</string>
<string name="towards">cap a</string>
<string name="accuracy">Precisió</string>
<string name="altitude">Altitud</string>
<string name="no_info">No hi ha informació</string>
<string name="settings_direction_style">Estil de la direcció</string>
<string name="i_am_here">Sóc aquí</string>
<string name="accessibility_preferences">Accessibilitat</string>
<string name="use_fluorescent_overlays_descr">Utilitza colors fluorescents per mostrar traces i rutes</string>
<string name="local_openstreetmap_uploading">S\'està pujant…</string>
<string name="show_warnings_descr">Mostra límits de velocitat, radars i bandes rugoses</string>
<string name="osmand_parking_add_event">Afegeix un avís a l\'aplicació Calendari</string>
<string name="rendering_attr_noPolygons_description">Fes transparents totes les característiques d\'àrees de sòl al mapa</string>
<string name="edit_filter_create_message">S\'ha creat el filtre {0}</string>
<string name="default_buttons_selectall">Selecciona-ho tot</string>
<string name="email">correu electrònic</string>
<string name="index_settings_descr">Baixeu i gestioneu mapes fora de línia emmagatzemats al vostre dispositiu</string>
<string name="osmand_extra_settings_description">Mostra els paràmetres per a una configuració avançada del mapa (per exemple augmentant-ne els detalls) i alguns d\'específics del dispositiu.</string>
<string name="vector_maps_may_display_faster_on_some_devices">És probable que es mostrin els mapes de vectors més de pressa. Això pot no funcionar en alguns dispositius.</string>
<string name="debugging_and_development">Desenvolupament de l\'OsmAnd</string>
<string name="local_openstreetmap_show">Mostra al mapa</string>
<string name="local_openstreetmap_upload">Puja la modificació a OSM</string>
<string name="local_openstreetmap_delete">Esborra els canvis</string>
<string name="local_openstreetmap_uploadall">Penja-ho tot</string>
<string name="show_current_gpx_title">Mostra la traça actual</string>
<string name="free_version_message">Aquesta versió gratuïta de l\'OsmAnd està limitada a %1$s baixades i no permet l\'ús fora de línia dels articles de la Viquipèdia.</string>
<string name="free_version_title">Versió gratuïta</string>
<string name="poi_context_menu_showdescription">Mostra la descripció del PDI</string>
<string name="index_name_france">Europa - França</string>
<string name="index_name_germany">Europa - Alemanya</string>
<string name="index_name_russia">Europa/Àsia - Rússia</string>
<string name="index_name_africa">Àfrica</string>
<string name="index_name_asia">Àsia</string>
<string name="index_name_oceania">Oceania</string>
<string name="index_name_voice">Indicadors de veu (enregistrats, funcionalitats limitades)</string>
<string name="amenity_type_osmwiki">Viquipèdia (fora de línia)</string>
<string name="routing_settings">Navegació</string>
<string name="routing_settings_descr">Especifiqueu les opcions de navegació</string>
<string name="global_settings">Paràmetres globals</string>
<string name="index_settings">Gestió d\'arxius de mapes</string>
<string name="general_settings">Paràmetres generals</string>
<string name="general_settings_descr">Configureu els paràmetres globals</string>
<string name="user_name">El vostre nom d\'usuari a OSM</string>
<string name="user_password">La vostra contrasenya a OSM</string>
<string name="tip_rotation_switching">Orientació del mapa</string>
<string name="tip_day_night_mode">Mode dia/nit</string>
<string name="download_files_not_enough_space">No hi ha prou espai lliure per baixar %1$s MB (lliure: %2$s).</string>
<string name="download_files_question_space">Ara disposeu de {2} MB d\'espai lliure. Voleu baixar {0} fitxer(s) ({1} MB)?</string>
<string name="use_transparent_map_theme">Tema transparent</string>
<string name="map_widget_appearance">Altres elements:</string>
<string name="gps_wakeup_interval">Interval de despertament del GPS: %s</string>
<string name="osmand_parking_event">Traieu el cotxe de l\'aparcament</string>
<string name="rendering_attr_appMode_description">Optimitza el mapa per</string>
<string name="play_commands_of_currently_selected_voice">Reprodueix instruccions de la veu seleccionada</string>
<string name="scroll_map_by_gestures_descr">Desplaçament del mapa per gestos a la pantalla tàctil</string>
<string name="scroll_map_by_gestures">Desplaçament natural del mapa</string>
<string name="zoom_by_trackball_descr">Canvia el zoom del mapa amb moviments horitzontals al ratolí de bola</string>
<string name="zoom_by_trackball">Utilitza el ratolí de bola per controlar el zoom</string>
<string name="use_short_object_names">Utilitza el nom dels objectes</string>
<string name="local_openstreetmap_were_uploaded">Es van penjar {0} PDI/errors</string>
<string name="local_openstreetmap_settings">PDI/errors d\'OSM desats localment</string>
<string name="local_openstreetmap_settings_descr">Mostra i gestiona els PDI/errors d\'OSM de les bases de dades locals</string>

<string name="day_night_info">Informació de dia/nit</string>
<string name="map_widget_day_night">Mapa dia/nit</string>

<string name="show_lanes">Mostra els carrils</string>
<string name="avoid_ferries">Evita els ferris</string>
<string name="avoid_in_routing_descr">Evita les carreteres de peatge, les no pavimentades i els ferris</string>
<string name="osmand_parking_warning_text">Notificació que vau introduir a Calendari per treure el cotxe. Es mantindrà fins que l\'elimineu manualment.</string>
<string name="route_kl">Mantingueu-vos a l\'esquerra i continueu</string>
<string name="route_kr">Mantingueu-vos a la dreta i continueu</string>
<string name="download_link_and_local_description">Feu clic per baixar o actualitzar fitxers de mapes en desconnexió.
\nFeu clic en algun del ítems per veure\'n més detalls i mantingueu-lo premut per desactivar-lo o esborrar-lo. Dades que hi ha al dispositiu (%1$s lliures):</string>
<string name="test_voice_prompts">Prova els indicadors de veu</string>
<string name="support_new_features">Ajuda per a noves característiques</string>
<string name="rendering_out_of_memory">No hi ha prou memòria de procés per mostrar l\'àrea seleccionada</string>
<string name="live_monitoring_url_descr">Especifiqueu l\'adreça de la pàgina web amb la sintaxi dels paràmetres: lat={0}, lon={1}, timestamp={2}, hdop={3}, altitude={4}, speed={5}, bearing={6}</string>
<string name="index_name_north_america">Amèrica del Nord</string>
<string name="index_name_us">Amèrica del Nord - Estats Units</string>
<string name="index_name_central_america">Amèrica Central</string>
<string name="index_name_south_america">Amèrica del Sud</string>
<string name="index_name_europe">Europa</string>
<string name="index_name_tts_voice">Indicadors de veu (sintetitzats amb TTS, recomanat)</string>
<string name="native_library_not_supported">La llibreria nativa no està suportada en aquest dispositiu.</string>
<string name="init_native_library">S\'està inicialitzant la llibreria nativa…</string>
<string name="auto_follow_route_never">Mai (premeu la fletxa blava per iniciar la navegació manualment)</string>
<string name="pref_vector_rendering">Opcions específiques de renderització dels vectors</string>
<string name="delete_confirmation_msg">Voleu suprimir %1$s?</string>
<string name="city_type_town">Poble</string>
<string name="city_type_city">Ciutat</string>

<string name="animate_route_off">Atura l\'animació</string>
<string name="animate_route">Inicia l\'animació</string>
<string name="file_with_name_already_exists">Ja existeix un fitxer amb aquest nom.</string>
<string name="gpx_navigation">Ruta GPX</string>
<string name="data_to_search_poi_not_available">No hi ha dades locals per cercar els PDI.</string>
<string name="poi_filter_by_name">Cerca pel nom</string>
<string name="show_gpx_route">Mostra al mapa</string>
<string name="poi_filter_nominatim">Nominatim en línia</string>
<string name="search_position_current_location_search">S\'està cercant la posició…</string>
<string name="search_position_current_location_found">Posició (trobada)</string>
<string name="search_position_address">Adreça…</string>
<string name="search_position_undefined">Indefinida</string>
<string name="search_position_fixed">Posició fixada</string>
<string name="search_position_current_location">Posició actual…</string>
<string name="context_menu_item_search">Cerca prop d\'aquí</string>
<string name="save_route_dialog_title">Desa la ruta com una traça GPX</string>
<string name="route_successfully_saved_at">La ruta s\'ha desat correctament com a «%1$s».</string>
<string name="filename_input">Nom del fitxer: </string>
<string name="default_buttons_save">Desa</string>
<string name="show_more_map_detail">Mostra més detalls al mapa</string>
<string name="edit_filter_delete_menu_item">Suprimeix</string>
<string name="tip_update_index">Actualitza els mapes fora de línia</string>
<string name="filterpoi_activity">Crea un filtre pels PDI</string>
<string name="day_night_info_description">Alba: %1$s
\nCapvespre: %2$s</string>
<string name="map_widget_vector_attributes">Atributs de renderització</string>
<string name="map_widget_renderer">Estil de renderització</string>
<string name="map_widget_mini_route">Minimapa de ruta</string>
<string name="select_animate_speedup">Selecciona l\'acceleració de la ruta animada</string>
<string name="select_navigation_mode">Seleccioneu el mitjà de transport</string>
<string name="offline_edition">Edició fora de línia</string>
<string name="offline_edition_descr">Utilitza sempre l\'edició fora de línia</string>
<string name="local_openstreetmap_descr_title">Edició asincrònica de l\'OSM:</string>
<string name="tip_recent_changes_0_7_0_t">"Canvis a la versió 0.7.0:
\n\t- Dades fora de línia amb articles de la Viquipèdia
\n\t- Mapes actualitzats
\n\t- Altres funcions menors "</string>
<string name="accessibility_mode_descr">Activa les característiques d\'accessibilitat</string>
<string name="update_poi_does_not_change_indexes">Els canvis realitzats en els PDI a l\'aplicació no afecten els fitxers de mapa baixats, els canvis es desen en un fitxer local.</string>
<string name="global_app_allocated_memory_descr">Memòria assignada %1$s MB (límit de l\'Android %2$s MB, Dalvik %3$s MB).</string>
<string name="global_app_allocated_memory">Memòria assignada</string>
<string name="native_app_allocated_memory_descr">Memòria nativa total assignada a l\'aplicació %1$s MB (Dalvik %2$s MB, altres %3$s MB). Memòria proporcional %4$s MB (límit de l\'Android %5$s MB, Dalvik %6$s MB).</string>
<string name="switch_to_raster_map_to_see">No s\'ha trobat cap mapa de vectors fora de línia per aquesta localització. Podeu baixar-ne un a Configuració (Gestió de fitxers de mapes) o canviar per utilitzar mapes en línia (cal activar el connector de mapes en línia per fer-ho).</string>
<string name="tip_recent_changes_0_7_2_t">"Canvis a la versió 0.7.2:
\n\t- Renderitzaió nativa per tots els dispositius
\n\t- Edició fora de línia dels PDI
\n\t- Accessibilitat
\n\t- Molts errors de programació solucionats "</string>
<string name="global_app_settings">Paràmetres globals de l\'aplicació</string>
<string name="user_name_descr">És necessari per a les trameses a openstreetmap.org</string>
<string name="user_password_descr">És necessària per a les trameses a openstreetmap.org</string>
<string name="old_poi_file_should_be_deleted">El fitxer de dades de PDI «%1$s» és redundant i serà suprimit.</string>
<string name="search_position_favorites">Preferits…</string>
<string name="search_position_map_view">Centre del mapa actual</string>
<string name="select_search_position">Cerca prop de:</string>
<string name="menu_save_directions">Desa les indicacions</string>
<string name="local_index_upload_gpx_description">Pengeu els fitxers GPX a la comunitat d\'OSM. Es faran servir per millorar els mapes.</string>
<string name="local_index_items_uploaded">%1$d de %2$d ítem(s) s\'han penjat amb èxit.</string>
<string name="local_index_mi_upload_gpx">Envia a OSM</string>
<string name="favourites_delete_multiple_succesful">S\'ha suprimit amb èxit el(s) punt(s) preferit(s).</string>
<string name="favorite_friends_category">Amics</string>
<string name="favorite_places_category">Llocs</string>
<string name="favorite_default_category">Altres</string>
<string name="favourites_edit_dialog_name">Nom</string>
<string name="favourites_edit_dialog_category">Categoria</string>

<string name="local_index_installed">Edició</string>
<string name="local_index_items_backuped">S\'ha desactivat amb èxit %1$d de %2$d ítem(s).</string>
<string name="local_index_items_deleted">S\'ha suprimit amb èxit %1$d de %2$d ítem(s).</string>
<string name="local_index_items_restored">S\'ha activat amb èxit %1$d de %2$d ítem(s).</string>
<string name="local_index_descr_title">Gestioneu els fitxers de mapes</string>
<string name="local_index_mi_restore">Activa</string>
<string name="local_index_mi_backup">Desactiva</string>
<string name="local_index_mi_delete">Suprimeix</string>
<string name="local_index_mi_reload">Torna a carregar des de la targeta SD</string>
<string name="local_index_download">Baixa</string>
<string name="local_index_poi_data">Dades dels PDI</string>
<string name="local_index_address_data">Dades d\'adreces</string>
<string name="local_index_transport_data">Dades de transports públics</string>
<string name="local_index_map_data">Dades de mapes</string>
<string name="local_indexes_cat_backup">Desactivat</string>
<string name="local_indexes_cat_tts">Dades de veu (TTS)</string>
<string name="local_indexes_cat_voice">Dades de veu (gravades)</string>
<string name="local_indexes_cat_gpx">Dades GPX</string>
<string name="local_indexes_cat_poi">Dades dels PDI</string>
<string name="ttsvoice">Veu sintetitzada TTS</string>
<string name="search_offline_clear_search">Una altra cerca</string>
<string name="map_text_size_descr">Seleccioneu la mida del text dels noms al mapa</string>
<string name="map_text_size">Mida de la lletra al mapa</string>
<string name="tip_recent_changes">Canvis recents</string>
<string name="installing_new_resources">S\'estan descomprimint dades noves…</string>
<string name="tts_language_not_supported_title">La llengua no està suportada</string>
<string name="gpx_option_reverse_route">Inverteix la direcció del GPX</string>
<string name="tip_favorites">Punts preferits</string>
<string name="search_osm_offline">Cerca l\'adreça utilitzant mapes fora de línia</string>
<string name="system_locale">Sistema</string>
<string name="tip_navigation">Navegació</string>
<string name="tip_initial">Ajuda</string>
<string name="shared_string_next">Endavant</string>
<string name="shared_string_previous">Enrere</string>
<string name="unit_of_length_descr">Canvieu les unitats de longitud i velocitat</string>
<string name="unit_of_length">Unitat de mesura</string>
<string name="si_mi_foots">Milles/peus</string>
<string name="si_mi_yard">Milles/iardes</string>
<string name="si_km_m">Quilòmetres/metres</string>
<string name="send_location_sms_pattern">Ubicació: %1$s\n%2$s</string>
<string name="send_location">Envia la ubicació</string>
<string name="context_menu_item_share_location">Comparteix la ubicació</string>
<string name="amenity_type_administrative">Administratiu</string>
<string name="amenity_type_barrier">Barreres</string>
<string name="amenity_type_education">Educació</string>
<string name="amenity_type_emergency">Emergències</string>
<string name="amenity_type_entertainment">Entreteniment</string>
<string name="amenity_type_finance">Finances</string>
<string name="amenity_type_historic">Històric</string>
<string name="amenity_type_landuse">Ús del sòl</string>
<string name="amenity_type_leisure">Oci</string>
<string name="amenity_type_military">Militar</string>
<string name="amenity_type_natural">Natura</string>
<string name="amenity_type_other">Altres</string>
<string name="amenity_type_shop">Botigues</string>
<string name="amenity_type_sport">Esports</string>
<string name="amenity_type_sustenance">Alimentació i beguda</string>
<string name="amenity_type_tourism">Turisme</string>
<string name="amenity_type_transportation">Transport</string>
<string name="indexing_address">S\'estan indexant les adreces-…</string>
<string name="indexing_map">Indexant el mapa…</string>
<string name="indexing_poi">S\'estan indexant els PDI …</string>
<string name="indexing_transport">S\'estan indexant els transports…</string>
<string name="poi_filter_custom_filter">Filtre personalitzat</string>
<string name="poi_filter_for_tourists">Per a turistes</string>
<string name="poi_filter_fuel">Carburants</string>
<string name="osmand_short_description_80_chars">Visualització de mapes global mòbil i navegació amb mapes OSM en línia i fora de línia</string>
<string name="osmand_plus_short_description_80_chars">Visualització de mapes mòbil global i navegació amb mapes OSM en línia i fora de línia</string>
<string name="local_index_routing_data">Dades de la ruta</string>
<string name="settings_preset">Perfil d\'usuari</string>
<string name="settings_preset_descr">Seleccioneu un perfil d\'usuari amb paràmetres personalitzats dels mapes i la navegació.</string>
<string name="osmand_service">Mode en segon pla</string>
<string name="osmand_service_descr">Utilitzeu per executar l\'OsmAnd mentres la pantalla està apagada</string>
<string name="pref_raster_map">Configuració de la font del mapa</string>
<string name="pref_vector_map">Configuració del mapa de vectors</string>
<string name="button_upgrade_osmandplus">Actualitza a l\'OsmAnd+</string>
<string name="favorite_home_category">Casa</string>
<string name="local_index_gpx_info_show">\n\nPremeu i manteniu per veure les opcions</string>

<string name="local_index_no_items_to_do">No hi ha ítems per %1$s</string>

<string name="voice_not_use">No l\'utilitzis</string>
<string name="voice_not_specified">Cap</string>
<string name="internet_connection_required_for_online_route">S\'ha seleccionat un servei de navegació en línia però no hi ha cap connexió a Internet disponible.</string>
<string name="tts_missing_language_data_title">Falten dades</string>
<string name="voice_stream_notification">Àudio d\'avís</string>
<string name="voice_stream_music">Àudio de multimèdia/música</string>
<string name="shared_string_none">Cap</string>
<string name="tile_source_already_installed">El mapa ja està instal·lat, s\'actualitzarà la configuració</string>
<string name="select_tile_source_to_install">Seleccioneu els mapes (de tessel·les) per instal·lar o actualitzar</string>
<string name="internet_not_available">Per realitzar l\'operació cal una connexió a Internet que ara no està disponible</string>
<string name="level_to_switch_vector_raster_descr">Nivell mínim de zoom per utilitzar als mapes de vectors</string>
<string name="level_to_switch_vector_raster">Nivell mínim de zoom pels vectors</string>
<string name="error_doing_search">Ha ocorregut un error en la cerca fora de línia</string>
<string name="tip_map_switch">Trieu el proveïdor dels mapes</string>
<string name="tip_app_mode">Perfil d\'utilització</string>
<string name="tip_map_context_menu">Menú \'Usar posició\'</string>
<string name="amenity_type_healthcare">Serveis mèdics</string>
<string name="amenity_type_man_made">Construccions</string>
<string name="amenity_type_office">Oficines</string>
<string name="m">m</string>
<string name="reading_cached_tiles">Llegint les tessel·les emmagatzemades…</string>
<string name="specified_dir_doesnt_exist">No s\'ha trobat la carpeta especificada.</string>
<string name="application_dir">Carpeta d\'emmagatzematge de dades</string>
<string name="osmand_long_description_1000_chars">" OsmAnd (OSM Automated Navigation Directions) L\'OsmAnd és una aplicació de navegació de codi obert amb accés a una gran varietat de dades de la col·lecció oberta de mapes OpenStreetMap. Totes les dades, incloent mapes vectorials i de mosaic, poden emmagatzemar-se a la targeta de memòria del telèfon pel seu ús fora de línia. L\'OsmAnd també té la funcionalitat de càlcul de rutes tant en línia com fora de línia, incloent a més l\'orientació per veu. Algunes de les característiques centrals són: - Funcionalitat completa fora de línia (desa al dispositiu d\'emmagatzemament els mapes vectorials i de mosaic baixats) - Mapes de vectors compactes de tot el món per usar fora de línia - Baixada il·limitada de mapes nacionals o regionals directament des de l\'aplicació - Diverses capes de mapes alhora, com traces GPX o de navegació, PDIs, favorits, parades de transport públic, etc. amb nivell d\'opacitat personalitzada - Cerca fora de línia d\'adreces i llocs - Càlcul de rutes fora de línia per distàncies curtes (experimental) - Modalitats cotxe, bicicleta i vianant - Canvi automàtic de vista diürna a nocturna, opcional - Ampliació automàtica del mapa segons la velocitat, opcional - Alineació automàtica del mapa segons la brúixola o la direcció del moviment, opcional - Indicació de carril, velocitat màxima permesa, veus enregistrades i/o sintetitzades - Limitacions d\'aquesta versió gratuïta de OsmAnd: - Limitació en el nombre de mapes baixats - No té accés als PDIs fora de línia de Viquipèdia L\'OsmAnd està en desenvolupament actiu i el nostre projecte i el seu futur progrés depenen de les donacions per ajudar al desenvolupament i proves de noves funcions. Si us plau, considereu la possibilitat de comprar l\'OsmAnd+ o bé fer una donació per impulsar una nova característica, o fer una donació de manera general a la pàgina osmand.net. "</string>
<string name="osmand_plus_long_description_1000_chars">" OsmAnd+ (OSM Automated Navigation Directions) L\'OsmAnd és una aplicació de navegació de codi obert amb accés a una gran varietat de dades de la col·lecció oberta de mapes OpenStreetMap. Totes les dades, incloent mapes de tessel·les i de vectors, poden emmagatzemar-se a la targeta de memòria del telèfon pel seu ús fora de línia. L\'OsmAnd també té la funcionalitat de càlcul de rutes tant en línia com fora de línia, incloent a més l\'orientació per veu. L\'OsmAnd+ és la versió de pagament. Comprant-la estareu donant suport al projecte, ajudareu al desenvolupament de noves funcions i rebreu les darreres actualitzacions. Algunes de les característiques centrals són: - Funcionalitat completa fora de línia (desa en el dispositiu d\'emmagatzemament  els mapes vectorials i de mosaic baixats) - Mapes de vectors compactes de tot el món per usar fora de línia - Baixada il·limitada de mapes nacionals o regionals directament des de l\'aplicació - Disponibilitat fora de línia dels PDI baixats prèviament de Viquipèdia, és genial per fer turisme - Diverses capes de mapes alhora, com traces GPX o de navegació, PDIs, favorits, parades de transport públic, etc. amb nivell d\'opacitat personalitzada - Cerca fora de línia d\'adreces i llocs - Càlcul de rutes fora de línia per distàncies curtes (experimental) - Modalitats cotxe, bicicleta i vianant - Canvi automàtic de vista diürna a nocturna, opcional - Ampliació automàtica del mapa segons la velocitat, opcional - Alineació automàtica del mapa segons la brúixola o la direcció del moviment, opcional - Indicació de carril, velocitat màxima permesa, veus enregistrades i/o sintetitzades "</string>
<string name="tip_recent_changes_0_8_1_t">"Canvis a la versió 0.8.1:
\n\t* Rutes més precises (una mica més lent)
\n\t* Torna a calcular rutes de manera intel·ligent i de pressa
\n\t* Direcció per carrils
\n\t* Informació sobre límits de velocitat, radars i bandes rugoses
\n\t* Millores en l\'orientació per veu en carretera
\n\t* Connector Aparcament («On heu aparcat el cotxe?»)
\n\t* Giny Habilita/deshabilita el registre "</string>
<string name="rendering_attr_contourLines_description">Seleccioneu el nivell mínim de zoom per mostrar el mapa si està disponible. Caldrà el fitxer SRTM separat:</string>

<string name="osmand_monitoring_description">Us mostra la configuració que us facilitarà l\'enregistrament de les vostres excursions en fitxers GPX o bé el seguiment d\'una traça per mitjà d\'un servei web.</string>
<string name="osmand_development_plugin_description">Mostra la configuració de característiques en desenvolupament o que s\'estan depurant com ara la navegació animada o la visualització del rendiment de la renderització.</string>
<string name="accessibility_default">En consonància amb la configuració global del sistema</string>
<string name="zoomIs">El zoom és</string>
<string name="settings_direction_style_descr">Trieu l\'estil per expressar les direccions relatives mentres s\'està movent</string>
<string name="index_name_other">Mapes mundials i temàtics</string>
<string name="index_name_wiki">Viquipèdia mundial</string>
<string name="profile_settings">Configuració específica del perfil</string>
<string name="edit_filter_save_as_menu_item">Anomena i desa</string>
<string name="filter_current_poiButton">Filtre</string>
<string name="default_buttons_commit">Publica</string>
<string name="poi_dialog_opening_hours">Obre</string>
<string name="poi_dialog_comment">Comentari</string>
<string name="poi_dialog_name">Nom</string>
<string name="poi_action_add">afegeix</string>
<string name="poi_action_change">canvia</string>
<string name="default_buttons_delete">Elimina</string>
<string name="osb_close_dialog_close_button">Tanca l\'error</string>
<string name="osb_close_dialog_title">S\'està tancant l\'error</string>
<string name="osb_comment_dialog_add_button">Afegeix un comentari</string>
<string name="osb_comment_dialog_message">Missatge</string>
<string name="osb_close_menu_item">Tanca l\'error</string>
<string name="osb_comment_dialog_author">Nom de l\'autor</string>
<string name="osb_add_dialog_success">L\'error s\'ha creat amb èxit</string>
<string name="shared_string_yes">Sí</string>
<string name="shared_string_no">No</string>
<string name="default_buttons_add">Afegeix</string>
<string name="default_buttons_apply">Aplica</string>
<string name="context_menu_item_update_map">Actualitza el mapa</string>
<string name="search_address_city">Ciutat</string>
<string name="navigate_point_cancel">Cancel·la</string>
<string name="search_address_street">Carrer</string>
<string name="app_mode_car">Cotxe</string>
<string name="app_mode_bicycle">Bicicleta</string>
<string name="app_mode_pedestrian">Vianant</string>
<string name="search_button">Cerca</string>
<string name="search_activity">Cerca</string>
<string name="settings_Button">Configuració</string>
<string name="exit_Button">Surt</string>
<string name="settings_activity">Configuració</string>
<string name="search_address">Cerca adreça</string>
<string name="shared_string_settings">Configuració</string>
<string name="data_settings">Dades</string>
<string name="close">Tanca</string>
<string name="update_existing">Reemplaça</string>
<string name="follow">Inicia la navegació</string>
<string name="address">Adreça</string>
<string name="search_online_address">Internet</string>
<string name="searching">Cercant…</string>
<string name="search_history_city">Ciutat: {0}</string>
<string name="search_history_street">Carrer: {0}, {1}</string>
<string name="transport">Transport</string>
<string name="transport_stops">parades</string>
<string name="transport_Routes">Rutes</string>
<string name="menu_mute_off">So activat</string>
<string name="menu_mute_on">So desactivat</string>
<string name="gps_provider">GPS</string>
<string name="network_provider">Xarxa</string>
<string name="int_seconds">segons</string>
<string name="where_am_i">On estic?</string>
<string name="map_widget_view_direction">Direcció de visió</string>
<string name="clear_all">Neteja-ho tot</string>
<string name="recalculate_route_to_your_location">Mitjà de transport:</string>
<string name="use_short_object_names_descr">Utilitza el nom curt dels objectes en el mode d\'exploració tàctil</string>
<string name="amenity_type_user_defined">Definit per l\'usuari</string>
<string name="tip_osm_improve">Millora de les dades d\'OSM</string>

<string name="choose_auto_follow_route">Visualització del mapa centrada automàticament</string>
<string name="auto_follow_route_navigation">Només centra automàticament en la navegació</string>
<string name="auto_follow_route_navigation_descr">Visualització del mapa centrada automàticament només quan es navega.</string>
<string name="auto_follow_location_enabled">S\'està utilitzant la visualització del mapa centrada automàticament.</string>
<string name="file_can_not_be_renamed">No s\'ha pogut canviar el nom al fitxer.</string>
<string name="local_index_mi_rename">Canvia el nom</string>
<string name="file_with_name_already_exist">Ja existeix un fitxer amb el mateix nom.</string>
<string name="show_more_map_detail_descr">Mostra més detalls als mapes de vectors (carreteres,etc.) des dels nivells inferiors de zoom</string>
<string name="gpx_option_destination_point">Utilitza la destinació actual</string>
<string name="install_more">Instal·la\'n més…</string>
<string name="tip_search">Cerca</string>
<string name="km_h">km/h</string>
<string name="downloading">S\'està baixant…</string>
<string name="closing_changeset">S\'estan tancant les modificacions…</string>
<string name="loading_cities">S\'estan carregant les ciutats…</string>

<string name="daynight_mode_day">Dia</string>
<string name="daynight_mode_night">Nit</string>
<string name="daynight_mode_auto">Alba/capvespre</string>
<string name="daynight_mode_sensor">Sensor de llum</string>
<string name="daynight">Mode dia/nit</string>
<string name="download_files_question">Voleu baixar {0} fitxer(s) ({1} MB)?</string>
<string name="items_were_selected">{0} ítem(s) seleccionat(s)</string>
<string name="deselect_all">No seleccionis res</string>
<string name="select_all">Selecciona-ho tot</string>
<string name="fast_route_mode">La ruta més ràpida</string>
<string name="fast_route_mode_descr">Activeu per calcular la ruta més ràpida o desactiveu per calcular la més curta </string>
<string name="context_menu_item_download_map">Baixa el mapa</string>
<string name="tiles_to_download_estimated_size">Per al nivell de zoom {0} es baixaran {1} tessel·les ({2} MB)</string>
<string name="shared_string_ok">D\'acord</string>
<string name="vector_map_not_needed">No, gràcies</string>
<string name="yard">iardes</string>
<string name="mile_per_hour">mph</string>
<string name="mile">milles</string>
<string name="poi_filter_closest_poi">PDI més propers</string>
<string name="poi_context_menu_website">Mostra el lloc web del PDI</string>
<string name="phone">Telèfon</string>
<string name="download_type_to_filter">Tipus de filtre</string>
<string name="website">Lloc web</string>
<string name="poi_context_menu_call">Mostra el telèfon del PDI</string>
<string name="map_index">Mapa</string>
<string name="osb_bug_name">Error</string>
<string name="rotate_map_to_bearing">Orientació del mapa</string>
<string name="import_fav">Importa</string>
<string name="any_poi">Algun</string>
<string name="layer_osm_bugs">Errors d\'OSM (en línia)</string>
<string name="layer_map">Origen del mapa…</string>
<string name="layer_poi">Punts d\'interès…</string>
<string name="context_menu_item_search_poi">Cerca PDI</string>
<string name="int_min">min.</string>
<string name="background_router_service">Executa en segon pla</string>
<string name="show_poi_filter">Mostrar filtre</string>
<string name="search_poi_filter">Filtre</string>
<string name="hide_poi_filter">Ocultar filtre</string>
<string name="voice_data_initializing">Inicialitzant dades de veu…</string>
<string name="unzipping_file">Descomprimint el fitxer…</string>
<string name="first_time_download">Baixar regions</string>
<string name="map_screen_orientation">Orientació de pantalla</string>
<string name="transport_search_before">Itinerari anterior</string>
<string name="context_menu_item_update_poi">Actualitzar PDI</string>
<string name="searching_address">Cercant l\'adreça…</string>
<string name="search_offline_address">Fora de línia</string>
<string name="download_index_success">Baixada amb èxit</string>

<string name="show_poi_on_map">Mostra al mapa</string>
<string name="show_gps_status">Mostra l\'estat del GPS</string>
<string name="opening_hours">Horari d\'obertura</string>
<string name="poi">PDI</string>
<string name="new_route_calculated_dist">S\'ha calculat una ruta nova, distància</string>
<string name="loading_data">S\'estan carregant les dades…</string>
<string name="finished_task">Finalitzat</string>
<string name="update_tile">Actualitza el mapa</string>
<string name="app_settings">Preferències d\'aplicació</string>
<string name="map_view_3d_descr">Activeu la visualització en 3D del mapa</string>
<string name="show_gps_coordinates_text">Mostra les coordenades de GPS al mapa</string>
<string name="map_Button">Mapa</string>
<string name="map_preferences">Mapa</string>
<string name="position_on_map_center">Centre</string>
<string name="app_mode_default">Per defecte</string>
<string name="navigate_point_latitude">Latitud</string>
<string name="navigate_point_longitude">Longitud</string>
<string name="search_address_region">Regió</string>
<string name="shared_string_cancel">Cancel·la</string>
<string name="context_menu_item_create_poi">Crea un PDI</string>
<string name="poi_query_by_name_matches_categories">S\'han trobat unes quantes categories coincidents amb la consulta:</string>
<string name="choose_audio_stream">Sortida de guiat per veu</string>
<string name="map_transparency_descr">Modifica l\'opacitat del mapa base</string>
<string name="map_transparency">Opacitat del mapa base</string>
<string name="trace_rendering">Informació de depuració de dibuixat</string>
<string name="update_poi_file_not_found">El fitxer local per mantenir el canvis en els PDI no s\'ha trobat i podria no haver-se creat.</string>
<string name="map_widget_monitoring">Seguiment</string>
<string name="use_fluorescent_overlays">Capes superposades fluorescents</string>
<string name="reload">Refresca</string>
<string name="download_files">Baixa</string>
<string name="layer_gpx_layer">Traça GPX…</string>
<string name="vector_data">Mapes de vectors fora de línia</string>
<string name="point_on_map">Localització:\n Lat %1$.5f\n Lon %2$.5f</string>
<string name="poi_context_menu_modify">Modifica el PDI</string>
<string name="poi_context_menu_delete">Elimina el PDI</string>
<string name="rotate_map_compass_opt">Segons la brúixola</string>
<string name="rotate_map_bearing_opt">Segons la direcció del moviment</string>
<string name="rotate_map_none_opt">No giris el mapa (el nord és dalt)</string>
<string name="show_route">Detalls de la ruta</string>
<string name="fav_imported_sucessfully">Els preferits s\'han importat correctament</string>
<string name="fav_file_to_load_not_found">El fitxer GPX que conté els preferits no s\'ha trobat a {0}</string>
<string name="fav_saved_sucessfully">Els preferits s\'han desat correctament a {0}</string>
<string name="export_fav">Exporta</string>
<string name="error_occurred_loading_gpx">S\'ha produït un error en carregar el GPX</string>
<string name="send_report">Envia un informe</string>
<string name="none_region_found">No s\'ha trobat dades de les regions a la targeta SD. Cal que us baixeu les regions des d\'Internet.</string>
<string name="layer_yandex_traffic">Tràfic Yandex</string>
<string name="layer_route">Ruta</string>
<string name="layer_favorites">Preferits</string>
<string name="menu_layers">Defineix la visualització</string>

<string name="use_trackball_descr">Utilitzeu el ratolí de bola per moure el mapa</string>
<string name="use_trackball">Utilitza el ratolí de bola</string>
<string name="process_navigation_service">Servei de navegació de l\'OsmAnd</string>



<string name="osmand_parking_position_description_add">Per recollir el cotxe a:</string>


<string name="live_monitoring_interval">Interval de seguiment en viu</string>
<string name="live_monitoring_interval_descr">Interval de seguiment en viu especific</string>
<string name="live_monitoring_url">Adreça web de seguiment en viu</string>
<string name="gpx_monitoring_disabled_warn">Registreu traces amb el giny GPX o amb la configuració «Enregistrament del trajecte».</string>
<string name="binary_map_download_success">"Baixada amb èxit.
\n\t\n\tPer usar-lo activeu «Menú» -&gt; «Configuració del mapa» -&gt; «Font de mapa...» -&gt; «Mapes de vectors fora de línia». "</string>
<string name="pref_overlay">Capa de fons/Cap superposada</string>
<string name="map_version_changed_info">El servidor conté fitxers de mapes que no són compatibles amb la versió actual de l\'aplicació. Per descarregar-los i usar-los actualitzeu a l\'última versió.</string>
<string name="local_index_action_do">Estas a punt de %1$s %2$s element(s). Continuar?</string>
<string name="warning_tile_layer_not_downloadable">L\'aplicació no pot descarregar la capa del mapa %1$s, si us plau prova a reinstal·lar-lo.</string>
<string name="layer_overlay">Mapa sobreposat…</string>
<string name="map_overlay">Mapa superposat</string>

<string name="choose_auto_follow_route_descr">Temps fins que la vista es sincronitzi amb la posició actual</string>
<string name="map_underlay">Mapa de fons</string>
<string name="map_underlay_descr">Escolliu el mapa de fons</string>
<string name="map_overlay_descr">Escolliu el mapa superposat</string>
<string name="tip_location_sharing">Comparteix una ubicació</string>
<string name="preferred_locale_descr">Seleccioneu la llengua (reinicieu l\'OsmAnd després de canviar-la)</string>
<string name="tip_app_mode_t_v2">L\'OsmAnd suporta diferents (i personalitzables) perfils d\'aplicació per a diferents usos.
\n\nPodeu canviar de perfil amb el boto a la cantonada inferior esquerra de la pantalla del mapa(icona de cotxe,bici o vianant), o quan creeu una ruta.
	</string>
<string name="foot">peu</string>
<string name="km">km</string>
<string name="poi_filter_food_shop">Alimentació</string>
<string name="use_osmand_routing_service">Navegacio d\'OsmAnd&gt;20Km</string>
<string name="osmand_net_previously_installed">Hi ha una versió preveia d\'OsmAnd instal·lada. Totes les dades offline seran suportades per la nova aplicació .Peró els punts preferits hauran de ser exportats a la versió vella i després importats a la nova.</string>
<string name="install_selected_build">Vols instal·lar OsmAnd - {0} de {1} {2} MB ?</string>
<string name="gps_status_app_not_found">Aplicació GPS Status no instal·lada. Buscar en el Market?</string>
<string name="filter_existing_indexes">Filtre baixat</string>
<string name="continuous_rendering">Dibuixat continu</string>
<string name="use_high_res_maps">Pantalla d\'alta resolució</string>
<string name="transport_search_none">cap</string>
<string name="voice">Veu enregistrada</string>
<string name="error_reading_gpx">S\'ha produït un error en llegir les dades del GPX</string>
<string name="thanks_yandex_traffic">Gracies a Yandex per informació del transit.</string>
<string name="no_fav_to_save">Cap punt preferit per desar</string>
<string name="background_router_service_descr">Executa OsmAnd en segon pla per seguir la teva posició mentre la pantalla esta parada</string>
<string name="voice_data_not_supported">Versió no suportada de les dades de veu</string>
<string name="voice_data_corrupted">Les dades se veu especificades estan corruptes</string>
<string name="sd_unmounted">La targeta SD no és accessible.\nNo podreu veure mapes o cercar coses.</string>
<string name="first_time_continue">Mes tard</string>
<string name="search_nearby">Cerca a prop</string>
<string name="map_orientation_landscape">Apaisat</string>
<string name="map_orientation_default">El mateix que el dispositiu</string>
<string name="add_new_rule">Afegir nova regla</string>
<string name="update_poi_no_offline_poi_index">No hi ha dades PDI fora de linía per a aquesta area</string>
<string name="update_poi_error_local">Error actualitzant la llista de PDIs</string>
<string name="max_level_download_tile">Max. zooms en linía</string>
<string name="router_service">Servei de navegació</string>
<string name="downloading_list_indexes">Baixant llista de les regions disponibles…</string>
<string name="get_directions">Direccions</string>
<string name="loading_poi_obj">S\'està carregant el PDI…</string>
<string name="loading_streets">S\'estan carregant els carrers…</string>
<string name="error_calculating_route">S\'ha produït un error en calcular la ruta</string>
<string name="loading_postcodes">S\'estan carregant els codis postals…</string>
<string name="arrived_at_destination">Heu arribat a la vostra destinació</string>
<string name="invalid_locations">Les coordenades no són vàlides!</string>
<string name="saving_gpx_tracks">S\'estan desant els seguiments GPX a la SD…</string>
<string name="download_indexes">Baixa dades fora de línia</string>
<string name="osm_settings">Edició d\'OSM</string>
<string name="save_track_interval">Interval d\'enregistrament durant la navegació</string>
<string name="additional_settings">Preferències addicionals</string>
<string name="data_settings_descr">Especifiqueu la llengua, baixeu / torneu a carregar les dades</string>
<string name="use_online_routing">Utilitza la navegació en línia</string>
<string name="save_current_track_descr">Deseu la traça actual a la SD en aquest moment</string>
<string name="add_to_favourite">Afegeix a Preferits</string>
<string name="ChooseCountry">Trieu el país</string>
<string name="choose_street">Trieu el carrer</string>
<string name="choose_city">Trieu la ciutat</string>
<string name="show_poi_over_map">Mostra el PDI</string>
<string name="show_location">Mostra la ubicació</string>
<string name="searchpoi_activity">Escull un PDI</string>
<string name="choose_available_region">Escull una regió de la llista</string>
<string name="search_POI_level_btn">Cerca\'n més</string>
<string name="map_source">Font del mapa</string>
<string name="show_poi_over_map_description">Es mostren els PDI sobre el mapa (utilitza el darrer filtre escollit)</string>
<string name="use_internet">Usa Internet</string>
<string name="favorites_Button">Preferits</string>
<string name="search_address_top_text">Selecció de l\'adreça</string>
<string name="context_menu_item_add_favorite">Afegeix als preferits</string>
<string name="favourites_context_menu_edit">Edita el preferit</string>
<string name="favourites_context_menu_delete">Elimina el preferit</string>
<string name="osb_add_dialog_title">Entra un text d\'error</string>
<string name="osb_close_dialog_success">L\'error s\'ha tancat correctament</string>
<string name="osb_comment_dialog_title">S\'està afegint el comentari a l\'error</string>
<string name="poi_edit_title">Edita el PDI</string>
<string name="poi_remove_title">Elimina el PDI</string>
<string name="poi_create_title">Crea un PDI</string>
<string name="first_time_msg">Gràcies per utilitzar l\'OsmAnd. Per gaudir de més característiques d\'aquesta aplicació necessiteu baixar-vos informació regional fora de línia a través de «Configuració» → «Gestió d\'arxius de mapes». Llavors podreu veure mapes, cercar adreces, buscar els PDI i trobar transports públics.</string>
<string name="basemap_was_selected_to_download">Es requereix un mapa base pel correcte funcionament de l\'aplicació i s\'ha seleccionat per baixar-lo.</string>
<string name="osmand_background_plugin_description">Mostra els paràmetres per habilitar el seguiment i la navegació en segon pla (pantalla apagada) mitjançant l\'activació periòdica del dispositiu GPS.</string>
<string name="accessibility_preferences_descr">Preferències d\'accessibilitat</string>
<string name="trace_rendering_descr">Mostra el rendiment de la renderització</string>
<string name="tip_navigation_t">"Per obtenir indicacions de com anar a un lloc, podeu mantenir recolzat un punt en el mapa, (llavors omplireu la seva descripció i la triareu amb \'Indicacions a\') o podeu seleccionar \'Indicacions a\' després de triar un resultat d\'una llista de recerca o de la vostra llista de favorits.
\n\nEl destí es destaca amb un marcador amb forma de bandera sobre el mapa i OsmAnd mostra tant la distància com la direcció a ell (triangle taronja).
\n\nPots triar \'Inicia navegació\', que vol dir que OsmAnd et guiarà, et donarà instruccions de veu (si es configura), etc. O també pots seleccionar \'Mostra la ruta\', indicant una ruta estàtica sense cap guia o correccions al teu moviment.
\n\nPer mostrar una ruta fins la destinació seleccionada des qualsevol punt diferent al que tu et trobes, selecciona el punt d\'inici en el mapa i prem \'Indicacions des\'.
\n\nSi utilitzes \'Indicacions des\' junt amb \'Inicia navegació\', OsmAnd canviarà a la teva posició actual tant aviat com la determini (això es pot utilitzar per iniciar la navegació abans de trobar la posició actual), mentre \'Indicacions des\' combinat amb \'Mostra la ruta\' només et mostra la ruta des del punt arbitrari que hagis seleccionat sense posteriors correccions. "</string>
<string name="context_menu_item_add_waypoint">Afegeix una fita GPX</string>
<string name="poi_filter_namefinder">Cercador de noms en línia</string>
<string name="continuous_rendering_descr">Mostra la renderització continuada en lloc d\'imatge a imatge</string>
<string name="uploading_data">Penjant les dades…</string>
<string name="search_nothing_found">No s\'ha trobat res</string>
<string name="list_index_files_was_not_loaded">No s\'ha recuperat la llista de les regions des d\'osmand.net.</string>
<string name="failed_op">fallada</string>
<string name="error_occurred_saving_gpx">S\'ha produït un error en desar el GPX</string>
<string name="osm_settings_descr">Especifiqueu els paràmetres d\'Openstreetmap.org (OSM) que calen per les trameses a OSM</string>
<string name="search_address_building">Edifici</string>
<string name="search_address_building_option">Edifici</string>
<string name="avoid_motorway">Evita les autopistes</string>
<string name="auto_zoom_map_descr">Zoom automàtic del mapa en funció de la velocitat (mentre el mapa està sincronitzat amb la posició actual)</string>
<string name="auto_zoom_map">Zoom automàtic del mapa</string>
<string name="tip_recent_changes_0_8_3_t">"Canvis a la versió 0.8.3:
\n\t* Millora en el guiatge de rutes
\n\t* Opció per evitar autopistes
\n\t* Permet mostrar Cycleway=track
\n\t* Millora en l\'acabat de les IU (icones)
\n\t* S\'han corregit alguns errors de programació "</string>
<string name="snap_to_road_descr">Ajusta la posició a les carreteres durant la navegació</string>
<string name="snap_to_road">Desplaça a la carretera</string>
<string name="asap">MCP</string>
<string name="prefs_plugins_descr">Els connectors activen els paràmetres del mode expert i us proveeixen de funcionalitats extres</string>
<string name="fav_export_confirmation">Ja existeix un fitxer anterior amb preferits exportats. Voleu reemplaçar-lo?</string>
<string name="city_type_suburb">Barri</string>
<string name="city_type_hamlet">Aldea</string>
<string name="city_type_village">Vila</string>
<string name="favorite_delete_multiple">Esteu a punt de suprimir %1$d preferit(s) i %2$d grup(s) de preferits. N\'esteu segurs?</string>
<string name="basemap_missing">No s\'ha trobat el mapa base del món (el qual cobreix tot el món als nivells de zoom menors). És recomanable que us baixeu el fitxer World_basemap_x.obf per gaudir d\'un entorn complet.</string>
<string name="vector_data_missing">No s\'ha trobat les dades de bord («fora de línia») a la targeta SD. És recomanable que les baixeu per utilitzar els mapes fora de línia.</string>

<string name="tts_missing_language_data">No hi ha dades instal·lades per la llengua seleccionada. Voleu anar al Market per instal·lar-ne?</string>
<string name="gpx_option_from_start_point">Passa al llarg de la traça sencera</string>
<string name="switch_to_vector_map_to_see">Hi ha un mapa de vectors fora de línia per aquesta localització.
\n\t\n\tPer activar-lo aneu a «Menú» → «Configuració del mapa» → «Font de mapes...» → «Mapes de vectors fora de línia».</string>
<string name="overlay_transparency_descr">Modifiqueu l\'opacitat de la capa superposada</string>
<string name="overlay_transparency">Opacitat de la capa superposada</string>
<string name="layer_underlay">Mapa de base…</string>
<string name="preferred_locale">Llengua de visualització</string>
<string name="tip_search_t">"Podeu cercar llocs directament al mapa via \'Usar posició\' → \'Buscar prop d\'aquí\', o amb la pantalla dedicada a les cerques via \'Menú\' → \'Cerca\'.
\n\nLa pantalla de cerca admet diferents formats de cerca:\n\t* per adreça
\n\t* amb coordenades
\n\t* com PDI (per tipus o per nom)
\n\t* dins el teu històric de cerques
\n\t* o entre els teus preferits ja predefinits
\n\n Per qualsevol selecció un menú de context o una barra d\'accions ofereix opcions com \'Indicacions a\' or \'Mostra al mapa\', etc. "</string>
<string name="add_waypoint_dialog_added">La fita «{0}» de la traça GPX s\'ha afegit correctament</string>
<string name="add_waypoint_dialog_title">Afegeix una fita a la traça GPX enregistrada</string>
<string name="version_index_is_big_for_memory">L\'índex «{0}» no cap a la memòria</string>
<string name="version_index_is_not_supported">La versió de l\'índex «{0}» no està suportada</string>
<string name="build_installed">Paquet {0} instal·lat correctament ({1}).</string>
<string name="downloading_build">Baixant compilació…</string>
<string name="loading_builds">Carregant paquets de l\'OsmAnd…</string>
<string name="select_build_to_install">Seleccioneu un dels paquets de l\'OsmAnd per instal·lar-lo</string>
<string name="voice_is_not_available_msg">El guiatge per veu no està disponible. Aneu a «Configuració» → «Paràmetres generals» → «Guiatge per veu» i seleccioneu o baixeu un paquet d\'indicadors de veu.</string>
<string name="voice_is_not_available_title">Cap guiatge de veu seleccionat</string>
<string name="daynight_descr">Trieu la regla de commutació del mode dia/nit</string>
<string name="maps_could_not_be_downloaded">Aquest mapa podria no haver-se baixat</string>
<string name="rendering_exception">Ha ocorregut un error mentres s\'estava renderitzant l\'àrea seleccionada</string>
<string name="show_point_options">Opcions de localització …</string>
<string name="renderer_load_sucess">El renderitzador s\'ha carregat correctament</string>
<string name="fav_points_not_exist">No hi ha punts preferits</string>
<string name="tip_recent_changes_0_8_0_t">"Canvis a la versió 0.8.0:↵
\n\t- *Funcionalitats dels connectors*↵
\n\t - La majoria de funcionalitats estan agrupades per característiques i poden ser habilitades/deshabilitades en el gestor de connectors.↵ Podeu habilitar (en línia o emmagatzemades) fonts de tessel·les de mapa, preferències de seguiment i moltes altres noves i anteriors característiques. ↵
\n\t- *Nou suport per dades de mapa fora línia*↵
\n\t - El renderitzat de mapa ha esdevingut mes ràpid i precís (els problemes amb la línia de costa i les àrees inundades estan majoritàriament solucionats). ↵
\n\t - Necessiteu descarregar completament totes les dades fora de línia (les dades antigues no seran suportades)↵
\n\t- *Càlcul de rutes fora línia* ↵
\n\t - El càlcul de rutes fora línia ha esdevingut mes robust↵
\n\t *Usabilitat i experiència d\'IU*↵
\n\t - Millorada en moltes àrees "</string>
<string name="tip_recent_changes_0_8_2_t">"Canvis a la versió 0.8.2:
\n\t* Càlcul de rutes millorat
\n\t* Ginys dinàmics de mapes
\n\t* Configuracions de mapa desplaçades a la pantalla del mapa
\n\t* Botó de bloqueig de pantalla en serveis de registre
\n\t* S\'ha corregit Arabic, Kannada scripting i llenguatges RTL "</string>
<string name="gpxup_trackable">Seguible</string>
<string name="search_offline_geo_error">No s\'ha pogut analitzar la geo intenció «%s»</string>
<string name="amenity_type_geocache">Geocerca</string>
<string name="use_osmand_routing_service_descr">L\'us de la navagacio fora de línia d\'OsmAnd s\'aplica nomes a rutes &gt; 20km (experimental)</string>
<string name="btn_advanced_mode">Mode avançat…</string>
<string name="poi_filter_parking">Aparcament</string>
<string name="poi_filter_public_transport">Transport públic</string>
<string name="poi_filter_emergency">Emergències</string>
<string name="poi_filter_restaurants">Restaurants</string>
<string name="osm_editing_plugin_description">Mostra la configuració necessària per la retroalimentació d\'OSM com ara recollir/modificar els PDI d\'OSM, obrir/comentar els errors d\'OSM i contribuir amb fitxers GPX enregistrats (calen les credencials d\'OSM).</string>
<string name="tip_rotation_switching_t_v2">Podeu canviar com gira el mapa tocant repetidament la icona de la brúixola de la pantalla.
		\n\nLes opcions son:
		\n\t\'No girar (el nord es amunt)\' - El mapa no girarà, el nord sempre serà a dalt.
		\n\t\'En la direcció del moviment\' - El mapa s\'alinearà contínuament en la direcció que avanceu.
		\n\t\'Amb la brúixola\' - El mapa s\'alinearà contínuament amb la brúixola del dispositiu.
	</string>
<string name="tts_language_not_supported">La llengua seleccionada no està suportada per el motor de TTS (text a veu) d\'Android instal·lat. Voleu anar al Market per veure altres motors TTS? Altrament s\'usarà la llengua del TTS per defecte.</string>
<string name="tip_map_switch_t_v2">"La font del mapa i les capes mostrades es poden canviar via «Menú» -&gt; «Configuració del mapa».
\n\nSota «Font del mapa…» podeu triar entre usar els mapes vectorials (per defecte, també necessaris a la navegació sense connexió) o les fonts de tessel·la predeterminades (en connexió o prèviament descarregades) (per això cal activar el connector «Mapes en línia» a «Opcions» → «Connectors»), o mapes creats manualment usant per exemple OsmAndCreator en el vostre PC.
\n\n\'OsmAnd també suporta fonts personalitzades. "</string>
<string name="tip_map_context_menu_t">El menú contextual \'Usa posició\' inclou totes les opcions relatives al punt (posició).
	\n\nEstà disponible prement i aguantant a qualsevol punt en el mapa (i llavors seleccionant el seu marcador) o prement el boto de la bola de desplaçament o seleccionant \'Menú\'→ \Usa posició\' (en les dues darreres opcions s\'agafa el centre del mapa com referència).
	\n\nLa caixa de diàleg s\'amaga altre cop prement i aguantant dins seu.
	</string>
<string name="tip_initial_t">"OsmAnd és una aplicació de navegació amb moltes funcionalitats.
\n\nEs disposa d\'una introducció bàsica, de consells d\'ús i de trucs via «Menú» → «Ajuda» des la pantalla del mapa. "</string>
<string name="send_location_way_choose_title">Comparteix l\'ubicació usant</string>
<string name="old_map_index_is_not_supported">Format de mapa discontinuat «{0}» no esta suportat</string>
<string name="select_max_zoom_preload_area">Selecciona el màxim zoom per precarregar</string>
<string name="renderers_descr">Escull l\'aparença de dibuixat</string>
<string name="transport_searching_transport">Resultats de transport (cap destí):</string>
<string name="transport_searching_route">Resultats de transport ({0} al destí):</string>
<string name="map_route_by_gpx">Navega utilitzant un GPX</string>
<string name="layer_transport_route">Ruta de transport</string>
<string name="layer_transport">Parades de transport</string>
<string name="voice_data_unavailable">Les dades de veu seleccionades no estan disponibles</string>
<string name="search_poi_location">Cercant senyal…</string>
<string name="opening_hours_not_supported">Format d\'horaris d\'obertura no suportat per a l\'edició</string>
<string name="transport_to_go_after">prioritza distancia</string>
<string name="hello">Aplicació de navegació OsmAnd</string>
<string name="osmand_rastermaps_plugin_description">Us mostra les preferències per configurar diversos mapes en línia o emmagatzemats, com a mapa base o com a mapa sobreposat / de fons. Podeu preparar i copiar aquests mapes a la carpeta de dades OsmAnd.</string>
	<string name="choose_audio_stream_descr">Escolliu el canal per reproduir el guiat per veu (depenent del sistema)</string>
	<string name="renderers">Renderització dels vectors</string>
	<string name="context_menu_item_open_bug">Obre un error d\'OSM</string>
	<string name="tip_recent_changes_0_8_4_t">Canvis a la versió 0.8.4:
	\n\t* Correcció d\'alguns errors
	\n\t* El mapa no perd la posició després d\'interrupcions
	\n\t* Permet activar el mode en segon pla durant la navegació
    </string>
    <string name="btn_add_tag">Afegeix una etiqueta</string>
    <string name="poi_filter_entertainment">Entreteniment</string>
    <string name="context_menu_item_first_intermediate_point">Defineix el primer punt objectiu</string>
    <string name="context_menu_item_last_intermediate_point">Defineix el darrer punt objectiu</string>
    <string name="add_as_last_destination_point">Afegeix punt intermedi al final</string>
    <string name="add_as_first_destination_point">Afegeix punt intermedi al principi</string>
    <string name="replace_destination_point">Substitueix el punt de destinació</string>
    <string name="new_destination_point_dialog">Ja teniu definit el punt de destinació.</string>
    <string name="target_point">Punt objectiu %1$s</string>
    <string name="target_points">Objectius</string>
    <string name="intermediate_point_too_far">El punt intermedi %1$s és massa lluny de la carretera més propera.</string>
    <string name="arrived_at_intermediate_point">Heu arribat al vostre punt intermedi</string>
    <string name="context_menu_item_intermediate_point">Afegeix un punt intermedi</string>
    <string name="map_widget_intermediate_distance">Punt intermedi</string>
    <string name="ending_point_too_far">El punt final és massa lluny de la carretera més propera.</string>
    <string name="poi_filter_accomodation">Allotjament</string>
    <string name="poi_filter_sightseeing">Vistes panoràmiques</string>
    <string name="poi_filter_car_aid">Assistència a vehicles</string>
	<string name="tip_update_index_t">"És essencial mantenir actualitzats els mapes fora de línia per poder visualitzar-los, cercar-hi adreces / punts d\'interès i navegar-hi quan no hi ha connexió. L\'OsmAnd compta amb un gestor de fitxers de mapes per baixar aquests mapes fora de línia i comprovar si hi ha actualitzacions disponibles.
\n\nPer baixar mapes aneu a «Configuració» → «Gestió de fitxers de mapes» → «Baixa».
\n\nRebreu un llistat de regions des d\'Internet i podreu seleccionar-ne una per baixar o actualitzar-ne el fitxer. Fixeu-vos en el selector de tipus de fitxer de la part superior de la pantalla per baixar el que voleu (mapes normals, amb relleu, etc.).
\n\nPodeu filtrar les opcions disponibles introduint les primeres lletres, o podeu seleccionar l\'opció «Configuració» → «Filtra les baixades» per veure només les actualitzacions disponibles per les dades que ja teniu al vostre dispositiu.
\n\n\t El color «verd» indica que les dades ja són actualitzades
\n\t El color «blau» indica que hi ha actualitzacions disponibles al servidor
\n\t El tipus de lletra cursiva indica que les dades estan desactivades al dispositiu "</string>
	
	
	<string name="create_poi_link_to_osm_doc">LLegenda del mapa <u>OSM en línia</u> amb imatges</string><string name="osmand_routing_experimental">La navegació fora de línia de l\'OsmAnd és una característica experimental i no funciona per distàncies superiors als 20Km.\n\nEl servei de navegació s\'ha desviat temporalment cap a CloudMade en línia.</string>
	<string name="renderer_load_exception">S\'ha produït una excepció: el renderitzador no s\'ha carregat</string>
	<string name="context_menu_item_search_transport">Cerca de transports públics</string>
	<string name="transport_search_again">Reinicia la cerca de transport</string>
	<string name="no_vector_map_loaded">Els mapes de vectors no s\'han carregat</string>
	<string name="gpx_files_not_found">No s\'ha trobat cap fitxer GPX a la carpeta de traces</string>
	<string name="rotate_map_to_bearing_descr">Seleccioneu l\'alineació de la pantalla del mapa</string>
	<string name="background_service_int">Interval d\'activació del GPS</string>
	<string name="voice_provider_descr">Trieu la llengua en el guiatge per la navegació</string>
	<string name="voice_provider">Guiatge per veu</string>
	
	<string name="route_tr">Gireu a la dreta i continueu</string>
	<string name="route_tshr">Gireu fortament a la dreta i continueu</string>
	<string name="route_tslr">Gireu lleugerament a la dreta i continueu</string>
	<string name="route_tl">Gireu a l\'esquerra i continueu</string>
	<string name="route_tshl">Gireu fortamanent a l\'esquerra i continueu</string>
	<string name="route_tsll">Gireu lleugerament a l\'esquerra i continueu</string>
	<string name="route_tu">Feu un gir en forma d\'U i continueu</string>
	<string name="search_near_map">Cerca propera a la posició actual al mapa</string>
	<string name="transport_Stop">Parada</string>
	<string name="transport_search_after">Itinerari subsegüent</string>	
	<string name="transport_finish_search">Finalitza la cerca</string>
	<string name="transport_to_go_before">distància subsegüent</string>
	<string name="transport_route_distance">Longitud del itinerari</string>
	<string name="show_transport_over_map_description">Mostra les parades del transport públic al mapa</string>
	<string name="search_history_int_streets">Intersecció: {0} x {1} a {2}</string>
	<string name="favorite">Preferit</string>
	<string name="shared_string_history">Historial</string>
	<string name="uploading">Enviant…</string>
	<string name="search_osm_nominatim">Cerca una adreça utilitzant OSM Nominatim</string>
	<string name="hint_search_online">Cerca en línia: Núm. de la casa, carrer, ciutat</string>
	<string name="max_level_download_tile_descr">Seleccioneu el nivell màxim de zoom per baixar les tessel·les dels mapes en línia</string>
	<string name="route_general_information">Distància total %1$s, temps de viatge %2$d h %3$d m.</string>
	<string name="router_service_descr">Escolliu un servei de navegació en línia o fora de línia</string>
	<string name="download_question">Voleu baixar {0} - {1} ?</string>
	<string name="download_question_exist">Ja existeixen dades fora de línia per {0} ({1}). Voleu actualitzar-les ({2}) ?</string>
	<string name="fav_points_edited">S\'ha editat un punt preferit</string>
	<string name="only_show">Mostra la ruta</string>
	<string name="mark_final_location_first">Primer de tot cal que seleccioneu una destinació</string>
	<string name="auth_failed">Ha fallat l\'autorització</string>
	<string name="loading_streets_buildings">S\'estan carregant els carrers/edificis…</string>
	<string name="error_calculating_route_occured">S\'ha produït un error en calcular la ruta</string>
	<string name="empty_route_calculated">S\'ha produït un error: la ruta calculada és buida</string>					
	<string name="go_back_to_osmand">Torna enrere al mapa de l\'OsmAnd</string>
	<string name="reading_indexes">S\'estan llegint les dades locals…</string>
	<string name="download_indexes_descr">Baixeu o actualitzeu dades des d\'Internet pel seu ús fora de línia</string>
	<string name="use_online_routing_descr">Utilitzeu Internet per calcular la ruta</string>
	<string name="save_current_track">Desa la traça GPX actual</string>
	<string name="save_track_to_gpx_descrp">Les traces es desaran a la carpeta de traces durant la navegació</string>
	<string name="reload_tile">Torna a carregar la tessel·la</string>
	<string name="mark_point">Objectiu</string>
	<string name="show_osm_bugs_descr">Us mostra OpenStreetBugs al mapa</string>
	<string name="show_osm_bugs">Mostra OpenStreetBugs</string>
	<string name="favourites_activity">Preferits</string>
	<string name="edit_filter_delete_message">El filtre {0} s\'ha eliminat</string>
	<string name="update_poi_success">Les dades dels PDI s\'han actualitzat correctament (se n\'han carregat {0})</string>
	<string name="update_poi_error_loading">S\'ha produït un error quan s\'estava carregant les dades des del servidor</string>
	<string name="update_poi_is_not_available_for_zoom">L\'actualització dels PDI no està disponible pels nivells de zoom més petits</string>
	<string name="context_menu_item_update_map_confirm">Voleu actualitzar les dades locals a través d\'Internet?</string>
	<string name="search_history_building">Edificis: {0}, {1}, {2}</string>
	<string name="choose_building">Trieu l\'edifici</string>
	<string name="show_view_angle">Mostra la direcció de visió</string>
	<string name="map_view_3d">Visualització del mapa en 3D</string>
	<string name="map_tile_source">Font del mapa de tessel·les</string>
	<string name="use_internet_to_download_tile">Utilitza Internet per baixar les tessel·les que faltin</string>
	<string name="app_description">Aplicació de navegació</string>
	<string name="search_shown_on_map">Mostra al mapa</string>
	<string name="search_address_street_option">Intersecció de carrers</string>
	<string name="search_tabs_location">Localització</string>
	<string name="add_favorite_dialog_top_text">Introducció del nom del preferit</string>
	<string name="add_favorite_dialog_default_favourite_name">Preferit</string>
	<string name="add_favorite_dialog_favourite_added_template">El punt preferit «{0}» s\'ha afegit correctament.</string>
	<string name="osb_comment_menu_item">Afegeix un comentari</string>
	<string name="osb_comment_dialog_success">El comentari s\'ha afegit correctament</string>
	<string name="poi_remove_success">El PDI s\'ha eliminat correctament</string>
	<string name="default_buttons_reset">Neteja</string>
	<string name="edit_filter_delete_dialog_title">Voleu eliminar el filtre seleccionat?</string>
	<string name="tip_day_night_mode_t_v2">"L\'aspecte dels mapes vectorials pot canviar entre dia (clar) i nit (fosc). Els colors de nit són més segurs per la conducció nocturna.
\n\nPodeu assignar un criteri pel canvi de dia/nit a «Menú» -&gt; «Configuració del mapa» -&gt;«Mapa dia/nit».
\n\nLes opcions son:
\n\t «Alba/Ocàs» - mode automàtic, controlat per la posició del sol (predeterminat)
\n\t «Dia» - sempre usa mode de dia
\n\t «Nit» - sempre usa mode de nit
\n\t «Sensor de llum» - l\'aspecte del mapa es controlat pel sensor de llum del dispositiu (només si disposa d\'aquest sensor) "</string>
	<string name="tip_osm_improve_t">L\'OsmAnd usa mapes basats en dades de l\'Openstreetmap.org (OSM) i el podeu usar directament per millorar la qualitat de les dades OSM. Podeu crear i publicar nous PDI o reportar errors de l\'OSM amb només uns quants clics.
\n\nPer a això heu de activar el connector «Edició d\'OSM» mitjançant «Preferències» → «Connectors» i llavors proporcionar la vostra informació de registre de l\'OSM a «Preferències» → «Edició d\'OSM».
\n\nPer afegir un nou PDI useu l\'opció «Crea un PDI» en el menú contextual del mapa «Usa la ubicació». Introduïu la informació sobre el nou PDI al diàleg de «Crea PDI» i finalment publiqueu-lo.
\n\nTambé els errors en els mapes es poden informar immediatament via error d\'OSM, així la comunitat d\'OSM podrà solucionar l\'error.Useu l\'opció «Obre error d\'OSM» en el menú contextual «Usa la ubicació». Llavors entri una descripció detallada del problema i finalment enviï’l usant el boto «Afegir».
\n\nOsmAnd pot guardar les vostres entrades sense connexió però naturalment caldrà una connexió a Internet per enviar finalment els teus PDI i registres de errors d\'OSM detectats.
	</string>
	<string name="tip_recent_changes_0_6_9_t">Canvis a 0.6.9 :
\n\t- Dibuixat fora línia millorat\n\t- Dibuixat natiu ràpid fora linina - mirar a les característiques experimentals (pot no funcionar en alguns dispositius)\n\t- Canvis massius per veure i sentir
\n\t- Informació d\'altitud
\n\t- Noves traduccions (Vietnamita,Polac)
\n\t- Altres petites característiques</string>
	<string name="no_route">Sense ruta</string>
	<string name="voice_stream_voice_call">Àudio de trucada de veu</string>
	<string name="tip_location_sharing_t">Podeu compartir la ubicació de llocs interessants durant el vostre viatge amb la família o els amics per mitjà del menú de context «Usa posició» → «Comparteix la ubicació».
\n\nLlavors seleccioneu una via per compartir la vostra ubicació. Les opcions són: Correu electrònic, SMS(text) o només copiar les coordenades de la ubicació en el porta-retalls.
	</string>
	<string name="enable_plugin_monitoring_services">Habilita els connectors de monitorització (enregistrament, enregistrament en viu) per poder utilitzar els serveis de monitorització</string>
    <string name="gps_not_available">Habiliteu el GPS a les preferències</string>
    <string name="zxing_barcode_scanner_not_found">L\'aplicació ZXing Barcode Scanner no està instal·lada. La voleu cercar al Market?</string>
	<string name="rendering_attr_roadColors_name">Esquema de color de carreteres</string>
    <string name="map_widget_show_destination_arrow">Mostra la direcció de destinació</string>
    <string name="non_optimal_route_calculation">Calcula possibles rutes no òptimes per a llargues distàncies</string>
    <string name="rendering_attr_roadColors_description">Seleccioneu un esquema de color de carreteres:</string>
	<string name="map_widget_monitoring_services">Serveis d\'enregistrament</string>
	<string name="av_def_action_video">Enregistra un vídeo</string>
    <string name="av_def_action_audio">Enregistra un so</string>
    <string name="av_video_format_descr">Seleccioneu el format de sortida de vídeo</string>
    <string name="av_settings_descr">Configureu les preferències de so i vídeo</string>
    <string name="av_settings">Configuració d\'àudio/vídeo </string>
    <string name="recording_error">S\'ha produït un error durant l\'enregistrament </string>
    <string name="recording_camera_not_available">La càmera no és disponible</string>
    <string name="recording_unavailable">no disponible</string>
    <string name="recording_context_menu_play">Reprodueix</string>
    <string name="map_widget_av_notes">Notes d\'àudio</string>
    <string name="dropbox_plugin_name">Connector del Dropbox</string>
    <string name="dropbox_plugin_description">El connector de Dropbox us permet sincronitzar traces i notes d\'àudio i vídeo amb el vostre compte de Dropbox.</string>
    
    <string name="av_widget_action_descr">Seleccioneu l\'acció per defecte del giny</string>
    <string name="av_widget_action">Acció per defecte del giny</string>
    <string name="recording_open_external_player">Obre un reproductor extern</string>
    <string name="recording_context_menu_arecord">Enregistra una nota d\'àudio</string>
    <string name="recording_context_menu_vrecord">Enregistra una nota de vídeo</string>
    <string name="recording_context_menu_delete">Elimina l\'enregistrament</string>
    <string name="av_use_external_recorder">Usa un enregistrador extern</string>
    
    <string name="download_select_map_types">Altres mapes</string>
    <string name="rendering_attr_noAdminboundaries_name">Amaga els límits administratius</string>
	<string name="download_roads_only_maps">Mapes de només carreteres</string>
    
	<string name="safe_mode">Mode segur</string>
    <string name="background_service_is_enabled_question">El mode en segon pla encara s\'està executant. També el voleu interrompre?</string>
    <string name="close_changeset">Tanca el conjunt de canvis</string>
	<string name="native_library_not_running">L\'aplicació encara s\'està executant en mode segur(desactiveu-lo a «Preferències»).</string>
    <string name="rendering_attr_showRoadMaps_name">Mapes amb només carreteres</string>
    <string name="no_buildings_found">No s\'han trobat edificis.</string>
    <string name="search_villages_and_postcodes">Cerca municipis i codis postals</string>
	
    
    <string name="route_descr_lat_lon">Lat %1$.3f long %2$.3f</string>
    <string name="intermediate_points_change_order">Canvia l\'ordre</string>
    <string name="recording_delete_confirm">Voleu eliminar aquest enregistrament?</string>
    <string name="recording_default_name">Enregistrament</string>
    <string name="recording_description">Enregistrament %1$s %3$s %2$s</string>
    <string name="layer_recordings">Capa d\'enregistraments</string>
    <string name="recording_can_not_be_played">No es pot reproduir l\'enregistrament</string>
    <string name="av_control_stop">Atura</string>
    <string name="srtm_paid_version_msg">Considereu comprar el connector de les línies de nivell al Market per ajudar al desenvolupament futur.</string>
    <string name="srtm_paid_version_title">Connector de corbes de nivell</string>
    <string name="av_video_format">Format de sortida de vídeo</string>
    <string name="av_use_external_recorder_descr">Usa l\'enregistrament de vídeo del sistema</string>
    
    <string name="recording_is_recorded">S\'està enregistrant àudio/vídeo. Per aturar-ho, premeu el botó d\'aturada del giny.</string>
    <string name="map_widget_audionotes">Notes d\'àudio</string>
    <string name="recording_playing">S\'està reproduint l\'àudio de l\'enregistrament especificat.\n%1$s</string>
    <string name="tip_recent_changes_1_1_0_t">Canvis a 1.1.0:
		\n\t* Connector de càlcul de distàncies
		\n\t* Connector de notes d\'àudio
		\n\t* Connector de corbes de nivell
		\n\t* Correccions d\'errors
		\n\t* Opció \'Vista turística\'amb més detalls al mapa, nous estils de carretera, més contrast, i l\'opció per senderisme indicant el grau de dificultat SAC
		\n\t* Correcció d\'altitud GPS basada en EGM96
    </string>
    <string name="av_control_start">Comença</string>
    <string name="osmand_srtm_short_description_80_chars">Connector de l\'OsmAnd per a corbes de nivell fora de línia</string>
    
    
    <string name="map_widget_distancemeasurement">Mesura de distàncies</string>
    <string name="audionotes_location_not_defined">Encara no teniu definida la localització de la nota. «Usa localització...» per assignar una nota a la localitzacio especificada</string>
    <string name="monitoring_control_stop">Aturar</string>
    <string name="audionotes_plugin_description">"Mostra el botó de registrar notes d\'àudio/vídeo  durant el viatge"</string>
    <string name="audionotes_plugin_name">Connector de notes d\'àudio</string>
    <string name="index_srtm_parts">peces</string>
    <string name="index_srtm_ele">Línies de nivell</string>
    <string name="srtm_plugin_name">Corbes de nivell</string>
    <string name="download_roads_only_item">"Carreteres "</string>
    <string name="download_regular_maps">Mapes estàndards</string>
    <string name="rendering_attr_noAdminboundaries_description">No mostra els límits administratius regionals (nivells 5 a 9)</string>
    <string name="osmodroid_plugin_name">Connector OsMoDroid</string>
	<string name="tip_altitude_offset">Correcció de l\'altitud</string>
	<string name="map_widget_max_speed">Límit de velocitat</string>
    <string name="monitoring_control_start">Inicia</string>
    <string name="route_descr_current_location">Posició actual</string>
    <string name="incremental_search_city">Cerca progressiva de municipis</string>
    <string name="safe_mode_description">Executeu l\'aplicació en mode segur (usant codi d\'Android, més lent que el codi nadiu).</string>
    <string name="delete_target_point">Elimina el punt de ruta</string>
    <string name="download_srtm_maps">Dades de corbes de nivell</string>
    <string name="osmodroid_plugin_old_ver_not_supported">El connector OsMoDroid és d\'una versió antiga i cal actualitzar-lo.</string>
    <string name="incomplete_locale">incomplet</string>
	<string name="use_high_res_maps_descr">No ampliïs (ni difuminis) les tessel·les del mapa en pantalles d\'alta densitat</string>
	<string name="sd_mounted_ro">La targeta SD és només de lectura.\nNomés podeu visualitzar el mapa precarregat i no podeu baixar-ne des d\'Internet.</string>
	<string name="map_orientation_portrait">Vertical</string>
	<string name="map_screen_orientation_descr">Vertical, apaïsat, o dispositiu</string>
	<string name="opening_changeset">S\'estan obrint les modificacions…</string>
	<string name="reload_indexes_descr">Torneu a carregar els mapes de vectors fora de línia i les dades de la targeta SD</string>
	<string name="reload_indexes">Torna a llegir les dades fora de línia</string>
	<string name="map_preferences_descr">Especifiqueu els paràmetres del mapa: font del mapa, rotació, posició del marcador i orientació de la pantalla</string>
	<string name="use_english_names">Utilitza els noms anglesos als mapes</string>
	<string name="navigate_point_top_text">Introduïu la latitud i la longitud en el format seleccionat (G - graus, M - minuts, S - segons)</string>
	<string name="navigate_point_format_D">GGG.GG</string>
	<string name="navigate_point_format_DM">GGG MM.MM</string>
	<string name="navigate_point_format_DMS">GGG MM SS.SS</string>
	<string name="favourites_remove_dialog_msg">Voleu eliminar el punt preferit \'%s\'?</string>
	<string name="favourites_remove_dialog_success">El punt preferit {0} ha estat eliminat correctament.</string>
	<string name="poi_action_succeded_template">L\'acció {0} s\'ha completat correctament.</string>
	<string name="poi_error_info_not_loaded">No s\'ha carregat la informació del node</string>
	<string name="poi_dialog_other_tags_message">S\'han preservat totes les altres etiquetes</string>
	<string name="osmodroid_plugin_description">El connector OsMoDroid és un connector per a l\'aplicació OsmAnd per a creació de traces i funcions relacionades en temps real. La informació sobre el servei es troba disponible a http://esya.ru.</string>
    <string name="auto_announce_off">Atura els anuncis automàtics</string>
	<string name="shared_string_io_error">S\'ha produït un error d\'E/S</string>
	<string name="poi_namefinder_query_empty">Introduïu una consulta de cerca per trobar el PDI</string>
	<string name="show_transport_over_map">Mostra les parades del transport</string>
	<string name="error_io_error">S\'ha produït un error E/S</string>
	<string name="save_track_to_gpx">Desa la traça en un fitxer GPX durant la navegació</string>
	<string name="use_english_names_descr">Escolliu entre noms nadius i noms anglesos</string>
	<string name="srtm_plugin_description">"Un giny extern (a descarregar a part) permet baixar relleu i corbes de nivell  fora de línia («Paràmetres» → «Gestió d\'arxius de mapes» → «Baixa» → Selecció del tipus de mapa desitjat). Tot això es pot mostrar alhora combinat amb els mapes fora de línia d\'OsmAnd."</string>
    <string name="rendering_attr_showRoadMaps_description">Indiqueu quan mostrar mapes de només carreteres:</string>
	<string name="tip_recent_changes_1_0_0_t">Canvis a la 1.0.0 :
	\n\t* Encaminament millorat: més ràpid, més precís, fins a 250 km
	\n\t* Introducció dels mapes de només carreteres
	\n\t* El mapa no perd el bloqueig de la posició després d\'interrupcions
	\n\t* Activa el servei en segon pla durant la navegació
    </string>
    <string name="auto_announce_on">Inicia els anuncis automàtics</string>
	<string name="tip_recent_changes_0_7_1_t">"Canvis a la 0.7.1 :
\n\t- Edició de PDI fora línia
\n\t- Enregistrar en viu - envia coordenades a un servei web periòdicament (llegeix com configurar el servei web als articles ComEsFà)
\n\t- Mostra el recorregut enregistrat actualment al mapa
\n\t- Detecció de direcció: «Feu un gir en U» s\'indica i anuncia quan es va en direcció oposada, o després de perdre un gir\n\t- Missatge de veu nou «Ruta re-calculada»
\n\t- Indicacions òptiques d\'un gir imminent abans de 100 m usant una fletxa amb color canviant
\n\t- Els fitxers índex desactivats es mostren ara a Baixades en verd fosc o blau fosc
\n\t- Altres canvis "</string>
	<string name="tip_recent_changes_0_6_8_t">"Canvis a la 0.6.8 :
\n\t- Cerca completament redissenyada  (PDI, adreces)! Fa les cerques d\'adreces més ràpides i més sensibles. Creada una interfície de cerca amb moltes opcions diferents.
\n\t- Implementada la cerca de PDI per nom en grans àrees(països)
\n\t- Solucionat el parpelleig de la pantalla a les tauletes (Problema 641)
\n\t- Opció d\'autocentrat del mapa (Problema 356)
\n\t- Navegació GPX  moguda a «Direccions» i «Desa les direccions» moguda a «Sobre la ruta»
\n\t- Dades de PDI incloses en fitxer .obf (tots els índexs de baixada després de 01/10/11)
\n\t- Correcions en els missatges de veu (posició GPS, omissió de la primer comanda)
\n\t- Petites millores "</string>
	<string name="tip_favorites_t">"Els punts usats de forma freqüent els podeu desar com a Preferits, com s\'indica:
\n\nEn el menú de context «Usa posició» per qualsevol punt, seleccioneu l\'opció «Afegeix als preferits» i introduïu un nom per identificar-lo.
\n\nDesprés de desar un preferit, aquest és accessible mitjançant «Menú» -&gt; «Els meus llocs». Mantenint pressionat un determinat preferit en el menú «Preferits» es dona accés a opcions per establir-ho com a destinació, editar-lo o suprimir-lo.
\n\nPer mostrar tots els punts preferits directament al mapa, a la pantalla mapa, activeu la capa «Preferits» que es troba a «Menú» → «Configuració del mapa». "</string>
	<string name="send_location_email_pattern">Per a veure la localització seguiu l\'enllaç web %1$s o l\'enllaç Android %2$s</string>
	
	<string name="loading_builds_failed">L\'obtenció del llistat de construccions disponibles de l\'OsmAnd ha fallat</string>
	<string name="contribution_activity">Activitat especial per la versió dels col·laboradors</string>
	<string name="transport_context_menu">Cerca transport a la parada</string>
	<string name="background_service_wait_int_descr">Estableix el temps màxim d\'espera per a cada correcció de la posició en segon pla</string>
	<string name="background_service_wait_int">Espera màxima per corregir</string>
	<string name="service_stop_background_service">Desactiva el servei de navegació en segon pla</string>
	<string name="dist_control_start">Inici</string>
    <string name="local_indexes_cat_av">Dades d\'àudio/vídeo</string>
    <string name="stop_routing_confirm">Esteu segurs de què voleu parar la navegació?</string>
    <string name="clear_dest_confirm">Esteu segurs de què voleu eliminar la vostra destinació?</string>
    <string name="recording_context_menu_show">Mostra</string>
    <string name="recording_photo_description">Fotografia %1$s %2$s</string>
    <string name="av_def_action_picture">Fes una fotografia</string>
    <string name="recording_context_menu_precord">Fes una fotografia</string>
    <string name="download_hillshade_item">Ombrejat del relleu</string>
    <string name="download_hillshade_maps">Mapes de relleu</string>
    <string name="tip_recent_changes_1_1_2_t">Canvis a la 1.1.2:
		\n\t* Millora del connector d\'àudio/vídeo (fotos amb informació EXIF)
		\n\t* Usabilitat millorada i reestructurada del connector de corbes de nivell
		\n\t* Paquets de relleu per al connector de corbes de nivell
		\n\t* Correcció d\'errors (encaminador sub-òptim)
    </string>
    <string name="precise_routing_mode_descr">Activeu per calcular itineraris precisos sense errades. Encara és lent i de distància limitada.</string>
    <string name="precise_routing_mode">Encaminament precís (alfa)</string>
    <string name="intermediate_point">Fita %1$s</string>
    <string name="support_new_features_descr">Feu un donatiu per veure noves funcionalitats implementades a l\'aplicació</string>
	<string name="direction_style_sidewise">Lateral (8 sectors)</string>
	<string name="direction_style_clockwise">Sentit horari (12 sectors)</string>
	<string name="sd_dir_not_accessible">La carpeta d\'emmagatzematge a la targeta SD no és accessible!</string>
	<string name="please_select_address">Seleccioneu primer un municipi o carrer</string>
    <string name="search_street_in_neighborhood_cities">Cerca el carrer en els municipis propers</string>
    <string name="intermediate_items_sort_by_distance">Ordre (porta a porta)</string>
    <string name="delete_point">Suprimeix el punt</string>
    <string name="plugin_distance_point_time">hora</string>
    <string name="plugin_distance_point_hdop">precisió</string>
    <string name="plugin_distance_point_speed">velocitat</string>
    <string name="plugin_distance_point_ele">elevació</string>
    <string name="plugin_distance_point">Punt</string>
    <string name="gpx_file_name">Nom del fitxer GPX</string>
    <string name="gpx_saved_sucessfully">El fitxer GPX s\'ha desat correctament a {0}</string>
    <string name="osmand_distance_planning_plugin_name">Calculadora de distàncies i eina de planificació</string>
    <string name="default_buttons_do_not_show_again">No ho mostris més</string>
    <string name="distance_measurement_start_editing">Comença a editar</string>
    <string name="distance_measurement_finish_editing">Finalitza l\\\'edició</string>
    <string name="distance_measurement_finish_subtrack">Comença una subtraça nova</string>
    <string name="distance_measurement_clear_route">Neteja tots els punts</string>
    <string name="distance_measurement_save_gpx">Desa com a GPX</string>
    <string name="distance_measurement_load_gpx">Obre un fitxer GPX existent</string>
    <string name="wait_current_task_finished">Espereu fins que finalitzi la tasca actual</string>
    <string name="use_kalman_filter_compass_descr">Allisat de la brúixola per estabilitzar lectures afegint inèrcia</string>
    <string name="use_kalman_filter_compass">Usa el filtre Kalman</string>
    <string name="access_mark_final_location_first">Mode d\'accessibilitat: seleccioneu primer la destinació</string> 
    <string name="use_magnetic_sensor_descr">Podeu usar el sensor magnètic per determinar el valor la brúixola en comptes del sensor d\'orientació</string>
    <string name="use_magnetic_sensor">Usa el sensor magnètic</string>
    <string name="other_location">Una altra</string>
    <string name="files_limit">Queden %1$d fitxers</string>
    <string name="available_downloads_left">Teniu disponibles %1$d fitxers per baixar</string>
    <string name="install_paid">Versió completa</string>
    <string name="cancel_route">Descarta la ruta</string>
    <string name="cancel_navigation">Atura la navegació</string>
    <string name="clear_destination">Neteja la destinació</string>
    <string name="download_using_mobile_internet">No teniu habilitada la connexió Wi-Fi. Voleu utilitzar la connexió a Internet actual per les baixades?</string>
    <string name="street_name">Carrer</string>
	<string name="hno">Número</string>
    <string name="monitoring_settings">Enregistrament del trajecte</string>
    <string name="choose_osmand_theme_descr">Seleccioneu el tema de l\'aplicació</string>
    <string name="choose_osmand_theme">Aspecte gràfic</string>
    <string name="accessibility_options">Opcions d\'accessibilitat</string>
    <string name="select_address_activity">Seleccioneu l\'adreça</string>
    <string name="favourites_list_activity">Seleccioneu el preferit</string>
    <string name="local_openstreetmap_act_title">Modificacions de l\'OSM</string>
    <string name="default_buttons_other_actions">Altres accions</string>
    
	<string name="layer_hillshade">Capa d\'ombrejat</string>
    <string name="map_widget_gps_info">Informació GPS</string>
    <string name="access_arrival_time">Hora d\'arribada</string>
    <string name="item_checked">marcat</string>
    <string name="item_unchecked">desmarcat</string>
    <string name="map_view">Mapa</string>
    <string name="prefer_motorways">Millor per autopistes</string>
	<string name="prefer_in_routing_title">Preferències…</string>
	<string name="prefer_in_routing_descr">Millor autopistes</string>
    <string name="max_speed_none">cap</string>
    <string name="local_indexes_cat_srtm">Dades de les corbes de nivell</string>
    <string name="monitoring_settings_descr">Configureu com enregistrar els vostres recorreguts</string>
    <string name="osmand_monitoring_plugin_name">Serveis d\'enregistrament</string>
    <string name="av_use_external_camera_descr">Usa l\\\'aplicació del sistema per a les fotografies</string>
    <string name="av_use_external_camera">Usa l\\\'aplicació de la càmera</string>
    <string name="osmand_play_title_30_chars">Mapes i navegació OsmAnd</string>
	<string name="osmand_plus_play_title_30_chars">Mapes i navegació OsmAnd+</string>
	<string name="transport_stops_to_pass">parades que heu de passar</string>
	<string name="downloading_file_new">Baixant …</string>
	<string name="commiting_node">S\'està enviant el node…</string>
	<string name="choose_intersected_street">Seleccioneu la intersecció</string>
	<string name="poi_remove_confirm_template">Voleu suprimir {0} (escriviu un comentari)?</string>
	<string name="poi_dialog_comment_default">Canvis en el PDI</string>
	<string name="context_menu_item_destination_point">Estableix com a destinació</string>
    <string name="tip_recent_changes_1_4_t">Canvis a 1.4:
	\n\t* Ordena les fites per recórrer-les totes fent el mínim camí (ruta del viatjant, porta a porta)
	\n\t* Cerca de carrers per nom (als voltants)
	\n\t* Connector de mode de planifació (càrrega/edició/desat de traces GPX)
	\n\t* Nova pantalla de baixades (baixades en segon pla)
	\n\t* Suport de subcarpetes GPX (organitzeu les vostres traces GPX)
	\n\t* Supressió de fitxers SRTM
	\n\t* Suport de Notes OSM 
    </string>
    <string name="local_osm_changes_backup_successful">Fitxer de canvis OSM %1$s generat correctament</string>
    <string name="use_distance_measurement_help">* Toqueu per marcar un punt.\n * Premeu i aguanteu al mapa per suprimir el punt anterior.\n * Premeu i aguanteu un punt per veure\'n i afegir-hi una descripció.\n * Feu clic al giny de mesura per veure més accions.</string>
    <string name="tip_recent_changes_1_1_4_t">Canvis a la v. 1.1.4:
	\n\t* Redisseny de la interfície gràfica
		\n\t* Correccions d\'errors
    </string>
    <string name="av_def_action_choose">Selecciona sota demanda</string>
    <string name="background_service_provider">Proveïdor de la ubicació</string>
	<string name="converting_names">S\'estan convertint els noms nadius / en anglès…</string>
	<string name="save_track_interval_descr">Trieu l\'interval d\'enregistrament de traces a desar durant la navegació</string>
	<string name="incremental_search_street">Cerca de carrers progressiva</string>
	<string name="incremental_search_building">Cerca progressiva d\'edificis</string>
	<string name="Closest_Amenities">Instal·lacions més properes</string>
	<string name="position_on_map_bottom">Part inferior</string>
	<string name="osb_add_dialog_error">S\'ha produït una excepció: no s\'ha creat l\'error</string>
	<string name="poi_error_poi_not_found">No s\'ha trobat el node o la instal·lació no és un node únic</string>
	<string name="poi_error_io_error_template">S\'ha produït un error d\'E/S durant l\'acció {0}.</string>
	<string name="osmodroid_mode_on">Atura l\'OsMoDroid</string>    
    <string name="osmodroid_mode_off">Inicia l\'OsMoDroid</string>
    <string name="announce_gpx_waypoints">Anuncia fites GPX</string>
    <string name="speak_title">Anuncia…</string>
	<string name="speak_descr">Configureu per anunciar noms de carrer, avisos de trànsit (cues, bandes sonores), avisos de radar, límits de velocitat</string>
	<string name="speak_street_names">Anuncia els noms dels carrers (TTS)</string>
    <string name="speak_speed_limit">Anuncia els límits de velocitat</string>
    <string name="speak_cameras">Anuncia els radars</string>
	<string name="speak_traffic_warnings">Anuncia els avisos de trànsit</string>
    <string name="tip_recent_changes_1_5_t">"Canvis a la 1.5:
	\n\t* Avisos de veu sobre els límits de velocitat i radars
	\n\t* Més funcions de veu (informació dels noms de carrers)
	\n\t* Icones al mapa d\'alta densitat
	\n\t* Molts canvis a la interfície d\'usuari
	\n\t* Correcció d\'errors en mostrar distàncies, analitzador de GPX, gestió de fites, planificació, pujada a OSM i gestió https"
    </string>
    <string name="osb_author_or_password_not_specified">Indiqueu l\'usuari i la contrasenya de l\'OSM a la configuració</string>
    <string name="clear_intermediate_points">Neteja els punts intermitjos</string>
    <string name="keep_intermediate_points">Conserva els punts intermitjos</string>
    <string name="new_directions_point_dialog">Ja teniu punts intermitjos.</string>
    <string name="context_menu_item_directions_to">Direccions a</string>
    <string name="context_menu_item_directions_from">Direccions des de</string>
    <string name="route_descr_map_location">Mapa: </string>
    <string name="route_to">A:</string>
    <string name="route_via">Via:</string>
    <string name="route_from">Des de:</string>
	
	
	<string name="destination_point">Destinació %1$s</string>
    <string name="local_osm_changes_backup_failed">La còpia dels canvis OSM ha fallat</string>
    <string name="local_osm_changes_backup">Fes una còpia com a canvi OSM</string>
    <string name="index_name_openmaps">OpenMaps.eu</string>
    <string name="av_photo_play_sound">Reprodueix un so en fer una foto</string>
	<string name="av_camera_focus_hiperfocal">Enfocament de nitidesa màxima</string>
	<string name="av_camera_focus_auto">Enfocament automàtic</string>
	<string name="osb_comment_dialog_error">S\'ha produït una excepció: no s\'ha afegit el comentari</string>
	<string name="osb_author_dialog_password">Contrasenya de l\'OSM (opcional)</string>
	<string name="amenity_type_seamark">Balisa marina</string>
    <string name="app_modes_choose_descr">Seleccioneu els perfils d\'ús visibles a l\'aplicació</string>
    <string name="app_modes_choose">Perfils de l\'aplicació</string>
	<string name="map_widget_map_rendering">Renderitzat del mapa</string>
    <string name="app_mode_hiking">Senderisme</string>
    <string name="app_mode_motorcycle">Moto</string>
    <string name="app_mode_boat">Vaixell</string>
    <string name="app_mode_aircraft">Avió</string>
    <string name="tip_faq_t">Visiteu https://code.google.com/p/osmand/wiki/FAQ per llegir les preguntes més freqüents.</string>
    <string name="tip_faq">Preguntes més freqüents</string>
    <string name="local_osm_changes_delete_all_confirm">Ara suprimireu %1$d canvis de l\'OSM. N\'esteu segur?</string>
    <string name="local_osm_changes_delete_all">Suprimeix-ho tot</string>
    <string name="animate_routing_route_not_calculated">Calcula primer la ruta</string>
    <string name="animate_routing_route">Simulació amb la ruta calculada </string>
    <string name="animate_routing_gpx">Simulació amb la traça GPX</string>
    <string name="remember_choice">Recorda l\'elecció</string>
    <string name="gps_status_eclipsim">Estat del GPS</string>
    <string name="shared_string_and">i</string>
    <string name="shared_string_or">o</string>
	<string name="auto_zoom_none">Sense escalat automàtic</string>
	<string name="auto_zoom_close">Apropa\'t</string>
	<string name="auto_zoom_far">Mig</string>
	<string name="auto_zoom_farthest">Allunya\'t</string>
	<string name="map_magnifier">Escalat del mapa</string>
	<string name="base_world_map">Mapa mundial</string>
	<string name="tip_map_styles">Estils del mapa</string>
	<string name="about_version">Versió:</string>
    <string name="about_settings">Quant a</string>
    <string name="about_settings_descr">Informació de la versió, llicències, membres del projecte</string>
    <string name="tips_and_tricks">Ajuda</string>
    <string name="local_index_tile_data_zooms">Escalats baixats: %1$s</string>
    <string name="local_index_tile_data_expire">Expira (minuts): %1$s</string>
    <string name="local_index_tile_data_downloadable">Baixable: %1$s</string>
    <string name="local_index_tile_data_maxzoom">Escalat màxim: %1$s</string>
    <string name="local_index_tile_data_minzoom">Escalat mínim: %1$s</string>
    <string name="local_index_tile_data_name">Dades de les tessel·les: %1$s</string>
    <string name="edit_tilesource_elliptic_tile">Mercator el·líptica</string>
    <string name="edit_tilesource_maxzoom">Escalat màxim</string>
    <string name="edit_tilesource_expiration_time">Expira (minuts)</string>
    <string name="edit_tilesource_minzoom">Escalat mínim</string>
    <string name="edit_tilesource_url_to_load">URL</string>
    <string name="edit_tilesource_name">Nom</string>
    <string name="maps_define_edit">Defineix/edita…</string>
	<string name="driving_region_descr">Seleccioneu la regió de conducció: EUA, Europa, Regne Unit, Àsia i altres</string>
	<string name="driving_region">Regió de conducció</string>
	<string name="driving_region_japan">Japó</string>
	<string name="driving_region_us">Estats Units</string>
	<string name="driving_region_canada">Canadà</string>
	<string name="driving_region_europe_asia">Europa i Àsia</string>
	<string name="driving_region_uk">Regne Unit, Austràlia i altres</string>
	<string name="osmodroid_refresh">Actualitza els canals</string>
    <string name="osmodroid_seek">Cerca l\'objecte</string>
    <string name="osmodroid_unseek">No cerquis més l\'objecte</string>
    <string name="guidance_preferences_descr">Preferències de navegació</string>
    <string name="routing_preferences_descr">Preferències de càlcul de la ruta</string>
    <string name="speech_rate_descr">Especifiqueu la velocitat de síntesi de veu</string>
    <string name="speech_rate">Velocitat de lectura</string>
    
    <string name="complex_route_calculation_failed">El càlcul ràpid de ruta ha fallat (%s), retorn al mètode lent.</string>
    <string name="disable_complex_routing_descr">Desactiva el càlcul de ruta en 2 fases per cotxe</string>
    <string name="disable_complex_routing">Desactiva el càlcul complex de la ruta</string>
    <string name="route_is_too_long">Ruta massa llarga. El càlcul fora de línia entre punts separats per més de 200 Km pot ser molt lent o aturar-se del tot. Per resoldre-ho, heu d\'afegir fites intermèdies.</string>
	<string name="edit_tilesource_successfully">El proveïdor de mosaics %1$s és ben desat</string>
    <string name="edit_tilesource_choose_existing">Tria existent…</string>
    <string name="map_widget_fps_info">Info depuració FPS</string>
	<string name="intermediate_items_sort_return">Les fites intermèdies han estat re-ordenades per optimitzar la ruta.</string>
    <string name="osmand_distance_planning_plugin_description">Activa un giny que permet crear itineraris prement sobre el mapa (usant o modificant fitxers GPX existents) per mesurar la distància entre punts. Els resultats es poden desar com GPX i podreu usar-los per preparar més itineraris GPX.</string>
    <string name="android_19_location_disabled">"Des de la versió 4.4 d\'Android (KitKat) no es pot descarregar i actualitzar després els  mapes a la mateixa carpeta (%s). Voleu canviar-la a un altre lloc permès i copiar-hi tots els arxius OsmAnd?
\n Nota 1: Els vostres arxius obsolets  quedaran intactes (els podeu esborrar manualment).
\n Nota 2: En el nou lloc d\'emmagatzemament no serà possible compartir arxius entre l\'OsmAnd i l\'OsmAnd+."</string>
    <string name="application_dir_change_warning2">Voleu que l\'OsmAnd també copiï els seus arxius de dades a la nova destinació? Indiqueu «No» i l\'OsmAnd crearà i utilitzarà una carpeta nova.</string>
    <string name="copying_osmand_one_file_descr">S\'està copiant el fitxer (%s) a la nova destinació…</string>
    <string name="copying_osmand_files_descr">S\'estan copiant els fitxers de dades de l\'OsmAnd a la nova destinació (%s)…</string>
    <string name="copying_osmand_files">S\'estan copiant fitxers de dades de l\'OsmAnd…</string>
    <string name="calculate_osmand_route_gpx">Calcula una ruta fora de línia amb l\'OsmAnd</string>
    <string name="app_mode_truck">Camió</string>
    <string name="tip_map_styles_t">"OsmAnd pot representar els mapes vectorials en diferents estils per tal d\'adaptar-se millor al que necessiteu:
\n\nA més de l\'estil normal d\'ús general, podeu configurar a \'Menu\' → \'Configuració del mapa\' → \'Estil de renderització\' i seleccionar p.ex.
\n\t* L\'estil \'Turisme\', que visualitza els detalls més rellevants per viatjar i fer turisme, optimitzat per conductors professionals (carreteres més distingibles, amb contrast millorat), rutes ciclistes, suport al senderisme (escala SAC i marcat de camins).
\n\t* \'Carreteres molt contrastades\' mostra les carreteres en colors molt vius per quan hi ha molta llum ambiental.
\n\t* \'Hivern i esquí\' crea una visió d\'hivern nevat, i mostra les pistes i remuntadors globals (precisa baixar-se el mapa \'World ski\') "</string>
    <string name="routing_attr_prefer_motorway_name">Preferència per autopistes</string>
	<string name="routing_attr_prefer_motorway_description">Es prioritza l\'ús d\'autopistes</string>
	<string name="routing_attr_short_way_name">Camí més curt</string>
	<string name="routing_attr_short_way_description">Usa el camí més curt</string>
	<string name="routing_attr_avoid_toll_name">Evita peatges</string>
	<string name="routing_attr_avoid_toll_description">Prioritza carreteres sense peatge</string>
	<string name="routing_attr_avoid_unpaved_name">Evita les vies sense pavimentar</string>
	<string name="routing_attr_avoid_unpaved_description">Evita camins sense pavimentar</string>
	<string name="routing_attr_avoid_ferries_name">Evita transbordadors</string>
	<string name="routing_attr_avoid_ferries_description">Evita transbordadors</string>
	<string name="routing_attr_avoid_motorway_name">Evita autopistes</string>
	<string name="routing_attr_avoid_motorway_description">Evita autopistes</string>
	<string name="routing_attr_weight_name">Límit de pes</string>
	<string name="routing_attr_weight_description">Especifiqueu el pes del vehicle que cal permetre a les rutes</string>
    <string name="background_service_int_descr">Trieu cada quan voleu que s\'actualitzi la posició en el mode en segon pla</string>
	<string name="av_photo_play_sound_descr">Trieu si voleu reproduir un so en fer fotos</string>
<string name="av_camera_focus_continuous">La càmera intenta enfocar de manera contínua</string>
	<string name="av_camera_focus_macro">Mode macro (per a enfocar de prop)</string>
	<string name="av_camera_focus_infinity">Focus regulat a l\'infinit</string>
	<string name="av_camera_focus_edof">Profunditat de camp estesa (EDOF)</string>
	<string name="av_camera_focus_descr">Trieu el tipus d\'enfocament de la càmera</string>
	<string name="av_camera_focus">Tipus d\'enfocament</string>
	<string name="poi_error_unexpected_template">S\'ha produït un error inesperat en fer l\'acció {0}.</string>
	<string name="osb_close_dialog_error">S\'ha produït una excepció: no s\'ha tancat l\'error</string>
	<string name="map_tile_source_descr">Trieu l\'origen de les tessel·les, en línia o de la memòria cau</string>
	<string name="previous_run_crashed">La darrera execució de l\'OsmAnd ha fallat. El fitxer log és a {0}. Si us plau informeu del problema i adjunteu el fitxer log.</string>
	<string name="transport_stop_to_go_out">Trieu aturada per sortir</string>
	<string name="route_head">Endavant</string>
	<string name="off_router_service_no_gps_available">El servei de navegació en segon pla necessita tenir un sistema d\'ubicació activat.</string>
	<string name="background_service_provider_descr">Trieu el sistema d\'ubicació pel servei de navegació en segon pla</string>
	<string name="osmand_monitoring_plugin_description">Permet fer el seguiment i la navegació en segon pla (amb la pantalla apagada) activant periòdicament el GPS.
        Mostra  els paràmetres que faciliten l\'enregistrament d\'excursions en fitxers GPX locals, o en línia usant un servei web.</string>
    <string name="tip_recent_changes_1_6_t">Canvis a la 1.6:
	\n\t* Suport a dispositius Full HD 
	\n\t* Suport de fons transparent
	\n\t* Mostra els mapes descarregats i permet descarregar els pendents en mode visualització
 	\n\t* Arxius de mapes de línies de contorn s\'agrupen segons país/regió
	\n\t* Nou mapa base mundial amb les principals rutes, vies fèrries i dades d\'àrees com boscos 
	\n\t* Opció de lupa (pulsació llarga al butó de zoom) - Disponible tant als mapes d\'imatge com vectorials  
	\n\t* Definició/Modificació en línia de mostres a mida (amb indicació de data de caducitat)
	\n\t* Suport als límits de velocitat variables segons l\'hora (Països Baixos)
	\n\t* Entrada ràpida en la recerca d\'adreça
	\n\t* Errors corregits de càlcul de rutes i visualització
    </string>
    <string name="select_gpx">Selecciona una traça GPX…</string>
    <string name="route_descr_select_destination">Selecciona un destí</string>
    <string name="shared_string_select_on_map">Selecciona al mapa…</string>
    <string name="shared_string_favorite">Preferida…</string>
    <string name="route_preferences">Preferències de ruta</string>
    <string name="route_info">Informació de ruta</string>
    <string name="tip_recent_changes_1_3_t">Canvis a la 1.3:
        \n\t* Reimplementació de suport per Tablets i pantalles grans
        \n\t* Tema Holo  (personalització)
        \n\t* Ajustos addicionals per a l\'estabilització de la brúixola 
        \n\t* Botó superior esquerra a la pantalla del mapa substitueix el botó Menú
    </string>
    <string name="tip_recent_changes_1_2_t">Correccions a la 1.2.1:
	    \n\t*Millora intent Geo (Foursquare, c:geo)
	    \n\t*Resolt tremolor de la pantalla durant la navegació
	    \n\t*Altres correccions menors
	    \n\nCanvis a la 1.2:
		\n\t* Bug fixes (tuned routing, search, AV recording, voice prompts, some display improvements)
		\n\t* Configuració més fàcil de relleus 3D (requereix connector Contour Lines)
		\n\t* Accepta enllaços a localitzacions definits amb maps.google.com
		\n\t* Nou widget (GPS info) 
		\n\t* Afegit suport multi finestra per dispositius Samsung recents
		\n\t* Filtre Kalman per la bruíxola
		\n\t* Suport rellotges Pebble
	</string>
    <string name="osmand_srtm_long_description_1000_chars">Aquest connector proporciona corbes de nivell que es poden veure als mapes locals de OsmAnd. Les dades globals (entre 70 graus nort i 70 graus sud) estan basades en mesures del SRTM (Shuttle Radar Topography Mission) i del ASTER (Advanced Spaceborne Thermal Emission and Reflection Radiometer), un instrument de generació d\'imatges a bord de Terra, el satèl·lit insígnia del Sistema d\'Observació de la Terra de la NASA. ASTER és un esforç de col·laboració  entre la NASA, el Ministeri d\'Economia i Comerç del Japó (METI) i la fundació Japan Space Systems (J-spacesystems).</string>
    <string name="keep_and_add_destination_point">Afegeix com a punt de destinació</string>
    <string name="calculate_osmand_route_without_internet">Calcula un segment de ruta a l\'OsmAnd sense Internet</string>
    <string name="gpx_option_calculate_first_last_segment">Calcula una ruta a l\'OsmAnd pels seus segments primer i darrer</string>
    <string name="use_displayed_track_for_navigation">Voleu utilitzar la traça visualitzada per la navegació?</string>
    <string name="tip_recent_changes_1_7_1_t">Canvis a la 1.7:
    \n\t* IMPORTANT els mapes han de ser més recents de Febrer 2014.
	\n\t* Navegació millorada completament (rapidesa i  precisió) - 
    \n\t* Nova pantalla de Planificació de Ruta (més intuïtiva i potent)
    \n\t** NOTA La traça GPX està disponible al botó Configuració de Ruta
    \n\t* Ocultació automàtica de botons en mode navegació
    \n\t* Càlcul offline de la ruta al primer punt de la traça GPX (opció \'recórrer tota la traça\')
	\n\t* Simulació activa en els túnnels
	\n\t* Moltes millores a la Interfície d\'Usuari i correccions d\'usabilitat
	\n\t* Configuració de accessibilitat en la velocitat de pronuncia
    </string>
    <string name="index_item_nation_addresses">adreces per tot el país</string>
	<string name="index_item_world_altitude_correction">Correcció d\'altitud mundial</string>
	<string name="index_item_world_bitcoin_payments">Llocs amb pagament bitcoin al món</string>
	<string name="index_item_world_basemap">Mapa general del món</string>
    <string name="index_item_world_ski">Mapa mundial d\'esquí</string>
    <string name="lang_hr">Croat</string>
    <string name="lang_zh">Xinès</string>
    <string name="lang_pt_br">Portuguès (Brasil)</string>
    <string name="lang_en">Anglès</string>
	<string name="lang_af">Afrikaans</string>
	<string name="lang_hy">Armeni</string>
	<string name="lang_eu">Basc</string>
	<string name="lang_be">Bielorús</string>
	<string name="lang_bs">Bosnià</string>
	<string name="lang_bg">Búlgar</string>
	<string name="lang_ca">Català</string>
	<string name="lang_cs">Txec</string>
	<string name="lang_da">Danès</string>
	<string name="lang_nl">Holandès</string>
	<string name="lang_fi">Finès</string>
	<string name="lang_fr">Francès</string>
	<string name="lang_ka">Georgià</string>
	<string name="lang_de">Alemany</string>
	<string name="lang_el">Grec</string>
	<string name="lang_iw">Hebreu</string>
	<string name="lang_hi">Hindi</string>
	<string name="lang_hu">Hongarès</string>
	<string name="lang_id">Indonesi</string>
	<string name="lang_it">Italià</string>
	<string name="lang_ja">Japonès</string>
	<string name="lang_ko">Coreà</string>
	<string name="lang_lv">Letó</string>
	<string name="lang_lt">Lituà</string>
	<string name="lang_ru">Rus</string>
	<string name="lang_sk">Eslovac</string>
	<string name="lang_sl">Eslovè</string>
	<string name="lang_es">Espanyol</string>
	<string name="lang_sv">Suec</string>
	<string name="lang_tr">Turc</string>
	<string name="lang_uk">Ucraïnès</string>
	<string name="lang_vi">Vietnamita</string>
	<string name="lang_cy">Gal·lès</string>
	<string name="index_name_canada">Amèrica del Nord - Canadà</string>
    <string name="index_name_italy">Europa - Itàlia</string>
    <string name="index_name_gb">Europa - Gran Bretanya</string>
    <string name="index_item_world_seamarks">Balises marítimes al món</string>
	<string name="lang_mr">Marathi</string>
	<string name="lang_no">Noruec</string>
	<string name="lang_pl">Polonès</string>
	<string name="lang_pt">Portuguès</string>
	<string name="lang_ro">Romanès</string>
	<string name="tip_recent_changes_0_6_6_t">Darrers canvis a 0.6.6: 
		\n\t- Motor de síntesi de veu en la navegació
		\n\t- Dibuix de mapes més detallat
		\n\t- Mapa base mundial inclòs amb l\'aplicació
		\n\t- Ajust en navegació sense connexió  (encara experimental)
		\n\t- Opcions de navegació amb traces GPX
		\n\t- Interfície millorada i forces errors corregits
	</string>
	<string name="always_center_position_on_map">Mostra sempre la posició en el centre</string>
    <string name="voice_pref_title">Veu</string>
    <string name="misc_pref_title">Miscel·lània</string>
    <string name="localization_pref_title">Ubicació</string>
    <string name="interrupt_music_descr">Pausa la música en fer indicacions</string>
	<string name="interrupt_music">Pausa la música</string>
	<string name="tip_altitude_offset_t">La majoria de dispositius GPS informen les mesures d\'altitud en el sistema de referència WGS84, basat en l\'el·lipsoide, que requereix una correcció depenent de la posició per la conversió a sistemes utilitzats localment.
		\n\nLa referència EGM96 (geoide) es una aproximació millor a aquests sistemes locals.
		\n\nOsmAnd indicarà l\'altitud de les teves ubicacions en el sistema EGM96 quan descarreguis el arxiu \'Correcció Mundial d\'Altituds\' (WW15MGH.DAC) mitjançant \'Opcions\' → \'Gestió d\'arxius de mapes\'. (L\'original és a http://earth-info.nga.mil/GandG/wgs84/gravitymod/egm96/binary/WW15MGH.DAC.)
	</string>
    <string name="osmo_settings_uuid">Identificador únic del dispositiu</string>
    <string name="osmo_settings_descr">Configureu els paràmetres de monitorització i el canal de seguiment personal</string>
    <string name="osmo_plugin_description">"Per accedir a la configuració de la monitorització avançada en temps real OsMo, consulteu http://osmo.mobi. Seguiment d\'altres dispositius així com de ser seguit. Creeu grups anònims, compartiu ubicacions amb els altres membres i us permet comunicar-vos. Hi ha diferents paràmetres de seguiment puntual així com de seguiment permanent. Els grups anònims estan limitats tant pels dies de durada com en funcionalitats, p. e. no tenen control remot ni administració de grup. Els grups totalment operatius s\'han de crear via web i només els usuaris registrats en tenen accés. Si us plau, llegiu-ne més a http://osmo.mobi. "</string>
    <string name="osmo_plugin_name">Monitorització OsMo</string>
    <string name="osmo_settings">Monitorització de l\'OsMo</string>
   	
    <string name="osmo_io_error">Problema de connexió amb OSMo: </string>
    <string name="osmo_mode_on">Atura la sessió a OsMo</string>    
    <string name="osmo_mode_off">Inicia la sessió a OsMo</string>
    <string name="osmand_extended_description_4000_chars">" OsmAnd (OSM Automated Navigation Directions, Guia de Navegació Automatitzada) és un mapa i una aplicació de navegació amb accés a dades de OpenStreetMap (OSM) lliure, de tot el món i d\'una gran qualitat. Totes les dades dels mapes es poden emmagatzemar a la memòria local del dispositiu (o en una targeta) pel seu ús sense connexió. A través del GPS del seu dispositiu, OsmAnd ofereix navegació, amb indicacions òptiques i de veu, per anar en cotxe, moto o caminant. Totes les funciones principals són disponibles tant amb connexió com sense a Internet. Algunes de les característiques principals: Navegació: - Funciona connectat (més ràpid) o sense connexió (sense càrrecs per roaming quan s\'està al estranger...) - Indicacions Gir-a-gir per veu (gravades). Veus sintetitzades en català pendent. - Indicacions del carril , del nom del carrer i del temps estimat d\'arribada, opcionals - Accepta punts de pas en el seu itinerari - Canvi automàtic de ruta quan ens desviem del itinerari previst - Recerca de llocs per adreça, per tipus (por exemple: restaurant, hotel, gasolinera, museu), o per coordenades geogràfiques Visualització del mapa: - Mostra la teva posició i orientació en el mapa - Com opció, orienta el mapa segons la brúixola o el sentit de la marxa - Guarda els teus llocs més importants com favorits - Mostra POI (punts d\'interès) al teu voltant - Pot mostrar mapes especialitzats de tessel·les amb connexió a internet - Pot mostrar imatges de satèl·lit (de Bing) - Pot mostrar superposicions diferents com traces de navegació GPX i mapes addicionals amb transparència ajustable - Com opció, mostra els noms dels llocs en anglès, idioma local o transcripció fonètica Usa dades de OpenStreetMap i Wikipedia: - Informació d\'alta qualitat des dels millors projectes col·laboratius del món - Mapes globals de OpenStreetMap, disponibles segons el país o regió - Punts d\'interès de Wikipedia, ideal per fer visites turístiques (no disponible en la versió gratuïta) - Descàrrega il·limitada gratuïta, directament des la aplicació (límit de descàrrega de 16 arxius de mapes a la versió gratuïta) - Mapes sempre actualitzats (si més no un cop al mes) - Mapes vectorials compactes sense conexió - Selecció entre mapes complerts o només la xarxa de carreteres (Ejemple: El mapa complert de Japó es de 700 MB i 200 MB per la xarxa de carreteres i prou) - També admet mapes de tessel·les en línia o de còpies locals Característiques de seguretat - Commutació automàtica de la vista dia/nit, opcional - Indicació de límit de velocitat, amb recordatori si se excedeix, opcional - Zoom del mapa variable depenent de la velocitat, opcional - Compartir la teva ubicació per que els teus amics et puguin trobar Característiques per bicicletes i vianants - Els mapes inclouen camins a peu, sendes i vies per bicicletes, ideal per activitats al aire lliure - Navegació especial i modes de visualització específics per bicicletes i vianants - Parades de transport públic (autobús, tramvia, tren), inclosos els noms de línia, opcional - Gravació opcional del recorregut en arxiu local GPX o servei en línia - Mostra velocitat i altitud, opcional - Visualització de corbes de nivell i relleu (a través de connector addicional) Contribució a OpenStreetMap directe - Informació dels errors del mapa - Pujar rutes GPX a OSM directament des la aplicació - Afegir punts d\'interès i enviar-los directament a OSM (o més tard si s\'está desconnectat) - Gravació de viatge opcional, també en procés de fons (mentre el dispositiu està en mode de repòs) OsmAnd és de codi obert i s\'està desenvolupant activament. Tot el món pot contribuir a l\'aplicació, informant d\'errades, millorant les traduccions, o codificant noves característiques. El projecte es troba en un estat molt animat, amb millores continues, per totes aquestes formes de interacció entre usuaris i desenvolupadors. L\'avanç del projecte també es basa en les contribucions econòmiques per pagar el desenvolupament, codificació i proves de noves funcionalitats. En comprar OsmAnd+ esteu ajudant a que l\'aplicació sigui encara més impresionant! És possible el finançament adreçat a unes noves característiques específiques, o fer una donació general a osmand.net. Mapa aproximat de la cobertura i qualitat: - Europa Occidental: **** - Europa del Est: *** - Rússia: *** - Amèrica del Nord: *** - Amèrica del Sur: ** - Àsia: ** - Japó i Corea: *** - Orient Mitjà: ** - Àfrica: ** - Antàrtida: * La llista de països inclosos (bàsicament tot el món!): Afganistan, Albània, Alemanya, Antilles Holandeses, Algèria, Andorra, Angola, Anguila, Antiga i Barbados, Aràbia Saudita, Argentina, Armènia, Aruba, Austràlia, Àustria, Azerbaidjan, Bahames, Bahrain, Bangladesh, Barbados, Bèlgica, Belize, Benín, Bermuda, Bielorússia, Butà, Bolívia, Bonaire, Bòsnia i Herzegovina, Botswana, Brasil, Illes Verges Britàniques, Brunei, Bulgària, Burkina Faso, Burundi, Cambodja, Camerun, Canadà, Cap Vert, República Centre-africana, Colòmbia, Comores, Congo, Costa de Marfil, Costa Rica, Croàcia, Cuba, Curaçao, Dinamarca, Djibouti, Dominica, Equador, Egipte, El Salvador, El Vaticà, Emirats Àrabs Units, Eritrea, Eslovàquia, Eslovènia, Espanya, Estats Units d\'Amèrica, Estònia, Etiòpia, Fidji, Filipines, Finlàndia, França, Guaiana Francesa, Gabon, Gàmbia, Geòrgia, Geòrgia del Sud, Ghana, Gibraltar, Grècia, Granada, Groenlàndia, Guadalupe, Guam, Guatemala, Guernsey, Guinea, Guinea Equatorial, Guinea-Bissau, Guyana, Haití, Hondures, Hong Kong, Hongria, Iemen, Índia, Indonèsia, Iran, Iraq, Irlanda, Illa de Man, Islàndia, Israel, Itàlia, Jamaica, Japó, Jersei, Jordània, Kazakhstan, Kenya, Kiribati, Corea del Nord i Corea del Sud, Kuwait, Kirguizistan, Laos, Letònia, Lesotho, Líban, Libèria, Líbia, Liechtenstein, Lituània, Luxemburg, Macau, Macedònia, Madagascar, Malàisia, Malawi, Maldives, Mali, Malta, Marroc, Martinica, Maurici, Mauritània, Mayotte, Mèxic, Micronèsia, Moldàvia, Mònaco, Mongòlia, Montenegro, Montserrat, Moçambic, Myanmar, Namíbia, Nauru, Nepal, Nicaragua, Níger, Nigeria, Noruega, Nova Caledònia, Nova Zelanda, Oman, Països Baixos, Pakistan, Palau, Panamà, Papua Nova Guinea, Paraguay, Perú, Polinèsia Francesa, Polònia, Portugal, Puerto Rico, Qatar, Regne Unit, República Txeca, República Dominicana, Romania, Rússia, Ruanda, Sàhara Occidental, Saint-Bartomeu, Santa Helena, Saint Kitts i Nevis, Samoa, San Martí, San Pere i Miqueló, San Vicenç i les Granadines, San Marino, Santa Lucía, Senegal, Sèrbia, Seychelles, Serra Lleona, Singapur, Síria, Somàlia, Sudàfrica, Sudan, Sudan del Sud, Surinam, Sri Lanka, Suècia, Suïssa, Swazilàndia, Tailàndia, Taiwan, Tanzània, Tadjikistan, Territori Palestí, Timor Oriental, Togo, Tokelau, Tonga, Trinitat i Tobago, Tunis, Turkmenistan, Turquia, Tuvalu, Txad, Ucraïna, Uganda, Uruguai, Uzbekistan, Vanuatu, Veneçuela, Vietnam, Wallis i Futuna, Xile, Xina, Xipre, Zàmbia, Zimbabwe. "</string>
	<string name="share_route_as_gpx">Compartir ruta amb un arxiu GPX</string>
	<string name="share_route_subject">Ruta compartida via OsmAnd</string>
	<string name="arrival_distance">Anunci d\'arribada</string>
    <string name="arrival_distance_descr">Quan aviat vol l\'anunci d\'arribada?</string>
    <string name="keep_informing_never">Només manualment (premeu fletxa)</string>
    <string name="keep_informing_descr">Anunci d\'instruccions de navegació a intervals regulars</string>
    <string name="keep_informing">Repetir instruccions de navegació</string>
	<string name="navigation_intent_invalid">Format no vàlid: %s</string>
<string name="tip_recent_changes_0_6_7_t">Canvis recents a la 0.6.7:
	\n\t- Gestió de dades offline (descarrega, esborra, activa / desactiva dades offline directament a OsmAnd)
	\n\t- Llocs i grups de favorits (categoritza, esborra, gestiona favorits)
	\n\t- Explorador de GPX  integrat (mostra detalls de la traça, distància, velocitat mijana, elevació, etc.)
	\n\t- Navegació GPX (més opcions, restauració  de la navegació en curs si hi ha fallada, reconeix rotondes)
	\n\t- Funció per registrar la ruta com una traça GPX per utilitzar-la offline
	\n\t- Millora la visualització GPX (filtrat de posicions errònies i registra precisió/elevació/velocitat)
	\n\t- Tramesa del GPX a la comunitat OSM (http://download.osmand.net/gpx/)
	\n\t- Millora de la representació vectorial
	\n\t- Millora del sintetitzador de veu (indica distància exacta, permet l\'ús de milles)
	\n\t- Correcció d\'errors
	</string>
	<string name="osmand_plus_extended_description_4000_chars">" OsmAnd (OSM Automated Navigation Directions, Guia de Navegació Automatitzada) és un mapa i una aplicació de navegació amb accés a dades de OpenStreetMap (OSM) lliure, de tot el món i d\'una gran qualitat. Totes les dades dels mapes es poden emmagatzemar a la memòria local del dispositiu (o en una targeta) pel seu ús sense connexió. A través del GPS del seu dispositiu, OsmAnd ofereix navegació, amb indicacions òptiques i de veu, per anar en cotxe, moto o caminant. Totes les funciones principals són disponibles tant amb connexió com sense a Internet. Algunes de les característiques principals: Navegació: - Funciona connectat (més ràpid) o sense connexió (sense càrrecs per roaming quan s\'està al estranger...) - Indicacions Gir-a-gir per veu (gravades). Veus sintetitzades en català pendent. - Indicacions del carril , del nom del carrer i del temps estimat d\'arribada, opcionals - Accepta punts de pas en el seu itinerari - Canvi automàtic de ruta quan ens desviem del itinerari previst - Recerca de llocs per adreça, per tipus (por exemple: restaurant, hotel, gasolinera, museu), o per coordenades geogràfiques Visualització del mapa: - Mostra la teva posició i orientació en el mapa - Com opció, orienta el mapa segons la brúixola o el sentit de la marxa - Guarda els teus llocs més importants com favorits - Mostra POI (punts d\'interès) al teu voltant - Pot mostrar mapes especialitzats de tessel·les amb connexió a internet - Pot mostrar imatges de satèl·lit (de Bing) - Pot mostrar superposicions diferents com traces de navegació GPX i mapes addicionals amb transparència ajustable - Com opció, mostra els noms dels llocs en anglès, idioma local o transcripció fonètica Usa dades de OpenStreetMap i Viquipèdia: - Informació d\'alta qualitat des dels millors projectes col·laboratius del món - Mapes globals de OpenStreetMap, disponibles segons el país o regió - Punts d\'interès de Viquipèdia, ideal per fer visites turístiques (no disponible en la versió gratuïta) - Descàrrega il·limitada gratuïta, directament des la aplicació (límit de descàrrega de 16 arxius de mapes a la versió gratuïta) - Mapes sempre actualitzats (si més no un cop al mes) - Mapes vectorials compactes sense conexió - Selecció entre mapes complerts o només la xarxa de carreteres (Exemple: El mapa complert de Japó es de 700 MB i 200 MB per la xarxa de carreteres i prou) - També admet mapes de tessel·les en línia o de còpies locals Característiques de seguretat - Commutació automàtica de la vista dia/nit, opcional - Indicació de límit de velocitat, amb recordatori si se excedeix, opcional - Zoom del mapa variable depenent de la velocitat, opcional - Compartir la teva ubicació per que els teus amics et puguin trobar Característiques per bicicletes i vianants - Els mapes inclouen camins a peu, sendes i vies per bicicletes, ideal per activitats al aire lliure - Navegació especial i modes de visualització específics per bicicletes i vianants - Parades de transport públic (autobús, tramvia, tren), inclosos els noms de línia, opcional - Gravació opcional del recorregut en arxiu local GPX o servei en línia - Mostra velocitat i altitud, opcional - Visualització de corbes de nivell i relleu (a través de connector addicional) Contribució a OpenStreetMap directe - Informació dels errors del mapa - Pujar rutes GPX a OSM directament des la aplicació - Afegir punts d\'interès i enviar-los directament a OSM (o més tard si s\'está desconnectat) - Gravació de viatge opcional, també en procés de fons (mentre el dispositiu està en mode de repòs) OsmAnd és de codi obert i s\'està desenvolupant activament. Tot el món pot contribuir a l\'aplicació, informant d\'errades, millorant les traduccions, o codificant noves característiques. El projecte es troba en un estat molt animat, amb millores continues, per totes aquestes formes de interacció entre usuaris i desenvolupadors. L\'avanç del projecte també es basa en les contribucions econòmiques per pagar el desenvolupament, codificació i proves de noves funcionalitats. En comprar OsmAnd+ esteu ajudant a que l\'aplicació sigui encara més impressionant! És possible el finançament adreçat a unes noves característiques específiques, o fer una donació general a osmand.net. Mapa aproximat de la cobertura i qualitat: - Europa Occidental: **** - Europa del Est: *** - Rússia: *** - Amèrica del Nord: *** - Amèrica del Sur: ** - Àsia: ** - Japó i Corea: *** - Orient Mitjà: ** - Àfrica: ** - Antàrtida: * La llista de països inclosos (bàsicament tot el món!): Afganistan, Albània, Alemanya, Antilles Holandeses, Algèria, Andorra, Angola, Anguila, Antigua i Barbados, Aràbia Saudita, Argentina, Armènia, Aruba, Austràlia, Àustria, Azerbaidjan, Bahames, Bahrain, Bangladesh, Barbados, Bèlgica, Belize, Benín, Bermuda, Bielorússia, Butà, Bolívia, Bonaire, Bòsnia i Hercegovina, Botswana, Brasil, Illes Verges Britàniques, Brunei, Bulgària, Burkina Faso, Burundi, Cambodja, Camerun, Canadà, Cap Verd, República Centre-africana, Txad, Xile, Xina, Xipre, Colòmbia, Comores, Congo, Costa de Marfil, Costa Rica, Croàcia, Cuba, Curaçao, Dinamarca, Djibouti, Dominica, Equador, Egipte, El Salvador, El Vaticà, Emirats Àrabs Units, Eritrea, Eslovàquia, Eslovènia, Espanya, Estats Units d\'Amèrica, Estònia, Etiòpia, Fiji, Filipines, Finlàndia, França, Guaiana Francesa, Gabó, Gàmbia, Geòrgia, Geòrgia del Sud, Ghana, Gibraltar, Grècia, Granada, Groenlàndia, Guadalupe, Guam, Guatemala, Guernsey, Guinea, Guinea Equatorial, Guinea-Bissau, Guyana, Haití, Hondures, Hong Kong, Hongria, Índia, Indonèsia, Iran, Iraq, Irlanda, Illa de Man, Islàndia, Israel, Itàlia, Jamaica, Japó, Jersei, Jordània, Kazakhstan, Kenya, Kiribati, Corea del Nord i Corea del Sud, Kuwait, Kirguizistan, Laos, Letònia, Lesotho, Líban, Libèria, Líbia, Liechtenstein, Lituània, Luxemburg, Macau, Macedònia, Madagascar, Malaïsia, Malawi, Maldives, Mali, Malta, Marroc, Martinica, Maurici, Mauritània, Mayotte, Mèxic, Micronèsia, Moldàvia, Mònaco, Mongòlia, Montenegro, Montserrat, Moçambic, Myanmar, Namíbia, Nauru, Nepal, Nicaragua, Níger, Nigèria, Noruega, Nova Caledònia, Nova Zelanda, Oman, Països Baixos, Pakistan, Palau, Panamà, Papua Nova Guinea, Paraguai, Perú, Polinèsia Francesa, Polònia, Portugal, Puerto Rico, Qatar, Regne Unit, República Txeca, República Dominicana, Romania, Rússia, Ruanda, Sàhara Occidental, Saint-Barthelemy, Santa Helena, Saint Kitts i Nevis, Samoa, San Martí, San Pere i Miqueló, Sant Vicenç i les Granadines, San Marino, Santa Lucia, Senegal, Sèrbia, Seychelles, Serra Lleona, Singapur, Síria, Somàlia, Sudàfrica, Sudan, Sudan del Sur, Surinam, Sri Lanka, Suècia, Suïssa, Swazilàndia, Tailàndia, Taiwan, Tanzània, Tadjikistan, Territori Palestí, Timor Oriental, Togo, Tokelau, Tonga, Trinitat i Tobago, Tunis, Turkmenistan, Turquia, Tuvalu, Ucraïna, Uganda, Uruguai, Uzbekistan, Vanuatu, Venezuela, Vietnam, Wallis i Futuna, Iemen, Zàmbia, Zimbabwe.↵ "</string>
	<string name="route_descr_destination">Destí</string>
    <string name="share_fav">Compartir</string>
	<string name="share_fav_subject">Favorits compartits via OsmAnd</string>
	<string name="use_points_as_intermediates">Calcula la ruta entre punts</string>
    <string name="tip_recent_changes_1_8_alpha">Canvis a la 1.8:
	* Calcula la ruta entre els punts de la traça GPX
	* Canviat llistat de països per descarregar (suporta la cerca amb denominacions locals)
	* Admet importació GPX/KML (conversió de KML a GPX)
	* Les traces GPX s\'han canviat a \'Les meves dades\'
	* Pots dividir la traça GPX segons distància i comprovar la diferència d\'alçada/velocitat
	* Inici automàtic programable de navegació
    </string>
    <string name="osmo_auto_send_locations_descr">Inici automàtic del registre de la traça i del enviament de les posicions tot just iniciar l\'aplicació</string>
    <string name="osmo_auto_send_locations">Inici automàtic del registre de la traça</string>
    <string name="osmo_tracker_id">Identificació personal de seguiment</string>
    <string name="osmo_tracker_id_descr">Prem per veure o compartir la identificació del traçador. Utilitzant la identificació del traçador altres dispositius connectats podran monitoritzar tots els moviments d\'aquest aparell. Per desconnectar seleccioni l\'opció Regenerar.</string>
    <string name="osmo_session_token">Testimoni de la sessió: %1$s</string>
    <string name="osmo_auth_pending">S\'està esperant l\'autorització…</string>
    <string name="osmo_locations_sent">"%1$d ubicacions enviades (%2$d a la memòria intermèdia) "</string>
    <string name="osmo_conn_successfull">"S\'ha establert la connexió: %1$s "</string>
    <string name="osmo_mode_restart">Reinicia la sessió a OsMo</string>
    <string name="osmo_settings_debug">Informació de depuració</string>
    <string name="hours_ago">hores abans</string>
    <string name="minutes_ago">minuts abans</string>
    <string name="seconds_ago">segons abans</string>
    <string name="osmo_connect_to_device_name">Nom d\'usuari</string>
    <string name="osmo_connect_to_device_tracker_id">Identificador de la traça</string>
    <string name="osmo_connect_to_device">Enllaça amb el dispositiu</string>
    
    
    <string name="osmo_connected_devices">Dispositius connectats</string>
    <string name="osmo_groups">Grups/dispositius d\'OsMo</string>
    <string name="osmo_group_info">Informació</string>
    <string name="osmo_group">Grup OsMo</string>
    <string name="osmo_group_share">Per connectar amb el grup %2$s, indiqueu l\'identificador de grup (%1$s) o feu clic a %3$s.</string>
    <string name="osmo_share_connect_device">Permet el seguiment d\'aquest dispositiu permanentment</string>
    <string name="osmo_share_current_session">Comparteix la sessió actual al navegador</string>
    <string name="osmo_session_not_available">La sessió no és disponible. Verifiqueu que «Envia les ubicacions» està activat.</string>
    <string name="osmo_share_session">Comparteix la sessió</string>
    <string name="osmo_session_id_share">L\'URL de la sessió per seguir el dispositiu (%1$s)</string>
    <string name="osmo_tracker_id_share">Per connectar al dispositiu objectiu %2$s, feu clic a l\'enllaç %3$s o especifiqueu l\'identificador de seguiment (%1$s)</string>
    <string name="osmo_track_interval">Freqüència de registre</string>
	<string name="osmo_track_interval_descr">Seleccioneu la freqüència d\'enviament de la ubicació</string>
    <string name="int_days">dies</string>
    <string name="osmo_connect_menu">Connecta</string>
    <string name="osmo_expire_group">Expira en</string>
    <string name="osmo_group_description">Descripció</string>
    <string name="osmo_group_policy">Política</string>
    <string name="osmo_connect_to_group_id">Identificador de grup</string>
    <string name="osmo_group_name">Nom del grup</string>
    <string name="osmo_connect_to_group">Enllaça amb el grup</string>
    <string name="osmo_connect">Connecta a</string>
    <string name="osmo_create_group">Crea un grup</string>
    <string name="osmo_server_operation_failed">Ha fallat l\'operació del servidor OsMo</string>
    <string name="osmo_activity">Monitorització d\'OpenStreetMap</string>
    <string name="osmo_enable_tracker">Envia les meves ubicacions</string>
    <string name="osmo_control">Accés ràpid a OsMo</string>
    <string name="local_index_mi_export">Exportar</string>
	<string name="import_file_favourites">Guardar com arxiu GPX o posar-lo als favorits?</string>
	<string name="import_save">Desa</string>
	<string name="osmo_follow">Segueix</string>
    <string name="osmo_sign_in">Inicia una sessió</string>
    <string name="osmo_create_groups_confirm">Per poder crear grups cal ser un usuari registrat d\'OsMo.</string>
    <string name="osmo_credentials_not_valid">Les vostres credencials OsMo no són vàlides.</string>
    <string name="osmo_regenerate_login_ids_confirm">Esteu segur de voler regenerar els identificadors personals? Tots els dispositius que teniu connectats ja no us podran seguir.</string>
    <string name="osmo_regenerate_login_ids">Regenera l\'identificador de l\'usuari</string>
    <string name="osmo_cancel_moving_target">Cancela el seguiment de l\'objectiu en moviment</string>
    <string name="osmo_center_location">Centra a la pantalla</string>
    <string name="osmo_set_moving_target">Estableix com a objectiu en moviment</string>
    <string name="osmo_use_server_name">Nom registrat</string>
    <string name="osmo_connect_to_my_nickname">El vostre àlies</string>
    <string name="osmo_user_name">Usuari</string>
	<string name="color_red">vermell</string>
	<string name="color_pink">rosa</string>
	<string name="color_orange">taronja</string>
	<string name="color_brown">marró</string>
	<string name="color_yellow">groc</string>
	<string name="color_lightblue">blau clar</string>
	<string name="color_blue">blau</string>
	<string name="color_green">verd</string>
	
    <string name="osmo_edit_device">Canvia les propietats de l\'usuari</string>
    <string name="osmo_edit_color">Mostra el color</string>
    <string name="gpx_file_is_empty">La traça GPX és buida</string>
    <string name="selected_track">Traces seleccionades</string>
    <string name="my_tracks">Totes les traces</string>
    <string name="my_favorites">Preferits</string>
    <string name="my_data_Button">Preferits</string>
    <string name="my_data_activity">Llocs personals</string>
    <string name="osmo_user_joined">L\'usuari %1$s s\'ha unit al grup %2$s</string>
    <string name="osmo_user_left">L\'usuari %1$s ha deixat el grup %2$s</string>
    <string name="osmo_show_group_notifications">Mostra les notificacions de grup</string>
    <string name="osmo_show_group_notifications_descr">Mostra missatges quan un usuari s\'uneix o deixa el grup</string>
    <string name="gpx_info_subtracks">Segments: %1$s </string>
	<string name="gpx_info_waypoints">"Fites: %1$s "</string>
	<string name="gpx_info_distance">Distància: %1$s (%2$s punts) </string>
	<string name="gpx_info_start_time">Hora d\'inici: %1$tF, %1$tT </string>
	<string name="gpx_info_end_time">"Hora d\'arribada: %1$tF, %1$tT "</string>
	<string name="gpx_info_average_speed">Velocitat mitjana: %1$s </string>
	<string name="gpx_info_maximum_speed">Velocitat màxima: %1$s </string>
	<string name="gpx_info_avg_altitude">Alçada mitjana: %1$s</string>
	<string name="loading_smth">S\'està carregant %1$s…</string>
    <string name="map_widget_plain_time">Hora actual</string>
    <string name="gpx_wpt">Fita</string>
    <string name="selected_gpx_info_show">\n\nPremeu i manteniu per veure al mapa</string>
    <string name="delay_navigation_start">Inicia automàticament el guiatge turn-by-turn</string>
    <string name="shared_string_selected_lowercase">seleccionat</string>
    <string name="gpx_split_interval">Divideix l\'interval</string>
    <string name="gpx_info_diff_altitude">Interval d\'altitud: %1$s</string>
	<string name="gpx_info_asc_altitude">Baixat/pujat: %1$s</string>
    <string name="gpx_timespan">Lapse de temps: %1$s</string>
	<string name="gpx_timemoving">Temps en moviment: %1$s</string>
    <string name="gpx_selection_segment_title">Segment</string>
    <string name="gpx_selection_number_of_points"> %1$s punts</string>
    <string name="gpx_selection_point">Punt %1$s</string>
    <string name="gpx_selection_current_track">s\'està gravant</string>
    <string name="gpx_selection_route_points">%1$s \nPunts de ruta %2$s</string>
    <string name="gpx_selection_points">%1$s \nPunts</string>
    <string name="gpx_selection_track">%1$s \nTraça %2$s</string>
    <string name="gpx_available_current_track">Traça actual en gravació</string>
    <string name="save_as_favorites_points">Guarda com un grup de preferits</string>
    <string name="select_destination_and_intermediate_points">Selecciona les fites</string>
    <string name="layer_amenity_label">Etiquetes puntuals</string>
    <string name="show_zoom_buttons_navigation_descr">Mostra els botons de zoom durant la navegació</string>
    <string name="show_zoom_buttons_navigation">Mostra els botons de zoom</string>
    <string name="visible_element">Mostra al mapa</string>
    <string name="sort_by_distance">Ordena per distància</string>
    <string name="sort_by_name">Ordena per nom</string>
    <string name="none_selected_gpx">Cap arxiu GPX seleccionat. Per seleccionar-ne un premeu i mantingueu sobre una traça disponible.</string>
    <string name="local_index_unselect_gpx_file">Desselecciona</string>
    <string name="local_index_select_gpx_file">Selecciona per mostrar</string>
    <string name="no_index_file_to_download">No s\'ha trobat cap baixada, verifiqueu la connexió a Internet.</string>
    <string name="osmo_gpx_points_downloaded">S\'han baixat %1$s punts OsMo.</string>
    <string name="osmo_auto_connect_descr">Connecta automàticament amb el servei desprès d\'iniciar l\'aplicació</string>
    <string name="osmo_auto_connect">Connexió automàtica</string>
    <string name="osmo_start_service">Servei OsMo</string>
    <string name="osmo_gpx_track_downloaded">S\'ha baixat la traça OsMo %1$s.</string>
    <string name="osmo_not_signed_in">Ha fallat l\'inici de sessió OsMo</string>
    <string name="osmo_group_by_invite">Entreu per convidar</string>
    <string name="osmo_group_information_desc">" - Tots els grups creats són públics! Si es vol ser anònim, afegiu directament els aparells via identificació de Tracker.\n - Dins el grup es poden registrar fins un màxim de 16 persones.\n - Cas d\'inactivitat o d\'activitat d\'una sola persona durant 2 setmanes, el grup serà esborrat.\n - Es pot restringir l\'entrada al grup, a només per invitació, però per controlar el grup es necessitarà accedir a la consola d\'administració.\n - Si us cal crear un grup, però amb altres condicions, contacteu  http://osmo.mobi"</string>
    <string name="osmo_group_information">Cal que ho llegiu abans de crear un grup.</string>
    <string name="osmo_auth_error_short">Ha fallat l\'autorització</string>
    <string name="osmo_auth_error">S\'ha trobat un error d\'autorització OsMo: %1$s.\n Pot ser per una caiguda temporal del servei o bé pel venciment del vostre usuari.\n Voleu crear un nou usuari nou?</string>
    <string name="rendering_attr_hideBuildings_name">Oculta els edificis</string>
    <string name="rendering_attr_hideNonVehicleHighways_name">Oculta les vies sense circulació de vehicles</string>
    <string name="rendering_attr_hideText_name">Oculta el text</string>
    <string name="rendering_attr_hideWoodScrubs_name">Oculta els boscos i erms</string>
    <string name="rendering_attr_buildings15zoom_name">Edificis al detall 15 de zoom</string>
    <string name="rendering_attr_moreDetailed_name">Més detalls</string>
    <string name="rendering_attr_lessDetailed_name">Menys detalls</string>
    <string name="rendering_attr_hideAccess_name">Oculta les restriccions d\'accés</string>
    <string name="rendering_attr_showAccess_name">Mostra les restriccions d\'accés</string>
    <string name="rendering_attr_showSurfaceGrade_name">Mostra la qualitat de la via</string>
    <string name="rendering_attr_showSurfaces_name">Mostra el tipus de superfície de la via</string>
    <string name="rendering_attr_cycleRoutes_name">Mostra vies de ciclista</string>
    <string name="rendering_attr_showCycleRoutes_name">Mostra les vies ciclistes</string>
    
    <string name="map_preferred_locale_descr">Llengua que preferiu a les etiquetes del mapa (si no està disponible es canviarà la preferència actual entre l\'anglès i les denominacions locals)</string>
    <string name="map_preferred_locale">Llengua preferida al mapa</string>
    <string name="local_map_names">Denominacions locals</string>
    <string name="lang_sw">Suahili</string>
    <string name="lang_he">Hebreu</string>
    <string name="forward">Endavant</string>
    <string name="home">Punt inicial</string>
    <string name="live_monitoring_m_descr">Envia el registre de traces a un servei web específic si s\'ha activat la gravació en un GPX.</string>
	<string name="live_monitoring_m">Registre de traça en línia (cal GPX)</string>
    <string name="live_monitoring_start">Inicia un registre de traça en línia</string>
	<string name="live_monitoring_stop">Atura el registre de traça en línia</string>
	<string name="gpx_monitoring_start">Inicia la gravació en un GPX</string>
	<string name="gpx_monitoring_stop">Atura la gravació en el GPX</string>
    <string name="gpx_start_new_segment">Inicia un segment nou</string>
    <string name="lang_fa">Persa</string>
	<string name="keep_navigation_service">Mantén</string>
	<string name="stop_navigation_service">Interromp</string>
	<string name="enable_sleep_mode">Activa el mode en segon pla del GPS</string>
	<string name="gps_wake_up_timer">Interval d\'activació del GPS</string>
	<string name="sleep_mode_stop_dialog">Voleu interrompre el mode en segon pla del GPS?</string>
	<string name="lang_al">Albanès</string>
	<string name="lang_ar">Àrab</string>
	<string name="lang_sc">Sard</string>
	<string name="lang_sr">Serbi</string>
	<string name="lang_zh_CN">Xinès simplificat</string>
	<string name="lang_zh_TW">Xinès tradicional</string>
	<string name="rendering_attr_subwayMode_name">Rutes de metro</string>
 	<string name="continue_navigation">Continua la navegació</string>
    <string name="pause_navigation">Suspèn la navegació</string>
	<string name="rendering_attr_alpineHiking_name">Escala senderista SAC (Club Alpí Suís)</string>
    <string name="rendering_attr_alpineHiking_description">Es dibuixen els camins segons l\'escala SAC (Club Alpí Suís)</string>
    <string name="rendering_attr_osmcTraces_name">Sobreposar simbologia senderista</string>
    <string name="rendering_attr_osmcTraces_description">Es dibuixen els camins segons les traces OSMC (símbols de colors)</string>
    
	<string name="osmo_invite">Convida…</string>
    <string name="osmo_leave_confirmation_msg">Voleu deixar el grup %1$s?</string>
    <string name="osmo_specify_tracker_id">Especifiqueu l\'ID</string>
    <string name="arrival_distance_factor_early">Aviat</string>
    <string name="arrival_distance_factor_normally">Normal</string>
    <string name="arrival_distance_factor_late">Tard</string>
    <string name="arrival_distance_factor_at_last">Als darrers metres</string>
    <string name="rendering_attr_coloredBuildings_name">Edificis amb colors codificats per tipus</string>
    <string name="av_camera_pic_size">Mida d\'imatge de la càmera</string>
	<string name="av_camera_pic_size_descr">Trieu la mida d\'imatge de la càmera interna</string>
    <string name="hide_all_waypoints">Esborra-ho tot</string>
    <string name="announce_nearby_favorites">Indica preferits propers</string>
<string name="rendering_value_browse_map_name">Mapa esquemàtic</string>  
    <string name="rendering_value_car_name">Cotxe</string>
    <string name="rendering_value_bicycle_name">Bicicleta</string>
    <string name="rendering_value_pedestrian_name">Vianant</string>
    <string name="more">Més…</string>
    <string name="download_additional_maps">Voleu baixar els mapes que us manquen %1$s (%2$d MB)?</string>
    <string name="flat_list_waypoitns">Totes</string>
    <string name="waypoints">Fites</string>
    <string name="targets">Destinacions</string>
    <string name="way_alarms">Notificacions de trànsit</string>
    <string name="speak_favorites">Indica els preferits propers</string>
    <string name="speak_poi">Indica els PDI propers</string>
    <string name="index_tours">Itineraris</string>
    <string name="flat_list_waypoints">Totes</string>
    <string name="record_plugin_description">Activeu la funció d\'enregistrar el vostre trajecte prement un botó sobre la pantalla del mapa i reviseu la configuració de gravació dels vostres recorreguts a arxius locals GPX o a un servei web.</string>
    <string name="record_plugin_name">Enregistrament de trajectes</string>
    <string name="int_hour">h</string>
    <string name="duration">Durada</string>
    <string name="distance">Distància</string>
    <string name="rendering_attr_publicTransportMode_name">Rutes de bus, troleibús i tramvia</string>
	<string name="save_track_to_gpx_globally">Desa la traça a un arxiu GPX</string>
	<string name="save_track_to_gpx_globally_descr">L\'enregistrament de la posició en un arxiu GPX es pot activar o desactivar utilitzant el giny associat, a la pantalla del mapa</string>
	<string name="save_track_interval_globally">Interval d\'enregistrament</string>
	<string name="confirm_every_run">Es demana confirmació</string>
	<string name="save_global_track_interval_descr">Trieu l\'interval d\'enregistrament general de les traces (s\'activa mitjançant el giny de gravació de GPX del mapa)</string>
	<string name="save_global_track_interval">Interval d\'enregistrament general</string>
	<string name="traffic_warning_speed_limit">Velocitat màxima</string>
    <string name="traffic_warning_border_control">Control de fronteres</string>
    <string name="traffic_warning_payment">Estació de peatge</string>
    <string name="traffic_warning_stop">Senyal d\'stop</string>
    <string name="traffic_warning_calming">Ressalt</string>
    <string name="traffic_warning_speed_camera">Càmera de control de velocitat</string>
    <string name="traffic_warning">Avís de circulació</string>
	<string name="local_index_description">Premeu qualsevol indicació existent per veure més detalls, mantingueu premuda per desactivar o esborrar. Dades actuals al dispositiu (%1$s lliure):</string>
	<string name="text_size_descr">Definiu la mida del text en el mapa.</string>
    <string name="text_size">Mida del text</string>
    <string name="fav_point_dublicate">Nom de punt preferit duplicat</string>
    <string name="fav_point_dublicate_message">S\'ha canviat el nom del vostre punt preferit a %1$s per evitar duplicitats.</string>
    <string name="use_native_render">Utilitza la renderització nativa</string>
    <string name="use_native_render_descr">Ús de renderització C++ en comptes de Java</string>
    <string name="fav_point_emoticons_message">El nom del vostre punt preferit s\'ha canviat a %1$s per facilitar el desar bé la cadena amb emoticones en un fitxer.</string>
    <string name="print_route">Imprimeix la ruta</string>
    <string name="speed_limit_exceed">Tolerància sobre el límit de velocitat</string>
	<string name="speed_limit_exceed_message">Trieu el marge de tolerància al límit de velocitat per sobre del que rebreu un avís de veu.</string>
	<string name="osmo_device_not_found">No s\'ha trobat el dispositiu</string>
    <string name="osmo_no_connection_msg">El servei OsMo no està disponible:\n- verifiqueu la connexió;\n- verifiqueu la configuració;\n- consulteu el nostre Twitter: https://twitter.com/OsMomobi</string>
    <string name="anonymous_user_hint">Un usuari anònim no pot:\n- crear grups;\n- sincronitzar grups i dispositius amb el servidor;\n- gestionar grups i dispositius en privat.</string>
    <string name="anonymous_user">Usuari anònim</string>
    <string name="logged_as">S\'ha iniciat sessió com a %1$s</string>
	<string name="rendering_category_details">Detalls</string>
    <string name="rendering_category_transport">Transport</string>
    <string name="rendering_category_others">Altres atributs del mapa</string>
    <string name="map_widget_appearance_rem">Elements pendents</string>
    <string name="map_widget_top">Barra d\'estat</string>
	<string name="map_widget_right">Tauler dret</string>
	<string name="map_widget_left">Tauler esquerre</string>
    <string name="layers_category_show">Mostra</string>
	<string name="configure_map">Configura el mapa</string>
    <string name="search_radius_proximity">A prop de</string>
    <string name="tip_recent_changes_1_9_t">"Canvis a la 1.9: * S\'han actualitzat els estils dels mapes amb la representació de la superfície de les vies, les capes de transport i els símbols de senderisme* Cerca de PDI durant la ruta * Marcar la via com no disponible per sessió * Més facilitat per baixar i enviar mapes * Notificacions visuals i sonores en aproximar-nos  a una fita * Imprimir un itinerari i la relació de girs * Suport de carrils de gir * Suport a Android Wear * Molts canvis a la IU * Zoom independent pel text en el mapa * Notificacions d\'àudio específiques quan sigueu fora de la ruta * Funcionalitat d\'ingrés OsMo  * S\'ha corregit les incompatibilitats de versió OsMo "</string>
    <string name="rendering_category_routes">Rutes</string>
    <string name="rendering_attr_trainLightrailRoutes_name">Rutes de tren</string>
    <string name="rendering_attr_tramRoutes_name">Rutes de tramvia</string>
    <string name="rendering_attr_shareTaxiRoutes_name">Comparteix rutes de taxi</string>
    <string name="rendering_attr_trolleybusRoutes_name">Rutes de troleibús</string>
    <string name="rendering_attr_busRoutes_name">Rutes de bus</string>
    <string name="rendering_attr_tramTrainRoutes_name">Rutes de tramvia i tren</string>
    <string name="select_impassable_road">Selecciona en el mapa…</string>
    <string name="impassable_road">Evita carreteres…</string>
    <string name="rendering_category_hide">Amaga</string>
    <string name="wake_on_voice">Activa la pantalla</string>
    <string name="wake_on_voice_descr">Activa la pantalla del dispositiu (si no ho està) en aproximar-se a un gir</string>
    <string name="lock_screen_request_explanation">"%1$s necessita  aquest permís per la funcionalitat de posar la pantalla en mode d\'estalvi d\'energia."</string>
    <string name="shared_string_never">Mai</string>
    <string name="advanced_settings">Avançat</string>
	<string name="osmo_use_https_descr">Utilitzeu una connexió segura al servidor</string>
    <string name="osmo_use_https">Utilitzeu HTTPS</string>
	<string name="home_button">Inici</string>
    <string name="search_for">Cerca per</string>
	<string name="show_map">MOSTRA EL MAPA</string>
	<string name="show_all">MOSTRA\'LS TOTS</string>
	<string name="coordinates">Coordenades</string>
	<string name="map_update">Actualitzacions disponibles de %1$s mapes</string>
	<string name="error_avoid_specific_road">No s\'ha trobat cap circumval·lació</string>
    <string name="use_opengl_render">Utilitza la renderització OpenGL</string>
    <string name="use_opengl_render_descr">Ús de renderització OpenGL per accelerador gràfic (no funciona a tots els dispositius)</string>
    <string name="everything_up_to_date">Tots els fitxers estan al dia</string>
    <string name="shared_string_dismiss">Descarta</string>
    <string name="no_internet_connection">No s\'ha pogut baixar, verifiqueu la vostra connexió a Internet.</string>
    <string name="download_tab_downloads">Totes les baixades</string>
    <string name="download_tab_updates">Actualitzacions</string>
    <string name="download_tab_local">Local</string>
	<string name="map_locale">Llengua del mapa</string>
    <string name="rendering_attr_transportStops_name">Parades de transport</string>
    <string name="navigate_point_zone">Àrea</string>
    <string name="navigate_point_northing">Ordenada</string>
    <string name="navigate_point_easting">Abscissa</string>
    <string name="voices">Indicadors de veu</string>
	<string name="dash_download_msg_none">Voleu baixar mapes per quan no hi ha connexió?</string>
    <string name="dash_download_msg">Heu baixat %1$s mapes</string>
    <string name="dash_download_new_one">Baixa un mapa nou</string>
    <string name="dash_download_manage">Gestiona</string>
    <string name="rendering_attr_roadStyle_name">Estil de via</string>
    <string name="rendering_value_default_name">Per defecte</string>
    <string name="rendering_value_orange_name">Taronja</string>
    <string name="rendering_value_germanRoadAtlas_name">Atles de carreteres alemany</string>
	<string name="traffic_warning_railways">Pas a nivell</string>
	<string name="traffic_warning_pedestrian">Pas de vianants</string>
	<string name="show_railway_warnings">Mostra passos a nivell</string>
	<string name="show_pedestrian_warnings">Mostra passos de zebra</string>
    <string name="rendering_value_americanRoadAtlas_name">Atles de carreteres americà</string>
    <string name="routing_attr_no_new_routing_name">Sense preferències de navegació v1.9</string>
    <string name="routing_attr_no_new_routing_description">No feu ús de les preferències de navegació introduïdes a la v1.9</string>
    <string name="speak_pedestrian">Anuncia els passos de zebra</string>
    <string name="rendering_value__name">Renderització per defecte</string>
	<string name="navigation_over_track">Voleu iniciar la navegació sobre la traça?</string>
	<string name="avoid_roads_msg">Podeu generar una ruta alternativa amb la selecció de les vies a evitar</string>
    <string name="save_track_to_gpx_globally_headline">Registre de traces a petició</string>
	<string name="recents">RECENTS</string>
	<string name="proxy_pref_title">Servidor intermediari</string>
    <string name="proxy_pref_descr">Configuració d\'un servidor intermediari per accedir a internet</string>
    <string name="settings_privacy">Privacitat</string>
    <string name="enable_proxy_title">Activa el servidor intermediari HTTP</string>
	<string name="enable_proxy_descr">Configureu un servidor intermediari HTTP per totes les peticions de xarxa</string>
	<string name="proxy_host_title">Amfitrió del servidor intermediari</string>
	<string name="proxy_host_descr">Configureu el nom de l\'amfitrió del vostre servidor intermediari (p.ex. 127.0.0.1)</string>
	<string name="proxy_port_title">Port del servidor intermediari</string>
	<string name="proxy_port_descr">Configureu el número de port del vostre servidor intermediari (p.ex. 8118)</string>
	<string name="points">Punts</string>
    <string name="tracks">Traces</string>
    <string name="my_location">La vostra posició</string>
    <string name="osm_editing_manage">Gestió</string>
    <string name="version_settings_descr">Baixada de les darreres versions</string>
    <string name="version_settings">Versions</string>
    <string name="rendering_attr_streetLighting_name">Enllumenat dels carrers</string>
    <string name="gps_status">Estat del GPS</string>
    <string name="parking_place">Lloc d\'aparcament</string>
    <string name="remove_the_tag">Treure l\'etiqueta</string>
    <string name="shared_string_disabled">Desactivat</string>
	<string name="shared_string_enabled">Activat</string>
<string name="plugin_description_title">Descripció</string>
	<string name="plugin_settings_button_caption">Configuració</string>
<string name="edit_group">Edició del grup</string>
    <string name="plugin_install_needs_network">Us cal una connexió a internet per instal·lar aquest connector.</string>
<string name="plugin_ski_name">Vista mapa d\'esquí</string>
    <string name="plugin_nautical_name">Vista cartes marines</string>
    <string name="world_ski_missing">Per veure les pistes d\'esquí cal que baixeu un mapa específic</string>
    <string name="nautical_maps_missing">Per accedir a cartes marines cal que baixeu un mapa específic</string>
	<string name="shared_string_enable">Activa</string>
	<string name="shared_string_disable">Desactiva</string>
	<string name="rendering_attr_pisteGrooming_name">Pista condicionada</string>
    <string name="get_plugin">Obtén</string>
<string name="free">"%1$s disponible "</string>
	<string name="device_memory">Memòria del dispositiu</string>
    <string name="audio">Àudio</string>
	<string name="video">Vídeo</string>
	<string name="photo">Fotografia</string>
	<string name="share_note">Comparteix nota</string>
	<string name="rename_recording">Reanomena gravació</string>
	<string name="watch">Mira</string>
	<string name="notes">Notes</string>
	<string name="online_map">Mapa en línia</string>
	<string name="roads_only">Només carreteres</string>
    <string name="days_behind">dies de retard</string>
	<string name="turn_off_all">Apagueu_tot</string>
	<string name="track_segments">Segments de traça</string>
	<string name="track_points">Punts de traça</string>
	<string name="plugin_touringview_name">Vista turística del mapa</string>
<<<<<<< HEAD
	<string name="plugin_touringview_descr">Activant aquests canvis en l\'estil de la vista del mapa  de OsmAnd a &lt;&lt;Vista turística del mapa&gt;&gt;,  aquesta és una vista especial  de gran detall per viatgers i conductors professionals. 

Aquesta vista proporciona,sigui el que sigui el nivell de zoom al mapa, la quantitat màxima  de detalls de viatge disponible a les dades del mapa (particularment carreteres, pistes, camins i senyals d\'orientació). També es discrimina amb nitidesa tots els tipus de carreteres pel codi de colors, la qual cosa és molt útil, per exemple, conduint vehicles pesats. 
=======
	<string name="plugin_touringview_descr">Activant aquests canvis en l\'estil de la vista del mapa  de OsmAnd a &lt;&lt;Vista turística del mapa&gt;&gt;,  aquesta és una vista especial  de gran detall per viatgers i conductors professionals.

Aquesta vista proporciona,sigui el que sigui el nivell de zoom al mapa, la quantitat màxima  de detalls de viatge disponible a les dades del mapa (particularment carreteres, pistes, camins i senyals d\'orientació). També es discrimina amb nitidesa tots els tipus de carreteres pel codi de colors, la qual cosa és molt útil, per exemple, conduint vehicles pesats.
>>>>>>> cbc327b5

No cal baixar un mapa específic, aquesta vista es crea amb els nostres mapes estàndards. 

Aquesta vista es pot desfer tornant a fer la mateixa selecció, o canviant &lt;&lt;Estil del mapa&gt;&gt;  de &lt;&lt;Configuració del mapa&gt;&gt; a com es desitgi. </string>
	</resources><|MERGE_RESOLUTION|>--- conflicted
+++ resolved
@@ -1914,15 +1914,9 @@
 	<string name="track_segments">Segments de traça</string>
 	<string name="track_points">Punts de traça</string>
 	<string name="plugin_touringview_name">Vista turística del mapa</string>
-<<<<<<< HEAD
-	<string name="plugin_touringview_descr">Activant aquests canvis en l\'estil de la vista del mapa  de OsmAnd a &lt;&lt;Vista turística del mapa&gt;&gt;,  aquesta és una vista especial  de gran detall per viatgers i conductors professionals. 
-
-Aquesta vista proporciona,sigui el que sigui el nivell de zoom al mapa, la quantitat màxima  de detalls de viatge disponible a les dades del mapa (particularment carreteres, pistes, camins i senyals d\'orientació). També es discrimina amb nitidesa tots els tipus de carreteres pel codi de colors, la qual cosa és molt útil, per exemple, conduint vehicles pesats. 
-=======
 	<string name="plugin_touringview_descr">Activant aquests canvis en l\'estil de la vista del mapa  de OsmAnd a &lt;&lt;Vista turística del mapa&gt;&gt;,  aquesta és una vista especial  de gran detall per viatgers i conductors professionals.
 
 Aquesta vista proporciona,sigui el que sigui el nivell de zoom al mapa, la quantitat màxima  de detalls de viatge disponible a les dades del mapa (particularment carreteres, pistes, camins i senyals d\'orientació). També es discrimina amb nitidesa tots els tipus de carreteres pel codi de colors, la qual cosa és molt útil, per exemple, conduint vehicles pesats.
->>>>>>> cbc327b5
 
 No cal baixar un mapa específic, aquesta vista es crea amb els nostres mapes estàndards. 
 
