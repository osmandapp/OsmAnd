--- conflicted
+++ resolved
@@ -34,7 +34,7 @@
     <string name="send_search_query_description">நாங்கள் உங்களின் தேடல்: <b>1\"%1$s\"</b>2, மற்றும் இருப்பிடத்தை அனுப்புவோம்.<br/>3<br/>"4 நாங்கள் உங்களது தனிப்பட்ட விவரத்தை  சேகரிக்க மாட்டோம், எங்களுடைய தேடுதல் 
 \n வழிமுறையை மேம்படுத்த உங்களின் தேடுதல் தகவல் தேவை படுகிறது ."<br/>5</string>
     <string name="shared_string_world">உலகம்</string>
-<<<<<<< HEAD
+
     <string name="point_deleted">புள்ளி% 1 $ s நீக்கப்பட்டது</string>
     <string name="coord_input_add_point">புள்ளியே சேர்க்க</string>
     <string name="coord_input_save_as_track">பாதை எனச் சேமி</string>
@@ -42,6 +42,4 @@
     <string name="error_notification_desc">Support@osmand.net க்கு இந்த அறிவிப்பின் ஸ்கிரீன் ஷாட்டை அனுப்பவும்</string>
     <string name="get_osmand_live">வரம்பற்ற பதிவிறக்கங்கள், அனைத்து பணம் மற்றும் இலவச கூடுதல், விக்கிபீடியா, விக்கிவோயேஜ், தினசரி வரைபடத்தை மேம்படுத்தல்கள் மற்றும் பல அம்சங்கள் திறக்க பெற OsmAndLive பெறவும்:</string>
     <string name="update_is_available">மேம்படுத்தல் உள்ளது</string>
-=======
->>>>>>> 46d3991d
 </resources>