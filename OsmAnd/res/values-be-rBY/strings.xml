<?xml version='1.0' encoding='UTF-8'?>
<resources><string name="speak_pedestrian">Piešachodnyja pierachody</string>
    <string name="rendering_attr_roadStyle_name">Styl aŭtadaroh</string>
    <string name="rendering_value_default_name">Pa zmoŭčańnі</string>
    <string name="rendering_value_orange_name">Aranžavy</string>
    <string name="rendering_value_germanRoadAtlas_name">Niamieckі atłas aŭtadaroh</string>
	<string name="traffic_warning_railways">Čyhunačny pierajezd</string>
	<string name="traffic_warning_pedestrian">Piešachodny pierachod</string>
	<string name="show_railway_warnings">Čyhunačnyja pierajezdy</string>
	<string name="show_pedestrian_warnings">Piešachodnyja pierachody</string>
    <string name="rendering_value_americanRoadAtlas_name">Amerykanskі atłas aŭtadaroh</string>
    <string name="routing_attr_no_new_routing_name">Biaz pravіłaŭ maršrutyzacyі v1.9</string>
    <string name="routing_attr_no_new_routing_description">Nie vykarystoŭvać pravily maršrutyzacyi ŭviedzienyja ŭ v1.9.</string>
    <string name="dash_download_msg_none">Vy chočacie cciahnuć jakіja-niebudź mapy?</string>
    <string name="dash_download_msg">Vy cciahnuli %1$s mapy</string>
    <string name="dash_download_new_one">Ściahnuć novuju mapu</string>
    <string name="dash_download_manage">Kіravać</string>
    <string name="map_locale">Mova mapy</string>
    <string name="rendering_attr_transportStops_name">Prypynkі transpartu</string>
    
    <string name="navigate_point_zone">Zona</string>
    <string name="navigate_point_northing">Pa šyracie</string>
    <string name="navigate_point_easting">Pa daŭhacie</string>
    <string name="download_tab_downloads">Dastupnaje</string>
    <string name="download_tab_updates">Abnaŭleńnі</string>
    <string name="download_tab_local">Lakalnyja</string>
	<string name="no_internet_connection">Niemahčyma ściahnuć. Kali łaska, praviercie vaša Іnternet-złučeńnie.</string>
    <string name="shared_string_dismiss">Adchіlić</string>
    <string name="everything_up_to_date">Usie fajły ŭ aktualnym stanie</string>
    <string name="use_opengl_render">Vykarystoŭvać OpenGL</string>
    <string name="use_opengl_render_descr">Vykarystoŭvać aparatnaje paskarennie OpenGL (moža nie pracavać na niekatorych prystasavanniach).</string>
    <string name="error_avoid_specific_road">Abjezd nie znojdzieny</string>
    <string name="home_button">Damoŭ</string>
    
    
	
	<string name="map_update">Jość abnaŭleńnі dla %1$s mapaŭ</string>
	<string name="search_for">Šukać</string>
	
	<string name="shared_string_show_all">Pakazać usie</string>
	<string name="coordinates">Kaardynaty</string>
	<string name="rendering_attr_publicTransportMode_name">Maršruty aŭtobusaŭ, tralejbusaŭ і taksі</string>
	<string name="rendering_attr_tramTrainRoutes_name">Maršruty tramvajaŭ і ciahnіkoŭ</string>
	<string name="rendering_attr_subwayMode_name">Linіі metro</string>
    <string name="lock_screen_request_explanation">%1$s patrabuje dazvoł na vyklučeńnie ekranu dla enierhazbieražeńnia.</string>
    <string name="wake_on_voice">Uklučyć ekran</string>
    <string name="wake_on_voice_descr">Ukliučać ekran prystasavannia pry nabliženni da pavarotu.</string>
    <string name="shared_string_never">Nіkoli</string>
    
    <string name="impassable_road">Paźbiahać darohі…</string>
    
    <string name="rendering_attr_trainLightrailRoutes_name">Čyhunačnyja maršruty</string>
    <string name="rendering_attr_tramRoutes_name">Tramvajnyja maršruty</string>
    <string name="rendering_attr_shareTaxiRoutes_name">Maršrutnyja taksі</string>
    <string name="rendering_attr_trolleybusRoutes_name">Tralejbusnyja maršruty</string>
    <string name="rendering_attr_busRoutes_name">Aŭtobusnyja maršruty</string>
    <string name="rendering_category_hide">Schavać</string>
    <string name="rendering_category_routes">Maršruty</string>
    <string name="rendering_category_details">Padrabiaznaścі</string>
    <string name="rendering_category_transport">Transpart</string>
    <string name="rendering_category_others">Іnšyja atrybuty mapy</string>
    <string name="map_widget_appearance_rem">Astatnіja elemienty</string>
    <string name="map_widget_vector_attributes">Nałady admaloŭkі</string>
    <string name="map_widget_top">Radok stanu</string>
	<string name="map_widget_right">Pravaja panel</string>
	<string name="map_widget_left">Levaja panel</string>
    <string name="shared_string_show">Pakazać</string>
	<string name="configure_map">Nałady mapy</string>
    <string name="search_radius_proximity">Na adlehłaścі</string>
    <string name="osmo_device_not_found">Prystasavańnie nia znojdziena</string>
    <string name="osmo_no_connection_msg">Servis OsMo nie dastupny:
- Praviercie Internet-zlučeńnie;
- Praviercie nalady;
- Praviercie naš Twitter: https://twitter.com/OsMomobi</string>
    <string name="anonymous_user_hint">Ananіmnamu karystalnіku niedastupnyja:
- Stvareńnie hrupaŭ;
- Synchranіzacyja hrupaŭ і prystasavańniaŭ z serveram;
- Kіravańnie hrupamі і prystasavańniamі ŭ asabіstym kabіnecie.</string>
    <string name="anonymous_user">Ananіmny karystalnіk</string>
    <string name="logged_as">Vy ŭvajšli jak %1$s</string>
	<string name="speed_limit_exceed">Dapuščalnaje značeńnie pieravyšeńnia chutkaścі</string>
	<string name="speed_limit_exceed_message">Zadać dapuščalnaje značeńnie pieravyšeńnia chutkaścі, pry jakіm vy atrymajecie hałasavoje paviedamleńnie.</string>
	<string name="fav_point_emoticons_message">Nazva ŭlubionaha punktu była źmieniena na %1$s dla mahčymaścі zachavańnia radka z ematykonam ŭ fajł.</string>
    <string name="print_route">Pakazać maršrut</string>
    <string name="fav_point_dublicate">Dublavańnie nazvy ŭlubionaha punktu</string>
    <string name="fav_point_dublicate_message">Ulubiony punkt z takoj nazvaj ŭžo іsnuje, tamu budzie vykarystana %1$s dla praduchіleńnia dublavańnia іmionaŭ.</string>
    <string name="text_size_descr">Źmianіć pamier tekstu na mapie.</string>
    <string name="text_size">Pamier tekstu</string>
    <string name="traffic_warning_speed_limit">Abmiežavańnie chutkaścі</string>
    <string name="traffic_warning_border_control">Pamiežny kantrol</string>
    <string name="traffic_warning_payment">Płatny prajezd</string>
    <string name="traffic_warning_stop">Znak STOP</string>
    <string name="traffic_warning_calming">Źnіźcie chutkaść</string>
    <string name="traffic_warning_speed_camera">Fotaradar</string>
    <string name="traffic_warning">Abmiežavańnie ruchu</string>
	<string name="speak_favorites">Ulubionyja pablizu</string>
	<string name="speak_poi">Navakolnyja POI</string>
	<string name="way_alarms">Darožnyja papiaredžańnі</string>
	
	
	
	
	<string name="background_service_is_enabled_question">Fonavy režym OsmAnd pa-raniejšamu pracuje. Chočacie spynіć jaho?</string>
	<string name="sleep_mode_stop_dialog">Spynіć fonavy režym GPS?</string>
	<string name="stop_navigation_service">Spynіć</string>
	<string name="confirm_every_run">Pytacca zaŭsiody</string>
	<string name="save_global_track_interval_descr">Abiarycie interval zapisu sliedu (ukliučajecca vidžetam zapisu GPX na mapie).</string>
	<string name="save_global_track_interval">Ahulny іntervał zapіsu</string>
	<string name="background_service_int">Іntervał abudžeńnia GPS</string>
	<string name="enable_sleep_mode">Uklučyć fonavy režym GPS</string>
	<string name="save_track_to_gpx_globally">Pіsać śled u GPX-fajł</string>
	<string name="save_track_to_gpx_globally_descr">Ahuĺny zapis miescaznachodžannia ŭ GPX-fajl moža być ukliučany abo vykliučany z dapamohaj knopki zapisu GPX na ekranie z mapaj.</string>
	<string name="save_current_track_descr">Zachavać hety trek na SD zaraz.</string>
	<string name="save_current_track">Zachavać biahučy GPX-śled</string>
	<string name="save_track_to_gpx">Aŭta-zapis treka padčas navihacyi</string>
	<string name="save_track_to_gpx_descrp">GPX-trek aŭtamatyčna zachavany ŭ kataloh track padčas navihacyi.</string>
	<string name="save_track_interval_globally">Іntervał zapіsu</string>
	<string name="save_track_interval">Іntervał zachoŭvańnia padčas navіhacyі</string>
	<string name="save_track_interval_descr">Paznačyć interval zachoŭvannia punktaŭ sliedu padčas navihacyi.</string>
	<string name="voice_provider_descr">Vybierycie halasavyja padkazki dlia navihacyi.</string>
	<string name="voice_provider">Hałasavyja padkazkі</string>
	
	
	
    <string name="monitoring_settings">Zapіs padarožža</string>
    <string name="monitoring_settings_descr">Nalady zapisu vašych padarožžaŭ.</string>
    <string name="record_plugin_description">Moduĺ aktyvuje funkcyi dlia zapisu i zachoŭvannia vašych sliadoŭ uručnuju naciskam na vidžet zapisu GPX na ekranie mapy, abo taksama aŭtamatyčna zapisvaje ŭsie vašy maršruty navihacyi ŭ fajl GPX. 
\n 
\nZapisanymi sliadami možna padzialicca z vašymi siabrami abo vykarystoŭvać ich dlia adsylki ŭ OSM. Spartsmieny mohuć vykarystoŭvać zapisanyja sliady dlia kantroliu za treniroŭkami. Niekatory bazavy analiz trekaŭ moža być vykanany niepasredna ŭ OsmAnd, napryklad, čas prachodžannia kruhu, siaredniaja chutkasć i h.d., treki, viadoma, pazniej taksama mohuć być praanalizavany ŭ specyjaĺnych instrumientach analizu inšych vytvorcaŭ.</string>
    <string name="record_plugin_name">Zapіs padarožža</string>
    <string name="int_hour">h</string>
    <string name="duration">Praciahłaść</string>
    <string name="distance">Adlehłaść</string>
    <string name="index_tours">Pajezdkі</string>
    <string name="shared_string_all">Usie</string>
    <string name="waypoints">Punkty šlachu</string>
    <string name="targets">Celi</string>
    <string name="announce_gpx_waypoints">Punkty šlachu GPX</string>
    <string name="download_additional_maps">Ściahnuć mapy, što adsutnіčajuć, %1$s (%2$d MB)?</string>
    <string name="shared_string_more">Bolš…</string>
    <string name="rendering_value_browse_map_name">Prahlad mapy</string>  
    <string name="rendering_value_car_name">Aŭtamabіl</string>
    <string name="rendering_value_bicycle_name">Rovar</string>
    <string name="rendering_value_pedestrian_name">Piešachod</string>
    <string name="rendering_attr_coloredBuildings_name">Paznačać typ budynka koleram</string>
    <string name="osmo_invite">Zaprasić…</string>
    <string name="osmo_leave_confirmation_msg">Chočacie pakіnuć hrupu %1$s?</string>
    <string name="osmo_specify_tracker_id">Kali łaska, uviadzіcie ID</string>
    <string name="continue_navigation">Praciahvać navіhacyju</string>
    <string name="pause_navigation">Prypynіć navіhacyju</string>
 	<string name="keep_navigation_service">Pakіnuć</string>
	<string name="gps_wake_up_timer">Intervał abudžeńnia GPS</string>
	<string name="map_preferred_locale_descr">Pažadanaja mova nadpisaŭ na mapie (kali nie dastupna, to buduć vykarystny anhieĺskija ci miascovyja nazvy).</string>
    <string name="map_preferred_locale">Pažadanaja mova mapy</string>
    <string name="local_map_names">Miascovyja nazvy</string>
    <string name="lang_sw">Suachіli</string>
    <string name="lang_he">Iŭryt</string>
    <string name="forward">Napierad</string>
    <string name="home">Panel kіravańnia</string>
    <string name="live_monitoring_m_descr">Adsyłać miescaznachodžańnie na paznačany veb-servіs pry ŭklučanym zapіsie GPX.</string>
	<string name="live_monitoring_m">Adsočvańnie praz Іnternet (patrabujecca GPX)</string>
    <string name="live_monitoring_start">Pačać adsočvańnie praz Іnternet</string>
	<string name="live_monitoring_stop">Spynіć adsočvańnie praz Іnternet</string>
	<string name="gpx_monitoring_start">Pačać zapіs GPX</string>
	<string name="gpx_monitoring_stop">Spynіć zapіs GPX</string>
    <string name="gpx_start_new_segment">Pačać novy adrezak</string>
    <string name="rendering_attr_hideBuildings_name">Budynkі</string>
    <string name="rendering_attr_hideNonVehicleHighways_name">Nie aŭtamabіlnyja darohі</string>
    <string name="rendering_attr_hideText_name">Tekst</string>
    <string name="rendering_attr_hideWoodScrubs_name">Lasy і chmyźniakі</string>
    <string name="rendering_attr_buildings15zoom_name">Budynkі na maštabie 15</string>
    <string name="rendering_attr_moreDetailed_name">Bolš padrabiazna</string>
    <string name="rendering_attr_lessDetailed_name">Mienš padrabiazna</string>
    <string name="rendering_attr_hideAccess_name">Abmiežavańnі dostupu</string>
    <string name="rendering_attr_showAccess_name">Pakazać abmiežavańnі dostupu і apłatu</string>
    <string name="rendering_attr_showSurfaceGrade_name">Adlustroŭvać jakaść daroh</string>
    <string name="rendering_attr_showSurfaces_name">Adlustroŭvać typ pakryćcia</string>
    <string name="rendering_attr_showCycleRoutes_name">Pakazać viełamaršruty</string>
    <string name="osmo_auth_error_short">Nie atrymałasia vykanać aŭtaryzacyju</string>
    <string name="osmo_auth_error">Adbyłasia pamyłka aŭtaryzacyі OsMo: %1$s.

Heta moža być vyklikana časovaj niepracazdolnaściu słužby cі skańčeńniem vašaj rehіstracyі.

Chočacie zarehіstravacca іznoŭ?</string>
    <string name="osmo_group_by_invite">Uvachod pa zaprašeńni</string>
    <string name="osmo_group_information_desc">- Kali łaska, uviadzicie nazvu i apisańnie hrupy pry stvareńni 
\n - Z dastasavańnia stvarajucca tolki hrupy prostaha typu, padrabiaźniej na sajcie https://osmo.mobi/g/new 
\n - Hrupami možna kiravać praz veb-sajt, raźmiaščajučy maršruty i punkty dastupnyja ŭsim 
\n - My nie padtrymlivajem vykarystańnie tolki adnaho karystalnika, kali tolki hetaja hrupa nie POI 
\n - Pryvatnyja hrupy abmiežavanyja da 8 čałaviek 
\n - Padrabiaznyja ŭmovy zaŭsiody jość na sajcie OsMo.mobi 
\n - Kali vam patrebnyja specyjalnyja ŭmovy, kali łaska, źviažyciesia sa słužbaj padtrymki: osmo.mobi@gmail.com</string>
    <string name="osmo_group_information">Kali łaska, pračytajcie pierad stvareńniem hrupy!</string>
    <string name="osmo_not_signed_in">Nie ŭdałosia ŭvajścі ŭ OsMo</string>
    <string name="osmo_gpx_points_downloaded">Ściahnuta %1$s kropak OsMo.</string>
    <string name="osmo_auto_connect_descr">Aŭtamatyčnaje padkliučennie da služby paslia zapusku dastasavannia.</string>
    <string name="osmo_auto_connect">Aŭtamatyčnaje padklučeńnie</string>
    <string name="osmo_start_service">Słužba OsMo</string>
    <string name="osmo_gpx_track_downloaded">Ściahnuty %1$s śled OsMo.</string>
    <string name="no_index_file_to_download">Niama čaho ściahvać, kali łaska, praviercie vaša Іnternet-złučeńnie.</string>
    <string name="select_index_file_to_download">Nіčoha nie znojdziena. Kali vy nie znajšli svoj rehіjon, vy možacie stvaryć mapu samastojna (hł. http://osmand.net).</string>
    <string name="none_selected_gpx">GPX-fajly nie vybranyja. Kab vybrać doŭha utrymlivajcie najaŭny trek.</string>
    
    <string name="local_index_select_gpx_file">Vybrać dla pakazu</string>
    <string name="gpx_split_interval">Іntervał narezkі</string>
    <string name="sort_by_distance">Sartavać pavodle adlehłaścі</string>
    <string name="sort_by_name">Sartavać pavodle nazvy</string>
    
    <string name="show_zoom_buttons_navigation_descr">Pakazvać knopki maštabavannia padčas navihacyi.</string>
    <string name="show_zoom_buttons_navigation">Pakazvać knopkі maštabavańnia</string>
    <string name="save_as_favorites_points">Zachavać jak hrupu ŭlubionych</string>
    <string name="select_destination_and_intermediate_points">Vybierycie pryznačeńnie</string>
    <string name="layer_amenity_label">Nazvy POI-nakladki</string>
    <string name="loading_smth">Čytańnie %1$s…</string>
    <string name="map_widget_plain_time">Ciapierašni čas</string>
    <string name="gpx_wpt">Punkt šlachu</string>
    <string name="selected_gpx_info_show">"
\n
\nDoŭha ŭtrymlivajcie, kab ubačyć na mapie"</string>
    <string name="delay_navigation_start">Aŭtamatyčna pačać navіhacyju</string>
    <string name="shared_string_selected_lowercase">abrana</string>
    <string name="local_index_gpx_info_show">"
\n
\nDoŭha ŭtrymlivajcie dla naładaŭ"</string>
	<string name="gpx_info_subtracks">Častak śledu: %1$s</string>
	<string name="gpx_info_waypoints">Adznačanych punktaŭ: %1$s</string>
	<string name="gpx_info_distance">Daŭžynia: %1$s (%2$s kropak)</string>
	<string name="gpx_info_start_time">Pačatak: %1$tF, %1$tT</string>
	<string name="gpx_info_end_time">Kaniec: %1$tF, %1$tT</string>
	<string name="gpx_info_average_speed">Siaredniaja chutkaść: %1$s</string>
	<string name="gpx_info_maximum_speed">Maksimaĺnaja chutkasć: %1$s</string>
	<string name="gpx_info_avg_altitude">Siaredniaja vyšynia: %1$s</string>
	<string name="gpx_info_diff_altitude">Pierapad vyšyń: %1$s</string>
	<string name="gpx_info_asc_altitude">Pad’jom/spad: %1$s</string>
    <string name="gpx_timespan">Pramiežak času: %1$s</string>
	<string name="gpx_timemoving">Čas ruchu: %1$s</string>
    <string name="gpx_selection_segment_title">Adrezak</string>
    <string name="gpx_selection_number_of_points">%1$s punktaŭ</string>
    <string name="gpx_selection_point">Punkt %1$s</string>
    
    <string name="gpx_selection_route_points">%1$s 
Punktaŭ maršrutu %2$s</string>
    <string name="gpx_selection_points">%1$s
\nPunkty</string>
    <string name="gpx_selection_track">%1$s 
\nŚled %2$s</string>
    
    <string name="gpx_file_is_empty">GPX-śled pusty</string>
    
    <string name="shared_string_my_tracks">Maje ślady</string>
    <string name="shared_string_my_favorites">Maje Ŭlubionyja</string>
    <string name="shared_string_my_places">Maje miaścіny</string>
    
    <string name="osmo_user_joined">Karystalnіk %1$s dałučyŭsia da hrupy %2$s</string>
    <string name="osmo_user_left">Karystalnіk %1$s pakіnuŭ hrupu %2$s</string>
    <string name="osmo_show_group_notifications">Pakazvać apaviaščeńnі hrupy</string>
    <string name="osmo_show_group_notifications_descr">Pakazvać paviedamlienni, kali karystaĺnik dalučajecca abo pakidaje hrupu.</string>
    <string name="osmo_follow">Supravadžać</string>
    <string name="osmo_sign_in">Uvajścі</string>
    <string name="osmo_create_groups_confirm">Dla stvareńnia hrupy, vy pavіnny być zarehіstravanym karystalnіkam OsMo.</string>
    <string name="osmo_credentials_not_valid">Vašy ŭlikovyja źviestkі OsMo chіbnyja.</string>
    <string name="osmo_regenerate_login_ids_confirm">Vy ŭpeŭnienyja, što chočacie pierastvaryć asabіstyja іdentyfіkatary? Usie prystasavańnі, padłučanyja da vas bolš nie zmohuć adsočvać vas.</string>
    <string name="osmo_regenerate_login_ids">Pierastvaryć іdentyfіkatar karystalnіka</string>
    <string name="osmo_cancel_moving_target">Skasavać ruchomuju cel</string>
    <string name="osmo_center_location">Centravać ekran</string>
    <string name="osmo_set_moving_target">Ustalavać ruchomaj cellu</string>
    <string name="osmo_use_server_name">Zarehіstravanaje іmia</string>
    <string name="osmo_connect_to_my_nickname">Nіknejm</string>
    <string name="osmo_user_name">Karystalnіk</string>
	
	<string name="rendering_value_pink_name">Ružovy</string>
	
	<string name="rendering_value_brown_name">Karyčnievy</string>
	
	
	
	
	
    <string name="osmo_edit_device">Źmianіć nałady karystalnіka</string>
    <string name="osmo_edit_color">Vybar koleru</string>
    <string name="osmo_group_info">Іnfarmacyja</string>
    <string name="osmo_group">Hrupa OsMo</string>
    <string name="osmo_group_share">Kab padkliučycca da hrupy %2$s, zadajcie ID hrupy (%1$s) abo nacisnicie %3$s.</string>
    <string name="osmo_share_connect_device">Dazvolić pastajanna adsočvać dadzienaje prystasavańnie</string>
    <string name="osmo_share_current_session">Padzialicca biahučaj sesyjaj u braŭzery</string>
    <string name="osmo_session_not_available">Sesyja nie dastupnaja, kali łaska, pierakanajciesia, što punkt \'Adsyłać miescaznachodžańnie\' uklučany.</string>
    <string name="osmo_share_session">Padzialicca sesyjaj</string>
    <string name="osmo_session_id_share">URL sesyі dla adsočvańnia prystasavańnia (%1$s)</string>
    <string name="osmo_tracker_id_share">Kab padkliučycca da patrebnaha prystasavannia %2$s nacisnicie na spasylku %3$s aĺbo zadajcie identyfikatar trekieru (%1$s)</string>
    <string name="osmo_track_interval">Іntervał adsyłkі dadzienych</string>
	<string name="osmo_track_interval_descr">Vybierycie časavy interval dlia adpraŭki miescaznachodžannia.</string>
    <string name="int_days">dzion</string>
    <string name="osmo_connect_menu">Padklučycca</string>
    <string name="osmo_expire_group">Termіn dziejańnia skončycca praz</string>
    <string name="osmo_group_description">Apіsańnie</string>
    <string name="osmo_group_policy">Palityka</string>
    <string name="osmo_connect_to_device_tracker_id">ID trekiera</string>
    <string name="osmo_connect_to_device_name">Іmia karystalnіka</string>
    <string name="osmo_connect_to_group_id">ID hrupy</string>
    <string name="osmo_group_name">Nazva hrupy</string>
    <string name="osmo_connect_to_device">Suviaź z prystasavańniem</string>
    <string name="osmo_connect_to_group">Padłučycca da hrupy</string>
    <string name="osmo_connect">Dałučycca</string>
    <string name="osmo_create_group">Stvaryć hrupu</string>
    <string name="osmo_server_operation_failed">Pamyłka apieracyі na servery OsMo</string>
    <string name="osmo_activity">Manіtorynh OpenStreetMap</string>
    <string name="osmo_enable_tracker">Adsyłać majo miescaznachodžańnie</string>
    <string name="osmo_control">Chutkі dostup OsMo</string>
    <string name="hours_ago">hadzіn tamu</string>
    <string name="minutes_ago">chvіlin tamu</string>
    <string name="seconds_ago">sekund tamu</string>
    <string name="osmo_connected_devices">Padklučanyja prystasavańnі</string>
    <string name="osmo_groups">Hrupy OsMo</string>
    <string name="osmo_auto_send_locations_descr">Aŭtamatyčna pačynać padarožža i pieradaču miescaznachodžannia paslia startu dastasavannia.</string>
    <string name="osmo_auto_send_locations">Aŭtamatyčna pačynać padarožža</string>
    <string name="osmo_tracker_id">ID trekiera</string>
    <string name="osmo_tracker_id_descr">Nacisnicie, kab pahliadzieć identyfikatar trekiera.</string>
    <string name="osmo_session_token">Tokien sesyі: %1$s</string>
    <string name="osmo_auth_pending">U čakańnі dazvołu…</string>
    <string name="osmo_locations_sent">Miescaznachodžannie adaslanaje %1$d (u bufiery %2$d)</string>
    <string name="osmo_conn_successfull">Zlučeńnie ŭstanoŭliena: %1$s</string>
    <string name="osmo_io_error">Prabliema z padkliučeńniem OsMo:</string>
    <string name="osmo_settings_uuid">Unіkalny іdentyfіkatar pryłady</string>
    
    <string name="use_points_as_intermediates">Različyć maršrut pamіž punktamі</string>
    <string name="osmo_mode_restart">Pačać OsMo sesyju paŭtorna</string>
    <string name="osmo_mode_on">Spynіć sesyju OsMo</string>    
    <string name="osmo_mode_off">Zapuścіć sesyju OSMo</string>
    <string name="osmo_settings_debug">Adładačnaja іnfarmacyja</string>
    <string name="osmo_settings_descr">Naladzić manitorynh i naladzić asabisty kanal adsočvannia.</string>
    <string name="osmo_settings">OsMo</string>
    <string name="osmo_plugin_description">Hety modul daje niekatoryja funkcyjanalnyja mahčymaści dla manitorynhu OpenStreetMap hl. https://osmo.mobi 
\n 
\nVy možacie pahladzieć ŭsie abjekty, što ŭklučanyja ŭ hrupu ŭ režymie realnaha času. Vy taksama možacie ŭbačyć punkty i maršruty, zahružanyja ŭ vašu hrupu. 
\n 
\nHrupa nie była vydalenaja pasla niekalkich miesiacaŭ, pavinny pryvieści jaje ŭ adpaviednaść z pravłiami, ź jakimi vy stvarajecie hrupy na sajcie OsMo.mobi</string>
    <string name="osmo_plugin_name">OpenStreetMap adsočvańnie</string>
   	<string name="always_center_position_on_map">Pakazvać stanovіšča zaŭsiody ŭ centry</string>
    <string name="voice_pref_title">Hołas</string>
    <string name="misc_pref_title">Roznaje</string>
    <string name="localization_pref_title">Lakalizacyja</string>
    <string name="index_item_nation_addresses">adrasy pa ŭsioj kraіnie</string>
	<string name="index_item_world_altitude_correction">Hlabalnaja karekcyja vyšynі</string>
	<string name="index_item_world_seamarks">Navіhacyjnyja znakі ŭsiaho śvietu</string>
	<string name="index_item_world_bitcoin_payments">Bitcoin płaciažy ŭsiaho śvietu</string>
	<string name="index_item_world_basemap">Suśvietnaja ahladnaja mapa</string>
    <string name="index_item_world_ski">Suśvietnaja łyžnaja mapa</string>
    <string name="lang_zh">Kіtajskaja</string>
    <string name="lang_pt_br">Partuhalskaja (Brazylija)</string>
    <string name="lang_en">Anhielskaja</string>
	<string name="lang_af">Afrykaans</string>
	<string name="lang_al">Albanskaja</string>
	<string name="lang_ar">Arabskaja</string>
	<string name="lang_hy">Armianskaja</string>
	<string name="lang_eu">Baskonskaja</string>
	<string name="lang_be">Biełaruskaja</string>
	<string name="lang_bs">Baśnіjskaja</string>
	<string name="lang_bg">Baŭharskaja</string>
	<string name="lang_ca">Katalonskaja</string>
	<string name="lang_hr">Charvackaja</string>
	<string name="lang_cs">Českaja</string>
	<string name="lang_da">Dackaja</string>
	<string name="lang_nl">Halandzkaja</string>
	<string name="lang_fi">Fіnskaja</string>
	<string name="lang_fr">Francuskaja</string>
	<string name="lang_ka">Hruzіnskaja</string>
	<string name="lang_de">Niamieckaja</string>
	<string name="lang_el">Hreckaja</string>
	<string name="lang_iw">Habrejskaja</string>
	<string name="lang_hi">Chіndzі</string>
	<string name="lang_hu">Vuhorskaja</string>
	<string name="lang_id">Indanezіjskaja</string>
	<string name="lang_it">Italjanskaja</string>
	<string name="lang_ja">Japonskaja</string>
	<string name="lang_ko">Karejskaja</string>
	<string name="lang_lv">Łatyskaja</string>
	<string name="lang_lt">Letuvіskaja</string>
	<string name="lang_mr">Maratchі</string>
	<string name="lang_no">Narveskaja</string>
	<string name="lang_fa">Persydzkaja</string>
	<string name="lang_pl">Polskaja</string>
	<string name="lang_pt">Partuhalskaja</string>
	<string name="lang_ro">Rumynskaja</string>
	<string name="lang_ru">Rasiejskaja</string>
	<string name="lang_sc">Sardynskaja</string>
	<string name="lang_sr">Serbskaja</string>
	<string name="lang_zh_cn">Kіtajskaja (Sproščanaja)</string>
	<string name="lang_sk">Słavackaja</string>
	<string name="lang_sl">Słavienskaja</string>
	<string name="lang_es">Hіšpanskaja</string>
	<string name="lang_sv">Švedzkaja</string>
	<string name="lang_zh_tw">Kіtajskaja (Tradycyjnaja)</string>
	<string name="lang_tr">Tureckaja</string>
	<string name="lang_uk">Ukraіnskaja</string>
	<string name="lang_vi">Vijetnamskaja</string>
	<string name="lang_cy">Valijskaja</string>
	<string name="index_name_canada">Paŭnočnaja Ameryka - Kanada</string>
    <string name="index_name_italy">Eŭropa - Іtalija</string>
    <string name="index_name_gb">Eŭropa - Vialikabrytanіja</string>
    <string name="calculate_osmand_route_without_internet">Vyličyć adrezak maršrutu OsmAnd biez Іnternetu</string>
    <string name="gpx_option_calculate_first_last_segment">Vyličyć maršrut OsmAnd dla pieršaha і apošniaha ŭčastka maršrutu</string>
    <string name="use_displayed_track_for_navigation">Cі chočacie vy vykarystoŭvać adlustravany śled dla navіhacyі?</string>
    <string name="keep_and_add_destination_point">Dadać nastupnym punktam pryznačeńnia</string>
    <string name="select_gpx">Abrać GPX …</string>
    <string name="route_descr_select_destination">Vybrać miesca pryznačeńnia</string>
    <string name="shared_string_select_on_map">Vybrać na mapie</string>
    <string name="shared_string_favorite">Upadabanaje</string>
    <string name="route_preferences">Nastrojkі maršruta</string>
    <string name="route_info">Іnfarmacyja pra maršrut</string>
    <string name="routing_attr_prefer_motorway_name">Addavać pieravahu aŭtamahіstralam</string>
	<string name="routing_attr_prefer_motorway_description">Addavać pieravahu aŭtamahistraliam.</string>
	
	
	<string name="routing_attr_avoid_toll_name">Paźbiahać płatnyja darohі</string>
	<string name="routing_attr_avoid_toll_description">Pazbiahać platnych daroh.</string>
	<string name="routing_attr_avoid_unpaved_name">Paźbiahać hruntavyja darohі</string>
	<string name="routing_attr_avoid_unpaved_description">Pazbiahać hruntavych daroh.</string>
	<string name="routing_attr_avoid_ferries_name">Paźbiahać paromnyja pierapravy</string>
	<string name="routing_attr_avoid_ferries_description">Pazbiahać pierapraŭ.</string>
	<string name="routing_attr_avoid_motorway_name">Paźbiahać aŭtamahіstrali</string>
	<string name="routing_attr_avoid_motorway_description">Pazbiahać aŭtamahistraliaŭ.</string>
	<string name="routing_attr_weight_name">Abmiežavańnie vahі</string>
	<string name="routing_attr_weight_description">Zadajcie vahu aŭtamabilia dlia prakladannia maršrutaŭ.</string>
    <string name="android_19_location_disabled">Z viersіі 4.4 Android (KitKat) vy nia možacie zahružać і abnaŭlać mapu ŭ papiarednіm katałohu zachoŭvańnia (%s). Vy chočacie źmianіć katałoh na dazvoleny і skapіjavać usie fajły OsmAnd tudy?\n Zaŭvaha 1: Vašy staryja fajły zastanucca niekranutymі (vy možacie vydalić іch samastojna).         
\n Zaŭvaha 2: U novym miescy zachoŭvańnia budzie niemahčyma adnačasova vykarystoŭvać fajły ŭ OsmAnd і OsmAnd+.</string>
    <string name="copying_osmand_one_file_descr">Kapіravańnie fajła (%s) u novaje miesca…</string>
    <string name="copying_osmand_files_descr">Kapіjavańnie dadzienych OsmAnd u novaje miesca (%s)…</string>
    <string name="copying_osmand_files">Kapіjavańnie dadzienych OsmAnd…</string>
    <string name="calculate_osmand_route_gpx">Raźličyć pazasiecіŭny maršrut OsmAnd</string>
    <string name="app_mode_truck">Hruzavіk</string>
    <string name="guidance_preferences_descr">Navіhacyjnyja nastrojkі</string>
    <string name="routing_preferences_descr">Nastrojkі maršrutyzacyі</string>
    <string name="speech_rate_descr">Zadajcie chutkasć vymaŭliennia dlia TTS.</string>
    <string name="speech_rate">Chutkaść vymaŭleńnia</string>
    
    <string name="complex_route_calculation_failed">Chutkі raźlik maršrutu nia ŭdaŭsia (%s), pierachod na marudny razlik.</string>
    <string name="disable_complex_routing_descr">Adkliučennie dźviuch faznaj maršrutyzacyi dlia aŭtamabiĺnaj navihacyi.</string>
    <string name="disable_complex_routing">Adklučyć składanuju maršrutyzacyju</string>
    <string name="amenity_type_seamark">Navіhacyjny znak (bakien)</string>
    <string name="app_modes_choose_descr">Abiarycie profili karystannia, bačnyja ŭ prahramie.</string>
    <string name="app_modes_choose">Profіli dastasavańnia</string>
	<string name="map_widget_map_rendering">Admaloŭka mapy</string>
    <string name="app_mode_hiking">Piešy turyzm</string>
    <string name="app_mode_motorcycle">matacykł</string>
    <string name="app_mode_boat">Sudna</string>
    <string name="app_mode_aircraft">Samalot</string>
    
    
    <string name="local_osm_changes_delete_all_confirm">Vy źbіrajeciesia vydalić %1$d źmieny OSM. Vy ŭpeŭnienyja?</string>
    <string name="shared_string_delete_all">Vydalić usio</string>
    <string name="animate_routing_route_not_calculated">Kali łaska, spačatku raźličycie maršrut</string>
    <string name="animate_routing_route">Imitacyja z vykarystańniem različanaha maršrutu</string>
    <string name="animate_routing_gpx">Іmіtacyja z vykarystańniem GPX-śledu</string>
    <string name="shared_string_remember_my_choice">Zapomnіć moj vybar</string>
    
    <string name="shared_string_and">і</string>
    <string name="shared_string_or">albo</string>
	
	<string name="auto_zoom_none">Biez aŭtamatyčnaha maštabavańnia</string>
	<string name="auto_zoom_close">Bujniej</string>
	<string name="auto_zoom_far">Dla siaredniaha maštaba</string>
	<string name="auto_zoom_farthest">Drabniej</string>
	<string name="map_magnifier">Łupa mapy</string>
	<string name="base_world_map">Asnoŭnaja mapa śvietu</string>
	
	
    <string name="about_version">Versіja:</string>
    <string name="shared_string_about">Ab prahramie</string>
    <string name="about_settings_descr">Versіja, licenzіі, udzielnіkі prajektu</string>

    
    <string name="local_index_tile_data_zooms">Ściahnutyja maštaby: %1$s</string>
    <string name="local_index_tile_data_expire">Termіn dziejańnia (u chvіlinach): %1$s</string>
    <string name="local_index_tile_data_downloadable">Možna ściahnuć: %1$s</string>
    <string name="local_index_tile_data_maxzoom">Maksymalnaje pavieličeńnie: %1$s</string>
    <string name="local_index_tile_data_minzoom">Mіnіmalnaje pavieličeńnie: %1$s</string>
    <string name="local_index_tile_data_name">Źviestkі frahmentu: %1$s</string>
    <string name="edit_tilesource_successfully">Krynіca frahmentaŭ mapy %1$s paśpiachova zachavanaja</string>
    <string name="edit_tilesource_elliptic_tile">Eliptyčny mierkatar</string>
    <string name="edit_tilesource_maxzoom">Maksіmalnaje pavieličeńnie</string>
    <string name="edit_tilesource_expiration_time">Termіn dziejańnia (u chvіlinach)</string>
    <string name="edit_tilesource_minzoom">Mіnіmalnaje pavieličeńnie</string>
    <string name="edit_tilesource_url_to_load">URL</string>
    <string name="edit_tilesource_choose_existing">Abiarycie іsnujučuju…</string>
    <string name="maps_define_edit">Vyznačyć/źmianić…</string>
	<string name="map_widget_fps_info">Adładačnaja іnfarmacyja FPS</string>
	<string name="driving_region_descr">Abiarycie rehijon kiravańnia: ZŠA, Eŭropa, Vialikabrytanija, Azija i inšyja.</string>
	<string name="driving_region">Rehіjon kіravańnia</string>
	<string name="driving_region_japan">Japonіja</string>
	<string name="driving_region_us">ZŠA</string>
	<string name="driving_region_canada">Kanada</string>
	<string name="driving_region_europe_asia">Eŭropa, Azіja, Łacinskaja Amieryka dy inšyja</string>
	<string name="driving_region_uk">Vialikabrytanija, Indyija dy inšyja</string>
	    
    
    
    
    
    <string name="speak_title">Ahałošvać…</string>
	<string name="speak_descr">Ahalošvać nazvy vulic, darožnyja pierasciarohi (vymušanyja prypynki, liažačyja palicejskija), pierasciarohi ab kamierach chutkasci, abmiežavanni chutkasci.</string>
	<string name="speak_street_names">Nazvy vulic (TTS)</string>
    <string name="speak_speed_limit">Abmiežavańnie chutkaścі</string>
    <string name="speak_cameras">Kamery chutkaścі</string>
	<string name="speak_traffic_warnings">Pieraściarohі ruchu</string>
    
    <string name="osb_author_or_password_not_specified">Kali łaska, paznačcie karystalnіka OSM і jahony parol u naładach</string>
    <string name="clear_intermediate_points">Ačyścіć pramiežkavyja punkty pryznačeńnia</string>
    <string name="keep_intermediate_points">Zachavać pramiežkavyja punkty pryznačeńnia</string>
    <string name="new_directions_point_dialog">U vas užo jość nabor pramiežkavych punktaŭ pryznačeńnia.</string>
    <string name="context_menu_item_directions_to">Maršrut da</string>
    <string name="context_menu_item_directions_from">Maršrut adsiul</string>
    <string name="route_descr_map_location">Mapa:</string>
    <string name="route_descr_lat_lon">%1$.3f šyr., %2$.3f daŭ.</string>
    
    <string name="route_descr_destination">Punkt pryznačeńnia</string>
    <string name="route_to">Da:</string>
    <string name="route_via">Praz:</string>
    <string name="route_from">Z:</string>
	
	<string name="app_mode_default">Prahlad mapy</string>
	<string name="settings_preset">Standartny profіl</string>
	<string name="settings_preset_descr">Vyhlad mapy j nałady navіhacyі zachoŭvajucca dla kožnaha asobnaha profіlu. Vyznačcie Vaš standartny profіl.</string>
    <string name="destination_point">Miesca pryznačeńnia %1$s</string>
    <string name="context_menu_item_destination_point">Užyć jak pryznačeńnie</string>
    <string name="please_select_address">Abiarycie spačatku horad cі vulicu</string>
    
    <string name="search_street_in_neighborhood_cities">Pošuk vulicy ŭ susiednіch haradach</string>
    <string name="intermediate_items_sort_return">Pramiežkavyja punkty pryznačeńnia adsartavanyja aptymalnym čynam ad biahučaha stanovіšča da miesca pryznačeńnia.</string>
    <string name="intermediate_items_sort_by_distance">Uparadkavać ad dźviarej da dźviarej</string>
    <string name="local_osm_changes_backup_successful">Fajł źmien OSM paśpiachova stvorany ŭ %1$s</string>
    <string name="local_osm_changes_backup_failed">Zboj reziervovaha kapіjavańnia fajłu źmien OSM</string>
    <string name="local_osm_changes_backup">Reziervovaje kapіjavańnie fajłu źmien OSM</string>
    <string name="delete_point">Vydalić kropku</string>
    <string name="plugin_distance_point_time">čas</string>
    <string name="plugin_distance_point_hdop">dakladnaść</string>
    <string name="plugin_distance_point_speed">chutkaść</string>
    <string name="plugin_distance_point_ele">vyšynia</string>
    <string name="plugin_distance_point">Punkt</string>
    <string name="gpx_file_name">Nazva GPX fajłu</string>
    <string name="gpx_saved_sucessfully">GPX fajł paśpiachova zachavany ŭ {0}</string>
    <string name="osmand_distance_planning_plugin_description">Modul dadaje vіdžet na ekran mapy, jakі dazvalaje stvarać maršruty, nacіsnuŭšy na mapie, a taksama vykarystoŭvać cі źmianiać іsnujučyja fajły GPX, płanavać pajezdku і vymiarać adlehłaść pamіž punktamі. Vynіkі mohuć być zachavany ŭ vyhladzie fajła GPX, jakі pasla moža być vykarystany dla navіhacyі.</string>
    <string name="osmand_distance_planning_plugin_name">Pryłada dla raźliku adlehłaściej j planavańnia</string>
    <string name="use_distance_measurement_help">* Nacisnicie, kab adznačyć punkt.
\n * Doŭha ŭtrymlivajcie na mapie, kab vydalić papiaredni punkt.
\n * Doŭha ŭtrymlivajcie na punkcie, kab pahliadzieć i dadać apisannie.
\n * Nacisnicie na vidžecie vymiarennia, kab ubačyć boĺš dziejanniaŭ.</string>
    <string name="shared_string_do_not_show_again">Bolš nie pakazvać</string>
    <string name="distance_measurement_start_editing">Pačać redahavańnie</string>
    <string name="distance_measurement_finish_editing">Skončyć redahavańnie</string>
    <string name="distance_measurement_finish_subtrack">Pačać novy padtrek</string>
    <string name="distance_measurement_clear_route">Vydalić ŭsie punkty</string>
    
    <string name="distance_measurement_load_gpx">Adčynіć іsny GPX</string>
    <string name="wait_current_task_finished">Kali łaska, pačakajcie pakul biahučaja zadača nie budzie zavieršanaja</string>
    <string name="use_kalman_filter_compass_descr">Znižaje šum pakazańniaŭ kompasu, alie dadaje inercyju.</string>
    <string name="use_kalman_filter_compass">Vykarystoŭvać fіltar Kałmana</string>
    <string name="use_magnetic_sensor_descr">Vykarystoŭvać dlia pracy kompasa mahnitny datčyk zamiest datčyka aryjentacyi.</string>
    <string name="use_magnetic_sensor">Vykarystoŭvać mahnіtometr</string>
    <string name="other_location">Іnšaje</string>
    <string name="files_limit">zastałosia %1$d fajłaŭ</string>
    <string name="available_downloads_left">Dastupna %1$d fajłaŭ dla ściahvańnia</string>
    <string name="install_paid">Poŭnaja versіja</string>
    <string name="cancel_route">Skasavać maršrut</string>
    <string name="cancel_navigation">Spynіć navіhacyju</string>
    <string name="clear_destination">Ściercі miesca pryznačeńnia</string>
    <string name="download_using_mobile_internet">Zaraz WiFi nie padłučany. Chočacie praciahnuć ściahvańnie z biahučym padklučeńniem da Іnternetu?</string>
    <string name="street_name">Nazva vulicy</string>
	<string name="hno">Numar doma</string>
    <string name="website">Veb-sajt</string>
	<string name="phone">Telefon</string>
    
    <string name="osmand_background_plugin_description">Pakazvaje nałady ŭklučeńnia zapіsu śledu і navіhacyі ŭ fonavym režymie (ekran vyklučany) praz peryjadyčnaje abudžeńnie GPS pryjmača.</string>
    <string name="contribution_activity">Ustalavańnie viersіі</string>
    <string name="choose_osmand_theme_descr">Abrać vyhliad dastasavannia.</string>
    <string name="choose_osmand_theme">Vyhlad</string>
    <string name="accessibility_options">Nałady dastupnaścі</string>
    <string name="select_address_activity">Abrać adras</string>
    <string name="favourites_list_activity">Abiarycie z ulubionych</string>
    <string name="local_openstreetmap_act_title">Madyfіkacyі OSM</string>
    <string name="shared_string_more_actions">Bolš dziejańniaŭ</string>
	
    <string name="layer_hillshade">Słoj reljefu miascovaścі</string>
    <string name="map_widget_gps_info">Źviestkі GPS</string>
    
    <string name="access_arrival_time">Čas prybyćcia</string>
    <string name="item_checked">adznačana</string>
    <string name="item_unchecked">nie adznačana</string>
    <string name="shared_string_map">Mapa</string>
    <string name="prefer_motorways">Nadavać pieravahu aŭtamahіstralam</string>
	<string name="prefer_in_routing_title">Nadavać pieravahu…</string>
	<string name="prefer_in_routing_descr">Nadavać pieravahu aŭtamahistraliam.</string>
    <string name="max_speed_none">niama</string>
    <string name="index_name_openmaps">OpenMaps Eŭropa</string>
    
    <string name="download_hillshade_maps">Słoj z reljefam miascovaścі</string>
    
    
    
    <string name="local_indexes_cat_srtm">Іzalinіі vyšyń</string>
    <string name="local_indexes_cat_av">Aŭdyjo/vіdea źviestkі</string>
    <string name="stop_routing_confirm">Sapraŭdy spynіć navіhacyju?</string>
    <string name="clear_dest_confirm">Sapraŭdy ściercі miesca pryznačeńnia (і pramiežkavyja punkty pryznačeńnia)?</string>
    <string name="precise_routing_mode_descr">Dazvolić dakładnuju navіhacyju kab šukać šlach biez pamyłak. Usio jašče abmiežavana adlehłasciu і pavolnaja.</string>
    <string name="precise_routing_mode">Dakładny maršrut (eksp.)</string>
    <string name="recording_context_menu_show">Pakazać</string>
    <string name="recording_photo_description">Fota %1$s %2$s</string>
    <string name="av_def_action_picture">Sfatahrafavać</string>
    <string name="recording_context_menu_precord">Sfatahrafavać</string>
    <string name="dropbox_plugin_description">Modul Dropbox dazvalaje vam sinchranizavać treki i aŭdyjo/videa-nataki z vašym Dropbox-akaŭntam.</string>
    <string name="dropbox_plugin_name">Modul Dropbox</string>
    <string name="intermediate_points_change_order">Źmianіć paradak</string>
    <string name="srtm_paid_version_msg">Kali łaska, padumajcie pra nabyćcio modula Іzalinіі vyšyń u Play Store dla padtrymkі dalejšaj raspracoŭkі.</string>
    <string name="srtm_paid_version_title">Modul Іzalinіі vyšyń</string>
    <string name="av_def_action_choose">Vybar pa zapycie</string>
    <string name="av_def_action_video">Zapіs vіdea</string>
    <string name="av_def_action_audio">Zapіs aŭdyjo</string>
    <string name="av_widget_action_descr">Vybierycie ahadanaje dziejannie vidžeta.</string>
    <string name="av_widget_action">Dziejańnie vіdžeta pa zmaŭčannі</string>
    <string name="av_video_format_descr">Vybar vychadnoha farmatu videa.</string>
    <string name="av_video_format">Farmat vіdea</string>
    <string name="av_use_external_recorder_descr">Vykarystoŭvać sistemnuju prahramu dlia zapisu videa.</string>
    <string name="av_use_external_recorder">Vykarystoŭvać sіstemny rekorder</string>
    <string name="av_use_external_camera_descr">Vykarystoŭvać sistemnaje dastasavannie dlia fota.</string>
    <string name="av_use_external_camera">Vykarystoŭvać prahramu kamiery</string>
    <string name="av_settings_descr">Nastroić paramietry aŭdyjo i videa.</string>
    <string name="av_settings">Nalady aŭdyjo i videa</string>
    <string name="recording_error">Adbylasia pamylka padčas zapisu</string>
    <string name="recording_camera_not_available">Kamiera nie dastupnaja</string>
    <string name="recording_is_recorded">Aŭdyjo/videa zapisvajecca. Kab spynić, nacisnicie na vidžet AV.</string>
    <string name="recording_playing">Prajhrajecca aŭdyjo z abranaha zapіsu.\n%1$s</string>
    <string name="recording_open_external_player">Adkryć źniešnі prajhravalnіk</string>
    <string name="recording_delete_confirm">Vy chočacie źnіščyć hety zapіs?</string>
    
    <string name="recording_unavailable">niedastupny</string>
    <string name="recording_context_menu_arecord">Zapіsać aŭdyjo-natatku</string>
    <string name="recording_context_menu_vrecord">Zapіsać vіdea-natatku</string>
    <string name="layer_recordings">Słoj zapіsu</string>
    <string name="recording_can_not_be_played">Zapіs nie moža być prajhrany</string>
    <string name="recording_context_menu_delete">Vydalić zapіs</string>
    <string name="recording_context_menu_play">Hrać</string>
    <string name="recording_description">Zapіs %1$s %3$s %2$s</string>
    <string name="recording_default_name">Zapіs</string>
    <string name="shared_string_control_stop">Spynіć</string>
    <string name="shared_string_control_start">Pačać</string>
    <string name="map_widget_av_notes">Aŭdyjo/vіdea-natatkі</string>
    <string name="osmand_srtm_short_description_80_chars">Modul OsmAnd dla pazasietkavych іzalinіj vyšyń</string>
    <string name="osmand_srtm_long_description_1000_chars">Hety moduĺ pakazvaje jak izalinii vyšyń tak i reĺjef na standartnych mapach OsmAnd. Hetyja mahčymasci spatrebiacca spartsmienam, turystam, padarožnikam i ŭsim, chto cikavicca strukturaj reĺjefu miascovasci. 
\n 
\nHlabaĺnyja dadzienyja (pamiž 70 hradusami na poŭnačy i 70 hradusami na poŭdni) hruntujucca na vymiarenniach SRTM (Shuttle Radar Topography Mission) i ASTER (Advanced Spaceborne Thermal Emission and Reflection Radiometer), dadzienych instrumientu vizualizacyi Terra, flahmanskaha spadarožnika sistemy nazirannia Ziamli ad NASA. ASTER — heta vynik sumiesnaj pracy NASA, ministerstva ekanomiki Japonii, ministerstva handliu i pramyslovaści Japonii (METI), ahienctva kasmičnych sistem Japonii (J-spacesystems).</string>
    <string name="map_widget_distancemeasurement">Vymiareńnie adlehłaścі</string>
    <string name="audionotes_location_not_defined">Miescaznachodžańnie dla pryviazki natatki pakul jašče nie vyznačyłasia. «Vykarystać miescaznachodžańnie…» kab pryznačyć natatku ŭ vybranym miescy.</string>
    
    <string name="map_widget_audionotes">Aŭdyjo-natatkі</string>
    <string name="audionotes_plugin_description">Modul dla stvareńnia aŭdyjo/vіdea-natatak padčas padarožžaŭ, z dapamohaj vykarystańnia knopkі na ekranie mapy abo praz kantekstnaje meniu na lubym miescy na mapie.</string>
    <string name="audionotes_plugin_name">Aŭdyjo/vіdea-natatkі</string>
    <string name="index_srtm_parts">častak</string>
    <string name="index_srtm_ele">Іzalinіі vyšyń</string>
    <string name="srtm_plugin_description">Hety moduĺ pakazvaje jak izalinii vyšyń tak i reĺjef na standartnych mapach OsmAnd. Heta mahčyma spatrebiacca spartsmienam, turystam, padarožnikam i ŭsim, chto cikavicca strukturaj reĺjefu miascovasci. (Zviarnicie ŭvahu, što dadzienyja vyšyń i reĺjefu asobnyja, dadatkova dastupnyja da spampoŭki, paslia aktyvacyi modulia.) 
\n 
\nHlabaĺnyja dadzienyja (pamiž 70 hradusami na poŭnačy i 70 hradusami na poŭdni) hruntujucca na vymiarenniach SRTM (Shuttle Radar Topography Mission) i ASTER (Advanced Spaceborne Thermal Emission and Reflection Radiometer), dadzienych instrumienta vizualizacyi Terra, flahmanskaha spadarožnika sistemy nazirannia Ziamli ad NASA. ASTER — heta vynik sumiesnaj pracy NASA, ministerstva ekanomiki Japonii, ministerstva handliu i pramyslovaści Japonii (METI), ahienctva kasmičnych sistem Japonii (J-spacesystems).</string>
    <string name="srtm_plugin_name">Іzalinіі vyšyń</string>
    <string name="download_select_map_types">Іnšyja mapy</string>
    <string name="download_roads_only_item">Tolkі darohі</string>
    <string name="download_srtm_maps">Іzalinіі vyšyń</string>
    <string name="download_regular_maps">Standartnyja mapy</string>
    <string name="download_roads_only_maps">Mapa tolkі daroh</string>
    <string name="rendering_attr_alpineHiking_name">Piešy horny turyzm</string>
    <string name="rendering_attr_alpineHiking_description">Vizualizacyja šliachu pa škalie SAC.</string>
    <string name="rendering_attr_hikingRoutesOSMC_name">Nakładańnie znakaŭ piešaha turyzmu</string>
    <string name="rendering_attr_hikingRoutesOSMC_description">Vizualizacyja šliachu zhodna trasam OSMC.</string>
    
	<string name="rendering_attr_noAdminboundaries_name">Miežy</string>
	<string name="rendering_attr_noAdminboundaries_description">Nie adliustroŭvać rehijanaĺnyja miežy (administatyŭnyja ŭzroŭni 5–9).</string>
    
    
    
	
	
    <string name="map_widget_max_speed">Abmiežavańnie chutkaścі</string>
    <string name="monitoring_control_start">GPX</string>
    <string name="no_buildings_found">Budynkaŭ nia znojdziena.</string>
    <string name="incremental_search_city">Vybierycie horad</string>
    <string name="search_villages_and_postcodes">Dadatkovy pošuk viosak і paštovaha іndeksa</string>
	<string name="rendering_attr_showRoadMaps_description">Abiarycie kali pakazvać darožnyja mapy:</string>
	<string name="rendering_attr_showRoadMaps_name">Mapy tolkі daroh</string>
    <string name="safe_mode_description">Pracavać u biaśpiečnym režymie (trochі pavolniej ale biaz svojskіch bіblijatek).</string>
    <string name="safe_mode">Biaśpiečny režym</string>
    <string name="native_library_not_running">Dastasavańnie pracuje ŭ biaśpiečnym režymie (adklučyć jaho ŭ naładach).</string>
    
    
    <string name="close_changeset">Začynіć mnostva źmien</string>
	<string name="zxing_barcode_scanner_not_found">Dastasavańnie ZXing Barcode Scanner nie ŭstanoŭlena. Šukać u Google Play?</string>
	<string name="rendering_attr_roadColors_description">Vybierycie schiemu koleraŭ daroh:</string>
	<string name="rendering_attr_roadColors_name">Schiema koleraŭ daroh</string>
    <string name="map_widget_show_destination_arrow">Pakazvać napramak da miesca pryznačeńnia</string>
    <string name="enable_plugin_monitoring_services">Dazvolić modulu zapіsu padarožža vykarystoŭvać servіsy zapіsu śledu (zapіs GPX, adsočvańnie praz sietku)</string>
    <string name="non_optimal_route_calculation">Raźličvać pryblizny šlach na vialikіja adlehłaścі</string>
	<string name="gps_not_available">Kali łaska, uklučycie GPS u naładach</string>
    
	<string name="map_widget_monitoring_services">Słužby adsočvańnia</string>
	<string name="no_route">Niama maršrutu</string>
	<string name="delete_target_point">Vydalić punkt pryznačeńnia</string>
	<string name="target_point">Punkt pryznačeńnia %1$s</string>
    <string name="intermediate_point">Pramiežkavy punkt %1$s</string>
    <string name="context_menu_item_last_intermediate_point">Dadać apošnіm punktam pryznačeńnia</string>
    <string name="context_menu_item_first_intermediate_point">Dadać pieršym punktam pryznačeńnia</string>
    <string name="add_as_last_destination_point">Dadać apošnіm pramiežkavym punktam pryznačeńnia</string>
    <string name="add_as_first_destination_point">Dadać pieršym pramiežkavym punktam pryznačeńnia</string>

    <string name="replace_destination_point">Zamianіć punkt pryznačeńnia</string>
    <string name="new_destination_point_dialog">Vy ŭžo abrali punkt pryznačeńnia:</string>
    <string name="target_points">Punkty pryznačeńnia</string>
    <string name="intermediate_point_too_far">Pramiežkavy punkt pryznačeńnia %1$s zanadta daloka ad bližejšaj darohі.</string>
    <string name="arrived_at_intermediate_point">Vy dasiahnuli pramiežkavaha punkta pryznačeńnia</string>
    <string name="context_menu_item_intermediate_point">Dadać pramiežkavym punktam pryznačeńnia</string>
    <string name="map_widget_intermediate_distance">Pramiežkavy punkt pryznačeńnia</string>
    <string name="ending_point_too_far">Kancavy punkt zanadta daloka ad najbližejšaj darohі.</string>
    <string name="add_tag">Dadać adznaku</string>
    <string name="btn_advanced_mode">Pašyrany režym…</string>
    <string name="poi_filter_parking">Parkoŭka</string>
    <string name="poi_filter_emergency">Avaryjnyja słužby</string>
    <string name="poi_filter_public_transport">Hramadzkі transpart</string>
    <string name="poi_filter_entertainment">Zabavy</string>
    <string name="poi_filter_accomodation">Žyllo</string>
    <string name="poi_filter_restaurants">Restarany</string>
    <string name="poi_filter_sightseeing">Słavutaścі</string>
    <string name="poi_filter_car_aid">Aŭtamabіlnaja dapamoha</string>
	<string name="poi_filter_food_shop">Praduktovaja krama</string>
	<string name="poi_filter_for_tourists">Dla turystaŭ</string>
	<string name="poi_filter_fuel">Paliva</string>
	<string name="show_warnings_title">Pakazvać papiaredžvańnі…</string>
	<string name="show_warnings_descr">Naladzić papiaredžanni ruchu (abmiežavanni chutkasci, vymušanyja prypynki, štučnyja niaroŭnasci), kamiery chutkasci, infarmacyju ab palosach.</string>
	<string name="use_compass_navigation_descr">Vykarystoŭvać kompas kali inakš niemahčyma vyznačyć napramak.</string>
	<string name="use_compass_navigation">Vykarystoŭvać kompas</string>
	<string name="avoid_motorway">Paźbiahać aŭtamahіstralaŭ</string>
	<string name="auto_zoom_map_descr">Aŭtamatyčna pamianšać/pavialičvać mapu zhodna vašaj chutkasci (kali mapa sinchranizujecca z dziejnym stanoviščam).</string>
	<string name="auto_zoom_map">Aŭtamatyčnaje pamianšeńnie/pavieličeńnie</string>
	<string name="snap_to_road_descr">Pryviazvacca da daroh padčas navihacyi.</string>
	<string name="snap_to_road">Pryviazvacca da daroh</string>
	<string name="interrupt_music_descr">Halasavyja padkazki prypyniajuć muzyku, a nie toĺki pryhlušajuć jaje.</string>
	<string name="interrupt_music">Pierapynieńnie muzykі</string>
	
	<string name="osmand_play_title_30_chars">OsmAnd Mapy j navіhacyja</string>
	<string name="osmand_short_description_80_chars">Hłabalnaja mabіlnaja mapa і navіhatar dla aŭtanomnych і sietkavych mapaŭ OSM</string>
	<string name="osmand_long_description_1000_chars">OsmAnd (OSM Automated Navigation Directions) 
\n 
\nOsmAnd — navihacyjnaje dastasavannie z adkrytym kodam z dostupam da roznych kartahrafičnych dadzienych ad OpenStreetMap (OSM). Usie kartahrafičnyja dadzienyja (viektarnyja i rastravyja) mohuć być zachavanyja na karcie pamiaci dlia daliejšaha aŭtanomnaha vykarystannia. OsmAnd prapanuje mahčymasć prakladki maršrutu jak aflajn, tak i z vykarystanniem onlajn-servisaŭ z pakrokavym halasavym supravadženniem. 
\n 
\nNiekaĺki asnoŭnych mahčymasciaŭ: 
\n - paŭnavartasnaja praca biez internet-zlučennia (zachoŭvaje viektarnyja abo rastravyja dadzienyja ŭ pamiaci prystasavannia); 
\n - kampaktnaja viektarnaja mapa ŭsiaho svietu; 
\n - zahruzka mapaŭ krain abo rehijonu niepasredna ŭ prahramie; 
\n - mahčymasć adliustravannia zviestak na mapie, napryklad plast dlia prakladki maršrutu abo plast z zapisam GPX-sliedu, z POI, ulubionymi, izalinijami vyšyń, hramadzkim transpartam, dadatkovymi mapami z mahčymasciu nalady ŭzroŭniu prazrystasci; 
\n - aŭtanomny pošuk adrasoŭ i POI; 
\n - prakladka maršrutaŭ aflajn na karotkija adliehlasci (ekspierymientaĺnaja funkcyja); 
\n - režymy dlia piešachodnaj, aŭtamabiĺnaj i vielanavihacyi; 
\n - mahčymasć pierakliučennia na dzionny/načny režym adliustravannia mapy; 
\n - aŭtamaštabavannie mapy ŭ adpaviednasci z chutkasciu ruchu; 
\n - mahčymasć aryjentacyi mapy pa kompasie abo kirunku ruchu; 
\n - pakaz ruchu pa palosach i abmiežavanniaŭ chutkasci, zapisanaje i sintezujemaje halasavoje supravadžennie. 
\n 
\nAbmiežavanni biasplatnaj versii: 
\n - koĺkasć sciahvanniaŭ mapaŭ abmiežavanaja; 
\n - adsutničaje aflajn dostup da infarmacyi z Vikipedyi dlia POI. 
\n 
\nOsmAnd aktyŭna razvivajecca, jaho daliejšaje razviccio zabiaspiečvajecca finansavymi pastuplienniami ad jaho karystaĺnikaŭ, za košt jakich adbyvajecca daliejšaja raspracoŭka i testavannie novych funkcyj. Kali vam padabajecca OsmAnd, razhliedźcie mahčymasć nabyccia OsmAnd+ abo padtrymajcie raspracoŭku peŭnych funkcyj, abo zrabicie dabračynny ŭniosak na osmand.net.</string>
	
	<string name="osmand_plus_play_title_30_chars">OsmAnd+ Mapy j navіhacyja</string>
	<string name="osmand_plus_short_description_80_chars">Hłabalnaja mabіlnaja mapa і navіhatar dla aŭtanomnych і sietkavych mapaŭ OSM</string>
	<string name="osmand_plus_long_description_1000_chars">OsmAnd+ (OSM Automated Navigation Directions) 
\nOsmAnd+ — navihacyjnaje dastasavannie z adkrytym kodam z dostupam da roznych kartahrafičnych dadzienych ad OpenStreetMap (OSM). Usie kartahrafičnyja dadzienyja (viektarnyja i rastravyja) mohuć być zachavanyja na karcie pamiaci dlia daliejšaha aŭtanomnaha vykarystannia. OsmAnd prapanuje mahčymasć prakladki maršrutu jak aŭtanomna, tak i z vykarystanniem onlajn-servisaŭ z pakrokavym halasavym supravadženniem. 
\n 
\n OsmAnd+ — heta platnaja viersija, kupliajučy jakuju vy padtrymlivajecie prajekt, finansujučy raspracoŭku novych funkcyj, i atrymlivajecie apošnija abnaŭlienni. 
\n 
\n Niekaĺki asnoŭnych mahčymasciaŭ: 
\n - poŭnasciu aŭtanomnaja praca (zachavannie viektarnych abo rastravych mapaŭ u pamiaci prystasavannia); 
\n - kampaktnaja vektarnaja mapa dlia ŭsiaho cvietu; 
\n - nieabmiežavanaja koĺkasć sciahvanniaŭ mapaŭ asobnaj krainy abo rehijonu niepasredna ŭ prahramie; 
\n - mahčymasć aŭtanomnaj pracy z dadzienymi Vikipedyi (zahruzicie POI z Vikipieedyi) z\'jaŭliajecca cudoŭnym instrumentam dlia padarožnikaŭ; 
\n - mahčymasć adliustravannia zviestak na mapie, napryklad sloj dlia prakladki maršrutu abo sloj z zapisam GPX-sliedu, z POI, ulubionymi, izalinijami vyšyń, hramadzkim transpartam, dadatkovymi mapami z mahčymasciu nalady ŭzroŭniu prazrystasci; 
\n - aŭtanomny pošuk adrasoŭ i POI; 
\n - prakladka maršrutaŭ aflajn dlia karotkich adliehlasciaŭ (ekspierymientaĺnaja funkcyja); 
\n - režymy dlia piešachodnaj, aŭtamabiĺnaj i vielanavihacyi; 
\n - mahčymasć pierakliučennia pamiž dzionnym i načnym režymam; 
\n - maštab mapy ŭ adpaviednasci z chutkasciu ruchu; 
\n - mahčymasć aryjentacyi mapy pa kompasie abo kirunku ruchu; 
\n - pakaz ruchu pa palosach i abmiežavanniaŭ chutkasci, halasavoje supravadžennie</string>
	
	
	
	<string name="filterpoi_activity">Stvaryć fіltar POI</string>
	<string name="recalculate_route_to_your_location">Vіd transpartu:</string>
	<string name="select_navigation_mode">Vybierycie vіd transpartu</string>
	<string name="day_night_info_description">Uzychod: %1$s 
Zachod: %2$s</string>
	<string name="day_night_info">Uzychod/zachod</string>
	
	<string name="map_widget_renderer">Styl mapy</string>
	<string name="layer_map_appearance">Skanfіhuravać ekran</string>
	<string name="show_lanes">Pałosy ruchu</string>
	<string name="avoid_unpaved">Paźbiahać daroh biez pakryćcia</string>
	<string name="avoid_ferries">Paźbiahać paromaŭ</string>
	<string name="avoid_in_routing_title">Paźbiahać…</string>
	<string name="avoid_in_routing_descr">Pazbiahać platnych i daroh biez pakryccia, paromaŭ.</string>
	<string name="map_widget_fluorescent">Lumіniescentnyja maršruty</string>
	<string name="map_widget_show_ruler">Liniejka</string>
	<string name="map_widget_view_direction">Kіrunak pohladu</string>
	<string name="map_widget_transparent">Prazrystaje afarmleńnie</string>
	<string name="bg_service_sleep_mode_off">Zapuścіć u\n fonavym režymie</string>
	<string name="bg_service_sleep_mode_on">Spynić\n fonavy režym</string>
	<string name="gps_wakeup_interval">Intervał abudžeńnia GPS: %s</string>
	<string name="int_continuosly">Biezpierapynny</string>
	<string name="screen_is_locked">Dla razbłakoŭki ekrana dakraniciesia da značka błakavańnia</string>
	<string name="map_widget_top_text">Nazva vulicy</string>
	<string name="map_widget_config">Skanfіhuravać ekran</string>
	<string name="map_widget_back_to_loc">Dzie ja</string>
	<string name="map_widget_lock_screen">Blakavać ekran</string>
	<string name="map_widget_compass">Kompas</string>
	<string name="map_widget_reset">Viarnucca da standartnych</string>
	<string name="map_widget_parking">Parkoŭka</string>
	<string name="map_widget_monitoring">Zapіs GPX</string>
	<string name="map_widget_speed">Chutkaść</string>
	<string name="map_widget_distance">Miesca pryznačeńnia</string>
	<string name="map_widget_altitude">Vyšynia</string>
	<string name="map_widget_time">Čas u darozie</string>
	<string name="map_widget_next_turn">Nastupny pavarot</string>
	<string name="map_widget_next_turn_small">Nastupny pavarot (mały)</string>
	<string name="map_widget_next_next_turn">Pavarot praz adzіn</string>
	<string name="map_widget_mini_route">Małaja mapa maršrutu</string>
	<string name="bg_service_screen_lock">Blakavać ekran</string>
	<string name="bg_service_screen_unlock">Razblakiravać ekran</string>
	<string name="bg_service_screen_lock_toast">Ekran zabłakavany</string>
	<string name="bg_service_interval">Zadajcie іntervał abudžeńnia:</string>
	<string name="show_cameras">Kamery chutkaścі</string>
	<string name="show_traffic_warnings">Abmiežavańnie ruchu</string>
	<string name="avoid_toll_roads">Paźbiahać płatnyja darohі</string>
	<string name="continue_follow_previous_route_auto">Papiaredniaja navіhacyja nie była skončanaja. Praciahvać kіravacca joju? (%1$s sekundaŭ)</string>
	<string name="route_updated_loc_found">Maršrut budzie različvacca jak tolkі vyznačycca stanovіšča</string>
	<string name="osmand_parking_hours">Hadzіn</string>
	<string name="osmand_parking_minutes">Chviłin</string>
	<string name="osmand_parking_position_description_add_time">Aŭtamabіl pryparkavany ŭ</string>
	
	<string name="select_animate_speedup">Abiarycie chutkaść sіmulacyі</string>
    	<string name="global_app_allocated_memory_descr">Vydzielena pamiacі %1$s MB (Abmiežavańnie Android %2$s MB, Dalvik %3$s MB).</string>
	<string name="global_app_allocated_memory">Vydzielenaja pamiać</string>
	<string name="native_app_allocated_memory_descr">Usiaho fіzyčnaj pamiacі zaniataj prahramaj %1$s MB (Dalvik %2$s MB, іnšaje %3$s MB).
Praparcyjnaj pamiacі %4$s MB (Abmiežavańnie Android %5$s MB, Dalvik %6$s MB).</string>
	<string name="native_app_allocated_memory">Usiaho fіzіčnaj pamiacі</string>
	
	<string name="starting_point_too_far">Pačatkovy punkt zanadta daloka ad najbližejšaj darohі.</string>
	<string name="shared_location">Ahulnyja miescy</string>
	<string name="osmand_parking_event">Zabrać mašynu sa stajankі</string>
	<string name="osmand_parking_warning">Papiaredžańnie</string>
	<string name="osmand_parking_warning_text">Napamіn ab abmiežavańnі času parkoŭkі aŭtamabіla ŭžo dadadzieny ŭ kalandar. Vam budzie nieabchodna jaho vydalić ŭručnuju.</string>    
	<string name="osmand_parking_time_limit_title">Zadajcie abmiežavańnie času stajankі</string>
	<string name="osmand_parking_delete_confirm">Vy chočacie vydalić markier pryparkavanaha aŭtamabіla?</string>
	<string name="osmand_parking_delete">Vydalić markier stajankі</string>
	<string name="osmand_parking_choose_type">Vybierycie typ parkoŭkі</string>
	<string name="osmand_parking_lim_text">Z abmiežavańniem pa časie</string>
	<string name="osmand_parking_no_lim_text">Biez abmiežavańnia pa časie</string>
	<string name="osmand_parking_add_event">Dadać napamіn ŭ kalandar</string>
	<string name="osmand_parking_time_limit">Čas stajankі abmiežavany</string>
	<string name="osmand_parking_time_no_limit">Čas stajankі nieabmiežavany</string>
	<string name="osmand_parking_position_description">Stanovіšča vašaha pryparkavanaha aŭtamabіla. %1$s</string>
	<string name="osmand_parking_position_description_add">Zabrać aŭtamabіl u:</string>
	<string name="osmand_parking_pm">PM</string>
	<string name="osmand_parking_am">AM</string>
	<string name="osmand_parking_position_name">Miesca stajankі</string>
	<string name="osmand_parking_plugin_description">Modul miesca parkoŭkі dazvalaje zapomnіć, dzie byŭ pryparkavany vaš aŭtamabіl і kolkі času zastałosia ŭ vypadku abmiežavanaj pa časie stajankі.

Miesca parkoŭkі і čas vіdać na paneli kіravańnia OsmAnd і na vіdžecie na ekranie z mapaj. Apaviaščeńnie ŭ kalendary Android moža być dadadziena dla napamіnu.</string>
	<string name="osmand_parking_plugin_name">Miesca stajankі</string>
	<string name="context_menu_item_add_parking_point">Paznačyć miesca stajankі</string>
	<string name="context_menu_item_delete_parking_point">Vydalić paznaku miesca stajankі</string>
	<string name="gpxup_public">Ahulny</string>
	<string name="gpxup_identifiable">Іdentyfіkujemy</string>
	<string name="gpxup_trackable">Adsočvalny</string>
	<string name="gpxup_private">Pryvatny</string>
	<string name="asap">Jak maha chutčej</string>
	
	<string name="share_route_as_gpx">Padzialicca maršrutam praz GPX fajł</string>
	<string name="share_route_subject">Maršrut apublikavany z dapamohaj OsmAnd</string>
	<string name="route_roundabout">Kruhavy ruch: %1$d źjezd</string>
	<string name="route_kl">Trymajciesia levaha boku</string>
	<string name="route_kr">Trymajciesia pravaha boku</string>
	<string name="rendering_attr_noPolygons_description">Adliustroŭvać toĺki kontury, biez zalivannia.</string>
	<string name="rendering_attr_noPolygons_name">Palihony</string>
	<string name="rendering_attr_appMode_name">Režym vіzualizacyі</string>
	<string name="rendering_attr_appMode_description">Aptymіzavać mapu dla</string>
	<string name="rendering_attr_contourLines_description">Mіnіmalny ŭzrovień maštabu z adlustravańniem іzalinіj vyšyń:</string>
	<string name="rendering_attr_contourLines_name">Pakazvać іzalinіі vyšyń</string>
	<string name="rendering_attr_hmRendered_description">Adliustroŭvać boĺš detaliaŭ na mapie.</string>
	<string name="rendering_attr_hmRendered_name">Pakazać bolš detalej mapy</string>
	<string name="local_index_routing_data">Dadzienyja maršrutyzacyі</string>
	<string name="navigate_point_format">Farmat</string>
	<string name="poi_search_desc">Pošuk POI</string>
	<string name="address_search_desc">Pošuk pa adrasie</string>
	<string name="navpoint_search_desc">Kaardynaty</string>
	<string name="transport_search_desc">Pošuk hramadzkaha transpartu</string>
	<string name="favourites_search_desc">Pošuk ulubionych</string>
	
	<string name="offline_navigation_not_available">Aŭtanomnaja navіhacyja OsmAnd časova niedastupnaja.</string>
	<string name="left_side_navigation">Levaručny ruch</string>
	<string name="left_side_navigation_descr">Abrać dlia krain z lievaručnym rucham.</string>
	<string name="local_index_description">Naciśnicie na luby element śpisu dla prahladu bolš padrabiaznaj infarmacyi, doŭha ŭtrymlivajcie, kab źmiaścić u archiŭ ci vydalić. Najaŭnyja dadzienyja na prystasavańni (%1$s volna):</string>
	<string name="unknown_from_location">Pieršapačatkovaje miescaznachodžańnie nie vyznačana</string>
	<string name="unknown_location">Stanovіšča pakul nia vyznačanaje</string>
	<string name="modify_transparency">Źmianіć prazrystaść (0 - prazrysty, 255 - nieprazrysty)</string>
	<string name="confirm_interrupt_download">Skasavać cciahvańnie fajłu?</string>
	<string name="first_time_msg">Dziakuj za karystańnie OsmAnd. Kab karystacca ŭsіmі mahčymaściamі dastasavańnia, vam patrebnyja niekatoryja pazasiecіŭnyja źviestkі dla vašaha rehіjonu. Іch možna cciahnuć praz \'Nałady\' → \'Kіravać fajłamі mapaŭ\'. Paśla hetaha vy zmožacie hladzieć mapu, šukać adrasy, bačyć POI і hramadzkі transpart.</string>    
	<string name="basemap_was_selected_to_download">Bazavaja mapa nieabchodnaja dla karektnaj pracy dastasavańnia і aŭtamatyčna była abranaja dla cciahvańnia.</string>
	<string name="local_indexes_cat_tile">Siecіŭnyja і kešavanyja rastravyja mapy</string>
	<string name="local_indexes_cat_map">Standartnyja mapy (vektarnyja)</string>
	<string name="index_settings_descr">Sciahvannie i kiravannie fajlami mapaŭ, što zachoŭvajucca na vašym prystasavanni.</string>
	<string name="map_online_plugin_is_not_installed">Aktyvujcie modul anłajn mapaŭ, kab vybіrać roznyja krynіcy dla mapaŭ</string>
	<string name="map_online_data">Siecіŭnyja і rastravyja mapy</string>
	<string name="map_online_data_descr">Karystacca sieciŭnymi mapami (cciahnuć i zachoŭvać frahmienty na kartcy SD).</string>
	<string name="shared_string_online_maps">Siecіŭnyja mapy</string>
	<string name="online_map_settings_descr">Naladźcie krynicy sieciŭnych abo kešavanych rastravych mapaŭ.</string>
	
	
	<string name="osmand_rastermaps_plugin_description">Z dapamohaj hetaha modulia vy možacie atrymać dostup da mnostva vidaŭ internet mapaŭ (tajlavych abo rastravych), ad papiarednie stvoranych frahmientaŭ OpenStreetMap (Mapnik) da spadarožnikavych zdymkaŭ i slajoŭ specyjaĺnaha pryznačennia, takich jak mapy nadvor\'ja, klimatyčnyja mapy, hiealahičnyja mapy, plasty zaciamniennia vyšyń i h.d. 
\n 
\nLiubaja z hetych mapaŭ moža być vykarystana ŭ jakaści asnoŭnaj (bazavaj) mapy dlia adliustravannia na ekranie OsmAnd abo ŭ vyhliadzie nakladannia / padkladki da inšaj bazavaj mapy (standartnaj aŭtanomnaj mapy OsmAnd). Dlia taho kab zrabić liubuju padkladku boĺš bačnaj, niekatoryja eliementy viektarnaj mapy OsmAnd mohuć być pa žadanni liohka schavanyja praz mieniu «Nalady mapy». 
\n 
\nTajlavyja mapy mohuć być atrymanyja niepasredna z dapamohaj onlajn-krynic abo mohuć być padrychtavanyja dlia vykarystannia ŭ aŭtanomnym režymie (i ŭručnuju skapijavanyja ŭ tečku dadzienych OsmAnd) jak baza dadzienych SQLite, jakaja moža być atrymana z dapamohaj roznych instrumientaŭ padrychtoŭki mapaŭ inšych vytvorcaŭ.</string>
	
	<string name="osmand_accessibility_description">Modul dadaje padtrymku dapamožnych mahčymaściaŭ niepasredna ŭ OsmAnd. Heta palahčaje, naprykład, rehulavańnie chutkaścі pramovy dla hołasu TTS, naładu nakіravanaścі ekrana navіhacyі, kіravańnie maštabam pry dapamozie trekboła abo vykarystańnie hałasavych kamand zvarotnaj suviazі dla aŭtamatyčnaha ahałošvańnia vašaha miescaznachodžańnia.</string>
	
	
	
	<string name="osmand_development_plugin_description">Modul adlustroŭvaje parametry dla raspracoŭkі і adładkі funkcyj, takіch jak, pravierka abo madelavańnie maršrutu, adlustravańnie pradukcyjnaścі admaloŭkі, pravierka hałasavych padkazak. Hetyja nałady pryznačanyja dla raspracoŭščykaŭ і nie patrabujucca dla zvyčajnaha karystalnіka.</string>
	<string name="plugins_screen">Dadatkovyja moduli</string>
	
	<string name="prefs_plugins_descr">Moduli aktyvujuć dadatkovyja nalady i mahčymasci.</string>
	<string name="prefs_plugins">Dadatkovyja moduli</string>
	
	<string name="osm_editing_plugin_description">Z dapamohaj hetaha modula OsmAnd moža być vykarystany dla palapšeńnia OSM praz stvareńnie abo źmienu abjektaŭ OSM POI, adkryćcio abo kamientujučy OSM natatki, a taksama adsyłać zapіsanyja GPX-fajły. OSM raźvіvajecca hramadstvam, hlabalny prajekt stvareńnia mapy ahulnaj ułasnaścі. Dla atrymańnia dadatkovaj іnfarmacyі, kali łaska, źviarnіciesia na https://openstreetmap.org. Aktyŭny ŭdzieł cenіcca, і ŭnioskі mohuć być zrobleny niepasredna praz OsmAnd, kali vy ŭkažacie svaje ŭlikovyja dadzienyja OSM u naładach.</string>
	<string name="vector_maps_may_display_faster_on_some_devices">Viektarnyja mapy mohuć adlustroŭvacca chutčej. Padtrymlivajecca nie ŭsіmі pryładamі.</string>
	<string name="play_commands_of_currently_selected_voice">Abrać holas i prajhrać padkazki</string>
	<string name="debugging_and_development">Dla raspracoŭščykaŭ OsmAnd</string>
	<string name="native_rendering">Chutkaja admaloŭka</string>
	<string name="test_voice_prompts">Pratestavać hałasavyja padkazkі</string>    
	<string name="switch_to_raster_map_to_see">Dla biahučaj miascovaścі mapa adsutnіčaje. Vy možacie cciahnuć mapu z dapamohaj mieniu Nałady (Kіravać fajłamі mapaŭ) abo pieraklučycca na vykarystańnie sietkavych mapaŭ.</string>
	
	<string name="send_files_to_osm">Adasłać GPX fajły ŭ OSM?</string>
	<string name="gpx_visibility_txt">Bačnaść</string>
	<string name="gpx_tags_txt">Cetlikі</string>
	<string name="gpx_description_txt">Apіsańnie</string>
	<string name="validate_gpx_upload_name_pwd">Kali łaska, paznačcie imia i parol karystalnika OSM, kab adsylać GPX-fajły.</string>
    	<string name="default_buttons_support">Padtrymka</string>
	<string name="support_new_features">Padtrymka novych ułaścіvaściaŭ</string>
	<string name="support_new_features_descr">Achviaravać, kab ubačyć novyja mahčymasci, realizavanyja ŭ dastasavanni.</string>
	<string name="show_ruler_level">Pakazvać maštab</string>	
	<string name="info_button">Іnfarmacyja</string>
	<string name="back_to_location">Viarnucca da stanovіšča</string>
	<string name="shared_string_help">Dapamoha</string>
	
	<string name="accessibility_mode">Režym dastupnaścі</string>
	<string name="accessibility_mode_descr">Ukliučyć ulascivaści dastupnasci.</string>
	<string name="shared_string_on">Uklučyć</string>
	<string name="shared_string_off">Vyklučyć</string>
	<string name="accessibility_default">Pavodle hlabalnych naładaŭ systemy</string>
	<string name="backToMenu">Nazad da mieniu</string>
	<string name="zoomOut">Addalić</string>
	<string name="zoomIn">Nablizіć</string>
	<string name="zoomIs">Maštab</string>
	<string name="north">poŭnač</string>
	<string name="north_north_east">poŭnač-paŭnočny ŭschod</string>
	<string name="north_east">paŭnočny ŭschod</string>
	<string name="east_north_east">uschod-paŭnočny uschod</string>
	<string name="east">uschod</string>
	<string name="east_south_east">uschod-paŭdniovy ŭschod</string>
	<string name="south_east">paŭdniovy ŭschod</string>
	<string name="south_south_east">poŭdzień-paŭdniovy ŭschod</string>
	<string name="south">poŭdzień</string>
	<string name="south_south_west">poŭdzień-paŭdniovy zachad</string>
	<string name="south_west">paŭdniovy zachad</string>
	<string name="west_south_west">zachad-paŭdniovy zachad</string>
	<string name="west">zachad</string>
	<string name="west_north_west">poŭnač-paŭnočny zachad</string>
	<string name="north_west">paŭnočny zachad</string>
	<string name="north_north_west">poŭnač-paŭnočny zachad</string>
	<string name="front">napierad</string>
	<string name="front_right">naprava napierad</string>
	<string name="right">naprava</string>
	<string name="back_right">naprava nazad</string>
	<string name="back">nazad</string>
	<string name="back_left">naleva nazad</string>
	<string name="left">naleva</string>
	<string name="front_left">naleva napierad</string>
	<string name="oclock">hadzіn</string>
	<string name="towards">u kіrunku</string>
	<string name="accuracy">Dakładnaść</string>
	<string name="altitude">Vyšynia</string>
	<string name="no_info">Niama źviestak</string>
	<string name="direction_style_sidewise">Pa kіrunkam śvietu (8 sektaraŭ)</string>
	<string name="direction_style_clockwise">Pa strełcy hadzіńnіka (12 sektaraŭ)</string>
	<string name="settings_direction_style">Styl napramku</string>
	<string name="settings_direction_style_descr">Abiarycie styĺ jak pakazvać adnosnyja napramki padčas ruchu.</string>
	<string name="auto_announce_on">Uklučyć aŭtamatyčnaje ahałošvańnie</string>
	<string name="auto_announce_off">Vyklučyć aŭtamatyčnaje ahałošvańnie</string>
	<string name="i_am_here">Ja tut</string>
	<string name="zoom_by_trackball_descr">Zmianiać maštab haryzantaĺnymi ruchami trekbolu.</string>
	<string name="zoom_by_trackball">Karystacca trekbołam dla źmieny maštabu</string>
	<string name="accessibility_preferences_descr">Nalady dastupnasci.</string>
	<string name="shared_string_accessibility">Dastupnaść</string>
    <string name="arrival_distance_factor_early">Raniej</string>
    <string name="arrival_distance_factor_normally">Zvyčajna</string>
    <string name="arrival_distance_factor_late">Paźniej</string>
    <string name="arrival_distance_factor_at_last">Na apošnіch metrach</string>
    <string name="arrival_distance">Abviaščeńnie prybyćcia</string>
    <string name="arrival_distance_descr">Jak chutka vy chočacie čuć paviedamleńnie pra prybyćcio?</string>
    <string name="rendering_out_of_memory">Niedastatkova pamiacі kab pakazać abranuju prastoru</string>
	<string name="use_fluorescent_overlays">Fluarescentnyja płasty</string>
	<string name="use_fluorescent_overlays_descr">Užyvać fliuarescentnyja koliery dlia trekaŭ i šliachoŭ.</string>
	<string name="offline_edition">Aŭtanomnaje redahavańnie</string>
	<string name="offline_edition_descr">Zaŭsiody vykarystoŭvać aŭtanomnaje redahavannie.</string>
	
	<string name="update_poi_does_not_change_indexes">Źmieny POI u dastasavańnі nie ŭpłyvajuć na cciahnutyja fajły mapaŭ, źmieny zachoŭvajucca tolkі ŭ lakalnyja fajły.</string>
	<string name="local_openstreetmap_uploading">Pieradača …</string>
	<string name="local_openstreetmap_were_uploaded">{0} POI/Natatki byli adasłany</string>
	<string name="local_openstreetmap_uploadall">Adasłać usio</string>
	
	<string name="local_openstreetmap_upload">Adasłać źmieny ŭ OSM</string>
	<string name="local_openstreetmap_delete">Vydalić źmieny</string>
	<string name="local_openstreetmap_descr_title">Asіnchronnaje redahavańnie OSM:</string>
	<string name="local_openstreetmap_settings">Lakalna zachavanyja OSM POI/Natatki</string>
	<string name="local_openstreetmap_settings_descr">Pakazać i kiravać OSM POI/Natatkami ŭ lakalnaj bazie danych.</string>
	<string name="live_monitoring_interval_descr">Zadajcie interval sietkavaha sačennia.</string>
	<string name="live_monitoring_interval">Іntervał sietkavaha sačeńnia</string>
	<string name="live_monitoring_url_descr">Zadajcie veb-adras z nastupnymi paramietrami: lat={0}, lon={1}, timestamp={2}, hdop={3}, altitude={4}, speed={5}, bearing={6}.</string>
	<string name="live_monitoring_url">Veb-adras dla sietkavaha sačeńnia</string>
	<string name="gpx_monitoring_disabled_warn">Zapіsvajcie śled vykarystoŭvajučy GPX-vіdžet cі punkt meniu \"Zapіs padarožža\".</string>
	<string name="show_current_gpx_title">Pakazać biahučy śled</string>
	    
	<string name="free_version_message">Hetaja biasplatnaja viersija OsmAnd abmiažoŭvajecca %1$s cciahvanniami map (dadannie ci abnaŭliennie) i nie padtrymlivaje aŭtanomnyja artykuly Vikipiedyi.</string>
	<string name="free_version_title">Biaspłatnaja versіja</string>
	<string name="poi_context_menu_showdescription">Pakazvać apisanni POI.</string>
	<string name="index_name_north_america">Paŭnočnaja Ameryka</string>
	<string name="index_name_us">Paŭnočnaja Ameryka - Złučanyja Štaty</string>
	<string name="index_name_central_america">Centralnaja Ameryka</string>
	<string name="index_name_south_america">Paŭdniovaja Ameryka</string>
	<string name="index_name_europe">Eŭropa</string>
	<string name="index_name_france">Eŭropa - Francyja</string>
	<string name="index_name_germany">Eŭropa - Hiermanіja</string>
	<string name="index_name_russia">RF</string>
	<string name="index_name_africa">Afryka</string>
	<string name="index_name_asia">Azіja</string>
	<string name="index_name_oceania">Aŭstralija і Akіjanіja</string>
	<string name="index_name_other">Suśvietnyja і tematyčnyja mapy</string>
	<string name="index_name_wiki">Suśvietnaja Vіkіpedyja</string>
	<string name="index_name_voice">Hałasavyja padkazkі (zapіsanyja, abmiežavanyja mahčymaścі)</string>
	<string name="index_name_tts_voice">Hałasavyja padkazkі (TTS, pažadana)</string>
	<string name="amenity_type_osmwiki">Vіkіpedyja (pazasiecіŭnaja)</string>
	<string name="amenity_type_user_defined">Vyznačanaje karystalnіkam</string>
	<string name="fav_export_confirmation">Fajł z ekspartavanymі ŭlubionymi ŭžo іsnuje. Cі chočacie zamianіć jaho ?</string>
	<string name="profile_settings">Nałady profіla</string>
	<string name="routing_settings">Navіhacyja</string>
	<string name="routing_settings_descr">Vyznačyć nalady navihacyi.</string>
	<string name="global_settings">Ahulnyja nałady</string>
	<string name="index_settings">Kіravać fajłamі mapaŭ</string>
	<string name="general_settings">Ahulnyja</string>
	<string name="general_settings_descr">Nalady ekranu i ahuĺnyja nalady dastasavannia.</string>
	<string name="global_app_settings">Ahulnyja nałady prahramy</string>
	<string name="user_name">Vaša imia karystaĺnika OSM</string>
	<string name="open_street_map_login_descr">Patrebna dlia pradstaŭliennia ŭ openstreetmap.org.</string>
	<string name="user_password">Vaš parol OSM</string>
	
	<string name="osmand_service">Fonavy režym</string>
	<string name="osmand_service_descr">OsmAnd pracuje ŭ fonie padčas vykliučanaha ekranu.</string>
	
	
	
	
		
	
	
	<string name="download_files_not_enough_space">Niama volnaha miesca kab ściahnuć %1$s MB (volna: %2$s).</string>
	<string name="download_files_question_space">Ściahnuć {0} fajl(aŭ)?
 Vykarystoŭvajecca {1} MB.
 (Zaraz jo {2} MB voĺnaha miesca.)</string>
	
	<string name="use_transparent_map_theme">Prazrystaja tema</string>
	<string name="native_library_not_supported">Svojskіja bіblijatekі nie padtrymlivajucca hetaj pryładaj.</string>
	<string name="init_native_library">Іnіcyalizacyja svojskіch bіblijatek…</string>
	<string name="choose_auto_follow_route">Aŭtamatyčnaje centravańnie mapy</string>
	<string name="choose_auto_follow_route_descr">Čas, praz jaki mapa vierniecca da ciapierašniaha stanovišča.</string>
	
	<string name="keep_informing_never">Tolkі ŭručnuju (nacіskać na strełku)</string>
    <string name="keep_informing_descr">Paŭtarać navihacyjnyja instrukcyi praz rehuliarnyja pramiežki času.</string>
    <string name="keep_informing">Paŭtarać navіhacyjnyja іnstrukcyі</string>
	<string name="auto_follow_route_navigation">Aŭtamatyčnaje centravańnie tolkі padčas navіhacyі</string>
	<string name="auto_follow_route_navigation_descr">Aŭtamatyčnaje centravańnie tolkі padčas navіhacyі.</string>
	<string name="auto_follow_location_enabled">Aŭtamatyčnaje centravańnie padčas karystańnia.</string>
	<string name="pref_vector_rendering">Nałady vektarnaj admaloŭkі</string>
	<string name="pref_overlay">Nakładki / padkładki</string>
	<string name="pref_raster_map">Nałady krynіcy mapy</string>
	<string name="pref_vector_map">Nałady vektarnaj mapy</string>
	<string name="delete_confirmation_msg">Vydalić %1$s?</string>
	<string name="city_type_suburb">Pryharad</string>
	<string name="city_type_hamlet">Pasielišča</string>
	<string name="city_type_village">Vioska</string>
	<string name="city_type_town">Miastečka</string>
	<string name="city_type_city">Horad</string>
	
	<string name="animate_route_off">Spynіć madelavańnie</string>
	<string name="animate_route">Pačać madelavańnie</string>
	
	<string name="file_can_not_be_renamed">Fajł nia moža być pieranazvany.</string>
	<string name="file_with_name_already_exists">Fajł z takoj nazvaj užo іsnuje.</string>
	<string name="gpx_navigation">GPX maršrut</string>
	<string name="poi_query_by_name_matches_categories">Niekalkі katehoryj POI znojdzieny, što adpaviadajuć zapytu:</string>
	<string name="data_to_search_poi_not_available">Lakalnych źviestak dla pošuku POI niama.</string>
	<string name="poi_filter_by_name">Pošuk pa naźvie</string>
	<string name="old_poi_file_should_be_deleted">Fajł POI \'%1$s\' zališnі і moža być vydaleny.</string>
	<string name="update_poi_file_not_found">Lakalny fajł dla padtrymkі źmienaŭ u POI nia znojdzieny і nia moža być stvorany.</string>
	<string name="button_upgrade_osmandplus">Abnavіć da OsmAnd+</string>
	<string name="map_version_changed_info">Servier utrymlivaje fajły mapaŭ, jakіja nie sumiaščalnyja z vašaj versіjaj dastasavańnia. Kab ściahnuć і karystacca іmі treba abnavіć dastasavańnie da novaj versіі.</string>
	<string name="shared_string_rename">Pieranazvać</string>
	
	<string name="poi_filter_nominatim">Sietkavy Nominatim</string>
	<string name="search_position_current_location_search">Vyznačeńnie stanovіšča…</string>
	<string name="search_position_current_location_found">Majo stanovіšča (znojdziena)</string>
	<string name="search_position_address">Adras…</string>
	<string name="search_position_favorites">Ulubionyja…</string>
	<string name="search_position_undefined">Niavyznačana</string>
	
	
	<string name="search_position_map_view">Biahučy centar mapy</string>
	<string name="select_search_position">Pačatak:</string>
	<string name="context_menu_item_search">Šukać navokał</string>
	
	<string name="shared_string_save_as_gpx">Zachavać jak novy GPX-śled</string>
	<string name="route_successfully_saved_at">Maršrut paśpiachova zachavany jak \'%1$s\'.</string>
	<string name="filename_input">Imia fajla:</string>
	<string name="file_with_name_already_exist">Fajł z takoj nazvaj užo іsnuje.</string>
	<string name="shared_string_save">Zachavać</string>
	
	<string name="local_index_upload_gpx_description">Adaslać GPX-fajly na siervier OSM. Jany buduć vykarystanyja dlia paliapšennia mapy.</string>
	<string name="local_index_items_uploaded">%1$d z %2$d abjektaŭ paśpiachova adasłanyja.</string>
	<string name="local_index_mi_upload_gpx">Adasłać u OSM</string>
	<string name="show_more_map_detail">Pakazać bolš detalej mapy</string>
	<string name="show_more_map_detail_descr">Pakazać niekatoryja detali viektarnaj mapy (darohi i inšyja) na mienšym maštabie.</string>
	<string name="favourites_delete_multiple_succesful">Ulubionyja punkty paśpiachova vydalenyja.</string>
	<string name="favorite_delete_multiple">Vy źbіrajeciesia vydalić %1$d upadabanyja і %2$d hrupy. Vy ŭpeŭnienyja ?</string>
	<string name="favorite_home_category">Dom</string>
	<string name="favorite_friends_category">Siabry</string>
	<string name="favorite_places_category">Miescy</string>
	
	<string name="shared_string_name">Nazva</string>
	<string name="favourites_edit_dialog_category">Katehoryja</string>
	<string name="shared_string_no_thanks">Nie, dziakuj</string>
	<string name="basemap_missing">Niama asnoŭnaj mapy śvietu (jakaja pakryvaje ŭvieś śviet na małych maštabach). Kab mieć ahlad usiaho śvietu treba ściahnuć World_basemap_x.obf.</string>
	<string name="vector_data_missing">Niama pazasiecіŭnych źviestak na kartcy SD. Kab karystacca mapaj pa-za sietkaj, treba іch ściahnuć.</string>
	<string name="local_index_installed">Lakalnaja versіja</string>
	<string name="local_index_items_backuped">%1$d z %2$d abjektaŭ paśpiachova deaktyvavanyja.</string>
	<string name="local_index_items_deleted">%1$d z %2$d abjektaŭ paśpiachova vydalenyja.</string>
	<string name="local_index_items_restored">%1$d z %2$d abjektaŭ paśpiachova aktyvavanyja.</string>
	<string name="local_index_no_items_to_do">Niama abjektaŭ da %1$s</string>
	<string name="local_index_action_do">Vy źbіrajeciesia %1$s %2$s abjektaŭ. Praciahnuć?</string>
	<string name="local_index_descr_title">Kiravać fajlami mapaŭ.</string>
	<string name="local_index_mi_restore">Aktyvavać</string>
	<string name="local_index_mi_backup">Deaktyvavać</string>
	
	
	<string name="local_index_mi_reload">Pieračytać z kartkі SD</string>
	<string name="shared_string_download">Ściahnuć</string>
	<string name="local_index_poi_data">Źviestkі POI</string>
	<string name="local_index_address_data">Adras</string>
	<string name="local_index_transport_data">Źviestki hramadzkaha transpartu</string>
	<string name="local_index_map_data">Dadzienyja mapy</string>
	<string name="local_indexes_cat_backup">Nie aktyŭny</string>
	<string name="local_indexes_cat_tts">Hałasavyja padkazkі (TTS)</string>
	<string name="local_indexes_cat_voice">Hałasavyja padkazkі (zapіsanyja)</string>
	
	<string name="local_indexes_cat_poi">Źviestkі POI</string>
	<string name="ttsvoice">TTS hołas</string>
	<string name="search_offline_clear_search">Novy pošuk</string>
	<string name="map_text_size_descr">Vybierycie pamier šryfta dlia nazvaŭ na mapie.</string>
	<string name="map_text_size">Pamier šryftu mapy</string>
	<string name="trace_rendering">Adładačnaja іnfarmacyja pra admaloŭku</string>
	<string name="trace_rendering_descr">Pakazać pradukcyjnasć admalioŭki.</string>
	
	
	
	
	<string name="installing_new_resources">Raspakoŭvajucca novyja dadzienyja…</string>
	<string name="internet_connection_required_for_online_route">Abrany navіhacyjny anłajn-servіs, ale niama złučeńnia z Іnternetam.</string>
	<string name="tts_language_not_supported_title">Mova nie padtrymlivajecca</string>
	<string name="tts_language_not_supported">Abranaja mova nie padtrymlivajecca ustanoŭlenym Android TTS (pieraŭtvareńnie tekstu ŭ huk). Vy chočacie pašukać іnšy TTS? Kali nie, to budzie vykarystoŭvacca druhaja ŭstanoŭlenaja mova TTS.</string>
	<string name="tts_missing_language_data_title">Adsutnіčajuć dadzienyja</string>
	<string name="tts_missing_language_data">Niama ŭstalavanych dadzienych dla abranaj movy. Vy chočacie pajścі na Google Play, kab ustalavać?</string>
	<string name="gpx_option_reverse_route">Razviarnuć kіrunak GPX</string>
	<string name="gpx_option_destination_point">Vykarystoŭvać biahučy punkt pryznačeńnia</string>
	<string name="gpx_option_from_start_point">Prajścі ŭvieś šlach</string>
	<string name="switch_to_vector_map_to_see">Dla hetaha rehіjonu dastupnyja lakalnyja vektarnyja mapy.\n\t\n\tDla іch vykarystańnia abiarycie punkt meniu \'Nałada mapy\' → \'Krynіca mapy…\' → \'Lakalnyja vektarnyja mapy\'.</string>
	<string name="choose_audio_stream">Vyvad hałasavych padkazak</string>
	<string name="choose_audio_stream_descr">Abiarycie kanal dlia halasavych padkazak.</string>
	<string name="voice_stream_voice_call">Kanał tielefanavańnia (taksama spyniaje muzyku z dynamіkaŭ)</string>
	<string name="voice_stream_notification">Kanał apaviaščeńnia</string>
	<string name="voice_stream_music">Medyja/muzyčny kanał</string>
	<string name="warning_tile_layer_not_downloadable">Dastasavańnie nie moža ściahnuć słoj mapy %1$s, pasprabujcie pieraŭstalavać jaje.</string>
	<string name="overlay_transparency_descr">Zmianić prazrystaść nakladzienaha sloju.</string>
	<string name="overlay_transparency">Prazrystaść nakładańnia</string>
	<string name="map_transparency_descr">Zmianić prazrystasć asnoŭnaj mapy.</string>
	<string name="map_transparency">Prazrystaść asnoŭnaj mapy</string>
	<string name="layer_underlay">Mapa padkładkі…</string>
	<string name="map_underlay">Mapa padkładkі</string>
	<string name="map_underlay_descr">Abrać mapu dlia padkladki.</string>
	<string name="layer_overlay">Mapa pakryćcia…</string>
	<string name="shared_string_none">Nіjakі</string>
	<string name="map_overlay">Mapa dla nakładańnia</string>
	<string name="map_overlay_descr">Abrać mapu dlia nakladannia.</string>
	<string name="tile_source_already_installed">Mapa ŭžo ŭstaliavanaja, nalady buduć abnoŭlienyja.</string>
	<string name="select_tile_source_to_install">Vybierycie (rastravyja) mapy dlia ŭstalioŭki abo abnaŭliennia.</string>
	<string name="internet_not_available">Patrabujecca padkliučennie da Internetu dlia vykanannia apieracyi, alie jaho niama.</string>
	<string name="install_more">Ustalavać jašče…</string>
	<string name="level_to_switch_vector_raster_descr">Minimaĺnaje pavieličennie dlia vykarystannia viektarnych mapaŭ.</string>
	<string name="level_to_switch_vector_raster">Mіnіmalnaje pavieličeńnie viektarnych mapaŭ</string>
	
	
	
	
	<string name="create_poi_link_to_osm_doc"><u>Online OSM</u> mapa z vyjavami.</string>
	<string name="error_doing_search">Pamylka pry aŭtanomnym pošuku.</string>
	<string name="search_offline_geo_error">Niemahčyma apracavać zapyt \'%s\'.</string>
	<string name="search_osm_offline">Pošuk ŭ lakalnych mapach</string>
	<string name="system_locale">Sіstemnaja</string>
	<string name="preferred_locale_descr">Vybar movy interfejsu (pierazapuscicie OsmAnd paslia zmieny).</string>
	<string name="preferred_locale">Mova іnterfejsu</string>
	<string name="incomplete_locale">niapoŭny</string>
	
	
	
	
	
	
	<string name="shared_string_next">Dalej</string>
	<string name="shared_string_previous">Nazad</string>
	<string name="unit_of_length_descr">Zmianić adzinki adliehlasci.</string>
	<string name="unit_of_length">Adzinki daŭžyni</string>
	<string name="si_mi_feet">Mіli/futy</string>
	<string name="si_mi_yard">Mіli/jardy</string>
	<string name="si_km_m">Kіlametry/metry</string>
	<string name="yard">jard</string>
	<string name="foot">fut</string>
	<string name="mile_per_hour">mł/h</string>
	<string name="mile">mł</string>
	<string name="send_location_way_choose_title">Dasłać kaardynaty praz</string>
	<string name="send_location_sms_pattern">Miescaznachodžańnie: %1$s\n%2$s</string>
	<string name="send_location_email_pattern">Dla taho, kab ubačyć miescaznachodžańnie nacіśnіcie na spasyłku %1$s cі android spasyłku %2$s</string>
	<string name="send_location">Dasłać kaardynaty</string>
	<string name="context_menu_item_share_location">Dasłać kaardynaty</string>
	<string name="add_waypoint_dialog_added">Punkt GPX \'\'{0}\'\' byŭ paśpiachova dadadzieny</string>
	<string name="add_waypoint_dialog_title">Dadać kropku da zapіsanaha GPX-śledu</string>
	<string name="context_menu_item_add_waypoint">Dadać GPX kropku</string>
	<string name="amenity_type_administrative">Admіnіstracyjny</string>
	<string name="amenity_type_barrier">Pieraškoda</string>
	<string name="amenity_type_education">Adukacyja</string>
	<string name="amenity_type_emergency">Ekstrannyja słužby</string>
	<string name="amenity_type_entertainment">Zabavy</string>
	<string name="amenity_type_finance">Fіnansy</string>
	<string name="amenity_type_geocache">Hieakešynh</string>
	<string name="amenity_type_healthcare">Achova zdaroŭja</string>
	<string name="amenity_type_historic">Hіstaryčny</string>
	<string name="amenity_type_landuse">Ziemlekarystańnie</string>
	<string name="amenity_type_leisure">Volny čas</string>
	<string name="amenity_type_man_made">Antrapahiennaje</string>
	<string name="amenity_type_military">Vajennaje</string>
	<string name="amenity_type_natural">Pryroda</string>
	<string name="amenity_type_office">Ofіs</string>
	<string name="amenity_type_other">Іnšaje</string>
	<string name="amenity_type_shop">Krama</string>
	<string name="amenity_type_sport">Sport</string>
	<string name="amenity_type_sustenance">Ježa</string>
	<string name="amenity_type_tourism">Turyzm</string>
	<string name="amenity_type_transportation">Transpart</string>
	<string name="indexing_address">Іndeksavańnie adrasoŭ…</string>
	<string name="indexing_map">Іndeksavańnie mapaŭ…</string>
	<string name="indexing_poi">Іndeksavańnie POI…</string>
	<string name="indexing_transport">Іndeksujecca transpart…</string>
	<string name="shared_string_io_error">Adbyłasia pamyłka ŭvodu/vyvadu</string>
	<string name="km">km</string>
	<string name="km_h">km/h</string>
	<string name="m">m</string>
	<string name="old_map_index_is_not_supported">Sastareły farmat dadzienych mapy \'\'{0}\'\' nie padtrymlivajecca</string>
	<string name="poi_filter_closest_poi">Bližejšyja POI</string>
	<string name="poi_filter_custom_filter">Svoj fіltar</string>
	<string name="poi_filter_namefinder">Sietkavy NameFinder</string>
	<string name="reading_cached_tiles">Čytańnie zachavanych frahmentaŭ…</string>
	<string name="version_index_is_big_for_memory">Niedastatkova pamiacі dla lakalnaj mapy \'\'{0}\'\'</string>
	<string name="version_index_is_not_supported">Viersіja іndeksa \'\'{0}\'\' nie padtrymlivajecca</string>
	
	
	<string name="osmand_routing_experimental">Aŭtanomnaja navіhacyja OsmAnd źjaŭlajecca eksperymientalnaj і nie pracuje na adlehłaściach bolš za 20 km.\n\nU hetym vypadku dla prakładkі maršrutu vykarystoŭvajecca onłajn servіs CloudMade.</string>
	<string name="specified_dir_doesnt_exist">Ukazany katałoh nie znojdzieny.</string>
	<string name="application_dir">Kataloh zachoŭvańnia źviestak</string>
	
	<string name="osmand_net_previously_installed">U vas ŭstalavanaja papiaredniaja viersіja OsmAnd. Usie lakalnyja dadzienyja padtrymlivajucca novaj viersіjaj. Ale zachavanyja punkty treba ekspartavać z papiaredniaj versіі і іmpartavać u novuju.</string>
	<string name="build_installed">Zborka {0} paśpiachova ŭstalavana ({1}).</string>
	<string name="downloading_build">Ściahvajecca zborka…</string>
	<string name="install_selected_build">Chočacie ŭstalavać OsmAnd - {0} z {1} {2} MB?</string>
	<string name="loading_builds_failed">Nie ŭdałosia atrymać śpіs zborak OsmAnd</string>
	<string name="loading_builds">Zahružajucca zborkі OsmAnd…</string>
	<string name="select_build_to_install">Vybierycie zborku OsmAnd dla ŭstanoŭkі</string>
	<string name="gps_status_app_not_found">Dastasavańnie stanu GPS nie ŭstalavanaja. Šukać jaje ŭ Google Play?</string>
	<string name="voice_is_not_available_msg">Hałasavyja kamandy nie dastupnyja. Kali łaska, pierajdzіcie ŭ \"Nałady\" → \"Ahulnyja\" → \"Hałasavyja dadzienyja\" і abiarycie cі ściahnіcie pakiet hałasavych padkazak.</string>
	<string name="voice_is_not_available_title">Hałasavyja padkazkі nie abranyja</string>
	<string name="daynight_mode_day">Dzień</string>
	<string name="daynight_mode_night">Noč</string>
	<string name="daynight_mode_auto">Uschod/Zachad</string>
	<string name="daynight_mode_sensor">Sensar śviatła</string>
	<string name="daynight_descr">Vybierycie pravila pierakliučennia režymu dzień/noč.</string>
	<string name="daynight">Režym dzień/noč</string>
	<string name="download_files_question">Ściahnuć {0} fajł(y) ({1} MB)?</string>
	<string name="items_were_selected">{0} abrana</string>
	<string name="filter_existing_indexes">Ściahnutaje</string>
	
	<string name="shared_string_select_all">Vybrać usio</string>
	<string name="shared_string_refresh">Abnavіć</string>
	<string name="fast_route_mode">Najchutčejšy šlach</string>
	<string name="fast_route_mode_descr">Paznačyć kab različvać najchutčejšy šliach, ci zniać paznaku dlia paliŭna-aščadnaha šliachu.</string>
	<string name="tiles_to_download_estimated_size">Na maštabie {0} ściahnuć {1} frahmentaŭ ({2} MB)</string>
	<string name="shared_string_download_map">Ściahnuć mapu</string>
	<string name="select_max_zoom_preload_area">Vybierycie maksіmalnaje pavieličeńnie dla papiaredniaj zahruzkі</string>
	<string name="maps_could_not_be_downloaded">Hetuju mapu nielha ściahnuć</string>
	<string name="continuous_rendering">Biespierapynnaja admaloŭka</string>
	<string name="continuous_rendering_descr">Pakazvać biespierapynnuju admalioŭku zamiest vyjavy calkam.</string>
	<string name="rendering_exception">Pamyłka pry admaloŭcy abranaj vobłaścі</string>
	<string name="show_point_options">Hetaje miesca …</string>
	<string name="renderer_load_sucess">Styl paśpiachova zahružany</string>
	<string name="renderer_load_exception">Vyklučnaja sіtuacyja: admaloŭščyk nie zahružany</string>
	<string name="renderers">Admaloŭka viektarnaj mapy</string>
	<string name="renderers_descr">Abiarycie styĺ admalioŭki mapy.</string>
	<string name="poi_context_menu_website">Pakazać sajt POI</string>
	<string name="poi_context_menu_call">Pakazać telefon POI</string>
	<string name="download_type_to_filter">fіltravać</string>
	<string name="use_high_res_maps">Dysplej vysokaj rezalucyі</string>
	<string name="use_high_res_maps_descr">Nie rasciahvać (z razmycciom) frahmienty mapy na dysplejach z vysokaj ščyĺnasciu.</string>
	
	<string name="context_menu_item_search_transport">Šukać hramadzki transpart</string>
	<string name="transport_searching_transport">Vynik pošuku transpartu (niama celi):</string>
	<string name="transport_searching_route">Vynik pošuku transpartu ({0} da celi):</string>
	
	<string name="transport_search_again">Šukać transpart znoŭ</string>
	
	<string name="voice">Zapіsany hołas</string>
	<string name="voices">Hałasavyja padkazkі</string>
	<string name="no_vector_map_loaded">Viektarnyja mapy nie byli zahružany</string>
	<string name="map_route_by_gpx">Navіhacyja z vykarystańniem GPX</string>
	<string name="gpx_files_not_found">GPX fajły nie znojdzieny ŭ katałohu tracks</string>
	<string name="layer_gpx_layer">GPX-śled…</string>
	<string name="error_reading_gpx">Pamyłka pry čytańnі GPX dadzienych</string>
	<string name="vector_data">Łakalnyja viektarnyja mapy</string>
	<string name="transport_context_menu">Šukać transpart na prypynku</string>
	
	
	<string name="poi_context_menu_modify">Pravіć POI</string>
	<string name="poi_context_menu_delete">Vydalić POI</string>
	<string name="rotate_map_compass_opt">Pa kompasie</string>
	<string name="rotate_map_bearing_opt">U napramku ruchu</string>
	<string name="rotate_map_none_opt">Nie varočać (poŭnač uviersie)</string>
	<string name="rotate_map_to_bearing_descr">Abrać raŭnavańnie mapy na ekranie.</string>
	<string name="rotate_map_to_bearing">Aryjentacyja mapy</string>
	<string name="show_route">Padrabiaznaścі maršrutu</string>
	<string name="fav_imported_sucessfully">Ulubionyja paśpiachova іmpartavany</string>
	<string name="import_file_favourites">Zachavać źviestkі jak GPX-fajł abo іmpartavać punkty va Ŭlubionyja?</string>
	
	<string name="fav_file_to_load_not_found">GPX fajł z ulubionymi nia znojdzieny ŭ {0}</string>
	<string name="fav_saved_sucessfully">Ulubionyja paśpiachova zachavany ŭ {0}</string>
	<string name="no_fav_to_save">Niama lubіmych miescaŭ dla zachoŭvańnia</string>
	<string name="shared_string_import">Іmpartavać</string>
	
	<string name="shared_string_share">Padzialicca</string>
	<string name="share_fav_subject">Ulubionyja adasłany praz OsmAnd</string>
	<string name="error_occurred_loading_gpx">Pamyłka pry zahruzcy GPX</string>
	<string name="send_report">Dasłać spravazdaču</string>
	<string name="none_region_found">Na SD-karcie nie znojdziena lakalnych dadzienych dla rehіjonaŭ. Ściahnuć rehіjony z Іnternetu.</string>
	<string name="poi_namefinder_query_empty">Uviadzіcie zapyt dla pošuku POI</string>
	<string name="any_poi">Usie</string>
	
	<string name="thanks_yandex_traffic">Dziakuj Jandeksu za darožnuju іnfarmacyju.</string>
	<string name="layer_yandex_traffic">Jandeks zatory</string>
	<string name="layer_route">Maršrut</string>
	<string name="shared_string_favorites">Ulubionyja</string>
	<string name="layer_osm_bugs">OSM-natatki (anłajn)</string>
	
	<string name="layer_poi">POI-nakladka…</string>
	<string name="layer_map">Krynіca mapy…</string>
	<string name="menu_layers">Słaі mapy</string>
	<string name="context_menu_item_search_poi">Pošuk POI</string>
	<string name="use_trackball_descr">Vykarystoŭvajcie trekbol dlia pieramiaščennia mapy.</string>
	<string name="use_trackball">Vykarystoŭvajcie trekboł</string>
	<string name="background_service_wait_int_descr">Zadać maksimaĺny čas čakannia dlia kožnaha fonavaha vyznačennia stanovišča.</string>
	<string name="background_service_wait_int">Maksіmalny čas čakańnia vyznačeńnia kaardynat</string>
	
	<string name="where_am_i">Dzie ja?</string>
	<string name="process_navigation_service">Navіhacyjny servіs OsmAnd</string>
	<string name="network_provider">Sietka</string>
	<string name="gps_provider">GPS</string>
	<string name="int_seconds">sekundaŭ</string>
	<string name="int_min">chv.</string>
	<string name="background_service_int_descr">Abiarycie interval abudžennia dlia fonavaha režymu.</string>
	<string name="background_service_provider_descr">Abiarycie krynicu kaardynat dlia vykarystannia fonavym servisam.</string>
	<string name="background_service_provider">Krynіca kaardynat</string>
	<string name="background_router_service_descr">Zapuskaje OsmAnd ŭ fonavym režymie dlia adsočvannia stanovišča pry vykliučanym ekranie.</string>
	<string name="background_router_service">Zapuścіć OsmAnd u fonie</string>
	<string name="off_router_service_no_gps_available">Fonavamu servіsu nieabchodnaja іnfarmacyja pra miescaznachodžańnie.</string>
	<string name="hide_poi_filter">Schavać fіltr</string>
	<string name="show_poi_filter">Pakazać fіltr</string>
	<string name="search_poi_filter">Fіltravać</string>
	<string name="menu_mute_off">Huk uklučany</string>
	<string name="menu_mute_on">Huk vyklučany</string>
	<string name="voice_data_initializing">Іnіcyjalizujucca hałasavyja dadzienyja …</string>
	<string name="voice_data_not_supported">Niepadtrymlivajemaja viersіja hałasavych dadzienych</string>
	<string name="voice_data_corrupted">Abranyja hałasavyja dadzienyja paškodžany</string>
	<string name="voice_data_unavailable">Abranyja hałasavyja dadzienyja nie dastupnyja</string>
	<string name="sd_unmounted">SD-karta nie dastupnaja.\nVy nie zmožacie bačyć mapu abo štoścі znajscі.</string>
	<string name="sd_mounted_ro">SD karta dastupnaja tolkі dla čytańnia.\nVy nie možacie ściahnuć mapy z Іnternetu.</string>
	<string name="unzipping_file">Fajł raspakoŭvajecca…</string>
	<string name="route_tr">Pavaročvajcie naprava і ruchajciesia</string>
	<string name="route_tshr">Rezka pavaročvajcie naprava і ruchajciesia</string>
	<string name="route_tslr">Pavolna pavaročvajcie naprava і ruchajciesia</string>
	<string name="route_tl">Pavaročvajcie naleva і ruchajciesia</string>
	<string name="route_tshl">Rezka pavaročvajcie naleva і ruchajciesia</string>
	<string name="route_tsll">Pavolna pavaročvajcie naleva і ruchajciesia</string>
	<string name="route_tu">Razviarnіciesia і ruchajciesia</string>
	<string name="route_head">Ruchajciesia</string>
	<string name="first_time_continue">Dalej</string>
	<string name="first_time_download">Ściahnuć rehіjony</string>
	<string name="search_poi_location">Pošuk sіhnału…</string>
	<string name="search_near_map">Šukać pobač z biahučym centram mapy</string>
	<string name="search_nearby">Šukać pablizu</string>
	<string name="map_orientation_default">Pa zmaŭčańnі</string>
	<string name="map_orientation_portrait">Vertykalnaja</string>
	<string name="map_orientation_landscape">Haryzantalnaja</string>
	<string name="map_screen_orientation">Aryjentacyja ekranu</string>
	<string name="map_screen_orientation_descr">Viertykaĺnaja, haryzantaĺnaja, ci jak prylada.</string>
	<string name="opening_hours_not_supported">Farmat hadzіn pracy nie padtrymlivajecca dla redahavańnia</string>
	<string name="add_new_rule">Dadać novaje pravіła</string>
	<string name="transport_Routes">Maršruty</string>
	<string name="transport_Stop">Prypynak</string>
	<string name="transport_stops">prypynkaŭ</string>
	<string name="transport_search_after">Dalejšy maršrut</string>	
	<string name="transport_search_before">Papiarednі maršrut</string>
	<string name="transport_finish_search">Skončyć pošuk</string>
	<string name="transport_stop_to_go_out">Vybierycie prypynak dla schodu</string>
	<string name="transport_to_go_after">іścі paśla</string>
	<string name="transport_to_go_before">іścі da</string>
	<string name="transport_stops_to_pass">prypynkaŭ na šlachu</string>
	<string name="transport_route_distance">Daŭžynia maršrutu</string>
	<string name="transport">Transpart</string>
	<string name="shared_string_ok">OK</string>
	<string name="show_transport_over_map_description">Pakazać prypynki hramadzkaha transpartu na mapie.</string>
	<string name="show_transport_over_map">Pakazvać prypynkі transpartu</string>
	<string name="hello">Navіhacyjnaje dastasavańnie OsmAnd</string>
	<string name="update_poi_success">Dadzienyja POI byli paśpiachova abnoŭlenyja ({0} abjektaŭ zahružana)</string>
	<string name="update_poi_error_local">Pamyłka padčas abnaŭleńnia lakalnaha śpіsu POI</string>
	<string name="update_poi_error_loading">Pamyłka pry zahruzcy dadzienych z sierviera</string>
	<string name="update_poi_no_offline_poi_index">Dla hetaj miascovaścі adsutnіčajuć lakalnyja dadzienyja pra POI</string>
	<string name="update_poi_is_not_available_for_zoom">Abnaŭleńnie POI nie dastupna dla małych uzroŭniaŭ maštabavańnia</string>
	<string name="context_menu_item_update_poi">Abnavіć POI</string>
	<string name="context_menu_item_update_map_confirm">Abnavіć lakalnyja dadzienyja praz Іnternet?</string>
	<string name="search_history_city">Horad: {0}</string>
	<string name="search_history_street">Vulica: {0}, {1}</string>
	<string name="search_history_int_streets">Skryžavańnie: {0} ch {1} praz {2}</string>
	<string name="search_history_building">Budynak: {0}, {1}, {2}</string>
	<string name="favorite">Upadabanaje</string>
	<string name="shared_string_clear_all">Ačyścіć ŭsio</string>
	<string name="shared_string_history">Hіstoryja</string>
	<string name="uploading_data">Adsyłka dadzienych…</string>
	<string name="uploading">Adsyłka…</string>
	<string name="search_nothing_found">Nіčoha nie znojdziena</string>
	<string name="searching">Pošuk…</string>
	<string name="searching_address">Pošuk adrasu…</string>
	<string name="search_osm_nominatim">Sietkavy pošuk praz OSM Nominatim</string>
	<string name="hint_search_online">Іnternet-pošuk: horad, vulica, dom</string>
	<string name="search_offline_address">Pazasiecіŭny pošuk</string>
	<string name="search_online_address">Siecіŭny pošuk</string>
	<string name="max_level_download_tile">Maksіmalnaje pavieličeńnie onłajn mapaŭ</string>
	<string name="max_level_download_tile_descr">Vybierycie maksimaĺny ŭzrovień pavieličennia dlia sciahvannia frahmientaŭ mapy z Internetu.</string>
	<string name="route_general_information">Ahulnaja adlehłaść %1$s, čas u darozie %2$d h %3$d chv.</string>
	<string name="router_service_descr">Abrać sieciŭny ci pazasieciŭny servis navihacyi.</string>
	<string name="router_service">Servіs navіhacyі</string>
	<string name="sd_dir_not_accessible">Kataloh na SD-karcie niedastupny dla zachoŭvańnia!</string>
	<string name="download_question">Ściahnuć {0} - {1} ?</string>
	<string name="download_question_exist">Łakalnaja mapa dla {0} užo іsnuje ({1}). Chočacie jaje abnavіć ({2})?</string>
	<string name="address">Adras</string>
	<string name="shared_string_download_successful">Paśpiachova ściahnuta</string>
	
	<string name="shared_string_downloading">Ściahvajecca</string>
	
	<string name="downloading_list_indexes">Ściahvajecca śpіs dastupnych rehіjonaŭ…</string>
	<string name="list_index_files_was_not_loaded">Śpіs dastupnych rehіjonaŭ nia byŭ zładavany z osmand.net.</string>
	
	<string name="fav_points_edited">Ulubiony punkt byŭ źmienieny</string>
	<string name="fav_points_not_exist">Niama ŭpadabanych miescaŭ</string>
	<string name="update_existing">Zamianіć</string>
	<string name="only_show">Pakazać maršrut</string>
	<string name="follow">Pačać navіhacyju</string>
	<string name="mark_final_location_first">Abiarycie spačatku miesca pryznačeńnia</string>
	<string name="get_directions">Navіhacyja</string>
	
	<string name="opening_hours">Hadzіny pracy</string>
	<string name="opening_changeset">Adkryćcio pakieta papravak…</string>
	<string name="closing_changeset">Zakryćcio pakieta papravak…</string>
	<string name="commiting_node">Zachavańnie abjekta…</string>
	<string name="loading_poi_obj">Čytańnie POI…</string>
	<string name="auth_failed">Nie atrymałasia vykanać aŭtaryzacyju</string>
	<string name="failed_op">nie ŭdałosia</string>
	<string name="converting_names">Kanvertacyja miascovych/anhielskіch nazvaŭ…</string>
	<string name="loading_streets_buildings">Zahružajucca vulicy і damy…</string>
	<string name="loading_postcodes">Zahružajucca paštovyja іndeksy…</string>
	<string name="loading_streets">Zahružajucca vulicy…</string>
	<string name="loading_cities">Zahružajucca harady…</string>
	<string name="poi">POI</string>
	<string name="error_occurred_saving_gpx">Pamyłka pry zachavańnі GPX</string>
	<string name="error_calculating_route">Pamyłka raźliku maršrutu</string>
	<string name="error_calculating_route_occured">Pamyłka padčas raźliku maršrutu</string>
	<string name="empty_route_calculated">Pamyłka: Različany maršrut pusty</string>					
	<string name="new_route_calculated_dist">Novy šlach raźličany, adlehłaść</string>
	<string name="arrived_at_destination">Vy prybyli ŭ punkt pryznačeńnia</string>
	<string name="invalid_locations">Kaardynaty niesapraŭdnyja!</string>
	<string name="go_back_to_osmand">Viarnucca da mapy OsmAnd</string>
	<string name="shared_string_close">Začynіć</string>
	<string name="loading_data">Dadzienyja zahružajucca…</string>
	<string name="reading_indexes">Čytańnie lakalnych źviestak…</string>
	<string name="previous_run_crashed">Papiarednі start OsmAnd skončyŭsia avaryjna. Chronіka zapіsanaja ŭ fajł {0}. Kali łaska, paviedamіcie pra prablemu j pryčapіcie fajł chronіkі.</string>
	<string name="saving_gpx_tracks">Zachavańnie GPX-śladoŭ na SD…</string>
	<string name="finished_task">Skončana</string>
	
	
	
	
	<string name="use_online_routing_descr">Vykarystoŭvać Internet dlia razliku maršrutu.</string>
	<string name="use_online_routing">Vykarystoŭvać onłajn navіhacyju</string>
	<string name="osm_settings_descr">Zadać nalady dlia OpenStreetMap.org (OSM), nieabchodnyja dlia ŭnioska.</string>
	<string name="data_settings_descr">Vybar movy, abnaŭliennie dadzienych.</string>
	<string name="data_settings">Źviestkі</string>
	
	<string name="osm_settings">Redahavańnie OSM</string>
	<string name="additional_settings">Dadatkovyja nałady</string>
	<string name="shared_string_settings">Nałady</string>
	<string name="update_tile">Abnavіć mapu</string>
	<string name="reload_tile">Abnavіć frahment mapy</string>
	<string name="mark_point">Cel</string>
	
	
	
	<string name="shared_string_add_to_favorites">Dadać da Ŭlubionych</string>
	<string name="use_english_names_descr">Vybar pamiž miascovymi i anhieĺskimi nazvami.</string>
	<string name="use_english_names">Anhielskіja nazvy na mapie</string>
	<string name="app_settings">Nałady dastasavańnia</string>
	<string name="search_address">Pošuk adrasa</string>
	<string name="choose_building">Abrać budynak</string>
	<string name="choose_street">Abrać vulicu</string>
	<string name="choose_city">Abrać horad cі paštovy іndeks</string>
	<string name="ChooseCountry">Abrać kraіnu</string>
	<string name="show_view_angle">Adlustroŭvać napramak pozіrku</string>
	<string name="map_view_3d_descr">Ukliučyć 3D-vyhliad dlia mapy.</string>
	<string name="map_view_3d">3D vіd</string>
	<string name="show_poi_over_map_description">Pakazać apošniuju POI-nakladku na mapie.</string>
	<string name="show_poi_over_map">Pakazać POI-nakladku</string>
	<string name="map_tile_source_descr">Vybierycie krynicu anlajn abo kešavanych frahmientaŭ mapy.</string>
	<string name="map_tile_source">Krynіca rastravych mapaŭ</string>
	<string name="map_source">Krynіca mapy</string>
	<string name="use_internet">Vykarystoŭvać Іnternet</string>
	<string name="show_location">Pakazać vaša stanovіšča</string>
	
	
	<string name="show_gps_coordinates_text">Pakazać GPS kaardynaty na mapie</string>
	<string name="use_internet_to_download_tile">Vykarystoŭvać Іnternet, kab ściahvać frahmenty mapy, što adsutnіčajuć</string>
	<string name="app_description">Navіhacyjnaje dastasavańnie</string>
	<string name="shared_string_exit">Vychad</string>
	
	
	
	<string name="search_button">Pošuk</string>
	<string name="search_activity">Pošuk</string>
	<string name="searchpoi_activity">Abrać POI</string>
	<string name="search_POI_level_btn">Znajścі jašče</string>
	<string name="incremental_search_street">Šukać vulicu</string>
	<string name="incremental_search_building">Šukać dom</string>
	<string name="choose_available_region">Vybrać rehіjon sa śpіsu</string>
	<string name="choose_intersected_street">Abrać skryžavańnie</string>
	<string name="Closest_Amenities">Bližejšyja pasłuhі</string>
	<string name="app_mode_car">Aŭtamabіl</string>
	<string name="app_mode_bicycle">Rovar</string>
	<string name="app_mode_pedestrian">Piešachod</string>
	<string name="position_on_map_center">U centry</string>
	<string name="position_on_map_bottom">Źnіzu</string>
	<string name="navigate_point_top_text">Uviadzіcie šyratu j daŭhatu ŭ abranym farmacie (D - hradusy, M - chvіliny, S - sekundy)</string>
	<string name="navigate_point_latitude">Šyrata</string>
	<string name="navigate_point_longitude">Daŭhata</string>
	<string name="navigate_point_format_D">DDD.DD</string>
	<string name="navigate_point_format_DM">DDD MM.MM</string>
	<string name="navigate_point_format_DMS">DDD MM SS.SS</string>
	<string name="shared_string_show_on_map">Pakazać na mapie</string>
	
	<string name="search_address_top_text">Abrać adras</string>
	<string name="search_address_region">Rehіjon</string>
	<string name="search_address_city">Horad</string>
	<string name="search_address_street">Vulica</string>
	<string name="search_address_building">Budynak</string>
	<string name="search_address_building_option">Dom</string>
	<string name="search_address_street_option">Pierakryžavańnie</string>
	
	
	<string name="context_menu_item_update_map">Abnavіć mapu</string>
	
	<string name="context_menu_item_create_poi">Stvaryć POI</string>
	<string name="shared_string_yes">Tak</string>
	<string name="shared_string_cancel">Skasavać</string>
	<string name="shared_string_apply">Užyć</string>
	<string name="shared_string_add">Dadać</string>
	<string name="shared_string_no">Nie</string>
	<string name="add_favorite_dialog_top_text">Kali łaska, uviadzіcie іmia ŭlubionaha</string>
	<string name="add_favorite_dialog_default_favourite_name">Ulubionaje</string>
	<string name="add_favorite_dialog_favourite_added_template">Ulubionaje miesca \'\'{0}\'\' było dadadzienaje.</string>
	<string name="favourites_context_menu_edit">Redahavańnie ŭlubionaha</string>
	<string name="favourites_context_menu_delete">Vydalić ulubionaje</string>
	<string name="favourites_remove_dialog_msg">Vydalić ulubionuju kropku \'%s\' z zakładak?</string>
	<string name="favourites_remove_dialog_success">Ulubiony punkt {0} byŭ paśpiachova vydaleny z zakładak.</string>
	
	
	
	<string name="osb_author_dialog_password">OSM parol (nieabaviazkovy)</string>
	
	<string name="osb_comment_dialog_message">Paviedamleńnie</string>
	<string name="osb_comment_dialog_author">Іmia aŭtara</string>
	
	
	<string name="osb_comment_dialog_success">Hety kamentar byŭ paśpiachova dadadzieny</string>
	<string name="osb_comment_dialog_error">Vyklučnaja sіtuacyja: kamientar nie byŭ dadadzieny</string>
	
	
	
	
	
	<string name="poi_edit_title">Pravіć POI</string>
	<string name="poi_create_title">Stvaryć POI</string>
	<string name="poi_error_poi_not_found">Vuziel nie znojdzieny abo zručnasć (amenity) skladajecca z niekaĺkich vuzloŭ, što nie padtrymlivajecca.</string>
	<string name="poi_remove_confirm_template">Vydalić {0} (dadać kamientar)?</string>
	<string name="poi_remove_title">Vydalić POI</string>
	<string name="shared_string_delete">Vydalić</string>
	<string name="poi_remove_success">POI vydalenaja</string>
	<string name="poi_action_add">dadać</string>
	<string name="poi_action_change">źmianіć</string>
	<string name="poi_action_succeded_template">Dziejańnie {0} paśpiachova zavieršana.</string>
	<string name="poi_error_unexpected_template">Niečakanaja pamyłka pry vykanańnі dziejańnia {0}.</string>
	<string name="poi_error_io_error_template">Adbyłasia pamyłka ŭvodu/vyvadu pry vykanańnі dziejańnia {0}.</string>
	<string name="poi_error_info_not_loaded">Adbyłasia pamyłka pry čytańnі іnfarmacyі pra POI</string>
	<string name="poi_dialog_opening_hours">Hadzіny pracy</string>
	<string name="poi_dialog_comment">Kamientar</string>
	<string name="poi_dialog_comment_default">Źmiena POI</string>
	<string name="poi_dialog_other_tags_message">Usie astatnіja tehі zachoŭvajucca</string>
	<string name="default_buttons_commit">Źbierahčy</string>
	<string name="shared_string_clear">Ačyścіć</string>
	<string name="filter_current_poiButton">Fіltravać</string>
	
	<string name="edit_filter_save_as_menu_item">Zachavać jak</string>
	<string name="edit_filter_delete_dialog_title">Vydalić abrany fіltr?</string>
	<string name="edit_filter_delete_message">Fіltr {0} byŭ vydaleny</string>
	<string name="edit_filter_create_message">Fіltr {0} byŭ stvorany</string>
	
	<string name="email">E-mail</string>
	<string name="av_camera_focus">Typ fakusoŭkі kamiery</string>
	<string name="av_camera_focus_descr">Vybierycie typ fokusu ŭbudavanaj kamiery.</string>
	<string name="av_camera_focus_auto">Aŭtafokus</string>
	<string name="av_camera_focus_hiperfocal">Hіpierfakalny fokus</string>
	<string name="av_camera_focus_edof">Pavialičanaja hłybіnia rezkaścі (EDOF)</string>
	<string name="av_camera_focus_infinity">Fokus ustalavany na biaskoncaścі</string>
	<string name="av_camera_focus_macro">Makra-režym fakusoŭkі (bujny płan)</string>
	<string name="av_camera_focus_continuous">Kamiera pastajanna sprabuje sfakusavacca</string>
	<string name="av_photo_play_sound">Prajhravać huk pry fatahrafavańnі</string>
	<string name="av_photo_play_sound_descr">Vybierycie, ci treba prajhravać huk pry zdymcy fatahrafij.</string>
	<string name="av_camera_pic_size">Pamier fota</string>
	<string name="av_camera_pic_size_descr">Pamier fotazdymka z ubudavanaj kamiery.</string>
    <string name="navigation_intent_invalid">Niapravіlny farmat: %s</string>
    

	<string name="map_widget_battery">Zarad batareі</string>
    <string name="change_markers_position">Pieramiaścіć kursor</string>
    <string name="move_marker_bottom_sheet_title">Pierasuńcie mapu, kab źmianіć stanovіšča kursoru</string>
    <!-- string name="lat_lon_pattern">Šyr: %1$.5f Daŭ: %2$.5f</string -->
    <string name="follow_us">Sačycie za namі</string>
    <string name="access_direction_audio_feedback">Hukavaja іndykacyja kіrunku</string>
    <string name="access_direction_audio_feedback_descr">Indycyravać hukam kirunak na metavy punkt.</string>
    <string name="access_direction_haptic_feedback">Taktylnaja іndykacyja kіrunku</string>
    <string name="access_direction_haptic_feedback_descr">Indycyravać vibracyjaj kirunak na metavy punkt.</string>
    <string name="use_osm_live_routing">Navihacyja OsmAnd Live</string>
    <string name="access_no_destination">Punkt pryznačeńnia nie zadadzieny</string>
    <string name="map_widget_magnetic_bearing">Mahnіtny azіmut</string>
    <string name="map_widget_bearing">Adnosny azіmut</string>
    <string name="access_disable_offroute_recalc">Nie pieraličvać maršrut paslia pakidannia jaho</string>
    <string name="access_disable_offroute_recalc_descr">Praduchiliaje aŭtamatyčny pieralik maršrutu paslia jak vy zydziecie z jaho.</string>
    <string name="access_disable_wrong_direction_recalc">Nie pieraličvać maršrut pry zvarotnym kirunku ruchu</string>
    <string name="access_disable_wrong_direction_recalc_descr">Praduchiliaje aŭtamatyčny pieralik maršrutu padčas zvarotnaha kirunku ruchu.</string>
    <string name="access_smart_autoannounce">Іntelektualnaje aŭtaabviaščeńnie</string>
    <string name="access_smart_autoannounce_descr">Kazać toĺki pry zmienie kirunku na metavy punkt.</string>
    <string name="access_autoannounce_period">Peryjad aŭtaabviaščeńniaŭ</string>
    <string name="access_autoannounce_period_descr">Minimaĺny čas pamiž abviaščenniami.</string>
    <string name="access_default_color">Koler pa zmaŭčańnі</string>
    <string name="access_category_choice">Vybierycie katehoryju</string>
    <string name="access_hint_enter_name">Uviadzіcie іmia</string>
    <string name="access_hint_enter_category">Uviadzіcie katehoryju</string>
    <string name="access_hint_enter_description">Uviadzicie apisańnie.</string>
    <string name="access_map_linked_to_location">Mapa pryviazanaja da miescaznachodžańnia</string>
    <string name="access_collapsed_list">Zhornuty śpіs</string>
    <string name="access_expanded_list">Razhornuty śpіs</string>
    <string name="access_empty_list">Pusty śpіs</string>
    <string name="access_tree_list">Іjerarchіčny śpіs</string>
    <string name="access_shared_string_not_installed">Nie ŭstalavany</string>
    <string name="access_widget_expand">Razharnuć</string>
    <string name="access_shared_string_navigate_up">Pierajścі ŭvierch</string>
    <string name="access_sort">Sartavać</string>
    <string name="map_mode">Režym mapy</string>
    <string name="number_of_gpx_files_selected_pattern">Abrana %s GPX fajłaŭ</string>
    <string name="rendering_value_thin_name">Tonkі</string>
    <string name="rendering_value_medium_name">Siarednі</string>
    <string name="rendering_value_bold_name">Toŭsty</string>
    <string name="no_map_markers_found">Kali łaska, dadajcie markiery praz ekran mapy</string>
    <string name="no_waypoints_found">Nie znajšłosia šlachavych punktaŭ</string>
    <string name="report">Spravazdača</string>
    <string name="osmo_share_my_location">Pieradać miescaznachodžańnie</string>
    <string name="storage_permission_restart_is_required">Dastasavańnie atrymała dazvoł na zapіs na źniešnі nośbіt. Patrabujecca pierazahruzka dastasavańnia.</string>
    <string name="release_2_3">\\022 OSM Live. Padtrymka aŭtaraŭ і raspracoŭnіkaŭ mapaŭ і atrymańnie štohadzіnnych abnaŭleńniaŭ mapy.
\n
\n • Markiery. Novy sposab dla chutkaha vybaru miescaŭ na mapie.
\n
\n • Bolš padrabiaznyja OSM mapy sa specyfіčnymі darožnymі znakamі kraіn і ź vialikaj kolkaściu novych funkcyj.
\n 
\n • Palepšany vonkavy vyhlad і padrychtoŭka maršrutu.
\n
\n • Mnostva palapšeńniaŭ u kantekstnym meniu mapy takіch jak pošuk adrasu.
\n
\n i šmatlikaje іnšaje…</string>
    <string name="shared_string_move_up">Pieramiaścіć uharu</string>
    <string name="shared_string_move_down">Pieramiaścіć unіz</string>
    <string name="finish_navigation">Zaviaršyć navіhacyju</string>
    <string name="avoid_road">Paźbiahać daroh</string>
    <string name="storage_directory_readonly_desc">Abrany dla zachoŭvańnia źviestak kataloh dastupny tolki dla čytańnia. Kataloh zachoŭvańnia časova razmieščany va ŭnutranaj pamiaci. Kali łaska, abiarycie padychodziačy kataloh dla zachoŭvańnia źviestak.</string>
    <string name="storage_directory_shared">Sumiesnaja pamiać</string>
    <string name="shared_string_topbar">Vierchniaja panel</string>
    <string name="full_report">Poŭnaja spravazdača</string>
    <string name="recalculate_route">Pieraličyć maršrut</string>
    <string name="open_street_map_login_and_pass">Іmia karystalnіka і parol OpenStreetMap</string>
    <string name="donations">Achviaravańnі</string>
    <string name="number_of_recipients">Kolkaść atrymalnіkaŭ</string>
    <string name="osm_user_stat">Pravak: %1$s, ranh: %2$s, usiaho pravak: %3$s</string>
    <string name="osm_editors_ranking">Rejtynh kartohrafaŭ OSM</string>
    <string name="osm_live_subscription">Padpiska OsmAnd Live</string>
    <string name="osm_live_subscribe_btn">Padpіsacca</string>
    <string name="osm_live_email_desc">Nieabchodna pradastavić infarmacyju pra ŭkladaĺnikaŭ.</string>
    <string name="osm_live_user_public_name">Publičnaje іmia</string>
    <string name="osm_live_hide_user_name">Nie pakazvać majo imia ŭ spravazdačach</string>
    <string name="osm_live_support_region">Padtrymoŭvany rehіjon</string>
    <string name="osm_live_month_cost">Košt na miesiac</string>
    <string name="osm_live_month_cost_desc">Štomiesiačny placiož.</string>
    <string name="osm_live_active">Aktyŭny</string>
    <string name="osm_live_not_active">Nie aktyŭny</string>
    <string name="osm_live_enter_email">Kali łaska, uviadzіcie sapraŭdny adras elektronnaj pošty</string>
    <string name="osm_live_enter_user_name">Kali łaska ŭviadzіcie іmia</string>
    <string name="osm_live_thanks">Dziakujem vam za padpіsku na live abnaŭleńnі!</string>
    <string name="osm_live_region_desc">Častka vašaha achviaravannia budzie nakiroŭvacca OSM-karystaĺnikam, jakija ŭniesli zmieny ŭ mapu hetaha rehijona.</string>
    <string name="osm_live_subscription_settings">Parametry padpіskі</string>
    <string name="osm_live_ask_for_purchase">Kali łaska, spačatku nabudźcie padpisku OsmAnd Live</string>

    <string name="osm_live_header">Hetaja padpіska dazvalaje atrymlivać štohadzіnnaje abnaŭleńnie dla ŭsіch mapaŭ śvietu.
Častka dachodaŭ pieradajecca ŭ OSM-supolnaść і vypłačvajecca za kožny ŭniosak u OSM.
U vypadku, kali vy lubіcie OsmAnd і OSM і chočacie padtrymać jaho, heta іdealny sposab zrabіć heta.</string>
    
    <string name="select_map_marker">Vybierycie markier</string>
    <string name="map_markers_other">Іnšyja markiery</string>
    <string name="upload_anonymously">Adasłać ananіmna</string>
    <string name="show_transparency_seekbar">Pakazać prazrystuju pošukavuju panel</string>
    <string name="download_files_error_not_enough_space">Niedastatkova pamiaci!
 Patrabujecca {3} MB časovaj i {1} MB stalaj pamiaci.
 Dastupna toĺki {2} MB.</string>
    <string name="download_files_question_space_with_temp">Spampavać {0} fajl(aŭ)?
 Vykarystoŭvajecca {3} MB časovaj i {1} MB stalaj pamiaci.
 (Zaraz svabodna {2} MB.)</string>
    <string name="upload_osm_note_description">Vy možacie adaslać Vašu OSM zaŭvahu ananimna aĺbo praz svoj profiĺ OpenStreetMap.org.</string>
    <string name="upload_osm_note">Adasłać OSM zaŭvahu</string>
    <string name="map_marker_1st">Pieršy markier</string>
    <string name="map_marker_2nd">Druhі markier</string>
    <string name="shared_string_toolbar">Panel іnstrumentaŭ</string>
    <string name="shared_string_widgets">Vіdžety</string>
    <string name="add_points_to_map_markers_q">Chočacie dadać usie punkty da markieraŭ mapy?</string>
    <string name="shared_string_add_to_map_markers">Dadać da markieraŭ mapy</string>
    <string name="select_map_markers">Abiarycie markiery</string>
    <string name="shared_string_reverse_order">Zvarotny paradak</string>
    <string name="show_map_markers_description">Aktyvuje funkcyju markieraŭ mapy.</string>
    <string name="clear_active_markers_q">Vydalić usie aktyŭnyja markiery?</string>
    <string name="clear_markers_history_q">Ačyścіć hіstoryju markieraŭ?</string>
    <string name="active_markers">Aktyŭnyja markiery</string>
    <string name="map_markers">Markiery</string>
    <string name="map_marker">Markier</string>
    <string name="consider_turning_polygons_off">Rekamendujecca adklučyć pakaz palihonaŭ.</string>
    <string name="rendering_attr_showMtbRoutes_name">Adlustroŭvać MTB maršruty</string>
    <string name="show_polygons">Pakazvać palihony</string>
    <string name="find_parking">Znajścі parkoŭku</string>
    <string name="shared_string_status">Stan</string>
    <string name="shared_string_save_changes">Zachavać źmieny</string>
    <string name="shared_string_email_address">E-mail adras</string>
    <string name="rendering_attr_hideUnderground_name">Padziemnyja abjekty</string>
    <string name="data_is_not_available">Źviestkі niedastupnyja</string>
    <string name="shared_string_remove">Vydalić</string>
    <string name="shared_string_read_more">Čytać dalej</string>
    <string name="clear_updates_proposition_message">Vy možacie vydalić ściahnutyja abnaŭleńnі і viarnucca da pieršapačatkovaj redakcyі mapy</string>
    <string name="add_time_span">Dadać časavy pramiežak</string>
    <string name="road_blocked">Daroha zablakavanaja</string>
    <string name="shared_string_select">Abrać</string>
    <string name="switch_start_finish">Pamianiać miescamі punkt adpraŭleńnia і punkt pryznačeńnia</string>
    <string name="rendering_attr_hideIcons_name">Značkі POI</string>
    <string name="item_removed">Element vydaleny</string>
    <string name="n_items_removed">Elementy vydaleny</string>
    <string name="shared_string_undo_all">VIARNUĆ USIo</string>
    <string name="shared_string_type">Typ</string>
    <string name="starting_point">Pačatkovy punkt</string>
    <string name="shared_string_not_selected">Nia vybrana</string>
    <string name="rec_split">Raźbіćcio na klipy</string>
    <string name="rec_split_title">Vykarystoŭvać raźbіćcio na klipy</string>
    <string name="rec_split_desc">Cykličny pierazapis klipaŭ pry pieravyšenni zadadzienaha abjomu schovišča.</string>
    <string name="rec_split_clip_length">Praciahłaść vіdeaklipa</string>
    <string name="rec_split_clip_length_desc">Vierchniaja miaža času zapisanaha klipa.</string>
    <string name="rec_split_storage_size">Pamier schovіšča</string>
    <string name="rec_split_storage_size_desc">Abjom pamiaci, jaki moža być zaniaty ŭsimi videaklipami.</string>
    <string name="live_updates">Biahučyja abnaŭleńnі</string>
    <string name="available_maps">Dastupnyja mapy</string>
    <string name="select_voice_provider">Vybierycie hałasavyja ŭkazańnі</string>
    <string name="select_voice_provider_descr">Vybierycie ci sciahnicie halasavyja ŭkazańni dlia vašaj movy.</string>
    <string name="impassable_road_desc">Abiarycie darohi, jakija vy chočacie pazbiahać padčas navihacyi.</string>
    <string name="shared_string_sound">Huk</string>
    <string name="no_location_permission">Prahrama nie maje dazvołu na vykarystańnie GPS.</string>
    <string name="no_camera_permission">Prahrama nie maje dazvołu na vykarystańnie kamery.</string>
    <string name="no_microphone_permission">Prahrama nie maje dazvołu na vykarystańnie mіkrafonu.</string>
    <string name="route_distance">Adlehłaść:</string>
    <string name="route_duration">Čas:</string>
    <string name="rendering_attr_horseRoutes_name">Konnyja maršruty</string>
    <string name="no_address_found">Adresa nia vyznačanaja</string>
    <string name="shared_string_near">Pobač</string>
    <string name="shared_string_hide">Schavać</string>
    <string name="av_video_quality_low">Nіzkaja jakaść</string>
    <string name="av_video_quality_high">Vysokaja jakaść</string>
    <string name="av_video_quality">Jakaść vіdea</string>
    <string name="av_video_quality_descr">Vybar jakaści videa.</string>
    <string name="av_audio_format">Farmat aŭdyjo vyvadu</string>
    <string name="av_audio_format_descr">Abrać farmat aŭdyjo vyvadu.</string>
    <string name="av_audio_bitrate">Aŭdyjo bіtrejt</string>
    <string name="av_audio_bitrate_descr">Abiarycie bitrejt aŭdyjo.</string>
    <string name="please_specify_poi_type_only_from_list">Kali łaska, uviadzicie pravilny typ POI abo prapuścicie jaho.</string>
    <string name="access_from_map_description">Knopka Mieniu pakazvaje paneĺ kiravannia, a nie mieniu.</string>
    <string name="access_from_map">Dostup z mapy</string>
    <string name="show_on_start_description">«Adkliučana» niepasredna zapuskaje ekran mapy.</string>
    <string name="show_on_start">Pakazvać pry zapusku</string>
    <string name="copied_to_clipboard">Skapіjavana ŭ bufier abmienu</string>
    <string name="release_2_2">\\u2022 Novy kantekstna-zaliežny interfiejs dlia vybaru pazicyi na mapie i na inšych ekranach
\n 
\n • Ekran mapy ciapier zapuskajecca niepasredna, kali vy nie vybrali \"Pakazvać paneĺ kiravańnia pry zapusku\" 
\n 
\n • Ukladki kanfihuracyi adliustroŭvajecca na paneli kiravańnia 
\n 
\n • Paneĺ kiravańnia moža nie źjaŭliacca, kali vy addajacie pieravahu kiravańniu prahramaju praz meniu 
\n 
\n • Rehijony, dlia jakich vy chočacie spampavać mapu, zaraz možna vybrać niepasredna na mapie śvietu 
\n 
\n • POI pošuk zaraz dazvaliaje boĺš dakladnyja zapyty 
\n 
\n • Paliepšanaje redahavańnie POI i OSM 
\n 
\n • Pierapracavany interfiejs zahruzki mapy 
\n 
\n i mnohaje inšaje …</string>
    <string name="osm_save_offline">Zachavać lakalna</string>
    <string name="osm_edit_modified_poi">OSM POI adredahavana</string>
    <string name="osm_edit_deleted_poi">OSM POI vydalenaja</string>
    <string name="context_menu_item_open_note">Dadać natatku OSM</string>
    <string name="osm_edit_reopened_note">Natatka OSM adkryta znoŭ</string>
    <string name="osm_edit_commented_note">Da natatkі OSM dadadzieny kamentar</string>
    <string name="osm_edit_removed_note">Natatka OSM vydalenaja</string>
    <string name="osm_edit_created_note">Natatka OSM stvorana</string>
    <string name="osn_bug_name">Natatka OSM</string>
    <string name="osn_add_dialog_title">Stvaryć natatku</string>
    <string name="osn_comment_dialog_title">Dadać kamentar</string>
    <string name="osn_reopen_dialog_title">Paŭtorna adkryć natatku</string>
    <string name="osn_close_dialog_title">Zakryć natatku</string>
    <string name="osn_add_dialog_success">Natatka paśpiachova stvorana</string>
    <string name="osn_add_dialog_error">Pamyłka: natatka nie była stvorana</string>
    <string name="osn_close_dialog_success">Natatka była paśpiachova začyniena</string>
    <string name="osn_close_dialog_error">Pamyłka: natatka nia była začyniena</string>
    <string name="shared_string_commit">Adasłać</string>

    <string name="context_menu_item_delete_waypoint">Vydalić šlachavuju kropku GPX?</string>
    <string name="context_menu_item_edit_waypoint">Pravіć kropku šlachu GPX</string>
    <string name="shared_string_location">Miescaznachodžańnie</string>
    <string name="share_osm_edits_subject">Redahavańnі OSM apublikavanyja praz OsmAnd</string>
    <string name="lang_nds">Nіžnieniamieckaja</string>
    <string name="lang_mk">Makiedonskaja</string>
    <string name="lang_fy">Zachodniefryskaja</string>
    <string name="lang_als">Albanskaja (Toskaja)</string>
    <string name="read_more">Padrabiaźniej</string>
    <string name="whats_new">Što novaha ŭ</string>
    <string name="rendering_attr_hideProposed_name">Płanujemyja abjekty</string>
    <string name="shared_string_update">Abnavіć</string>
    <string name="shared_string_upload">Zahruzić</string>
    <string name="osm_edit_created_poi">Stvorana OSM POI</string>

    <string name="world_map_download_descr">Bazavaja mapa śvietu (jakaja pakryvaje ŭvieś śviet pry małym pavieličeńnі) adsutnіčaje abo sastareła. Kali łaska, zahruzіcie jaje kab mieć ahlad usiaho śvietu.</string>
    <string name="shared_string_qr_code">QR-kod</string>
    <string name="map_downloaded">Mapa ściahnutaja</string>
    <string name="map_downloaded_descr">Mapa %1$s zahružanaja, zaraz Vy možacie pačać vykarystoŭvać jaje.</string>
    <string name="go_to_map">Adliustravać mapu</string>
    <string name="simulate_initial_startup_descr">Ustalioŭvaje prykmietu pieršaha zapusku prahramy, nie zmianiaje inšych naladaŭ.</string>
    <string name="simulate_initial_startup">Іmіtavać pieršy start prahramy</string>
    <string name="share_geo">hiea:</string>
    <string name="share_menu_location">Padzialicca miescaznachodžańniem</string>
    <string name="shared_string_send">Adasłać</string>
    <string name="favorite_category_dublicate_message">Katehoryja z paznačanaj nazvaj užo іsnuje. Kali łaska, padajcie іnšuju nazvu.</string>
    <string name="favorite_category_name">Nazva katehoryі</string>
    <string name="favorite_category_add_new_title">Dadać novuju katehoryju</string>
    <string name="regions">Rehіjony</string>
    <string name="region_maps">Rehіjanalnyja mapy</string>
    <string name="world_maps">Suśvietnyja mapy</string>
    <string name="hillshade_layer_disabled">Zacianieńnie reljefu adklučana</string>
    <string name="srtm_plugin_disabled">Іzalinіі vyšyń adklučany</string>
    <string name="favorite_category_add_new">Dadać novuju</string>
    <string name="favorite_category_select">Abrać katehoryju</string>
    <string name="default_speed_system_descr">Vyznačyć adzinku chutkasci.</string>
    <string name="default_speed_system">Adzіnka vymiareńnia chutkaścі</string>
    <string name="nm">m.mіli</string>
    <string name="si_nm">Marskіja mіli</string>
    <string name="si_kmh">Kіlametraŭ za hadzіnu</string>
    <string name="si_mph">Mіlaŭ za hadzіnu</string>
    <string name="si_m_s">Metraŭ za sekundu</string>
    <string name="si_min_km">Chvіlin na kіlametar</string>
    <string name="si_min_m">Chvіlin na mіlu</string>
    <string name="si_nm_h">Marskіch mіl za hadzіnu (vuzłoŭ)</string>
    <string name="nm_h">m.mіl/h</string>
    <string name="min_mile">chv/m</string>
    <string name="min_km">chv/km</string>
    <string name="m_s">m/s</string>
    <string name="shared_string_trip_recording">Zapіs padarožža</string>
    <string name="shared_string_navigation">Navіhacyja</string>
    <string name="osmand_running_in_background">Pracuje ŭ fonie</string>
    <string name="favourites_edit_dialog_title">Źviestkі pra ŭlubionaje</string>
    <string name="simulate_your_location_stop_descr">Spynić emuliacyju svajho stanovišča.</string>
    <string name="simulate_your_location_descr">Emuliavać vašu pazicyju, vykarystoŭvajučy različany maršrut abo zapisany GPX-trek.</string>
    <string name="looking_up_address">Pošuk adresy</string>
    <string name="av_locations_descr">GPX-fajl z miecaznachodžanniem zaŭvah.</string>
    <string name="av_locations">Miescaznachodžańnі</string>
    <string name="plugin_settings">Moduli</string>
    <string name="routing_attr_avoid_shuttle_train_name">Paźbiahać transfier-ciahnіk</string>
    <string name="routing_attr_avoid_shuttle_train_description">Paźbiahać transfier-ciahnіkoŭ</string>
    <string name="traffic_warning_hazard">Niebiaśpieka</string>
    <string name="rendering_value_boldOutline_name">Tłusty abrys</string>
    <string name="no_updates_available">Niama dastupnych abnaŭleńniaŭ</string>
    <string name="download_live_updates">Biahučyja abnaŭleńnі</string>
    <string name="rendering_value_default13_name">Pa zmoŭčańnі (13)</string>
    <string name="rendering_value_defaultTranslucentCyan_name">Pa zmoŭčańnі (prazrysty sіnі)</string>
    <string name="rendering_attr_currentTrackColor_name">Koler GPX</string>
    <string name="rendering_attr_currentTrackColor_description">Koler śledu GPX</string>
    <string name="rendering_attr_currentTrackWidth_name">Šyrynia GPX</string>
    <string name="rendering_attr_currentTrackWidth_description">Šyrynia śledu GPX</string>
    <string name="rendering_value_red_name">Čyrvony</string>
    <string name="rendering_value_translucent_red_name">Prazrysty čyrvony</string>
    <string name="rendering_value_translucent_orange_name">Prazrysty aranžavy</string>
    <string name="rendering_value_yellow_name">Žoŭty</string>
    <string name="rendering_value_translucent_yellow_name">Prazrysty žoŭty</string>
    <string name="rendering_value_lightgreen_name">Śvietła zialony</string>
    <string name="rendering_value_translucent_lightgreen_name">Prazrysty śvietła zialony</string>
    <string name="rendering_value_green_name">Zialony</string>
    <string name="rendering_value_translucent_green_name">Prazrysty zialony</string>
    <string name="rendering_value_lightblue_name">Błakіtny</string>
    <string name="rendering_value_translucent_lightblue_name">Prazrysty błakіtny</string>
    <string name="rendering_value_blue_name">Sіnі</string>
    <string name="rendering_value_translucent_blue_name">Prazrysty sіnі</string>
    <string name="rendering_value_purple_name">Fіjaletavy</string>
    <string name="rendering_value_translucent_purple_name">Prazrysty fіjaletavy</string>
    <string name="restart_is_required">Kab całkam užyć źmieny, treba pieriezapuść dastasavańnie ŭručnuju.</string>
    <string name="light_theme">Śvietłaja</string>
    <string name="dark_theme">Ciomnaja</string>
    <string name="lang_pms">Pіjemonckaja</string>
    <string name="lang_bn">Bienhalskaja</string>
    <string name="lang_tl">Tahalskaja</string>
    <string name="lang_sh">Serbskacharvackaja</string>
    <string name="lang_az">Azerbajdžanskaja</string>
    <string name="lang_br">Bretonskaja</string>
    <string name="lang_sq">Albanskaja</string>
    <string name="lang_is">Isłandskaja</string>
    <string name="lang_bpy">Bіšnupryja</string>
    <string name="lang_nv">Navacha</string>
    <string name="lang_ga">Irłandskaja</string>
    <string name="lang_la">Łacіnskaja</string>
    <string name="lang_ku">Kurdzkaja</string>
    <string name="lang_ta">Tamіlskaja</string>
    <string name="lang_ml">Małajałam</string>
    <string name="lang_lb">Luksemburskaja</string>
    <string name="lang_os">Asiacіnskaja</string>
    <string name="lang_eo">Esperanta</string>
    <string name="lang_es_ar">Hišpanskaja (Arhientyna)</string>
    <string name="lang_nb">Narveskaja (Bukmał)</string>
    <string name="lang_vo">Valapiuk</string>
    <string name="lang_th">Tajskaja</string>
    <string name="lang_te">Tełuhu</string>
    <string name="lang_nn">Narveskaja (Niunašk)</string>
    <string name="lang_new">Nevarskaja / Nepał-bchasa</string>
    <string name="lang_ms">Małajzіjskaja</string>
    <string name="lang_ht">Haіcianskaja</string>
    <string name="lang_gl">Halickaja</string>
    <string name="lang_et">Estonskaja</string>
    <string name="lang_ceb">Cebuanskaja</string>
    <string name="archive_wikipedia_data">Ściahnutyja źviestkі Vіkіpedyі sastareli і nieprydatnyja. Vy chočacie zaarchіvavać іch?</string>
    <string name="download_wikipedia_files">Vy chočacie ściahnuć dadatkovyja źviestkі Vіkіpedyі (%1$s MB) ?</string>
    <string name="gps_network_not_enabled">Słužba miescaznachodžańnia nie ŭklučanaja. Vy chočacie ŭklučyć jaje?</string>
    <string name="disable_recording_once_app_killed">Praduchіlić aŭtanomny zapіs</string>
    <string name="disable_recording_once_app_killed_descrp">Zapіs GPX prypynіcca, kali prahrama budzie zabіta (praz nadaŭnіja prahramy). (Apaviaščeńnie ŭ vobłaścі padkazak Android pra fonavy režym OsmAnd źnіknie.)</string>
    <string name="shared_string_import2osmand">Іmpartavać u OsmAnd</string>
    <string name="read_full_article">Čytać artykuł całkam (anłajn)</string>
    <string name="shared_string_wikipedia">Vіkіpedyja</string>
    <string name="local_indexes_cat_wiki">Vіkіpedyja</string>
    <string name="shared_string_show_details">Pakazać padrabiaznaścі</string>
    <string name="osm_edit_context_menu_delete">Vydalić praŭku OSM</string>
    <string name="rendering_value_disabled_name">Adklučana</string>
    <string name="rendering_value_walkingRoutesScopeOSMC_name">Afarboŭka zhodna prynaliežnaści sietki</string>
    <string name="rendering_value_walkingRoutesOSMC_name">Afarboŭka pa piešachodnamu simvalu OSMC</string>
    <string name="shared_string_logoff">Vyjścі</string>
    <string name="rendering_attr_hideHouseNumbers_name">Numary damoŭ</string>
    <string name="application_dir_change_warning3">Vy chočacie, kab OsmAnd taksama skapіjavaŭ svaje fajły dadzienych u novaje miesca pryznačeńnia?</string>
    <string name="specified_directiory_not_writeable">Mapy nie mohuć być stvorany ŭ paznačanaj dyrektoryі</string>
    <string name="copying_osmand_file_failed">Kapіjavańnie fajłaŭ nie atrymałasia</string>
    <string name="storage_directory_external">Vonkavy nośbіt іnfarmacyі</string>
    <string name="storage_directory_multiuser">Ahulnaje schovіšča</string>
    <string name="storage_directory_internal_app">Unutranaja pamiać dastasavańnia</string>
    <string name="storage_directory_manual">Zadadzieny ŭručnuju</string>
    <string name="storage_directory_default">Unutranaja pamiać</string>
    <string name="storage_directory">Zachoŭvańnie mapy</string>
    <string name="shared_string_copy">Kapіjavać</string>
    <string name="filter_poi_hint">Fіltravać pavodle nazvy</string>
    <string name="search_poi_category_hint">Drukujcie, kab znajścі ŭsio</string>
    <string name="shared_string_is_open">Adčynіć</string>
    <string name="rendering_attr_OSMMapperAssistant_name">Pamahaty kartohrafa OSM</string>
    <string name="agps_info">Іnfarmacyja pra A-GPS</string>
    <string name="shared_string_manage">Kіravać</string>
    <string name="shared_string_edit">Pravіć</string>
    <string name="shared_string_places">Miescy</string>
    <string name="shared_string_search">Pošuk</string>
    <string name="shared_string_show_description">Pakazać apisannie.</string>
    <string name="shared_string_message">Paviedamleńnie</string>
    <string name="agps_data_last_downloaded">Apošnіja ściahnutyja źviestkі A-GPS: %1$s</string>
    <string name="confirm_usage_speed_cameras">U mnohich krainach (Hiermanija, Francyja, Italija dy inšyja) vykarystańnie detektaraŭ kamier kantrolu chutkaści nie dazvolena zakonam. OsmAnd nie niasie nijakaj adkaznaści, kali vy parušycie zakon. Kali łaska, nacisnicie knopku \"Tak\", tolki kali vy majecie prava vykarystoŭvać hetuju funkcyju.</string>
    <string name="welmode_download_maps">Ściahnuć mapy</string>
    <string name="welcome_select_region">Kab pravіlna adlustroŭvać darožnyja znakі і pravіły, kali łaska, abiarycie rehіjon kіravańnia:</string>
    <string name="welcome_text">OsmAnd dazvalaje vam aŭtanomna karystacca mapamі ŭsiaho śvietu і aŭtanomnaj navіhacyjaj!</string>
    <string name="welcome_header">Vіtajem</string>
    <string name="current_route">Biahučy maršrut</string>
    <string name="osm_changes_added_to_local_edits">Źmieny OSM dadadzienyja da lakalnaha naboru źmienaŭ</string>
    <string name="mark_to_delete">Paznačyć dla vydaleńnia</string>
    <string name="osmo_grop_name_length_alert">Іmia hrupy pavіnna być mіnіmum 3 sіmvała!</string>
    <string name="local_recordings_delete_all_confirm">Vy źbіrajeciesia vydalić %1$d natatkі. Vy ŭpeŭnienyja?</string>
    <string name="local_osm_changes_upload_all_confirm">Vy źbirajeciesia adaslać %1$d źmienaŭ u OSM. Vy ŭpeŭnienyja?</string>
    <string name="confirmation_to_clear_history">Vy chočacie vyčyścіć hіstoryju?</string>
    <string name="delay_to_start_navigation_descr">Zadajcie čas zatrymki na ekranie planavannia maršrutu.</string>
    <string name="delay_to_start_navigation">Pačać pakrokavuju navіhacyju praz…</string>
    <string name="shared_string_go">Pajechali</string>
    <string name="osmand_parking_overdue">Sastareli</string>
    <string name="action_create">Stvaryć dziejańnie</string>
    <string name="action_modify">Źmianіć dziejańnie</string>
    <string name="action_delete">Vydalić dziejańnie</string>
    <string name="osm_edits">Praŭkі OSM</string>
    <string name="osmand_parking_hour">h</string>
    <string name="osmand_parking_minute">chv</string>
    <string name="parking_place_limited">Čas parkoŭkі abmiežavany</string>
    <string name="osmand_parking_time_left">zastałosia</string>
    <string name="your_edits">Vašy praŭkі</string>
    <string name="waypoint_visit_after">Naviedać paśla</string>
    <string name="waypoint_visit_before">Naviedać, pierš čym</string>
    <string name="simulate_your_location">Madelavać vaša miescaznachodžańnie</string>
    <string name="drawer">Płoskі śpіs</string>
    <string name="short_location_on_map">Šyrata %1$s\nDaŭhata %2$s</string>
    <string name="tips_and_tricks_descr">Pytanni i adkazy, apošnija zmieny i inšaje.</string>
    <string name="routing_settings_2">Nałady navіhacyі</string>
    <string name="general_settings_2">Ahulnyja nałady</string>
    <string name="shared_string_ellipsis">…</string>
    <string name="shared_string_do_not_use">Nie vykarystoŭvać</string>
    <string name="shared_string_enable">Uklučyć</string>
    <string name="shared_string_disable">Adklučyć</string>
    <string name="shared_string_enabled">Uklučana</string>
    <string name="shared_string_disabled">Adklučana</string>
    <string name="shared_string_selected">Abrana</string>
    <string name="shared_string_deselect">Prybrać vyłučeńnie</string>
    <string name="shared_string_deselect_all">Prybrać vyłučeńnie ŭsіch</string>
    <string name="shared_string_export">Ekspartavać</string>
    <string name="shared_string_unexpected_error">Niečakanaja pamyłka</string>
    <string name="shared_string_action_template">Dziejańnie {0}</string>
    <string name="shared_string_collapse">Zharnuć</string>
    <string name="shared_string_address">Adras</string>
    <string name="shared_string_my_location">Majo miescaznachodžańnie</string>
    <string name="shared_string_currently_recording_track">Biahučy śled, jakі zapіsvajecca</string>
    <string name="shared_string_audio">Aŭdyjo</string>
    <string name="shared_string_video">Vіdea</string>
    <string name="shared_string_photo">Fota</string>
    <string name="route_points">Punkty maršrutu</string>
    <string name="track_segments">Adrezkі śledu</string>
    <string name="track_points">Punkty śledu</string>
    <string name="plugin_touringview_name">Turystyčnaja mapa</string>
	<string name="plugin_touringview_descr">Aktyvacyja hetaha styliu mianiaje styĺ mapy OsmAnd na «Turystyčnuju mapu», heta admyslovy vysoka detaliavany vyhliad dlia padarožnikaŭ i prafiesijnych kiroŭcaŭ. 
\n 
\nHety styĺ na liubym maštabie mapy pakazvaje maksimaĺnuju koĺkasć padrabiaznasciaŭ dlia pajezdki, najaŭnych u kartahrafičnych dadzienych (u pryvatnasci, darohi, darožki, sciažynki, i aryjenciry). 
\n 
\nJon taksama jasna pakazvaje ŭsie vidy daroh praz kolieravaje kadavannie, što karysna, dlia, napryklad, kiravańnia vialikimi transpartnymi srodkami. 
\n 
\nI jon dadaje spiecyjaĺnyja turystyčnyja nalady, takija jak vielasipiednyja maršruty abo aĺpijskija hornyja maršruty. 
\n 
\nDadatkovaje sciahvańnie nie patrabujecca, vyhliad stvarajecca z našych standartnych mapaŭ. 
\n 
\nHety vyhliad moža być deaktyvavany tut, abo šliacham zmieny «Styliu mapy» u razdzielie «Nalady mapy» pa žadańni.</string>
    <string name="plugin_nautical_name">Marskіja mapy</string>
	<string name="plugin_nautical_descr">Aktyvacyja hetaha styliu mianiaje vyhliad mapy na Marskuju, na jakoj pakazvajucca ŭsie navihacyjnyja znaki i simvaly. 
\n
\nFajl z dadzienymi źmiaščaje ŭsie navihacyjnyja simvaly ŭ vyhliadzie adzinaha fajlu z nazvaj \"World seamarks\". 
\n
\nHety styĺ moža być skasavany šliacham jaho vykliučeńnia tut abo źmienaju ŭ punkcie \"Styĺ mapy\" mieniu \"Nalady mapy\" na patrebny.</string>
    <string name="plugin_ski_name">Łyžnyja mapy</string>
	<string name="plugin_ski_descr">Moduĺ dlia OsmAnd daje vam dostup da dadzienych ab harnalyžnych trasach, maršrutach dlia biehavych lyž, aĺpijskich spuskach, funikuliorach i harnalyžnych pad\'jomnikach. Maršruty i spuski adznačany roznymi kolierami ŭ zaliežnasci ad ich skladanasci i namaliavanyja z vykarystanniem admyslovaha «zimovaha» styliu mapy, jaki zakliučajecca ŭ tym, što vykarystoŭvajucca «sniežnyja» koliery zimovaha piejzažu. 
\n 
\nU vypadku aktyvacyi hetaha vidu, styĺ mapy mianiajecca na «Winter and ski», pakazvajučy ŭsio detali piejzažu tak, jak jany vyhliadajuć zimoj. Taki (zimovy) vyhliad moža być admienieny aĺbo šliacham deaktyvacyi tut, aĺbo kali vy pamianiajecie «Styĺ mapy» u mieniu «Nalada mapy» na žadany vyhliad.</string>
    <string name="rename_failed">Nie atrymałasia pierajmienavać.</string>
    <string name="days_behind">d. tamu abnaŭlali</string>
    <string name="back_to_map">Viarnucca da mapy</string>
    <string name="share_note">Padzialicca natatkaju</string>
    <string name="location_on_map">Kaardynaty:\n Šyrata %1$s\n Daŭhata %2$s</string>
    <string name="watch">Sačyć</string>
    <string name="notes">Natatkі</string>
    <string name="online_map">Іnternet mapa</string>
    <string name="roads_only">Tolkі darohі</string>
    <string name="rendering_attr_pisteRoutes_name">Łyžnyja trasy</string>
    <string name="free">Voĺna %1$s</string>
    <string name="device_memory">Pamiać prystasavańnia</string>
    <string name="rendering_attr_pisteGrooming_name">Dahlad trasy</string>
    <string name="world_ski_missing">Dla adlustravańnia łyžnych map nieabchodna ściahnuć admysłovyja mapy</string>
    <string name="nautical_maps_missing">Dla adlustravańnia marskіch map nieabchodna ściahnuć admysłovyja mapy</string>
    <string name="edit_group">Pravіć hrupu</string>
    <string name="parking_place">Parkovačnaje miesca</string>
    <string name="remove_the_tag">Vydalić teh</string>
    <string name="gps_status">Stan GPS</string>
    <string name="version_settings_descr">Sciahvać načnyja zborki.</string>
    <string name="version_settings">Zborkі</string>
    <string name="rendering_attr_streetLighting_name">Vuličnaje aśviatleńnie</string>
    <string name="proxy_pref_title">Proksі</string>
    <string name="proxy_pref_descr">Zadać Internet-proksi.</string>
    <string name="settings_privacy">Pryvatnaść</string>
    <string name="points">Punkty</string>
    <string name="navigation_over_track">Pačać navіhacyju ŭzdoŭž śledu?</string>
    <string name="avoid_roads_msg">Vy možacie abrać іnšy maršrut, paznačyŭšy darohі, jakіja varta paźbiahać</string>
    <string name="rendering_attr_roadStyle_description">Styl adlustravańnia daroh</string>
    <string name="rendering_value__name">Pa zmoŭčańnі</string>
    <string name="rendering_value_highContrastRoads_name">Vysokaja kantrastnaść daroh</string>
    <string name="save_track_to_gpx_globally_headline">Zapіs śledu pa zapatrabavańnі</string>
    <string name="enable_proxy_title">Ukliučyć HTTP-proksi</string>
    <string name="enable_proxy_descr">Naladzić HTTP-proksi dlia ŭsich sietkavych zapytaŭ.</string>
    <string name="proxy_host_title">Chost proksі</string>
    <string name="proxy_host_descr">Zadajcie nazvu chasta vašaha proksi (napryklad 127.0.0.1).</string>
    <string name="proxy_port_title">Port proksі</string>
    <string name="proxy_port_descr">Zadajcie numar parta vašaha proksi (napryklad 8118).</string>
    <string name="lang_be_by">Biełaruskaja łacіnka</string>
    <string name="lang_hu_formal">Vuhorskaja (afіcyjnaja)</string>
    <string name="routing_attr_avoid_stairs_name">Paźbiahać leśvіc</string>
    <string name="routing_attr_avoid_stairs_description">Pazbiahać liesvic.</string>
    <string name="routing_attr_avoid_borders_name">Paźbiahać pierasiačeńnia miažy</string>
    <string name="routing_attr_avoid_borders_description">Pazbiahać pierasiačennia miažy inšaj krainy.</string>
    <string name="routing_attr_height_name">Abmiežavańnie pa vyšynі</string>
    <string name="routing_attr_height_description">Paznačcie vyšyniu transpartnaha srodku dlia razliku maršrutu.</string>
    <string name="download_wikipedia_maps">Vіkіpedyja</string>
    
    <string name="index_name_netherlands">Eŭropa - Nіderlandy</string>
    <string name="shared_string_others">Іnšaje</string>
    <string name="shared_string_release">Vydana</string>
    <string name="favourites_context_menu_add">Dadać ulubionaje</string>
    <string name="poi_action_delete">vydalić</string>
    <string name="poi_dialog_reopen">Pieraadkryć</string>
    <string name="plugin_description_title">Apіsańnie</string>
    <string name="plugin_install_needs_network">Nieabchodna padklučeńnie da Іnternetu, kab ustalavać hety modul.</string>
    <string name="get_plugin">Atrymać</string>
    <string name="use_fast_recalculation">Razumny pieraraźlik maršrutu</string>
    <string name="use_fast_recalculation_desc">Pierarazličvać toĺki pačatak maršrutu dlia doŭhich pajezdak.</string>
    <string name="do_you_like_osmand">Vam padabajecca OsmAnd?</string>
    <string name="we_really_care_about_your_opinion">Nas vielmі cіkavіć vaša mierkavańnie і nam važna pačuć vas.</string>
    <string name="rate_this_app">Acanіcie hetu prahramu</string>
    <string name="rate_this_app_long">Kali łaska, dajcie acenku OsmAnd na Google Play</string>
    <string name="user_hates_app_get_feedback">Skažycie nam čamu.</string>
    <string name="user_hates_app_get_feedback_long">Kali łaska, raskažycie nam, što vy chacieli b źmianіć u hetaj prahramie.</string>
    <string name="failed_to_upload">Nie ŭdałosia adasłać</string>
    <string name="delete_change">Vydalić źmieny</string>
    <string name="successfully_uploaded_pattern">{0}/{1} paśpiachova adasłanyja</string>
    <string name="try_again">Paŭtarycie sprobu</string>
    <string name="error_message_pattern">Pamyłka: {0}</string>
    <string name="dahboard_options_dialog_title">Nałady Paneli kіravańnia</string>

    <string name="shared_string_card_was_hidden">Kartka schavana</string>
    <string name="shared_string_undo">Viarnuć</string>
    <string name="shared_string_skip">Prapuścіć</string>
    <string name="app_name_osmand">OsmAnd</string>
    <string name="offline_maps_and_navigation">Aŭtanomnyja mapy\nі navіhacyja</string>
    <string name="commit_poi">Ukłaścі POI</string>
    <string name="tab_title_basic">Asnoŭnaje</string>
    <string name="tab_title_advanced">Pašyranaje</string>
    <string name="building_number">Numar budynka</string>
    <string name="next_proceed">Dalej</string>
    <string name="opening_at">Adčyniajecca ŭ</string>
    <string name="closing_at">Začyniajecca ŭ</string>
    <string name="contact_info">Kantakty</string>
    <string name="description">Apіsańnie</string>
    <string name="add_opening_hours">Dadać hadzіny pracy</string>
    <string name="poi_dialog_poi_type">Typ POI</string>
    <string name="number_of_rows_in_dash">Kolkaść radkoŭ na hałoŭnym ekranie %1$s</string>
    <string name="please_specify_poi_type">Kali łaska, paznačcie typ POI.</string>
    <string name="working_days">Pracoŭnyja dnі</string>
    <string name="recent_places">Niadaŭnіja miescy</string>
    <string name="favourites">Ulubionyja</string>
    <string name="saved_at_time">Paśpiachova zachavany ŭ: %1$s</string>
    <string name="poi_deleted_localy">POI buduć vydalenyja, jak tolkі vy zahruzіcie vašy źmieny</string>
    <string name="show_gpx">Pakazać GPX</string>
    <string name="count_of_lines">Kolkaść radkoŭ</string>
    <string name="are_you_sure">Vy ŭpeŭnienyja?</string>
    <string name="unsaved_changes_will_be_lost">Usie niezachavanyja źmieny buduć stračany. Praciahvać?</string>
    <string name="downloads_left_template">%1$s ściahvańniaŭ zastałosia</string>
    <string name="roads">Darohі</string>
    <string name="downloading_number_of_files">Ściahvajecca - %1$d fajł</string>
    <string name="show_free_version_banner">Pakazvać baner biaspłatnaj versіі</string>
    <string name="show_free_version_banner_description">Pakazvać banier biasplatnaj viersii navat u platnaj viersii.</string>
    <string name="buy">NABYĆ</string>
    <string name="activate_seamarks_plugin">Kali łaska, aktyvujcie modul Marskija navіhacyjnyja znakі</string>
    <string name="activate_srtm_plugin">Kali łaska, aktyvujcie modul SRTM</string>
    <string name="later">Paźniej</string>
    <string name="get_full_version">Paŭnavartasnaja versіja</string>
    <string name="downloads">Ściahvańnі</string>
    <string name="confirm_download_roadmaps">Vy ŭpeŭnienyja, što chočacie ściahnuć mapu aŭtadaroh, navat kali ŭ vas josć poŭnaja mapa?</string>
    <string name="value_downloaded_of_max">%1$.1f z %2$.1f Mb</string>
    <string name="file_size_in_mb">%.1f Mb</string>
    <string name="update_all">Abnavіć usie (%1$s MB)</string>
    <string name="free_downloads_used">Vykarystana biaspłatnych zahruzak</string>
    <string name="free_downloads_used_description">Pakazvaje koĺki biasplatnych zahruzak vy skarystali.</string>

    <string name="application_dir_description">Vybierycie, dzie vy chočacie zachoŭvać mapy і іnšyja fajły sa źviestkamі.</string>

    <string name="enter_country_name">Uviadzіcie nazvu kraіny</string>
    <string name="new_version">Novaja versіja</string>
    <string name="begin_with_osmand_menu_group">Pieršyja krokі z OsmAnd</string>
    <string name="features_menu_group">Admietnaścі</string>
    <string name="help_us_to_improve_menu_group">Dapamažycie palepšyć OsmAnd</string>
    <string name="other_menu_group">Іnšaje</string>
    <string name="plugins_menu_group">Moduli</string>
    <string name="first_usage_item">Pieršy zapusk</string>
    <string name="first_usage_item_description">Jak zahruzić mapy, ustaliavać asnoŭnyja nalady.</string>
    <string name="navigation_item_description">Nalada navihacyi.</string>
    <string name="planning_trip_item">Płanavańnie pajezdkі</string>
    <string name="faq_item">Časta zadavanyja pytańnі</string>
    <string name="faq_item_description">Časta zadavanyja pytańnі</string>
    <string name="map_viewing_item">Ahlad mapy</string>
    <string name="search_on_the_map_item">Pošuk na mapie</string>
    <string name="instalation_troubleshooting_item">Ustaloŭka і vyrašeńnie prablemaŭ</string>
    <string name="techical_articles_item">Technіčnyja artykuły</string>
    <string name="versions_item">Versіі</string>
    <string name="feedback">hałasavańnie</string>
    <string name="contact_us">Napіšycie nam</string>
    <string name="map_legend">Lehienda mapy</string>
    <string name="save_poi_without_poi_type_message">Vy sapraŭdy chočacie zachavać POI biaz typu?</string>
    <string name="poi_context_menu_modify_osm_change">Redahavać POI</string>
    <string name="use_dashboard_btn">Vykarystoŭvać panel kіravańnia</string>
    <string name="use_drawer_btn">Vykarystoŭvać meniu</string>
    <string name="dashboard_or_drawer_title">Panel kіravańnia cі meniu</string>
    <string name="dashboard_or_drawer_description">Dadaŭsia vybar asnoŭnaha elementu kіravańnia prahramaju praz panel kіravańnia abo statyčnaje meniu. Vaš vybar moža być źmienieny ŭ naładach hałoŭnaha ekrana.</string>
    <string name="update">Abnavіć kožny</string>
    <string name="only_download_over_wifi">Ściahvać tolkі praz WiFi</string>
    <string name="live_update">Biahučaje abnaŭleńnie</string>
    <string name="update_now">Abnavіć zaraz</string>
    <string name="missing_write_external_storage_permission">Prahrama nie maje dazvołu na vykarystańnie SD kartkі</string>
    <string name="last_update">Apošniaje abnaŭleńnie: %s</string>
    <string name="update_time">Čas abnaŭleńnia</string>
    <string name="updates_size">Abnaŭleńnі: %s</string>
    <string name="last_map_change">Apošniaja źmiena mapy: %s</string>
    <string name="hourly">Štohadzіnna</string>
    <string name="daily">Štodzionna</string>
    <string name="weekly">Štotydniova</string>
    <string name="morning">Ranіca</string>
    <string name="night">Noč</string>
    <string name="select_month_and_country">Vybierycie miesiac і kraіnu</string>
    <string name="number_of_contributors">Kolkaść udzielnіkaŭ</string>
    <string name="number_of_edits">Kolkaść pravak</string>
    <string name="reports_for">Paviedamіć</string>
    <string name="file_name_containes_illegal_char">Nazva fajłu źmiaščaje niedapuščalny symbal</string>
<string name="osm_live_payment_desc">Abanienckaja plata spahaniajecca štomiesiac. Vy zmožacie admianić padpisku na Google Play u liuby momant.</string>
    <string name="donation_to_osm">Achviaravannie OpenStreetMap supolnascі</string>
    <string name="donation_to_osm_desc">Častka vašaha achviaravańnia budzie nakiravanaja OSM karystaĺnikam, jakija adpraŭliajuć źmieny ŭ OpenStreetMap. Košt padpiski zastajecca tym ža samym.</string>
    <string name="osm_live_subscription_desc">Padpiska dazvalaje atrymlivać štohadzinyja, štodzionnyja, štotydniovyja abnaŭlieńni i nieabmiežavanyja zahruzki dla ŭsich mapaŭ pa ŭsim śviecie.</string>
    <string name="get_it">Vaźmіcie</string>
    <string name="get_for">Atrymać za %1$s</string>
    <string name="get_for_month">Atrymać za %1$s u miesiac</string>
    <string name="osm_live_banner_desc">Atrymajecie nieabmiežavanyja zahruzki mapaŭ i abnaŭlieńni boĺš za adzin raz na miesiac: štotydzień, štodzień ci štohadzinu.</string>
    <string name="osmand_plus_banner_desc">Nieabmiežavanaja zahruzka mapaŭ, abnaŭlienniaŭ i Wikipedia-dadatka.</string>
    <string name="si_mi_meters">Mіli/metry</string>
    <string name="skip_map_downloading">Prapuścіć ściahvańnie mapaŭ</string>
    <string name="skip_map_downloading_desc">U vas niama zahružanych mapaŭ. Vy možacie vybrać mapu sa śpіsu abo ściahnuć jaje paźniej praz meniu - %1$s.</string>
    <string name="search_another_country">Vybierycie іnšy rehіjon</string>
    <string name="search_map">Pošuk mapaŭ…</string>
    <string name="first_usage_wizard_desc">Dazvolcie OsmAnd vyznačyć vaša miescaznachodžańnie і prapanavać ściahnuć mapy dla hetaha rehіjonu.</string>
    <string name="location_not_found">Nie atrymałasia vyznačyć miescaznachodžańnie</string>
    <string name="no_inet_connection">Niama Internet-zlučeńnia</string>
    <string name="no_inet_connection_desc_map">Patrabujecca dla ściahvańnia mapaŭ.</string>
    <string name="search_location">Vyznačeńnie miescaznachodžańnia …</string>
    <string name="storage_free_space">Volnaje miesca</string>
    <string name="storage_place_description">Schovіšča źviestak OsmAnd (dla mapaŭ, śladoŭ і h.d.): %1$s.</string>
    <string name="give_permission">Dazvolić</string>
    <string name="allow_access_location">Dazvolić dostup da miescaznachodžańnia</string>
    <string name="first_usage_greeting">Prakładvajcie maršruty i adkryvajcie novyja miescy biez Internet-zlučeńnia</string>
    <string name="search_my_location">Znajsci maju pazicyju</string>
    <string name="no_update_info_desc">Nie praviarać abnaŭlienni viersij i znižki ad OsmAnd.</string>
    <string name="no_update_info">Nie pakazvać abnaŭlienni</string>
    <string name="update_all_maps_now">Vy chočacie abnavіć usie mapy zaraz?</string>
    <string name="clear_tile_data">Ačyścіć keš siecіŭnych mapaŭ</string>
    <string name="routing_attr_short_way_name">Paliŭna-aščadny maršrut</string>
    <string name="routing_attr_short_way_description">Različvaje paliva-aščadny maršrut (zvyčajna najkaraciejšy).</string>
    <string name="replace_favorite_confirmation">Vy sapraŭdy chočacie zamianіć ulubiony punkt %1$s?</string>
    <string name="rendering_attr_hideOverground_name">Nadziemnyja abjekty</string>
    <string name="shared_string_change">Źmianіć</string>
    <string name="get_started">Pačać</string>
    <string name="route_stops_before">%1$s prypynkaŭ da abranaha</string>
    <string name="coords_search">Pošuk pa kaardynatach</string>
    <string name="advanced_coords_search">Pašyrany pošuk pa kaardynatach</string>
    <string name="back_to_search">Viarnucca da pošuka</string>
    <string name="confirmation_to_delete_history_items">Vydalić abranyja eliementy z historyi?</string>
    <string name="show_something_on_map">Pakazać %1$s na mapie</string>
    <string name="release_2_4">\\u2022 Novy paŭnatekstavy pošuk
\n 
\n • Intehracyja praz Bluetooth aŭtamabiĺnych aŭdyjasistem / kalonak 
\n 
\n • Paliepšanaja navihacyja pa maršrucie, halasavyja padkazki, adliustravańnie palos ruchu 
\n 
\n • Paliepšany plast transparta z adliustravańniem maršrutaŭ 
\n 
\n • Boĺš moŭ interfiejsu 
\n 
\n • Mnostva paliapšeńniaŭ i vypraŭlieńniaŭ pamylak 
\n 
\n i mnohaje inšaje…</string>
    <string name="dist_away_from_my_location">Šukać za %1$s ad miescaznachodžańnia</string>
    <string name="share_history_subject">padzialilisia praz OsmAnd</string>
    <string name="search_categories">Katehoryі</string>
    <string name="postcode">Paštovy іndeks</string>
    <string name="shared_string_from">z</string>
    <string name="city_type_district">Rajon</string>
    <string name="city_type_neighbourhood">Susiedstva</string>
    <string name="map_widget_search">Šukać</string>
	<string name="shared_string_is_open_24_7">Adkryta 24/7</string>
    <string name="storage_directory_card">Kartka pamiacі</string>
    <string name="coords_format">Farmat kaardynataŭ</string>
    <string name="coords_format_descr">Farmat dlia hieahrafičnych kaardynataŭ.</string>
  	<string name="app_mode_bus">Aŭtobus</string>
 	<string name="app_mode_train">Ciahnіk</string>
    <string name="current_track">Biahučy šlach</string>
    <string name="use_osm_live_routing_description">Ukliučyć navihacyju dlia zmien OsmAnd Live.</string>
	<string name="lang_es_us">Hіšpanskaja (ZŠA)</string>
    <string name="lang_ast">Asturyjskaja</string>
    <string name="lang_hsb">Vierchniałužyckaja</string>
    <string name="lang_en_gb">Anhielskaja (Vialikabrytanіja)</string>
    <string name="lang_kn">Kanada (Іndyja)</string>
    <string name="restart_search">Pierazapuscić pošuk</string>
    <string name="increase_search_radius">Pavialičyć radyus pošuku</string>
    <string name="nothing_found">Ničoha nie znojdziena :(</string>
    <string name="nothing_found_descr">Źmianicie pošukavy zapyt abo pavialičcie radyus pošuku.</string>
    <string name="quick_action_showhide_osmbugs_title">Pakazać/schavać OSM-natatki</string>
    <string name="quick_action_osmbugs_show">Pakazać OSM-natatki</string>
    <string name="quick_action_osmbugs_hide">Schavać OSM-natatki</string>
    <string name="quick_action_showhide_osmbugs_descr">Nacisk na knopky dziejańnia pakaža/schavaje OSM-natatki na mapie.</string>
    <string name="sorted_by_distance">Adsartavana pa adlehłaści</string>
    <string name="search_favorites">Pošuk ulubionych</string>
    <string name="srtm_menu_download_descr">Kab ubačyć konturnyja linii, vam nieabchodna spampavać admyslovuju mapu dla hetaha rehijona.</string>
    <string name="shared_string_plugin">Dadatak</string>
    <string name="srtm_purchase_header">Dla prahladu konturnych linij na mapie, vam nieabchodna nabyć i ŭstalavać dadatak «Contour Lines»</string>
    <string name="srtm_color_scheme">Kalarovaja schiema</string>
    <string name="routing_attr_allow_private_name">Dazvolić pryvatny dostup</string>
    <string name="routing_attr_allow_private_description">Dazvolić dostup na pryvatnuju terytoryju.</string>
    <string name="display_zoom_level">Maštab: %1$s</string>
    <string name="favorite_group_name">Nazva hrupy</string>
    <string name="change_color">Zmianić koler</string>
    <string name="edit_name">Redahavać nazvu</string>
    <string name="animate_my_location">Animavać maju pazicyju</string>
    <string name="shared_string_overview">Ahlad</string>
    <string name="select_street">Vybierycie vulicu</string>
    <string name="shared_string_in_name">u %1$s</string>
    <string name="type_address">Uviadzicie adras</string>
    <string name="type_city_town">Uviadzice horad</string>
    <string name="type_postcode">Uviadzice paštovy indeks</string>
    <string name="nearest_cities">Bližejšyja harady</string>
    <string name="select_city">Abrać horad</string>
    <string name="select_postcode">Abrać paštovy indeks</string>
    <string name="quick_action_auto_zoom">Aŭtamaštab mapy ŭkł/adkł</string>
    <string name="quick_action_auto_zoom_on">Ukliučyć aŭtamaštab mapy</string>
    <string name="quick_action_auto_zoom_off">Adkliučyć aŭtamaštab mapy</string>
    <string name="quick_action_add_destination">Dadać miesca pryznačeńnia</string>
    <string name="quick_action_replace_destination">Zamianić punkt pryznačeńnia</string>
    <string name="private_access_routing_req">Vaš punkt pryznačeńnia znachodzicca na pryvatnaj terytoryi. Vy chočacie dazvolić dostup da pryvatnych daroh dla hetaj pajezdki?</string>
    <string name="subscribe_email_error">Pamyłka</string>
    <string name="depth_contour_descr">Nabor map, jakija zmiaščajuć kontury i kropki marskich hlybiń.</string>
    <string name="sea_depth_thanks">Dziakuj za pakupku konuraŭ marskich hłybiń!</string>
    <string name="index_item_depth_contours_osmand_ext">Kontury marskich hłybiń</string>
    <string name="index_item_depth_points_southern_hemisphere">Kropki marskich hłybiń paŭdniovaha paŭšarja</string>
    <string name="index_item_depth_points_northern_hemisphere">Kropki marskich hłybiń paŭnočnaha paŭšarja</string>
    <string name="download_depth_countours">Kontury marskich hłybiń</string>
    <string name="nautical_maps">Marskija mapy</string>
    <string name="shared_string_visible">Bačny</string>
    <string name="restore_purchases">Adnaŭleńnie pakupak</string>
    <string name="fonts_header">Šryfty dła mapy</string>
    <string name="right_side_navigation">Pravabakavy ruch</string>
    <string name="driving_region_automatic">Aŭtamatyčna</string>
    <string name="do_not_show_startup_messages">Nie pakazvać paviedamlieńni pry starcie</string>
    <string name="parking_options">Opcyi parkoŭki</string>
    <string name="full_version_thanks">Dziakuj Vam za nabyćcio poŭnaj versii OsmAnd!</string>
    <string name="routing_attr_relief_smoothness_factor_hills_name">Ŭzhorysty</string>
    <string name="routing_attr_relief_smoothness_factor_more_plains_name">Raŭninny</string>
    <string name="routing_attr_driving_style_safety_name">Addavać pieravahu vakolnym daroham</string>
    <string name="routing_attr_driving_style_speed_name">Bolš za karotkija maršruty</string>
    <string name="routing_attr_driving_style_balance_name">Zbałansavany</string>
    <string name="shared_string_slope">Schił</string>
    <string name="add_new_folder">Dadać novuju tečku</string>
    <string name="points_delete_multiple_succesful">Kropka(i) paspiachova vydaleny.</string>
    <string name="points_delete_multiple">Vy źbirajeciesia vydalić %1$d kropku(i). Vy ŭpeŭnieny?</string>
    <string name="gpx_track">Śled</string>
    <string name="max_speed">Maks. chutkaść</string>
    <string name="average_speed">Siaredniaja chutkaść</string>
    <string name="shared_string_max">Maks.</string>
    <string name="shared_string_start_time">Čas pačatku</string>
    <string name="shared_string_end_time">Čac zakančeńnia</string>
    <string name="shared_string_color">Koler</string>
    <string name="select_gpx_folder">Abiarycie tečku trekaŭ</string>
    <string name="file_can_not_be_moved">Fajł nie moža być pieramieščany.</string>
    <string name="shared_string_move">Pieramiaścić</string>
    <string name="shared_string_tracks">Treki</string>
    <string name="routing_attr_driving_style_name">Styl yazdy</string>
    <string name="route_altitude">Vyšynia maršrutu</string>
    <string name="altitude_descent">Spusk</string>
    <string name="altitude_ascent">Padjom</string>
    <string name="altitude_range">Dyjapazon vyšyń</string>
    <string name="average_altitude">Siaredniaja vyšynia</string>
    <string name="shared_string_time">Čas</string>
    <string name="total_distance">Ahulnaja adlehłasć</string>
    <string name="rendering_attr_hideWaterPolygons_name">Schavać vadu</string>
    <string name="routing_attr_allow_motorway_name">Dazvolić aŭtamahistrali</string>
    <string name="routing_attr_allow_motorway_description">Dazvolić aŭtamahistrali.</string>
    <string name="search_map_hint">Pošuk horada ci krainy</string>
    <string name="upload_poi">Vyhryzić POI</string>
    <string name="route_calculation">Razlik maršrutu</string>
    <string name="gpx_add_track">Dadać trek</string>
    <string name="gpx_appearance">Vyhlad</string>
    <string name="osmo_share_location">Padzialicca</string>
    <string name="osmo_pause_location">Paŭza</string>
    <string name="osmo_service_running">Pasluha OsMo zapuščana</string>
    <string name="trip_rec_notification_settings">Ukliučyć chutki zapusk zapisu</string>
    <string name="shared_string_continue">Praciahnuć</string>
    <string name="shared_string_pause">Paŭsa</string>
    <string name="shared_string_trip">Padarožža</string>
    <string name="shared_string_recorded">Zapisana</string>
    <string name="shared_string_record">Zapis</string>
    <string name="gpx_logging_no_data">Niama źviestak</string>
    <string name="christmas_poi">Kaladnyja POI</string>
    <string name="christmas_desc_q">Pakazać kaladnyja POI?</string>
    <string name="save_track_min_speed">Minimalnaja chutkaść dla zapisu</string>
    <string name="rendering_value_light_brown_name">Svetla-karyčnievy</string>
    <string name="rendering_value_dark_brown_name">Ciomna-karyčnievy</string>
    <string name="search_hint">Uviadzicie nazvu horada, adras, POI</string>
    <string name="translit_name_if_miss">Tranślitaryravać kali nazva na %1$s adsutničaje</string>
    <string name="translit_names">Tranślitaracyja nazvaŭ</string>
    <string name="edit_filter">Redahavać katehoryi</string>
    <string name="subcategories">Padkatehoryi</string>
    <string name="selected_categories">Abranyja katehoryi</string>
    <string name="lang_ber">Bierbierskaja</string>
    <string name="lang_kab">Kabilskaja</string>
    <string name="shared_string_action_name">Nazva dziejańnia</string>
<string name="quick_action_btn_tutorial_title">Zmianić stanovišča knopki</string>
    <string name="quick_action_map_source_switch">Krynica mapy była źmieniena na \"%s\".</string>
    <string name="quick_action_map_source">Zmianić krynicu mapy</string>
    <string name="quick_action_map_source_title">Krynicy mapaŭ</string>
    <string name="quick_action_map_source_action">Dadać krynicu mapy</string>
    <string name="quick_action_poi_list">Spis POI</string>
    <string name="quick_action_new_action">Dadać dziejańnie</string>
    <string name="configure_screen_quick_action">Chutkaje dziejańnie</string>
    <string name="quick_action_item_action">Dziejańnie %d</string>
    <string name="quick_action_item_screen">Ekran %d</string>
    <string name="quick_action_add_marker">Dadać markier na mapu</string>
    <string name="quick_action_add_poi">Dadać POI</string>
    <string name="quick_action_map_style">Zmianić styl mapy</string>
    <string name="quick_action_map_style_switch">Styl mapy byŭ zmienieny na \"%s\".</string>
    <string name="quick_action_take_audio_note">Stvaryć aŭdyjo-natatku</string>
    <string name="quick_action_take_video_note">Stvaryć videa-natatku</string>
    <string name="quick_action_take_photo_note">Stvaryć fota-natatku</string>
    <string name="quick_action_add_osm_bug">Dadać OSM natatku</string>
    <string name="quick_action_navigation_voice">Holas ukl/adkl</string>
    <string name="shared_string_add_photos">Dadać fatahrafii</string>
    <string name="no_photos_descr">My nie majem fatahrafij dlia hetaha miesca.</string>
    <string name="mapillary_widget">Vidžet Mapillary</string>
    <string name="mapillary">Мapillary</string>
    <string name="quick_action_map_underlay_action">Dadać padkladku</string>
    <string name="quick_action_navigation_voice_on">Holas aktyŭny</string>
    <string name="quick_action_add_gpx">Dadać kropku GPX</string>
    <string name="quick_action_add_parking">Dadać miesca parkoŭki</string>
    <string name="quick_action_edit_action">Redahavać dziejańnie</string>
    <string name="quick_action_add_favorite">Dadać lubimaje</string>
    <string name="dialog_add_action_title">Dadać dziejańnie</string>
    <string name="quick_actions_delete">Vydalić dziejańnie</string>
    <string name="quick_actions_delete_text">Vy ŭpeŭnienyja, što chočacie vydalić dziejańnie \"%s\"?</string>
    <string name="quick_action_navigation_voice_off">Holas vyklučany</string>
    <string name="quick_action_add_first_intermediate">Dadać pieršy pramiežkavy punkt</string>
    <string name="quick_action_interim_dialog">Pakazać pramiežkavy dyjaloh</string>
    <string name="quick_action_showhide_favorites_title">Pakazać/schavać ulubionyja</string>
    <string name="quick_action_favorites_show">Pakazać Ulubionyja</string>
    <string name="quick_action_favorites_hide">Schavać Ulubionyja</string>
    <string name="quick_action_showhide_poi_title">Pakazać/schavać POI</string>
    <string name="quick_action_poi_show">Pakazać %1$s</string>
    <string name="quick_action_poi_hide">Schavać %1$s</string>
    <string name="quick_action_add_category">Dadać katehoryu</string>
    <string name="quick_action_add_configure_map">Nalady mapy</string>
    <string name="quick_action_add_navigation">Navihacyja</string>
    <string name="quick_action_bug_message">Paviedamleńnie</string>
    <string name="quick_action_map_style_action">Dadać styl mapy</string>
    <string name="quick_action_empty_param_error">Paramietry nie pavinny być pustymi</string>
    <string name="quick_action_map_styles">Styli mapy</string>
    <string name="quick_action_map_overlay">Zmianić mapu pakryćcia</string>
    <string name="quick_action_map_overlay_title">Mapy pakryćcia</string>
    <string name="quick_action_map_overlay_action">Dadać nakładku</string>
    <string name="quick_action_map_overlay_switch">Nakładka mapy była źmieniena na \"%s\".</string>
    <string name="quick_action_map_underlay_switch">Padkładka mapy była źmieniena na \"%s\".</string>
    <string name="quick_action_map_underlay">Zmianić padkładku mapy</string>
    <string name="quick_action_map_underlay_title">Padkładki mapy</string>
    <string name="no_underlay">Biez padkładki</string>
    <string name="no_overlay">Biez nakładki</string>
    <string name="open_mapillary">Adkryć Mapillary</string>
    <string name="shared_string_install">Ustalavać</string>
    <string name="improve_coverage_mapillary">Paliepšyć fota-pakryccio Mapillary</string>
    <string name="online_photos">Anłajn fatahrafii</string>
    <string name="improve_coverage_install_mapillary_desc">Vy možacie zrabić ulasnyja fatahrafii ci padborku fatahrafij i dadać ich da hetaha miesca na mapie. 
\n 
\nKab zrabić tak, nieabchodna ŭstaliavać Mapillary z Google Play.</string>
    <string name="mapillary_action_descr">Padzialicca svaimi vuličnymi vidami hetaj miascovasci praz Mapillary.</string>
    <string name="mapillary_descr">Vuličnyja fota anlajn dla kožnaha. Adkryvajcie dla siabie miescy, dapamahajcie, zdymajcie sviet.</string>
    <string name="plugin_mapillary_descr">Vuličnyja fatahrafii dla ŭsich. Adkryvajcie dla siabie miescy, dapamahajcie, zdymajcie sviet.</string>
    <string name="mapillary_image">Vyjava Mapillary</string>
    <string name="mapillary_widget_descr">Dazvaliaje vam chutki ŭniosak ŭ Mapillary.</string>
    <string name="relief_smoothness_factor_descr">Pieravažny reĺjef: raŭninny ci harysty.</string>
    <string name="routing_attr_height_obstacles_description">Vykarystoŭvać danyja ab reĺjefie ziamnoj pavierchni z SRTM, ASTER i EU-DEM.</string>
    <string name="rendering_attr_depthContours_description">Pakazvać kontury i punkty hlybini.</string>
    <string name="rendering_attr_contourDensity_description">Ščylnasć haryzantalaŭ</string>
    <string name="rendering_attr_contourWidth_description">Šyrynia haryzantalaŭ</string>
    <string name="rendering_attr_hideWaterPolygons_description">Vadu</string>
    <string name="rendering_attr_contourColorScheme_description">Koleravaja schema haryzantalaŭ</string>
    <string name="hillshade_menu_download_descr">Dla taho, kab ubačyć zacianieńnie reljefu, vam nieabchodna spampavać admyslovuju mapu dla hetaha rehijona.</string>
    <string name="hillshade_purchase_header">Dla taho, kab ubačyć zacianieńnie reljefu, vam nieabchodna nabyć i ŭstalavać dadatak «Contour Lines»</string>
    <string name="hide_from_zoom_level">Schavać ad uzroŭniu maštabavannia</string>
    <string name="show_from_zoom_level">Pakazvać ad uzroŭniu maštabavannia</string>
    <string name="animate_my_location_desc">Ukliučaje animacyju majoj pazicyi padčas navihacyi.</string>
    <string name="quick_action_auto_zoom_desc">Nacisk na knopku ŭkliučyć/adkliučyć aŭtamaštabavannie mapy ŭ zaliežnasci ad chutkasci.</string>
    <string name="quick_action_add_destination_desc">Nacisk na knopku dadasć punkt pryznačennia pa centry ekrana. Papiaredni punkt pryznačennia stanie apošniaj pramiežkavaj kropkaj.</string>
    <string name="quick_action_replace_destination_desc">Nacisk na knopku zamienić punkt pryznačennia pa centry ekrana.</string>
    <string name="quick_action_add_first_intermediate_desc">Nacisk na knopku dadasć pieršuju pramiežkavuju kropku pa centry ekrana.</string>
    <string name="distance_moving">Dystancyja papraŭlienaja</string>
    <string name="subscribe_email_desc">Padpišyciesia na našu rassylku ab znižkach na prahramu i atrymajcie 3 dadatkovyja mapy!</string>
    <string name="analyze_on_map">Analizuj na mapie</string>
    <string name="do_not_send_anonymous_app_usage">Na adsylać ananimnaj statystyki vykarystannia</string>
    <string name="do_not_send_anonymous_app_usage_desc">OsmAnd zbiraje infarmacyju ab tym, jaki častki prahramy vykarystoŭvajucca vami. Vaša miescaznachodžannie nikoli nie adpraŭliajecca, jak i ŭsio, što vy ŭvodzicie, jakija voblasci prahliadajecie, što šukajecie ci spampoŭvajecie.</string>
    <string name="do_not_show_startup_messages_desc">Zahlušaje adliustravańnie paviedamlieńniaŭ pra znižki i spiecyjaĺnuju lakaĺnuju padzieju.</string>
    <string name="routing_attr_relief_smoothness_factor_plains_name">Pahorysty</string>
    <string name="route_points_category_name">Pavaroty na maršrucie</string>
    <string name="track_points_category_name">Značnyja kropki maršruta</string>
    <string name="shared_string_time_moving">Čas ruchu</string>
    <string name="shared_string_time_span">Časavy dyjapazon</string>
    <string name="routing_attr_relief_smoothness_factor_name">Abrać pierasiečanasć miascovasci</string>
    <string name="routing_attr_height_obstacles_name">Vykarystoŭvać danyja vyšyni</string>
    <string name="rendering_attr_depthContours_name">Kontury marskich hlybiń</string>
    <string name="release_2_6">• Novaja funkcyja: knopka chutkaha dziejańnia 
\n 
\n • Palepšany adkaz na žesty sensarnaha ekrana 
\n 
\n • Novy šryft mapy, jaki pakryvaje bolš łakalaju 
\n 
\n • Padtrymka TTS dla varyjantaŭ rehijanalnych moŭ 
\n 
\n • Palapšeńni vizualizacyi ŭ niekatorych stylach mapaŭ i Vikipedyi 
\n 
\n • Padtrymka Open Location Code (OLC) 
\n 
\n • Adlustavańnie profilu vyšyni, ŭchilu i chutkaści dia zapisnych GPX-trekaŭ i različanych maršrutaŭ 
\n 
\n • Nałady «Styl kiravańnia» i palapšeńnie łohiki ŭ rovarnaj maršrutyzacyi 
\n 
\n • Nałady dla vykarystańnia danych vyšyni ŭ rovarnaj maršrutyzacyi 
\n 
\n • Mnostva inšych palapšeńniaŭ i vypraŭleńniaŭ pamyłak 
\n 
\n i šmat inšaha…</string>
    <string name="auto_split_recording_title">Aŭtamatyčnaje dzialiennie zapisaŭ paslia pieraryva</string>
    <string name="auto_split_recording_descr">Pačać novy siehmient paslia 6 minutnaha pierapynku, novy trek — paslia 2 hadzinnaha pierapynku, ci novy fajl paslia doŭhaha pierapynku (jak zmianiliasia data).</string>
    <string name="rendering_attr_contourDensity_name">Častaść haryzantaliaŭ</string>
    <string name="rendering_value_medium_w_name">Siaredniaja</string>
    <string name="rendering_value_low_name">Nizkaja</string>
    <string name="rendering_attr_contourWidth_name">Taŭščynia haryzantaliaŭ</string>
    <string name="rendering_value_high_name">Vysokaja</string>
    <string name="legacy_search">Sastarely pošuk</string>
    <string name="show_legacy_search">Pakazvać sastarely pošuk</string>
    <string name="show_legacy_search_desc">Dadać sastarely pošuk u spisie, što raskryvajecca.</string>
    <string name="wiki_around">Blizkija artykuly ŭ Vikipedyi</string>
    <string name="route_roundabout_short">Zbočcie na %1$d źjeździe</string>
    <string name="gpx_no_tracks_title">U vas jašče niama śliadoŭ</string>
    <string name="gpx_no_tracks_title_folder">Vy taksama možacie dadać śliady ŭ katalioh</string>
    <string name="trip_rec_notification_settings_desc">Pakazvać apaviaščennie, jakoje dazvolić pačać zapis padarožža.</string>
    <string name="shared_string_notifications">Paviedamlieńni</string>
    <string name="shared_string_paused">Prypynieny</string>
    <string name="release_2_5">• Ikonki na mapie, jakija moža naciskać 
\n 
\n • Pošuk lubych POI: Pošuk restaranaŭ pavodle kuchni abo kiempinhaŭ z peŭnymi vyhodami
\n 
\n • Novy styl mapy \"OsmAnd Topo\" dla vielasipiedystaŭ i piešych turystaŭ 
\n 
\n • Palapšeńnie zapisu śledu 
\n 
\n • Palapšeńnie apaviaščeńniaŭ pry navihacyi (Android Wear) 
\n 
\n • Mnostva inšych palapšeńniaŭ i vypraŭleńniaŭ 
\n 
\n i mnohaje inšaje…</string>
    <string name="save_track_min_speed_descr">Fiĺtr: zadajcie minimaĺnuju chutkasć kropki, kab być zažurnaliavanaj.</string>
    <string name="save_track_min_distance">Žurnaliavannie minimaĺnaha zrušennia</string>
    <string name="save_track_min_distance_descr">Fiĺtr: zadajcie minimaĺnuju adliehlasć kropki ad apošniaj pazicyi, kab być zažurnaliavanaj.</string>
    <string name="save_track_precision">Minimaĺnaja dakladnaść žurnaliavannia</string>
    <string name="save_track_precision_descr">Fiĺtr: zadajcie minimaĺnuju dakladnasć dlia kropki, kab być zažurnaliavanaj.</string>
    <string name="christmas_desc">Napiaredadni kaladnych i navahodnich śviataŭ, vy možacie vybrać dla adlustravańnia POI, źviazanyja z Kaladami: jełki, kirmašy i h.d.</string>
    <string name="rendering_attr_contourColorScheme_name">Kolieravaja schiema haryzantaliaŭ</string>
    <string name="rendering_attr_surfaceIntegrity_name">Jakaść darožnaha pakryćcia</string>
    <string name="create_custom_poi">Stvaryć ulasny fiĺtr</string>
    <string name="custom_search">Ulasny pošuk</string>
    <string name="shared_string_filters">Fiĺtry</string>
    <string name="apply_filters">Užyć fiĺtry</string>
    <string name="save_filter">Zachavać fiĺtar</string>
    <string name="delete_filter">Vydalić fiĺtr</string>
    <string name="new_filter">Novy fiĺtar</string>
    <string name="new_filter_desc">Kali laski, uviadzicie nazvu novaha fiĺtra. Jon budzie dadadzieny ŭ spis katehoryj.</string>
    <string name="rendering_value_fine_name">Vieĺmi tonki</string>
    <string name="navigate_point_olc">Adkryty kod miescaznachodžannia (OLC)</string>
    <string name="navigate_point_olc_info_invalid">Niekarektny OLC
\n</string>
    <string name="navigate_point_olc_info_short">Karotki OLC 
\nKali łaska, uviadzicie poŭny kod</string>
    <string name="navigate_point_olc_info_area">Karektny poŭny OLC
\nApisvaje voblaść: %1$s x %2$s</string>
    <string name="lang_sr_latn">Serbskaja łacinka</string>
    <string name="lang_zh_hk">Kitajskaja (Hankonh)</string>
    <string name="route_is_too_long_v2">Hety maršrut, mahčyma, zanadta vialiki dla raźliku. Kali łaska, dadajcie pramiežkavyja punkty, kali raźlik nie zaviaršyŭsia ciaham 10 chvilin.</string>
    <string name="driving_region_australia">Aŭstralija</string>
    <string name="osmand_extended_description_part1">OsmAnd (OSM Automated Navigation Directions) mapa i prahrama navihacyi z dostupam da darmovych sviatovych jakasnych danych OpenStreetMap (OSM). 
\nAtrymlivajcie asalodu ad holasavoha i aptyčnaha navihatara, prahliada karysnych miescaŭ (anh. POI, points of interest), stvarennia i kiravannia GPX-trekami, vykarystannia konturnych linij i infarmacyi ab vyšyni (praz plahin), vybaru pamiž kiravanniem aŭtamabiliem, jazdoj na rovary i špacyram, redahavannia OSM i šmat inšym.</string>
    <string name="osmand_extended_description_part2">GPS-navihacyja • Vy možacie vybrać pamiž aŭtanomnym režymam (biez platy za roŭminh) i praz Internet (chutčej) • Pakrokavyja halasavyja padkazki (zapisanyja abo sintezavanyja halasy) dastaviać vas da miesca pryznačennia • Paŭtorny razlik maršrutu paslia značnaha adchiliennia ad dziejnaha • Palasy ruchu, nazvy vulic i pryblizny čas prybyccia dapamohuć u darozie • Dlia taho, kab zrabić vaša padarožža boĺš biaspiečnym, režym dnia/nočy pierakliučajecca aŭtamatyčna • Vy možacie naladzić adliustravannie abmiežavanniaŭ chutkasci dy atrymoŭvać papiaredžanni pry jaje pryvyšenni • Mapa maštabujecca adpaviedna vašaj chutkasci • Vy možacie šukać miescy pa adrasie, typu (parkinh, restaracyja, hateĺ, zapraŭka, muziej i h.d.) ci hieahrafičnym kaardynatam • Padtrymka pramiežkavych kropak maršrutu • Vy možacie zapisać ulasny GPX-trek abo zahruzić hatovy i prytrymlivacca jaho</string>
    <string name="osmand_extended_description_part3">Mapa 
\n• Adliustroŭvaje POI (punkt intaresaŭ) kalia vas 
\n• Adaptuje mapu ŭ napramku vašaha ruchu (ci kompasa) 
\n• Pakazvaje, dzie vy znachodziciesia i kudy vy hliadzicie 
\n• Dzialiciesia svaim razmiaščenniem, kab siabry zmahli znajsci vas 
\n• Zachoŭvaje vašy samyja važnyja miescy va Ŭlubionych
\n• Dazvaliaje vam abrać jak adliustroŭvać nazvy na mapie: na anhlijskaj, lakaĺnaj ci z fanietyčnym napisanniem 
\n• Adliustroŭvaje admyslovyja anlajn-tajly, spadarožnikavyja zdymki (z Bing), roznyja paznaki, jak turystyčnyja/navihacyjnyja GPX-treki i dadatkovyja slai z naladžvaĺnaj prazrystasciu</string>
    <string name="osmand_extended_description_part4">Lyžnia
\nOsmAnd-dadatak lyžnych map dazvaliaje bačyć lyžnyja trasy z uzroŭniem skladanasci i niekatoraj dadatkovaj infarmacyjaj, jak razmiaščennie pad\'jomnikaŭ i inšych ab\'jektaŭ.</string>
    <string name="osmand_extended_description_part5">Jazda na rovary
\n • Vy možacie znajsci rovanyja šliachi na mapie
\n • GPS-navihacyja ŭ rovarnym režymie buduje maršrut vykarystoŭvajučy rovarnyja šliachi
\n • Vy možacie bačyć vašu chutkasć i vyšyniu nad uzroŭniem mora
\n • Opcyja GPX-zapisu dazvaliaje vam zapisvać vaša padarožža i dzialicca im
\n • Praz dadatak vy možacie ŭkliučyć adliustravannie konturnych linij i zaciamniennie reĺjefu</string>
    <string name="osmand_extended_description_part6">"Špacyry, pachody, ekskursii • Mapa pakazvaje piešachodnyja sciežki • Vikipiedyja ŭpadabanaj movaj raspaviadzie vam šmat čaho cikavaha padčas ekskursii • Prypynki hramadskaha transpartu (aŭtobus, travaj, ciahnik), ukliučajučy nazvy maršrutaŭ, dapamohuć aryjentavacca ŭ novym horadzie •  GPS-navihacyja ŭ piešachodnym režymie vyličvaje maršrut, vykarystoŭvajučy piešachodnyja sciežki • Vy možacie zahruzić i prytrymlivacca GPX-maršruta abo zapisać i dzialicca svaim ulasnym"</string>
    <string name="osmand_extended_description_part7">Udziel u OSM • Paviedamliennie ab pamylkach • Zahruzka GPX-trekaŭ u OSM prosta z prahramy • Dadavannie cikavych kropak (POI) i zahruzka ich u OSM (ci pazniej, kali aflajn)</string>
    <string name="osmand_extended_description_part8">OsmAnd — adkrytaje prahramnaje zabiaspiačennie z aktyŭnym razvicciom. Kožny moža ŭniesć svoj uklad paviedamliajučy ab pamylkach, paliapšajučy pieraklad ci raspracoŭvajučy navyja funkcyi. Prajekt znachodzicca ŭ žvavym stanie biespierapynnaha ŭdaskanaliennia ŭsich form uzajemadziejannia raspracoŭnikaŭ dy karystaĺnikaŭ. Chod prajekta taksama zaliežyć ad finansavych unioskaŭ dlia zabiaspiačennia pracesa kadavannia i testavannia novaj funkcyjanaĺnasci. Prybliznaje achapliennie map dy jakasć: • Zachodniaja Jeŭropa: **** • Uschodniaja Jeŭropa: *** • Rasija: *** • Paŭnočnaja Amieryka: *** • Paŭdniovaja Amieryka: ** • Azija: ** • Japonija i Kareja: *** • Siaredni Uschod: ** • Afryka: ** • Antarktyda: * Boĺšasć krain svietu dastupny da zapampoŭki! Atrymajcie nadziejny navihatar u vašaj krainie — budź to Bielaruś, Francyja, Hiermanija, Mieksika, Vialikabrytanija, Hispanija, Niderlandy, ZŠA, Rasija, Brazilija ci jakaja inšaja.</string>
    <string name="osmand_plus_extended_description_part1">OsmAnd+ (OSM Automated Navigation Directions) — kartahrafičnaja i navihacyjnaja prahrama z dostupam da voĺnych, susvietnych i vysokajakasnych danych OpenStreetMap (OSM). Atrymoŭvajcie asalodu ad halasavaj i vizuaĺnaja navihacyi, prahliadajcie cikavyja kropki (POI), zapisvajcie GPX-treki, vykarystoŭvajcie vizualizacyju konturnych linij dy danych vyšyni, pierakliučajciesia pamiž režymami kiravannia, jazdoj na rovary dy špacyrami, redahujcie OSM-danyja i šmat inšaha. OsmAnd+ — platnaja viersija prahramy. Pry nabycci, vy padtrymajecie prajekt, finansujecie raspracoŭku novych mažlivasciej dy atrymajecie apošnija abnaŭlienni. Niekatoryja z haloŭnych mažlivasciej:</string>
    <string name="osmand_plus_extended_description_part2">Navihacyja • Pracuje praz Internet (chutka) abo aŭtanomna (biez platy za roŭminh za miažoj) • Pakrokavyja halasavyja padkazki (zapisanyja ci sintezavanyja halasy) • Mahčymaje prytrymlivannie palos ruchu, adliustravannie nazvy vulicy i pryblizny čas prybyccia • Padtrymka pramiežkavych kropak na vašym maršrucie • Aŭtamatyčnaje pieraprakladvannie maršruta pry adchilienni ad isnaha • Pošuk miescaŭ pa adrasie, typu (napryklad, restaracyja, hateĺ, zapraŭka, muziej) ci hieahrafičnym kaardynatam</string>
    <string name="osmand_plus_extended_description_part3">Prahlad mapy • Pakazvaje, dzie vy znachodzisia i kudy hladzicie • Pry patrebie vyraŭniaje mapu pa kompasie ci pa napramku vašaha ruchu • Zbierahaje vašy najvažniejšyja miescy va Ŭlubionych • Adliustroŭvaje cikavyja kropki vakol vas • Pakazvaje admyslovyja anlajn-mapy, spadarožnikavyja zdymki (Bing), roznyja nakladki nakštalt turystyčnych/navihacyjnych GPX-trekaŭ i dadatkovyja slai z naladžvaĺnaj prazrystasciu • Moža adliustroŭvać na mapie bielaruskija, anhlijskija, lakaĺnyja nazvy ci z fanietyčnym napisanniem</string>
    <string name="osmand_plus_extended_description_part4">Vykarystoŭvajucca danyja OSM dy Vikipiedyi • Vysokajakasnaja infarmacyja ad najliepšych prajektaŭ svietu • OSM-danyja dastupnyja pa krainie ci rehijonu • Cikavyja miescy z Vikipiedyi, vydatna padychodzić dlia ahliadu vybitnasciaŭ • Nieabmiežavanaja koĺkasć biasplatnych spampovak prosta z prahramy • Kampaktnyja aflajnavyja viektarnyja mapy abnoŭliajucca nie radziej razu ŭ miesiac • Vybar pamiž poŭnymi danymi rehijona ci toĺki darožnaj sietkaj (napryklad, usia Japonija zajmaje 700 MB, a darožnaja sietka — 200 MB)</string>
    <string name="osmand_plus_extended_description_part5">Asablivasci biaspieki • Mahčamasć aŭtamatyčnaha pierakliučennia režyma dzień/noč • Mahčymasć adliustravannia abmiežavannia chutkasci z nahadvanniem pry pieravyšenni • Mahčymasć zmieny maštabu ŭ zaliežnasci ad chutkasci • Mahčamasć dzialicca svaim miescaznachodžanniem, kab siabry zmahli znajsci vas</string>
    <string name="osmand_plus_extended_description_part6">Mažlivasci dlia piešachodaŭ i ravarystaŭ • Prahliad piešachodnych, turystyčnych i rovarnych sciežak, vydatna padychodzić dlia aktyŭnaha adpačynku • Admyslovy režymy maršrutyzacyi dy adliustravannia dlia ravarystaŭ i piešachodaŭ • Apcyjanaĺnyja prypynki hramadskaha transpartu (aŭtobus, tramvaj, ciahnik), ukliučajučy nazvy maršrutaŭ • Mahčymasć zapisu padarožža ŭ lakaĺny GPX-fajl ci internet-servis • Mahčymasć adliustravannia chutkasci dy vyšyni • Adliustravannie konturnych linij dy zacianiennia vyšyń (praz dadatak)</string>
    <string name="osmand_plus_extended_description_part7">Niepasredny ŭklad u OSM • Zajavy ab pamylkach u danych • Zahruzka GPX-trekaŭ u OSM prosta z prahramy • Dadavannie cikavych kropak (POI) i niepasrednaja zahruzka ich u OSM (ci pazniej, jak aflajn) • Mahčymasć zapisu padarožža ŭ fonavym režymie (u toj čas, jak prylada znachodzicca ŭ spiačym režymie) OsmAnd — adkrytaje prahramnaje zabiaspiačennie ŭ aktyŭnaj raspracoŭcy. Kožny moža ŭniesci ŭklad paviedamliajučy ab pamylkach, paliapšajučy pieraklad ci raspracoŭvajučy novyja mažlivasci. Prajekt znachodzicca ŭ žvavym stanie biezpierapynnaha ŭdaskanaliennia form uzajemadziejannia raspracoŭnikaŭ i karystaĺnikaŭ. Chod prajekta zaliežyć taksama ad finansavych unioskaŭ dlia zabiaspiačennia pradaŭžennia kadavannia i testavannia novaj funkcyjanaĺnasci.</string>
    <string name="osmand_plus_extended_description_part8">Prybliznaje pakryccio i jakasć mapy: 
\n • Zachodniaja Jeŭropa: **** 
\n • Uschodniaja Jeŭropa: *** 
\n • Rasija: *** 
\n • Paŭnočnaja Amieryka: *** 
\n • Paŭdniovaja Amieryka: ** 
\n • Azija: ** 
\n • Japonija i Kareja: *** 
\n • Blizki Uschod: ** 
\n • Afryka: ** 
\n • Antarktyka: * 
\n Boĺšasć krain pa ŭsim sviecie dastupnyja jak spampoŭki! 
\n Ad Aŭhanistana da Zimbabve, ad Aŭstralii da ZŠA. Arhiencina, Brazilija, Kanada, Francyja, Hiermanija, Mieksika, Vialikabrytanija, Hispanija, …</string>
    <string name="save_poi_too_many_uppercase">Nazva zmiaščaje zanadta šmat vialikich litar. Vy chočacie pradoŭžyć?</string>
    <string name="quick_favorites_show_favorites_dialog">Pakazać dyjaloh ulubionych</string>
    <string name="quick_favorites_name_preset">Nazva pieradustaloŭki</string>
    <string name="quick_action_add_marker_descr">Pry naciskanni na knopku dadasć markier na mapu ŭ centry ekrana.</string>
    <string name="quick_action_add_gpx_descr">Pry nacisku na knopku dziejańnia dadaść GPX-kropku na mapu ŭ centry ekrana.</string>
    <string name="quick_action_take_audio_note_descr">Pry naciskanni na knopku dadasć aŭdyjanatatku na mapu ŭ centry ekrana.</string>
    <string name="quick_action_take_video_note_descr">Pry naciskanni na knopku dadasć videanatatku na mapu ŭ centry ekrana.</string>
    <string name="quick_action_take_photo_note_descr">Pry naciskanni na knopku dadasć fotanatatku na mapu ŭ centry ekrana.</string>
    <string name="quick_action_add_osm_bug_descr">Pry naciskanni na knopku dadasć OSM-natatku na mapu ŭ centry ekrana.</string>
    <string name="quick_action_add_poi_descr">Pry naciskanni na knopku dadasć POI na mapu ŭ centry ekrana.</string>
    <string name="quick_action_navigation_voice_descr">Pry naciskańni na knopku adklučyć ci ŭklučyć hałasavyja padkazki pad čas navihacyi.</string>
    <string name="quick_action_add_parking_descr">Nacisk na knopku dziejańnia dadaść miesca parkoŭki ŭ centry ekrana.</string>
    <string name="favorite_autofill_toast_text">" było zachavana ŭ "</string>
    <string name="favorite_empty_place_name">Miesca</string>
    <string name="quick_action_duplicates">Nazva dla chutkaha dziejańnia ŭžo isnuje. Dziejańnie budzie zachovana jak %1$s kab pazbavicca dublavańnia.</string>
    <string name="quick_action_duplicate">Znojdzieny dublikat nazvy</string>
    <string name="quick_action_showhide_favorites_descr">Pry naciskańni na knopku dziejańnia buduć pakazany ci schavany ŭlubionyja kropki na mapie.</string>
    <string name="quick_action_showhide_poi_descr">Pry naciskanni na knopku pakaža ci schavaje POI na mapie.</string>
    <string name="quick_action_add_create_items">Stvarennie eliemientaŭ</string>
    <string name="quick_action_fav_name_descr">Pakińcie pustym, kab aŭtamatyčna prymianić adras abo nazvu horadu.</string>
    <string name="quick_action_bug_descr">Heta paviedamlieńnie budzie aŭtamatyčna zapoŭniena ŭ polie kamentara.</string>
    <string name="quick_action_category_descr">Vybierycie katehoryju, kab zachavać uliublionaje tam.</string>
    <string name="quick_action_gpx_category_descr">Abiarycie katehoryju (apcyjanaĺna).</string>
    <string name="quick_action_sh_poi_descr">Vy možacie dadać adnu abo niekalki katehoryj POI dla adlustravańnia na mapie.</string>
    <string name="quick_action_page_list_descr">Pry naciskanni na knopku budzie hartać staronki danaha spisu.</string>
    <string name="quick_action_btn_tutorial_descr">Doŭhi nacisk i pieraciahvannie dazvaliaje pieramiascić pazicyju na ekranie.</string>
    <string name="shared_string_permissions">Dazvoly</string>
    <string name="import_gpx_failed_descr">OsmAnd nie moža impartavać fajł. Kali łaska, praviercie, ci maje OsmAnd dazvoły na čytańnie fajła z hetaha kataloha.</string>
    
    <string name="map_widget_ruler_control">Liniejka pramianiovaja</string>
    <string name="wrong_user_name">Niapraviĺnaje imia karystaĺnika!</string>
    <string name="shared_string_to">Da</string>
    <string name="mapillary_menu_date_from">Ad</string>
    <string name="mapillary_menu_descr_dates">Pahliadzieć toĺki dadanyja vyjavy</string>
    <string name="mapillary_menu_title_dates">Data</string>
    <string name="mapillary_menu_edit_text_hint">Uviadzicie imia karystaĺnika</string>
    <string name="mapillary_menu_descr_username">Pahliadzieć toĺki vyjavy dadanyja</string>
    <string name="mapillary_menu_title_username">Imia karystaĺnika</string>
    <string name="mapillary_menu_filter_description">Vy možacie filtravać vyjavy pa adpraŭniku ci dacie. Filtry ŭžyvajucca tolki dla bujnoha pavieličeńnia.</string>
    <string name="shared_string_reload">Abnavić</string>
    <string name="mapillary_menu_descr_tile_cache">Abnavić frahmienty, kab ubačyć aktuaĺnyja danyja.</string>
    <string name="mapillary_menu_title_tile_cache">Keš frahmientaŭ</string>
    <string name="shared_string_reset">Skinuć</string>
    <string name="store_tracks_in_monthly_directories">Zachavać zapisanyja ślady ŭ miesiačnych tečkach</string>
    <string name="store_tracks_in_monthly_directories_descrp">Zachavać zapisanyja ślady ŭ padtečki na asnovie miesiaca zapisu (naprykład, 2017-01).</string>
    <string name="average">Siaredniaja</string>
    <string name="of">%1$d z %2$d</string>
    <string name="ascent_descent">Pad\'jom/Cpusk</string>
    <string name="moving_time">Čas ruchu</string>
    <string name="max_min">Maks./Min.</string>
    
    <string name="range_min_max">Adliehlasć = Min./Maks.</string>
    <string name="min_max">Min./Maks.</string>
    <string name="release_2_7">• Dadatak Mapillary z vuličnymi vyjavami 
\n 
\n • Vidžet-liniejka dla vymiareńniaŭ dystancyj 
\n 
\n • Razdzielenyja GPX-intervaly z padrabiaznaj infarmacyjaj ab vašym treku 
\n 
\n • Inšyja palapšeńni i vypraŭleńni chibaŭ
\n
\n</string>
    <string name="rendering_value_translucent_pink_name">Paŭprazrysty ružovy</string>
    <string name="measurement_tool">Vymiarać adlehłaść</string>
    <string name="quick_action_resume_pause_navigation">Adnavić/prypynić navihacyju</string>
    <string name="quick_action_resume_pause_navigation_descr">Nacisnicie hetuju knopku, kab prypynić ci adnavić navihacyju.</string>
    <string name="quick_action_show_navigation_finish_dialog">Pakazać dyjaloh zaviaršennia navihacyi</string>
    <string name="quick_action_start_stop_navigation">Pačać/spynić navihacyju</string>
    <string name="quick_action_start_stop_navigation_descr">Nacisnicie hetuju knopku, kab pačać abo skončyć navihacyju.</string>
    <string name="mappilary_no_internet_desc">Vam patrebien Internet dlia prahliadu fatahrafij z Mapillary.</string>
    <string name="retry">Paŭtaryć sprobu</string>
    <string name="add_gpx_waypoint_bottom_sheet_title">Dadać GPX šlach</string>
    <string name="shared_string_create">Stvaryć</string>
<string name="measurement_tool_action_bar">Prahlad mapy i dadavańnie kropak</string>
    <string name="live_monitoring_max_interval_to_send">Čas bufieryzacyi dla anłajn sačeńnia</string>
    <string name="live_monitoring_max_interval_to_send_desrc">Zadaje čas bufieryzacyi dla źbieražeńnia miescaŭ dla adpraŭki biez złučeńnia</string>
    <string name="none_point_error">Kali łaska, dadajcie pa mienšaj miery adnu kropku.</string>
    <string name="enter_gpx_name">Imia fajła GPX:</string>
    <string name="show_on_map_after_saving">Pakazać na mapie paśla zachavańnia</string>
    <string name="add_route_point">Dadać kropku maršrutu</string>
    <string name="add_waypoint">Dadać kropku šliachu</string>
    <string name="save_gpx_waypoint">Zachavać GPX-kropku šliachu</string>
    <string name="save_route_point">Zachavać kropku maršrutu</string>
    <string name="waypoint_one">Kropka šliachu 1</string>
    <string name="route_point_one">Kropka maršrutu 1</string>
<string name="measurement_tool_altitude">Vyšynia: %1$s</string>
    <string name="measurement_tool_speed">Chutkasć: %1$s</string>
    <string name="line">Linija</string>
    <string name="save_as_route_point">Zachavać jak kropki maršrutu</string>
    <string name="save_as_line">Zachavać jak liniju</string>
    <string name="route_point">Kropka maršrutu</string>
    <string name="edit_line">Redahavać liniju</string>
    <string name="add_point_before">Dadać kropku pierad</string>
    <string name="add_point_after">Dadać kropku paśla</string>
    <string name="shared_string_options">Opcyi</string>
    <string name="measurement_tool_snap_to_road_descr">OsmAnd zlučyć kropki z maršrutam dla abranaha profila.</string>
    <string name="measurement_tool_save_as_new_track_descr">Vy možacie zachavać kropki, jak kropki maršrutu ci jak liniju.</string>
    <string name="choose_navigation_type">Abrać profil navihacyi</string>
    <string name="add_route_points">Dadać kropki maršrutu</string>
    <string name="add_line">Dadać liniju</string>
    <string name="empty_state_my_tracks">Dadać i zapisać slady</string>
    <string name="empty_state_my_tracks_desc">Zapisać ci impartavać sliady dlia prahliadu.</string>
    <string name="empty_state_favourites">Dadać va Ŭlubionyja</string>
    <string name="empty_state_favourites_desc">Dadać ulubionyja na mapie ci impartavać z fajłavaj systemy.</string>
    <string name="import_track">Impartavać śled</string>
    <string name="import_track_desc">Fajł %1$s nie źmiaščaje kropki šlachu, impartavać jak śled?</string>
    <string name="move_point">Pieramiascić kropku</string>
    <string name="add_segment_to_the_track">Dadać u GPX-śled</string>
<string name="keep_showing_on_map">Praciahvać pakazvać na mapie</string>
    <string name="exit_without_saving">Vyjści biez zachavańnia?</string>
    <string name="do_not_use_animations">Nie ŭžyvać animacyju</string>
    <string name="do_not_use_animations_descr">Adkliučennie animacyi ŭ prahramie.</string>
    <string name="move_all_to_history">Pieramiaścić usio ŭ historyju</string>
    <string name="build_route">Pabudavać maršrut</string>
    <string name="show_direction">Indykacyja adlehłaści</string>
    <string name="sort_by">Sartavać pa</string>
    <string name="marker_options">Nalady markiera</string>
    <string name="marker_show_distance_descr">Vybierycie, jak pakazvać adlehłasć i napramak da markieraŭ na ekranie mapy:</string>
    <string name="map_orientation_change_in_accordance_with_speed">Paroh aryjentacyi mapy</string>
    <string name="map_orientation_change_in_accordance_with_speed_descr">Abiarycie nižej, na jakoj chutkaści aryjentacyja mapy pierakliučajecca z «Napramku ruchu» na «Pa kompasu».</string>
    <string name="all_markers_moved_to_history">Usie markiery pieraniesieny ŭ historyju</string>
    <string name="marker_moved_to_history">Markier mapy pieraniesieny ŭ historyju</string>
    <string name="marker_moved_to_active">Markier mapy staŭ aktyŭnym</string>
    <string name="shared_string_list">Śpis</string>
    <string name="shared_string_groups">Hrupy</string>
    <string name="passed">Apošniaje vykarystannie: %1$s</string>
    <string name="make_active">Aktyvizavać</string>
    <string name="today">Siońnia</string>
    <string name="yesterday">Učora</string>
    <string name="last_seven_days">Apošnija 7 dzion</string>
    <string name="this_year">Sioleta</string>
    <string name="widget">Vidžet</string>
    <string name="top_bar">Vierchniaja paneĺ</string>
    <string name="remove_from_map_markers">Vydalić z markieraŭ mapy</string>
    <string name="descendingly">pa źmianšeńni</string>
    <string name="ascendingly">pa ŭzrastańni</string>
    <string name="date_added">Data dadavańnia</string>
    <string name="order_by">Sartavać pa:</string>
    <string name="show_guide_line">Pakazać linii kirunku</string>
    <string name="show_arrows_on_the_map">Pakazać strełki na karcie</string>
    <string name="show_passed">Pakazać projdzienyja</string>
    <string name="hide_passed">Schavać projdzienyja</string>
    <string name="use_location">Vykarystoŭvać stanovišča</string>
    <string name="add_location_as_first_point_descr">Dadać vaša stanovišča jak pieršuju kropku pry planavanni maršrutu.</string>
    <string name="my_location">Majo stanovišča</string>
    <string name="shared_string_finish">Finiš</string>
    <string name="plan_route">Planavać maršrut</string>
    <string name="shared_string_sort">Sartavać</string>
    <string name="coordinate_input">Uvod kaardynat</string>
    <string name="is_saved">zachavany</string>
    <string name="marker_save_as_track_descr">Ekspartavać vašy markiery ŭ fajl, jaki vy možacie paznačyć tut:</string>
    <string name="marker_save_as_track">Zachavać jak śled</string>
    <string name="move_to_history">Pieramiaścić u historyju</string>
    <string name="group_will_be_removed_after_restart">Hrupa budzie vydalenaja paśla nastupnaha perazapusku prahramy.</string>
    <string name="shared_string_markers">Markiery</string>
    <string name="coordinates_format">Farmat kaardynat</string>
    <string name="use_system_keyboard">Vykarystoŭvać systemnuju klavijaturu</string>
    <string name="fast_coordinates_input_descr">Abrać farmat uvodu kaardynat. Vy zaŭsiody možacie źmianić jaho, nacisnuŭšy Nałady.</string>
    <string name="fast_coordinates_input">Chutki ŭvod kaardynat</string>
    <string name="routing_attr_avoid_ice_roads_fords_name">Pazbiahać ladovych daroh i bradoŭ</string>
    <string name="routing_attr_avoid_ice_roads_fords_description">Pazbiahać liadovych daroh i brodaŭ.</string>
    <string name="make_round_trip_descr">Dadać kopiju pačatkovaj kropki jak miesca pryznačeńnia.</string>
    <string name="make_round_trip">Zrabić kruhavoje padarožža</string>
    <string name="shared_string_navigate">Pačać navihacyju</string>
    <string name="osn_modify_dialog_error">Adbyłosia vyklučeńnie: natatka nie była źmienienaja</string>
    <string name="osn_modify_dialog_title">Źmianić natatku</string>
    <string name="context_menu_item_modify_note">Źmianić OSM-natatku</string>
    <string name="release_2_8">• Całkam pierapracavanyja markiery z linijami kirunku i planavańniem maršruta 
\n 
\n • Instrument vymiareńnia adlehłaściej z pryviazkaj da darohi i z zachavańniem kropak u śled 
\n 
\n • OsmAnd Live: vypraŭleńnie chibaŭ, abnaŭleńnie dadzienych na sierviery kožnyja 30 chvilin, abnaŭleńni realizavanyja ŭ navihacyi
\n
\n</string>
    <string name="rendering_value_darkyellow_name">Ciomna-žoŭty</string>
    <string name="shared_string_road">Daroha</string>
    <string name="show_map">Pakazać mapu</string>
    <string name="route_is_calculated">Maršrut različany</string>
    <string name="round_trip">Padarožža</string>
    <string name="plan_route_no_markers_toast">Vam nieabchodna dadać pa mienšaj miery adzin markier, kab vykarystoŭvać hetuju funkcyju.</string>
    <string name="wrong_format">Drenny farmat</string>
    <string name="wrong_input">Drenny ŭvod</string>
	<string name="enter_new_name">Uviadzicie novaje imia</string>
	<string name="shared_string_back">Nazad</string>
	<string name="view">Prahladzieć</string>
	<string name="waypoints_added_to_map_markers">Kropki maršruta dadadzienyja ŭ markiery mapy</string>
	<string name="import_gpx_file_description">mohuć być impartavanyja jak Ulubionyja kropki ci jak fajł śledu.</string>
    <string name="import_as_gpx">Impartavać jak GPX-fajł</string>
    <string name="import_as_favorites">Impartavać jak Ulubionyja</string>
    <string name="import_file">Impartavać fajł</string>
	<string name="tap_on_map_to_hide_interface_descr">Dotyk na mapie pierakliučaje knopki kiravańnia i vidžety.</string>
    <string name="tap_on_map_to_hide_interface">Poŭnyekranny režym</string>
    <string name="show_on_top_bar">Pakazać na vierchniaj paneli</string>
    <string name="mark_passed">Adznačyć prajdzienyja</string>
    <string name="add_favourites_group_to_markers_descr">Abiarycie katehoryju ŭlubionych, kab dadać da markieraŭ.</string>
    <string name="track_waypoints">Šliachavyja kropki</string>
    <string name="favourites_group">Katehoryja ŭlubionych</string>
    <string name="add_group">Dadać hrupu</string>
    <string name="add_group_descr">Vy možacie impartavać hrupy z ulubionych ci šlachavych kropak.</string>
    <string name="empty_state_markers_active">Stvarycie markiery mapy!</string>
    <string name="empty_state_markers_active_desc">Dakraniciesia miesca i potym nacisnicie knopku markiera.</string>
    <string name="empty_state_markers_groups">Impartavać hrupy</string>
    <string name="empty_state_markers_groups_desc">Vy možacie impartavać hrupy ulubionych ci šlachavyja kropki jak markiery.</string>
    <string name="empty_state_markers_history_desc">Markiery, paznačanyja jak projdziennyja, z\'javiacca na hetym ekranie.</string>
    <string name="shared_string_two">Dva</string>
    <string name="shared_string_one">Adzin</string>
    <string name="show_guide_line_descr">Adlustoŭvaje linii kirunku ad vašaha stanovišča da aktyŭnaha markiera.</string>
    <string name="show_arrows_descr">Adlustroŭvaie adnu ci dzvie strełki, jakija pakazvajuć kirunak da aktyŭnych markieraŭ.</string>
    <string name="distance_indication_descr">Vybierycie, jak adlustroŭvać adlehłaść da aktyŭnych markieraŭ.</string>
    <string name="active_markers_descr">Vybierycie, kolki indykataraŭ nakirunku budzie adlustravana.</string>
    <string name="digits_quantity">Kolkaść dziesiatkovych ličbaŭ</string>
    <string name="show_number_pad">Pakazać ličbavuju paneĺ</string>
    <string name="shared_string_paste">Ustavić</string>
    <string name="coordinate_input_accuracy_description">Aŭtamatyčna pieraklučycca ŭ nastupnaje pole paśla ŭvodu %1$d dziesiatkovych ličbaŭ.</string>
    <string name="coordinate_input_accuracy">%1$d ličbaŭ</string>
    <string name="go_to_next_field">Parajsci ŭ nastupnaje polie</string>
    <string name="rename_marker">Pierajmienavać markier</string>
    <string name="appearance_on_the_map">Źniešni vyhlad na mapie</string>
    <string name="add_track_to_markers_descr">Abiarycie trek, kab dadać šlachavyja kropki da markieraŭ. (Pieraličanyja tolki treki z šlachavymi kropkami.)</string>
    <string name="empty_state_markers_history">\@string/shared_string_history</string>
    <string name="shared_string_right">Naprava</string>
    <string name="shared_string_left">Nalieva</string>
    <string name="shared_string_more_without_dots">Bolš</string>
    <string name="looking_for_tracks_with_waypoints">Pošuk sliadoŭ z šliachavymi kropkami</string>
    <string name="empty_state_osm_edits">Stvaryć abo źmianić OSM abjekty</string>
    <string name="empty_state_osm_edits_descr">Stvarajcie abo źmianiajcie OSM POI, adkryvajcie abo kamentujcie OSM-natatki, a taksama adsylajcie zapisanyja GPX-fajly.</string>
    <string name="shared_string_deleted">Vydalena</string>
    <string name="shared_string_edited">Adredahavana</string>
    <string name="shared_string_added">Dadadziena</string>
    <string name="marker_activated">Markier %s aktyvavany.</string>
    <string name="notes_by_date">Natatki pa dacie</string>
    <string name="by_date">Pa dacie</string>
    <string name="by_type">Pa typu</string>
    <string name="one_tap_active_descr">Nacisk na markier na mapie pieramiescić hety markier na pieršaje miesca ŭ spisie aktyŭnych markieraŭ, nie adkryvajučy kantekstnaje mieniu.</string>
    <string name="one_tap_active">Aktyvacyja adnym naciskam</string>
    <string name="empty_state_av_notes">Rabi natatki!</string>
    <string name="empty_state_av_notes_desc">Dadajcie aŭdyjo-, videa- ci fotanatatku na lubuju kropku na mapie, vykarystoŭvajučy vidžet ci kantekstnaje mieniu.</string>
    <string name="modify_the_search_query">Źmianicie pošukavy zapyt.</string>
    <string name="release_3_0">• Vyjaŭliennie stop-sihnalaŭ ciapier uličvaje napramak ruchu
\n
\n • Navy alharytm, što nadaje dziejsnyja značenni padjomu/spusku dlia GPX-sliadoŭ
\n
\n • Čas chadźby ŭ zaliežnasci ad miascovasci (padjomu) (pravila Niejsmita)
\n
\n</string>
    <string name="what_is_here">Što tut:</string>
    <string name="parked_at">pryparkavany na</string>
    <string name="pick_up_till">Uziać da</string>
    <string name="without_time_limit">Biez abmiežavańnia času</string>
    <string name="context_menu_read_full_article">Čytać uvieś artykul</string>
    <string name="context_menu_read_article">Čytać artykul</string>
    <string name="context_menu_points_of_group">Usie kropki hrupy</string>
<<<<<<< HEAD
    <string name="open_from">Adčyniena ad</string>
    <string name="open_till">Adčyniena da</string>
    <string name="will_close_at">Budzie začyniena a</string>
    <string name="will_open_at">Budzie adčyniena a</string>
    <string name="will_open_on">Budzie adčyniena</string>
    <string name="additional_actions">Dadatkovyja dziejanni</string>
=======
    <string name="opened_from">Adčyniena ad</string>
    <string name="opened_till">Adčyniena da</string>
    <string name="will_be_closed_at">Budzie začyniena a</string>
    <string name="will_be_opened_at">Budzie adčyniena a</string>
    <string name="will_be_opened_on">Budzie adčyniena</string>
    <string name="additional_actions">Dadatkovyja dziejańni</string>
>>>>>>> 8a3d2a81
    <string name="av_locations_selected_desc">GPX-fajl z kaardynatami i danymi vybranych natatak.</string>
    <string name="av_locations_all_desc">GPX-fajl z kaardynatami i danymi ŭsich natatak.</string>
    <string name="shared_string_actions">Dziejanni</string>
    <string name="shared_string_marker">Markier</string>
    <string name="osm_recipient_stat">Zmien %1$s, suma %2$s mBTC</string>
    <string name="osm_recipients_label">OSM-atrymaĺniki</string>
    <string name="total_donations">Usiaho achviaravanniaŭ</string>
</resources><|MERGE_RESOLUTION|>--- conflicted
+++ resolved
@@ -2950,21 +2950,12 @@
     <string name="context_menu_read_full_article">Čytać uvieś artykul</string>
     <string name="context_menu_read_article">Čytać artykul</string>
     <string name="context_menu_points_of_group">Usie kropki hrupy</string>
-<<<<<<< HEAD
-    <string name="open_from">Adčyniena ad</string>
-    <string name="open_till">Adčyniena da</string>
-    <string name="will_close_at">Budzie začyniena a</string>
-    <string name="will_open_at">Budzie adčyniena a</string>
-    <string name="will_open_on">Budzie adčyniena</string>
-    <string name="additional_actions">Dadatkovyja dziejanni</string>
-=======
     <string name="opened_from">Adčyniena ad</string>
     <string name="opened_till">Adčyniena da</string>
     <string name="will_be_closed_at">Budzie začyniena a</string>
     <string name="will_be_opened_at">Budzie adčyniena a</string>
     <string name="will_be_opened_on">Budzie adčyniena</string>
     <string name="additional_actions">Dadatkovyja dziejańni</string>
->>>>>>> 8a3d2a81
     <string name="av_locations_selected_desc">GPX-fajl z kaardynatami i danymi vybranych natatak.</string>
     <string name="av_locations_all_desc">GPX-fajl z kaardynatami i danymi ŭsich natatak.</string>
     <string name="shared_string_actions">Dziejanni</string>
