<?xml version="1.0" encoding="utf-8"?>
<resources>
    <string name="rendering_attr_roadColors_description">選擇道路的色彩調配：</string>
    <string name="rendering_attr_roadColors_name">道路的色彩調配</string>
    <string name="map_widget_show_destination_arrow">顯示目的地方向</string>
    <string name="enable_plugin_monitoring_services">啟用「旅程錄製」外掛元件，以使用位置日誌服務（GPX 記錄，線上追蹤）</string>
    <string name="non_optimal_route_calculation">預估過遠的距離，可能不是最佳的路線</string>
    <string name="gps_not_available">請在設定中啟用 GPS</string>
    <string name="map_widget_monitoring_services">日誌記錄服務</string>
    <string name="no_route">沒有路線</string>
    <string name="delete_target_point">移除目的地</string>
    <string name="target_point">目的地 %1$s</string>
    <string name="intermediate_point">中轉地點 %1$s</string>
    <string name="context_menu_item_last_intermediate_point">增加為最後一個中轉地點</string>
    <string name="context_menu_item_first_intermediate_point">增加為第一個中轉地點</string>
    <string name="add_as_last_destination_point">增加為最後一個中轉地點</string>
    <string name="add_as_first_destination_point">增加為第一個中轉地點</string>
    <string name="replace_destination_point">替換目的地</string>
    <string name="new_destination_point_dialog">您已經設定了一個目的地：</string>
    <string name="shared_string_target_points">目的地</string>
    <string name="intermediate_point_too_far">中轉地點 %1$s 離最近的道路太遠。</string>
    <string name="arrived_at_intermediate_point">已經抵達中轉地點</string>
    <string name="context_menu_item_intermediate_point">新增為中轉地點</string>
    <string name="map_widget_intermediate_distance">中轉地點</string>
    <string name="ending_point_too_far">結束標點離最近的道路太遠。</string>
    <string name="add_tag">增加旗標</string>
    <string name="btn_advanced_mode">進階模式…</string>
    <string name="poi_filter_parking">停車場</string>
    <string name="poi_filter_emergency">緊急救助</string>
    <string name="poi_filter_public_transport">公共交通</string>
    <string name="poi_filter_entertainment">娛樂</string>
    <string name="poi_filter_accomodation">住宿</string>
    <string name="poi_filter_restaurants">餐廳</string>
    <string name="poi_filter_sightseeing">景區</string>
    <string name="poi_filter_car_aid">汽車維修</string>
    <string name="poi_filter_food_shop">食品店</string>
    <string name="poi_filter_for_tourists">旅遊點</string>
    <string name="poi_filter_fuel">加油站</string>
    <string name="show_warnings_title">顯示警示…</string>
    <string name="show_warnings_descr">設定交通警示（速限、強制停車、減速丘、隧道）、測速照相警示、車道資訊。</string>
    <string name="use_compass_navigation_descr">使用電子羅盤的地圖，正北朝上。</string>
    <string name="use_compass_navigation">使用電子羅盤</string>
    <string name="avoid_motorway">避開高速公路</string>
    <string name="auto_zoom_map_descr">依據您的速度去縮放級別(當地圖與目前位置同步時)。</string>
    <string name="auto_zoom_map">自動縮放地圖</string>
    <string name="snap_to_road">對齊道路</string>
    <string name="osmand_short_description_80_chars">離線與線上的 OSM 地圖用於全球行動地圖檢視與導航</string>
    <string name="osmand_long_description_1000_chars">OsmAnd (OSM Automated Navigation Directions)
\n
\nOsmAnd 是開放程式碼的軟體導航應用程式，存取各式各樣的全球性 OSM 資料。所有圖資（向量圖或地圖圖磚）均可存放於手機的記憶卡上，還可使用離線與線上圖資導航，包含轉向建議的語音導航。
\n
\n部份主要功能：
\n- 完整的離線功能（將下載的向量圖或地圖圖磚存放於裝置儲存空間）
\n- 提供細緻的全球離線向量圖資
\n- 直接從應用程式下載各國或區域圖資
\n- 可以疊加多個地圖圖層，例如 GPX 或導航軌跡、興趣點、最愛、大眾運輸站點、具有可自訂透明度的附加地圖、等高線/地形陰影/坡度等地形特徵
\n- 離線查詢地址、場所(POI)
\n- 中程距離的離線導航
\n- 汽車、自行車、步行模式有多種選項：
\n- 自動日夜模式切換
\n- 可依據速度選擇地圖縮放
\n- 根據羅盤或行進方向進行地圖對齊
\n- 車道引導、速限顯示、使用真人語音或文字轉語音
\n
\n這個 OsmAnd 免費版的限制：
\n- 地圖下載次數有限制
\n- 沒有離線維基百科 POI 的存取
\n
\nOsmAnd 正在積極開發，專案也持續的發展，依賴資金捐助以用於開發和測試新的功能。請考慮購買 OsmAnd+ 或是資助特定的新功能，又或在 https://osmand.net 網站上捐款。</string>
    <string name="osmand_plus_short_description_80_chars">將離線與線上的 OSM 地圖，用在全球行動地圖檢視和導航</string>
    <string name="osmand_plus_long_description_1000_chars">OsmAnd+ (OSM Automated Navigation Directions)
\n
\nOsmAnd+ 是開放原始碼的導航應用程式，存取各式各樣的全球性 OSM 資料。所有圖資（向量圖或地圖圖磚）均可存放於手機的記憶卡上，還可使用離線與線上圖資導航，包含轉向建議的語音導航。
\n
\nOsmAnd+ 是 OsmAnd 的付費版本，透過購買這個應用程式來資助開發新功能，並收到最新的更新。
\n
\n一些主要的功能：
\n- 完整離線功能（存放下載的向量圖或地圖圖磚於裝置儲存空間）
\n- 全球離線向量圖資
\n- 直接由手機下載各國或區域圖資
\n- 可以疊加多個地圖圖層，例如 GPX 或導航軌跡、興趣點、最愛、大眾運輸站點、具有可自訂透明度的附加地圖、等高線/地形陰影/坡度等地形特徵
\n
\n- 離線查詢地址、場所(POI)
\n- 中程距離的離線路線
\n- 汽車、自行車、步行模式有多種選項：
\n- 自動日夜模式切換
\n- 可依據速度選擇地圖縮放
\n- 根據羅盤或行進方向進行地圖對齊
\n- 車道引導、速限顯示、使用真人語音或文字轉語音
\n</string>
    <string name="filterpoi_activity">建立 POI 篩選</string>
    <string name="recalculate_route_to_your_location">交通模式：</string>
    <string name="select_navigation_mode">交通模式：</string>
    <string name="day_night_info_description">日出：%1$s \n日落：%2$s</string>
    <string name="day_night_info">日/夜資訊</string>
    <string name="map_widget_vector_attributes">繪製屬性</string>
    <string name="map_widget_renderer">地圖樣式</string>
    <string name="layer_map_appearance">組態螢幕顯示</string>
    <string name="show_lanes">車道</string>
    <string name="avoid_unpaved">不要無鋪面道路</string>
    <string name="avoid_ferries">避開渡輪</string>
    <string name="avoid_in_routing_title">避開…</string>
    <string name="map_widget_fluorescent">螢光導航路線</string>
    <string name="map_widget_show_ruler">比例尺</string>
    <string name="map_widget_view_direction">目視方向</string>
    <string name="map_widget_transparent">透明小工具</string>
    <string name="bg_service_sleep_mode_off">運行\n 應用程式在背景運轉</string>
    <string name="bg_service_sleep_mode_on">停止\n在背景執行</string>
    <string name="int_continuosly">連續</string>
    <string name="screen_is_locked">輕點鎖的圖示以解鎖</string>
    <string name="map_widget_top_text">街道名稱</string>
    <string name="map_widget_config">組態螢幕顯示</string>
    <string name="map_widget_back_to_loc">目前位置</string>
    <string name="map_widget_lock_screen">鎖定</string>
    <string name="map_widget_compass">指南針</string>
    <string name="map_widget_reset">恢復預設</string>
    <string name="map_widget_parking">停車場</string>
    <string name="map_widget_time">剩餘時間</string>
    <string name="map_widget_next_turn">下個轉彎</string>
    <string name="map_widget_next_turn_small">下個轉彎(小)</string>
    <string name="map_widget_next_next_turn">第二個轉彎</string>
    <string name="map_widget_mini_route">迷你導航路線圖</string>
    <string name="bg_service_screen_lock">鎖定</string>
    <string name="bg_service_screen_unlock">解鎖</string>
    <string name="bg_service_screen_lock_toast">螢幕已鎖</string>
    <string name="bg_service_interval">設定喚醒間隔：</string>
    <string name="show_cameras">測速照相</string>
    <string name="show_traffic_warnings">交通狀況警示</string>
    <string name="avoid_toll_roads">避開收費道路</string>
    <string name="continue_follow_previous_route_auto">要繼續先前未完成的導航嗎？(%1$s 秒)</string>
    <string name="route_updated_loc_found">等待位置以規劃路線</string>
    <string name="osmand_parking_hours">小時</string>
    <string name="osmand_parking_minutes">分鐘</string>
    <string name="osmand_parking_position_description_add_time">把車子停在</string>
    <string name="select_animate_speedup">路線模擬速度：</string>
    <string name="global_app_allocated_memory_descr">已配置記憶體 %1$s MB (Android 限制%2$s MB, Dalvik %3$s MB)。</string>
    <string name="global_app_allocated_memory">已配置記憶體</string>
    <string name="native_app_allocated_memory">原生記憶體總計</string>
    <string name="starting_point_too_far">出發點離最近的道路太遠。</string>
    <string name="shared_location">分享位置</string>
    <string name="osmand_parking_event">由停車場取車</string>
    <string name="osmand_parking_warning">警示</string>
    <string name="osmand_parking_warning_text">您的取車通知已加到您的行事曆中，可以在那裡編輯或移除。</string>
    <string name="osmand_parking_time_limit_title">設定停車時限</string>
    <string name="osmand_parking_delete_confirm">要刪除停車位置標記嗎？</string>
    <string name="osmand_parking_delete">刪除停車位置標記</string>
    <string name="osmand_parking_choose_type">選取停車場種類</string>
    <string name="osmand_parking_lim_text">時限</string>
    <string name="osmand_parking_no_lim_text">無時限</string>
    <string name="osmand_parking_add_event">增加通知到行事曆應用程式</string>
    <string name="osmand_parking_time_limit">有時限停車場</string>
    <string name="osmand_parking_time_no_limit">無時限停車場</string>
    <string name="osmand_parking_position_description">您停放車輛的位置。%1$s</string>
    <string name="osmand_parking_position_description_add">取車處在：</string>
    <string name="osmand_parking_pm">PM</string>
    <string name="osmand_parking_am">AM</string>
    <string name="osmand_parking_position_name">停車地點</string>
    <string name="osmand_parking_plugin_description">標記您的汽車停在何處，並在停車計時器到期時通知您的日曆。要放置標記，請在地圖上選擇一個地點，按「動作」，然後按「新增停車位」。</string>
    <string name="osmand_parking_plugin_name">停車地點</string>
    <string name="context_menu_item_add_parking_point">標記為停車位置</string>
    <string name="context_menu_item_delete_parking_point">刪除停車標記</string>
    <string name="gpxup_public">公用的</string>
    <string name="gpxup_identifiable">可識別的</string>
    <string name="gpxup_trackable">可追蹤的</string>
    <string name="gpxup_private">私人的</string>
    <string name="asap">儘快</string>
    <string name="route_roundabout">迴轉處：在第 %1$d 出口過去</string>
    <string name="route_kl">靠左行走</string>
    <string name="route_kr">靠右行走</string>
    <string name="rendering_attr_noPolygons_description">讓地圖上所有的陸地區域特徵具透明性。</string>
    <string name="rendering_attr_noPolygons_name">多邊形</string>
    <string name="rendering_attr_appMode_name">繪製模式</string>
    <string name="rendering_attr_appMode_description">為地圖最佳化</string>
    <string name="rendering_attr_contourLines_description">顯示縮放層級（需要等高線資料）：</string>
    <string name="rendering_attr_contourLines_name">顯示等高線</string>
    <string name="rendering_attr_hmRendered_description">增加地圖顯示詳細的資訊量。</string>
    <string name="rendering_attr_hmRendered_name">顯示更多地圖細節</string>
    <string name="local_index_routing_data">導航路線資料</string>
    <string name="navigate_point_format">格式</string>
    <string name="poi_search_desc">POI(興趣點)查尋</string>
    <string name="address_search_desc">地址查尋</string>
    <string name="navpoint_search_desc">座標查尋</string>
    <string name="transport_search_desc">搜尋公共運輸</string>
    <string name="favourites_search_desc">搜尋收藏的方式</string>
    <string name="offline_navigation_not_available">OsmAnd 離線導航，暫時不能使用。</string>
    <string name="left_side_navigation">靠左行駛</string>
    <string name="left_side_navigation_descr">給那些在道路左側行駛的國家。</string>
    <string name="unknown_from_location">出發點尚未決定。</string>
    <string name="unknown_location">未知地理位置。</string>
    <string name="modify_transparency">設定透明度（0 - 透明, 255 - 不透明）</string>
    <string name="confirm_interrupt_download">取消下載？</string>
    <string name="first_time_msg">感謝您使用 OsmAnd。透過「選單」-&gt;「下載地圖」下載地區的資料供離線使用，以便檢視地圖，位置的地址、查看 POI、尋找大眾運輸工具等等。</string>
    <string name="basemap_was_selected_to_download">用來提供基本功能的基本地圖已在下載佇列中。</string>
    <string name="select_index_file_to_download">什麼也沒找到，但您可以自行製作（參閱 https://osmand.net）。</string>
    <string name="local_indexes_cat_tile">線上和快取地圖圖磚</string>
    <string name="local_indexes_cat_map">標準地圖(向量地圖)</string>
    <string name="index_settings_descr">在您的裝置下載與管理離線地圖和檔案的存儲。</string>
    <string name="map_online_plugin_is_not_installed">啟用「線上地圖」外掛元件，來選擇不同的地圖來源</string>
    <string name="map_online_data">線上地圖圖磚</string>
    <string name="map_online_data_descr">使用線上地圖(下載和快取圖磚到記憶卡)。</string>
    <string name="shared_string_online_maps">線上地圖</string>
    <string name="online_map_settings_descr">設定線上或快取的地圖圖磚來源。</string>
    <string name="osmand_rastermaps_plugin_description">存取您想要檢視的多種線上（稱為圖磚或網格）地圖，如預先繪製的 OSM 圖磚、衛星影像與特殊用途的圖層，如天氣地圖、氣候地圖、地質地圖、地形陰影層等。
\n 
\n 這些地圖可以顯示為預設地圖，或作為上層又或另外基本地圖的底層（如 OsmAnd 的離線向量地圖）。OsmAnd 向量地圖可以透過「組態地圖」選單來隱藏某些元素來讓任何底層的地圖更容易被看見。
\n
\n 可以直接下載地圖圖磚，或是使用許多第三方地圖準備工具將它們以 SQLite 資料庫檔案的形式複製到 OsmAnd 資料的資料夾中。</string>
    <string name="osmand_background_plugin_description">透過週期性的喚醒 GPS 裝置，在背景（螢幕關閉）顯示設定，以開啟追蹤與導航。</string>
    <string name="osmand_accessibility_description">讓裝置的無障礙功能在 OsmAnd 可以直接使用。如調整文字轉語音的語音速率、設定 D-pad 導航、使用軌跡球來控制縮放，或文字轉語音的回應，例如自動告知您的位置。</string>
    <string name="osmand_development_plugin_description">提供測試與除錯 OsmAnd 的功能：模擬導航路線、監控屏幕繪製、檢查效能等。正常應用程式使用不需要此外掛程式。</string>
    <string name="plugins_screen">外掛元件管理</string>
    <string name="prefs_plugins_descr">啟動外掛元件進階的設定和更多的附加功能。</string>
    <string name="prefs_plugins">外掛元件管理</string>
    <string name="osm_editing_plugin_description">對 OpenStreetMap 做出貢獻，這是一個維護世界綜合地圖並向每位使用者提供最新開放原始碼資料的全球社群。
\n
\n您可以在網站 %1$s 上找到關於如何編輯地圖的說明。</string>
    <string name="vector_maps_may_display_faster_on_some_devices">向量地圖一般而言顯示速度更快，但可能在某些裝置上無法使用。</string>
    <string name="play_commands_of_currently_selected_voice">選擇一個語音並以播放測試：</string>
    <string name="debugging_and_development">OsmAnd 開發</string>
    <string name="native_rendering">原生繪製</string>
    <string name="test_voice_prompts">測試語音提示</string>
    <string name="switch_to_raster_map_to_see">在「選單」（「下載地圖」）中為此地點下載離線向量地圖，或是切換到「線上地圖」外掛程式。</string>
    <string name="send_files_to_osm">傳送 GPX 檔案到 OSM 嗎？</string>
    <string name="gpx_visibility_txt">能見度</string>
    <string name="gpx_tags_txt">標籤</string>
    <string name="shared_string_description">敘述</string>
    <string name="validate_gpx_upload_name_pwd">請指定您的 OSM 使用者名稱和密碼用以上傳 GPX 檔案。</string>
    <string name="default_buttons_support">支援</string>
    <string name="support_new_features">支援新功能</string>
    <string name="show_ruler_level">顯示尺規</string>
    <string name="info_button">資訊</string>
    <string name="back_to_location">回至目前位置</string>
    <string name="accessibility_mode">無障礙模式</string>
    <string name="accessibility_mode_descr">開啟身心障礙的使用者功能。</string>
    <string name="shared_string_on">開啟</string>
    <string name="shared_string_off">關閉</string>
    <string name="accessibility_default">依照 Android 的系統設定</string>
    <string name="backToMenu">回到選單</string>
    <string name="zoomOut">縮小</string>
    <string name="zoomIn">放大</string>
    <string name="zoomIs">縮放程度為</string>
    <string name="north">北方</string>
    <string name="north_north_east">北北東</string>
    <string name="north_east">東北</string>
    <string name="east_north_east">東北東</string>
    <string name="east">東方</string>
    <string name="east_south_east">東南東</string>
    <string name="south_east">東南</string>
    <string name="south_south_east">南南東</string>
    <string name="south">南方</string>
    <string name="south_south_west">南南西</string>
    <string name="south_west">西南</string>
    <string name="west_south_west">西南西</string>
    <string name="west">西方</string>
    <string name="west_north_west">西北西</string>
    <string name="north_west">西北</string>
    <string name="north_north_west">北北西</string>
    <string name="front">往前</string>
    <string name="front_right">右前方</string>
    <string name="right">往右邊</string>
    <string name="back_right">右後方</string>
    <string name="back">往後</string>
    <string name="back_left">左後方</string>
    <string name="left">往左邊</string>
    <string name="front_left">左前方</string>
    <string name="oclock">點鐘</string>
    <string name="towards">向</string>
    <string name="accuracy">精確性</string>
    <string name="altitude">高度</string>
    <string name="no_info">沒有數據</string>
    <string name="direction_style_sidewise">橫向 (8 個扇區)</string>
    <string name="direction_style_clockwise">順時鐘 (12 個扇區)</string>
    <string name="settings_direction_style">方向樣式</string>
    <string name="settings_direction_style_descr">在行進當中，以選擇的樣式來表示相對的方向</string>
    <string name="auto_announce_on">啟動自動告知</string>
    <string name="auto_announce_off">關閉自動告知</string>
    <string name="i_am_here">我的位置</string>
    <string name="zoom_by_trackball_descr">以軌跡球水平移動改變地圖縮放。</string>
    <string name="zoom_by_trackball">以軌跡球控制地圖縮放</string>
    <string name="accessibility_preferences_descr">無障礙相關的偏好設定。</string>
    <string name="shared_string_accessibility">無障礙設施</string>
    <string name="rendering_out_of_memory">處理記憶體不足，無法顯示已選取的區域</string>
    <string name="use_fluorescent_overlays">螢光層</string>
    <string name="use_fluorescent_overlays_descr">使用螢光色彩來顯示軌跡與導航路線。</string>
    <string name="offline_edition">離線編輯</string>
    <string name="offline_edition_descr">如果啟用離線編輯，則更動將會先儲存在本機，然後按請求上傳，否則更動會立刻上傳。</string>
    <string name="update_poi_does_not_change_indexes">修改應用程式內的 POI，不會影響到已下載的地圖檔案，修改會儲存為檔案在您裝置上。</string>
    <string name="local_openstreetmap_uploading">正在上傳 …</string>
    <string name="local_openstreetmap_were_uploaded">{0} POI/註記已上傳</string>
    <string name="local_openstreetmap_uploadall">全部上傳</string>
    <string name="local_openstreetmap_upload">上傳編輯至 OSM</string>
    <string name="local_openstreetmap_delete">刪除編輯</string>
    <string name="local_openstreetmap_descr_title">與 OSM 非同步編輯：</string>
    <string name="local_openstreetmap_settings">OSM 的 POI/註記已儲存在裝置上</string>
    <string name="local_openstreetmap_settings_descr">在您的裝置資料庫中顯示並管理 OSM POI/註記。</string>
    <string name="live_monitoring_interval_descr">指定線上即時追蹤間隔。</string>
    <string name="live_monitoring_interval">線上即時追蹤間隔</string>
    <string name="live_monitoring_url_descr">指定位置的參數語法：lat={0}, lon={1}, timestamp={2}, hdop={3}, altitude={4}, speed={5}, bearing={6}。</string>
    <string name="live_monitoring_url">線上即時追蹤網路地址</string>
    <string name="gpx_monitoring_disabled_warn">記錄軌跡使用 GPX 小工具或透過 \'錄製旅程\'的設定。</string>
    <string name="show_current_gpx_title">顯示目前軌跡</string>
    <string name="free_version_message">%1$s 地圖下載或更新。</string>
    <string name="free_version_title">免費版</string>
    <string name="poi_context_menu_showdescription">顯示 POI 記述。</string>
    <string name="index_name_north_america">北美洲</string>
    <string name="index_name_us">北美 - 美國</string>
    <string name="index_name_central_america">中美洲</string>
    <string name="index_name_south_america">南美洲</string>
    <string name="index_name_europe">歐洲</string>
    <string name="index_name_france">歐洲 - 法國</string>
    <string name="index_name_germany">歐洲 - 德國</string>
    <string name="index_name_russia">俄羅斯</string>
    <string name="index_name_africa">非洲</string>
    <string name="index_name_asia">亞洲</string>
    <string name="index_name_oceania">澳洲和大洋洲</string>
    <string name="index_name_other">世界各地和專題地圖</string>
    <string name="index_name_wiki">全球維基百科 POI</string>
    <string name="index_name_voice">提示語音（真人發音，功能有限）</string>
    <string name="index_name_tts_voice">提示語音（文字轉語音，優先）</string>
    <string name="amenity_type_osmwiki">維基百科 (離線)</string>
    <string name="amenity_type_user_defined">使用者定義</string>
    <string name="fav_export_confirmation">我的收藏已有上次匯出的檔案。要取代它嗎？</string>
    <string name="profile_settings">配置個別設定</string>
    <string name="settings_preset">預置設定檔</string>
    <string name="settings_preset_descr">檢視地圖和導航設定，記住每個使用設定檔。在這裡設定您的預置設定檔。</string>
    <string name="routing_settings">導航</string>
    <string name="routing_settings_descr">為導航指定選項。</string>
    <string name="global_settings">整體設定</string>
    <string name="general_settings">一般設定</string>
    <string name="general_settings_descr">設定應用程式顯示和共通設定。</string>
    <string name="global_app_settings">整體程式設定</string>
    <string name="user_name">您 OSM 的使用者名稱</string>
    <string name="open_street_map_login_descr">需要向 openstreetmap.org 提出意見。</string>
    <string name="user_password">密碼</string>
    <string name="osmand_service">背景模式</string>
    <string name="osmand_service_descr">當螢幕關閉後，讓 OsmAnd 在背景運行。</string>
    <string name="download_files_not_enough_space">空間不足以下載 %1$s MB (空間剩餘：%2$s)。</string>
    <string name="download_files_question_space">下載 {0} 個檔案嗎？
\n {1} MB（總共 {2} MB）可供使用。</string>
    <string name="use_transparent_map_theme">透明主題</string>
    <string name="native_library_not_supported">該裝置不支援原生函式庫。</string>
    <string name="init_native_library">初始化原生函式庫…</string>
    <string name="choose_auto_follow_route">地圖檢視自動置中</string>
    <string name="choose_auto_follow_route_descr">直到地圖檢視同步到與目前位置為止的時間。</string>
    <string name="auto_follow_route_navigation">只有導航時自動置中</string>
    <string name="auto_follow_route_navigation_descr">只有在導航時，地圖檢視自動置中。</string>
    <string name="auto_follow_location_enabled">使用地圖檢視自動置中。</string>
    <string name="pref_vector_rendering">向量著色演算專用選項</string>
    <string name="pref_overlay">上圖層 / 下圖層</string>
    <string name="pref_raster_map">地圖來源設定</string>
    <string name="pref_vector_map">向量地圖設定</string>
    <string name="delete_confirmation_msg">刪除 %1$s？</string>
    <string name="city_type_suburb">市郊</string>
    <string name="city_type_hamlet">村鎮</string>
    <string name="city_type_village">村落</string>
    <string name="city_type_town">鄉鎮</string>
    <string name="city_type_city">城市</string>
    <string name="animate_route_off">停止模擬</string>
    <string name="animate_route">開始模擬</string>
    <string name="file_can_not_be_renamed">無法將檔案重新命名。</string>
    <string name="file_with_name_already_exists">該檔名已存在。</string>
    <string name="poi_query_by_name_matches_categories">找到多個相關的 POI 分類。</string>
    <string name="data_to_search_poi_not_available">下載離線資料以搜尋 POI。</string>
    <string name="poi_filter_by_name">以名稱查尋</string>
    <string name="old_poi_file_should_be_deleted">該 POI 資料檔 \'%1$s\' 是多餘的，且可刪除。</string>
    <string name="update_poi_file_not_found">在裝置端檔案，找不到要維護的 POI 的變更，且無法建立該檔。</string>
    <string name="button_upgrade_osmandplus">升級為 OsmAnd+</string>
    <string name="map_version_changed_info">下載新版本的應用程式，以便能夠使用新的地圖檔案。</string>
    <string name="poi_filter_nominatim">線上 Nominatim</string>
    <string name="search_position_current_location_search">位置查尋中…</string>
    <string name="search_position_current_location_found">我的位置 (找到)</string>
    <string name="search_position_address">地址…</string>
    <string name="search_position_favorites">我的收藏…</string>
    <string name="shared_string_undefined">未定義</string>
    <string name="search_position_map_view">目前的地圖中心</string>
    <string name="select_search_position">起點：</string>
    <string name="context_menu_item_search">在附近查尋</string>
    <string name="route_successfully_saved_at">路線已存為「%1$s」。</string>
    <string name="filename_input">檔案名稱：</string>
    <string name="file_with_name_already_exist">已有同檔名存在。</string>
    <string name="local_index_upload_gpx_description">上傳 GPX 檔案到 OSM 社群以改進地圖。</string>
    <string name="local_index_items_uploaded">已上傳 %2$d 項中的 %1$d 項。</string>
    <string name="local_index_mi_upload_gpx">傳送到 OSM</string>
    <string name="show_more_map_detail">顯示更多的地圖細節</string>
    <string name="show_more_map_detail_descr">已在較低的縮放級別，顯示部份向量地圖的細節(道路等)。</string>
    <string name="favourites_delete_multiple_succesful">我的收藏標點已刪除。</string>
    <string name="favorite_delete_multiple">刪除 %1$d 個最愛與 %2$d 最愛群組？</string>
    <string name="favorite_home_category">住家</string>
    <string name="favorite_friends_category">朋友</string>
    <string name="favorite_places_category">地點</string>
    <string name="shared_string_others">其它</string>
    <string name="shared_string_name">名稱</string>
    <string name="favourites_edit_dialog_category">類別</string>
    <string name="shared_string_no_thanks">不需要，謝謝</string>
    <string name="basemap_missing">下載基本的全球地圖，以低縮放級別獲得含蓋全球的全景。</string>
    <string name="vector_data_missing">下載(「離線」)資料以便使用離線地圖。</string>
    <string name="local_index_gpx_info_show">"
\n
\n長按選項"</string>
    <string name="local_index_installed">本機版本</string>
    <string name="local_index_items_backuped">已停用 %2$d 項中的 %1$d 項。</string>
    <string name="local_index_items_deleted">已刪除 %2$d 項中的 %1$d 項。</string>
    <string name="local_index_items_restored">已啟動 %2$d 項中的 %1$d 項。</string>
    <string name="local_index_action_do">您即將要 %1$s %2$s 個項目，要繼續嗎？</string>
    <string name="local_index_descr_title">管理地圖檔案。</string>
    <string name="local_index_mi_restore">啟用</string>
    <string name="local_index_mi_backup">停用</string>
    <string name="local_index_poi_data">POI 資料</string>
    <string name="local_index_address_data">地址資料</string>
    <string name="local_index_transport_data">公共交通資料</string>
    <string name="local_index_map_data">地圖資料</string>
    <string name="local_indexes_cat_backup">已停用</string>
    <string name="local_indexes_cat_tts">提示語音 (TTS)</string>
    <string name="local_indexes_cat_voice">提示語音（真人）</string>
    <string name="local_indexes_cat_poi">POI 資料</string>
    <string name="ttsvoice">TTS 語音</string>
    <string name="search_offline_clear_search">新的查尋</string>
    <string name="map_text_size_descr">地圖上的名稱文字大小：</string>
    <string name="map_text_size">地圖字型大小</string>
    <string name="trace_rendering">效能除錯資訊</string>
    <string name="trace_rendering_descr">顯示繪製與導航效能。</string>
    <string name="installing_new_resources">安裝新資料…</string>
    <string name="internet_connection_required_for_online_route">線上導航無法在離線時運作。</string>
    <string name="tts_language_not_supported_title">未支援的語言</string>
    <string name="tts_language_not_supported">選定的語言未被已安裝的 Android TTS（文字轉語音）引擎支援，其將會使用預先設定的 TTS 語言。要在市集中尋找其他 TTS 引擎嗎？</string>
    <string name="tts_missing_language_data_title">資料遺失</string>
    <string name="tts_missing_language_data">要轉到商店下載所選擇的語言嗎？</string>
    <string name="gpx_option_reverse_route">反轉軌跡方向</string>
    <string name="gpx_option_destination_point">使用目前的目的地</string>
    <string name="gpx_option_from_start_point">沿著整條軌跡往前</string>
    <string name="switch_to_vector_map_to_see">此位置目前有向量地圖可以使用。
\n\t
\n\t想要使用，請從「選單」→「設定地圖」→「地圖來源……」→「離線向量地圖」。</string>
    <string name="choose_audio_stream">語音導航輸出</string>
    <string name="choose_audio_stream_descr">選取要播放語音導航的揚聲器。</string>
    <string name="voice_stream_voice_call">通話音訊（會中斷汽車藍牙音效）</string>
    <string name="voice_stream_notification">通知音訊</string>
    <string name="voice_stream_music">多媒體／導航音訊</string>
    <string name="warning_tile_layer_not_downloadable">應用程式無法下載 %1$s 圖層，重新安裝可能會有所幫助。</string>
    <string name="overlay_transparency_descr">調整覆蓋層的透明度。</string>
    <string name="overlay_transparency">上圖層透明度</string>
    <string name="map_transparency_descr">調整底圖的透明度。</string>
    <string name="map_transparency">底圖透明度</string>
    <string name="layer_underlay">底層地圖…</string>
    <string name="map_underlay">底層地圖</string>
    <string name="map_underlay_descr">選擇底層地圖</string>
    <string name="layer_overlay">上層地圖…</string>
    <string name="map_overlay">上層地圖</string>
    <string name="map_overlay_descr">選擇上層地圖</string>
    <string name="tile_source_already_installed">地圖已安裝，「設定」將被更新。</string>
    <string name="select_tile_source_to_install">選取圖磚地圖來源：</string>
    <string name="internet_not_available">如果沒有連接到網際網路，無法執行運作。</string>
    <string name="install_more">新增更多……</string>
    <string name="level_to_switch_vector_raster_descr">任何超出此縮放級別的，使用點陣圖。</string>
    <string name="level_to_switch_vector_raster">最小向量縮放比級別</string>
    <string name="error_doing_search">無法執行離線查尋。</string>
    <string name="search_osm_offline">按地理位置查尋</string>
    <string name="system_locale">系統</string>
    <string name="preferred_locale_descr">應用程式顯示語言（在 OsmAnd 重新啟動後套用）。</string>
    <string name="preferred_locale">顯示語言</string>
    <string name="shared_string_next">下一站</string>
    <string name="shared_string_previous">上一站</string>
    <string name="unit_of_length_descr">變更距離的測量方式。</string>
    <string name="unit_of_length">長度單位</string>
    <string name="si_mi_feet">英哩/英呎</string>
    <string name="si_mi_yard">英哩/碼</string>
    <string name="si_km_m">公里/公尺</string>
    <string name="yard">碼</string>
    <string name="foot">呎</string>
    <string name="mile_per_hour">哩/小時</string>
    <string name="mile">哩</string>
    <string name="send_location_way_choose_title">分享位置方式</string>
    <string name="send_location_sms_pattern">位置：%1$s\n%2$s</string>
    <string name="send_location_email_pattern">查看跟隨位置，以網頁連結 %1$s 或用 Android intent 連結 %2$s</string>
    <string name="send_location">傳送位置</string>
    <string name="context_menu_item_share_location">分享位置</string>
    <string name="add_waypoint_dialog_added">GPX 路點「{0}」已新增</string>
    <string name="add_waypoint_dialog_title">增加航點到已錄製的 GPX 軌跡</string>
    <string name="amenity_type_administrative">行政機關</string>
    <string name="amenity_type_barrier">路障</string>
    <string name="amenity_type_education">教育</string>
    <string name="amenity_type_emergency">緊急救助</string>
    <string name="amenity_type_entertainment">娛樂</string>
    <string name="amenity_type_finance">金融</string>
    <string name="amenity_type_geocache">大地尋寶</string>
    <string name="amenity_type_healthcare">醫療</string>
    <string name="amenity_type_historic">文化遺址</string>
    <string name="amenity_type_landuse">土地利用</string>
    <string name="amenity_type_leisure">休閒</string>
    <string name="amenity_type_man_made">人造設施</string>
    <string name="amenity_type_military">軍事地</string>
    <string name="amenity_type_natural">自然景觀</string>
    <string name="amenity_type_office">公司行號</string>
    <string name="amenity_type_other">其它</string>
    <string name="amenity_type_shop">商店</string>
    <string name="amenity_type_sport">運動</string>
    <string name="amenity_type_sustenance">飲食</string>
    <string name="amenity_type_tourism">旅遊、住宿</string>
    <string name="amenity_type_transportation">交通工具</string>
    <string name="indexing_address">地址索引…</string>
    <string name="indexing_map">地圖索引…</string>
    <string name="indexing_poi">POI 索引…</string>
    <string name="indexing_transport">交通索引…</string>
    <string name="shared_string_io_error">I/O 發生錯誤</string>
    <string name="km">公里</string>
    <string name="km_h">公里/小時</string>
    <string name="m">公尺</string>
    <string name="old_map_index_is_not_supported">舊地圖資料格式 \'\'{0}\'\'，已不支援</string>
    <string name="poi_filter_closest_poi">最近的 POI</string>
    <string name="poi_filter_custom_filter">自訂篩選</string>
    <string name="poi_filter_namefinder">線上名稱尋找</string>
    <string name="reading_cached_tiles">正在取讀暫存地圖圖磚…</string>
    <string name="version_index_is_big_for_memory">索引 \'\'{0}\'\' 不存在</string>
    <string name="version_index_is_not_supported">這版本的 \'\'{0}\'\' 索引不支援</string>
    <string name="osmand_routing_experimental">OsmAnd 離線導航是個實驗性的功能，它不適用於 20 公里以上的長距離。
\n
\n導航暫時切換為線上的 CloudMade 服務。</string>
    <string name="specified_dir_doesnt_exist">找不到指定的資料夾。</string>
    <string name="application_dir">資料存儲器資料夾</string>
    <string name="osmand_net_previously_installed">舊版應用程式已安裝的所有離線資料，在新版都會受到支援，但我的收藏內的標點，必須從舊版程式匯出，然後再匯入新版程式。</string>
    <string name="build_installed">編譯 {0} 已安裝({1})。</string>
    <string name="downloading_build">正在下載編譯…</string>
    <string name="install_selected_build">要安裝 OsmAnd - {0} 之中的 {1} {2} MB？</string>
    <string name="loading_builds_failed">無法擷取 OsmAnd 建置清單</string>
    <string name="loading_builds">正在載入 OsmAnd 編譯…</string>
    <string name="select_build_to_install">選取要安裝的 OsmAnd 組建</string>
    <string name="contribution_activity">安裝的版本</string>
    <string name="gps_status_app_not_found">沒安裝 GPS 狀態應用程式，要到商場搜尋嗎？</string>
    <string name="voice_is_not_available_msg">語音導航無法使用時，請到「設定」→「導航設定」（在此選取設定檔）→「語音導航」，選取或下載語音導航軟體包。</string>
    <string name="voice_is_not_available_title">選取語音導航軟體包</string>
    <string name="daynight_mode_day">日間</string>
    <string name="daynight_mode_night">夜間</string>
    <string name="daynight_mode_auto">日出/日落</string>
    <string name="daynight_mode_sensor">光感器</string>
    <string name="daynight_descr">調整在日夜模式間的切換時機。</string>
    <string name="daynight">日/夜間模式</string>
    <string name="download_files_question">下載{0}個檔({1} MB)？</string>
    <string name="items_were_selected">已選{0}項</string>
    <string name="filter_existing_indexes">已下載</string>
    <string name="fast_route_mode">最快路線</string>
    <string name="fast_route_mode_descr">啟用估算最快的路線或停用省油的路線。</string>
    <string name="tiles_to_download_estimated_size">在縮放第{0}級別，下載{1}張地圖圖磚({2} MB)</string>
    <string name="shared_string_download_map">下載地圖</string>
    <string name="select_max_zoom_preload_area">要預先載入的最大縮放</string>
    <string name="maps_could_not_be_downloaded">此地圖無法下載</string>
    <string name="continuous_rendering">連續繪製</string>
    <string name="continuous_rendering_descr">顯示連續繪製代替立即圖像。</string>
    <string name="rendering_exception">無法繪製選定的地區。</string>
    <string name="show_point_options">使用位置 …</string>
    <string name="renderer_load_sucess">著色演算器已載入</string>
    <string name="renderer_load_exception">無法載入著色演算器。</string>
    <string name="renderers">向量著色演算器</string>
    <string name="renderers_descr">選擇繪製外觀</string>
    <string name="poi_context_menu_website">顯示 POI 網站</string>
    <string name="poi_context_menu_call">顯示 POI 的電話</string>
    <string name="website">網站</string>
    <string name="phone">電話</string>
    <string name="download_type_to_filter">類別篩選</string>
    <string name="use_high_res_maps">高解析顯示</string>
    <string name="use_high_res_maps_descr">在高解析度螢幕上不要過度拉伸（模糊）地圖圖磚。</string>
    <string name="context_menu_item_search_transport">查尋公共交通</string>
    <string name="transport_searching_transport">交通運輸結果(無目的地)：</string>
    <string name="transport_searching_route">交通運輸結果(有{0}到目的地)：</string>
    <string name="transport_search_again">重置公車查尋</string>
    <string name="voice">真人語音</string>
    <string name="no_vector_map_loaded">向量地圖未載入</string>
    <string name="gpx_files_not_found">在 /tracks 資料夾找不到 GPX 檔案</string>
    <string name="error_reading_gpx">無法讀取 GPX 資料。</string>
    <string name="vector_data">離線向量地圖</string>
    <string name="transport_context_menu">搜尋公車站牌</string>
    <string name="poi_context_menu_modify">修改 POI</string>
    <string name="poi_context_menu_delete">刪除 POI</string>
    <string name="rotate_map_compass_opt">指南針方向</string>
    <string name="rotate_map_bearing_opt">行進方向</string>
    <string name="rotate_map_north_opt">北方向上</string>
    <string name="rotate_map_to_descr">地圖對齊方式：</string>
    <string name="rotate_map_to">地圖方位</string>
    <string name="show_route">導航路線資訊</string>
    <string name="fav_imported_sucessfully">我的收藏已匯入</string>
    <string name="fav_file_to_load_not_found">在 {0} 裡未找到包括我的收藏的 GPX 檔案</string>
    <string name="fav_saved_sucessfully">我的收藏已存到 {0}</string>
    <string name="no_fav_to_save">沒有我的收藏標點要儲存</string>
    <string name="error_occurred_loading_gpx">無法載入 GPX。</string>
    <string name="send_report">傳送報告</string>
    <string name="none_region_found">在記憶卡上找不到任何已下載的地圖。</string>
    <string name="poi_namefinder_query_empty">輸入以查尋 POI</string>
    <string name="any_poi">任何</string>
    <string name="thanks_yandex_traffic">感謝 Yandex 提供的交通資訊。</string>
    <string name="layer_yandex_traffic">Yandex 的交通資訊</string>
    <string name="layer_route">導航路線</string>
    <string name="layer_osm_bugs">OSM 註記（線上）</string>
    <string name="layer_poi">POI 覆蓋…</string>
    <string name="layer_map">地圖來源…</string>
    <string name="menu_layers">地圖圖層</string>
    <string name="context_menu_item_search_poi">搜尋 POI</string>
    <string name="use_trackball_descr">使用軌跡球裝置移動地圖。</string>
    <string name="use_trackball">使用軌跡球</string>
    <string name="background_service_wait_int_descr">設定每個背景定位所允許最長的等待時間。</string>
    <string name="background_service_wait_int">定位等待時間</string>
    <string name="where_am_i">我在那兒？</string>
    <string name="process_navigation_service">OsmAnd 導航服務</string>
    <string name="network_provider">網路</string>
    <string name="gps_provider">GPS</string>
    <string name="int_seconds">秒</string>
    <string name="int_min">分</string>
    <string name="background_service_int_descr">用於背景服務的喚醒間隔：</string>
    <string name="background_service_int">GPS 喚醒間隔</string>
    <string name="background_service_provider_descr">用於背景服務的定位方法：</string>
    <string name="background_service_provider">位置提供</string>
    <string name="background_router_service_descr">在螢幕關閉時追蹤您的位置。</string>
    <string name="background_router_service">在背景執行 OsmAnd</string>
    <string name="off_router_service_no_gps_available">背景導航服務，需要提供一個已開啟的位置。</string>
    <string name="hide_poi_filter">隱藏篩選器</string>
    <string name="show_poi_filter">顯示篩選</string>
    <string name="search_poi_filter">篩選</string>
    <string name="menu_mute_off">語音已開啟</string>
    <string name="menu_mute_on">語音已關閉</string>
    <string name="voice_provider_descr">選擇導航語音導引。</string>
    <string name="voice_provider">語音指引</string>
    <string name="voice_data_initializing">初始化語音資料…</string>
    <string name="voice_data_not_supported">不支援的語音資料版本</string>
    <string name="voice_data_corrupted">指定的語音已損毀</string>
    <string name="voice_data_unavailable">選定的語音導航軟體包不可用</string>
    <string name="sd_unmounted">記憶卡卡無法存取。
\n您將無法看到地圖或查尋地點。</string>
    <string name="sd_mounted_ro">記憶卡是唯讀模式。 
\n現在只能看預載的地圖，而沒有下載新的區域。</string>
    <string name="unzipping_file">解壓縮檔案…</string>
    <string name="route_tr">右轉後直行</string>
    <string name="route_tshr">向右急轉後直行</string>
    <string name="route_tslr">向右急轉後直行</string>
    <string name="route_tl">左轉後直行</string>
    <string name="route_tshl">向左急轉後直行</string>
    <string name="route_tsll">向左急轉後直行</string>
    <string name="route_tu">迴轉後直行</string>
    <string name="route_head">前方</string>
    <string name="first_time_continue">隨後</string>
    <string name="first_time_download">下載地區</string>
    <string name="search_poi_location">正在等待訊號…</string>
    <string name="search_near_map">查尋目前地圖中心附近</string>
    <string name="search_nearby">在附近查尋</string>
    <string name="map_orientation_default">與裝置一樣</string>
    <string name="map_orientation_portrait">直豎</string>
    <string name="map_orientation_landscape">橫向</string>
    <string name="map_screen_orientation">螢幕方向</string>
    <string name="map_screen_orientation_descr">直豎、橫向或依裝置。</string>
    <string name="opening_hours_not_supported">無法變更開啟中的時間格式。</string>
    <string name="add_new_rule">新增新規則</string>
    <string name="transport_Routes">導航路線</string>
    <string name="transport_Stop">停靠點</string>
    <string name="transport_stops">停靠站</string>
    <string name="transport_search_after">後續路線</string>
    <string name="transport_search_before">優先路線</string>
    <string name="transport_finish_search">查尋完成</string>
    <string name="transport_stop_to_go_out">選擇下車停靠站</string>
    <string name="transport_to_go_after">先前距離</string>
    <string name="transport_to_go_before">後續距離</string>
    <string name="transport_stops_to_pass">不停靠</string>
    <string name="transport_route_distance">路線距離</string>
    <string name="transport">交通工具</string>
    <string name="shared_string_ok">確定</string>
    <string name="show_transport_over_map_description">在地圖上顯示公車站牌。</string>
    <string name="show_transport_over_map">顯示公車站牌</string>
    <string name="hello">OsmAnd 導航應用程式</string>
    <string name="update_poi_success">已更新 POI 資料(已載入{0}個)</string>
    <string name="update_poi_error_local">無法更新裝置端的 POI 清單。</string>
    <string name="update_poi_error_loading">無法從伺服器載入資料。</string>
    <string name="update_poi_no_offline_poi_index">該地區無可用的離線 POI 資料</string>
    <string name="update_poi_is_not_available_for_zoom">放大時讓您更新 POI</string>
    <string name="context_menu_item_update_poi">更新 POI</string>
    <string name="context_menu_item_update_map_confirm">要從網路更新裝置端的資料嗎？</string>
    <string name="search_history_city">縣市：{0}</string>
    <string name="search_history_street">道路：{0}, {1}</string>
    <string name="search_history_int_streets">交叉路口：{0} x {1} 在{2}</string>
    <string name="search_history_building">建築物：{0}, {1}, {2}</string>
    <string name="favorite">我的收藏</string>
    <string name="uploading_data">上傳資料中…</string>
    <string name="uploading">上傳中…</string>
    <string name="search_nothing_found">找不到</string>
    <string name="searching">查尋中…</string>
    <string name="searching_address">地址查尋中…</string>
    <string name="search_osm_nominatim">使用 OSM Nominatim 線上查尋</string>
    <string name="hint_search_online">線上查尋：門號、街道、縣市</string>
    <string name="search_offline_address">離線查尋</string>
    <string name="search_online_address">線上查尋</string>
    <string name="max_level_download_tile">線上最大縮放比</string>
    <string name="max_level_download_tile_descr">不要瀏覽超出此範圍縮放級別的線上地圖。</string>
    <string name="route_general_information">總距離 %1$s，行駛時間 %2$d 小時 %3$d 分。</string>
    <string name="router_service_descr">線上或離線導航服務。</string>
    <string name="router_service">導航服務</string>
    <string name="sd_dir_not_accessible">記憶卡上的儲存資料夾無法存取！</string>
    <string name="download_question">下載 {0} - {1}？</string>
    <string name="download_question_exist">離線資料 {0} 已存在 ({1})。要更新 ({2}) 嗎？</string>
    <string name="address">地址</string>
    <string name="downloading_list_indexes">正在下載可用的地區清單…</string>
    <string name="list_index_files_was_not_loaded">無法從 https://osmand.net 取得地區清單。</string>
    <string name="fav_points_edited">我的收藏標點已被更改</string>
    <string name="fav_points_not_exist">沒有我的收藏標點存在</string>
    <string name="update_existing">取代</string>
    <string name="only_show">顯示路線</string>
    <string name="follow">開始指引</string>
    <string name="mark_final_location_first">請先設定目的地</string>
    <string name="get_directions">導引</string>
    <string name="opening_hours">營業時間</string>
    <string name="opening_changeset">正在開啟異動清單…</string>
    <string name="closing_changeset">正在結束異動清單…</string>
    <string name="commiting_node">送交節點…</string>
    <string name="loading_poi_obj">正在載入 POI…</string>
    <string name="auth_failed">授權失敗</string>
    <string name="failed_op">失敗</string>
    <string name="converting_names">正在轉換本地/英文名稱…</string>
    <string name="loading_streets_buildings">正在載入道路/建築物…</string>
    <string name="loading_postcodes">正在載入郵遞區號…</string>
    <string name="loading_streets">正在載入街道…</string>
    <string name="loading_cities">正在載入縣市…</string>
    <string name="poi">POI</string>
    <string name="error_occurred_saving_gpx">無法儲存 GPX 檔案。</string>
    <string name="error_calculating_route">無法計算路線。</string>
    <string name="error_calculating_route_occured">無法計算路線。</string>
    <string name="empty_route_calculated">計算出來的路線為空。</string>
    <string name="arrived_at_destination">您已抵達。</string>
    <string name="invalid_locations">座標的無效</string>
    <string name="go_back_to_osmand">回到地圖</string>
    <string name="loading_data">正在載入資料…</string>
    <string name="reading_indexes">讀取裝置端資料中…</string>
    <string name="previous_run_crashed">上次執行 OsmAnd 失敗！記錄檔為{0}。請回報這問題且附上該記錄檔。</string>
    <string name="saving_gpx_tracks">正在儲存 GPX 檔案…</string>
    <string name="finished_task">完成</string>
    <string name="use_online_routing_descr">使用網際網路估算一條路線。</string>
    <string name="use_online_routing">使用線上導航</string>
    <string name="osm_settings_descr">指定 OSM 遞交所需的 OpenStreetMap.org (OSM) 設定。</string>
    <string name="data_settings_descr">指定語言，下載/重載資料。</string>
    <string name="data_settings">資料</string>
    <string name="osm_editing_plugin_name">OpenStreetMap 編輯</string>
    <string name="additional_settings">額外設定</string>
    <string name="save_current_track_descr">現在把目前的軌跡存為 GPX 檔案。</string>
    <string name="save_current_track">儲存目前的軌跡</string>
    <string name="save_track_interval">在導航期間的記錄間隔</string>
    <string name="save_track_interval_descr">指定導航時的軌跡記錄間隔</string>
    <string name="save_track_to_gpx">導航期間自動記錄軌跡</string>
    <string name="update_tile">更新</string>
    <string name="reload_tile">重新載入圖磚</string>
    <string name="mark_point">目的地</string>
    <string name="use_english_names_descr">選擇當地語言或英文名稱。</string>
    <string name="use_english_names">在地圖上使用英文名稱</string>
    <string name="app_settings">應用程式設定</string>
    <string name="search_address">地址查詢</string>
    <string name="choose_building">選取建築物</string>
    <string name="choose_street">選擇道路</string>
    <string name="choose_city">選擇縣市或郵遞區號</string>
    <string name="ChooseCountry">選擇國家</string>
    <string name="show_view_angle">顯示目視方向</string>
    <string name="map_view_3d_descr">啟用 3D 檢視地圖。</string>
    <string name="map_view_3d">3D 地圖檢視</string>
    <string name="show_poi_over_map_description">顯示上次使用的 POI 覆蓋層。</string>
    <string name="show_poi_over_map">顯示 POI 覆蓋</string>
    <string name="map_tile_source_descr">選擇線上或快取地圖圖磚來源。</string>
    <string name="map_tile_source">地圖圖磚來源</string>
    <string name="map_source">地圖來源</string>
    <string name="use_internet">使用網際網路</string>
    <string name="show_location">顯示您的位置</string>
    <string name="show_gps_coordinates_text">在地圖上顯示 GPS 座標</string>
    <string name="use_internet_to_download_tile">下載缺少的地圖圖磚</string>
    <string name="app_description">導航應用程式</string>
    <string name="search_button">搜尋</string>
    <string name="search_activity">搜尋</string>
    <string name="searchpoi_activity">選取 POI</string>
    <string name="search_POI_level_btn">尋找更多</string>
    <string name="incremental_search_city">漸進式城市查尋</string>
    <string name="incremental_search_street">漸進式查詢街道</string>
    <string name="incremental_search_building">漸進式查詢建築物</string>
    <string name="choose_available_region">從列表選取區域</string>
    <string name="choose_intersected_street">選取交叉路口</string>
    <string name="Closest_Amenities">最近的設施</string>
    <string name="app_mode_default">瀏覽地圖</string>
    <string name="app_mode_car">駕駛</string>
    <string name="app_mode_bicycle">自行車</string>
    <string name="app_mode_pedestrian">走路</string>
    <string name="position_on_map_center">中心</string>
    <string name="position_on_map_bottom">下面</string>
    <string name="navigate_point_top_text">以選定的格式輸入輸入緯度和經度（D - 度，M - 分，S - 秒）</string>
    <string name="navigate_point_latitude">緯度</string>
    <string name="navigate_point_longitude">經度</string>
    <string name="navigate_point_format_D">DDD.DDDDD</string>
    <string name="navigate_point_format_DM">DDD MM.MMM</string>
    <string name="navigate_point_format_DMS">DDD MM SS.S</string>
    <string name="search_address_top_text">地址</string>
    <string name="search_address_region">地區</string>
    <string name="search_address_city">縣市</string>
    <string name="search_address_street">道路</string>
    <string name="search_address_building">建築物</string>
    <string name="search_address_building_option">建築物</string>
    <string name="search_address_street_option">交叉路口</string>
    <string name="context_menu_item_update_map">更新地圖</string>
    <string name="context_menu_item_create_poi">建立 POI</string>
    <string name="shared_string_yes">是</string>
    <string name="shared_string_cancel">取消</string>
    <string name="shared_string_no">否</string>
    <string name="add_favorite_dialog_top_text">輸入我的收藏名稱</string>
    <string name="add_favorite_dialog_default_favourite_name">我的收藏</string>
    <string name="add_favorite_dialog_favourite_added_template">我的收藏標點「{0}」已新增。</string>
    <string name="favourites_context_menu_edit">編輯我的收藏</string>
    <string name="favourites_context_menu_delete">刪除我的收藏</string>
    <string name="favourites_remove_dialog_msg">刪除我的收藏標點 \'%s\'？</string>
    <string name="favourites_remove_dialog_success">我的收藏標點 {0} 已刪除。</string>
    <string name="osb_comment_dialog_message">訊息</string>
    <string name="osb_comment_dialog_author">編輯者姓名</string>
    <string name="osb_comment_dialog_success">評論已加入</string>
    <string name="osb_comment_dialog_error">無法新增評論。</string>
    <string name="poi_edit_title">編輯 POI</string>
    <string name="poi_create_title">建立 POI</string>
    <string name="poi_remove_confirm_template">刪除 {0} (評論)？</string>
    <string name="poi_remove_title">刪除 POI</string>
    <string name="poi_remove_success">已刪除</string>
    <string name="poi_action_add">新增</string>
    <string name="poi_action_change">更改</string>
    <string name="poi_action_succeded_template">動作 {0} 已完成。</string>
    <string name="poi_error_unexpected_template">無法執行 {0} 動作。</string>
    <string name="poi_error_io_error_template">當執行 {0} 動作時出現 I/O 錯誤。</string>
    <string name="poi_error_info_not_loaded">節點的資訊未載入</string>
    <string name="poi_dialog_opening_hours">營業</string>
    <string name="poi_dialog_comment">評論</string>
    <string name="poi_dialog_comment_default">正在變更 POI</string>
    <string name="poi_dialog_other_tags_message">所有其它的標誌已保存</string>
    <string name="default_buttons_commit">提交</string>
    <string name="filter_current_poiButton">篩選</string>
    <string name="edit_filter_save_as_menu_item">另存</string>
    <string name="edit_filter_delete_dialog_title">刪除此過濾規則？</string>
    <string name="edit_filter_delete_message">過濾規則「%1$s」已被刪除</string>
    <string name="edit_filter_create_message">過濾規則「%1$s」已建立</string>
    <string name="email">電子郵件</string>
    <string name="recording_context_menu_vrecord">拍攝視訊附註</string>
    <string name="intermediate_items_sort_by_distance">排序送貨到門</string>
    <string name="plugin_distance_point_time">時間</string>
    <string name="plugin_distance_point_speed">速度</string>
    <string name="plugin_distance_point_ele">海拔</string>
    <string name="gpx_file_name">GPX 檔案名稱</string>
    <string name="gpx_saved_sucessfully">GPX 檔案已成功儲存到{0}</string>
    <string name="osmand_distance_planning_plugin_description">透過點擊地圖建立路徑、使用或修改現有的 GPX 檔案，來規劃行程和測量兩點之間的距離。結果可以存成 GPX 檔案以供稍後使用。</string>
    <string name="osmand_distance_planning_plugin_name">距離計算器和規劃工具</string>
    <string name="local_osm_changes_backup_failed">無法備份 OSM 的變更。</string>
    <string name="local_osm_changes_backup">備份 OSM 的變更</string>
    <string name="plugin_distance_point_hdop">精確度</string>
    <string name="use_distance_measurement_help">* 點選標記一個標點。
\n * 在地圖上長按去刪除先前的標點。
\n * 在標點上長按以檢視並附加敘述。
\n * 在測量小工具上輕點可看到更多的作用。</string>
    <string name="distance_measurement_start_editing">開始編輯</string>
    <string name="distance_measurement_finish_editing">結束編輯</string>
    <string name="distance_measurement_finish_subtrack">開始一個新的子軌跡</string>
    <string name="distance_measurement_load_gpx">開啟現有的 GPX 檔案</string>
    <string name="wait_current_task_finished">請等待目前的作業結束</string>
    <string name="use_kalman_filter_compass_descr">降低電子羅盤讀值雜訊，但增加了慣性。</string>
    <string name="use_kalman_filter_compass">使用 Kalman 濾波器</string>
    <string name="use_magnetic_sensor_descr">對於電子羅盤的讀值，使用磁性感應器代替定向感應器。</string>
    <string name="use_magnetic_sensor">使用磁性感應器</string>
    <string name="other_location">其它</string>
    <string name="install_paid">完整版</string>
    <string name="cancel_route">排除路線？</string>
    <string name="cancel_navigation">停止導航</string>
    <string name="clear_destination">清除目的地</string>
    <string name="download_using_mobile_internet">並未連線至 Wi-Fi。使用目前的連線進行下載嗎？</string>
    <string name="street_name">街道名稱</string>
    <string name="hno">門牌號碼</string>
    <string name="monitoring_settings">旅程錄製</string>
    <string name="monitoring_settings_descr">設定如何記錄您的旅程。</string>
    <string name="choose_osmand_theme_descr">自訂應用程式外觀。</string>
    <string name="choose_osmand_theme">應用程式主題</string>
    <string name="accessibility_options">無障礙選項</string>
    <string name="select_address_activity">指定地址</string>
    <string name="favourites_list_activity">選取我的收藏</string>
    <string name="local_openstreetmap_act_title">OSM 修改</string>
    <string name="layer_hillshade">地形陰影圖層</string>
    <string name="map_widget_gps_info">GPS 資訊</string>
    <string name="access_arrival_time">抵達時間</string>
    <string name="item_checked">勾選</string>
    <string name="item_unchecked">取消勾選</string>
    <string name="max_speed_none">無</string>
    <string name="prefer_in_routing_descr">高速公路優先。</string>
    <string name="prefer_in_routing_title">優先權…</string>
    <string name="prefer_motorways">高速公路優先</string>
    <string name="download_hillshade_maps">地形陰影</string>
    <string name="local_indexes_cat_srtm">等高線</string>
    <string name="local_indexes_cat_av">音訊/視訊資料</string>
    <string name="stop_routing_confirm">停止導航？</string>
    <string name="clear_dest_confirm">移除您的目的地（含中轉地點）？</string>
    <string name="precise_routing_mode">精確的路線 (alpha)</string>
    <string name="precise_routing_mode_descr">計算精確而無差錯的路線。仍然有距離限制並且緩慢。</string>
    <string name="recording_context_menu_show">顯示</string>
    <string name="recording_photo_description">照片 %1$s %2$s</string>
    <string name="av_def_action_picture">拍攝照片</string>
    <string name="recording_context_menu_precord">拍攝照片</string>
    <string name="dropbox_plugin_description">讓軌跡和音訊／視訊的註記同步到您的 Dropbox 帳號。</string>
    <string name="dropbox_plugin_name">Dropbox 外掛程式</string>
    <string name="intermediate_points_change_order">變動排列</string>
    <string name="srtm_paid_version_msg">請考慮付款購買「地形」外掛程式以支援未來開發。</string>
    <string name="srtm_paid_version_title">地形外掛程式</string>
    <string name="av_def_action_video">錄取視訊</string>
    <string name="av_def_action_audio">錄取音訊</string>
    <string name="av_widget_action_descr">預設小工具動作：</string>
    <string name="av_widget_action">預設小工具作用</string>
    <string name="av_video_format_descr">視訊輸出格式：</string>
    <string name="av_video_format">視訊輸出格式</string>
    <string name="search_street_in_neighborhood_cities">在附近的城市查尋街道</string>
    <string name="av_settings_descr">設定音訊和視訊設定。</string>
    <string name="av_settings">音訊/視訊設定 </string>
    <string name="recording_error">錄製時失敗</string>
    <string name="recording_camera_not_available">相機失效</string>
    <string name="recording_playing">從已指定的錄音開始播放音訊。\n%1$s</string>
    <string name="recording_open_external_player">開啟外部播放</string>
    <string name="recording_delete_confirm">要刪除此項目？</string>
    <string name="recording_unavailable">無法使用</string>
    <string name="recording_context_menu_arecord">錄取音訊附註</string>
    <string name="destination_point">目的地 %1$s</string>
    <string name="local_osm_changes_backup_successful">OSM 變更的檔案已生成 %1$s</string>
    <string name="av_use_external_recorder_descr">使用系統錄製視訊。</string>
    <string name="av_use_external_recorder">使用系統錄製</string>
    <string name="av_use_external_camera_descr">使用系統應用程式來拍照。</string>
    <string name="av_use_external_camera">使用相機應用程式</string>
    <string name="recording_is_recorded">錄製音訊/視訊。輕點 AV 小工具停止。</string>
    <string name="recording_can_not_be_played">無法播放記錄。</string>
    <string name="recording_context_menu_delete">刪除錄製</string>
    <string name="recording_context_menu_play">播放</string>
    <string name="recording_description">錄製 %1$s %3$s %2$s</string>
    <string name="recording_default_name">錄製中</string>
    <string name="map_widget_av_notes">音訊/視訊的附註</string>
    <string name="osmand_srtm_short_description_80_chars">用於離線地形特徵（如等高線、地形陰影、斜率等）的 OsmAnd 外掛元件</string>
    <string name="map_widget_distancemeasurement">測量距離</string>
    <string name="map_widget_audionotes">音訊註解</string>
    <string name="audionotes_plugin_description">在旅程中取得音訊／相片／視訊註記，使用地圖按鈕或位置情境選單。</string>
    <string name="audionotes_plugin_name">語音/影音註記</string>
    <string name="srtm_plugin_name">地形</string>
    <string name="download_select_map_types">其它地圖</string>
    <string name="download_roads_only_item">僅道路</string>
    <string name="download_srtm_maps">等高線</string>
    <string name="download_regular_maps">標準地圖</string>
    <string name="download_roads_only_maps">僅道路地圖</string>
    <string name="rendering_attr_noAdminboundaries_name">界線</string>
    <string name="rendering_attr_noAdminboundaries_description">抑制顯示行政區界(管理級別5-9)。</string>
    <string name="map_widget_max_speed">速限</string>
    <string name="route_descr_lat_lon">緯度 %1$.3f, 經度 %2$.3f</string>
    <string name="no_buildings_found">未找到建築物。</string>
    <string name="search_villages_and_postcodes">搜尋更多城鎮／郵遞區號</string>
    <string name="rendering_attr_showRoadMaps_description">選擇何時顯示僅有道路的地圖：</string>
    <string name="rendering_attr_showRoadMaps_name">僅有道路的地圖</string>
    <string name="safe_mode_description">在（較慢的）安全模式下執行應用程式。</string>
    <string name="safe_mode">安全模式</string>
    <string name="native_library_not_running">應用程式是在安全模式中執行（在「設定」裡關閉）。</string>
    <string name="background_service_is_enabled_question">OsmAnd 服務仍在背景執行。也要中止它嗎？</string>
    <string name="osmand_play_title_30_chars">OsmAnd 地圖和導航</string>
    <string name="osmand_plus_play_title_30_chars">OsmAnd+ 地圖和導航</string>
    <string name="native_app_allocated_memory_descr">本機記憶體總計由應用程式 %1$s MB (Dalvik %2$s MB，其它 %3$s MB)。
\n 比例記憶體 %4$s MB (Android 限制 %5$s MB，Dalvik %6$s MB)分配佔用。</string>
    <string name="context_menu_item_destination_point">設定為目的地</string>
    <string name="please_select_address">首先選取城市或街道</string>
    <string name="available_downloads_left">%1$d 個檔案可下載</string>
    <string name="close_changeset">關閉異動清單</string>
    <string name="zxing_barcode_scanner_not_found">ZXing 條碼掃描器應用程式未安裝。要在 Google Play 中搜尋嗎？</string>
    <string name="support_new_features_descr">捐贈後可在應用程式裡看到新的功能實現。</string>
    <string name="local_index_no_items_to_do">沒有項目在 %1$s</string>
    <string name="incomplete_locale">未完成</string>
    <string name="delete_point">刪除標點</string>
    <string name="plugin_distance_point">標點</string>
    <string name="distance_measurement_clear_route">清除所有的標點</string>
    <string name="files_limit">剩餘 %1$d 個檔</string>
    <string name="layer_recordings">記錄層</string>
    <string name="intermediate_items_sort_return">中轉地點到目的地的路途中已最佳化排列。</string>
    <string name="audionotes_location_not_defined">輕點「使用位置……」以新增註記到地點。</string>
    <string name="srtm_plugin_description">等高線、地形陰影與坡度等地形資訊可協助您直觀地評估地質與地形、適航性等。地圖上的地形資訊可以透過等高線、坡度陰影與/或坡度著色來顯示。
\n
\n基礎資料來自 SRTM 與 ASTER。
\n
\n在 %1$s 取得進一步的資訊。</string>
    <string name="index_name_openmaps">OpenMaps EU</string>
    <string name="av_camera_focus">相機對焦類型</string>
    <string name="av_camera_focus_descr">相機對焦模式：</string>
    <string name="av_camera_focus_auto">自動對焦</string>
    <string name="av_camera_focus_hiperfocal">超焦距對焦</string>
    <string name="av_camera_focus_edof">全幅對焦 (EDOF)</string>
    <string name="av_camera_focus_infinity">焦距設為無限大</string>
    <string name="av_camera_focus_macro">微距(特寫)對焦模式</string>
    <string name="av_camera_focus_continuous">相機連續對焦</string>
    <string name="av_photo_play_sound">播放快門音效</string>
    <string name="av_photo_play_sound_descr">設定快門音效或靜音。</string>
    <string name="osb_author_or_password_not_specified">請在「設定」裡指定 OSM 的使用者名稱和密碼</string>
    <string name="clear_intermediate_points">清除中轉地點</string>
    <string name="keep_intermediate_points">保留中轉地點</string>
    <string name="new_directions_point_dialog">您已經有中轉地點設定。</string>
    <string name="context_menu_item_directions_to">導引到</string>
    <string name="context_menu_item_directions_from">導引由</string>
    <string name="route_descr_map_location">地圖： </string>
    <string name="route_to">到：</string>
    <string name="route_via">經過：</string>
    <string name="route_from">從：</string>
    <string name="speak_speed_limit">速限</string>
    <string name="speak_cameras">測速照相</string>
    <string name="speak_traffic_warnings">交通狀況警示</string>
    <string name="osb_author_dialog_password">OSM 密碼 (選項)</string>
    <string name="speak_title">通報…</string>
    <string name="speak_descr">設定通報街道名稱、交通流量警示（強制停止、減速丘）、測速照相警告與速限。</string>
    <string name="speak_street_names">街道名稱 (TTS)</string>
    <string name="driving_region_descr">選取駕駛區域：美國、歐洲、英國、亞洲和其它。</string>
    <string name="driving_region_japan">日本</string>
    <string name="driving_region_us">美國</string>
    <string name="driving_region_canada">加拿大</string>
    <string name="driving_region_europe_asia">歐洲、亞洲、拉丁美洲與類似地區</string>
    <string name="driving_region">駕駛區域</string>
    <string name="local_index_tile_data_zooms">縮放等級已下載：%1$s</string>
    <string name="local_index_tile_data_expire">有效時間（分鐘）：%1$s</string>
    <string name="local_index_tile_data_downloadable">可下載：%1$s</string>
    <string name="local_index_tile_data_maxzoom">最大縮放比：%1$s</string>
    <string name="local_index_tile_data_minzoom">最小縮放比：%1$s</string>
    <string name="local_index_tile_data_name">地圖圖磚資料：%1$s</string>
    <string name="edit_tilesource_successfully">地圖圖磚來源 %1$s 已儲存</string>
    <string name="edit_tilesource_elliptic_tile">橢圓麥卡托投影</string>
    <string name="edit_tilesource_maxzoom">最大縮放比</string>
    <string name="edit_tilesource_minzoom">最小縮放比</string>
    <string name="edit_tilesource_expiration_time">有效時間（分鐘）</string>
    <string name="edit_tilesource_url_to_load">URL</string>
    <string name="edit_tilesource_choose_existing">選取既有的……</string>
    <string name="maps_define_edit">定義/編輯…</string>
    <string name="about_version">版本：</string>
    <string name="shared_string_about">關於</string>
    <string name="about_settings_descr">版本訊息、授權、專案成員</string>
    <string name="base_world_map">全球底圖</string>
    <string name="map_magnifier">地圖放大鏡</string>
    <string name="auto_zoom_none">不自動縮放</string>
    <string name="auto_zoom_close">近距</string>
    <string name="auto_zoom_far">中距</string>
    <string name="auto_zoom_farthest">遠距</string>
    <string name="animate_routing_route_not_calculated">請先計劃行車路線</string>
    <string name="animate_routing_route">使用計算行車路線作模擬</string>
    <string name="animate_routing_gpx">使用 GPX 軌跡作模擬</string>
    <string name="local_osm_changes_delete_all_confirm">刪除 %1$d OSM 變更？</string>
    <string name="app_mode_hiking">登山健行</string>
    <string name="app_mode_motorcycle">機車</string>
    <string name="app_mode_boat">船</string>
    <string name="app_mode_aircraft">飛行器</string>
    <string name="map_widget_map_rendering">地圖繪製</string>
    <string name="app_modes_choose_descr">選取已顯示的設定檔。</string>
    <string name="app_modes_choose">應用程式設定檔</string>
    <string name="amenity_type_seamark">航線標識</string>
    <string name="speech_rate_descr">為文字轉語音功能指定語速。</string>
    <string name="speech_rate">語速</string>
    <string name="complex_route_calculation_failed">快速路徑演算失敗 (%s)，退回到慢速演算。</string>
    <string name="disable_complex_routing_descr">為汽車導航時，停用兩階段路線。</string>
    <string name="disable_complex_routing">停用複雜的路線</string>
    <string name="guidance_preferences_descr">導航偏好</string>
    <string name="routing_preferences_descr">路線偏好</string>
    <string name="app_mode_truck">卡車</string>
    <string name="copying_osmand_one_file_descr">複製檔案 (%s) 到新的目的地…</string>
    <string name="copying_osmand_files_descr">複製 OsmAnd 資料檔到新的目的地 (%s)…</string>
    <string name="copying_osmand_files">複製 OsmAnd 資料檔案…</string>
    <string name="calculate_osmand_route_gpx">離線的 OsmAnd 路線計算</string>
    <string name="android_19_location_disabled">從 Android 4.4 (KitKat) 開始，舊的儲存資料夾 (%s) 已被棄用。要將所有的 OsmAnd 檔案複製到新的儲存位置嗎？
\n注意 1：您舊的檔案將保持不變（但可以手動刪除）。
\n注意 2：新的儲存位置無法在 OsmAnd 和 OsmAnd+ 兩者之間共用檔案。</string>
    <string name="routing_attr_prefer_motorway_name">高速公路優先</string>
    <string name="routing_attr_prefer_motorway_description">高速公路優先</string>
    <string name="routing_attr_avoid_toll_name">避開收費道路</string>
    <string name="routing_attr_avoid_toll_description">避開收費道路</string>
    <string name="routing_attr_avoid_unpaved_name">不要無鋪面道路</string>
    <string name="routing_attr_avoid_unpaved_description">避開無鋪面道路</string>
    <string name="routing_attr_avoid_ferries_name">避開渡輪</string>
    <string name="routing_attr_avoid_ferries_description">避開渡輪</string>
    <string name="routing_attr_avoid_motorway_name">避開高速公路</string>
    <string name="routing_attr_avoid_motorway_description">避開高速公路</string>
    <string name="routing_attr_weight_name">重量</string>
    <string name="routing_attr_weight_description">指定在道路上許可的車輛重量。</string>
    <string name="select_gpx">選擇 GPX …</string>
    <string name="route_descr_select_destination">設定目的地</string>
    <string name="shared_string_favorite">我的收藏</string>
    <string name="route_preferences">優先路線</string>
    <string name="route_info">路線資訊</string>
    <string name="keep_and_add_destination_point">增加為隨後的目的地</string>
    <string name="use_displayed_track_for_navigation">使用顯示的軌跡用於導航嗎？</string>
    <string name="calculate_osmand_route_without_internet">離線計算的 OsmAnd 路段</string>
    <string name="gpx_option_calculate_first_last_segment">OsmAnd 預估最初和最後路段的路線</string>
    <string name="lang_en">英文</string>
    <string name="lang_af">南非荷蘭語</string>
    <string name="lang_hy">亞美尼亞語</string>
    <string name="lang_eu">巴斯克</string>
    <string name="lang_be">白羅斯</string>
    <string name="lang_bs">波士尼亞</string>
    <string name="lang_bg">保加利亞</string>
    <string name="lang_ca">加泰隆尼亞</string>
    <string name="lang_cs">捷克</string>
    <string name="lang_da">丹麥語</string>
    <string name="lang_nl">荷蘭</string>
    <string name="lang_fi">芬蘭</string>
    <string name="lang_fr">法語</string>
    <string name="lang_ka">喬治亞</string>
    <string name="lang_de">德語</string>
    <string name="lang_el">希臘</string>
    <string name="lang_iw">希伯來</string>
    <string name="lang_hi">印地語</string>
    <string name="lang_hu">匈牙利</string>
    <string name="lang_id">印尼語</string>
    <string name="lang_it">義大利語</string>
    <string name="lang_ja">日語</string>
    <string name="lang_ko">韓語</string>
    <string name="lang_lv">拉脫維亞語</string>
    <string name="lang_lt">立陶宛語</string>
    <string name="lang_mr">馬拉地</string>
    <string name="lang_no">書面挪威語</string>
    <string name="lang_pl">波蘭</string>
    <string name="lang_pt">葡萄牙</string>
    <string name="lang_ro">羅馬尼亞</string>
    <string name="lang_ru">俄語</string>
    <string name="lang_sk">斯洛伐克</string>
    <string name="lang_sl">斯洛維尼亞</string>
    <string name="lang_es">西班牙</string>
    <string name="lang_sv">瑞典</string>
    <string name="lang_tr">土耳其</string>
    <string name="lang_uk">烏克蘭</string>
    <string name="lang_vi">越南</string>
    <string name="lang_cy">威爾斯</string>
    <string name="index_name_italy">歐洲 - 意大利</string>
    <string name="index_name_gb">歐洲 - 英國</string>
    <string name="index_item_nation_addresses">全國範圍的地址</string>
    <string name="index_item_world_altitude_correction">全球海拔修正</string>
    <string name="index_item_world_seamarks">全球航線標識</string>
    <string name="index_item_world_bitcoin_payments">全球比特幣支付</string>
    <string name="index_item_world_basemap">全球地圖總覽</string>
    <string name="index_item_world_ski">全球滑雪地圖</string>
    <string name="lang_hr">克羅埃西亞</string>
    <string name="lang_zh">中文</string>
    <string name="lang_pt_br">葡萄牙語(巴西)</string>
    <string name="index_name_canada">北美洲 - 加拿大</string>
    <string name="always_center_position_on_map">位置顯示始終處於中心</string>
    <string name="voice_pref_title">語音</string>
    <string name="localization_pref_title">在地化</string>
    <string name="interrupt_music_descr">語音提示會暫停音樂播放。</string>
    <string name="interrupt_music">暫停音樂</string>
    <string name="misc_pref_title">雜項</string>
    <string name="share_route_as_gpx">以 GPX 檔案分享路線</string>
    <string name="share_route_subject">藉由 OsmAnd 分享路線</string>
    <string name="navigation_intent_invalid">無效的格式：%s</string>
    <string name="keep_informing_never">只有手動（輕點箭頭）</string>
    <string name="keep_informing_descr">按照定期間隔重新通報導航指示。</string>
    <string name="keep_informing">重複導航指示</string>
    <string name="arrival_distance">到達預告</string>
    <string name="arrival_distance_descr">您希望到達預告要有多快告知？</string>
    <string name="share_fav_subject">經由 OsmAnd 分享我的收藏</string>
    <string name="use_points_as_intermediates">預估兩點之間的路線</string>
    <string name="int_days">天</string>
    <string name="osmo_connect_menu">連接</string>
    <string name="import_file_favourites">將資料儲存為 GPX 檔案或將航點匯入到「我的收藏」？</string>
    <string name="rendering_value_pink_name">粉紅色</string>
    <string name="rendering_value_brown_name">棕色</string>
    <string name="osmo_edit_color">顯示色彩</string>
    <string name="gpx_file_is_empty">空白的 GPX 檔案</string>
    <string name="gpx_info_distance">距離：%1$s (%2$s 個標點) </string>
    <string name="gpx_info_start_time">開始時間：%1$tF,  %1$tT </string>
    <string name="gpx_info_end_time">結束時間：%1$tF,  %1$tT </string>
    <string name="gpx_info_average_speed">平均速度：%1$s </string>
    <string name="gpx_info_asc_altitude">下坡路/上坡路：%1$s</string>
    <string name="gpx_timespan">時間跨距：%1$s</string>
    <string name="gpx_timemoving">移動時間：%1$s</string>
    <string name="gpx_selection_segment_title">區段</string>
    <string name="gpx_selection_number_of_points"> %1$s 標點</string>
    <string name="gpx_selection_point">標點 %1$s</string>
    <string name="gpx_selection_route_points">%1$s \n路線標點 %2$s</string>
    <string name="gpx_selection_points">%1$s \n個標點</string>
    <string name="gpx_selection_track">%1$s \n軌跡 %2$s</string>
    <string name="loading_smth">正在載入 %1$s …</string>
    <string name="map_widget_plain_time">目前時間</string>
    <string name="selected_gpx_info_show">"
\n
\n長按以在地圖上檢視"</string>
    <string name="delay_navigation_start">自動開始轉向建議指引</string>
    <string name="gpx_split_interval">分割的間隔</string>
    <string name="gpx_info_subtracks">子軌跡：%1$s </string>
    <string name="gpx_info_maximum_speed">最高速度：%1$s</string>
    <string name="gpx_info_avg_altitude">平均海拔：%1$s</string>
    <string name="gpx_info_diff_altitude">海拔高度範圍：%1$s</string>
    <string name="shared_string_waypoint">航點</string>
    <string name="gpx_info_waypoints">航點：%1$s</string>
    <string name="save_as_favorites_points">另存群組為我的收藏</string>
    <string name="select_destination_and_intermediate_points">設定目的地</string>
    <string name="layer_amenity_label">POI 標籤（POI、收藏）</string>
    <string name="show_zoom_buttons_navigation_descr">在導航期間顯示縮放按鈕。</string>
    <string name="show_zoom_buttons_navigation">顯示縮放按鈕</string>
    <string name="create_poi_link_to_osm_doc"><u>線上 OSM</u> 地圖的分類與影像。</string>
    <string name="sort_by_distance">按距離排序</string>
    <string name="sort_by_name">按名稱排序</string>
    <string name="none_selected_gpx">先長按來指定 GPX 檔案。</string>
    <string name="local_index_select_gpx_file">選取軌跡</string>
    <string name="route_descr_destination">目的地</string>
    <string name="no_index_file_to_download">下載未找到，請檢查您連線的網路。</string>
    <string name="rendering_attr_hideBuildings_name">建築物</string>
    <string name="rendering_attr_hideNonVehicleHighways_name">非車輛的公路</string>
    <string name="rendering_attr_hideText_name">文字</string>
    <string name="rendering_attr_hideWoodScrubs_name">樹木和灌樹叢</string>
    <string name="rendering_attr_buildings15zoom_name">建築物在 15 級縮放</string>
    <string name="rendering_attr_moreDetailed_name">更多細節</string>
    <string name="rendering_attr_lessDetailed_name">較少細節</string>
    <string name="rendering_attr_hideAccess_name">存取限制</string>
    <string name="rendering_attr_showAccess_name">顯示進入與收費限制</string>
    <string name="rendering_attr_showSurfaceGrade_name">顯示道路品質</string>
    <string name="rendering_attr_showSurfaces_name">顯示路面</string>
    <string name="rendering_attr_showCycleRoutes_name">自行車路線</string>
    <string name="map_preferred_locale">偏好的地圖語言</string>
    <string name="local_map_names">當地的名稱</string>
    <string name="lang_sw">斯瓦希里</string>
    <string name="lang_he">希伯來</string>
    <string name="forward">往前</string>
    <string name="home">儀表板</string>
    <string name="live_monitoring_m">線上即時追蹤 (需要 GPX)</string>
    <string name="live_monitoring_start">開始線上即時追蹤</string>
    <string name="live_monitoring_stop">停止線上即時追蹤</string>
    <string name="gpx_start_new_segment">開始新區段</string>
    <string name="lang_fa">波斯</string>
    <string name="map_preferred_locale_descr">在地圖上對標簽偏好的語言(如果無法使用，將使用英文或當地名稱)。</string>
    <string name="live_monitoring_m_descr">如果 GPX 記錄已開啟，將軌跡資料傳送到指定的網路服務。</string>
    <string name="keep_navigation_service">保持</string>
    <string name="stop_navigation_service">中止</string>
    <string name="enable_sleep_mode">啟用 GPS 背景模式</string>
    <string name="gps_wake_up_timer">GPS 喚醒間隔</string>
    <string name="sleep_mode_stop_dialog">要中止 GPS 背景模式嗎？</string>
    <string name="lang_al">阿爾巴尼亞</string>
    <string name="lang_ar">阿拉伯語</string>
    <string name="lang_sc">薩丁尼亞島</string>
    <string name="lang_sr">塞爾維亞語（西里爾文）</string>
    <string name="lang_zh_cn">中文（简体）</string>
    <string name="lang_zh_tw">繁體中文</string>
    <string name="rendering_attr_subwayMode_name">捷運路線</string>
    <string name="continue_navigation">繼續導航</string>
    <string name="pause_navigation">暫停導航</string>
    <string name="rendering_attr_hikingRoutesOSMC_name">健行路線</string>
    <string name="rendering_attr_hikingRoutesOSMC_description">依據 OSMC 軌跡繪製路徑。</string>
    <string name="arrival_distance_factor_early">提早</string>
    <string name="arrival_distance_factor_normally">正常</string>
    <string name="arrival_distance_factor_late">稍遲</string>
    <string name="arrival_distance_factor_at_last">非常晚</string>
    <string name="rendering_attr_coloredBuildings_name">按類型用色碼區分建築物</string>
    <string name="av_camera_pic_size">相機照片的大小</string>
    <string name="av_camera_pic_size_descr">設定相機照片大小</string>
    <string name="rendering_value_browse_map_name">瀏覽地圖</string>
    <string name="rendering_value_car_name">汽車</string>
    <string name="rendering_value_bicycle_name">自行車</string>
    <string name="rendering_value_pedestrian_name">步行</string>
    <string name="download_additional_maps">要下載缺少的地圖 %1$s (%2$d MB) 嗎？</string>
    <string name="shared_string_waypoints">航點</string>
    <string name="way_alarms">交通狀況提醒</string>
    <string name="speak_favorites">我的最愛附近</string>
    <string name="speak_poi">附近的 POI</string>
    <string name="shared_string_all">所有</string>
    <string name="index_tours">旅遊</string>
    <string name="record_plugin_description">記錄您的旅行或訓練，並根據速度、累積的上升與下降、海拔剖面等分析資料。記錄的軌跡可以封存、與朋友分享、編輯與後處理等。
\n
\n在 %1$s 取得進一步的資訊。</string>
    <string name="record_plugin_name">旅程錄製</string>
    <string name="int_hour">小時</string>
    <string name="duration">持續時間</string>
    <string name="distance">距離</string>
    <string name="rendering_attr_publicTransportMode_name">公車、無軌電車，班車路線</string>
    <string name="save_track_interval_globally">記錄間隔</string>
    <string name="save_track_to_gpx_globally_descr">可以使用地圖上的 GPX 錄製小工具來開啟或關閉將一般的位置記錄到 GPX 檔案中。</string>
    <string name="confirm_every_run">始終詢問</string>
    <string name="save_global_track_interval">通常的記錄間隔</string>
    <string name="traffic_warning_speed_limit">速限</string>
    <string name="traffic_warning_border_control">邊境管制</string>
    <string name="traffic_warning_payment">收費站</string>
    <string name="traffic_warning_stop">停車標誌</string>
    <string name="traffic_warning_calming">交通寧靜區</string>
    <string name="traffic_warning_speed_camera">測速照相</string>
    <string name="traffic_warning">交通流量警示</string>
    <string name="local_index_description">輕點任何現有的項目，查看更詳細的資訊，長按則停用或刪除。裝置上目前的資料有 (%1$s 可用)：</string>
    <string name="text_size_descr">設定地圖上的文字大小。</string>
    <string name="text_size">文字大小</string>
    <string name="fav_point_dublicate">指定的最愛名稱重覆</string>
    <string name="fav_point_dublicate_message">最愛已重新命名為 %1$s 以避免重覆。</string>
    <string name="print_route">列印路線</string>
    <string name="fav_point_emoticons_message">我的最愛被重新命名為「%1$s」以將包含表情符號的字串儲存到檔案中。</string>
    <string name="speed_limit_exceed">速限容許餘裕</string>
    <string name="speed_limit_exceed_message">選擇速限容忍值，超過時您會聽到語音警告。</string>
    <string name="anonymous_user_hint">匿名使用者不能：\n- 建立群組；\n- 以伺服器同步群組和裝置；\n- 在網站上的個人儀表板管理群組和裝置。</string>
    <string name="anonymous_user">匿名使用者</string>
    <string name="logged_as">已登入為 %1$s</string>
    <string name="rendering_category_details">詳細資訊</string>
    <string name="rendering_category_transport">交通工具</string>
    <string name="rendering_category_others">其它地圖屬性</string>
    <string name="map_widget_appearance_rem">剩餘元件</string>
    <string name="map_widget_top">狀態列</string>
    <string name="map_widget_right">右面板</string>
    <string name="map_widget_left">左面板</string>
    <string name="configure_map">設定地圖</string>
    <string name="search_radius_proximity">範圍內</string>
    <string name="rendering_category_routes">導航路線</string>
    <string name="rendering_attr_trainLightrailRoutes_name">火車路線</string>
    <string name="rendering_attr_tramRoutes_name">有軌電車路線</string>
    <string name="rendering_attr_shareTaxiRoutes_name">分享計程車路線</string>
    <string name="rendering_attr_trolleybusRoutes_name">無軌電車路線</string>
    <string name="rendering_attr_busRoutes_name">公車路線</string>
    <string name="impassable_road">避開的道路…</string>
    <string name="rendering_attr_tramTrainRoutes_name">有軌電車和火車路線</string>
    <string name="rendering_category_hide">隱藏</string>
    <string name="wake_on_voice">將螢幕開啟</string>
    <string name="wake_on_voice_descr">當接近轉彎時，開啟裝置螢幕 (如果螢幕關閉)。</string>
    <string name="lock_screen_request_explanation">為了節電作用 %1$s 需要此許可權才能關閉螢幕。</string>
    <string name="map_update">有 %1$s 個地圖可更新</string>
    <string name="search_for">查詢</string>
    <string name="coordinates">座標</string>
    <string name="home_button">家</string>
    <string name="error_avoid_specific_road">沒發現支道</string>
    <string name="everything_up_to_date">全部都是最新的檔案</string>
    <string name="use_opengl_render">使用 OpenGL 繪製</string>
    <string name="use_opengl_render_descr">使用硬體加速 OpenGL 繪製（可能會使用更多的電量，或不適用於非常舊的裝置)。</string>
    <string name="no_internet_connection">無法下載，請檢查您的網路連線。</string>
    <string name="download_tab_downloads">全部下載</string>
    <string name="download_tab_updates">可更新</string>
    <string name="download_tab_local">本機</string>
    <string name="navigate_point_northing">北行線</string>
    <string name="navigate_point_easting">東行線</string>
    <string name="navigate_point_zone">地區</string>
    <string name="map_locale">地圖上的語言</string>
    <string name="rendering_attr_transportStops_name">轉運站</string>
    <string name="voices">語音導航</string>
    <string name="dash_download_msg_none">要下載離線地圖嗎？</string>
    <string name="dash_download_msg">您已下載了 %1$s 的地圖</string>
    <string name="dash_download_new_one">下載新的地圖</string>
    <string name="dash_download_manage">管理</string>
    <string name="routing_attr_no_new_routing_name">不用 v1.9 的路徑規則</string>
    <string name="routing_attr_no_new_routing_description">在 v1.9 不使用路徑規則引導。</string>
    <string name="rendering_attr_roadStyle_name">道路樣式</string>
    <string name="rendering_value_default_name">預設</string>
    <string name="rendering_value_orange_name">橙色</string>
    <string name="rendering_value_germanRoadAtlas_name">德國道路地圖集</string>
    <string name="rendering_value_americanRoadAtlas_name">美國道路地圖集</string>
    <string name="traffic_warning_railways">鐵路平交道</string>
    <string name="traffic_warning_pedestrian">行人穿越道</string>
    <string name="show_railway_warnings">鐵路平交道</string>
    <string name="show_pedestrian_warnings">行人穿越道</string>
    <string name="speak_pedestrian">行人穿越道</string>
    <string name="navigation_over_track">沿著軌跡開始導航嗎？</string>
    <string name="avoid_roads_msg">經由選擇要避開的道路，來觸發一條替代線路</string>
    <string name="save_track_to_gpx_globally_headline">要求軌跡日誌</string>
    <string name="rendering_attr_streetLighting_name">街道照明</string>
    <string name="proxy_pref_title">代理伺服器</string>
    <string name="proxy_pref_descr">指定代理伺服器。</string>
    <string name="settings_privacy">隱私</string>
    <string name="enable_proxy_title">啟用 HTTP 代理伺服器</string>
    <string name="enable_proxy_descr">對所有的網路請求組態 HTTP 代理伺服器。</string>
    <string name="proxy_host_title">代理伺服器主機</string>
    <string name="proxy_host_descr">指定您的代理伺服器主機名稱（如 127.0.0.1）。</string>
    <string name="proxy_port_title">代理伺服器埠</string>
    <string name="proxy_port_descr">指定您的代理伺服器連接埠號碼（如 8118）。</string>
    <string name="version_settings_descr">下載 nightly builds 版本。</string>
    <string name="version_settings">建構</string>
    <string name="shared_string_gpx_points">點</string>
    <string name="gps_status">GPS 狀態</string>
    <string name="parking_place">停車場所</string>
    <string name="remove_the_tag">移除標記</string>
    <string name="shared_string_disabled">已停用</string>
    <string name="shared_string_enabled">已啟用</string>
    <string name="edit_group">編輯群組</string>
    <string name="shared_string_enable">啟用</string>
    <string name="shared_string_disable">停用</string>
    <string name="plugin_install_needs_network">您必須連線到網際網路以安裝此外掛程式。</string>
    <string name="shared_string_get">取得</string>
    <string name="plugin_ski_name">檢視滑雪地圖</string>
    <string name="plugin_nautical_name">檢視航海地圖</string>
    <string name="world_ski_missing">下載特殊的離線地圖以顯示滑雪設施。</string>
    <string name="nautical_maps_missing">下載特殊的離線地圖以顯示航海細節。</string>
    <string name="rendering_attr_pisteGrooming_name">滑雪道修整</string>
    <string name="free">%1$s 可用</string>
    <string name="device_memory">裝置記憶體</string>
    <string name="rendering_attr_pisteRoutes_name">滑雪斜坡</string>
    <string name="roads_only">僅道路</string>
    <string name="watch">觀看</string>
    <string name="notes">音訊與視訊註記</string>
    <string name="online_map">線上地圖</string>
    <string name="share_note">分享註解</string>
    <string name="plugin_touringview_name">旅遊地圖檢視</string>
    <string name="plugin_nautical_descr">使用關於航行路線、導航燈、航海危險區域、航行或停靠限制區域等資訊豐富您的地圖。要使用，請下載對應的航海地圖並在「設定地圖」下啟用「航海地圖」樣式。
\n
\n在 %1$s 取得進一步資訊。</string>
    <string name="plugin_ski_descr">用來在冬季運動區導航：檢視滑雪道、滑雪纜車以及越野滑雪道，彩色線條指示難度等級。要使用，請啟用此外掛程式並到「設定地圖」然後選擇「冬季和滑雪」地圖樣式。</string>
    <string name="plugin_touringview_descr">啟動此檢視的地圖樣式更改為\'旅遊檢視\'，這是給旅客和職業司機的一種特殊的高細節檢視。 
\n 
\n此檢視提供了在任何給與的地圖縮放，（特別是公路、軌道、路徑和定位標記）在地圖資料中最大量可獲得的詳細行程。 
\n 
\n它也清楚地描繪了各類道路明確地色碼，例如駕駛大型車輛時，這是非常有用的。 
\n 
\n並提供了特別的旅遊選項，比如顯示自行車路線或高山的路線。 
\n 
\n此檢視是從我們的標準地圖所建立，不需要下載特殊的地圖。 
\n 
\n此檢視可以在這裡經由再次取消啟動，或透過 \'組態地圖\' 之下的 \'地圖樣式\' 這兩者中任何一個的更改而恢復它。</string>
    <string name="days_behind">天前</string>
    <string name="location_on_map">位置：\n 緯度 %1$s\n 經度 %2$s</string>
    <string name="rename_failed">重新命名失敗。</string>
    <string name="back_to_map">返回地圖</string>
    <string name="track_segments">軌跡區段</string>
    <string name="track_points">航跡標點</string>
    <string name="route_points">路線標點</string>
    <string name="shared_string_release">已發行</string>
    <string name="shared_string_ellipsis">…</string>
    <string name="shared_string_selected">已選取</string>
    <string name="shared_string_selected_lowercase">已選取</string>
    <string name="shared_string_never">永不</string>
    <string name="shared_string_none">無</string>
    <string name="shared_string_and">以及</string>
    <string name="shared_string_or">或是</string>
    <string name="shared_string_help">幫助</string>
    <string name="shared_string_settings">設定</string>
    <string name="shared_string_history">歷史記錄</string>
    <string name="shared_string_select_on_map">在地圖上選取</string>
    <string name="shared_string_select_all">全選</string>
    <string name="shared_string_deselect">取消選擇</string>
    <string name="shared_string_deselect_all">取消全選</string>
    <string name="shared_string_clear">清除</string>
    <string name="shared_string_clear_all">清除全部</string>
    <string name="shared_string_save">儲存</string>
    <string name="shared_string_rename">更名</string>
    <string name="shared_string_delete">删除</string>
    <string name="shared_string_delete_all">全部刪除</string>
    <string name="shared_string_share">分享</string>
    <string name="shared_string_add">新增</string>
    <string name="shared_string_apply">套用</string>
    <string name="shared_string_control_start">開始</string>
    <string name="shared_string_control_stop">停止</string>
    <string name="shared_string_import">匯入</string>
    <string name="shared_string_export">匯出</string>
    <string name="shared_string_more">更多…</string>
    <string name="shared_string_do_not_show_again">不要再顯示</string>
    <string name="shared_string_remember_my_choice">記住選擇</string>
    <string name="shared_string_refresh">重整</string>
    <string name="shared_string_download">下載</string>
    <string name="shared_string_downloading">正在下載……</string>
    <string name="shared_string_download_successful">已下載</string>
    <string name="shared_string_unexpected_error">意外的錯誤</string>
    <string name="shared_string_action_template">動作 {0}</string>
    <string name="shared_string_close">關閉</string>
    <string name="shared_string_exit">離開</string>
    <string name="shared_string_show">顯示</string>
    <string name="shared_string_show_all">全部顯示</string>
    <string name="shared_string_show_on_map">在地圖上顯示</string>
    <string name="shared_string_more_actions">更多的動作</string>
    <string name="shared_string_map">地圖</string>
    <string name="shared_string_favorites">我的收藏</string>
    <string name="shared_string_add_to_favorites">新增至「收藏」</string>
    <string name="shared_string_my_location">我的位置</string>
    <string name="shared_string_my_places">我的地點</string>
    <string name="shared_string_my_favorites">收藏</string>
    <string name="shared_string_tracks">軌跡</string>
    <string name="shared_string_currently_recording_track">錄製軌跡</string>
    <string name="shared_string_audio">音訊</string>
    <string name="shared_string_video">視訊</string>
    <string name="shared_string_photo">照片</string>
    <string name="simulate_your_location">模擬您的位置</string>
    <string name="short_location_on_map">緯度 %1$s
\n經度 %2$s</string>
    <string name="tips_and_tricks_descr">常見的問題，最近的更改以及其它。</string>
    <string name="routing_settings_2">導航設定</string>
    <string name="general_settings_2">一般設定</string>
    <string name="waypoint_visit_after">隨後造訪</string>
    <string name="waypoint_visit_before">先造訪</string>
    <string name="shared_string_dismiss">退出</string>
    <string name="shared_string_collapse">收合</string>
    <string name="drawer">平面清單</string>
    <string name="osm_edits">OSM 編輯</string>
    <string name="osmand_parking_hour">時</string>
    <string name="shared_string_minute_lowercase">分</string>
    <string name="osmand_parking_time_left">左</string>
    <string name="parking_place_limited">停車場時限到</string>
    <string name="your_edits">您的編輯</string>
    <string name="action_create">建立動作</string>
    <string name="action_modify">修改動作</string>
    <string name="action_delete">刪除動作</string>
    <string name="osmand_parking_overdue">已過時</string>
    <string name="delay_to_start_navigation_descr">在路線規劃螢幕上，指示剩餘等待時間。</string>
    <string name="delay_to_start_navigation">指引後開始轉向建議…</string>
    <string name="shared_string_go">執行</string>
    <string name="confirmation_to_clear_history">清除過去的記錄嗎？</string>
    <string name="local_osm_changes_upload_all_confirm">上傳 %1$d 個變更到 OSM？</string>
    <string name="osm_changes_added_to_local_edits">OSM 的變更已加到本機更改設定</string>
    <string name="mark_to_delete">刪除標記</string>
    <string name="current_route">目前的路線</string>
    <string name="welmode_download_maps">下載地圖</string>
    <string name="welcome_select_region">為了正確的反映您所在地的交通號誌和規則，請選擇您的駕駛區域：</string>
    <string name="welcome_text">OsmAnd 提供全球離線地圖瀏覽和離線導航。</string>
    <string name="welcome_header">歡迎</string>
    <string name="confirm_usage_speed_cameras">在許多國家（德國、法國、義大利和其它）使用測速照相警示是非法的。如果您違反了法律，OsmAnd 並不承擔任何的責任。請只在您有資格使用此功能時，才點下「是」。</string>
    <string name="agps_info">A-GPS 資訊</string>
    <string name="agps_data_last_downloaded">A-GPS 資料最後下載時間：%1$s</string>
    <string name="shared_string_message">訊息</string>
    <string name="shared_string_do_not_use">不使用</string>
    <string name="shared_string_address">地址</string>
    <string name="shared_string_show_description">顯示記述。</string>
    <string name="shared_string_search">搜尋</string>
    <string name="shared_string_places">地點</string>
    <string name="shared_string_is_open">開啓</string>
    <string name="rendering_attr_OSMMapperAssistant_name">OSM 製圖助手</string>
    <string name="shared_string_manage">管理</string>
    <string name="shared_string_edit">編輯</string>
    <string name="filter_poi_hint">依名稱篩選</string>
    <string name="search_poi_category_hint">輸入以查詢全部</string>
    <string name="index_name_netherlands">歐洲 - 荷蘭</string>
    <string name="rendering_value__name">預設</string>
    <string name="rendering_value_highContrastRoads_name">高對比道路</string>
    <string name="application_dir_change_warning3">您想要 OsmAnd 將資料檔案移動到新的目的地嗎？</string>
    <string name="specified_directiory_not_writeable">在指定的目錄不能建立地圖</string>
    <string name="copying_osmand_file_failed">移動檔案時失敗</string>
    <string name="storage_directory_external">外部存儲器</string>
    <string name="storage_directory_multiuser">多使用者存儲器</string>
    <string name="storage_directory_internal_app">內部程式記憶體</string>
    <string name="storage_directory_manual">手動指定</string>
    <string name="storage_directory_default">內部記憶體</string>
    <string name="storage_directory">地圖存儲</string>
    <string name="shared_string_copy">複製</string>
    <string name="rendering_attr_hideHouseNumbers_name">門牌號碼</string>
    <string name="routing_attr_avoid_borders_description">避開跨越國界</string>
    <string name="routing_attr_height_name">高度</string>
    <string name="routing_attr_height_description">指定被許可在道路上行駛的車輛高度。</string>
    <string name="use_fast_recalculation">智慧路線重新計算</string>
    <string name="use_fast_recalculation_desc">僅重新計算路線的初始部份，對長途旅行很有用。</string>
    <string name="shared_string_logoff">登出</string>
    <string name="rendering_value_disabled_name">已停用</string>
    <string name="rendering_value_walkingRoutesScopeOSMC_name">網路從屬</string>
    <string name="rendering_value_walkingRoutesOSMC_name">OSMC</string>
    <string name="osm_edit_context_menu_delete">刪除 OSM 的編輯</string>
    <string name="read_full_article">閱讀全部文章 (線上)</string>
    <string name="shared_string_wikipedia">維基百科</string>
    <string name="local_indexes_cat_wiki">維基百科</string>
    <string name="shared_string_show_details">顯示詳細資訊</string>
    <string name="download_wikipedia_maps">維基百科</string>
    <string name="shared_string_import2osmand">匯入到 OsmAnd</string>
    <string name="local_recordings_delete_all_confirm">刪除 %1$d 個註記？</string>
    <string name="gps_network_not_enabled">位置服務已關閉。要將其開啟嗎？</string>
    <string name="disable_recording_once_app_killed">預防單獨的日誌記錄</string>
    <string name="archive_wikipedia_data">您已有舊的且不相容的維基百科資料。要將其封存嗎？</string>
    <string name="download_wikipedia_files">要下載額外的維基百科資料 (%1$s MB) 嗎？</string>
    <string name="lang_vo">沃拉普克語</string>
    <string name="lang_th">泰語</string>
    <string name="lang_te">泰盧固語</string>
    <string name="lang_nn">挪威耐諾斯克語</string>
    <string name="lang_new">尼瓦爾 / 尼泊爾語</string>
    <string name="lang_ms">馬來西亞</string>
    <string name="lang_ht">海地</string>
    <string name="lang_gl">加利西亞語</string>
    <string name="lang_et">愛沙尼亞語</string>
    <string name="lang_ceb">宿霧語</string>
    <string name="lang_es_ar">西班牙語（阿根廷）</string>
    <string name="lang_nb">挪威布克莫爾語</string>
    <string name="light_theme">明亮</string>
    <string name="dark_theme">暗色</string>
    <string name="lang_pms">皮埃蒙特語</string>
    <string name="lang_bn">孟加拉語</string>
    <string name="lang_tl">塔加洛語</string>
    <string name="lang_sh">塞爾維亞-克羅埃西亞語</string>
    <string name="lang_az">亞塞拜然語</string>
    <string name="lang_br">布列塔尼語</string>
    <string name="lang_sq">阿爾巴尼亞</string>
    <string name="lang_is">冰島語</string>
    <string name="lang_bpy">比什奴普萊利亞語</string>
    <string name="lang_nv">納瓦荷語</string>
    <string name="lang_ga">愛爾蘭語</string>
    <string name="lang_la">拉丁語</string>
    <string name="lang_ku">庫德語</string>
    <string name="lang_ta">坦米爾語</string>
    <string name="lang_ml">馬拉雅拉姆語</string>
    <string name="lang_lb">盧森堡語</string>
    <string name="lang_os">奧塞提亞語</string>
    <string name="lang_eo">世界語</string>
    <string name="restart_is_required">需要重新啟動以套用變更。</string>
    <string name="rendering_attr_currentTrackColor_name">GPX 的顏色</string>
    <string name="rendering_attr_currentTrackWidth_name">GPX 的寬度</string>
    <string name="rendering_value_red_name">紅</string>
    <string name="rendering_value_translucent_red_name">半透明的紅色</string>
    <string name="rendering_value_translucent_orange_name">半透明的橙色</string>
    <string name="rendering_value_yellow_name">黃</string>
    <string name="rendering_value_translucent_yellow_name">半透明的黃色</string>
    <string name="rendering_value_lightgreen_name">淺綠色</string>
    <string name="rendering_value_translucent_lightgreen_name">半透明的淺綠色</string>
    <string name="rendering_value_green_name">綠</string>
    <string name="rendering_value_translucent_green_name">半透明的綠色</string>
    <string name="rendering_value_lightblue_name">淡藍色</string>
    <string name="rendering_value_translucent_lightblue_name">半透明的淡藍色</string>
    <string name="rendering_value_blue_name">藍色</string>
    <string name="rendering_value_translucent_blue_name">半透明的藍色</string>
    <string name="rendering_value_purple_name">紫色</string>
    <string name="rendering_value_translucent_purple_name">半透明的紫色</string>
    <string name="rendering_value_default13_name">預設 (13)</string>
    <string name="rendering_value_defaultTranslucentCyan_name">預設 (半透明青色)</string>
    <string name="do_you_like_osmand">您喜歡 osmand 嗎？</string>
    <string name="rate_this_app">評論這個 app</string>
    <string name="rate_this_app_long">請在 Google Play 給 OsmAnd 分數</string>
    <string name="user_hates_app_get_feedback">告訴我們為什麼。</string>
    <string name="user_hates_app_get_feedback_long">請給我們任何建議。</string>
    <string name="download_live_updates">即時更新</string>
    <string name="failed_to_upload">無法上傳</string>
    <string name="delete_change">刪除更改</string>
    <string name="successfully_uploaded_pattern">已上載 {0} / {1}</string>
    <string name="try_again">再試一次</string>
    <string name="error_message_pattern">錯誤：{0}</string>
    <string name="no_updates_available">沒可用的更新</string>
    <string name="we_really_care_about_your_opinion">您的意見與回饋對我們來說很有價值。</string>
    <string name="rendering_value_boldOutline_name">粗框體</string>
    <string name="traffic_warning_hazard">危險</string>
    <string name="dahboard_options_dialog_title">組態儀表板</string>
    <string name="shared_string_card_was_hidden">卡為隱藏</string>
    <string name="shared_string_undo">復原</string>
    <string name="shared_string_skip">跳過</string>
    <string name="app_name_osmand">OsmAnd</string>
    <string name="offline_maps_and_navigation">離線地圖\n和導航</string>
    <string name="commit_poi">提交 POI</string>
    <string name="routing_attr_avoid_shuttle_train_name">避開穿梭頻繁的鐵路</string>
    <string name="routing_attr_avoid_shuttle_train_description">避開來往頻繁的鐵路</string>
    <string name="plugin_settings">外掛元件</string>
    <string name="tab_title_basic">基本</string>
    <string name="tab_title_advanced">展開</string>
    <string name="building_number">門牌號碼</string>
    <string name="opening_at">營業於</string>
    <string name="closing_at">結束於</string>
    <string name="next_proceed">下頁</string>
    <string name="av_locations_descr">GPX 檔案加上地點。</string>
    <string name="av_locations">地點</string>
    <string name="contact_info">連絡資訊</string>
    <string name="add_opening_hours">增加營業時間</string>
    <string name="poi_dialog_poi_type">POI 類型</string>
    <string name="number_of_rows_in_dash">在長劃 %1$s 的行數</string>
    <string name="please_specify_poi_type">請指定 POI 類型。</string>
    <string name="poi_action_delete">删除</string>
    <string name="working_days">工作日</string>
    <string name="recent_places">最近的地點</string>
    <string name="favourites">我的收藏</string>
    <string name="saved_at_time">現在已儲存於：%1$s</string>
    <string name="poi_deleted_localy">一旦您上傳您的變更，POI 會被刪除</string>
    <string name="count_of_lines">計算行數</string>
    <string name="show_on_start">在起始時顯示</string>
    <string name="are_you_sure">您確定嗎？</string>
    <string name="unsaved_changes_will_be_lost">任何未儲存的變更將會失去。要繼續嗎?</string>
    <string name="simulate_your_location_stop_descr">停止模擬您的位置。</string>
    <string name="simulate_your_location_descr">模擬您的位置以使用在計算路線或記錄成 GPX 軌跡。</string>
    <string name="downloads_left_template">%1$s 次下載剩餘</string>
    <string name="favourites_edit_dialog_title">我的收藏資訊</string>
    <string name="favourites_context_menu_add">增加到我的收藏</string>
    <string name="roads">道路</string>
    <string name="shared_string_trip_recording">旅程錄製</string>
    <string name="shared_string_navigation">導航</string>
    <string name="osmand_running_in_background">在背景執行</string>
    <string name="default_speed_system_descr">定義速度單位。</string>
    <string name="default_speed_system">速度的單位</string>
    <string name="si_nm">海浬</string>
    <string name="nm">浬</string>
    <string name="si_kmh">公里每小時</string>
    <string name="si_mph">英里每小時</string>
    <string name="si_m_s">公尺每秒</string>
    <string name="si_min_km">分鐘每公里</string>
    <string name="si_min_m">分鐘每英里</string>
    <string name="si_nm_h">浬每小時 (節)</string>
    <string name="min_mile">分/公尺</string>
    <string name="min_km">分/公里</string>
    <string name="m_s">公尺/秒</string>
    <string name="nm_h">節</string>
    <string name="favorite_category_add_new">增加新的</string>
    <string name="favorite_category_select">選擇類別</string>
    <string name="show_free_version_banner">顯示免費版標題</string>
    <string name="show_free_version_banner_description">即使是付費版本，仍顯示免費版本的標題。</string>
    <string name="downloading_number_of_files">正在下載 %1$d 檔案……</string>
    <string name="buy">購買</string>
    <string name="hillshade_layer_disabled">地形陰影圖層停用</string>
    <string name="activate_seamarks_plugin">請啟動「檢視航海地圖」外掛元件</string>
    <string name="activate_srtm_plugin">請啟動「地形」外掛元件</string>
    <string name="later">隨後</string>
    <string name="get_full_version">完整版</string>
    <string name="regions">地區</string>
    <string name="region_maps">區域地圖</string>
    <string name="world_maps">世界地圖</string>
    <string name="downloads">下載</string>
    <string name="favorite_category_dublicate_message">請使用原本沒有的類別名稱。</string>
    <string name="favorite_category_name">類別名稱</string>
    <string name="favorite_category_add_new_title">增加新的類別</string>
    <string name="confirm_download_roadmaps">由於您已經擁有標準(完整的)地圖，只有道路的地圖是不需要的，還是下載它嗎？</string>
    <string name="value_downloaded_of_max">%1$.1f 從 %2$.1f MB</string>
    <string name="file_size_in_mb">%.1f MB</string>
    <string name="update_all">全部更新 (%1$s MB)</string>
    <string name="free_downloads_used">免費下載使用</string>
    <string name="free_downloads_used_description">顯示剩餘的免費下載數量。</string>
    <string name="simulate_initial_startup_descr">設定標誌指示第一次應用程式啟動，而保持著所有其它設定不變。</string>
    <string name="simulate_initial_startup">模擬第一次應用程式啟動</string>
    <string name="share_geo">地理：</string>
    <string name="share_menu_location">分享位置</string>
    <string name="shared_string_send">發送</string>
    <string name="application_dir_description">選擇您想要在何處儲存地圖和其它資料。</string>
    <string name="show_on_start_description">「關閉」以直接啟動地圖。</string>
    <string name="map_downloaded">地圖已下載</string>
    <string name="map_downloaded_descr">%1$s 地圖已就緒可供使用。</string>
    <string name="go_to_map">顯示地圖</string>
    <string name="shared_string_qr_code">QR 碼</string>
    <string name="enter_country_name">輸入國家/地區名稱</string>
    <string name="world_map_download_descr">全球底圖 (以低縮放級別涵蓋全世界) 遺漏或過時。請考量下載以作為全球概貌。</string>
    <string name="new_version">新版本</string>
    <string name="begin_with_osmand_menu_group">跟 OsmAnd 的第一步</string>
    <string name="features_menu_group">功能</string>
    <string name="help_us_to_improve_menu_group">幫忙改進 OsmAnd</string>
    <string name="other_menu_group">其它</string>
    <string name="plugins_menu_group">外掛元件</string>
    <string name="first_usage_item">首次使用</string>
    <string name="first_usage_item_description">如何下載地圖、設置基本設定。</string>
    <string name="navigation_item_description">設定導航。</string>
    <string name="faq_item">常見問題</string>
    <string name="faq_item_description">常見問題。</string>
    <string name="map_viewing_item">地圖檢視</string>
    <string name="search_on_the_map_item">正在地圖上搜尋</string>
    <string name="planning_trip_item">規劃一次旅程</string>
    <string name="instalation_troubleshooting_item">安裝和疑難排除</string>
    <string name="techical_articles_item">技術文章</string>
    <string name="versions_item">版本</string>
    <string name="feedback">投票</string>
    <string name="shared_string_contact">聯絡</string>
    <string name="osm_edit_created_poi">建立 OSM 的 POI</string>
    <string name="map_legend">地圖圖例</string>
    <string name="shared_string_upload">上傳</string>
    <string name="shared_string_update">更新</string>
    <string name="rendering_attr_showProposed_name">計劃物件</string>
    <string name="read_more">讀取更多</string>
    <string name="whats_new">有什麼新的在</string>
    <!-- string name="map_legend_item_description">圖例為 OsmAnd 預設的地圖樣式，網路需連接以去顯示</string -->
    <string name="lang_nds">低地德語</string>
    <string name="lang_mk">馬其頓</string>
    <string name="lang_fy">菲士蘭</string>
    <string name="lang_als">阿爾巴尼亞 (Tosk)</string>
    <string name="share_osm_edits_subject">透過 OsmAnd 共用以編輯 OSM</string>
    <string name="save_poi_without_poi_type_message">儲存沒有類型的 POI 嗎？</string>
    <string name="shared_string_location">位置</string>
    <string name="poi_context_menu_modify_osm_change">修改 OSM 的變更</string>
    <string name="context_menu_item_delete_waypoint">要刪除 GPX 的航點嗎？</string>
    <string name="context_menu_item_edit_waypoint">編輯 GPX 的航點</string>
    <string name="osm_edit_modified_poi">已修改 OSM 的 POI</string>
    <string name="osm_edit_deleted_poi">已刪除 OSM 的 POI</string>
    <string name="context_menu_item_open_note">開啟 OSM 註解</string>
    <string name="osm_edit_reopened_note">重新開啟 OSM 註解</string>
    <string name="osm_edit_commented_note">已評論 OSM 註解</string>
    <string name="osm_edit_created_note">建立 OSM 的註解</string>
    <string name="osn_bug_name">OSM 註解</string>
    <string name="osn_add_dialog_title">建立註解</string>
    <string name="osn_comment_dialog_title">增加評論</string>
    <string name="osn_reopen_dialog_title">重新開啟註解</string>
    <string name="osn_close_dialog_title">關閉註解</string>
    <string name="osn_add_dialog_success">註解已建立</string>
    <string name="osn_add_dialog_error">無法建立註解。</string>
    <string name="osn_close_dialog_success">註解已關閉</string>
    <string name="osn_close_dialog_error">無法關閉註解。</string>
    <string name="shared_string_commit">提交</string>
    <string name="rendering_attr_currentTrackColor_description">GPX 的顏色</string>
    <string name="rendering_attr_currentTrackWidth_description">GPX 的寬度</string>
    <string name="rendering_attr_roadStyle_description">道路樣式</string>
    <string name="poi_dialog_reopen">重新開啟</string>
    <string name="osm_save_offline">離線儲存</string>
    <string name="copied_to_clipboard">複製到剪貼簿</string>
    <string name="dashboard_or_drawer_title">儀表板或選單控制</string>
    <string name="dashboard_or_drawer_description">提供的選擇，主要是透過具彈性的儀表板或固定的選單來控制應用程式，您也可以隨時在儀表板設定中更改您的選擇。</string>
    <string name="access_from_map_description">選單按鈕是啟動儀表板而非選單</string>
    <string name="access_from_map">從地圖進入</string>
    <string name="use_dashboard_btn">使用儀表板</string>
    <string name="use_drawer_btn">使用地圖</string>
    <string name="please_specify_poi_type_only_from_list">請指定正確的 POI 類型或跳過它。</string>
    <string name="routing_attr_avoid_stairs_name">避開樓梯</string>
    <string name="routing_attr_avoid_stairs_description">避開樓梯</string>
    <string name="routing_attr_avoid_borders_name">避開跨越邊界</string>
    <string name="shared_string_hide">隱藏</string>
    <string name="av_video_quality_low">最低品質</string>
    <string name="av_video_quality_high">最高品質</string>
    <string name="av_video_quality">視訊輸出品質</string>
    <string name="av_video_quality_descr">選擇視訊品質。</string>
    <string name="av_audio_format">音訊輸出格式</string>
    <string name="av_audio_format_descr">選擇音訊輸出格式。</string>
    <string name="av_audio_bitrate">音訊位元傳輸速率</string>
    <string name="av_audio_bitrate_descr">選擇音訊位元傳輸速率。</string>
    <string name="shared_string_near">鄰近</string>
    <string name="no_address_found">沒有確定地址</string>
    <string name="looking_up_address">查尋地址</string>
    <string name="rendering_attr_horseRoutes_name">馬道</string>
    <string name="only_download_over_wifi">只在 WiFi 連線下載</string>
    <string name="live_update">即時更新</string>
    <string name="update_now">立即更新</string>
    <string name="route_distance">距離：</string>
    <string name="route_duration">時間：</string>
    <string name="missing_write_external_storage_permission">OsmAnd 缺少權限使用記憶卡</string>
    <string name="no_location_permission">給予地點資料權限。</string>
    <string name="no_camera_permission">給予相機權限。</string>
    <string name="no_microphone_permission">給予麥克風權限。</string>
    <string name="impassable_road_desc">選擇在導航期間您想要避開的道路。</string>
    <string name="shared_string_sound">語音</string>
    <string name="select_voice_provider">選擇語音指引</string>
    <string name="select_voice_provider_descr">為您的語言選擇或下載語音指引。</string>
    <string name="live_updates">即時更新</string>
    <string name="available_maps">可用地圖</string>
    <string name="last_update">最近的更新：%s</string>
    <string name="update_time">更新時間</string>
    <string name="updates_size">更新大小</string>
    <string name="last_map_change">上次地圖的更改：%s</string>
    <string name="rec_split">錄製分割</string>
    <string name="rec_split_title">使用錄製分割</string>
    <string name="rec_split_clip_length">剪輯長度</string>
    <string name="rec_split_storage_size">存儲大小</string>
    <string name="rec_split_desc">當重寫剪輯時，使用的空間超過記憶體大小。</string>
    <string name="rec_split_storage_size_desc">被所有錄製的剪輯可以佔用的空間總量。</string>
    <string name="rec_split_clip_length_desc">錄製剪輯的時間上限。</string>
    <string name="hourly">每小時</string>
    <string name="daily">每日</string>
    <string name="weekly">每週</string>
    <string name="morning">早上</string>
    <string name="night">夜間</string>
    <string name="shared_string_not_selected">未選取</string>
    <string name="select_month_and_country">月份與國家：</string>
    <string name="shared_string_type">類型</string>
    <string name="starting_point">起始標點</string>
    <string name="item_removed">項目已移除</string>
    <string name="n_items_removed">項目已刪除</string>
    <string name="shared_string_undo_all">全部取消</string>
    <string name="rendering_attr_hideIcons_name">POI 圖示</string>
    <string name="switch_start_finish">起始點與目的地對調</string>
    <string name="number_of_contributors">貢獻者數</string>
    <string name="number_of_edits">編輯次數</string>
    <string name="reports_for">報告</string>
    <string name="shared_string_select">選取</string>
    <string name="shared_string_remove">移除</string>
    <string name="clear_updates_proposition_message">移除已下載的更新和回到原來的地圖版本</string>
    <string name="add_time_span">增加時間跨度</string>
    <string name="road_blocked">道路堵塞</string>
    <string name="data_is_not_available">資料無法使用</string>
    <string name="rendering_attr_hideUnderground_name">地面下的物件</string>
    <string name="shared_string_read_more">讀取更多</string>
    <string name="shared_string_email_address">E-mail 地址</string>
    <string name="shared_string_status">狀態</string>
    <string name="shared_string_save_changes">儲存更改</string>
    <string name="find_parking">找停車場</string>
    <string name="show_polygons">顯示多邊形</string>
    <string name="rendering_attr_showMtbRoutes_name">山地自行車路線</string>
    <string name="select_map_markers">選擇地圖標記</string>
    <string name="shared_string_reverse_order">順序相反</string>
    <string name="show_map_markers_description">啟動地圖標記功能。</string>
    <string name="clear_active_markers_q">移除所有的活動標記嗎？</string>
    <string name="clear_markers_history_q">清除地圖標記歷史記錄嗎？</string>
    <string name="active_markers">活躍標記</string>
    <string name="map_markers">地圖標記</string>
    <string name="map_marker">地圖標記</string>
    <string name="add_points_to_map_markers_q">新增所有的標點到地圖標記嗎？</string>
    <string name="shared_string_add_to_map_markers">增加地圖標記</string>
    <string name="consider_turning_polygons_off">建議關閉多邊形的繪製。</string>
    <string name="map_marker_1st">第一個地圖標記</string>
    <string name="map_marker_2nd">第二個地圖標記</string>
    <string name="shared_string_toolbar">工具列</string>
    <string name="shared_string_widgets">小工具</string>
    <string name="download_files_error_not_enough_space">沒有足夠的空間！
\n需要 {3} MB 供暫時儲存使用，{1} MB 供永久使用。
\n（但目前僅有 {2} MB 可用。）</string>
    <string name="download_files_question_space_with_temp">要下載 {0} 個檔案嗎？
\n需要 {3} MB 供暫時儲存使用，{1} MB 供永久使用。（目前有 {2} MB 可用。）</string>
    <string name="upload_osm_note">上傳 OSM 附註</string>
    <string name="upload_anonymously">匿名上傳</string>
    <string name="select_map_marker">選擇地圖標記</string>
    <string name="map_markers_other">其它標記</string>
    <string name="upload_osm_note_description">匿名上傳 OSM 註記或使用您的 OSM.org 個人資料。</string>
    <string name="show_transparency_seekbar">顯示透明度拖動軸</string>
    <string name="donations">捐贈</string>
    <string name="number_of_recipients">接受者數目</string>
    <string name="osm_user_stat">編輯 %1$s，等級 %2$s，合計編輯 %3$s</string>
    <string name="osm_editors_ranking">OSM 編輯排名</string>
    <string name="osm_live_subscribe_btn">捐助</string>
    <string name="osm_live_email_desc">需要更新您關於捐款的資訊。</string>
    <string name="osm_live_user_public_name">公開名稱</string>
    <string name="osm_live_hide_user_name">不要在報告中顯示我的名稱</string>
    <string name="osm_live_support_region">支援地區</string>
    <string name="osm_live_month_cost">每月花費</string>
    <string name="osm_live_month_cost_desc">每月付款</string>
    <string name="osm_live_active">活動</string>
    <string name="osm_live_not_active">失效的</string>
    <string name="osm_live_enter_email">請輸入有效的電子郵件地址</string>
    <string name="osm_live_enter_user_name">請輸入公開名稱</string>
    <string name="osm_live_subscription_settings">訂閱設定</string>
    <string name="osm_live_subscription">Osmand Live 訂閱</string>
    <string name="osm_live_thanks">感謝您對 OsmAnd 的支持！
\n要啟動所有新功能，您需要重開 OsmAnd。</string>
    <string name="osm_live_region_desc">您的部分捐款會發送給在該地區提交地圖更改的 OSM 使用者。</string>
    <string name="osm_live_ask_for_purchase">請先購買 OsmAnd Live 訂閱</string>
    <string name="osm_live_header">此訂閱能夠為世界各地所有的地圖每小時更新一次。
\n部分收入又回到了 OSM 社群和支付每個 OSM 的貢獻。
\n假如您喜愛 OsmAnd 和 OSM 並且想要支持和得到他們的支持，這是個完美的作法。</string>
    <string name="recalculate_route">重新計算路線</string>
    <string name="shared_string_topbar">頂端列</string>
    <string name="storage_directory_readonly_desc">選取的資料儲存資料夾有寫入保護，因此已切換到內部記憶體。請選取一個可寫入的儲存目錄。</string>
    <string name="storage_directory_shared">共用記憶體</string>
    <string name="avoid_road">避開道路</string>
    <string name="finish_navigation">導航完成</string>
    <string name="shared_string_move_up">上移 ↑</string>
    <string name="shared_string_move_down">下移 ↓</string>
    <string name="full_report">完整報告</string>
    <string name="open_street_map_login_and_pass">OSM 的使用者名稱與密碼</string>
    <string name="report">報告</string>
    <string name="file_name_containes_illegal_char">檔案名稱中有非法字元</string>
    <string name="storage_permission_restart_is_required">現在應用程式允許寫入外部記憶體。但是需要重新啟動程式。</string>
    <string name="no_map_markers_found">請透過地圖增加地圖標記</string>
    <string name="no_waypoints_found">未發現任何航點</string>
    <string name="rendering_value_medium_name">中等</string>
    <string name="rendering_value_bold_name">粗的</string>
    <string name="rendering_value_thin_name">細</string>
    <string name="map_mode">地圖模式</string>
    <string name="access_default_color">預設顏色</string>
    <string name="access_category_choice">選擇類別</string>
    <string name="access_hint_enter_name">輸入名稱</string>
    <string name="access_hint_enter_category">輸入類別</string>
    <string name="access_hint_enter_description">輸入說明。</string>
    <string name="access_map_linked_to_location">地圖已連結到所在地</string>
    <string name="access_collapsed_list">已收起清單</string>
    <string name="access_expanded_list">已展開清單</string>
    <string name="access_empty_list">空的清單</string>
    <string name="access_tree_list">樹狀清單</string>
    <string name="access_shared_string_not_installed">未安裝</string>
    <string name="access_widget_expand">展開</string>
    <string name="access_sort">分類</string>
    <string name="access_shared_string_navigate_up">往上</string>
    <string name="access_disable_offroute_recalc">當離開道路後，不要重算路線</string>
    <string name="access_disable_offroute_recalc_descr">當離開路線後，不要重算路線。</string>
    <string name="access_disable_wrong_direction_recalc">對相反的方向不要重算路線</string>
    <string name="access_disable_wrong_direction_recalc_descr">只是朝相反的方向移動，不要重算路線。</string>
    <string name="access_smart_autoannounce">智慧自動播報</string>
    <string name="access_smart_autoannounce_descr">只在目標點的方向被更改時才通知。</string>
    <string name="access_autoannounce_period">自動播報期間</string>
    <string name="access_autoannounce_period_descr">在通告之間的最短時間間隔。</string>
    <string name="map_widget_bearing">相對方位</string>
    <string name="map_widget_magnetic_bearing">磁力方位</string>
    <string name="access_no_destination">無障礙外掛程式：未設定目的地</string>
    <string name="use_osm_live_routing_description">為 OsmAnd Live 變更啟用導航。</string>
    <string name="use_osm_live_routing">OsmAnd Live 導航</string>
    <string name="follow_us">追蹤我們</string>
    <string name="access_direction_audio_feedback">音訊方向</string>
    <string name="access_direction_audio_feedback_descr">用聲音指示目標點方向。</string>
    <string name="access_direction_haptic_feedback">觸覺指引</string>
    <string name="access_direction_haptic_feedback_descr">由振動指示目標點方向。</string>
    <string name="move_marker_bottom_sheet_title">移動地圖到要變更標記的位置</string>
    <!-- string name="lat_lon_pattern">緯度：%1$.5f 經度：%2$.5f</string -->
    <string name="map_widget_battery">電池位準</string>
    <string name="lang_hu_formal">匈牙利（正式的）</string>
    <string name="change_markers_position">變更標記的位置</string>
    <string name="current_track">目前的軌跡</string>
    <string name="lang_es_us">西班牙語（美洲）</string>
    <string name="lang_be_by">白羅斯語（拉丁）</string>
    <string name="lang_kn">康納達語</string>
    <string name="lang_en_gb">英語（英國）</string>
    <string name="lang_ast">阿斯圖里亞斯語</string>
    <string name="app_mode_bus">公車</string>
    <string name="app_mode_train">火車</string>
    <string name="coords_format">坐標格式</string>
    <string name="coords_format_descr">地理座標格式。</string>
    <string name="storage_directory_card">記憶卡</string>
    <string name="shared_string_is_open_24_7">全天候開放</string>
    <string name="map_widget_search">搜尋</string>
    <string name="shared_string_from">從</string>
    <string name="city_type_district">區</string>
    <string name="city_type_neighbourhood">鄰里</string>
    <string name="search_categories">類別</string>
    <string name="postcode">郵遞區號</string>
    <string name="share_history_subject">透過 OsmAnd 分享</string>
    <string name="lang_hsb">索布語 (上游)</string>
    <string name="back_to_search">返回查詢</string>
    <string name="confirmation_to_delete_history_items">自「歷程」移除已選取的項目嗎？</string>
    <string name="show_something_on_map">在地圖上顯示 %1$s</string>
    <string name="dist_away_from_my_location">查詢 %1$s 路線</string>
    <string name="coords_search">座標查詢</string>
    <string name="advanced_coords_search">進階座標查詢</string>
    <string name="route_stops_before">%1$s 之前停止</string>
    <string name="rendering_attr_hideOverground_name">地上的物件</string>
    <string name="routing_attr_short_way_name">省油的方式</string>
    <string name="replace_favorite_confirmation">取代「%1$s」收藏？</string>
    <string name="shared_string_change">更換</string>
    <string name="get_started">開始</string>
    <string name="update_all_maps_now">現在要更新所有地圖嗎？</string>
    <string name="clear_tile_data">清除所有圖磚</string>
    <string name="skip_map_downloading">跳過下載中地圖</string>
    <string name="skip_map_downloading_desc">您沒有安裝離線地圖。您可以從清單中選取一個地圖或稍後透過「選單 - %1$s」下載地圖。</string>
    <string name="search_another_country">選擇其它地區</string>
    <string name="search_map">搜尋地圖…</string>
    <string name="location_not_found">未找到地方</string>
    <string name="no_inet_connection">沒有網際網路連線</string>
    <string name="no_inet_connection_desc_map">需要下載地圖。</string>
    <string name="search_location">正在搜尋位置…</string>
    <string name="storage_free_space">可用空間</string>
    <string name="storage_place_description">OsmAnd 資料儲存空間（給地圖、軌跡檔案等）：%1$s。</string>
    <string name="give_permission">授予權限</string>
    <string name="allow_access_location">允許位置的存取</string>
    <string name="first_usage_greeting">在沒有網際網路連線的情況下，取得指引與探索新地點</string>
    <string name="search_my_location">尋找我的位置</string>
    <string name="osm_live_banner_desc">取得無限制的地圖下載，並有每週、每日甚至是每個小時的更新。</string>
    <string name="osmand_plus_banner_desc">沒有限制的地圖下載、更新和維基百科外掛元件。</string>
    <string name="si_mi_meters">英里/米</string>
    <string name="first_usage_wizard_desc">讓 OsmAnd 確定您所在的位置和建議下載該區域的地圖。</string>
    <string name="get_for">獲得 %1$s</string>
    <string name="get_it">獲得</string>
    <string name="osm_live_payment_desc">會定時收取訂閱費用。您隨時都能在 Google Play 取消。</string>
    <string name="donation_to_osm">捐款給 OSM 的社群</string>
    <string name="osm_live_subscription_desc">啟用認購可每小時、每天、每週的更新以及世界各地所有的地圖無限制的下載。</string>
    <string name="driving_region_australia">澳洲</string>
    <string name="lang_kab">卡拜爾</string>
    <string name="shared_string_filters">篩選</string>
    <string name="selected_categories">已選取的分類</string>
    <string name="subcategories">子分類</string>
    <string name="create_custom_poi">建立自訂篩選</string>
    <string name="custom_search">自訂搜尋</string>
    <string name="apply_filters">套用篩選</string>
    <string name="save_filter">儲存篩選</string>
    <string name="delete_filter">刪除篩選</string>
    <string name="new_filter">新的篩選</string>
    <string name="new_filter_desc">請輸入新的篩選名稱，這會加到您的「類別」分頁裡。</string>
    <string name="translit_names">音譯名稱</string>
    <string name="search_hint">輸入城市、地址、POI 名稱</string>
    <string name="rendering_attr_contourColorScheme_description">等高線的色彩調配</string>
    <string name="save_track_min_speed">記錄最低的速度</string>
    <string name="save_track_min_speed_descr">篩選：不低於這個速度的記錄點。</string>
    <string name="save_track_min_distance">記錄最小位移</string>
    <string name="save_track_min_distance_descr">篩選：設定最小的距離從一個新的標點去記錄。</string>
    <string name="save_track_precision">記錄最小的精確度</string>
    <string name="save_track_precision_descr">篩選：除非達到此精確度，否則不作記錄。</string>
    <string name="christmas_poi">聖誕節 POI</string>
    <string name="christmas_desc_q">顯示聖誕節假期 POI？</string>
    <string name="rendering_value_light_brown_name">淺棕色</string>
    <string name="rendering_value_dark_brown_name">深棕色</string>
    <string name="rendering_attr_contourColorScheme_name">等高線的顏色調配</string>
    <string name="rendering_attr_surfaceIntegrity_name">路面的整體狀態</string>
    <string name="shared_string_continue">繼續</string>
    <string name="shared_string_pause">暫停</string>
    <string name="shared_string_trip">旅程</string>
    <string name="shared_string_recorded">已記錄</string>
    <string name="shared_string_record">記錄</string>
    <string name="gpx_logging_no_data">沒有資料</string>
    <string name="christmas_desc">預知聖誕節和新年假期，您可以選擇顯示相關的 POI，如聖誕樹、市集等等。</string>
    <string name="donation_to_osm_desc">您的部分捐款會發送給 OSM 製圖者。訂閱的花費不變。</string>
    <string name="shared_string_notifications">通知</string>
    <string name="gpx_no_tracks_title">您尚未有任何的軌跡檔案</string>
    <string name="gpx_no_tracks_title_folder">您也可以增加軌跡檔案到資料夾</string>
    <string name="gpx_add_track">增加更多…</string>
    <string name="shared_string_appearance">外觀</string>
    <string name="trip_rec_notification_settings">啟用快速錄製</string>
    <string name="trip_rec_notification_settings_desc">顯示允許開始行程錄製的系統通知。</string>
    <string name="rendering_value_fine_name">精細</string>
    <string name="route_calculation">路線估算</string>
    <string name="upload_poi">上傳 POI</string>
    <string name="route_roundabout_short">利用 %1$d 退出並離開</string>
    <string name="search_map_hint">城市或地區</string>
    <string name="wiki_around">附近維基百科條目</string>
    <string name="routing_attr_allow_motorway_name">使用高速公路</string>
    <string name="routing_attr_allow_motorway_description">允許進高速公路。</string>
    <string name="lang_sr_latn">塞爾維亞語（拉丁文）</string>
    <string name="lang_zh_hk">中文（香港）</string>
    <string name="rendering_attr_hideWaterPolygons_description">水</string>
    <string name="rendering_attr_contourWidth_description">等高線的線寬</string>
    <string name="rendering_attr_contourWidth_name">等高線的線寬</string>
    <string name="rendering_attr_contourDensity_description">等高線的密度</string>
    <string name="rendering_attr_contourDensity_name">等高線的密度</string>
    <string name="rendering_value_high_name">高</string>
    <string name="rendering_value_medium_w_name">中</string>
    <string name="rendering_value_low_name">低</string>
    <string name="rendering_attr_hideWaterPolygons_name">隱藏水</string>
    <string name="quick_action_item_screen">螢幕 %d</string>
    <string name="quick_action_map_style_switch">地圖樣式變更為「%s」。</string>
    <string name="quick_action_navigation_voice">聲音開/關</string>
    <string name="quick_action_navigation_voice_off">取消靜音</string>
    <string name="quick_action_navigation_voice_on">靜音</string>
    <string name="quick_favorites_show_favorites_dialog">顯示我的收藏對話框</string>
    <string name="quick_favorites_name_preset">預設的名稱</string>
    <string name="favorite_autofill_toast_text">" 儲存到 "</string>
    <string name="favorite_empty_place_name">場所</string>
    <string name="quick_action_poi_show">顯示 %1$s</string>
    <string name="quick_action_poi_hide">隱藏 %1$s</string>
    <string name="quick_action_add_category">增加一項類別</string>
    <string name="quick_action_add_create_items">建立事項</string>
    <string name="quick_action_add_configure_map">組態地圖</string>
    <string name="quick_action_bug_message">訊息</string>
    <string name="quick_action_category_descr">要儲存最愛的分類：</string>
    <string name="quick_action_gpx_category_descr">選擇可選類別。</string>
    <string name="quick_action_poi_list">POI 清單</string>
    <string name="quick_action_sh_poi_descr">增加一個或是更多的 POI 類別顯示在地圖上。</string>
    <string name="quick_action_map_style_action">增加一個地圖樣式</string>
    <string name="quick_action_empty_param_error">填寫所有參數</string>
    <string name="quick_action_map_styles">地圖樣式</string>
    <string name="quick_action_map_overlay_title">地圖上圖層</string>
    <string name="quick_action_map_overlay_action">增加上圖層</string>
    <string name="quick_action_map_underlay_title">地圖襯底層</string>
    <string name="quick_action_map_underlay_action">增加襯底層</string>
    <string name="quick_action_map_source_title">地圖來源</string>
    <string name="quick_action_map_source_action">增加地圖來源</string>
    <string name="quick_action_map_source_switch">地圖來源變更為「%s」。</string>
    <string name="quick_action_btn_tutorial_title">更改按鈕位置</string>
    <string name="quick_action_btn_tutorial_descr">長按並拖動在螢幕上的按鈕改變位置。</string>
    <string name="quick_action_fav_name_descr">保留為空白以使用地址或地點名稱。</string>
    <string name="quick_action_bug_descr">此訊息會包含在註解欄。</string>
    <string name="quick_action_interim_dialog">顯示臨時的對話方塊</string>
    <string name="configure_screen_quick_action">快速動作</string>
    <string name="quick_action_item_action">動作 %d</string>
    <string name="quick_action_new_action">增加動作</string>
    <string name="quick_action_edit_action">編輯動作</string>
    <string name="dialog_add_action_title">增加動作</string>
    <string name="quick_actions_delete">刪除動作</string>
    <string name="quick_actions_delete_text">刪除動作「%s」？</string>
    <string name="quick_action_add_marker_descr">在畫面中央新增地圖標記的按鈕。</string>
    <string name="quick_action_add_gpx_descr">在畫面中央新增 GPX 路徑點的按鈕。</string>
    <string name="quick_action_take_audio_note_descr">在畫面中央新增音訊註記的按鈕。</string>
    <string name="quick_action_take_video_note_descr">在畫面中央新增視訊註記的按鈕。</string>
    <string name="quick_action_take_photo_note_descr">在畫面中央新增照片註記的按鈕。</string>
    <string name="quick_action_add_osm_bug_descr">在畫面中央新增 OSM 註記的按鈕。</string>
    <string name="quick_action_add_poi_descr">在畫面中央新增 POI 的按鈕。</string>
    <string name="navigate_point_olc">打開位置編碼(OLC)</string>
    <string name="navigate_point_olc_info_invalid">無效的 OLC
\n</string>
    <string name="quick_action_navigation_voice_descr">停用或啟用導航時的語音導引的開關。</string>
    <string name="quick_action_add_parking_descr">在畫面中央新增停車位置的按鈕。</string>
    <string name="quick_action_duplicates">快速動作已重新命名為 %1$s 以避免重複。</string>
    <string name="quick_action_duplicate">快速動作的名稱重複</string>
    <string name="quick_action_showhide_favorites_descr">在地圖上顯示或隱藏收藏點的開關。</string>
    <string name="quick_action_showhide_poi_descr">在地圖上顯示或隱藏 POI 的開關。</string>
    <string name="quick_action_map_overlay_switch">地圖覆蓋層變更為「%s」。</string>
    <string name="quick_action_map_underlay_switch">地圖底層變更為「%s」。</string>
    <string name="shared_string_action_name">動作名稱</string>
    <string name="navigate_point_olc_info_short">簡短 OLC
\n請提供完整的編碼</string>
    <string name="navigate_point_olc_info_area">有效完整的 OLC
\n代表區域：%1$s x %2$s</string>
    <string name="quick_action_page_list_descr">用於翻閱下方列表的按鈕。</string>
    <string name="auto_split_recording_title">自動分割錄製之後的間隙</string>
    <string name="auto_split_recording_descr">如果日期已更改，開始新區段在6分鐘後的間隔，新軌跡在2小時後的間隔，或新檔案在更長的間隔之後。</string>
    <string name="rendering_attr_depthContours_description">顯示等深線和標記。</string>
    <string name="rendering_attr_depthContours_name">航海等深線</string>
    <string name="routing_attr_height_obstacles_name">使用海拔資料</string>
    <string name="route_altitude">路線的海拔</string>
    <string name="altitude_descent">下坡</string>
    <string name="altitude_ascent">上坡</string>
    <string name="altitude_range">海拔高度範圍</string>
    <string name="average_altitude">平均海拔</string>
    <string name="shared_string_time">時間</string>
    <string name="total_distance">總體距離</string>
    <string name="routing_attr_driving_style_name">騎乘方式</string>
    <string name="shared_string_gpx_tracks">軌跡</string>
    <string name="select_gpx_folder">選擇 GPX 檔案資料夾</string>
    <string name="file_can_not_be_moved">無法移動檔案。</string>
    <string name="shared_string_move">移動</string>
    <string name="shared_string_time_moving">時間移動</string>
    <string name="shared_string_time_span">時間間隔</string>
    <string name="shared_string_max">最大</string>
    <string name="shared_string_start_time">開始時間</string>
    <string name="shared_string_end_time">結束時間</string>
    <string name="shared_string_color">顏色</string>
    <string name="max_speed">最高速度</string>
    <string name="average_speed">平均速率</string>
    <string name="shared_string_gpx_track">軌跡</string>
    <string name="points_delete_multiple_succesful">標點已刪除。</string>
    <string name="points_delete_multiple">刪除 %1$d 個點？</string>
    <string name="route_points_category_name">轉為通過這條路線</string>
    <string name="track_points_category_name">路徑點、興趣點、已命名的圖徽</string>
    <string name="add_new_folder">增加新的檔案夾</string>
    <string name="shared_string_slope">斜坡</string>
    <string name="lang_ber">柏柏爾語</string>
    <string name="routing_attr_relief_smoothness_factor_hills_name">丘陵</string>
    <string name="routing_attr_relief_smoothness_factor_plains_name">小丘陵</string>
    <string name="routing_attr_relief_smoothness_factor_more_plains_name">平地</string>
    <string name="routing_attr_driving_style_speed_name">較短路線</string>
    <string name="routing_attr_driving_style_balance_name">均衡</string>
    <string name="routing_attr_driving_style_safety_name">較喜歡小路</string>
    <string name="relief_smoothness_factor_descr">偏愛的地形：平地或丘陵。</string>
    <string name="full_version_thanks">感謝您購買 OsmAnd 的付費版本。</string>
    <string name="routing_attr_relief_smoothness_factor_name">選擇高度起伏</string>
    <string name="parking_options">停車選項</string>
    <string name="do_not_send_anonymous_app_usage">不要傳送匿名的應用程式使用統計</string>
    <string name="do_not_show_startup_messages">不要顯示啟動訊息</string>
    <string name="do_not_show_startup_messages_desc">不要顯示應用程式折扣和當地特有的事件訊息。</string>
    <string name="do_not_send_anonymous_app_usage_desc">OsmAnd 蒐集您開了應用程式哪些元件的資訊。絕不會傳送您所在的位置，也沒有您向應用程式輸入的任何內容或您所查看區域的詳細資料、搜尋或下載。</string>
    <string name="select_street">選擇街道</string>
    <string name="shared_string_in_name">在 %1$s</string>
    <string name="type_address">輸入地址</string>
    <string name="type_city_town">輸入城市／鄉鎮／地方</string>
    <string name="type_postcode">輸入郵遞區號</string>
    <string name="nearest_cities">最近的城市</string>
    <string name="select_city">選擇城市</string>
    <string name="select_postcode">郵遞區號搜尋</string>
    <string name="quick_action_auto_zoom">自動縮放地圖</string>
    <string name="quick_action_auto_zoom_on">開啟自動縮放</string>
    <string name="quick_action_auto_zoom_off">關閉自動縮放</string>
    <string name="no_overlay">無上圖層</string>
    <string name="no_underlay">無下圖層</string>
    <string name="subscribe_email_error">錯誤</string>
    <string name="sea_depth_thanks">感謝您購買「航海等深線」</string>
    <string name="index_item_depth_contours_osmand_ext">航海等深線</string>
    <string name="index_item_depth_points_southern_hemisphere">南半球航海等深線</string>
    <string name="index_item_depth_points_northern_hemisphere">北半球航海等深線</string>
    <string name="download_depth_countours">航海等深線</string>
    <string name="nautical_maps">航海地圖</string>
    <string name="analyze_on_map">在地圖上分析</string>
    <string name="restore_purchases">恢復購買</string>
    <string name="fonts_header">地圖字體</string>
    <string name="right_side_navigation">靠右行駛</string>
    <string name="shared_string_automatic">自動</string>
    <string name="shared_string_paused">暫停</string>
    <string name="osmand_plus_extended_description_part8">大概的地圖覆蓋區域和品質： 
\n• 西歐： **** 
\n• 東歐： *** 
\n• 俄羅斯： *** 
\n• 北美洲： *** 
\n• 南美洲： ** 
\n• 亞洲：** 
\n• 日本與韓國： *** 
\n• 中東： ** 
\n• 非洲： ** 
\n• 南極洲： * 
\n全球大多數國家都可以下載 
\n從阿富汗到辛巴威，從澳洲到美國、阿根廷、巴西、加拿大、法國、德國、墨西哥、英國、 西班牙 …
\n</string>
    <string name="osmand_plus_extended_description_part5">安全功能
\n• 任選的自動日/夜檢視切換
\n• 任選的速限顯示功能，如果您超速了它會提醒
\n• 取決於速度的地圖縮放選項 
\n• 分享您所在的位置的功能，這樣您的朋友能找到您
\n</string>
    <string name="osmand_plus_extended_description_part6">自行車和步行功能
\n• 檢視人行道、登山健行步道和自行車道，非常適合戶外活動
\n• 特殊的自行車和行人的路線和顯示模式
\n• 任選的大眾運輸停靠站 (公車、電車、火車）包括線路名稱
\n• 任選的旅程錄製到裝置端 GPX 檔案或線上服務
\n• 任選的速度和高度顯示
\n• 顯示等高線和地形陰影（須有額外的外掛程式）</string>
    <string name="osmand_plus_extended_description_part7">直接貢獻給 OSM 
\n• 回報地圖錯誤 
\n• 直接從應用程式上傳 GPX 軌跡到 OSM 
\n• 新增 POI 並直接上傳至 OSM（如果是離線使用則會在稍後上傳） 
\n• 可選的旅程錄製而且在背景模式（當裝置處於休眠模式下） 
\nOsmAnd 是仍在積極開發的開放原始碼軟體。每個人都可以透過回報錯誤、改進翻譯或編寫新功能，為應用程式做出貢獻。此外，該專案依靠提供資金捐款資助編寫程式碼和測試新的功能。
\n</string>
    <string name="osmand_extended_description_part1">OsmAnd (Automated Navigation Directions) 是一個地圖和導航的應用程式可以免費的存取，有世界各地和高品質的 OSM 資料。
\n
\n享有語音和視覺的導航，檢視 POI（興趣點），建立和管理 GPX 軌跡，使用視覺化的等高線與地形資訊（透過外掛元件），能在汽車駕駛、騎自行車和步行模式之間選擇、OSM 編輯和更多。</string>
    <string name="osmand_extended_description_part2">GPS 導航 
\n• 您可以在離線（當您在國外時就不需要國際漫遊費用了）或連線（快速）兩種模式間選擇 
\n• 轉向建議語音導航（真人和合成語音） 
\n• 當您偏離了行駛路線時將會重新計算路線 
\n• 車道導引、街道名稱和預計抵達時間將會一路陪伴您 
\n• 為了讓您的旅程更安全，有日／夜模式自動切換 
\n• 顯示速度限制，如果超速了則會提醒您 
\n• 依您的速度調整地圖縮放 
\n• 按照地址、類別（例如：停車場、餐廳、旅店、加油站、博物館）或地理座標搜尋目的地 
\n• 支援在您的旅程中加入中轉點 
\n• 錄製自己的或上傳一個 GPX 軌跡並跟隨它
\n</string>
    <string name="osmand_plus_extended_description_part4">使用 OSM 和維基百科的資料 
\n• 來自世界最好的協作專案所得的高品質資訊 
\n• OSM 資料可用在每個國家或地區 
\n• 維基百科 POI 卓越的觀光景點 
\n• 直接從應用程式，無限制的免費下載 
\n• 密集的離線向量地圖更新，至少每月一次
\n 
\n• 可在完整的區域資料還是只有公路網之間選擇（舉例來說：整個日本就有 700 MB 而公路網部分僅有 200 MB）</string>
    <string name="osmand_plus_extended_description_part2">導航
\n• 您可以在離線（當您在國外時就不需要國際漫遊費用了）或連線（快速）兩種模式間選擇
\n• 轉向建議(turn by turn)語音導航（真人和合成語音）
\n• 車道導引、街道名稱和預計抵達時間會有一路的幫助
\n• 支援中轉點於您的旅程
\n• 當您偏離了行駛路線，重建改道規劃
\n• 您可以按照地址、類別（例如：停車場、餐廳、旅店、加油站、博物館）或地理坐標搜尋目的地
\n</string>
    <string name="osmand_plus_extended_description_part3">地圖檢視 
\n• 分享您的位置，讓您的朋友能找到您 
\n• 調整地圖到您的移動方向（或羅盤） 
\n• 保存您最重要的地點於我的最愛 
\n• 顯示您週遭的 POI（興趣點） 
\n• 顯示專用的線上地圖圖磚、衛星照片（來自 Bing）、不同的疊加層如旅遊/導航 GPX 軌跡以及可自定透明度的附加層 
\n• 允許您選擇怎樣在地圖上顯示名稱：使用英文、裝置端或語言的拼寫
\n</string>
    <string name="shared_string_visible">可見的</string>
    <string name="osmand_extended_description_part3">地圖 
\n• 顯示您週遭的 POI（興趣點） 
\n• 調整地圖到您的移動方向（或羅盤） 
\n• 顯示的位置和您正在觀看的方向 
\n• 分享您的位置，讓您的朋友能找到您 
\n• 保存您最重要的地點於我的收藏 
\n• 允許您選擇怎樣在地圖上顯示名稱：使用英文、裝置端或語言的拼寫 
\n• 顯示專用的線上地圖圖磚、衛星照片（來自 Bing）、不同的疊加層如旅遊／導航 GPX 軌跡以及可自訂透明度的額外圖層
\n</string>
    <string name="osmand_extended_description_part5">自行車
\n• 在地圖找到自行車道
\n• GPS 導航在自行車模式下，使用自行車道構建您的路線
\n• 看到您的速度和海拔高度
\n• GPX 錄製選項使您能去記錄您的旅程並且分享
\n• 通過附加的外掛元件，您可以啟用等高線與地形陰影</string>
    <string name="osmand_extended_description_part8">OsmAnd 正在積極的開發的開放原始碼軟體。每個人都可以透過回報錯誤、改進翻譯或編寫新功能，為應用程式做出貢獻。此外，該專案依靠提供資金捐款資助編寫程式碼和測試新的功能。 
\n大概的地圖覆蓋區域和品質： 
\n• 西歐： **** 
\n• 東歐： *** 
\n• 俄羅斯： *** 
\n• 北美洲： *** 
\n• 南美洲： ** 
\n• 亞洲： ** 
\n• 日本與韓國： *** 
\n• 中東： ** 
\n• 非洲： ** 
\n• 南極洲： * 
\n全球大多數國家都可以下載！ 
\n在您的國家獲得可靠的導航 - 無論是法國、德國、墨西哥、英國、西班牙、荷蘭、美國、俄羅斯、巴西或其他任何的國家。</string>
    <string name="osmand_extended_description_part7">為 OSM 做出貢獻
\n• 回報資料錯誤
\n• 從應用程式直接將 GPX 軌跡上傳到 OSM
\n• 增加 POI 並直接將其上傳到 OSM（或如果離線則之後上傳）
\n</string>
    <string name="osmand_extended_description_part4">滑雪
\nOsmAnd 滑雪地圖外掛元件，使您能夠看到滑雪道與複雜程度和一些附加的資訊，如滑雪纜車和其它設施的位置。</string>
    <string name="osmand_extended_description_part6">步行、登山健行、市區旅遊 
\n• 地圖會顯示您的步行和登山健行路徑 
\n• 維基百科以您喜好的語言在市區旅遊中可以告訴您很多事 
\n• 大眾運輸停靠站（公共汽車、電車、火車），包括路線名稱，有助於在新的城市裡導航 
\n• GPS 導航在行人模式下，使用步行路徑構建您的路線 
\n• 上傳並且跟隨 GPX 路線或著記錄和分享您自己的路線
\n</string>
    <string name="osmand_plus_extended_description_part1">OsmAnd+ (OSM Automated Navigation Directions) 是一個地圖和導航應用程式，可以免費存取全球性且高品質的 OSM 圖資。
\n享有語音和視覺的導航、檢視 POI（興趣點）、建立和管理 GPX 軌跡、使用視覺化的等高線與地形資訊，能在汽車駕駛、騎自行車和步行模式之間選擇、OSM 編輯和更多。
\n
\nOsmAnd+ 是 OsmAnd 的付費版本，透過購買這個應用程式來資助開發新功能，並收到最新的更新。
\n
\n一些主要特點：</string>
    <string name="quick_action_auto_zoom_desc">用於速度控制自動縮放開關的按鈕。</string>
    <string name="shared_string_overview">概要</string>
    <string name="quick_action_replace_destination_desc">將新路線目的地置中，並取代先前選取的目的地（如果有的話）的按鈕。</string>
    <string name="quick_action_add_first_intermediate_desc">將第一個中轉目的地置中的按鈕。</string>
    <string name="depth_contour_descr">海洋等深線和海洋標記。</string>
    <string name="quick_action_add_destination_desc">將路徑目的地在畫面上置中的按鈕，先前選取的目的地將會變成最後的中轉目的地。</string>
    <string name="subscribe_email_desc">訂閱我們有關應用程式折扣的郵寄名單並獲得三次以上的地圖下載！</string>
    <string name="animate_my_location">以動畫顯示自己的位置</string>
    <string name="animate_my_location_desc">運動時平滑的地圖平移。引入輕微的延遲。</string>
    <string name="favorite_group_name">群組名稱</string>
    <string name="change_color">更改顏色</string>
    <string name="edit_name">編輯名稱</string>
    <string name="save_poi_too_many_uppercase">名稱中包含太多的大寫字母。要繼續嗎？</string>
    <string name="route_is_too_long_v2">對於較長的距離：如果在10分鐘之內沒有找到路線請新增中轉目的地。</string>
    <string name="display_zoom_level">顯示縮放級別：%1$s</string>
    <string name="srtm_color_scheme">色調配置</string>
    <string name="show_from_zoom_level">自此縮放等級開始顯示</string>
    <string name="routing_attr_allow_private_name">允許私人進入</string>
    <string name="routing_attr_allow_private_description">允許進入私有區域。</string>
    <string name="srtm_menu_download_descr">下載此區域的「等高線」地圖。</string>
    <string name="shared_string_plugin">外掛元件</string>
    <string name="srtm_purchase_header">購買並安裝「地形」外掛程式以顯示垂直漸層區域。</string>
    <string name="hillshade_menu_download_descr">下載「地形陰影」覆蓋層地圖以顯示垂直陰影。</string>
    <string name="hillshade_purchase_header">安裝「地形」外掛程式以顯示漸層垂直區域。</string>
    <string name="hide_from_zoom_level">自此縮放等級開始隱藏</string>
    <string name="sorted_by_distance">按距離排序</string>
    <string name="search_favorites">在我的最愛中搜尋</string>
    <string name="quick_action_showhide_osmbugs_descr">顯示或隱藏地圖上的 OSM 註記的按鈕。</string>
    <string name="private_access_routing_req">您的目的地位處私人通路的區域。本次旅程允許使用私人道路嗎？</string>
    <string name="restart_search">重新開始搜尋</string>
    <string name="increase_search_radius">增加搜尋半徑</string>
    <string name="nothing_found">没有找到</string>
    <string name="nothing_found_descr">變更搜尋或增加搜尋半徑。</string>
    <string name="mapillary">Mapillary</string>
    <string name="mapillary_widget">Mapillary 小工具</string>
    <string name="mapillary_widget_descr">允許快速貢獻到 Mapillary。</string>
    <string name="mapillary_descr">把線上街道平面照片給每個人。發覺地點、協作、抓取世界。</string>
    <string name="shared_string_add_photos">新增照片</string>
    <string name="mapillary_action_descr">透過 Mapillary 分享您的街景照片。</string>
    <string name="plugin_mapillary_descr">街道級影像。你也可以自己貢獻。要將現有資料作為地圖圖層檢視，請在「設定地圖」選單中開啟「街道級照片」。</string>
    <string name="online_photos">線上照片</string>
    <string name="no_photos_descr">這裡沒有照片。</string>
    <string name="shared_string_install">安裝</string>
    <string name="improve_coverage_mapillary">提高 Mapillary 照片覆蓋的範圍</string>
    <string name="improve_coverage_install_mapillary_desc">安裝 Mapillary 以將照片增加到此地圖位置。</string>
    <string name="open_mapillary">開啟 Mapillary</string>
    <string name="mapillary_image">Mapillary 圖片</string>
    <string name="distance_moving">距離已校正</string>
    <string name="shared_string_permissions">權限</string>
    <string name="import_gpx_failed_descr">無法匯入檔案。請確定 OsmAnd 有讀取該檔案的權限。</string>
    <string name="map_widget_ruler_control">半徑尺規</string>
    <string name="wrong_user_name">使用者名稱錯誤</string>
    <string name="shared_string_to">至</string>
    <string name="mapillary_menu_date_from">從</string>
    <string name="mapillary_menu_descr_dates">僅檢視新增的圖片</string>
    <string name="mapillary_menu_title_dates">日期</string>
    <string name="mapillary_menu_edit_text_hint">輸入使用者名稱</string>
    <string name="mapillary_menu_descr_username">僅檢視增加的圖片由</string>
    <string name="mapillary_menu_title_username">使用者名稱</string>
    <string name="mapillary_menu_filter_description">按照提供者、日期或類型篩選圖片。僅動作於特寫的縮放才有效。</string>
    <string name="shared_string_reload">重新載入</string>
    <string name="mapillary_menu_descr_tile_cache">請重新載入圖磚，以查看最新的資料。</string>
    <string name="mapillary_menu_title_tile_cache">圖磚快取</string>
    <string name="shared_string_reset">重設</string>
    <string name="store_tracks_in_monthly_directories">在每月的資料夾中存儲已記錄的軌跡</string>
    <string name="store_tracks_in_monthly_directories_descrp">存儲已記錄的軌跡以月份記錄在子資料夾中 (例如 2018-01）。</string>
    <string name="average">平均</string>
    <string name="of">%1$d 的 %2$d</string>
    <string name="ascent_descent">上升/下降</string>
    <string name="moving_time">運動時間</string>
    <string name="max_min">最大/最小</string>
    <string name="min_max">最小/最大</string>
    <string name="rendering_value_translucent_pink_name">半透明粉紅色</string>
    <string name="quick_action_resume_pause_navigation">暫停/繼續導航</string>
    <string name="quick_action_resume_pause_navigation_descr">暫停或繼續導航的按鈕。</string>
    <string name="quick_action_show_navigation_finish_dialog">顯示「導航完成」對話方塊</string>
    <string name="quick_action_start_stop_navigation">開始/停止導航</string>
    <string name="quick_action_start_stop_navigation_descr">開始或結束導航的按鈕。</string>
    <string name="live_monitoring_max_interval_to_send">用於線上追蹤的緩衝時間</string>
    <string name="live_monitoring_max_interval_to_send_desrc">指定一段緩衝時間以保持位置，而無需連接發送</string>
    <string name="mappilary_no_internet_desc">從 Mapillary 而來的照片僅供線上使用。</string>
    <string name="retry">重試</string>
    <string name="measurement_tool">測量距離</string>
    <string name="measurement_tool_action_bar">瀏覽地圖並增加標點</string>
    <string name="none_point_error">請至少增加一個標點。</string>
    <string name="enter_gpx_name">GPX 檔案名稱：</string>
    <string name="show_on_map_after_saving">儲存後在地圖上顯示</string>
    <string name="add_waypoint">增加航點</string>
    <string name="save_gpx_waypoint">儲存 GPX 路點</string>
    <string name="save_route_point">儲存路線標點</string>
    <string name="waypoint_one">航點 1</string>
    <string name="route_point_one">路線標點 1</string>
    <string name="line">線路</string>
    <string name="save_as_route_point">另存為路線標點</string>
    <string name="save_as_line">另存為線路</string>
    <string name="route_point">路線標點</string>
    <string name="edit_line">編輯線路</string>
    <string name="add_point_before">增加標點之前</string>
    <string name="add_point_after">增加標點之後</string>
    <string name="shared_string_options">選項</string>
    <string name="measurement_tool_snap_to_road_descr">OsmAnd 將連接標點與已選取設定檔的路線。</string>
    <string name="measurement_tool_save_as_new_track_descr">將標點儲存為路線標點或是一條線路。</string>
    <string name="choose_navigation_type">選擇導航設定檔</string>
    <string name="add_route_points">增加路線標點</string>
    <string name="add_line">增加線路</string>
    <string name="empty_state_favourites">增加到我的收藏</string>
    <string name="empty_state_favourites_desc">匯入最愛或透過地圖上的標記點來新增它們。</string>
    <string name="import_track">匯入 GPX 檔案</string>
    <string name="import_track_desc">%1$s 檔案不包含航點，要將其匯入軌跡嗎？</string>
    <string name="move_point">移動標點</string>
    <string name="keep_showing_on_map">在地圖上維持著顯示</string>
    <string name="exit_without_saving">離開而不儲存嗎？</string>
    <string name="do_not_use_animations">無動畫</string>
    <string name="do_not_use_animations_descr">關閉地圖動畫。</string>
    <string name="move_all_to_history">全部移動到歷程</string>
    <string name="show_direction">距離指示</string>
    <string name="sort_by">排序方式</string>
    <string name="all_markers_moved_to_history">所有的地圖標記已移到歷程記錄</string>
    <string name="marker_moved_to_history">地圖標記已移到歷程記錄</string>
    <string name="marker_moved_to_active">地圖標記已移到活動</string>
    <string name="shared_string_list">清單</string>
    <string name="shared_string_groups">群組</string>
    <string name="passed">上次使用：%1$s</string>
    <string name="make_active">進行活動</string>
    <string name="today">今天</string>
    <string name="yesterday">昨天</string>
    <string name="last_seven_days">最近7天</string>
    <string name="this_year">今年</string>
    <string name="marker_show_distance_descr">選擇如何在地圖上表示距離和方向給地圖標記：</string>
    <string name="remove_from_map_markers">從「地圖標記」中移除</string>
    <string name="descendingly">Z-A</string>
    <string name="ascendingly">A-Z</string>
    <string name="date_added">新增</string>
    <string name="order_by">順序依照：</string>
    <string name="show_guide_line">顯示方向線</string>
    <string name="show_arrows_on_the_map">在地圖上顯示箭頭</string>
    <string name="show_passed">顯示已經過的</string>
    <string name="hide_passed">隱藏已經過的</string>
    <string name="use_location">使用位置</string>
    <string name="add_location_as_first_point_descr">將您的位置新增為出發地來計劃完美路線。</string>
    <string name="my_location">我的位置</string>
    <string name="shared_string_finish">完成</string>
    <string name="plan_route">規劃路線</string>
    <string name="shared_string_sort">分類</string>
    <string name="coordinate_input">座標輸入</string>
    <string name="marker_save_as_track_descr">將您的標記匯出到下方的 GPX 檔案：</string>
    <string name="move_to_history">移至歷程</string>
    <string name="group_will_be_removed_after_restart">群組在下一次應用程式重新啟動後才會消失。</string>
    <string name="shared_string_markers">標記</string>
    <string name="coordinates_format">坐標格式</string>
    <string name="use_system_keyboard">使用系統鍵盤</string>
    <string name="fast_coordinates_input_descr">選取座標輸入格式。點擊「選項」以變更。</string>
    <string name="fast_coordinates_input">快速座標輸入</string>
    <string name="routing_attr_avoid_ice_roads_fords_name">避開結冰道路或涉水</string>
    <string name="routing_attr_avoid_ice_roads_fords_description">避開結冰和涉水的道路。</string>
    <string name="make_round_trip_descr">增加複製的出發點為目的地。</string>
    <string name="make_round_trip">作成往返行程</string>
    <string name="osn_modify_dialog_error">無法修改註解。</string>
    <string name="osn_modify_dialog_title">修改註解</string>
    <string name="context_menu_item_modify_note">修改 OSM 註解</string>
    <string name="rendering_value_darkyellow_name">暗黃色</string>
    <string name="show_map">顯示地圖</string>
    <string name="route_is_calculated">路線計算</string>
    <string name="round_trip">往返行程</string>
    <string name="plan_route_no_markers_toast">您至少要增加一個標記才能使用此功能。</string>
    <string name="shared_string_road">道路</string>
    <string name="wrong_format">格式錯誤</string>
    <string name="wrong_input">輸入錯誤</string>
    <string name="enter_new_name">輸入新名稱</string>
    <string name="shared_string_back">返回</string>
    <string name="shared_string_view">檢視</string>
    <string name="waypoints_added_to_map_markers">航點已加入到地圖標記</string>
    <string name="import_gpx_file_description">可以匯入為我的收藏或 GPX 檔案。</string>
    <string name="import_as_gpx">匯入為 GPX 檔案</string>
    <string name="import_as_favorites">匯入為我的收藏</string>
    <string name="import_file">匯入檔案</string>
    <string name="tap_on_map_to_hide_interface_descr">在地圖上輕點以切換控制按鈕和小工具。</string>
    <string name="tap_on_map_to_hide_interface">全螢幕模式</string>
    <string name="mark_passed">已經過標記</string>
    <string name="rename_marker">重新命名標記</string>
    <string name="digits_quantity">小數位數</string>
    <string name="shared_string_right">右方</string>
    <string name="shared_string_left">左方</string>
    <string name="show_number_pad">顯示數字鍵盤</string>
    <string name="shared_string_paste">貼上</string>
    <string name="go_to_next_field">下一段</string>
    <string name="appearance_on_the_map">顯現在地圖上</string>
    <string name="add_track_to_markers_descr">選擇一個軌跡以將其航點新增至標記。</string>
    <string name="add_favourites_group_to_markers_descr">選取要新增到標記中的收藏類別。</string>
    <string name="shared_string_gpx_waypoints">軌跡航點</string>
    <string name="favourites_group">我的收藏類別</string>
    <string name="add_group">新增群組</string>
    <string name="add_group_descr">從我的收藏匯入群組或 GPX 航點。</string>
    <string name="empty_state_markers_active">建立地圖標記！</string>
    <string name="empty_state_markers_active_desc">長按或點一下「地點」，然後點擊標記標誌按鈕。</string>
    <string name="empty_state_markers_groups">匯入群組</string>
    <string name="empty_state_markers_groups_desc">您可以匯入我的收藏群組或航點作為標記。</string>
    <string name="shared_string_two">二</string>
    <string name="shared_string_one">一</string>
    <string name="distance_indication_descr">選擇如何顯示活動標記的距離。</string>
    <string name="active_markers_descr">指定方向指示數量。</string>
    <string name="empty_state_markers_history_desc">標記為已通過的標點將顯現在此螢幕上。</string>
    <string name="show_guide_line_descr">顯示指引路線到活動標記位置。</string>
    <string name="show_arrows_descr">顯示一個或兩個箭頭指示方向到活動標記。</string>
    <string name="shared_string_more_without_dots">更多</string>
    <string name="looking_for_tracks_with_waypoints">尋找有航點的軌跡</string>
    <string name="empty_state_osm_edits">建立或修改 OpenStreetMap 物件</string>
    <string name="empty_state_osm_edits_descr">建立或修改 OpenStreetMap 的 POI，開啟或評論 OSM 註記，並提供記錄好的 GPX 檔案。</string>
    <string name="shared_string_deleted">已刪除</string>
    <string name="shared_string_edited">已編輯</string>
    <string name="shared_string_added">已增加</string>
    <string name="marker_activated">標記 %s 已啟動。</string>
    <string name="one_tap_active">「點一下」啟動</string>
    <string name="empty_state_av_notes">加註記！</string>
    <string name="empty_state_av_notes_desc">使用小工具或內容選單，增加音訊、視訊或照片附註在地圖上的任何標點。</string>
    <string name="notes_by_date">以日期排序的音訊／視訊註記</string>
    <string name="by_date">按照日期</string>
    <string name="by_type">按照類型</string>
    <string name="one_tap_active_descr">輕點在地圖上的標記，將其移動到活動標記的頂端，而不用打開內容選單。</string>
    <string name="modify_the_search_query">變更您的搜尋。</string>
    <string name="av_locations_selected_desc">包括座標和所選註解資料的 GPX 檔案。</string>
    <string name="av_locations_all_desc">包括座標和所有註解資料的 GPX 檔案。</string>
    <string name="osm_recipient_stat">編輯 %1$s，合計 %2$s mBTC</string>
    <string name="osm_recipients_label">OSM 收件人</string>
    <string name="total_donations">捐款總計</string>
    <string name="parked_at">停在</string>
    <string name="without_time_limit">沒有時間限制</string>
    <string name="context_menu_read_full_article">閱讀全文</string>
    <string name="context_menu_read_article">閱讀文章</string>
    <string name="context_menu_points_of_group">群組的全部標點</string>
    <string name="open_from">開始營業從</string>
    <string name="open_till">營業至</string>
    <string name="will_close_at">結束於</string>
    <string name="will_open_at">營業於</string>
    <string name="will_open_on">營業於</string>
    <string name="what_is_here">這裡的內容：</string>
    <string name="pick_up_till">取得直到</string>
    <string name="additional_actions">輔助的操作</string>
    <string name="shared_string_actions">操作</string>
    <string name="shared_string_marker">標記</string>
    <string name="shared_string_without_name">沒有名稱</string>
    <string name="lang_lo">寮語</string>
    <string name="day_off_label">關閉</string>
    <string name="winter_and_ski_renderer">冬季和滑雪</string>
    <string name="touring_view_renderer">旅遊風景</string>
    <string name="nautical_renderer">航海</string>
    <string name="rendering_attr_hidePOILabels_name">POI 標籤</string>
    <string name="will_open_tomorrow_at">明天營業於</string>
    <string name="copy_location_name">複製地點／POI 名稱</string>
    <string name="toast_empty_name_error">無名稱的位置</string>
    <string name="show_closed_notes">顯示已關閉的註解</string>
    <string name="switch_osm_notes_visibility_desc">在地圖上顯示或隱藏 OSM 的註解。</string>
    <string name="gpx_file_desc">GPX - 適合匯出到 JOSM 或其他 OSM 編輯。</string>
    <string name="osc_file_desc">OSC - 適合匯出到 OpenStreetMap。</string>
    <string name="shared_string_gpx_file">GPX 檔案</string>
    <string name="osc_file">OSC 檔案</string>
    <string name="choose_file_type">選取檔案類型</string>
    <string name="osm_edits_export_desc">匯出為 OSM 註記、POI 或兩者皆有。</string>
    <string name="all_data">所有的資料</string>
    <string name="osm_notes">OSM 註記</string>
    <string name="tunnel_warning">前方有隧道</string>
    <string name="show_tunnels">隧道</string>
    <string name="shared_string_current">目前</string>
    <string name="last_intermediate_dest_description">新增中轉站</string>
    <string name="first_intermediate_dest_description">新增起點站</string>
    <string name="subsequent_dest_description">向上移動目的地，並建立它</string>
    <string name="make_as_start_point">以此作為出發點</string>
    <string name="map_import_error">地圖匯入錯誤</string>
    <string name="map_imported_successfully">地圖已匯入</string>
    <string name="enter_the_file_name">輸入檔案名稱。</string>
    <string name="transport_nearby_routes_within">在附近的路線</string>
    <string name="transport_nearby_routes">範圍內</string>
    <string name="enter_lon">輸入經度</string>
    <string name="enter_lat">輸入緯度</string>
    <string name="enter_lat_and_lon">輸入緯度和經度</string>
    <string name="dd_mm_ss_format">DD°MM′SS″</string>
    <string name="dd_dddddd_format">DD.DDDDDD°</string>
    <string name="dd_ddddd_format">DD.DDDDD°</string>
    <string name="dd_mm_mmmm_format">DD°MM.MMMM′</string>
    <string name="dd_mm_mmm_format">DD°MM.MMM′</string>
    <string name="east_abbreviation">東</string>
    <string name="west_abbreviation">西</string>
    <string name="south_abbreviation">南</string>
    <string name="north_abbreviation">北</string>
    <string name="optional_point_name">任意的標點名稱</string>
    <string name="distance_farthest">最遠的優先</string>
    <string name="distance_nearest">最近的優先</string>
    <string name="rendering_attr_whiteWaterSports_name">激流運動</string>
    <string name="group_deleted">群組已刪除</string>
    <string name="clear_all_intermediates">清除所有中轉地點</string>
    <string name="select_waypoints_category_description">增加所有軌跡的航點，或選擇個別的類別。</string>
    <string name="shared_string_total">總計</string>
    <string name="nothing_found_in_radius">找不到任何東西：</string>
    <string name="shared_string_travel_guides">旅遊指南</string>
    <string name="waypoints_removed_from_map_markers">已從地圖標記移除航點</string>
    <string name="use_two_digits_longitude">使用兩位數的經度</string>
    <string name="shared_string_result">結果</string>
    <string name="saved_articles">已存書籤的文章</string>
    <string name="shared_string_explore">探索</string>
    <string name="wikivoyage_search_hint">搜尋國家、城市或省份</string>
    <string name="shared_string_read">讀取</string>
    <string name="shared_string_contents">內容</string>
    <string name="article_removed">已移除文章</string>
    <string name="shared_string_dont">不要</string>
    <string name="shared_string_do">做</string>
    <string name="shared_string_only_with_wifi">只有在 WiFi</string>
    <string name="wikivoyage_download_pics">下載圖片</string>
    <string name="wikivoyage_download_pics_descr">可以下載文章中的圖片以供離線使用。 
\n 您隨時可以在「探索」&gt;「選項」中更改設定。</string>
    <string name="shared_string_wifi_only">只有在 Wi-Fi</string>
    <string name="select_travel_book">選擇一本旅遊書籍</string>
    <string name="shared_string_travel_book">旅遊書籍</string>
    <string name="online_webpage_warning">此頁面僅在線上狀態提供。您想在網頁瀏覽器中開啟它嗎？</string>
    <string name="images_cache">圖片快取</string>
    <string name="delete_search_history">刪除搜尋歷史記錄</string>
    <string name="download_images">下載圖片</string>
    <string name="download_maps_travel">旅遊指南</string>
    <string name="shared_string_wikivoyage">維基導遊</string>
    <string name="index_item_world_wikivoyage">全球維基導遊文章</string>
    <string name="wikivoyage_travel_guide_descr">在 OsmAnd 內部沒有網路連線的狀況下，引領到全球最感興趣的地點。</string>
    <string name="wikivoyage_travel_guide">旅行指南</string>
    <string name="purchase_dialog_title">選擇計畫</string>
    <string name="purchase_dialog_travel_description">購買以下的其中一項即可得到離線旅遊指南功能：</string>
    <string name="purchase_dialog_subtitle">選擇適合的物品</string>
    <string name="in_app_purchase">應用程式內購買</string>
    <string name="in_app_purchase_desc">一次性付款</string>
    <string name="in_app_purchase_desc_ex">購買之後，它對您來說就是永久可用了。</string>
    <string name="purchase_unlim_title">購買 - %1$s</string>
    <string name="wikivoyage_offline">離線維基導遊</string>
    <string name="unlimited_downloads">無限制的下載</string>
    <string name="wikipedia_offline">離線維基百科</string>
    <string name="unlock_all_features">解鎖所有 OsmAnd 功能</string>
    <string name="monthly_map_updates">每月地圖更新</string>
    <string name="daily_map_updates">每小時地圖更新</string>
    <string name="paid_app">付費應用程式</string>
    <string name="paid_plugin">付費外掛程式</string>
    <string name="travel_card_update_descr">有新的維基導遊資料可用，更新以享用它們。</string>
    <string name="travel_card_download_descr">下載維基導遊旅行指南，以在沒有網路連線時，檢視全球各地的旅遊文章。</string>
    <string name="update_is_available">有更新可用</string>
    <string name="download_file">下載檔案</string>
    <string name="start_editing_card_image_text">人人都可編輯的自由全球旅行指南。</string>
    <string name="welcome_to_open_beta_description">目前旅遊指南是基於維基導遊。在公開測試期間，測試所有的功能為免費。</string>
    <string name="start_editing_card_description">您可以也應該在維基導遊上編輯任何文章。分享知識、經驗、才能與您關心的東西。</string>
    <string name="start_editing">開始編輯</string>
    <string name="get_unlimited_access">取得無限制的存取</string>
    <string name="welcome_to_open_beta">歡迎來到公開測試版</string>
    <string name="download_wikipedia_description">下載 %1$s 的維基百科文章以供離線閱讀。</string>
    <string name="download_wikipedia_label">下載維基百科資料</string>
    <string name="open_in_browser_wiki">線上開啟文章</string>
    <string name="open_in_browser_wiki_description">在瀏覽器中檢視文章。</string>
    <string name="download_wiki_region_placeholder">這個區域</string>
    <string name="wiki_article_search_text">正在搜尋相應的維基百科文章</string>
    <string name="wiki_article_not_found">找不到文章</string>
    <string name="how_to_open_wiki_title">如何開啟維基百科文章？</string>
    <string name="popular_destinations">人氣目的地</string>
    <string name="osmand_team">OsmAnd 團隊</string>
    <string name="shared_string_restart">重新啟動應用程式</string>
    <string name="show_images">顯示圖片</string>
    <string name="purchase_cancelled_dialog_title">您已取消您的 OsmAnd Live 訂閱</string>
    <string name="purchase_cancelled_dialog_descr">恢復訂閱以繼續使用所有的功能：</string>
    <string name="maps_you_need_descr">根據您已存書籤的文章，建議您去下載下方的地圖：</string>
    <string name="maps_you_need">您需要的地圖</string>
    <string name="open_wikipedia_link_online">線上開啟維基百科連結</string>
    <string name="open_wikipedia_link_online_description">該連結將會在瀏覽器中開啟。</string>
    <string name="read_wikipedia_offline_description">獲得 OsmAnd Live 訂閱可以離線閱讀維基百科和維基導遊文章。</string>
    <string name="how_to_open_link">如何開啟連結？</string>
    <string name="read_wikipedia_offline">離線閱讀維基百科</string>
    <string name="download_all">全部下載</string>
    <string name="hide_full_description">隱藏完整說明</string>
    <string name="show_full_description">顯示完整說明</string>
    <string name="nautical_render_descr">用於航海導航。特色是浮標、燈塔、河道、航線與標記、港口、海洋標記服務與等深線。</string>
    <string name="ski_map_render_descr">用於滑雪。特色是滑雪道、滑雪纜車、越野賽道等等。讓次要地點變暗。</string>
    <string name="light_rs_render_descr">簡易的車輛駕駛樣式。柔和的夜間模式、對比鮮明的橘色道路，讓次要地圖物件、等高線等地形特徵變暗。</string>
    <string name="topo_render_descr">用於遠足、徒步旅行和在大自然中騎車。容易在戶外閱讀的地圖。對比鮮明的道路與自然地點、不同的路徑類型、進階等高線選項、額外的細節。調整表面完整性可以分辨道路品質。無夜間模式。</string>
    <string name="default_render_descr">一般用途樣式。在人口密集的城市中也很清楚。特色是路徑、路面品質、進入限制、路障、根據 SAC/CAI 等級繪製的路徑、激流運動項目、如等高線等地形特徵。</string>
    <string name="shared_string_bookmark">書籤</string>
    <string name="off_road_render_descr">基於「Topo」樣式，適用於越野駕駛，使用綠色衛星圖作為底圖。減少主要道路的寬度，增加車跡、路徑、腳踏車與其他路徑的寬度。</string>
    <string name="touring_view_render_descr">以高對比與最多細節的旅遊樣式。包含所有 OsmAnd 預設樣式的選項，並盡可能地顯示更多細節，特別是道路、路徑與其他旅行方式。明確區分道路類型的旅遊地圖集。白天、夜晚與戶外都適用。</string>
    <string name="access_intermediate_arrival_time">中轉抵達時間</string>
    <string name="map_widget_intermediate_time">中轉時間</string>
    <string name="unirs_render_descr">修改預設樣式增加行人和自行車道的對比度。使用傳統的 Mapnik 配色。</string>
    <string name="get_osmand_live">獲得 OsmAnd Live 解鎖全部功能：每日地圖更新與無限下載、所有付費和免費的外掛元件、維基百科、維基導遊和更多。</string>
    <string name="quick_action_edit_actions">編輯動作</string>
    <string name="error_notification_desc">請將此通知的螢幕快照傳送到 support@osmand.net</string>
    <string name="coord_input_edit_point">編輯標點</string>
    <string name="coord_input_add_point">新增標點</string>
    <string name="coord_input_save_as_track">儲存為軌跡</string>
    <string name="coord_input_save_as_track_descr">您已新增了 %1$s 標點。輸入檔案名稱並輕點「儲存」。</string>
    <string name="point_deleted">已刪除標點 %1$s</string>
    <string name="shared_string_world">世界</string>
    <string name="send_search_query_description">您的搜尋將會被傳送到：「%1$s」，與您的位置一起。
\n
\n不會蒐集個人資訊，僅需要用來改進搜尋的搜尋資料。</string>
    <string name="send_search_query">送出搜尋查詢？</string>
    <string name="increase_search_radius_to">將搜尋半徑擴展至 %1$s</string>
    <string name="thank_you_for_feedback">感謝您的意見回饋</string>
    <string name="poi_cannot_be_found">找不到節點或路徑。</string>
    <string name="search_no_results_feedback">沒有搜尋結果？ 
\n提供回饋</string>
    <string name="test_voice_desrc">點擊按鈕並聆聽其對應的語音指示來檢查是否有遺失或錯誤</string>
    <string name="ask_for_location_permission">請授予 OsmAnd 位置存取權以繼續。</string>
    <string name="rendering_value_black_name">黑色</string>
    <string name="more_transport_on_stop_hint">提供更多從此站點開始的運輸方式。</string>
    <string name="search_street">搜尋街道</string>
    <string name="start_search_from_city">先指定城市／鄉鎮／地方</string>
    <string name="shared_string_restore">還原</string>
    <string name="keep_passed_markers_descr">標記已加入群組作為我的收藏或 GPX 航點標記為已經過的將維持在地圖上。如果該群組未處於活動狀態，則標記將從地圖上消失。</string>
    <string name="keep_passed_markers">在地圖上保留已經過的標記</string>
    <string name="markers_remove_dialog_msg">刪除地圖標記「%s」？</string>
    <string name="edit_map_marker">編輯地圖標記</string>
    <string name="third_party_application">第三方應用程式</string>
    <string name="osm_live_plan_pricing">計畫與價格</string>
    <string name="osm_live_payment_monthly_title">每月</string>
    <string name="osm_live_payment_3_months_title">每三個月</string>
    <string name="osm_live_payment_annual_title">每年</string>
    <string name="osm_live_payment_month_cost_descr">%1$s / 月</string>
    <string name="osm_live_payment_month_cost_descr_ex">%1$.2f %2$s / 月</string>
    <string name="osm_live_payment_discount_descr">節省 %1$s</string>
    <string name="osm_live_payment_current_subscription">目前的訂閱</string>
    <string name="osm_live_payment_renews_monthly">每月續訂</string>
    <string name="osm_live_payment_renews_quarterly">每季續訂</string>
    <string name="osm_live_payment_renews_annually">每年續訂</string>
    <string name="default_price_currency_format">%1$.2f %2$s</string>
    <string name="osm_live_payment_header">付款週期：</string>
    <string name="osm_live_payment_contribute_descr">捐款資助 OSM 的製圖者。</string>
    <string name="powered_by_osmand">威力本源 OsmAnd</string>
    <string name="osm_live_subscriptions">訂閱</string>
    <string name="mapillary_menu_title_pano">只顯示 360° 圖片</string>
    <string name="shared_string_launch">啟動</string>
    <string name="run_full_osmand_msg">您正在使用裝有 OsmAnd 的 {0} 地圖。是否要啟動完整版本的 OsmAnd？</string>
    <string name="run_full_osmand_header">啟動 OsmAnd？</string>
    <string name="lang_gn_py">瓜拉尼語</string>
    <string name="add_destination_point">設定目的地</string>
    <string name="add_intermediate_point">增加中轉</string>
    <string name="add_start_point">設定起始點</string>
    <string name="intermediate_waypoint">中轉地點</string>
    <string name="transfers">移動</string>
    <string name="cubic_m">立方公尺</string>
    <string name="metric_ton">公噸</string>
    <string name="shared_string_capacity">容量</string>
    <string name="shared_string_width">寬度</string>
    <string name="shared_string_height">高度</string>
    <string name="on_foot">步行</string>
    <string name="route_way">道路</string>
    <string name="points_of_interests">興趣點 (POI)</string>
    <string name="waiting_for_route_calculation">正在計算路徑……</string>
    <string name="app_mode_public_transport">大眾運輸</string>
    <string name="avoid_roads_descr">選取您想要在導航時避免的道路，可以在地圖上或是從下方的清單中選取：</string>
    <string name="show_along_the_route">在路徑旁顯示</string>
    <string name="simulate_navigation">模擬導航</string>
    <string name="choose_track_file_to_follow">選取要跟隨的軌跡檔案</string>
    <string name="voice_announcements">語音提示</string>
    <string name="intermediate_destinations">中轉地點</string>
    <string name="arrive_at_time">到達 %1$s</string>
    <string name="quick_action_switch_day_night_descr">切換 OsmAnd 日夜模式的開關。</string>
    <string name="quick_action_switch_day_mode">日間模式</string>
    <string name="quick_action_switch_night_mode">夜間模式</string>
    <string name="quick_action_day_night_switch_mode">切換日間／夜間模式</string>
    <string name="routeInfo_roadClass_name">道路類型</string>
    <string name="routeInfo_surface_name">路面</string>
    <string name="routeInfo_smoothness_name">平順度</string>
    <string name="routeInfo_steepness_name">坡度</string>
    <string name="add_home">新增住家</string>
    <string name="add_work">新增工作地點</string>
    <string name="work_button">工作</string>
    <string name="add_destination_query">請先設定目的地</string>
    <string name="previous_route">前一個路線</string>
    <string name="shared_string_swap">切換</string>
    <string name="show_more">顯示更多</string>
    <string name="tracks_on_map">顯示軌跡</string>
    <string name="time_of_day">一天中的時間</string>
    <string name="by_transport_type">由 %1$s</string>
    <string name="step_by_step">按步驟</string>
    <string name="routeInfo_road_types_name">道路類型</string>
    <string name="exit_at">離開於</string>
    <string name="sit_on_the_stop">上車站點</string>
    <string name="quick_action_show_hide_gpx_tracks_descr">在地圖上顯示或隱藏所選軌跡的按鈕。</string>
    <string name="send_log">傳送紀錄檔</string>
    <string name="routing_attr_avoid_tram_name">避免電車</string>
    <string name="routing_attr_avoid_tram_description">避免電車</string>
    <string name="routing_attr_avoid_bus_name">避免巴士</string>
    <string name="routing_attr_avoid_bus_description">避免巴士與無軌電車</string>
    <string name="routing_attr_avoid_share_taxi_name">避免共享計程車</string>
    <string name="routing_attr_avoid_share_taxi_description">避免共享計程車</string>
    <string name="routing_attr_avoid_train_name">避免火車</string>
    <string name="routing_attr_avoid_train_description">避免火車</string>
    <string name="routing_attr_avoid_subway_name">避免捷運</string>
    <string name="routing_attr_avoid_subway_description">避免捷運與輕軌運輸</string>
    <string name="routing_attr_avoid_ferry_name">避免渡輪</string>
    <string name="routing_attr_avoid_ferry_description">避免渡輪</string>
    <string name="shared_string_degrees">度</string>
    <string name="shared_string_milliradians">毫弧度</string>
    <string name="angular_measeurement">角度單位</string>
    <string name="angular_measeurement_descr">更改方位角的測量單位。</string>
    <string name="avoid_pt_types_descr">選取要避免在導航中使用的大眾運輸類型：</string>
    <string name="quick_action_day_night_mode">%s 模式</string>
    <string name="avoid_pt_types">避免運輸類型……</string>
    <string name="shared_string_walk">步行</string>
    <string name="save_poi_value_exceed_length">將「%s」標籤的長度縮短至少於 255 個字元。</string>
    <string name="save_poi_value_exceed_length_title">「%s」值的長度</string>
    <string name="public_transport_warning_descr_blog">在我們的部落格上閱讀更多關於 OsmAnd 路徑規劃的資訊。</string>
    <string name="public_transport_warning_title">大眾運輸導航目前正在測試階段，可能會有錯誤與不準確的地方。</string>
    <string name="add_intermediate">加入中繼點</string>
    <string name="transfers_size">%1$d 次轉乘</string>
    <string name="add_start_and_end_points">新增出發地與目的地</string>
    <string name="route_add_start_point">新增出發地</string>
    <string name="route_descr_select_start_point">選取出發地</string>
    <string name="rendering_attr_surface_unpaved_name">無鋪面</string>
    <string name="rendering_attr_surface_sand_name">沙</string>
    <string name="rendering_attr_surface_grass_name">草</string>
    <string name="rendering_attr_surface_grass_paver_name">草與透氣磚鋪面</string>
    <string name="rendering_attr_surface_ground_name">地面</string>
    <string name="rendering_attr_surface_dirt_name">土</string>
    <string name="rendering_attr_surface_mud_name">泥</string>
    <string name="rendering_attr_surface_ice_name">冰</string>
    <string name="rendering_attr_surface_salt_name">鹽</string>
    <string name="rendering_attr_surface_snow_name">雪</string>
    <string name="rendering_attr_surface_asphalt_name">柏油</string>
    <string name="rendering_attr_surface_paved_name">有鋪面</string>
    <string name="rendering_attr_surface_concrete_name">混凝土</string>
    <string name="rendering_attr_surface_sett_name">枕木</string>
    <string name="rendering_attr_surface_cobblestone_name">鵝卵石</string>
    <string name="rendering_attr_surface_paving_stones_name">鋪路石</string>
    <string name="rendering_attr_surface_pebblestone_name">礫石</string>
    <string name="rendering_attr_surface_stone_name">石頭</string>
    <string name="rendering_attr_surface_metal_name">金屬</string>
    <string name="rendering_attr_surface_wood_name">木頭</string>
    <string name="rendering_attr_surface_gravel_name">碎石</string>
    <string name="rendering_attr_surface_fine_gravel_name">細石</string>
    <string name="rendering_attr_surface_compacted_name">壓實</string>
    <string name="rendering_attr_smoothness_excellent_name">優秀</string>
    <string name="rendering_attr_smoothness_good_name">好</string>
    <string name="rendering_attr_smoothness_intermediate_name">中等</string>
    <string name="rendering_attr_smoothness_bad_name">差</string>
    <string name="rendering_attr_smoothness_very_bad_name">非常差</string>
    <string name="rendering_attr_smoothness_horrible_name">可怕</string>
    <string name="rendering_attr_smoothness_very_horrible_name">非常可怕</string>
    <string name="rendering_attr_smoothness_impassable_name">無法通行</string>
    <string name="rendering_attr_highway_class_motorway_name">高速公路</string>
    <string name="rendering_attr_highway_class_state_road_name">州級公路</string>
    <string name="rendering_attr_highway_class_road_name">道路</string>
    <string name="rendering_attr_highway_class_street_name">街道</string>
    <string name="rendering_attr_highway_class_service_name">服務</string>
    <string name="rendering_attr_highway_class_footway_name">人行道</string>
    <string name="rendering_attr_highway_class_track_name">小徑</string>
    <string name="rendering_attr_highway_class_bridleway_name">馬道</string>
    <string name="rendering_attr_highway_class_steps_name">臺階</string>
    <string name="rendering_attr_highway_class_path_name">路徑</string>
    <string name="rendering_attr_highway_class_cycleway_name">自行車道</string>
    <string name="rendering_attr_undefined_name">未定義</string>
    <string name="use_osm_live_public_transport_description">為 OsmAnd Live 變更啟用大眾運輸。</string>
    <string name="use_osm_live_public_transport">OsmAnd Live 大眾運輸</string>
    <string name="routing_attr_avoid_sett_name">避免枕木</string>
    <string name="routing_attr_avoid_sett_description">避免枕木</string>
    <string name="files_moved">已移動 %1$d 個檔案 (%2$s)。</string>
    <string name="files_copied">已複製 %1$d 個檔案 (%2$s)。</string>
    <string name="files_failed">無法複製 %1$d 檔案 (%2$s)。</string>
    <string name="files_present">%1$d 個檔案 (%2$s) 出現在先前的位置「%3$s」。</string>
    <string name="move_maps">移動地圖</string>
    <string name="dont_move_maps">不要移動</string>
    <string name="public_transport_ped_route_title">步行路線約 %1$s，可能比大眾運輸還快</string>
    <string name="public_transport_no_route_title">不幸的是，OsmAnd 找不到適合您設定的路線。</string>
    <string name="public_transport_try_ped">嘗試步行導航。</string>
    <string name="public_transport_try_change_settings">嘗試變更設定。</string>
    <string name="public_transport_calc_pedestrian">計算行人路線</string>
    <string name="public_transport_type">運輸類型</string>
    <string name="searching_gps">正在搜尋 GPS</string>
    <string name="coordinates_widget">座標小工具</string>
    <string name="rate_dialog_descr">請在 Google Play 上分享您的回饋與為我們的努力進行評分。</string>
    <string name="shared_string_privacy_policy">隱私權政策</string>
    <string name="help_us_make_osmand_better">協助我們讓 OsmAnd 變得更好</string>
    <string name="make_osmand_better_descr">允許 OsmAnd 蒐集與處理匿名應用程式使用資料。不會蒐集關於您的位置或是您在地圖上檢視了哪些地點的資料。
\n
\n可於「設定」→「隱私與安全」中在任何時間設定。</string>
    <string name="choose_data_to_share">選擇您想要分享的資料類型：</string>
    <string name="downloaded_maps">已下載的地圖</string>
    <string name="visited_screens">造訪過的畫面</string>
    <string name="collected_data_descr">定義您允許 OsmAnd 分享的資料。</string>
    <string name="downloaded_maps_collect_descr">協助我們了解哪些國家與區域的地圖最受歡迎。</string>
    <string name="visited_screens_collect_descr">協助我們了解哪個 OsmAnd 功能最受歡迎。</string>
    <string name="privacy_and_security_change_descr">如果您同意我們的 %1$s 請點擊「允許」</string>
    <string name="settings_privacy_and_security">隱私與安全</string>
    <string name="settings_privacy_and_security_desc">挑選您要分享的資料</string>
    <string name="shared_string_no_thank_you">不，謝了</string>
    <string name="shared_string_allow">允許</string>
    <string name="profile_name_hint">設定檔名稱</string>
    <string name="nav_type_hint">導航類型</string>
    <string name="app_mode_taxi">計程車</string>
    <string name="app_mode_shuttle_bus">高速巴士</string>
    <string name="app_mode_subway">地下鐵</string>
    <string name="app_mode_horse">馬</string>
    <string name="app_mode_helicopter">直升機</string>
    <string name="osmand_routing_promo">新增您自行修改版本的 routing.xml 檔案到 ..osmand/routing</string>
    <string name="app_mode_skiing">滑雪</string>
    <string name="base_profile_descr_ski">滑雪</string>
    <string name="show_compass_ruler">顯示指南針與尺規</string>
    <string name="hide_compass_ruler">隱藏指南針與尺規</string>
    <string name="select_icon_profile_dialog_title">選取圖示</string>
    <string name="settings_routing_mode_string">模式：%s</string>
    <string name="settings_derived_routing_mode_string">使用者模式，衍生自：%s</string>
    <string name="routing_profile_ski">滑雪</string>
    <string name="profile_type_descr_string">類型：%s</string>
    <string name="profile_type_base_string">基本設定檔</string>
    <string name="profile_alert_need_routing_type_title">選取導航類型</string>
    <string name="profile_alert_need_routing_type_msg">請選取新應用程式設定檔的導航類型</string>
    <string name="profile_alert_need_profile_name_title">輸入設定檔名稱</string>
    <string name="profile_alert_need_profile_name_msg">您必須先為設定指定一個名字。</string>
    <string name="profile_alert_duplicate_name_title">重覆的名稱</string>
    <string name="profile_alert_duplicate_name_msg">已經有這個名稱的設定檔了</string>
    <string name="profile_alert_cant_delete_base">您無法刪除 OsmAnd 的基本設定檔</string>
    <string name="profile_alert_need_save_title">儲存變更</string>
    <string name="profile_alert_need_save_msg">先將變更儲存至設定檔中</string>
    <string name="profile_alert_delete_title">刪除設定檔</string>
    <string name="profile_alert_delete_msg">刪除「%s」設定檔</string>
    <string name="select_base_profile_dialog_title">選取要用以開始的設定檔</string>
    <string name="select_base_profile_dialog_message">讓您自訂的設定檔以其中一個預設應用程式設定檔為基礎，這定義了如小工具、速度單位與距離的顯示方式。這些是預設的應用程式設定檔，連同其可以擴展成的自訂設定檔範例：</string>
    <string name="select_nav_profile_dialog_title">選取導航類型</string>
    <string name="base_profile_descr_car">汽車、卡車、摩托車</string>
    <string name="base_profile_descr_bicycle">山地車、代步車、馬</string>
    <string name="base_profile_descr_pedestrian">散步、健行、跑步</string>
    <string name="base_profile_descr_public_transport">公共運輸類型</string>
    <string name="base_profile_descr_boat">船、划船、帆船</string>
    <string name="base_profile_descr_aircraft">飛機、滑翔</string>
    <string name="routing_profile_geocoding">天氣預報</string>
    <string name="routing_profile_straightline">直線</string>
    <string name="routing_profile_broutrer">BRouter（離線）</string>
    <string name="osmand_default_routing">OsmAnd 規畫路徑</string>
    <string name="custom_routing">自訂路徑規畫設定檔</string>
    <string name="special_routing_type">特殊路徑規畫</string>
    <string name="third_party_routing_type">第三方路徑規畫</string>
    <string name="application_profiles_descr">選取要在應用程式中顯示的設定檔。</string>
    <string name="application_profiles">應用程式設定檔</string>
    <string name="quick_action_need_to_add_item_to_list">至少在「快速動作」設定中新增一個項目</string>
    <string name="routing_attr_piste_type_downhill_name">高山與下坡滑雪</string>
    <string name="routing_attr_piste_type_downhill_description">適合高山或下山滑雪的斜坡與滑雪纜車。</string>
    <string name="routing_attr_piste_type_nordic_name">越野滑雪</string>
    <string name="routing_attr_piste_type_nordic_description">越野滑雪的路線。</string>
    <string name="routing_attr_piste_type_skitour_name">滑雪旅遊</string>
    <string name="routing_attr_piste_type_skitour_description">滑雪旅遊的路徑規畫。</string>
    <string name="routing_attr_piste_type_sled_name">雪橇</string>
    <string name="routing_attr_piste_type_sled_description">使用雪橇的斜坡。</string>
    <string name="routing_attr_allow_intermediate_name">允許中間路線</string>
    <string name="routing_attr_allow_intermediate_description">更困難且更陡峭的路線。一般來說應該避免一些障礙。</string>
    <string name="routing_attr_allow_advanced_name">允許進階路線</string>
    <string name="routing_attr_allow_advanced_description">困難的路線，有著危險的障礙與陡坡。</string>
    <string name="routing_attr_allow_expert_name">允許專家路線</string>
    <string name="routing_attr_allow_expert_description">非常困難的路線，有著危險的障礙與環境。</string>
    <string name="routing_attr_allow_skating_only_name">僅允許滑冰的路線</string>
    <string name="routing_attr_allow_skating_only_description">整理為自由風格與僅有滑冰的非知名路線。</string>
    <string name="routing_attr_allow_classic_only_name">允許僅知名路線</string>
    <string name="routing_attr_allow_classic_only_description">整理為經典風格而非滑冰的路線。這包含了供小型雪地摩托車使用，略經修飾的路線，以及由滑雪者手工製作的路徑。</string>
    <string name="routing_attr_difficulty_preference_name">偏好的難度</string>
    <string name="routing_attr_difficulty_preference_description">偏好此難度的路線，雖然如果比較短的話，也可以使用更難或更容易的路線。</string>
    <string name="routing_attr_freeride_policy_name">越野滑雪</string>
    <string name="routing_attr_freeride_policy_description">\'Freeride\' 與 \'Off-piste\' 是非正式的路線與通道。通常是未整理、維護，也不會在晚上檢查。風險自負。</string>
    <string name="process_downloading_service">OsmAnd 正在下載服務</string>
    <string name="shared_string_color_magenta">品紅</string>
    <string name="shared_string_icon">圖示</string>
    <string name="collected_data">已蒐集的資料</string>
    <string name="press_again_to_change_the_map_orientation">再次點選以更改地圖方向</string>
    <string name="shared_string_min_speed">最低速度</string>
    <string name="shared_string_max_speed">最高速度</string>
    <string name="default_speed_setting_title">預設速度</string>
    <string name="default_speed_setting_descr">變更預設速度設定</string>
    <string name="minmax_speed_dialog_title">設定最小／最大速度</string>
    <string name="new_profile">新設定檔</string>
    <string name="shared_string_crash">當機</string>
    <string name="last_launch_crashed">OsmAnd 上次當機了。請透過分享錯誤訊息給我們來協助改善 OsmAnd。</string>
    <string name="app_mode_ufo">UFO</string>
    <string name="release_3_4">• 應用程式設定檔：按您的需求建立自訂的設定檔，可自訂圖示與顏色 
\n 
\n • 現在可以自訂任何設定檔的預設值與最小／最大速度 
\n 
\n • 新增目前經緯度的小工具 
\n 
\n • 新增在地圖上顯示羅盤與半徑尺規的選項 
\n 
\n • 修復背景軌跡記錄 
\n 
\n • 改善背景地圖下載 
\n 
\n • 「將螢幕開啟」選項重返 
\n 
\n • 修復維基百科語言選取 
\n 
\n • 修復在導航時的羅盤按鈕行為 
\n 
\n • 其他臭蟲修復
\n
\n</string>
    <string name="app_mode_personal_transporter">個人運輸工具</string>
    <string name="app_mode_monowheel">單輪</string>
    <string name="app_mode_scooter">速克達</string>
    <string name="precision_hdop_and_vdop">水平精度：%1$s，垂直：%2$s</string>
    <string name="precision_hdop">水平精度：%s</string>
    <string name="app_mode_offroad">越野</string>
    <string name="edit_profile_setup_title">調整設定檔</string>
    <string name="edit_profile_setup_subtitle">設定檔維持其設定</string>
    <string name="edit_profile_setup_map_subtitle">選取設定檔的地圖選項</string>
    <string name="edit_profile_screen_options_subtitle">選取設定檔的螢幕選項</string>
    <string name="edit_profile_nav_settings_subtitle">選取設定檔的導航設定</string>
    <string name="routing_attr_max_num_changes_description">指定變更上限</string>
    <string name="routing_attr_max_num_changes_name">變更數量</string>
    <string name="turn_screen_on_router">輪流喚醒</string>
    <string name="turn_screen_on_time_descr">調整螢幕應開啟多久。</string>
    <string name="turn_screen_on_sensor">使用距離感測器</string>
    <string name="turn_screen_on_sensor_descr">將您的手在螢幕上方揮一揮就能開啟螢幕。</string>
    <string name="rendering_attr_highway_class_track_grade1_name">等級 1</string>
    <string name="rendering_attr_highway_class_track_grade2_name">等級 2</string>
    <string name="rendering_attr_highway_class_track_grade3_name">等級 3</string>
    <string name="rendering_attr_highway_class_track_grade4_name">等級 4</string>
    <string name="rendering_attr_highway_class_track_grade5_name">等級 5</string>
    <string name="external_input_device">外部輸入裝置</string>
    <string name="external_input_device_descr">選取外部控制裝置，如鍵盤或 WunderLINQ。</string>
    <string name="sett_no_ext_input">無</string>
    <string name="sett_generic_ext_input">鍵盤</string>
    <string name="sett_wunderlinq_ext_input">WunderLINQ</string>
    <string name="sett_parrot_ext_input">Parrot</string>
    <string name="turn_on_profile_desc">請開啟至少一個應用程式設定檔以使用此設定。</string>
    <string name="rendering_attr_winter_road_name">冬季道路</string>
    <string name="rendering_attr_ice_road_name">冰路</string>
    <string name="routeInfo_winter_ice_road_name">冬季與冰路</string>
    <string name="rendering_attr_tracktype_grade1_name">堅實（有鋪面）</string>
    <string name="rendering_attr_tracktype_grade2_name">堅實（無鋪面）</string>
    <string name="rendering_attr_tracktype_grade3_name">大多堅實</string>
    <string name="rendering_attr_tracktype_grade4_name">大多鬆軟</string>
    <string name="rendering_attr_tracktype_grade5_name">鬆軟</string>
    <string name="routeInfo_tracktype_name">表面硬度</string>
    <string name="shared_string_file_is_saved">%s 已儲存</string>
    <string name="shared_string_open_track">打開軌道</string>
    <string name="shared_string_track_is_saved">軌道 %s 已儲存</string>
    <string name="app_mode_camper">露營車</string>
    <string name="app_mode_campervan">露營車 (RV)</string>
    <string name="rendering_attr_showLez_description">在地圖上顯示低排放區域。不會影響路徑。</string>
    <string name="rendering_attr_showLez_name">顯示低排放區域</string>
    <string name="temporary_conditional_routing">考慮暫時限制</string>
    <string name="shared_string_default">預設</string>
    <string name="new_route_calculated_dist_dbg">路徑：距離 %1$s，路徑時間 %2$s \n計算：%3$.1f 秒，%4$d 路，%5$d 圖磚)</string>
    <string name="lang_oc">Occitan</string>
    <string name="app_mode_wagon">旅行車</string>
    <string name="app_mode_pickup_truck">皮卡車</string>
    <string name="day">天</string>
    <string name="days_2_4">天</string>
    <string name="days_5">天</string>
    <string name="week">週</string>
    <string name="weeks_2_4">週</string>
    <string name="weeks_5">週</string>
    <string name="month">月</string>
    <string name="months_2_4">月</string>
    <string name="months_5">月</string>
    <string name="year">年</string>
    <string name="years_2_4">年</string>
    <string name="years_5">年</string>
    <string name="months_3">三個月</string>
    <string name="price_free">免費</string>
    <string name="get_discount_title">以 %3$s 折扣的優惠取得 %1$d %2$s。</string>
    <string name="get_discount_first_part">供 %1$s 的第一次 %2$s</string>
    <string name="get_discount_first_few_part">供 %1$s 的第一次 %2$s</string>
    <string name="get_discount_second_part">然後 %1$s</string>
    <string name="cancel_subscription">取消訂閱</string>
    <string name="price_and_discount">%1$s • 省下 %2$s</string>
    <string name="configure_profile_info">設定檔的設定：</string>
    <string name="utm_format_descr">OsmAnd 使用類似但並不與 UTM NATO 格式完全相同的 UTM 標準。</string>
    <string name="shared_string_example">範例</string>
    <string name="navigate_point_format_utm">UTM 標準</string>
    <string name="navigate_point_format_olc">開放位置代碼</string>
    <string name="coordinates_format_info">選定的格式將會套用到整個應用程式。</string>
    <string name="pref_selected_by_default_for_profiles">預設為設定檔選取此設定：%s</string>
    <string name="change_default_settings">變更設定</string>
    <string name="discard_changes">丟棄變更</string>
    <string name="apply_to_current_profile">僅套用到「%1$s」</string>
    <string name="apply_to_all_profiles">套用到所有設定檔</string>
    <string name="start_up_message_pref">啟動訊息</string>
    <string name="analytics_pref_title">分析</string>
    <string name="turn_screen_on_info">導航時在鎖定畫面上顯示地圖。</string>
    <string name="route_parameters_info">在選定的設定檔「%1$s」的路徑設定。</string>
    <string name="wake_time">喚醒後的逾時</string>
    <string name="units_and_formats">單位與格式</string>
    <string name="map_look_descr">地圖外觀</string>
    <string name="map_look">地圖外觀</string>
    <string name="list_of_installed_plugins">已安裝的外掛程式</string>
    <string name="configure_navigation">設定導航</string>
    <string name="general_settings_profile_descr">應用程式佈景主題、單位、區域</string>
    <string name="configure_profile">設定設定檔</string>
    <string name="screen_alerts_descr">導航時，警示會顯示在左下角。</string>
    <string name="switch_profile">切換設定檔</string>
    <string name="language_and_output">語言與輸出</string>
    <string name="reset_to_default">重設為預設值</string>
    <string name="manage_profiles_descr">建立、匯入、編輯設定檔</string>
    <string name="manage_profiles">管理應用程式設定檔……</string>
    <string name="osmand_settings_descr">對整個應用程式都有效</string>
    <string name="osmand_settings">OsmAnd 設定</string>
    <string name="copy_from_other_profile">從其他設定檔複製</string>
    <string name="turn_screen_on">開啟螢幕</string>
    <string name="map_during_navigation_info">導航時的地圖</string>
    <string name="map_during_navigation">導航時的地圖</string>
    <string name="shared_string_other">其他</string>
    <string name="vehicle_parameters_descr">重量、高度、長度、速度</string>
    <string name="vehicle_parameters">車輛參數</string>
    <string name="voice_announces_info">僅在導航時播放語音通知。</string>
    <string name="voice_announces_descr">導航指示與通知</string>
    <string name="voice_announces">語音提示</string>
    <string name="screen_alerts">畫面警告</string>
    <string name="route_parameters_descr">設定路徑參數</string>
    <string name="route_parameters">路徑參數</string>
    <string name="application_profile_changed">應用程式設定檔變更為「%s」</string>
    <string name="logcat_buffer">Logcat 緩衝</string>
    <string name="plugins_settings">外掛程式設定</string>
    <string name="shared_string_by_default">預設值</string>
    <string name="download_detailed_map">下載更詳細的 %s 地圖以檢視此區域。</string>
    <string name="change_data_storage_full_description">移動 OsmAnd 資料檔案到新目的地？
\n%1$s &gt; %2$s</string>
    <string name="enter_path_to_folder">輸入到資料夾的路徑</string>
    <string name="shared_string_select_folder">資料夾……</string>
    <string name="paste_Osmand_data_folder_path">貼上有 OsmAnd 資料的資料夾路徑</string>
    <string name="change_osmand_data_folder_question">變更 OsmAnd 資料夾？</string>
    <string name="move_maps_to_new_destination">移動到新目的地</string>
    <string name="change_data_storage_folder">變更儲存資料夾</string>
    <string name="rendering_attr_piste_type_snow_park_name">地形公園</string>
    <string name="rendering_attr_piste_type_sleigh_name">雪橇</string>
    <string name="rendering_attr_piste_type_sled_name">平底雪橇</string>
    <string name="rendering_attr_piste_type_hike_name">遠足</string>
    <string name="rendering_attr_piste_type_connection_name">連線</string>
    <string name="rendering_attr_piste_type_skitour_name">滑雪旅行</string>
    <string name="rendering_attr_piste_type_downhill_name">下坡</string>
    <string name="rendering_attr_piste_type_nordic_name">北歐風</string>
    <string name="routeInfo_piste_type_name">軌道類型</string>
    <string name="rendering_attr_piste_difficulty_novice_name">新手</string>
    <string name="rendering_attr_piste_difficulty_easy_name">簡單</string>
    <string name="rendering_attr_piste_difficulty_intermediate_name">中等</string>
    <string name="rendering_attr_piste_difficulty_advanced_name">進階</string>
    <string name="rendering_attr_piste_difficulty_expert_name">專家</string>
    <string name="rendering_attr_piste_difficulty_freeride_name">自由滑雪</string>
    <string name="rendering_attr_piste_difficulty_extreme_name">極度</string>
    <string name="rendering_attr_piste_difficulty_undefined_name">未定義</string>
    <string name="routeInfo_piste_difficulty_name">滑雪難度</string>
    <string name="routing_attr_width_name">寬度</string>
    <string name="routing_attr_width_description">在路線當指定允許的車輛寬度限制。</string>
    <string name="avoid_in_routing_descr_">避開特定路線與道路類型</string>
    <string name="app_mode_utv">並排</string>
    <string name="rendering_attr_piste_difficulty_aerialway_name">空中航道</string>
    <string name="rendering_attr_piste_difficulty_connection_name">連線</string>
    <string name="shared_string_calculate">計算</string>
    <string name="shared_string_osmand_usage">OsmAnd 空間使用</string>
    <string name="shared_string_tiles">圖磚</string>
    <string name="shared_string_maps">地圖</string>
    <string name="shared_string_memory_tb_desc">%1$s TB</string>
    <string name="shared_string_memory_gb_desc">%1$s GB</string>
    <string name="shared_string_memory_mb_desc">%1$s MB</string>
    <string name="shared_string_memory_kb_desc">%1$s kB</string>
    <string name="data_storage_preference_summary">%1$s • %2$s</string>
    <string name="data_storage_space_description">剩餘 %1$s GB（總共 %2$s GB）</string>
    <string name="track_storage_directory">軌跡儲存資料夾</string>
    <string name="track_storage_directory_descrp">軌跡可以儲存在「rec」資料夾、每月或每日資料夾。</string>
    <string name="store_tracks_in_rec_directory">將軌跡記錄在「rec」資料夾中</string>
    <string name="store_tracks_in_daily_directories">將軌跡記錄在每日資料夾中</string>
    <string name="store_tracks_in_daily_directories_descrp">將軌跡紀錄在紀錄日期的子資料夾中（如 2018-01-01）。</string>
    <string name="shared_string_memory_used_tb_desc">已用 %1$s TB</string>
    <string name="shared_string_memory_used_gb_desc">已用 %1$s GB</string>
    <string name="shared_string_memory_used_mb_desc">已用 %1$s MB</string>
    <string name="shared_string_memory_used_kb_desc">已用 %1$s kB</string>
    <string name="routing_attr_prefer_unpaved_name">偏好無鋪面道路</string>
    <string name="routing_attr_prefer_unpaved_description">偏好無鋪面道路。</string>
    <string name="update_all_maps">更新所有地圖</string>
    <string name="update_all_maps_q">更新所有 (%1$d) 地圖？</string>
    <string name="release_3_5">• 更新的應用程式與設定檔設定。方便地按照類型排列，並可自訂每個設定檔 
\n 
\n • 新的在瀏覽時建議下載地圖的對話框 
\n 
\n • 夜間模式修復 
\n 
\n • 修復世界各地的路徑規劃問題 
\n 
\n • 更新有更詳細路網的底圖 
\n 
\n • 修復世界各地淹水的地方 
\n 
\n • 滑雪路徑：新增海拔設定檔與路徑複雜度到路徑詳細資訊中 
\n 
\n • 其他臭蟲修復
\n
\n</string>
    <string name="apply_preference_to_all_profiles">套用此變更到所有或選定的設定檔。</string>
    <string name="shared_preference">共享</string>
    <string name="routing_attr_driving_style_prefer_unpaved_name">偏好無鋪面道路</string>
    <string name="routing_attr_driving_style_prefer_unpaved_description">在計算路徑時，相較於有鋪面的道路，較偏好無鋪面的道路。</string>
    <string name="layer_osm_edits">OSM 編輯</string>
    <string name="quick_action_contour_lines_descr">在地圖上顯示或隱藏等高線的按鈕。</string>
    <string name="quick_action_hillshade_descr">在地圖上顯示或隱藏地形陰影的按鈕。</string>
    <string name="tts_initialization_error">無法啟動文字轉語音引擎。</string>
    <string name="simulate_your_location_gpx_descr">使用已紀錄的 GPX 軌跡模擬您的位置。</string>
    <string name="export_profile">匯出設定檔</string>
    <string name="exported_osmand_profile">OsmAnd 設定檔：%1$s</string>
    <string name="overwrite_profile_q">「%1$s」已存在。覆寫？</string>
    <string name="export_profile_failed">無法匯出設定檔。</string>
    <string name="profile_import">匯入設定檔</string>
    <string name="profile_import_descr">使用 OsmAnd 開啟檔案以新增設定檔。</string>
    <string name="file_import_error">%1$s 匯入錯誤：%2$s</string>
    <string name="file_imported_successfully">%1$s 已匯入。</string>
    <string name="rendering_value_white_name">白</string>
    <string name="swap_two_places">交換 %1$s 與 %2$s</string>
    <string name="route_start_point">起點</string>
    <string name="default_speed_dialog_msg">估計未知道路類型的到達時間，並限制所有道路的速度（可能會影響路徑）</string>
    <string name="track_saved">已儲存軌跡</string>
    <string name="empty_filename">空的檔案名稱</string>
    <string name="shared_string_revert">還原</string>
    <string name="quick_action_directions_from_desc">讓出發點置於畫面中央的按鈕。</string>
    <string name="rendering_attr_showCycleNodeNetworkRoutes_name">顯示節點網路自行車路徑</string>
    <string name="clear_confirmation_msg">清除 %1$s？</string>
    <string name="download_map_dialog">下載地圖對話框</string>
    <string name="dialogs_and_notifications_title">對話框與通知</string>
    <string name="dialogs_and_notifications_descr">控制彈出式視窗、對話框與通知。</string>
    <string name="rendering_value_walkingRoutesOSMCNodes_name">節點網路</string>
    <string name="suggested_maps">建議的地圖</string>
    <string name="suggested_maps_descr">這些地圖是外掛程式所需的。</string>
    <string name="added_profiles">已新增設定檔</string>
    <string name="added_profiles_descr">外掛程式新增的設定檔</string>
    <string name="shared_string_turn_off">關閉</string>
    <string name="new_plugin_added">已新增新的外掛程式</string>
    <string name="join_segments">新增線段</string>
    <string name="add_new_profile_q">新增新的設定檔「%1$s」？</string>
    <string name="save_heading">包含標題</string>
    <string name="save_heading_descr">在記錄時將標題儲存到每個追蹤點。</string>
    <string name="ltr_or_rtl_combine_via_bold_point">%1$s • %2$s</string>
    <string name="ltr_or_rtl_combine_via_comma">%1$s, %2$s</string>
    <string name="personal_category_name">個人</string>
    <string name="shared_string_downloading_formatted">正在下載 %s</string>
    <string name="rendering_value_thick_name">密集</string>
    <string name="desert_render_descr">適用於沙漠或其他人煙稀少的地區。更詳細。</string>
    <string name="select_navigation_icon">移動時的位置圖示</string>
    <string name="select_map_icon">靜止位置圖示</string>
    <string name="delete_profiles_descr">點擊「套用」後，將會永久刪除所有已移除的設定檔。</string>
    <string name="master_profile">主控設定檔</string>
    <string name="select_color">選取顏色</string>
    <string name="edit_profiles_descr">OsmAnd 預設的設定檔無法被刪除，但可以被停用（在前一個畫面），或被排到底部。</string>
    <string name="edit_profiles">編輯設定檔</string>
    <string name="profile_appearance">設定檔外觀</string>
    <string name="choose_icon_color_name">圖示、顏色與名稱</string>
    <string name="reorder_profiles">編輯設定檔清單</string>
    <string name="selected_profile">選定的設定檔</string>
    <string name="reset_confirmation_descr">點擊 %1$s 會丟棄您所有的變更。</string>
    <string name="reset_all_profile_settings_descr">將所有設定檔設定重設為安裝時的預設值。</string>
    <string name="reset_all_profile_settings">重設所有設定檔的設定？</string>
    <string name="ltr_or_rtl_combine_via_colon">%1$s: %2$s</string>
    <string name="ltr_or_rtl_combine_via_space">%1$s %2$s</string>
    <string name="button_rate">評分</string>
    <string name="file_does_not_contain_routing_rules">「%1$s」檔案中沒有路徑規則。請選擇其他檔案。</string>
    <string name="not_support_file_type_with_ext">請選擇一個有支援的 %1$s 副檔名。</string>
    <string name="import_from_file">從檔案匯入</string>
    <string name="import_routing_file">匯入路徑檔案</string>
    <string name="import_profile">匯入設定檔</string>
    <string name="monitoring_prefs_descr">導航、記錄精度</string>
    <string name="multimedia_notes_prefs_descr">圖片大小、音訊與視訊品質</string>
    <string name="osm_editing_prefs_descr">登入、密碼、離線編輯</string>
    <string name="accessibility_prefs_descr">選擇圖示、色彩與名稱</string>
    <string name="live_monitoring_descr">允許使用旅程錄製來分享目前的位置。</string>
    <string name="live_monitoring">線上追蹤</string>
    <string name="save_track_logging_accuracy">記錄精度</string>
    <string name="video_notes">視訊註記</string>
    <string name="photo_notes">照片註記</string>
    <string name="route_recalculation">路徑重新計算</string>
    <string name="accessibility_announce">公告</string>
    <string name="login_and_pass">使用者名稱與密碼</string>
    <string name="plugin_global_prefs_info">這些外掛程式是全域的，會套用到所有設定檔中</string>
    <string name="osm_editing">OSM 編輯</string>
    <string name="app_mode_osm">OSM</string>
    <string name="select_nav_icon_descr">在導航或移動時顯示的圖示。</string>
    <string name="select_map_icon_descr">靜止時顯示的圖示。</string>
    <string name="logcat_buffer_descr">檢查及分享應用程式的詳細紀錄</string>
    <string name="search_offline_geo_error">無法解析地理含義「%s」。</string>
    <string name="tracks_view_descr">您已紀錄的軌跡位於 %1$s，或是 OsmAnd 資料夾。</string>
    <string name="multimedia_notes_view_descr">您的 OSM 註記位於 %1$s。</string>
    <string name="osm_edits_view_descr">在 %1$s 中檢視您所有尚未上傳的編輯或 OSM 臭蟲。已上傳的更改將不會再顯示。</string>
    <string name="permission_is_required">使用此選項需要權限。</string>
    <string name="monitoring_min_speed_descr">這是一個低速過濾器，不記錄低於特定速度的點。在地圖上查看時，這可能會使記錄的軌跡看起來更平滑。</string>
    <string name="monitoring_min_speed_descr_side_effect">副作用：您的軌跡將會遺失所有未達到最低速度標準的部份（例如，您將自行車推上陡峭的山坡）。此外，也將沒有其餘的資訊，如休息等。這會影響任何分析或後處理，例如試圖確定行程的總長度，運動時間或平均速度時。</string>
    <string name="monitoring_min_speed_descr_recommendation">建議：先試著透過紀錄最小位移過濾器 (B) 來使用運動偵測，這可能會生成更好的結果，您也會遺失更少的資料。如果您的軌跡在低速時仍然有相當多的雜訊，請在此處嘗試使用非零的值。請注意，某些測量可能根本就不會回報任何速度值（某些以網路為基礎的方法），在這種情況下就不會記錄任何內容。</string>
    <string name="monitoring_min_speed_descr_remark">備註：移動檢查：大多數 GPS 晶片只在演算法確定您處於運動狀態時回報速度值，否則就不回報速度值。因此，在某種意義上在此過濾器中使用 &gt; 0 的設定將會使用 GPS 晶片的運動偵測。但是，即使在錄製時未在此處過濾，我們仍會在 GPX 分析中使用此功能來確定校正後的距離，即該欄位中顯示的值是運動時記錄的距離。</string>
    <string name="monitoring_min_accuracy_descr">這將僅記錄以最小精度指示（以公尺／英呎為單位，由 Android 以您的晶片組回報）測量的點。準確度指的是您的測量與真實位置的接近程度，與精密度（重覆測量的分散性）沒有直接關係。</string>
    <string name="monitoring_min_accuracy_descr_side_effect">副作用：由於按精密度進行過濾，因此，在橋樑下，樹木下，高層建築之間或在特定天氣條件下，點將會完全遺失。</string>
    <string name="monitoring_min_accuracy_descr_recommendation">建議：很難預測將要記錄什麼而不記錄什麼，最好關閉此過濾器。</string>
    <string name="monitoring_min_accuracy_descr_remark">備註：如果 GPS 在記錄之前已關閉，則測量的第一個點的精密度可能會降低，因此在我們的程式碼中，我們可能要等一秒鐘左右再記錄一個點（或記錄三個連續點中的最佳點，依此類推），但尚未實作。</string>
    <string name="monitoring_min_distance_descr">開啟此過濾器可以避免在幾乎未檢測到移動時記錄額外的資料。其也改進了軌道的空間外觀，無需進一步處理。</string>
    <string name="monitoring_min_distance_descr_side_effect">副作用：完全不記錄休息時間，或者每次只記錄一個點。也可能會濾除較小的動作（例如在路邊標記行程中可能出現的轉彎）。請注意，您的檔案可能包含較少的後處理資訊，同時可能會儲存因接收不良或晶片組影響而導致的 GPS 假軌跡。</string>
    <string name="monitoring_min_distance_descr_recommendation">建議：若您不想記錄路線的次要細節，也不需要額外的休息時間資料，請設置 5 公尺位移。</string>
    <string name="live_monitoring_time_buffer">緩衝時間</string>
    <string name="live_monitoring_tracking_interval">軌跡間隔</string>
    <string name="live_monitoring_adress">網址</string>
    <string name="monitoring_notification">通知</string>
    <string name="monitoring_min_speed">最低速度</string>
    <string name="monitoring_min_accuracy">最低精密度</string>
    <string name="monitoring_min_distance">最小偏移</string>
    <string name="reset_plugin_to_default">重設外掛程式設定為預設值</string>
    <string name="multimedia_rec_split_title">記錄器分黎</string>
    <string name="multimedia_use_system_camera">使用系統應用程式</string>
    <string name="multimedia_photo_play_sound">相機快門聲</string>
    <string name="osm_authorization_success">驗證成功</string>
    <string name="rearrange_categories">重新排列分類</string>
    <string name="create_custom_categories_list_promo">變更清單順序並隱藏分類。以設定檔的形式匯入或匯出所有變更。</string>
    <string name="add_new_custom_category_button_promo">透過選取一個或多個分類來新增自訂的分類。</string>
    <string name="shared_string_available">可用</string>
    <string name="add_custom_category">新增自訂分類</string>
    <string name="rendering_attr_streetLightingNight_name">僅在夜間顯示</string>
    <string name="plugin_prefs_reset_successful">所有外掛程式設定都已恢復為預設值。</string>
    <string name="profile_prefs_reset_successful">所有設定檔的設定都已恢復為預設值。</string>
    <string name="ltr_or_rtl_combine_via_slash">%1$s/%2$s</string>
    <string name="sunset_at">日落於 %1$s</string>
    <string name="sunrise_at">日出於 %1$s</string>
    <string name="accessibility_mode_disabled">您的 Android 系統關閉了無障礙模式。</string>
    <string name="reset_to_default_category_button_promo">「重設為預設值」會將排序恢復為安裝時的預設值。</string>
    <string name="use_system_screen_timeout">使用系統畫面逾時</string>
    <string name="use_system_screen_timeout_promo">預設停用：當 OsmAnd 在前景執行時，畫面就不會有逾時的問題。 
\n 
\n若啟用，OsmAnd 將會使用系統逾時設定。</string>
    <string name="clear_recorded_data">清除已紀錄的資料</string>
    <string name="release_3_6">• 設定檔：現在您可以變更順序、設定地圖圖示、變更基本設定檔的所有設定以及將它們復原 
\n 
\n • 在導航中新增了出口編號 
\n 
\n • 改善外掛程式設定 
\n 
\n • 改善後的設定畫面可快速存取所有設定檔 
\n 
\n • 新增了可從其他設定複製設定的選項 
\n 
\n • 新增了在搜尋中變更順序或隱藏 POI 分類的功能 
\n 
\n • 在地圖上正確地對齊 POI 圖示 
\n 
\n • 新增日落／日出資料到設定地圖中 
\n 
\n • 在地圖上新增家／工作地點的圖示 
\n 
\n • 在設定中新增了對多行描述的支援 
\n 
\n • 在日本地圖中加入了正確的音譯 
\n 
\n • 新增了南極洲的地圖
\n
\n</string>
    <string name="copy_coordinates">複製座標</string>
    <string name="routing_profile_direct_to">點對點</string>
    <string name="sort_by_category">按分類排序</string>
    <string name="please_provide_profile_name_message">請為設定檔命名</string>
    <string name="open_settings">開啟設定</string>
    <string name="plugin_disabled">外掛程式關閉</string>
    <string name="plugin_disabled_descr">此外掛程式是獨立的應用程式，停用它並不會將其移除。
\n
\n其可在 Android 的「應用程式」設定中解除安裝。</string>
    <string name="shared_string_menu">選單</string>
    <string name="ltr_or_rtl_triple_combine_via_dash">%1$s — %2$s — %3$s</string>
    <string name="shared_string_routing">路徑</string>
    <string name="shared_string_include_data">包含額外資料</string>
    <string name="import_profile_dialog_description">已匯入的設定檔包含了額外資料。點擊匯入僅匯入設定檔資料或選取額外的資料。</string>
    <string name="export_profile_dialog_description">選取額外的資料以與設定檔一起匯出。</string>
    <string name="index_name_antarctica">南極洲</string>
    <string name="shared_string_app_default_w_val">應用程式預設值 (%s)</string>
    <string name="no_recalculation_setting">停用重新計算</string>
    <string name="route_recalculation_dist_title">重新計算路線的最小距離</string>
    <string name="route_recalculation_dist_descr">如果到路線的距離大於指定的參數，則路線將會重新計算</string>
    <string name="profile_type_custom_string">自訂設定檔</string>
    <string name="shared_string_angle_param">角度：%s°</string>
    <string name="shared_string_angle">角度</string>
    <string name="recalc_angle_dialog_descr">將顯示我的位置和計算出來的路線之間的額外直線線段，直到路線重新計算完成為止</string>
    <string name="recalc_angle_dialog_title">我的位置語錄線間的最小角度</string>
    <string name="shared_string_preparing">正在準備</string>
    <string name="shared_string_poi_types">POI 類型</string>
    <string name="shared_string_nothing_selected">未選取</string>
    <string name="shared_string_quick_actions">快速動作</string>
    <string name="shared_string_profiles">設定檔</string>
    <string name="listed_exist">列出的 %1$s 已存在於 OsmAnd 中。</string>
    <string name="replace_all_desc">目前的項目將會被從檔案而來的項目所取代</string>
    <string name="replace_all">取代全部</string>
    <string name="keep_both">保留雙方</string>
    <string name="keep_both_desc">匯入的項目將會加入前綴</string>
    <string name="import_duplicates_description">OsmAnd 已有與匯入的名稱相同的元素。
\n
\n選取動作。</string>
    <string name="import_duplicates_title">一些項目已存在</string>
    <string name="select_data_to_import">選取要匯入的資料。</string>
    <string name="shared_string_rendering_style">算繪樣式</string>
    <string name="import_rendering_file">匯入算繪檔案</string>
    <string name="restore_all_profile_settings_descr">建立／匯入此設定檔後，所有設定檔將會被復原為其原始狀態。</string>
    <string name="restore_all_profile_settings">復原所有設定檔？</string>
    <string name="saving_new_profile">正在儲存新設定檔</string>
    <string name="profile_backup_failed">無法備份設定檔。</string>
    <string name="clear_recorded_data_warning">清除已記錄的資料？</string>
    <string name="importing_from">正在從 %1$s 匯入資料</string>
    <string name="shared_string_importing">正在匯入</string>
    <string name="checking_for_duplicate_description">OsmAnd 檢查 %1$s 在應用程式中是否有重覆的既有項目。
\n
\n這可能需要一點時間。</string>
    <string name="items_added">已新增項目</string>
    <string name="shared_string_import_complete">匯入完成</string>
    <string name="import_complete_description">已匯入從 %1$s 而來的所有資料。使用下方的按鈕以開啟應用程式的任意部份來管理它。</string>
    <string name="recalculate_route_distance_promo">如果從路徑到目前位置的距離大於選定的值，將會重新計算路徑。</string>
    <string name="select_distance_route_will_recalc">選取要重新計算路徑的距離。</string>
    <string name="recalculate_route_in_deviation">發生偏離時重新計算路線</string>
    <string name="shared_string_min">分鐘</string>
    <string name="n_items_of_z">%2$s 的 %1$s</string>
    <string name="shared_string_terrain">地形</string>
    <string name="hillshade_description">地形陰影地圖用黑色的陰影來顯示坡度、山峰與低地。</string>
    <string name="slope_description">坡度是在地形上的可視化效果。</string>
    <string name="terrain_slider_description">設定顯示圖層的最小與最大縮放等級。</string>
    <string name="hillshade_download_description">需要其他地圖才能在地圖上檢視地形陰影。</string>
    <string name="slope_download_description">需要其他地圖才能在地圖上檢視坡度。</string>
    <string name="slope_read_more">在 %1$s 閱讀關於更多坡度的資訊。</string>
    <string name="shared_string_transparency">透明度</string>
    <string name="shared_string_zoom_levels">縮放等級</string>
    <string name="shared_string_legend">圖例</string>
    <string name="terrain_empty_state_text">在地圖上顯示地形陰影或坡度。在我們的網站上閱讀更多關於這些地圖類型的資訊。</string>
    <string name="shared_string_hillshade">地形陰影</string>
    <string name="download_slope_maps">坡度</string>
    <string name="quick_action_terrain_descr">用於顯示或隱藏地圖上地形圖層的按鈕。</string>
    <string name="delete_description">刪除描述</string>
    <string name="add_description">新增描述</string>
    <string name="select_group">選取群組</string>
    <string name="select_shape">選取形狀</string>
    <string name="shared_string_circle">圓形</string>
    <string name="shared_string_square">方形</string>
    <string name="shared_string_octagon">八邊形</string>
    <string name="app_mode_ski_touring">滑雪旅遊</string>
    <string name="app_mode_ski_snowmobile">雪地摩托車</string>
    <string name="custom_osmand_plugin">自訂 OsmAnd 外掛程式</string>
    <string name="replace_point_descr">以此取代另一點。</string>
    <string name="changes_applied_to_profile">變更已套用至「%1$s」設定檔。</string>
    <string name="settings_item_read_error">無法從「%1$s」讀取。</string>
    <string name="settings_item_write_error">無法寫入至「%1$s」。</string>
    <string name="settings_item_import_error">無法從「%1$s」匯入。</string>
    <string name="select_track_file">選取軌跡檔案</string>
    <string name="shared_string_languages">語言</string>
    <string name="shared_string_language">語言</string>
    <string name="shared_string_all_languages">所有語言</string>
    <string name="wiki_menu_download_descr">需要額外的地圖才能在地圖上檢視維基百科的 POI。</string>
    <string name="ui_customization_description">在「抽屜」、「設定地圖」與情境選單中自訂項目數量。 
\n 
\n您可以關閉未使用的外掛程式，以從 %1$s 中隱藏它們的控制元件。</string>
    <string name="ui_customization_short_descr">抽屜項目，情境選單</string>
    <string name="ui_customization">自訂使用者介面</string>
    <string name="shared_string_drawer">抽屜</string>
    <string name="context_menu_actions">情境選單動作</string>
    <string name="reorder_or_hide_from">重新排列或從 %1$s 隱藏項目。</string>
    <string name="shared_string_divider">分隔符</string>
    <string name="divider_descr">低於此點的元素將由分隔符分離。</string>
    <string name="shared_string_hidden">隱藏</string>
    <string name="hidden_items_descr">這些項目已從選單隱藏，但對應的選項或外掛程式將會繼續運作。</string>
    <string name="reset_items_descr">隱藏設定將會把它們重設回原始狀態。</string>
    <string name="main_actions_descr">僅有四個按鈕。</string>
    <string name="main_actions">主要動作</string>
    <string name="move_inside_category">項目只能在此分類中移動。</string>
    <string name="developer_plugin">開發者外掛程式</string>
    <string name="shared_string_items">項目</string>
    <string name="select_wikipedia_article_langs">選取維基百科文章在地圖上顯示的語言。在閱讀文章時可切換至任何可用的語言。</string>
    <string name="some_articles_may_not_available_in_lang">某些維基百科的文章可能無法以您的語言提供。</string>
    <string name="lang_zhyue">粵語</string>
    <string name="lang_zhminnan">閩南語</string>
    <string name="lang_yo">約魯巴語</string>
    <string name="lang_war">瓦瑞語</string>
    <string name="lang_uz">烏茲別克語</string>
    <string name="lang_ur">烏爾都語</string>
    <string name="lang_tt">韃靼語</string>
    <string name="lang_tg">塔吉克語</string>
    <string name="lang_sco">低地蘇格蘭語</string>
    <string name="lang_scn">西西里語</string>
    <string name="lang_pnb">旁遮普語</string>
    <string name="lang_ne">尼泊爾語</string>
    <string name="lang_nap">那不勒斯語</string>
    <string name="lang_my">緬甸語</string>
    <string name="lang_mn">蒙古語</string>
    <string name="lang_min">米南佳保語</string>
    <string name="lang_mg">馬達加斯加語</string>
    <string name="lang_ky">吉爾吉斯語</string>
    <string name="lang_kk">哈薩克語</string>
    <string name="lang_jv">爪哇語</string>
    <string name="lang_gu">古吉拉特語</string>
    <string name="lang_cv">楚瓦什語</string>
    <string name="lang_ce">車臣語</string>
    <string name="lang_bar">巴伐利亞語</string>
    <string name="lang_ba">巴什基爾語</string>
    <string name="lang_an">亞拉岡語</string>
    <string name="lang_lmo">倫巴底語</string>
    <string name="custom_color">自訂顏色</string>
    <string name="extra_maps_menu_group">額外地圖</string>
    <string name="download_unsupported_action">不支援的動作 %1$s</string>
    <string name="ltr_or_rtl_combine_via_slash_with_space">%1$s / %2$s</string>
    <string name="osm_live_payment_subscription_management">確認購買後，將從您的 Google Play 帳號中收取費用。
\n
\n除非在選定的續訂週期前取消，否則其會續訂。
\n
\n隨時從您的 Google Play 設定中管理或取消您的訂閱。</string>
    <string name="search_poi_types">搜尋 POI 類型</string>
    <string name="search_poi_types_descr">組合來自不同分類的 POI 類型。點擊開關以全選，點擊左側選取分類。</string>
    <string name="tracker_item">OsmAnd tracker</string>
    <string name="mapillary_item">OsmAnd + Mapillary</string>
    <string name="quick_action_item">快速動作</string>
    <string name="radius_ruler_item">半徑尺規</string>
    <string name="measure_distance_item">測量距離</string>
    <string name="travel_item">旅行（維基導遊與維基百科）</string>
    <string name="map_markers_item">地圖標記</string>
    <string name="favorites_item">收藏</string>
    <string name="subscription_osmandlive_item">訂閱 - OsmAnd Live</string>
    <string name="osmand_purchases_item">OsmAnd 購買</string>
    <string name="legend_item_description">地圖符號系統指南。</string>
    <string name="navigation_profiles_item">導航設定檔</string>
    <string name="release_3_7">• 新的離線坡度圖 
\n 
\n • 對收藏與 GPX 路徑點的完整自訂能力 — 自訂顏色、圖示、形狀 
\n 
\n • 自訂情境選單、設定地圖與抽屜中的項目順序 
\n 
\n • 設定地圖中可將維基百科選取為單獨的圖層，並僅選取需要的語言 
\n 
\n • 在超強的彈性下建立您自己的 POI 過濾器／地圖 
\n 
\n • 新增選項以恢復自訂設定檔中的選項 
\n 
\n • 對 GPX 路徑導航完整支援車道與轉彎提示 
\n 
\n • 修復平板電腦上的使用者介面大小 
\n 
\n • 修復 RTL 的臭蟲
\n
\n</string>
    <string name="additional_actions_descr">透過點選「%1$s」按鈕存取這些動作。</string>
    <string name="quick_action_transport_descr">在地圖上顯示或隱藏大眾運輸的按鈕。</string>
    <string name="create_edit_poi">建立或編輯 POI</string>
    <string name="parking_positions">停車位置</string>
    <string name="add_edit_favorite">新增與編輯收藏</string>
    <string name="reset_deafult_order">恢復預設項目排序</string>
    <string name="back_to_editing">返回編輯</string>
    <string name="shared_string_resume">恢復</string>
    <string name="quick_action_switch_profile_descr">點擊動作按鈕會在選取的設定檔間切換。</string>
    <string name="shared_string_add_profile">新增設定檔</string>
    <string name="change_application_profile">變更應用程式設定檔</string>
    <string name="profiles_for_action_not_found">找不到任何這類的設定檔。</string>
    <string name="index_item_world_basemap_detailed">全球地圖總覽（詳細）</string>
    <string name="unsupported_type_error">不支援的類型</string>
    <string name="gpx_parse_error">GPX 檔案有問題。
\n
\n您可能要聯絡 OsmAnd 支援團隊以進一步調查。</string>
    <string name="shared_string_always">總是</string>
    <string name="screen_control">螢幕控制</string>
    <string name="system_screen_timeout_descr">根據系統的螢幕逾時關閉螢幕。</string>
    <string name="system_screen_timeout">使用系統螢幕逾時</string>
    <string name="turn_screen_on_descr">選取螢幕喚醒選項（確保裝置鎖定時，OsmAnd 在前景）：</string>
    <string name="turn_screen_on_navigation_instructions_descr">每次導航說明都將開啟螢幕。</string>
    <string name="turn_screen_on_navigation_instructions">導航說明</string>
    <string name="turn_screen_on_power_button_descr">按下裝置的電源按鈕將會在鎖定畫面上方開啟 OsmAnd。</string>
    <string name="turn_screen_on_power_button">電源按鈕</string>
    <string name="turn_screen_on_proximity_sensor">近接感測器</string>
    <string name="turn_screen_on_wake_time_descr">選取喚醒後的螢幕逾時。（「%1$s」不適用逾時。）</string>
    <string name="keep_screen_on">保持螢幕開啟</string>
    <string name="keep_screen_off">保持螢幕關閉</string>
    <string name="screen_timeout_descr">若「%1$s」開啟，則活動時間將取決於它。</string>
    <string name="pseudo_mercator_projection">偽麥卡托投影</string>
    <string name="mercator_projection">麥卡托投影</string>
    <string name="one_image_per_tile">每個圖磚一個圖片檔案</string>
    <string name="sqlite_db_file">SQLiteDB 檔案</string>
    <string name="online_map_name_helper_text">提供線上地圖來源的名稱。</string>
    <string name="online_map_url_helper_text">輸入或貼上線上來源的 URL。</string>
    <string name="edit_online_source">編輯線上來源</string>
    <string name="expire_time">過期時間</string>
    <string name="storage_format">儲存格式</string>
    <string name="map_source_zoom_levels">設定線上地圖顯示或載入的最小與最大縮放等級。</string>
    <string name="map_source_zoom_levels_descr">會在用於地圖或覆蓋層／底圖時生效。 
\n 
\n%1$s：地圖會受限於選定的縮放等級。 
\n 
\n%2$s 是可見的原始圖磚縮放等級。在這些值以外的將會升降縮放等級。</string>
    <string name="expire_time_descr">在指定的分鐘數後重新下載快取圖磚。將此欄留空就不會從此來源重新整理圖磚。 
\n 
\n一天是1440分鐘。 
\n一週是10080分鐘。 
\n一個月是43829分鐘。</string>
    <string name="tiles_storage_descr">選擇要如何儲存下載的圖磚。</string>
    <string name="default_screen_timeout">預設螢幕逾時</string>
    <string name="export_import_quick_actions_with_profiles_promo">使用應用程式設定檔匯出或匯入快速動作。</string>
    <string name="shared_string_delete_all_q">刪除全部？</string>
    <string name="delete_all_actions_message_q">刪除 %d 快速動作？</string>
    <string name="screen_timeout">螢幕逾時</string>
    <string name="width_limit_description">提供您的車輛寬度，某些路線的限制可能適用於超寬車輛。</string>
    <string name="height_limit_description">提供您的車輛高度，某些路線的限制可能適用於超高車輛。</string>
    <string name="weight_limit_description">提供您的車輛重量，某些路線的限制可能適用於重型車輛。</string>
    <string name="shared_string_tones">色調</string>
    <string name="shared_string_meters">公尺</string>
    <string name="details_dialog_decr">顯示或隱藏額外的地圖詳細資訊</string>
    <string name="shared_string_night_map">夜晚地圖</string>
    <string name="turn_screen_on_power_button_disabled">已停用。需要「喚醒後逾時」的「保持螢幕開啟」。</string>
    <string name="add_online_source">新增線上來源</string>
    <string name="clear_tiles_warning">套用這些變更將會清除這個圖磚來源的快取資料</string>
    <string name="vessel_height_warning_link">設定船艦高度</string>
    <string name="vessel_height_warning">設定船艦高度以避免矮橋。如果橋是可動式的，則會使用開啟時的高度。</string>
    <string name="vessel_height_limit_description">設定船艦高度以避免矮橋。請記住，如果橋是可動式的，我們將會使用其開啟狀態的高度。</string>
    <string name="vessel_width_limit_description">設定船艦寬度以避免窄橋</string>
    <string name="quick_action_showhide_mapillary_descr">在地圖上顯示或隱藏 Mapillary 圖層的開關。</string>
    <string name="uninstall_speed_cameras">解除安裝測速照相</string>
    <string name="shared_string_legal">法律</string>
    <string name="speed_camera_pois">測速照相 POI 的</string>
    <string name="speed_cameras_legal_descr">在某些國家或地區，法律禁止使用測速照相的警報應用程式。
\n
\n您必須根據您所在國家的法律做出選擇。
\n
\n選取 %1$s，您將會收到關於測速照相的警報與警告。
\n
\n選取 %2$s。所有關於測速照相的：警報、通知與 POI 都將會被刪除，直到您完全重新安裝 OsmAnd 為止。</string>
    <string name="keep_active">保持啟用</string>
    <string name="shared_string_uninstall">解除安裝</string>
    <string name="speed_cameras_alert">某些國家禁止使用測速照相的警報裝置。</string>
    <string name="shared_string_bearing">方位</string>
    <string name="item_deleted">%1$s 已刪除</string>
    <string name="speed_cameras_restart_descr">重新啟動應用程式以刪除所有測速照相的資料。</string>
    <string name="shared_string_uninstall_and_restart">解除安裝並重新啟動</string>
    <string name="routing_attr_length_description">指定路線上允許的車輛長度。</string>
    <string name="routing_attr_length_name">長度</string>
    <string name="speed_cameras_removed_descr">此裝置沒有測速照相機。</string>
    <string name="app_mode_inline_skates">直排輪鞋</string>
    <string name="use_volume_buttons_as_zoom_descr">使用裝置音量按鈕控制地圖縮放等級。</string>
    <string name="use_volume_buttons_as_zoom">音量按鈕以縮放</string>
    <string name="lenght_limit_description">提供您的車輛長度，某些路徑限制可能適用於較長的車輛。</string>
    <string name="please_provide_point_name_error">請提供點的名稱</string>
    <string name="quick_action_remove_next_destination_descr">刪除您路線上的下一個目的地。如果其為您最後的目的地，導航將會中止。</string>
    <string name="search_download_wikipedia_maps">下載維基百科地圖</string>
    <string name="plugin_wikipedia_description">從維基百科取得關於興趣點的資訊，這是一份袖珍離線指南，其中包含了地點與目的地的文章。</string>
    <string name="app_mode_enduro_motorcycle">耐力賽摩托車</string>
    <string name="app_mode_motor_scooter">小型摩托車</string>
    <string name="app_mode_wheelchair">輪椅</string>
    <string name="app_mode_wheelchair_forward">輪椅向前</string>
    <string name="app_mode_go_cart">卡丁車</string>
    <string name="osm_edit_closed_note">已關閉的 OSM 註記</string>
    <string name="set_working_days_to_continue">設定工作天以繼續</string>
    <string name="route_between_points">點與點之間的路線</string>
    <string name="plan_a_route">規劃路線</string>
    <string name="add_to_a_track">新增到軌跡</string>
    <string name="add_hidden_group_info">新增的點可以在「%s」中找到。取消所選的群組以讓其顯示在地圖上。</string>
    <string name="track_show_start_finish_icons">顯示開始與結束圖示</string>
    <string name="select_track_width">選取寬度</string>
    <string name="gpx_split_interval_descr">選擇在軌跡上要顯示帶有距離或時間標記的間隔。</string>
    <string name="gpx_split_interval_none_descr">選取所需的分割選項：按時間或按距離。</string>
    <string name="shared_string_custom">自訂</string>
    <string name="gpx_direction_arrows">方向箭頭</string>
    <string name="track_coloring_solid">密實</string>
    <string name="plan_route_last_edited">最後編輯</string>
    <string name="plan_route_import_track">匯入軌跡</string>
    <string name="plan_route_open_existing_track">開啟既有的軌跡</string>
    <string name="plan_route_create_new_route">建立新路線</string>
    <string name="plan_route_select_track_file_for_open">選取要開啟的軌跡檔。</string>
    <string name="shared_string_done">完成</string>
    <string name="overwrite_track">覆寫軌跡</string>
    <string name="save_as_new_track">儲存為新軌跡</string>
    <string name="reverse_route">反向路線</string>
    <string name="route_between_points_whole_track_button_desc">整個軌跡都會使用選定的設定檔重新計算。</string>
    <string name="route_between_points_next_segment_button_desc">僅下一個片段會使用選定的設定檔重新計算。</string>
    <string name="route_between_points_desc">選擇如何連接點，透過直線或以下面選定的方法計算其間的路徑。</string>
    <string name="whole_track">整個軌道</string>
    <string name="next_segment">下一段</string>
    <string name="threshold_distance">門檻距離</string>
    <string name="navigation_profile">導航設定檔</string>
    <string name="route_between_points_add_track_desc">選取要加入新片段的軌道檔案。</string>
    <string name="street_level_imagery">街道級照片</string>
    <string name="plan_route_exit_dialog_descr">放棄所有計畫路線的變更？</string>
    <string name="in_case_of_reverse_direction">反向時</string>
    <string name="shared_string_save_as_gpx">儲存為新的軌跡檔案</string>
    <string name="add_segment_to_the_track">新增到軌跡檔案</string>
    <string name="shared_string_gpx_files">軌跡</string>
    <string name="layer_gpx_layer">軌跡</string>
    <string name="show_gpx">軌跡</string>
    <string name="monitoring_control_start">REC</string>
    <string name="save_track_to_gpx_globally">將軌跡記錄到 GPX 檔案</string>
    <string name="shared_string_gpx_route">軌跡路線</string>
    <string name="empty_state_my_tracks">新增軌跡檔案</string>
    <string name="empty_state_my_tracks_desc">匯入或錄製軌跡檔案</string>
    <string name="context_menu_item_add_waypoint">新增軌跡航點</string>
    <string name="map_widget_monitoring">旅程錄製</string>
    <string name="marker_save_as_track">儲存為軌跡檔案</string>
    <string name="follow_track">跟隨軌跡</string>
    <string name="follow_track_descr">選擇要跟隨的軌跡檔案</string>
    <string name="import_track_descr">選擇要跟隨的軌跡檔案，或是從您的裝置匯入。</string>
    <string name="select_another_track">選取其他軌跡</string>
    <string name="navigate_to_track_descr">從我的位置導航到軌跡</string>
    <string name="pass_whole_track_descr">要導航的軌跡點</string>
    <string name="start_of_the_track">軌跡開始</string>
    <string name="nearest_point">最近的點</string>
    <string name="attach_to_the_roads">依附於道路</string>
    <string name="delete_address">刪除地址</string>
    <string name="add_address">新增地址</string>
    <string name="access_hint_enter_address">輸入地址</string>
    <string name="plan_route_trim_before">在……前整理</string>
    <string name="plan_route_trim_after">在……後整理</string>
    <string name="plan_route_change_route_type_before">在……前變更路線類型</string>
    <string name="plan_route_change_route_type_after">在……後變更路線類型</string>
    <string name="simplified_track">簡化軌跡</string>
    <string name="simplified_track_description">僅會儲存路線，航點將會被刪除。</string>
    <string name="shared_string_file_name">檔案名稱</string>
    <string name="number_of_gpx_files_selected_pattern">已選定 %s 軌跡檔案</string>
    <string name="disable_recording_once_app_killed_descrp">將會在應用程式被砍除時（透過最近的應用程式）暫停軌跡錄製。（OsmAnd 背景指示會從 Android 通知列中消失。）</string>
    <string name="save_global_track_interval_descr">指定一般軌跡錄製的記錄間隔（透過地圖上的旅程錄製小工具開啟）。</string>
    <string name="gpx_monitoring_stop">暫停旅程錄製</string>
    <string name="gpx_monitoring_start">恢復旅程錄製</string>
    <string name="system_default_theme">系統預設</string>
    <string name="all_next_segments">所有隨後的部份</string>
    <string name="previous_segment">先前的部份</string>
    <string name="all_previous_segments">所有先前的部份</string>
    <string name="only_selected_segment_recalc">僅選定的部分會使用選定的設定檔重新計算。</string>
    <string name="all_next_segments_will_be_recalc">隨後的所有部份都將使用選定的設定檔重新計算。</string>
    <string name="all_previous_segments_will_be_recalc">將會使用選定的設定檔重新計算先前所有的部份。</string>
    <string name="open_saved_track">開啟已儲存的軌跡</string>
    <string name="shared_string_is_saved">已儲存</string>
    <string name="one_point_error">請至少新增兩個點。</string>
    <string name="shared_string_redo">重做</string>
    <string name="release_3_8">• 更新「規劃路線」功能：允許每個路段使用不同的導航類型並包含軌跡
\n
\n • 新的軌跡外觀選項：選取顏色、厚度、開啟方向箭頭與開始與結束圖示
\n
\n • 改善自行車節點的能見度
\n
\n • 軌跡現在是可點擊的，且有包含基本資訊的內容選單
\n
\n • 改進了搜尋演算法
\n
\n • 改進了導航中的「跟隨軌跡」選項
\n
\n • 修復設定檔的匯入／匯出問題
\n
\n</string>
    <string name="sort_last_modified">最後修改時間</string>
    <string name="sort_name_descending">名稱：Z – A</string>
    <string name="sort_name_ascending">名稱：A – Z</string>
    <string name="start_finish_icons">開始與結束圖示</string>
    <string name="contour_lines_thanks">感謝您購買 \'Topography\'</string>
    <string name="osm_live_payment_desc_hw">按選定週期收取訂閱費用。隨時在 AppGallery 上取消。</string>
    <string name="osm_live_payment_subscription_management_hw">確認購買後，將從您的 AppGallery 帳號中收取費用。
\n
\n除非在選定的續訂週期前取消，否則其會續訂。
\n
\n隨時從您的 AppGallery 設定中管理或取消您的訂閱。</string>
    <string name="routing_attr_avoid_footways_description">避免人行道</string>
    <string name="routing_attr_avoid_footways_name">避免人行道</string>
    <string name="development">開發</string>
    <string name="use_live_public_transport">OsmAnd Live 資料</string>
    <string name="use_live_routing">OsmAnd Live 資料</string>
    <string name="complex_routing_descr">汽車導航的兩階段路線。</string>
    <string name="use_native_pt">原生公共運輸發展</string>
    <string name="use_native_pt_desc">切換到 Java（安全）公共運輸路線計算</string>
    <string name="what_is_new">有什麼新鮮事</string>
    <string name="perform_oauth_authorization_description">以 OAuth 登入以使用 osmedit 功能</string>
    <string name="perform_oauth_authorization">透過 OAuth 登入</string>
    <string name="clear_osm_token">清除 OpenStreetMap OAuth 權杖</string>
    <string name="osm_edit_logout_success">已登出</string>
    <string name="snowmobile_render_descr">適用於有專用道路與軌道的雪地摩托車駕駛。</string>
    <string name="file_already_imported">檔案已在 OsmAnd 匯入</string>
    <string name="use_two_phase_routing">使用 2 相的 A* 路線演算法</string>
    <string name="shared_string_graph">圖表</string>
    <string name="message_need_calculate_route_before_show_graph">%1$s 資料僅供道路使用，請使用「兩點間的路線」計算路線以檢視圖表。</string>
    <string name="message_graph_will_be_available_after_recalculation">請稍候。
\n重新計算路線後即可使用圖表。</string>
    <string name="ltr_or_rtl_combine_via_dash">%1$s — %2$s</string>
    <string name="shared_string_local_maps">本機地圖</string>
    <string name="icon_group_amenity">便利設施</string>
    <string name="icon_group_special">特殊</string>
    <string name="icon_group_transport">運輸</string>
    <string name="icon_group_service">服務</string>
    <string name="icon_group_symbols">符號</string>
    <string name="icon_group_sport">運動</string>
    <string name="icon_group_emergency">警急</string>
    <string name="icon_group_travel">旅行</string>
    <string name="navigate_point_mgrs">MGRS</string>
    <string name="navigate_point_format_mgrs">MGRS</string>
    <string name="mgrs_format_descr">OsmAnd 使用 MGRS，其類似於 UTM NATO 格式。</string>
    <string name="message_you_need_add_two_points_to_show_graphs">新增至少兩個點</string>
    <string name="manage_subscription">管理訂閱</string>
    <string name="subscription_payment_issue_title">點擊按鈕可在 Google Play 上設定付款方式來修復您的訂閱。</string>
    <string name="subscription_expired_title">OsmAnd Live 訂閱已過期</string>
    <string name="subscription_paused_title">OsmAnd Live 訂閱已暫停</string>
    <string name="subscription_on_hold_title">OsmAnd Live 訂閱已暫停</string>
    <string name="login_open_street_map">登入 OpenStreetMap</string>
    <string name="login_open_street_map_org">登入 OpenStreetMap.org</string>
    <string name="open_street_map_login_mode">先登入以上傳新的或修改過的變更。
\n
\n使用 OAuth 方法，或是您的 OSM 使用者名稱與密碼。</string>
    <string name="use_login_password">使用者名稱與密碼</string>
    <string name="login_account">帳號</string>
    <string name="user_login">帳號</string>
    <string name="sign_in_with_open_street_map">使用 OpenStreetMap 登入</string>
    <string name="markers_history">標記歷史</string>
    <string name="send_files_to_openstreetmap">傳送 GPX 檔案到 OpenStreetMap</string>
    <string name="enter_text_separated">輸入以逗號分隔的標籤。</string>
    <string name="gpx_upload_public_visibility_descr">「公開」代表軌跡將會公開顯示在您的 GPS 軌跡與公開的 GPS 軌跡清單中，且在公開軌跡清單中會以帶有原始形式的時間戳顯示。透過 API 取得的資料不會引用您的軌跡頁面。軌跡點的時間戳不會透過公開的 GPS API 提供，也不會按時間排序。</string>
    <string name="gpx_upload_private_visibility_descr">「私有」代表軌跡不會顯示在任何公開的清單中，但其軌跡點仍可透過公開的 GPS API 取得，但沒有時間戳，也不會按時間順序排列。</string>
    <string name="gpx_upload_identifiable_visibility_descr">「可識別」代表軌跡將會在您的 GPS 軌跡與公開 GPS 軌跡清單中顯示，亦即其他使用者將可以下載原始軌跡並將其與您的使用者名稱相關聯。透過追蹤點 API 提供的 GPS API 中帶有公開時間戳的追蹤點資料將會引用您的原始追蹤頁面。</string>
    <string name="gpx_upload_trackable_visibility_descr">「可追蹤」代表軌跡不會在任何公開的清單中顯示，但帶有時間戳（這並不會與您直接相關聯）的已處理追蹤點可從公開的 GPS API 下載。</string>
    <string name="osm_edit_close_note">關閉 OSM 註記</string>
    <string name="osm_edit_comment_note">評論 OSM 註記</string>
    <string name="osm_login_descr">使用 OAuth 方法登入，或是您的 OSM 使用者名稱與密碼。</string>
    <string name="shared_string_add_photo">新增照片</string>
    <string name="register_on_openplacereviews">註冊於
\nOpenPlaceReviews.org</string>
    <string name="register_on_openplacereviews_desc">照片由 OpenPlaceReviews.org 開放資料專案提供。為了上傳您的照片，您需要在他們的網站上註冊。</string>
    <string name="register_opr_create_new_account">建立新帳號</string>
    <string name="register_opr_have_account">我已經有帳號了</string>
    <string name="shared_string_search_history">搜尋歷史紀錄</string>
    <string name="app_mode_kayak">皮艇</string>
    <string name="app_mode_motorboat">快艇</string>
    <string name="add_to_mapillary">新增到 Mapillary</string>
    <string name="add_to_opr">新增到 OpenPlaceReviews</string>
    <string name="add_photos_descr">OsmAnd 從多個來源顯示照片：
\nOpenPlaceReviews - POI 照片；
\nMapillary - 街景；
\n網路／維基媒體 - 根據 OpenStreetMap 資料的 POI 照片。</string>
    <string name="shared_string_resources">資源</string>
    <string name="approximate_file_size">大約檔案大小</string>
    <string name="select_data_to_export">選取要匯出到檔案的資料。</string>
    <string name="file_size_needed_for_import">匯入需要</string>
    <string name="export_not_enough_space_descr">您的裝置僅剩 %1$s 可用空間。請釋出一些空間或取消選取要匯出的部份檔案。</string>
    <string name="export_not_enough_space">空間不足</string>
    <string name="select_groups_for_import">選取將要被匯入的群組。</string>
    <string name="select_items_for_import">選取將要被匯入的項目。</string>
    <string name="use_dev_url_descr">切換到 dev.openstreetmap.org 而非 openstreetmap.org 來測試 OSM 註記/POI/GPX。</string>
    <string name="use_dev_url">使用 dev.openstreetmap.org</string>
    <string name="cannot_upload_image">無法上傳圖片，請稍後再試</string>
    <string name="select_picture">選取圖片</string>
    <string name="lang_de_casual">德語（非正式）</string>
    <string name="ltr_or_rtl_combine_via_star">%1$s * %2$s</string>
    <string name="app_mode_light_aircraft">輕型飛機</string>
    <string name="plan_route_split_before">分離前</string>
    <string name="plan_route_split_after">分離後</string>
    <string name="plan_route_add_new_segment">加入新線段</string>
    <string name="release_3_9">• 新增匯出與匯入所有資料（包含設定、資源與我的位置）的選項
\n
\n • 路線計畫：有路線的軌跡線段圖，並有建立與編輯多個軌跡線段的功能
\n
\n • 加入 OpenStreetMap 的 OAuth 驗證方式，改善 OSM 對話框的使用者介面
\n
\n • 支援自訂最愛與軌跡航點的顏色
\n
\n</string>
    <string name="profile_type_osmand_string">OsmAnd 設定檔</string>
    <string name="profile_type_user_string">使用者設定檔</string>
    <string name="reverse_all_points">反轉所有點</string>
    <string name="profile_by_default_description">選取要在應用程式啟動時使用的設定檔。</string>
    <string name="shared_string_last_used">最後使用</string>
    <string name="routing_attr_prefer_hiking_routes_description">偏好遠足路線</string>
    <string name="routing_attr_prefer_hiking_routes_name">偏好遠足路線</string>
    <string name="routing_attr_allow_streams_description">允許溪流與水溝</string>
    <string name="routing_attr_allow_streams_name">允許溪流與水溝</string>
    <string name="routing_attr_allow_intermittent_description">允許間歇水路</string>
    <string name="routing_attr_allow_intermittent_name">允許間歇水路</string>
    <string name="voice_prompts_timetable">語音提示時間</string>
    <string name="add_online_routing_engine">新增線上路線引擎</string>
    <string name="edit_online_routing_engine">編輯線上路線引擎</string>
    <string name="shared_string_subtype">子類型</string>
    <string name="shared_string_vehicle">車輛</string>
    <string name="shared_string_api_key">API 金鑰</string>
    <string name="shared_string_server_url">伺服器 URL</string>
    <string name="shared_string_enter_param">輸入參數</string>
    <string name="keep_it_empty_if_not">否則請保持空白</string>
    <string name="online_routing_example_hint">帶有所有參數的 URL 如下所示：</string>
    <string name="test_route_calculation">測試路線計算</string>
    <string name="routing_engine_vehicle_type_driving">駕駛</string>
    <string name="routing_engine_vehicle_type_foot">步行</string>
    <string name="routing_engine_vehicle_type_bike">自行車</string>
    <string name="routing_engine_vehicle_type_car">汽車</string>
    <string name="copy_address">複製地址</string>
    <string name="online_routing_engine">線上路線計算引擎</string>
    <string name="online_routing_engines">線上路線計算引擎</string>
    <string name="shared_string_folders">資料夾</string>
    <string name="select_folder">選取資料夾</string>
    <string name="select_folder_descr">選取資料夾或新增</string>
    <string name="shared_string_empty">空</string>
    <string name="analyze_by_intervals">按間隔分析</string>
    <string name="upload_to_openstreetmap">上傳到 OpenStreetMap</string>
    <string name="edit_track">編輯軌跡</string>
    <string name="rename_track">重新命名軌跡</string>
    <string name="change_folder">變更資料夾</string>
    <string name="shared_string_sec">秒</string>
    <string name="announcement_time_passing">通過</string>
    <string name="announcement_time_approach">接近</string>
    <string name="announcement_time_prepare_long">長時間準備</string>
    <string name="announcement_time_prepare">準備</string>
    <string name="announcement_time_off_route">偏離路線</string>
    <string name="announcement_time_arrive">到達目的地</string>
    <string name="shared_string_turn">轉彎</string>
    <string name="announcement_time_intervals">時間和距離間隔</string>
    <string name="announcement_time_descr">不同語音提示的通報時間取決於提示類型、目前導航速度和預設導航速度。</string>
    <string name="announcement_time_title">通報時間</string>
    <string name="start_recording">開始錄製</string>
    <string name="show_track_on_map">在地圖上顯示軌跡</string>
    <string name="routing_engine_vehicle_type_wheelchair">輪椅</string>
    <string name="routing_engine_vehicle_type_hiking">健行</string>
    <string name="routing_engine_vehicle_type_walking">步行</string>
    <string name="routing_engine_vehicle_type_cycling_electric">電動自行車</string>
    <string name="routing_engine_vehicle_type_cycling_mountain">山地自行車</string>
    <string name="routing_engine_vehicle_type_cycling_road">公路自行車</string>
    <string name="routing_engine_vehicle_type_cycling_regular">一般自行車</string>
    <string name="routing_engine_vehicle_type_hgv">大貨車</string>
    <string name="routing_engine_vehicle_type_small_truck">小貨車</string>
    <string name="routing_engine_vehicle_type_truck">卡車</string>
    <string name="routing_engine_vehicle_type_scooter">速克達</string>
    <string name="routing_engine_vehicle_type_racingbike">競賽摩托車</string>
    <string name="routing_engine_vehicle_type_mtb">登山車</string>
    <string name="message_server_error">伺服器錯誤：%1$s</string>
    <string name="message_name_is_already_exists">名稱已存在</string>
    <string name="delete_online_routing_engine">移除此線上路線引擎？</string>
    <string name="context_menu_read_full">讀取全部</string>
    <string name="context_menu_edit_descr">編輯描述</string>
    <string name="delete_waypoints">刪除航點</string>
    <string name="copy_to_map_markers">複製到地圖標記</string>
    <string name="copy_to_map_favorites">複製到收藏</string>
    <string name="upload_photo">正在上傳</string>
    <string name="upload_photo_completed">已完成上傳</string>
    <string name="uploading_count">正在上傳 %1$d，共 %2$d</string>
    <string name="uploaded_count">已上傳 %1$d，共 %2$d</string>
    <string name="toast_select_edits_for_upload">選取要上傳的檔案</string>
    <string name="hillshade_slope_contour_lines">等高線／地形陰影／斜坡</string>
    <string name="select_segments">選取線段</string>
    <string name="select_segments_description">%1$s 包含了多於一段，您必須指定導航的部份。</string>
    <string name="segments_count">線段 %1$d</string>
    <string name="open_place_reviews_plugin_description">為 OpenPlaceReviews 專案做出貢獻，例如餐廳、旅館或博物館等公共場所的照片、評論或連結。
\n
\n在我們的網站上找到關於如何貢獻的說明 %1$s。</string>
    <string name="open_place_reviews">OpenPlaceReviews</string>
    <string name="opr_use_dev_url">使用 test.openplacereviews.org</string>
    <string name="login_open_place_reviews">登入至 OpenPlaceReviews</string>
    <string name="activity_type_water_name">水上</string>
    <string name="activity_type_winter_name">冬季</string>
    <string name="activity_type_snowmobile_name">雪地摩托車</string>
    <string name="activity_type_riding_name">騎馬</string>
    <string name="activity_type_racing_name">賽車</string>
    <string name="activity_type_mountainbike_name">山地自行車</string>
    <string name="activity_type_cycling_name">騎自行車</string>
    <string name="activity_type_hiking_name">健行</string>
    <string name="activity_type_running_name">跑步</string>
    <string name="activity_type_walking_name">步行</string>
    <string name="activity_type_offroad_name">越野</string>
    <string name="activity_type_motorbike_name">摩托車</string>
    <string name="activity_type_car_name">汽車</string>
    <string name="temporary_conditional_routing_descr">使用道路限制目前在地圖上已啟用</string>
    <string name="routing_attr_short_way_description">最佳化的較短路線（節能）</string>
    <string name="routing_attr_driving_style_description">選取駕駛目的來取得較短、較快或較安全的路線</string>
    <string name="snap_to_road_descr">目前位置圖示將會貼齊到目前導航的路線</string>
    <string name="restart">重新啟動</string>
    <string name="shared_strings_all_regions">所有區域</string>
    <string name="delete_number_files_question">刪除 %1$d 檔案？</string>
    <string name="track_recording_stop_without_saving">停止而不儲存</string>
    <string name="track_recording_save_and_stop">儲存並停止錄製</string>
    <string name="track_recording_title">軌跡錄製已停止</string>
    <string name="track_recording_description">停止錄製？
\n所有未儲存的資料都將會遺失。</string>
    <string name="on_pause">暫停</string>
    <string name="app_restart_required">需要重新啟動應用程式才能套用某些設定。</string>
    <string name="routing_attr_height_obstacles_description">預計行程時間將反映海拔影響。路線偏好可以協助避免陡峭的上坡：</string>
    <string name="quick_action_coordinates_widget_descr">一個切換以在地圖上顯示或隱藏坐標小工具。</string>
    <string name="map_widget_distance_by_tap">點擊距離</string>
    <string name="latest_openstreetmap_update">可用的最新 OpenStreetMap 更新：</string>
    <string name="updated">已更新：%s</string>
    <string name="last_time_checked">上次檢查時間：%s</string>
    <string name="update_frequency">更新頻率</string>
    <string name="delete_updates">刪除更新</string>
    <string name="live_update_delete_updates_msg">刪除所有 %s live 更新嗎？</string>
    <string name="purchases">購買</string>
    <string name="select_category_descr">選取分類或加入新的</string>
    <string name="track_recording_will_be_continued">錄製將繼續。</string>
    <string name="copy_poi_name">複製 POI 名稱</string>
    <string name="quick_action_show_hide_title">顯示／隱藏</string>
    <string name="shared_string_interval">間隔</string>
    <string name="track_has_no_altitude">軌跡不包含海拔資料。</string>
    <string name="track_has_no_speed">軌跡不包含速度資料。</string>
    <string name="select_another_colorization">請選擇另一種顏色。</string>
    <string name="trip_recording_logging_interval_info">紀錄間隔設定的時段，OsmAnd 將會要求目前位置的資料。</string>
    <string name="trip_recording_save_and_continue">儲存並繼續</string>
    <string name="lost_data_warning">所有未儲存的資料都將會遺失。</string>
    <string name="show_start_dialog">顯示開始對話框</string>
    <string name="trip_recording_show_start_dialog_setting">若停用，則在點擊小工具或選單項目後將跳過確認對話框，立刻開始。</string>
    <string name="customize_route_line">自訂路線</string>
    <string name="shared_string_route_line">路線</string>
    <string name="specify_color_for_map_mode">指定地圖模式的顏色：%1$s。</string>
    <string name="release_4_0_beta">• 新增以英呎為單位下載等高線
\n
\n • 規劃路線樣式：新增切換點與圖形的分頁
\n
\n • OsmAnd Live 更新移動至「下載 &gt; 更新」
\n
\n • 現在可以使用海拔、速度或坡度來為軌跡著色了。
\n
\n • 新增變更路線外觀的選項。
\n
\n • 更新「旅程錄製」對話框
\n
\n</string>
    <string name="no_purchases">您沒有任何購買</string>
    <string name="new_device_account">新裝置／新帳號</string>
    <string name="contact_support_description">如果您有任何問題，請於 %1$s 聯絡我們。</string>
    <string name="empty_purchases_description">如果您的購買未在此顯示，請點擊「%1$s」，或聯絡我們的支援團隊。</string>
    <string name="contact_support">聯絡支援</string>
    <string name="troubleshooting">故障排除</string>
    <string name="troubleshooting_description">如果您有任何購買問題，請點擊此連結。</string>
    <string name="osmand_live">OsmAnd Live</string>
    <string name="annual_subscription">年度訂閱</string>
    <string name="monthly_subscription">每月訂閱</string>
    <string name="three_months_subscription">訂閱三個月</string>
    <string name="next_billing_date">下一個結算日：%1$s</string>
    <string name="osmand_live_cancelled">已取消</string>
    <string name="renew_subscription">續訂</string>
    <string name="in_grace_period">在寬限期內</string>
    <string name="on_hold">保留</string>
    <string name="expired">過期</string>
    <string name="update_all_maps_added">更新所有新增至 %1$s 的地圖？</string>
    <string name="exit_number">出口編號</string>
    <string name="announce_when_exceeded">超過時通報</string>
    <string name="user_points">使用者點數</string>
    <string name="output">輸出</string>
    <string name="shared_string_feet">英呎</string>
    <string name="srtm_unit_format">等高線單位變體</string>
    <string name="srtm_download_list_help_message">OsmAnd 提供以公尺與英呎為單位的等高線資料。您將必須重新下載檔案以變更格式。</string>
    <string name="srtm_download_single_help_message">請選取變體。您將必須重新下載檔案以變更格式。</string>
    <string name="route_line_use_gradient_coloring">路線將以高程坡度著色。</string>
    <string name="shared_string_min_height">最低高度</string>
    <string name="shared_string_max_height">最高高度</string>
    <string name="language_description">選取偏好的語言以及語音導航的類型。</string>
    <string name="tts_description">文字轉語音 (TTS) 可以說出所有類型的指令：街道名稱、轉彎指示、POI 名稱等。</string>
    <string name="tts_title">文字轉語音</string>
    <string name="recorded_description">錄製的聲音聽起來更好，但只能說出預先錄製的片段：轉彎指示。無法說出街道名稱或 POI 名稱。</string>
    <string name="use_system_language">使用系統語言</string>
    <string name="shared_string_itinerary">行程</string>
    <string name="route_line_use_map_style_width">使用地圖樣式 (%1$s) 預設寬度。</string>
    <string name="route_line_use_map_style_color">使用地圖樣式 (%1$s) 預設色彩。</string>
    <string name="poi_routes">路線</string>
    <string name="routing_attr_avoid_low_emission_zone_description">避免低排放區域</string>
    <string name="routing_attr_avoid_low_emission_zone_name">避免低排放區域</string>
    <string name="search_more">搜尋更多……</string>
    <string name="ltr_or_rtl_triple_combine_via_space">%1$s %2$s %3$s</string>
    <string name="backup_and_restore">備份與還原</string>
    <string name="last_backup">上次備份</string>
    <string name="osmand_cloud">OsmAnd Cloud</string>
    <string name="duration_ago">%1$s 前</string>
    <string name="osmand_cloud_authorize_descr">絕對不會遺失您的資料。輕鬆備份與還原所有資訊。</string>
    <string name="local_backup">本機備份</string>
    <string name="local_backup_descr">從本機檔案備份或還原資料。</string>
    <string name="backup_into_file">備份為檔案</string>
    <string name="restore_from_file">從檔案還原</string>
    <string name="osmand_cloud_help_descr">需要協助嗎？請在 %1$s 聯絡我們</string>
    <string name="osmand_cloud_create_account_descr">請輸入您的電子郵件地址，驗證碼將會傳送到那裡，
\n您所有的資料也會與其連結。</string>
    <string name="osmand_cloud_login_descr">請輸入您註冊的電子郵件地址。拋棄式密碼將會傳送至該處。</string>
    <string name="verify_email_address">驗證電子郵件地址</string>
    <string name="verify_email_address_descr">驗證碼已傳送至 %1$s。請在下方欄位輸入。</string>
    <string name="cloud_email_not_registered">此電子郵件尚未註冊 OsmAnd Cloud</string>
    <string name="cloud_email_already_registered">此電子郵件地址已被註冊。</string>
    <string name="resend_verification_code">重新傳送</string>
    <string name="verification_code_missing">我沒有收到驗證碼</string>
    <string name="verification_code_missing_description">可能需要10分鐘。若其不在您的垃圾郵件資料夾中，請使用下方的按鈕。</string>
    <string name="select_nav_profile_dialog_message">「導航類型」選取了路線計算的方式，提供離線與線上導航引擎。</string>
    <string name="loading_list_of_routing_services">載入可用路線規劃服務清單</string>
    <string name="shared_string_offline">離線</string>
    <string name="shared_string_online">線上</string>
    <string name="osmand_online_routing_promo">使用預先定義的範本，或是新增 OSRM、Graphhopper、openrouteservice 或是 GPX 線上路線規劃。</string>
    <string name="shared_string_external">外部</string>
    <string name="provided_by">由 %1$s 提供</string>
    <string name="failed_loading_predefined_engines">無法載入預先定義範本。
\n請檢查您的網際網路連線。</string>
    <string name="shared_string_predefined">預先定義</string>
    <string name="backup_complete">備份完成</string>
    <string name="backup_now">立即備份</string>
    <string name="make_backup">備份</string>
    <string name="make_backup_descr">此裝置有許多變動，請備份此資料以免遺失。</string>
    <string name="backup_conflicts">衝突</string>
    <string name="backup_confilcts_descr">部份檔案無法上傳至伺服器，因為伺服器上已儲存了較新的版本。</string>
    <string name="backup_view_conflicts">檢視衝突</string>
    <string name="backup_no_internet_descr">檢查您的網際網路連線並再次下載。</string>
    <string name="backup_pause_all">暫停全部</string>
    <string name="upload_local_version">上傳本機版本</string>
    <string name="download_server_version">下載伺服器版本</string>
    <string name="shared_string_logout">登出</string>
    <string name="backup_delete_all_data">刪除我所有的資料</string>
    <string name="backup_delete_all_data_descr">OsmAnd Cloud 上的所有資料都將會被刪除。本機版本將維持不變。</string>
    <string name="backup_delete_all_data_warning">您將要刪除先前上傳至 OsmAnd Cloud 的所有資料，包含版本歷史紀錄。
\n
\n您將無法復原已刪除的資料。</string>
    <string name="backup_danger_zone">危險地帶</string>
    <string name="delete_all_confirmation">是的，刪除全部</string>
    <string name="backup_delete_old_data">移除舊版本</string>
    <string name="backup_delete_old_data_descr">您目前版本的資料將保留在 OsmAnd Cloud 上</string>
    <string name="backup_delete_old_data_warning">您將要刪除先前載入資料的變更歷史紀錄。
\n
\n目前版本的資料將會儲存到伺服氣上，但您將無法回退到先前做出的修改。</string>
    <string name="backup_data">備份資料</string>
    <string name="select_backup_data_descr">選取要備份的資料與資料夾。</string>
    <string name="backup_restore_data_descr">使用線上備份復原裝置上的資料。</string>
    <string name="backup_restore_data">復原資料</string>
    <string name="restore_from_osmand_cloud">從 OsmAnd Cloud 復原</string>
    <string name="choose_what_to_restore">選擇要復原的內容。</string>
    <string name="restore_selected_data">復原選定的資料</string>
    <string name="receiving_data_from_server">正在從伺服器接收資料……</string>
    <string name="restore_complete">已復原</string>
    <string name="backup_version_history">版本歷史紀錄</string>
    <string name="backup_storage_taken">用掉的儲存空間</string>
    <string name="backup_version_history_delete_descr">要從 OsmAnd Cloud 刪除已棄用資料類型的變更紀錄嗎？</string>
    <string name="delete_version_history">刪除版本歷史紀錄</string>
    <string name="routing_attr_avoid_tunnels_description">避開隧道</string>
    <string name="routing_attr_avoid_tunnels_name">避開隧道</string>
    <string name="send_crash_log">傳送當機紀錄檔</string>
    <string name="send_logcat_log">傳送 logcat 紀錄檔</string>
    <string name="backup_promocode">促銷代碼</string>
    <string name="purchases_feature_desc_nautical">取得航海深度資訊</string>
    <string name="purchases_feature_desc_terrain">地形等高線、灰階地形陰影與色標坡度指示，用來顯示山峰與低地。</string>
    <string name="purchases_feature_desc_wikivoyage">離線瀏覽維基導遊。文章按國家與區域劃分，並以所有語言提供。</string>
    <string name="purchases_feature_desc_wikipedia">離線提供所有與地點相關的維基百科條目，協助您透過在地圖上的簡單點擊了解您在旅途中造訪的地點。不要忘記下載各地區的維基百科地圖檔案。</string>
    <string name="purchases_feature_desc_combined_wiki">隨時瀏覽維基百科，不需要網際網路連線。離線資料按國家劃分，並以所有語言提供。</string>
    <string name="purchases_feature_desc_unlimited_map_download">取得所有大洲與區域的無限制下載離線地圖。</string>
    <string name="purchases_feature_desc_monthly_map_updates">取得每月定期更新的離線地圖。</string>
    <string name="purchases_feature_desc_hourly_map_updates">存取更頻繁的地圖更新。每小時、每天或每週更新。更新會以增量的方式下載，僅用於已變更的區域。</string>
    <string name="purchases_feature_desc_osmand_cloud">取得 OsmAnd 以將所有 OsmAnd 的資料儲存到線上。重新安裝後資料也不會遺失。輕鬆備份並輕鬆復原。</string>
    <string name="unlimited_map_downloads">無限制的地圖下載</string>
    <string name="wikipedia_and_wikivoyage_offline">離線的維基百科與維基導遊</string>
    <string name="offline_wikipeadia">離線維基百科</string>
    <string name="offline_wikivoyage">離線維基導遊</string>
    <string name="nautical_depth">航海深度</string>
    <string name="you_can_get_feature_as_part_of_pattern">取得「%1$s」作為 %2$s 方案的一部分。比較：</string>
    <string name="ltr_or_rtl_combine_via_or">%1$s 或 %2$s</string>
    <string name="continue_with">使用 %1$s 繼續</string>
    <string name="not_available_with">不適用於 %1$s</string>
    <string name="redeem_promo_code">兌換折扣碼</string>
    <string name="osmand_maps_plus_tagline">取得延伸功能</string>
    <string name="osmand_pro_tagline">取得最多功能</string>
    <string name="shared_string_learn_more">取得更多資訊</string>
    <string name="cancel_anytime_in_huawei_appgallery">隨時在 Huawei AppGallery 中取消</string>
    <string name="cancel_anytime_in_gplay">隨時在 Google Play 上取消。</string>
    <string name="shared_string_not_included">不包含</string>
    <string name="shared_string_includes">包含</string>
    <string name="complete_purchase">完整購買</string>
    <string name="regular_price">一般價格</string>
    <string name="from_with_param">來自 %1$s</string>
    <string name="backup_delete_types_descr">要從 OsmAnd Cloud 刪除已器用資料類型的所有資料嗎？</string>
    <string name="backup_delete_types">刪除已停用的資料類型</string>
    <string name="shared_string_discussion">討論</string>
    <string name="shared_string_view_all">檢視全部</string>
    <string name="backup_error_user_is_already_registered">此電子郵件帳號已被另外一個帳號使用</string>
    <string name="backup_error_subscription_was_expired">訂閱過期</string>
    <string name="backup_error_subscription_was_used">另一個帳號 %1$s 使用了訂閱或促銷</string>
    <string name="backup_error_size_is_exceeded">OsmAnd Cloud 的最大大小超過 %1$s</string>
    <string name="backup_error_gzip_only_supported_upload">檔案必須以 .gzip 格式傳送</string>
    <string name="backup_error_file_not_available">檔案不可用</string>
    <string name="backup_error_token_is_not_valid">提供的裝置 ID 或權杖有問題</string>
    <string name="backup_error_token_is_not_valid_or_expired">無效或過期的權杖</string>
    <string name="backup_error_user_is_not_registered">沒有使用者使用該電子郵件地址註冊</string>
    <string name="backup_error_no_valid_subscription">無有效的訂閱</string>
    <string name="enter_verification_code">輸入一次性密碼</string>
    <string name="release_4_0">• 雲端備份
\n
\n • 為「Topo」地圖樣式新增了夜間模式
\n
\n • 新增了以英呎為單位下載等高線的選項
\n
\n • 軌跡現在可以按照高度、速度或坡度上色了
\n
\n • 更新了「旅程錄製」對話框
\n
\n • 點擊距離從半徑尺規移動至單獨的選項
\n
\n • 計畫路線：您現在不需要離開計畫路線模式模式就可以變更導航選項、存取地圖設定與搜尋
\n
\n • 新的「購買」畫面，包含了關於更詳細的購買資訊
\n
\n • 新增變更路線外觀的選項
\n
\n • OsmAnd Live 更新移動至「下載」→「更新」
\n
\n</string>
    <string name="duration_moment_ago">剛才</string>
    <string name="backup_error_subscription_was_expired_descr">您的 OsmAnd Pro 訂閱已過期，請續訂以使用備份。您仍然可以從雲端還原資料。</string>
    <string name="contour_lines_hillshade_slope">等高線、地形陰影、坡度</string>
    <string name="logout_from_osmand_cloud">從 OsmAnd Cloud 登出</string>
    <string name="logout_from_osmand_cloud_decsr">登出？
\n您必須重新登入才能備份或還原資料。</string>
    <string name="backup_deleting_all_data">正在刪除所有資料……</string>
    <string name="backup_deleted_all_data">已刪除所有資料。</string>
    <string name="backup_deleting_all_data_descr">請等候 OsmAnd 刪除您雲端上的資料。裝置上的所有資料都將不會變動。</string>
    <string name="backup_deleted_all_data_descr">您所有的資料都已成功從 OsmAnd Cloud 刪除了。</string>
    <string name="backup_version_history_removed">已移除所有版本歷史紀錄。</string>
    <string name="backup_data_removed">已移除所有資料。</string>
    <string name="shared_string_progress">進度</string>
    <string name="backup_do_not_have_any">您還沒有任何線上備份</string>
    <string name="backup_dont_have_any_descr">安排自動備份，如此一來您就不必擔心資料遺失。</string>
    <string name="backup_welcome_back">歡迎回來！</string>
    <string name="backup_welcome_back_descr">使用 OsmAnd Cloud 來在此裝置上還原資料。</string>
    <string name="backup_setup">設定備份</string>
    <string name="backup_restore_now">立刻還原</string>
    <string name="attribute">屬性</string>
    <string name="shared_string_purchased">已購買</string>
    <string name="explore_wikipedia_offline">離線探索維基百科。</string>
    <string name="on_hold_since">自 %1$s 起暫停</string>
    <string name="active_till">有效至 %1$s</string>
    <string name="promo_subscription">促銷訂閱</string>
    <string name="track_has_no_needed_data">軌跡遺失對應的資料。</string>
    <string name="option_available_only_in_osmand_pro">作為 OsmAnd Pro 訂閱的一部分提供。</string>
    <string name="purchases_feature_desc_pro_widgets">存取 OsmAnd Pro 功能：路線著色等。</string>
    <string name="explore_osmnad_plans_to_find_suitable">探索 OsmAnd 方案以找到適合您的。</string>
    <string name="routes_color_by_type">使用……為路線著色</string>
    <string name="shared_string_relation">關係</string>
    <string name="rendering_value_walkingRoutesOSMC_description">根據其各自的當地顏色（如果存在於 OpenStreetMap 之上的話）與健行盾牌符號為路線著色。</string>
    <string name="rendering_value_walkingRoutesScopeOSMC_description">按網路關係分配著色。</string>
    <string name="rendering_value_walkingRoutesOSMCNodes_description">根據其節點網路類型（國際、區域、當地）為路線著色。</string>
    <string name="walking_route_osmc_description">按其各自的當地顏色（如果存在於 OpenStreetMap 之上的話）與類型（國際、區域、當地）為路線著色。</string>
    <string name="travel_routes">旅行路線</string>
    <string name="setting_supported_by_style">地圖樣式「%1$s」提供此設定</string>
    <string name="direct_line_maps_required_descr">路線計算需要比平常還要久的時間。
\n
\n可能有某些地圖未載入。</string>
    <string name="online_direct_line_maps_link">檢查必要的地圖。</string>
    <string name="offline_maps_required_descr">缺少此路線需要的部份離線地圖。</string>
    <string name="online_maps_required_descr">不幸的是，OsmAnd 無法根據您的設定決定路線。
\n
\n或許部份地圖未載入，您可以線上檢查需要的地圖。</string>
    <string name="online_maps_searching_descr">正在線上搜尋……</string>
    <string name="reset_to_original">重設為原始設定</string>
    <string name="backup_error_no_subscription">無訂閱</string>
    <string name="map_updates_for_mappers">圖客的地圖更新</string>
    <string name="benefits_for_contributors">活躍 OSM 貢獻者的好處</string>
    <string name="benefits_for_contributors_primary_descr">活躍的 OpenStreetMap.org 貢獻者可能有權獲得無限制的每小時地圖更新。</string>
    <string name="benefits_for_contributors_secondary_descr">登入 OpenStreetMap 以檢查您是否有資格獲得無限制的每月與每小時地圖更新。</string>
    <string name="use_login_and_password">使用使用者名稱與密碼</string>
    <string name="available_until">可用至 %1$s</string>
    <string name="enough_contributions_descr">恭喜！您提供 OpenStreetMap 夠多的貢獻，現在可以享受無限的 OsmAnd 地圖更新了！</string>
    <string name="shared_string_contributions">貢獻</string>
    <string name="contributions_may_calculate_with_delay">計算貢獻可能需要數小時。</string>
    <string name="map_updates_are_unavailable_yet">地圖更新尚不可用 :-(</string>
    <string name="connect_track_points_as">連結路線點</string>
    <string name="pro_features">Pro 功能</string>
    <string name="purchases_restored">購買已復原</string>
    <string name="grey_color_undefined">沒有資料的部份是灰色的。</string>
    <string name="osm_live_payment_subscription_management_amz">確認購買後，將從您的 Amazon 帳號中收取費用。
\n
\n除非在選定的續訂週期前取消，否則其會續訂。
\n
\n隨時從您的 Amazon 設定中管理或取消您的訂閱。</string>
    <string name="cancel_anytime_in_amazon_app">隨時透過 Amazon 應用程式取消</string>
    <string name="amz_manage_subscription_descr">使用 Amazon 應用程式或 Amazon 網站管理您的訂閱。</string>
    <string name="empty_category_name">空的分類名稱</string>
    <string name="no_activity_for_intent">安裝應用程式以執行此動作。</string>
    <string name="no_items_of_type_message">您沒有此類型的項目</string>
    <string name="routeInfo_tracktype_description">按表面組成為路線或軌跡著色。通常適用於路網大部分未鋪設的情況。</string>
    <string name="routeInfo_winter_ice_road_description">按冬季道路分類為路線或軌跡著色。</string>
    <string name="routeInfo_smoothness_description">輪式車輛的道路／人行道機動性分類，特別是表面規則性／平整度。</string>
    <string name="routeInfo_surface_description">提供道路／人行道的鋪面資訊。</string>
    <string name="routeInfo_roadClass_description">按道路分類為路線或軌跡線著色。</string>
    <string name="add_group_to_markers">將群組新增至標記清單</string>
    <string name="remove_group_from_markers">從標記清單中移除群組</string>
    <string name="start_point">開始</string>
    <string name="mapillary_menu_filter_description_new">按日期或類型過濾圖片。僅在超近縮放中有用。</string>
    <string name="service_is_not_available_please_try_later">服務不可用。請稍後再試。</string>
    <string name="shared_string_files">檔案</string>
    <string name="travel_route_types">路線類型</string>
    <string name="sample_wikivoyage">維基導遊範例</string>
    <string name="shared_string_mini">迷你</string>
    <string name="horseback_riding">騎馬</string>
    <string name="routing_attr_only_permitted_ways_name">明確允許的路徑</string>
    <string name="routing_attr_prefer_tactile_paving_description">偏好導盲鋪面</string>
    <string name="routing_attr_prefer_tactile_paving_name">偏好導盲鋪面</string>
    <string name="routing_attr_prefer_horse_routes_description">偏好騎馬路線</string>
    <string name="routing_attr_prefer_horse_routes_name">偏好騎馬路線</string>
    <string name="routing_attr_only_permitted_ways_description">僅使用明確允許的路徑（軌跡、路徑等）</string>
    <string name="routing_attr_only_permitted_streets_description">僅使用明確允許的街道</string>
    <string name="routing_attr_only_permitted_streets_name">明確允許的街道</string>
    <string name="routing_attr_allow_gate_description">允許使用閘門</string>
    <string name="routing_attr_allow_gate_name">允許使用閘門</string>
    <string name="upload_gpx_description_hint">留空，軌跡名稱將用作描述。輸入的描述將會套用於每個軌跡。</string>
    <string name="search_title">搜尋：%1$s</string>
    <string name="exit_pan_mode_descr">按選取退出平移模式</string>
    <string name="icon_group_nautical">航海</string>
    <string name="internal_app_storage_description">內部儲存空間，對所有使用者與其他應用程式隱藏，因此僅有 OsmAnd 可以存取您的資料。</string>
    <string name="shared_app_storage_description">因為 Android 儲存空間存取規則的變更，所以共享記憶體不再可用。</string>
    <string name="shared_storage_warning_title">儲存空間存取規則的變更</string>
    <string name="purchases_feature_desc_android_auto">將 OsmAnd 離線地圖與導航帶到您的車輛螢幕上，並與您的車輛控制介面整合。</string>
    <string name="shared_string_details">詳細資訊</string>
    <string name="rendering_attr_natureReserves_name">自然保留區</string>
    <string name="included_categories">包含分類</string>
    <string name="shared_string_articles">文章</string>
    <string name="release_4_1">• 新增對 Android Auto 的初步支援
\n
\n • UTM 座標搜尋的使用者介面
\n
\n • GPX 軌跡的 GPS 過濾條件
\n
\n • 海拔小工具 (Pro)
\n
\n • 最愛：新增檢視最近使用圖示的功能
\n
\n • 路線規劃：啟動後將使用選定的設定檔
\n
\n • 修復 Mapillary 圖層，外掛程式目前預設停用
\n
\n • 新增管理應用程式中所有歷史紀錄的畫面
\n
\n • 重新啟動應用程式後不會重設地圖方向
\n
\n • 改善 SRTM 高度標記繪製
\n
\n • 修復地圖上的阿拉伯文顯示問題
\n
\n • 修復了不同的路徑規劃問題
\n
\n</string>
    <string name="continue_on_phone">在行動裝置上繼續</string>
    <string name="location_access_request_title">OsmAnd 需要「位置」權限才能導航。</string>
    <string name="location_access_request_action">授予存取權限</string>
    <string name="location_access_request_result">准許：%1$s 拒絕：%2$s</string>
    <string name="android_auto_map_placeholder_title">地圖顯示在車輛螢幕上。</string>
    <string name="android_auto_map_placeholder_descr">將您的裝置從 Android Auto 斷開連線以在應用程式中檢視地圖。</string>
    <string name="android_auto_purchase_request_title">購買 OsmAnd Pro 或 Maps+ 以將 OsmAnd 與 Android Auto 搭配使用</string>
    <string name="markers_history_is_disabled_descr">啟用歷史紀錄以記住造訪過的地圖標記清單。</string>
    <string name="is_disabled">%1$s 已停用</string>
    <string name="clear_all_history_warning">清除所有應用程式歷史紀錄條目，包含搜尋、導航與標記歷史紀錄？</string>
    <string name="history_preferences_descr">你可以各自關閉每種歷史類型的歷史記錄。</string>
    <string name="shortcut_start_recording">開始錄製</string>
    <string name="shortcut_navigate_to">導航至……</string>
    <string name="transparent_status_bar_descr">在狀態列下顯示地圖</string>
    <string name="transparent_status_bar">透明狀態列</string>
    <string name="history_is_disabled_descr">啟用歷史紀錄以更快存取上次使用的結果。</string>
    <string name="clear_all_history">清除所有歷史紀錄</string>
    <string name="map_markers_history">地圖標記歷史</string>
    <string name="shortcut_navigate_to_work">導航至「工作地點」</string>
    <string name="shortcut_navigate_to_home">導航至「家裡」</string>
    <string name="shared_storage_warning_description">因為新的 Android 規則，從2021年11月的 OsmAnd 4.2 將無法再存取共享儲存空間。
\n
\n請將存放資料的資料夾從共享儲存空間移動至可用的儲存空間，否則應用程式將無法存取您的資料（如離線地圖、GPX 軌跡等等）。</string>
    <string name="search_history_is_disabled_descr">您可以在設定中啟用搜尋歷史。</string>
    <string name="history_actions_descr">您可以將歷史紀錄匯出為檔案。</string>
    <string name="navigation_history">導航歷史</string>
    <string name="approx_safe_mode_description">使用較慢的 Android 而非原生程式碼來執行 GPX 近似。</string>
    <string name="safe_settings">安全</string>
    <string name="approx_safe_mode">安全 GPX 近似</string>
    <string name="use_external_timestamps">使用外部時間戳</string>
    <string name="use_external_timestamps_description">使用線上路徑規劃服務的時間戳來調整預估時間與平均速度</string>
    <string name="no_plugins_enabled">您未啟用外掛程式。您可以在「選單」→「外掛程式」中找到可用外掛程式的清單。</string>
    <string name="display_route_tracks_as_poi">將軌跡顯示為 POI</string>
    <string name="shared_string_travelbooks">旅遊書</string>
    <string name="display_route_tracks">顯示軌跡</string>
    <string name="delete_history_items">刪除 %1$s 歷史紀錄項目嗎？</string>
    <string name="quick_action_toggle_preference">用於變更偏好設定的開關。</string>
    <string name="delete_history_items_descr">刪除選定的歷史紀錄項目嗎？</string>
    <string name="files_remaining">檔案剩餘：%1$s %2$s</string>
    <string name="copying_file">正在複製檔案 %1$s……</string>
    <string name="from_to_with_params">從 %1$s 到 %2$s</string>
    <string name="progress_complete">%1$s 完成</string>
    <string name="shared_string_migration">遷移</string>
    <string name="storage_found_files_descr">點擊「%1$s」以從「%3$s」複製 %2$s 檔案到「%4$s」。可能需要一段時間。</string>
    <string name="storage_copied_files_size">已處理 %1$s 個檔案，%2$s</string>
    <string name="storage_copying_files_size">正在複製 %1$s 檔案 %2$s</string>
    <string name="storage_found_files_size">已找到 %1$s 檔案 %2$s</string>
    <string name="shared_string_skip_warning">要略過遷移嗎？OsmAnd 無法再存取您在共享儲存空間的檔案。
\n
\n應用程式將會開始使用您新的資料夾。</string>
    <string name="shared_storage_last_step">您可以稍後再指定新的資料夾。</string>
    <string name="shared_storage_third_step">授予存取資料夾的權限。沒有此權限，OsmAnd 就無法複製檔案。</string>
    <string name="shared_storage_migration_descr">由於 Android 儲存空間存取權限的變化，OsmAnd 將無法再使用 %1$s。
\n
\n複製您所有的資料到新資料夾。</string>
    <string name="shared_storage_second_step">點擊「使用此資料夾」。</string>
    <string name="folder_access_denied">存取選定資料夾需要權限。</string>
    <string name="copying_completed">已複製</string>
    <string name="start_copying">開始複製</string>
    <string name="skip_confirmation">是的，略過</string>
    <string name="shared_storage_migration">共享儲存空間遷移</string>
    <string name="icon_group_education">教育</string>
    <string name="icon_group_industrial">工業區</string>
    <string name="rendering_attr_natureReserves_description">展示自然保留區、保護區與國家公園。</string>
    <string name="show_parameter_seekbar">顯示參數搜尋列</string>
    <string name="shared_storage_first_step">按下「%1$s」。
\n檔案管理程式會在您需要尋找並開啟 osmand 資料夾時開啟。</string>
    <string name="shared_string_copy_to">複製到</string>
    <string name="shared_storage">共享儲存空間</string>
    <string name="not_enough_contributions_descr">需要在過去兩個月內 %2$s 進行最少 %1$s 次變更才能存取無限制的每小時地圖更新。</string>
    <string name="fold_unfold">折疊／展開</string>
    <string name="app_profile_type">應用程式設定檔類型</string>
    <string name="map_marker_options">地圖標記選項</string>
    <string name="add_to_group">新增至群組</string>
    <string name="app_modes_options">選擇應用程式模式</string>
    <string name="shared_string_memory">記憶體</string>
    <string name="memory_allocated_for_routing_ds">較高的記憶體分配會加速長路線（超過 500 公里）的計算速度，但可能會影響其他應用程式的效能。
\n對短路線的計算速度沒有影響。</string>
    <string name="memory_allocated_for_routing">為計算路線分配的記憶體</string>
    <string name="reading_files">正在讀取檔案……</string>
    <string name="no_items_selected_warning">請選取至少一個項目</string>
    <string name="display_groups_visibility_dialog_description">您可以在地圖上控制群組能見度。若隱藏軌跡，也將會隱藏所有的群組。</string>
    <string name="shared_string_hide_all">隱藏全部</string>
    <string name="migration_files_present">%1$d 個檔案 (%2$s) 已存在於目標「%3$s」中，且未被覆寫。</string>
    <string name="exit_without_saving_warning">不儲存變更就退出？</string>
    <string name="shared_string_uphill">上坡</string>
    <string name="shared_string_downhill">下坡</string>
    <string name="shared_string_show_slope">顯示斜率</string>
    <string name="shared_string_hide_slope">隱藏斜率</string>
    <string name="shared_string_grade">漸層</string>
    <string name="elevation_profile">海拔剖面</string>
    <string name="gps_filter_hdop_desc">設定 HDOP 的最大接受值。
\n有較高值的點將會被隱藏。</string>
    <string name="gps_filter_speed_altitude_desc">僅與設定間隔相符的軌跡點才會出現在圖表與地圖上，其餘的將隱藏。</string>
    <string name="gps_filter_smoothing_desc">設定點之間的距離閾值。
\n距離最後一個可見點不超過這個距離的軌跡點將被隱藏。
\n請注意，較高的閾值可能會過度簡化軌跡的幾何形狀。</string>
    <string name="distance_between_points">點之間的距離</string>
    <string name="gps_filter_precision">GPS 精度</string>
    <string name="gps_filter_smoothing">平滑</string>
    <string name="save_changes_into_file">將變更儲存至檔案</string>
    <string name="save_as_copy">另存為副本</string>
    <string name="gps_filter_actions_description">OsmAnd 將套用變更至軌跡而不更新檔案。您可以手動儲存變更。</string>
    <string name="shared_string_gps_filter">GPS 過濾條件</string>
    <string name="storage_migration_wrong_folder_warning">在選定的資料夾中找不到 OsmAnd 資料。請再試一次。</string>
    <string name="shared_string_precision">精確</string>
    <string name="shared_string_statistics">統計</string>
    <string name="shared_string_size">大小</string>
    <string name="use_routing_fallback">離線路線規劃汰退</string>
    <string name="use_routing_fallback_description">當無法使用線上路線規劃時，則使用離線路線規劃。</string>
    <string name="created_on">建立於</string>
    <string name="turn_arrows">轉彎箭頭</string>
    <string name="turn_arrows_descr">選取是否要在路線上指示轉彎箭頭。</string>
    <string name="shared_string_not_used">未使用</string>
    <string name="shared_string_used">已使用</string>
    <string name="navigate_point_format_swiss_grid">瑞士座標系統 (CH1903)</string>
    <string name="navigate_point_format_swiss_grid_plus">瑞士座標系統 (CH1903+)</string>
    <string name="track_file">軌跡檔案</string>
    <string name="predefined_waypoint_appearance_description">點擊此動作會使用預先定義好的參數自動儲存航點。</string>
    <string name="track_file_description">點擊此動作會顯示可用的軌跡。</string>
    <string name="files_with_route_restrictions">有路徑限制的檔案</string>
    <string name="always_ask_waypoint_appearance_description">點擊此動作會開啟「新增航點」畫面，您可以在其中變更名稱與外觀。</string>
    <string name="waypoint_appearance">航點外觀</string>
    <string name="waypoint_template">航點範本</string>
    <string name="rendering_attr_OSMMapperAssistantFixme_description">顯示 fixme 標籤</string>
    <string name="rendering_attr_OSMMapperAssistantNote_name">註記標籤</string>
    <string name="rendering_attr_OSMMapperAssistantNote_description">顯示註記標籤</string>
    <string name="rendering_attr_OSMMapperAssistantIconsLowZooms_name">低縮放程度的圖示</string>
    <string name="rendering_attr_OSMMapperAssistantIconsLowZooms_description">低縮放程度圖示的示意圖</string>
    <string name="rendering_attr_showWaterwayTunnels_name">不要隱藏水路隧道</string>
    <string name="rendering_attr_showWaterwayTunnels_description">不要隱藏水路隧道</string>
    <string name="rendering_attr_OSMMapperAssistantFixme_name">Fixme 標籤</string>
    <string name="shared_string_open_street_map">OpenStreetMap</string>
    <string name="rendering_value_category_name">類別</string>
    <string name="rendering_value_omit_name">忽略</string>
    <string name="rendering_attr_seabedDetail_name">海底詳細資訊</string>
    <string name="rendering_attr_seabedDetail_description">關於海床表面狀況、雜草或海草的組合表面類型、類別和分類群的額外文字資訊</string>
    <string name="rendering_value_all_name">所有</string>
    <string name="save_track_to_gpx_descrp">在導航時自動開始紀錄軌跡，並在之後自動儲存。</string>
    <string name="gpx_no_routes_descr">您可以使用「%1$s」工具來將路線新增至檔案中。</string>
    <string name="gpx_no_routes_title">沒有路線</string>
    <string name="quick_action_add_route_descr">從畫面中央開始路線的按鈕。</string>
    <string name="please_provide_group_name_message">請為群組命名。</string>
    <string name="list_of_groups">群組清單</string>
    <string name="points_selection_descr">關閉並遺失所有變動？</string>
    <string name="select_suggested_points">選取建議的點</string>
    <string name="import_tracks">匯入軌跡</string>
    <string name="selected_waypoints_descr">已選取的航點將會新增至「%1$s」軌跡</string>
    <string name="shared_string_reading_file">正在讀取檔案……</string>
    <string name="all_groups">所有群組</string>
    <string name="exit_import_descr">離開且不儲存任何變動？</string>
    <string name="exit_import">離開？</string>
    <string name="import_tracks_descr">%1$s，包含 %2$s 個分離軌跡。選擇要匯入的軌跡。</string>
    <string name="location_source_descr">預設情況下，從 Google Play 安裝的 OsmAnd 會使用 %1$s 來確認位置。
\n
\n若您得到了不準確的位置資訊，或是使用沒有 %2$s 的裝置，請嘗試切換至「%3$s」</string>
    <string name="location_source">定位服務</string>
    <string name="shared_string_shape">形狀</string>
    <string name="default_appearance_desc">預設色彩、圖示與形狀將會套用到新增至群組中的收藏點。</string>
    <string name="default_appearance">預設外觀</string>
    <string name="edit_category">編輯分類</string>
    <string name="zoom_levels_difference_description">縮放等級間的巨大差異可能會增加下載資料的大小。</string>
    <string name="estimated_download_size">估計下載大小</string>
    <string name="move_map_to_select_area">移動地圖以選取所需區域。</string>
    <string name="stop_download_desc">下載未完成。若您現在中斷下載，則僅有部份圖磚可供檢視。</string>
    <string name="stop_download">停止下載</string>
    <string name="stop_and_exit">停止並離開</string>
    <string name="shared_string_complete">完成</string>
    <string name="number_of_tiles">圖磚數</string>
    <string name="rendering_attr_showFitnessTrails_description">顯示健身路徑</string>
    <string name="rendering_attr_showFitnessTrails_name">健身路徑</string>
    <string name="rendering_attr_showRunningRoutes_description">顯示跑步路線</string>
    <string name="rendering_attr_showRunningRoutes_name">跑步路線</string>
    <string name="routeInfo_horse_scale_description">根據馬道的難度繪製路徑</string>
    <string name="rendering_attr_horse_scale_common_name">一般</string>
    <string name="rendering_attr_horse_scale_demanding_name">苛刻</string>
    <string name="rendering_attr_horse_scale_difficult_name">困難</string>
    <string name="rendering_attr_horse_scale_critical_name">危急</string>
    <string name="rendering_attr_horse_scale_dangerous_name">危險</string>
    <string name="rendering_attr_horse_scale_impossible_name">不可能</string>
    <string name="routing_attr_carriage_restrictions_name">運輸限制</string>
    <string name="routing_attr_carriage_restrictions_description">考慮馬車的進入權限</string>
    <string name="rendering_attr_showTramRoutes_name">有軌電車路線</string>
    <string name="rendering_attr_showTrainRoutes_name">火車路線</string>
    <string name="rendering_attr_showLightRailRoutes_name">輕軌路線</string>
    <string name="rendering_attr_showMonorailRoutes_name">單軌電車路線</string>
    <string name="rendering_attr_showFunicularRoutes_name">纜車路線</string>
    <string name="rendering_attr_showBusRoutes_name">公車路線</string>
    <string name="rendering_attr_showTrolleybusRoutes_name">無軌電車路線</string>
    <string name="rendering_attr_showShareTaxiRoutes_name">快速公車路線</string>
    <string name="map_markers_bar">地圖標記欄</string>
    <string name="shared_string_visible_widgets">可見的小工具</string>
    <string name="top_widgets_panel">頂部面板</string>
    <string name="bottom_widgets_panel">下方面板</string>
    <string name="shared_string_buttons">按鈕</string>
    <string name="osm_carto_render_descr">類似於 OSM 主要站點上使用的 OpenStreetMap-carto 樣式</string>
    <string name="simulation_real_mode_title">逼真模擬</string>
    <string name="simulation_constant_mode_desc">模擬將以選定的恆定速度執行。</string>
    <string name="simulation_constant_mode_title">固定速度</string>
    <string name="simulation_preview_mode_desc">模擬的速度在直線部份會是最大值，僅在交叉路口減慢。</string>
    <string name="simulation_preview_mode_title">快速預覽模式</string>
    <string name="speed_mode">速度模式</string>
    <string name="routeInfo_horse_scale_name">馬道難度</string>
    <string name="configure_screen_widgets_descr">選取要新增或重新排列小工具的螢幕邊緣。</string>
    <string name="shared_string_item">項目</string>
    <string name="simulation_real_mode_desc">在筆直的路段，速度大約是最大允許的速度。
\n在交叉路口，模擬會變慢。
\n紅綠燈與停止標誌將會有額外延遲。</string>
    <string name="apply_to_existing">套用到既有的</string>
    <string name="apply_only_to_new_points">僅套用到新點</string>
    <string name="apply_to_existing_favorites_descr">將變更套用於既有的收藏點群組或僅套用到新的？</string>
    <string name="apply_to_existing_points_descr">將變更套用於既有的點群組或僅套用到新的？</string>
    <string name="apply_only_to_new_favorites">僅套用到新的收藏</string>
    <string name="change_default_appearance">變更預設外觀</string>
    <string name="map_widget_altitude">目前位置的海拔高度</string>
    <string name="add_page">新增頁面</string>
    <string name="page_number">頁面 %1$s</string>
    <string name="map_widget_distance_to_destination">到目的地的距離</string>
    <string name="map_widget_current_speed">目前速度</string>
    <string name="no_widgets_descr">從可用小工具的列表中新增一個或多個小工具。</string>
    <string name="available_widgets">可用的小工具</string>
    <string name="on_with_params">%1$s 於 %2$s</string>
    <string name="shared_string_symbol">符號</string>
    <string name="no_widgets_here_yet">這裡還沒有小工具</string>
    <string name="snackbar_page_removed">「頁面 %1$s」已被移除。</string>
    <string name="routing_attr_freeride_policy_only_if_necessary_name">僅在必要時</string>
    <string name="routing_attr_freeride_policy_allow_name">允許</string>
    <string name="routing_attr_difficulty_preference_advanced_name">進階</string>
    <string name="routing_attr_freeride_policy_do_not_go_offpiste_name">不要離開越野滑雪道</string>
    <string name="routing_attr_difficulty_preference_beginner_name">新手</string>
    <string name="routing_attr_difficulty_preference_no_preference_name">無偏好</string>
    <string name="routing_attr_freeride_policy_prefer_offpiste_name">偏好越野滑雪道</string>
    <string name="routing_attr_difficulty_preference_expert_name">專家</string>
    <string name="release_4_2">• 重新設計小工具：新的外觀、按頁面分組、根據您的需求變更順序與組合
\n
\n • 遠足/騎腳踏車/旅行路線：點擊路線符號並取得關於路線的完整資訊
\n
\n • 收藏群組：為群組中的新點設定預設外觀
\n
\n • 修復：線上圖磚地圖自動更新
\n
\n</string>
    <string name="routing_attr_difficulty_preference_intermediate_name">中等</string>
    <string name="turn_on_public_transport_description">開啟以在地圖上檢視大眾運輸路線。</string>
    <string name="av_def_action_choose">根據要求</string>
    <string name="bearing_secondary_desc">您可以變更使用的資料格式：%1$s – %2$s – %3$s。</string>
    <string name="coordinates_widget_secondary_desc">您可以變更座標格式為 %1$s – %2$s – %3$s。</string>
    <string name="widget_secondary_desc_part_of">%1$s 外掛程式的一部分。</string>
    <string name="elevation_profile_widget_desc">顯示目前路線的海拔和坡度資訊。</string>
    <string name="parking_widget_desc">顯示從螢幕中心到您的停車位的距離。</string>
    <string name="mapillary_widget_desc">提供快速存取 Mapillary 應用程式以新增街道級別的圖像。</string>
    <string name="av_notes_choose_action_widget_desc">選擇動作。</string>
    <string name="radius_rules_widget_desc">半徑規則工具在地圖上選定的點周圍顯示距離圓圈。</string>
    <string name="current_time_widget_desc">顯示從您的裝置取得的目前時間。</string>
    <string name="gps_info_widget_desc">顯示目前可見和使用的衛星數量。</string>
    <string name="altitude_widget_desc">顯示目前地理位置的海拔高度。</string>
    <string name="max_speed_widget_desc">顯示目前行駛道路的速度限制。</string>
    <string name="current_speed_widget_desc">顯示透過 GPS 報告的您的目前速度。</string>
    <string name="magnetic_bearing_widget_desc">從您的位置觀察到的磁北與目標點之間的角度。</string>
    <string name="arrival_time_widget_desc">到達目的地點的時間。</string>
    <string name="street_name_widget_desc">街道名稱小工具顯示帶有直線位置箭頭的目前街道名稱，或者顯示帶有表示即將轉彎的箭頭的下一個街道名稱。</string>
    <string name="coordinates_widget_desc">顯示目前地理位置的地理坐標。</string>
    <string name="shared_string_widget">小工具</string>
    <string name="audio_video_notes_desc">提供快速存取以開始/停止錄製音訊、視訊或照片註記。</string>
    <string name="navigation_points">導航點</string>
    <string name="route_maneuvers_desc">在導航期間啟用導航小工具以顯示距離、到達或剩餘時間、下一個轉彎、方位、目前街道名稱、車道資訊、最高速度、接近警報、興趣點、航點等資訊。</string>
    <string name="route_maneuvers">路線機動</string>
    <string name="get_altitude_information">取得海拔資訊</string>
    <string name="calculating_altitude">正在計算海拔</string>
    <string name="track_attach_to_the_roads_descr">軌跡將會使用離線地圖貼齊至道路上，軌跡的幾何形狀可能會有變化。</string>
    <string name="no_altitude_data">無海拔資料</string>
    <string name="shared_string_speed">速度</string>
    <string name="battery_widget_desc">顯示您的裝置的電池電量。</string>
    <string name="time_to_go_desc">需要到達您的目的地的時間（以分鐘或小時計）。</string>
    <string name="lanes_widgets_desc">顯示目前道路車道佈局並在導航時突出顯示要採取的車道。</string>
    <string name="calculate_online">線上計算</string>
    <string name="navigation_points_desc">在導航期間啟用導航小工具以顯示距離、到達或剩餘時間、下一個轉彎、方位、目前/下一個街道名稱、車道資訊、最高速度、接近警報、興趣點、航點等資訊。</string>
    <string name="map_markers_bar_widget_desc">頂端工具列小工具顯示從您的目前位置到下一個地圖標記的距離和方向。該小工具可以設定為顯示 1 個或 2 個標記。</string>
    <string name="bearing_desc">以角度單位（在 180 度、360 度或毫徑模式下）顯示對目標的絕對或相對方位。</string>
    <string name="get_altitude_data">取得海拔資料</string>
    <string name="calculate_altitude">計算海拔</string>
    <string name="app_mode_mountain_bicycle">山地自行車</string>
    <string name="routing_attr_avoid_4wd_only_description">避開僅適合四輪驅動車輛的道路</string>
    <string name="routing_attr_avoid_4wd_only_name">避開四輪驅動道路</string>
    <string name="colour_of_circles">圓圈顏色</string>
    <string name="compass_on_circles">圓圈上的指南針</string>
    <string name="distance_circles">距離圓圈</string>
    <string name="circle_settings">圓圈設定</string>
    <string name="routing_attr_allow_private_for_truck_description">允許卡車進入私人區域。</string>
    <string name="routing_attr_allow_private_for_truck_name">允許私人進入（卡車）</string>
    <string name="rendering_attr_weatherTempContours_name">等溫線</string>
    <string name="rendering_attr_weatherPressureContours_name">等壓線</string>
    <string name="rendering_attr_horseScale_name">馬道難度</string>
    <string name="routing_attr_avoid_highway_name">避開高速公路</string>
    <string name="routing_attr_avoid_highway_description">避開高速公路</string>
    <string name="map_widget_trip_recording_downhill">下坡</string>
    <string name="routing_attr_avoid_fords_name">避免涉水</string>
    <string name="map_widget_trip_recording_distance">距離</string>
    <string name="routing_attr_hazmat_category_no_restrictions_name">A (無限制)</string>
    <string name="routing_attr_hazmat_category_description">危險物質分類 / 考慮危險物品進入權限</string>
    <string name="map_widget_trip_recording_uphill">上坡</string>
    <string name="routing_attr_avoid_fords_description">避免涉水</string>
    <string name="map_widget_true_bearing">真實方位</string>
    <string name="map_widget_trip_recording_duration">持續時間</string>
    <string name="routing_attr_hazmat_category_name">危險品分類</string>
    <string name="rendering_attr_hideMilitaryAreas_name">隱藏軍事區域</string>
    <string name="rendering_attr_hideMilitaryAreas_description">隱藏軍事區域</string>
    <string name="explore_plans">探索方案</string>
    <string name="shared_string_mode">模式</string>
    <string name="time_to_navigation_point_widget_settings_desc">點擊小工具以切換模式。</string>
    <string name="map_widget_time_to_destination">到目的地的時間</string>
    <string name="map_widget_time_to_intermediate">到中轉點的時間</string>
    <string name="map_widget_distance_to_intermediate">到中轉點的距離</string>
    <string name="radius_ruler_mode_desc">點擊小工具來切換至半徑尺規模式。</string>
    <string name="average_speed_skip_stops">考慮停止時間</string>
    <string name="average_speed_time_interval_desc">指定平均速度的時間區間。</string>
    <string name="average_speed_widget_desc">顯示目前旅程的平均速度。</string>
    <string name="map_widget_average_speed">平均速率</string>
    <string name="lang_sat">桑塔利文</string>
    <string name="transport_hazmat_no_desc">道路與隧道可能會限制運輸危險物品。</string>
    <string name="transport_hazmat_title">危險物品運輸</string>
    <string name="import_as_one_track">匯入為一個軌跡</string>
    <string name="use_latin_name_if_missing">若缺少則使用拉丁名稱</string>
    <string name="transport_hazmat_yes_desc">選取適合的分類。</string>
    <string name="routing_attr_goods_restrictions_description">考慮輕型貨車（貨物）的進入權限</string>
    <string name="co2_mission">二氧化碳排放</string>
    <string name="kg">公斤</string>
    <string name="routing_attr_motor_type_electric_name">電力</string>
    <string name="routing_attr_motor_type_hybrid_name">混合動力</string>
    <string name="routing_attr_motor_type_description">選取您引擎的燃料類型，這是用來估計二氧化碳排放量所必須的。</string>
    <string name="routing_attr_motor_type_diesel_name">柴油</string>
    <string name="routing_attr_motor_type_petrol_name">汽油</string>
    <string name="routing_attr_motor_type_lpg_name">液化石油氣</string>
    <string name="routing_attr_motor_type_gas_name">天然氣</string>
    <string name="routing_attr_motor_type_name">引擎使用的燃料</string>
    <string name="lang_ckb">中庫德語</string>
    <string name="updated_map_time">已更新：%1$s。</string>
    <string name="includes_osm_changes_until">包含在 %1$s 之前所作的 OSM 變更。</string>
    <string name="next_live_update_time">下次更新於 %1$s。</string>
    <string name="live_update_frequency_week_variant">每週檢查一次地圖更新。</string>
    <string name="no_altitude_data_desc">要接收 %1$s 資料，請將您的軌跡貼齊至道路上，或是線上計算。</string>
    <string name="calculate_online_altitude_descr">根據衛星影像與數位高程模型，在 OsmAnd 伺服器上線上計算海拔高度。與裝置記錄高度的差異可用作高度校正。</string>
    <string name="next_live_update_date_and_time">下次更新在 %1$s 於 %2$s。</string>
    <string name="live_update_frequency_hour_variant">每小時檢查一次地圖更新。</string>
    <string name="live_update_frequency_day_variant">每天檢查一次地圖更新。</string>
    <string name="altitude_correction">海拔校正</string>
    <string name="marker_2nd">第二個標記</string>
    <string name="switch_widget_mode_desc">點擊小工具來切換模式。</string>
    <string name="side_marker_eta">預計到達時間</string>
    <string name="goods_delivery_desc_4">對超過 3.5 噸的車輛使用卡車設定檔。</string>
    <string name="goods_delivery_desc_2">將避開針對運送貨物關閉的道路。</string>
    <string name="marker_1st">第一個標記</string>
    <string name="map_marker_average_speed_desc">指定速度平均的時間間隔（用來估計到達時間）。</string>
    <string name="goods_delivery_desc_3">僅適用於不超過 3.5 噸的送貨卡車。</string>
    <string name="reset_all_settings_desc">將所有設定重設為預設值？</string>
    <string name="goods_delivery_desc">某些道路可能會限制送貨車輛。</string>
    <string name="routing_attr_goods_restrictions_name">貨運</string>
    <string name="download_complete">下載完成</string>
    <string name="av_notes_photo_widget_desc">點一下小工具能讓你照相。</string>
    <string name="av_notes_video_widget_desc">點一下小工具讓你錄製影片。</string>
    <string name="av_notes_audio_widget_desc">點一下小工具讓你錄製語音筆記。</string>
    <string name="trip_recording_uphill_widget_desc">顯示目前記錄旅程的所有上坡總和。</string>
    <string name="trip_recording_duration_widget_desc">顯示目前記錄旅程的時間。</string>
    <string name="trip_recording_distance_widget_desc">顯示目前記錄旅程的距離。</string>
    <string name="true_bearing_wdiget_desc">從您的位置觀察到的真北與目標點之間的角度。</string>
    <string name="time_to_intermediate_widget_desc">小工具顯示「到達時間」或「剩餘時間」到第一個中轉點。時間在導航期間不斷更新，一旦中轉點過去，時間將更新到下一個中轉點。</string>
    <string name="auto_25_chars_route_tl_kr">向左轉並靠右</string>
    <string name="auto_25_chars_route_tr_kl">向右轉並靠左</string>
    <string name="auto_25_chars_route_tr_kr">向右轉並靠右</string>
    <string name="auto_25_chars_route_tu_kl">迴轉並靠左</string>
    <string name="shared_string_duplicate">複製</string>
    <string name="auto_25_chars_route_tl_kl">向左轉並靠左</string>
    <string name="auto_backup_title">自動備份</string>
    <string name="duplacate_widget_added_snackbar">重複的小工具新增至清單中。</string>
    <string name="time_to_destination_widget_desc">小工具顯示「到達時間」或「剩餘時間」到最後的目的地點。時間在導航期間不斷更新，並等於從目前位置到路線的時間。</string>
    <string name="relative_bearing_widget_desc">顯示您前進方向與目標點之間的角度。</string>
    <string name="auto_25_chars_route_tu_kr">迴轉並靠右</string>
    <string name="auto_25_chars_route_roundabout_kl">在 %1$d 出口離開並靠左</string>
    <string name="auto_backup_preference_desc">預設情況下，Android 會儲存收藏、地圖權杖與 OsmAnd 設定的備份，可用來在新裝置或重新安裝後還原它們。備份會被限制在 25 MB 內。
\n使用 OsmAnd Cloud 時，可能會在重新安裝後導致誤解。</string>
    <string name="auto_25_chars_route_roundabout_kr">在 %1$d 出口離開並靠右</string>
    <string name="trip_recording_downhill_widget_desc">顯示目前記錄旅程的所有下坡總和。</string>
    <string name="second_marker_widget_desc">您可以設定小工具來顯示到第二個地圖標記的距離或預計到達時間。</string>
    <string name="first_marker_widget_desc">您可以設定小工具來顯示到第一個地圖標記的距離或預計到達時間。</string>
    <string name="distance_to_intermediate_widget_desc">小工具顯示到第一個中轉點的剩餘距離。一旦中轉點過去，距離將更新到下一個中轉點。</string>
    <string name="distance_to_destination_widget_desc">小工具顯示到最後目的地點的剩餘距離。</string>
    <string name="second_next_turn_widget_desc">小工具顯示有關您即將到來的第二個轉彎的資訊，如果轉彎距離接近，該功能會被啟用。</string>
    <string name="widget_with_dot">小工具。</string>
    <string name="compass_visible_if_map_rotated">若地圖旋轉時可見</string>
    <string name="rendering_attr_depthContourColorScheme_description">等深線配色方案</string>
    <string name="compass_visible_if_map_rotated_desc">北上時隱藏</string>
    <string name="compass_always_hidden">一律隱藏</string>
    <string name="next_turn_widget_desc">小工具顯示有關您即將進行的下一個轉彎的圖片以及距離資訊。</string>
    <string name="compass_always_visible">一律可見</string>
    <string name="compass_desc">顯示北邊的方向。</string>
    <string name="compass_click_desc">秘訣：點擊指南針按鈕切換地圖方向模式。</string>
    <string name="rendering_attr_depthContourWidth_description">等深線寬度</string>
    <string name="rendering_attr_showMtbScaleIMBATrails_name">顯示山地自行車 IMBA 路徑</string>
    <string name="rendering_attr_showMtbScaleIMBATrails_description">顯示山地自行車專用路徑。</string>
    <string name="average_speed_skip_stops_desc">低於 %1$s 的速度將會被計算，且會影響平均速度。</string>
    <string name="connect_with_straight_line">以直線連結</string>
    <string name="attach_roads_descr">將您的軌跡趨近為允許在點之間路線規劃的道路，並與精確的轉彎指令與路線屬性相關聯。</string>
    <string name="attach_roads_warning">僅紀錄的軌跡可以附加至道路上。</string>
    <string name="without_profiles_changing">不需變更設定檔</string>
    <string name="shared_string_only_missing">僅遺失</string>
    <string name="download_tiles">下載圖磚</string>
    <string name="available_as_part_of_subscription_plan">作為 %1$s 訂閱的一部分提供。</string>
    <string name="included_in_your_current_plan">包含在您目前的「%1$s」方案中</string>
    <string name="favorite_confirm_delete_group">刪除「%1$s」群組與其中所有包含的點 (%2$d) 嗎？</string>
    <string name="favorite_delete_group">刪除群組</string>
    <string name="download_heightmap_maps">高度圖</string>
    <string name="shared_string_normal">正常</string>
    <string name="how_to_use">如何使用：</string>
    <string name="distance_by_tap_use_description">點擊地圖以檢視您目前位置與點擊點之間的距離。
\n用兩根手指在地圖上點擊以檢視與點擊點之間的距離</string>
    <string name="rotate_map_manual_opt">手動旋轉</string>
    <string name="shared_string_large">大</string>
    <string name="display_position">顯示位置</string>
    <string name="map_marker_interval_dialog_desc">指定將測量平均速度以計算預計到達時間的時間間隔。</string>
    <string name="go_to_marker_location">前往標記位置</string>
    <string name="shared_string_switch_mode">切換模式</string>
    <string name="click_on_widget">點擊小工具</string>
    <string name="map_markers_desc">小工具顯示地圖標記列表中前兩個標記的距離或預計到達時間（ETA）。</string>
    <string name="shared_string_shows">顯示</string>
    <string name="quick_action_map_center_widget_descr">切換是否要在地圖上顯示或隱藏地圖中心。</string>
    <string name="quick_action_current_location_widget_descr">切換是否要在地圖上顯示或隱藏目前的位置。</string>
    <string name="coordinates_widget_map_center">座標：地圖中心</string>
    <string name="coordinates_widget_map_center_desc">顯示目前地圖中心的地理經緯度</string>
    <string name="coordinates_widget_current_location_desc">顯示目前地理位置的經緯度</string>
    <string name="coordinates_widget_current_location">座標：目前位置</string>
    <string name="developer_widgets">開發者小工具</string>
    <string name="map_widget_camera_tilt_desc">顯示透視模式鏡頭傾斜角度。預設是 90° (沒有傾斜)。</string>
    <string name="map_widget_zoom_level">縮放水平</string>
    <string name="map_widget_camera_tilt">相機傾斜</string>
    <string name="map_widget_target_distance_desc">顯示鏡頭與目標位置的距離。</string>
    <string name="map_widget_zoom_level_desc">顯示目前地圖縮放層級。</string>
    <string name="map_widget_camera_distance_desc">顯示鏡頭在地面上的海拔高度。</string>
    <string name="map_widget_camera_distance">地圖視角高度</string>
    <string name="ant_missing_dependency">缺少依賴關係</string>
    <string name="ant_go_to_store">到商店</string>
    <string name="ant_read_data">讀取資料</string>
    <string name="ant_write_to_gpx">將資料寫入至軌跡</string>
    <string name="external_sensor_widgets">ANT+ 小工具</string>
    <string name="map_widget_ant_bicycle_power">自行車功率</string>
    <string name="ant_missing_dependency_descr">找不到必要的服務「%1$s」。
\n您必須安裝或更新 ANT+ 外掛程式服務。
\n您想要開啟 Play 商店來做這件事嗎？</string>
    <string name="ant_heart_rate_write_gpx_desc">在軌跡中包含心率</string>
    <string name="map_widget_ant_bicycle_speed">自行車速度</string>
    <string name="depth_contours">等深線</string>
    <string name="map_widget_ant_heart_rate">心率</string>
    <string name="map_widget_ant_heart_rate_desc">即時顯示使用者在指定時間內的心率</string>
    <string name="map_widget_ant_bicycle_power_desc">顯示騎士用於推動自行車前進的功率輸出</string>
    <string name="map_widget_ant_bicycle_cadence_desc">顯示使用者踩踏板的速度</string>
    <string name="map_widget_ant_bicycle_dist">自行車距離</string>
    <string name="nautical_depth_points">航海深度點</string>
    <string name="map_widget_ant_bicycle_cadence">自行車節奏</string>
    <string name="map_widget_ant_bicycle_speed_desc">顯示行駛速度</string>
    <string name="worldwide_maps">世界地圖</string>
    <string name="map_widget_ant_bicycle_dist_desc">顯示行使距離</string>
    <string name="shared_string_cross_buy">跨平台購買</string>
    <string name="map_widget_target_distance">地圖視角至目標的距離</string>
    <string name="favorites_backup">收藏備份</string>
    <string name="purchases_feature_desc_cross_buy">在不同的平台上免費使用您的訂閱功能（Android/iOS/網頁版）。</string>
    <string name="location_simulation_cutoff">模擬跳過第一公尺</string>
    <string name="map_widget_altitude_desc">顯示目前地理位置的海拔或目前地圖中心的海拔</string>
    <string name="send_uuid_preference_desc">隨機 UUID 用於從 OsmAnd 伺服器下載離線地圖，以監控伺服器資源的公平使用情況、預測流量模式並產生匿名的每月地圖報告。</string>
    <string name="send_uuid_preference">傳送唯一使用者識別碼 (UUID)</string>
    <string name="shared_string_identifiers">識別碼</string>
    <string name="terms_of_service_desc">下載地圖即表示您同意 %1$s 與 %2$s。</string>
    <string name="shared_string_terms_of_use">使用條款</string>
    <string name="external_sensors_plugin_name">外部感測器</string>
    <string name="external_sensors_plugin_description">存取可供讀取的外部感應器，例如您的心率、自行車速度、自行車功率與踩踏頻率。需要裝置透過 ANT+ 無線個人網路協定連結至對應的感應器。</string>
    <string name="map_widget_altitude_map_center">海拔：地圖中心</string>
    <string name="map_widget_altitude_map_center_desc">顯示目前地圖中心的海拔高度。</string>
    <string name="map_widget_altitude_current_location">海拔：目前位置</string>
    <string name="map_widget_altitude_current_location_desc">顯示目前地理位置海拔高度。</string>
    <string name="map_widget_rendering_fps">地圖繪製 FPS</string>
    <string name="map_widget_rendering_fps_desc">顯示地圖與地圖元素能多快呈現與重新整理，採用影格速率(FPS)來顯示。</string>
    <string name="simulate_location_by_gpx">透過 GPX 模擬位置</string>
    <string name="location_simulation_speedup">模擬加速</string>
    <string name="current_location_widget">座標：目前位置</string>
    <string name="map_center_widget">座標：地圖中心</string>
    <string name="speak_gps_signal_status">通報 GPS 訊號遺失和恢復</string>
    <string name="speak_route_recalculation">通報路線重新計算</string>
    <string name="purchases_feature_desc_external_sensors">顯示並記錄來自外部感應器的資料：自行車速度、自行車功率、踩踏頻率與心率。</string>
    <string name="release_4_3">• 新的、較快速的第二版 (OpenGL) 地圖繪製引擎，包含了 2.5D 檢視
\n
\n • 運動時位置變化的平滑動畫
\n
\n • 用於地圖中心座標與地理位置海拔的新小工具
\n
\n • 「到點擊位置的距離」：新增文字大小選項
\n
\n • 「地圖標記」小工具：新增用來變更點擊行為的選項
\n
\n • 修復「顯示位置」選項
\n
\n • GPX：新增「link」、「cmt」、「desc」等標籤與任何擴充的支援
\n
\n • 重新整理的「航海地圖」清單
\n
\n • 新增對 ANT+ 感應器的支援
\n
\n • 新增用來停用下載 UUID 的選項
\n
\n • 依賴於海拔的步行/遠足/跑步旅行時間的預設速度可調預測
\n
\n • 修復音訊輸出與音量滑桿行為
\n
\n</string>
    <string name="external_sensors_support">外部感應器支援</string>
    <string name="show_borders_of_downloaded_maps">顯示已下載地圖的邊界</string>
    <string name="show_map_symbols">顯示地圖符號</string>
    <string name="show_map_symbols_desc">文字與路標等等。</string>
    <string name="weather_offline_forecast">離線預報</string>
    <string name="map_settings_weather_wind">風</string>
    <string name="map_settings_weather_cloud">雲</string>
    <string name="measurement_units">測量單位</string>
    <string name="shared_string_weather">天氣</string>
    <string name="explore_weather_forecast">探索天氣預報。</string>
    <string name="shared_string_layers">圖層</string>
    <string name="empty_screen_weather_contours">開啟以在地圖上檢視天氣等值線。</string>
    <string name="empty_screen_weather_pressure_layer">開啟以在地圖上檢視壓力圖層。</string>
    <string name="empty_screen_weather_clouds_layer">開啟以在地圖上檢視雲覆蓋層。</string>
    <string name="weather_wind_mph">哩/小時</string>
    <string name="weather_wind_kmh">公里/小時</string>
    <string name="weather_wind_miles_per_hour">英里每小時</string>
    <string name="weather_wind_kilimeters_per_hour">公里每小時</string>
    <string name="weather_wind_meters_per_second">公尺/秒</string>
    <string name="weather_widgets_secondary_desc">可以在天氣外掛設定中更改測量單位。</string>
    <string name="clouds_widget_desc">顯示目前地圖中心的雲層覆蓋。</string>
    <string name="wind_widget_desc">顯示目前地圖中心的風速。</string>
    <string name="precipitation_widget_desc">顯示目前地圖中心的降水量。</string>
    <string name="weather_pressure_millimeters_of_mercury">毫米汞柱</string>
    <string name="weather_prefs_descr">24小時與7天預報，每3小時更新</string>
    <string name="rendering_engine_failed_descr">OsmAnd 已還原為「第一版」的地圖繪製方式。您可以在設定中嘗試切換回新的「第二版 (OpenGL)」繪製引擎。
\n
\n請透過提供您的錯誤紀錄檔支援改善。</string>
    <string name="rendering_engine_failed">OsmAnd 的地圖繪製最近當機了。</string>
    <string name="share_crash_log">分享當機紀錄檔</string>
    <string name="dismiss_changes_descr">所有變更都將被取消。</string>
    <string name="map_rendering_engine_v1">第一版</string>
    <string name="map_rendering_engine_v2">第二版 (OpenGL)</string>
    <string name="map_rendering_engine_descr">第二版 (OpenGL) 是較快的地圖繪製引擎，同時也支援 2.5D 檢視。第一版是 OsmAnd 4.3 以前的預設值，對舊裝置來說可能更好用。</string>
    <string name="map_rendering_engine">地圖繪製引擎</string>
    <string name="weather_online_cache">線上預報</string>
    <string name="empty_screen_weather_wind_layer">開啟以在地圖上檢視風圖層。</string>
    <string name="empty_screen_view_selected_weather_data">開啟以在地圖上檢視選定的天氣資料。</string>
    <string name="weather_wind_knots">節</string>
    <string name="weather_plugin_description">提供
\n- 五個圖層的24小時與7天天氣預報
\n- 以位置為基礎的小工具
\n- 等溫線/等壓線
\n
\n天氣資料由全球預報系統 (GFS，%1$s) 提供。</string>
    <string name="map_settings_weather_temp">溫度</string>
    <string name="map_settings_weather_air_pressure">氣壓</string>
    <string name="map_settings_weather_precip">降水</string>
    <string name="shared_string_contours">等值線</string>
    <string name="empty_screen_weather_precipitation_layer">開啟以在地圖上檢視降水圖層。</string>
    <string name="empty_screen_weather_temperature_layer">開啟以在地圖上檢視溫度圖層。</string>
    <string name="weather_precip_in">英吋</string>
    <string name="weather_precip_mm">公釐</string>
    <string name="weather_precip_inches">英吋</string>
    <string name="weather_wind_kn">節</string>
    <string name="weather_precip_milimeters">公釐</string>
    <string name="weather_pressure_hpa">百帕</string>
    <string name="weather_wind_ms">公尺/秒</string>
    <string name="air_pressure_widget_desc">顯示目前地圖中心的氣壓。</string>
    <string name="temperature_widget_desc">顯示目前地圖中心的溫度。</string>
    <string name="weather_widget_group_desc">一組顯示各種天氣資訊的小工具。</string>
    <string name="weather_pressure_hectopascals">百帕</string>
    <string name="weather_pressure_inhg">英寸汞柱</string>
    <string name="weather_pressure_mmhg">毫米汞柱</string>
    <string name="action_not_supported_with_map_style">此動作不被選定的地圖樣式支援。</string>
    <string name="weather_pressure_inches_of_mercury">英吋汞柱</string>
    <string name="weather_temperature_celsius">攝氏</string>
    <string name="weather_temperature_fahrenheit">華氏</string>
    <string name="dismiss_changes">忽略變更？</string>
    <string name="restart_now">立刻重新啟動</string>
    <string name="rendering_attr_depthContourColorScheme_name">線條配色方案</string>
    <string name="map_widget_sunset_desc">顯示下一次日落的時間或是距離日落的剩餘時間。</string>
    <string name="depth_contour_lines">等深線</string>
    <string name="turn_on_nautical_depth_description">開啟以檢視地圖上的航海深度資料。</string>
    <string name="map_widget_sunrise_desc">顯示下一次日出的時間或距離日出的剩餘時間。</string>
    <string name="switch_mode_by_tapping_on_widget">透過輕點小工具來切換模式。</string>
    <string name="shared_string_time_left">剩餘時間</string>
    <string name="shared_string_sunrise">日出</string>
    <string name="shared_string_next_sunset">下次日落</string>
    <string name="shared_string_next_sunrise">下次日出</string>
    <string name="map_widget_group_sunrise_sunset">日出，日落</string>
    <string name="shared_string_sunset">日落</string>
    <string name="map_widget_group_sunrise_sunset_desc">這些小工具顯示有關下一次日出和日落的資訊。</string>
    <string name="rendering_attr_depthContourWidth_name">線條寬度</string>
    <string name="storage_migration_fragment_close_descr">複製僅完成 %1$s%%。若您立刻停止，應用程式可能會無法正常運作。</string>
    <string name="quick_action_precipitation_layer">用來在地圖上切換顯示或隱藏降水圖層。</string>
    <string name="quick_action_wind_layer">用來在地圖上切換顯示或隱藏風力圖層。</string>
    <string name="quick_action_cloud_layer">用來在地圖上切換顯示或隱藏雲層圖層。</string>
    <string name="quick_action_air_pressure_layer">用來在地圖上切換顯示或隱藏氣壓圖層。</string>
    <string name="temperature_layer">溫度圖層</string>
    <string name="pressure_layer">壓力圖層</string>
    <string name="wind_layer">風力圖層</string>
    <string name="precipitation_layer">降水圖層</string>
    <string name="quick_action_temperature_layer">用來在地圖上切換顯示或隱藏溫度圖層。</string>
    <string name="cloud_layer">雲層圖層</string>
    <string name="rendering_attr_showMtbScale_name">顯示山地自行車比例</string>
    <string name="rendering_attr_showMtbScale_description">根據山地自行車比例顯示路徑。</string>
    <string name="mtb_scale">山地自行車比例</string>
    <string name="mtb_imba">國際山地自行車協會</string>
    <string name="mtb_imba_full">國際山地自行車協會</string>
    <string name="mtb_segment_classification">細分分類</string>
    <string name="rendering_attr_weatherPrecipitationContours_name">降水等值線</string>
    <string name="rendering_attr_weatherCloudContours_name">雲層等值線</string>
    <string name="rendering_attr_weatherWindSpeedContours_name">風速等值線</string>
    <string name="shared_string_open">開啟</string>
    <string name="open_weather_action_description">讓您可以開啟有詳細天氣資訊的畫面。</string>
    <string name="open_weather_action">開啟天氣</string>
    <string name="shared_string_expires">過期</string>
    <string name="shared_string_purchased_on">購買於</string>
    <string name="choose_what_to_sync">選擇要同步的內容</string>
    <string name="cloud_sync_progress">同步……%1$s</string>
    <string name="cloud_conflict">衝突</string>
    <string name="res_unknown">未知的</string>
    <string name="shared_string_cloud">雲端</string>
    <string name="modified_file">已修改的檔案</string>
    <string name="backup_error_failed_to_fetch_remote_items">從伺服器擷取檔案清單失敗。</string>
    <string name="deleted_file">已刪除檔案</string>
    <string name="shared_string_modified">已修改</string>
    <string name="check_for_updates">檢查更新</string>
    <string name="cloud_changes">雲端變更</string>
    <string name="shared_string_uploaded">已上傳</string>
    <string name="shared_string_unsynced">未同步</string>
    <string name="changes">變更 %1$s</string>
    <string name="new_file">新檔案</string>
    <string name="checking_progress">正在檢查……</string>
    <string name="sync_now">立刻同步</string>
    <string name="cloud_all_changes_downloaded">已下載所有變更</string>
    <string name="local_changes">本機變更</string>
    <string name="upload_change">上傳變更</string>
    <string name="cloud_version_will_be_removed">將移除雲端版本</string>
    <string name="cloud_changes_will_be_dismissed">將取消雲端變更</string>
    <string name="local_file_will_be_restored">將還原本機檔案</string>
    <string name="local_changes_will_be_dismissed">將取消本機變更</string>
    <string name="cloud_conflicts">衝突</string>
    <string name="upload_all">全部上傳</string>
    <string name="cloud_recent_changes">變更</string>
    <string name="cloud_all_changes_uploaded">已上傳所有變更</string>
    <string name="cloud_all_changes_uploaded_descr">在此裝置上做出的所有變更都會與 OsmAnd Cloud 同步。</string>
    <string name="cloud_no_conflicts">沒有衝突。</string>
    <string name="download_cloud_version">下載雲端版本</string>
    <string name="shared_string_do_not_exist">不存在</string>
    <string name="last_sync">上次同步</string>
    <string name="import_export">匯入 / 匯出</string>
    <string name="export_to_file">匯出至檔案</string>
    <string name="av_audio_format_bottom_sheet_descr">選取音訊格式。音訊的檔案類型容器為 3GPP (.3gp)。</string>
    <string name="si_nm_mt">海浬/公尺</string>
    <string name="si_nm_ft">海浬/英呎</string>
    <string name="set_up_backup">設定備份</string>
    <string name="x_axis">X 軸</string>
    <string name="y_axis">Y 軸</string>
    <string name="share_link">分享連結</string>
    <string name="skip_download">略過下載</string>
    <string name="share_as_file">分享為檔案</string>
    <string name="value_downloaded_of_mb">下載 %1$.1f/%2$.1f MB</string>
    <string name="determine_location">讓我們確定您的位置</string>
    <string name="weight_limit_error">最小值為「%1$s」公噸。若您的車重小於最小值，請使用「%2$s」設定檔。</string>
    <string name="sound_beep_simple">蜂鳴器：簡單</string>
    <string name="sound_beep_simple_loud">蜂鳴器：簡單響亮</string>
    <string name="sound_beep_complex_loud">蜂鳴器：複合響亮</string>
    <string name="sound_beep_complex">蜂鳴器：複合</string>
    <string name="sound_beep_minimal">蜂鳴器：最小</string>
    <string name="last_synchronized">最後同步</string>
    <string name="display_position_automatic_descr">取決於地圖方向：底部為移動方向，中心為其他所有方向。</string>
    <string name="empty_tracks">您沒有軌跡檔案。</string>
    <string name="shared_string_apply_changes">套用變更</string>
    <string name="shared_string_select_recent">選取最近</string>
    <string name="no_visible_tracks_description">選取軌跡以在地圖上顯示。</string>
    <string name="recently_visible">最近可見 %1$s</string>
    <string name="no_visible_tracks">地圖上沒有軌跡</string>
    <string name="empty_tracks_description">您可以使用 OsmAnd 匯入、建立或記錄軌跡檔案。</string>
    <string name="change_appearance">變更外觀</string>
    <string name="switch_folder">切換資料夾</string>
    <string name="shared_string_on_map">在地圖上</string>
    <string name="show_all_tracks">顯示所有軌跡</string>
    <string name="shared_string_kilograms">公斤</string>
    <string name="shared_string_yards">碼</string>
    <string name="shared_string_inches">英吋</string>
    <string name="inch">英吋</string>
    <string name="approximate_bearing">大約方位</string>
    <string name="approximate_bearing_descr">從所遵循的的導航路線中推導出方位。</string>
    <string name="cloud_version_confirm_delete">從 OsmAnd Cloud 刪除「%1$s」？</string>
    <string name="simulation_position_description">選取要用於位置移動來源的軌跡檔案。</string>
    <string name="shared_string_delete_file">刪除檔案</string>
    <string name="delete_cloud_version">刪除雲端版本</string>
    <string name="local_version_do_not_exist">沒有本機版本。</string>
    <string name="shared_string_in_progress">進行中</string>
    <string name="shared_string_original">原始</string>
    <string name="movement_speed">移動速率</string>
    <string name="shared_string_add_manually">手動新增……</string>
    <string name="release_4_4">• 改進的「設定地圖」中的「軌跡」選單
\n
\n • 情境選單現在會顯示 POI 的在地化名稱
\n
\n • 新增了透過連結分享路線規劃的選項
\n
\n • 新增「海浬/英呎」長度單位
\n
\n • 地圖方向現在新增了新的固定模式
\n
\n • 簡化的開始畫面
\n
\n • Android Auto 的分割畫面模式下的固定位置
\n
\n • 新增了用於軌跡分析的「速率/坡度」圖表
\n
\n • Android 13 將應用程式語言選擇移動至系統設定
\n
\n • 修復了顯示素食場所的問題
\n
\n • 新增了下載線上圖磚作為「覆蓋層」或「底層」地圖的可能性
\n
\n • 在「車輛參數」中新增了對英制單位的支援
\n
\n • 新的輕便摩托車設定檔
\n
\n • 「顯示位置」新增了「自動」選項
\n
\n • 修復了傾斜、縮放與旋轉的地圖手勢
\n
\n</string>
    <string name="sort_date_descending">最舊日期優先</string>
    <string name="selected_value">已選取的值</string>
    <string name="sort_duration_ascending">最短時間優先</string>
    <string name="sort_duration_descending">最長時間優先</string>
    <string name="sort_distance_ascending">最短距離優先</string>
    <string name="sort_date_ascending">最新日期優先</string>
    <string name="sort_distance_descending">最長距離優先</string>
    <string name="shared_string_nearest">最近</string>
    <string name="app_mode_moped">機車</string>
    <string name="generate_hillshade_from_3d_maps">從 3D 地圖產生陰影點陣圖</string>
    <string name="generate_slope_from_3d_maps">從 3D 地圖產生坡度點陣圖</string>
    <string name="disable_vertex_hillshade_3d">在 3D 中停用頂點陰影</string>
    <string name="enable_3d_maps">啟用 3D 地圖</string>
    <string name="app_mode_climbing">攀岩</string>
    <string name="clear_online_cache">清除線上快取</string>
    <string name="offline_cache">離線快取</string>
    <string name="shared_string_alt_name">替代名稱</string>
    <string name="token_is_not_valid">權杖無效</string>
    <string name="weather_forecast">天氣預報</string>
    <string name="clear_online_cache_description">這將會清除線上天氣圖磚的快取。</string>
    <string name="weather_forecast_is_outdated">預報已過期。</string>
    <string name="offline_weather_forecast_desc">您可以下載七天的天氣預報。</string>
    <string name="shared_string_all_world">全世界</string>
    <string name="offline_weather_forecast">離線天氣預報</string>
    <string name="free_maps_updates">免費更新（緊急）</string>
    <string name="shared_string_pounds">磅</string>
    <string name="common_weight_limit_error">最小值為「%1$s」%2$s。若車輛重量低於最小值時，請使用「%3$s」設定檔。</string>
    <string name="metric_lbs">磅</string>
    <string name="camera_app">相機應用程式</string>
    <string name="rendering_value_defaultMedium_name">預設 (中間)</string>
    <string name="shutter_sound">快門聲</string>
    <string name="speak_route_deviation">通報偏離路線</string>
    <string name="select_layer">選取圖層</string>
    <string name="proxy_port_max_warning">最大連接埠值為 %1$s</string>
    <string name="weather_download_error">無法下載 %1$s 圖磚。</string>
    <string name="external_device_low_battery">低電量</string>
    <string name="ant_plus_nothing_found_description">確保：
\n– 藍牙已開啟
\n– 感應器已啟動
\n– 此裝置在感應器附近</string>
    <string name="ant_plus_searching">正在搜尋</string>
    <string name="ant_plus_pair_bluetooth_prompt">您可以使用 OsmAnd 配對低功耗藍牙與 ANT+ 感應器。</string>
    <string name="external_device_forget_sensor">忘記感應器</string>
    <string name="external_device_forget_sensor_description">將會從清單中移除感應器。您可以在任何時候再次配對此感應器。</string>
    <string name="external_device_disconnected">已斷線</string>
    <string name="external_device_connected">已連線</string>
    <string name="external_device_menu_forget">忘記</string>
    <string name="external_device_characteristic_speed">速度</string>
    <string name="external_device_characteristic_distance">距離</string>
    <string name="external_device_characteristic_total_distance">總體距離</string>
    <string name="external_device_characteristic_battery_level">電池</string>
    <string name="external_device_characteristic_gear_ratio">傳動比</string>
    <string name="external_device_characteristic_cadence">踩踏頻率</string>
    <string name="external_device_characteristic_heart_rate">心率</string>
    <string name="external_device_characteristic_systolic">收縮壓</string>
    <string name="external_device_characteristic_diastolic">舒張壓</string>
    <string name="external_device_characteristic_arterial_pressure">動脈血壓</string>
    <string name="external_device_characteristic_cuff_pressure">氣囊壓力</string>
    <string name="external_device_characteristic_pulse_rate">心率</string>
    <string name="external_device_characteristic_stride_length">步幅</string>
    <string name="external_device_characteristic_temperature">溫度</string>
    <string name="external_device_details_information">資訊</string>
    <string name="external_device_details_received_data">接收資料</string>
    <string name="external_device_details_connection">連線</string>
    <string name="external_device_details_battery">電池</string>
    <string name="external_device_details_speed">速度</string>
    <string name="external_device_details_total_distance">總體距離</string>
    <string name="external_device_details_distance">距離</string>
    <string name="external_device_details_pair">配對</string>
    <string name="external_device_details_disconnect">取消連結</string>
    <string name="external_device_details_connect">連結</string>
    <string name="bluetooth_disconnected">已取消連結，%s</string>
    <string name="bluetooth_connected">已連結，%s</string>
    <string name="external_device_ble">低功耗藍牙</string>
    <string name="external_device_ant">ANT</string>
    <string name="bluetooth_found_title">找到：%d</string>
    <string name="bluetooth_not_supported">不支援藍牙</string>
    <string name="ble_search_again">再次搜尋</string>
    <string name="ant_plus_nothing_found_text">找不到任何感應器</string>
    <string name="ant_plus_bluetooth_off">藍牙已關閉</string>
    <string name="ant_plus_bluetooth_off_description">開啟藍牙尋找並配對感應器。</string>
    <string name="ant_plus_searching_text">正在搜尋感應器</string>
    <string name="ant_plus_searching_text_description">請將裝置靠近感應器。您必須啟動感應器以讓 OsmAnd 可以找到它。</string>
    <string name="ant_plus_help_title">我不知道我有何種類型的感應器</string>
    <string name="ant_plus_pair_new_sensor">配對新感應器</string>
    <string name="ant_plus_open_settings">開啟設定</string>
    <string name="ant_plus_pair_new_sensor_ble">配對低功耗藍牙感應器</string>
    <string name="ant_plus_pair_new_sensor_ant_plus">配對 ANT+ 感應器</string>
    <string name="learn_more_about_sensors_link">取得更多關於感應器的資訊。</string>
    <string name="is_imported">%1$s 已匯入。</string>
    <string name="file_already_exists_description">「%1$s」。同名檔案已存在。取代將會覆寫對目前版本的所有變動。</string>
    <string name="file_already_exists">檔案已存在</string>
    <string name="nav_profile_confirm_delete">刪除「%1$s」嗎？</string>
    <string name="no_search_results">無結果</string>
    <string name="search_track_by_name">透過名稱搜尋軌跡</string>
    <string name="number_of_tracks">%1$s 個軌跡</string>
    <string name="no_poi_for_category">找不到興趣點</string>
    <string name="rendering_value_sectors_name">區段</string>
    <string name="rendering_value_sector4_name">區段 4</string>
    <string name="rendering_value_sector5_name">區段 5</string>
    <string name="rendering_value_small_name">小</string>
    <string name="rendering_value_name_only_name">僅名稱</string>
    <string name="poi_categories">POI 類別</string>
    <string name="rendering_attr_lightDetail_name">燈光詳細資訊</string>
    <string name="rendering_attr_lightDetail_description">預設：海標名稱（燈光特性.群組.週期），選取區段 1 至 3 或區段 1,2,3,4,5 燈光特性</string>
    <string name="rendering_value_sector1_name">區段 1</string>
    <string name="rendering_value_sector2_name">區段 2</string>
    <string name="rendering_value_sector3_name">區段 3</string>
    <string name="device_disconnected">%1$s 已斷線</string>
    <string name="device_connected">%1$s 已連線</string>
    <string name="running_scds_device_name">正在執行的裝置</string>
    <string name="shared_string_hand">手</string>
    <string name="shared_string_ear_lobe">耳垂</string>
    <string name="bicycle_scd_device_name">腳踏車裝置</string>
    <string name="external_device_blood_pressure">血壓</string>
    <string name="no_bt_permission">未授予藍牙權限</string>
    <string name="beats_per_minute_short">每分鐘心跳次數</string>
    <string name="shared_string_chest">胸部</string>
    <string name="shared_string_wrist">手腕</string>
    <string name="shared_string_finger">手指</string>
    <string name="shared_string_foot">腳</string>
    <string name="map_3d_mode_hint">長按按鈕可以改變按鈕位置。</string>
    <string name="visible_in_3d_mode">在3D模式下可見</string>
    <string name="map_2d_mode_action">2D 模式</string>
    <string name="map_3d_mode_action">3D 模式</string>
    <string name="map_3d_mode_description">用兩隻手指觸摸地圖並上下移動以調整地圖傾斜。</string>
    <string name="show_all_tracks_on_the_map">在地圖上顯示所有軌跡</string>
    <string name="delete_folder_question">刪除資料夾？</string>
    <string name="delete_track_folder_dialog_message">這將會刪除資料夾「%1$s」與其包含的全部 %2$s 個軌跡。</string>
    <string name="delete_folder">刪除資料夾</string>
    <string name="rssi_widget_desc">顯示您外部裝置的 RSSI 層級。</string>
    <string name="map_widget_rssi">RSSI</string>
    <string name="tracks_empty_folder_description">此資料夾尚無任何軌跡。</string>
    <string name="tracks_empty_folder">空資料夾</string>
    <string name="track_not_recorded">未記錄</string>
    <string name="shared_string_new_track">新軌跡</string>
    <string name="shared_string_visible_on_map">在地圖上可見</string>
    <string name="write_data_from_sensor_to_track">在旅程錄製時從外部感應器寫入資料至 GPX。</string>
    <string name="external_sensors_source_of_data">資料來源</string>
    <string name="save_track_external_sensors_data">資料</string>
    <string name="there_are_no_connected_sensors_of_this_type">沒有此類型的已連結感應器</string>
    <string name="external_sensors_not_found">找不到感應器</string>
    <string name="calculate_offline_altitude_descr">根據地形圖 (3D) 資料，離線計算海拔。與裝置記錄的海拔差異可用作高度校正。</string>
    <string name="error_calculate">計算結果為空</string>
    <string name="calculate_offline">離線計算</string>
    <string name="power_watts_unit">瓦</string>
    <string name="revolutions_per_minute_unit">RPM</string>
    <string name="shared_string_close_the_dialog">關閉對話方塊</string>
    <string name="terrain_map">地形圖</string>
    <string name="relief_3d">3D 地形圖</string>
    <string name="relief_3d_description">你的社區或是整個大陸的擁有與觀察的縮放尺度。</string>
    <string name="terrain_category_description">地形等高線、灰階地形陰影與色標坡度指示，用來顯示山峰與低地。</string>
    <string name="slope_legend_description">斜率使用顏色來視覺化地形的坡度。您可以在 %1$s 中取得更多關於斜率的資訊。</string>
    <string name="osmand_cloud_deleted_account_descr">帳號與所有資料都已從 OsmAnd Cloud 刪除。</string>
    <string name="manage_subscriptions">管理訂閱。</string>
    <string name="verify_account_deletion_descr">我們必須在刪除您的帳號前驗證它。
\n
\n請輸入您註冊的電子郵件地址。下一步的拋棄式密碼將會寄送到該處。</string>
    <string name="osmand_cloud_deleting_account_descr">稍後，您所有的資料與帳號將從 OsmAnd Cloud 中刪除。
\n
\n裝置上的所有資料均保持不變。</string>
    <string name="osmand_cloud_delete_account_confirmation_descr">刪除 OsmAnd Cloud 帳號嗎？
\n
\n此動作無法還原。</string>
    <string name="osmand_cloud_delete_account_confirmation">刪除帳號？</string>
    <string name="action_cannot_be_undone">此動作無法還原。</string>
    <string name="osmand_cloud_deletion_secondary_devices_warning">次要裝置將從 OsmAnd Cloud 登出並失去對付費功能的存取權限。</string>
    <string name="osmand_cloud_deletion_account_warning">您的帳號與所有帳號詳細資訊都將會 %1$s</string>
    <string name="osmand_cloud_deletion_all_data_warning">所有來自 OsmAnd Cloud 的資料都將會 %1$s。裝置上的資料會維持不變。</string>
    <string name="osmand_cloud_deletion_subscriptions_warning">這不會取消您的 OsmAnd Pro 訂閱。</string>
    <string name="delete_account_warning">刪除 %1$s 帳號嗎？</string>
    <string name="shared_string_deleting">正在刪除</string>
    <string name="deleting_complete">刪除完成</string>
    <string name="delete_account">刪除帳號</string>
    <string name="backup_error_delete_account_email_match">電子郵件與登入使用者名稱並不相符</string>
    <string name="verify_account">驗證您的帳號</string>
    <string name="free_favorites_backup_description">在 OsmAnd Cloud 中註冊即可免費備份最愛與設定。</string>
    <string name="free_favorites_backup">免費最愛備份</string>
    <string name="get_osmand_cloud">取得 OsmAnd 雲端</string>
    <string name="free_account">免費帳號</string>
    <string name="folder_export_empty_error">沒有可匯出的內容，資料夾為空</string>
    <string name="release_4_5">• BLE/ANT+ 偵測器：重新設計了連線、寫入與檢視接收到的資料到 GPX 的流程
\n
\n • 免費備份最愛與設定到「OsmAnd Cloud」
\n
\n • 支援 3D 地形陰影的地形圖新格式
\n
\n • 軌跡管理：更新的使用者介面、新增排序、支援巢狀資料夾
\n
\n • Android Auto：用於存取最愛、軌跡與 POI 類別的新開始選單
\n
\n • 頂部/底部面板的一個小工具清單
\n
\n • 新的「鐵路」設定檔，用以計算鐵道路線
\n
\n • 等高線現在可以與任何「地圖來源」共同運作
\n
\n • 外部鍵盤預設動作的擴展清單
\n
\n • 自訂路線規劃檔案，新增選項以刪除或覆寫
\n
\n • 新增了「偏離路線時宣佈」選項
\n
\n • 開始畫面：新增選項以從檔案還原 OsmAnd 狀態
\n
\n • 在北美新增了「危險材料」類別卡車導航
\n
\n • 對步行路線規劃新增了「鐵索攀岩」路線規劃的支援
\n
\n • 新增用於路線難度分級的「CAI」等級
\n
\n • 修復了不同應用程式語言選擇的問題
\n
\n • 新增了主題化圖示的支援
\n
\n • OsmAnd Cloud：新增刪除帳號的選項
\n
\n • 無障礙功能：按鈕的觸控目標大小變更為 48 dp；修復了地圖使用者介面對螢幕閱讀程式可見的問題
\n
\n • 日語語音提示重新設計
\n
\n • 重新設計高度變化與坡度評估
\n
\n</string>
    <string name="routing_attr_allow_via_ferrata_description">配有固定纜繩、柱子、梯子與橋樑的山路。</string>
    <string name="routing_attr_allow_via_ferrata_name">山腰路線（鐵索攀岩）</string>
    <string name="free_settings_backup">免費設定備份</string>
    <string name="use_raster_sqlitedb_for_slope_hillshade">為地形陰影/斜率使用點陣 sqlitedb</string>
    <string name="cache_size">快取大小</string>
    <string name="shared_string_avoid">避免</string>
    <string name="may_be_used_if_there_is_shortcut">若有捷徑可以使用</string>
    <string name="routing_attr_hazmat_category_usa_1_name">炸藥</string>
    <string name="shared_string_class">分類</string>
    <string name="ltr_or_rtl_triple_combine_via_bold_point">%1$s • %2$s • %3$s</string>
    <string name="routing_attr_hazmat_category_usa_2_name">氣體</string>
    <string name="routing_attr_hazmat_category_usa_3_name">易燃液體</string>
    <string name="routing_attr_hazmat_category_usa_4_name">易燃固體</string>
    <string name="routing_attr_hazmat_category_usa_5_name">氧化劑與有機過氧化物</string>
    <string name="routing_attr_hazmat_category_usa_6_name">有毒與傳染性物質</string>
    <string name="routing_attr_hazmat_category_usa_7_name">放射性物質</string>
    <string name="routing_attr_hazmat_category_usa_8_name">腐蝕性物質</string>
    <string name="routing_attr_hazmat_category_usa_9_name">雜項</string>
    <string name="dangerous_goods_description">部份道路與隧道禁止運輸危險物品。</string>
    <string name="dangerous_goods">危險物品</string>
    <string name="free_ride">免費搭乘</string>
    <string name="shared_string_checked">已檢查</string>
    <string name="shared_string_not_checked">未檢查</string>
    <string name="rendering_value_caiScale_description">義大利人阿爾卑斯山俱樂部</string>
    <string name="rendering_value_caiScale_name">CAI</string>
    <string name="rendering_value_sacScale_description">瑞士阿爾卑斯山俱樂部</string>
    <string name="rendering_attr_alpineHiking_name">難度分類</string>
    <string name="rendering_attr_alpineHiking_description">路線的難度分類類型。</string>
    <string name="rendering_value_sacScale_name">SAC</string>
    <string name="write_bearing">寫入方位資訊</string>
    <string name="write_heading_description">錄製時將航向資訊儲存到每個軌跡點</string>
    <string name="write_heading">寫入航向資訊</string>
    <string name="write_bearing_description">錄製時將方位資訊儲存到每個軌跡點</string>
    <string name="feature_available_as_part_of_plan">%1$s 作為 %2$s 方案的一部分提供</string>
    <string name="shared_string_included">已包含</string>
    <string name="hillshade_slope">地形陰影、斜率</string>
    <string name="local_indexes_category_terrain">地形圖 (3D)</string>
    <string name="map_widget_glide_average_desc">顯示設定間隔的平均滑翔比。</string>
    <string name="map_widget_group_glide_ratio">滑翔比</string>
    <string name="map_widget_group_glide_desc">用來顯示目前旅程的目標滑翔比或平均滑翔比。</string>
    <string name="average_glide_ratio">平均滑翔比</string>
    <string name="map_widget_glide_target_desc">顯示到達目標點所需的滑翔比。</string>
    <string name="average_glide_time_interval_desc">指定滑翔平均的時間間隔。</string>
    <string name="glide_ratio_to_target">到目標的滑翔比</string>
    <string name="ltr_or_rtl_combine_via_colon_with_space">%1$s : %2$s</string>
    <string name="wheel_circumference">輪子週長</string>
    <string name="external_sensor_name_property_description">偵測器名稱</string>
    <string name="contact_us">聯絡我們</string>
    <string name="help_article_map_interact_with_map_name">與地圖互動</string>
    <string name="help_article_map_legend_nautical_map_name">航海圖地圖風格</string>
    <string name="help_article_map_legend_osmand_name">OsmAnd 地圖風格</string>
    <string name="help_article_map_legend_ski_map_name">滑雪地圖風格</string>
    <string name="help_article_map_map_context_menu_name">地圖內容選單</string>
    <string name="help_article_map_point_layers_on_map_name">地圖上的點位</string>
    <string name="help_article_map_raster_maps_name">點陣地圖 (線上/離線)</string>
    <string name="help_article_map_vector_maps_name">向量地圖 (地圖樣式)</string>
    <string name="help_article_navigation_car_play_name">CarPlay</string>
    <string name="help_article_navigation_auto_car_name">Android Auto</string>
    <string name="help_article_navigation_guidance_name">導航指引</string>
    <string name="help_article_navigation_guidance_map_during_navigation_name">導航時的地圖螢幕</string>
    <string name="help_article_navigation_guidance_voice_navigation_name">語音介面 / 通知</string>
    <string name="help_article_navigation_setup_gpx_navigation_name">經由路徑導航</string>
    <string name="help_article_navigation_setup_markers_navigation_name">經由標記導航</string>
    <string name="help_article_navigation_setup_route_details_name">路線詳情</string>
    <string name="help_article_plan_route_web_name">網路路徑規劃</string>
    <string name="help_article_purchases_android_name">Android 購買</string>
    <string name="help_article_purchases_giveaway_name">禮物</string>
    <string name="help_article_purchases_ios_name">iOS 購買</string>
    <string name="help_article_search_search_all_name">搜尋所有</string>
    <string name="help_article_search_search_coordinates_name">搜尋座標</string>
    <string name="help_article_search_search_poi_name">搜尋 POI</string>
    <string name="help_article_start_with_name">用 OsmAnd 開始</string>
    <string name="help_article_start_with_first_steps_name">第一步</string>
    <string name="help_article_start_with_main_menu_name">主要選單</string>
    <string name="help_article_widgets_markers_name">標記小工具</string>
    <string name="help_article_widgets_nav_widgets_name">導航小工具</string>
    <string name="help_article_widgets_radius_ruler_name">半徑尺規與尺規</string>
    <string name="open_issue_on_github">在 GitHub 上開啟議題</string>
    <string name="report_an_issues">回報問題</string>
    <string name="copy_build_version">複製建構版本</string>
    <string name="most_viewed">最多檢視</string>
    <string name="help_article_map_track_context_menu_name">軌跡選單內容</string>
    <string name="help_article_navigation_routing_name">路徑參數</string>
    <string name="help_article_navigation_routing_bicycle_based_routing_name">單車導航 (登山車)</string>
    <string name="help_article_map_tracks_on_map_name">軌跡與路徑</string>
    <string name="help_article_navigation_routing_boat_navigation_name">船隻導航</string>
    <string name="help_article_navigation_routing_brouter_name">BRouter</string>
    <string name="help_article_navigation_routing_car_based_routing_name">汽車路線（卡車、摩托車）</string>
    <string name="help_article_navigation_routing_direct_to_point_routing_name">直接到點路線規劃（船）</string>
    <string name="help_article_navigation_routing_horse_routing_name">騎馬路線</string>
    <string name="help_article_navigation_routing_moped_routing_name">輕便摩托車路線</string>
    <string name="help_article_navigation_setup_route_navigation_name">路線準備</string>
    <string name="help_article_plan_route_coordinate_input_name">座標輸入</string>
    <string name="help_article_troubleshooting_crash_logs_name">當機記錄</string>
    <string name="help_article_widgets_name">地圖小工具</string>
    <string name="help_article_widgets_info_widgets_name">資訊小工具</string>
    <string name="shared_string_setup">設定</string>
    <string name="telegram_chats_descr">加入我們的其中一個在地 Telegram 聊天室。</string>
    <string name="telegram_chats">Telegram 聊天室</string>
    <string name="github_discussion">GitHub 討論</string>
    <string name="open_issue_on_github_descr">問問題，建議功能</string>
    <string name="help_article_navigation_routing_online_routing_name">線上路線規劃</string>
    <string name="help_article_personal_name">我的資料</string>
    <string name="help_article_troubleshooting_general_name">一般</string>
    <string name="help_article_widgets_map_buttons_name">地圖按鈕</string>
    <string name="user_guide">使用者指南</string>
    <string name="free_versions_descr">下載並安裝免費的 OsmAnd 版本</string>
    <string name="help_article_navigation_routing_osmand_routing_name">關於 OsmAnd 路線</string>
    <string name="help_article_personal_import_export_name">匯入 / 匯出</string>
    <string name="help_article_troubleshooting_maps_data_name">地圖與資料</string>
    <string name="free_versions">免費版本</string>
    <string name="help_article_personal_profiles_name">設定檔 (設定)</string>
    <string name="help_article_plan_route_name">計畫路線</string>
    <string name="help_article_troubleshooting_track_recording_issues_name">軌跡錄製</string>
    <string name="about_osmand">關於 OsmAnd</string>
    <string name="help_article_navigation_routing_pedestrian_routing_name">行人導航</string>
    <string name="help_article_personal_storage_name">儲存空間</string>
    <string name="send_logcat_log_descr">詳細的紀錄檔</string>
    <string name="send_crash_log_descr">僅包含關於當機的資訊</string>
    <string name="help_article_navigation_routing_public_transport_navigation_name">大眾運輸導航</string>
    <string name="help_article_navigation_routing_ski_routing_name">滑雪導航</string>
    <string name="help_article_navigation_routing_straight_line_routing_name">直線導航 (飛行器)</string>
    <string name="help_article_navigation_routing_train_routing_name">火車導航</string>
    <string name="live_monitoring_adress_descr">使用參數語法指定網址：lat={0}、lon={1}、timestamp={2}、hdop={3}、altitude={4}、speed={5}、bearing={6}、 eta= {7}、etfa={8}、eda={9}、edfa={10}。</string>
    <string name="shared_string_temperature">溫度</string>
    <string name="release_4_6">• Android Auto：新增 3D 模式
\n
\n • 軌跡：引入了篩選條件與智慧型資料夾，改善了較大檔案的記憶體使用量
\n
\n • 強化的頂部與底部小工具面板以容納所有小工具
\n
\n • 改善的本機資源管理
\n
\n • 外部控制器的可自訂按鈕對應
\n
\n • 新的小工具：「滑翔比」與「太陽位置」
\n
\n • OsmAnd Cloud：現在可以存取已刪除的檔案
\n
\n • 使用新的對稱漸層強化坡度模式下的軌跡著色
\n
\n • 解決了透明狀態列的問題
\n
\n • 新增了對 ANT+ 溫度小工具的支援
\n
\n • 引入了「可用記憶體」小工具
\n
\n</string>
    <string name="sensor_temperature_desc">顯示來自偵測器的溫度</string>
    <string name="app_mode_baby_transport">嬰兒運輸</string>
    <string name="with_waypoints">有航點</string>
    <string name="track_filter_range_selected_format">%s - %s, %s</string>
    <string name="max_altitude">最大高度</string>
    <string name="track_filter_date_selected_format">%s - %s</string>
    <string name="app_mode_paragliding">飛行傘</string>
    <string name="filter_by_name">依名稱篩選</string>
    <string name="shared_string_reset_all">全部重設</string>
    <string name="filter_tracks_count">過濾條件：%d</string>
    <string name="app_mode_hang_gliding">滑翔翼</string>
    <string name="date_of_creation">建立日期</string>
    <string name="filter_screen_title">過濾條件</string>
    <string name="shared_string_cache">快取</string>
    <string name="widget_available_ram_desc">顯示分配給 OsmAnd 的可用記憶體。</string>
    <string name="sort_size_descending">大尺寸優先</string>
    <string name="delete_map">刪除地圖</string>
    <string name="standard_maps">標準地圖</string>
    <string name="shared_string_created">已建立</string>
    <string name="wikipedia_and_travel_maps">維基百科與旅行地圖</string>
    <string name="rendering_styles">繪製樣式</string>
    <string name="sort_country_name_ascending">國家名稱：A – Z</string>
    <string name="weather_online">線上天氣</string>
    <string name="shared_string_show_icon">顯示圖示</string>
    <string name="map_is_up_to_date">%1$s 地圖已為最新。</string>
    <string name="sort_size_ascending">小尺寸優先</string>
    <string name="widget_available_ram">可用 RAM</string>
    <string name="terrain_maps">地形圖</string>
    <string name="sort_country_name_descending">國家名稱：Z – A</string>
    <string name="delete_map_description">刪除 %1$s 地圖嗎？</string>
    <string name="maps_and_resources">地圖與資源</string>
    <string name="smart_folder_name_present">這樣的 Smart Folder 已存在</string>
    <string name="smart_folder_saved">已儲存 Smart Folder</string>
    <string name="add_smart_folder">新增智慧型資料夾</string>
    <string name="empty_name">空名稱</string>
    <string name="edit_filter">編輯篩選條件</string>
    <string name="save_as_smart_folder">另存為智慧型資料夾</string>
    <string name="delete_smart_folder_dialog_message">這將會移除智慧型資料夾「%1$s」。（不會刪除任何軌跡。）</string>
    <string name="empty_smart_folder_title">沒有相符的軌跡</string>
    <string name="empty_smart_folder_description">相符的軌跡會出現在此</string>
    <string name="configure_filter">設定篩選條件</string>
    <string name="no_config_smart_folder_title">未設定</string>
    <string name="discard_filter_changes">放棄篩選條件變更</string>
    <string name="shared_string_loading">正在載入</string>
    <string name="discard_filter_changes_prompt">重設所有篩選條件嗎？</string>
    <string name="no_config_smart_folder_description">智慧型資料夾允許透過套用的篩選條件對軌跡分組</string>
    <string name="loading_tracks">正在重新載入軌跡</string>
    <string name="searching_matching_tracks">搜尋所有相符的軌跡</string>
    <plurals name="tracks">
        <item quantity="other">%1$d（%2$d 個軌跡）</item>
    </plurals>
    <string name="cloud_trash_clear_confirmation">永久刪除垃圾桶中的所有項目嗎？</string>
    <string name="restore_from_trash">從回收桶還原</string>
    <string name="delete_all_items">刪除所有項目</string>
    <string name="trash_is_empty_banner_desc">從 OsmAnd Cloud 移除的檔案將在%1$s天後在此處可用。</string>
    <string name="delete_trash_item_confirmation_desc">永久刪除「%1$s」嗎？</string>
    <string name="shared_string_empty_trash">清空回收桶</string>
    <string name="shared_string_delete_immediately">立刻刪除</string>
    <string name="shared_string_is_deleted">%1$s 已刪除。</string>
    <string name="cloud_item_restored">%1$s 已還原至雲端。</string>
    <string name="trash_alert_card_desc">回收桶中的項目將在%1$s天後刪除。</string>
    <string name="trash_is_empty">回收桶是空的</string>
    <string name="shared_string_trash">回收桶</string>
    <string name="shared_string_delete_item">刪除項目</string>
    <string name="root_folder">根資料夾</string>
    <string name="shared_string_rows">列</string>
    <string name="all_folders">所有資料夾</string>
    <string name="shared_string_show_less">顯示較少</string>
    <string name="folder">資料夾</string>
    <string name="not_specified">未指定</string>
    <string name="key_event_action_zoom_in">放大</string>
    <string name="enable_to_use_external_input_device">啟用以讓 OsmAnd 使用外部輸入裝置</string>
    <string name="key_event_action_change_map_orientation">變更地圖方向</string>
    <string name="key_event_action_previous_app_profile">上一個應用程式設定檔</string>
    <string name="show_toast_about_key_pressed">顯示關於按下鍵的浮動式訊息</string>
    <string name="key_event_action_move_left">向左移動</string>
    <string name="press_button_to_link_with_action">在您的裝置上按下按鈕以將其分配給動作：%1$s</string>
    <string name="key_event_action_move_right">向右移動</string>
    <string name="shared_string_button">按鈕</string>
    <string name="key_event_action_next_app_profile">下一個應用程式設定檔</string>
    <string name="change_key_binding">變更按鍵綁定</string>
    <string name="key_event_action_take_media_note">記下媒體附註</string>
    <string name="key_event_action_activity_back_pressed">按下返回活動</string>
    <string name="key_event_action_emit_navigation_hint">發出導航提示</string>
    <string name="remove_type_q">移除「%1$s」類型嗎？</string>
    <string name="shared_string_action">動作</string>
    <string name="add_new_type">新增類型</string>
    <string name="key_event_action_move_up">向上移動</string>
    <string name="key_event_action_open_search_view">開啟搜尋檢視</string>
    <string name="key_event_action_zoom_out">縮小</string>
    <string name="key_event_action_toggle_drower">顯示/隱藏側邊選單</string>
    <string name="key_is_already_assigned_error">「%1$s」鍵已被分配給動作：「%2$s」</string>
    <string name="key_event_action_open_navigation_view">開啟導航檢視</string>
    <string name="external_input_device_title">外部輸入裝置</string>
    <string name="key_bindings">按鍵綁定</string>
    <string name="key_event_action_move_to_my_location">移動到我的位置</string>
    <string name="key_event_category_map_interactions">地圖互動</string>
    <string name="key_event_action_move_down">向下移動</string>
    <string name="key_event_action_open_wunderlinq_datagrid">開啟 WunderLINQ Datagrid</string>
    <string name="key_event_category_actions">動作</string>
    <string name="deletion_error">刪除錯誤</string>
    <string name="change_button">變更按鈕</string>
    <string name="download_to_device">下載到裝置</string>
    <string name="remove_widget_first">請先移除小工具</string>
    <string name="add_row">新增列</string>
    <string name="discard_changes_prompt">放棄變更嗎？</string>
    <string name="row_number">列 %1$s</string>
    <string name="tripltek_promo">Tripltek 促銷%1$s個月</string>
    <string name="tripltek_promo_description">免費使用無限地圖下載、3D 地形陰影等功能%1$s個月</string>
    <string name="see_all_plans">檢視所有方案</string>
    <string name="key_assignments">按鍵分配</string>
    <string name="clear_key_assignment">清除按鍵分配</string>
    <string name="clear_key_assignment_desc">選定的按鍵繫結將被清除並設定為「無」。</string>
    <string name="topography_maps">地形圖</string>
    <string name="reset_key_assignments_desc">所選類型的所有按鍵分配都將被移除。</string>
    <string name="shared_string_reassign">重新分配</string>
    <string name="reset_key_assignments">重設按鍵分配</string>
    <string name="target_elevation">目標海拔</string>
    <string name="shared_string_eta">預計到達時間</string>
    <string name="rendering_attr_showToll_name">顯示通行費限制</string>
    <string name="rendering_attr_showToll_description">顯示道路通行費限制</string>
    <string name="lang_zh_hans">簡體中文</string>
    <string name="lang_zh_hant">正體中文</string>
    <string name="zoom_non_animated">非動畫縮放</string>
    <string name="zoom_animated">動畫縮放</string>
    <string name="button_already_assigned_to_this_action">按鈕已分配給此動作。</string>
    <string name="key_assignments_already_cleared_message">所有按鍵分配都已清除</string>
    <string name="add_new_button">新增按鈕</string>
    <string name="use_v1_auto_zoom">單獨自動縮放（舊版本）</string>
    <string name="shared_string_next_event">下次事件</string>
    <string name="map_widget_sun_position">太陽位置</string>
    <string name="map_widget_sun_position_desc">顯示到日出或日落之前的時間。</string>
    <string name="previous_row_has_complex_widget">上一列有複雜的小工具</string>
    <string name="complex_widget_alert">%1$s 小工具只能放在自己的列上。</string>
    <string name="precise_distance_numbers">精確的距離數字</string>
    <string name="any_connected">任何已連線</string>
    <string name="any_connected_with_device">任何已連結的：%s</string>
    <string name="shared_string_road_maps">道路地圖</string>
    <string name="shared_string_all_tracks">所有軌跡</string>
    <string name="shared_string_license">授權條款</string>
    <string name="shared_string_link">連結</string>
    <string name="shared_string_copyright">著作權</string>
    <string name="shared_string_author">作者</string>
    <string name="ltr_or_rtl_combine_with_brackets">%1$s (%2$s)</string>
    <string name="shared_string_extensions">擴充套件</string>
    <string name="battery_optimization_banner_content">Android 電池最佳化可能導致錄製的軌跡出現空白或不準確。</string>
    <string name="dont_ask_anymore">不再詢問</string>
    <string name="battery_optimization_settings">電池最佳化設定</string>
    <string name="battery_optimization_desc">Android 中的電池最佳化可能導致錄製的軌跡出現空白或不準確。
\n
\n若您遇到這些問題，可以試試看將電池使用改為「無限制」</string>
    <string name="battery_optimization">電池最佳化</string>
    <string name="max_sensor_heartrate">最大心率</string>
    <string name="avg_sensor_heartrate">平均心率</string>
    <string name="max_sensor_cadence">腳踏車最大踏頻</string>
    <string name="avg_sensor_cadence">腳踏車平均踏頻</string>
    <string name="max_sensor_bycicle_power">腳踏車最大功率</string>
    <string name="avg_sensor_bycicle_power">腳踏車平均功率</string>
    <string name="max_sensor_speed">最大感應器速度</string>
    <string name="avg_sensor_speed">平均感應器速度</string>
    <string name="max_sensor_temperature">最大溫度</string>
    <string name="avg_sensor_temperature">平均溫度</string>
    <string name="shared_string_keywords">關鍵字</string>
    <string name="sort_subfolders">排序子資料夾</string>
    <string name="shared_string_activity">活動</string>
    <string name="shared_string_additional">附加</string>
    <string name="sorted_sufolders_toast">「%1$s」中的子資料夾排序依據：「%2$s」</string>
    <string name="custom_buttons">自訂按鈕</string>
    <string name="custom_map_button_name_present">如此按鈕已存在</string>
    <string name="add_button">新增按鈕</string>
    <string name="special_routing_cpp">特殊路線規劃類型</string>
    <string name="default_buttons">預設按鈕</string>
    <string name="speed_limit_warning">速限警告</string>
    <string name="when_exceeded">當超過時</string>
    <string name="speedometer_description">透過 GPS 回報顯示您目前的速度</string>
    <string name="shared_string_speedometer">速度表</string>
    <string name="shared_string_limit">限制</string>
    <string name="help_article_setup_a_route_name">設定路線</string>
    <string name="rendering_attr_padusDisplayMode_description">按進入類型或管理者名稱</string>
    <string name="rendering_value_access_name">按進入類型</string>
    <string name="rendering_value_managerName_name">按管理者名稱</string>
    <string name="rendering_attr_padusHideBoundaries_name">隱藏公有地邊界</string>
    <string name="rendering_attr_padusHideBoundaries_description">隱藏公有地邊界但保留區域</string>
    <string name="rendering_attr_padusDisplayMode_name">公有地顯示模式</string>
    <string name="routing_type_a_star_classic">A* 經典</string>
    <string name="auto_zoom_smooth">平順</string>
    <string name="auto_zoom_discrete">分離</string>
    <string name="auto_zoom">自動縮放</string>
    <string name="java_safe">Java（安全）</string>
    <string name="gpx_approximation">GPX 近似</string>
    <string name="routing_type">路線規劃類型</string>
    <string name="routing_type_a_star_2_phase">A* 2-相</string>
    <string name="shared_sting_all_colors">所有顏色</string>
    <string name="lang_ta_in">泰米爾語（印度）</string>
    <string name="release_4_7">• 與 Android Auto 相容的新「速度計」小工具
\n
\n • 透過新增多個「快速操作」按鈕來設定地圖畫面
\n
\n • 改善圖表中資料的可讀性
\n
\n • 新增了按軌跡的感應器資料過濾功能
\n
\n • 改善的軌跡群組外觀自訂
\n
\n • 新增了對其他 GPX 標籤的支援
\n
\n • 自訂「導航期間的距離」：在精確數字或四捨五入數字之間進行選擇
\n
\n • 用於軌跡選擇的統一使用者介面
\n
\n • OpenStreetMap 登入已切換至 OAuth 2.0
\n
\n</string>
    <string name="precise">精確</string>
    <string name="distance_during_navigation_description">選擇距離資訊在導航小工具中的顯示方式（到點的距離、下一個轉彎、車道）。
\n
\n選擇「%1$s」以取得準確的數字，或選擇「%2$s」以提高可讀性。</string>
    <string name="distance_during_navigation">導航時的距離</string>
    <string name="round_up">大約</string>
    <string name="upload_local_versions">上傳本機版本</string>
    <string name="download_cloud_versions">下載雲端版本</string>
    <string name="map_widget_map_scale">地圖比例尺</string>
    <string name="unchanged_parameter_summary">每個軌跡都會保留自己的參數。</string>
    <string name="shared_string_unchanged">未變更</string>
    <string name="gpx_approximation_cpp">以路徑規劃為基礎 (C++)</string>
    <string name="gpx_approximation_java">以路徑規劃為基礎 (Java)</string>
    <string name="gpx_approximation_geo_java">以幾何為基礎（Java，快速）</string>
    <string name="fix_north_up_descr">請勿在北方向上的地圖中使用手勢旋轉地圖</string>
    <string name="fix_north_up">啟用固定北方向上</string>
    <string name="change_default_appearance_confirmation">變更 %1$s 的預設外觀？</string>
    <string name="use_3d_track_visualization">3D 視覺化</string>
    <string name="change_default_tracks_appearance_confirmation">套用變更到資料夾中既有的軌跡或是僅套用到新的？</string>
    <string name="shared_string_changes">變更</string>
    <string name="apply_only_to_new">僅套用到新的</string>
    <string name="release_4_8">• 新的地形著色選項「海拔」
\n
\n • 地形、軌跡與路線的自訂調色板
\n
\n • 位置圖示的 3D 變體
\n
\n • 現在可以將快速動作分配給外接鍵盤
\n
\n • 天氣：更新使用者介面，新增風的動畫
\n
\n • 3D 軌跡改進：新的視覺化與著色選項
\n
\n • 地圖上旅遊路線的更多選擇
\n
\n • 新增應用程式佈景主題選項以遵循地圖模式
\n
\n • 修復了軌跡統計、排序與搜尋
\n
\n • OSM 編輯：已刪除帳號/密碼授權方法
\n
\n • 從 Android 14 開始切換至系統 Sharesheet
\n
\n</string>
    <string name="shared_string_scale">比例尺</string>
    <string name="vertical_exaggeration">垂直誇大</string>
    <string name="relief_3d_download_description">需要額外的地圖才能在地圖上檢視地形。</string>
    <string name="vertical_exaggeration_description">透過變更比例尺的值，您可以強調 3D 地形。</string>
    <string name="use_terrain_maps">使用地形圖</string>
    <string name="use_nearby_roads_summary">使用離線地圖尋找附近的道路與相對高度資料。可以調整軌跡幾何形狀。</string>
    <string name="use_nearby_roads">使用附近的道路</string>
    <string name="delete_actions_button_confirmation">您確定要刪除「%1$s」以及所有新增的動作嗎？</string>
    <string name="delete_actions_button">刪除按鈕</string>
    <string name="use_terrain_maps_summary">使用地形圖取得相對高度資料。軌跡幾何形狀保持不變。</string>
    <string name="shared_string_osm_id">OSM ID</string>
    <string name="retrieve_elevation_data_summary">OsmAnd 可以從附近的道路或地形圖擷取相對高度資料。</string>
    <string name="required_maps">所需的地圖</string>
    <string name="missing_maps_header">缺少或過時的地圖</string>
    <string name="maps_that_also_be_used">將要使用的地圖：%1$s</string>
    <string name="getting_list_of_required_maps">取得所需地圖的清單……</string>
    <string name="required_maps_calculate_online_summary">缺少的地圖清單是以直線路線為基礎。為了取得準確的地圖清單，OsmAnd 可以線上預先計算您的路線。</string>
    <string name="missing_maps_description">此路線所需的一些離線地圖遺失或非最新。請下載貨更新這些地圖。</string>
    <string name="route_line_use_coloring_speed">路線根據移動速度著色。</string>
    <string name="route_line_use_coloring_altitude">路線根據海拔高度著色。</string>
    <string name="visualized_by">視覺化方式</string>
    <string name="wall_color">牆壁顏色</string>
    <string name="track_line">軌跡線</string>
    <string name="fixed_height">固定高度</string>
    <string name="downward_gradient">向下斜率</string>
    <string name="upward_gradient">向上斜率</string>
    <string name="top">頂部</string>
    <string name="bottom">底部</string>
    <string name="top_and_bottom">頂部與底部</string>
    <string name="title_3d_track">3D 軌跡</string>
    <string name="explore_3d_track_description">以互動式 3D 方式探索軌跡！在地圖上直接視覺化高度、速度等。</string>
    <string name="gpx_approximation_geo_cpp">以幾何為基礎（C++，快速）</string>
    <string name="track_vertical_exaggeration_description">透過變更比例值，您可以變更 3D 軌跡高度。</string>
    <string name="allow_display_on_top">允許顯示在頂部</string>
    <string name="allow_display_on_top_description">允許在彼此之上顯示地圖文字</string>
    <string name="show_debug_info">顯示除錯資訊</string>
    <string name="show_debug_info_description">顯示關於每個地圖文字位置的圖形資訊</string>
    <string name="map_text">地圖文字</string>
    <string name="routing_attr_avoid_cobblestone_name">避免鵝卵石</string>
    <string name="routing_attr_avoid_cobblestone_description">避免鵝卵石</string>
    <string name="steps_per_minute_unit">步數每分鐘</string>
    <string name="disable_map_layers_descr">停用向量地圖上的所有地圖圖層（需要重新啟動）。</string>
    <string name="disable_map_layers">停用地圖圖層</string>
    <string name="height_legend_description">海拔顏色圖用於視覺化地形。</string>
    <string name="change_terrain_color_scheme">變更地形配色方案</string>
    <string name="play_weather_forecast">播放天氣預報</string>
    <string name="travel_topics">旅遊話題</string>
    <string name="wall_height">牆的高度</string>
    <string name="rendering_value_dark_orange_name">深橘色</string>
    <string name="clear_all_key_shortcuts_summary">將會移除所選類型的所有按鍵分配。</string>
    <string name="shared_string_key">鍵</string>
    <string name="assigned_keys">分配按鍵</string>
    <string name="clear_all_key_shortcuts">清除所有快捷鍵</string>
    <string name="no_assigned_keys_desc">選擇一個操作並透過點擊「新增」按鈕分配一個鍵。</string>
    <string name="new_key_assignment">分配新按鍵</string>
    <string name="key_assignment_add_action">新增動作</string>
    <string name="clear_key_assignment_summary">將會清除所選動作的按鍵分配。</string>
    <string name="no_assigned_keys">沒有分配的按鍵</string>
    <string name="key_name_pattern">按鍵「%1$s」</string>
    <string name="key_assignment_add_key">新增鍵</string>
    <string name="action_icon">動作圖示</string>
    <string name="user_palette">使用者調色板</string>
    <string name="shared_string_colors">顏色</string>
    <string name="backup_error_failed_to_transfer_file">無法傳輸檔案。</string>
    <string name="contact_support_retry">再試一次或聯絡客服</string>
    <string name="missing_maps_ignore_details">已下載的地圖涵蓋了您的路線嗎？若您熟悉該區域，請使用它們來導航。</string>
    <string name="missing_maps_ignore">使用已下載的地圖</string>
    <string name="daynight_mode_app_theme_summary">地圖的顯示與應用程式的整體主題一致，白天模式適用於淺色主題，夜間模式適用於深色主題</string>
    <string name="daynight_mode_sunrise_sunset_summary">根據當地日出與日落的時間自動切換日間與夜間主題。</string>
    <string name="daynight_mode_sensor_summary">使用裝置的光感測器根據環境光線在深淺主題之間切換。</string>
    <string name="daynight_mode_day_summary">一律以淺色主題顯示地圖，非常適合白天的可讀性。</string>
    <string name="daynight_mode_app_theme">應用程式佈景主題</string>
    <string name="key_event_action_continuous_zoom_out">連續縮小</string>
    <string name="key_event_action_continuous_zoom_in">連續放大</string>
    <string name="remove_key_assignment_summary">選定動作的按鍵分配將被移除。</string>
    <string name="remove_key_assignment">移除按鍵分配</string>
    <string name="map_settings_weather_wind_animation">風動畫</string>
    <string name="tomorrow">明天</string>
    <string name="data_source">資料來源</string>
    <string name="weather_data_sources_prompt">OsmAnd 提供來自兩個來源的天氣資料：</string>
    <string name="weather_source_ecmwf_description">歐洲中期天氣預報中心</string>
    <string name="weather_source_GFS_description">國家環境預報中心的全球預報系統</string>
    <string name="weather_source_ecmwf_title">ECMWF</string>
    <string name="weather_source_GFS_title">GFS</string>
    <string name="daynight_mode_night_summary">一律以深色主題顯示地圖，適合夜間或低光源條件。</string>
    <string name="shared_string_modify">修改</string>
    <string name="quick_action_destination">目的地</string>
    <string name="quick_action_move_map_left">地圖向左</string>
    <string name="quick_action_move_map_down">地圖向下</string>
    <string name="quick_action_location_by_gpx">GPX 定位</string>
    <string name="quick_action_move_map_right">地圖向右</string>
    <string name="quick_action_move_map_up">地圖向上</string>
    <string name="quick_action_next_app_profile">應用程式設定檔到下一個</string>
    <string name="shared_string_set">設定</string>
    <string name="app_profile">應用程式設定檔</string>
    <string name="shared_string_replace">取代</string>
    <string name="quick_action_display_position_in_center">顯示位置一律置中</string>
    <string name="quick_action_terrain_color_scheme">地形配色方案</string>
    <string name="quick_action_directions_from">起始點</string>
    <string name="quick_action_to_my_location">到我的位置</string>
    <string name="quick_action_new_route">新路線</string>
    <string name="quick_action_previous_app_profile">應用程式設定檔到上一個</string>
    <string name="shared_string_create">建立</string>
    <string name="shared_string_simulate">模擬</string>
    <string name="quick_action_terrain">地形著色類型</string>
    <string name="quick_action_first_intermediate">第一中繼</string>
    <string name="quick_action_audio_note">音訊註記</string>
    <string name="quick_action_video_note">視訊註記</string>
    <string name="quick_action_photo_note">照片註記</string>
    <string name="quick_action_track_waypoint">軌跡航點</string>
    <string name="quick_action_parking_place">停車位</string>
    <string name="quick_action_verb_show_hide">顯示/隱藏</string>
    <string name="quick_action_verb_pause_resume">暫停/復原</string>
    <string name="quick_action_verb_turn_on_off">開啟/關閉</string>
    <string name="quick_action_verb_start_stop">開始/停止</string>
    <string name="weather_screen">天氣畫面</string>
    <string name="quick_action_map_underlay">底層</string>
    <string name="quick_action_map_overlay">覆蓋層</string>
    <string name="quick_action_remove_next_destination">下一個目的地點</string>
    <string name="quick_action_map_style">地圖樣式</string>
    <string name="rendering_avg_info">繪製統計（1 / 5 / 15 分鐘平均）</string>
    <string name="energy_avg_info">能源統計（1 / 5 /15 分鐘平均）</string>
    <string name="energy_avg_info_description">每分鐘電池電量：%1$s
\n能源消耗 (mAh)：%2$s</string>
    <string name="rendering_avg_info_description">最後一千個影格的 FPS：%1$s
\nCPU 基本：%2$s
\nGPU 1k：%3$s
\n閒置 1k：%4$s</string>
    <string name="choose_map_orientation">選擇地圖方向</string>
    <string name="shared_string_all_icons">所有圖示</string>
    <string name="profile_icon">設定檔圖示</string>
    <string name="navigation_position_icon_summary">當您導航或移動時顯示的圖示。</string>
    <string name="navigation_position_icon">導航位置圖示</string>
    <string name="resting_position_icon_summary">當您不動時顯示的圖示。</string>
    <string name="resting_position_icon">休息位置圖示</string>
    <string name="rendering_value_pale_name">灰白</string>
    <string name="navigation_position">導航位置</string>
    <string name="resting_navigation_position">暫停與導航位置</string>
    <string name="view_angle_description">為您目前面對的方向顯示錐形區域</string>
    <string name="view_angle">檢視角度</string>
    <string name="location_radius_description">顯示代表您目前位置準確度的圓形區域</string>
    <string name="location_radius">定位半徑</string>
    <string name="rendering_avg_info_details">最近一千個影格的 FPS：%1$s
\nCPU（圖磚）：%2$s
\nCPU（閒置時間）：%3$s
\nCPU（等待 GPU）%4$s</string>
    <string name="resting_position">暫停位置</string>
    <string name="auto_25_chars_route_kr">靠右</string>
    <string name="auto_25_chars_route_tr">右轉</string>
    <string name="auto_25_chars_route_tshr">向右急轉</string>
    <string name="auto_25_chars_route_tslr">稍向右轉</string>
    <string name="auto_25_chars_route_tl">左轉</string>
    <string name="auto_25_chars_route_tshl">向左急轉</string>
    <string name="auto_25_chars_route_tsll">稍向左轉</string>
    <string name="auto_25_chars_route_tu">迴轉</string>
    <string name="auto_25_chars_route_kl">靠左</string>
    <string name="driving_region_uk">英國及類似國家</string>
    <string name="driving_region_india">印度</string>
<<<<<<< HEAD
=======
    <string name="ask_every_time">每次都詢問</string>
    <string name="detailed_track_guidance">詳細的軌跡引導</string>
    <string name="detailed_track_guidance_description">OsmAnd 會將您的軌跡與附近的道路貼齊，以提供強化的路線導航。</string>
    <string name="quick_action_routes_summary">用來在地圖上顯示或隱藏 %1$s 的開關。</string>
    <string name="hugerock_promo">%1$s 個月的 Hugerock 促銷</string>
    <string name="hugerock_promo_description">%1$s 個月的免費使用功能，包含無限制的地圖下載、3D 地形等</string>
    <string name="shared_string_automatically">自動</string>
>>>>>>> 726b21f0
</resources><|MERGE_RESOLUTION|>--- conflicted
+++ resolved
@@ -5835,8 +5835,6 @@
     <string name="auto_25_chars_route_kl">靠左</string>
     <string name="driving_region_uk">英國及類似國家</string>
     <string name="driving_region_india">印度</string>
-<<<<<<< HEAD
-=======
     <string name="ask_every_time">每次都詢問</string>
     <string name="detailed_track_guidance">詳細的軌跡引導</string>
     <string name="detailed_track_guidance_description">OsmAnd 會將您的軌跡與附近的道路貼齊，以提供強化的路線導航。</string>
@@ -5844,5 +5842,4 @@
     <string name="hugerock_promo">%1$s 個月的 Hugerock 促銷</string>
     <string name="hugerock_promo_description">%1$s 個月的免費使用功能，包含無限制的地圖下載、3D 地形等</string>
     <string name="shared_string_automatically">自動</string>
->>>>>>> 726b21f0
 </resources>