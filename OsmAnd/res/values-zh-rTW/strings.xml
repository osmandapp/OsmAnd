<?xml version="1.0" encoding="utf-8"?>
<resources>
    <string name="rendering_attr_roadColors_description">選擇道路的色彩調配：</string>
    <string name="rendering_attr_roadColors_name">道路的色彩調配</string>
    <string name="map_widget_show_destination_arrow">顯示目的地方向</string>
    <string name="enable_plugin_monitoring_services">啟用「旅程錄製」外掛元件，以使用位置日誌服務（GPX 記錄，線上追蹤）</string>
    <string name="non_optimal_route_calculation">預估過遠的距離，可能不是最佳的路線</string>
    <string name="gps_not_available">請在設定中啟用 GPS</string>
    <string name="map_widget_monitoring_services">日誌記錄服務</string>
    <string name="no_route">沒有路線</string>
    <string name="delete_target_point">移除目的地</string>
    <string name="target_point">目的地 %1$s</string>
    <string name="intermediate_point">中轉地點 %1$s</string>
    <string name="context_menu_item_last_intermediate_point">增加為最後一個中轉地點</string>
    <string name="context_menu_item_first_intermediate_point">增加為第一個中轉地點</string>
    <string name="add_as_last_destination_point">增加為最後一個中轉地點</string>
    <string name="add_as_first_destination_point">增加為第一個中轉地點</string>
    <string name="replace_destination_point">替換目的地</string>
    <string name="new_destination_point_dialog">您已經設定了一個目的地：</string>
    <string name="shared_string_target_points">目的地</string>
    <string name="intermediate_point_too_far">中轉地點 %1$s 離最近的道路太遠。</string>
    <string name="arrived_at_intermediate_point">已經抵達中轉地點</string>
    <string name="context_menu_item_intermediate_point">新增為中轉地點</string>
    <string name="map_widget_intermediate_distance">中轉地點</string>
    <string name="ending_point_too_far">結束標點離最近的道路太遠。</string>
    <string name="add_tag">增加旗標</string>
    <string name="btn_advanced_mode">進階模式…</string>
    <string name="poi_filter_parking">停車場</string>
    <string name="poi_filter_emergency">緊急救助</string>
    <string name="poi_filter_public_transport">公共交通</string>
    <string name="poi_filter_entertainment">娛樂</string>
    <string name="poi_filter_accomodation">住宿</string>
    <string name="poi_filter_restaurants">餐廳</string>
    <string name="poi_filter_sightseeing">景區</string>
    <string name="poi_filter_car_aid">汽車維修</string>
    <string name="poi_filter_food_shop">食品店</string>
    <string name="poi_filter_for_tourists">旅遊點</string>
    <string name="poi_filter_fuel">加油站</string>
    <string name="show_warnings_title">顯示警示…</string>
    <string name="show_warnings_descr">設定交通警示（速限、強制停車、減速丘、隧道）、測速照相警示、車道資訊。</string>
    <string name="use_compass_navigation_descr">使用電子羅盤的地圖，正北朝上。</string>
    <string name="use_compass_navigation">使用電子羅盤</string>
    <string name="avoid_motorway">避開高速公路</string>
    <string name="auto_zoom_map_descr">依據您的速度去縮放級別(當地圖與目前位置同步時)。</string>
    <string name="auto_zoom_map">自動縮放地圖</string>
    <string name="snap_to_road">對齊道路</string>
    <string name="osmand_short_description_80_chars">離線與線上的 OSM 地圖用於全球行動地圖檢視與導航</string>
    <string name="osmand_long_description_1000_chars">OsmAnd (OSM Automated Navigation Directions)
\n
\nOsmAnd 是開放程式碼的軟體導航應用程式，存取各式各樣的全球性 OSM 資料。所有圖資（向量圖或地圖圖磚）均可存放於手機的記憶卡上，還可使用離線與線上圖資導航，包含轉向建議的語音導航。
\n
\n部份主要功能：
\n- 完整的離線功能（將下載的向量圖或地圖圖磚存放於裝置儲存空間）
\n- 提供細緻的全球離線向量圖資
\n- 直接從應用程式下載各國或區域圖資
\n- 可以疊加多個地圖圖層，例如 GPX 或導航軌跡、興趣點、最愛、大眾運輸站點、具有可自訂透明度的附加地圖、等高線/地形陰影/坡度等地形特徵
\n- 離線查詢地址、場所(POI)
\n- 中程距離的離線導航
\n- 汽車、自行車、步行模式有多種選項：
\n- 自動日夜模式切換
\n- 可依據速度選擇地圖縮放
\n- 根據羅盤或行進方向進行地圖對齊
\n- 車道引導、速限顯示、使用真人語音或文字轉語音
\n
\n這個 OsmAnd 免費版的限制：
\n- 地圖下載次數有限制
\n- 沒有離線維基百科 POI 的存取
\n
\nOsmAnd 正在積極開發，專案也持續的發展，依賴資金捐助以用於開發和測試新的功能。請考慮購買 OsmAnd+ 或是資助特定的新功能，又或在 https://osmand.net 網站上捐款。</string>
    <string name="osmand_plus_short_description_80_chars">將離線與線上的 OSM 地圖，用在全球行動地圖檢視和導航</string>
    <string name="osmand_plus_long_description_1000_chars">OsmAnd+ (OSM Automated Navigation Directions)
\n
\nOsmAnd+ 是開放原始碼的導航應用程式，存取各式各樣的全球性 OSM 資料。所有圖資（向量圖或地圖圖磚）均可存放於手機的記憶卡上，還可使用離線與線上圖資導航，包含轉向建議的語音導航。
\n
\nOsmAnd+ 是 OsmAnd 的付費版本，透過購買這個應用程式來資助開發新功能，並收到最新的更新。
\n
\n一些主要的功能：
\n- 完整離線功能（存放下載的向量圖或地圖圖磚於裝置儲存空間）
\n- 全球離線向量圖資
\n- 直接由手機下載各國或區域圖資
\n- 可以疊加多個地圖圖層，例如 GPX 或導航軌跡、興趣點、最愛、大眾運輸站點、具有可自訂透明度的附加地圖、等高線/地形陰影/坡度等地形特徵
\n
\n- 離線查詢地址、場所(POI)
\n- 中程距離的離線路線
\n- 汽車、自行車、步行模式有多種選項：
\n- 自動日夜模式切換
\n- 可依據速度選擇地圖縮放
\n- 根據羅盤或行進方向進行地圖對齊
\n- 車道引導、速限顯示、使用真人語音或文字轉語音
\n</string>
    <string name="filterpoi_activity">建立 POI 篩選</string>
    <string name="recalculate_route_to_your_location">交通模式：</string>
    <string name="select_navigation_mode">交通模式：</string>
    <string name="day_night_info_description">日出：%1$s \n日落：%2$s</string>
    <string name="day_night_info">日/夜資訊</string>
    <string name="map_widget_vector_attributes">繪製屬性</string>
    <string name="map_widget_renderer">地圖樣式</string>
    <string name="layer_map_appearance">組態螢幕顯示</string>
    <string name="show_lanes">車道</string>
    <string name="avoid_unpaved">不要無鋪面道路</string>
    <string name="avoid_ferries">避開渡輪</string>
    <string name="avoid_in_routing_title">避開…</string>
    <string name="map_widget_fluorescent">螢光導航路線</string>
    <string name="map_widget_show_ruler">比例尺</string>
    <string name="map_widget_view_direction">目視方向</string>
    <string name="map_widget_transparent">透明小工具</string>
    <string name="bg_service_sleep_mode_off">運行\n 應用程式在背景運轉</string>
    <string name="bg_service_sleep_mode_on">停止\n在背景執行</string>
    <string name="int_continuosly">連續</string>
    <string name="screen_is_locked">輕點鎖的圖示以解鎖</string>
    <string name="map_widget_top_text">街道名稱</string>
    <string name="map_widget_config">組態螢幕顯示</string>
    <string name="map_widget_back_to_loc">目前位置</string>
    <string name="map_widget_lock_screen">鎖定</string>
    <string name="map_widget_compass">指南針</string>
    <string name="map_widget_reset">恢復預設</string>
    <string name="map_widget_parking">停車場</string>
    <string name="map_widget_time">剩餘時間</string>
    <string name="map_widget_next_turn">下個轉彎</string>
    <string name="map_widget_next_turn_small">下個轉彎(小)</string>
    <string name="map_widget_next_next_turn">第二個轉彎</string>
    <string name="map_widget_mini_route">迷你導航路線圖</string>
    <string name="bg_service_screen_lock">鎖定</string>
    <string name="bg_service_screen_unlock">解鎖</string>
    <string name="bg_service_screen_lock_toast">螢幕已鎖</string>
    <string name="bg_service_interval">設定喚醒間隔：</string>
    <string name="show_cameras">測速照相</string>
    <string name="show_traffic_warnings">交通狀況警示</string>
    <string name="avoid_toll_roads">避開收費道路</string>
    <string name="continue_follow_previous_route_auto">要繼續先前未完成的導航嗎？(%1$s 秒)</string>
    <string name="route_updated_loc_found">等待位置以規劃路線</string>
    <string name="osmand_parking_hours">小時</string>
    <string name="osmand_parking_minutes">分鐘</string>
    <string name="osmand_parking_position_description_add_time">把車子停在</string>
    <string name="select_animate_speedup">路線模擬速度：</string>
    <string name="global_app_allocated_memory_descr">已配置記憶體 %1$s MB (Android 限制%2$s MB, Dalvik %3$s MB)。</string>
    <string name="global_app_allocated_memory">已配置記憶體</string>
    <string name="native_app_allocated_memory">原生記憶體總計</string>
    <string name="starting_point_too_far">出發點離最近的道路太遠。</string>
    <string name="shared_location">分享位置</string>
    <string name="osmand_parking_event">由停車場取車</string>
    <string name="osmand_parking_warning">警示</string>
    <string name="osmand_parking_warning_text">您的取車通知已加到您的行事曆中，可以在那裡編輯或移除。</string>
    <string name="osmand_parking_time_limit_title">設定停車時限</string>
    <string name="osmand_parking_delete_confirm">要刪除停車位置標記嗎？</string>
    <string name="osmand_parking_delete">刪除停車位置標記</string>
    <string name="osmand_parking_choose_type">選取停車場種類</string>
    <string name="osmand_parking_lim_text">時限</string>
    <string name="osmand_parking_no_lim_text">無時限</string>
    <string name="osmand_parking_add_event">增加通知到行事曆應用程式</string>
    <string name="osmand_parking_time_limit">有時限停車場</string>
    <string name="osmand_parking_time_no_limit">無時限停車場</string>
    <string name="osmand_parking_position_description">您停放車輛的位置。%1$s</string>
    <string name="osmand_parking_position_description_add">取車處在：</string>
    <string name="osmand_parking_pm">PM</string>
    <string name="osmand_parking_am">AM</string>
    <string name="osmand_parking_position_name">停車地點</string>
    <string name="osmand_parking_plugin_description">標記您的汽車停在何處，並在停車計時器到期時通知您的日曆。要放置標記，請在地圖上選擇一個地點，按「動作」，然後按「新增停車位」。</string>
    <string name="osmand_parking_plugin_name">停車地點</string>
    <string name="context_menu_item_add_parking_point">標記為停車位置</string>
    <string name="context_menu_item_delete_parking_point">刪除停車標記</string>
    <string name="gpxup_public">公用的</string>
    <string name="gpxup_identifiable">可識別的</string>
    <string name="gpxup_trackable">可追蹤的</string>
    <string name="gpxup_private">私人的</string>
    <string name="asap">儘快</string>
    <string name="route_roundabout">迴轉處：在第 %1$d 出口過去</string>
    <string name="route_kl">靠左行走</string>
    <string name="route_kr">靠右行走</string>
    <string name="rendering_attr_noPolygons_description">讓地圖上所有的陸地區域特徵具透明性。</string>
    <string name="rendering_attr_noPolygons_name">多邊形</string>
    <string name="rendering_attr_appMode_name">繪製模式</string>
    <string name="rendering_attr_appMode_description">為地圖最佳化</string>
    <string name="rendering_attr_contourLines_description">顯示縮放層級（需要等高線資料）：</string>
    <string name="rendering_attr_contourLines_name">顯示等高線</string>
    <string name="rendering_attr_hmRendered_description">增加地圖顯示詳細的資訊量。</string>
    <string name="rendering_attr_hmRendered_name">顯示更多地圖細節</string>
    <string name="local_index_routing_data">導航路線資料</string>
    <string name="navigate_point_format">格式</string>
    <string name="poi_search_desc">POI(興趣點)查尋</string>
    <string name="address_search_desc">地址查尋</string>
    <string name="navpoint_search_desc">座標查尋</string>
    <string name="transport_search_desc">搜尋公共運輸</string>
    <string name="favourites_search_desc">搜尋收藏的方式</string>
    <string name="offline_navigation_not_available">OsmAnd 離線導航，暫時不能使用。</string>
    <string name="left_side_navigation">靠左行駛</string>
    <string name="left_side_navigation_descr">給那些在道路左側行駛的國家。</string>
    <string name="unknown_from_location">出發點尚未決定。</string>
    <string name="unknown_location">未知地理位置。</string>
    <string name="modify_transparency">設定透明度（0 - 透明, 255 - 不透明）</string>
    <string name="confirm_interrupt_download">取消下載？</string>
    <string name="first_time_msg">感謝您使用 OsmAnd。透過「選單」-&gt;「下載地圖」下載地區的資料供離線使用，以便檢視地圖，位置的地址、查看 POI、尋找大眾運輸工具等等。</string>
    <string name="basemap_was_selected_to_download">用來提供基本功能的基本地圖已在下載佇列中。</string>
    <string name="select_index_file_to_download">什麼也沒找到，但您可以自行製作（參閱 https://osmand.net）。</string>
    <string name="local_indexes_cat_tile">線上和快取地圖圖磚</string>
    <string name="local_indexes_cat_map">標準地圖(向量地圖)</string>
    <string name="index_settings_descr">在您的裝置下載與管理離線地圖和檔案的存儲。</string>
    <string name="map_online_plugin_is_not_installed">啟用「線上地圖」外掛元件，來選擇不同的地圖來源</string>
    <string name="map_online_data">線上地圖圖磚</string>
    <string name="map_online_data_descr">使用線上地圖(下載和快取圖磚到記憶卡)。</string>
    <string name="shared_string_online_maps">線上地圖</string>
    <string name="online_map_settings_descr">設定線上或快取的地圖圖磚來源。</string>
    <string name="osmand_rastermaps_plugin_description">存取您想要檢視的多種線上（稱為圖磚或網格）地圖，如預先繪製的 OSM 圖磚、衛星影像與特殊用途的圖層，如天氣地圖、氣候地圖、地質地圖、地形陰影層等。
\n 
\n 這些地圖可以顯示為預設地圖，或作為上層又或另外基本地圖的底層（如 OsmAnd 的離線向量地圖）。OsmAnd 向量地圖可以透過「組態地圖」選單來隱藏某些元素來讓任何底層的地圖更容易被看見。
\n
\n 可以直接下載地圖圖磚，或是使用許多第三方地圖準備工具將它們以 SQLite 資料庫檔案的形式複製到 OsmAnd 資料的資料夾中。</string>
    <string name="osmand_background_plugin_description">透過週期性的喚醒 GPS 裝置，在背景（螢幕關閉）顯示設定，以開啟追蹤與導航。</string>
    <string name="osmand_accessibility_description">讓裝置的無障礙功能在 OsmAnd 可以直接使用。如調整文字轉語音的語音速率、設定 D-pad 導航、使用軌跡球來控制縮放，或文字轉語音的回應，例如自動告知您的位置。</string>
    <string name="osmand_development_plugin_description">提供測試與除錯 OsmAnd 的功能：模擬導航路線、監控屏幕繪製、檢查效能等。正常應用程式使用不需要此外掛程式。</string>
    <string name="plugins_screen">外掛元件管理</string>
    <string name="prefs_plugins_descr">啟動外掛元件進階的設定和更多的附加功能。</string>
    <string name="prefs_plugins">外掛元件管理</string>
    <string name="osm_editing_plugin_description">對 OpenStreetMap 做出貢獻，這是一個維護世界綜合地圖並向每位使用者提供最新開放原始碼資料的全球社群。
\n
\n您可以在網站 %1$s 上找到關於如何編輯地圖的說明。</string>
    <string name="vector_maps_may_display_faster_on_some_devices">向量地圖一般而言顯示速度更快，但可能在某些裝置上無法使用。</string>
    <string name="play_commands_of_currently_selected_voice">選擇一個語音並以播放測試：</string>
    <string name="debugging_and_development">OsmAnd 開發</string>
    <string name="native_rendering">原生繪製</string>
    <string name="test_voice_prompts">測試語音提示</string>
    <string name="switch_to_raster_map_to_see">在「選單」（「下載地圖」）中為此地點下載離線向量地圖，或是切換到「線上地圖」外掛程式。</string>
    <string name="send_files_to_osm">傳送 GPX 檔案到 OSM 嗎？</string>
    <string name="gpx_visibility_txt">能見度</string>
    <string name="gpx_tags_txt">標籤</string>
    <string name="shared_string_description">敘述</string>
    <string name="validate_gpx_upload_name_pwd">請指定您的 OSM 使用者名稱和密碼用以上傳 GPX 檔案。</string>
    <string name="default_buttons_support">支援</string>
    <string name="support_new_features">支援新功能</string>
    <string name="show_ruler_level">顯示尺規</string>
    <string name="info_button">資訊</string>
    <string name="back_to_location">回至目前位置</string>
    <string name="accessibility_mode">無障礙模式</string>
    <string name="accessibility_mode_descr">開啟身心障礙的使用者功能。</string>
    <string name="shared_string_on">開啟</string>
    <string name="shared_string_off">關閉</string>
    <string name="accessibility_default">依照 Android 的系統設定</string>
    <string name="backToMenu">回到選單</string>
    <string name="zoomOut">縮小</string>
    <string name="zoomIn">放大</string>
    <string name="zoomIs">縮放程度為</string>
    <string name="north">北方</string>
    <string name="north_north_east">北北東</string>
    <string name="north_east">東北</string>
    <string name="east_north_east">東北東</string>
    <string name="east">東方</string>
    <string name="east_south_east">東南東</string>
    <string name="south_east">東南</string>
    <string name="south_south_east">南南東</string>
    <string name="south">南方</string>
    <string name="south_south_west">南南西</string>
    <string name="south_west">西南</string>
    <string name="west_south_west">西南西</string>
    <string name="west">西方</string>
    <string name="west_north_west">西北西</string>
    <string name="north_west">西北</string>
    <string name="north_north_west">北北西</string>
    <string name="front">往前</string>
    <string name="front_right">右前方</string>
    <string name="right">往右邊</string>
    <string name="back_right">右後方</string>
    <string name="back">往後</string>
    <string name="back_left">左後方</string>
    <string name="left">往左邊</string>
    <string name="front_left">左前方</string>
    <string name="oclock">點鐘</string>
    <string name="towards">向</string>
    <string name="accuracy">精確性</string>
    <string name="altitude">高度</string>
    <string name="no_info">沒有數據</string>
    <string name="direction_style_sidewise">橫向 (8 個扇區)</string>
    <string name="direction_style_clockwise">順時鐘 (12 個扇區)</string>
    <string name="settings_direction_style">方向樣式</string>
    <string name="settings_direction_style_descr">在行進當中，以選擇的樣式來表示相對的方向</string>
    <string name="auto_announce_on">啟動自動告知</string>
    <string name="auto_announce_off">關閉自動告知</string>
    <string name="i_am_here">我的位置</string>
    <string name="zoom_by_trackball_descr">以軌跡球水平移動改變地圖縮放。</string>
    <string name="zoom_by_trackball">以軌跡球控制地圖縮放</string>
    <string name="accessibility_preferences_descr">無障礙相關的偏好設定。</string>
    <string name="shared_string_accessibility">無障礙設施</string>
    <string name="rendering_out_of_memory">處理記憶體不足，無法顯示已選取的區域</string>
    <string name="use_fluorescent_overlays">螢光層</string>
    <string name="use_fluorescent_overlays_descr">使用螢光色彩來顯示軌跡與導航路線。</string>
    <string name="offline_edition">離線編輯</string>
    <string name="offline_edition_descr">如果啟用離線編輯，則更動將會先儲存在本機，然後按請求上傳，否則更動會立刻上傳。</string>
    <string name="update_poi_does_not_change_indexes">修改應用程式內的 POI，不會影響到已下載的地圖檔案，修改會儲存為檔案在您裝置上。</string>
    <string name="local_openstreetmap_uploading">正在上傳 …</string>
    <string name="local_openstreetmap_were_uploaded">{0} POI/註記已上傳</string>
    <string name="local_openstreetmap_uploadall">全部上傳</string>
    <string name="local_openstreetmap_upload">上傳編輯至 OSM</string>
    <string name="local_openstreetmap_delete">刪除編輯</string>
    <string name="local_openstreetmap_descr_title">與 OSM 非同步編輯：</string>
    <string name="local_openstreetmap_settings">OSM 的 POI/註記已儲存在裝置上</string>
    <string name="local_openstreetmap_settings_descr">在您的裝置資料庫中顯示並管理 OSM POI/註記。</string>
    <string name="live_monitoring_interval_descr">指定線上即時追蹤間隔。</string>
    <string name="live_monitoring_interval">線上即時追蹤間隔</string>
    <string name="live_monitoring_url_descr">指定位置的參數語法：lat={0}, lon={1}, timestamp={2}, hdop={3}, altitude={4}, speed={5}, bearing={6}。</string>
    <string name="live_monitoring_url">線上即時追蹤網路地址</string>
    <string name="gpx_monitoring_disabled_warn">記錄軌跡使用 GPX 小工具或透過 \'錄製旅程\'的設定。</string>
    <string name="show_current_gpx_title">顯示目前軌跡</string>
    <string name="free_version_message">%1$s 地圖下載或更新。</string>
    <string name="free_version_title">免費版</string>
    <string name="poi_context_menu_showdescription">顯示 POI 記述。</string>
    <string name="index_name_north_america">北美洲</string>
    <string name="index_name_us">北美 - 美國</string>
    <string name="index_name_central_america">中美洲</string>
    <string name="index_name_south_america">南美洲</string>
    <string name="index_name_europe">歐洲</string>
    <string name="index_name_france">歐洲 - 法國</string>
    <string name="index_name_germany">歐洲 - 德國</string>
    <string name="index_name_russia">俄羅斯</string>
    <string name="index_name_africa">非洲</string>
    <string name="index_name_asia">亞洲</string>
    <string name="index_name_oceania">澳洲和大洋洲</string>
    <string name="index_name_other">世界各地和專題地圖</string>
    <string name="index_name_wiki">全球維基百科 POI</string>
    <string name="index_name_voice">提示語音（真人發音，功能有限）</string>
    <string name="index_name_tts_voice">提示語音（文字轉語音，優先）</string>
    <string name="amenity_type_osmwiki">維基百科 (離線)</string>
    <string name="amenity_type_user_defined">使用者定義</string>
    <string name="fav_export_confirmation">我的收藏已有上次匯出的檔案。要取代它嗎？</string>
    <string name="profile_settings">配置個別設定</string>
    <string name="settings_preset">預置設定檔</string>
    <string name="settings_preset_descr">檢視地圖和導航設定，記住每個使用設定檔。在這裡設定您的預置設定檔。</string>
    <string name="routing_settings">導航</string>
    <string name="routing_settings_descr">為導航指定選項。</string>
    <string name="global_settings">整體設定</string>
    <string name="general_settings">一般設定</string>
    <string name="general_settings_descr">設定應用程式顯示和共通設定。</string>
    <string name="global_app_settings">整體程式設定</string>
    <string name="user_name">您 OSM 的使用者名稱</string>
    <string name="open_street_map_login_descr">需要向 openstreetmap.org 提出意見。</string>
    <string name="user_password">密碼</string>
    <string name="osmand_service">背景模式</string>
    <string name="osmand_service_descr">當螢幕關閉後，讓 OsmAnd 在背景運行。</string>
    <string name="download_files_not_enough_space">空間不足以下載 %1$s MB (空間剩餘：%2$s)。</string>
    <string name="download_files_question_space">下載 {0} 個檔案嗎？
\n {1} MB（總共 {2} MB）可供使用。</string>
    <string name="use_transparent_map_theme">透明主題</string>
    <string name="native_library_not_supported">該裝置不支援原生函式庫。</string>
    <string name="init_native_library">初始化原生函式庫…</string>
    <string name="choose_auto_follow_route">地圖檢視自動置中</string>
    <string name="choose_auto_follow_route_descr">直到地圖檢視同步到與目前位置為止的時間。</string>
    <string name="auto_follow_route_navigation">只有導航時自動置中</string>
    <string name="auto_follow_route_navigation_descr">只有在導航時，地圖檢視自動置中。</string>
    <string name="auto_follow_location_enabled">使用地圖檢視自動置中。</string>
    <string name="pref_vector_rendering">向量著色演算專用選項</string>
    <string name="pref_overlay">上圖層 / 下圖層</string>
    <string name="pref_raster_map">地圖來源設定</string>
    <string name="pref_vector_map">向量地圖設定</string>
    <string name="delete_confirmation_msg">刪除 %1$s？</string>
    <string name="city_type_suburb">市郊</string>
    <string name="city_type_hamlet">村鎮</string>
    <string name="city_type_village">村落</string>
    <string name="city_type_town">鄉鎮</string>
    <string name="city_type_city">城市</string>
    <string name="animate_route_off">停止模擬</string>
    <string name="animate_route">開始模擬</string>
    <string name="file_can_not_be_renamed">無法將檔案重新命名。</string>
    <string name="file_with_name_already_exists">該檔名已存在。</string>
    <string name="poi_query_by_name_matches_categories">找到多個相關的 POI 分類。</string>
    <string name="data_to_search_poi_not_available">下載離線資料以搜尋 POI。</string>
    <string name="poi_filter_by_name">以名稱查尋</string>
    <string name="old_poi_file_should_be_deleted">該 POI 資料檔 \'%1$s\' 是多餘的，且可刪除。</string>
    <string name="update_poi_file_not_found">在裝置端檔案，找不到要維護的 POI 的變更，且無法建立該檔。</string>
    <string name="button_upgrade_osmandplus">升級為 OsmAnd+</string>
    <string name="map_version_changed_info">下載新版本的應用程式，以便能夠使用新的地圖檔案。</string>
    <string name="poi_filter_nominatim">線上 Nominatim</string>
    <string name="search_position_current_location_search">位置查尋中…</string>
    <string name="search_position_current_location_found">我的位置 (找到)</string>
    <string name="search_position_address">地址…</string>
    <string name="search_position_favorites">我的收藏…</string>
    <string name="shared_string_undefined">未定義</string>
    <string name="search_position_map_view">目前的地圖中心</string>
    <string name="select_search_position">起點：</string>
    <string name="context_menu_item_search">在附近查尋</string>
    <string name="route_successfully_saved_at">路線已存為「%1$s」。</string>
    <string name="filename_input">檔案名稱：</string>
    <string name="file_with_name_already_exist">已有同檔名存在。</string>
    <string name="local_index_upload_gpx_description">上傳 GPX 檔案到 OSM 社群以改進地圖。</string>
    <string name="local_index_items_uploaded">已上傳 %2$d 項中的 %1$d 項。</string>
    <string name="local_index_mi_upload_gpx">傳送到 OSM</string>
    <string name="show_more_map_detail">顯示更多的地圖細節</string>
    <string name="show_more_map_detail_descr">已在較低的縮放級別，顯示部份向量地圖的細節(道路等)。</string>
    <string name="favourites_delete_multiple_succesful">我的收藏標點已刪除。</string>
    <string name="favorite_delete_multiple">刪除 %1$d 個最愛與 %2$d 最愛群組？</string>
    <string name="favorite_home_category">住家</string>
    <string name="favorite_friends_category">朋友</string>
    <string name="favorite_places_category">地點</string>
    <string name="shared_string_others">其它</string>
    <string name="shared_string_name">名稱</string>
    <string name="favourites_edit_dialog_category">類別</string>
    <string name="shared_string_no_thanks">不需要，謝謝</string>
    <string name="basemap_missing">下載基本的全球地圖，以低縮放級別獲得含蓋全球的全景。</string>
    <string name="vector_data_missing">下載(「離線」)資料以便使用離線地圖。</string>
    <string name="local_index_gpx_info_show">\n\n長按選項</string>
    <string name="local_index_installed">本機版本</string>
    <string name="local_index_items_backuped">已停用 %2$d 項中的 %1$d 項。</string>
    <string name="local_index_items_deleted">已刪除 %2$d 項中的 %1$d 項。</string>
    <string name="local_index_items_restored">已啟動 %2$d 項中的 %1$d 項。</string>
    <string name="local_index_action_do">您即將要 %1$s %2$s 個項目，要繼續嗎？</string>
    <string name="local_index_descr_title">管理地圖檔案。</string>
    <string name="local_index_mi_restore">啟用</string>
    <string name="local_index_mi_backup">停用</string>
    <string name="local_index_poi_data">POI 資料</string>
    <string name="local_index_address_data">地址資料</string>
    <string name="local_index_transport_data">公共交通資料</string>
    <string name="local_index_map_data">地圖資料</string>
    <string name="local_indexes_cat_backup">已停用</string>
    <string name="local_indexes_cat_tts">提示語音 (TTS)</string>
    <string name="local_indexes_cat_voice">提示語音（真人）</string>
    <string name="local_indexes_cat_poi">POI 資料</string>
    <string name="ttsvoice">TTS 語音</string>
    <string name="search_offline_clear_search">新的查尋</string>
    <string name="map_text_size_descr">地圖上的名稱文字大小：</string>
    <string name="map_text_size">地圖字型大小</string>
    <string name="trace_rendering">效能除錯資訊</string>
    <string name="trace_rendering_descr">顯示繪製與導航效能。</string>
    <string name="installing_new_resources">安裝新資料…</string>
    <string name="internet_connection_required_for_online_route">線上導航無法在離線時運作。</string>
    <string name="tts_language_not_supported_title">未支援的語言</string>
    <string name="tts_language_not_supported">選定的語言未被已安裝的 Android TTS（文字轉語音）引擎支援，其將會使用預先設定的 TTS 語言。要在市集中尋找其他 TTS 引擎嗎？</string>
    <string name="tts_missing_language_data_title">資料遺失</string>
    <string name="tts_missing_language_data">要轉到商店下載所選擇的語言嗎？</string>
    <string name="gpx_option_reverse_route">反轉軌跡方向</string>
    <string name="gpx_option_destination_point">使用目前的目的地</string>
    <string name="gpx_option_from_start_point">沿著整條軌跡往前</string>
    <string name="switch_to_vector_map_to_see">此位置目前有向量地圖可以使用。
\n\t
\n\t想要使用，請從「選單」→「設定地圖」→「地圖來源……」→「離線向量地圖」。</string>
    <string name="choose_audio_stream">語音導航輸出</string>
    <string name="choose_audio_stream_descr">選取要播放語音導航的揚聲器。</string>
    <string name="voice_stream_voice_call">通話音訊（會中斷汽車藍牙音效）</string>
    <string name="voice_stream_notification">通知音訊</string>
    <string name="voice_stream_music">多媒體／導航音訊</string>
    <string name="warning_tile_layer_not_downloadable">應用程式無法下載 %1$s 圖層，重新安裝可能會有所幫助。</string>
    <string name="overlay_transparency_descr">調整覆蓋層的透明度。</string>
    <string name="overlay_transparency">上圖層透明度</string>
    <string name="map_transparency_descr">調整底圖的透明度。</string>
    <string name="map_transparency">底圖透明度</string>
    <string name="layer_underlay">底層地圖…</string>
    <string name="map_underlay">底層地圖</string>
    <string name="map_underlay_descr">選擇底層地圖</string>
    <string name="layer_overlay">上層地圖…</string>
    <string name="map_overlay">上層地圖</string>
    <string name="map_overlay_descr">選擇上層地圖</string>
    <string name="tile_source_already_installed">地圖已安裝，「設定」將被更新。</string>
    <string name="select_tile_source_to_install">選取圖磚地圖來源：</string>
    <string name="internet_not_available">如果沒有連接到網際網路，無法執行運作。</string>
    <string name="install_more">新增更多……</string>
    <string name="level_to_switch_vector_raster_descr">任何超出此縮放級別的，使用點陣圖。</string>
    <string name="level_to_switch_vector_raster">最小向量縮放比級別</string>
    <string name="error_doing_search">無法執行離線查尋。</string>
    <string name="search_osm_offline">按地理位置查尋</string>
    <string name="system_locale">系統</string>
    <string name="preferred_locale_descr">應用程式顯示語言（在 OsmAnd 重新啟動後套用）。</string>
    <string name="preferred_locale">顯示語言</string>
    <string name="shared_string_next">下一站</string>
    <string name="shared_string_previous">上一站</string>
    <string name="unit_of_length_descr">變更距離的測量方式。</string>
    <string name="unit_of_length">長度單位</string>
    <string name="si_mi_feet">英哩/英呎</string>
    <string name="si_mi_yard">英哩/碼</string>
    <string name="si_km_m">公里/公尺</string>
    <string name="yard">碼</string>
    <string name="foot">呎</string>
    <string name="mile_per_hour">哩/小時</string>
    <string name="mile">哩</string>
    <string name="send_location_way_choose_title">分享位置方式</string>
    <string name="send_location_sms_pattern">位置：%1$s\n%2$s</string>
    <string name="send_location_email_pattern">查看跟隨位置，以網頁連結 %1$s 或用 Android intent 連結 %2$s</string>
    <string name="send_location">傳送位置</string>
    <string name="context_menu_item_share_location">分享位置</string>
    <string name="add_waypoint_dialog_added">GPX 路點「{0}」已新增</string>
    <string name="add_waypoint_dialog_title">增加航點到已錄製的 GPX 軌跡</string>
    <string name="amenity_type_administrative">行政機關</string>
    <string name="amenity_type_barrier">路障</string>
    <string name="amenity_type_education">教育</string>
    <string name="amenity_type_emergency">緊急救助</string>
    <string name="amenity_type_entertainment">娛樂</string>
    <string name="amenity_type_finance">金融</string>
    <string name="amenity_type_geocache">大地尋寶</string>
    <string name="amenity_type_healthcare">醫療</string>
    <string name="amenity_type_historic">文化遺址</string>
    <string name="amenity_type_landuse">土地利用</string>
    <string name="amenity_type_leisure">休閒</string>
    <string name="amenity_type_man_made">人造設施</string>
    <string name="amenity_type_military">軍事地</string>
    <string name="amenity_type_natural">自然景觀</string>
    <string name="amenity_type_office">公司行號</string>
    <string name="amenity_type_other">其它</string>
    <string name="amenity_type_shop">商店</string>
    <string name="amenity_type_sport">運動</string>
    <string name="amenity_type_sustenance">飲食</string>
    <string name="amenity_type_tourism">旅遊、住宿</string>
    <string name="amenity_type_transportation">交通工具</string>
    <string name="indexing_address">地址索引…</string>
    <string name="indexing_map">地圖索引…</string>
    <string name="indexing_poi">POI 索引…</string>
    <string name="indexing_transport">交通索引…</string>
    <string name="shared_string_io_error">I/O 發生錯誤</string>
    <string name="km">公里</string>
    <string name="km_h">公里/小時</string>
    <string name="m">公尺</string>
    <string name="old_map_index_is_not_supported">舊地圖資料格式 \'\'{0}\'\'，已不支援</string>
    <string name="poi_filter_closest_poi">最近的 POI</string>
    <string name="poi_filter_custom_filter">自訂篩選</string>
    <string name="poi_filter_namefinder">線上名稱尋找</string>
    <string name="reading_cached_tiles">正在取讀暫存地圖圖磚…</string>
    <string name="version_index_is_big_for_memory">索引 \'\'{0}\'\' 不存在</string>
    <string name="version_index_is_not_supported">這版本的 \'\'{0}\'\' 索引不支援</string>
    <string name="osmand_routing_experimental">OsmAnd 離線導航是個實驗性的功能，它不適用於 20 公里以上的長距離。
\n
\n導航暫時切換為線上的 CloudMade 服務。</string>
    <string name="specified_dir_doesnt_exist">找不到指定的資料夾。</string>
    <string name="application_dir">資料存儲器資料夾</string>
    <string name="osmand_net_previously_installed">舊版應用程式已安裝的所有離線資料，在新版都會受到支援，但我的收藏內的標點，必須從舊版程式匯出，然後再匯入新版程式。</string>
    <string name="build_installed">編譯 {0} 已安裝({1})。</string>
    <string name="downloading_build">正在下載編譯…</string>
    <string name="install_selected_build">要安裝 OsmAnd - {0} 之中的 {1} {2} MB？</string>
    <string name="loading_builds_failed">無法擷取 OsmAnd 建置清單</string>
    <string name="loading_builds">正在載入 OsmAnd 編譯…</string>
    <string name="select_build_to_install">選取要安裝的 OsmAnd 組建</string>
    <string name="contribution_activity">安裝的版本</string>
    <string name="gps_status_app_not_found">沒安裝 GPS 狀態應用程式，要到商場搜尋嗎？</string>
    <string name="voice_is_not_available_msg">語音導航無法使用時，請到「設定」→「導航設定」（在此選取設定檔）→「語音導航」，選取或下載語音導航軟體包。</string>
    <string name="voice_is_not_available_title">選取語音導航軟體包</string>
    <string name="daynight_mode_day">日間</string>
    <string name="daynight_mode_night">夜間</string>
    <string name="daynight_mode_auto">日出/日落</string>
    <string name="daynight_mode_sensor">光感器</string>
    <string name="daynight_descr">調整在日夜模式間的切換時機。</string>
    <string name="daynight">日/夜間模式</string>
    <string name="download_files_question">下載{0}個檔({1} MB)？</string>
    <string name="items_were_selected">已選{0}項</string>
    <string name="filter_existing_indexes">已下載</string>
    <string name="fast_route_mode">最快路線</string>
    <string name="fast_route_mode_descr">啟用估算最快的路線或停用省油的路線。</string>
    <string name="tiles_to_download_estimated_size">在縮放第{0}級別，下載{1}張地圖圖磚({2} MB)</string>
    <string name="shared_string_download_map">下載地圖</string>
    <string name="select_max_zoom_preload_area">要預先載入的最大縮放</string>
    <string name="maps_could_not_be_downloaded">此地圖無法下載</string>
    <string name="continuous_rendering">連續繪製</string>
    <string name="continuous_rendering_descr">顯示連續繪製代替立即圖像。</string>
    <string name="rendering_exception">無法繪製選定的地區。</string>
    <string name="show_point_options">使用位置 …</string>
    <string name="renderer_load_sucess">著色演算器已載入</string>
    <string name="renderer_load_exception">無法載入著色演算器。</string>
    <string name="renderers">向量著色演算器</string>
    <string name="renderers_descr">選擇繪製外觀</string>
    <string name="poi_context_menu_website">顯示 POI 網站</string>
    <string name="poi_context_menu_call">顯示 POI 的電話</string>
    <string name="website">網站</string>
    <string name="phone">電話</string>
    <string name="download_type_to_filter">類別篩選</string>
    <string name="use_high_res_maps">高解析顯示</string>
    <string name="use_high_res_maps_descr">在高解析度螢幕上不要過度拉伸（模糊）地圖圖磚。</string>
    <string name="context_menu_item_search_transport">查尋公共交通</string>
    <string name="transport_searching_transport">交通運輸結果(無目的地)：</string>
    <string name="transport_searching_route">交通運輸結果(有{0}到目的地)：</string>
    <string name="transport_search_again">重置公車查尋</string>
    <string name="voice">真人語音</string>
    <string name="no_vector_map_loaded">向量地圖未載入</string>
    <string name="gpx_files_not_found">在 /tracks 資料夾找不到 GPX 檔案</string>
    <string name="error_reading_gpx">無法讀取 GPX 資料。</string>
    <string name="vector_data">離線向量地圖</string>
    <string name="transport_context_menu">搜尋公車站牌</string>
    <string name="poi_context_menu_modify">修改 POI</string>
    <string name="poi_context_menu_delete">刪除 POI</string>
    <string name="rotate_map_compass_opt">指南針方向</string>
    <string name="rotate_map_bearing_opt">行進方向</string>
    <string name="rotate_map_north_opt">北方向上</string>
    <string name="rotate_map_to_descr">地圖對齊方式：</string>
    <string name="rotate_map_to">地圖方位</string>
    <string name="show_route">導航路線資訊</string>
    <string name="fav_imported_sucessfully">我的收藏已匯入</string>
    <string name="fav_file_to_load_not_found">在 {0} 裡未找到包括我的收藏的 GPX 檔案</string>
    <string name="fav_saved_sucessfully">我的收藏已存到 {0}</string>
    <string name="no_fav_to_save">沒有我的收藏標點要儲存</string>
    <string name="error_occurred_loading_gpx">無法載入 GPX。</string>
    <string name="send_report">傳送報告</string>
    <string name="none_region_found">在記憶卡上找不到任何已下載的地圖。</string>
    <string name="poi_namefinder_query_empty">輸入以查尋 POI</string>
    <string name="any_poi">任何</string>
    <string name="thanks_yandex_traffic">感謝 Yandex 提供的交通資訊。</string>
    <string name="layer_yandex_traffic">Yandex 的交通資訊</string>
    <string name="layer_route">導航路線</string>
    <string name="layer_osm_bugs">OSM 註記（線上）</string>
    <string name="layer_poi">POI 覆蓋…</string>
    <string name="layer_map">地圖來源…</string>
    <string name="menu_layers">地圖圖層</string>
    <string name="context_menu_item_search_poi">搜尋 POI</string>
    <string name="use_trackball_descr">使用軌跡球裝置移動地圖。</string>
    <string name="use_trackball">使用軌跡球</string>
    <string name="background_service_wait_int_descr">設定每個背景定位所允許最長的等待時間。</string>
    <string name="background_service_wait_int">定位等待時間</string>
    <string name="where_am_i">我在那兒？</string>
    <string name="process_navigation_service">OsmAnd 導航服務</string>
    <string name="network_provider">網路</string>
    <string name="gps_provider">GPS</string>
    <string name="int_seconds">秒</string>
    <string name="int_min">分</string>
    <string name="background_service_int_descr">用於背景服務的喚醒間隔：</string>
    <string name="background_service_int">GPS 喚醒間隔</string>
    <string name="background_service_provider_descr">用於背景服務的定位方法：</string>
    <string name="background_service_provider">位置提供</string>
    <string name="background_router_service_descr">在螢幕關閉時追蹤您的位置。</string>
    <string name="background_router_service">在背景執行 OsmAnd</string>
    <string name="off_router_service_no_gps_available">背景導航服務，需要提供一個已開啟的位置。</string>
    <string name="hide_poi_filter">隱藏篩選器</string>
    <string name="show_poi_filter">顯示篩選</string>
    <string name="search_poi_filter">篩選</string>
    <string name="menu_mute_off">語音已開啟</string>
    <string name="menu_mute_on">語音已關閉</string>
    <string name="voice_provider_descr">選擇導航語音導引。</string>
    <string name="voice_provider">語音指引</string>
    <string name="voice_data_initializing">初始化語音資料…</string>
    <string name="voice_data_not_supported">不支援的語音資料版本</string>
    <string name="voice_data_corrupted">指定的語音已損毀</string>
    <string name="voice_data_unavailable">選定的語音導航軟體包不可用</string>
    <string name="sd_unmounted">記憶卡卡無法存取。
\n您將無法看到地圖或查尋地點。</string>
    <string name="sd_mounted_ro">記憶卡是唯讀模式。 
\n現在只能看預載的地圖，而沒有下載新的區域。</string>
    <string name="unzipping_file">解壓縮檔案…</string>
    <string name="route_tr">右轉後直行</string>
    <string name="route_tshr">向右急轉後直行</string>
    <string name="route_tslr">向右急轉後直行</string>
    <string name="route_tl">左轉後直行</string>
    <string name="route_tshl">向左急轉後直行</string>
    <string name="route_tsll">向左急轉後直行</string>
    <string name="route_tu">迴轉後直行</string>
    <string name="route_head">前方</string>
    <string name="first_time_continue">隨後</string>
    <string name="first_time_download">下載地區</string>
    <string name="search_poi_location">正在等待訊號…</string>
    <string name="search_near_map">查尋目前地圖中心附近</string>
    <string name="search_nearby">在附近查尋</string>
    <string name="map_orientation_default">與裝置一樣</string>
    <string name="map_orientation_portrait">直豎</string>
    <string name="map_orientation_landscape">橫向</string>
    <string name="map_screen_orientation">螢幕方向</string>
    <string name="map_screen_orientation_descr">直豎、橫向或依裝置。</string>
    <string name="opening_hours_not_supported">無法變更開啟中的時間格式。</string>
    <string name="add_new_rule">新增新規則</string>
    <string name="transport_Routes">導航路線</string>
    <string name="transport_Stop">停靠點</string>
    <string name="transport_stops">停靠站</string>
    <string name="transport_search_after">後續路線</string>
    <string name="transport_search_before">優先路線</string>
    <string name="transport_finish_search">查尋完成</string>
    <string name="transport_stop_to_go_out">選擇下車停靠站</string>
    <string name="transport_to_go_after">先前距離</string>
    <string name="transport_to_go_before">後續距離</string>
    <string name="transport_stops_to_pass">不停靠</string>
    <string name="transport_route_distance">路線距離</string>
    <string name="transport">交通工具</string>
    <string name="shared_string_ok">確定</string>
    <string name="show_transport_over_map_description">在地圖上顯示公車站牌。</string>
    <string name="show_transport_over_map">顯示公車站牌</string>
    <string name="hello">OsmAnd 導航應用程式</string>
    <string name="update_poi_success">已更新 POI 資料(已載入{0}個)</string>
    <string name="update_poi_error_local">無法更新裝置端的 POI 清單。</string>
    <string name="update_poi_error_loading">無法從伺服器載入資料。</string>
    <string name="update_poi_no_offline_poi_index">該地區無可用的離線 POI 資料</string>
    <string name="update_poi_is_not_available_for_zoom">放大時讓您更新 POI</string>
    <string name="context_menu_item_update_poi">更新 POI</string>
    <string name="context_menu_item_update_map_confirm">要從網路更新裝置端的資料嗎？</string>
    <string name="search_history_city">縣市：{0}</string>
    <string name="search_history_street">道路：{0}, {1}</string>
    <string name="search_history_int_streets">交叉路口：{0} x {1} 在{2}</string>
    <string name="search_history_building">建築物：{0}, {1}, {2}</string>
    <string name="favorite">我的收藏</string>
    <string name="uploading_data">上傳資料中…</string>
    <string name="uploading">上傳中…</string>
    <string name="search_nothing_found">找不到</string>
    <string name="searching">查尋中…</string>
    <string name="searching_address">地址查尋中…</string>
    <string name="search_osm_nominatim">使用 OSM Nominatim 線上查尋</string>
    <string name="hint_search_online">線上查尋：門號、街道、縣市</string>
    <string name="search_offline_address">離線查尋</string>
    <string name="search_online_address">線上查尋</string>
    <string name="max_level_download_tile">線上最大縮放比</string>
    <string name="max_level_download_tile_descr">不要瀏覽超出此範圍縮放級別的線上地圖。</string>
    <string name="route_general_information">總距離 %1$s，行駛時間 %2$d 小時 %3$d 分。</string>
    <string name="router_service_descr">線上或離線導航服務。</string>
    <string name="router_service">導航服務</string>
    <string name="sd_dir_not_accessible">記憶卡上的儲存資料夾無法存取！</string>
    <string name="download_question">下載 {0} - {1}？</string>
    <string name="download_question_exist">離線資料 {0} 已存在 ({1})。要更新 ({2}) 嗎？</string>
    <string name="address">地址</string>
    <string name="downloading_list_indexes">正在下載可用的地區清單…</string>
    <string name="list_index_files_was_not_loaded">無法從 https://osmand.net 取得地區清單。</string>
    <string name="fav_points_edited">我的收藏標點已被更改</string>
    <string name="fav_points_not_exist">沒有我的收藏標點存在</string>
    <string name="update_existing">取代</string>
    <string name="only_show">顯示路線</string>
    <string name="follow">開始指引</string>
    <string name="mark_final_location_first">請先設定目的地</string>
    <string name="get_directions">導引</string>
    <string name="opening_hours">營業時間</string>
    <string name="opening_changeset">正在開啟異動清單…</string>
    <string name="closing_changeset">正在結束異動清單…</string>
    <string name="commiting_node">送交節點…</string>
    <string name="loading_poi_obj">正在載入 POI…</string>
    <string name="auth_failed">授權失敗</string>
    <string name="failed_op">失敗</string>
    <string name="converting_names">正在轉換本地/英文名稱…</string>
    <string name="loading_streets_buildings">正在載入道路/建築物…</string>
    <string name="loading_postcodes">正在載入郵遞區號…</string>
    <string name="loading_streets">正在載入街道…</string>
    <string name="loading_cities">正在載入縣市…</string>
    <string name="poi">POI</string>
    <string name="error_occurred_saving_gpx">無法儲存 GPX 檔案。</string>
    <string name="error_calculating_route">無法計算路線。</string>
    <string name="error_calculating_route_occured">無法計算路線。</string>
    <string name="empty_route_calculated">計算出來的路線為空。</string>
    <string name="arrived_at_destination">您已抵達。</string>
    <string name="invalid_locations">座標的無效</string>
    <string name="go_back_to_osmand">回到地圖</string>
    <string name="loading_data">正在載入資料…</string>
    <string name="reading_indexes">讀取裝置端資料中…</string>
    <string name="previous_run_crashed">上次執行 OsmAnd 失敗！記錄檔為{0}。請回報這問題且附上該記錄檔。</string>
    <string name="saving_gpx_tracks">正在儲存 GPX 檔案…</string>
    <string name="finished_task">完成</string>
    <string name="use_online_routing_descr">使用網際網路估算一條路線。</string>
    <string name="use_online_routing">使用線上導航</string>
    <string name="osm_settings_descr">指定 OSM 遞交所需的 OpenStreetMap.org (OSM) 設定。</string>
    <string name="data_settings_descr">指定語言，下載/重載資料。</string>
    <string name="data_settings">資料</string>
    <string name="osm_editing_plugin_name">OpenStreetMap 編輯</string>
    <string name="additional_settings">額外設定</string>
    <string name="save_current_track_descr">現在把目前的軌跡存為 GPX 檔案。</string>
    <string name="save_current_track">儲存目前的軌跡</string>
    <string name="save_track_interval">在導航期間的記錄間隔</string>
    <string name="save_track_interval_descr">指定導航時的軌跡記錄間隔</string>
    <string name="save_track_to_gpx">導航期間自動記錄軌跡</string>
    <string name="update_tile">更新</string>
    <string name="reload_tile">重新載入圖磚</string>
    <string name="mark_point">目的地</string>
    <string name="use_english_names_descr">選擇當地語言或英文名稱。</string>
    <string name="use_english_names">在地圖上使用英文名稱</string>
    <string name="app_settings">應用程式設定</string>
    <string name="search_address">地址查詢</string>
    <string name="choose_building">選取建築物</string>
    <string name="choose_street">選擇道路</string>
    <string name="choose_city">選擇縣市或郵遞區號</string>
    <string name="ChooseCountry">選擇國家</string>
    <string name="show_view_angle">顯示目視方向</string>
    <string name="map_view_3d_descr">啟用 3D 檢視地圖。</string>
    <string name="map_view_3d">3D 地圖檢視</string>
    <string name="show_poi_over_map_description">顯示上次使用的 POI 覆蓋層。</string>
    <string name="show_poi_over_map">顯示 POI 覆蓋</string>
    <string name="map_tile_source_descr">選擇線上或快取地圖圖磚來源。</string>
    <string name="map_tile_source">地圖圖磚來源</string>
    <string name="map_source">地圖來源</string>
    <string name="use_internet">使用網際網路</string>
    <string name="show_location">顯示您的位置</string>
    <string name="show_gps_coordinates_text">在地圖上顯示 GPS 座標</string>
    <string name="use_internet_to_download_tile">下載缺少的地圖圖磚</string>
    <string name="app_description">導航應用程式</string>
    <string name="search_button">搜尋</string>
    <string name="search_activity">搜尋</string>
    <string name="searchpoi_activity">選取 POI</string>
    <string name="search_POI_level_btn">尋找更多</string>
    <string name="incremental_search_city">漸進式城市查尋</string>
    <string name="incremental_search_street">漸進式查詢街道</string>
    <string name="incremental_search_building">漸進式查詢建築物</string>
    <string name="choose_available_region">從列表選取區域</string>
    <string name="choose_intersected_street">選取交叉路口</string>
    <string name="Closest_Amenities">最近的設施</string>
    <string name="app_mode_default">瀏覽地圖</string>
    <string name="app_mode_car">駕駛</string>
    <string name="app_mode_bicycle">自行車</string>
    <string name="app_mode_pedestrian">走路</string>
    <string name="position_on_map_center">中心</string>
    <string name="position_on_map_bottom">下面</string>
    <string name="navigate_point_top_text">以選定的格式輸入輸入緯度和經度（D - 度，M - 分，S - 秒）</string>
    <string name="navigate_point_latitude">緯度</string>
    <string name="navigate_point_longitude">經度</string>
    <string name="navigate_point_format_D">DDD.DDDDD</string>
    <string name="navigate_point_format_DM">DDD MM.MMM</string>
    <string name="navigate_point_format_DMS">DDD MM SS.S</string>
    <string name="search_address_top_text">地址</string>
    <string name="search_address_region">地區</string>
    <string name="search_address_city">縣市</string>
    <string name="search_address_street">道路</string>
    <string name="search_address_building">建築物</string>
    <string name="search_address_building_option">建築物</string>
    <string name="search_address_street_option">交叉路口</string>
    <string name="context_menu_item_update_map">更新地圖</string>
    <string name="context_menu_item_create_poi">建立 POI</string>
    <string name="shared_string_yes">是</string>
    <string name="shared_string_cancel">取消</string>
    <string name="shared_string_no">否</string>
    <string name="add_favorite_dialog_top_text">輸入我的收藏名稱</string>
    <string name="add_favorite_dialog_default_favourite_name">我的收藏</string>
    <string name="add_favorite_dialog_favourite_added_template">我的收藏標點「{0}」已新增。</string>
    <string name="favourites_context_menu_edit">編輯我的收藏</string>
    <string name="favourites_context_menu_delete">刪除我的收藏</string>
    <string name="favourites_remove_dialog_msg">刪除我的收藏標點 \'%s\'？</string>
    <string name="favourites_remove_dialog_success">我的收藏標點 {0} 已刪除。</string>
    <string name="osb_comment_dialog_message">訊息</string>
    <string name="osb_comment_dialog_author">編輯者姓名</string>
    <string name="osb_comment_dialog_success">評論已加入</string>
    <string name="osb_comment_dialog_error">無法新增評論。</string>
    <string name="poi_edit_title">編輯 POI</string>
    <string name="poi_create_title">建立 POI</string>
    <string name="poi_remove_confirm_template">刪除 {0} (評論)？</string>
    <string name="poi_remove_title">刪除 POI</string>
    <string name="poi_remove_success">已刪除</string>
    <string name="poi_action_add">新增</string>
    <string name="poi_action_change">更改</string>
    <string name="poi_action_succeded_template">動作 {0} 已完成。</string>
    <string name="poi_error_unexpected_template">無法執行 {0} 動作。</string>
    <string name="poi_error_io_error_template">當執行 {0} 動作時出現 I/O 錯誤。</string>
    <string name="poi_error_info_not_loaded">節點的資訊未載入</string>
    <string name="poi_dialog_opening_hours">營業</string>
    <string name="poi_dialog_comment">評論</string>
    <string name="poi_dialog_comment_default">正在變更 POI</string>
    <string name="poi_dialog_other_tags_message">所有其它的標誌已保存</string>
    <string name="default_buttons_commit">提交</string>
    <string name="filter_current_poiButton">篩選</string>
    <string name="edit_filter_save_as_menu_item">另存</string>
    <string name="edit_filter_delete_dialog_title">刪除此過濾規則？</string>
    <string name="edit_filter_delete_message">過濾規則「%1$s」已被刪除</string>
    <string name="edit_filter_create_message">過濾規則「%1$s」已建立</string>
    <string name="email">電子郵件</string>
    <string name="recording_context_menu_vrecord">拍攝視訊附註</string>
    <string name="intermediate_items_sort_by_distance">排序送貨到門</string>
    <string name="plugin_distance_point_time">時間</string>
    <string name="plugin_distance_point_speed">速度</string>
    <string name="plugin_distance_point_ele">海拔</string>
    <string name="gpx_file_name">GPX 檔案名稱</string>
    <string name="gpx_saved_sucessfully">GPX 檔案已成功儲存到{0}</string>
    <string name="osmand_distance_planning_plugin_description">透過點擊地圖建立路徑、使用或修改現有的 GPX 檔案，來規劃行程和測量兩點之間的距離。結果可以存成 GPX 檔案以供稍後使用。</string>
    <string name="osmand_distance_planning_plugin_name">距離計算器和規劃工具</string>
    <string name="local_osm_changes_backup_failed">無法備份 OSM 的變更。</string>
    <string name="local_osm_changes_backup">備份 OSM 的變更</string>
    <string name="plugin_distance_point_hdop">精確度</string>
    <string name="use_distance_measurement_help">* 點選標記一個標點。
\n * 在地圖上長按去刪除先前的標點。
\n * 在標點上長按以檢視並附加敘述。
\n * 在測量小工具上輕點可看到更多的作用。</string>
    <string name="distance_measurement_start_editing">開始編輯</string>
    <string name="distance_measurement_finish_editing">結束編輯</string>
    <string name="distance_measurement_finish_subtrack">開始一個新的子軌跡</string>
    <string name="distance_measurement_load_gpx">開啟現有的 GPX 檔案</string>
    <string name="wait_current_task_finished">請等待目前的作業結束</string>
    <string name="use_kalman_filter_compass_descr">降低電子羅盤讀值雜訊，但增加了慣性。</string>
    <string name="use_kalman_filter_compass">使用 Kalman 濾波器</string>
    <string name="use_magnetic_sensor_descr">對於電子羅盤的讀值，使用磁性感應器代替定向感應器。</string>
    <string name="use_magnetic_sensor">使用磁性感應器</string>
    <string name="other_location">其它</string>
    <string name="install_paid">完整版</string>
    <string name="cancel_route">排除路線？</string>
    <string name="cancel_navigation">停止導航</string>
    <string name="clear_destination">清除目的地</string>
    <string name="download_using_mobile_internet">並未連線至 Wi-Fi。使用目前的連線進行下載嗎？</string>
    <string name="street_name">街道名稱</string>
    <string name="hno">門牌號碼</string>
    <string name="monitoring_settings">旅程錄製</string>
    <string name="monitoring_settings_descr">設定如何記錄您的旅程。</string>
    <string name="choose_osmand_theme_descr">自訂應用程式外觀。</string>
    <string name="choose_osmand_theme">應用程式主題</string>
    <string name="accessibility_options">無障礙選項</string>
    <string name="select_address_activity">指定地址</string>
    <string name="favourites_list_activity">選取我的收藏</string>
    <string name="local_openstreetmap_act_title">OSM 修改</string>
    <string name="layer_hillshade">地形陰影圖層</string>
    <string name="map_widget_gps_info">GPS 資訊</string>
    <string name="access_arrival_time">抵達時間</string>
    <string name="item_checked">勾選</string>
    <string name="item_unchecked">取消勾選</string>
    <string name="max_speed_none">無</string>
    <string name="prefer_in_routing_descr">高速公路優先。</string>
    <string name="prefer_in_routing_title">優先權…</string>
    <string name="prefer_motorways">高速公路優先</string>
    <string name="download_hillshade_maps">地形陰影</string>
    <string name="local_indexes_cat_srtm">等高線</string>
    <string name="local_indexes_cat_av">音訊/視訊資料</string>
    <string name="stop_routing_confirm">停止導航？</string>
    <string name="clear_dest_confirm">移除您的目的地（含中轉地點）？</string>
    <string name="precise_routing_mode">精確的路線 (alpha)</string>
    <string name="precise_routing_mode_descr">計算精確而無差錯的路線。仍然有距離限制並且緩慢。</string>
    <string name="recording_context_menu_show">顯示</string>
    <string name="recording_photo_description">照片 %1$s %2$s</string>
    <string name="av_def_action_picture">拍攝照片</string>
    <string name="recording_context_menu_precord">拍攝照片</string>
    <string name="dropbox_plugin_description">讓軌跡和音訊／視訊的註記同步到您的 Dropbox 帳號。</string>
    <string name="dropbox_plugin_name">Dropbox 外掛程式</string>
    <string name="intermediate_points_change_order">變動排列</string>
    <string name="srtm_paid_version_msg">請考慮付款購買「地形」外掛程式以支援未來開發。</string>
    <string name="srtm_paid_version_title">地形外掛程式</string>
    <string name="av_def_action_video">錄取視訊</string>
    <string name="av_def_action_audio">錄取音訊</string>
    <string name="av_widget_action_descr">預設小工具動作：</string>
    <string name="av_widget_action">預設小工具作用</string>
    <string name="av_video_format_descr">視訊輸出格式：</string>
    <string name="av_video_format">視訊輸出格式</string>
    <string name="search_street_in_neighborhood_cities">在附近的城市查尋街道</string>
    <string name="av_settings_descr">設定音訊和視訊設定。</string>
    <string name="av_settings">音訊/視訊設定 </string>
    <string name="recording_error">錄製時失敗</string>
    <string name="recording_camera_not_available">相機失效</string>
    <string name="recording_playing">從已指定的錄音開始播放音訊。\n%1$s</string>
    <string name="recording_open_external_player">開啟外部播放</string>
    <string name="recording_delete_confirm">要刪除此項目？</string>
    <string name="recording_unavailable">無法使用</string>
    <string name="recording_context_menu_arecord">錄取音訊附註</string>
    <string name="destination_point">目的地 %1$s</string>
    <string name="local_osm_changes_backup_successful">OSM 變更的檔案已生成 %1$s</string>
    <string name="av_use_external_recorder_descr">使用系統錄製視訊。</string>
    <string name="av_use_external_recorder">使用系統錄製</string>
    <string name="av_use_external_camera_descr">使用系統應用程式來拍照。</string>
    <string name="av_use_external_camera">使用相機應用程式</string>
    <string name="recording_is_recorded">錄製音訊/視訊。輕點 AV 小工具停止。</string>
    <string name="recording_can_not_be_played">無法播放記錄。</string>
    <string name="recording_context_menu_delete">刪除錄製</string>
    <string name="recording_context_menu_play">播放</string>
    <string name="recording_description">錄製 %1$s %3$s %2$s</string>
    <string name="recording_default_name">錄製中</string>
    <string name="map_widget_av_notes">音訊/視訊的附註</string>
    <string name="osmand_srtm_short_description_80_chars">用於離線地形特徵（如等高線、地形陰影、斜率等）的 OsmAnd 外掛元件</string>
    <string name="map_widget_distancemeasurement">測量距離</string>
    <string name="map_widget_audionotes">音訊註解</string>
    <string name="audionotes_plugin_description">在旅程中取得音訊／相片／視訊註記，使用地圖按鈕或位置情境選單。</string>
    <string name="audionotes_plugin_name">語音/影音註記</string>
    <string name="srtm_plugin_name">地形</string>
    <string name="download_select_map_types">其它地圖</string>
    <string name="download_roads_only_item">僅道路</string>
    <string name="download_srtm_maps">等高線</string>
    <string name="download_regular_maps">標準地圖</string>
    <string name="download_roads_only_maps">僅道路地圖</string>
    <string name="rendering_attr_noAdminboundaries_name">界線</string>
    <string name="rendering_attr_noAdminboundaries_description">抑制顯示行政區界(管理級別5-9)。</string>
    <string name="map_widget_max_speed">速限</string>
    <string name="route_descr_lat_lon">緯度 %1$.3f, 經度 %2$.3f</string>
    <string name="no_buildings_found">未找到建築物。</string>
    <string name="search_villages_and_postcodes">搜尋更多城鎮／郵遞區號</string>
    <string name="rendering_attr_showRoadMaps_description">選擇何時顯示僅有道路的地圖：</string>
    <string name="rendering_attr_showRoadMaps_name">僅有道路的地圖</string>
    <string name="safe_mode_description">在（較慢的）安全模式下執行應用程式。</string>
    <string name="safe_mode">安全模式</string>
    <string name="native_library_not_running">應用程式是在安全模式中執行（在「設定」裡關閉）。</string>
    <string name="background_service_is_enabled_question">OsmAnd 服務仍在背景執行。也要中止它嗎？</string>
    <string name="osmand_play_title_30_chars">OsmAnd 地圖和導航</string>
    <string name="osmand_plus_play_title_30_chars">OsmAnd+ 地圖和導航</string>
    <string name="native_app_allocated_memory_descr">本機記憶體總計由應用程式 %1$s MB (Dalvik %2$s MB，其它 %3$s MB)。
\n 比例記憶體 %4$s MB (Android 限制 %5$s MB，Dalvik %6$s MB)分配佔用。</string>
    <string name="context_menu_item_destination_point">設定為目的地</string>
    <string name="please_select_address">首先選取城市或街道</string>
    <string name="available_downloads_left">%1$d 個檔案可下載</string>
    <string name="close_changeset">關閉異動清單</string>
    <string name="zxing_barcode_scanner_not_found">ZXing 條碼掃描器應用程式未安裝。要在 Google Play 中搜尋嗎？</string>
    <string name="support_new_features_descr">捐贈後可在應用程式裡看到新的功能實現。</string>
    <string name="local_index_no_items_to_do">沒有項目在 %1$s</string>
    <string name="incomplete_locale">未完成</string>
    <string name="delete_point">刪除標點</string>
    <string name="plugin_distance_point">標點</string>
    <string name="distance_measurement_clear_route">清除所有的標點</string>
    <string name="files_limit">剩餘 %1$d 個檔</string>
    <string name="layer_recordings">記錄層</string>
    <string name="intermediate_items_sort_return">中轉地點到目的地的路途中已最佳化排列。</string>
    <string name="audionotes_location_not_defined">輕點「使用位置……」以新增註記到地點。</string>
    <string name="srtm_plugin_description">等高線、地形陰影與坡度等地形資訊可協助您直觀地評估地質與地形、適航性等。地圖上的地形資訊可以透過等高線、坡度陰影與/或坡度著色來顯示。
\n
\n基礎資料來自 SRTM 與 ASTER。
\n
\n在 %1$s 取得進一步的資訊。</string>
    <string name="index_name_openmaps">OpenMaps EU</string>
    <string name="av_camera_focus">相機對焦類型</string>
    <string name="av_camera_focus_descr">相機對焦模式：</string>
    <string name="av_camera_focus_auto">自動對焦</string>
    <string name="av_camera_focus_hiperfocal">超焦距對焦</string>
    <string name="av_camera_focus_edof">全幅對焦 (EDOF)</string>
    <string name="av_camera_focus_infinity">焦距設為無限大</string>
    <string name="av_camera_focus_macro">微距(特寫)對焦模式</string>
    <string name="av_camera_focus_continuous">相機連續對焦</string>
    <string name="av_photo_play_sound">播放快門音效</string>
    <string name="av_photo_play_sound_descr">設定快門音效或靜音。</string>
    <string name="osb_author_or_password_not_specified">請在「設定」裡指定 OSM 的使用者名稱和密碼</string>
    <string name="clear_intermediate_points">清除中轉地點</string>
    <string name="keep_intermediate_points">保留中轉地點</string>
    <string name="new_directions_point_dialog">您已經有中轉地點設定。</string>
    <string name="context_menu_item_directions_to">導引到</string>
    <string name="context_menu_item_directions_from">導引由</string>
    <string name="route_descr_map_location">地圖： </string>
    <string name="route_to">到：</string>
    <string name="route_via">經過：</string>
    <string name="route_from">從：</string>
    <string name="speak_speed_limit">速限</string>
    <string name="speak_cameras">測速照相</string>
    <string name="speak_traffic_warnings">交通狀況警示</string>
    <string name="osb_author_dialog_password">OSM 密碼 (選項)</string>
    <string name="speak_title">通報…</string>
    <string name="speak_descr">設定通報街道名稱、交通流量警示（強制停止、減速丘）、測速照相警告與速限。</string>
    <string name="speak_street_names">街道名稱 (TTS)</string>
    <string name="driving_region_descr">選取駕駛區域：美國、歐洲、英國、亞洲和其它。</string>
    <string name="driving_region_japan">日本</string>
    <string name="driving_region_us">美國</string>
    <string name="driving_region_canada">加拿大</string>
    <string name="driving_region_europe_asia">歐洲、亞洲、拉丁美洲與類似地區</string>
    <string name="driving_region">駕駛區域</string>
    <string name="local_index_tile_data_zooms">縮放等級已下載：%1$s</string>
    <string name="local_index_tile_data_expire">有效時間（分鐘）：%1$s</string>
    <string name="local_index_tile_data_downloadable">可下載：%1$s</string>
    <string name="local_index_tile_data_maxzoom">最大縮放比：%1$s</string>
    <string name="local_index_tile_data_minzoom">最小縮放比：%1$s</string>
    <string name="local_index_tile_data_name">地圖圖磚資料：%1$s</string>
    <string name="edit_tilesource_successfully">地圖圖磚來源 %1$s 已儲存</string>
    <string name="edit_tilesource_elliptic_tile">橢圓麥卡托投影</string>
    <string name="edit_tilesource_maxzoom">最大縮放比</string>
    <string name="edit_tilesource_minzoom">最小縮放比</string>
    <string name="edit_tilesource_expiration_time">有效時間（分鐘）</string>
    <string name="edit_tilesource_url_to_load">URL</string>
    <string name="edit_tilesource_choose_existing">選取既有的……</string>
    <string name="maps_define_edit">定義/編輯…</string>
    <string name="about_version">版本：</string>
    <string name="shared_string_about">關於</string>
    <string name="about_settings_descr">版本訊息、授權、專案成員</string>
    <string name="base_world_map">全球底圖</string>
    <string name="map_magnifier">地圖放大鏡</string>
    <string name="auto_zoom_none">不自動縮放</string>
    <string name="auto_zoom_close">近距</string>
    <string name="auto_zoom_far">中距</string>
    <string name="auto_zoom_farthest">遠距</string>
    <string name="animate_routing_route_not_calculated">請先計劃行車路線</string>
    <string name="animate_routing_route">使用計算行車路線作模擬</string>
    <string name="animate_routing_gpx">使用 GPX 軌跡作模擬</string>
    <string name="local_osm_changes_delete_all_confirm">刪除 %1$d OSM 變更？</string>
    <string name="app_mode_hiking">登山健行</string>
    <string name="app_mode_motorcycle">機車</string>
    <string name="app_mode_boat">船</string>
    <string name="app_mode_aircraft">飛行器</string>
    <string name="map_widget_map_rendering">地圖繪製</string>
    <string name="app_modes_choose_descr">選取已顯示的設定檔。</string>
    <string name="app_modes_choose">應用程式設定檔</string>
    <string name="amenity_type_seamark">航線標識</string>
    <string name="speech_rate_descr">為文字轉語音功能指定語速。</string>
    <string name="speech_rate">語速</string>
    <string name="complex_route_calculation_failed">快速路徑演算失敗 (%s)，退回到慢速演算。</string>
    <string name="disable_complex_routing_descr">為汽車導航時，停用兩階段路線。</string>
    <string name="disable_complex_routing">停用複雜的路線</string>
    <string name="guidance_preferences_descr">導航偏好</string>
    <string name="routing_preferences_descr">路線偏好</string>
    <string name="app_mode_truck">卡車</string>
    <string name="copying_osmand_one_file_descr">複製檔案 (%s) 到新的目的地…</string>
    <string name="copying_osmand_files_descr">複製 OsmAnd 資料檔到新的目的地 (%s)…</string>
    <string name="copying_osmand_files">複製 OsmAnd 資料檔案…</string>
    <string name="calculate_osmand_route_gpx">離線的 OsmAnd 路線計算</string>
    <string name="android_19_location_disabled">從 Android 4.4 (KitKat) 開始，舊的儲存資料夾 (%s) 已被棄用。要將所有的 OsmAnd 檔案複製到新的儲存位置嗎？
\n注意 1：您舊的檔案將保持不變（但可以手動刪除）。
\n注意 2：新的儲存位置無法在 OsmAnd 和 OsmAnd+ 兩者之間共用檔案。</string>
    <string name="routing_attr_prefer_motorway_name">高速公路優先</string>
    <string name="routing_attr_prefer_motorway_description">高速公路優先</string>
    <string name="routing_attr_avoid_toll_name">避開收費道路</string>
    <string name="routing_attr_avoid_toll_description">避開收費道路</string>
    <string name="routing_attr_avoid_unpaved_name">不要無鋪面道路</string>
    <string name="routing_attr_avoid_unpaved_description">避開無鋪面道路</string>
    <string name="routing_attr_avoid_ferries_name">避開渡輪</string>
    <string name="routing_attr_avoid_ferries_description">避開渡輪</string>
    <string name="routing_attr_avoid_motorway_name">避開高速公路</string>
    <string name="routing_attr_avoid_motorway_description">避開高速公路</string>
    <string name="routing_attr_weight_name">重量</string>
    <string name="routing_attr_weight_description">指定在道路上許可的車輛重量。</string>
    <string name="select_gpx">選擇 GPX …</string>
    <string name="route_descr_select_destination">設定目的地</string>
    <string name="shared_string_favorite">我的收藏</string>
    <string name="route_preferences">優先路線</string>
    <string name="route_info">路線資訊</string>
    <string name="keep_and_add_destination_point">增加為隨後的目的地</string>
    <string name="use_displayed_track_for_navigation">使用顯示的軌跡用於導航嗎？</string>
    <string name="calculate_osmand_route_without_internet">離線計算的 OsmAnd 路段</string>
    <string name="gpx_option_calculate_first_last_segment">OsmAnd 預估最初和最後路段的路線</string>
    <string name="lang_en">英文</string>
    <string name="lang_af">南非荷蘭語</string>
    <string name="lang_hy">亞美尼亞語</string>
    <string name="lang_eu">巴斯克</string>
    <string name="lang_be">白羅斯</string>
    <string name="lang_bs">波士尼亞</string>
    <string name="lang_bg">保加利亞</string>
    <string name="lang_ca">加泰隆尼亞</string>
    <string name="lang_cs">捷克</string>
    <string name="lang_da">丹麥語</string>
    <string name="lang_nl">荷蘭</string>
    <string name="lang_fi">芬蘭</string>
    <string name="lang_fr">法語</string>
    <string name="lang_ka">喬治亞</string>
    <string name="lang_de">德語</string>
    <string name="lang_el">希臘</string>
    <string name="lang_iw">希伯來</string>
    <string name="lang_hi">印地語</string>
    <string name="lang_hu">匈牙利</string>
    <string name="lang_id">印尼語</string>
    <string name="lang_it">義大利語</string>
    <string name="lang_ja">日語</string>
    <string name="lang_ko">韓語</string>
    <string name="lang_lv">拉脫維亞語</string>
    <string name="lang_lt">立陶宛語</string>
    <string name="lang_mr">馬拉地</string>
    <string name="lang_no">書面挪威語</string>
    <string name="lang_pl">波蘭</string>
    <string name="lang_pt">葡萄牙</string>
    <string name="lang_ro">羅馬尼亞</string>
    <string name="lang_ru">俄語</string>
    <string name="lang_sk">斯洛伐克</string>
    <string name="lang_sl">斯洛維尼亞</string>
    <string name="lang_es">西班牙</string>
    <string name="lang_sv">瑞典</string>
    <string name="lang_tr">土耳其</string>
    <string name="lang_uk">烏克蘭</string>
    <string name="lang_vi">越南</string>
    <string name="lang_cy">威爾斯</string>
    <string name="index_name_italy">歐洲 - 意大利</string>
    <string name="index_name_gb">歐洲 - 英國</string>
    <string name="index_item_nation_addresses">全國範圍的地址</string>
    <string name="index_item_world_altitude_correction">全球海拔修正</string>
    <string name="index_item_world_seamarks">全球航線標識</string>
    <string name="index_item_world_bitcoin_payments">全球比特幣支付</string>
    <string name="index_item_world_basemap">全球地圖總覽</string>
    <string name="index_item_world_ski">全球滑雪地圖</string>
    <string name="lang_hr">克羅埃西亞</string>
    <string name="lang_zh">中文</string>
    <string name="lang_pt_br">葡萄牙語(巴西)</string>
    <string name="index_name_canada">北美洲 - 加拿大</string>
    <string name="always_center_position_on_map">位置顯示始終處於中心</string>
    <string name="voice_pref_title">語音</string>
    <string name="localization_pref_title">在地化</string>
    <string name="interrupt_music_descr">語音提示會暫停音樂播放。</string>
    <string name="interrupt_music">暫停音樂</string>
    <string name="misc_pref_title">雜項</string>
    <string name="share_route_as_gpx">以 GPX 檔案分享路線</string>
    <string name="share_route_subject">藉由 OsmAnd 分享路線</string>
    <string name="navigation_intent_invalid">無效的格式：%s</string>
    <string name="keep_informing_never">只有手動（輕點箭頭）</string>
    <string name="keep_informing_descr">按照定期間隔重新通報導航指示。</string>
    <string name="keep_informing">重複導航指示</string>
    <string name="arrival_distance">到達預告</string>
    <string name="arrival_distance_descr">您希望到達預告要有多快告知？</string>
    <string name="share_fav_subject">經由 OsmAnd 分享我的收藏</string>
    <string name="use_points_as_intermediates">預估兩點之間的路線</string>
    <string name="int_days">天</string>
    <string name="osmo_connect_menu">連接</string>
    <string name="import_file_favourites">將資料儲存為 GPX 檔案或將航點匯入到「我的收藏」？</string>
    <string name="rendering_value_pink_name">粉紅色</string>
    <string name="rendering_value_brown_name">棕色</string>
    <string name="osmo_edit_color">顯示色彩</string>
    <string name="gpx_file_is_empty">空白的 GPX 檔案</string>
    <string name="gpx_info_distance">距離：%1$s (%2$s 個標點) </string>
    <string name="gpx_info_start_time">開始時間：%1$tF,  %1$tT </string>
    <string name="gpx_info_end_time">結束時間：%1$tF,  %1$tT </string>
    <string name="gpx_info_average_speed">平均速度：%1$s </string>
    <string name="gpx_info_asc_altitude">下坡路/上坡路：%1$s</string>
    <string name="gpx_timespan">時間跨距：%1$s</string>
    <string name="gpx_timemoving">移動時間：%1$s</string>
    <string name="gpx_selection_segment_title">區段</string>
    <string name="gpx_selection_number_of_points"> %1$s 標點</string>
    <string name="gpx_selection_point">標點 %1$s</string>
    <string name="gpx_selection_route_points">%1$s \n路線標點 %2$s</string>
    <string name="gpx_selection_points">%1$s \n個標點</string>
    <string name="gpx_selection_track">%1$s \n軌跡 %2$s</string>
    <string name="loading_smth">正在載入 %1$s …</string>
    <string name="map_widget_plain_time">目前時間</string>
    <string name="selected_gpx_info_show">\n\n長按以在地圖上檢視</string>
    <string name="delay_navigation_start">自動開始轉向建議指引</string>
    <string name="gpx_split_interval">分割的間隔</string>
    <string name="gpx_info_subtracks">子軌跡：%1$s </string>
    <string name="gpx_info_maximum_speed">最高速度：%1$s</string>
    <string name="gpx_info_avg_altitude">平均海拔：%1$s</string>
    <string name="gpx_info_diff_altitude">海拔高度範圍：%1$s</string>
    <string name="shared_string_waypoint">航點</string>
    <string name="gpx_info_waypoints">航點：%1$s</string>
    <string name="save_as_favorites_points">另存群組為我的收藏</string>
    <string name="select_destination_and_intermediate_points">設定目的地</string>
    <string name="layer_amenity_label">POI 標籤（POI、收藏）</string>
    <string name="show_zoom_buttons_navigation_descr">在導航期間顯示縮放按鈕。</string>
    <string name="show_zoom_buttons_navigation">顯示縮放按鈕</string>
    <string name="create_poi_link_to_osm_doc"><u>線上 OSM</u> 地圖的分類與影像。</string>
    <string name="sort_by_distance">按距離排序</string>
    <string name="sort_by_name">按名稱排序</string>
    <string name="none_selected_gpx">先長按來指定 GPX 檔案。</string>
    <string name="local_index_select_gpx_file">選取軌跡</string>
    <string name="route_descr_destination">目的地</string>
    <string name="no_index_file_to_download">下載未找到，請檢查您連線的網路。</string>
    <string name="rendering_attr_hideBuildings_name">建築物</string>
    <string name="rendering_attr_hideNonVehicleHighways_name">非車輛的公路</string>
    <string name="rendering_attr_hideText_name">文字</string>
    <string name="rendering_attr_hideWoodScrubs_name">樹木和灌樹叢</string>
    <string name="rendering_attr_buildings15zoom_name">建築物在 15 級縮放</string>
    <string name="rendering_attr_moreDetailed_name">更多細節</string>
    <string name="rendering_attr_lessDetailed_name">較少細節</string>
    <string name="rendering_attr_hideAccess_name">存取限制</string>
    <string name="rendering_attr_showAccess_name">顯示進入與收費限制</string>
    <string name="rendering_attr_showSurfaceGrade_name">顯示道路品質</string>
    <string name="rendering_attr_showSurfaces_name">顯示路面</string>
    <string name="rendering_attr_showCycleRoutes_name">自行車路線</string>
    <string name="map_preferred_locale">偏好的地圖語言</string>
    <string name="local_map_names">當地的名稱</string>
    <string name="lang_sw">斯瓦希里</string>
    <string name="lang_he">希伯來</string>
    <string name="forward">往前</string>
    <string name="home">儀表板</string>
    <string name="live_monitoring_m">線上即時追蹤 (需要 GPX)</string>
    <string name="live_monitoring_start">開始線上即時追蹤</string>
    <string name="live_monitoring_stop">停止線上即時追蹤</string>
    <string name="gpx_start_new_segment">開始新區段</string>
    <string name="lang_fa">波斯</string>
    <string name="map_preferred_locale_descr">在地圖上對標簽偏好的語言(如果無法使用，將使用英文或當地名稱)。</string>
    <string name="live_monitoring_m_descr">如果 GPX 記錄已開啟，將軌跡資料傳送到指定的網路服務。</string>
    <string name="keep_navigation_service">保持</string>
    <string name="stop_navigation_service">中止</string>
    <string name="enable_sleep_mode">啟用 GPS 背景模式</string>
    <string name="gps_wake_up_timer">GPS 喚醒間隔</string>
    <string name="sleep_mode_stop_dialog">要中止 GPS 背景模式嗎？</string>
    <string name="lang_al">阿爾巴尼亞</string>
    <string name="lang_ar">阿拉伯語</string>
    <string name="lang_sc">薩丁尼亞島</string>
    <string name="lang_sr">塞爾維亞語（西里爾文）</string>
    <string name="lang_zh_cn">中文（简体）</string>
    <string name="lang_zh_tw">繁體中文</string>
    <string name="rendering_attr_subwayMode_name">捷運路線</string>
    <string name="continue_navigation">繼續導航</string>
    <string name="pause_navigation">暫停導航</string>
    <string name="rendering_attr_hikingRoutesOSMC_name">健行路線</string>
    <string name="rendering_attr_hikingRoutesOSMC_description">依據 OSMC 軌跡繪製路徑。</string>
    <string name="arrival_distance_factor_early">提早</string>
    <string name="arrival_distance_factor_normally">正常</string>
    <string name="arrival_distance_factor_late">稍遲</string>
    <string name="arrival_distance_factor_at_last">非常晚</string>
    <string name="rendering_attr_coloredBuildings_name">按類型用色碼區分建築物</string>
    <string name="av_camera_pic_size">相機照片的大小</string>
    <string name="av_camera_pic_size_descr">設定相機照片大小</string>
    <string name="rendering_value_browse_map_name">瀏覽地圖</string>
    <string name="rendering_value_car_name">汽車</string>
    <string name="rendering_value_bicycle_name">自行車</string>
    <string name="rendering_value_pedestrian_name">步行</string>
    <string name="download_additional_maps">要下載缺少的地圖 %1$s (%2$d MB) 嗎？</string>
    <string name="shared_string_waypoints">航點</string>
    <string name="way_alarms">交通狀況提醒</string>
    <string name="speak_favorites">我的最愛附近</string>
    <string name="speak_poi">附近的 POI</string>
    <string name="shared_string_all">所有</string>
    <string name="index_tours">旅遊</string>
    <string name="record_plugin_description">記錄您的旅行或訓練，並根據速度、累積的上升與下降、海拔剖面等分析資料。記錄的軌跡可以封存、與朋友分享、編輯與後處理等。
\n
\n在 %1$s 取得進一步的資訊。</string>
    <string name="record_plugin_name">旅程錄製</string>
    <string name="int_hour">小時</string>
    <string name="duration">持續時間</string>
    <string name="distance">距離</string>
    <string name="rendering_attr_publicTransportMode_name">公車、無軌電車，班車路線</string>
    <string name="save_track_interval_globally">記錄間隔</string>
    <string name="save_track_to_gpx_globally_descr">可以使用地圖上的 GPX 錄製小工具來開啟或關閉將一般的位置記錄到 GPX 檔案中。</string>
    <string name="confirm_every_run">始終詢問</string>
    <string name="save_global_track_interval">通常的記錄間隔</string>
    <string name="traffic_warning_speed_limit">速限</string>
    <string name="traffic_warning_border_control">邊境管制</string>
    <string name="traffic_warning_payment">收費站</string>
    <string name="traffic_warning_stop">停車標誌</string>
    <string name="traffic_warning_calming">交通寧靜區</string>
    <string name="traffic_warning_speed_camera">測速照相</string>
    <string name="traffic_warning">交通流量警示</string>
    <string name="local_index_description">輕點任何現有的項目，查看更詳細的資訊，長按則停用或刪除。裝置上目前的資料有 (%1$s 可用)：</string>
    <string name="text_size_descr">設定地圖上的文字大小。</string>
    <string name="text_size">文字大小</string>
    <string name="fav_point_dublicate">指定的最愛名稱重覆</string>
    <string name="fav_point_dublicate_message">最愛已重新命名為 %1$s 以避免重覆。</string>
    <string name="print_route">列印路線</string>
    <string name="fav_point_emoticons_message">我的最愛被重新命名為「%1$s」以將包含表情符號的字串儲存到檔案中。</string>
    <string name="speed_limit_exceed">速限容許餘裕</string>
    <string name="speed_limit_exceed_message">選擇速限容忍值，超過時您會聽到語音警告。</string>
    <string name="anonymous_user_hint">匿名使用者不能：\n- 建立群組；\n- 以伺服器同步群組和裝置；\n- 在網站上的個人儀表板管理群組和裝置。</string>
    <string name="anonymous_user">匿名使用者</string>
    <string name="logged_as">已登入為 %1$s</string>
    <string name="rendering_category_details">詳細資訊</string>
    <string name="rendering_category_transport">交通工具</string>
    <string name="rendering_category_others">其它地圖屬性</string>
    <string name="map_widget_appearance_rem">剩餘元件</string>
    <string name="map_widget_top">狀態列</string>
    <string name="map_widget_right">右面板</string>
    <string name="map_widget_left">左面板</string>
    <string name="configure_map">設定地圖</string>
    <string name="search_radius_proximity">範圍內</string>
    <string name="rendering_category_routes">導航路線</string>
    <string name="rendering_attr_trainLightrailRoutes_name">火車路線</string>
    <string name="rendering_attr_tramRoutes_name">有軌電車路線</string>
    <string name="rendering_attr_shareTaxiRoutes_name">分享計程車路線</string>
    <string name="rendering_attr_trolleybusRoutes_name">無軌電車路線</string>
    <string name="rendering_attr_busRoutes_name">公車路線</string>
    <string name="impassable_road">避開的道路…</string>
    <string name="rendering_attr_tramTrainRoutes_name">有軌電車和火車路線</string>
    <string name="rendering_category_hide">隱藏</string>
    <string name="wake_on_voice">將螢幕開啟</string>
    <string name="wake_on_voice_descr">當接近轉彎時，開啟裝置螢幕 (如果螢幕關閉)。</string>
    <string name="lock_screen_request_explanation">為了節電作用 %1$s 需要此許可權才能關閉螢幕。</string>
    <string name="map_update">有 %1$s 個地圖可更新</string>
    <string name="search_for">查詢</string>
    <string name="coordinates">座標</string>
    <string name="home_button">家</string>
    <string name="error_avoid_specific_road">沒發現支道</string>
    <string name="everything_up_to_date">全部都是最新的檔案</string>
    <string name="use_opengl_render">使用 OpenGL 繪製</string>
    <string name="use_opengl_render_descr">使用硬體加速 OpenGL 繪製（可能會使用更多的電量，或不適用於非常舊的裝置)。</string>
    <string name="no_internet_connection">無法下載，請檢查您的網路連線。</string>
    <string name="download_tab_downloads">全部下載</string>
    <string name="download_tab_updates">可更新</string>
    <string name="download_tab_local">本機</string>
    <string name="navigate_point_northing">北行線</string>
    <string name="navigate_point_easting">東行線</string>
    <string name="navigate_point_zone">地區</string>
    <string name="map_locale">地圖上的語言</string>
    <string name="rendering_attr_transportStops_name">轉運站</string>
    <string name="voices">語音導航</string>
    <string name="dash_download_msg_none">要下載離線地圖嗎？</string>
    <string name="dash_download_msg">您已下載了 %1$s 的地圖</string>
    <string name="dash_download_new_one">下載新的地圖</string>
    <string name="dash_download_manage">管理</string>
    <string name="routing_attr_no_new_routing_name">不用 v1.9 的路徑規則</string>
    <string name="routing_attr_no_new_routing_description">在 v1.9 不使用路徑規則引導。</string>
    <string name="rendering_attr_roadStyle_name">道路樣式</string>
    <string name="rendering_value_default_name">預設</string>
    <string name="rendering_value_orange_name">橙色</string>
    <string name="rendering_value_germanRoadAtlas_name">德國道路地圖集</string>
    <string name="rendering_value_americanRoadAtlas_name">美國道路地圖集</string>
    <string name="traffic_warning_railways">鐵路平交道</string>
    <string name="traffic_warning_pedestrian">行人穿越道</string>
    <string name="show_railway_warnings">鐵路平交道</string>
    <string name="show_pedestrian_warnings">行人穿越道</string>
    <string name="speak_pedestrian">行人穿越道</string>
    <string name="navigation_over_track">沿著軌跡開始導航嗎？</string>
    <string name="avoid_roads_msg">經由選擇要避開的道路，來觸發一條替代線路</string>
    <string name="save_track_to_gpx_globally_headline">要求軌跡日誌</string>
    <string name="rendering_attr_streetLighting_name">街道照明</string>
    <string name="proxy_pref_title">代理伺服器</string>
    <string name="proxy_pref_descr">指定代理伺服器。</string>
    <string name="settings_privacy">隱私</string>
    <string name="enable_proxy_title">啟用 HTTP 代理伺服器</string>
    <string name="enable_proxy_descr">對所有的網路請求組態 HTTP 代理伺服器。</string>
    <string name="proxy_host_title">代理伺服器主機</string>
    <string name="proxy_host_descr">指定您的代理伺服器主機名稱（如 127.0.0.1）。</string>
    <string name="proxy_port_title">代理伺服器埠</string>
    <string name="proxy_port_descr">指定您的代理伺服器連接埠號碼（如 8118）。</string>
    <string name="version_settings_descr">下載 nightly builds 版本。</string>
    <string name="version_settings">建構</string>
    <string name="shared_string_gpx_points">點</string>
    <string name="gps_status">GPS 狀態</string>
    <string name="parking_place">停車場所</string>
    <string name="remove_the_tag">移除標記</string>
    <string name="shared_string_disabled">已停用</string>
    <string name="shared_string_enabled">已啟用</string>
    <string name="edit_group">編輯群組</string>
    <string name="shared_string_enable">啟用</string>
    <string name="shared_string_disable">停用</string>
    <string name="plugin_install_needs_network">您必須連線到網際網路以安裝此外掛程式。</string>
    <string name="shared_string_get">取得</string>
    <string name="plugin_ski_name">檢視滑雪地圖</string>
    <string name="plugin_nautical_name">檢視航海地圖</string>
    <string name="world_ski_missing">下載特殊的離線地圖以顯示滑雪設施。</string>
    <string name="nautical_maps_missing">下載特殊的離線地圖以顯示航海細節。</string>
    <string name="rendering_attr_pisteGrooming_name">滑雪道修整</string>
    <string name="free">%1$s 可用</string>
    <string name="device_memory">裝置記憶體</string>
    <string name="rendering_attr_pisteRoutes_name">滑雪斜坡</string>
    <string name="roads_only">僅道路</string>
    <string name="watch">觀看</string>
    <string name="notes">音訊與視訊註記</string>
    <string name="online_map">線上地圖</string>
    <string name="share_note">分享註解</string>
    <string name="plugin_touringview_name">旅遊地圖檢視</string>
    <string name="plugin_nautical_descr">使用關於航行路線、導航燈、航海危險區域、航行或停靠限制區域等資訊豐富您的地圖。要使用，請下載對應的航海地圖並在「設定地圖」下啟用「航海地圖」樣式。
\n
\n在 %1$s 取得進一步資訊。</string>
    <string name="plugin_ski_descr">用來在冬季運動區導航：檢視滑雪道、滑雪纜車以及越野滑雪道，彩色線條指示難度等級。要使用，請啟用此外掛程式並到「設定地圖」然後選擇「冬季和滑雪」地圖樣式。</string>
    <string name="plugin_touringview_descr">啟動此檢視的地圖樣式更改為\'旅遊檢視\'，這是給旅客和職業司機的一種特殊的高細節檢視。 
\n 
\n此檢視提供了在任何給與的地圖縮放，（特別是公路、軌道、路徑和定位標記）在地圖資料中最大量可獲得的詳細行程。 
\n 
\n它也清楚地描繪了各類道路明確地色碼，例如駕駛大型車輛時，這是非常有用的。 
\n 
\n並提供了特別的旅遊選項，比如顯示自行車路線或高山的路線。 
\n 
\n此檢視是從我們的標準地圖所建立，不需要下載特殊的地圖。 
\n 
\n此檢視可以在這裡經由再次取消啟動，或透過 \'組態地圖\' 之下的 \'地圖樣式\' 這兩者中任何一個的更改而恢復它。</string>
    <string name="days_behind">天前</string>
    <string name="location_on_map">位置：\n 緯度 %1$s\n 經度 %2$s</string>
    <string name="rename_failed">重新命名失敗。</string>
    <string name="back_to_map">返回地圖</string>
    <string name="track_segments">軌跡區段</string>
    <string name="track_points">航跡標點</string>
    <string name="route_points">路線標點</string>
    <string name="shared_string_release">已發行</string>
    <string name="shared_string_ellipsis">…</string>
    <string name="shared_string_selected">已選取</string>
    <string name="shared_string_selected_lowercase">已選取</string>
    <string name="shared_string_never">永不</string>
    <string name="shared_string_none">無</string>
    <string name="shared_string_and">以及</string>
    <string name="shared_string_or">或是</string>
    <string name="shared_string_help">幫助</string>
    <string name="shared_string_settings">設定</string>
    <string name="shared_string_history">歷史記錄</string>
    <string name="shared_string_select_on_map">在地圖上選取</string>
    <string name="shared_string_select_all">全選</string>
    <string name="shared_string_deselect">取消選擇</string>
    <string name="shared_string_deselect_all">取消全選</string>
    <string name="shared_string_clear">清除</string>
    <string name="shared_string_clear_all">清除全部</string>
    <string name="shared_string_save">儲存</string>
    <string name="shared_string_rename">更名</string>
    <string name="shared_string_delete">删除</string>
    <string name="shared_string_delete_all">全部刪除</string>
    <string name="shared_string_share">分享</string>
    <string name="shared_string_add">新增</string>
    <string name="shared_string_apply">套用</string>
    <string name="shared_string_control_start">開始</string>
    <string name="shared_string_control_stop">停止</string>
    <string name="shared_string_import">匯入</string>
    <string name="shared_string_export">匯出</string>
    <string name="shared_string_more">更多…</string>
    <string name="shared_string_do_not_show_again">不要再顯示</string>
    <string name="shared_string_remember_my_choice">記住選擇</string>
    <string name="shared_string_refresh">重整</string>
    <string name="shared_string_download">下載</string>
    <string name="shared_string_downloading">正在下載……</string>
    <string name="shared_string_download_successful">已下載</string>
    <string name="shared_string_unexpected_error">意外的錯誤</string>
    <string name="shared_string_action_template">動作 {0}</string>
    <string name="shared_string_close">關閉</string>
    <string name="shared_string_exit">離開</string>
    <string name="shared_string_show">顯示</string>
    <string name="shared_string_show_all">全部顯示</string>
    <string name="shared_string_show_on_map">在地圖上顯示</string>
    <string name="shared_string_more_actions">更多的動作</string>
    <string name="shared_string_map">地圖</string>
    <string name="shared_string_favorites">我的收藏</string>
    <string name="shared_string_add_to_favorites">新增至「收藏」</string>
    <string name="shared_string_my_location">我的位置</string>
    <string name="shared_string_my_places">我的地點</string>
    <string name="shared_string_my_favorites">收藏</string>
    <string name="shared_string_tracks">軌跡</string>
    <string name="shared_string_currently_recording_track">錄製軌跡</string>
    <string name="shared_string_audio">音訊</string>
    <string name="shared_string_video">視訊</string>
    <string name="shared_string_photo">照片</string>
    <string name="simulate_your_location">模擬您的位置</string>
    <string name="short_location_on_map">緯度 %1$s
\n經度 %2$s</string>
    <string name="tips_and_tricks_descr">常見的問題，最近的更改以及其它。</string>
    <string name="routing_settings_2">導航設定</string>
    <string name="general_settings_2">一般設定</string>
    <string name="waypoint_visit_after">隨後造訪</string>
    <string name="waypoint_visit_before">先造訪</string>
    <string name="shared_string_dismiss">退出</string>
    <string name="shared_string_collapse">收合</string>
    <string name="drawer">平面清單</string>
    <string name="osm_edits">OSM 編輯</string>
    <string name="osmand_parking_hour">時</string>
    <string name="shared_string_minute_lowercase">分</string>
    <string name="osmand_parking_time_left">左</string>
    <string name="parking_place_limited">停車場時限到</string>
    <string name="your_edits">您的編輯</string>
    <string name="action_create">建立動作</string>
    <string name="action_modify">修改動作</string>
    <string name="action_delete">刪除動作</string>
    <string name="osmand_parking_overdue">已過時</string>
    <string name="delay_to_start_navigation_descr">在路線規劃螢幕上，指示剩餘等待時間。</string>
    <string name="delay_to_start_navigation">指引後開始轉向建議…</string>
    <string name="shared_string_go">執行</string>
    <string name="confirmation_to_clear_history">清除過去的記錄嗎？</string>
    <string name="local_osm_changes_upload_all_confirm">上傳 %1$d 個變更到 OSM？</string>
    <string name="osm_changes_added_to_local_edits">OSM 的變更已加到本機更改設定</string>
    <string name="mark_to_delete">刪除標記</string>
    <string name="current_route">目前的路線</string>
    <string name="welmode_download_maps">下載地圖</string>
    <string name="welcome_select_region">為了正確的反映您所在地的交通號誌和規則，請選擇您的駕駛區域：</string>
    <string name="welcome_text">OsmAnd 提供全球離線地圖瀏覽和離線導航。</string>
    <string name="welcome_header">歡迎</string>
    <string name="confirm_usage_speed_cameras">在許多國家（德國、法國、義大利和其它）使用測速照相警示是非法的。如果您違反了法律，OsmAnd 並不承擔任何的責任。請只在您有資格使用此功能時，才點下「是」。</string>
    <string name="agps_info">A-GPS 資訊</string>
    <string name="agps_data_last_downloaded">A-GPS 資料最後下載時間：%1$s</string>
    <string name="shared_string_message">訊息</string>
    <string name="shared_string_do_not_use">不使用</string>
    <string name="shared_string_address">地址</string>
    <string name="shared_string_show_description">顯示記述。</string>
    <string name="shared_string_search">搜尋</string>
    <string name="shared_string_places">地點</string>
    <string name="shared_string_is_open">開啓</string>
    <string name="rendering_attr_OSMMapperAssistant_name">OSM 製圖助手</string>
    <string name="shared_string_manage">管理</string>
    <string name="shared_string_edit">編輯</string>
    <string name="filter_poi_hint">依名稱篩選</string>
    <string name="search_poi_category_hint">輸入以查詢全部</string>
    <string name="index_name_netherlands">歐洲 - 荷蘭</string>
    <string name="rendering_value__name">預設</string>
    <string name="rendering_value_highContrastRoads_name">高對比道路</string>
    <string name="application_dir_change_warning3">您想要 OsmAnd 將資料檔案移動到新的目的地嗎？</string>
    <string name="specified_directiory_not_writeable">在指定的目錄不能建立地圖</string>
    <string name="copying_osmand_file_failed">移動檔案時失敗</string>
    <string name="storage_directory_external">外部存儲器</string>
    <string name="storage_directory_multiuser">多使用者存儲器</string>
    <string name="storage_directory_internal_app">內部程式記憶體</string>
    <string name="storage_directory_manual">手動指定</string>
    <string name="storage_directory_default">內部記憶體</string>
    <string name="storage_directory">地圖存儲</string>
    <string name="shared_string_copy">複製</string>
    <string name="rendering_attr_hideHouseNumbers_name">門牌號碼</string>
    <string name="routing_attr_avoid_borders_description">避開跨越國界</string>
    <string name="routing_attr_height_name">高度</string>
    <string name="routing_attr_height_description">指定被許可在道路上行駛的車輛高度。</string>
    <string name="use_fast_recalculation">智慧路線重新計算</string>
    <string name="use_fast_recalculation_desc">僅重新計算路線的初始部份，對長途旅行很有用。</string>
    <string name="shared_string_logoff">登出</string>
    <string name="rendering_value_disabled_name">已停用</string>
    <string name="rendering_value_walkingRoutesScopeOSMC_name">網路從屬</string>
    <string name="rendering_value_walkingRoutesOSMC_name">OSMC</string>
    <string name="osm_edit_context_menu_delete">刪除 OSM 的編輯</string>
    <string name="read_full_article">閱讀全部文章 (線上)</string>
    <string name="shared_string_wikipedia">維基百科</string>
    <string name="local_indexes_cat_wiki">維基百科</string>
    <string name="shared_string_show_details">顯示詳細資訊</string>
    <string name="download_wikipedia_maps">維基百科</string>
    <string name="shared_string_import2osmand">匯入到 OsmAnd</string>
    <string name="local_recordings_delete_all_confirm">刪除 %1$d 個註記？</string>
    <string name="gps_network_not_enabled">位置服務已關閉。要將其開啟嗎？</string>
    <string name="disable_recording_once_app_killed">預防單獨的日誌記錄</string>
    <string name="archive_wikipedia_data">您已有舊的且不相容的維基百科資料。要將其封存嗎？</string>
    <string name="download_wikipedia_files">要下載額外的維基百科資料 (%1$s MB) 嗎？</string>
    <string name="lang_vo">沃拉普克語</string>
    <string name="lang_th">泰語</string>
    <string name="lang_te">泰盧固語</string>
    <string name="lang_nn">挪威耐諾斯克語</string>
    <string name="lang_new">尼瓦爾 / 尼泊爾語</string>
    <string name="lang_ms">馬來西亞</string>
    <string name="lang_ht">海地</string>
    <string name="lang_gl">加利西亞語</string>
    <string name="lang_et">愛沙尼亞語</string>
    <string name="lang_ceb">宿霧語</string>
    <string name="lang_es_ar">西班牙語（阿根廷）</string>
    <string name="lang_nb">挪威布克莫爾語</string>
    <string name="light_theme">明亮</string>
    <string name="dark_theme">暗色</string>
    <string name="lang_pms">皮埃蒙特語</string>
    <string name="lang_bn">孟加拉語</string>
    <string name="lang_tl">塔加洛語</string>
    <string name="lang_sh">塞爾維亞-克羅埃西亞語</string>
    <string name="lang_az">亞塞拜然語</string>
    <string name="lang_br">布列塔尼語</string>
    <string name="lang_sq">阿爾巴尼亞</string>
    <string name="lang_is">冰島語</string>
    <string name="lang_bpy">比什奴普萊利亞語</string>
    <string name="lang_nv">納瓦荷語</string>
    <string name="lang_ga">愛爾蘭語</string>
    <string name="lang_la">拉丁語</string>
    <string name="lang_ku">庫德語</string>
    <string name="lang_ta">坦米爾語</string>
    <string name="lang_ml">馬拉雅拉姆語</string>
    <string name="lang_lb">盧森堡語</string>
    <string name="lang_os">奧塞提亞語</string>
    <string name="lang_eo">世界語</string>
    <string name="restart_is_required">需要重新啟動以套用變更。</string>
    <string name="rendering_attr_currentTrackColor_name">GPX 的顏色</string>
    <string name="rendering_attr_currentTrackWidth_name">GPX 的寬度</string>
    <string name="rendering_value_red_name">紅</string>
    <string name="rendering_value_translucent_red_name">半透明的紅色</string>
    <string name="rendering_value_translucent_orange_name">半透明的橙色</string>
    <string name="rendering_value_yellow_name">黃</string>
    <string name="rendering_value_translucent_yellow_name">半透明的黃色</string>
    <string name="rendering_value_lightgreen_name">淺綠色</string>
    <string name="rendering_value_translucent_lightgreen_name">半透明的淺綠色</string>
    <string name="rendering_value_green_name">綠</string>
    <string name="rendering_value_translucent_green_name">半透明的綠色</string>
    <string name="rendering_value_lightblue_name">淡藍色</string>
    <string name="rendering_value_translucent_lightblue_name">半透明的淡藍色</string>
    <string name="rendering_value_blue_name">藍色</string>
    <string name="rendering_value_translucent_blue_name">半透明的藍色</string>
    <string name="rendering_value_purple_name">紫色</string>
    <string name="rendering_value_translucent_purple_name">半透明的紫色</string>
    <string name="rendering_value_default13_name">預設 (13)</string>
    <string name="rendering_value_defaultTranslucentCyan_name">預設 (半透明青色)</string>
    <string name="do_you_like_osmand">您喜歡 osmand 嗎？</string>
    <string name="rate_this_app">評論這個 app</string>
    <string name="rate_this_app_long">請在 Google Play 給 OsmAnd 分數</string>
    <string name="user_hates_app_get_feedback">告訴我們為什麼。</string>
    <string name="user_hates_app_get_feedback_long">請給我們任何建議。</string>
    <string name="download_live_updates">即時更新</string>
    <string name="failed_to_upload">無法上傳</string>
    <string name="delete_change">刪除更改</string>
    <string name="successfully_uploaded_pattern">已上載 {0} / {1}</string>
    <string name="try_again">再試一次</string>
    <string name="error_message_pattern">錯誤：{0}</string>
    <string name="no_updates_available">沒可用的更新</string>
    <string name="we_really_care_about_your_opinion">您的意見與回饋對我們來說很有價值。</string>
    <string name="rendering_value_boldOutline_name">粗框體</string>
    <string name="traffic_warning_hazard">危險</string>
    <string name="dahboard_options_dialog_title">組態儀表板</string>
    <string name="shared_string_card_was_hidden">卡為隱藏</string>
    <string name="shared_string_undo">復原</string>
    <string name="shared_string_skip">跳過</string>
    <string name="app_name_osmand">OsmAnd</string>
    <string name="offline_maps_and_navigation">離線地圖\n和導航</string>
    <string name="commit_poi">提交 POI</string>
    <string name="routing_attr_avoid_shuttle_train_name">避開穿梭頻繁的鐵路</string>
    <string name="routing_attr_avoid_shuttle_train_description">避開來往頻繁的鐵路</string>
    <string name="plugin_settings">外掛元件</string>
    <string name="tab_title_basic">基本</string>
    <string name="tab_title_advanced">展開</string>
    <string name="building_number">門牌號碼</string>
    <string name="opening_at">營業於</string>
    <string name="closing_at">結束於</string>
    <string name="next_proceed">下頁</string>
    <string name="av_locations_descr">GPX 檔案加上地點。</string>
    <string name="av_locations">地點</string>
    <string name="contact_info">連絡資訊</string>
    <string name="add_opening_hours">增加營業時間</string>
    <string name="poi_dialog_poi_type">POI 類型</string>
    <string name="number_of_rows_in_dash">在長劃 %1$s 的行數</string>
    <string name="please_specify_poi_type">請指定 POI 類型。</string>
    <string name="poi_action_delete">删除</string>
    <string name="working_days">工作日</string>
    <string name="recent_places">最近的地點</string>
    <string name="favourites">我的收藏</string>
    <string name="saved_at_time">現在已儲存於：%1$s</string>
    <string name="poi_deleted_localy">一旦您上傳您的變更，POI 會被刪除</string>
    <string name="count_of_lines">計算行數</string>
    <string name="show_on_start">在起始時顯示</string>
    <string name="are_you_sure">您確定嗎？</string>
    <string name="unsaved_changes_will_be_lost">任何未儲存的變更將會失去。要繼續嗎?</string>
    <string name="simulate_your_location_stop_descr">停止模擬您的位置。</string>
    <string name="simulate_your_location_descr">模擬您的位置以使用在計算路線或記錄成 GPX 軌跡。</string>
    <string name="downloads_left_template">%1$s 次下載剩餘</string>
    <string name="favourites_edit_dialog_title">我的收藏資訊</string>
    <string name="favourites_context_menu_add">增加到我的收藏</string>
    <string name="roads">道路</string>
    <string name="shared_string_trip_recording">旅程錄製</string>
    <string name="shared_string_navigation">導航</string>
    <string name="osmand_running_in_background">在背景執行</string>
    <string name="default_speed_system_descr">定義速度單位。</string>
    <string name="default_speed_system">速度的單位</string>
    <string name="si_nm">海浬</string>
    <string name="nm">浬</string>
    <string name="si_kmh">公里每小時</string>
    <string name="si_mph">英里每小時</string>
    <string name="si_m_s">公尺每秒</string>
    <string name="si_min_km">分鐘每公里</string>
    <string name="si_min_m">分鐘每英里</string>
    <string name="si_nm_h">浬每小時 (節)</string>
    <string name="min_mile">分/公尺</string>
    <string name="min_km">分/公里</string>
    <string name="m_s">公尺/秒</string>
    <string name="nm_h">節</string>
    <string name="favorite_category_add_new">增加新的</string>
    <string name="favorite_category_select">選擇類別</string>
    <string name="show_free_version_banner">顯示免費版標題</string>
    <string name="show_free_version_banner_description">即使是付費版本，仍顯示免費版本的標題。</string>
    <string name="downloading_number_of_files">正在下載 %1$d 檔案……</string>
    <string name="buy">購買</string>
    <string name="hillshade_layer_disabled">地形陰影圖層停用</string>
    <string name="activate_seamarks_plugin">請啟動「檢視航海地圖」外掛元件</string>
    <string name="activate_srtm_plugin">請啟動「地形」外掛元件</string>
    <string name="later">隨後</string>
    <string name="get_full_version">完整版</string>
    <string name="regions">地區</string>
    <string name="region_maps">區域地圖</string>
    <string name="world_maps">世界地圖</string>
    <string name="downloads">下載</string>
    <string name="favorite_category_dublicate_message">請使用原本沒有的類別名稱。</string>
    <string name="favorite_category_name">類別名稱</string>
    <string name="favorite_category_add_new_title">增加新的類別</string>
    <string name="confirm_download_roadmaps">由於您已經擁有標準(完整的)地圖，只有道路的地圖是不需要的，還是下載它嗎？</string>
    <string name="value_downloaded_of_max">%1$.1f 從 %2$.1f MB</string>
    <string name="file_size_in_mb">%.1f MB</string>
    <string name="update_all">全部更新 (%1$s MB)</string>
    <string name="free_downloads_used">免費下載使用</string>
    <string name="free_downloads_used_description">顯示剩餘的免費下載數量。</string>
    <string name="simulate_initial_startup_descr">設定標誌指示第一次應用程式啟動，而保持著所有其它設定不變。</string>
    <string name="simulate_initial_startup">模擬第一次應用程式啟動</string>
    <string name="share_geo">地理：</string>
    <string name="share_menu_location">分享位置</string>
    <string name="shared_string_send">發送</string>
    <string name="application_dir_description">選擇您想要在何處儲存地圖和其它資料。</string>
    <string name="show_on_start_description">「關閉」以直接啟動地圖。</string>
    <string name="map_downloaded">地圖已下載</string>
    <string name="map_downloaded_descr">%1$s 地圖已就緒可供使用。</string>
    <string name="go_to_map">顯示地圖</string>
    <string name="shared_string_qr_code">QR 碼</string>
    <string name="enter_country_name">輸入國家/地區名稱</string>
    <string name="world_map_download_descr">全球底圖 (以低縮放級別涵蓋全世界) 遺漏或過時。請考量下載以作為全球概貌。</string>
    <string name="new_version">新版本</string>
    <string name="begin_with_osmand_menu_group">跟 OsmAnd 的第一步</string>
    <string name="features_menu_group">功能</string>
    <string name="help_us_to_improve_menu_group">幫忙改進 OsmAnd</string>
    <string name="other_menu_group">其它</string>
    <string name="plugins_menu_group">外掛元件</string>
    <string name="first_usage_item">首次使用</string>
    <string name="first_usage_item_description">如何下載地圖、設置基本設定。</string>
    <string name="navigation_item_description">設定導航。</string>
    <string name="faq_item">常見問題</string>
    <string name="faq_item_description">常見問題。</string>
    <string name="map_viewing_item">地圖檢視</string>
    <string name="search_on_the_map_item">正在地圖上搜尋</string>
    <string name="planning_trip_item">規劃一次旅程</string>
    <string name="instalation_troubleshooting_item">安裝和疑難排除</string>
    <string name="techical_articles_item">技術文章</string>
    <string name="versions_item">版本</string>
    <string name="feedback">投票</string>
    <string name="shared_string_contact">聯絡</string>
    <string name="osm_edit_created_poi">建立 OSM 的 POI</string>
    <string name="map_legend">地圖圖例</string>
    <string name="shared_string_upload">上傳</string>
    <string name="shared_string_update">更新</string>
    <string name="rendering_attr_showProposed_name">計劃物件</string>
    <string name="read_more">讀取更多</string>
    <string name="whats_new">有什麼新的在</string>
    <!-- string name="map_legend_item_description">圖例為 OsmAnd 預設的地圖樣式，網路需連接以去顯示</string -->
    <string name="lang_nds">低地德語</string>
    <string name="lang_mk">馬其頓</string>
    <string name="lang_fy">菲士蘭</string>
    <string name="lang_als">阿爾巴尼亞 (Tosk)</string>
    <string name="share_osm_edits_subject">透過 OsmAnd 共用以編輯 OSM</string>
    <string name="save_poi_without_poi_type_message">儲存沒有類型的 POI 嗎？</string>
    <string name="shared_string_location">位置</string>
    <string name="poi_context_menu_modify_osm_change">修改 OSM 的變更</string>
    <string name="context_menu_item_delete_waypoint">要刪除 GPX 的航點嗎？</string>
    <string name="context_menu_item_edit_waypoint">編輯 GPX 的航點</string>
    <string name="osm_edit_modified_poi">已修改 OSM 的 POI</string>
    <string name="osm_edit_deleted_poi">已刪除 OSM 的 POI</string>
    <string name="context_menu_item_open_note">開啟 OSM 註解</string>
    <string name="osm_edit_reopened_note">重新開啟 OSM 註解</string>
    <string name="osm_edit_commented_note">已評論 OSM 註解</string>
    <string name="osm_edit_created_note">建立 OSM 的註解</string>
    <string name="osn_bug_name">OSM 註解</string>
    <string name="osn_add_dialog_title">建立註解</string>
    <string name="osn_comment_dialog_title">增加評論</string>
    <string name="osn_reopen_dialog_title">重新開啟註解</string>
    <string name="osn_close_dialog_title">關閉註解</string>
    <string name="osn_add_dialog_success">註解已建立</string>
    <string name="osn_add_dialog_error">無法建立註解。</string>
    <string name="osn_close_dialog_success">註解已關閉</string>
    <string name="osn_close_dialog_error">無法關閉註解。</string>
    <string name="shared_string_commit">提交</string>
    <string name="rendering_attr_currentTrackColor_description">GPX 的顏色</string>
    <string name="rendering_attr_currentTrackWidth_description">GPX 的寬度</string>
    <string name="rendering_attr_roadStyle_description">道路樣式</string>
    <string name="poi_dialog_reopen">重新開啟</string>
    <string name="osm_save_offline">離線儲存</string>
    <string name="copied_to_clipboard">複製到剪貼簿</string>
    <string name="dashboard_or_drawer_title">儀表板或選單控制</string>
    <string name="dashboard_or_drawer_description">提供的選擇，主要是透過具彈性的儀表板或固定的選單來控制應用程式，您也可以隨時在儀表板設定中更改您的選擇。</string>
    <string name="access_from_map_description">選單按鈕是啟動儀表板而非選單</string>
    <string name="access_from_map">從地圖進入</string>
    <string name="use_dashboard_btn">使用儀表板</string>
    <string name="use_drawer_btn">使用地圖</string>
    <string name="please_specify_poi_type_only_from_list">請指定正確的 POI 類型或跳過它。</string>
    <string name="routing_attr_avoid_stairs_name">避開樓梯</string>
    <string name="routing_attr_avoid_stairs_description">避開樓梯</string>
    <string name="routing_attr_avoid_borders_name">避開跨越邊界</string>
    <string name="shared_string_hide">隱藏</string>
    <string name="av_video_quality_low">最低品質</string>
    <string name="av_video_quality_high">最高品質</string>
    <string name="av_video_quality">視訊輸出品質</string>
    <string name="av_video_quality_descr">選擇視訊品質。</string>
    <string name="av_audio_format">音訊輸出格式</string>
    <string name="av_audio_format_descr">選擇音訊輸出格式。</string>
    <string name="av_audio_bitrate">音訊位元傳輸速率</string>
    <string name="av_audio_bitrate_descr">選擇音訊位元傳輸速率。</string>
    <string name="shared_string_near">鄰近</string>
    <string name="no_address_found">沒有確定地址</string>
    <string name="looking_up_address">查尋地址</string>
    <string name="rendering_attr_horseRoutes_name">馬道</string>
    <string name="only_download_over_wifi">只在 WiFi 連線下載</string>
    <string name="live_update">即時更新</string>
    <string name="update_now">立即更新</string>
    <string name="route_distance">距離：</string>
    <string name="route_duration">時間：</string>
    <string name="missing_write_external_storage_permission">OsmAnd 缺少權限使用記憶卡</string>
    <string name="no_location_permission">給予地點資料權限。</string>
    <string name="no_camera_permission">給予相機權限。</string>
    <string name="no_microphone_permission">給予麥克風權限。</string>
    <string name="impassable_road_desc">選擇在導航期間您想要避開的道路。</string>
    <string name="shared_string_sound">語音</string>
    <string name="select_voice_provider">選擇語音指引</string>
    <string name="select_voice_provider_descr">為您的語言選擇或下載語音指引。</string>
    <string name="live_updates">即時更新</string>
    <string name="available_maps">可用地圖</string>
    <string name="last_update">最近的更新：%s</string>
    <string name="update_time">更新時間</string>
    <string name="updates_size">更新大小</string>
    <string name="last_map_change">上次地圖的更改：%s</string>
    <string name="rec_split">錄製分割</string>
    <string name="rec_split_title">使用錄製分割</string>
    <string name="rec_split_clip_length">剪輯長度</string>
    <string name="rec_split_storage_size">存儲大小</string>
    <string name="rec_split_desc">當重寫剪輯時，使用的空間超過記憶體大小。</string>
    <string name="rec_split_storage_size_desc">被所有錄製的剪輯可以佔用的空間總量。</string>
    <string name="rec_split_clip_length_desc">錄製剪輯的時間上限。</string>
    <string name="hourly">每小時</string>
    <string name="daily">每日</string>
    <string name="weekly">每週</string>
    <string name="morning">早上</string>
    <string name="night">夜間</string>
    <string name="shared_string_not_selected">未選取</string>
    <string name="select_month_and_country">月份與國家：</string>
    <string name="shared_string_type">類型</string>
    <string name="starting_point">起始標點</string>
    <string name="item_removed">項目已移除</string>
    <string name="n_items_removed">項目已刪除</string>
    <string name="shared_string_undo_all">全部取消</string>
    <string name="rendering_attr_hideIcons_name">POI 圖示</string>
    <string name="switch_start_finish">起始點與目的地對調</string>
    <string name="number_of_contributors">貢獻者數</string>
    <string name="number_of_edits">編輯次數</string>
    <string name="reports_for">報告</string>
    <string name="shared_string_select">選取</string>
    <string name="shared_string_remove">移除</string>
    <string name="clear_updates_proposition_message">移除已下載的更新和回到原來的地圖版本</string>
    <string name="add_time_span">增加時間跨度</string>
    <string name="road_blocked">道路堵塞</string>
    <string name="data_is_not_available">資料無法使用</string>
    <string name="rendering_attr_hideUnderground_name">地面下的物件</string>
    <string name="shared_string_read_more">讀取更多</string>
    <string name="shared_string_email_address">E-mail 地址</string>
    <string name="shared_string_status">狀態</string>
    <string name="shared_string_save_changes">儲存更改</string>
    <string name="find_parking">找停車場</string>
    <string name="show_polygons">顯示多邊形</string>
    <string name="rendering_attr_showMtbRoutes_name">山地自行車路線</string>
    <string name="select_map_markers">選擇地圖標記</string>
    <string name="shared_string_reverse_order">順序相反</string>
    <string name="show_map_markers_description">啟動地圖標記功能。</string>
    <string name="clear_active_markers_q">移除所有的活動標記嗎？</string>
    <string name="clear_markers_history_q">清除地圖標記歷史記錄嗎？</string>
    <string name="active_markers">活躍標記</string>
    <string name="map_markers">地圖標記</string>
    <string name="map_marker">地圖標記</string>
    <string name="add_points_to_map_markers_q">新增所有的標點到地圖標記嗎？</string>
    <string name="shared_string_add_to_map_markers">增加地圖標記</string>
    <string name="consider_turning_polygons_off">建議關閉多邊形的繪製。</string>
    <string name="map_marker_1st">第一個地圖標記</string>
    <string name="map_marker_2nd">第二個地圖標記</string>
    <string name="shared_string_toolbar">工具列</string>
    <string name="shared_string_widgets">小工具</string>
    <string name="download_files_error_not_enough_space">沒有足夠的空間！
\n需要 {3} MB 供暫時儲存使用，{1} MB 供永久使用。
\n（但目前僅有 {2} MB 可用。）</string>
    <string name="download_files_question_space_with_temp">要下載 {0} 個檔案嗎？
\n需要 {3} MB 供暫時儲存使用，{1} MB 供永久使用。（目前有 {2} MB 可用。）</string>
    <string name="upload_osm_note">上傳 OSM 附註</string>
    <string name="upload_anonymously">匿名上傳</string>
    <string name="select_map_marker">選擇地圖標記</string>
    <string name="map_markers_other">其它標記</string>
    <string name="upload_osm_note_description">匿名上傳 OSM 註記或使用您的 OSM.org 個人資料。</string>
    <string name="show_transparency_seekbar">顯示透明度拖動軸</string>
    <string name="donations">捐贈</string>
    <string name="number_of_recipients">接受者數目</string>
    <string name="osm_user_stat">編輯 %1$s，等級 %2$s，合計編輯 %3$s</string>
    <string name="osm_editors_ranking">OSM 編輯排名</string>
    <string name="osm_live_subscribe_btn">捐助</string>
    <string name="osm_live_email_desc">需要更新您關於捐款的資訊。</string>
    <string name="osm_live_user_public_name">公開名稱</string>
    <string name="osm_live_hide_user_name">不要在報告中顯示我的名稱</string>
    <string name="osm_live_support_region">支援地區</string>
    <string name="osm_live_month_cost">每月花費</string>
    <string name="osm_live_month_cost_desc">每月付款</string>
    <string name="osm_live_active">活動</string>
    <string name="osm_live_not_active">失效的</string>
    <string name="osm_live_enter_email">請輸入有效的電子郵件地址</string>
    <string name="osm_live_enter_user_name">請輸入公開名稱</string>
    <string name="osm_live_subscription_settings">訂閱設定</string>
    <string name="osm_live_subscription">Osmand Live 訂閱</string>
    <string name="osm_live_thanks">感謝您對 OsmAnd 的支持！
\n要啟動所有新功能，您需要重開 OsmAnd。</string>
    <string name="osm_live_region_desc">您的部分捐款會發送給在該地區提交地圖更改的 OSM 使用者。</string>
    <string name="osm_live_ask_for_purchase">請先購買 OsmAnd Live 訂閱</string>
    <string name="osm_live_header">此訂閱能夠為世界各地所有的地圖每小時更新一次。
\n部分收入又回到了 OSM 社群和支付每個 OSM 的貢獻。
\n假如您喜愛 OsmAnd 和 OSM 並且想要支持和得到他們的支持，這是個完美的作法。</string>
    <string name="recalculate_route">重新計算路線</string>
    <string name="shared_string_topbar">頂端列</string>
    <string name="storage_directory_readonly_desc">選取的資料儲存資料夾有寫入保護，因此已切換到內部記憶體。請選取一個可寫入的儲存目錄。</string>
    <string name="storage_directory_shared">共用記憶體</string>
    <string name="avoid_road">避開道路</string>
    <string name="finish_navigation">導航完成</string>
    <string name="shared_string_move_up">上移 ↑</string>
    <string name="shared_string_move_down">下移 ↓</string>
    <string name="full_report">完整報告</string>
    <string name="open_street_map_login_and_pass">OSM 的使用者名稱與密碼</string>
    <string name="report">報告</string>
    <string name="file_name_containes_illegal_char">檔案名稱中有非法字元</string>
    <string name="storage_permission_restart_is_required">現在應用程式允許寫入外部記憶體。但是需要重新啟動程式。</string>
    <string name="no_map_markers_found">請透過地圖增加地圖標記</string>
    <string name="no_waypoints_found">未發現任何航點</string>
    <string name="rendering_value_medium_name">中等</string>
    <string name="rendering_value_bold_name">粗的</string>
    <string name="rendering_value_thin_name">細</string>
    <string name="map_mode">地圖模式</string>
    <string name="access_default_color">預設顏色</string>
    <string name="access_category_choice">選擇類別</string>
    <string name="access_hint_enter_name">輸入名稱</string>
    <string name="access_hint_enter_category">輸入類別</string>
    <string name="access_hint_enter_description">輸入說明。</string>
    <string name="access_map_linked_to_location">地圖已連結到所在地</string>
    <string name="access_collapsed_list">已收起清單</string>
    <string name="access_expanded_list">已展開清單</string>
    <string name="access_empty_list">空的清單</string>
    <string name="access_tree_list">樹狀清單</string>
    <string name="access_shared_string_not_installed">未安裝</string>
    <string name="access_widget_expand">展開</string>
    <string name="access_sort">分類</string>
    <string name="access_shared_string_navigate_up">往上</string>
    <string name="access_disable_offroute_recalc">當離開道路後，不要重算路線</string>
    <string name="access_disable_offroute_recalc_descr">當離開路線後，不要重算路線。</string>
    <string name="access_disable_wrong_direction_recalc">對相反的方向不要重算路線</string>
    <string name="access_disable_wrong_direction_recalc_descr">只是朝相反的方向移動，不要重算路線。</string>
    <string name="access_smart_autoannounce">智慧自動播報</string>
    <string name="access_smart_autoannounce_descr">只在目標點的方向被更改時才通知。</string>
    <string name="access_autoannounce_period">自動播報期間</string>
    <string name="access_autoannounce_period_descr">在通告之間的最短時間間隔。</string>
    <string name="map_widget_bearing">相對方位</string>
    <string name="map_widget_magnetic_bearing">磁力方位</string>
    <string name="access_no_destination">無障礙外掛程式：未設定目的地</string>
    <string name="use_osm_live_routing_description">為 OsmAnd Live 變更啟用導航。</string>
    <string name="use_osm_live_routing">OsmAnd Live 導航</string>
    <string name="follow_us">追蹤我們</string>
    <string name="access_direction_audio_feedback">音訊方向</string>
    <string name="access_direction_audio_feedback_descr">用聲音指示目標點方向。</string>
    <string name="access_direction_haptic_feedback">觸覺指引</string>
    <string name="access_direction_haptic_feedback_descr">由振動指示目標點方向。</string>
    <string name="move_marker_bottom_sheet_title">移動地圖到要變更標記的位置</string>
    <!-- string name="lat_lon_pattern">緯度：%1$.5f 經度：%2$.5f</string -->
    <string name="map_widget_battery">電池位準</string>
    <string name="lang_hu_formal">匈牙利（正式的）</string>
    <string name="change_markers_position">變更標記的位置</string>
    <string name="current_track">目前的軌跡</string>
    <string name="lang_es_us">西班牙語（美洲）</string>
    <string name="lang_be_by">白羅斯語（拉丁）</string>
    <string name="lang_kn">康納達語</string>
    <string name="lang_en_gb">英語（英國）</string>
    <string name="lang_ast">阿斯圖里亞斯語</string>
    <string name="app_mode_bus">公車</string>
    <string name="app_mode_train">火車</string>
    <string name="coords_format">坐標格式</string>
    <string name="coords_format_descr">地理座標格式。</string>
    <string name="storage_directory_card">記憶卡</string>
    <string name="shared_string_is_open_24_7">全天候開放</string>
    <string name="map_widget_search">搜尋</string>
    <string name="shared_string_from">從</string>
    <string name="city_type_district">區</string>
    <string name="city_type_neighbourhood">鄰里</string>
    <string name="search_categories">類別</string>
    <string name="postcode">郵遞區號</string>
    <string name="share_history_subject">透過 OsmAnd 分享</string>
    <string name="lang_hsb">索布語 (上游)</string>
    <string name="back_to_search">返回查詢</string>
    <string name="confirmation_to_delete_history_items">自「歷程」移除已選取的項目嗎？</string>
    <string name="show_something_on_map">在地圖上顯示 %1$s</string>
    <string name="dist_away_from_my_location">查詢 %1$s 路線</string>
    <string name="coords_search">座標查詢</string>
    <string name="advanced_coords_search">進階座標查詢</string>
    <string name="route_stops_before">此前 %1$s 站</string>
    <string name="rendering_attr_hideOverground_name">地上的物件</string>
    <string name="routing_attr_short_way_name">省油的方式</string>
    <string name="replace_favorite_confirmation">取代「%1$s」收藏？</string>
    <string name="shared_string_change">更換</string>
    <string name="get_started">開始</string>
    <string name="update_all_maps_now">現在要更新所有地圖嗎？</string>
    <string name="clear_tile_data">清除所有圖磚</string>
    <string name="skip_map_downloading">跳過下載中地圖</string>
    <string name="skip_map_downloading_desc">您沒有安裝離線地圖。您可以從清單中選取一個地圖或稍後透過「選單 - %1$s」下載地圖。</string>
    <string name="search_another_country">選擇其它地區</string>
    <string name="search_map">搜尋地圖…</string>
    <string name="location_not_found">未找到地方</string>
    <string name="no_inet_connection">沒有網際網路連線</string>
    <string name="no_inet_connection_desc_map">需要下載地圖。</string>
    <string name="search_location">正在搜尋位置…</string>
    <string name="storage_free_space">可用空間</string>
    <string name="storage_place_description">OsmAnd 資料儲存空間（給地圖、軌跡檔案等）：%1$s。</string>
    <string name="give_permission">授予權限</string>
    <string name="allow_access_location">允許位置的存取</string>
    <string name="first_usage_greeting">在沒有網際網路連線的情況下，取得指引與探索新地點</string>
    <string name="search_my_location">尋找我的位置</string>
    <string name="osm_live_banner_desc">取得無限制的地圖下載，並有每週、每日甚至是每個小時的更新。</string>
    <string name="osmand_plus_banner_desc">沒有限制的地圖下載、更新和維基百科外掛元件。</string>
    <string name="si_mi_meters">英里/米</string>
    <string name="first_usage_wizard_desc">讓 OsmAnd 確定您所在的位置和建議下載該區域的地圖。</string>
    <string name="get_for">獲得 %1$s</string>
    <string name="get_it">獲得</string>
    <string name="osm_live_payment_desc">會定時收取訂閱費用。您隨時都能在 Google Play 取消。</string>
    <string name="donation_to_osm">捐款給 OSM 的社群</string>
    <string name="osm_live_subscription_desc">啟用認購可每小時、每天、每週的更新以及世界各地所有的地圖無限制的下載。</string>
    <string name="driving_region_australia">澳洲</string>
    <string name="lang_kab">卡拜爾</string>
    <string name="shared_string_filters">篩選</string>
    <string name="selected_categories">已選取的分類</string>
    <string name="subcategories">子分類</string>
    <string name="create_custom_poi">建立自訂篩選</string>
    <string name="custom_search">自訂搜尋</string>
    <string name="apply_filters">套用篩選</string>
    <string name="save_filter">儲存篩選</string>
    <string name="delete_filter">刪除篩選</string>
    <string name="new_filter">新的篩選</string>
    <string name="new_filter_desc">請輸入新的篩選名稱，這會加到您的「類別」分頁裡。</string>
    <string name="translit_names">音譯名稱</string>
    <string name="search_hint">輸入城市、地址、POI 名稱</string>
    <string name="rendering_attr_contourColorScheme_description">等高線的色彩調配</string>
    <string name="save_track_min_speed">記錄最低的速度</string>
    <string name="save_track_min_speed_descr">篩選：不低於這個速度的記錄點。</string>
    <string name="save_track_min_distance">記錄最小位移</string>
    <string name="save_track_min_distance_descr">篩選：設定最小的距離從一個新的標點去記錄。</string>
    <string name="save_track_precision">記錄最小的精確度</string>
    <string name="save_track_precision_descr">篩選：除非達到此精確度，否則不作記錄。</string>
    <string name="christmas_poi">聖誕節 POI</string>
    <string name="christmas_desc_q">顯示聖誕節假期 POI？</string>
    <string name="rendering_value_light_brown_name">淺棕色</string>
    <string name="rendering_value_dark_brown_name">深棕色</string>
    <string name="rendering_attr_contourColorScheme_name">等高線的顏色調配</string>
    <string name="rendering_attr_surfaceIntegrity_name">路面的整體狀態</string>
    <string name="shared_string_continue">繼續</string>
    <string name="shared_string_pause">暫停</string>
    <string name="shared_string_trip">旅程</string>
    <string name="shared_string_recorded">已記錄</string>
    <string name="shared_string_record">記錄</string>
    <string name="gpx_logging_no_data">沒有資料</string>
    <string name="christmas_desc">預知聖誕節和新年假期，您可以選擇顯示相關的 POI，如聖誕樹、市集等等。</string>
    <string name="donation_to_osm_desc">您的部分捐款會發送給 OSM 製圖者。訂閱的花費不變。</string>
    <string name="shared_string_notifications">通知</string>
    <string name="gpx_no_tracks_title">您尚未有任何的軌跡檔案</string>
    <string name="gpx_no_tracks_title_folder">您也可以增加軌跡檔案到資料夾</string>
    <string name="gpx_add_track">增加更多…</string>
    <string name="shared_string_appearance">外觀</string>
    <string name="trip_rec_notification_settings">啟用快速錄製</string>
    <string name="trip_rec_notification_settings_desc">顯示允許開始行程錄製的系統通知。</string>
    <string name="rendering_value_fine_name">精細</string>
    <string name="route_calculation">路線估算</string>
    <string name="upload_poi">上傳 POI</string>
    <string name="route_roundabout_short">利用 %1$d 退出並離開</string>
    <string name="search_map_hint">城市或地區</string>
    <string name="wiki_around">附近維基百科條目</string>
    <string name="routing_attr_allow_motorway_name">使用高速公路</string>
    <string name="routing_attr_allow_motorway_description">允許進高速公路。</string>
    <string name="lang_sr_latn">塞爾維亞語（拉丁文）</string>
    <string name="lang_zh_hk">中文（香港）</string>
    <string name="rendering_attr_hideWaterPolygons_description">水</string>
    <string name="rendering_attr_contourWidth_description">等高線的線寬</string>
    <string name="rendering_attr_contourWidth_name">等高線的線寬</string>
    <string name="rendering_attr_contourDensity_description">等高線的密度</string>
    <string name="rendering_attr_contourDensity_name">等高線的密度</string>
    <string name="rendering_value_high_name">高</string>
    <string name="rendering_value_medium_w_name">中</string>
    <string name="rendering_value_low_name">低</string>
    <string name="rendering_attr_hideWaterPolygons_name">隱藏水</string>
    <string name="quick_action_item_screen">螢幕 %d</string>
    <string name="quick_action_map_style_switch">地圖樣式變更為「%s」。</string>
    <string name="quick_action_navigation_voice">聲音開/關</string>
    <string name="quick_action_navigation_voice_off">取消靜音</string>
    <string name="quick_action_navigation_voice_on">靜音</string>
    <string name="quick_favorites_show_favorites_dialog">顯示我的收藏對話框</string>
    <string name="quick_favorites_name_preset">預設的名稱</string>
    <string name="favorite_autofill_toast_text">" 儲存到 "</string>
    <string name="favorite_empty_place_name">場所</string>
    <string name="quick_action_poi_show">顯示 %1$s</string>
    <string name="quick_action_poi_hide">隱藏 %1$s</string>
    <string name="quick_action_add_category">增加一項類別</string>
    <string name="quick_action_add_create_items">建立事項</string>
    <string name="quick_action_add_configure_map">組態地圖</string>
    <string name="quick_action_bug_message">訊息</string>
    <string name="quick_action_category_descr">要儲存最愛的分類：</string>
    <string name="quick_action_gpx_category_descr">選擇可選類別。</string>
    <string name="quick_action_poi_list">POI 清單</string>
    <string name="quick_action_sh_poi_descr">增加一個或是更多的 POI 類別顯示在地圖上。</string>
    <string name="quick_action_map_style_action">增加一個地圖樣式</string>
    <string name="quick_action_empty_param_error">填寫所有參數</string>
    <string name="quick_action_map_styles">地圖樣式</string>
    <string name="quick_action_map_overlay_title">地圖上圖層</string>
    <string name="quick_action_map_overlay_action">增加上圖層</string>
    <string name="quick_action_map_underlay_title">地圖襯底層</string>
    <string name="quick_action_map_underlay_action">增加襯底層</string>
    <string name="quick_action_map_source_title">地圖來源</string>
    <string name="quick_action_map_source_action">增加地圖來源</string>
    <string name="quick_action_map_source_switch">地圖來源變更為「%s」。</string>
    <string name="quick_action_btn_tutorial_title">更改按鈕位置</string>
    <string name="quick_action_btn_tutorial_descr">長按並拖動在螢幕上的按鈕改變位置。</string>
    <string name="quick_action_fav_name_descr">保留為空白以使用地址或地點名稱。</string>
    <string name="quick_action_bug_descr">此訊息會包含在註解欄。</string>
    <string name="quick_action_interim_dialog">顯示臨時的對話方塊</string>
    <string name="configure_screen_quick_action">快速動作</string>
    <string name="quick_action_item_action">動作 %d</string>
    <string name="quick_action_new_action">增加動作</string>
    <string name="quick_action_edit_action">編輯動作</string>
    <string name="dialog_add_action_title">增加動作</string>
    <string name="quick_actions_delete">刪除動作</string>
    <string name="quick_actions_delete_text">刪除動作「%s」？</string>
    <string name="quick_action_add_marker_descr">在畫面中央新增地圖標記的按鈕。</string>
    <string name="quick_action_add_gpx_descr">在畫面中央新增 GPX 路徑點的按鈕。</string>
    <string name="quick_action_take_audio_note_descr">在畫面中央新增音訊註記的按鈕。</string>
    <string name="quick_action_take_video_note_descr">在畫面中央新增視訊註記的按鈕。</string>
    <string name="quick_action_take_photo_note_descr">在畫面中央新增照片註記的按鈕。</string>
    <string name="quick_action_add_osm_bug_descr">在畫面中央新增 OSM 註記的按鈕。</string>
    <string name="quick_action_add_poi_descr">在畫面中央新增 POI 的按鈕。</string>
    <string name="navigate_point_olc">打開位置編碼(OLC)</string>
    <string name="navigate_point_olc_info_invalid">無效的 OLC
\n</string>
    <string name="quick_action_navigation_voice_descr">停用或啟用導航時的語音導引的開關。</string>
    <string name="quick_action_add_parking_descr">在畫面中央新增停車位置的按鈕。</string>
    <string name="quick_action_duplicates">快速動作已重新命名為 %1$s 以避免重複。</string>
    <string name="quick_action_duplicate">快速動作的名稱重複</string>
    <string name="quick_action_showhide_favorites_descr">在地圖上顯示或隱藏收藏點的開關。</string>
    <string name="quick_action_showhide_poi_descr">在地圖上顯示或隱藏 POI 的開關。</string>
    <string name="quick_action_map_overlay_switch">地圖覆蓋層變更為「%s」。</string>
    <string name="quick_action_map_underlay_switch">地圖底層變更為「%s」。</string>
    <string name="shared_string_action_name">動作名稱</string>
    <string name="navigate_point_olc_info_short">簡短 OLC
\n請提供完整的編碼</string>
    <string name="navigate_point_olc_info_area">有效完整的 OLC
\n代表區域：%1$s x %2$s</string>
    <string name="quick_action_page_list_descr">用於翻閱下方列表的按鈕。</string>
    <string name="auto_split_recording_title">自動分割錄製之後的間隙</string>
    <string name="auto_split_recording_descr">如果日期已更改，開始新區段在6分鐘後的間隔，新軌跡在2小時後的間隔，或新檔案在更長的間隔之後。</string>
    <string name="rendering_attr_depthContours_description">顯示等深線和標記。</string>
    <string name="rendering_attr_depthContours_name">航海等深線</string>
    <string name="routing_attr_height_obstacles_name">使用海拔資料</string>
    <string name="route_altitude">路線的海拔</string>
    <string name="altitude_descent">下坡</string>
    <string name="altitude_ascent">上坡</string>
    <string name="altitude_range">海拔高度範圍</string>
    <string name="average_altitude">平均海拔</string>
    <string name="shared_string_time">時間</string>
    <string name="total_distance">總體距離</string>
    <string name="routing_attr_driving_style_name">騎乘方式</string>
    <string name="shared_string_gpx_tracks">軌跡</string>
    <string name="select_gpx_folder">選擇 GPX 檔案資料夾</string>
    <string name="file_can_not_be_moved">無法移動檔案。</string>
    <string name="shared_string_move">移動</string>
    <string name="shared_string_time_moving">時間移動</string>
    <string name="shared_string_time_span">時間間隔</string>
    <string name="shared_string_max">最大</string>
    <string name="shared_string_start_time">開始時間</string>
    <string name="shared_string_end_time">結束時間</string>
    <string name="shared_string_color">顏色</string>
    <string name="max_speed">最高速度</string>
    <string name="average_speed">平均速率</string>
    <string name="shared_string_gpx_track">軌跡</string>
    <string name="points_delete_multiple_succesful">標點已刪除。</string>
    <string name="points_delete_multiple">刪除 %1$d 個點？</string>
    <string name="route_points_category_name">轉為通過這條路線</string>
    <string name="track_points_category_name">路徑點、興趣點、已命名的圖徽</string>
    <string name="add_new_folder">增加新的檔案夾</string>
    <string name="shared_string_slope">斜坡</string>
    <string name="lang_ber">柏柏爾語</string>
    <string name="routing_attr_relief_smoothness_factor_hills_name">丘陵</string>
    <string name="routing_attr_relief_smoothness_factor_plains_name">小丘陵</string>
    <string name="routing_attr_relief_smoothness_factor_more_plains_name">平地</string>
    <string name="routing_attr_driving_style_speed_name">較短路線</string>
    <string name="routing_attr_driving_style_balance_name">均衡</string>
    <string name="routing_attr_driving_style_safety_name">較喜歡小路</string>
    <string name="relief_smoothness_factor_descr">偏愛的地形：平地或丘陵。</string>
    <string name="full_version_thanks">感謝您購買 OsmAnd 的付費版本。</string>
    <string name="routing_attr_relief_smoothness_factor_name">選擇高度起伏</string>
    <string name="parking_options">停車選項</string>
    <string name="do_not_send_anonymous_app_usage">不要傳送匿名的應用程式使用統計</string>
    <string name="do_not_show_startup_messages">不要顯示啟動訊息</string>
    <string name="do_not_show_startup_messages_desc">不要顯示應用程式折扣和當地特有的事件訊息。</string>
    <string name="do_not_send_anonymous_app_usage_desc">OsmAnd 蒐集您開了應用程式哪些元件的資訊。絕不會傳送您所在的位置，也沒有您向應用程式輸入的任何內容或您所查看區域的詳細資料、搜尋或下載。</string>
    <string name="select_street">選擇街道</string>
    <string name="shared_string_in_name">在 %1$s</string>
    <string name="type_address">輸入地址</string>
    <string name="type_city_town">輸入城市／鄉鎮／地方</string>
    <string name="type_postcode">輸入郵遞區號</string>
    <string name="nearest_cities">最近的城市</string>
    <string name="select_city">選擇城市</string>
    <string name="select_postcode">郵遞區號搜尋</string>
    <string name="quick_action_auto_zoom">自動縮放地圖</string>
    <string name="quick_action_auto_zoom_on">開啟自動縮放</string>
    <string name="quick_action_auto_zoom_off">關閉自動縮放</string>
    <string name="no_overlay">無上圖層</string>
    <string name="no_underlay">無下圖層</string>
    <string name="subscribe_email_error">錯誤</string>
    <string name="sea_depth_thanks">感謝您購買「航海等深線」</string>
    <string name="index_item_depth_contours_osmand_ext">航海等深線</string>
    <string name="index_item_depth_points_southern_hemisphere">南半球航海等深線</string>
    <string name="index_item_depth_points_northern_hemisphere">北半球航海等深線</string>
    <string name="download_depth_countours">航海等深線</string>
    <string name="nautical_maps">航海地圖</string>
    <string name="analyze_on_map">在地圖上分析</string>
    <string name="restore_purchases">恢復購買</string>
    <string name="fonts_header">地圖字體</string>
    <string name="right_side_navigation">靠右行駛</string>
    <string name="shared_string_automatic">自動</string>
    <string name="shared_string_paused">暫停</string>
    <string name="osmand_plus_extended_description_part8">大概的地圖覆蓋區域和品質： 
\n• 西歐： **** 
\n• 東歐： *** 
\n• 俄羅斯： *** 
\n• 北美洲： *** 
\n• 南美洲： ** 
\n• 亞洲：** 
\n• 日本與韓國： *** 
\n• 中東： ** 
\n• 非洲： ** 
\n• 南極洲： * 
\n全球大多數國家都可以下載 
\n從阿富汗到辛巴威，從澳洲到美國、阿根廷、巴西、加拿大、法國、德國、墨西哥、英國、 西班牙 …
\n</string>
    <string name="osmand_plus_extended_description_part5">安全功能
\n• 任選的自動日/夜檢視切換
\n• 任選的速限顯示功能，如果您超速了它會提醒
\n• 取決於速度的地圖縮放選項 
\n• 分享您所在的位置的功能，這樣您的朋友能找到您
\n</string>
    <string name="osmand_plus_extended_description_part6">自行車和步行功能
\n• 檢視人行道、登山健行步道和自行車道，非常適合戶外活動
\n• 特殊的自行車和行人的路線和顯示模式
\n• 任選的大眾運輸停靠站 (公車、電車、火車）包括線路名稱
\n• 任選的旅程錄製到裝置端 GPX 檔案或線上服務
\n• 任選的速度和高度顯示
\n• 顯示等高線和地形陰影（須有額外的外掛程式）</string>
    <string name="osmand_plus_extended_description_part7">直接貢獻給 OSM 
\n• 回報地圖錯誤 
\n• 直接從應用程式上傳 GPX 軌跡到 OSM 
\n• 新增 POI 並直接上傳至 OSM（如果是離線使用則會在稍後上傳） 
\n• 可選的旅程錄製而且在背景模式（當裝置處於休眠模式下） 
\nOsmAnd 是仍在積極開發的開放原始碼軟體。每個人都可以透過回報錯誤、改進翻譯或編寫新功能，為應用程式做出貢獻。此外，該專案依靠提供資金捐款資助編寫程式碼和測試新的功能。
\n</string>
    <string name="osmand_extended_description_part1">OsmAnd (Automated Navigation Directions) 是一個地圖和導航的應用程式可以免費的存取，有世界各地和高品質的 OSM 資料。
\n
\n享有語音和視覺的導航，檢視 POI（興趣點），建立和管理 GPX 軌跡，使用視覺化的等高線與地形資訊（透過外掛元件），能在汽車駕駛、騎自行車和步行模式之間選擇、OSM 編輯和更多。</string>
    <string name="osmand_extended_description_part2">GPS 導航 
\n• 您可以在離線（當您在國外時就不需要國際漫遊費用了）或連線（快速）兩種模式間選擇 
\n• 轉向建議語音導航（真人和合成語音） 
\n• 當您偏離了行駛路線時將會重新計算路線 
\n• 車道導引、街道名稱和預計抵達時間將會一路陪伴您 
\n• 為了讓您的旅程更安全，有日／夜模式自動切換 
\n• 顯示速度限制，如果超速了則會提醒您 
\n• 依您的速度調整地圖縮放 
\n• 按照地址、類別（例如：停車場、餐廳、旅店、加油站、博物館）或地理座標搜尋目的地 
\n• 支援在您的旅程中加入中轉點 
\n• 錄製自己的或上傳一個 GPX 軌跡並跟隨它
\n</string>
    <string name="osmand_plus_extended_description_part4">使用 OSM 和維基百科的資料 
\n• 來自世界最好的協作專案所得的高品質資訊 
\n• OSM 資料可用在每個國家或地區 
\n• 維基百科 POI 卓越的觀光景點 
\n• 直接從應用程式，無限制的免費下載 
\n• 密集的離線向量地圖更新，至少每月一次
\n 
\n• 可在完整的區域資料還是只有公路網之間選擇（舉例來說：整個日本就有 700 MB 而公路網部分僅有 200 MB）</string>
    <string name="osmand_plus_extended_description_part2">導航
\n• 您可以在離線（當您在國外時就不需要國際漫遊費用了）或連線（快速）兩種模式間選擇
\n• 轉向建議(turn by turn)語音導航（真人和合成語音）
\n• 車道導引、街道名稱和預計抵達時間會有一路的幫助
\n• 支援中轉點於您的旅程
\n• 當您偏離了行駛路線，重建改道規劃
\n• 您可以按照地址、類別（例如：停車場、餐廳、旅店、加油站、博物館）或地理坐標搜尋目的地
\n</string>
    <string name="osmand_plus_extended_description_part3">地圖檢視 
\n• 分享您的位置，讓您的朋友能找到您 
\n• 調整地圖到您的移動方向（或羅盤） 
\n• 保存您最重要的地點於我的最愛 
\n• 顯示您週遭的 POI（興趣點） 
\n• 顯示專用的線上地圖圖磚、衛星照片（來自 Bing）、不同的疊加層如旅遊/導航 GPX 軌跡以及可自定透明度的附加層 
\n• 允許您選擇怎樣在地圖上顯示名稱：使用英文、裝置端或語言的拼寫
\n</string>
    <string name="shared_string_visible">可見的</string>
    <string name="osmand_extended_description_part3">地圖 
\n• 顯示您週遭的 POI（興趣點） 
\n• 調整地圖到您的移動方向（或羅盤） 
\n• 顯示的位置和您正在觀看的方向 
\n• 分享您的位置，讓您的朋友能找到您 
\n• 保存您最重要的地點於我的收藏 
\n• 允許您選擇怎樣在地圖上顯示名稱：使用英文、裝置端或語言的拼寫 
\n• 顯示專用的線上地圖圖磚、衛星照片（來自 Bing）、不同的疊加層如旅遊／導航 GPX 軌跡以及可自訂透明度的額外圖層
\n</string>
    <string name="osmand_extended_description_part5">自行車
\n• 在地圖找到自行車道
\n• GPS 導航在自行車模式下，使用自行車道構建您的路線
\n• 看到您的速度和海拔高度
\n• GPX 錄製選項使您能去記錄您的旅程並且分享
\n• 通過附加的外掛元件，您可以啟用等高線與地形陰影</string>
    <string name="osmand_extended_description_part8">OsmAnd 正在積極的開發的開放原始碼軟體。每個人都可以透過回報錯誤、改進翻譯或編寫新功能，為應用程式做出貢獻。此外，該專案依靠提供資金捐款資助編寫程式碼和測試新的功能。 
\n大概的地圖覆蓋區域和品質： 
\n• 西歐： **** 
\n• 東歐： *** 
\n• 俄羅斯： *** 
\n• 北美洲： *** 
\n• 南美洲： ** 
\n• 亞洲： ** 
\n• 日本與韓國： *** 
\n• 中東： ** 
\n• 非洲： ** 
\n• 南極洲： * 
\n全球大多數國家都可以下載！ 
\n在您的國家獲得可靠的導航 - 無論是法國、德國、墨西哥、英國、西班牙、荷蘭、美國、俄羅斯、巴西或其他任何的國家。</string>
    <string name="osmand_extended_description_part7">為 OSM 做出貢獻
\n• 回報資料錯誤
\n• 從應用程式直接將 GPX 軌跡上傳到 OSM
\n• 增加 POI 並直接將其上傳到 OSM（或如果離線則之後上傳）
\n</string>
    <string name="osmand_extended_description_part4">滑雪
\nOsmAnd 滑雪地圖外掛元件，使您能夠看到滑雪道與複雜程度和一些附加的資訊，如滑雪纜車和其它設施的位置。</string>
    <string name="osmand_extended_description_part6">步行、登山健行、市區旅遊 
\n• 地圖會顯示您的步行和登山健行路徑 
\n• 維基百科以您喜好的語言在市區旅遊中可以告訴您很多事 
\n• 大眾運輸停靠站（公共汽車、電車、火車），包括路線名稱，有助於在新的城市裡導航 
\n• GPS 導航在行人模式下，使用步行路徑構建您的路線 
\n• 上傳並且跟隨 GPX 路線或著記錄和分享您自己的路線
\n</string>
    <string name="osmand_plus_extended_description_part1">OsmAnd+ (OSM Automated Navigation Directions) 是一個地圖和導航應用程式，可以免費存取全球性且高品質的 OSM 圖資。
\n享有語音和視覺的導航、檢視 POI（興趣點）、建立和管理 GPX 軌跡、使用視覺化的等高線與地形資訊，能在汽車駕駛、騎自行車和步行模式之間選擇、OSM 編輯和更多。
\n
\nOsmAnd+ 是 OsmAnd 的付費版本，透過購買這個應用程式來資助開發新功能，並收到最新的更新。
\n
\n一些主要特點：</string>
    <string name="quick_action_auto_zoom_desc">用於速度控制自動縮放開關的按鈕。</string>
    <string name="shared_string_overview">概要</string>
    <string name="quick_action_replace_destination_desc">將新路線目的地置中，並取代先前選取的目的地（如果有的話）的按鈕。</string>
    <string name="quick_action_add_first_intermediate_desc">將第一個中轉目的地置中的按鈕。</string>
    <string name="depth_contour_descr">海洋等深線和海洋標記。</string>
    <string name="quick_action_add_destination_desc">將路徑目的地在畫面上置中的按鈕，先前選取的目的地將會變成最後的中轉目的地。</string>
    <string name="subscribe_email_desc">訂閱我們有關應用程式折扣的郵寄名單並獲得三次以上的地圖下載！</string>
    <string name="animate_my_location">以動畫顯示自己的位置</string>
    <string name="animate_my_location_desc">運動時平滑的地圖平移。引入輕微的延遲。</string>
    <string name="favorite_group_name">群組名稱</string>
    <string name="change_color">更改顏色</string>
    <string name="edit_name">編輯名稱</string>
    <string name="save_poi_too_many_uppercase">名稱中包含太多的大寫字母。要繼續嗎？</string>
    <string name="route_is_too_long_v2">對於較長的距離：如果在10分鐘之內沒有找到路線請新增中轉目的地。</string>
    <string name="display_zoom_level">顯示縮放級別：%1$s</string>
    <string name="srtm_color_scheme">色調配置</string>
    <string name="show_from_zoom_level">自此縮放等級開始顯示</string>
    <string name="routing_attr_allow_private_name">允許私人進入</string>
    <string name="routing_attr_allow_private_description">允許進入私有區域。</string>
    <string name="srtm_menu_download_descr">下載此區域的「等高線」地圖。</string>
    <string name="shared_string_plugin">外掛元件</string>
    <string name="srtm_purchase_header">購買並安裝「地形」外掛程式以顯示垂直漸層區域。</string>
    <string name="hillshade_menu_download_descr">下載「地形陰影」覆蓋層地圖以顯示垂直陰影。</string>
    <string name="hillshade_purchase_header">安裝「地形」外掛程式以顯示漸層垂直區域。</string>
    <string name="hide_from_zoom_level">自此縮放等級開始隱藏</string>
    <string name="sorted_by_distance">按距離排序</string>
    <string name="search_favorites">在我的最愛中搜尋</string>
    <string name="quick_action_showhide_osmbugs_descr">顯示或隱藏地圖上的 OSM 註記的按鈕。</string>
    <string name="private_access_routing_req">您的目的地位處私人通路的區域。本次旅程允許使用私人道路嗎？</string>
    <string name="restart_search">重新開始搜尋</string>
    <string name="increase_search_radius">增加搜尋半徑</string>
    <string name="nothing_found">没有找到</string>
    <string name="nothing_found_descr">變更搜尋或增加搜尋半徑。</string>
    <string name="mapillary">Mapillary</string>
    <string name="mapillary_widget">Mapillary 小工具</string>
    <string name="mapillary_widget_descr">允許快速貢獻到 Mapillary。</string>
    <string name="mapillary_descr">把線上街道平面照片給每個人。發覺地點、協作、抓取世界。</string>
    <string name="shared_string_add_photos">新增照片</string>
    <string name="mapillary_action_descr">透過 Mapillary 分享您的街景照片。</string>
    <string name="plugin_mapillary_descr">街道級影像。你也可以自己貢獻。要將現有資料作為地圖圖層檢視，請在「設定地圖」選單中開啟「街道級照片」。</string>
    <string name="online_photos">線上照片</string>
    <string name="no_photos_descr">這裡沒有照片。</string>
    <string name="shared_string_install">安裝</string>
    <string name="improve_coverage_mapillary">提高 Mapillary 照片覆蓋的範圍</string>
    <string name="improve_coverage_install_mapillary_desc">安裝 Mapillary 以將照片增加到此地圖位置。</string>
    <string name="open_mapillary">開啟 Mapillary</string>
    <string name="mapillary_image">Mapillary 圖片</string>
    <string name="distance_moving">距離已校正</string>
    <string name="shared_string_permissions">權限</string>
    <string name="import_gpx_failed_descr">無法匯入檔案。請確定 OsmAnd 有讀取該檔案的權限。</string>
    <string name="map_widget_ruler_control">半徑尺規</string>
    <string name="wrong_user_name">使用者名稱錯誤</string>
    <string name="shared_string_to">至</string>
    <string name="mapillary_menu_date_from">從</string>
    <string name="mapillary_menu_descr_dates">僅檢視新增的圖片</string>
    <string name="shared_string_date">日期</string>
    <string name="mapillary_menu_edit_text_hint">輸入使用者名稱</string>
    <string name="mapillary_menu_descr_username">僅檢視增加的圖片由</string>
    <string name="mapillary_menu_title_username">使用者名稱</string>
    <string name="mapillary_menu_filter_description">按照提供者、日期或類型篩選圖片。僅動作於特寫的縮放才有效。</string>
    <string name="shared_string_reload">重新載入</string>
    <string name="mapillary_menu_descr_tile_cache">請重新載入圖磚，以查看最新的資料。</string>
    <string name="mapillary_menu_title_tile_cache">圖磚快取</string>
    <string name="shared_string_reset">重設</string>
    <string name="store_tracks_in_monthly_directories">在每月的資料夾中存儲已記錄的軌跡</string>
    <string name="store_tracks_in_monthly_directories_descrp">存儲已記錄的軌跡以月份記錄在子資料夾中 (例如 2018-01）。</string>
    <string name="average">平均</string>
    <string name="of">%1$d 的 %2$d</string>
    <string name="ascent_descent">上升/下降</string>
    <string name="moving_time">運動時間</string>
    <string name="max_min">最大/最小</string>
    <string name="min_max">最小/最大</string>
    <string name="rendering_value_translucent_pink_name">半透明粉紅色</string>
    <string name="quick_action_resume_pause_navigation">暫停/繼續導航</string>
    <string name="quick_action_resume_pause_navigation_descr">暫停或繼續導航的按鈕。</string>
    <string name="quick_action_show_navigation_finish_dialog">顯示「導航完成」對話方塊</string>
    <string name="quick_action_start_stop_navigation">開始/停止導航</string>
    <string name="quick_action_start_stop_navigation_descr">開始或結束導航的按鈕。</string>
    <string name="live_monitoring_max_interval_to_send">用於線上追蹤的緩衝時間</string>
    <string name="live_monitoring_max_interval_to_send_desrc">指定一段緩衝時間以保持位置，而無需連接發送</string>
    <string name="mappilary_no_internet_desc">從 Mapillary 而來的照片僅供線上使用。</string>
    <string name="retry">重試</string>
    <string name="measurement_tool">測量距離</string>
    <string name="measurement_tool_action_bar">瀏覽地圖並增加標點</string>
    <string name="none_point_error">請至少增加一個標點。</string>
    <string name="enter_gpx_name">GPX 檔案名稱：</string>
    <string name="show_on_map_after_saving">儲存後在地圖上顯示</string>
    <string name="add_waypoint">增加航點</string>
    <string name="save_gpx_waypoint">儲存 GPX 路點</string>
    <string name="save_route_point">儲存路線標點</string>
    <string name="waypoint_one">航點 1</string>
    <string name="route_point_one">路線標點 1</string>
    <string name="line">線路</string>
    <string name="save_as_route_point">另存為路線標點</string>
    <string name="save_as_line">另存為線路</string>
    <string name="route_point">路線標點</string>
    <string name="edit_line">編輯線路</string>
    <string name="add_point_before">增加標點之前</string>
    <string name="add_point_after">增加標點之後</string>
    <string name="shared_string_options">選項</string>
    <string name="measurement_tool_snap_to_road_descr">OsmAnd 將連接標點與已選取設定檔的路線。</string>
    <string name="measurement_tool_save_as_new_track_descr">將標點儲存為路線標點或是一條線路。</string>
    <string name="choose_navigation_type">選擇導航設定檔</string>
    <string name="add_route_points">增加路線標點</string>
    <string name="add_line">增加線路</string>
    <string name="empty_state_favourites">增加到我的收藏</string>
    <string name="empty_state_favourites_desc">匯入最愛或透過地圖上的標記點來新增它們。</string>
    <string name="import_track">匯入 GPX 檔案</string>
    <string name="import_track_desc">%1$s 檔案不包含航點，要將其匯入軌跡嗎？</string>
    <string name="move_point">移動標點</string>
    <string name="keep_showing_on_map">在地圖上維持著顯示</string>
    <string name="exit_without_saving">離開而不儲存嗎？</string>
    <string name="do_not_use_animations">無動畫</string>
    <string name="do_not_use_animations_descr">關閉地圖動畫。</string>
    <string name="move_all_to_history">全部移動到歷程</string>
    <string name="show_direction">距離指示</string>
    <string name="sort_by">排序方式</string>
    <string name="all_markers_moved_to_history">所有的地圖標記已移到歷程記錄</string>
    <string name="marker_moved_to_history">地圖標記已移到歷程記錄</string>
    <string name="marker_moved_to_active">地圖標記已移到活動</string>
    <string name="shared_string_list">清單</string>
    <string name="shared_string_groups">群組</string>
    <string name="passed">上次使用：%1$s</string>
    <string name="make_active">進行活動</string>
    <string name="today">今天</string>
    <string name="yesterday">昨天</string>
    <string name="last_seven_days">最近7天</string>
    <string name="this_year">今年</string>
    <string name="marker_show_distance_descr">選擇如何在地圖上表示距離和方向給地圖標記：</string>
    <string name="remove_from_map_markers">從「地圖標記」中移除</string>
    <string name="descendingly">Z-A</string>
    <string name="ascendingly">A-Z</string>
    <string name="date_added">新增</string>
    <string name="order_by">順序依照：</string>
    <string name="show_guide_line">顯示方向線</string>
    <string name="show_arrows_on_the_map">在地圖上顯示箭頭</string>
    <string name="show_passed">顯示已經過的</string>
    <string name="hide_passed">隱藏已經過的</string>
    <string name="use_location">使用位置</string>
    <string name="add_location_as_first_point_descr">將您的位置新增為出發地來計劃完美路線。</string>
    <string name="my_location">我的位置</string>
    <string name="shared_string_finish">完成</string>
    <string name="plan_route">規劃路線</string>
    <string name="shared_string_sort">分類</string>
    <string name="coordinate_input">座標輸入</string>
    <string name="marker_save_as_track_descr">將您的標記匯出到下方的 GPX 檔案：</string>
    <string name="move_to_history">移至歷程</string>
    <string name="group_will_be_removed_after_restart">群組在下一次應用程式重新啟動後才會消失。</string>
    <string name="shared_string_markers">標記</string>
    <string name="coordinates_format">坐標格式</string>
    <string name="use_system_keyboard">使用系統鍵盤</string>
    <string name="fast_coordinates_input_descr">選取座標輸入格式。點擊「選項」以變更。</string>
    <string name="fast_coordinates_input">快速座標輸入</string>
    <string name="routing_attr_avoid_ice_roads_fords_name">避開結冰道路或涉水</string>
    <string name="routing_attr_avoid_ice_roads_fords_description">避開結冰和涉水的道路。</string>
    <string name="make_round_trip_descr">增加複製的出發點為目的地。</string>
    <string name="make_round_trip">作成往返行程</string>
    <string name="osn_modify_dialog_error">無法修改註解。</string>
    <string name="osn_modify_dialog_title">修改註解</string>
    <string name="context_menu_item_modify_note">修改 OSM 註解</string>
    <string name="rendering_value_darkyellow_name">暗黃色</string>
    <string name="show_map">顯示地圖</string>
    <string name="route_is_calculated">路線計算</string>
    <string name="round_trip">往返行程</string>
    <string name="plan_route_no_markers_toast">您至少要增加一個標記才能使用此功能。</string>
    <string name="shared_string_road">道路</string>
    <string name="wrong_format">格式錯誤</string>
    <string name="wrong_input">輸入錯誤</string>
    <string name="enter_new_name">輸入新名稱</string>
    <string name="shared_string_back">返回</string>
    <string name="shared_string_view">檢視</string>
    <string name="waypoints_added_to_map_markers">航點已加入到地圖標記</string>
    <string name="import_gpx_file_description">可以匯入為我的收藏或 GPX 檔案。</string>
    <string name="import_as_gpx">匯入為 GPX 檔案</string>
    <string name="import_as_favorites">匯入為我的收藏</string>
    <string name="import_file">匯入檔案</string>
    <string name="tap_on_map_to_hide_interface_descr">在地圖上輕點以切換控制按鈕和小工具。</string>
    <string name="tap_on_map_to_hide_interface">全螢幕模式</string>
    <string name="mark_passed">已經過標記</string>
    <string name="rename_marker">重新命名標記</string>
    <string name="digits_quantity">小數位數</string>
    <string name="shared_string_right">右方</string>
    <string name="shared_string_left">左方</string>
    <string name="show_number_pad">顯示數字鍵盤</string>
    <string name="shared_string_paste">貼上</string>
    <string name="go_to_next_field">下一段</string>
    <string name="appearance_on_the_map">顯現在地圖上</string>
    <string name="add_track_to_markers_descr">選擇一個軌跡以將其航點新增至標記。</string>
    <string name="add_favourites_group_to_markers_descr">選取要新增到標記中的收藏類別。</string>
    <string name="shared_string_gpx_waypoints">軌跡航點</string>
    <string name="favourites_group">我的收藏類別</string>
    <string name="add_group">新增群組</string>
    <string name="add_group_descr">從我的收藏匯入群組或 GPX 航點。</string>
    <string name="empty_state_markers_active">建立地圖標記！</string>
    <string name="empty_state_markers_active_desc">長按或點一下「地點」，然後點擊標記標誌按鈕。</string>
    <string name="empty_state_markers_groups">匯入群組</string>
    <string name="empty_state_markers_groups_desc">您可以匯入我的收藏群組或航點作為標記。</string>
    <string name="shared_string_two">二</string>
    <string name="shared_string_one">一</string>
    <string name="distance_indication_descr">選擇如何顯示活動標記的距離。</string>
    <string name="active_markers_descr">指定方向指示數量。</string>
    <string name="empty_state_markers_history_desc">標記為已通過的標點將顯現在此螢幕上。</string>
    <string name="show_guide_line_descr">顯示指引路線到活動標記位置。</string>
    <string name="show_arrows_descr">顯示一個或兩個箭頭指示方向到活動標記。</string>
    <string name="shared_string_more_without_dots">更多</string>
    <string name="looking_for_tracks_with_waypoints">尋找有航點的軌跡</string>
    <string name="empty_state_osm_edits">建立或修改 OpenStreetMap 物件</string>
    <string name="empty_state_osm_edits_descr">建立或修改 OpenStreetMap 的 POI，開啟或評論 OSM 註記，並提供記錄好的 GPX 檔案。</string>
    <string name="shared_string_deleted">已刪除</string>
    <string name="shared_string_edited">已編輯</string>
    <string name="shared_string_added">已增加</string>
    <string name="marker_activated">標記 %s 已啟動。</string>
    <string name="one_tap_active">「點一下」啟動</string>
    <string name="empty_state_av_notes">加註記！</string>
    <string name="empty_state_av_notes_desc">使用小工具或內容選單，增加音訊、視訊或照片附註在地圖上的任何標點。</string>
    <string name="notes_by_date">以日期排序的音訊／視訊註記</string>
    <string name="by_date">按照日期</string>
    <string name="by_type">按照類型</string>
    <string name="one_tap_active_descr">輕點在地圖上的標記，將其移動到活動標記的頂端，而不用打開內容選單。</string>
    <string name="modify_the_search_query">變更您的搜尋。</string>
    <string name="av_locations_selected_desc">包括座標和所選註解資料的 GPX 檔案。</string>
    <string name="av_locations_all_desc">包括座標和所有註解資料的 GPX 檔案。</string>
    <string name="osm_recipient_stat">編輯 %1$s，合計 %2$s mBTC</string>
    <string name="osm_recipients_label">OSM 收件人</string>
    <string name="total_donations">捐款總計</string>
    <string name="parked_at">停在</string>
    <string name="without_time_limit">沒有時間限制</string>
    <string name="context_menu_read_full_article">閱讀全文</string>
    <string name="context_menu_read_article">閱讀文章</string>
    <string name="context_menu_points_of_group">群組的全部標點</string>
    <string name="open_from">開始營業從</string>
    <string name="open_till">營業至</string>
    <string name="will_close_at">結束於</string>
    <string name="will_open_at">營業於</string>
    <string name="will_open_on">營業於</string>
    <string name="what_is_here">這裡的內容：</string>
    <string name="pick_up_till">取得直到</string>
    <string name="additional_actions">輔助的操作</string>
    <string name="shared_string_actions">操作</string>
    <string name="shared_string_marker">標記</string>
    <string name="shared_string_without_name">沒有名稱</string>
    <string name="lang_lo">寮語</string>
    <string name="day_off_label">關閉</string>
    <string name="winter_and_ski_renderer">冬季和滑雪</string>
    <string name="touring_view_renderer">旅遊風景</string>
    <string name="nautical_renderer">航海</string>
    <string name="rendering_attr_hidePOILabels_name">POI 標籤</string>
    <string name="will_open_tomorrow_at">明天營業於</string>
    <string name="copy_location_name">複製地點／POI 名稱</string>
    <string name="toast_empty_name_error">無名稱的位置</string>
    <string name="show_closed_notes">顯示已關閉的註解</string>
    <string name="switch_osm_notes_visibility_desc">在地圖上顯示或隱藏 OSM 的註解。</string>
    <string name="gpx_file_desc">GPX - 適合匯出到 JOSM 或其他 OSM 編輯。</string>
    <string name="osc_file_desc">OSC - 適合匯出到 OpenStreetMap。</string>
    <string name="shared_string_gpx_file">GPX 檔案</string>
    <string name="osc_file">OSC 檔案</string>
    <string name="choose_file_type">選取檔案類型</string>
    <string name="osm_edits_export_desc">匯出為 OSM 註記、POI 或兩者皆有。</string>
    <string name="all_data">所有的資料</string>
    <string name="osm_notes">OSM 註記</string>
    <string name="tunnel_warning">前方有隧道</string>
    <string name="show_tunnels">隧道</string>
    <string name="shared_string_current">目前</string>
    <string name="last_intermediate_dest_description">新增中轉站</string>
    <string name="first_intermediate_dest_description">新增起點站</string>
    <string name="subsequent_dest_description">向上移動目的地，並建立它</string>
    <string name="make_as_start_point">以此作為出發點</string>
    <string name="map_import_error">地圖匯入錯誤</string>
    <string name="map_imported_successfully">地圖已匯入</string>
    <string name="enter_the_file_name">輸入檔案名稱。</string>
    <string name="transport_nearby_routes_within">在附近的路線</string>
    <string name="transport_nearby_routes">範圍內</string>
    <string name="enter_lon">輸入經度</string>
    <string name="enter_lat">輸入緯度</string>
    <string name="enter_lat_and_lon">輸入緯度和經度</string>
    <string name="dd_mm_ss_format">DD°MM′SS″</string>
    <string name="dd_dddddd_format">DD.DDDDDD°</string>
    <string name="dd_ddddd_format">DD.DDDDD°</string>
    <string name="dd_mm_mmmm_format">DD°MM.MMMM′</string>
    <string name="dd_mm_mmm_format">DD°MM.MMM′</string>
    <string name="east_abbreviation">東</string>
    <string name="west_abbreviation">西</string>
    <string name="south_abbreviation">南</string>
    <string name="north_abbreviation">北</string>
    <string name="optional_point_name">任意的標點名稱</string>
    <string name="distance_farthest">最遠的優先</string>
    <string name="distance_nearest">最近的優先</string>
    <string name="rendering_attr_whiteWaterSports_name">激流運動</string>
    <string name="group_deleted">群組已刪除</string>
    <string name="clear_all_intermediates">清除所有中轉地點</string>
    <string name="select_waypoints_category_description">增加所有軌跡的航點，或選擇個別的類別。</string>
    <string name="shared_string_total">總計</string>
    <string name="nothing_found_in_radius">找不到任何東西：</string>
    <string name="shared_string_travel_guides">旅遊指南</string>
    <string name="waypoints_removed_from_map_markers">已從地圖標記移除航點</string>
    <string name="use_two_digits_longitude">使用兩位數的經度</string>
    <string name="shared_string_result">結果</string>
    <string name="saved_articles">已存書籤的文章</string>
    <string name="shared_string_explore">探索</string>
    <string name="wikivoyage_search_hint">搜尋國家、城市或省份</string>
    <string name="shared_string_read">讀取</string>
    <string name="shared_string_contents">內容</string>
    <string name="article_removed">已移除文章</string>
    <string name="shared_string_dont">不要</string>
    <string name="shared_string_do">做</string>
    <string name="shared_string_only_with_wifi">只有在 WiFi</string>
    <string name="wikivoyage_download_pics">下載圖片</string>
    <string name="wikivoyage_download_pics_descr">可以下載文章中的圖片以供離線使用。 
\n 您隨時可以在「探索」&gt;「選項」中更改設定。</string>
    <string name="shared_string_wifi_only">只有在 Wi-Fi</string>
    <string name="select_travel_book">選擇一本旅遊書籍</string>
    <string name="shared_string_travel_book">旅遊書籍</string>
    <string name="online_webpage_warning">此頁面僅在線上狀態提供。您想在網頁瀏覽器中開啟它嗎？</string>
    <string name="images_cache">圖片快取</string>
    <string name="delete_search_history">刪除搜尋歷史記錄</string>
    <string name="download_images">下載圖片</string>
    <string name="download_maps_travel">旅遊指南</string>
    <string name="shared_string_wikivoyage">維基導遊</string>
    <string name="index_item_world_wikivoyage">全球維基導遊文章</string>
    <string name="wikivoyage_travel_guide_descr">在 OsmAnd 內部沒有網路連線的狀況下，引領到全球最感興趣的地點。</string>
    <string name="wikivoyage_travel_guide">旅行指南</string>
    <string name="purchase_dialog_title">選擇計畫</string>
    <string name="purchase_dialog_travel_description">購買以下的其中一項即可得到離線旅遊指南功能：</string>
    <string name="purchase_dialog_subtitle">選擇適合的物品</string>
    <string name="in_app_purchase">應用程式內購買</string>
    <string name="in_app_purchase_desc">一次性付款</string>
    <string name="in_app_purchase_desc_ex">購買之後，它對您來說就是永久可用了。</string>
    <string name="purchase_unlim_title">購買 - %1$s</string>
    <string name="wikivoyage_offline">離線維基導遊</string>
    <string name="unlimited_downloads">無限制的下載</string>
    <string name="wikipedia_offline">離線維基百科</string>
    <string name="unlock_all_features">解鎖所有 OsmAnd 功能</string>
    <string name="monthly_map_updates">每月地圖更新</string>
    <string name="daily_map_updates">每小時地圖更新</string>
    <string name="paid_app">付費應用程式</string>
    <string name="paid_plugin">付費外掛程式</string>
    <string name="travel_card_update_descr">有新的維基導遊資料可用，更新以享用它們。</string>
    <string name="travel_card_download_descr">下載維基導遊旅行指南，以在沒有網路連線時，檢視全球各地的旅遊文章。</string>
    <string name="update_is_available">有更新可用</string>
    <string name="download_file">下載檔案</string>
    <string name="start_editing_card_image_text">人人都可編輯的自由全球旅行指南。</string>
    <string name="welcome_to_open_beta_description">目前旅遊指南是基於維基導遊。在公開測試期間，測試所有的功能為免費。</string>
    <string name="start_editing_card_description">您可以也應該在維基導遊上編輯任何文章。分享知識、經驗、才能與您關心的東西。</string>
    <string name="start_editing">開始編輯</string>
    <string name="get_unlimited_access">取得無限制的存取</string>
    <string name="welcome_to_open_beta">歡迎來到公開測試版</string>
    <string name="download_wikipedia_description">下載 %1$s 的維基百科文章以供離線閱讀。</string>
    <string name="download_wikipedia_label">下載維基百科資料</string>
    <string name="open_in_browser_wiki">線上開啟文章</string>
    <string name="open_in_browser_wiki_description">在瀏覽器中檢視文章。</string>
    <string name="download_wiki_region_placeholder">這個區域</string>
    <string name="wiki_article_search_text">正在搜尋相應的維基百科文章</string>
    <string name="wiki_article_not_found">找不到文章</string>
    <string name="how_to_open_wiki_title">如何開啟維基百科文章？</string>
    <string name="popular_destinations">人氣目的地</string>
    <string name="osmand_team">OsmAnd 團隊</string>
    <string name="shared_string_restart">重新啟動應用程式</string>
    <string name="show_images">顯示圖片</string>
    <string name="purchase_cancelled_dialog_title">您已取消您的 OsmAnd Live 訂閱</string>
    <string name="purchase_cancelled_dialog_descr">恢復訂閱以繼續使用所有的功能：</string>
    <string name="maps_you_need_descr">根據您已存書籤的文章，建議您去下載下方的地圖：</string>
    <string name="maps_you_need">您需要的地圖</string>
    <string name="open_wikipedia_link_online">線上開啟維基百科連結</string>
    <string name="open_wikipedia_link_online_description">該連結將會在瀏覽器中開啟。</string>
    <string name="read_wikipedia_offline_description">獲得 OsmAnd Live 訂閱可以離線閱讀維基百科和維基導遊文章。</string>
    <string name="how_to_open_link">如何開啟連結？</string>
    <string name="read_wikipedia_offline">離線閱讀維基百科</string>
    <string name="download_all">全部下載</string>
    <string name="hide_full_description">隱藏完整說明</string>
    <string name="show_full_description">顯示完整說明</string>
    <string name="nautical_render_descr">用於航海導航。特色是浮標、燈塔、河道、航線與標記、港口、海洋標記服務與等深線。</string>
    <string name="ski_map_render_descr">用於滑雪。特色是滑雪道、滑雪纜車、越野賽道等等。讓次要地點變暗。</string>
    <string name="light_rs_render_descr">簡易的車輛駕駛樣式。柔和的夜間模式、對比鮮明的橘色道路，讓次要地圖物件、等高線等地形特徵變暗。</string>
    <string name="topo_render_descr">用於遠足、徒步旅行和在大自然中騎車。容易在戶外閱讀的地圖。對比鮮明的道路與自然地點、不同的路徑類型、進階等高線選項、額外的細節。調整表面完整性可以分辨道路品質。無夜間模式。</string>
    <string name="default_render_descr">一般用途樣式。在人口密集的城市中也很清楚。特色是路徑、路面品質、進入限制、路障、根據 SAC/CAI 等級繪製的路徑、激流運動項目、如等高線等地形特徵。</string>
    <string name="shared_string_bookmark">書籤</string>
    <string name="off_road_render_descr">基於「Topo」樣式，適用於越野駕駛，使用綠色衛星圖作為底圖。減少主要道路的寬度，增加車跡、路徑、腳踏車與其他路徑的寬度。</string>
    <string name="touring_view_render_descr">以高對比與最多細節的旅遊樣式。包含所有 OsmAnd 預設樣式的選項，並盡可能地顯示更多細節，特別是道路、路徑與其他旅行方式。明確區分道路類型的旅遊地圖集。白天、夜晚與戶外都適用。</string>
    <string name="access_intermediate_arrival_time">中轉抵達時間</string>
    <string name="map_widget_intermediate_time">中轉時間</string>
    <string name="unirs_render_descr">修改預設樣式增加行人和自行車道的對比度。使用傳統的 Mapnik 配色。</string>
    <string name="get_osmand_live">獲得 OsmAnd Live 解鎖全部功能：每日地圖更新與無限下載、所有付費和免費的外掛元件、維基百科、維基導遊和更多。</string>
    <string name="quick_action_edit_actions">編輯動作</string>
    <string name="error_notification_desc">請將此通知的螢幕快照傳送到 support@osmand.net</string>
    <string name="coord_input_edit_point">編輯標點</string>
    <string name="coord_input_add_point">新增標點</string>
    <string name="coord_input_save_as_track">儲存為軌跡</string>
    <string name="coord_input_save_as_track_descr">您已新增了 %1$s 標點。輸入檔案名稱並輕點「儲存」。</string>
    <string name="point_deleted">已刪除標點 %1$s</string>
    <string name="shared_string_world">世界</string>
    <string name="send_search_query_description">您的搜尋將會被傳送到：「%1$s」，與您的位置一起。
\n
\n不會蒐集個人資訊，僅需要用來改進搜尋的搜尋資料。</string>
    <string name="send_search_query">送出搜尋查詢？</string>
    <string name="increase_search_radius_to">將搜尋半徑擴展至 %1$s</string>
    <string name="thank_you_for_feedback">感謝您的意見回饋</string>
    <string name="poi_cannot_be_found">找不到節點或路徑。</string>
    <string name="search_no_results_feedback">沒有搜尋結果？ 
\n提供回饋</string>
    <string name="test_voice_desrc">點擊按鈕並聆聽其對應的語音指示來檢查是否有遺失或錯誤</string>
    <string name="ask_for_location_permission">請授予 OsmAnd 位置存取權以繼續。</string>
    <string name="rendering_value_black_name">黑色</string>
    <string name="more_transport_on_stop_hint">提供更多從此站點開始的運輸方式。</string>
    <string name="search_street">搜尋街道</string>
    <string name="start_search_from_city">先指定城市／鄉鎮／地方</string>
    <string name="shared_string_restore">還原</string>
    <string name="keep_passed_markers_descr">標記已加入群組作為我的收藏或 GPX 航點標記為已經過的將維持在地圖上。如果該群組未處於活動狀態，則標記將從地圖上消失。</string>
    <string name="keep_passed_markers">在地圖上保留已經過的標記</string>
    <string name="markers_remove_dialog_msg">刪除地圖標記「%s」？</string>
    <string name="edit_map_marker">編輯地圖標記</string>
    <string name="third_party_application">第三方應用程式</string>
    <string name="osm_live_plan_pricing">計畫與價格</string>
    <string name="osm_live_payment_monthly_title">每月</string>
    <string name="osm_live_payment_3_months_title">每三個月</string>
    <string name="osm_live_payment_annual_title">每年</string>
    <string name="osm_live_payment_month_cost_descr">%1$s / 月</string>
    <string name="osm_live_payment_month_cost_descr_ex">%1$.2f %2$s / 月</string>
    <string name="osm_live_payment_discount_descr">節省 %1$s</string>
    <string name="osm_live_payment_current_subscription">目前的訂閱</string>
    <string name="osm_live_payment_renews_monthly">每月續訂</string>
    <string name="osm_live_payment_renews_quarterly">每季續訂</string>
    <string name="osm_live_payment_renews_annually">每年續訂</string>
    <string name="default_price_currency_format">%1$.2f %2$s</string>
    <string name="osm_live_payment_header">付款週期：</string>
    <string name="osm_live_payment_contribute_descr">捐款資助 OSM 的製圖者。</string>
    <string name="powered_by_osmand">威力本源 OsmAnd</string>
    <string name="osm_live_subscriptions">訂閱</string>
    <string name="mapillary_menu_title_pano">只顯示 360° 圖片</string>
    <string name="shared_string_launch">啟動</string>
    <string name="run_full_osmand_msg">您正在使用裝有 OsmAnd 的 {0} 地圖。是否要啟動完整版本的 OsmAnd？</string>
    <string name="run_full_osmand_header">啟動 OsmAnd？</string>
    <string name="lang_gn_py">瓜拉尼語</string>
    <string name="add_destination_point">設定目的地</string>
    <string name="add_intermediate_point">增加中轉</string>
    <string name="add_start_point">設定起始點</string>
    <string name="intermediate_waypoint">中轉地點</string>
    <string name="transfers">移動</string>
    <string name="cubic_m">立方公尺</string>
    <string name="metric_ton">公噸</string>
    <string name="shared_string_capacity">容量</string>
    <string name="shared_string_width">寬度</string>
    <string name="shared_string_height">高度</string>
    <string name="on_foot">步行</string>
    <string name="route_way">道路</string>
    <string name="points_of_interests">興趣點 (POI)</string>
    <string name="waiting_for_route_calculation">正在計算路徑……</string>
    <string name="app_mode_public_transport">大眾運輸</string>
    <string name="avoid_roads_descr">選取您想要在導航時避免的道路，可以在地圖上或是從下方的清單中選取：</string>
    <string name="show_along_the_route">在路徑旁顯示</string>
    <string name="simulate_navigation">模擬導航</string>
    <string name="choose_track_file_to_follow">選取要跟隨的軌跡檔案</string>
    <string name="voice_announcements">語音提示</string>
    <string name="intermediate_destinations">中轉地點</string>
    <string name="arrive_at_time">到達 %1$s</string>
    <string name="quick_action_switch_day_night_descr">切換 OsmAnd 日夜模式的開關。</string>
    <string name="quick_action_switch_day_mode">日間模式</string>
    <string name="quick_action_switch_night_mode">夜間模式</string>
    <string name="quick_action_day_night_switch_mode">切換日間／夜間模式</string>
    <string name="routeInfo_roadClass_name">道路類型</string>
    <string name="routeInfo_surface_name">路面</string>
    <string name="routeInfo_smoothness_name">平順度</string>
    <string name="routeInfo_steepness_name">坡度</string>
    <string name="add_home">新增住家</string>
    <string name="add_work">新增工作地點</string>
    <string name="work_button">工作</string>
    <string name="add_destination_query">請先設定目的地</string>
    <string name="previous_route">前一個路線</string>
    <string name="shared_string_swap">切換</string>
    <string name="show_more">顯示更多</string>
    <string name="tracks_on_map">顯示軌跡</string>
    <string name="time_of_day">一天中的時間</string>
    <string name="by_transport_type">由 %1$s</string>
    <string name="step_by_step">按步驟</string>
    <string name="routeInfo_road_types_name">道路類型</string>
    <string name="exit_at">離開於</string>
    <string name="sit_on_the_stop">上車站點</string>
    <string name="quick_action_show_hide_gpx_tracks_descr">在地圖上顯示或隱藏所選軌跡的按鈕。</string>
    <string name="send_log">傳送紀錄檔</string>
    <string name="routing_attr_avoid_tram_name">避免電車</string>
    <string name="routing_attr_avoid_tram_description">避免電車</string>
    <string name="routing_attr_avoid_bus_name">避免巴士</string>
    <string name="routing_attr_avoid_bus_description">避免巴士與無軌電車</string>
    <string name="routing_attr_avoid_share_taxi_name">避免共享計程車</string>
    <string name="routing_attr_avoid_share_taxi_description">避免共享計程車</string>
    <string name="routing_attr_avoid_train_name">避免火車</string>
    <string name="routing_attr_avoid_train_description">避免火車</string>
    <string name="routing_attr_avoid_subway_name">避免捷運</string>
    <string name="routing_attr_avoid_subway_description">避免捷運與輕軌運輸</string>
    <string name="routing_attr_avoid_ferry_name">避免渡輪</string>
    <string name="routing_attr_avoid_ferry_description">避免渡輪</string>
    <string name="shared_string_degrees">度</string>
    <string name="shared_string_milliradians">毫弧度</string>
    <string name="angular_measeurement">角度單位</string>
    <string name="angular_measeurement_descr">更改方位角的測量單位。</string>
    <string name="avoid_pt_types_descr">選取要避免在導航中使用的大眾運輸類型：</string>
    <string name="quick_action_day_night_mode">%s 模式</string>
    <string name="avoid_pt_types">避免運輸類型……</string>
    <string name="shared_string_walk">步行</string>
    <string name="save_poi_value_exceed_length">將「%s」標籤的長度縮短至少於 255 個字元。</string>
    <string name="save_poi_value_exceed_length_title">「%s」值的長度</string>
    <string name="public_transport_warning_descr_blog">在我們的部落格上閱讀更多關於 OsmAnd 路徑規劃的資訊。</string>
    <string name="public_transport_warning_title">大眾運輸導航目前正在測試階段，可能會有錯誤與不準確的地方。</string>
    <string name="add_intermediate">加入中繼點</string>
    <string name="transfers_size">%1$d 次轉乘</string>
    <string name="add_start_and_end_points">新增出發地與目的地</string>
    <string name="route_add_start_point">新增出發地</string>
    <string name="route_descr_select_start_point">選取出發地</string>
    <string name="rendering_attr_surface_unpaved_name">無鋪面</string>
    <string name="rendering_attr_surface_sand_name">沙</string>
    <string name="rendering_attr_surface_grass_name">草</string>
    <string name="rendering_attr_surface_grass_paver_name">草與透氣磚鋪面</string>
    <string name="rendering_attr_surface_ground_name">地面</string>
    <string name="rendering_attr_surface_dirt_name">土</string>
    <string name="rendering_attr_surface_mud_name">泥</string>
    <string name="rendering_attr_surface_ice_name">冰</string>
    <string name="rendering_attr_surface_salt_name">鹽</string>
    <string name="rendering_attr_surface_snow_name">雪</string>
    <string name="rendering_attr_surface_asphalt_name">柏油</string>
    <string name="rendering_attr_surface_paved_name">有鋪面</string>
    <string name="rendering_attr_surface_concrete_name">混凝土</string>
    <string name="rendering_attr_surface_sett_name">枕木</string>
    <string name="rendering_attr_surface_cobblestone_name">鵝卵石</string>
    <string name="rendering_attr_surface_paving_stones_name">鋪路石</string>
    <string name="rendering_attr_surface_pebblestone_name">礫石</string>
    <string name="rendering_attr_surface_stone_name">石頭</string>
    <string name="rendering_attr_surface_metal_name">金屬</string>
    <string name="rendering_attr_surface_wood_name">木頭</string>
    <string name="rendering_attr_surface_gravel_name">碎石</string>
    <string name="rendering_attr_surface_fine_gravel_name">細石</string>
    <string name="rendering_attr_surface_compacted_name">壓實</string>
    <string name="rendering_attr_smoothness_excellent_name">優秀</string>
    <string name="rendering_attr_smoothness_good_name">好</string>
    <string name="rendering_attr_smoothness_intermediate_name">中等</string>
    <string name="rendering_attr_smoothness_bad_name">差</string>
    <string name="rendering_attr_smoothness_very_bad_name">非常差</string>
    <string name="rendering_attr_smoothness_horrible_name">可怕</string>
    <string name="rendering_attr_smoothness_very_horrible_name">非常可怕</string>
    <string name="rendering_attr_smoothness_impassable_name">無法通行</string>
    <string name="rendering_attr_highway_class_motorway_name">高速公路</string>
    <string name="rendering_attr_highway_class_state_road_name">州級公路</string>
    <string name="rendering_attr_highway_class_road_name">道路</string>
    <string name="rendering_attr_highway_class_street_name">街道</string>
    <string name="rendering_attr_highway_class_service_name">服務</string>
    <string name="rendering_attr_highway_class_footway_name">人行道</string>
    <string name="rendering_attr_highway_class_track_name">小徑</string>
    <string name="rendering_attr_highway_class_bridleway_name">馬道</string>
    <string name="rendering_attr_highway_class_steps_name">臺階</string>
    <string name="rendering_attr_highway_class_path_name">路徑</string>
    <string name="rendering_attr_highway_class_cycleway_name">自行車道</string>
    <string name="rendering_attr_undefined_name">未定義</string>
    <string name="use_osm_live_public_transport_description">為 OsmAnd Live 變更啟用大眾運輸。</string>
    <string name="use_osm_live_public_transport">OsmAnd Live 大眾運輸</string>
    <string name="routing_attr_avoid_sett_name">避免枕木</string>
    <string name="routing_attr_avoid_sett_description">避免枕木</string>
    <string name="files_moved">已移動 %1$d 個檔案 (%2$s)。</string>
    <string name="files_copied">已複製 %1$d 個檔案 (%2$s)。</string>
    <string name="files_failed">無法複製 %1$d 檔案 (%2$s)。</string>
    <string name="files_present">%1$d 個檔案 (%2$s) 出現在先前的位置「%3$s」。</string>
    <string name="move_maps">移動地圖</string>
    <string name="dont_move_maps">不要移動</string>
    <string name="public_transport_ped_route_title">步行路線約 %1$s，可能比大眾運輸還快</string>
    <string name="public_transport_no_route_title">不幸的是，OsmAnd 找不到適合您設定的路線。</string>
    <string name="public_transport_try_ped">嘗試步行導航。</string>
    <string name="public_transport_try_change_settings">嘗試變更設定。</string>
    <string name="public_transport_calc_pedestrian">計算行人路線</string>
    <string name="public_transport_type">運輸類型</string>
    <string name="searching_gps">正在搜尋 GPS</string>
    <string name="coordinates_widget">座標小工具</string>
    <string name="rate_dialog_descr">請在 Google Play 上分享您的回饋與為我們的努力進行評分。</string>
    <string name="shared_string_privacy_policy">隱私權政策</string>
    <string name="help_us_make_osmand_better">協助我們讓 OsmAnd 變得更好</string>
    <string name="make_osmand_better_descr">允許 OsmAnd 蒐集與處理匿名應用程式使用資料。不會蒐集關於您的位置或是您在地圖上檢視了哪些地點的資料。
\n
\n可於「設定」→「隱私與安全」中在任何時間設定。</string>
    <string name="choose_data_to_share">選擇您想要分享的資料類型：</string>
    <string name="downloaded_maps">已下載的地圖</string>
    <string name="visited_screens">造訪過的畫面</string>
    <string name="collected_data_descr">定義您允許 OsmAnd 分享的資料。</string>
    <string name="downloaded_maps_collect_descr">協助我們了解哪些國家與區域的地圖最受歡迎。</string>
    <string name="visited_screens_collect_descr">協助我們了解哪個 OsmAnd 功能最受歡迎。</string>
    <string name="privacy_and_security_change_descr">如果您同意我們的 %1$s 請點擊「允許」</string>
    <string name="settings_privacy_and_security">隱私與安全</string>
    <string name="settings_privacy_and_security_desc">挑選您要分享的資料</string>
    <string name="shared_string_no_thank_you">不，謝了</string>
    <string name="shared_string_allow">允許</string>
    <string name="profile_name_hint">設定檔名稱</string>
    <string name="nav_type_hint">導航類型</string>
    <string name="app_mode_taxi">計程車</string>
    <string name="app_mode_shuttle_bus">高速巴士</string>
    <string name="app_mode_subway">地下鐵</string>
    <string name="app_mode_horse">馬</string>
    <string name="app_mode_helicopter">直升機</string>
    <string name="osmand_routing_promo">新增您自行修改版本的 routing.xml 檔案到 ..osmand/routing</string>
    <string name="app_mode_skiing">滑雪</string>
    <string name="base_profile_descr_ski">滑雪</string>
    <string name="show_compass_ruler">顯示指南針與尺規</string>
    <string name="hide_compass_ruler">隱藏指南針與尺規</string>
    <string name="select_icon_profile_dialog_title">選取圖示</string>
    <string name="settings_routing_mode_string">模式：%s</string>
    <string name="settings_derived_routing_mode_string">使用者模式，衍生自：%s</string>
    <string name="routing_profile_ski">滑雪</string>
    <string name="profile_type_descr_string">類型：%s</string>
    <string name="profile_type_base_string">基本設定檔</string>
    <string name="profile_alert_need_routing_type_title">選取導航類型</string>
    <string name="profile_alert_need_routing_type_msg">請選取新應用程式設定檔的導航類型</string>
    <string name="profile_alert_need_profile_name_title">輸入設定檔名稱</string>
    <string name="profile_alert_need_profile_name_msg">您必須先為設定指定一個名字。</string>
    <string name="profile_alert_duplicate_name_title">重覆的名稱</string>
    <string name="profile_alert_duplicate_name_msg">已經有這個名稱的設定檔了</string>
    <string name="profile_alert_cant_delete_base">您無法刪除 OsmAnd 的基本設定檔</string>
    <string name="profile_alert_need_save_title">儲存變更</string>
    <string name="profile_alert_need_save_msg">先將變更儲存至設定檔中</string>
    <string name="profile_alert_delete_title">刪除設定檔</string>
    <string name="profile_alert_delete_msg">刪除「%s」設定檔</string>
    <string name="select_base_profile_dialog_title">選取要用以開始的設定檔</string>
    <string name="select_base_profile_dialog_message">讓您自訂的設定檔以其中一個預設應用程式設定檔為基礎，這定義了如小工具、速度單位與距離的顯示方式。這些是預設的應用程式設定檔，連同其可以擴展成的自訂設定檔範例：</string>
    <string name="select_nav_profile_dialog_title">選取導航類型</string>
    <string name="base_profile_descr_car">汽車、卡車、摩托車</string>
    <string name="base_profile_descr_bicycle">山地車、代步車、馬</string>
    <string name="base_profile_descr_pedestrian">散步、健行、跑步</string>
    <string name="base_profile_descr_public_transport">公共運輸類型</string>
    <string name="base_profile_descr_boat">船、划船、帆船</string>
    <string name="base_profile_descr_aircraft">飛機、滑翔</string>
    <string name="routing_profile_geocoding">天氣預報</string>
    <string name="routing_profile_straightline">直線</string>
    <string name="routing_profile_broutrer">BRouter（離線）</string>
    <string name="osmand_default_routing">OsmAnd 規畫路徑</string>
    <string name="custom_routing">自訂路徑規畫設定檔</string>
    <string name="special_routing_type">特殊路徑規畫</string>
    <string name="third_party_routing_type">第三方路徑規畫</string>
    <string name="application_profiles_descr">選取要在應用程式中顯示的設定檔。</string>
    <string name="application_profiles">應用程式設定檔</string>
    <string name="quick_action_need_to_add_item_to_list">至少在「快速動作」設定中新增一個項目</string>
    <string name="routing_attr_piste_type_downhill_name">高山與下坡滑雪</string>
    <string name="routing_attr_piste_type_downhill_description">適合高山或下山滑雪的斜坡與滑雪纜車。</string>
    <string name="routing_attr_piste_type_nordic_name">越野滑雪</string>
    <string name="routing_attr_piste_type_nordic_description">越野滑雪的路線。</string>
    <string name="routing_attr_piste_type_skitour_name">滑雪旅遊</string>
    <string name="routing_attr_piste_type_skitour_description">滑雪旅遊的路徑規畫。</string>
    <string name="routing_attr_piste_type_sled_name">雪橇</string>
    <string name="routing_attr_piste_type_sled_description">使用雪橇的斜坡。</string>
    <string name="routing_attr_allow_intermediate_name">允許中間路線</string>
    <string name="routing_attr_allow_intermediate_description">更困難且更陡峭的路線。一般來說應該避免一些障礙。</string>
    <string name="routing_attr_allow_advanced_name">允許進階路線</string>
    <string name="routing_attr_allow_advanced_description">困難的路線，有著危險的障礙與陡坡。</string>
    <string name="routing_attr_allow_expert_name">允許專家路線</string>
    <string name="routing_attr_allow_expert_description">非常困難的路線，有著危險的障礙與環境。</string>
    <string name="routing_attr_allow_skating_only_name">僅允許滑冰的路線</string>
    <string name="routing_attr_allow_skating_only_description">整理為自由風格與僅有滑冰的非知名路線。</string>
    <string name="routing_attr_allow_classic_only_name">允許僅知名路線</string>
    <string name="routing_attr_allow_classic_only_description">整理為經典風格而非滑冰的路線。這包含了供小型雪地摩托車使用，略經修飾的路線，以及由滑雪者手工製作的路徑。</string>
    <string name="routing_attr_difficulty_preference_name">偏好的難度</string>
    <string name="routing_attr_difficulty_preference_description">偏好此難度的路線，雖然如果比較短的話，也可以使用更難或更容易的路線。</string>
    <string name="routing_attr_freeride_policy_name">越野滑雪</string>
    <string name="routing_attr_freeride_policy_description">\'Freeride\' 與 \'Off-piste\' 是非正式的路線與通道。通常是未整理、維護，也不會在晚上檢查。風險自負。</string>
    <string name="process_downloading_service">OsmAnd 正在下載服務</string>
    <string name="shared_string_color_magenta">品紅</string>
    <string name="shared_string_icon">圖示</string>
    <string name="collected_data">已蒐集的資料</string>
    <string name="press_again_to_change_the_map_orientation">再次點選以更改地圖方向</string>
    <string name="shared_string_min_speed">最低速度</string>
    <string name="shared_string_max_speed">最高速度</string>
    <string name="default_speed_setting_title">預設速度</string>
    <string name="default_speed_setting_descr">變更預設速度設定</string>
    <string name="minmax_speed_dialog_title">設定最小／最大速度</string>
    <string name="new_profile">新設定檔</string>
    <string name="shared_string_crash">當機</string>
    <string name="last_launch_crashed">OsmAnd 上次當機了。請透過分享錯誤訊息給我們來協助改善 OsmAnd。</string>
    <string name="app_mode_ufo">UFO</string>
    <string name="release_3_4">• 應用程式設定檔：按您的需求建立自訂的設定檔，可自訂圖示與顏色 
\n 
\n • 現在可以自訂任何設定檔的預設值與最小／最大速度 
\n 
\n • 新增目前經緯度的小工具 
\n 
\n • 新增在地圖上顯示羅盤與半徑尺規的選項 
\n 
\n • 修復背景軌跡記錄 
\n 
\n • 改善背景地圖下載 
\n 
\n • 「將螢幕開啟」選項重返 
\n 
\n • 修復維基百科語言選取 
\n 
\n • 修復在導航時的羅盤按鈕行為 
\n 
\n • 其他臭蟲修復
\n
\n</string>
    <string name="app_mode_personal_transporter">個人運輸工具</string>
    <string name="app_mode_monowheel">單輪</string>
    <string name="app_mode_scooter">速克達</string>
    <string name="precision_hdop_and_vdop">水平精度：%1$s，垂直：%2$s</string>
    <string name="precision_hdop">水平精度：%s</string>
    <string name="app_mode_offroad">越野</string>
    <string name="edit_profile_setup_title">調整設定檔</string>
    <string name="edit_profile_setup_subtitle">設定檔維持其設定</string>
    <string name="edit_profile_setup_map_subtitle">選取設定檔的地圖選項</string>
    <string name="edit_profile_screen_options_subtitle">選取設定檔的螢幕選項</string>
    <string name="edit_profile_nav_settings_subtitle">選取設定檔的導航設定</string>
    <string name="routing_attr_max_num_changes_description">指定變更上限</string>
    <string name="routing_attr_max_num_changes_name">變更數量</string>
    <string name="turn_screen_on_router">輪流喚醒</string>
    <string name="turn_screen_on_time_descr">調整螢幕應開啟多久。</string>
    <string name="turn_screen_on_sensor">使用距離感測器</string>
    <string name="turn_screen_on_sensor_descr">將您的手在螢幕上方揮一揮就能開啟螢幕。</string>
    <string name="rendering_attr_highway_class_track_grade1_name">等級 1</string>
    <string name="rendering_attr_highway_class_track_grade2_name">等級 2</string>
    <string name="rendering_attr_highway_class_track_grade3_name">等級 3</string>
    <string name="rendering_attr_highway_class_track_grade4_name">等級 4</string>
    <string name="rendering_attr_highway_class_track_grade5_name">等級 5</string>
    <string name="external_input_device">外部輸入裝置</string>
    <string name="external_input_device_descr">選取外部控制裝置，如鍵盤或 WunderLINQ。</string>
    <string name="sett_no_ext_input">無</string>
    <string name="sett_generic_ext_input">鍵盤</string>
    <string name="sett_wunderlinq_ext_input">WunderLINQ</string>
    <string name="sett_parrot_ext_input">Parrot</string>
    <string name="turn_on_profile_desc">請開啟至少一個應用程式設定檔以使用此設定。</string>
    <string name="rendering_attr_winter_road_name">冬季道路</string>
    <string name="rendering_attr_ice_road_name">冰路</string>
    <string name="routeInfo_winter_ice_road_name">冬季與冰路</string>
    <string name="rendering_attr_tracktype_grade1_name">堅實（有鋪面）</string>
    <string name="rendering_attr_tracktype_grade2_name">堅實（無鋪面）</string>
    <string name="rendering_attr_tracktype_grade3_name">大多堅實</string>
    <string name="rendering_attr_tracktype_grade4_name">大多鬆軟</string>
    <string name="rendering_attr_tracktype_grade5_name">鬆軟</string>
    <string name="routeInfo_tracktype_name">表面硬度</string>
    <string name="shared_string_file_is_saved">%s 已儲存</string>
    <string name="shared_string_open_track">打開軌道</string>
    <string name="shared_string_track_is_saved">軌道 %s 已儲存</string>
    <string name="app_mode_camper">露營車</string>
    <string name="app_mode_campervan">露營車 (RV)</string>
    <string name="rendering_attr_showLez_description">在地圖上顯示低排放區域。不會影響路徑。</string>
    <string name="rendering_attr_showLez_name">顯示低排放區域</string>
    <string name="temporary_conditional_routing">考慮暫時限制</string>
    <string name="shared_string_default">預設</string>
    <string name="new_route_calculated_dist_dbg">路徑：距離 %1$s，路徑時間 %2$s \n計算：%3$.1f 秒，%4$d 路，%5$d 圖磚)</string>
    <string name="lang_oc">Occitan</string>
    <string name="app_mode_wagon">旅行車</string>
    <string name="app_mode_pickup_truck">皮卡車</string>
    <string name="day">天</string>
    <string name="days_2_4">天</string>
    <string name="days_5">天</string>
    <string name="week">週</string>
    <string name="weeks_2_4">週</string>
    <string name="weeks_5">週</string>
    <string name="month">月</string>
    <string name="months_2_4">月</string>
    <string name="months_5">月</string>
    <string name="year">年</string>
    <string name="years_2_4">年</string>
    <string name="years_5">年</string>
    <string name="months_3">三個月</string>
    <string name="price_free">免費</string>
    <string name="get_discount_title">以 %3$s 折扣的優惠取得 %1$d %2$s。</string>
    <string name="get_discount_first_part">供 %1$s 的第一次 %2$s</string>
    <string name="get_discount_first_few_part">供 %1$s 的第一次 %2$s</string>
    <string name="get_discount_second_part">然後 %1$s</string>
    <string name="cancel_subscription">取消訂閱</string>
    <string name="price_and_discount">%1$s • 省下 %2$s</string>
    <string name="configure_profile_info">設定檔的設定：</string>
    <string name="utm_format_descr">OsmAnd 使用類似但並不與 UTM NATO 格式完全相同的 UTM 標準。</string>
    <string name="shared_string_example">範例</string>
    <string name="navigate_point_format_utm">UTM 標準</string>
    <string name="navigate_point_format_olc">開放位置代碼</string>
    <string name="coordinates_format_info">選定的格式將會套用到整個應用程式。</string>
    <string name="pref_selected_by_default_for_profiles">預設為設定檔選取此設定：%s</string>
    <string name="change_default_settings">變更設定</string>
    <string name="discard_changes">丟棄變更</string>
    <string name="apply_to_current_profile">僅套用到「%1$s」</string>
    <string name="apply_to_all_profiles">套用到所有設定檔</string>
    <string name="start_up_message_pref">啟動訊息</string>
    <string name="analytics_pref_title">分析</string>
    <string name="turn_screen_on_info">導航時在鎖定畫面上顯示地圖。</string>
    <string name="route_parameters_info">在選定的設定檔「%1$s」的路徑設定。</string>
    <string name="wake_time">喚醒後的逾時</string>
    <string name="units_and_formats">單位與格式</string>
    <string name="map_look_descr">地圖外觀</string>
    <string name="map_look">地圖外觀</string>
    <string name="list_of_installed_plugins">已安裝的外掛程式</string>
    <string name="configure_navigation">設定導航</string>
    <string name="general_settings_profile_descr">應用程式佈景主題、單位、區域</string>
    <string name="configure_profile">設定設定檔</string>
    <string name="screen_alerts_descr">導航時，警示會顯示在左下角。</string>
    <string name="switch_profile">切換設定檔</string>
    <string name="language_and_output">語言與輸出</string>
    <string name="reset_to_default">重設為預設值</string>
    <string name="manage_profiles_descr">建立、匯入、編輯設定檔</string>
    <string name="manage_profiles">管理應用程式設定檔……</string>
    <string name="osmand_settings_descr">對整個應用程式都有效</string>
    <string name="osmand_settings">OsmAnd 設定</string>
    <string name="copy_from_other_profile">從其他設定檔複製</string>
    <string name="turn_screen_on">開啟螢幕</string>
    <string name="map_during_navigation_info">導航時的地圖</string>
    <string name="map_during_navigation">導航時的地圖</string>
    <string name="shared_string_other">其他</string>
    <string name="vehicle_parameters_descr">重量、高度、長度、速度</string>
    <string name="vehicle_parameters">車輛參數</string>
    <string name="voice_announces_info">僅在導航時播放語音通知。</string>
    <string name="voice_announces_descr">導航指示與通知</string>
    <string name="voice_announces">語音提示</string>
    <string name="screen_alerts">畫面警告</string>
    <string name="route_parameters_descr">設定路徑參數</string>
    <string name="route_parameters">路徑參數</string>
    <string name="application_profile_changed">應用程式設定檔變更為「%s」</string>
    <string name="logcat_buffer">Logcat 緩衝</string>
    <string name="plugins_settings">外掛程式設定</string>
    <string name="shared_string_by_default">預設值</string>
    <string name="download_detailed_map">下載更詳細的 %s 地圖以檢視此區域。</string>
    <string name="change_data_storage_full_description">移動 OsmAnd 資料檔案到新目的地？
\n%1$s &gt; %2$s</string>
    <string name="enter_path_to_folder">輸入到資料夾的路徑</string>
    <string name="shared_string_select_folder">資料夾……</string>
    <string name="paste_Osmand_data_folder_path">貼上有 OsmAnd 資料的資料夾路徑</string>
    <string name="change_osmand_data_folder_question">變更 OsmAnd 資料夾？</string>
    <string name="move_maps_to_new_destination">移動到新目的地</string>
    <string name="change_data_storage_folder">變更儲存資料夾</string>
    <string name="rendering_attr_piste_type_snow_park_name">地形公園</string>
    <string name="rendering_attr_piste_type_sleigh_name">雪橇</string>
    <string name="rendering_attr_piste_type_sled_name">平底雪橇</string>
    <string name="rendering_attr_piste_type_hike_name">遠足</string>
    <string name="rendering_attr_piste_type_connection_name">連線</string>
    <string name="rendering_attr_piste_type_skitour_name">滑雪旅行</string>
    <string name="rendering_attr_piste_type_downhill_name">下坡</string>
    <string name="rendering_attr_piste_type_nordic_name">北歐風</string>
    <string name="routeInfo_piste_type_name">軌道類型</string>
    <string name="rendering_attr_piste_difficulty_novice_name">新手</string>
    <string name="rendering_attr_piste_difficulty_easy_name">簡單</string>
    <string name="rendering_attr_piste_difficulty_intermediate_name">中等</string>
    <string name="rendering_attr_piste_difficulty_advanced_name">進階</string>
    <string name="rendering_attr_piste_difficulty_expert_name">專家</string>
    <string name="rendering_attr_piste_difficulty_freeride_name">自由滑雪</string>
    <string name="rendering_attr_piste_difficulty_extreme_name">極度</string>
    <string name="rendering_attr_piste_difficulty_undefined_name">未定義</string>
    <string name="routeInfo_piste_difficulty_name">滑雪難度</string>
    <string name="routing_attr_width_name">寬度</string>
    <string name="routing_attr_width_description">在路線當指定允許的車輛寬度限制。</string>
    <string name="avoid_in_routing_descr_">避開特定路線與道路類型</string>
    <string name="app_mode_utv">並排</string>
    <string name="rendering_attr_piste_difficulty_aerialway_name">空中航道</string>
    <string name="rendering_attr_piste_difficulty_connection_name">連線</string>
    <string name="shared_string_calculate">計算</string>
    <string name="shared_string_osmand_usage">OsmAnd 空間使用</string>
    <string name="shared_string_tiles">圖磚</string>
    <string name="shared_string_maps">地圖</string>
    <string name="shared_string_memory_tb_desc">%1$s TB</string>
    <string name="shared_string_memory_gb_desc">%1$s GB</string>
    <string name="shared_string_memory_mb_desc">%1$s MB</string>
    <string name="shared_string_memory_kb_desc">%1$s kB</string>
    <string name="data_storage_preference_summary">%1$s • %2$s</string>
    <string name="data_storage_space_description">剩餘 %1$s GB（總共 %2$s GB）</string>
    <string name="track_storage_directory">軌跡儲存資料夾</string>
    <string name="track_storage_directory_descrp">軌跡可以儲存在「rec」資料夾、每月或每日資料夾。</string>
    <string name="store_tracks_in_rec_directory">將軌跡記錄在「rec」資料夾中</string>
    <string name="store_tracks_in_daily_directories">將軌跡記錄在每日資料夾中</string>
    <string name="store_tracks_in_daily_directories_descrp">將軌跡紀錄在紀錄日期的子資料夾中（如 2018-01-01）。</string>
    <string name="shared_string_memory_used_tb_desc">已用 %1$s TB</string>
    <string name="shared_string_memory_used_gb_desc">已用 %1$s GB</string>
    <string name="shared_string_memory_used_mb_desc">已用 %1$s MB</string>
    <string name="shared_string_memory_used_kb_desc">已用 %1$s kB</string>
    <string name="routing_attr_prefer_unpaved_name">偏好無鋪面道路</string>
    <string name="routing_attr_prefer_unpaved_description">偏好無鋪面道路。</string>
    <string name="update_all_maps">更新所有地圖</string>
    <string name="update_all_maps_q">更新所有 (%1$d) 地圖？</string>
    <string name="release_3_5">• 更新的應用程式與設定檔設定。方便地按照類型排列，並可自訂每個設定檔 
\n 
\n • 新的在瀏覽時建議下載地圖的對話框 
\n 
\n • 夜間模式修復 
\n 
\n • 修復世界各地的路徑規劃問題 
\n 
\n • 更新有更詳細路網的底圖 
\n 
\n • 修復世界各地淹水的地方 
\n 
\n • 滑雪路徑：新增海拔設定檔與路徑複雜度到路徑詳細資訊中 
\n 
\n • 其他臭蟲修復
\n
\n</string>
    <string name="apply_preference_to_all_profiles">套用此變更到所有或選定的設定檔。</string>
    <string name="shared_preference">共享</string>
    <string name="routing_attr_driving_style_prefer_unpaved_name">偏好無鋪面道路</string>
    <string name="routing_attr_driving_style_prefer_unpaved_description">在計算路徑時，相較於有鋪面的道路，較偏好無鋪面的道路。</string>
    <string name="layer_osm_edits">OSM 編輯</string>
    <string name="quick_action_contour_lines_descr">在地圖上顯示或隱藏等高線的按鈕。</string>
    <string name="quick_action_hillshade_descr">在地圖上顯示或隱藏地形陰影的按鈕。</string>
    <string name="tts_initialization_error">無法啟動文字轉語音引擎。</string>
    <string name="simulate_your_location_gpx_descr">使用已紀錄的 GPX 軌跡模擬您的位置。</string>
    <string name="export_profile">匯出設定檔</string>
    <string name="exported_osmand_profile">OsmAnd 設定檔：%1$s</string>
    <string name="overwrite_profile_q">「%1$s」已存在。覆寫？</string>
    <string name="export_profile_failed">無法匯出設定檔。</string>
    <string name="profile_import">匯入設定檔</string>
    <string name="profile_import_descr">使用 OsmAnd 開啟檔案以新增設定檔。</string>
    <string name="file_import_error">%1$s 匯入錯誤：%2$s</string>
    <string name="file_imported_successfully">%1$s 已匯入。</string>
    <string name="rendering_value_white_name">白</string>
    <string name="swap_two_places">交換 %1$s 與 %2$s</string>
    <string name="route_start_point">起點</string>
    <string name="default_speed_dialog_msg">估計未知道路類型的到達時間，並限制所有道路的速度（可能會影響路徑）</string>
    <string name="track_saved">已儲存軌跡</string>
    <string name="empty_filename">空的檔案名稱</string>
    <string name="shared_string_revert">還原</string>
    <string name="quick_action_directions_from_desc">讓出發點置於畫面中央的按鈕。</string>
    <string name="rendering_attr_showCycleNodeNetworkRoutes_name">顯示節點網路自行車路徑</string>
    <string name="clear_confirmation_msg">清除 %1$s？</string>
    <string name="download_map_dialog">下載地圖對話框</string>
    <string name="dialogs_and_notifications_title">對話框與通知</string>
    <string name="dialogs_and_notifications_descr">控制彈出式視窗、對話框與通知。</string>
    <string name="rendering_value_walkingRoutesOSMCNodes_name">節點網路</string>
    <string name="suggested_maps">建議的地圖</string>
    <string name="suggested_maps_descr">這些地圖是外掛程式所需的。</string>
    <string name="added_profiles">已新增設定檔</string>
    <string name="added_profiles_descr">外掛程式新增的設定檔</string>
    <string name="shared_string_turn_off">關閉</string>
    <string name="new_plugin_added">已新增新的外掛程式</string>
    <string name="join_segments">新增線段</string>
    <string name="add_new_profile_q">新增新的設定檔「%1$s」？</string>
    <string name="save_heading">包含標題</string>
    <string name="save_heading_descr">在記錄時將標題儲存到每個追蹤點。</string>
    <string name="ltr_or_rtl_combine_via_bold_point">%1$s • %2$s</string>
    <string name="ltr_or_rtl_combine_via_comma">%1$s, %2$s</string>
    <string name="personal_category_name">個人</string>
    <string name="shared_string_downloading_formatted">正在下載 %s</string>
    <string name="rendering_value_thick_name">密集</string>
    <string name="desert_render_descr">適用於沙漠或其他人煙稀少的地區。更詳細。</string>
    <string name="select_navigation_icon">移動時的位置圖示</string>
    <string name="select_map_icon">靜止位置圖示</string>
    <string name="delete_profiles_descr">點擊「套用」後，將會永久刪除所有已移除的設定檔。</string>
    <string name="master_profile">主控設定檔</string>
    <string name="select_color">選取顏色</string>
    <string name="edit_profiles_descr">OsmAnd 預設的設定檔無法被刪除，但可以被停用（在前一個畫面），或被排到底部。</string>
    <string name="edit_profiles">編輯設定檔</string>
    <string name="profile_appearance">設定檔外觀</string>
    <string name="choose_icon_color_name">圖示、顏色與名稱</string>
    <string name="reorder_profiles">編輯設定檔清單</string>
    <string name="selected_profile">選定的設定檔</string>
    <string name="reset_confirmation_descr">點擊 %1$s 會丟棄您所有的變更。</string>
    <string name="reset_all_profile_settings_descr">將所有設定檔設定重設為安裝時的預設值。</string>
    <string name="reset_all_profile_settings">重設所有設定檔的設定？</string>
    <string name="ltr_or_rtl_combine_via_colon">%1$s: %2$s</string>
    <string name="ltr_or_rtl_combine_via_space">%1$s %2$s</string>
    <string name="button_rate">評分</string>
    <string name="file_does_not_contain_routing_rules">「%1$s」檔案中沒有路徑規則。請選擇其他檔案。</string>
    <string name="not_support_file_type_with_ext">請選擇一個有支援的 %1$s 副檔名。</string>
    <string name="import_from_file">從檔案匯入</string>
    <string name="import_routing_file">匯入路徑檔案</string>
    <string name="import_profile">匯入設定檔</string>
    <string name="monitoring_prefs_descr">導航、記錄精度</string>
    <string name="multimedia_notes_prefs_descr">圖片大小、音訊與視訊品質</string>
    <string name="osm_editing_prefs_descr">登入、密碼、離線編輯</string>
    <string name="accessibility_prefs_descr">選擇圖示、色彩與名稱</string>
    <string name="live_monitoring_descr">允許使用旅程錄製來分享目前的位置。</string>
    <string name="live_monitoring">線上追蹤</string>
    <string name="save_track_logging_accuracy">記錄精度</string>
    <string name="video_notes">視訊註記</string>
    <string name="photo_notes">照片註記</string>
    <string name="route_recalculation">路徑重新計算</string>
    <string name="accessibility_announce">公告</string>
    <string name="login_and_pass">使用者名稱與密碼</string>
    <string name="plugin_global_prefs_info">這些外掛程式是全域的，會套用到所有設定檔中</string>
    <string name="osm_editing">OSM 編輯</string>
    <string name="app_mode_osm">OSM</string>
    <string name="select_nav_icon_descr">在導航或移動時顯示的圖示。</string>
    <string name="select_map_icon_descr">靜止時顯示的圖示。</string>
    <string name="logcat_buffer_descr">檢查及分享應用程式的詳細紀錄</string>
    <string name="search_offline_geo_error">無法解析地理含義「%s」。</string>
    <string name="tracks_view_descr">您已紀錄的軌跡位於 %1$s，或是 OsmAnd 資料夾。</string>
    <string name="multimedia_notes_view_descr">您的 OSM 註記位於 %1$s。</string>
    <string name="osm_edits_view_descr">在 %1$s 中檢視您所有尚未上傳的編輯或 OSM 臭蟲。已上傳的更改將不會再顯示。</string>
    <string name="permission_is_required">使用此選項需要權限。</string>
    <string name="monitoring_min_speed_descr">這是一個低速過濾器，不記錄低於特定速度的點。在地圖上查看時，這可能會使記錄的軌跡看起來更平滑。</string>
    <string name="monitoring_min_speed_descr_side_effect">副作用：您的軌跡將會遺失所有未達到最低速度標準的部份（例如，您將自行車推上陡峭的山坡）。此外，也將沒有其餘的資訊，如休息等。這會影響任何分析或後處理，例如試圖確定行程的總長度，運動時間或平均速度時。</string>
    <string name="monitoring_min_speed_descr_recommendation">建議：先試著透過紀錄最小位移過濾器 (B) 來使用運動偵測，這可能會生成更好的結果，您也會遺失更少的資料。如果您的軌跡在低速時仍然有相當多的雜訊，請在此處嘗試使用非零的值。請注意，某些測量可能根本就不會回報任何速度值（某些以網路為基礎的方法），在這種情況下就不會記錄任何內容。</string>
    <string name="monitoring_min_speed_descr_remark">備註：移動檢查：大多數 GPS 晶片只在演算法確定您處於運動狀態時回報速度值，否則就不回報速度值。因此，在某種意義上在此過濾器中使用 &gt; 0 的設定將會使用 GPS 晶片的運動偵測。但是，即使在錄製時未在此處過濾，我們仍會在 GPX 分析中使用此功能來確定校正後的距離，即該欄位中顯示的值是運動時記錄的距離。</string>
    <string name="monitoring_min_accuracy_descr">這將僅記錄以最小精度指示（以公尺／英呎為單位，由 Android 以您的晶片組回報）測量的點。準確度指的是您的測量與真實位置的接近程度，與精密度（重覆測量的分散性）沒有直接關係。</string>
    <string name="monitoring_min_accuracy_descr_side_effect">副作用：由於按精密度進行過濾，因此，在橋樑下，樹木下，高層建築之間或在特定天氣條件下，點將會完全遺失。</string>
    <string name="monitoring_min_accuracy_descr_recommendation">建議：很難預測將要記錄什麼而不記錄什麼，最好關閉此過濾器。</string>
    <string name="monitoring_min_accuracy_descr_remark">備註：如果 GPS 在記錄之前已關閉，則測量的第一個點的精密度可能會降低，因此在我們的程式碼中，我們可能要等一秒鐘左右再記錄一個點（或記錄三個連續點中的最佳點，依此類推），但尚未實作。</string>
    <string name="monitoring_min_distance_descr">開啟此過濾器可以避免在幾乎未檢測到移動時記錄額外的資料。其也改進了軌道的空間外觀，無需進一步處理。</string>
    <string name="monitoring_min_distance_descr_side_effect">副作用：完全不記錄休息時間，或者每次只記錄一個點。也可能會濾除較小的動作（例如在路邊標記行程中可能出現的轉彎）。請注意，您的檔案可能包含較少的後處理資訊，同時可能會儲存因接收不良或晶片組影響而導致的 GPS 假軌跡。</string>
    <string name="monitoring_min_distance_descr_recommendation">建議：若您不想記錄路線的次要細節，也不需要額外的休息時間資料，請設置 5 公尺位移。</string>
    <string name="live_monitoring_time_buffer">緩衝時間</string>
    <string name="live_monitoring_tracking_interval">軌跡間隔</string>
    <string name="live_monitoring_adress">網址</string>
    <string name="monitoring_notification">通知</string>
    <string name="monitoring_min_speed">最低速度</string>
    <string name="monitoring_min_accuracy">最低精密度</string>
    <string name="monitoring_min_distance">最小偏移</string>
    <string name="reset_plugin_to_default">重設外掛程式設定為預設值</string>
    <string name="multimedia_rec_split_title">記錄器分黎</string>
    <string name="multimedia_use_system_camera">使用系統應用程式</string>
    <string name="multimedia_photo_play_sound">相機快門聲</string>
    <string name="osm_authorization_success">驗證成功</string>
    <string name="rearrange_categories">重新排列分類</string>
    <string name="create_custom_categories_list_promo">變更清單順序並隱藏分類。以設定檔的形式匯入或匯出所有變更。</string>
    <string name="add_new_custom_category_button_promo">透過選取一個或多個分類來新增自訂的分類。</string>
    <string name="shared_string_available">可用</string>
    <string name="add_custom_category">新增自訂分類</string>
    <string name="rendering_attr_streetLightingNight_name">僅在夜間顯示</string>
    <string name="plugin_prefs_reset_successful">所有外掛程式設定都已恢復為預設值。</string>
    <string name="profile_prefs_reset_successful">所有設定檔的設定都已恢復為預設值。</string>
    <string name="ltr_or_rtl_combine_via_slash">%1$s/%2$s</string>
    <string name="sunset_at">日落於 %1$s</string>
    <string name="sunrise_at">日出於 %1$s</string>
    <string name="accessibility_mode_disabled">您的 Android 系統關閉了無障礙模式。</string>
    <string name="reset_to_default_category_button_promo">「重設為預設值」會將排序恢復為安裝時的預設值。</string>
    <string name="use_system_screen_timeout">使用系統畫面逾時</string>
    <string name="use_system_screen_timeout_promo">預設停用：當 OsmAnd 在前景執行時，畫面就不會有逾時的問題。 
\n 
\n若啟用，OsmAnd 將會使用系統逾時設定。</string>
    <string name="clear_recorded_data">清除已紀錄的資料</string>
    <string name="release_3_6">• 設定檔：現在您可以變更順序、設定地圖圖示、變更基本設定檔的所有設定以及將它們復原 
\n 
\n • 在導航中新增了出口編號 
\n 
\n • 改善外掛程式設定 
\n 
\n • 改善後的設定畫面可快速存取所有設定檔 
\n 
\n • 新增了可從其他設定複製設定的選項 
\n 
\n • 新增了在搜尋中變更順序或隱藏 POI 分類的功能 
\n 
\n • 在地圖上正確地對齊 POI 圖示 
\n 
\n • 新增日落／日出資料到設定地圖中 
\n 
\n • 在地圖上新增家／工作地點的圖示 
\n 
\n • 在設定中新增了對多行描述的支援 
\n 
\n • 在日本地圖中加入了正確的音譯 
\n 
\n • 新增了南極洲的地圖
\n
\n</string>
    <string name="copy_coordinates">複製座標</string>
    <string name="routing_profile_direct_to">點對點</string>
    <string name="sort_by_category">按分類排序</string>
    <string name="please_provide_profile_name_message">請為設定檔命名</string>
    <string name="open_settings">開啟設定</string>
    <string name="plugin_disabled">外掛程式關閉</string>
    <string name="plugin_disabled_descr">此外掛程式是獨立的應用程式，停用它並不會將其移除。
\n
\n其可在 Android 的「應用程式」設定中解除安裝。</string>
    <string name="shared_string_menu">選單</string>
    <string name="ltr_or_rtl_triple_combine_via_dash">%1$s — %2$s — %3$s</string>
    <string name="shared_string_routing">路徑</string>
    <string name="shared_string_include_data">包含額外資料</string>
    <string name="import_profile_dialog_description">已匯入的設定檔包含了額外資料。點擊匯入僅匯入設定檔資料或選取額外的資料。</string>
    <string name="export_profile_dialog_description">選取額外的資料以與設定檔一起匯出。</string>
    <string name="index_name_antarctica">南極洲</string>
    <string name="shared_string_app_default_w_val">應用程式預設值 (%s)</string>
    <string name="no_recalculation_setting">停用重新計算</string>
    <string name="route_recalculation_dist_title">重新計算路線的最小距離</string>
    <string name="route_recalculation_dist_descr">如果到路線的距離大於指定的參數，則路線將會重新計算</string>
    <string name="profile_type_custom_string">自訂設定檔</string>
    <string name="shared_string_angle_param">角度：%s°</string>
    <string name="shared_string_angle">角度</string>
    <string name="recalc_angle_dialog_descr">將顯示我的位置和計算出來的路線之間的額外直線線段，直到路線重新計算完成為止</string>
    <string name="recalc_angle_dialog_title">我的位置語錄線間的最小角度</string>
    <string name="shared_string_preparing">正在準備</string>
    <string name="shared_string_poi_types">POI 類型</string>
    <string name="shared_string_nothing_selected">未選取</string>
    <string name="shared_string_quick_actions">快速動作</string>
    <string name="shared_string_profiles">設定檔</string>
    <string name="listed_exist">列出的 %1$s 已存在於 OsmAnd 中。</string>
    <string name="replace_all_desc">目前的項目將會被從檔案而來的項目所取代</string>
    <string name="replace_all">取代全部</string>
    <string name="keep_both">保留雙方</string>
    <string name="keep_both_desc">匯入的項目將會加入前綴</string>
    <string name="import_duplicates_description">OsmAnd 已有與匯入的名稱相同的元素。
\n
\n選取動作。</string>
    <string name="import_duplicates_title">一些項目已存在</string>
    <string name="select_data_to_import">選取要匯入的資料。</string>
    <string name="shared_string_rendering_style">算繪樣式</string>
    <string name="import_rendering_file">匯入算繪檔案</string>
    <string name="restore_all_profile_settings_descr">建立／匯入此設定檔後，所有設定檔將會被復原為其原始狀態。</string>
    <string name="restore_all_profile_settings">復原所有設定檔？</string>
    <string name="saving_new_profile">正在儲存新設定檔</string>
    <string name="profile_backup_failed">無法備份設定檔。</string>
    <string name="clear_recorded_data_warning">清除已記錄的資料？</string>
    <string name="importing_from">正在從 %1$s 匯入資料</string>
    <string name="shared_string_importing">正在匯入</string>
    <string name="checking_for_duplicate_description">OsmAnd 檢查 %1$s 在應用程式中是否有重覆的既有項目。
\n
\n這可能需要一點時間。</string>
    <string name="items_added">已新增項目</string>
    <string name="shared_string_import_complete">匯入完成</string>
    <string name="import_complete_description">已匯入從 %1$s 而來的所有資料。使用下方的按鈕以開啟應用程式的任意部份來管理它。</string>
    <string name="recalculate_route_distance_promo">如果從路徑到目前位置的距離大於選定的值，將會重新計算路徑。</string>
    <string name="select_distance_route_will_recalc">選取要重新計算路徑的距離。</string>
    <string name="recalculate_route_in_deviation">發生偏離時重新計算路線</string>
    <string name="shared_string_min">分鐘</string>
    <string name="n_items_of_z">%2$s 的 %1$s</string>
    <string name="shared_string_terrain">地形</string>
    <string name="hillshade_description">地形陰影地圖用黑色的陰影來顯示坡度、山峰與低地。</string>
    <string name="slope_description">坡度是在地形上的可視化效果。</string>
    <string name="terrain_slider_description">設定顯示圖層的最小與最大縮放等級。</string>
    <string name="hillshade_download_description">需要其他地圖才能在地圖上檢視地形陰影。</string>
    <string name="slope_download_description">需要其他地圖才能在地圖上檢視坡度。</string>
    <string name="slope_read_more">在 %1$s 閱讀關於更多坡度的資訊。</string>
    <string name="shared_string_transparency">透明度</string>
    <string name="shared_string_zoom_levels">縮放等級</string>
    <string name="shared_string_legend">圖例</string>
    <string name="terrain_empty_state_text">在地圖上顯示地形陰影或坡度。在我們的網站上閱讀更多關於這些地圖類型的資訊。</string>
    <string name="shared_string_hillshade">地形陰影</string>
    <string name="download_slope_maps">坡度</string>
    <string name="quick_action_terrain_descr">用於顯示或隱藏地圖上地形圖層的按鈕。</string>
    <string name="delete_description">刪除描述</string>
    <string name="add_description">新增描述</string>
    <string name="select_group">選取群組</string>
    <string name="select_shape">選取形狀</string>
    <string name="shared_string_circle">圓形</string>
    <string name="shared_string_square">方形</string>
    <string name="shared_string_octagon">八邊形</string>
    <string name="app_mode_ski_touring">滑雪旅遊</string>
    <string name="app_mode_ski_snowmobile">雪地摩托車</string>
    <string name="custom_osmand_plugin">自訂 OsmAnd 外掛程式</string>
    <string name="replace_point_descr">以此取代另一點。</string>
    <string name="changes_applied_to_profile">變更已套用至「%1$s」設定檔。</string>
    <string name="settings_item_read_error">無法從「%1$s」讀取。</string>
    <string name="settings_item_write_error">無法寫入至「%1$s」。</string>
    <string name="settings_item_import_error">無法從「%1$s」匯入。</string>
    <string name="select_track_file">選取軌跡檔案</string>
    <string name="shared_string_languages">語言</string>
    <string name="shared_string_language">語言</string>
    <string name="shared_string_all_languages">所有語言</string>
    <string name="wiki_menu_download_descr">需要額外的地圖才能在地圖上檢視維基百科的 POI。</string>
    <string name="ui_customization_description">在「抽屜」、「設定地圖」與情境選單中自訂項目數量。 
\n 
\n您可以關閉未使用的外掛程式，以從 %1$s 中隱藏它們的控制元件。</string>
    <string name="ui_customization_short_descr">抽屜項目，情境選單</string>
    <string name="ui_customization">自訂使用者介面</string>
    <string name="shared_string_drawer">抽屜</string>
    <string name="context_menu_actions">情境選單動作</string>
    <string name="reorder_or_hide_from">重新排列或從 %1$s 隱藏項目。</string>
    <string name="shared_string_divider">分隔符</string>
    <string name="divider_descr">低於此點的元素將由分隔符分離。</string>
    <string name="shared_string_hidden">隱藏</string>
    <string name="hidden_items_descr">這些項目已從選單隱藏，但對應的選項或外掛程式將會繼續運作。</string>
    <string name="reset_items_descr">隱藏設定將會把它們重設回原始狀態。</string>
    <string name="main_actions_descr">僅有四個按鈕。</string>
    <string name="main_actions">主要動作</string>
    <string name="move_inside_category">項目只能在此分類中移動。</string>
    <string name="developer_plugin">開發者外掛程式</string>
    <string name="shared_string_items">項目</string>
    <string name="select_wikipedia_article_langs">選取維基百科文章在地圖上顯示的語言。在閱讀文章時可切換至任何可用的語言。</string>
    <string name="some_articles_may_not_available_in_lang">某些維基百科的文章可能無法以您的語言提供。</string>
    <string name="lang_zhyue">粵語</string>
    <string name="lang_zhminnan">閩南語</string>
    <string name="lang_yo">約魯巴語</string>
    <string name="lang_war">瓦瑞語</string>
    <string name="lang_uz">烏茲別克語</string>
    <string name="lang_ur">烏爾都語</string>
    <string name="lang_tt">韃靼語</string>
    <string name="lang_tg">塔吉克語</string>
    <string name="lang_sco">低地蘇格蘭語</string>
    <string name="lang_scn">西西里語</string>
    <string name="lang_pnb">旁遮普語</string>
    <string name="lang_ne">尼泊爾語</string>
    <string name="lang_nap">那不勒斯語</string>
    <string name="lang_my">緬甸語</string>
    <string name="lang_mn">蒙古語</string>
    <string name="lang_min">米南佳保語</string>
    <string name="lang_mg">馬達加斯加語</string>
    <string name="lang_ky">吉爾吉斯語</string>
    <string name="lang_kk">哈薩克語</string>
    <string name="lang_jv">爪哇語</string>
    <string name="lang_gu">古吉拉特語</string>
    <string name="lang_cv">楚瓦什語</string>
    <string name="lang_ce">車臣語</string>
    <string name="lang_bar">巴伐利亞語</string>
    <string name="lang_ba">巴什基爾語</string>
    <string name="lang_an">亞拉岡語</string>
    <string name="lang_lmo">倫巴底語</string>
    <string name="custom_color">自訂顏色</string>
    <string name="extra_maps_menu_group">額外地圖</string>
    <string name="download_unsupported_action">不支援的動作 %1$s</string>
    <string name="ltr_or_rtl_combine_via_slash_with_space">%1$s / %2$s</string>
    <string name="osm_live_payment_subscription_management">確認購買後，將從您的 Google Play 帳號中收取費用。
\n
\n除非在選定的續訂週期前取消，否則其會續訂。
\n
\n隨時從您的 Google Play 設定中管理或取消您的訂閱。</string>
    <string name="search_poi_types">搜尋 POI 類型</string>
    <string name="search_poi_types_descr">組合來自不同分類的 POI 類型。點擊開關以全選，點擊左側選取分類。</string>
    <string name="mapillary_item">OsmAnd + Mapillary</string>
    <string name="quick_action_item">快速動作</string>
    <string name="radius_ruler_item">半徑尺規</string>
    <string name="measure_distance_item">測量距離</string>
    <string name="travel_item">旅行（維基導遊與維基百科）</string>
    <string name="map_markers_item">地圖標記</string>
    <string name="favorites_item">收藏</string>
    <string name="subscription_osmandlive_item">訂閱 - OsmAnd Live</string>
    <string name="osmand_purchases_item">OsmAnd 購買</string>
    <string name="legend_item_description">地圖符號系統指南。</string>
    <string name="navigation_profiles_item">導航設定檔</string>
    <string name="release_3_7">• 新的離線坡度圖 
\n 
\n • 對收藏與 GPX 路徑點的完整自訂能力 — 自訂顏色、圖示、形狀 
\n 
\n • 自訂情境選單、設定地圖與抽屜中的項目順序 
\n 
\n • 設定地圖中可將維基百科選取為單獨的圖層，並僅選取需要的語言 
\n 
\n • 在超強的彈性下建立您自己的 POI 過濾器／地圖 
\n 
\n • 新增選項以恢復自訂設定檔中的選項 
\n 
\n • 對 GPX 路徑導航完整支援車道與轉彎提示 
\n 
\n • 修復平板電腦上的使用者介面大小 
\n 
\n • 修復 RTL 的臭蟲
\n
\n</string>
    <string name="additional_actions_descr">透過點選「%1$s」按鈕存取這些動作。</string>
    <string name="quick_action_transport_descr">在地圖上顯示或隱藏大眾運輸的按鈕。</string>
    <string name="create_edit_poi">建立或編輯 POI</string>
    <string name="parking_positions">停車位置</string>
    <string name="add_edit_favorite">新增與編輯收藏</string>
    <string name="reset_deafult_order">恢復預設項目排序</string>
    <string name="back_to_editing">返回編輯</string>
    <string name="shared_string_resume">恢復</string>
    <string name="quick_action_switch_profile_descr">點擊動作按鈕會在選取的設定檔間切換。</string>
    <string name="shared_string_add_profile">新增設定檔</string>
    <string name="change_application_profile">變更應用程式設定檔</string>
    <string name="profiles_for_action_not_found">找不到任何這類的設定檔。</string>
    <string name="index_item_world_basemap_detailed">全球地圖總覽（詳細）</string>
    <string name="unsupported_type_error">不支援的類型</string>
    <string name="gpx_parse_error">GPX 檔案有問題。
\n
\n您可能要聯絡 OsmAnd 支援團隊以進一步調查。</string>
    <string name="shared_string_always">總是</string>
    <string name="screen_control">螢幕控制</string>
    <string name="system_screen_timeout_descr">根據系統的螢幕逾時關閉螢幕。</string>
    <string name="system_screen_timeout">使用系統螢幕逾時</string>
    <string name="turn_screen_on_descr">選取螢幕喚醒選項（確保裝置鎖定時，OsmAnd 在前景）：</string>
    <string name="turn_screen_on_navigation_instructions_descr">每次導航說明都將開啟螢幕。</string>
    <string name="turn_screen_on_navigation_instructions">導航說明</string>
    <string name="turn_screen_on_power_button_descr">按下裝置的電源按鈕將會在鎖定畫面上方開啟 OsmAnd。</string>
    <string name="turn_screen_on_power_button">電源按鈕</string>
    <string name="turn_screen_on_proximity_sensor">近接感測器</string>
    <string name="turn_screen_on_wake_time_descr">選取喚醒後的螢幕逾時。（「%1$s」不適用逾時。）</string>
    <string name="keep_screen_on">保持螢幕開啟</string>
    <string name="keep_screen_off">保持螢幕關閉</string>
    <string name="screen_timeout_descr">若「%1$s」開啟，則活動時間將取決於它。</string>
    <string name="pseudo_mercator_projection">偽麥卡托投影</string>
    <string name="mercator_projection">麥卡托投影</string>
    <string name="one_image_per_tile">每個圖磚一個圖片檔案</string>
    <string name="sqlite_db_file">SQLiteDB 檔案</string>
    <string name="online_map_name_helper_text">提供線上地圖來源的名稱。</string>
    <string name="online_map_url_helper_text">輸入或貼上線上來源的 URL。</string>
    <string name="edit_online_source">編輯線上來源</string>
    <string name="expire_time">過期時間</string>
    <string name="storage_format">儲存格式</string>
    <string name="map_source_zoom_levels">設定線上地圖顯示或載入的最小與最大縮放等級。</string>
    <string name="map_source_zoom_levels_descr">會在用於地圖或覆蓋層／底圖時生效。 
\n 
\n%1$s：地圖會受限於選定的縮放等級。 
\n 
\n%2$s 是可見的原始圖磚縮放等級。在這些值以外的將會升降縮放等級。</string>
    <string name="expire_time_descr">在指定的分鐘數後重新下載快取圖磚。將此欄留空就不會從此來源重新整理圖磚。 
\n 
\n一天是1440分鐘。 
\n一週是10080分鐘。 
\n一個月是43829分鐘。</string>
    <string name="tiles_storage_descr">選擇要如何儲存下載的圖磚。</string>
    <string name="default_screen_timeout">預設螢幕逾時</string>
    <string name="export_import_quick_actions_with_profiles_promo">使用應用程式設定檔匯出或匯入快速動作。</string>
    <string name="shared_string_delete_all_q">刪除全部？</string>
    <string name="delete_all_actions_message_q">刪除 %d 快速動作？</string>
    <string name="screen_timeout">螢幕逾時</string>
    <string name="width_limit_description">提供您的車輛寬度，某些路線的限制可能適用於超寬車輛。</string>
    <string name="height_limit_description">提供您的車輛高度，某些路線的限制可能適用於超高車輛。</string>
    <string name="weight_limit_description">提供您的車輛重量，某些路線的限制可能適用於重型車輛。</string>
    <string name="shared_string_tones">色調</string>
    <string name="shared_string_meters">公尺</string>
    <string name="details_dialog_decr">顯示或隱藏額外的地圖詳細資訊</string>
    <string name="shared_string_night_map">夜晚地圖</string>
    <string name="turn_screen_on_power_button_disabled">已停用。需要「喚醒後逾時」的「保持螢幕開啟」。</string>
    <string name="add_online_source">新增線上來源</string>
    <string name="clear_tiles_warning">套用這些變更將會清除這個圖磚來源的快取資料</string>
    <string name="vessel_height_warning_link">設定船艦高度</string>
    <string name="vessel_height_warning">設定船艦高度以避免矮橋。如果橋是可動式的，則會使用開啟時的高度。</string>
    <string name="vessel_height_limit_description">設定船艦高度以避免矮橋。請記住，如果橋是可動式的，我們將會使用其開啟狀態的高度。</string>
    <string name="vessel_width_limit_description">設定船艦寬度以避免窄橋</string>
    <string name="quick_action_showhide_mapillary_descr">在地圖上顯示或隱藏 Mapillary 圖層的開關。</string>
    <string name="uninstall_speed_cameras">解除安裝測速照相</string>
    <string name="shared_string_legal">法律</string>
    <string name="speed_camera_pois">測速照相 POI 的</string>
    <string name="speed_cameras_legal_descr">在某些國家或地區，法律禁止使用測速照相的警報應用程式。
\n
\n您必須根據您所在國家的法律做出選擇。
\n
\n選取 %1$s，您將會收到關於測速照相的警報與警告。
\n
\n選取 %2$s。所有關於測速照相的：警報、通知與 POI 都將會被刪除，直到您完全重新安裝 OsmAnd 為止。</string>
    <string name="keep_active">保持啟用</string>
    <string name="shared_string_uninstall">解除安裝</string>
    <string name="speed_cameras_alert">某些國家禁止使用測速照相的警報裝置。</string>
    <string name="shared_string_bearing">方位</string>
    <string name="item_deleted">%1$s 已刪除</string>
    <string name="speed_cameras_restart_descr">重新啟動應用程式以刪除所有測速照相的資料。</string>
    <string name="shared_string_uninstall_and_restart">解除安裝並重新啟動</string>
    <string name="routing_attr_length_description">指定路線上允許的車輛長度。</string>
    <string name="routing_attr_length_name">長度</string>
    <string name="speed_cameras_removed_descr">此裝置沒有測速照相機。</string>
    <string name="app_mode_inline_skates">直排輪鞋</string>
    <string name="use_volume_buttons_as_zoom_descr">使用裝置音量按鈕控制地圖縮放等級。</string>
    <string name="use_volume_buttons_as_zoom">音量按鈕以縮放</string>
    <string name="lenght_limit_description">提供您的車輛長度，某些路徑限制可能適用於較長的車輛。</string>
    <string name="please_provide_point_name_error">請提供點的名稱</string>
    <string name="quick_action_remove_next_destination_descr">刪除您路線上的下一個目的地。如果其為您最後的目的地，導航將會中止。</string>
    <string name="search_download_wikipedia_maps">下載維基百科地圖</string>
    <string name="plugin_wikipedia_description">從維基百科取得關於興趣點的資訊，這是一份袖珍離線指南，其中包含了地點與目的地的文章。</string>
    <string name="app_mode_enduro_motorcycle">耐力賽摩托車</string>
    <string name="app_mode_motor_scooter">小型摩托車</string>
    <string name="app_mode_wheelchair">輪椅</string>
    <string name="app_mode_wheelchair_forward">輪椅向前</string>
    <string name="app_mode_go_cart">卡丁車</string>
    <string name="osm_edit_closed_note">已關閉的 OSM 註記</string>
    <string name="set_working_days_to_continue">設定工作天以繼續</string>
    <string name="route_between_points">點與點之間的路線</string>
    <string name="plan_a_route">規劃路線</string>
    <string name="add_to_a_track">新增到軌跡</string>
    <string name="add_hidden_group_info">新增的點可以在「%s」中找到。取消所選的群組以讓其顯示在地圖上。</string>
    <string name="track_show_start_finish_icons">顯示開始與結束圖示</string>
    <string name="select_track_width">選取寬度</string>
    <string name="gpx_split_interval_descr">選擇在軌跡上要顯示帶有距離或時間標記的間隔。</string>
    <string name="gpx_split_interval_none_descr">選取所需的分割選項：按時間或按距離。</string>
    <string name="shared_string_custom">自訂</string>
    <string name="gpx_direction_arrows">方向箭頭</string>
    <string name="track_coloring_solid">密實</string>
    <string name="plan_route_last_edited">最後編輯</string>
    <string name="plan_route_import_track">匯入軌跡</string>
    <string name="plan_route_open_existing_track">開啟既有的軌跡</string>
    <string name="plan_route_create_new_route">建立新路線</string>
    <string name="plan_route_select_track_file_for_open">選取要開啟的軌跡檔。</string>
    <string name="shared_string_done">完成</string>
    <string name="overwrite_track">覆寫軌跡</string>
    <string name="save_as_new_track">儲存為新軌跡</string>
    <string name="reverse_route">反向路線</string>
    <string name="route_between_points_whole_track_button_desc">整個軌跡都會使用選定的設定檔重新計算。</string>
    <string name="route_between_points_next_segment_button_desc">僅下一個片段會使用選定的設定檔重新計算。</string>
    <string name="route_between_points_desc">選擇如何連接點，透過直線或以下面選定的方法計算其間的路徑。</string>
    <string name="whole_track">整個軌道</string>
    <string name="next_segment">下一段</string>
    <string name="threshold_distance">門檻距離</string>
    <string name="navigation_profile">導航設定檔</string>
    <string name="route_between_points_add_track_desc">選取要加入新片段的軌道檔案。</string>
    <string name="street_level_imagery">街道級照片</string>
    <string name="plan_route_exit_dialog_descr">放棄所有計畫路線的變更？</string>
    <string name="in_case_of_reverse_direction">反向時</string>
    <string name="shared_string_save_as_gpx">儲存為新的軌跡檔案</string>
    <string name="add_segment_to_the_track">新增到軌跡檔案</string>
    <string name="shared_string_gpx_files">軌跡</string>
    <string name="layer_gpx_layer">軌跡</string>
    <string name="show_gpx">軌跡</string>
    <string name="monitoring_control_start">REC</string>
    <string name="save_track_to_gpx_globally">將軌跡記錄到 GPX 檔案</string>
    <string name="shared_string_gpx_route">軌跡路線</string>
    <string name="empty_state_my_tracks">新增軌跡檔案</string>
    <string name="empty_state_my_tracks_desc">匯入或錄製軌跡檔案</string>
    <string name="context_menu_item_add_waypoint">新增軌跡航點</string>
    <string name="map_widget_monitoring">旅程錄製</string>
    <string name="marker_save_as_track">儲存為軌跡檔案</string>
    <string name="follow_track">跟隨軌跡</string>
    <string name="follow_track_descr">選擇要跟隨的軌跡檔案</string>
    <string name="import_track_descr">選擇要跟隨的軌跡檔案，或是從您的裝置匯入。</string>
    <string name="select_another_track">選取其他軌跡</string>
    <string name="navigate_to_track_descr">從我的位置導航到軌跡</string>
    <string name="pass_whole_track_descr">要導航的軌跡點</string>
    <string name="start_of_the_track">軌跡開始</string>
    <string name="nearest_point">最近的點</string>
    <string name="attach_to_the_roads">依附於道路</string>
    <string name="delete_address">刪除地址</string>
    <string name="add_address">新增地址</string>
    <string name="access_hint_enter_address">輸入地址</string>
    <string name="plan_route_trim_before">在……前整理</string>
    <string name="plan_route_trim_after">在……後整理</string>
    <string name="plan_route_change_route_type_before">在……前變更路線類型</string>
    <string name="plan_route_change_route_type_after">在……後變更路線類型</string>
    <string name="simplified_track">簡化軌跡</string>
    <string name="simplified_track_description">僅會儲存路線，航點將會被刪除。</string>
    <string name="shared_string_file_name">檔案名稱</string>
    <string name="number_of_gpx_files_selected_pattern">已選定 %s 軌跡檔案</string>
    <string name="disable_recording_once_app_killed_descrp">將會在應用程式被砍除時（透過最近的應用程式）暫停軌跡錄製。（OsmAnd 背景指示會從 Android 通知列中消失。）</string>
    <string name="save_global_track_interval_descr">指定一般軌跡錄製的記錄間隔（透過地圖上的旅程錄製小工具開啟）。</string>
    <string name="gpx_monitoring_stop">暫停旅程錄製</string>
    <string name="gpx_monitoring_start">恢復旅程錄製</string>
    <string name="system_default_theme">系統預設</string>
    <string name="all_next_segments">所有隨後的部份</string>
    <string name="previous_segment">先前的部份</string>
    <string name="all_previous_segments">所有先前的部份</string>
    <string name="only_selected_segment_recalc">僅選定的部分會使用選定的設定檔重新計算。</string>
    <string name="all_next_segments_will_be_recalc">隨後的所有部份都將使用選定的設定檔重新計算。</string>
    <string name="all_previous_segments_will_be_recalc">將會使用選定的設定檔重新計算先前所有的部份。</string>
    <string name="open_saved_track">開啟已儲存的軌跡</string>
    <string name="shared_string_is_saved">已儲存</string>
    <string name="one_point_error">請至少新增兩個點。</string>
    <string name="shared_string_redo">重做</string>
    <string name="release_3_8">• 更新「規劃路線」功能：允許每個路段使用不同的導航類型並包含軌跡
\n
\n • 新的軌跡外觀選項：選取顏色、厚度、開啟方向箭頭與開始與結束圖示
\n
\n • 改善自行車節點的能見度
\n
\n • 軌跡現在是可點擊的，且有包含基本資訊的內容選單
\n
\n • 改進了搜尋演算法
\n
\n • 改進了導航中的「跟隨軌跡」選項
\n
\n • 修復設定檔的匯入／匯出問題
\n
\n</string>
    <string name="sort_last_modified">最後修改時間</string>
    <string name="sort_name_descending">名稱：Z – A</string>
    <string name="sort_name_ascending">名稱：A – Z</string>
    <string name="start_finish_icons">開始與結束圖示</string>
    <string name="contour_lines_thanks">感謝您購買 \'Topography\'</string>
    <string name="osm_live_payment_desc_hw">按選定週期收取訂閱費用。隨時在 AppGallery 上取消。</string>
    <string name="osm_live_payment_subscription_management_hw">確認購買後，將從您的 AppGallery 帳號中收取費用。
\n
\n除非在選定的續訂週期前取消，否則其會續訂。
\n
\n隨時從您的 AppGallery 設定中管理或取消您的訂閱。</string>
    <string name="routing_attr_avoid_footways_description">避免人行道</string>
    <string name="routing_attr_avoid_footways_name">避免人行道</string>
    <string name="development">開發</string>
    <string name="use_live_public_transport">OsmAnd Live 資料</string>
    <string name="use_live_routing">OsmAnd Live 資料</string>
    <string name="complex_routing_descr">汽車導航的兩階段路線。</string>
    <string name="use_native_pt">原生公共運輸發展</string>
    <string name="use_native_pt_desc">切換到 Java（安全）公共運輸路線計算</string>
    <string name="what_is_new">有什麼新鮮事</string>
    <string name="perform_oauth_authorization_description">以 OAuth 登入以使用 osmedit 功能</string>
    <string name="perform_oauth_authorization">透過 OAuth 登入</string>
    <string name="clear_osm_token">清除 OpenStreetMap OAuth 權杖</string>
    <string name="osm_edit_logout_success">已登出</string>
    <string name="snowmobile_render_descr">適用於有專用道路與軌道的雪地摩托車駕駛。</string>
    <string name="file_already_imported">檔案已在 OsmAnd 匯入</string>
    <string name="use_two_phase_routing">使用 2 相的 A* 路線演算法</string>
    <string name="shared_string_graph">圖表</string>
    <string name="message_need_calculate_route_before_show_graph">%1$s 資料僅供道路使用，請使用「兩點間的路線」計算路線以檢視圖表。</string>
    <string name="message_graph_will_be_available_after_recalculation">請稍候。
\n重新計算路線後即可使用圖表。</string>
    <string name="shared_string_local_maps">本機地圖</string>
    <string name="icon_group_amenity">便利設施</string>
    <string name="icon_group_special">特殊</string>
    <string name="icon_group_transport">運輸</string>
    <string name="icon_group_service">服務</string>
    <string name="icon_group_symbols">符號</string>
    <string name="icon_group_sport">運動</string>
    <string name="icon_group_emergency">警急</string>
    <string name="icon_group_travel">旅行</string>
    <string name="navigate_point_mgrs">MGRS</string>
    <string name="navigate_point_format_mgrs">MGRS</string>
    <string name="mgrs_format_descr">OsmAnd 使用 MGRS，其類似於 UTM NATO 格式。</string>
    <string name="message_you_need_add_two_points_to_show_graphs">新增至少兩個點</string>
    <string name="manage_subscription">管理訂閱</string>
    <string name="subscription_payment_issue_title">點擊按鈕可在 Google Play 上設定付款方式來修復您的訂閱。</string>
    <string name="subscription_expired_title">OsmAnd Live 訂閱已過期</string>
    <string name="subscription_paused_title">OsmAnd Live 訂閱已暫停</string>
    <string name="subscription_on_hold_title">OsmAnd Live 訂閱已暫停</string>
    <string name="login_open_street_map">登入 OpenStreetMap</string>
    <string name="login_open_street_map_org">登入 OpenStreetMap.org</string>
    <string name="open_street_map_login_mode">先登入以上傳新的或修改過的變更。
\n
\n使用 OAuth 方法，或是您的 OSM 使用者名稱與密碼。</string>
    <string name="use_login_password">使用者名稱與密碼</string>
    <string name="login_account">帳號</string>
    <string name="user_login">帳號</string>
    <string name="sign_in_with_open_street_map">使用 OpenStreetMap 登入</string>
    <string name="markers_history">標記歷史</string>
    <string name="send_files_to_openstreetmap">傳送 GPX 檔案到 OpenStreetMap</string>
    <string name="enter_text_separated">輸入以逗號分隔的標籤。</string>
    <string name="gpx_upload_public_visibility_descr">「公開」代表軌跡將會公開顯示在您的 GPS 軌跡與公開的 GPS 軌跡清單中，且在公開軌跡清單中會以帶有原始形式的時間戳顯示。透過 API 取得的資料不會引用您的軌跡頁面。軌跡點的時間戳不會透過公開的 GPS API 提供，也不會按時間排序。</string>
    <string name="gpx_upload_private_visibility_descr">「私有」代表軌跡不會顯示在任何公開的清單中，但其軌跡點仍可透過公開的 GPS API 取得，但沒有時間戳，也不會按時間順序排列。</string>
    <string name="gpx_upload_identifiable_visibility_descr">「可識別」代表軌跡將會在您的 GPS 軌跡與公開 GPS 軌跡清單中顯示，亦即其他使用者將可以下載原始軌跡並將其與您的使用者名稱相關聯。透過追蹤點 API 提供的 GPS API 中帶有公開時間戳的追蹤點資料將會引用您的原始追蹤頁面。</string>
    <string name="gpx_upload_trackable_visibility_descr">「可追蹤」代表軌跡不會在任何公開的清單中顯示，但帶有時間戳（這並不會與您直接相關聯）的已處理追蹤點可從公開的 GPS API 下載。</string>
    <string name="osm_edit_close_note">關閉 OSM 註記</string>
    <string name="osm_edit_comment_note">評論 OSM 註記</string>
    <string name="osm_login_descr">使用 OAuth 方法登入，或是您的 OSM 使用者名稱與密碼。</string>
    <string name="shared_string_add_photo">新增照片</string>
    <string name="register_on_openplacereviews">註冊於
\nOpenPlaceReviews.org</string>
    <string name="register_on_openplacereviews_desc">照片由 OpenPlaceReviews.org 開放資料專案提供。為了上傳您的照片，您需要在他們的網站上註冊。</string>
    <string name="register_opr_create_new_account">建立新帳號</string>
    <string name="register_opr_have_account">我已經有帳號了</string>
    <string name="shared_string_search_history">搜尋歷史紀錄</string>
    <string name="app_mode_kayak">皮艇</string>
    <string name="app_mode_motorboat">快艇</string>
    <string name="add_to_mapillary">新增到 Mapillary</string>
    <string name="add_to_opr">新增到 OpenPlaceReviews</string>
    <string name="add_photos_descr">OsmAnd 從多個來源顯示照片：
\nOpenPlaceReviews - POI 照片；
\nMapillary - 街景；
\n網路／維基媒體 - 根據 OpenStreetMap 資料的 POI 照片。</string>
    <string name="shared_string_resources">資源</string>
    <string name="approximate_file_size">大約檔案大小</string>
    <string name="select_data_to_export">選取要匯出到檔案的資料。</string>
    <string name="file_size_needed_for_import">匯入需要</string>
    <string name="export_not_enough_space_descr">您的裝置僅剩 %1$s 可用空間。請釋出一些空間或取消選取要匯出的部份檔案。</string>
    <string name="export_not_enough_space">空間不足</string>
    <string name="select_groups_for_import">選取將要被匯入的群組。</string>
    <string name="select_items_for_import">選取將要被匯入的項目。</string>
    <string name="use_dev_url_descr">切換到 dev.openstreetmap.org 而非 openstreetmap.org 來測試 OSM 註記/POI/GPX。</string>
    <string name="use_dev_url">使用 dev.openstreetmap.org</string>
    <string name="cannot_upload_image">無法上傳圖片，請稍後再試</string>
    <string name="select_picture">選取圖片</string>
    <string name="lang_de_casual">德語（非正式）</string>
    <string name="ltr_or_rtl_combine_via_star">%1$s * %2$s</string>
    <string name="app_mode_light_aircraft">輕型飛機</string>
    <string name="plan_route_split_before">分離前</string>
    <string name="plan_route_split_after">分離後</string>
    <string name="plan_route_add_new_segment">加入新線段</string>
    <string name="release_3_9">• 新增匯出與匯入所有資料（包含設定、資源與我的位置）的選項
\n
\n • 路線計畫：有路線的軌跡線段圖，並有建立與編輯多個軌跡線段的功能
\n
\n • 加入 OpenStreetMap 的 OAuth 驗證方式，改善 OSM 對話框的使用者介面
\n
\n • 支援自訂最愛與軌跡航點的顏色
\n
\n</string>
    <string name="profile_type_osmand_string">OsmAnd 設定檔</string>
    <string name="profile_type_user_string">使用者設定檔</string>
    <string name="reverse_all_points">反轉所有點</string>
    <string name="profile_by_default_description">選取要在應用程式啟動時使用的設定檔。</string>
    <string name="shared_string_last_used">最後使用</string>
    <string name="routing_attr_prefer_hiking_routes_description">偏好遠足路線</string>
    <string name="routing_attr_prefer_hiking_routes_name">偏好遠足路線</string>
    <string name="routing_attr_allow_streams_description">允許溪流與水溝</string>
    <string name="routing_attr_allow_streams_name">允許溪流與水溝</string>
    <string name="routing_attr_allow_intermittent_description">允許間歇水路</string>
    <string name="routing_attr_allow_intermittent_name">允許間歇水路</string>
    <string name="voice_prompts_timetable">語音提示時間</string>
    <string name="add_online_routing_engine">新增線上路線引擎</string>
    <string name="edit_online_routing_engine">編輯線上路線引擎</string>
    <string name="shared_string_subtype">子類型</string>
    <string name="shared_string_vehicle">車輛</string>
    <string name="shared_string_api_key">API 金鑰</string>
    <string name="shared_string_server_url">伺服器 URL</string>
    <string name="shared_string_enter_param">輸入參數</string>
    <string name="keep_it_empty_if_not">否則請保持空白</string>
    <string name="online_routing_example_hint">帶有所有參數的 URL 如下所示：</string>
    <string name="test_route_calculation">測試路線計算</string>
    <string name="routing_engine_vehicle_type_driving">駕駛</string>
    <string name="routing_engine_vehicle_type_foot">步行</string>
    <string name="routing_engine_vehicle_type_bike">自行車</string>
    <string name="routing_engine_vehicle_type_car">汽車</string>
    <string name="copy_address">複製地址</string>
    <string name="online_routing_engine">線上路線計算引擎</string>
    <string name="online_routing_engines">線上路線計算引擎</string>
    <string name="shared_string_folders">資料夾</string>
    <string name="select_folder">選取資料夾</string>
    <string name="select_folder_descr">選取資料夾或新增</string>
    <string name="shared_string_empty">空</string>
    <string name="analyze_by_intervals">按間隔分析</string>
    <string name="upload_to_openstreetmap">上傳到 OpenStreetMap</string>
    <string name="edit_track">編輯軌跡</string>
    <string name="rename_track">重新命名軌跡</string>
    <string name="change_folder">變更資料夾</string>
    <string name="shared_string_sec">秒</string>
    <string name="announcement_time_passing">通過</string>
    <string name="announcement_time_approach">接近</string>
    <string name="announcement_time_prepare_long">長時間準備</string>
    <string name="announcement_time_prepare">準備</string>
    <string name="announcement_time_off_route">偏離路線</string>
    <string name="announcement_time_arrive">到達目的地</string>
    <string name="shared_string_turn">轉彎</string>
    <string name="announcement_time_intervals">時間和距離間隔</string>
    <string name="announcement_time_descr">不同語音提示的通報時間取決於提示類型、目前導航速度和預設導航速度。</string>
    <string name="announcement_time_title">通報時間</string>
    <string name="start_recording">開始錄製</string>
    <string name="show_track_on_map">在地圖上顯示軌跡</string>
    <string name="routing_engine_vehicle_type_wheelchair">輪椅</string>
    <string name="routing_engine_vehicle_type_hiking">健行</string>
    <string name="routing_engine_vehicle_type_walking">步行</string>
    <string name="routing_engine_vehicle_type_cycling_electric">電動自行車</string>
    <string name="routing_engine_vehicle_type_cycling_mountain">山地自行車</string>
    <string name="routing_engine_vehicle_type_cycling_road">公路自行車</string>
    <string name="routing_engine_vehicle_type_cycling_regular">一般自行車</string>
    <string name="routing_engine_vehicle_type_hgv">大貨車</string>
    <string name="routing_engine_vehicle_type_small_truck">小貨車</string>
    <string name="routing_engine_vehicle_type_truck">卡車</string>
    <string name="routing_engine_vehicle_type_scooter">速克達</string>
    <string name="routing_engine_vehicle_type_racingbike">競賽摩托車</string>
    <string name="routing_engine_vehicle_type_mtb">登山車</string>
    <string name="message_server_error">伺服器錯誤：%1$s</string>
    <string name="message_name_is_already_exists">名稱已存在</string>
    <string name="delete_online_routing_engine">移除此線上路線引擎？</string>
    <string name="context_menu_read_full">讀取全部</string>
    <string name="context_menu_edit_descr">編輯描述</string>
    <string name="delete_waypoints">刪除航點</string>
    <string name="copy_to_map_markers">複製到地圖標記</string>
    <string name="copy_to_map_favorites">複製到收藏</string>
    <string name="upload_photo">正在上傳</string>
    <string name="upload_photo_completed">已完成上傳</string>
    <string name="uploading_count">正在上傳 %1$d，共 %2$d</string>
    <string name="uploaded_count">已上傳 %1$d，共 %2$d</string>
    <string name="toast_select_edits_for_upload">選取要上傳的檔案</string>
    <string name="hillshade_slope_contour_lines">等高線／地形陰影／斜坡</string>
    <string name="select_segments">選取線段</string>
    <string name="select_segments_description">%1$s 包含了多於一段，您必須指定導航的部份。</string>
    <string name="segments_count">線段 %1$d</string>
    <string name="open_place_reviews_plugin_description">為 OpenPlaceReviews 專案做出貢獻，例如餐廳、旅館或博物館等公共場所的照片、評論或連結。
\n
\n在我們的網站上找到關於如何貢獻的說明 %1$s。</string>
    <string name="open_place_reviews">OpenPlaceReviews</string>
    <string name="opr_use_dev_url">使用 test.openplacereviews.org</string>
    <string name="login_open_place_reviews">登入至 OpenPlaceReviews</string>
    <string name="activity_type_water_name">水上</string>
    <string name="activity_type_winter_name">冬季</string>
    <string name="activity_type_snowmobile_name">雪地摩托車</string>
    <string name="activity_type_riding_name">騎馬</string>
    <string name="activity_type_racing_name">賽車</string>
    <string name="activity_type_mountainbike_name">山地自行車</string>
    <string name="activity_type_cycling_name">騎自行車</string>
    <string name="activity_type_hiking_name">健行</string>
    <string name="activity_type_running_name">跑步</string>
    <string name="activity_type_walking_name">步行</string>
    <string name="activity_type_offroad_name">越野</string>
    <string name="activity_type_motorbike_name">摩托車</string>
    <string name="activity_type_car_name">汽車</string>
    <string name="temporary_conditional_routing_descr">使用道路限制目前在地圖上已啟用</string>
    <string name="routing_attr_short_way_description">最佳化的較短路線（節能）</string>
    <string name="routing_attr_driving_style_description">選取駕駛目的來取得較短、較快或較安全的路線</string>
    <string name="snap_to_road_descr">目前位置圖示將會貼齊到目前導航的路線</string>
    <string name="restart">重新啟動</string>
    <string name="shared_strings_all_regions">所有區域</string>
    <string name="delete_number_files_question">刪除 %1$d 檔案？</string>
    <string name="track_recording_stop_without_saving">停止而不儲存</string>
    <string name="track_recording_save_and_stop">儲存並停止錄製</string>
    <string name="track_recording_title">軌跡錄製已停止</string>
    <string name="track_recording_description">停止錄製？
\n所有未儲存的資料都將會遺失。</string>
    <string name="on_pause">暫停</string>
    <string name="app_restart_required">需要重新啟動應用程式才能套用某些設定。</string>
    <string name="routing_attr_height_obstacles_description">預計行程時間將反映海拔影響。路線偏好可以協助避免陡峭的上坡：</string>
    <string name="quick_action_coordinates_widget_descr">一個切換以在地圖上顯示或隱藏坐標小工具。</string>
    <string name="map_widget_distance_by_tap">點擊距離</string>
    <string name="latest_openstreetmap_update">可用的最新 OpenStreetMap 更新：</string>
    <string name="updated">已更新：%s</string>
    <string name="last_time_checked">上次檢查時間：%s</string>
    <string name="update_frequency">更新頻率</string>
    <string name="delete_updates">刪除更新</string>
    <string name="live_update_delete_updates_msg">刪除所有 %s live 更新嗎？</string>
    <string name="purchases">購買</string>
    <string name="select_category_descr">選取分類或加入新的</string>
    <string name="track_recording_will_be_continued">錄製將繼續。</string>
    <string name="copy_poi_name">複製 POI 名稱</string>
    <string name="quick_action_show_hide_title">顯示／隱藏</string>
    <string name="shared_string_interval">間隔</string>
    <string name="track_has_no_altitude">軌跡不包含海拔資料。</string>
    <string name="track_has_no_speed">軌跡不包含速度資料。</string>
    <string name="select_another_colorization">請選擇另一種顏色。</string>
    <string name="trip_recording_logging_interval_info">紀錄間隔設定的時段，OsmAnd 將會要求目前位置的資料。</string>
    <string name="trip_recording_save_and_continue">儲存並繼續</string>
    <string name="lost_data_warning">所有未儲存的資料都將會遺失。</string>
    <string name="show_start_dialog">顯示開始對話框</string>
    <string name="trip_recording_show_start_dialog_setting">若停用，則在點擊小工具或選單項目後將跳過確認對話框，立刻開始。</string>
    <string name="customize_route_line">自訂路線</string>
    <string name="shared_string_route_line">路線</string>
    <string name="specify_color_for_map_mode">指定地圖模式的顏色：%1$s。</string>
    <string name="release_4_0_beta">• 新增以英呎為單位下載等高線
\n
\n • 規劃路線樣式：新增切換點與圖形的分頁
\n
\n • OsmAnd Live 更新移動至「下載 &gt; 更新」
\n
\n • 現在可以使用海拔、速度或坡度來為軌跡著色了。
\n
\n • 新增變更路線外觀的選項。
\n
\n • 更新「旅程錄製」對話框
\n
\n</string>
    <string name="no_purchases">您沒有任何購買</string>
    <string name="new_device_account">新裝置／新帳號</string>
    <string name="contact_support_description">如果您有任何問題，請於 %1$s 聯絡我們。</string>
    <string name="empty_purchases_description">如果您的購買未在此顯示，請點擊「%1$s」，或聯絡我們的支援團隊。</string>
    <string name="contact_support">聯絡支援</string>
    <string name="troubleshooting">故障排除</string>
    <string name="troubleshooting_description">如果您有任何購買問題，請點擊此連結。</string>
    <string name="osmand_live">OsmAnd Live</string>
    <string name="annual_subscription">年度訂閱</string>
    <string name="monthly_subscription">每月訂閱</string>
    <string name="three_months_subscription">訂閱三個月</string>
    <string name="next_billing_date">下一個結算日：%1$s</string>
    <string name="osmand_live_cancelled">已取消</string>
    <string name="renew_subscription">續訂</string>
    <string name="in_grace_period">在寬限期內</string>
    <string name="on_hold">保留</string>
    <string name="expired">過期</string>
    <string name="update_all_maps_added">更新所有新增至 %1$s 的地圖？</string>
    <string name="exit_number">出口編號</string>
    <string name="announce_when_exceeded">超過時通報</string>
    <string name="user_points">使用者點數</string>
    <string name="output">輸出</string>
    <string name="shared_string_feet">英呎</string>
    <string name="srtm_unit_format">等高線單位變體</string>
    <string name="srtm_download_list_help_message">OsmAnd 提供以公尺與英呎為單位的等高線資料。您將必須重新下載檔案以變更格式。</string>
    <string name="srtm_download_single_help_message">請選取變體。您將必須重新下載檔案以變更格式。</string>
    <string name="route_line_use_gradient_coloring">路線將以高程坡度著色。</string>
    <string name="shared_string_min_height">最低高度</string>
    <string name="shared_string_max_height">最高高度</string>
    <string name="language_description">選取偏好的語言以及語音導航的類型。</string>
    <string name="tts_description">文字轉語音 (TTS) 可以說出所有類型的指令：街道名稱、轉彎指示、POI 名稱等。</string>
    <string name="tts_title">文字轉語音</string>
    <string name="recorded_description">錄製的聲音聽起來更好，但只能說出預先錄製的片段：轉彎指示。無法說出街道名稱或 POI 名稱。</string>
    <string name="use_system_language">使用系統語言</string>
    <string name="shared_string_itinerary">行程</string>
    <string name="route_line_use_map_style_width">使用地圖樣式 (%1$s) 預設寬度。</string>
    <string name="route_line_use_map_style_color">使用地圖樣式 (%1$s) 預設色彩。</string>
    <string name="poi_routes">路線</string>
    <string name="routing_attr_avoid_low_emission_zone_description">避免低排放區域</string>
    <string name="routing_attr_avoid_low_emission_zone_name">避免低排放區域</string>
    <string name="search_more">搜尋更多……</string>
    <string name="ltr_or_rtl_triple_combine_via_space">%1$s %2$s %3$s</string>
    <string name="backup_and_restore">備份與還原</string>
    <string name="last_backup">上次備份</string>
    <string name="osmand_cloud">OsmAnd Cloud</string>
    <string name="duration_ago">%1$s 前</string>
    <string name="osmand_cloud_authorize_descr">絕對不會遺失您的資料。輕鬆備份與還原所有資訊。</string>
    <string name="local_backup">本機備份</string>
    <string name="local_backup_descr">從本機檔案備份或還原資料。</string>
    <string name="backup_into_file">備份為檔案</string>
    <string name="restore_from_file">從檔案還原</string>
    <string name="osmand_cloud_help_descr">需要協助嗎？請在 %1$s 聯絡我們</string>
    <string name="osmand_cloud_create_account_descr">請輸入您的電子郵件地址，驗證碼將會傳送到那裡，
\n您所有的資料也會與其連結。</string>
    <string name="osmand_cloud_login_descr">請輸入您註冊的電子郵件地址。拋棄式密碼將會傳送至該處。</string>
    <string name="verify_email_address">驗證電子郵件地址</string>
    <string name="verify_email_address_descr">驗證碼已傳送至 %1$s。請在下方欄位輸入。</string>
    <string name="cloud_email_not_registered">此電子郵件尚未註冊 OsmAnd Cloud</string>
    <string name="cloud_email_already_registered">此電子郵件地址已被註冊。</string>
    <string name="resend_verification_code">重新傳送</string>
    <string name="verification_code_missing">我沒有收到驗證碼</string>
    <string name="verification_code_missing_description">可能需要10分鐘。若其不在您的垃圾郵件資料夾中，請使用下方的按鈕。</string>
    <string name="select_nav_profile_dialog_message">「導航類型」選取了路線計算的方式，提供離線與線上導航引擎。</string>
    <string name="loading_list_of_routing_services">載入可用路線規劃服務清單</string>
    <string name="shared_string_offline">離線</string>
    <string name="shared_string_online">線上</string>
    <string name="osmand_online_routing_promo">使用預先定義的範本，或是新增 OSRM、Graphhopper、openrouteservice 或是 GPX 線上路線規劃。</string>
    <string name="shared_string_external">外部</string>
    <string name="provided_by">由 %1$s 提供</string>
    <string name="failed_loading_predefined_engines">無法載入預先定義範本。
\n請檢查您的網際網路連線。</string>
    <string name="shared_string_predefined">預先定義</string>
    <string name="backup_complete">備份完成</string>
    <string name="backup_now">立即備份</string>
    <string name="make_backup">備份</string>
    <string name="make_backup_descr">此裝置有許多變動，請備份此資料以免遺失。</string>
    <string name="backup_conflicts">衝突</string>
    <string name="backup_confilcts_descr">部份檔案無法上傳至伺服器，因為伺服器上已儲存了較新的版本。</string>
    <string name="backup_view_conflicts">檢視衝突</string>
    <string name="backup_no_internet_descr">檢查您的網際網路連線並再次下載。</string>
    <string name="backup_pause_all">暫停全部</string>
    <string name="upload_local_version">上傳本機版本</string>
    <string name="download_server_version">下載伺服器版本</string>
    <string name="shared_string_logout">登出</string>
    <string name="backup_delete_all_data">刪除我所有的資料</string>
    <string name="backup_delete_all_data_descr">OsmAnd Cloud 上的所有資料都將會被刪除。本機版本將維持不變。</string>
    <string name="backup_delete_all_data_warning">您將要刪除先前上傳至 OsmAnd Cloud 的所有資料，包含版本歷史紀錄。
\n
\n您將無法復原已刪除的資料。</string>
    <string name="backup_danger_zone">危險地帶</string>
    <string name="delete_all_confirmation">是的，刪除全部</string>
    <string name="backup_delete_old_data">移除舊版本</string>
    <string name="backup_delete_old_data_descr">您目前版本的資料將保留在 OsmAnd Cloud 上</string>
    <string name="backup_delete_old_data_warning">您將要刪除先前載入資料的變更歷史紀錄。
\n
\n目前版本的資料將會儲存到伺服氣上，但您將無法回退到先前做出的修改。</string>
    <string name="backup_data">備份資料</string>
    <string name="select_backup_data_descr">選取要備份的資料與資料夾。</string>
    <string name="backup_restore_data_descr">使用線上備份復原裝置上的資料。</string>
    <string name="backup_restore_data">復原資料</string>
    <string name="restore_from_osmand_cloud">從 OsmAnd Cloud 復原</string>
    <string name="choose_what_to_restore">選擇要復原的內容。</string>
    <string name="restore_selected_data">復原選定的資料</string>
    <string name="receiving_data_from_server">正在從伺服器接收資料……</string>
    <string name="restore_complete">已復原</string>
    <string name="backup_version_history">版本歷史紀錄</string>
    <string name="backup_storage_taken">用掉的儲存空間</string>
    <string name="backup_version_history_delete_descr">要從 OsmAnd Cloud 刪除已棄用資料類型的變更紀錄嗎？</string>
    <string name="delete_version_history">刪除版本歷史紀錄</string>
    <string name="routing_attr_avoid_tunnels_description">避開隧道</string>
    <string name="routing_attr_avoid_tunnels_name">避開隧道</string>
    <string name="send_crash_log">傳送當機紀錄檔</string>
    <string name="send_logcat_log">傳送 logcat 紀錄檔</string>
    <string name="backup_promocode">促銷代碼</string>
    <string name="purchases_feature_desc_nautical">取得航海深度資訊</string>
    <string name="purchases_feature_desc_terrain">地形等高線、灰階地形陰影與色標坡度指示，用來顯示山峰與低地。</string>
    <string name="purchases_feature_desc_wikivoyage">離線瀏覽維基導遊。文章按國家與區域劃分，並以所有語言提供。</string>
    <string name="purchases_feature_desc_wikipedia">離線提供所有與地點相關的維基百科條目，協助您透過在地圖上的簡單點擊了解您在旅途中造訪的地點。不要忘記下載各地區的維基百科地圖檔案。</string>
    <string name="purchases_feature_desc_combined_wiki">隨時瀏覽維基百科，不需要網際網路連線。離線資料按國家劃分，並以所有語言提供。</string>
    <string name="purchases_feature_desc_unlimited_map_download">取得所有大洲與區域的無限制下載離線地圖。</string>
    <string name="purchases_feature_desc_monthly_map_updates">取得每月定期更新的離線地圖。</string>
    <string name="purchases_feature_desc_hourly_map_updates">存取更頻繁的地圖更新。每小時、每天或每週更新。更新會以增量的方式下載，僅用於已變更的區域。</string>
    <string name="purchases_feature_desc_osmand_cloud">取得 OsmAnd 以將所有 OsmAnd 的資料儲存到線上。重新安裝後資料也不會遺失。輕鬆備份並輕鬆復原。</string>
    <string name="unlimited_map_downloads">無限制的地圖下載</string>
    <string name="wikipedia_and_wikivoyage_offline">離線的維基百科與維基導遊</string>
    <string name="offline_wikipeadia">離線維基百科</string>
    <string name="offline_wikivoyage">離線維基導遊</string>
    <string name="nautical_depth">航海深度</string>
    <string name="you_can_get_feature_as_part_of_pattern">取得「%1$s」作為 %2$s 方案的一部分。比較：</string>
    <string name="ltr_or_rtl_combine_via_or">%1$s 或 %2$s</string>
    <string name="continue_with">使用 %1$s 繼續</string>
    <string name="not_available_with">不適用於 %1$s</string>
    <string name="redeem_promo_code">兌換折扣碼</string>
    <string name="osmand_maps_plus_tagline">取得延伸功能</string>
    <string name="osmand_pro_tagline">取得最多功能</string>
    <string name="shared_string_learn_more">取得更多資訊</string>
    <string name="cancel_anytime_in_huawei_appgallery">隨時在 Huawei AppGallery 中取消</string>
    <string name="cancel_anytime_in_gplay">隨時在 Google Play 上取消。</string>
    <string name="shared_string_not_included">不包含</string>
    <string name="shared_string_includes">包含</string>
    <string name="complete_purchase">完整購買</string>
    <string name="regular_price">一般價格</string>
    <string name="from_with_param">來自 %1$s</string>
    <string name="backup_delete_types_descr">要從 OsmAnd Cloud 刪除已器用資料類型的所有資料嗎？</string>
    <string name="backup_delete_types">刪除已停用的資料類型</string>
    <string name="shared_string_discussion">討論</string>
    <string name="shared_string_view_all">檢視全部</string>
    <string name="backup_error_user_is_already_registered">此電子郵件帳號已被另外一個帳號使用</string>
    <string name="backup_error_subscription_was_expired">訂閱過期</string>
    <string name="backup_error_subscription_was_used">另一個帳號 %1$s 使用了訂閱或促銷</string>
    <string name="backup_error_size_is_exceeded">OsmAnd Cloud 的最大大小超過 %1$s</string>
    <string name="backup_error_gzip_only_supported_upload">檔案必須以 .gzip 格式傳送</string>
    <string name="backup_error_file_not_available">檔案不可用</string>
    <string name="backup_error_token_is_not_valid">提供的裝置 ID 或權杖有問題</string>
    <string name="backup_error_token_is_not_valid_or_expired">無效或過期的權杖</string>
    <string name="backup_error_user_is_not_registered">沒有使用者使用該電子郵件地址註冊</string>
    <string name="backup_error_no_valid_subscription">無有效的訂閱</string>
    <string name="enter_verification_code">輸入一次性密碼</string>
    <string name="release_4_0">• 雲端備份
\n
\n • 為「Topo」地圖樣式新增了夜間模式
\n
\n • 新增了以英呎為單位下載等高線的選項
\n
\n • 軌跡現在可以按照高度、速度或坡度上色了
\n
\n • 更新了「旅程錄製」對話框
\n
\n • 點擊距離從半徑尺規移動至單獨的選項
\n
\n • 計畫路線：您現在不需要離開計畫路線模式模式就可以變更導航選項、存取地圖設定與搜尋
\n
\n • 新的「購買」畫面，包含了關於更詳細的購買資訊
\n
\n • 新增變更路線外觀的選項
\n
\n • OsmAnd Live 更新移動至「下載」→「更新」
\n
\n</string>
    <string name="duration_moment_ago">剛才</string>
    <string name="backup_error_subscription_was_expired_descr">您的 OsmAnd Pro 訂閱已過期，請續訂以使用備份。您仍然可以從雲端還原資料。</string>
    <string name="contour_lines_hillshade_slope">等高線、地形陰影、坡度</string>
    <string name="logout_from_osmand_cloud">從 OsmAnd Cloud 登出</string>
    <string name="logout_from_osmand_cloud_decsr">登出？
\n您必須重新登入才能備份或還原資料。</string>
    <string name="backup_deleting_all_data">正在刪除所有資料……</string>
    <string name="backup_deleted_all_data">已刪除所有資料。</string>
    <string name="backup_deleting_all_data_descr">請等候 OsmAnd 刪除您雲端上的資料。裝置上的所有資料都將不會變動。</string>
    <string name="backup_deleted_all_data_descr">您所有的資料都已成功從 OsmAnd Cloud 刪除了。</string>
    <string name="backup_version_history_removed">已移除所有版本歷史紀錄。</string>
    <string name="backup_data_removed">已移除所有資料。</string>
    <string name="shared_string_progress">進度</string>
    <string name="backup_do_not_have_any">您還沒有任何線上備份</string>
    <string name="backup_dont_have_any_descr">安排自動備份，如此一來您就不必擔心資料遺失。</string>
    <string name="backup_welcome_back">歡迎回來！</string>
    <string name="backup_welcome_back_descr">使用 OsmAnd Cloud 來在此裝置上還原資料。</string>
    <string name="backup_setup">設定備份</string>
    <string name="backup_restore_now">立刻還原</string>
    <string name="attribute">屬性</string>
    <string name="shared_string_purchased">已購買</string>
    <string name="explore_wikipedia_offline">離線探索維基百科。</string>
    <string name="on_hold_since">自 %1$s 起暫停</string>
    <string name="active_till">有效至 %1$s</string>
    <string name="promo_subscription">促銷訂閱</string>
    <string name="track_has_no_needed_data">軌跡遺失對應的資料。</string>
    <string name="option_available_only_in_osmand_pro">作為 OsmAnd Pro 訂閱的一部分提供。</string>
    <string name="purchases_feature_desc_pro_widgets">存取 OsmAnd Pro 功能：路線著色等。</string>
    <string name="explore_osmnad_plans_to_find_suitable">探索 OsmAnd 方案以找到適合您的。</string>
    <string name="routes_color_by_type">使用……為路線著色</string>
    <string name="shared_string_relation">關係</string>
    <string name="rendering_value_walkingRoutesOSMC_description">根據其各自的當地顏色（如果存在於 OpenStreetMap 之上的話）與健行盾牌符號為路線著色。</string>
    <string name="rendering_value_walkingRoutesScopeOSMC_description">按網路關係分配著色。</string>
    <string name="rendering_value_walkingRoutesOSMCNodes_description">根據其節點網路類型（國際、區域、當地）為路線著色。</string>
    <string name="walking_route_osmc_description">按其各自的當地顏色（如果存在於 OpenStreetMap 之上的話）與類型（國際、區域、當地）為路線著色。</string>
    <string name="travel_routes">旅行路線</string>
    <string name="setting_supported_by_style">地圖樣式「%1$s」提供此設定</string>
    <string name="direct_line_maps_required_descr">路線計算需要比平常還要久的時間。
\n
\n可能有某些地圖未載入。</string>
    <string name="online_direct_line_maps_link">檢查必要的地圖。</string>
    <string name="offline_maps_required_descr">缺少此路線需要的部份離線地圖。</string>
    <string name="online_maps_required_descr">不幸的是，OsmAnd 無法根據您的設定決定路線。
\n
\n或許部份地圖未載入，您可以線上檢查需要的地圖。</string>
    <string name="online_maps_searching_descr">正在線上搜尋……</string>
    <string name="reset_to_original">重設為原始設定</string>
    <string name="backup_error_no_subscription">無訂閱</string>
    <string name="map_updates_for_mappers">圖客的地圖更新</string>
    <string name="benefits_for_contributors">活躍 OSM 貢獻者的好處</string>
    <string name="benefits_for_contributors_primary_descr">活躍的 OpenStreetMap.org 貢獻者可能有權獲得無限制的每小時地圖更新。</string>
    <string name="benefits_for_contributors_secondary_descr">登入 OpenStreetMap 以檢查您是否有資格獲得無限制的每月與每小時地圖更新。</string>
    <string name="use_login_and_password">使用使用者名稱與密碼</string>
    <string name="available_until">可用至 %1$s</string>
    <string name="enough_contributions_descr">恭喜！您提供 OpenStreetMap 夠多的貢獻，現在可以享受無限的 OsmAnd 地圖更新了！</string>
    <string name="shared_string_contributions">貢獻</string>
    <string name="contributions_may_calculate_with_delay">計算貢獻可能需要數小時。</string>
    <string name="map_updates_are_unavailable_yet">地圖更新尚不可用 :-(</string>
    <string name="connect_track_points_as">連結路線點</string>
    <string name="pro_features">Pro 功能</string>
    <string name="purchases_restored">購買已復原</string>
    <string name="grey_color_undefined">沒有資料的部份是灰色的。</string>
    <string name="osm_live_payment_subscription_management_amz">確認購買後，將從您的 Amazon 帳號中收取費用。
\n
\n除非在選定的續訂週期前取消，否則其會續訂。
\n
\n隨時從您的 Amazon 設定中管理或取消您的訂閱。</string>
    <string name="cancel_anytime_in_amazon_app">隨時透過 Amazon 應用程式取消</string>
    <string name="amz_manage_subscription_descr">使用 Amazon 應用程式或 Amazon 網站管理您的訂閱。</string>
    <string name="empty_category_name">空的分類名稱</string>
    <string name="no_activity_for_intent">安裝應用程式以執行此動作。</string>
    <string name="no_items_of_type_message">您沒有此類型的項目</string>
    <string name="routeInfo_tracktype_description">按表面組成為路線或軌跡著色。通常適用於路網大部分未鋪設的情況。</string>
    <string name="routeInfo_winter_ice_road_description">按冬季道路分類為路線或軌跡著色。</string>
    <string name="routeInfo_smoothness_description">輪式車輛的道路／人行道機動性分類，特別是表面規則性／平整度。</string>
    <string name="routeInfo_surface_description">提供道路／人行道的鋪面資訊。</string>
    <string name="routeInfo_roadClass_description">按道路分類為路線或軌跡線著色。</string>
    <string name="add_group_to_markers">將群組新增至標記清單</string>
    <string name="remove_group_from_markers">從標記清單中移除群組</string>
    <string name="start_point">開始</string>
    <string name="mapillary_menu_filter_description_new">按日期或類型過濾圖片。僅在超近縮放中有用。</string>
    <string name="service_is_not_available_please_try_later">服務不可用。請稍後再試。</string>
    <string name="shared_string_files">檔案</string>
    <string name="travel_route_types">路線類型</string>
    <string name="sample_wikivoyage">維基導遊範例</string>
    <string name="shared_string_mini">迷你</string>
    <string name="horseback_riding">騎馬</string>
    <string name="routing_attr_only_permitted_ways_name">明確允許的路徑</string>
    <string name="routing_attr_prefer_tactile_paving_description">偏好導盲鋪面</string>
    <string name="routing_attr_prefer_tactile_paving_name">偏好導盲鋪面</string>
    <string name="routing_attr_prefer_horse_routes_description">偏好騎馬路線</string>
    <string name="routing_attr_prefer_horse_routes_name">偏好騎馬路線</string>
    <string name="routing_attr_only_permitted_ways_description">僅使用明確允許的路徑（軌跡、路徑等）</string>
    <string name="routing_attr_only_permitted_streets_description">僅使用明確允許的街道</string>
    <string name="routing_attr_only_permitted_streets_name">明確允許的街道</string>
    <string name="routing_attr_allow_gate_description">允許使用閘門</string>
    <string name="routing_attr_allow_gate_name">允許使用閘門</string>
    <string name="upload_gpx_description_hint">留空，軌跡名稱將用作描述。輸入的描述將會套用於每個軌跡。</string>
    <string name="search_title">搜尋：%1$s</string>
    <string name="exit_pan_mode_descr">按選取退出平移模式</string>
    <string name="icon_group_nautical">航海</string>
    <string name="internal_app_storage_description">內部儲存空間，對所有使用者與其他應用程式隱藏，因此僅有 OsmAnd 可以存取您的資料。</string>
    <string name="shared_app_storage_description">因為 Android 儲存空間存取規則的變更，所以共享記憶體不再可用。</string>
    <string name="shared_storage_warning_title">儲存空間存取規則的變更</string>
    <string name="purchases_feature_desc_android_auto">將 OsmAnd 離線地圖與導航帶到您的車輛螢幕上，並與您的車輛控制介面整合。</string>
    <string name="shared_string_details">詳細資訊</string>
    <string name="rendering_attr_natureReserves_name">自然保留區</string>
    <string name="included_categories">包含分類</string>
    <string name="shared_string_articles">文章</string>
    <string name="release_4_1">• 新增對 Android Auto 的初步支援
\n
\n • UTM 座標搜尋的使用者介面
\n
\n • GPX 軌跡的 GPS 過濾條件
\n
\n • 海拔小工具 (Pro)
\n
\n • 最愛：新增檢視最近使用圖示的功能
\n
\n • 路線規劃：啟動後將使用選定的設定檔
\n
\n • 修復 Mapillary 圖層，外掛程式目前預設停用
\n
\n • 新增管理應用程式中所有歷史紀錄的畫面
\n
\n • 重新啟動應用程式後不會重設地圖方向
\n
\n • 改善 SRTM 高度標記繪製
\n
\n • 修復地圖上的阿拉伯文顯示問題
\n
\n • 修復了不同的路徑規劃問題
\n
\n</string>
    <string name="continue_on_phone">在行動裝置上繼續</string>
    <string name="location_access_request_title">OsmAnd 需要「位置」權限才能導航。</string>
    <string name="location_access_request_action">授予存取權限</string>
    <string name="location_access_request_result">准許：%1$s 拒絕：%2$s</string>
    <string name="android_auto_map_placeholder_title">地圖顯示在車輛螢幕上。</string>
    <string name="android_auto_map_placeholder_descr">將您的裝置從 Android Auto 斷開連線以在應用程式中檢視地圖。</string>
    <string name="android_auto_purchase_request_title">購買 OsmAnd Pro 或 Maps+ 以將 OsmAnd 與 Android Auto 搭配使用</string>
    <string name="markers_history_is_disabled_descr">啟用歷史紀錄以記住造訪過的地圖標記清單。</string>
    <string name="is_disabled">%1$s 已停用</string>
    <string name="clear_all_history_warning">清除所有應用程式歷史紀錄條目，包含搜尋、導航與標記歷史紀錄？</string>
    <string name="history_preferences_descr">你可以各自關閉每種歷史類型的歷史記錄。</string>
    <string name="shortcut_start_recording">開始錄製</string>
    <string name="shortcut_navigate_to">導航至……</string>
    <string name="transparent_status_bar_descr">在狀態列下顯示地圖</string>
    <string name="transparent_status_bar">透明狀態列</string>
    <string name="history_is_disabled_descr">啟用歷史紀錄以更快存取上次使用的結果。</string>
    <string name="clear_all_history">清除所有歷史紀錄</string>
    <string name="map_markers_history">地圖標記歷史</string>
    <string name="shortcut_navigate_to_work">導航至「工作地點」</string>
    <string name="shortcut_navigate_to_home">導航至「家裡」</string>
    <string name="shared_storage_warning_description">因為新的 Android 規則，從2021年11月的 OsmAnd 4.2 將無法再存取共享儲存空間。
\n
\n請將存放資料的資料夾從共享儲存空間移動至可用的儲存空間，否則應用程式將無法存取您的資料（如離線地圖、GPX 軌跡等等）。</string>
    <string name="search_history_is_disabled_descr">您可以在設定中啟用搜尋歷史。</string>
    <string name="history_actions_descr">您可以將歷史紀錄匯出為檔案。</string>
    <string name="navigation_history">導航歷史</string>
    <string name="approx_safe_mode_description">使用較慢的 Android 而非原生程式碼來執行 GPX 近似。</string>
    <string name="safe_settings">安全</string>
    <string name="approx_safe_mode">安全 GPX 近似</string>
    <string name="use_external_timestamps">使用外部時間戳</string>
    <string name="use_external_timestamps_description">使用線上路徑規劃服務的時間戳來調整預估時間與平均速度</string>
    <string name="no_plugins_enabled">您未啟用外掛程式。您可以在「選單」→「外掛程式」中找到可用外掛程式的清單。</string>
    <string name="display_route_tracks_as_poi">將軌跡顯示為 POI</string>
    <string name="shared_string_travelbooks">旅遊書</string>
    <string name="display_route_tracks">顯示軌跡</string>
    <string name="delete_history_items">刪除 %1$s 歷史紀錄項目嗎？</string>
    <string name="quick_action_toggle_preference">用於變更偏好設定的開關。</string>
    <string name="delete_history_items_descr">刪除選定的歷史紀錄項目嗎？</string>
    <string name="files_remaining">檔案剩餘：%1$s %2$s</string>
    <string name="copying_file">正在複製檔案 %1$s……</string>
    <string name="from_to_with_params">從 %1$s 到 %2$s</string>
    <string name="progress_complete">%1$s 完成</string>
    <string name="shared_string_migration">遷移</string>
    <string name="storage_found_files_descr">點擊「%1$s」以從「%3$s」複製 %2$s 檔案到「%4$s」。可能需要一段時間。</string>
    <string name="storage_copied_files_size">已處理 %1$s 個檔案，%2$s</string>
    <string name="storage_copying_files_size">正在複製 %1$s 檔案 %2$s</string>
    <string name="storage_found_files_size">已找到 %1$s 檔案 %2$s</string>
    <string name="shared_string_skip_warning">要略過遷移嗎？OsmAnd 無法再存取您在共享儲存空間的檔案。
\n
\n應用程式將會開始使用您新的資料夾。</string>
    <string name="shared_storage_last_step">您可以稍後再指定新的資料夾。</string>
    <string name="shared_storage_third_step">授予存取資料夾的權限。沒有此權限，OsmAnd 就無法複製檔案。</string>
    <string name="shared_storage_migration_descr">由於 Android 儲存空間存取權限的變化，OsmAnd 將無法再使用 %1$s。
\n
\n複製您所有的資料到新資料夾。</string>
    <string name="shared_storage_second_step">點擊「使用此資料夾」。</string>
    <string name="folder_access_denied">存取選定資料夾需要權限。</string>
    <string name="copying_completed">已複製</string>
    <string name="start_copying">開始複製</string>
    <string name="skip_confirmation">是的，略過</string>
    <string name="shared_storage_migration">共享儲存空間遷移</string>
    <string name="icon_group_education">教育</string>
    <string name="icon_group_industrial">工業區</string>
    <string name="rendering_attr_natureReserves_description">展示自然保留區、保護區與國家公園。</string>
    <string name="show_parameter_seekbar">顯示參數搜尋列</string>
    <string name="shared_storage_first_step">按下「%1$s」。
\n檔案管理程式會在您需要尋找並開啟 osmand 資料夾時開啟。</string>
    <string name="shared_string_copy_to">複製到</string>
    <string name="shared_storage">共享儲存空間</string>
    <string name="not_enough_contributions_descr">需要在過去兩個月內 %2$s 進行最少 %1$s 次變更才能存取無限制的每小時地圖更新。</string>
    <string name="fold_unfold">折疊／展開</string>
    <string name="app_profile_type">應用程式設定檔類型</string>
    <string name="map_marker_options">地圖標記選項</string>
    <string name="add_to_group">新增至群組</string>
    <string name="app_modes_options">選擇應用程式模式</string>
    <string name="shared_string_memory">記憶體</string>
    <string name="memory_allocated_for_routing_ds">較高的記憶體分配會加速長路線（超過 500 公里）的計算速度，但可能會影響其他應用程式的效能。
\n對短路線的計算速度沒有影響。</string>
    <string name="memory_allocated_for_routing">為計算路線分配的記憶體</string>
    <string name="reading_files">正在讀取檔案……</string>
    <string name="no_items_selected_warning">請選取至少一個項目</string>
    <string name="display_groups_visibility_dialog_description">您可以在地圖上控制群組能見度。若隱藏軌跡，也將會隱藏所有的群組。</string>
    <string name="shared_string_hide_all">隱藏全部</string>
    <string name="migration_files_present">%1$d 個檔案 (%2$s) 已存在於目標「%3$s」中，且未被覆寫。</string>
    <string name="exit_without_saving_warning">不儲存變更就退出？</string>
    <string name="shared_string_uphill">上坡</string>
    <string name="shared_string_downhill">下坡</string>
    <string name="shared_string_show_slope">顯示斜率</string>
    <string name="shared_string_hide_slope">隱藏斜率</string>
    <string name="shared_string_grade">漸層</string>
    <string name="elevation_profile">海拔剖面</string>
    <string name="gps_filter_hdop_desc">設定 HDOP 的最大接受值。
\n有較高值的點將會被隱藏。</string>
    <string name="gps_filter_speed_altitude_desc">僅與設定間隔相符的軌跡點才會出現在圖表與地圖上，其餘的將隱藏。</string>
    <string name="gps_filter_smoothing_desc">設定點之間的距離閾值。
\n距離最後一個可見點不超過這個距離的軌跡點將被隱藏。
\n請注意，較高的閾值可能會過度簡化軌跡的幾何形狀。</string>
    <string name="distance_between_points">點之間的距離</string>
    <string name="gps_filter_precision">GPS 精度</string>
    <string name="gps_filter_smoothing">平滑</string>
    <string name="save_changes_into_file">將變更儲存至檔案</string>
    <string name="save_as_copy">另存為副本</string>
    <string name="gps_filter_actions_description">OsmAnd 將套用變更至軌跡而不更新檔案。您可以手動儲存變更。</string>
    <string name="shared_string_gps_filter">GPS 過濾條件</string>
    <string name="storage_migration_wrong_folder_warning">在選定的資料夾中找不到 OsmAnd 資料。請再試一次。</string>
    <string name="shared_string_precision">精確</string>
    <string name="shared_string_statistics">統計</string>
    <string name="shared_string_size">大小</string>
    <string name="use_routing_fallback">離線路線規劃汰退</string>
    <string name="use_routing_fallback_description">當無法使用線上路線規劃時，則使用離線路線規劃。</string>
    <string name="created_on">建立於</string>
    <string name="turn_arrows">轉彎箭頭</string>
    <string name="turn_arrows_descr">選取是否要在路線上指示轉彎箭頭。</string>
    <string name="shared_string_not_used">未使用</string>
    <string name="shared_string_used">已使用</string>
    <string name="navigate_point_format_swiss_grid">瑞士座標系統 (CH1903)</string>
    <string name="navigate_point_format_swiss_grid_plus">瑞士座標系統 (CH1903+)</string>
    <string name="track_file">軌跡檔案</string>
    <string name="predefined_waypoint_appearance_description">點擊此動作會使用預先定義好的參數自動儲存航點。</string>
    <string name="track_file_description">點擊此動作會顯示可用的軌跡。</string>
    <string name="files_with_route_restrictions">有路徑限制的檔案</string>
    <string name="always_ask_waypoint_appearance_description">點擊此動作會開啟「新增航點」畫面，您可以在其中變更名稱與外觀。</string>
    <string name="waypoint_appearance">航點外觀</string>
    <string name="waypoint_template">航點範本</string>
    <string name="rendering_attr_OSMMapperAssistantFixme_description">顯示 fixme 標籤</string>
    <string name="rendering_attr_OSMMapperAssistantNote_name">註記標籤</string>
    <string name="rendering_attr_OSMMapperAssistantNote_description">顯示註記標籤</string>
    <string name="rendering_attr_OSMMapperAssistantIconsLowZooms_name">低縮放程度的圖示</string>
    <string name="rendering_attr_OSMMapperAssistantIconsLowZooms_description">低縮放程度圖示的示意圖</string>
    <string name="rendering_attr_showWaterwayTunnels_name">不要隱藏水路隧道</string>
    <string name="rendering_attr_showWaterwayTunnels_description">不要隱藏水路隧道</string>
    <string name="rendering_attr_OSMMapperAssistantFixme_name">Fixme 標籤</string>
    <string name="shared_string_open_street_map">OpenStreetMap</string>
    <string name="rendering_value_category_name">類別</string>
    <string name="rendering_value_omit_name">忽略</string>
    <string name="rendering_attr_seabedDetail_name">海底詳細資訊</string>
    <string name="rendering_attr_seabedDetail_description">關於海床表面狀況、雜草或海草的組合表面類型、類別和分類群的額外文字資訊</string>
    <string name="rendering_value_all_name">所有</string>
    <string name="save_track_to_gpx_descrp">在導航時自動開始紀錄軌跡，並在之後自動儲存。</string>
    <string name="gpx_no_routes_descr">您可以使用「%1$s」工具來將路線新增至檔案中。</string>
    <string name="gpx_no_routes_title">沒有路線</string>
    <string name="quick_action_add_route_descr">從畫面中央開始路線的按鈕。</string>
    <string name="please_provide_group_name_message">請為群組命名。</string>
    <string name="list_of_groups">群組清單</string>
    <string name="points_selection_descr">關閉並遺失所有變動？</string>
    <string name="select_suggested_points">選取建議的點</string>
    <string name="import_tracks">匯入軌跡</string>
    <string name="selected_waypoints_descr">已選取的航點將會新增至「%1$s」軌跡</string>
    <string name="shared_string_reading_file">正在讀取檔案……</string>
    <string name="all_groups">所有群組</string>
    <string name="exit_import_descr">離開且不儲存任何變動？</string>
    <string name="exit_import">離開？</string>
    <string name="import_tracks_descr">%1$s，包含 %2$s 個分離軌跡。選擇要匯入的軌跡。</string>
    <string name="location_source_descr">預設情況下，從 Google Play 安裝的 OsmAnd 會使用 %1$s 來確認位置。
\n
\n若您得到了不準確的位置資訊，或是使用沒有 %2$s 的裝置，請嘗試切換至「%3$s」</string>
    <string name="location_source">定位服務</string>
    <string name="shared_string_shape">形狀</string>
    <string name="default_appearance_desc">預設色彩、圖示與形狀將會套用到新增至群組中的收藏點。</string>
    <string name="default_appearance">預設外觀</string>
    <string name="edit_category">編輯分類</string>
    <string name="zoom_levels_difference_description">縮放等級間的巨大差異可能會增加下載資料的大小。</string>
    <string name="estimated_download_size">估計下載大小</string>
    <string name="move_map_to_select_area">移動地圖以選取所需區域。</string>
    <string name="stop_download_desc">下載未完成。若您現在中斷下載，則僅有部份圖磚可供檢視。</string>
    <string name="stop_download">停止下載</string>
    <string name="stop_and_exit">停止並離開</string>
    <string name="shared_string_complete">完成</string>
    <string name="number_of_tiles">圖磚數</string>
    <string name="rendering_attr_showFitnessTrails_description">顯示健身路徑</string>
    <string name="rendering_attr_showFitnessTrails_name">健身路徑</string>
    <string name="rendering_attr_showRunningRoutes_description">顯示跑步路線</string>
    <string name="rendering_attr_showRunningRoutes_name">跑步路線</string>
    <string name="routeInfo_horse_scale_description">根據馬道的難度繪製路徑</string>
    <string name="rendering_attr_horse_scale_common_name">一般</string>
    <string name="rendering_attr_horse_scale_demanding_name">苛刻</string>
    <string name="rendering_attr_horse_scale_difficult_name">困難</string>
    <string name="rendering_attr_horse_scale_critical_name">危急</string>
    <string name="rendering_attr_horse_scale_dangerous_name">危險</string>
    <string name="rendering_attr_horse_scale_impossible_name">不可能</string>
    <string name="routing_attr_carriage_restrictions_name">運輸限制</string>
    <string name="routing_attr_carriage_restrictions_description">考慮馬車的進入權限</string>
    <string name="rendering_attr_showTramRoutes_name">有軌電車路線</string>
    <string name="rendering_attr_showTrainRoutes_name">火車路線</string>
    <string name="rendering_attr_showLightRailRoutes_name">輕軌路線</string>
    <string name="rendering_attr_showMonorailRoutes_name">單軌電車路線</string>
    <string name="rendering_attr_showFunicularRoutes_name">纜車路線</string>
    <string name="rendering_attr_showBusRoutes_name">公車路線</string>
    <string name="rendering_attr_showTrolleybusRoutes_name">無軌電車路線</string>
    <string name="rendering_attr_showShareTaxiRoutes_name">穿梭公車路線</string>
    <string name="map_markers_bar">地圖標記欄</string>
    <string name="shared_string_visible_widgets">可見的小工具</string>
    <string name="top_widgets_panel">頂部面板</string>
    <string name="bottom_widgets_panel">下方面板</string>
    <string name="shared_string_buttons">按鈕</string>
    <string name="osm_carto_render_descr">類似於 OSM 主要站點上使用的 OpenStreetMap-carto 樣式</string>
    <string name="simulation_real_mode_title">逼真模擬</string>
    <string name="simulation_constant_mode_desc">模擬將以選定的恆定速度執行。</string>
    <string name="simulation_constant_mode_title">固定速度</string>
    <string name="simulation_preview_mode_desc">模擬的速度在直線部份會是最大值，僅在交叉路口減慢。</string>
    <string name="simulation_preview_mode_title">快速預覽模式</string>
    <string name="speed_mode">速度模式</string>
    <string name="routeInfo_horse_scale_name">馬道難度</string>
    <string name="configure_screen_widgets_descr">選取要新增或重新排列小工具的螢幕邊緣。</string>
    <string name="shared_string_item">項目</string>
    <string name="simulation_real_mode_desc">在筆直的路段，速度大約是最大允許的速度。
\n在交叉路口，模擬會變慢。
\n紅綠燈與停止標誌將會有額外延遲。</string>
    <string name="apply_to_existing">套用到既有的</string>
    <string name="apply_only_to_new_points">僅套用到新點</string>
    <string name="apply_to_existing_favorites_descr">將變更套用於既有的收藏點群組或僅套用到新的？</string>
    <string name="apply_to_existing_points_descr">將變更套用於既有的點群組或僅套用到新的？</string>
    <string name="apply_only_to_new_favorites">僅套用到新的收藏</string>
    <string name="change_default_appearance">變更預設外觀</string>
    <string name="map_widget_altitude">目前位置的海拔高度</string>
    <string name="add_page">新增頁面</string>
    <string name="page_number">頁面 %1$s</string>
    <string name="map_widget_distance_to_destination">到目的地的距離</string>
    <string name="map_widget_current_speed">目前速度</string>
    <string name="no_widgets_descr">從可用小工具的列表中新增一個或多個小工具。</string>
    <string name="available_widgets">可用的小工具</string>
    <string name="on_with_params">%1$s 於 %2$s</string>
    <string name="shared_string_symbol">符號</string>
    <string name="no_widgets_here_yet">這裡還沒有小工具</string>
    <string name="snackbar_page_removed">「頁面 %1$s」已被移除。</string>
    <string name="routing_attr_freeride_policy_only_if_necessary_name">僅在必要時</string>
    <string name="routing_attr_freeride_policy_allow_name">允許</string>
    <string name="routing_attr_difficulty_preference_advanced_name">進階</string>
    <string name="routing_attr_freeride_policy_do_not_go_offpiste_name">不要離開越野滑雪道</string>
    <string name="routing_attr_difficulty_preference_beginner_name">新手</string>
    <string name="routing_attr_difficulty_preference_no_preference_name">無偏好</string>
    <string name="routing_attr_freeride_policy_prefer_offpiste_name">偏好越野滑雪道</string>
    <string name="routing_attr_difficulty_preference_expert_name">專家</string>
    <string name="release_4_2">• 重新設計小工具：新的外觀、按頁面分組、根據您的需求變更順序與組合
\n
\n • 遠足/騎腳踏車/旅行路線：點擊路線符號並取得關於路線的完整資訊
\n
\n • 收藏群組：為群組中的新點設定預設外觀
\n
\n • 修復：線上圖磚地圖自動更新
\n
\n</string>
    <string name="routing_attr_difficulty_preference_intermediate_name">中等</string>
    <string name="turn_on_public_transport_description">開啟以在地圖上檢視大眾運輸路線。</string>
    <string name="av_def_action_choose">根據要求</string>
    <string name="bearing_secondary_desc">您可以變更使用的資料格式：%1$s – %2$s – %3$s。</string>
    <string name="coordinates_widget_secondary_desc">您可以變更座標格式為 %1$s – %2$s – %3$s。</string>
    <string name="widget_secondary_desc_part_of">%1$s 外掛程式的一部分。</string>
    <string name="elevation_profile_widget_desc">顯示目前路線的海拔和坡度資訊。</string>
    <string name="parking_widget_desc">顯示從螢幕中心到您的停車位的距離。</string>
    <string name="mapillary_widget_desc">提供快速存取 Mapillary 應用程式以新增街道級別的圖像。</string>
    <string name="av_notes_choose_action_widget_desc">選擇動作。</string>
    <string name="radius_rules_widget_desc">半徑規則工具在地圖上選定的點周圍顯示距離圓圈。</string>
    <string name="current_time_widget_desc">顯示從您的裝置取得的目前時間。</string>
    <string name="gps_info_widget_desc">顯示目前可見和使用的衛星數量。</string>
    <string name="altitude_widget_desc">顯示目前地理位置的海拔高度。</string>
    <string name="max_speed_widget_desc">顯示目前行駛道路的速度限制。</string>
    <string name="current_speed_widget_desc">顯示透過 GPS 報告的您的目前速度。</string>
    <string name="magnetic_bearing_widget_desc">從您的位置觀察到的磁北與目標點之間的角度。</string>
    <string name="arrival_time_widget_desc">到達目的地點的時間。</string>
    <string name="street_name_widget_desc">街道名稱小工具顯示帶有直線位置箭頭的目前街道名稱，或者顯示帶有表示即將轉彎的箭頭的下一個街道名稱。</string>
    <string name="coordinates_widget_desc">顯示目前地理位置的地理坐標。</string>
    <string name="shared_string_widget">小工具</string>
    <string name="audio_video_notes_desc">提供快速存取以開始/停止錄製音訊、視訊或照片註記。</string>
    <string name="navigation_points">導航點</string>
    <string name="route_maneuvers_desc">在導航期間啟用導航小工具以顯示距離、到達或剩餘時間、下一個轉彎、方位、目前街道名稱、車道資訊、最高速度、接近警報、興趣點、航點等資訊。</string>
    <string name="route_maneuvers">路線機動</string>
    <string name="get_altitude_information">取得海拔資訊</string>
    <string name="calculating_altitude">正在計算海拔</string>
    <string name="track_attach_to_the_roads_descr">軌跡將會使用離線地圖貼齊至道路上，軌跡的幾何形狀可能會有變化。</string>
    <string name="no_altitude_data">無海拔資料</string>
    <string name="shared_string_speed">速度</string>
    <string name="battery_widget_desc">顯示您的裝置的電池電量。</string>
    <string name="time_to_go_desc">需要到達您的目的地的時間（以分鐘或小時計）。</string>
    <string name="lanes_widgets_desc">顯示目前道路車道佈局並在導航時突出顯示要採取的車道。</string>
    <string name="calculate_online">線上計算</string>
    <string name="navigation_points_desc">在導航期間啟用導航小工具以顯示距離、到達或剩餘時間、下一個轉彎、方位、目前/下一個街道名稱、車道資訊、最高速度、接近警報、興趣點、航點等資訊。</string>
    <string name="map_markers_bar_widget_desc">頂端工具列小工具顯示從您的目前位置到下一個地圖標記的距離和方向。該小工具可以設定為顯示 1 個或 2 個標記。</string>
    <string name="bearing_desc">以角度單位（在 180 度、360 度或毫徑模式下）顯示對目標的絕對或相對方位。</string>
    <string name="get_altitude_data">取得海拔資料</string>
    <string name="calculate_altitude">計算海拔</string>
    <string name="app_mode_mountain_bicycle">山地自行車</string>
    <string name="routing_attr_avoid_4wd_only_description">避開僅適合四輪驅動車輛的道路</string>
    <string name="routing_attr_avoid_4wd_only_name">避開四輪驅動道路</string>
    <string name="colour_of_circles">圓圈顏色</string>
    <string name="compass_on_circles">圓圈上的指南針</string>
    <string name="distance_circles">距離圓圈</string>
    <string name="circle_settings">圓圈設定</string>
    <string name="routing_attr_allow_private_for_truck_description">允許卡車進入私人區域。</string>
    <string name="routing_attr_allow_private_for_truck_name">允許私人進入（卡車）</string>
    <string name="rendering_attr_weatherTempContours_name">等溫線</string>
    <string name="rendering_attr_weatherPressureContours_name">等壓線</string>
    <string name="rendering_attr_horseScale_name">馬道難度</string>
    <string name="routing_attr_avoid_highway_name">避開高速公路</string>
    <string name="routing_attr_avoid_highway_description">避開高速公路</string>
    <string name="map_widget_trip_recording_downhill">下坡</string>
    <string name="routing_attr_avoid_fords_name">避免涉水</string>
    <string name="map_widget_trip_recording_distance">距離</string>
    <string name="routing_attr_hazmat_category_no_restrictions_name">A (無限制)</string>
    <string name="routing_attr_hazmat_category_description">危險物質分類 / 考慮危險物品進入權限</string>
    <string name="map_widget_trip_recording_uphill">上坡</string>
    <string name="routing_attr_avoid_fords_description">避免涉水</string>
    <string name="map_widget_true_bearing">真實方位</string>
    <string name="map_widget_trip_recording_duration">持續時間</string>
    <string name="routing_attr_hazmat_category_name">危險品分類</string>
    <string name="rendering_attr_hideMilitaryAreas_name">隱藏軍事區域</string>
    <string name="rendering_attr_hideMilitaryAreas_description">隱藏軍事區域</string>
    <string name="explore_plans">探索方案</string>
    <string name="shared_string_mode">模式</string>
    <string name="time_to_navigation_point_widget_settings_desc">點擊小工具以切換模式。</string>
    <string name="map_widget_time_to_destination">到目的地的時間</string>
    <string name="map_widget_time_to_intermediate">到中轉點的時間</string>
    <string name="map_widget_distance_to_intermediate">到中轉點的距離</string>
    <string name="radius_ruler_mode_desc">點擊小工具來切換至半徑尺規模式。</string>
    <string name="average_speed_skip_stops">考慮停止時間</string>
    <string name="average_speed_time_interval_desc">指定平均速度的時間區間。</string>
    <string name="average_speed_widget_desc">顯示目前旅程的平均速度。</string>
    <string name="map_widget_average_speed">平均速率</string>
    <string name="lang_sat">桑塔利文</string>
    <string name="transport_hazmat_no_desc">道路與隧道可能會限制運輸危險物品。</string>
    <string name="transport_hazmat_title">危險物品運輸</string>
    <string name="import_as_one_track">匯入為一個軌跡</string>
    <string name="use_latin_name_if_missing">若缺少則使用拉丁名稱</string>
    <string name="transport_hazmat_yes_desc">選取適合的分類。</string>
    <string name="routing_attr_goods_restrictions_description">考慮輕型貨車（貨物）的進入權限</string>
    <string name="co2_mission">二氧化碳排放</string>
    <string name="kg">公斤</string>
    <string name="routing_attr_motor_type_electric_name">電力</string>
    <string name="routing_attr_motor_type_hybrid_name">混合動力</string>
    <string name="routing_attr_motor_type_description">選取您引擎的燃料類型，這是用來估計二氧化碳排放量所必須的。</string>
    <string name="routing_attr_motor_type_diesel_name">柴油</string>
    <string name="routing_attr_motor_type_petrol_name">汽油</string>
    <string name="routing_attr_motor_type_lpg_name">液化石油氣</string>
    <string name="routing_attr_motor_type_gas_name">壓縮天然氣</string>
    <string name="routing_attr_motor_type_name">引擎使用的燃料</string>
    <string name="lang_ckb">中庫德語</string>
    <string name="updated_map_time">已更新：%1$s。</string>
    <string name="includes_osm_changes_until">包含在 %1$s 之前所作的 OSM 變更。</string>
    <string name="next_live_update_time">下次更新於 %1$s。</string>
    <string name="live_update_frequency_week_variant">每週檢查一次地圖更新。</string>
    <string name="no_altitude_data_desc">要接收 %1$s 資料，請將您的軌跡貼齊至道路上，或是線上計算。</string>
    <string name="calculate_online_altitude_descr">根據衛星影像與數位高程模型，在 OsmAnd 伺服器上線上計算海拔高度。與裝置記錄高度的差異可用作高度校正。</string>
    <string name="next_live_update_date_and_time">下次更新在 %1$s 於 %2$s。</string>
    <string name="live_update_frequency_hour_variant">每小時檢查一次地圖更新。</string>
    <string name="live_update_frequency_day_variant">每天檢查一次地圖更新。</string>
    <string name="altitude_correction">海拔校正</string>
    <string name="marker_2nd">第二個標記</string>
    <string name="switch_widget_mode_desc">點擊小工具來切換模式。</string>
    <string name="side_marker_eta">預計到達時間</string>
    <string name="goods_delivery_desc_4">對超過 3.5 噸的車輛使用卡車設定檔。</string>
    <string name="goods_delivery_desc_2">將避開針對運送貨物關閉的道路。</string>
    <string name="marker_1st">第一個標記</string>
    <string name="map_marker_average_speed_desc">指定速度平均的時間間隔（用來估計到達時間）。</string>
    <string name="goods_delivery_desc_3">僅適用於不超過 3.5 噸的送貨卡車。</string>
    <string name="reset_all_settings_desc">將所有設定重設為預設值？</string>
    <string name="goods_delivery_desc">某些道路可能會限制送貨車輛。</string>
    <string name="routing_attr_goods_restrictions_name">貨運</string>
    <string name="download_complete">下載完成</string>
    <string name="av_notes_photo_widget_desc">點一下小工具能讓你照相。</string>
    <string name="av_notes_video_widget_desc">點一下小工具讓你錄製影片。</string>
    <string name="av_notes_audio_widget_desc">點一下小工具讓你錄製語音筆記。</string>
    <string name="trip_recording_uphill_widget_desc">顯示目前記錄旅程的所有上坡總和。</string>
    <string name="trip_recording_duration_widget_desc">顯示目前記錄旅程的時間。</string>
    <string name="trip_recording_distance_widget_desc">顯示目前記錄旅程的距離。</string>
    <string name="true_bearing_wdiget_desc">從您的位置觀察到的真北與目標點之間的角度。</string>
    <string name="time_to_intermediate_widget_desc">小工具顯示「到達時間」或「剩餘時間」到第一個中轉點。時間在導航期間不斷更新，一旦中轉點過去，時間將更新到下一個中轉點。</string>
    <string name="auto_25_chars_route_tl_kr">向左轉並靠右</string>
    <string name="auto_25_chars_route_tr_kl">向右轉並靠左</string>
    <string name="auto_25_chars_route_tr_kr">向右轉並靠右</string>
    <string name="auto_25_chars_route_tu_kl">迴轉並靠左</string>
    <string name="shared_string_duplicate">複製</string>
    <string name="auto_25_chars_route_tl_kl">向左轉並靠左</string>
    <string name="auto_backup_title">自動備份</string>
    <string name="duplacate_widget_added_snackbar">重複的小工具新增至清單中。</string>
    <string name="time_to_destination_widget_desc">小工具顯示「到達時間」或「剩餘時間」到最後的目的地點。時間在導航期間不斷更新，並等於從目前位置到路線的時間。</string>
    <string name="relative_bearing_widget_desc">顯示您前進方向與目標點之間的角度。</string>
    <string name="auto_25_chars_route_tu_kr">迴轉並靠右</string>
    <string name="auto_25_chars_route_roundabout_kl">在 %1$d 出口離開並靠左</string>
    <string name="auto_backup_preference_desc">預設情況下，Android 會儲存收藏、地圖權杖與 OsmAnd 設定的備份，可用來在新裝置或重新安裝後還原它們。備份會被限制在 25 MB 內。
\n使用 OsmAnd Cloud 時，可能會在重新安裝後導致誤解。</string>
    <string name="auto_25_chars_route_roundabout_kr">在 %1$d 出口離開並靠右</string>
    <string name="trip_recording_downhill_widget_desc">顯示目前記錄旅程的所有下坡總和。</string>
    <string name="second_marker_widget_desc">您可以設定小工具來顯示到第二個地圖標記的距離或預計到達時間。</string>
    <string name="first_marker_widget_desc">您可以設定小工具來顯示到第一個地圖標記的距離或預計到達時間。</string>
    <string name="distance_to_intermediate_widget_desc">小工具顯示到第一個中轉點的剩餘距離。一旦中轉點過去，距離將更新到下一個中轉點。</string>
    <string name="distance_to_destination_widget_desc">小工具顯示到最後目的地點的剩餘距離。</string>
    <string name="second_next_turn_widget_desc">小工具顯示有關您即將到來的第二個轉彎的資訊，如果轉彎距離接近，該功能會被啟用。</string>
    <string name="widget_with_dot">小工具。</string>
    <string name="compass_visible_if_map_rotated">若地圖旋轉時可見</string>
    <string name="rendering_attr_depthContourColorScheme_description">等深線配色方案</string>
    <string name="compass_visible_if_map_rotated_desc">北上時隱藏</string>
    <string name="compass_always_hidden">一律隱藏</string>
    <string name="next_turn_widget_desc">小工具顯示有關您即將進行的下一個轉彎的圖片以及距離資訊。</string>
    <string name="compass_always_visible">一律可見</string>
    <string name="compass_desc">顯示北邊的方向。</string>
    <string name="compass_click_desc">點兩下指南針按鈕切換地圖方向模式。</string>
    <string name="rendering_attr_depthContourWidth_description">等深線寬度</string>
    <string name="rendering_attr_showMtbScaleIMBATrails_name">顯示山地自行車 IMBA 路徑</string>
    <string name="rendering_attr_showMtbScaleIMBATrails_description">顯示山地自行車專用路徑。</string>
    <string name="average_speed_skip_stops_desc">低於 %1$s 的速度將會被計算，且會影響平均速度。</string>
    <string name="connect_with_straight_line">以直線連結</string>
    <string name="attach_roads_descr">將您的軌跡趨近為允許在點之間路線規劃的道路，並與精確的轉彎指令與路線屬性相關聯。</string>
    <string name="attach_roads_warning">僅紀錄的軌跡可以附加至道路上。</string>
    <string name="without_profiles_changing">不需變更設定檔</string>
    <string name="shared_string_only_missing">僅遺失</string>
    <string name="download_tiles">下載圖磚</string>
    <string name="available_as_part_of_subscription_plan">作為 %1$s 訂閱的一部分提供。</string>
    <string name="included_in_your_current_plan">包含在您目前的「%1$s」方案中</string>
    <string name="favorite_confirm_delete_group">刪除「%1$s」群組與其中所有包含的點 (%2$d) 嗎？</string>
    <string name="favorite_delete_group">刪除群組</string>
    <string name="download_heightmap_maps">高度圖</string>
    <string name="shared_string_normal">正常</string>
    <string name="how_to_use">如何使用：</string>
    <string name="distance_by_tap_use_description">點擊地圖以檢視您目前位置與點擊點之間的距離。
\n用兩根手指在地圖上點擊以檢視與點擊點之間的距離</string>
    <string name="rotate_map_manual_opt">手動旋轉</string>
    <string name="shared_string_large">大</string>
    <string name="display_position">顯示位置</string>
    <string name="map_marker_interval_dialog_desc">指定將測量平均速度以計算預計到達時間的時間間隔。</string>
    <string name="go_to_marker_location">前往標記位置</string>
    <string name="shared_string_switch_mode">切換模式</string>
    <string name="click_on_widget">點擊小工具</string>
    <string name="map_markers_desc">小工具顯示地圖標記列表中前兩個標記的距離或預計到達時間（ETA）。</string>
    <string name="shared_string_shows">顯示</string>
    <string name="quick_action_map_center_widget_descr">切換是否要在地圖上顯示或隱藏地圖中心。</string>
    <string name="quick_action_current_location_widget_descr">切換是否要在地圖上顯示或隱藏目前的位置。</string>
    <string name="coordinates_widget_map_center">座標：地圖中心</string>
    <string name="coordinates_widget_map_center_desc">顯示目前地圖中心的地理經緯度</string>
    <string name="coordinates_widget_current_location_desc">顯示目前地理位置的經緯度</string>
    <string name="coordinates_widget_current_location">座標：目前位置</string>
    <string name="developer_widgets">開發者小工具</string>
    <string name="map_widget_camera_tilt_desc">顯示透視模式鏡頭傾斜角度。預設是 90° (沒有傾斜)。</string>
    <string name="map_widget_zoom_level">縮放水平</string>
    <string name="map_widget_camera_tilt">相機傾斜</string>
    <string name="map_widget_target_distance_desc">顯示鏡頭與目標位置的距離。</string>
    <string name="map_widget_zoom_level_desc">顯示目前地圖縮放層級。</string>
    <string name="map_widget_camera_distance_desc">顯示鏡頭在地面上的海拔高度。</string>
    <string name="map_widget_camera_distance">地圖視角高度</string>
    <string name="ant_missing_dependency">缺少依賴關係</string>
    <string name="ant_go_to_store">到商店</string>
    <string name="ant_read_data">讀取資料</string>
    <string name="ant_write_to_gpx">將資料寫入至軌跡</string>
    <string name="external_sensor_widgets">ANT+ 小工具</string>
    <string name="map_widget_ant_bicycle_power">自行車功率</string>
    <string name="ant_missing_dependency_descr">找不到必要的服務「%1$s」。
\n您必須安裝或更新 ANT+ 外掛程式服務。
\n您想要開啟 Play 商店來做這件事嗎？</string>
    <string name="ant_heart_rate_write_gpx_desc">在軌跡中包含心率</string>
    <string name="map_widget_ant_bicycle_speed">自行車速度</string>
    <string name="depth_contours">等深線</string>
    <string name="map_widget_ant_heart_rate">心率</string>
    <string name="map_widget_ant_heart_rate_desc">即時顯示使用者在指定時間內的心率</string>
    <string name="map_widget_ant_bicycle_power_desc">顯示騎士用於推動自行車前進的功率輸出</string>
    <string name="map_widget_ant_bicycle_cadence_desc">顯示使用者踩踏板的速度</string>
    <string name="map_widget_ant_bicycle_dist">自行車距離</string>
    <string name="nautical_depth_points">航海深度點</string>
    <string name="map_widget_ant_bicycle_cadence">自行車節奏</string>
    <string name="map_widget_ant_bicycle_speed_desc">顯示行駛速度</string>
    <string name="worldwide_maps">世界地圖</string>
    <string name="map_widget_ant_bicycle_dist_desc">顯示行使距離</string>
    <string name="shared_string_cross_buy">跨平台購買</string>
    <string name="map_widget_target_distance">地圖視角至目標的距離</string>
    <string name="favorites_backup">收藏備份</string>
    <string name="purchases_feature_desc_cross_buy">在不同的平台上免費使用您的訂閱功能（Android/iOS/網頁版）。</string>
    <string name="location_simulation_cutoff">模擬跳過第一公尺</string>
    <string name="map_widget_altitude_desc">顯示目前地理位置的海拔或目前地圖中心的海拔</string>
    <string name="send_uuid_preference_desc">隨機 UUID 用於從 OsmAnd 伺服器下載離線地圖，以監控伺服器資源的公平使用情況、預測流量模式並產生匿名的每月地圖報告。</string>
    <string name="send_uuid_preference">傳送唯一使用者識別碼 (UUID)</string>
    <string name="shared_string_identifiers">識別碼</string>
    <string name="terms_of_service_desc">下載地圖即表示您同意 %1$s 與 %2$s。</string>
    <string name="shared_string_terms_of_use">使用條款</string>
    <string name="external_sensors_plugin_name">外部感測器</string>
    <string name="external_sensors_plugin_description">存取可供讀取的外部感應器，例如您的心率、自行車速度、自行車功率與踩踏頻率。需要裝置透過 ANT+ 無線個人網路協定連結至對應的感應器。</string>
    <string name="map_widget_altitude_map_center">海拔：地圖中心</string>
    <string name="map_widget_altitude_map_center_desc">顯示目前地圖中心的海拔高度。</string>
    <string name="map_widget_altitude_current_location">海拔：目前位置</string>
    <string name="map_widget_altitude_current_location_desc">顯示目前地理位置海拔高度。</string>
    <string name="map_widget_rendering_fps">地圖繪製 FPS</string>
    <string name="map_widget_rendering_fps_desc">顯示地圖與地圖元素能多快呈現與重新整理，採用影格速率(FPS)來顯示。</string>
    <string name="simulate_location_by_gpx">透過 GPX 模擬位置</string>
    <string name="location_simulation_speedup">模擬加速</string>
    <string name="current_location_widget">座標：目前位置</string>
    <string name="map_center_widget">座標：地圖中心</string>
    <string name="speak_gps_signal_status">通報 GPS 訊號遺失和恢復</string>
    <string name="speak_route_recalculation">通報路線重新計算</string>
    <string name="purchases_feature_desc_external_sensors">顯示並記錄來自外部感應器的資料：自行車速度、自行車功率、踩踏頻率與心率。</string>
    <string name="release_4_3">• 新的、較快速的第二版 (OpenGL) 地圖繪製引擎，包含了 2.5D 檢視
\n
\n • 運動時位置變化的平滑動畫
\n
\n • 用於地圖中心座標與地理位置海拔的新小工具
\n
\n • 「到點擊位置的距離」：新增文字大小選項
\n
\n • 「地圖標記」小工具：新增用來變更點擊行為的選項
\n
\n • 修復「顯示位置」選項
\n
\n • GPX：新增「link」、「cmt」、「desc」等標籤與任何擴充的支援
\n
\n • 重新整理的「航海地圖」清單
\n
\n • 新增對 ANT+ 感應器的支援
\n
\n • 新增用來停用下載 UUID 的選項
\n
\n • 依賴於海拔的步行/遠足/跑步旅行時間的預設速度可調預測
\n
\n • 修復音訊輸出與音量滑桿行為
\n
\n</string>
    <string name="external_sensors_support">外部感應器支援</string>
    <string name="show_borders_of_downloaded_maps">顯示已下載地圖的邊界</string>
    <string name="show_map_symbols">顯示地圖符號</string>
    <string name="show_map_symbols_desc">文字與路標等等。</string>
    <string name="weather_offline_forecast">離線預報</string>
    <string name="map_settings_weather_wind">風</string>
    <string name="map_settings_weather_cloud">雲</string>
    <string name="measurement_units">測量單位</string>
    <string name="shared_string_weather">天氣</string>
    <string name="explore_weather_forecast">探索天氣預報。</string>
    <string name="shared_string_layers">圖層</string>
    <string name="empty_screen_weather_contours">開啟以在地圖上檢視天氣等值線。</string>
    <string name="empty_screen_weather_pressure_layer">開啟以在地圖上檢視壓力圖層。</string>
    <string name="empty_screen_weather_clouds_layer">開啟以在地圖上檢視雲覆蓋層。</string>
    <string name="weather_wind_mph">哩/小時</string>
    <string name="weather_wind_kmh">公里/小時</string>
    <string name="weather_wind_miles_per_hour">英里每小時</string>
    <string name="weather_wind_kilimeters_per_hour">公里每小時</string>
    <string name="weather_wind_meters_per_second">公尺/秒</string>
    <string name="weather_widgets_secondary_desc">可以在天氣外掛設定中更改測量單位。</string>
    <string name="clouds_widget_desc">顯示目前地圖中心的雲層覆蓋。</string>
    <string name="wind_widget_desc">顯示目前地圖中心的風速。</string>
    <string name="precipitation_widget_desc">顯示目前地圖中心的降水量。</string>
    <string name="weather_pressure_millimeters_of_mercury">毫米汞柱</string>
    <string name="weather_prefs_descr">24小時與7天預報，每3小時更新</string>
    <string name="rendering_engine_failed_descr">OsmAnd 已還原為「第一版」的地圖繪製方式。您可以在設定中嘗試切換回新的「第二版 (OpenGL)」繪製引擎。
\n
\n請透過提供您的錯誤紀錄檔支援改善。</string>
    <string name="rendering_engine_failed">OsmAnd 的地圖繪製最近當機了。</string>
    <string name="share_crash_log">分享當機紀錄檔</string>
    <string name="dismiss_changes_descr">所有變更都將被取消。</string>
    <string name="map_rendering_engine_v1">第一版</string>
    <string name="map_rendering_engine_v2">第二版 (OpenGL)</string>
    <string name="map_rendering_engine_descr">第二版 (OpenGL) 是較快的地圖繪製引擎，同時也支援 2.5D 檢視。第一版是 OsmAnd 4.3 以前的預設值，對舊裝置來說可能更好用。</string>
    <string name="map_rendering_engine">地圖繪製引擎</string>
    <string name="weather_online_cache">線上預報</string>
    <string name="empty_screen_weather_wind_layer">開啟以在地圖上檢視風圖層。</string>
    <string name="empty_screen_view_selected_weather_data">開啟以在地圖上檢視選定的天氣資料。</string>
    <string name="weather_wind_knots">節</string>
    <string name="weather_plugin_description">提供
\n- 五個圖層的24小時與7天天氣預報
\n- 以位置為基礎的小工具
\n- 等溫線/等壓線
\n
\n天氣資料由全球預報系統 (GFS，%1$s) 提供。</string>
    <string name="map_settings_weather_temp">溫度</string>
    <string name="map_settings_weather_air_pressure">氣壓</string>
    <string name="map_settings_weather_precip">降水</string>
    <string name="shared_string_contours">等值線</string>
    <string name="empty_screen_weather_precipitation_layer">開啟以在地圖上檢視降水圖層。</string>
    <string name="empty_screen_weather_temperature_layer">開啟以在地圖上檢視溫度圖層。</string>
    <string name="weather_precip_in">英吋</string>
    <string name="weather_precip_mm">公釐</string>
    <string name="weather_precip_inches">英吋</string>
    <string name="weather_wind_kn">節</string>
    <string name="weather_precip_milimeters">公釐</string>
    <string name="weather_pressure_hpa">百帕</string>
    <string name="weather_wind_ms">公尺/秒</string>
    <string name="air_pressure_widget_desc">顯示目前地圖中心的氣壓。</string>
    <string name="temperature_widget_desc">顯示目前地圖中心的溫度。</string>
    <string name="weather_widget_group_desc">一組顯示各種天氣資訊的小工具。</string>
    <string name="weather_pressure_hectopascals">百帕</string>
    <string name="weather_pressure_inhg">英寸汞柱</string>
    <string name="weather_pressure_mmhg">毫米汞柱</string>
    <string name="action_not_supported_with_map_style">此動作不被選定的地圖樣式支援。</string>
    <string name="weather_pressure_inches_of_mercury">英吋汞柱</string>
    <string name="weather_temperature_celsius">攝氏</string>
    <string name="weather_temperature_fahrenheit">華氏</string>
    <string name="dismiss_changes">忽略變更？</string>
    <string name="restart_now">立刻重新啟動</string>
    <string name="rendering_attr_depthContourColorScheme_name">線條配色方案</string>
    <string name="map_widget_sunset_desc">顯示下一次日落的時間或是距離日落的剩餘時間。</string>
    <string name="depth_contour_lines">等深線</string>
    <string name="turn_on_nautical_depth_description">開啟以檢視地圖上的航海深度資料。</string>
    <string name="map_widget_sunrise_desc">顯示下一次日出的時間或距離日出的剩餘時間。</string>
    <string name="switch_mode_by_tapping_on_widget">透過輕點小工具來切換模式。</string>
    <string name="shared_string_time_left">剩餘時間</string>
    <string name="shared_string_sunrise">日出</string>
    <string name="shared_string_next_sunset">下次日落</string>
    <string name="shared_string_next_sunrise">下次日出</string>
    <string name="map_widget_group_sunrise_sunset">日出，日落</string>
    <string name="shared_string_sunset">日落</string>
    <string name="map_widget_group_sunrise_sunset_desc">這些小工具顯示有關下一次日出和日落的資訊。</string>
    <string name="rendering_attr_depthContourWidth_name">線條寬度</string>
    <string name="storage_migration_fragment_close_descr">複製僅完成 %1$s%%。若您立刻停止，應用程式可能會無法正常運作。</string>
    <string name="quick_action_precipitation_layer">用來在地圖上切換顯示或隱藏降水圖層。</string>
    <string name="quick_action_wind_layer">用來在地圖上切換顯示或隱藏風力圖層。</string>
    <string name="quick_action_cloud_layer">用來在地圖上切換顯示或隱藏雲層圖層。</string>
    <string name="quick_action_air_pressure_layer">用來在地圖上切換顯示或隱藏氣壓圖層。</string>
    <string name="temperature_layer">溫度圖層</string>
    <string name="pressure_layer">壓力圖層</string>
    <string name="wind_layer">風力圖層</string>
    <string name="precipitation_layer">降水圖層</string>
    <string name="quick_action_temperature_layer">用來在地圖上切換顯示或隱藏溫度圖層。</string>
    <string name="cloud_layer">雲層圖層</string>
    <string name="rendering_attr_showMtbScale_name">顯示山地自行車比例</string>
    <string name="rendering_attr_showMtbScale_description">根據山地自行車比例顯示路徑。</string>
    <string name="mtb_scale">山地自行車比例</string>
    <string name="mtb_imba">國際山地自行車協會</string>
    <string name="mtb_imba_full">國際山地自行車協會</string>
    <string name="mtb_segment_classification">細分分類</string>
    <string name="rendering_attr_weatherPrecipitationContours_name">降水等值線</string>
    <string name="rendering_attr_weatherCloudContours_name">雲層等值線</string>
    <string name="rendering_attr_weatherWindSpeedContours_name">風速等值線</string>
    <string name="shared_string_open">開啟</string>
    <string name="open_weather_action_description">讓您可以開啟有詳細天氣資訊的畫面。</string>
    <string name="open_weather_action">開啟天氣</string>
    <string name="shared_string_expires">過期</string>
    <string name="shared_string_purchased_on">購買於</string>
    <string name="choose_what_to_sync">選擇要同步的內容</string>
    <string name="cloud_sync_progress">同步……%1$s</string>
    <string name="cloud_conflict">衝突</string>
    <string name="res_unknown">未知的</string>
    <string name="shared_string_cloud">雲端</string>
    <string name="modified_file">已修改的檔案</string>
    <string name="backup_error_failed_to_fetch_remote_items">從伺服器擷取檔案清單失敗。</string>
    <string name="deleted_file">已刪除檔案</string>
    <string name="shared_string_modified">已修改</string>
    <string name="check_for_updates">檢查更新</string>
    <string name="cloud_changes">雲端變更</string>
    <string name="shared_string_uploaded">已上傳</string>
    <string name="shared_string_unsynced">未同步</string>
    <string name="changes">變更 %1$s</string>
    <string name="new_file">新檔案</string>
    <string name="checking_progress">正在檢查……</string>
    <string name="sync_now">立刻同步</string>
    <string name="cloud_all_changes_downloaded">已下載所有變更</string>
    <string name="local_changes">本機變更</string>
    <string name="upload_change">上傳變更</string>
    <string name="cloud_version_will_be_removed">將移除雲端版本</string>
    <string name="cloud_changes_will_be_dismissed">將取消雲端變更</string>
    <string name="local_file_will_be_restored">將還原本機檔案</string>
    <string name="local_changes_will_be_dismissed">將取消本機變更</string>
    <string name="cloud_conflicts">衝突</string>
    <string name="upload_all">全部上傳</string>
    <string name="cloud_recent_changes">變更</string>
    <string name="cloud_all_changes_uploaded">已上傳所有變更</string>
    <string name="cloud_all_changes_uploaded_descr">在此裝置上做出的所有變更都會與 OsmAnd Cloud 同步。</string>
    <string name="cloud_no_conflicts">沒有衝突。</string>
    <string name="download_cloud_version">下載雲端版本</string>
    <string name="shared_string_do_not_exist">不存在</string>
    <string name="last_sync">上次同步</string>
    <string name="import_export">匯入 / 匯出</string>
    <string name="export_to_file">匯出至檔案</string>
    <string name="av_audio_format_bottom_sheet_descr">選取音訊格式。音訊的檔案類型容器為 3GPP (.3gp)。</string>
    <string name="si_nm_mt">海浬/公尺</string>
    <string name="si_nm_ft">海浬/英呎</string>
    <string name="set_up_backup">設定備份</string>
    <string name="x_axis">X 軸</string>
    <string name="y_axis">Y 軸</string>
    <string name="share_link">分享連結</string>
    <string name="skip_download">略過下載</string>
    <string name="share_as_file">分享為檔案</string>
    <string name="value_downloaded_of_mb">下載 %1$.1f/%2$.1f MB</string>
    <string name="determine_location">讓我們確定您的位置</string>
    <string name="weight_limit_error">最小值為「%1$s」公噸。若您的車重小於最小值，請使用「%2$s」設定檔。</string>
    <string name="sound_beep_simple">蜂鳴器：簡單</string>
    <string name="sound_beep_simple_loud">蜂鳴器：簡單響亮</string>
    <string name="sound_beep_complex_loud">蜂鳴器：複合響亮</string>
    <string name="sound_beep_complex">蜂鳴器：複合</string>
    <string name="sound_beep_minimal">蜂鳴器：最小</string>
    <string name="last_synchronized">最後同步</string>
    <string name="display_position_automatic_descr">取決於地圖方向：底部為移動方向，中心為其他所有方向。</string>
    <string name="empty_tracks">您沒有軌跡檔案。</string>
    <string name="shared_string_apply_changes">套用變更</string>
    <string name="shared_string_select_recent">選取最近</string>
    <string name="no_visible_tracks_description">選取軌跡以在地圖上顯示。</string>
    <string name="recently_visible">最近可見 %1$s</string>
    <string name="no_visible_tracks">地圖上沒有軌跡</string>
    <string name="empty_tracks_description">您可以使用 OsmAnd 匯入、建立或記錄軌跡檔案。</string>
    <string name="change_appearance">變更外觀</string>
    <string name="switch_folder">切換資料夾</string>
    <string name="shared_string_on_map">在地圖上</string>
    <string name="show_all_tracks">顯示所有軌跡</string>
    <string name="shared_string_kilograms">公斤</string>
    <string name="shared_string_yards">碼</string>
    <string name="shared_string_inches">英吋</string>
    <string name="inch">英吋</string>
    <string name="approximate_bearing">大約方位</string>
    <string name="approximate_bearing_descr">從所遵循的的導航路線中推導出方位。</string>
    <string name="cloud_version_confirm_delete">從 OsmAnd Cloud 刪除「%1$s」？</string>
    <string name="simulation_position_description">選取要用於位置移動來源的軌跡檔案。</string>
    <string name="shared_string_delete_file">刪除檔案</string>
    <string name="delete_cloud_version">刪除雲端版本</string>
    <string name="local_version_do_not_exist">沒有本機版本。</string>
    <string name="shared_string_in_progress">進行中</string>
    <string name="shared_string_original">原始</string>
    <string name="movement_speed">移動速率</string>
    <string name="shared_string_add_manually">手動新增……</string>
    <string name="release_4_4">• 改進的「設定地圖」中的「軌跡」選單
\n
\n • 情境選單現在會顯示 POI 的在地化名稱
\n
\n • 新增了透過連結分享路線規劃的選項
\n
\n • 新增「海浬/英呎」長度單位
\n
\n • 地圖方向現在新增了新的固定模式
\n
\n • 簡化的開始畫面
\n
\n • Android Auto 的分割畫面模式下的固定位置
\n
\n • 新增了用於軌跡分析的「速率/坡度」圖表
\n
\n • Android 13 將應用程式語言選擇移動至系統設定
\n
\n • 修復了顯示素食場所的問題
\n
\n • 新增了下載線上圖磚作為「覆蓋層」或「底層」地圖的可能性
\n
\n • 在「車輛參數」中新增了對英制單位的支援
\n
\n • 新的輕便摩托車設定檔
\n
\n • 「顯示位置」新增了「自動」選項
\n
\n • 修復了傾斜、縮放與旋轉的地圖手勢
\n
\n</string>
    <string name="sort_date_descending">最舊日期優先</string>
    <string name="selected_value">已選取的值</string>
    <string name="sort_duration_ascending">最短時間優先</string>
    <string name="sort_duration_descending">最長時間優先</string>
    <string name="sort_distance_ascending">最短距離優先</string>
    <string name="sort_date_ascending">最新日期優先</string>
    <string name="sort_distance_descending">最長距離優先</string>
    <string name="shared_string_nearest">最近</string>
    <string name="app_mode_moped">機車</string>
    <string name="generate_hillshade_from_3d_maps">從 3D 地圖產生陰影點陣圖</string>
    <string name="generate_slope_from_3d_maps">從 3D 地圖產生坡度點陣圖</string>
    <string name="disable_vertex_hillshade_3d">在 3D 中停用頂點陰影</string>
    <string name="enable_3d_maps">啟用 3D 地圖</string>
    <string name="app_mode_climbing">攀岩</string>
    <string name="clear_online_cache">清除線上快取</string>
    <string name="offline_cache">離線快取</string>
    <string name="shared_string_alt_name">替代名稱</string>
    <string name="token_is_not_valid">權杖無效</string>
    <string name="weather_forecast">天氣預報</string>
    <string name="clear_online_cache_description">這將會清除線上天氣圖磚的快取。</string>
    <string name="weather_forecast_is_outdated">預報已過期。</string>
    <string name="offline_weather_forecast_desc">您可以下載七天的天氣預報。</string>
    <string name="shared_string_all_world">全世界</string>
    <string name="offline_weather_forecast">離線天氣預報</string>
    <string name="free_maps_updates">免費更新（緊急）</string>
    <string name="shared_string_pounds">磅</string>
    <string name="common_weight_limit_error">最小值為「%1$s」%2$s。若車輛重量低於最小值時，請使用「%3$s」設定檔。</string>
    <string name="metric_lbs">磅</string>
    <string name="camera_app">相機應用程式</string>
    <string name="rendering_value_defaultMedium_name">預設 (中間)</string>
    <string name="shutter_sound">快門聲</string>
    <string name="speak_route_deviation">通報偏離路線</string>
    <string name="select_layer">選取圖層</string>
    <string name="proxy_port_max_warning">最大連接埠值為 %1$s</string>
    <string name="weather_download_error">無法下載 %1$s 圖磚。</string>
    <string name="external_device_low_battery">低電量</string>
    <string name="ant_plus_nothing_found_description">確保：
\n– 藍牙已開啟
\n– 感應器已啟動
\n– 此裝置在感應器附近</string>
    <string name="ant_plus_searching">正在搜尋</string>
    <string name="ant_plus_pair_bluetooth_prompt">您可以使用 OsmAnd 配對低功耗藍牙與 ANT+ 感應器。</string>
    <string name="external_device_forget_sensor">忘記感應器</string>
    <string name="external_device_forget_sensor_description">將會從清單中移除感應器。您可以在任何時候再次配對此感應器。</string>
    <string name="external_device_disconnected">已斷線</string>
    <string name="external_device_connected">已連線</string>
    <string name="external_device_menu_forget">忘記</string>
    <string name="external_device_characteristic_speed">速度</string>
    <string name="external_device_characteristic_distance">距離</string>
    <string name="external_device_characteristic_total_distance">總體距離</string>
    <string name="external_device_characteristic_battery_level">電池</string>
    <string name="external_device_characteristic_gear_ratio">傳動比</string>
    <string name="external_device_characteristic_cadence">踩踏頻率</string>
    <string name="external_device_characteristic_heart_rate">心率</string>
    <string name="external_device_characteristic_systolic">收縮壓</string>
    <string name="external_device_characteristic_diastolic">舒張壓</string>
    <string name="external_device_characteristic_arterial_pressure">動脈血壓</string>
    <string name="external_device_characteristic_cuff_pressure">氣囊壓力</string>
    <string name="external_device_characteristic_pulse_rate">心率</string>
    <string name="external_device_characteristic_stride_length">步幅</string>
    <string name="external_device_characteristic_temperature">溫度</string>
    <string name="external_device_details_information">資訊</string>
    <string name="external_device_details_received_data">接收資料</string>
    <string name="external_device_details_connection">連線</string>
    <string name="external_device_details_battery">電池</string>
    <string name="external_device_details_speed">速度</string>
    <string name="external_device_details_total_distance">總體距離</string>
    <string name="external_device_details_distance">距離</string>
    <string name="external_device_details_pair">配對</string>
    <string name="external_device_details_disconnect">取消連結</string>
    <string name="external_device_details_connect">連結</string>
    <string name="bluetooth_disconnected">已取消連結，%s</string>
    <string name="bluetooth_connected">已連結，%s</string>
    <string name="external_device_ble">低功耗藍牙</string>
    <string name="external_device_ant">ANT</string>
    <string name="bluetooth_found_title">找到：%d</string>
    <string name="bluetooth_not_supported">不支援藍牙</string>
    <string name="ble_search_again">再次搜尋</string>
    <string name="ant_plus_nothing_found_text">找不到任何感應器</string>
    <string name="ant_plus_bluetooth_off">藍牙已關閉</string>
    <string name="ant_plus_bluetooth_off_description">開啟藍牙尋找並配對感應器。</string>
    <string name="ant_plus_searching_text">正在搜尋感應器</string>
    <string name="ant_plus_searching_text_description">請將裝置靠近感應器。您必須啟動感應器以讓 OsmAnd 可以找到它。</string>
    <string name="ant_plus_help_title">我不知道我有何種類型的感應器</string>
    <string name="ant_plus_pair_new_sensor">配對新感應器</string>
    <string name="ant_plus_open_settings">開啟設定</string>
    <string name="ant_plus_pair_new_sensor_ble">配對低功耗藍牙感應器</string>
    <string name="ant_plus_pair_new_sensor_ant_plus">配對 ANT+ 感應器</string>
    <string name="learn_more_about_sensors_link">取得更多關於感應器的資訊。</string>
    <string name="is_imported">%1$s 已匯入。</string>
    <string name="file_already_exists_description">「%1$s」。同名檔案已存在。取代將會覆寫對目前版本的所有變動。</string>
    <string name="file_already_exists">檔案已存在</string>
    <string name="nav_profile_confirm_delete">刪除「%1$s」嗎？</string>
    <string name="no_search_results">無結果</string>
    <string name="search_track_by_name">透過名稱搜尋軌跡</string>
    <string name="number_of_tracks">%1$s 個軌跡</string>
    <string name="no_poi_for_category">找不到興趣點</string>
    <string name="rendering_value_sectors_name">區段</string>
    <string name="rendering_value_sector4_name">區段 4</string>
    <string name="rendering_value_sector5_name">區段 5</string>
    <string name="rendering_value_small_name">小</string>
    <string name="rendering_value_name_only_name">僅名稱</string>
    <string name="poi_categories">POI 類別</string>
    <string name="rendering_attr_lightDetail_name">燈光詳細資訊</string>
    <string name="rendering_attr_lightDetail_description">預設：海標名稱（燈光特性.群組.週期），選取區段 1 至 3 或區段 1,2,3,4,5 燈光特性</string>
    <string name="rendering_value_sector1_name">區段 1</string>
    <string name="rendering_value_sector2_name">區段 2</string>
    <string name="rendering_value_sector3_name">區段 3</string>
    <string name="device_disconnected">%1$s 已斷線</string>
    <string name="device_connected">%1$s 已連線</string>
    <string name="running_scds_device_name">正在執行的裝置</string>
    <string name="shared_string_hand">手</string>
    <string name="shared_string_ear_lobe">耳垂</string>
    <string name="bicycle_scd_device_name">腳踏車裝置</string>
    <string name="external_device_blood_pressure">血壓</string>
    <string name="no_bt_permission">未授予藍牙權限</string>
    <string name="beats_per_minute_short">每分鐘心跳次數</string>
    <string name="shared_string_chest">胸部</string>
    <string name="shared_string_wrist">手腕</string>
    <string name="shared_string_finger">手指</string>
    <string name="shared_string_foot">腳</string>
    <string name="map_3d_mode_hint">長按按鈕可以改變按鈕位置。</string>
    <string name="visible_in_3d_mode">在3D模式下可見</string>
    <string name="map_2d_mode_action">2D 模式</string>
    <string name="map_3d_mode_action">3D 模式</string>
    <string name="map_3d_mode_description">用兩隻手指觸摸地圖並上下移動以調整地圖傾斜。</string>
    <string name="show_all_tracks_on_the_map">在地圖上顯示所有軌跡</string>
    <string name="delete_folder_question">刪除資料夾？</string>
    <string name="delete_track_folder_dialog_message">這將會刪除資料夾「%1$s」與其包含的全部 %2$s 個軌跡。</string>
    <string name="delete_folder">刪除資料夾</string>
    <string name="rssi_widget_desc">顯示您外部裝置的 RSSI 層級。</string>
    <string name="map_widget_rssi">RSSI</string>
    <string name="tracks_empty_folder_description">此資料夾尚無任何軌跡。</string>
    <string name="tracks_empty_folder">空資料夾</string>
    <string name="track_not_recorded">未記錄</string>
    <string name="shared_string_new_track">新軌跡</string>
    <string name="shared_string_visible_on_map">在地圖上可見</string>
    <string name="write_data_from_sensor_to_track">在旅程錄製時從外部感應器寫入資料至 GPX。</string>
    <string name="external_sensors_source_of_data">資料來源</string>
    <string name="save_track_external_sensors_data">資料</string>
    <string name="there_are_no_connected_sensors_of_this_type">沒有此類型的已連結感應器</string>
    <string name="external_sensors_not_found">找不到感應器</string>
    <string name="calculate_offline_altitude_descr">根據地形圖 (3D) 資料，離線計算海拔。與裝置記錄的海拔差異可用作高度校正。</string>
    <string name="error_calculate">計算結果為空</string>
    <string name="calculate_offline">離線計算</string>
    <string name="power_watts_unit">瓦</string>
    <string name="revolutions_per_minute_unit">RPM</string>
    <string name="shared_string_close_the_dialog">關閉對話方塊</string>
    <string name="terrain_map">地形圖</string>
    <string name="relief_3d">3D 地形圖</string>
    <string name="relief_3d_description">你的社區或是整個大陸的擁有與觀察的縮放尺度。</string>
    <string name="terrain_category_description">地形等高線、灰階地形陰影與色標坡度指示，用來顯示山峰與低地。</string>
    <string name="slope_legend_description">斜率使用顏色來視覺化地形的坡度。您可以在 %1$s 中取得更多關於斜率的資訊。</string>
    <string name="osmand_cloud_deleted_account_descr">帳號與所有資料都已從 OsmAnd Cloud 刪除。</string>
    <string name="manage_subscriptions">管理訂閱。</string>
    <string name="verify_account_deletion_descr">我們必須在刪除您的帳號前驗證它。
\n
\n請輸入您註冊的電子郵件地址。下一步的拋棄式密碼將會寄送到該處。</string>
    <string name="osmand_cloud_deleting_account_descr">稍後，您所有的資料與帳號將從 OsmAnd Cloud 中刪除。
\n
\n裝置上的所有資料均保持不變。</string>
    <string name="osmand_cloud_delete_account_confirmation_descr">刪除 OsmAnd Cloud 帳號嗎？
\n
\n此動作無法還原。</string>
    <string name="osmand_cloud_delete_account_confirmation">刪除帳號？</string>
    <string name="action_cannot_be_undone">此動作無法還原。</string>
    <string name="osmand_cloud_deletion_secondary_devices_warning">次要裝置將從 OsmAnd Cloud 登出並失去對付費功能的存取權限。</string>
    <string name="osmand_cloud_deletion_account_warning">您的帳號與所有帳號詳細資訊都將會 %1$s</string>
    <string name="osmand_cloud_deletion_all_data_warning">所有來自 OsmAnd Cloud 的資料都將會 %1$s。裝置上的資料會維持不變。</string>
    <string name="osmand_cloud_deletion_subscriptions_warning">這不會取消您的 OsmAnd Pro 訂閱。</string>
    <string name="delete_account_warning">刪除 %1$s 帳號嗎？</string>
    <string name="shared_string_deleting">正在刪除</string>
    <string name="deleting_complete">刪除完成</string>
    <string name="delete_account">刪除帳號</string>
    <string name="backup_error_delete_account_email_match">電子郵件與登入使用者名稱並不相符</string>
    <string name="verify_account">驗證您的帳號</string>
    <string name="free_favorites_backup_description">在 OsmAnd Cloud 中註冊即可免費備份最愛與設定。</string>
    <string name="free_favorites_backup">免費最愛備份</string>
    <string name="get_osmand_cloud">取得 OsmAnd 雲端</string>
    <string name="free_account">免費帳號</string>
    <string name="folder_export_empty_error">沒有可匯出的內容，資料夾為空</string>
    <string name="release_4_5">• BLE/ANT+ 偵測器：重新設計了連線、寫入與檢視接收到的資料到 GPX 的流程
\n
\n • 免費備份最愛與設定到「OsmAnd Cloud」
\n
\n • 支援 3D 地形陰影的地形圖新格式
\n
\n • 軌跡管理：更新的使用者介面、新增排序、支援巢狀資料夾
\n
\n • Android Auto：用於存取最愛、軌跡與 POI 類別的新開始選單
\n
\n • 頂部/底部面板的一個小工具清單
\n
\n • 新的「鐵路」設定檔，用以計算鐵道路線
\n
\n • 等高線現在可以與任何「地圖來源」共同運作
\n
\n • 外部鍵盤預設動作的擴展清單
\n
\n • 自訂路線規劃檔案，新增選項以刪除或覆寫
\n
\n • 新增了「偏離路線時宣佈」選項
\n
\n • 開始畫面：新增選項以從檔案還原 OsmAnd 狀態
\n
\n • 在北美新增了「危險材料」類別卡車導航
\n
\n • 對步行路線規劃新增了「鐵索攀岩」路線規劃的支援
\n
\n • 新增用於路線難度分級的「CAI」等級
\n
\n • 修復了不同應用程式語言選擇的問題
\n
\n • 新增了主題化圖示的支援
\n
\n • OsmAnd Cloud：新增刪除帳號的選項
\n
\n • 無障礙功能：按鈕的觸控目標大小變更為 48 dp；修復了地圖使用者介面對螢幕閱讀程式可見的問題
\n
\n • 日語語音提示重新設計
\n
\n • 重新設計高度變化與坡度評估
\n
\n</string>
    <string name="routing_attr_allow_via_ferrata_description">配有固定纜繩、柱子、梯子與橋樑的山路。</string>
    <string name="routing_attr_allow_via_ferrata_name">山腰路線（鐵索攀岩）</string>
    <string name="free_settings_backup">免費設定備份</string>
    <string name="use_raster_sqlitedb_for_slope_hillshade">為地形陰影/斜率使用點陣 sqlitedb</string>
    <string name="cache_size">快取大小</string>
    <string name="shared_string_avoid">避免</string>
    <string name="may_be_used_if_there_is_shortcut">若有捷徑可以使用</string>
    <string name="routing_attr_hazmat_category_usa_1_name">炸藥</string>
    <string name="shared_string_class">分類</string>
    <string name="ltr_or_rtl_triple_combine_via_bold_point">%1$s • %2$s • %3$s</string>
    <string name="routing_attr_hazmat_category_usa_2_name">氣體</string>
    <string name="routing_attr_hazmat_category_usa_3_name">易燃液體</string>
    <string name="routing_attr_hazmat_category_usa_4_name">易燃固體</string>
    <string name="routing_attr_hazmat_category_usa_5_name">氧化劑與有機過氧化物</string>
    <string name="routing_attr_hazmat_category_usa_6_name">有毒與傳染性物質</string>
    <string name="routing_attr_hazmat_category_usa_7_name">放射性物質</string>
    <string name="routing_attr_hazmat_category_usa_8_name">腐蝕性物質</string>
    <string name="routing_attr_hazmat_category_usa_9_name">雜項</string>
    <string name="dangerous_goods_description">部份道路與隧道禁止運輸危險物品。</string>
    <string name="dangerous_goods">危險物品</string>
    <string name="free_ride">免費搭乘</string>
    <string name="shared_string_checked">已檢查</string>
    <string name="shared_string_not_checked">未檢查</string>
    <string name="rendering_value_caiScale_description">義大利人阿爾卑斯山俱樂部</string>
    <string name="rendering_value_caiScale_name">CAI</string>
    <string name="rendering_value_sacScale_description">瑞士阿爾卑斯山俱樂部</string>
    <string name="rendering_attr_alpineHiking_description">路線的難度分類類型。</string>
    <string name="rendering_value_sacScale_name">SAC</string>
    <string name="write_bearing">寫入方位資訊</string>
    <string name="write_heading_description">錄製時將航向資訊儲存到每個軌跡點</string>
    <string name="write_heading">寫入航向資訊</string>
    <string name="write_bearing_description">錄製時將方位資訊儲存到每個軌跡點</string>
    <string name="feature_available_as_part_of_plan">%1$s 作為 %2$s 方案的一部分提供</string>
    <string name="shared_string_included">已包含</string>
    <string name="hillshade_slope">地形陰影、斜率</string>
    <string name="local_indexes_category_terrain">地形圖 (3D)</string>
    <string name="map_widget_glide_average_desc">顯示設定間隔的平均滑翔比。</string>
    <string name="map_widget_group_glide_ratio">滑翔比</string>
    <string name="map_widget_group_glide_desc">用來顯示目前旅程的目標滑翔比或平均滑翔比。</string>
    <string name="average_glide_ratio">平均滑翔比</string>
    <string name="map_widget_glide_target_desc">顯示到達目標點所需的滑翔比。</string>
    <string name="average_glide_time_interval_desc">指定滑翔平均的時間間隔。</string>
    <string name="glide_ratio_to_target">到目標的滑翔比</string>
    <string name="ltr_or_rtl_combine_via_colon_with_space">%1$s : %2$s</string>
    <string name="wheel_circumference">輪子週長</string>
    <string name="external_sensor_name_property_description">偵測器名稱</string>
    <string name="contact_us">聯絡我們</string>
    <string name="help_article_map_interact_with_map_name">與地圖互動</string>
    <string name="help_article_map_legend_nautical_map_name">航海圖地圖風格</string>
    <string name="help_article_map_legend_osmand_name">OsmAnd 地圖風格</string>
    <string name="help_article_map_legend_ski_map_name">滑雪地圖風格</string>
    <string name="help_article_map_map_context_menu_name">地圖內容選單</string>
    <string name="help_article_map_point_layers_on_map_name">地圖上的點位</string>
    <string name="help_article_map_raster_maps_name">點陣地圖 (線上/離線)</string>
    <string name="help_article_map_vector_maps_name">向量地圖 (地圖樣式)</string>
    <string name="help_article_navigation_car_play_name">CarPlay</string>
    <string name="help_article_navigation_auto_car_name">Android Auto</string>
    <string name="help_article_navigation_guidance_name">導航指引</string>
    <string name="help_article_navigation_guidance_map_during_navigation_name">導航時的地圖螢幕</string>
    <string name="help_article_navigation_guidance_voice_navigation_name">語音介面 / 通知</string>
    <string name="help_article_navigation_setup_gpx_navigation_name">經由路徑導航</string>
    <string name="help_article_navigation_setup_markers_navigation_name">經由標記導航</string>
    <string name="help_article_navigation_setup_route_details_name">路線詳情</string>
    <string name="help_article_plan_route_web_name">網路路徑規劃</string>
    <string name="help_article_purchases_android_name">Android 購買</string>
    <string name="help_article_purchases_giveaway_name">禮物</string>
    <string name="help_article_purchases_ios_name">iOS 購買</string>
    <string name="help_article_search_search_all_name">搜尋所有</string>
    <string name="help_article_search_search_coordinates_name">搜尋座標</string>
    <string name="help_article_search_search_poi_name">搜尋 POI</string>
    <string name="help_article_start_with_name">用 OsmAnd 開始</string>
    <string name="help_article_start_with_first_steps_name">第一步</string>
    <string name="help_article_start_with_main_menu_name">主要選單</string>
    <string name="help_article_widgets_markers_name">標記小工具</string>
    <string name="help_article_widgets_nav_widgets_name">導航小工具</string>
    <string name="help_article_widgets_radius_ruler_name">半徑尺規與尺規</string>
    <string name="open_issue_on_github">在 GitHub 上開啟議題</string>
    <string name="report_an_issues">回報問題</string>
    <string name="copy_build_version">複製建構版本</string>
    <string name="most_viewed">最多檢視</string>
    <string name="help_article_map_track_context_menu_name">軌跡選單內容</string>
    <string name="help_article_navigation_routing_name">路徑參數</string>
    <string name="help_article_navigation_routing_bicycle_based_routing_name">單車導航 (登山車)</string>
    <string name="help_article_map_tracks_on_map_name">軌跡與路徑</string>
    <string name="help_article_navigation_routing_boat_navigation_name">船隻導航</string>
    <string name="help_article_navigation_routing_brouter_name">BRouter</string>
    <string name="help_article_navigation_routing_car_based_routing_name">汽車路線（卡車、摩托車）</string>
    <string name="help_article_navigation_routing_direct_to_point_routing_name">直接到點路線規劃（船）</string>
    <string name="help_article_navigation_routing_horse_routing_name">騎馬路線</string>
    <string name="help_article_navigation_routing_moped_routing_name">輕便摩托車路線</string>
    <string name="help_article_navigation_setup_route_navigation_name">路線準備</string>
    <string name="help_article_plan_route_coordinate_input_name">座標輸入</string>
    <string name="help_article_troubleshooting_crash_logs_name">當機記錄</string>
    <string name="help_article_widgets_name">地圖小工具</string>
    <string name="help_article_widgets_info_widgets_name">資訊小工具</string>
    <string name="shared_string_setup">設定</string>
    <string name="telegram_chats_descr">加入我們的其中一個在地 Telegram 聊天室。</string>
    <string name="telegram_chats">Telegram 聊天室</string>
    <string name="github_discussion">GitHub 討論</string>
    <string name="open_issue_on_github_descr">問問題，建議功能</string>
    <string name="help_article_navigation_routing_online_routing_name">線上路線規劃</string>
    <string name="help_article_personal_name">我的資料</string>
    <string name="help_article_troubleshooting_general_name">一般</string>
    <string name="help_article_widgets_map_buttons_name">地圖按鈕</string>
    <string name="user_guide">使用者指南</string>
    <string name="free_versions_descr">下載並安裝免費的 OsmAnd 版本</string>
    <string name="help_article_navigation_routing_osmand_routing_name">關於 OsmAnd 路線</string>
    <string name="help_article_personal_import_export_name">匯入 / 匯出</string>
    <string name="help_article_troubleshooting_maps_data_name">地圖與資料</string>
    <string name="free_versions">免費版本</string>
    <string name="help_article_personal_profiles_name">設定檔 (設定)</string>
    <string name="help_article_plan_route_name">計畫路線</string>
    <string name="help_article_troubleshooting_track_recording_issues_name">軌跡錄製</string>
    <string name="about_osmand">關於 OsmAnd</string>
    <string name="help_article_navigation_routing_pedestrian_routing_name">行人導航</string>
    <string name="help_article_personal_storage_name">儲存空間</string>
    <string name="send_logcat_log_descr">詳細的紀錄檔</string>
    <string name="send_crash_log_descr">僅包含關於當機的資訊</string>
    <string name="help_article_navigation_routing_public_transport_navigation_name">大眾運輸導航</string>
    <string name="help_article_navigation_routing_ski_routing_name">滑雪導航</string>
    <string name="help_article_navigation_routing_straight_line_routing_name">直線導航 (飛行器)</string>
    <string name="help_article_navigation_routing_train_routing_name">火車導航</string>
    <string name="live_monitoring_adress_descr">使用參數語法指定網址：lat={0}、lon={1}、timestamp={2}、hdop={3}、altitude={4}、speed={5}、bearing={6}、 eta= {7}、etfa={8}、eda={9}、edfa={10}。</string>
    <string name="shared_string_temperature">溫度</string>
    <string name="release_4_6">• Android Auto：新增 3D 模式
\n
\n • 軌跡：引入了篩選條件與智慧型資料夾，改善了較大檔案的記憶體使用量
\n
\n • 強化的頂部與底部小工具面板以容納所有小工具
\n
\n • 改善的本機資源管理
\n
\n • 外部控制器的可自訂按鈕對應
\n
\n • 新的小工具：「滑翔比」與「太陽位置」
\n
\n • OsmAnd Cloud：現在可以存取已刪除的檔案
\n
\n • 使用新的對稱漸層強化坡度模式下的軌跡著色
\n
\n • 解決了透明狀態列的問題
\n
\n • 新增了對 ANT+ 溫度小工具的支援
\n
\n • 引入了「可用記憶體」小工具
\n
\n</string>
    <string name="sensor_temperature_desc">顯示來自偵測器的溫度</string>
    <string name="app_mode_baby_transport">嬰兒運輸</string>
    <string name="with_waypoints">有航點</string>
    <string name="track_filter_range_selected_format">%s - %s, %s</string>
    <string name="max_altitude">最大高度</string>
    <string name="track_filter_date_selected_format">%s - %s</string>
    <string name="app_mode_paragliding">飛行傘</string>
    <string name="filter_by_name">依名稱篩選</string>
    <string name="shared_string_reset_all">全部重設</string>
    <string name="filter_tracks_count">過濾條件：%d</string>
    <string name="app_mode_hang_gliding">滑翔翼</string>
    <string name="date_of_creation">建立日期</string>
    <string name="filter_screen_title">過濾條件</string>
    <string name="shared_string_cache">快取</string>
    <string name="widget_available_ram_desc">顯示分配給 OsmAnd 的可用記憶體。</string>
    <string name="sort_size_descending">大尺寸優先</string>
    <string name="delete_map">刪除地圖</string>
    <string name="standard_maps">標準地圖</string>
    <string name="shared_string_created">已建立</string>
    <string name="wikipedia_and_travel_maps">維基百科與旅行地圖</string>
    <string name="rendering_styles">繪製樣式</string>
    <string name="sort_country_name_ascending">國家名稱：A – Z</string>
    <string name="weather_online">線上天氣</string>
    <string name="shared_string_show_icon">顯示圖示</string>
    <string name="map_is_up_to_date">%1$s 地圖已為最新。</string>
    <string name="sort_size_ascending">小尺寸優先</string>
    <string name="widget_available_ram">可用 RAM</string>
    <string name="terrain_maps">地形圖</string>
    <string name="sort_country_name_descending">國家名稱：Z – A</string>
    <string name="delete_map_description">刪除 %1$s 地圖嗎？</string>
    <string name="maps_and_resources">地圖與資源</string>
    <string name="smart_folder_name_present">這樣的 Smart Folder 已存在</string>
    <string name="smart_folder_saved">已儲存 Smart Folder</string>
    <string name="add_smart_folder">新增智慧型資料夾</string>
    <string name="empty_name">空名稱</string>
    <string name="edit_filter">編輯篩選條件</string>
    <string name="save_as_smart_folder">另存為智慧型資料夾</string>
    <string name="delete_smart_folder_dialog_message">這將會移除智慧型資料夾「%1$s」。（不會刪除任何軌跡。）</string>
    <string name="empty_smart_folder_title">沒有相符的軌跡</string>
    <string name="empty_smart_folder_description">相符的軌跡會出現在此</string>
    <string name="configure_filter">設定篩選條件</string>
    <string name="no_config_smart_folder_title">未設定</string>
    <string name="discard_filter_changes">放棄篩選條件變更</string>
    <string name="shared_string_loading">正在載入</string>
    <string name="discard_filter_changes_prompt">重設所有篩選條件嗎？</string>
    <string name="no_config_smart_folder_description">智慧型資料夾允許透過套用的篩選條件對軌跡分組</string>
    <string name="loading_tracks">正在重新載入軌跡</string>
    <string name="searching_matching_tracks">搜尋所有相符的軌跡</string>
    <plurals name="tracks">
        <item quantity="other">%1$d（%2$d 個軌跡）</item>
    </plurals>
    <string name="cloud_trash_clear_confirmation">永久刪除垃圾桶中的所有項目嗎？</string>
    <string name="restore_from_trash">從回收桶還原</string>
    <string name="delete_all_items">刪除所有項目</string>
    <string name="trash_is_empty_banner_desc">從 OsmAnd Cloud 移除的檔案將在%1$s天後在此處可用。</string>
    <string name="delete_trash_item_confirmation_desc">永久刪除「%1$s」嗎？</string>
    <string name="shared_string_empty_trash">清空回收桶</string>
    <string name="shared_string_delete_immediately">立刻刪除</string>
    <string name="shared_string_is_deleted">%1$s 已刪除。</string>
    <string name="cloud_item_restored">%1$s 已還原至雲端。</string>
    <string name="trash_alert_card_desc">回收桶中的項目將在%1$s天後刪除。</string>
    <string name="trash_is_empty">回收桶是空的</string>
    <string name="shared_string_trash">回收桶</string>
    <string name="shared_string_delete_item">刪除項目</string>
    <string name="root_folder">根資料夾</string>
    <string name="shared_string_rows">列</string>
    <string name="all_folders">所有資料夾</string>
    <string name="shared_string_show_less">顯示較少</string>
    <string name="folder">資料夾</string>
    <string name="not_specified">未指定</string>
    <string name="key_event_action_zoom_in">放大</string>
    <string name="enable_to_use_external_input_device">啟用以讓 OsmAnd 使用外部輸入裝置</string>
    <string name="key_event_action_change_map_orientation">變更地圖方向</string>
    <string name="key_event_action_previous_app_profile">上一個應用程式設定檔</string>
    <string name="show_toast_about_key_pressed">顯示關於按下鍵的浮動式訊息</string>
    <string name="key_event_action_move_left">向左移動</string>
    <string name="press_button_to_link_with_action">在您的裝置上按下按鈕以將其分配給動作：%1$s</string>
    <string name="key_event_action_move_right">向右移動</string>
    <string name="shared_string_button">按鈕</string>
    <string name="key_event_action_next_app_profile">下一個應用程式設定檔</string>
    <string name="change_key_binding">變更按鍵綁定</string>
    <string name="key_event_action_take_media_note">記下媒體附註</string>
    <string name="key_event_action_activity_back_pressed">按下返回活動</string>
    <string name="key_event_action_emit_navigation_hint">發出導航提示</string>
    <string name="remove_type_q">移除「%1$s」類型嗎？</string>
    <string name="shared_string_action">動作</string>
    <string name="add_new_type">新增類型</string>
    <string name="key_event_action_move_up">向上移動</string>
    <string name="key_event_action_open_search_view">開啟搜尋檢視</string>
    <string name="key_event_action_zoom_out">縮小</string>
    <string name="key_event_action_toggle_drower">顯示/隱藏側邊選單</string>
    <string name="key_is_already_assigned_error">「%1$s」鍵已被分配給動作：「%2$s」</string>
    <string name="key_event_action_open_navigation_view">開啟導航檢視</string>
    <string name="external_input_device_title">外部輸入裝置</string>
    <string name="key_bindings">按鍵綁定</string>
    <string name="key_event_action_move_to_my_location">移動到我的位置</string>
    <string name="key_event_category_map_interactions">地圖互動</string>
    <string name="key_event_action_move_down">向下移動</string>
    <string name="key_event_action_open_wunderlinq_datagrid">開啟 WunderLINQ Datagrid</string>
    <string name="key_event_category_actions">動作</string>
    <string name="deletion_error">刪除錯誤</string>
    <string name="change_button">變更按鈕</string>
    <string name="download_to_device">下載到裝置</string>
    <string name="remove_widget_first">請先移除小工具</string>
    <string name="add_row">新增列</string>
    <string name="discard_changes_prompt">放棄變更嗎？</string>
    <string name="row_number">列 %1$s</string>
    <string name="tripltek_promo">Tripltek 促銷%1$s個月</string>
    <string name="tripltek_promo_description">免費使用無限地圖下載、3D 地形陰影等功能%1$s個月</string>
    <string name="see_all_plans">檢視所有方案</string>
    <string name="key_assignments">按鍵分配</string>
    <string name="clear_key_assignment">清除按鍵分配</string>
    <string name="clear_key_assignment_desc">選定的按鍵繫結將被清除並設定為「無」。</string>
    <string name="topography_maps">地形圖</string>
    <string name="reset_key_assignments_desc">所選類型的所有按鍵分配都將被移除。</string>
    <string name="shared_string_reassign">重新分配</string>
    <string name="reset_key_assignments">重設按鍵分配</string>
    <string name="target_elevation">目標海拔</string>
    <string name="shared_string_eta">預計到達時間</string>
    <string name="rendering_attr_showToll_name">顯示通行費限制</string>
    <string name="rendering_attr_showToll_description">顯示道路通行費限制</string>
    <string name="lang_zh_hans">簡體中文</string>
    <string name="lang_zh_hant">正體中文</string>
    <string name="zoom_non_animated">非動畫縮放</string>
    <string name="zoom_animated">動畫縮放</string>
    <string name="button_already_assigned_to_this_action">按鈕已分配給此動作。</string>
    <string name="key_assignments_already_cleared_message">所有按鍵分配都已清除</string>
    <string name="add_new_button">新增按鈕</string>
    <string name="use_v1_auto_zoom">單獨自動縮放（舊版本）</string>
    <string name="shared_string_next_event">下次事件</string>
    <string name="map_widget_sun_position">太陽位置</string>
    <string name="map_widget_sun_position_desc">顯示到日出或日落之前的時間。</string>
    <string name="previous_row_has_complex_widget">上一列有複雜的小工具</string>
    <string name="complex_widget_alert">%1$s 小工具只能放在自己的列上。</string>
    <string name="precise_distance_numbers">精確的距離數字</string>
    <string name="any_connected">任何已連線</string>
    <string name="any_connected_with_device">任何已連結的：%s</string>
    <string name="shared_string_road_maps">道路地圖</string>
    <string name="shared_string_all_tracks">所有軌跡</string>
    <string name="shared_string_license">授權條款</string>
    <string name="shared_string_link">連結</string>
    <string name="shared_string_copyright">著作權</string>
    <string name="shared_string_author">作者</string>
    <string name="ltr_or_rtl_combine_with_brackets">%1$s (%2$s)</string>
    <string name="shared_string_extensions">擴充套件</string>
    <string name="battery_optimization_banner_content">Android 電池最佳化可能導致錄製的軌跡出現空白或不準確。</string>
    <string name="dont_ask_anymore">不再詢問</string>
    <string name="battery_optimization_settings">電池最佳化設定</string>
    <string name="battery_optimization_desc">Android 中的電池最佳化可能導致錄製的軌跡出現空白或不準確。
\n
\n若您遇到這些問題，可以試試看將電池使用改為「無限制」</string>
    <string name="battery_optimization">電池最佳化</string>
    <string name="max_sensor_heartrate">最大心率</string>
    <string name="avg_sensor_heartrate">平均心率</string>
    <string name="max_sensor_cadence">腳踏車最大踏頻</string>
    <string name="avg_sensor_cadence">腳踏車平均踏頻</string>
    <string name="max_sensor_bycicle_power">腳踏車最大功率</string>
    <string name="avg_sensor_bycicle_power">腳踏車平均功率</string>
    <string name="max_sensor_speed">最大感應器速度</string>
    <string name="avg_sensor_speed">平均感應器速度</string>
    <string name="max_sensor_temperature">最大溫度</string>
    <string name="avg_sensor_temperature">平均溫度</string>
    <string name="shared_string_keywords">關鍵字</string>
    <string name="sort_subfolders">排序子資料夾</string>
    <string name="shared_string_activity">活動</string>
    <string name="shared_string_additional">附加</string>
    <string name="sorted_sufolders_toast">「%1$s」中的子資料夾排序依據：「%2$s」</string>
    <string name="custom_buttons">自訂按鈕</string>
    <string name="custom_map_button_name_present">如此按鈕已存在</string>
    <string name="add_button">新增按鈕</string>
    <string name="special_routing_cpp">特殊路線規劃類型</string>
    <string name="default_buttons">預設按鈕</string>
    <string name="speed_limit_warning">速限警告</string>
    <string name="when_exceeded">當超過時</string>
    <string name="speedometer_description">透過 GPS 回報顯示您目前的速度</string>
    <string name="shared_string_speedometer">速度表</string>
    <string name="shared_string_limit">限制</string>
    <string name="help_article_setup_a_route_name">設定路線</string>
    <string name="rendering_attr_padusDisplayMode_description">按進入類型或管理者名稱</string>
    <string name="rendering_value_access_name">按進入類型</string>
    <string name="rendering_value_managerName_name">按管理者名稱</string>
    <string name="rendering_attr_padusHideBoundaries_name">隱藏公有地邊界</string>
    <string name="rendering_attr_padusHideBoundaries_description">隱藏公有地邊界但保留區域</string>
    <string name="rendering_attr_padusDisplayMode_name">公有地顯示模式</string>
    <string name="routing_type_a_star_classic">A* 經典</string>
    <string name="auto_zoom_smooth">平順</string>
    <string name="auto_zoom_discrete">分離</string>
    <string name="auto_zoom">自動縮放</string>
    <string name="java_safe">Java（安全）</string>
    <string name="gpx_approximation">GPX 近似</string>
    <string name="routing_type">路線規劃類型</string>
    <string name="routing_type_a_star_2_phase">A* 2-相</string>
    <string name="shared_sting_all_colors">所有顏色</string>
    <string name="lang_ta_in">泰米爾語（印度）</string>
    <string name="release_4_7">• 與 Android Auto 相容的新「速度計」小工具
\n
\n • 透過新增多個「快速操作」按鈕來設定地圖畫面
\n
\n • 改善圖表中資料的可讀性
\n
\n • 新增了按軌跡的感應器資料過濾功能
\n
\n • 改善的軌跡群組外觀自訂
\n
\n • 新增了對其他 GPX 標籤的支援
\n
\n • 自訂「導航期間的距離」：在精確數字或四捨五入數字之間進行選擇
\n
\n • 用於軌跡選擇的統一使用者介面
\n
\n • OpenStreetMap 登入已切換至 OAuth 2.0
\n
\n</string>
    <string name="precise">精確</string>
    <string name="distance_during_navigation_description">選擇距離資訊在導航小工具中的顯示方式（到點的距離、下一個轉彎、車道）。
\n
\n選擇「%1$s」以取得準確的數字，或選擇「%2$s」以提高可讀性。</string>
    <string name="distance_during_navigation">導航時的距離</string>
    <string name="round_up">大約</string>
    <string name="upload_local_versions">上傳本機版本</string>
    <string name="download_cloud_versions">下載雲端版本</string>
    <string name="map_widget_map_scale">地圖比例尺</string>
    <string name="unchanged_parameter_summary">每個軌跡都會保留自己的參數。</string>
    <string name="shared_string_unchanged">未變更</string>
    <string name="gpx_approximation_cpp">以路徑規劃為基礎 (C++)</string>
    <string name="gpx_approximation_java">以路徑規劃為基礎 (Java)</string>
    <string name="gpx_approximation_geo_java">以幾何為基礎（Java，快速）</string>
    <string name="fix_north_up_descr">請勿在北方向上的地圖中使用手勢旋轉地圖</string>
    <string name="fix_north_up">啟用固定北方向上</string>
    <string name="change_default_appearance_confirmation">變更 %1$s 的預設外觀？</string>
    <string name="use_3d_track_visualization">3D 視覺化</string>
    <string name="change_default_tracks_appearance_confirmation">套用變更到資料夾中既有的軌跡或是僅套用到新的？</string>
    <string name="shared_string_changes">變更</string>
    <string name="apply_only_to_new">僅套用到新的</string>
    <string name="release_4_8">• 新的地形著色選項「海拔」
\n
\n • 地形、軌跡與路線的自訂調色板
\n
\n • 位置圖示的 3D 變體
\n
\n • 現在可以將快速動作分配給外接鍵盤
\n
\n • 天氣：更新使用者介面，新增風的動畫
\n
\n • 3D 軌跡改進：新的視覺化與著色選項
\n
\n • 地圖上旅遊路線的更多選擇
\n
\n • 新增應用程式佈景主題選項以遵循地圖模式
\n
\n • 修復了軌跡統計、排序與搜尋
\n
\n • OSM 編輯：已刪除帳號/密碼授權方法
\n
\n • 從 Android 14 開始切換至系統 Sharesheet
\n
\n</string>
    <string name="shared_string_scale">比例尺</string>
    <string name="vertical_exaggeration">垂直誇大</string>
    <string name="relief_3d_download_description">需要額外的地圖才能在地圖上檢視地形。</string>
    <string name="vertical_exaggeration_description">透過變更比例尺的值，您可以強調 3D 地形。</string>
    <string name="use_terrain_maps">使用地形圖</string>
    <string name="use_nearby_roads_summary">使用離線地圖尋找附近的道路與相對高度資料。可以調整軌跡幾何形狀。</string>
    <string name="use_nearby_roads">使用附近的道路</string>
    <string name="delete_actions_button_confirmation">您確定要刪除「%1$s」以及所有新增的動作嗎？</string>
    <string name="delete_actions_button">刪除按鈕</string>
    <string name="use_terrain_maps_summary">使用地形圖取得相對高度資料。軌跡幾何形狀保持不變。</string>
    <string name="shared_string_osm_id">OSM ID</string>
    <string name="retrieve_elevation_data_summary">OsmAnd 可以從附近的道路或地形圖擷取相對高度資料。</string>
    <string name="required_maps">所需的地圖</string>
    <string name="missing_maps_header">缺少或過時的地圖</string>
    <string name="maps_that_also_be_used">將要使用的地圖：%1$s</string>
    <string name="getting_list_of_required_maps">取得所需地圖的清單……</string>
    <string name="required_maps_calculate_online_summary">缺少的地圖清單是以直線路線為基礎。為了取得準確的地圖清單，OsmAnd 可以線上預先計算您的路線。</string>
    <string name="missing_maps_description">此路線所需的一些離線地圖遺失或非最新。請下載貨更新這些地圖。</string>
    <string name="route_line_use_coloring_speed">路線根據移動速度著色。</string>
    <string name="route_line_use_coloring_altitude">路線根據海拔高度著色。</string>
    <string name="visualized_by">視覺化方式</string>
    <string name="wall_color">牆壁顏色</string>
    <string name="track_line">軌跡線</string>
    <string name="fixed_height">固定高度</string>
    <string name="downward_gradient">向下斜率</string>
    <string name="upward_gradient">向上斜率</string>
    <string name="top">頂部</string>
    <string name="bottom">底部</string>
    <string name="top_and_bottom">頂部與底部</string>
    <string name="title_3d_track">3D 軌跡</string>
    <string name="explore_3d_track_description">以互動式 3D 方式探索軌跡！在地圖上直接視覺化高度、速度等。</string>
    <string name="gpx_approximation_geo_cpp">以幾何為基礎（C++，快速）</string>
    <string name="track_vertical_exaggeration_description">透過變更比例值，您可以變更 3D 軌跡高度。</string>
    <string name="allow_display_on_top">允許顯示在頂部</string>
    <string name="allow_display_on_top_description">允許在彼此之上顯示地圖文字</string>
    <string name="show_debug_info">顯示除錯資訊</string>
    <string name="show_debug_info_description">顯示關於每個地圖文字位置的圖形資訊</string>
    <string name="map_text">地圖文字</string>
    <string name="routing_attr_avoid_cobblestone_name">避免鵝卵石</string>
    <string name="routing_attr_avoid_cobblestone_description">避免鵝卵石</string>
    <string name="steps_per_minute_unit">步數每分鐘</string>
    <string name="disable_map_layers_descr">停用向量地圖上的所有地圖圖層（需要重新啟動）。</string>
    <string name="disable_map_layers">停用地圖圖層</string>
    <string name="height_legend_description">海拔顏色圖用於視覺化地形。</string>
    <string name="change_terrain_color_scheme">變更地形配色方案</string>
    <string name="play_weather_forecast">播放天氣預報</string>
    <string name="travel_topics">旅遊話題</string>
    <string name="wall_height">牆的高度</string>
    <string name="rendering_value_dark_orange_name">深橘色</string>
    <string name="clear_all_key_shortcuts_summary">將會移除所選類型的所有按鍵分配。</string>
    <string name="shared_string_key">鍵</string>
    <string name="assigned_keys">分配按鍵</string>
    <string name="clear_all_key_shortcuts">清除所有快捷鍵</string>
    <string name="no_assigned_keys_desc">選擇一個操作並透過點擊「新增」按鈕分配一個鍵。</string>
    <string name="new_key_assignment">分配新按鍵</string>
    <string name="key_assignment_add_action">新增動作</string>
    <string name="clear_key_assignment_summary">將會清除所選動作的按鍵分配。</string>
    <string name="no_assigned_keys">沒有分配的按鍵</string>
    <string name="key_name_pattern">按鍵「%1$s」</string>
    <string name="key_assignment_add_key">新增鍵</string>
    <string name="action_icon">動作圖示</string>
    <string name="user_palette">使用者調色板</string>
    <string name="shared_string_colors">顏色</string>
    <string name="backup_error_failed_to_transfer_file">無法傳輸檔案。</string>
    <string name="contact_support_retry">再試一次或聯絡客服</string>
    <string name="missing_maps_ignore_details">已下載的地圖涵蓋了您的路線嗎？若您熟悉該區域，請使用它們來導航。</string>
    <string name="missing_maps_ignore">使用已下載的地圖</string>
    <string name="daynight_mode_app_theme_summary">地圖的顯示與應用程式的整體主題一致，白天模式適用於淺色主題，夜間模式適用於深色主題</string>
    <string name="daynight_mode_sunrise_sunset_summary">根據當地日出與日落的時間自動切換日間與夜間主題。</string>
    <string name="daynight_mode_sensor_summary">使用裝置的光感測器根據環境光線在深淺主題之間切換。</string>
    <string name="daynight_mode_day_summary">一律以淺色主題顯示地圖，非常適合白天的可讀性。</string>
    <string name="daynight_mode_app_theme">應用程式佈景主題</string>
    <string name="key_event_action_continuous_zoom_out">連續縮小</string>
    <string name="key_event_action_continuous_zoom_in">連續放大</string>
    <string name="remove_key_assignment_summary">選定動作的按鍵分配將被移除。</string>
    <string name="remove_key_assignment">移除按鍵分配</string>
    <string name="map_settings_weather_wind_animation">風動畫</string>
    <string name="tomorrow">明天</string>
    <string name="data_source">資料來源</string>
    <string name="weather_data_sources_prompt">OsmAnd 提供來自兩個來源的天氣資料：</string>
    <string name="weather_source_ecmwf_description">歐洲中期天氣預報中心</string>
    <string name="weather_source_GFS_description">國家環境預報中心的全球預報系統</string>
    <string name="weather_source_ecmwf_title">ECMWF</string>
    <string name="weather_source_GFS_title">GFS</string>
    <string name="daynight_mode_night_summary">一律以深色主題顯示地圖，適合夜間或低光源條件。</string>
    <string name="shared_string_modify">修改</string>
    <string name="quick_action_destination">目的地</string>
    <string name="quick_action_move_map_left">地圖向左</string>
    <string name="quick_action_move_map_down">地圖向下</string>
    <string name="quick_action_location_by_gpx">GPX 定位</string>
    <string name="quick_action_move_map_right">地圖向右</string>
    <string name="quick_action_move_map_up">地圖向上</string>
    <string name="quick_action_next_app_profile">應用程式設定檔到下一個</string>
    <string name="shared_string_set">設定</string>
    <string name="app_profile">應用程式設定檔</string>
    <string name="shared_string_replace">取代</string>
    <string name="quick_action_display_position_in_center">顯示位置一律置中</string>
    <string name="quick_action_terrain_color_scheme">地形配色方案</string>
    <string name="quick_action_directions_from">起始點</string>
    <string name="quick_action_to_my_location">到我的位置</string>
    <string name="quick_action_new_route">新路線</string>
    <string name="quick_action_previous_app_profile">應用程式設定檔到上一個</string>
    <string name="shared_string_create">建立</string>
    <string name="shared_string_simulate">模擬</string>
    <string name="quick_action_terrain">地形著色類型</string>
    <string name="quick_action_first_intermediate">第一中繼</string>
    <string name="quick_action_audio_note">音訊註記</string>
    <string name="quick_action_video_note">視訊註記</string>
    <string name="quick_action_photo_note">照片註記</string>
    <string name="quick_action_track_waypoint">軌跡航點</string>
    <string name="quick_action_parking_place">停車位</string>
    <string name="quick_action_verb_show_hide">顯示/隱藏</string>
    <string name="quick_action_verb_pause_resume">暫停/復原</string>
    <string name="quick_action_verb_turn_on_off">開啟/關閉</string>
    <string name="quick_action_verb_start_stop">開始/停止</string>
    <string name="weather_screen">天氣畫面</string>
    <string name="quick_action_map_underlay">底層</string>
    <string name="quick_action_map_overlay">覆蓋層</string>
    <string name="quick_action_remove_next_destination">下一個目的地點</string>
    <string name="quick_action_map_style">地圖樣式</string>
    <string name="rendering_avg_info">繪製統計（1 / 5 / 15 分鐘平均）</string>
    <string name="energy_avg_info">能源統計（1 / 5 /15 分鐘平均）</string>
    <string name="energy_avg_info_description">每分鐘電池電量：%1$s
\n能源消耗 (mAh)：%2$s</string>
    <string name="rendering_avg_info_description">最後一千個影格的 FPS：%1$s
\nCPU 基本：%2$s
\nGPU 1k：%3$s
\n閒置 1k：%4$s</string>
    <string name="choose_map_orientation">選擇地圖方向</string>
    <string name="shared_string_all_icons">所有圖示</string>
    <string name="profile_icon">設定檔圖示</string>
    <string name="navigation_position_icon_summary">當您導航或移動時顯示的圖示。</string>
    <string name="navigation_position_icon">導航位置圖示</string>
    <string name="resting_position_icon_summary">當您不動時顯示的圖示。</string>
    <string name="resting_position_icon">休息位置圖示</string>
    <string name="rendering_value_pale_name">灰白</string>
    <string name="navigation_position">導航位置</string>
    <string name="resting_navigation_position">暫停與導航位置</string>
    <string name="view_angle_description">為您目前面對的方向顯示錐形區域</string>
    <string name="view_angle">檢視角度</string>
    <string name="location_radius_description">顯示代表您目前位置準確度的圓形區域</string>
    <string name="location_radius">定位半徑</string>
    <string name="rendering_avg_info_details">最近一千個影格的 FPS：%1$s
\nCPU（圖磚）：%2$s
\nCPU（閒置時間）：%3$s
\nCPU（等待 GPU）%4$s</string>
    <string name="resting_position">暫停位置</string>
    <string name="auto_25_chars_route_kr">靠右</string>
    <string name="auto_25_chars_route_tr">右轉</string>
    <string name="auto_25_chars_route_tshr">向右急轉</string>
    <string name="auto_25_chars_route_tslr">稍向右轉</string>
    <string name="auto_25_chars_route_tl">左轉</string>
    <string name="auto_25_chars_route_tshl">向左急轉</string>
    <string name="auto_25_chars_route_tsll">稍向左轉</string>
    <string name="auto_25_chars_route_tu">迴轉</string>
    <string name="auto_25_chars_route_kl">靠左</string>
    <string name="driving_region_uk">英國及類似國家</string>
    <string name="driving_region_india">印度</string>
    <string name="ask_every_time">每次都詢問</string>
    <string name="detailed_track_guidance">詳細的軌跡引導</string>
    <string name="detailed_track_guidance_description">OsmAnd 會將您的軌跡與附近的道路貼齊，以提供強化的路線導航。</string>
    <string name="quick_action_routes_summary">用來在地圖上顯示或隱藏 %1$s 的開關。</string>
    <string name="hugerock_promo">%1$s 個月的 Hugerock 促銷</string>
    <string name="hugerock_promo_description">%1$s 個月的免費使用功能，包含無限制的地圖下載、3D 地形等</string>
    <string name="shared_string_automatically">自動</string>
    <string name="compass_click_north_is_up">若要變更方向模式，請點選並按住</string>
    <string name="help_article_map_tracks_name">軌跡</string>
    <string name="route_roundabout_exit">自第 %1$d 個出口離開</string>
    <string name="help_article_map_routes_name">路線</string>
    <string name="add_widget_above">在上方新增小工具</string>
    <string name="add_widget_to_the_right">在右方新增小工具</string>
    <string name="add_widget_to_the_left">在左方新增小工具</string>
    <string name="add_widget_below">在下方新增小工具</string>
    <string name="battery_saving_mode">省電模式</string>
    <string name="delete_widget_description">這個小工具將被刪除。您稍後可以在組態畫面中將其還原。</string>
    <string name="delete_widget">刪除小工具？</string>
    <string name="graph_axis">圖表軸</string>
    <string name="y_axis_description">最多為 Y 軸選取兩個選項。</string>
    <string name="app_mode_suv">SUV</string>
    <string name="rendering_attr_alpineHiking_name">健行路線難度分級</string>
    <string name="shared_string_interface">介面</string>
    <string name="quick_action_previous_screen_desc">用來回到上一個畫面的開關。</string>
    <string name="quick_action_previous_screen_title">上一個畫面</string>
    <string name="quick_action_verb_navigate">導航</string>
    <string name="quick_action_drawer_desc">顯示或隱藏選單的開關。</string>
    <string name="quick_action_drawer_title">側邊選單</string>
    <string name="quick_action_search_view_desc">開啟或關閉搜尋檢視的開關。</string>
    <string name="quick_action_search_view_title">搜尋檢視</string>
    <string name="quick_action_navigation_view_desc">開啟或關閉導航檢視的開關。</string>
    <string name="quick_action_navigation_view_title">導航檢視</string>
    <string name="quick_action_switch_compass_desc">切換地圖方向的開關。</string>
    <string name="corner_radius">圓角半徑</string>
    <string name="shared_string_dp">dp</string>
    <string name="background_opacity">背景不透明度</string>
    <string name="raster_layers_action_descr">變更點陣圖層</string>
    <string name="contour_layers_action_descr">變更等高線圖層</string>
    <string name="change_zoom_action_descr">變更地圖縮放。</string>
    <string name="rendering_attr_showDirtbikeTrails_description">顯示越野車路線</string>
    <string name="type_of_activity">活動類型</string>
    <string name="change_activity">變更活動</string>
    <string name="search_action_descr">開啟搜尋。</string>
    <string name="navigation_action_descr">開啟導航。</string>
    <string name="my_location_action_descr">將地圖中心置於您目前的位置。</string>
    <string name="map_3d_mode_action_descr">變更地圖傾斜角度。</string>
    <string name="configure_map_description">變更地圖樣式、圖層或其他設定。</string>
    <string name="drawer_button_description">開啟主選單。</string>
    <string name="shared_string_decrease">減少</string>
    <string name="shared_string_increase">增加</string>
    <string name="wikimedia">維基媒體</string>
    <string name="open_in_browser">在瀏覽器中開啟</string>
    <string name="shared_string_source">來源</string>
    <string name="shared_string_no_internet_connection">無網際網路連線</string>
    <string name="no_internet_descr">請檢查您的連線並再試一次。</string>
    <string name="no_photos_available_descr">尚未將使用者照片新增至此處</string>
    <string name="no_photos_available">沒有可用的照片</string>
    <string name="unit_volt">V</string>
    <string name="obd_fuel_type_not_provided">未提供燃料類型</string>
    <string name="obd_fuel_type_gasoline">汽油</string>
    <string name="obd_fuel_type_methanol">甲醇</string>
    <string name="obd_fuel_type_ethanol">乙醇</string>
    <string name="obd_fuel_type_diesel">柴油</string>
    <string name="obd_fuel_type_lpg">液化石油氣</string>
    <string name="obd_fuel_type_cng">壓縮天然氣</string>
    <string name="obd_fuel_type_propane">丙烷</string>
    <string name="obd_fuel_type_electric">電力</string>
    <string name="obd_fuel_type_bifuel_gasoline">雙燃料汽油</string>
    <string name="obd_fuel_type_bifuel_methanol">雙燃料甲醇</string>
    <string name="obd_fuel_type_bifuel_ethanol">雙燃料乙醇</string>
    <string name="obd_fuel_type_bifuel_lpg">雙燃料液化石油氣</string>
    <string name="obd_fuel_type_bifuel_cng">雙燃料壓縮天然氣</string>
    <string name="obd_fuel_type_bifuel_propane">雙燃料丙烷</string>
    <string name="obd_fuel_type_bifuel_electricity">雙燃料電力</string>
    <string name="obd_fuel_type_bifuel_electric_combustion">雙燃料電動與內燃機</string>
    <string name="obd_fuel_type_hybrid_gasoline">混合動力汽油</string>
    <string name="obd_fuel_type_hybrid_ethanol">混合動力乙醇</string>
    <string name="obd_fuel_type_hybrid_diesel">混合動力柴油</string>
    <string name="obd_fuel_type_hybrid_electric">混合動力電動</string>
    <string name="obd_fuel_type_hybrid_electric_combustion">混合動力電動與內燃機</string>
    <string name="obd_fuel_type_hybrid_regenerative">混合動力再生能源</string>
    <string name="obd_fuel_type_bifuel_hydrogen">雙燃料氫氣</string>
    <string name="obd_fuel_type_hybrid_hydrogen">混合動力氫氣</string>
    <string name="obd_fuel_type_hydrogen">氫氣</string>
    <string name="obd_fuel_type_unknown">未知燃料類型</string>
    <string name="shared_string_obd">OBD</string>
    <string name="obd_widget_group">車輛指標</string>
    <string name="percent_unit">%</string>
    <string name="obd_rpm">RPM</string>
    <string name="rpm_unit">rpm</string>
    <string name="obd_speed_desc">透過 OBD 感應器顯示車速</string>
    <string name="obd_rpm_desc">透過 OBD 感應器顯示車輛轉速表 RPM</string>
    <string name="obd_air_intake_temp_desc">透過 OBD 感應器顯示車輛進氣溫度</string>
    <string name="obd_ambient_air_temp_desc">透過 OBD 感應器顯示環境空氣溫度</string>
    <string name="obd_engine_coolant_temp_desc">透過 OBD 感應器顯示引擎冷卻溫度</string>
    <string name="obd_battery_voltage_desc">透過 OBD 感應器顯示電池電壓</string>
    <string name="obd_fuel_level_desc">透過 OBD 感應器顯示車輛油量</string>
    <string name="obd_fuel_left_distance_desc">透過 OBD 感應器顯示車輛剩餘油量的行駛距離</string>
    <string name="obd_fuel_type_desc">透過 OBD 感應器顯示車輛燃料類型</string>
    <string name="obd_air_intake_temp">進氣溫度</string>
    <string name="obd_ambient_air_temp">環境空氣溫度</string>
    <string name="obd_battery_voltage">電池電壓</string>
    <string name="obd_engine_coolant_temp">引擎冷卻溫度</string>
    <string name="obd_fuel_level">油量</string>
    <string name="obd_fuel_consumption_rate">油耗</string>
    <string name="obd_fuel_consumption_rate_desc">顯示以 OBD 感應器位置為基礎的油耗</string>
    <string name="obd_fuel_left_distance">剩餘燃料（距離）</string>
    <string name="obd_fuel_type">燃料類型</string>
    <string name="obd_plugin_name">車輛指標</string>
    <string name="obd_plugin_description">透過 OBD 協定存取您的車輛資訊</string>
    <string name="obd_support">OBD 支援</string>
    <string name="obd_vin">車輛識別號碼</string>
    <string name="obd_vin_desc">透過 OBD 讀取 VIN 碼</string>
    <string name="vehicle_metrics_plugin_settings">車輛指標設定</string>
    <string name="unknown_bt_device">未知裝置</string>
    <string name="reset_average_speed">重設平均速率</string>
    <string name="ltr_or_rtl_combine_via_dash">%1$s — %2$s</string>
    <string name="quick_action_finish_trip_recording_summary">儲存 GPS 軌跡並結束旅程錄製的按鈕。</string>
    <string name="start_trip_recording_first_m">請先開始旅程錄製。</string>
    <string name="new_segment_started_m">開始錄製新的軌跡片段。</string>
    <string name="quick_action_save_recorded_trip_and_continue_summary">一個按鈕，用來將目前錄製的旅程儲存為 GPX 檔案，並繼續錄製新軌跡而不中斷。</string>
    <string name="quick_action_save_recorded_trip_and_continue">錄製旅程並繼續</string>
    <string name="quick_action_new_trip_segment">在進行中的 GPX 軌跡錄製中開始新區段的按鈕。</string>
    <string name="new_trip_segment">新旅程區段</string>
    <string name="quick_action_start_pause_recording">開始、暫停或繼續 GPX 軌跡錄製的按鈕。</string>
    <string name="quick_action_verb_start_pause">開始 / 暫停</string>
    <string name="help_article_personal_color_palette_schemes_name">配色方案</string>
    <string name="movies_list">電影清單</string>
    <string name="third_links">第三個連結</string>
    <string name="track_does_not_contain_data_to_save">軌跡不包含要儲存的資料。</string>
    <string name="tracker_item">OsmAnd 追蹤程式</string>
    <string name="lock_screen_description">啟用或停用觸控螢幕功能，防止意外點擊</string>
    <string name="lock_screen">鎖定螢幕</string>
<<<<<<< HEAD
=======
    <string name="quick_action_showhide_osm_edits_descr">在地圖上顯示或隱藏在地 OSM 編輯的按鈕。</string>
>>>>>>> c76b9446
</resources><|MERGE_RESOLUTION|>--- conflicted
+++ resolved
@@ -5961,8 +5961,5 @@
     <string name="tracker_item">OsmAnd 追蹤程式</string>
     <string name="lock_screen_description">啟用或停用觸控螢幕功能，防止意外點擊</string>
     <string name="lock_screen">鎖定螢幕</string>
-<<<<<<< HEAD
-=======
     <string name="quick_action_showhide_osm_edits_descr">在地圖上顯示或隱藏在地 OSM 編輯的按鈕。</string>
->>>>>>> c76b9446
 </resources>