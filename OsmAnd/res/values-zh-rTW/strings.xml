<?xml version='1.0' encoding='utf-8'?>
<resources><string name="rendering_attr_roadColors_description">選擇道路的色彩調配：</string>
	<string name="rendering_attr_roadColors_name">道路的色彩調配</string>
    <string name="map_widget_show_destination_arrow">顯示目的地方向</string>
    <string name="enable_plugin_monitoring_services">啟用追蹤外掛元件，使用位置日誌服務(GPX 記錄，線上追蹤查詢)</string>
    <string name="non_optimal_route_calculation">預估過遠的距離，可能不是最佳的路線</string>
    <string name="tip_recent_changes_0_8_4_t">在0.8.4的變更：
	\n\t* Some bug fixes
	\n\t* Map does not lose position lock after interruptions
	\n\t* Enable sleep mode service during navigation
    </string>
	<string name="gps_not_available">請在設定中啟用 GPS</string>
	<string name="map_widget_monitoring_services">日誌記錄服務</string>
	<string name="no_route">沒有路線</string>
	<string name="delete_target_point">移除中途點</string>
	<string name="target_point">中途點 %1$s</string>
    <string name="intermediate_point">中途點 %1$s</string>
    
    <string name="context_menu_item_last_intermediate_point">增為最後一個中途點</string>
    <string name="context_menu_item_first_intermediate_point">增為第一個中途點</string>
    <string name="add_as_last_destination_point">增為最後一個中途點</string>
    <string name="add_as_first_destination_point">增為第一個中途點</string>
    <string name="replace_destination_point">替換目的地標點</string>
    <string name="new_destination_point_dialog">您已經有設定了目的地標點。</string>
    <string name="target_points">中途點</string>
    <string name="intermediate_point_too_far">中途點 %1$s 離最近的道路太遠。</string>
    <string name="arrived_at_intermediate_point">您已經來到您的中途點</string>
    <string name="context_menu_item_intermediate_point">增為中途點</string>
    <string name="map_widget_intermediate_distance">中途點</string>
    <string name="ending_point_too_far">結束標點離最近的道路太遠。</string>
    <string name="btn_add_tag">增加旗標</string>
    <string name="btn_advanced_mode">進階模式…</string>
    <string name="poi_filter_parking">停車場</string>
    <string name="poi_filter_emergency">緊急救助</string>
    <string name="poi_filter_public_transport">大眾運輸</string>
    <string name="poi_filter_entertainment">娛樂</string>
    <string name="poi_filter_accomodation">住宿</string>
    <string name="poi_filter_restaurants">餐廳</string>
    <string name="poi_filter_sightseeing">景區</string>
    <string name="poi_filter_car_aid">汽車維修</string>
	<string name="poi_filter_food_shop">食品店</string>
	<string name="poi_filter_for_tourists">旅遊點</string>
	<string name="poi_filter_fuel">加油站</string>
	<string name="show_warnings_title">顯示警示…</string>
	<string name="show_warnings_descr">組態交通提醒(速限、強制停車、減速)、測速照相提醒、車道資訊</string>
	<string name="use_compass_navigation_descr">使用電子羅盤的地圖，正北朝上</string>
	<string name="use_compass_navigation">使用電子羅盤</string>
	<string name="avoid_motorway">避開高速公路</string>
	<string name="auto_zoom_map_descr">依據您的速度(當地圖與目前位置同步時)讓地圖自動縮放</string>
	<string name="auto_zoom_map">自動縮放地圖</string>
	<string name="snap_to_road_descr">導航過程中對齊道路位置</string>
	<string name="snap_to_road">對齊道路</string>
	<string name="osmand_short_description_80_chars">將離線與線上的 OSM 地圖，用在全球行動地圖檢視和導航</string>
	<string name="osmand_long_description_1000_chars">
		OsmAnd (OSM Automated Navigation Directions)

		OsmAnd 是開放程式碼的導航應用程式，存取各式各樣的全球性 OpenStreetMap (簡稱 OSM 開放街道地圖) 資料。所有圖資(向量圖或地圖圖磚)可存放於手機的記憶卡上，可作離線與線上圖資導航，包含轉向建議(turn by turn)語音導航。

		主要功能：
		- 完整的離線功能(存放下載的向量圖或地圖圖磚)
		- 提供細致的全球離線向量圖資
		- 直接從應用程式下載各國或區域圖資
		- 可疊加不同的多種地圖層於自訂的透明度，如 GPX 或導航軌跡、興趣點、我的最愛、公共運輸站
		- 離線查尋地址、場所(POI)
		- 短距離的離線使用路線(實驗性)
		- 汽車、自行車、步行模式有下列選項：
		- 可選的自動日夜模式切換
		- 可選的依據速度自動地圖比例尺縮放
		- 可選的地圖正北朝上或行進方向朝上
		- 可選的車道引導、速限顯示、使用真人語音或 TTS 語音

		OsmAnd 免費版限制:
		- 地圖下載數量
		- 無法使用離線維基百科的 POI

		OsmAnd 正在積極開發我們的專案，並且它的更進一步發展依賴於提供資金的捐助，用以資助發展和新功能的駕駛測試。請考慮購買 OsmAnd +，或資助特定的新功能或在 osmand.net 網站上一般捐贈。
	</string>
	<string name="osmand_plus_short_description_80_chars">將離線與線上的 OSM 地圖，用在全球行動地圖檢視和導航</string>
	<string name="osmand_plus_long_description_1000_chars">
		OsmAnd+ OsmAnd (OSM Automated Navigation Directions)
		OsmAnd 是開放源碼導航應用程式，可以使用各式各樣的全球性 OpenStreetMap (簡稱 OSM 開放街道地圖) 資料。所有圖資(向量圖或地圖圖磚)可存放於裝置的記憶卡上，可作離線與線上圖資導航，包含轉向建議(turn by turn)語音導航。

主要功能：
 - 完整離線功能 (存放下載的向量圖或地圖圖磚)
 - 全球離線向量圖資
 - 直接由手機下載各國或區域圖資
 - 可疊加不同的多種地圖層於自訂的透明度，如 GPX 或導航軌跡、興趣點、我的最愛、等高線、公共運輸站
 - 離線查尋地址、場所(POI)
 - 離線尋找導航路線
 - 汽車、自行車、步行模式有下列選項：
 - 可選擇自動日/夜模式切換
 - 可選擇取決於速度的地圖縮放
 - 可選擇地圖正北朝上或或行進方向朝上
 - 可選擇車道引導、速限顯示、使用真人語音或 TTS 語音
	</string>
	<string name="tip_update_index">更新離線地圖</string>
	<string name="tip_update_index_t">"離線地圖的查看與 POI/位址查尋，以及離線導航，有最新的圖資是不可或缺的。OsmAnd 提供了地圖檔案的管理用以下載那些離線圖資，並且檢查能用的更新。
\n\n下載圖資更新由\'設定\' -&gt; \'管理地圖檔案\' -&gt; \'下載\'。
\n\n經由網路取得區域列表後，點選任意一個進入，做下載或更新檔案。請注意檔案類型選擇，在畫面上方的附近，選取您想要的類型下載（正常地圖、地形陰影覆疊等）。
\n\n您可以在篩選區域清單中輸入一些文字，或者您可以按選項的\'設定\' -&gt; \'篩選已下載的\'可看見已篩選出在您裝置上的更新資料。
\n\t* 登錄為\'綠色\'，表示裝置與伺服器是相同的
\n\t* 登錄為\'藍色\'，表示伺服器有更新的版本
\n\t* 登錄為斜體字，表示未在裝置上使用 "</string>
	<string name="filterpoi_activity">建立興趣點篩選</string>
	<string name="recalculate_route_to_your_location">交通模式：</string>
	<string name="select_navigation_mode">選擇交通模式</string>
	
	<string name="day_night_info_description">日出：%1$s \n日落：%2$s</string>
	<string name="day_night_info">日/夜資訊</string>
	<string name="map_widget_day_night">日/夜地圖</string>
	<string name="map_widget_vector_attributes">繪製屬性：</string>
	<string name="map_widget_renderer">地圖樣式</string>
	
	
	
	
	<string name="layer_map_appearance">組態螢幕顯示</string>
	<string name="show_lanes">顯示車道數</string>
	<string name="avoid_unpaved">避開顛頗路面</string>
	<string name="avoid_ferries">避開渡輪</string>
	<string name="avoid_in_routing_title">避開…</string>
	<string name="avoid_in_routing_descr">避開收費道路、顛頗路面、渡輪</string>
	<string name="map_widget_fluorescent">螢光導航路線</string>
	<string name="map_widget_show_ruler">比例尺</string>
	<string name="map_widget_appearance">其餘的元件：</string>
	<string name="map_widget_view_direction">目視方向</string>
	<string name="map_widget_transparent">透明面版</string>
	
	
	<string name="bg_service_sleep_mode_off">開啟\n 休眠模式</string>
	<string name="bg_service_sleep_mode_on">關閉\n 休眠模式</string>
	<string name="gps_wakeup_interval">GPS 喚醒間隔：%s</string>
	<string name="int_continuosly">繼續</string>
	<string name="screen_is_locked">要解鎖螢幕，按下鎖圖示</string>
	<string name="map_widget_top_text">街道名稱</string>
	<string name="map_widget_config">組態螢幕顯示</string>
	
	<string name="map_widget_back_to_loc">目前位置</string>
	<string name="map_widget_lock_screen">鎖住螢幕</string>
	<string name="map_widget_compass">電子羅盤</string>
	<string name="map_widget_top_stack">狀態列：</string>
	<string name="map_widget_reset">恢復預設</string>
	<string name="map_widget_right_stack">右邊面版：</string>
	<string name="map_widget_left_stack">左邊面版：</string>
	<string name="map_widget_parking">停車場</string>
	<string name="map_widget_monitoring">GPX 記錄中</string>
	<string name="map_widget_speed">速度</string>
	<string name="map_widget_distance">目地的</string>
	<string name="map_widget_altitude">高度</string>
	<string name="map_widget_time">剩餘時間</string>
	<string name="map_widget_next_turn">下個轉彎</string>
	<string name="map_widget_next_turn_small">下個轉彎(小)</string>
	<string name="map_widget_next_next_turn">第二個轉彎</string>
	<string name="map_widget_mini_route">迷你導航路線圖</string>
	<string name="bg_service_screen_lock">鎖住螢幕</string>
	<string name="bg_service_screen_unlock">解鎖螢幕</string>
	<string name="bg_service_screen_lock_toast">螢幕已鎖</string>
	<string name="bg_service_interval">設定喚醒間隔：</string>
	<string name="show_cameras">顯示測速照相</string>
	<string name="show_traffic_warnings">顯示交通狀況提醒</string>
	<string name="avoid_toll_roads">避開付費道路</string>
	<string name="continue_follow_previous_route_auto">先前的導航未完成。要按照它繼續嗎？ (%1$s 秒)</string>
	<string name="route_updated_loc_found">一旦找到定位時，導航路線將重新規劃</string>
	<string name="osmand_parking_hours">小時</string>
	<string name="osmand_parking_minutes">分鐘</string>
	<string name="osmand_parking_position_description_add_time">您的愛車停在：</string>
	<string name="select_animate_speedup">選擇模擬路線速度</string>
    	<string name="global_app_allocated_memory_descr">已配置記憶體 %1$s MB (Android 限制%2$s MB, Dalvik %3$s MB)。</string>
	<string name="global_app_allocated_memory">已配置記憶</string>
	<string name="native_app_allocated_memory">原生記憶體總計</string>
	<string name="update_downlod_list">重新載入列表</string>
	<string name="starting_point_too_far">起始標點離最近的道路太遠。</string>
	<string name="shared_location">分享位置</string>
	<string name="osmand_parking_event">由停車場取車</string>
	<string name="osmand_parking_warning">警示</string>
	<string name="osmand_parking_warning_text">取車通知先前已加到您的行事曆中。它會留在那裡直到您手動刪除它。</string>    
	<string name="osmand_parking_time_limit_title">設定停車時限</string>
	<string name="osmand_parking_delete_confirm">您要移除停車位置嗎？</string>
	<string name="osmand_parking_delete">刪除停車位置標記</string>
	<string name="osmand_parking_choose_type">選擇停車場種類</string>
	<string name="osmand_parking_lim_text">時限</string>
	<string name="osmand_parking_no_lim_text">無時限</string>
	<string name="osmand_parking_add_event">增加一個通知到行事曆</string>
	<string name="osmand_parking_time_limit">有時限停車場</string>
	<string name="osmand_parking_time_no_limit">無時限停車場</string>
	<string name="osmand_parking_position_description">您停車的處所。%1$s</string>
	<string name="osmand_parking_position_description_add">取車處在：</string>
	<string name="osmand_parking_pm">PM</string>
	<string name="osmand_parking_am">AM</string>
	<string name="osmand_parking_position_name">停車地點</string>
	<string name="osmand_parking_plugin_description">該外掛元件可儲存您的愛車停車地點。</string>
	<string name="osmand_parking_plugin_name">停車地點外掛元件</string>
	<string name="context_menu_item_add_parking_point">標記為停車地點</string>
	<string name="context_menu_item_delete_parking_point">刪除停車標記</string>
	<string name="gpxup_public">公用的</string>
	<string name="gpxup_identifiable">可識別的</string>
	<string name="gpxup_trackable">可追蹤的</string>
	<string name="gpxup_private">私人的</string>
	<string name="asap">儘快</string>
	<string name="save_route_as_gpx">將路線存成 GPX 檔</string>
	<string name="route_roundabout">迴轉處：在第 %1$d 出口過去</string>
	<string name="route_kl">靠左行走</string>
	<string name="route_kr">靠右行走</string>
	<string name="rendering_attr_noPolygons_description">讓地圖上所有的陸地區域特徵具透明性</string>
	<string name="rendering_attr_noPolygons_name">隱藏多角形</string>
	<string name="rendering_attr_appMode_name">繪製模式</string>
	<string name="rendering_attr_appMode_description">為地圖最佳化</string>
	<string name="rendering_attr_contourLines_description">顯示縮放比級別(需要輪廓資料)：</string>
	<string name="rendering_attr_contourLines_name">顯示等高線</string>
	<string name="rendering_attr_hmRendered_description">增加地圖顯示詳細的資訊量</string>
	<string name="rendering_attr_hmRendered_name">顯示更多地圖細節</string>
	<string name="local_index_routing_data">導航路線資料</string>
	<string name="navigate_point_format">格式：</string>
	<string name="poi_search_desc">POI(興趣點)查尋</string>
	<string name="address_search_desc">地址查尋</string>
	<string name="navpoint_search_desc">座標查尋</string>
	<string name="transport_search_desc">交通設施查尋</string>
	<string name="favourites_search_desc">我的最愛查尋</string>
	<string name="history_search_desc">歷史記錄查尋</string>
	<string name="offline_navigation_not_available">OsmAnd 離線導航，暫時不能使用。</string>
	<string name="left_side_navigation">左駕</string>
	<string name="left_side_navigation_descr">選擇左駕的國家</string>
	<string name="download_link_and_local_description">點選此處下載或更新離線地圖檔案。\n按任何一項查看細節，按住即可解除或刪除。目前裝置上的資料空間剩(%1$s 可用)：</string>
	<string name="unknown_from_location">起始標點尚未決定</string>
	<string name="unknown_location">未知地理位置</string>
	<string name="modify_transparency">調整透明度(0 - 透明, 255 - 不透明)</string>
	<string name="confirm_interrupt_download">您要中斷檔案下載嗎？</string>
	<string name="first_time_msg">感謝您使用 OsmAnd。對於此應用程式的許多功能，您需要一些區域性的離線資料，您可以透過\'設定\' -&gt; \'管理地圖檔案\'下載。之後您可瀏覽地圖、位置地址、查尋興趣點以及尋找共公交通設施。</string>    
	<string name="basemap_was_selected_to_download">基本地圖，為某些特別的應用功能必需使用的，並且預設為下載。</string>
	<string name="select_index_file_to_download">找不到任何資料。如果您不能在您的區域找到，您可以自行製作(參考http://osmand.net)。</string>
	<string name="local_indexes_cat_tile">線上地圖圖磚</string>
	<string name="local_indexes_cat_map">離線地圖(向量地圖)</string>
	
	<string name="index_settings_descr">在您的裝置下載與管理離線地圖和檔案的存儲</string>
	<string name="map_online_plugin_is_not_installed">啟用線上地圖外掛元件，來選擇不同的地圖來源</string>
	<string name="map_online_data">線上地圖圖磚</string>
	<string name="map_online_data_descr">使用線上地圖(下載暫存地圖圖磚到SD卡)</string>
	<string name="online_map_settings">線上地圖</string>
	<string name="online_map_settings_descr">組態線上或暫存的地圖圖磚來源</string>
	<string name="map_settings">地圖設定</string>
	<string name="map_settings_descr">設定地圖顯示</string>
	<string name="osmand_rastermaps_plugin_description">顯示設定去組態多種線上或快取地圖圖磚，以作為基本地圖或者覆蓋/襯底的地圖，這些地圖還可以在離線時準備，並複製到 OsmAnd 資料夾中。</string>
	<string name="osmand_background_plugin_description">透過週期性的喚醒 GPS 裝置，在休眠模式下(螢幕關閉)顯示設定以啟用追蹤與導航。</string>
	<string name="osmand_accessibility_description">顯示特殊協助工具的設定。</string>
	<string name="extra_settings">進階設定</string>
	<string name="osmand_monitoring_description">顯示便利設定來記錄您的行程到裝置端 GPX 檔或在線上使用網站的服務...</string>
	<string name="osmand_extra_settings_description">顯示進階的地圖組態(比如增加地圖細節)和一些裝置的詳情。</string>
	<string name="osmand_development_plugin_description">顯示開發與除錯功能的設定，如導航模擬或繪製顯示效能。</string>
	<string name="plugins_screen">外掛元件管理</string>
	<string name="select_plugin_to_activate">輕觸外掛元件以啟用或關閉它。(可能需要重新啟動 OsmAnd。)</string>
	<string name="prefs_plugins_descr">啟動外掛元件進階的設定和更多的附加功能</string>
	<string name="prefs_plugins">外掛元件管理</string>
	<string name="osm_editing_plugin_description">顯示 OSM 回報所需的設定，如收集/修改 OSM POI 物件、開啟/評論 OSM 錯誤、提供 GPX 檔案(需有OSM帳號)。</string>
	<string name="vector_maps_may_display_faster_on_some_devices">向量地圖一般而言顯示速度更快，但可能在某些裝置上無法使用。</string>
	<string name="play_commands_of_currently_selected_voice">用目前選擇的語音播放指令</string>
	<string name="debugging_and_development">OsmAnd 開發</string>
	<string name="native_rendering">原生繪製</string>
	<string name="test_voice_prompts">測試語音提示</string>    
	<string name="switch_to_raster_map_to_see">該地區目前沒有離線向量地圖，您可在設定功能下載(管理地圖檔案)或切換成線上地圖(為此啟用線上地圖外掛)。</string>
	<string name="send_files_to_osm">傳送 GPX 檔案到 OSM？</string>
	<string name="gpx_visibility_txt">能見度</string>
	<string name="gpx_tags_txt">旗標</string>
	<string name="gpx_description_txt">敘述</string>
	<string name="validate_gpx_upload_name_pwd">請指定 OSM 的帳號、密碼用以上傳 GPX 檔案。</string>
    	<string name="default_buttons_support">支援</string>
	<string name="support_new_features">支援新功能</string>
	<string name="show_ruler_level">顯示比例尺</string>	
	<string name="info_button">資訊</string>
	<string name="back_to_location">回到目前位置</string>
	<string name="help">小幫手</string>
	<string name="show_details">顯示細節</string>
	<string name="accessibility_extensions_descr">舊版協助工具</string>
	<string name="accessibility_extensions">協助工具</string>
	<string name="accessibility_mode">協助工具模式</string>
	<string name="accessibility_mode_descr">開啟協助工具功能</string>
	<string name="accessibility_on">開啟</string>
	<string name="accessibility_off">關閉</string>
	<string name="accessibility_default">配合全系統設定</string>
	<string name="backToMenu">回主選單</string>
	<string name="zoomOut">縮小</string>
	<string name="zoomIn">放大</string>
	<string name="zoomIs">縮放比為</string>
	<string name="north">北方</string>
	<string name="north_north_east">北北東</string>
	<string name="north_east">東北</string>
	<string name="east_north_east">東北東</string>
	<string name="east">東方</string>
	<string name="east_south_east">東南東</string>
	<string name="south_east">東南</string>
	<string name="south_south_east">南南東</string>
	<string name="south">南方</string>
	<string name="south_south_west">南南西</string>
	<string name="south_west">西南</string>
	<string name="west_south_west">西南西</string>
	<string name="west">西方</string>
	<string name="west_north_west">西北西</string>
	<string name="north_west">西北</string>
	<string name="north_north_west">北北西</string>
	<string name="front">前方</string>
	<string name="front_right">右前方</string>
	<string name="right">右邊</string>
	<string name="back_right">右後方</string>
	<string name="back">往後</string>
	<string name="back_left">左後方</string>
	<string name="left">左邊</string>
	<string name="front_left">左前方</string>
	<string name="oclock">點</string>
	<string name="towards">接近</string>
	<string name="accuracy">精確性</string>
	<string name="altitude">高度</string>
	<string name="no_info">無資訊</string>
	<string name="direction_style_sidewise">方向方位 (8個方位)</string>
	<string name="direction_style_clockwise">時鐘方位(12個方位)</string>
	<string name="settings_direction_style">方向樣式</string>
	<string name="settings_direction_style_descr">選擇在行進中相對方向的表示樣式</string>
	<string name="auto_announce_on">啟動自動告知</string>
	<string name="auto_announce_off">關閉自動告知</string>
	<string name="scroll_map_by_gestures_descr">在觸控螢幕上用手勢移動地圖</string>
	<string name="scroll_map_by_gestures">自然的捲動地圖</string>
	<string name="i_am_here">我的位置</string>
	<string name="zoom_by_trackball_descr">以軌跡球水平移動改變地圖縮放</string>
	<string name="zoom_by_trackball">以軌跡球控制地圖縮放</string>
	<string name="use_short_object_names_descr">在觸摸探索模式中用簡短的物件名稱</string>
	<string name="use_short_object_names">使用物件名稱</string>
	<string name="accessibility_preferences_descr">協助工具的相關偏好設定</string>
	<string name="accessibility_preferences">協助工具</string>
	<string name="rendering_out_of_memory">沒有足夠的處理記憶體去顯示已選取的區域</string>
	<string name="use_fluorescent_overlays">螢光覆疊層</string>
	<string name="use_fluorescent_overlays_descr">使用螢光色彩來顯示軌跡與導航路線</string>
	<string name="offline_edition">離線編輯</string>
	<string name="offline_edition_descr">永遠使用離線編輯</string>
	<string name="update_poi_does_not_change_indexes">在程式中修改興趣點，不會影響到下載的地圖檔案，修改的資料是另外存在裝置上的內部檔案。</string>
	<string name="local_openstreetmap_uploading">上傳中 …</string>
	<string name="local_openstreetmap_were_uploaded">{0} 興趣點/錯誤已上傳</string>
	<string name="local_openstreetmap_uploadall">全部上傳</string>
	<string name="local_openstreetmap_show">在地圖上顯示</string>
	<string name="local_openstreetmap_upload">上傳修改部份到 OSM</string>
	<string name="local_openstreetmap_delete">刪除修改部份</string>
	<string name="local_openstreetmap_descr_title">與 OSM 非同步編輯：</string>
	<string name="local_openstreetmap_settings">裝置端已儲存的 OSM 興趣點/問題</string>
	<string name="local_openstreetmap_settings_descr">顯示和管理在裝置端資料庫的 OSM 興趣點/問題注解</string>
	
	
	<string name="live_monitoring_interval_descr">指定線上即時追蹤間隔</string>
	<string name="live_monitoring_interval">線上即時追蹤間隔</string>
	<string name="live_monitoring_url_descr">指定位置的參數語法：lat={0}, lon={1}, timestamp={2}, hdop={3}, altitude={4}, speed={5}, bearing={6}</string>
	<string name="live_monitoring_url">線上即時追蹤網路地址</string>
	<string name="gpx_monitoring_disabled_warn">請啟用\'記錄軌跡成 GPX 檔案\'設定。</string>
	<string name="show_current_gpx_title">顯示目前軌跡</string>
	<string name="free_version_message">此 OsmAnd 免費版，只能下載 %1$s 個檔，且不支援離線維基百科的文章資料。</string>
	<string name="free_version_title">免費版</string>
	<string name="poi_context_menu_showdescription">顯示興趣點敘述</string>
	<string name="index_name_north_america">北美洲</string>
	<string name="index_name_us">北美 - 美國</string>
	<string name="index_name_central_america">中美洲</string>
	<string name="index_name_south_america">南美洲</string>
	<string name="index_name_europe">歐洲</string>
	<string name="index_name_france">歐洲 - 法國</string>
	<string name="index_name_germany">歐洲 - 德國</string>
	<string name="index_name_russia">歐亞 - 俄羅斯</string>
	<string name="index_name_africa">非洲</string>
	<string name="index_name_asia">亞洲</string>
	<string name="index_name_oceania">大洋洲</string>
	<string name="index_name_other">世界各地和專題地圖</string>
	<string name="index_name_wiki">全球維基百科 POI</string>
	<string name="index_name_voice">語音包 (真人發音，功能有限)</string>
	<string name="index_name_tts_voice">語音包 (TTS-合成音，優先)</string>
	<string name="amenity_type_osmwiki">維基百科 (離線)</string>
	<string name="amenity_type_user_defined">使用者定義</string>
	<string name="fav_export_confirmation">我的最愛已有上次匯出的檔，要取代它嗎？</string>
	<string name="profile_settings">外觀具體的設定</string>
	<string name="settings_preset">預設設定檔</string>
	<string name="settings_preset_descr">檢視地圖和導航設定，記住每個使用設定檔。在這裡設定您的預設設定檔。</string>
	<string name="routing_settings">導航</string>
	<string name="routing_settings_descr">指定導航選項</string>
	<string name="global_settings">整體設定</string>
	<string name="index_settings">管理地圖檔案</string>
	<string name="general_settings">一般設定</string>
	<string name="general_settings_descr">組態應用程式顯示和共通設定</string>
	<string name="global_app_settings">全區程式設定</string>
	<string name="user_name">您 OSM 的使用者名稱</string>
	<string name="user_name_descr">需要在 openstreetmap.org 註冊</string>
	<string name="user_password">您 OSM 的密碼</string>
	<string name="user_password_descr">需要在 openstreetmap.org 註冊</string>
	<string name="osmand_service">休眠模式功能</string>
	<string name="osmand_service_descr">螢幕關閉時執行 OsmAnd</string>
	<string name="tip_rotation_switching">地圖方向</string>
	<string name="tip_rotation_switching_t_v2">在地圖畫面上您可點選羅盤的圖示，可循環切換地圖旋轉顯示方式。
		\n\n選項有：
		\n\t* \'不旋轉(正北朝上)\'：地圖不旋轉，正北方永遠向上
		\n\t* \'行進方向\'：地圖會不斷對準您的車頭方向
		\n\t* \'依羅盤\'：地圖會不斷對準裝置的電子羅盤指示
	</string>
	<string name="binary_map_download_success">下載完成。
		\n\t\n\t透過 \'選單\' -&gt; \'地圖圖層\' -&gt; \'地圖來源…\' -&gt; \'離線向量地圖\'啟動使用。
	</string>
	<string name="tip_day_night_mode">日/夜模式</string>
	<string name="tip_day_night_mode_t_v2">離線向量地圖的地圖外觀顯示，可在日間(較亮)與夜間(較暗)之間切換。夜間顏色是在夜晚行駛時比較安全。
		\n\n您可在\'選項\' -&gt; \'組態螢幕顯示\' -&gt;\'日/夜地圖\'設定日/夜間切換原則。
		\n\n選擇有：
		\n\t* \'日出/日落\'：自動模式，依所處位置的日出/日落控制（預設）
		\n\t* \'日間\'：永遠使用日間模式
		\n\t* \'夜間\'：永遠使用夜間模式
		\n\t* \'光線感應器\'：地圖顯示以裝置上的光線感應器來控制（如果有配備）
	</string>	
	<string name="tip_osm_improve">改善 OSM 資料</string>
	<string name="tip_osm_improve_t">OsmAnd 使用的地圖是基於 Openstreetmap.org (OSM) 的資料，除了查看地圖和導航外，可以直接用它來改善 OSM 的資料品質。只要點幾下您可以輕鬆的建立和上傳新的興趣點或回報 OSM 的錯誤。
		\n\n為此，您需要啟動\'OSM 編輯\'，在外掛元件管理下的\'設定\' -&gt; \'外掛元件管理\'裡，然後在 \'設定\' -&gt; \'OSM 編輯\'提供您登入 OSM 的資料。
		\n\n若要新增興趣點，在快顯功能表中\'使用位置\'的選項裡，\'建立興趣點\'。然後在\'建立興趣點\'的對話框輸入興趣點相關資訊，最後按確認。
		\n\n地圖上的錯誤可透過 OSM 錯誤立即回報，OSM 社群即可快速修正該問題。在快顯功能表中\'使用位置\'的選項裡，\'開啟 OSM 錯誤\'。然後輸入詳細的問題敘述，最後按下 \'新增\'按鈕。
		\n\nOsmAnd支援離線快取（參見相應的設定），但是當然要連通網路，提供 OSM 興趣點與 OSM 錯誤回報需要上網。
	</string>
	<string name="download_files_not_enough_space">空間不足以下載 %1$s MB (空間剩餘：%2$s)。</string>
	<string name="download_files_question_space">目前可用空間剩下 {2} MB！ 要下載 {0} 個檔 ({1} MB)？</string>
	
	 
	<string name="use_transparent_map_theme">透明主題</string>
	<string name="native_library_not_supported">該裝置不支援原生函式庫。</string>
	<string name="init_native_library">初始化原生函式庫…</string>
	<string name="choose_auto_follow_route">地圖檢視自動置中</string>
	<string name="choose_auto_follow_route_descr">一段時間後地圖會移到目前位置</string>
	<string name="auto_follow_route_never">永不</string>
	<string name="auto_follow_route_navigation">只有導航時自動置中</string>
	<string name="auto_follow_route_navigation_descr">只有在導航時，地圖檢視自動置中。</string>
	<string name="auto_follow_location_enabled">使用地圖檢視自動置中。</string>
	<string name="pref_vector_rendering">向量繪圖專用選項</string>
	<string name="pref_overlay">上層 / 下層</string>
	<string name="pref_raster_map">地圖來源設定</string>
	<string name="pref_vector_map">向量地圖設定</string>
	<string name="delete_confirmation_msg">刪除 %1$s？</string>
	<string name="city_type_suburb">市郊</string>
	<string name="city_type_hamlet">村莊</string>
	<string name="city_type_village">農村</string>
	<string name="city_type_town">鎮</string>
	<string name="city_type_city">市</string>
	
	<string name="animate_route_off">停止模擬</string>
	<string name="animate_route">開始模擬</string>
	<string name="file_can_not_be_renamed">檔名不可更改。</string>
	<string name="file_with_name_already_exists">該檔名已存在。</string>
	<string name="gpx_navigation">GPX 路線</string>
	<string name="poi_query_by_name_matches_categories">在數個興趣點類別裡找到與查詢符合的：</string>
	<string name="data_to_search_poi_not_available">在裝置端資料查尋的興趣點不存在。</string>
	<string name="poi_filter_by_name">以名稱查尋</string>
	<string name="old_poi_file_should_be_deleted">該興趣點資料檔 \'%1$s\' 是多餘的，且可刪除。</string>
	<string name="update_poi_file_not_found">在裝置端檔案，找不到要維護的興趣點資料，且無法建立該檔。</string>
	<string name="button_upgrade_osmandplus">升級為 OsmAnd+</string>
	<string name="map_version_changed_info">伺服器現有的地圖與您目前的程式版本不相容，請先更新成最新的版本再下載使用它們。</string>
	<string name="local_index_mi_rename">更名</string>
	<string name="show_gpx_route">在地圖上顯示</string>
	<string name="poi_filter_nominatim">線上 Nominatim</string>
	<string name="search_position_current_location_search">位置查尋中…</string>
	<string name="search_position_current_location_found">位置 (已找到)</string>
	<string name="search_position_address">地址…</string>
	<string name="search_position_favorites">我的最愛…</string>
	<string name="search_position_undefined">未定義</string>
	<string name="search_position_fixed">已定位</string>
	<string name="search_position_current_location">目前位置…</string>
	<string name="search_position_map_view">上次瀏覽的地圖</string>
	<string name="select_search_position">附近查尋：</string>
	<string name="context_menu_item_search">查尋這附近</string>
	<string name="save_route_dialog_title">儲存路線成 GPX 軌跡</string>
	<string name="route_successfully_saved_at">導航路線成功存成\'%1$s\'。</string>
	<string name="filename_input">檔名： </string>
	<string name="file_with_name_already_exist">已有同檔名存在。</string>
	<string name="default_buttons_save">儲存</string>
	<string name="menu_save_directions">儲存導引</string>
	<string name="local_index_upload_gpx_description">上傳 GPX 到 OSM 社群，這些將有助於改善地圖。</string>
	<string name="local_index_items_uploaded">%2$d 項中的 %1$d 項已上傳成功。</string>
	<string name="local_index_mi_upload_gpx">傳送到 OSM</string>
	<string name="show_more_map_detail">顯示更多的地圖細節</string>
	<string name="show_more_map_detail_descr">在放大地圖時已顯示部份向量地圖細節(道路等)</string>
	<string name="favourites_delete_multiple_succesful">我的最愛標點已刪除成功。</string>
	<string name="favorite_delete_multiple">您將刪除 %1$d 個我的最愛與 %2$d 我的最愛群組，您確定？</string>
	<string name="favorite_home_category">住家</string>
	<string name="favorite_friends_category">朋友</string>
	<string name="favorite_places_category">地點</string>
	<string name="favorite_default_category">其它</string>
	<string name="favourites_edit_dialog_name">名稱</string>
	<string name="favourites_edit_dialog_category">類別</string>
	<string name="vector_map_not_needed">不需要，謝謝</string>
	<string name="basemap_missing">缺少全球底圖(在小比列尺顯示，含蓋全球範圍)。請下載 World_basemap_x.obf 將軟體環境完整化。</string>
	<string name="vector_data_missing">裝置端(\'離線\')的 SD 卡上找不到資料。欲使用離線地圖請去下載。</string>
	<string name="local_index_gpx_info_show">\n\n按壓不放會出現選項</string>
	
	
	
	<string name="local_index_installed">版本</string>
	<string name="local_index_items_backuped">%2$d 項中的 %1$d 項已解除成功。</string>
	<string name="local_index_items_deleted">%2$d 項中的 %1$d 項已刪除成功。</string>
	<string name="local_index_items_restored">%2$d 項中的 %1$d 項已啟動成功。</string>
	<string name="local_index_action_do">您即將 %1$s %2$s 項，要繼續嗎？</string>
	<string name="local_index_descr_title">管理地圖檔案</string>
	<string name="local_index_mi_restore">啟用</string>
	<string name="local_index_mi_backup">解除</string>
	<string name="local_index_mi_delete">刪除</string>
	<string name="local_index_mi_reload">由 SD 卡重新載入</string>
	<string name="local_index_download">下載</string>
	
	<string name="local_index_poi_data">興趣點資料</string>
	<string name="local_index_address_data">地址資料</string>
	<string name="local_index_transport_data">交通設施資料</string>
	<string name="local_index_map_data">地圖資料</string>
	<string name="local_indexes_cat_backup">已解除</string>
	<string name="local_indexes_cat_tts">語音資料(TTS)</string>
	<string name="local_indexes_cat_voice">語音資料(真人)</string>
	<string name="local_indexes_cat_gpx">GPX 資料</string>
	<string name="local_indexes_cat_poi">興趣點資料</string>
	<string name="ttsvoice">TTS 語音</string>
	<string name="search_offline_clear_search">新的查尋</string>
	<string name="map_text_size_descr">選擇地圖上的文字大小</string>
	<string name="map_text_size">地圖字型大小</string>
	<string name="trace_rendering">繪製除錯資訊</string>
	<string name="trace_rendering_descr">顯示繪製效能</string>
	<string name="tip_recent_changes">最近的修改</string>
	<string name="voice_not_use">不要使用</string>
	<string name="voice_not_specified">無</string>
	<string name="installing_new_resources">安裝新資料…</string>
	<string name="internet_connection_required_for_online_route">選用線上導航服務，但是沒有能使用的網路連線。</string>
	<string name="tts_language_not_supported_title">該語言未支援</string>
	<string name="tts_language_not_supported">選用的語言 Android TTS 引擎未支援，您要到 Play 商場找其它引擎嗎？否則使用之前設定的語言。</string>
	<string name="tts_missing_language_data_title">資料遺失</string>
	<string name="tts_missing_language_data">您選的語言未安裝，您要到 Play 商場安裝嗎？</string>
	<string name="gpx_option_reverse_route">反轉 GPX 方向</string>
	<string name="gpx_option_destination_point">使用目前的目的地</string>
	<string name="gpx_option_from_start_point">沿著整條軌跡往前</string>
	<string name="switch_to_vector_map_to_see">指定以離線向量地圖顯示\n\t\n\t啟用方式\'選單\' -&gt; \'地圖圖層\' -&gt; \'地圖來源…\' -&gt; \'離線向量圖\'。</string>
	<string name="choose_audio_stream">語音導航輸出</string>
	<string name="choose_audio_stream_descr">選擇播放語音導航輸出(依靠系統)</string>
	<string name="voice_stream_voice_call">通話音訊</string>
	<string name="voice_stream_notification">通知音訊</string>
	<string name="voice_stream_music">多媒體/音樂音訊</string>
	<string name="warning_tile_layer_not_downloadable">無法下載 %1$s 圖層，請嘗試重新安裝。</string>
	<string name="overlay_transparency_descr">修改上層圖的透明度</string>
	<string name="overlay_transparency">上層圖透明度</string>
	<string name="map_transparency_descr">修改底圖的透明度</string>
	<string name="map_transparency">底圖透明度</string>
	<string name="layer_underlay">下層地圖…</string>
	<string name="map_underlay">下層地圖</string>
	<string name="map_underlay_descr">選擇下層地圖</string>
	<string name="layer_overlay">上層地圖…</string>
	<string name="default_none">無</string>
	<string name="map_overlay">上層地圖</string>
	<string name="map_overlay_descr">選擇上層地圖</string>
	<string name="tile_source_already_installed">地圖已安裝，設定將被更新</string>
	<string name="select_tile_source_to_install">選擇要安裝或更新的(圖磚)地圖</string>
	<string name="internet_not_available">因網際網路無法連線，所以無法操作</string>
	<string name="install_more">安裝更多…</string>
	<string name="level_to_switch_vector_raster_descr">向量地圖使用最小的縮放比級別</string>
	<string name="level_to_switch_vector_raster">最小向量縮放比級別</string>
	<string name="tip_location_sharing">分享位置</string>
	<string name="tip_location_sharing_t">您可以在旅途中分享有趣的地方和位置，透過\'地圖快顯功能表\' -&gt; \'分享位置\'選單，讓您的家人或朋友。
		\n\n然後選擇分享位置的方式。選項有：電子郵件、SMS(文字)或複製座標到剪貼簿。
	</string>
	<string name="tip_favorites">我的最愛標點</string>
	<string name="tip_favorites_t">常用標點可儲存成我的最愛，具體如下： 
		\n\n叫出\'使用位置\'的快顯功能表，選\'加到我的最愛\'，然後輸入名字即可將某一標點位置設為我的最愛。事後可經由\'選單\' -&gt;\'我的最愛\'找到它。
		\n\n在\'我的最愛\'清單中輕按提供的任何選項，例如導航去那裡、編輯或刪除它。
		\n\n欲將我的最愛標點全部顯示在地圖上，要在地圖螢幕上啟用圖層\'我的最愛\'，由\'選單\' -&gt;\'地圖圖層\'即可。
	</string>
	<string name="error_doing_search">離線查尋發生錯誤</string>
	<string name="search_offline_geo_error">無法解析地理含義 \'%s\'</string>
	<string name="search_osm_offline">查尋地理位置</string>
	<string name="system_locale">系統</string>
	<string name="preferred_locale_descr">選擇顯示語言</string>
	<string name="preferred_locale">顯示語言</string>
	<string name="tip_map_switch">選擇地圖來源</string>
	<string name="tip_map_switch_t_v2">地圖來源與圖層顯示可以透過\'選單\'-&gt;\'地圖圖層\'來改變。
		\n\n在\'地圖來源…\'之下，您可以選擇使用預先載入的離線向量圖（預設，離線導航所需），或預先定義（連線或離線快取）圖磚來源（在此啟動\'線上地圖\'外掛元件下的\'設定\' → \'外掛元件\'），或手動建立地圖，例如在 PC 上使用的 OsmAndMapCreator。
		\n\nOsmAnd 也支援自訂來源。
	</string>
	<string name="tip_app_mode">使用設定檔</string>
	<string name="tip_app_mode_t_v2">OsmAnd 在不同的使用情況下，支援不同的使用者設定檔 (可自行訂製) 。
		\n\n您可透過地圖畫面左下角的設定檔按鈕(汽車、自行車、步行三種圖示)更改使用設定檔 ，或是作路線規劃。
	</string>
	<string name="tip_navigation">導航</string>
	<string name="tip_navigation_t">"需要導引到一個地點，可以直接在地圖上選擇並長按該地點，(然後再點選快顯功能表單的\'導引到\')，或著選擇\'導引\'後，在查尋結果清單或是我的最愛清單點選進入。
\n\n目的地標點以橙色旗標在地圖上，同時 OsmAnd 會顯示達到目的地的距離與它的方位(橙色三角形)。
\n\n您可以選擇到任何一個\'隨行\'的路線，這意味著 OsmAnd 將實地引導您，給您語音指示（如果有啟用語音），或者您可以選擇\'只顯示\'路線在地圖上，它會產生一個靜態的路線不會有任何實地引導或隨著您的移動而調整。
\n\n顯示從非您目前的位置中，選擇任意標點到目的地的路線，接著在地圖上選擇\'從此導引\'。
\n\n如果您選擇\'從此導引\'連同\'開始導航\'，只要它發現則 OsmAnd 將切換到您的實際位置（所以這個可以用於在快速啟動路線之前找到位置），當\'從此導引\'在與\'只顯示\'結合，只是告訴您從任意標點的路線，您可選擇不包括隨後的更新。 "</string>
	<string name="tip_search">查尋</string>
	<string name="tip_search_t">"您可以在地圖上直接查尋地點，經由 \'使用位置 \' → \'附近查尋\'，或是透過 \'選單 \'→ \'查尋 \'。
\n\n在查尋畫面上有提供查尋範本
\n\t*經由地址
\n\t*透過坐標
\n\t*興趣點（按類型或名稱）
\n\t*透過您的查尋履歷
\n\t*或透過您事先定義的我的最愛
\n\n在主畫面上按\'查尋\'進行查尋的動作。所有在快顯功能表中或動作列被點選中的，都提供有例如\'導引\'或\'在地圖上顯示\'等等的選項。 "</string>
	<string name="tip_map_context_menu">\'使用位置\'選單</string>
	<string name="tip_map_context_menu_t">地圖快顯功能表(\'使用位置\')，包含了所有操作的參考點（位置）。
		\n\n它可長按地圖上的任何一點（然後輕點其標記），或按軌跡球的按鈕，或者選擇由\'選單\' → \'使用位置\'（最後兩種方式以地圖中心作為參考）。
		\n\n若長按則可以再次隱藏標記對話框。
	</string>
	<string name="tip_initial">提示和技巧</string>
	<string name="tip_initial_t">OsmAnd 是一個導航應用程式含有很多功能。
		\n\n基本功能介紹與某些使用提示和技巧，可透過主畫面\'選單\' → \'提示\'連結。
	</string>
	<string name="next_button">下一頁</string>
	<string name="previous_button">上一頁</string>
	<string name="unit_of_length_descr">更改長度與速度單位</string>
	<string name="unit_of_length">量測單位</string>
	<string name="si_mi_foots">英哩/英呎</string>
	<string name="si_mi_yard">英哩/碼</string>
	<string name="si_km_m">公里/公尺</string>
	<string name="yard">碼</string>
	<string name="foot">呎</string>
	<string name="mile_per_hour">哩/小時</string>
	<string name="mile">哩</string>
	<string name="send_location_way_choose_title">分享位置方式</string>
	<string name="send_location_sms_pattern">位置：%1$s\n%2$s</string>
	<string name="send_location_email_pattern">查看追蹤位置，以網頁瀏覽器連結 %1$s 或用 Andriod intent 連結 %2$s</string>
	<string name="send_location">傳送位置</string>
	<string name="context_menu_item_share_location">分享位置</string>
	<string name="add_waypoint_dialog_added">GPX 中途點\'\'{0}\'\'已成功加入</string>
	<string name="add_waypoint_dialog_title">增加中途點到已記錄 GPX 軌跡</string>
	<string name="context_menu_item_add_waypoint">增加 GPX 中途點</string>
	<string name="amenity_type_administrative">行政機關</string>
	<string name="amenity_type_barrier">路障</string>
	<string name="amenity_type_education">教育</string>
	<string name="amenity_type_emergency">緊急救助</string>
	<string name="amenity_type_entertainment">娛樂</string>
	<string name="amenity_type_finance">金融</string>
	<string name="amenity_type_geocache">大地尋寶</string>
	<string name="amenity_type_healthcare">醫療</string>
	<string name="amenity_type_historic">文化遺址</string>
	<string name="amenity_type_landuse">土地利用</string>
	<string name="amenity_type_leisure">休閒</string>
	<string name="amenity_type_man_made">人造設施</string>
	<string name="amenity_type_military">軍事地</string>
	<string name="amenity_type_natural">自然景觀</string>
	<string name="amenity_type_office">公司行號</string>
	<string name="amenity_type_other">其它</string>
	<string name="amenity_type_shop">購物</string>
	<string name="amenity_type_sport">運動</string>
	<string name="amenity_type_sustenance">飲食</string>
	<string name="amenity_type_tourism">旅遊、住宿</string>
	<string name="amenity_type_transportation">交通設施</string>
	<string name="indexing_address">地址索引…</string>
	<string name="indexing_map">地圖索引…</string>
	<string name="indexing_poi">興趣點索引…</string>
	<string name="indexing_transport">交通索引…</string>
	<string name="input_output_error">存取發生錯誤</string>
	<string name="km">公里</string>
	<string name="km_h">公里/小時</string>
	<string name="m">公尺</string>
	<string name="old_map_index_is_not_supported">舊地圖格式 \'\'{0}\'\' 已不支援</string>
	<string name="poi_filter_closest_poi">最近興趣點</string>
	<string name="poi_filter_custom_filter">自訂篩選</string>
	<string name="poi_filter_namefinder">線上名稱尋找</string>
	<string name="reading_cached_tiles">正在取讀暫存地圖圖磚…</string>
	<string name="version_index_is_big_for_memory">索引 \'\'{0}\'\' 不存在</string>
	<string name="version_index_is_not_supported">這版本的 \'\'{0}\'\' 索引不支援</string>
	<string name="use_osmand_routing_service">OsmAnd 導航 &gt; 20公里</string>
	<string name="use_osmand_routing_service_descr">使用 OsmAnd 離線導航僅適用于路線 &gt; 20 公里(實驗性的)</string>
	<string name="osmand_routing_experimental">OsmAndd 離線導航是個實驗性的功能，它不能運作超過 20 公里的距離。\n\n導航服務暫時切為線上的 CloudMade。</string>
	<string name="specified_dir_doesnt_exist">指定的目錄不存在。</string>
	<string name="application_dir">存儲目錄</string>
	
	<string name="osmand_net_previously_installed">有前一版的 OsmAnd 存在，所有的離線資料將被新版引用。但我的最愛內的標點須以舊版程式匯出後再用新版程式匯入。</string>
	<string name="build_installed">編譯 {0} 成功安裝({1})。</string>
	<string name="downloading_build">下載編譯…</string>
	<string name="install_selected_build">您要安裝 OsmAnd - {0} 由{1} {2} MB ?</string>
	<string name="loading_builds_failed">檢索 OsmAnd 編譯列表失敗</string>
	<string name="loading_builds">載入 OsmAnd 編譯…</string>
	<string name="select_build_to_install">選擇 OsmAnd 編譯安裝</string>
	<string name="contribution_activity">安裝的版本</string>
	<string name="gps_status_app_not_found">GPS 狀態工具未安裝，到 Play 商場找嗎？</string>
	<string name="voice_is_not_available_msg">語音導航無法使用。請到設定功能，選取喜歡的語音資料並且下載它。</string>
	<string name="voice_is_not_available_title">未選定語音導航</string>
	<string name="daynight_mode_day">日間</string>
	<string name="daynight_mode_night">夜間</string>
	<string name="daynight_mode_auto">日出/日落</string>
	<string name="daynight_mode_sensor">光感器</string>
	<string name="daynight_descr">選擇日/夜間模式切換規則</string>
	<string name="daynight">日/夜間模式</string>
	<string name="download_files_question">下載{0}個檔({1} MB)？</string>
	<string name="items_were_selected">已選{0}項</string>
	<string name="filter_existing_indexes">篩選已下載的</string>
	<string name="deselect_all">取消全選</string>
	<string name="select_all">全部選取</string>
	<string name="reload">重整</string>
	<string name="fast_route_mode">最快路線</string>
	<string name="fast_route_mode_descr">啟用為預估最快的路線而停用則為最短的路線 </string>
	<string name="tiles_to_download_estimated_size">在縮放第{0}級別，下載{1}張地圖圖磚({2} MB)</string>
	<string name="context_menu_item_download_map">下載地圖</string>
	<string name="select_max_zoom_preload_area">選擇要預載的最大縮放級別</string>
	<string name="maps_could_not_be_downloaded">此地圖無法下載</string>
	<string name="continuous_rendering">連續繪製</string>
	<string name="continuous_rendering_descr">顯示連續繪製代替立即圖像</string>
	<string name="rendering_exception">在繪製已選擇的地區時發生錯誤</string>
	<string name="show_point_options">使用位置 …</string>
	<string name="renderer_load_sucess">繪製器已成功載入</string>
	<string name="renderer_load_exception">發生異常：繪製器未載入</string>
	<string name="renderers">向量繪製器</string>
	<string name="renderers_descr">選擇繪製外觀</string>
	<string name="poi_context_menu_website">顯示興趣點網站</string>
	<string name="poi_context_menu_call">顯示興趣點電話</string>
	<string name="website">網站</string>
	<string name="phone">電話</string>
	<string name="download_type_to_filter">類別篩選</string>
	<string name="use_high_res_maps">高解析顯示</string>
	<string name="use_high_res_maps_descr">不要伸展（模糊）在高解析螢幕上的地圖圖磚</string>
	<string name="download_files">下載</string>
	<string name="context_menu_item_search_transport">查尋交通運輸</string>
	<string name="transport_searching_transport">交通設施結果(無目的地)：</string>
	<string name="transport_searching_route">交通設施(有{0}到目的地)：</string>
	<string name="transport_search_none">無</string>
	<string name="transport_search_again">重置交通運輸查尋</string>
	<string name="map_index">地圖</string>
	<string name="voice">語音</string>
	<string name="no_vector_map_loaded">向量地圖未載入</string>
	<string name="map_route_by_gpx">以 GPX 導航</string>
	<string name="gpx_files_not_found">在/tracks 目錄找不到 GPX 檔案</string>
	<string name="layer_gpx_layer">GPX 軌跡…</string>
	<string name="error_reading_gpx">讀取 GPX 資料錯誤</string>
	<string name="vector_data">離線向量地圖</string>
	<string name="transport_context_menu">在終點查尋交通運輸</string>
	<string name="point_on_map">位置：\n 緯度 %1$.5f\n 經度 %2$.5f</string>
	<string name="osb_bug_name">程式臭蟲</string>
	<string name="poi_context_menu_modify">修改興趣點</string>
	<string name="poi_context_menu_delete">刪除興趣點</string>
	<string name="rotate_map_compass_opt">依羅盤旋轉</string>
	<string name="rotate_map_bearing_opt">行進方向</string>
	<string name="rotate_map_none_opt">不旋轉(正北朝上)</string>
	<string name="rotate_map_to_bearing_descr">選擇地圖畫面對準方式</string>
	<string name="rotate_map_to_bearing">地圖方位</string>
	<string name="show_route">導航路線資訊</string>
	<string name="fav_imported_sucessfully">我的最愛匯入成功</string>
	<string name="fav_file_to_load_not_found">在 {0} 裡未找到含有我的最愛的 GPX 檔案</string>
	<string name="fav_saved_sucessfully">我的最愛存到{0}</string>
	<string name="no_fav_to_save">沒有我的最愛標點要儲存</string>
	<string name="import_fav">匯入</string>
	<string name="export_fav">匯出</string>
	<string name="error_occurred_loading_gpx">載入 GPX 時發生錯誤</string>
	<string name="send_report">傳送報告</string>
	<string name="none_region_found">SD卡上沒有離線資料。由網路下載資料。</string>
	<string name="poi_namefinder_query_empty">輸入查尋條件以查尋興趣點</string>
	<string name="any_poi">任何</string>
	<string name="layer_transport_route">交通路線</string>
	<string name="thanks_yandex_traffic">感謝Yandex提供交通資訊。</string>
	<string name="layer_yandex_traffic">Yandex交通資訊</string>
	<string name="layer_route">導航路線</string>
	<string name="layer_favorites">我的最愛</string>
	<string name="layer_osm_bugs">OSM 錯誤(線上)</string>
	<string name="layer_transport">車站、站牌</string>
	<string name="layer_poi">興趣點…</string>
	<string name="layer_map">地圖來源…</string>
	<string name="menu_layers">地圖圖層</string>
	<string name="context_menu_item_search_poi">查尋興趣點</string>
	
	<string name="use_trackball_descr">使用軌跡球移動地圖</string>
	<string name="use_trackball">使用軌跡球</string>
	<string name="background_service_wait_int_descr">設定背景定位等待時間</string>
	<string name="background_service_wait_int">定位等待時間</string>
	<string name="service_stop_background_service">關閉 OsmAnd 休眠模式導航服務</string>
	<string name="where_am_i">我在那兒？</string>
	<string name="process_navigation_service">OsmAnd 導航服務</string>
	<string name="network_provider">網路</string>
	<string name="gps_provider">GPS</string>
	<string name="int_seconds">秒</string>
	<string name="int_min">分。</string>
	<string name="background_service_int_descr">設定休眠模式背景喚醒間隔</string>
	<string name="background_service_int">喚醒間隔</string>
	<string name="background_service_provider_descr">選擇位置提供使用於休眠模式服務</string>
	<string name="background_service_provider">位置提供</string>
	<string name="background_router_service_descr">當螢幕關閉時，在背景執行 OsmAnd 追蹤您的位置</string>
	<string name="background_router_service">在背景執行</string>
	<string name="off_router_service_no_gps_available">休眠模式導航服務，需要提供一個已開啟的位置。</string>
	<string name="hide_poi_filter">隱藏篩選器</string>
	<string name="show_poi_filter">顯示篩選</string>
	<string name="search_poi_filter">篩選</string>
	<string name="menu_mute_off">語音已開啟</string>
	<string name="menu_mute_on">語音已關閉</string>
	<string name="voice_provider_descr">選擇導航語音引導 (語言代碼，請參閱 ISO 639-1)</string>
	<string name="voice_provider">語音導航</string>
	<string name="voice_data_initializing">初始化語音資料…</string>
	<string name="voice_data_not_supported">不支援的語音資料版本</string>
	<string name="voice_data_corrupted">指定的語音已損毀</string>
	<string name="voice_data_unavailable">選定的語音不能使用</string>
	
	<string name="sd_unmounted">SD卡無法存取。\n您將無法看到地圖或找地點。</string>
	<string name="sd_mounted_ro">SD卡是唯讀。\n您只能看預載的地圖且無法由網路下載。</string>
	<string name="unzipping_file">解壓縮檔案…</string>
	<string name="route_tr">右轉之後直行</string>
	<string name="route_tshr">右後轉之後直行</string>
	<string name="route_tslr">轉入右前方之後直行</string>
	<string name="route_tl">左轉之後直行</string>
	<string name="route_tshl">左後轉之後直行</string>
	<string name="route_tsll">轉入右前方之後直行</string>
	<string name="route_tu">迴轉之後直行</string>
	<string name="route_head">前方</string>
	<string name="first_time_continue">接著</string>
	<string name="first_time_download">下載地區</string>
	<string name="search_poi_location">搜尋訊號中…</string>
	<string name="search_near_map">查尋上次位置附近</string>
	<string name="search_nearby">在附近查尋</string>
	<string name="map_orientation_default">與裝置一樣</string>
	<string name="map_orientation_portrait">直豎</string>
	<string name="map_orientation_landscape">橫向</string>
	<string name="map_screen_orientation">螢幕方向</string>
	<string name="map_screen_orientation_descr">直豎、橫向或依裝置</string>
	<string name="opening_hours_not_supported">開啟時間的格式不支援編輯</string>
	<string name="add_new_rule">新增新規則</string>
	<string name="transport_Routes">導航路線</string>
	<string name="transport_Stop">停止</string>
	<string name="transport_stops">車站</string>
	<string name="transport_search_after">後續路線</string>	
	<string name="transport_search_before">優先路線</string>
	<string name="transport_finish_search">查尋完成</string>
	<string name="transport_stop_to_go_out">選擇下車停靠站</string>
	<string name="transport_to_go_after">先前距離</string>
	<string name="transport_to_go_before">後續距離</string>
	<string name="transport_stops_to_pass">中途站</string>
	<string name="transport_route_distance">路線距離</string>
	<string name="transport">交通工具</string>
	<string name="default_buttons_ok">確定</string>
	<string name="show_transport_over_map_description">在地圖上顯示公車站牌</string>
	<string name="show_transport_over_map">顯示公車站牌</string>
	<string name="hello">OsmAnd 導航軟體</string>
	<string name="update_poi_success">成功更新興趣點 (下載{0}個)</string>
	<string name="update_poi_error_local">更新裝置端的興趣點列表錯誤</string>
	<string name="update_poi_error_loading">由伺服器載入資料時發生錯誤</string>
	<string name="update_poi_no_offline_poi_index">該地區無可用的離線興趣點資料</string>
	<string name="update_poi_is_not_available_for_zoom">更新的興趣點無法用於小的縮放級別</string>
	<string name="context_menu_item_update_poi">更新興趣點</string>
	<string name="context_menu_item_update_map_confirm">透過網路更新裝置端的資料？</string>
	<string name="search_history_city">縣市：{0}</string>
	<string name="search_history_street">道路：{0}, {1}</string>
	<string name="search_history_int_streets">交叉路口：{0} x {1} 在{2}</string>
	<string name="search_history_building">建物：{0}, {1}, {2}</string>
	<string name="favorite">我的最愛</string>
	<string name="clear_all">全部清除</string>
	<string name="history">歷史記錄</string>
	<string name="uploading_data">上傳資料中…</string>
	<string name="uploading">上傳中…</string>
	<string name="search_nothing_found">找不到</string>
	<string name="searching">查尋中…</string>
	<string name="searching_address">地址查尋中…</string>
	<string name="search_osm_nominatim">使用 OSM Nominatim 線上查尋</string>
	<string name="hint_search_online">門號、街道、縣市</string>
	<string name="search_offline_address">離線查尋</string>
	<string name="search_online_address">線上查尋</string>
	<string name="max_level_download_tile">線上最大縮放比</string>
	<string name="max_level_download_tile_descr">選擇線上下載地圖圖磚最大縮放級別</string>
	<string name="route_general_information">總距離 %1$s、行駛時間 %2$d 小時 %3$d 分。</string>
	<string name="router_service_descr">選擇線上或離線的導航服務</string>
	<string name="router_service">導航服務</string>
	<string name="sd_dir_not_accessible">SD卡上的儲存目錄不可存取</string>
	<string name="download_question">下載 {0} - {1} ？</string>
	<string name="download_question_exist">離線資料 {0}已存在 ({1})。您要更新 ({2})嗎 ?</string>
	<string name="address">地址</string>
	<string name="download_index_success">下載成功</string>
	<string name="error_io_error">存取發生錯誤</string>
	
	<string name="downloading">下載中…</string>
	<string name="downloading_list_indexes">下載可以用的地區列表…</string>
	<string name="list_index_files_was_not_loaded">無法由 osmand.net 取得地區列表。</string>
	<string name="show_poi_on_map">在地圖上顯示</string>
	<string name="fav_points_edited">我的最愛標點已被更改</string>
	<string name="fav_points_not_exist">沒有我的最愛標點存在</string>
	<string name="update_existing">取代</string>
	<string name="only_show">顯示路線</string>
	<string name="follow">開始導航</string>
	<string name="mark_final_location_first">請先設定目的地</string>
	<string name="get_directions">導引</string>
	<string name="show_gps_status">顯示 GPS 狀態</string>
	<string name="opening_hours">營業時間</string>
	<string name="opening_changeset">正在開啟異動清單…</string>
	<string name="closing_changeset">正在結束異動清單…</string>
	<string name="commiting_node">送交節點…</string>
	<string name="loading_poi_obj">載入興趣點中…</string>
	<string name="auth_failed">授權失敗</string>
	<string name="failed_op">失敗</string>
	<string name="converting_names">本地/英文名稱轉換中…</string>
	<string name="loading_streets_buildings">載入道路/建物中…</string>
	<string name="loading_postcodes">載入郵遞區號中…</string>
	<string name="loading_streets">載入街道中…</string>
	<string name="loading_cities">載入縣市中…</string>
	
	<string name="poi">興趣點</string>
	<string name="error_occurred_saving_gpx">儲存 GPX 時錯誤</string>
	<string name="error_calculating_route">計算路線時錯誤</string>
	<string name="error_calculating_route_occured">計算路線時發生錯誤</string>
	<string name="empty_route_calculated">錯誤：計算路線是空的</string>					
	<string name="new_route_calculated_dist">重新計算路程，距離有</string>
	<string name="arrived_at_destination">您已經抵達目的地</string>
	<string name="invalid_locations">座標無效！</string>
	<string name="go_back_to_osmand">返回 OsmAnd 地圖</string>
	<string name="close">關閉</string>
	<string name="loading_data">載入資料中…</string>
	<string name="reading_indexes">讀取裝置端資料中…</string>
	<string name="previous_run_crashed">上次執行 OsmAnd 失敗！記錄檔為{0}。請回報這問題且附上該記錄檔。</string>
	<string name="saving_gpx_tracks">儲存 GPX 軌跡到 SD 卡中…</string>
	<string name="finished_task">完成</string>
	<string name="reload_indexes_descr">重新由 SD 卡讀取離線向量地圖和資料</string>
	<string name="reload_indexes">重新讀取離線資料</string>
	<string name="download_indexes_descr">透過網路下載或更新離線資料</string>
	<string name="download_indexes">下載離線資料</string>
	<string name="use_online_routing_descr">使用網際網路預估路線</string>
	<string name="use_online_routing">使用線上導航</string>
	<string name="osm_settings_descr">向 OSM 提出意見，需指定 Openstreetmap.org (OSM) 設定</string>
	<string name="data_settings_descr">指定語言，下載/重載資料</string>
	<string name="data_settings">資料</string>
	<string name="map_preferences_descr">設定地圖：地圖來源、旋轉方式、標示位置、畫面方向</string>
	<string name="osm_settings">OSM 編輯</string>
	<string name="additional_settings">額外設定</string>
	<string name="settings">設定</string>
	<string name="save_current_track_descr">現在就將目前的軌跡存到 SD 卡</string>
	<string name="save_current_track">儲存目前的 GPX 軌跡</string>
	<string name="save_track_interval">記錄間隔</string>
	<string name="save_track_interval_descr">為軌跡記錄選取定位間隔</string>
	<string name="save_track_to_gpx_descrp">軌跡將以每日為分類存放在 track 目錄</string>
	<string name="save_track_to_gpx">記錄軌跡成 GPX 檔案</string>
	<string name="update_tile">更新地圖</string>
	<string name="reload_tile">重新載入圖磚</string>
	<string name="mark_point">目的地</string>
	<string name="show_osm_bugs_descr">在地圖上顯示 OpenStreet 的錯誤</string>
	<string name="show_osm_bugs">顯示 OpenStreet 的錯誤</string>
	<string name="favourites_activity">我的最愛</string>
	<string name="add_to_favourite">加到我的最愛</string>
	<string name="use_english_names_descr">在本地語言或英語名稱之間選擇</string>
	<string name="use_english_names">在地圖上使用英文名稱</string>
	<string name="app_settings">應用程式設定</string>
	<string name="search_address">地址查詢</string>
	<string name="choose_building">選取建物</string>
	<string name="choose_street">選擇道路</string>
	<string name="choose_city">選擇縣市</string>
	<string name="ChooseCountry">選擇國家</string>
	<string name="show_view_angle">顯示目視方向</string>
	<string name="map_view_3d_descr">啟用 3D 檢視地圖</string>
	<string name="map_view_3d">3D 地圖檢視</string>
	<string name="show_poi_over_map_description">在地圖上顯示興趣點(依最近一次的篩選條件)</string>
	<string name="show_poi_over_map">顯示興趣點</string>
	<string name="map_tile_source_descr">選擇線上或暫存地圖圖磚來源</string>
	<string name="map_tile_source">地圖圖磚來源</string>
	<string name="map_source">地圖來源</string>
	<string name="use_internet">使用網路</string>
	<string name="show_location">顯示位置</string>
	<string name="map_preferences">地圖</string>
	<string name="settings_activity">設定</string>
	<string name="show_gps_coordinates_text">在地圖上顯示 GPS 狀態</string>
	<string name="use_internet_to_download_tile">使用網路下載缺失的地圖圖磚</string>
	<string name="app_description">導航應用程式</string>
	<string name="exit_Button">離開</string>
	<string name="map_Button">地圖</string>
	<string name="settings_Button">設定</string>
	<string name="favorites_Button">我的地點</string>
	<string name="search_button">查尋</string>
	<string name="search_activity">查尋</string>
	<string name="searchpoi_activity">選取興趣點</string>
	<string name="search_POI_level_btn">查尋更多</string>
	<string name="incremental_search_city">漸進式城市查尋</string>
	<string name="incremental_search_street">漸進式查尋街道</string>
	<string name="incremental_search_building">漸進式查尋建物</string>
	<string name="choose_available_region">由列表選取區域</string>
	<string name="choose_intersected_street">選擇交叉路口</string>
	<string name="Closest_Amenities">最近的設施</string>
	<string name="app_mode_default">瀏覽地圖</string>
	<string name="app_mode_car">汽車</string>
	<string name="app_mode_bicycle">自行車</string>
	<string name="app_mode_pedestrian">步行</string>
	<string name="position_on_map_center">中間</string>
	<string name="position_on_map_bottom">下方</string>
	<string name="navigate_point_top_text">輸入緯度和經度格式(D - 度, M - 分, S - 秒)</string>
	<string name="navigate_point_latitude">緯度</string>
	<string name="navigate_point_longitude">經度</string>
	<string name="navigate_point_format_D">DDD.DD</string>
	<string name="navigate_point_format_DM">DDD MM.MM</string>
	<string name="navigate_point_format_DMS">DDD MM SS.SS</string>
	<string name="search_shown_on_map">顯示在地圖上</string>
	<string name="navigate_point_cancel">取消</string>
	<string name="search_address_top_text">選擇地址</string>
	<string name="search_address_region">地區</string>
	<string name="search_address_city">縣市</string>
	<string name="search_address_street">道路</string>
	<string name="search_address_building">建物</string>
	<string name="search_address_building_option">建物</string>
	<string name="search_address_street_option">交叉路口</string>
	<string name="search_tabs_location">位置</string>
	<string name="context_menu_item_add_favorite">加到我的最愛</string>
	<string name="context_menu_item_update_map">更新地圖</string>
	<string name="context_menu_item_open_bug">開啟 OSM 錯誤</string>
	<string name="context_menu_item_create_poi">建立興趣點</string>
	<string name="default_buttons_yes">是</string>
	<string name="default_buttons_cancel">取消</string>
	<string name="default_buttons_apply">套用</string>
	<string name="default_buttons_add">加入</string>
	<string name="default_buttons_no">否</string>
	<string name="add_favorite_dialog_top_text">輸入我的最愛名稱</string>
	<string name="add_favorite_dialog_default_favourite_name">我的最愛</string>
	<string name="add_favorite_dialog_favourite_added_template">我的最愛標點 \'\'{0}\'\' 新增成功。</string>
	<string name="favourites_context_menu_edit">編輯我的最愛</string>
	<string name="favourites_context_menu_delete">刪除我的最愛</string>
	<string name="favourites_remove_dialog_msg">移除我的最愛標點 \'%s\'？</string>
	<string name="favourites_remove_dialog_success">我的最愛標點 {0} 刪除成功。</string>
	<string name="osb_add_dialog_title">輸入錯誤說明</string>
	<string name="osb_add_dialog_success">錯誤回報成功建立</string>
	<string name="osb_add_dialog_error">發生的異常：錯誤回報未建立</string>
	<string name="osb_comment_menu_item">增加評論</string>
	<string name="osb_comment_dialog_message">訊息</string>
	<string name="osb_comment_dialog_author">編輯者姓名</string>
	<string name="osb_comment_dialog_title">為錯誤回報加入評論</string>
	<string name="osb_comment_dialog_add_button">加入評論</string>
	<string name="osb_comment_dialog_success">評論已成功加入</string>
	<string name="osb_comment_dialog_error">發生異常：評論未建立</string>
	<string name="osb_close_menu_item">關閉錯誤回報</string>
	<string name="osb_close_dialog_title">錯誤回報關閉中</string>
	<string name="osb_close_dialog_close_button">關閉錯誤回報</string>
	<string name="osb_close_dialog_success">錯誤回報已成功關閉</string>
	<string name="osb_close_dialog_error">發生異常：評論未關閉</string>
	<string name="poi_edit_title">編輯興趣點</string>
	<string name="poi_create_title">建立興趣點</string>
	<string name="poi_error_poi_not_found">找不到節點或設施不是單一的節點</string>
	<string name="poi_remove_confirm_template">刪除 {0} (輸入評論)？</string>
	<string name="poi_remove_title">刪除興趣點</string>
	<string name="default_buttons_delete">刪除</string>
	<string name="poi_remove_success">興趣點刪除成功</string>
	<string name="poi_action_add">新增</string>
	<string name="poi_action_change">修改</string>
	<string name="poi_action_succeded_template">啟動{0}動作完成。</string>
	<string name="poi_error_unexpected_template">在進行{0}動作時發生意外錯誤。</string>
	<string name="poi_error_io_error_template">執行{0}時發生存取錯誤。</string>
	<string name="poi_error_info_not_loaded">節點的資訊未載入</string>
	<string name="poi_dialog_name">名稱</string>
	<string name="poi_dialog_opening_hours">營業</string>
	<string name="poi_dialog_comment">評論</string>
	<string name="poi_dialog_comment_default">興趣點變更中</string>
	<string name="poi_dialog_other_tags_message">所有其它的標誌已保存</string>
	<string name="default_buttons_commit">提交</string>
	<string name="default_buttons_reset">重置</string>
	<string name="filter_current_poiButton">篩選</string>
	<string name="edit_filter_delete_menu_item">刪除</string>
	<string name="edit_filter_save_as_menu_item">另存</string>
	<string name="edit_filter_delete_dialog_title">刪除選到的篩選？</string>
	<string name="edit_filter_delete_message">篩選{0} 已被刪除</string>
	<string name="edit_filter_create_message">篩選{0}已被建立</string>
	<string name="default_buttons_selectall">選取全部</string>
	<string name="email">電子郵件</string>
<string name="recording_context_menu_vrecord">拍攝視訊注解</string>
    <string name="intermediate_items_sort_by_distance">排序(送貨到門)</string>
    <string name="plugin_distance_point_time">時間</string>
    <string name="plugin_distance_point_speed">速度</string>
    <string name="plugin_distance_point_ele">標高</string>
    <string name="gpx_file_name">GPX 檔案名稱</string>
    <string name="gpx_saved_sucessfully">GPX 檔案已完全成功儲存到{0}</string>
    <string name="osmand_distance_planning_plugin_description">建立測量標點之間的距離路徑（或是利用/修改現有的 GPX 檔案）。另存為 GPX，可以用來規劃 GPX 路線。</string>
    <string name="osmand_distance_planning_plugin_name">距離計算器和規劃工具</string>
    <string name="local_osm_changes_backup_failed">備份 OSM 的變更失敗</string>
    <string name="local_osm_changes_backup">備份 OSM 的變更</string>
    <string name="plugin_distance_point_hdop">精確度</string>
    <string name="use_distance_measurement_help">* 點選標記一個標點。\n 
        * 在地圖上按住去刪除先前的標點。\n
        * 在標點上按住以檢視並附加敘述。\n
        * 在測量小工具上點擊可看到更多作用。</string>
    <string name="default_buttons_do_not_show_again">不要再顯示</string>
    <string name="distance_measurement_start_editing">開始編輯</string>
    <string name="distance_measurement_finish_editing">結束編輯</string>
    <string name="distance_measurement_finish_subtrack">開始一個新的子軌跡</string>
    <string name="distance_measurement_save_gpx">另存為 GPX</string>
    <string name="distance_measurement_load_gpx">開啟現有的 GPX</string>
    <string name="wait_current_task_finished">請等待目前的作業結束</string>
    <string name="use_kalman_filter_compass_descr">使用 Kalman 濾波器，以避免電子羅盤的偏差</string>
    <string name="use_kalman_filter_compass">使用 Kalman 濾波器</string>
    <string name="use_magnetic_sensor_descr">使用磁性感應器來判斷電子羅盤的值，而不是定位感應器</string>
    <string name="use_magnetic_sensor">使用磁性感應器</string>
    <string name="other_location">其它</string>
    <string name="install_paid">完整版</string>
    <string name="cancel_route">排除路線</string>
    <string name="cancel_navigation">停止導航</string>
    <string name="clear_destination">清除目的地</string>
    <string name="download_using_mobile_internet">現在 WiFi 並未連線。您想要使用目前的網際網路連線，繼續下載嗎？</string>
    <string name="street_name">街道</string>
	<string name="hno">門牌號碼</string>
    <string name="monitoring_settings">日誌記錄服務</string>
    <string name="monitoring_settings_descr">組態如何記錄行程和啟用休眠模式</string>
    <string name="osmand_monitoring_plugin_description">透過週期性地喚醒 GPS 裝置，在休眠模式下(螢幕關閉)啟用追蹤和導航。
        顯示設定便於去記錄您在當地的行程到裝置端 GPX 檔案或在線上使用網路服務。</string>
    <string name="osmand_monitoring_plugin_name">日誌記錄服務</string>
    <string name="choose_osmand_theme_descr">挑選應用程式主題</string>
    <string name="choose_osmand_theme">應用程式主題</string>
    <string name="accessibility_options">協助功能選項</string>
    <string name="select_address_activity">選取地址</string>
    <string name="favourites_list_activity">選取我的最愛</string>
    <string name="local_openstreetmap_act_title">OSM 修改</string>
    <string name="default_buttons_other_actions">其它的作用</string>
    
	<string name="layer_hillshade">地形陰影圖層</string>
    <string name="map_widget_gps_info">GPS 資訊</string>
    <string name="access_arrival_time">抵達時間</string>
    <string name="tip_recent_changes_1_1_4_t">在1.1.4的變更：
        \n\t* UI 重新設計
		\n\t* 錯誤修正
    </string>
    <string name="item_checked">勾選</string>
    <string name="item_unchecked">取消勾選</string>
    <string name="map_view">地圖</string>
    <string name="max_speed_none">無</string>
    <string name="prefer_in_routing_descr">高速公路優先權</string>
    <string name="prefer_in_routing_title">優先權…</string>
	<string name="prefer_motorways">高速公路優先權</string>
	<string name="download_hillshade_item">地形陰影</string>
    <string name="download_hillshade_maps">地形陰影覆疊</string>
    <string name="dist_control_start">開始</string>
    
    <string name="local_indexes_cat_srtm">等高線資料</string>
    <string name="local_indexes_cat_av">音訊/視訊資料</string>
    <string name="stop_routing_confirm">您確定要停止導航嗎？</string>
    <string name="clear_dest_confirm">您確定想要清除您的目的地標點(含中途點)？</string>
    <string name="precise_routing_mode">精確的路線 (alpha)</string>
    <string name="precise_routing_mode_descr">允許去預估精確而無差錯的路線。仍然有距離限制並且緩慢。</string>
    <string name="recording_context_menu_show">顯示</string>
    <string name="recording_photo_description">照片 %1$s 中的 %2$s</string>
    <string name="av_def_action_picture">拍攝照片</string>
    <string name="recording_context_menu_precord">拍攝照片</string>
    <string name="dropbox_plugin_description">Dropbox 的外掛元件可以讓軌跡和音訊/視訊注解同步到您的 Dropbox 帳戶。</string>
    <string name="dropbox_plugin_name">Dropbox 外掛程式</string>
    
    <string name="intermediate_points_change_order">變動排列</string>
    <string name="srtm_paid_version_msg">請考慮在商場上購買等高線外掛元件，以支持更進一步的開發。</string>
    <string name="srtm_paid_version_title">等高線外掛元件</string>
    <string name="av_def_action_choose">應需求選取</string>
    <string name="av_def_action_video">錄取視訊</string>
    <string name="av_def_action_audio">錄取音訊</string>
    <string name="av_widget_action_descr">選擇預設小工具的機能</string>
    <string name="av_widget_action">預設小工具動作</string>
    <string name="av_video_format_descr">選擇視訊輸出格式</string>
    <string name="av_video_format">視訊輸出格式</string>
    <string name="tip_recent_changes_1_4_t">在1.4的變更：
	\n\t* 排列中途點以最佳的方式去全部查訪(巡回的推銷員，送貨到門)
	\n\t* 按名稱查尋街道(在附近一帶)
	\n\t* 規劃模式外掛元件(載入/編輯/儲存 GPX 軌跡)
	\n\t* 新的下載螢幕畫面(在背景下載)
	\n\t* 支援 GPX 子檔案夾(組成您的 GPX 軌跡)
	\n\t* 刪除 SRTM 檔案
	\n\t* 支援 OSM 注解 
    </string>
    <string name="search_street_in_neighborhood_cities">在附近一帶的城市查尋街道</string>
    <string name="av_settings_descr">組態音訊和視訊設定</string>
    <string name="av_settings">音訊/視訊設定 </string>
    <string name="recording_error">錄製途中發生錯誤 </string>
    <string name="recording_camera_not_available">相機失效</string>
    <string name="recording_playing">從已指定的記錄開始播放音訊。\n%1$s</string>
    <string name="recording_open_external_player">開啟外部播放</string>
    <string name="recording_delete_confirm">您想移除此記錄嗎？</string>
    <string name="recording_unavailable">無法使用</string>
    <string name="recording_context_menu_arecord">錄取音訊注解</string>
    <string name="destination_point">目的地 ％1$S</string>
    <string name="local_osm_changes_backup_successful">OSM 變更的檔案已成功的產生 %1$s</string>
    <string name="access_mark_final_location_first">協助功能模式：首先請選擇目的地</string> 
    <string name="av_use_external_recorder_descr">視訊使用系統錄製</string>
    <string name="av_use_external_recorder">使用系統錄製</string>
    <string name="av_use_external_camera_descr">使用系統應用程式拍照</string>
    <string name="av_use_external_camera">使用相機應用程式</string>
    <string name="recording_is_recorded">音訊/視訊開始錄製。要停止按下AV小工具。</string>
    <string name="recording_can_not_be_played">不能播放記錄</string>
    <string name="recording_context_menu_delete">刪除記錄</string>
    <string name="recording_context_menu_play">播放</string>
    <string name="recording_description">錄製 %1$s %2$s 中的 %3$s</string>
    <string name="recording_default_name">錄製中</string>
    <string name="av_control_stop">停止</string>
    <string name="av_control_start">開始</string>
    <string name="map_widget_av_notes">音訊/視訊注解</string>
    <string name="osmand_srtm_short_description_80_chars">用於離線等高線的 OsmAnd 外掛元件</string>
    <string name="map_widget_distancemeasurement">測量距離</string>
    <string name="monitoring_control_stop">停止</string>
    <string name="map_widget_audionotes">音訊注解</string>
    <string name="audionotes_plugin_description">在旅途中錄取音訊/視訊注解</string>
    <string name="audionotes_plugin_name">音訊/視訊注解</string>
    <string name="index_srtm_parts">部件</string>
    <string name="index_srtm_ele">等高線</string>
    <string name="srtm_plugin_name">等高線外掛元件</string>
    <string name="download_select_map_types">其它地圖</string>
    <string name="download_roads_only_item">僅道路</string>
    <string name="download_srtm_maps">等高線</string>
    <string name="download_regular_maps">正常地圖</string>
    <string name="download_roads_only_maps">僅道路地圖</string>
    
	<string name="rendering_attr_noAdminboundaries_name">隱藏界限</string>
	<string name="rendering_attr_noAdminboundaries_description">抑制顯示區域界限(管理級別5-9)</string>
    <string name="osmodroid_plugin_old_ver_not_supported">OsMoDroid 外掛元件版本過舊並需要進行更新。</string>
    <string name="osmodroid_plugin_name">OsMoDroid 外掛元件</string>
	<string name="tip_altitude_offset">海拔高度偏移校正</string>
	<string name="map_widget_max_speed">速限</string>
    <string name="route_descr_lat_lon">緯度 %1$.3f, 經度 %2$.3f</string>
    <string name="route_descr_current_location">目前位置</string>
    
    
    <string name="no_buildings_found">無建築物符合。</string>
    <string name="search_villages_and_postcodes">查尋城鎮/郵遞區號</string>
	<string name="rendering_attr_showRoadMaps_description">選擇何時顯示僅有道路的地圖：</string>
	<string name="rendering_attr_showRoadMaps_name">僅有道路的地圖</string>
    <string name="safe_mode_description">應用程式執行在安全模式下(使用較慢的 Android 而非原生碼)。</string>
    <string name="safe_mode">安全模式</string>
    <string name="native_library_not_running">應用程式在安全模式中執行(在設定裡停用它)。</string>
    <string name="background_service_is_enabled_question">OsmAnd 休眠模式服務仍在執行。您想要關閉它嗎？</string>
    <string name="osmand_play_title_30_chars">OsmAnd 地圖和導航</string>
	<string name="osmand_plus_play_title_30_chars">OsmAnd+ 地圖和導航</string>
	<string name="native_app_allocated_memory_descr">原生記憶體總計由應用程式 %1$s MB (Dalvik %2$s MB，其它 %3$s MB) 。Proportional memory %4$s MB (Android 限制 %5$s MB，Dalvik %6$s MB)分配佔用。</string>
	<string name="context_menu_item_destination_point">設定為目的地</string>
    <string name="please_select_address">首先選擇城市或街道</string>
    <string name="available_downloads_left">還可下載 %1$d 個檔案</string>
    <string name="close_changeset">關閉異動清單</string>
	<string name="zxing_barcode_scanner_not_found">ZXing 條碼掃描器應用程式未安裝。要在商場中的搜尋嗎？</string>
	<string name="support_new_features_descr">捐贈後可在應用程式裡看到新的功能實現</string>
	<string name="local_index_no_items_to_do">在 %1$s 沒有項目</string>
	<string name="incomplete_locale">未完成</string>
	<string name="osmand_extended_description_4000_chars">
OsmAnd (Automated Navigation Directions) 是一個地圖和導航的應用程式且免費，有世界各地和高品質的OpenStreetMap（簡稱 OSM 開放街道地圖）資料。所有地圖資料都可以存儲在您裝置的儲存卡上離線使用。透過您裝置的 GPS，OsmAnd 為汽車、自行車和行人，提供了路線、視覺和語音導航。所有的主要功能，工作於線上和離線這兩方面（無需網路連線）。

一些主要功能：

導航
 - 工作在線上(快速)或是離線（當您在國外無需國際漫遊費用）
 - 轉向建議(turn by turn)語音導航（真人語音和合成音）
 - 可選的車道引導、街道名稱顯示和預計抵達時間
 - 支援您的行程安排上的中間點
 - 每當您偏離了行駛路線，自動重新改道規劃
 - 查尋地點按照地址，類型（例如：餐廳、飯店、加油站、博物館），或以地圖地理位置坐標查看

地圖顯示
 - 在地圖上顯示您的位置和方向
 - 可以選擇地圖正北朝上或您的或行進方向朝上
 - 儲存您最重要的地方，作為我的最愛
 - 顯示您周遭的POI（興趣點）
 - 能顯示專用的線上地圖圖磚
 - 可以顯示衛星視圖（來自 Bing)
 - 可顯示使用自訂不同透明度疊加的多種地圖層如遊覽/導航 GPX 軌跡
 - 可選擇顯示地名於英文、裝置端或拼音拼法

使用 OpenStreetMap 和維基百科的資料：
 - 世界性最好的合作專案所得的高品質資訊
 - 全球性的地圖 OpenStreetMap，可用在每個國家或地區
 - 維基百科觀光景點，非常適合觀光旅遊（免費版本不提供）
 - 直接從應用程式，無限制的免費下載（在免費版下載限制 16 個地圖檔）
 - 始終保持最新的地圖（每月至少更新一次）
 - 簡潔細致的離線向量地圖
 - 可在完整地圖資料還是只有公路網之間選擇（例如：全日本有700 MB或200 MB的公路網）
 - 還支援線上或快取地圖圖磚

安全功能
 - 可選擇自動日/夜檢視切換
 - 可選擇速限顯示功能，如果您超速了它會提醒
 - 可選擇取決於速度的地圖縮放
 - 分享您所在的位置的功能，這樣您的朋友能找到您

自行車和步行
 - 地圖包括步行，徒步旅行，自行車道，非常適合戶外活動
 - 特殊的自行車和行人的路線和顯示模式
 - 可選的大眾運輸工具 (公共汽車、 電車、火車）包括線路名稱
 - 可選的旅程記錄裝置端 GPX 檔案或線上服務
 - 可選的速度和高度顯示
 - 顯示等高線和地形陰影（經由附加的外掛元件）

直接提供給 OpenStreetMap
 - 報告地圖錯誤
 - 直接從該應用程式上傳 GPX 軌跡到 OSM
 - 增加興趣點並直接上傳給 OSM（如果離線或在之後上傳）
 - 可選旅途中記錄而且在背景模式（當裝置處於休眠模式下）

OsmAnd 是開放原始碼，而且正在積極的開發。應用程式從報告錯誤、改進翻譯或編寫新的功能，每個人都可以作出貢獻。透過所有的這些形成開發人員和使用者交互的作用下，讓該專案處於不斷改善的活絡狀態。專案的開發進度、編寫程式碼和測試新的功能，還是要依靠提供資金捐款資助。藉由您幫忙購買 OsmAnd +，或者在 osmand.net 上做一般捐贈，應用程式的道路會更平坦、更棒！但也有可能資助特定的新功能。


大概的地圖覆蓋區域和品質：
 -西歐： * * *
 -東歐： * * *
 -俄羅斯： * * *
 -北美： * * *
 -南美洲： * *
 -亞洲： * *
 -日本 &amp; 韓國： * * *
 -中東： * *
 -非洲： * *
 -南極洲： * 

支援的國家的名單 (基本上世界範圍內!）：
阿富汗、阿爾巴尼亞、阿爾及利亞、安道爾、安哥拉、安圭拉、安地卡及巴布達、阿根廷、亞美尼亞、阿路巴、澳大利亞、奧地利、亞塞拜然、巴哈馬、巴林、孟加拉國、巴巴多斯、白俄羅斯、比利時、貝里斯、貝寧、百慕達、不丹、玻利維亞、博內爾、波士尼亞和黑塞哥維那、博茨瓦納、巴西、英屬維爾京群島、汶萊、保加利亞、布吉納法索、蒲隆地、柬埔寨、喀麥隆、加拿大、維德角、中非共和國、查德、智利、中國、哥倫比亞、科摩羅、剛果、哥斯大黎加、象牙海岸、克羅地亞、古巴、庫拉索、賽普勒斯、捷克共和國、丹麥、吉布地、多米尼克、多明尼加共和國、厄瓜多爾、埃及、薩爾瓦多、赤道幾內亞、厄立特里亞、愛沙尼亞、埃塞俄比亞、斐濟、芬蘭、法國、法屬圭亞那、法屬玻里尼西亞、加蓬、岡比亞、格魯吉亞、德國、加納、直布羅陀、希臘、格陵蘭島、格瑞那達、哥德洛普島、關島、瓜地馬拉、根西島、幾內亞、幾內亞比索、蓋亞納、海地、梵蒂岡、宏都拉斯、香港、匈牙利、冰島、印度、印尼、伊朗、伊拉克、愛爾蘭、曼城島、以色列、義大利、牙買加、日本、澤西島、約旦、哈薩克斯坦、肯雅、吉里巴斯、朝鮮和韓國、科威特、吉爾吉斯斯坦、老撾、拉脫維亞、黎巴嫩、賴索托、賴比瑞亞、利比亞、列支敦斯登、立陶宛、盧森堡、澳門、馬其頓、馬達加斯加、馬拉威、馬來西亞、馬爾地夫、馬里、馬爾他、馬丁尼克島、茅利塔尼亞、模里西斯、馬約特、墨西哥、密克羅尼西亞聯邦、摩爾多瓦、摩納哥、蒙古、黑山、蒙特塞拉特、摩洛哥、莫三比克、緬甸、納米比亞、瑙魯、尼泊爾、荷蘭、荷屬安地列斯群島、新赫里多尼亞、紐西蘭、尼加拉瓜、尼日爾、奈及利亞、挪威、阿曼、巴基斯坦、帕勞、巴勒斯坦領土、巴拿馬、巴布亞紐幾內亞、巴拉圭、秘魯、菲律賓、波蘭、葡萄牙、波多黎各、卡塔爾、羅馬尼亞、俄羅斯、盧安達、聖巴泰勒米、聖海倫娜、聖基茨和尼維斯、聖露西亞、聖馬丁島、聖匹島、聖文森及格瑞那丁、薩摩亞、聖馬利諾、沙烏地阿拉伯、塞內加爾、塞爾維亞、塞席爾、塞拉里昂、新加坡、斯洛伐克、斯洛維尼亞、索馬里、南非、格魯吉亞的南、南蘇丹、西班牙、斯里蘭卡、蘇丹、蘇利南、史瓦濟蘭、瑞典、瑞士、敘利亞、臺灣、塔吉克斯坦、坦尚尼亞、泰國、東帝汶、多哥、托克勞、湯加、特立尼達和多巴哥、突尼斯、土耳其、土庫曼斯坦、吐瓦魯、烏干達、烏克蘭、阿拉伯聯合大公國、英國、美國、烏拉圭、烏茲別克斯坦、瓦努阿圖、委內瑞拉、越南、瓦利斯群島和富圖納群島、西撒哈拉、葉門、尚比亞、辛巴威。
	</string>
	<string name="osmand_plus_extended_description_4000_chars">
OsmAnd + 是付費應用程式版本。經由您的購買來支援專案，資金用在開發新的功能和接收最新的更新。您可以在購買前，先安裝名稱為 OsmAnd 的免費版本去試用該應用程式。

一些主要功能：
導航
 - 工作在線上(快速)或是離線（當您在國外無需國際漫遊費用）
 - 轉向建議(turn by turn)語音導航（真人語音和合成音）
 - 可選擇車道引導、街道名稱顯示和預計抵達時間
 - 支援您的行程安排上的中間點
 - 每當您偏離了行駛路線，自動重新改道規劃
 - 查尋地點按照地址，類型（例如：餐廳、飯店、加油站、博物館），或以地圖地理位置坐標查看

地圖顯示
 - 在地圖上顯示您的位置和方向
 - 可以選擇地圖正北朝上或您的或行進方向朝上
 - 儲存您最重要的地方，作為我的最愛
 - 顯示您周遭的 POI（興趣點）
 - 能顯示專用的線上地圖圖磚
 - 可以顯示衛星視圖（來自 Bing）
 - 可顯示使用自訂不同透明度疊加的多種地圖層如遊覽/導航 GPX 軌跡
 - 可選擇顯示地名於英文、裝置端或拼音拼法

使用 OpenStreetMap 和維基百科的資料：
 - 世界性最好的合作專案所得的高品質資訊
 - 全球性的地圖 OpenStreetMap，可用在每個國家或地區
 - 維基百科觀光景點，非常適合觀光旅遊
 - 直接從應用程式，無限制的免費下載
 - 始終保持最新的地圖（每月至少更新一次）
 - 簡潔細致的離線向量地圖
 - 可在完整地圖資料還是只有公路網之間選擇（例如：全日本有700 MB或200 MB的公路網）
 - 還支援線上或快取地圖圖磚

安全功能
 - 可選的自動日/夜檢視切換
 - 可選的速限顯示功能，如果您超速了它會提醒
 - 可選的取決於速度的地圖縮放
 - 分享您所在的位置的功能，這樣您的朋友能找到您

自行車和步行
 - 地圖包括步行，徒步旅行，自行車道，非常適合戶外活動
 - 特殊的自行車和行人的路線和顯示模式
 - 可選的大眾運輸工具 (公共汽車、 電車、火車）包括線路名稱
 - 可選擇旅程記錄到裝置端 GPX 檔案或線上服務
 - 可選的速度和高度顯示
 - 顯示等高線和地形陰影（經由附加的外掛元件）

直接提供給 OpenStreetMap
 - 報告地圖錯誤
 - 直接從該應用程式上傳 GPX 軌跡到 OSM
 - 增加興趣點並直接上傳給 OSM （如果離線或在之後上傳）
 - 可選旅途中記錄而且在背景模式（當裝置處於休眠模式下）

OsmAnd 是開放原始碼，而且正在積極的開發。應用程式從報告錯誤、改進翻譯或編寫新的功能，每個人都可以作出貢獻。透過所有的這些形成開發人員和使用者交互的作用下，讓該專案處於不斷改善的活絡狀態。專案的開發進度、編寫程式碼和測試新的功能，還是要依靠提供資金捐款資助。藉由您幫忙購買 OsmAnd +，或者在 osmand.net 上做一般捐贈，應用程式的道路會更平坦、更棒！但也有可能資助特定的新功能。


大概的地圖覆蓋區域和品質：
 -西歐： * * *
 -東歐： * * *
 -俄羅斯： * * *
 -北美： * * *
 -南美洲： * *
 -亞洲： * *
 -日本 &amp; 韓國： * * *
 -中東： * *
 -非洲： * *
 -南極洲： * 

支援的國家的名單 (基本上世界範圍內!）：
阿富汗、阿爾巴尼亞、阿爾及利亞、安道爾、安哥拉、安圭拉、安地卡及巴布達、阿根廷、亞美尼亞、阿路巴、澳大利亞、奧地利、亞塞拜然、巴哈馬、巴林、孟加拉國、巴巴多斯、白俄羅斯、比利時、貝里斯、貝寧、百慕達、不丹、玻利維亞、博內爾、波士尼亞和黑塞哥維那、博茨瓦納、巴西、英屬維爾京群島、汶萊、保加利亞、布吉納法索、蒲隆地、柬埔寨、喀麥隆、加拿大、維德角、中非共和國、查德、智利、中國、哥倫比亞、科摩羅、剛果、哥斯大黎加、象牙海岸、克羅地亞、古巴、庫拉索、賽普勒斯、捷克共和國、丹麥、吉布地、多米尼克、多明尼加共和國、厄瓜多爾、埃及、薩爾瓦多、赤道幾內亞、厄立特里亞、愛沙尼亞、埃塞俄比亞、斐濟、芬蘭、法國、法屬圭亞那、法屬玻里尼西亞、加蓬、岡比亞、格魯吉亞、德國、加納、直布羅陀、希臘、格陵蘭島、格瑞那達、哥德洛普島、關島、瓜地馬拉、根西島、幾內亞、幾內亞比索、蓋亞納、海地、梵蒂岡、宏都拉斯、香港、匈牙利、冰島、印度、印尼、伊朗、伊拉克、愛爾蘭、曼城島、以色列、義大利、牙買加、日本、澤西島、約旦、哈薩克斯坦、肯雅、吉里巴斯、朝鮮和韓國、科威特、吉爾吉斯斯坦、老撾、拉脫維亞、黎巴嫩、賴索托、賴比瑞亞、利比亞、列支敦斯登、立陶宛、盧森堡、澳門、馬其頓、馬達加斯加、馬拉威、馬來西亞、馬爾地夫、馬里、馬爾他、馬丁尼克島、茅利塔尼亞、模里西斯、馬約特、墨西哥、密克羅尼西亞聯邦、摩爾多瓦、摩納哥、蒙古、黑山、蒙特塞拉特、摩洛哥、莫三比克、緬甸、納米比亞、瑙魯、尼泊爾、荷蘭、荷屬安地列斯群島、新赫里多尼亞、紐西蘭、尼加拉瓜、尼日爾、奈及利亞、挪威、阿曼、巴基斯坦、帕勞、巴勒斯坦領土、巴拿馬、巴布亞紐幾內亞、巴拉圭、秘魯、菲律賓、波蘭、葡萄牙、波多黎各、卡塔爾、羅馬尼亞、俄羅斯、盧安達、聖巴泰勒米、聖海倫娜、聖基茨和尼維斯、聖露西亞、聖馬丁島、聖匹島、聖文森及格瑞那丁、薩摩亞、聖馬利諾、沙烏地阿拉伯、塞內加爾、塞爾維亞、塞席爾、塞拉里昂、新加坡、斯洛伐克、斯洛維尼亞、索馬里、南非、格魯吉亞的南、南蘇丹、西班牙、斯里蘭卡、蘇丹、蘇利南、史瓦濟蘭、瑞典、瑞士、敘利亞、臺灣、塔吉克斯坦、坦尚尼亞、泰國、東帝汶、多哥、托克勞、湯加、特立尼達和多巴哥、突尼斯、土耳其、土庫曼斯坦、吐瓦魯、烏干達、烏克蘭、阿拉伯聯合大公國、英國、美國、烏拉圭、烏茲別克斯坦、瓦努阿圖、委內瑞拉、越南、瓦利斯群島和富圖納群島、西撒哈拉、葉門、尚比亞、辛巴威。
	</string>
	<string name="delete_point">刪除標點</string>
    <string name="plugin_distance_point">標點</string>
    <string name="distance_measurement_clear_route">清除所有的標點</string>
    <string name="files_limit">剩餘 %1$d 個檔</string>
    <string name="layer_recordings">記錄層</string>
    <string name="downloading_file_new">下載中  …</string>
	<string name="intermediate_items_sort_return">在到達目的地之間路途上，沿路的中途點已採取了最佳化的排列。</string>
    <string name="osmand_srtm_long_description_1000_chars">這個外掛元件提供了等高線，可以在 OsmAnd 的離線地圖中顯示。全球圖資（在北緯 70 度至南緯 70 度之間）的量測基礎在於 SRTM (Shuttle Radar Topography Mission)和 ASTER (Advanced Spaceborne Thermal Emission and Reflection Radiometer)，遙測儀器安裝在美國太空總署地球觀測系統的旗艦衛星 Terra 上，ASTER 是美國太空總署、日本經濟產業省(METI)、日本太空系統 (J-spacesystems)之間的通力合作產物。</string>
    <string name="audionotes_location_not_defined">以位置去關聯的注解尚未下定義。\"使用位置 …\"，把注解分配給指定的位置</string>
    <string name="srtm_plugin_description">便於下載目前離線的等高線和地形陰影（\'設定\' -&gt; \'管理地圖檔案\' -&gt; \'下載\' -&gt; 選擇所需的地圖類型）。</string>
    <string name="tip_recent_changes_0_7_2_t">在0.7.2的變更：
		\n\t- Native rendering for all devices
		\n\t- Offline POI editing
		\n\t- Accessibility
		\n\t- Lots of bug fixes
	</string>
	<string name="tip_recent_changes_0_7_1_t">在0.7.1的變更：
		\n\t- Offline POI editing 
		\n\t- Online Tracking option - send coordinates to web service periodically (read how to setup your own web service in HowTo Articles)
		\n\t- Show currently recorded track on map
		\n\t- Direction detection: \'Make U-turn\' is indicated and announced when heading in opposite direction or after missing a turn
		\n\t- New voice prompt \'Route recalculated\'
		\n\t- Optical indication of an imminent turn within 100m by diretion arrow changing color
		\n\t- Actuality also of deactivated index files now shown on Download screen in dark green and dark blue
		\n\t- Other changes
	</string>
	<string name="tip_recent_changes_0_6_8_t">在0.6.8的變更：
		\n\t- Completely redesigned search (POI, Address)! Make address search much faster and more responsive. Create one Search interface with many different options.
		\n\t- Implement POI search by name in big areas (countries)  
		\n\t- Fix flickering map screen for tablets (Issue 641)
		\n\t- Auto-center map view option (Issue 356)
		\n\t- GPX navigation moved to \'Directions\' and \'Save Directions\' moved to \'About route\'
		\n\t- POI data included in .obf file (all download indexes after 01/10/11) 
		\n\t- Voice prompt fixes (GPS position fix, omitting first command) 
		\n\t- Small improvements
	</string>
	<string name="tip_recent_changes_1_3_t">在1.3的變更：
        \n\t* 重新植入了平板電腦和大螢幕的支援
        \n\t* Holo 主題（客制化）
        \n\t* 為電子羅盤穩定度追加了設定
        \n\t* 在地圖螢幕的左上方按鈕替換選單按鈕
    </string>
    <string name="tip_recent_changes_1_2_t">在1.2.1的修正：1.2.1:
	    \n\t*Fix Geo Intent (Foursquare, c:geo)
	    \n\t*Fix screen tremble during navigation
	    \n\t*Other small fixes
	    \n\nChanges in 1.2:
		\n\t* Bug fixes (tuned routing, search, AV recording, voice prompts, some display improvements)
		\n\t* Easier hillshade overlay configuration (requires Contour Lines plugin)
		\n\t* Now accepts maps.google.com location links
		\n\t* New widget (GPS info) 
		\n\t* Added multi-window support for recent Samsung devices
		\n\t* Kalman filter for compass
		\n\t* Pebble watch support
	</string>
    <string name="index_name_openmaps">OpenMaps EU</string>
    <string name="tip_recent_changes_1_1_2_t">在1.1.2的變更：
		\n\t* Audio/video plugin enhancement (photos with EXIF information)
		\n\t* Usability fixed and restructured Contour lines plugin
		\n\t* Hillshade packages for Contour lines plugin
		\n\t* Bug fixes (suboptimal routing)
    </string>
    <string name="tip_recent_changes_1_1_0_t">在1.1.0的變更：
		\n\t* Distance calculator plugin
		\n\t* Audio/video notes plugin
		\n\t* Contour lines plugin
		\n\t* Bug fixes
		\n\t* \'Touring view\' map style option with more map details, new road styles, more contrast, and Alpine hiking (SAC scale) option
		\n\t* EGM96 geoid offset correction for GPS altitude readings
    </string>
    <string name="osmodroid_plugin_description">OsMoDroid 外掛元件是 OsmAnd 的延伸，為 OsModroid 線上追蹤功能的應用程式。在 http://esya.ru 上有相關服務的資訊。</string>
    <string name="tip_altitude_offset_t">"大多數 GPS 裝置回報的高度測量在於橢球體為基礎的 WGS84 參考系統，從哪一個轉換到本地的使用系統需要依賴位置的矯正。
\n\n到這些地方系統有一個更好的近似值參考是 EGM96。
\n\n在您透過\'設定\' -&gt; \'管理地圖檔案\'(原本是在 http://earth-info.nga.mil/GandG/wgs84/gravitymod/egm96/binary/WW15MGH.DAC)，下載了\'全球海拔矯正\'(WW15MGH.DAC)之後，OsmAnd 會在 EGM96 系統中顯示您所在位置的海拔高度 。 "</string>
    <string name="monitoring_control_start">GPX</string>
    <string name="tip_recent_changes_1_0_0_t">在1.0.0的變更：
	\n\t* Improved routing: faster, more precise, up to 250 km
	\n\t* Introduce roads-only maps
	\n\t* Map does not lose position lock after interruptions
	\n\t* Enable sleep mode service during navigation
    </string>
    <string name="tip_recent_changes_0_8_3_t">在0.8.3的變更：
	\n\t* Waypoints
	\n\t* Improved route guidance
	\n\t* Added a setting which allows to avoid motorways while building a route
	\n\t* Added one more type of roads for bicycles to the map (Cycleway=track)
	\n\t* Bug fixes
	</string>
	<string name="tip_recent_changes_0_8_2_t">在0.8.2的變更：
		\n\t* Improved Routing
		\n\t* Dynamic map widgets
		\n\t* Map settings moved to map screen
		\n\t* Lock screen button with logging services
		\n\t* Fixed Arabic, Kannada scripting and RTL languages 
	</string>
	<string name="tip_recent_changes_0_8_1_t">在0.8.1的變更：
		\n\t* More precise routes (a bit slower)
		\n\t* Smart and fast Route recalculation
		\n\t* Direction by lanes
		\n\t* Information about speed limits, speed cams, and speed bumps 
		\n\t* Improved voice guidance on highways
		\n\t* Parking plugin (\'Where is my car parked at?\')
		\n\t* Enable/disable logging widget
	</string>
	<string name="tip_recent_changes_0_8_0_t">在0.8.0的變更：0.8.0:
		\n\t- *Plugin functionality*
		\n\t    - Most functionality is grouped by features and can be enabled/disabled in the Settings/Plugins.
		You can enable (online or cached) tile map sources, tracking settings, and many other new and previously existing features.     
		\n\t- *New offline map data support*
		\n\t    - Map rendering becomes faster and more precise (coastline and flooded area problems are mainly fixed). 
		\n\t    - You need to download completely new offline data (old data will not be supported anymore)
		\n\t- *Offline Routing* 
		\n\t	- Offline routing becomes more robust
		\n\t  *Usability and UI experience*
		\n\t	- Improved in many areas		
	</string>
	<string name="tip_recent_changes_0_7_0_t">在0.7.0的變更：
		\n\t- Offline wikipedia data with articles
		\n\t- Updated maps
		\n\t- Other small features
	</string>    
	<string name="tip_recent_changes_0_6_9_t">在0.6.9的變更：
		\n\t- Improved offline map rendering
		\n\t- Fast Native offline rendering - look in experimental features (may not work on some devices)
		\n\t- Massive look and feel changes
		\n\t- Altitude info
		\n\t- New translations (Vienamese, Polish)
		\n\t- Other small features
	</string>
	<string name="tip_recent_changes_0_6_7_t">最近在0.6.7的變更：
		\n\t- Offline data manager (download, delete, activate / deactivate offline data directly in OsmAnd)
		\n\t- Favorite points and groups (categorize, delete, manage favorites)
		\n\t- GPX Explorer in application (view track detail, distance, average speed, elevation, etc.)
		\n\t- GPX navigation (more options, continue navigation after crash, support roundabouts)
		\n\t- Function to save route as GPX track for offline use
		\n\t- Improve GPX monitoring  (filter some inaccurate position and save accuracy/elevation/speed)
		\n\t- Upload GPX to OSM community (http://download.osmand.net/gpx/)
		\n\t- Improve vector rendering
		\n\t- Improvement of TTS engine (announce exact distance, enable miles)
		\n\t- Bug fixes
	</string>
	<string name="tip_recent_changes_0_6_6_t">最近在0.6.6的變更： 
		\n\t- Text To Speech engine for voice navigation
		\n\t- Make map renderer more detailed
		\n\t- Basemap for whole world packaged with app
		\n\t- Tweak offline navigation (still experimental)
		\n\t- GPX navigation options
		\n\t- UI update and large bug fixing
	</string>
	
	
	<string name="av_camera_focus">相機對焦類型</string>
	<string name="av_camera_focus_descr">選擇內置相機對焦類型</string>
	<string name="av_camera_focus_auto">自動對焦</string>
	<string name="av_camera_focus_hiperfocal">超焦距對焦</string>
	<string name="av_camera_focus_edof">全幅對焦 (EDOF)</string>
	<string name="av_camera_focus_infinity">焦距設為無限大</string>
	<string name="av_camera_focus_macro">微距(特寫)對焦模式</string>
	<string name="av_camera_focus_continuous">相機連續對焦</string>
	<string name="av_photo_play_sound">快門音效</string>
	<string name="av_photo_play_sound_descr">選擇在按下快門拍照時，是否發出音效</string>
<string name="tip_recent_changes_1_5_t">在1.5.0的變更：
	\n\t* 車速限制和測速照相的語音警告
	\n\t* 更多的語音提示能力（街道名稱通報）
	\n\t* 高密度地圖圖示
	\n\t* 更改很多的使用者界面
	\n\t* 距離顯示的錯誤修正，GPX 分析器，中途點的管理，計劃小工具，OSM 上傳，HTTPS 管理
    </string>
    <string name="osb_author_or_password_not_specified">請在設定裡指定 OSM 的使用者名稱和密碼</string>
    <string name="clear_intermediate_points">清除中間點</string>
    <string name="keep_intermediate_points">保留中間點</string>
    <string name="new_directions_point_dialog">您已經有中間點設定。</string>
    <string name="context_menu_item_directions_to">導引到</string>
<<<<<<< HEAD
    <string name="context_menu_item_directions_from">導引來自</string>
=======
    <string name="context_menu_item_directions_from">從此導引</string>
>>>>>>> 1c885ce9
    <string name="route_descr_map_location">地圖： </string>
    <string name="route_to">到：</string>
    <string name="route_via">經過：</string>
    <string name="route_from">從：</string>
    
	
    <string name="speak_speed_limit">通報速限</string>
    <string name="speak_cameras">通報測速照相</string>
	<string name="speak_traffic_warnings">通報交通流量警示</string>
	<string name="osb_author_dialog_password">OSM 密碼 (選項)</string>
	<string name="announce_gpx_waypoints">通報 GPX 中途點</string>
    <string name="speak_title">通報…</string>
	<string name="speak_descr">組態通報街道名稱、交通流量警示（強制停止、減速丘）、測速照相警告、速限</string>
	<string name="speak_street_names">通報街道名稱 (TTS)</string>
    <string name="osmodroid_mode_on">停止 OsMoDroid</string>    
    <string name="osmodroid_mode_off">啟動 OsMoDroid</string>
    <string name="driving_region_descr">選擇駕駛區域：美國、歐洲、英國、亞洲和其他</string>
	<string name="driving_region_japan">日本</string>
	<string name="driving_region_us">美國</string>
	<string name="driving_region_canada">加拿大</string>
	<string name="driving_region_europe_asia">歐洲和亞洲</string>
	<string name="driving_region_uk">英國、印度、澳洲和其他</string>
	<string name="driving_region">駕駛區域</string>
	<string name="map_widget_fps_info">FPS 除錯資訊</string>
	<string name="tip_recent_changes_1_6_t">在1.6的變更：
	\n\t* 支援完全透明的背景
	\n\t* 支援 Full HD 裝置
	\n\t* 直接從地圖檢視下載及概覽地區
	\n\t* 下載特定國家的 SRTM 檔案  
	\n\t* 全新的全球底圖與主要道路、森林和鐵路
	\n\t* 地圖放大鏡 （長按縮放按鈕）- 非常好用的光柵地圖
	\n\t* 定義/編輯線上圖磚來源 (指定失效時間)
	\n\t* 支援時間條件速限（荷蘭）
	\n\t* 更快的地址輸入
	\n\t* 路線和繪製的錯誤修復
    </string>
    <string name="local_index_tile_data_zooms">縮放已下載：%1$s</string>
    <string name="local_index_tile_data_expire">有效時間(分鐘)：%1$s</string>
    <string name="local_index_tile_data_downloadable">可下載：%1$s</string>
    <string name="local_index_tile_data_maxzoom">最大縮放比：%1$s</string>
    <string name="local_index_tile_data_minzoom">最小縮放比：%1$s</string>
    <string name="local_index_tile_data_name">地圖圖磚資料：%1$s</string>
    <string name="edit_tilesource_successfully">地圖圖磚來源%1$s成功儲存</string>
    <string name="edit_tilesource_elliptic_tile">橢圓麥卡托投影</string>
    <string name="edit_tilesource_maxzoom">最大縮放比</string>
    <string name="edit_tilesource_minzoom">最小縮放比</string>
    <string name="edit_tilesource_expiration_time">有效時間(分鐘)</string>
    <string name="edit_tilesource_url_to_load">URL</string>
    <string name="edit_tilesource_choose_existing">選擇現有的…</string>
    <string name="edit_tilesource_name">名稱</string>
    <string name="maps_define_edit">定義/編輯…</string>
	<string name="about_version">版本：</string>
    <string name="about_settings">關於</string>
    <string name="about_settings_descr">版本訊息、授權、專案成員</string>
    <string name="tips_and_tricks">提示</string>
    <string name="tip_map_styles">地圖樣式</string>
	<string name="tip_map_styles_t">"OsmAnd 支援顯示離線的向量地圖，以不同的地圖樣式來適應您的需要：
\n\n除了均衡的\'預設\'地圖樣式，您可以根據\'選單\' -&gt; \'組態螢幕顯示\' -&gt; \'地圖樣式\'選擇例如
\n\t*\'遊覽檢視\'樣式：盡可能為旅行和遊覽提供包含了最詳細的資訊，包括專業的駕駛（高對比可區別的道路）、為徒步登山 (SAC 等級）作的選項、自行車道、支援徒步旅行符號等。
\n\t*\'高對比道路\'在明亮的環境照明情況下，非常突出的高亮顏色顯示道路
\n\t*\'冬季和滑雪\'建立一個（白雪覆蓋）冬季景觀視野，和顯示全球滑雪場和滑雪升降機 "</string>
    <string name="base_world_map">全球底圖</string>
	
    
    
    
    <string name="map_magnifier">地圖放大鏡</string>
    
    
    <string name="auto_zoom_none">不自動縮放</string>
    <string name="auto_zoom_close">近距</string>
    <string name="auto_zoom_far">中距</string>
    <string name="auto_zoom_farthest">遠距</string>
    <string name="route_is_too_long">在兩點間距離超過 200 公里以外時，OsmAnd 的離線路線可能要花很長的時間(或有時無動作)。為了有更好的效能，您或許需要增加中途點。</string>
    <string name="default_and">和</string>
    <string name="default_or">或</string>
	<string name="remember_choice">記住我的選擇</string>
    <string name="gps_status_eclipsim">GPS 狀態</string>
    <string name="animate_routing_route_not_calculated">請先計劃行車路線</string>
    <string name="animate_routing_route">使用模擬計算行車路線 </string>
    <string name="animate_routing_gpx">使用 GPX 軌跡模擬</string>
    <string name="osmodroid_refresh">更新頻道</string>
    <string name="local_osm_changes_delete_all_confirm">您要刪除 %1$d osm 的更改。您是否確定？</string>
    <string name="local_osm_changes_delete_all">全部刪除</string>
    <string name="tip_faq_t">請造訪 https://code.google.com/p/osmand/wiki/FAQ，以查看經常被問到的問題。</string>
    <string name="tip_faq">常見問題</string>
    <string name="app_mode_hiking">步行</string>
    <string name="app_mode_motorcycle">機車</string>
    <string name="app_mode_boat">船</string>
    <string name="app_mode_aircraft">飛航</string>
    <string name="map_widget_map_rendering">地圖繪製：</string>
    <string name="app_modes_choose_descr">在應用程式中選取現有的設定檔</string>
    <string name="app_modes_choose">應用設定檔</string>
	<string name="amenity_type_seamark">航線標識</string>
    <string name="osmodroid_seek">探索目標</string>
    <string name="osmodroid_unseek">取消探索目標</string>
    <string name="speech_rate_descr">為 TTS 語音指定語速</string>
    <string name="speech_rate">語速</string>
    
    <string name="complex_route_calculation_failed">快速路徑演算失敗 (%s)，退回到慢速演算。</string>
    <string name="disable_complex_routing_descr">汽車導航時，停用兩階段路線</string>
    <string name="disable_complex_routing">停用複雜的路線</string>
    <string name="guidance_preferences_descr">導航偏好</string>
    <string name="routing_preferences_descr">路線偏好</string>
    <string name="app_mode_truck">卡車</string>
    <string name="application_dir_change_warning2">OsmAnd 可以試著將資料移到新的目的地。您想要移動嗎？</string>
    <string name="copying_osmand_one_file_descr">複製檔案 (%s) 到新的目的地...</string>
    <string name="copying_osmand_files_descr">複製 OsmAnd 檔案到新的目的地 (%s)</string>
    <string name="copying_osmand_files">複製 OsmAnd 的檔案</string>
    <string name="calculate_osmand_route_gpx">OsmAnd 預估離線路線</string>
    <string name="android_19_location_disabled">由於 KitKat 版本，您無法下載和更新地圖於之前的存儲位置 (%s)。您是否想變更以允許複製所有檔案到那裡？
        \n注意：舊的檔案將保持不變。
        \n注意：它將不可能在 OsmAnd 和 OsmAnd + 兩者之間共用檔案。 </string>
    <string name="routing_attr_prefer_motorway_name">高速公路優先</string>
	<string name="routing_attr_prefer_motorway_description">高速公路優先</string>
	<string name="routing_attr_short_way_name">最短路線</string>
	<string name="routing_attr_short_way_description">使用最短路線</string>
	<string name="routing_attr_avoid_toll_name">避開收費道路</string>
	<string name="routing_attr_avoid_toll_description">避開收費道路</string>
	<string name="routing_attr_avoid_unpaved_name">避開未鋪路面</string>
	<string name="routing_attr_avoid_unpaved_description">避開未鋪路面</string>
	<string name="routing_attr_avoid_ferries_name">避開渡輪</string>
	<string name="routing_attr_avoid_ferries_description">避開渡輪</string>
	<string name="routing_attr_avoid_motorway_name">避開高速公路</string>
	<string name="routing_attr_avoid_motorway_description">避開高速公路</string>
	<string name="routing_attr_weight_name">最大重量</string>
	<string name="routing_attr_weight_description">指定車輛重量限制</string>
    <string name="select_gpx">選擇 GPX …</string>
    <string name="route_descr_select_destination">選擇目的地</string>
    <string name="route_descr_select_on_map">在地圖上選取 …</string>
    <string name="route_descr_favorite">我的最愛 …</string>
    <string name="route_preferences">優先路線</string>
    <string name="route_info">路線資訊</string>
    <string name="keep_and_add_destination_point">加為目的地標點</string>
    <string name="use_displayed_track_for_navigation">您是否要將顯示軌跡使用於導航？</string>
    <string name="calculate_osmand_route_without_internet">OsmAnd 預估的路段沒有網際網路</string>
    <string name="gpx_option_calculate_first_last_segment">OsmAnd 預估最初和最後路段的路線</string>
    <string name="tip_recent_changes_1_7_1_t">"在1.7的變更：
\n\t* 重要，地圖應該會比 2014 年 2 月更新。
\n\t* 完全修改的路線（快速和精確）-\n\t* 新的螢幕畫面與路線規劃（更直觀和更強大）
\n\t** 注意，在路線設定按鈕之下可用 GPX 路線
\n\t* 在導航模式下自動隱藏按鈕
\n\t* 預估離線路線到 GPX 路線的第一標點（\'經過全程軌跡\'選項）
\n\t* 在隧道主動的模擬
\n\t* 有很多小的 UX (使用者體驗)改進和適用性修復
\n\t* 語音速率協助工具設定 "</string>
    <string name="lang_en">英文</string>
	<string name="lang_af">南非荷蘭語</string>
	<string name="lang_hy">亞美尼亞</string>
	<string name="lang_eu">巴斯克</string>
	<string name="lang_be">白俄羅斯</string>
	<string name="lang_bs">波士尼亞</string>
	<string name="lang_bg">保加利亞</string>
	<string name="lang_ca">加泰隆尼亞</string>
	<string name="lang_cs">捷克</string>
	<string name="lang_da">丹麥</string>
	<string name="lang_nl">荷蘭</string>
	<string name="lang_fi">芬蘭</string>
	<string name="lang_fr">法語</string>
	<string name="lang_ka">喬治亞</string>
	<string name="lang_de">德語</string>
	<string name="lang_el">希臘</string>
	<string name="lang_iw">希伯來</string>
	<string name="lang_hi">印地語</string>
	<string name="lang_hu">匈牙利</string>
	<string name="lang_id">印尼</string>
	<string name="lang_it">意大利</string>
	<string name="lang_ja">日本</string>
	<string name="lang_ko">南韓</string>
	<string name="lang_lv">拉脫維亞</string>
	<string name="lang_lt">立陶宛</string>
	<string name="lang_mr">馬拉地</string>
	<string name="lang_no">挪威</string>
	<string name="lang_pl">波蘭</string>
	<string name="lang_pt">葡萄牙</string>
	<string name="lang_ro">羅馬尼亞</string>
	<string name="lang_ru">俄語</string>
	<string name="lang_sk">斯洛伐克</string>
	<string name="lang_sl">斯洛維尼亞</string>
	<string name="lang_es">西班牙</string>
	<string name="lang_sv">瑞典</string>
	<string name="lang_tr">土耳其</string>
	<string name="lang_uk">烏克蘭</string>
	<string name="lang_vi">越南</string>
	<string name="lang_cy">威爾斯</string>
    <string name="index_name_italy">歐洲 - 意大利</string>
    <string name="index_name_gb">歐洲 - 英國</string>
    <string name="index_item_nation_addresses">全國範圍的地址</string>
	<string name="index_item_world_altitude_correction">全球海拔矯正</string>
	<string name="index_item_world_seamarks">全球航線標識</string>
	<string name="index_item_world_bitcoin_payments">全球比特幣支付</string>
	<string name="index_item_world_basemap">全球地圖總覽</string>
    <string name="index_item_world_ski">全球滑雪地圖</string>
    <string name="lang_hr">克羅埃西亞</string>
    <string name="lang_zh">中文</string>
    <string name="lang_pt_br">葡萄牙語(巴西)</string>
    <string name="index_name_canada">北美洲 - 加拿大</string>
    <string name="always_center_position_on_map">位置顯示始終處於中心</string>
    <string name="voice_pref_title">聲音</string>
    <string name="localization_pref_title">定位</string>
    <string name="interrupt_music_descr">當制作通告時中斷音樂</string>
	<string name="interrupt_music">中斷音樂</string>
	<string name="misc_pref_title">雜項</string>
    <string name="share_route_as_gpx">以 GPX 檔案分享路線</string>
	<string name="share_route_subject">藉由 OsmAnd 分享路線</string>
	<string name="navigation_intent_invalid">無效的格式：%s</string>
<string name="osmo_settings_uuid">專有的裝置 ID</string>
    <string name="osmo_plugin_name">OsMo (進階即時監視)</string>
    <string name="osmo_settings">OsMo OpenStreetMap 監視（測試版）</string>
   	<string name="osmo_settings_descr">組態監視設定值和設定個人監視頻道</string>
    <string name="osmo_plugin_description">"OpenStreetMap 進階即時監視，跟蹤其它裝置並進行追蹤，請參閱 http://osmo.mobi。建立匿名群組，分享彼此的位置和交流。它具有各種設定用於連線階段追蹤或持續的追蹤。匿名群組是有限制天數和一些功能，也就是沒有遠端控制和群組管理員。完整的功能需在網站上建立群組，並且只有已註冊的使用者才能進入他們。 "</string>
    <string name="keep_informing_never">永不</string>
    <string name="keep_informing_descr">按照定期間隔重新通報導航指示</string>
    <string name="keep_informing">重複導航指示</string>
	<string name="arrival_distance">抵達通告</string>
    <string name="arrival_distance_descr">您希望抵達通告要有多快？</string>
    <string name="osmo_io_error">OsMo 連線問題： </string>
    <string name="osmo_mode_on">停止 OsMo 連線階段</string>    
    <string name="osmo_mode_off">啟動 OsMo 連線階段</string>
    
    <string name="share_fav">分享</string>
	<string name="share_fav_subject">經由 OsmAnd 分享我的最愛</string>
	<string name="use_points_as_intermediates">預估兩點之間的路線</string>
    <string name="tip_recent_changes_1_8_alpha">"在1.8的變更： * 預估 GPX 軌跡路線標點之間的路線 * 為下載變更了各國的配置（支援當地名稱搜索） * 支援 GPX/KML 匯入(由 KML 轉換為 GPX ) * GPX 軌跡已經移到\'我的資料\' * 您可以按路程分割 GPX 軌跡和查對海拔高度差異/速度 * 自動開始導航後延遲 "</string>
    <string name="osmo_auto_send_locations_descr">自動開始追蹤連線階段和發送位置之後啟動應用程式</string>
    <string name="osmo_auto_send_locations">自動開始追蹤連線階段</string>
    <string name="osmo_tracker_id">個人追蹤 ID</string>
    <string name="osmo_tracker_id_descr">點擊查看或分享追蹤 ID。
         使用追蹤 ID 連線的裝置將能夠監視該裝置的所有動作！ 要斷開選擇恢復選項。</string>
    <string name="osmo_session_token">連線階段標記：%1$s</string>
    <string name="osmo_auth_pending">等候授權...</string>
    <string name="osmo_locations_sent">發送位置 %1$d（在緩衝區 %2$d） </string>
    <string name="osmo_conn_successfull">已建立的連線：%1$s </string>
    <string name="osmo_mode_restart">重新啟動 OsMo 連線階段</string>
    <string name="osmo_settings_debug">除錯資訊</string>
    <string name="hours_ago">小時前</string>
    <string name="minutes_ago">分鐘前</string>
    <string name="seconds_ago">秒前</string>
    <string name="osmo_connect_to_device_name">使用者名稱</string>
    <string name="osmo_connect_to_device_tracker_id">追蹤 ID</string>
    <string name="osmo_connect_to_device">與裝置連結</string>
    
    
    <string name="osmo_connected_devices">已連接裝置</string>
    <string name="osmo_groups">OsMo 群組/裝置</string>
    <string name="osmo_group">OsMo 群組</string>
    <string name="osmo_group_info">資訊</string>
    <string name="osmo_group_share">為了連接到群組 %2$s，指定群組 ID (%1$s)或是點選 %3$s。</string>
    <string name="osmo_share_connect_device">允許持續的跟隨這個裝置</string>
    <string name="osmo_share_current_session">在瀏覽器分享目前的連線階段</string>
    <string name="osmo_session_not_available">無效的連線階段，請檢查\'傳送位置\'是否有開。</string>
    <string name="osmo_share_session">分享連線階段</string>
    <string name="osmo_session_id_share">連線階段網址至追蹤裝置(%1$s)</string>
    <string name="osmo_tracker_id_share">為了連接到目標裝置 %2$s，點選連接 %3$s 或是指定追蹤 ID (%1$s)</string>
    <string name="osmo_track_interval">記錄間隔</string>
	<string name="osmo_track_interval_descr">選擇發送位置間隔時間</string>
    <string name="int_days">天</string>
    <string name="osmo_connect_menu">連接</string>
    <string name="osmo_expire_group">終止於</string>
    <string name="osmo_group_description">敘述</string>
    <string name="osmo_group_policy">方針</string>
    <string name="osmo_connect_to_group_id">群組 ID</string>
    <string name="osmo_group_name">群組名稱</string>
    <string name="osmo_connect_to_group">與群組連線</string>
    <string name="osmo_connect">連接到</string>
    <string name="osmo_create_group">建立群組</string>
    <string name="osmo_server_operation_failed">OsMo 伺服器操作失敗</string>
    <string name="osmo_activity">OpenStreetMap-監視</string>
    <string name="osmo_enable_tracker">傳送我的位置</string>
    <string name="osmo_control">OsMo 快速進入</string>
    <string name="local_index_mi_export">匯出</string>
	<string name="import_file_favourites">儲存為 GPX 檔案或匯入到我的最愛嗎？</string>
	<string name="import_save">儲存</string>
	<string name="color_red">紅色</string>
	<string name="color_pink">粉紅色</string>
	<string name="color_orange">橙色</string>
	<string name="color_brown">棕色</string>
	<string name="color_yellow">黃色</string>
	<string name="color_lightblue">淺藍色</string>
	<string name="color_blue">藍色</string>
	
	
    <string name="osmo_edit_device">更改使用者屬性</string>
    <string name="osmo_edit_color">顯示色彩</string>
    <string name="osmo_follow">跟隨</string>
    <string name="osmo_sign_in">登入</string>
    <string name="osmo_create_groups_confirm">為了建立群組您需要註冊成為 OsMo 的使用者。</string>
    <string name="osmo_credentials_not_valid">您的 osmo 憑據不是有效的。</string>
    <string name="osmo_regenerate_login_ids_confirm">您確定要重新產生個人 id？這會使已連接到您的所有裝置，無法再追蹤您。</string>
    <string name="osmo_regenerate_login_ids">重新產生使用者 ID</string>
    <string name="osmo_cancel_moving_target">取消移動目標</string>
    <string name="osmo_center_location">在螢幕中央</string>
    <string name="osmo_set_moving_target">設定為移動目標</string>
    <string name="osmo_use_server_name">已註冊的名稱</string>
    <string name="osmo_connect_to_my_nickname">我的暱稱</string>
    <string name="osmo_user_name">使用者</string>
	<string name="color_green">綠色</string>
	
    <string name="osmo_user_joined">使用者 %1$s 已加入群組 %2$s</string>
    <string name="osmo_user_left">使用者 %1$s 離開群組 %2$s</string>
    <string name="osmo_show_group_notifications">顯示群組通知</string>
    <string name="osmo_show_group_notifications_descr">在使用者加入或離開群組時顯示提示訊息</string>
    <string name="my_favorites">我的最愛</string>
    <string name="my_data_Button">我的地點</string>
    <string name="my_data_activity">我的地點</string>
    <string name="selected_track">已選取軌跡</string>
    <string name="my_tracks">全部追蹤</string>
    <string name="gpx_file_is_empty">GPX 軌跡是空的</string>
    <string name="gpx_info_distance">距離：%1$s (%2$s 個標點) </string>
	<string name="gpx_info_start_time">開始時間：%1$tF,  %1$tT </string>
	<string name="gpx_info_end_time">結束時間：%1$tF,  %1$tT </string>
	<string name="gpx_info_average_speed">平均速度：%1$s </string>
	<string name="gpx_info_asc_altitude">下坡路/上坡路：%1$s</string>
    <string name="gpx_timespan">時間跨距：%1$s</string>
	<string name="gpx_timemoving">移動時間：%1$s</string>
    <string name="gpx_selection_segment_title">區段</string>
    <string name="gpx_selection_number_of_points"> %1$s 標點</string>
    <string name="gpx_selection_point">標點 %1$s</string>
    <string name="gpx_selection_current_track">錄制</string>
    <string name="gpx_selection_route_points">%1$s \n路線標點 %2$s</string>
    <string name="gpx_selection_points">%1$s \n個標點</string>
    <string name="gpx_selection_track">%1$s \n軌跡 %2$s</string>
    <string name="gpx_available_current_track">正在錄制的軌跡</string>
    <string name="loading_smth">載入 %1$s …</string>
    <string name="map_widget_plain_time">目前時間</string>
    <string name="selected_gpx_info_show">\n\n長按在地圖上查看</string>
    <string name="delay_navigation_start">自動啟動轉向建議指引</string>
    <string name="selected">已選擇</string>
    <string name="gpx_split_interval">分割的間隔</string>
    <string name="gpx_info_subtracks">子軌跡：%1$s </string>
	<string name="gpx_info_maximum_speed">"最高速度：%1$s "</string>
	<string name="gpx_info_avg_altitude">平均海拔：%1$s</string>
	<string name="gpx_info_diff_altitude">海拔高度範圍：%1$s</string>
	<string name="gpx_wpt">中途點</string>
    <string name="gpx_info_waypoints">中途點：%1$s </string>
	<string name="save_as_favorites_points">另存為我的最愛群組</string>
    <string name="select_destination_and_intermediate_points">選擇中途點</string>
    <string name="layer_amenity_label">標點標籤</string>
    <string name="show_zoom_buttons_navigation_descr">在導航期間顯示縮放按鈕</string>
    <string name="show_zoom_buttons_navigation">顯示縮放按鈕</string>
    <string name="create_poi_link_to_osm_doc"><u>線上 OSM</u> 地圖的分類與影像</string>
	<string name="visible_element">在地圖上顯示</string>
    <string name="sort_by_distance">按距離排序</string>
    <string name="sort_by_name">按名稱排序</string>
    <string name="none_selected_gpx">沒有選定 GPX 檔案。選取現有的軌跡再按住。</string>
    <string name="local_index_unselect_gpx_file">取消選擇</string>
    <string name="local_index_select_gpx_file">選取要顯示的</string>
    <string name="route_descr_destination">\t</string>
    <string name="no_index_file_to_download">無法下載，請檢查網路連線。</string>
    <string name="osmo_gpx_points_downloaded">OsMo 標點 %1$s 已下載。</string>
    <string name="osmo_auto_connect_descr">自動連線至服務，隨後啟動應用程式</string>
    <string name="osmo_auto_connect">自動連線</string>
    <string name="osmo_start_service">OsMo 服務</string>
    <string name="osmo_gpx_track_downloaded">OsMo 軌跡 %1$s 已下載。</string>
    <string name="osmo_group_by_invite">輸入邀請</string>
    <string name="osmo_group_information_desc">" - 所有建立的群組都是公開的！如果您希望匿名，透過追蹤 IDS 直接連接裝置。\n - 群組可以註冊多達16人。\n - 假使閒置或僅一人於二個星期裡活動，那群組將會被刪除。\n - 因為只能靠邀請，您可以限制群組的進入，但要控管群組您需要去管理主控台。\n - 如果您需要建立一個群組，但是具有其它條件，請連絡 http://osmo.mobi"</string>
    <string name="osmo_group_information">請在建立群組之前，仔細閱讀！</string>
    <string name="osmo_not_signed_in">OsMo 登入失敗</string>
    <string name="osmo_auth_error_short">授權失敗</string>
    <string name="osmo_auth_error">OsMo 授權時遇到錯誤：%1$s。\n這可能是服務臨時當機或是您的註冊已過期。\n您想要繼續跟新的註冊。</string>
    <string name="rendering_attr_hideBuildings_name">隱藏建築物</string>
    <string name="rendering_attr_hideNonVehicleHighways_name">隱藏非車輛的高速公路</string>
    <string name="rendering_attr_hideText_name">隱藏文字</string>
    <string name="rendering_attr_hideWoodScrubs_name">隱藏樹木和灌樹叢</string>
    <string name="rendering_attr_buildings15zoom_name">在 15 級下縮放建築物</string>
    <string name="rendering_attr_moreDetailed_name">更多細節</string>
    <string name="rendering_attr_lessDetailed_name">較少細節</string>
    <string name="rendering_attr_hideAccess_name">隱藏存取類型</string>
    <string name="rendering_attr_showAccess_name">顯示存取類型</string>
    <string name="rendering_attr_showSurfaceGrade_name">顯示道路的品質</string>
    <string name="rendering_attr_showSurfaces_name">顯示道路表面</string>
    
    <string name="rendering_attr_showCycleRoutes_name">顯示自行車道</string>
    <string name="map_preferred_locale">地圖上優先的語言</string>
    <string name="local_map_names">本地名稱</string>
    <string name="lang_sw">斯瓦希里</string>
    <string name="lang_he">希伯來</string>
    <string name="forward">往前</string>
    <string name="home">主頁</string>
    <string name="live_monitoring_m">線上即時追蹤 (需要 GPX)</string>
    <string name="live_monitoring_start">開始線上即時追蹤</string>
	<string name="live_monitoring_stop">停止線上即時追蹤</string>
	<string name="gpx_monitoring_start">開始 GPX 記錄</string>
	<string name="gpx_monitoring_stop">停止 GPX 記錄</string>
    <string name="gpx_start_new_segment">開始新區段</string>
    <string name="lang_fa">波斯</string>
	<string name="map_preferred_locale_descr">在地圖標簽上優先的語言(如果優先的語言無法使用，將會切換成英文或本地名稱)</string>
    <string name="live_monitoring_m_descr">如果已啟用了 GPX 記錄，發送軌跡到指定的 web 服務。</string>
	<string name="keep_navigation_service">保持</string>
	<string name="stop_navigation_service">停止</string>
	<string name="enable_sleep_mode">啟用休眠模式</string>
	<string name="gps_wake_up_timer">GPS 喚醒間隔</string>
	<string name="sleep_mode_stop_dialog">維持 GPS 開啟？</string>
	<string name="lang_al">阿爾巴尼亞</string>
	<string name="lang_ar">阿拉伯</string>
	<string name="lang_sc">薩丁尼亞島</string>
	<string name="lang_sr">塞爾維亞</string>
	<string name="lang_zh_CN">簡體中文</string>
	<string name="lang_zh_TW">正體中文</string>
	<string name="rendering_attr_subwayMode_name">地鐵模式</string>
 	</resources><|MERGE_RESOLUTION|>--- conflicted
+++ resolved
@@ -1520,11 +1520,7 @@
     <string name="keep_intermediate_points">保留中間點</string>
     <string name="new_directions_point_dialog">您已經有中間點設定。</string>
     <string name="context_menu_item_directions_to">導引到</string>
-<<<<<<< HEAD
-    <string name="context_menu_item_directions_from">導引來自</string>
-=======
     <string name="context_menu_item_directions_from">從此導引</string>
->>>>>>> 1c885ce9
     <string name="route_descr_map_location">地圖： </string>
     <string name="route_to">到：</string>
     <string name="route_via">經過：</string>
