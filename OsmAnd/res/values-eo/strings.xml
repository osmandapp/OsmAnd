<?xml version='1.0' encoding='UTF-8'?>
<resources><string name="shared_string_topbar">Supra breto</string>
    <string name="recalculate_route">Rekalkuli kurson</string>
    <string name="donations">Donacoj</string>
    <string name="number_of_recipients">Nombro da ricevontoj</string>
    <string name="osm_user_stat">Redaktoj: %1$s, rango: %2$s, ĉiuj redaktoj: %3$s</string>
    <string name="osm_editors_ranking">Ranglisto de OSM-redaktantoj</string>
    <string name="osm_live_subscription">Abono al OsmAnd-Live</string>
    <string name="osm_live_subscribe_btn">Ekaboni</string>
    <string name="osm_live_email_desc">Por informoj pri viaj kontribuoj.</string>
    <string name="osm_live_user_public_name">Publika nomo</string>
    <string name="osm_live_hide_user_name">Ne montri mian nomon en raportoj</string>
    <string name="osm_live_support_region">Subteni regionon</string>
    <string name="osm_live_month_cost">Monata kosto</string>
    <string name="osm_live_active">Aktiva</string>
    <string name="osm_live_not_active">Malaktiva</string>
    <string name="osm_live_enter_email">Bonvolu entajpi ĝustan retpoŝtadreson</string>
    <string name="osm_live_enter_user_name">Bonvolu entajpi publikan nomon</string>
    <string name="osm_live_thanks">Dankon al vi por subteni OsmAnd!
\nPor aktivigi ĉiujn novajn eblaĵojn, bonvolu restarti OsmAnd.</string>
    <string name="osm_live_region_desc">Parto de viaj donacoj estos sendita al OSM-uzantoj, kiuj sendas ŝanĝojn al mapoj de tiu regiono.</string>
    <string name="osm_live_subscription_settings">Abonaj agordoj</string>
    <string name="osm_live_ask_for_purchase">Bonvolu unue aĉeti abonon al OsmAnd-Live</string>

    <string name="osm_live_header">Tiu ĉi abono aktivigas ĉiuhorajn ĝisdatigojn por ĉiuj mapoj en la mondo. Parto de enspezo revenos al la OSM-komunumo kaj estos pagita por iu ajn kontribuaĵo al OSM. Se vi ŝategas OsmAnd kaj OSM kaj vi volas subteni ilin kaj estas subtenata de ili, tio ĉi estas la plej bona kielo.</string>
    
    <string name="select_map_marker">Elekti map-markon</string>
    <string name="map_markers_other">Aliaj markoj</string>
    <string name="upload_anonymously">Alŝuti anonime</string>
    <string name="share_geo">geo:</string>
    <string name="m_s">m/s</string>
    <string name="lang_eo">Esperanto</string>
    <string name="shared_string_wikipedia">Vikipedio</string>
    <string name="local_indexes_cat_wiki">Vikipedio</string>
    <string name="osmand_parking_hour">h</string>
    <string name="osmand_parking_minute">min</string>
    <string name="show_transparency_seekbar">Montri travideblan serĉbreton</string>
    <string name="download_files_error_not_enough_space">Mankas spaco!
 Bezonas spacon {3} MB provizore kaj {1} MB daŭre.
 Estas nur {2} MB disponebla spaco.</string>
    <string name="download_files_question_space_with_temp">Ĉu vere elŝuti {0} dosiero(j)n? Bezonas spacon {3} MB provizore kaj {1} MB daŭre. (Estas {2} MB da disponebla spaco.)</string>
    <string name="download_files_question_space">Ĉu vere elŝuti {0} dosiero(j)n?
 Bezonas spacon {1} MB daŭre.
 (Estas {2} MB disponebla spaco.)</string>
    <string name="upload_osm_note_description">Alŝutu vian OSM-rimarkojn anonime aŭ per via OpenStreetMap.org profilo.</string>
    <string name="upload_osm_note">Alŝuti OSM-rimarkon</string>
    <string name="shared_string_toolbar">Ilobreto</string>
    <string name="shared_string_widgets">Fenestraĵoj</string>
    <string name="consider_turning_polygons_off">Oni rekomendas malaktivigi bildigadon de pluranguloj.</string>
    <string name="rendering_attr_showMtbRoutes_name">Montbiciklaj vojoj</string>
    <string name="show_polygons">Pluranguloj</string>
    <string name="shared_string_status">Stato</string>
    <string name="find_parking">Trovi parkumejon</string>
    <string name="shared_string_save_changes">Konservi ŝanĝojn</string>
    <string name="shared_string_email_address">Retpoŝtadreso</string>
    <string name="rendering_attr_hideUnderground_name">Subteraj objektoj</string>
    <string name="shared_string_remove">Forigi</string>
    <string name="data_is_not_available">Datumoj ne disponeblaj</string>
    <string name="shared_string_read_more">Legi pli</string>
    <string name="shared_string_select">Elekti</string>
    <string name="clear_updates_proposition_message">Forigi elŝutitajn ĝisdatigojn kaj restarigi originan mapon</string>
    <string name="add_time_span">Aldoni tempospacon</string>
    <string name="road_blocked">Blokita vojo</string>
    <string name="lang_zh">Ĉina</string>
    <string name="lang_pt_br">Portugala (Brazila)</string>
    <string name="lang_en">Angla</string>
    <string name="lang_af">Afrikansa</string>
    <string name="lang_cs">Ĉeĥa</string>
    <string name="lang_pl">Pola</string>
    <string name="lang_zh_cn">Ĉina (simpligita)</string>
    <string name="lang_zh_tw">Ĉina (tradicia)</string>
    <string name="lang_vo">Volapuko</string>
    <string name="osmand_play_title_30_chars">OsmAnd Mapoj kaj Navigado</string>
    <string name="shared_string_reverse_order">Inversa ordigo</string>
    <string name="switch_start_finish">Anstataŭigi komencpunkton per finpunkto</string>
    <string name="rendering_attr_hideIcons_name">Piktogramoj de interesejoj</string>
    <string name="item_removed">Elemento forigita</string>
    <string name="n_items_removed">elementoj forigitaj</string>
    <string name="shared_string_undo_all">Malfari ĉiujn</string>
    <string name="starting_point">Komencpunkto</string>
    <string name="shared_string_not_selected">Neelektita</string>
    <string name="shared_string_type">Speco</string>
    <string name="rec_split">Sonregistrila dividilo</string>
    <string name="rec_split_title">Uzi sonregistrilan dividilon</string>
    <string name="rec_split_desc">Superskribi sonaĵojn kiam uzata spaco trograndas grandon de memorejo.</string>
    <string name="rec_split_clip_length">Sonaĵa longo</string>
    <string name="rec_split_clip_length_desc">Supera limigo por registritaj sonaĵoj.</string>
    <string name="available_maps">Disponeblaj mapoj</string>
    <string name="live_updates">Aŭtomataj ĝisdatigoj perinterretaj</string>
    <string name="rec_split_storage_size">Memoreja kapacito</string>
    <string name="rec_split_storage_size_desc">Kvanto da spaco kiu povas esti okupata per ĉiuj registritaj sonaĵoj.</string>
    <string name="select_voice_provider">Elekti dialogan helpon</string>
    <string name="select_voice_provider_descr">Elekti aŭ elŝuti dialogan helpon en via lingvo.</string>
    <string name="impassable_road_desc">Elekti vojojn, kiujn vi volas eviti dum navigado.</string>
    <string name="shared_string_sound">Sono</string>
    <string name="no_location_permission">Aplikaĵo ne estas permesita por atingi informojn pri pozicio.</string>
    <string name="no_camera_permission">Aplikaĵo ne estas permesita por atingi fotilon.</string>
    <string name="no_microphone_permission">Aplikaĵo ne estas permesita por atingi mikrofonon.</string>
    <string name="route_distance">Distanco:</string>
    <string name="route_duration">Tempo:</string>
    <string name="rendering_attr_horseRoutes_name">Ĉevalvojoj</string>
    <string name="shared_string_near">Proksime</string>
    <string name="no_address_found">Neniu adreso difinita</string>
    <string name="shared_string_hide">Kaŝi</string>
    <string name="av_video_quality_low">Kvalito malalta</string>
    <string name="av_video_quality_high">Kvalito alta</string>
    <string name="av_video_quality">Kvalito de videa eligo</string>
    <string name="av_video_quality_descr">Elekti kvaliton de videa eligo.</string>
    <string name="av_audio_format">Eliga sonformato</string>
    <string name="av_audio_format_descr">Elekti tipon de eliga sondosiero.</string>
    <string name="av_audio_bitrate">Sona bitrapido</string>
    <string name="av_audio_bitrate_descr">Elekti bitrapidon de sondosiero.</string>
    <string name="please_specify_poi_type_only_from_list">Bonvolu difini ĝustan specon de interesejo aŭ transsalti tion ĉi.</string>
    <string name="access_from_map_description">Menu-butono lanĉas stirpanelon, ne menuon</string>
    <string name="access_from_map">Aligi el mapo</string>
    <string name="show_on_start_description">‘Ek-butono rekte lanĉas map-ekranon.</string>
    <string name="copied_to_clipboard">Enpoŝigita</string>
    <string name="show_on_start">Montri dum starto</string>
    <string name="release_2_2">\\u2022 Nova tekst-dependa fasado kiu ebligas tuŝi lokojn en la mapo kaj en aliaj ekranoj
\n 
\n • Mapekrano estas nun montrita rekte escepte se \'Montri stirpanelon dum aplikaĵa starto\' estas elektita 
\n 
\n • Agordi kiujn kaj kiamaniere langetojn estas montritaj en la stirpanelo 
\n 
\n • Preterpasi la stirpanelon se vi ŝatas menuo-bazitan aplikaĵ-stiradon 
\n 
\n • Por elŝuti mapojn, regionoj povas esti elektitaj rekte per tuŝado en mondmapo 
\n 
\n • Serĉado por interesejoj nun subtenas pli multe specifajn petojn 
\n 
\n • Plibonigitaj eblecoj por redakti interesejojn kaj la OSM-on 
\n 
\n • Mapdosiera elŝutada strukturo kaj interfaco rebonigitaj 
\n 
\n kaj pli…</string>
    <string name="osm_save_offline">Konservi loke</string>
    <string name="osm_edit_modified_poi">Ŝanĝitaj OSM-aj interesejoj</string>
    <string name="osm_edit_deleted_poi">Forigitaj OSM-aj interesejoj</string>
    <string name="context_menu_item_open_note">Krei OSM-rimarkon</string>
    <string name="osm_edit_reopened_note">Remalfermis OSM-rimarkon</string>
    <string name="osm_edit_commented_note">Komentis OSM-rimarkon</string>
    <string name="osm_edit_removed_note">Forigis OSM-rimarkon</string>
    <string name="osm_edit_created_note">Kreita OSM-rimarko</string>
    <string name="osn_bug_name">OSM-rimarko</string>
    <string name="osn_add_dialog_title">Krei rimarkon</string>
    <string name="osn_comment_dialog_title">Aldoni komenton</string>
    <string name="osn_reopen_dialog_title">Remalfermi rimarkon</string>
    <string name="osn_close_dialog_title">Fermi rimarkon</string>
    <string name="osn_add_dialog_success">Kreis rimarkon</string>
    <string name="osn_add_dialog_error">Ne povas krei rimarkon</string>
    <string name="osn_close_dialog_success">Fermis rimarkon</string>
    <string name="osn_close_dialog_error">Ne povas fermi rimarkon</string>
    <string name="osb_author_dialog_password">OSM-a pasvorto (malnepra)</string>
    <string name="osb_comment_dialog_message">Mesaĝo</string>
    <string name="osb_comment_dialog_author">Aŭtora nomo</string>
    <string name="osb_comment_dialog_error">Ne povas aldoni komenton</string>
    <string name="osb_comment_dialog_success">Aldonis komenton</string>
    <string name="shared_string_commit">Enmeti</string>

    <string name="context_menu_item_delete_waypoint">Ĉu forigi GPX-navigadpunkton?</string>
    <string name="context_menu_item_edit_waypoint">Redakti GPX-navigadpunkton</string>
    <string name="shared_string_location">Loko</string>
    <string name="share_osm_edits_subject">OSM-redaktoj kunhavataj per OsmAnd</string>
    <string name="lang_nds">Platgermana</string>
    <string name="lang_mk">Makedona</string>
    <string name="lang_fy">Okcidentfrisa</string>
    <string name="lang_als">Albana (Toska)</string>
    <string name="read_more">Legi pli</string>
    <string name="whats_new">Kio estas nova en</string>
    <string name="shared_string_update">Ĝisdatigi</string>
    <string name="shared_string_upload">Alŝuti</string>
    <string name="osm_edit_created_poi">Kreita OSM-interesejo</string>

    <string name="shared_string_qr_code">QR-kodo</string>
    <string name="rendering_attr_hideProposed_name">Proponitaj objektoj</string>
    <string name="share_menu_location">Kunhavigi lokon</string>
    <string name="shared_string_send">Sendi</string>
    <string name="world_map_download_descr">Monda bazmapo (kiu kovras tutan mondon ĉe etaj skaloj) mankas aŭ estas neĝisdata. Bonvolu konsideri elŝuti ĝin por havi vidon al la tuta mondo.</string>
    <string name="map_downloaded">Mapo elŝutita</string>
    <string name="map_downloaded_descr">La mapo de %1$s pretas por uzi.</string>
    <string name="go_to_map">Montri mapon</string>
    <string name="simulate_initial_startup_descr">Agordi flagon, kiu indikas unuan starton de aplikaĵo, sed ne ŝanĝas aliajn agordojn.</string>
    <string name="simulate_initial_startup">Simuli unuan starton de aplikaĵo</string>
    <string name="favorite_category_name">Kategoria nomo</string>
    <string name="favorite_category_dublicate_message">Bonvolu uzi nomon de kategorio, kiu jam ne ekzistas.</string>
    <string name="favorite_category_add_new_title">Aldoni novan kategorion</string>
    <string name="regions">Regionoj</string>
    <string name="region_maps">Regionaj mapoj</string>
    <string name="world_maps">Mondaj mapoj</string>
    <string name="index_name_gb">Eŭropo - Unuiĝinta Reĝlando</string>
    <string name="index_name_italy">Eŭropo - Italujo</string>
    <string name="index_name_canada">Nordameriko - Kanado</string>
    <string name="driving_region_japan">Japanujo</string>
    <string name="driving_region_us">Usono</string>
    <string name="driving_region_canada">Kanado</string>
    <string name="driving_region_europe_asia">Eŭropo, Azio, Latin-Ameriko kaj similaj</string>
    <string name="driving_region_uk">Britujo, Barato kaj similaj</string>
    <string name="index_name_north_america">Nordameriko</string>
    <string name="index_name_netherlands">Eŭropo - Nederlando</string>
    <string name="index_name_us">Nordameriko - Usono</string>
    <string name="index_name_central_america">Mez-Ameriko</string>
    <string name="index_name_south_america">Sudameriko</string>
    <string name="index_name_europe">Eŭropo</string>
    <string name="index_name_france">Eŭropo - Francujo</string>
    <string name="index_name_germany">Eŭropo - Germanujo</string>
    <string name="index_name_russia">Rusujo</string>
    <string name="index_name_africa">Afriko</string>
    <string name="index_name_asia">Azio</string>
    <string name="index_name_oceania">Aŭstralio kaj Oceanio</string>
    <string name="index_name_other">Mondaj kaj temaj mapoj</string>
    <string name="shared_string_move_up">Movi ↑</string>
    <string name="shared_string_move_down">Movi ↓</string>
    <string name="finish_navigation">Fini navigadon</string>
    <string name="avoid_road">Eviti vojon</string>
    <string name="storage_directory_readonly_desc">Baskulis al interna konservejo, ĉar la elektita dosierujo por konservi datumojn estas nurlega. Bonvolu elekti skribeblan dosierujon.</string>
    <string name="storage_directory_shared">Komuna memoro</string>
    <string name="osm_live_month_cost_desc">Monata elspezo</string>
    <string name="map_marker_1st">Unua map-marko</string>
    <string name="map_marker_2nd">Dua map-marko</string>
    <string name="add_points_to_map_markers_q">Ĉu aldoni ĉiujn punktojn al map-markoj?</string>
    <string name="shared_string_add_to_map_markers">Aldoni al map-markoj</string>
    <string name="select_map_markers">Elekti map-markojn</string>
    <string name="show_map_markers_description">Ebligi uzi map-markojn.</string>
    <string name="clear_active_markers_q">Ĉu forigi ĉiujn aktivajn map-markojn?</string>
    <string name="map_markers">Map-markoj</string>
    <string name="map_marker">Map-marko</string>
    <string name="clear_markers_history_q">Ĉu forviŝi historion de map-markoj?</string>
    <string name="active_markers">Aktivaj markoj</string>
    <string name="lang_nv">Navaha</string>
    <string name="lang_la">Latino</string>
    <string name="lang_es_ar">Hispana (Argentina)</string>
    <string name="welcome_header">Saluton</string>
    <string name="shared_string_and">kaj</string>
    <string name="shared_string_or">aŭ</string>
    <string name="release_2_3">\\u2022 OSM Live. Subtenu kontribuantojn kaj programistoj, kaj havigu ĉiuhorajn mapajn ĝisdatigojn. 
\n 
\n • Map-markoj. Nova maniero por rapide elekti lokojn sur la mapo. 
\n 
\n • Pli multe detalaj OSM mapoj kun landspecifaj specoj de vojoj kaj multe da novaj ebloj de mapoj. 
\n 
\n • Plibonigita fasado de antaŭaranĝo de kurso. 
\n 
\n • Multe da plibonigoj ĉe mapa kunteksta menuo ekz. kunteksta elserĉado de adreso. 
\n 
\n kaj pli…</string>
    <string name="srtm_plugin_disabled">Nivelkurboj kaŝitaj</string>
    <string name="hillshade_layer_disabled">Tavolo de nivel-ombrumo kaŝita</string>
    <string name="favorite_category_add_new">Aldoni novan</string>
    <string name="favorite_category_select">Elekti kategorion</string>
    <string name="default_speed_system_descr">Difini unuon de rapido.</string>
    <string name="default_speed_system">Rapid-unuo</string>
    <string name="nm">nm</string>
    <string name="si_nm">Marmejloj</string>
    <string name="si_kmh">Kilometroj en horo</string>
    <string name="si_mph">Mejloj en horo</string>
    <string name="si_m_s">Metroj en sekundo</string>
    <string name="si_min_km">Minutoj en kilometro</string>
    <string name="si_min_m">Minutoj en mejlo</string>
    <string name="si_nm_h">Marmejloj en horo (nodoj)</string>
    <string name="nm_h">kn</string>
    <string name="min_mile">min/m</string>
    <string name="min_km">min/km</string>
    <string name="shared_string_trip_recording">Registrado de kurso</string>
    <string name="shared_string_navigation">Navigi</string>
    <string name="osmand_running_in_background">Labori fone</string>
    <string name="gps_wake_up_timer">Vek-intervalo de GPS</string>
    <string name="favourites_edit_dialog_title">Informoj pri ŝatataj</string>
    <string name="simulate_your_location_stop_descr">Ĉesigi simuladon de pozicio.</string>
    <string name="simulate_your_location_descr">Simuli vian pozicion uzante komputitan kurson aŭ registritan GPX-spuron.</string>
    <string name="looking_up_address">Serĉado de adreso</string>
    <string name="av_locations_descr">GPX-dosiero kun notoj pri lokoj.</string>
    <string name="av_locations">Lokoj</string>
    <string name="plugin_settings">Kromprogramoj</string>
    <string name="routing_attr_avoid_shuttle_train_name">Eviti aŭt-ŝarĝovagonarojn</string>
    <string name="routing_attr_avoid_shuttle_train_description">Eviti ŝarĝvagonarojn por transporti aŭtojn</string>
    <string name="traffic_warning_hazard">Danĝero</string>
    <string name="rendering_value_boldOutline_name">Grasaj konturoj</string>
    <string name="no_updates_available">Neniu ĝisdatigo disponebla</string>
    <string name="download_live_updates">Aŭtomataj ĝisdatigoj perinterretaj</string>
    <string name="rendering_value_default13_name">Norma (13)</string>
    <string name="rendering_value_defaultTranslucentCyan_name">Norma (blua diafana)</string>
    <string name="rendering_attr_currentTrackColor_name">GPX-koloro</string>
    <string name="rendering_attr_currentTrackColor_description">Koloro de GPX-spuro</string>
    <string name="rendering_attr_currentTrackWidth_name">GPX-larĝo</string>
    <string name="rendering_attr_currentTrackWidth_description">Larĝo de GPX-spuro</string>
    <string name="rendering_value_red_name">Ruĝa</string>
    <string name="rendering_value_translucent_red_name">Ruĝa diafana</string>
    <string name="rendering_value_orange_name">Oranĝkolora</string>
    <string name="rendering_value_translucent_orange_name">Oranĝkolora diafana</string>
    <string name="rendering_value_yellow_name">Flava</string>
    <string name="rendering_value_translucent_yellow_name">Flava diafana</string>
    <string name="rendering_value_lightgreen_name">Helverda</string>
    <string name="rendering_value_translucent_lightgreen_name">Helverda diafana</string>
    <string name="rendering_value_green_name">Verda</string>
    <string name="rendering_value_translucent_green_name">Helverda diafana</string>
    <string name="rendering_value_lightblue_name">Helblua</string>
    <string name="rendering_value_translucent_lightblue_name">Helblua diafana</string>
    <string name="rendering_value_blue_name">Blua</string>
    <string name="rendering_value_translucent_blue_name">Blua diafana</string>
    <string name="rendering_value_purple_name">Violkolora</string>
    <string name="rendering_value_pink_name">Rozkolora</string>
    <string name="rendering_value_brown_name">Bruna</string>
    <string name="rendering_value_translucent_purple_name">Violkolora diafana</string>
    <string name="restart_is_required">Permane restartigu la aplikaĵon por apliki ĉiujn ŝanĝojn.</string>
    <string name="light_theme">Hela</string>
    <string name="dark_theme">Malhela</string>
    <string name="lang_pms">Piemonta</string>
    <string name="lang_bn">Bengala</string>
    <string name="lang_tl">Tagaloga</string>
    <string name="lang_sh">Serbokroata</string>
    <string name="lang_az">Azerbajĝana</string>
    <string name="lang_br">Bretona</string>
    <string name="lang_sq">Albana</string>
    <string name="lang_is">Islanda</string>
    <string name="lang_bpy">Biŝnuprija</string>
    <string name="lang_ga">Irlanda</string>
    <string name="lang_ku">Kurda</string>
    <string name="lang_ta">Tamila</string>
    <string name="lang_ml">Malajala</string>
    <string name="lang_lb">Luksemburga</string>
    <string name="lang_os">Oseta</string>
    <string name="lang_nb">Norvega Bokmål</string>
    <string name="lang_th">Taja</string>
    <string name="lang_te">Telegua</string>
    <string name="lang_nn">Norvega Nynorsk</string>
    <string name="lang_new">Nepala</string>
    <string name="lang_ms">Malaja</string>
    <string name="lang_ht">Haitia kreola</string>
    <string name="lang_gl">Galega</string>
    <string name="lang_et">Estona</string>
    <string name="lang_ceb">Cebua</string>
    <string name="shared_string_import2osmand">Enporti al OsmAnd</string>
    <string name="archive_wikipedia_data">Vi havas malnovajn malkongruajn datumojn de Vikipedio. Ĉu arĥivigi ilin?</string>
    <string name="download_wikipedia_files">Ĉu elŝuti aldonajn Vikipediajn datumojn (%1$s MB) ?</string>
    <string name="gps_network_not_enabled">Pozici-trova servo estas malaktiva. Ĉu aktivigi ĝin?</string>
    <string name="disable_recording_once_app_killed">Preventi de aŭtomata protokolado</string>
    <string name="disable_recording_once_app_killed_descrp">Paŭzigi GPX-protokolado je halto de aplikaĵo (per lastaj aplikaĵoj). (Fona piktogramo de OsmAnd malaperas de Androida sciiga breto.)</string>
    <string name="read_full_article">Legi tutan artikolon (enrete)</string>
    <string name="shared_string_show_details">Montri detalojn</string>
    <string name="osm_edit_context_menu_delete">Forigi OSM-redaktojn</string>
    <string name="rendering_value_disabled_name">Malaktiva</string>
    <string name="rendering_value_walkingRoutesScopeOSMC_name">Kolorigi laŭ speco de kurs-reto</string>
    <string name="rendering_value_walkingRoutesOSMC_name">Kolorigi laŭ OSMC piedirada simbolo</string>
    
    <string name="shared_string_logoff">Elsaluti</string>
    <string name="rendering_attr_hideHouseNumbers_name">Numeroj de domoj</string>
    <string name="application_dir_change_warning3">Ĉu kopii dosierojn de datumoj al la nova loko?</string>
    <string name="specified_directiory_not_writeable">Ne povas krei mapojn en la difina dosierujo</string>
    <string name="copying_osmand_file_failed">Kopiado de dosieroj malsukcesis</string>
    <string name="storage_directory_external">Ekstera memorejo</string>
    <string name="storage_directory_multiuser">Pluruzanta memorejo</string>
    <string name="storage_directory_internal_app">Interna aplikaĵa memoro</string>
    <string name="storage_directory_manual">Difina permane</string>
    <string name="storage_directory_default">Interna memoro</string>
    <string name="storage_directory">Memorejo por mapoj</string>
    <string name="shared_string_copy">Kopii</string>
    <string name="shared_string_message">Mesaĝo</string>
    <string name="shared_string_edit">Redakti</string>
    <string name="shared_string_places">Lokoj</string>
    <string name="shared_string_search">Serĉi</string>
    <string name="shared_string_show_description">Montri priskribon</string>
    <string name="welmode_download_maps">Elŝuti mapojn</string>
    <string name="shared_string_yes">Jes</string>
    <string name="shared_string_cancel">Nuligi</string>
    <string name="shared_string_ok">Bone</string>
    <string name="routing_settings_2">Navigadaj agordoj</string>
    <string name="general_settings_2">Ĝeneralaj agordoj</string>
    <string name="shared_string_ellipsis">…</string>
    <string name="shared_string_dismiss">Rezigni</string>
    <string name="shared_string_no">Ne</string>
    <string name="shared_string_on">Aktiva</string>
    <string name="shared_string_off">Malaktiva</string>
    <string name="shared_string_previous">Antaŭa</string>
    <string name="shared_string_next">Sekva</string>
    <string name="shared_string_enable">Aktivigi</string>
    <string name="shared_string_disable">Malaktivigi</string>
    <string name="shared_string_enabled">Aktiva</string>
    <string name="shared_string_disabled">Malaktiva</string>
    <string name="shared_string_selected">Elektitaj</string>
    <string name="shared_string_never">Neniam</string>
    <string name="shared_string_help">Helpo</string>
    <string name="shared_string_settings">Agordoj</string>
    <string name="shared_string_history">Historio</string>
    <string name="shared_string_select_on_map">Elekti en la mapo</string>
    <string name="shared_string_select_all">Elekti ĉiujn</string>
    <string name="shared_string_deselect">Malelekti</string>
    <string name="shared_string_deselect_all">Malelekti ĉiujn</string>
    <string name="shared_string_clear">Forviŝi</string>
    <string name="shared_string_clear_all">Forviŝi ĉiujn</string>
    <string name="shared_string_save">Konservi</string>
    <string name="shared_string_rename">Alinomi</string>
    <string name="shared_string_delete">Forigi</string>
    <string name="shared_string_delete_all">Forigi ĉiujn</string>
    <string name="shared_string_share">Kunhavigi</string>
    <string name="shared_string_apply">Apliki</string>
    <string name="shared_string_control_start">Ekigi</string>
    <string name="shared_string_control_stop">Haltigi</string>
    <string name="shared_string_import">Enporti</string>
    <string name="shared_string_export">Elporti</string>
    <string name="shared_string_more">Pli…</string>
    <string name="shared_string_download">Elŝuti</string>
    <string name="shared_string_downloading">Elŝutado</string>
    <string name="shared_string_close">Fermi</string>
    <string name="shared_string_exit">Eliri</string>
    <string name="shared_string_show">Montri</string>
    <string name="shared_string_show_all">Montri ĉiujn</string>
    <string name="shared_string_map">Mapo</string>
    <string name="shared_string_favorite">Ŝatata</string>
    <string name="shared_string_favorites">Ŝatataj</string>
    <string name="shared_string_address">Adreso</string>
    <string name="shared_string_add">Aldoni</string>
    <string name="shared_string_my_places">Miaj ejoj</string>
    <string name="shared_string_gpx_files">Spuroj</string>
    <string name="shared_string_audio">Sono</string>
    <string name="shared_string_video">Video</string>
    <string name="shared_string_photo">Foto</string>
    <string name="settings_privacy">Privateco</string>
    <string name="map_locale">Mapa lingvo</string>
    <string name="download_tab_updates">Ĝisdatigoj</string>
    <string name="everything_up_to_date">Ĉiuj dosieroj ĝisdataj</string>
    <string name="int_hour">h</string>
    <string name="index_tours">Ekskursoj</string>
    <string name="shared_string_all">Ĉiuj</string>
    <string name="shared_string_waypoints">Navigadpunktoj</string>
    <string name="targets">Celoj</string>
    <string name="lang_sw">Svahila</string>
    <string name="lang_he">Hebrea</string>
    <string name="misc_pref_title">Diversaj</string>
    <string name="lang_hr">Kroata</string>
    <string name="lang_fr">Franca</string>
    <string name="lang_de">Germana</string>
    <string name="lang_it">Itala</string>
    <string name="lang_ja">Japana</string>
    <string name="lang_es">Hispana</string>
    <string name="about_version">Versio:</string>
    <string name="shared_string_about">Pri</string>
    <string name="about_settings_descr">Informoj, permesiloj, kontribuintoj</string>
    <string name="choose_osmand_theme">Etoso</string>
    <string name="choose_osmand_theme_descr">Elekti etoson de la aplikaĵo.</string>
    <string name="local_indexes_cat_srtm">Nivelkurboj</string>
    
    
    
    <string name="anonymous_user_hint">Anonima uzanto ne povas:
\n- krei grupojn;
\n- samtempigi grupojn kaj aparatojn kun la servilo;
\n- administri grupojn kaj aparatojn per persona stirpanelo en la retejo.</string>
    <string name="report">Raportoj</string>
    
    
    
    
    
    
    
    
    
    
    
    <string name="storage_permission_restart_is_required">Nun la aplikaĵo estas permesita por skribi en ekstera memorejo, sed permana restarto de aplikaĵo nepras.</string>
    <string name="full_report">Plena raporto</string>
    <string name="open_street_map_login_and_pass">Uzantnomo kaj pasvorto al OpenStreetMap</string>
    <string name="application_dir">Datum-konservada dosierujo</string>
    <string name="filter_poi_hint">Filtri laŭ nomo</string>
    <string name="search_poi_category_hint">Entajpu ion por serĉi</string>
    <string name="agps_info">A-GPS informoj</string>
    <string name="rendering_attr_OSMMapperAssistant_name">OSM-mapiga helpilo</string>
    <string name="shared_string_manage">Administri</string>
    <string name="agps_data_last_downloaded">Lasta elŝuto de A-GPS datumoj: %1$s</string>
    <string name="confirm_usage_speed_cameras">En multaj landoj (Germanujo, Francujo, Italujo kaj aliaj) uzado de sciigoj pri rapid-kontroliloj estas kontraŭleĝa. OsmAnd ne respondumos, se vi rompos leĝon. Bonvolu elekti “jes” nur se vi estas permesata por uzi tiun ĉi eblon.</string>
    <string name="welcome_select_region">Por korekte prezenti trafiksignojn kaj regulojn, bonvolu elekti vian trafikan regionon:</string>
    <string name="welcome_text">OsmAnd ebligas uzi tutmondajn mapojn kaj navigadon sen interreta konekto.</string>
    <string name="current_route">Nuna kurso</string>
    <string name="osm_changes_added_to_local_edits">OSM-ŝanĝoj aldonitaj al loka ŝanĝaro</string>
    <string name="mark_to_delete">Marki por forigi</string>
    
    <string name="local_recordings_delete_all_confirm">Ĉu vi certe volas forigi %1$d notojn?</string>
    <string name="local_osm_changes_upload_all_confirm">Ĉu vi certe volas alŝuti %1$d ŝanĝo(j)n al OSM?</string>
    <string name="confirmation_to_clear_history">Ĉu forviŝi la historion?</string>
    <string name="delay_to_start_navigation">Ekigi navigadon turnon-post-turno post…</string>
    <string name="shared_string_go">Ekigi</string>
    <string name="delay_to_start_navigation_descr">Difini tempon de montrado de la kurs-plana ekrano.</string>
    <string name="osmand_parking_overdue">posttempa</string>
    <string name="action_create">Krei</string>
    <string name="action_modify">Modifi</string>
    <string name="action_delete">Forigi</string>
    <string name="osm_edits">OSM-redaktoj</string>
    <string name="parking_place_limited">Parkumada tempo limigita ĝis</string>
    <string name="osmand_parking_time_left">ankoraŭ</string>
    <string name="your_edits">Viaj redaktoj</string>
    <string name="waypoint_visit_after">Viziti poste</string>
    <string name="waypoint_visit_before">Viziti antaŭe</string>
    <string name="simulate_your_location">Simuli pozicion</string>
    <string name="drawer">Plata listo</string>
    <string name="short_location_on_map">Lat: %1$s
Lon: %2$s</string>
    <string name="tips_and_tricks_descr">Oftaj demandoj, lastaj ŝanĝoj kaj aliaj.</string>
    <string name="shared_string_do_not_use">Ne uzi</string>
    <string name="shared_string_selected_lowercase">elektitaj</string>
    <string name="shared_string_none">Neniu</string>
    <string name="shared_string_save_as_gpx">Konservi kiel novan GPX-dosieron</string>
    <string name="shared_string_more_actions">Pliaj agoj</string>
    <string name="shared_string_do_not_show_again">Ne montri plue</string>
    <string name="shared_string_remember_my_choice">Memori elekton</string>
    <string name="shared_string_refresh">Aktualigi</string>
    <string name="shared_string_download_successful">Elŝutis</string>
    <string name="shared_string_io_error">En/eliga eraro okazis</string>
    <string name="shared_string_unexpected_error">Neatendita eraro okazis</string>
    <string name="shared_string_action_template">Agado {0}</string>
    <string name="shared_string_show_on_map">Montri en mapo</string>
    <string name="shared_string_collapse">Maletendi</string>
    <string name="shared_string_add_to_favorites">Aldoni al “ŝatataj”</string>
    <string name="shared_string_my_location">Mia pozicio</string>
    <string name="shared_string_my_favorites">Ŝatataj</string>
    <string name="shared_string_currently_recording_track">Aktuale registrata spuro</string>
    <string name="route_points">Punktoj de kurso</string>
    <string name="track_segments">Kurs-sekcioj</string>
    <string name="track_points">Punktoj de kurso</string>
    <string name="shared_string_online_maps">Enretaj mapoj</string>
	<string name="rename_failed">Fiaskis ŝanĝi nomon.</string>
    <string name="days_behind">tagoj antaŭ</string>
    <string name="back_to_map">Reen mapen</string>
    <string name="share_note">Kunhavigi noton</string>
    <string name="location_on_map">Loko:\nLat %1$s\nLon %2$s</string>
    <string name="watch">Montri</string>
    <string name="notes">Notoj</string>
    <string name="online_map">Enreta mapo</string>
    <string name="roads_only">Nur vojoj</string>
    <string name="rendering_attr_pisteRoutes_name">Descendejoj</string>
    <string name="free">Libera %1$s</string>
    <string name="gps_status">GPS-a stato</string>
    <string name="osmand_plus_play_title_30_chars">OsmAnd+ Mapoj kaj Navigado</string>
    <string name="map_widget_show_ruler">Mezurilo</string>
    <string name="osmand_rastermaps_plugin_description">Per tiu ĉi kromprogramo vi povas atingi multajn enretajn (ankaŭ nomitaj kiel kahelajn aŭ rastrumajn) mapojn, ekzemple: antaŭgeneritaj OpenStreetMap kaheloj (kiel Mapnik), satelitaj fotoj kaj mapoj por specialaj uzoj: veteraj, klimataj, tersciencaj mapoj, tavoloj de nivel-ombrumo, ktp. 
\n 
\nĈiuj de tiuj mapoj oni eblas uzi kiel ĉefan (bazan) mapon por OsmAnd, aŭ kiel supran aŭ malsupran tavolon por alia bazmapo (ekz. por norma OsmAnd-a eksterreta mapo). Por fari malsupran tavolon de mapo pli klara, kelkaj elementoj de vektoraj OSM-aj mapoj oni eblas facile kaŝi per la menuo ‘agordi mapon. 
\n 
\nKahelajn mapojn oni povas elŝuti senpere de Interreto, aŭ prepari por eksterreta uzado (kaj permane kopii al OSM-a datum-dosierujo) kiel SQLite-an datumbazon kiu povas esti farita uzante diversajn eksterajn ilojn por prepari mapojn.</string>
    <string name="shared_string_accessibility">Alirebleco</string>
    <string name="device_memory">Aparata memoro</string>
    <string name="edit_group">Redakti grupon</string>
    <string name="parking_place">Parkumejo</string>
    <string name="rendering_attr_pisteGrooming_name">Skivoja prepar-speco</string>
    <string name="world_ski_missing">Por montri skiadajn mapojn, speciala eksterreta mapo devas esti elŝutita</string>
    <string name="nautical_maps_missing">Por montri ŝipveturadajn mapojn, speciala eksterreta mapo devas esti elŝutita</string>
    <string name="remove_the_tag">FORIGI LA ETIKEDON</string>
    <string name="version_settings">Kompilaĵoj</string>
    <string name="version_settings_descr">Elŝuti antaŭ-alfajn versiojn.</string>
    <string name="rendering_attr_streetLighting_name">Stratlumigado</string>
    <string name="proxy_pref_title">Retperanto</string>
    <string name="proxy_pref_descr">Agordi retperantan (ang. proxy) servilon.</string>
    <string name="shared_string_gpx_points">Punktoj</string>
    <string name="navigation_over_track">Ĉu ekigi navigadon laŭlonge de spuro?</string>
    <string name="avoid_roads_msg">Elekti evitendajn vojojn por montri alternativajn kursojn</string>
    <string name="speak_pedestrian">Pasejoj zebrostriaj</string>
    <string name="rendering_attr_roadStyle_name">Voja stilo</string>
    <string name="rendering_attr_roadStyle_description">Kiel vidigi vojojn</string>
    <string name="rendering_value__name">Norma</string>
    <string name="rendering_value_default_name">Norma</string>
    <string name="rendering_value_germanRoadAtlas_name">Germana voja maparo</string>
    <string name="rendering_value_highContrastRoads_name">Kontrastegaj vojoj</string>
    <string name="traffic_warning_railways">Traknivela pasejo</string>
    <string name="traffic_warning_pedestrian">Zebrostria pasejo</string>
    <string name="show_railway_warnings">Traknivelaj pasejoj</string>
    <string name="show_pedestrian_warnings">Zebrostriaj pasejoj</string>
    <string name="rendering_value_americanRoadAtlas_name">Usona voja maparo</string>
    <string name="routing_attr_no_new_routing_name">Sen v1.9 kursaj reguloj</string>
    <string name="routing_attr_no_new_routing_description">Ne uzi regulojn por difini kurson enkondukitajn en v1.9.</string>
    <string name="dash_download_msg_none">Ĉu elŝuti eksterretajn mapojn?</string>
    <string name="dash_download_msg">Vi elŝutis %1$s mapojn</string>
    <string name="dash_download_new_one">Elŝuti novan mapon</string>
    <string name="dash_download_manage">Administri</string>
    <string name="rendering_attr_transportStops_name">Haltejoj</string>

    <string name="navigate_point_zone">Zono</string>
    <string name="navigate_point_northing">Ordinato</string>
    <string name="navigate_point_easting">Absciso</string>
    <string name="download_tab_downloads">Ĉiuj</string>
    <string name="download_tab_local">Lokaj</string>
    <string name="no_internet_connection">Ne povas elŝuti, bonvolu kontroli vian retkonekton.</string>
    <string name="record_plugin_name">Spur-registrilo</string>
	<string name="record_plugin_description">Tiu ĉi kromprogramo ebligas al vi registri kaj konservi viajn spurojn per permane elekti GPX-registradan fenestraĵon sur la mapekrano, aŭ ankaŭ aŭtomate registri ĉiujn viajn navigadajn kursojn al GPX-dosiero. 
\n 
\nRegistritaj spuroj povas esti kunhavigataj kun viaj amikoj aŭ esti uzita por kontribui al OSM. Atletoj povas uzi registritajn spurojn por kontroli siajn ekzercojn. Kelkaj bazaj ecoj oni povas analizi senpere per OsmAnd, kiel: tempoj de ĉirkaŭoj, mezumaj rapidoj, ktp; kaj kursoj oni povas poste analizi per specialaj eksteraj programoj.</string>
    <string name="use_opengl_render">Uzi OpenGL-bildigadon</string>
    <string name="use_opengl_render_descr">Uzi aparatan plirapidigan OpenGL-bildigadon (povas eluzi pli da pilo aŭ ne funkcii ĉe tre malnovaj aparatoj).</string>
    <string name="error_avoid_specific_road">Ne trovis ĉirkaŭvojon</string>
    <string name="home_button">Ĉefekrano</string>
    <string name="map_update">Ĝisdatigoj disponeblaj por %1$s mapoj</string>
    <string name="search_for">Serĉi</string>
    <string name="coordinates">Koordinatoj</string>
    <string name="rendering_attr_publicTransportMode_name">Busaj, trolebusaj, pramaj kursoj</string>
    <string name="rendering_attr_tramTrainRoutes_name">Tramaj kaj fervojaj kursoj</string>
    <string name="rendering_attr_subwayMode_name">Metroaj kursoj</string>
    <string name="lock_screen_request_explanation">%1$s bezonas tiun ĉi permeson por malŝalti ekranon por energi-ŝparan funkcion.</string>
    <string name="wake_on_voice">Ŝalti ekranon</string>
    <string name="wake_on_voice_descr">Ŝalti aparatan ekranon dum proksimigado al kurbiĝo.</string>
    <string name="impassable_road">Eviti vojojn…</string>
    <string name="rendering_attr_tramRoutes_name">Tramaj kursoj</string>
    <string name="rendering_attr_trainLightrailRoutes_name">Fervojaj kursoj</string>
    <string name="rendering_attr_shareTaxiRoutes_name">Kunhavigi taksiajn kursojn</string>
    <string name="rendering_attr_trolleybusRoutes_name">Trolebusaj kursoj</string>
    <string name="rendering_attr_busRoutes_name">Aŭtobusaj kursoj</string>
    <string name="rendering_category_hide">Kaŝi</string>
    <string name="rendering_category_routes">Kursoj</string>
    <string name="rendering_category_details">Detaloj</string>
    <string name="rendering_category_transport">Transporto</string>
    <string name="rendering_category_others">Aliaj mapecoj</string>
    <string name="map_widget_appearance_rem">Aliaj elementoj</string>
    <string name="map_widget_vector_attributes">Bildigaj ecoj</string>
    <string name="map_widget_top">Stata breto</string>
    <string name="map_widget_right">Dekstra panelo</string>
    <string name="map_widget_left">Maldekstra panelo</string>
    <string name="configure_map">Agordi mapon</string>
    <string name="search_radius_proximity">En proksime de</string>
    
    <string name="anonymous_user">Anonima uzanto</string>
    <string name="logged_as">Ensalutinta kiel %1$s</string>
    <string name="speed_limit_exceed">Tolerado de rapidlimo</string>
    <string name="traffic_warning_speed_limit">Rapidlimo</string>
    <string name="speak_favorites">Proksimaj ŝatataj</string>
    <string name="speed_limit_exceed_message">Elekti rango de tolerado de rapidlimo, supre kiu vi ricevos sonajn avertojn.</string>
    <string name="fav_point_emoticons_message">La nomo de ŝatata punkto estas ŝanĝita al %1$s por plifaciligi seneraran konservadon de tekstoĉeno kun miensimboloj al dosiero.</string>
    <string name="print_route">Presi kurson</string>
    <string name="fav_point_dublicate">Duplikata nomo de ŝatata punkto</string>
    <string name="fav_point_dublicate_message">Difinita nomo de ŝatata punkto estas jam uzata, ĝi estas ŝanĝita al %1$s por eviti duplikatadon.</string>
    <string name="text_size_descr">Agordi grandon de teksto sur la mapo.</string>
    <string name="text_size">Teksta grando</string>
    <string name="traffic_warning_border_control">Landlima kontrolado</string>
    <string name="traffic_warning_payment">Vojpagejo</string>
    <string name="traffic_warning_stop">Stop\' signo</string>
    <string name="traffic_warning_calming">Trafik-trankviligejo</string>
    <string name="traffic_warning_speed_camera">Rapid-kontrolilo</string>
    <string name="traffic_warning">Trafika averto</string>
    <string name="speak_poi">Proksimaj interesejoj</string>
    <string name="way_alarms">Trafikaj avertoj</string>
    <string name="background_service_is_enabled_question">Fona servo de OsmAnd estas daŭre aktiva. Ĉu malaktivigi ĝin?</string>
    <string name="sleep_mode_stop_dialog">Ĉu ĉesigi GPS-an fonan reĝimon?</string>
    <string name="stop_navigation_service">Ĉesigi</string>
    <string name="confirm_every_run">Demandi ĉiam</string>
    <string name="save_global_track_interval">Ĝenerala registrada intervalo</string>
    <string name="save_global_track_interval_descr">Elekti intervalon de registrado por ĝenerala registrado de kurso (aktivigita per la GPX-registrada fenestraĵo sur la mapo).</string>
    <string name="background_service_int">GPS-a vekintervalo</string>
    <string name="enable_sleep_mode">Aktivigi GPS-an fonan reĝimon</string>
    <string name="save_track_to_gpx_globally">Registri spuron al GPX-dosiero</string>
    <string name="save_track_to_gpx_globally_headline">Registri spuron laŭpete</string>
    <string name="save_track_to_gpx_globally_descr">Ĝeneralan registradon de pozicio al GPX-dosiero oni povas mal-/aktivigi per GPX-registrada fenestraĵo sur la map-ekrano.</string>
    <string name="save_current_track_descr">Konservi aktualan spuron kiel GPX-dosieron.</string>
    <string name="save_current_track">Konservi aktualan spuron</string>
    <string name="save_track_to_gpx">Aŭtomate registri spuron dum navigado</string>
    <string name="save_track_to_gpx_descrp">GPX-spuro estas aŭtomate konservata al dosierujo de spuroj dum navigado.</string>
    <string name="save_track_interval_globally">Registrada intervalo</string>
    <string name="save_track_interval">Registrada intervalo dum navigado</string>
    <string name="save_track_interval_descr">Elekti intervalon de registrado por spuroj dum navigado.</string>
    <string name="voice_provider_descr">Elekti gvidadan voĉon por navigado.</string>
    <string name="voice_provider">Gvidada voĉo</string>

    <string name="enable_proxy_title">Aktivigi HTTP-retperanton</string>
    <string name="enable_proxy_descr">Agordi HTTP-retperanton por ĉiuj retpetoj.</string>
    <string name="proxy_host_title">Komputil-nomo de retperanto</string>
    <string name="proxy_host_descr">Agordi komputil-nomon de via retperanta servilo (ekz. 127.0.0.1).</string>
    <string name="proxy_port_title">Pordo de retperanto</string>
    <string name="proxy_port_descr">Agordi pordan numeron de via retperanto (ekz. 8118).</string>
    <string name="monitoring_settings">Registrado de spuro</string>
    <string name="monitoring_settings_descr">Agordi kiel registri spurojn.</string>
    <string name="duration">Daŭro</string>
    <string name="distance">Distanco</string>
    <string name="announce_gpx_waypoints">GPX-aj navigadpunktoj</string>
    <string name="download_additional_maps">Ĉu elŝuti mankajn mapojn de %1$s (%2$d MB)?</string>
    <string name="rendering_value_browse_map_name">Foliumi mapon</string>
    <string name="rendering_value_car_name">Aŭto</string>
    <string name="rendering_value_bicycle_name">Biciklo</string>
    <string name="rendering_value_pedestrian_name">Piediranto</string>
    
    <string name="rendering_attr_coloredBuildings_name">Kolorigi konstruaĵojn laŭspece</string>
    
    <string name="continue_navigation">Pluigi navigadon</string>
    <string name="pause_navigation">Paŭzigi navigadon</string>
    <string name="keep_navigation_service">Daŭrigi</string>
    <string name="map_preferred_locale_descr">Preferata lingvo por etikedoj sur la mapo (se neakirebla, loka nomo estos uzita).</string>
    <string name="map_preferred_locale">Preferata lingvo de mapoj</string>
    <string name="local_map_names">Lokaj nomoj</string>
    <string name="forward">Antaŭen</string>
    <string name="home">Stirpanelo</string>
    <string name="live_monitoring_m">Enreta spur-registrado (GPX bezonata)</string>
    <string name="live_monitoring_m_descr">Sendi datumojn de spuroj al difinita retservo, se GPX-registrado estas aktiva.</string>
    <string name="live_monitoring_start">Ekigi enretan kurs-registradon</string>
    <string name="gpx_monitoring_start">Ekigi GPX-registradon</string>
    <string name="live_monitoring_stop">Ĉesigi enretan kurs-registradon</string>
    <string name="gpx_monitoring_stop">Ĉesigi GPX-registradon</string>
    <string name="gpx_start_new_segment">Ekigi novan segmenton</string>
    <string name="rendering_attr_hideBuildings_name">Konstruaĵoj</string>
    <string name="rendering_attr_hideNonVehicleHighways_name">Vojoj ne por aŭtoj</string>
    <string name="rendering_attr_hideText_name">Priskriboj</string>
    <string name="rendering_attr_hideWoodScrubs_name">Arboj kaj arbustaĵoj</string>
    <string name="rendering_attr_buildings15zoom_name">Konstruaĵoj ĉe skal-nivelo 15</string>
    <string name="rendering_attr_moreDetailed_name">Pli detaloj</string>
    <string name="rendering_attr_lessDetailed_name">Malpli detaloj</string>
    <string name="rendering_attr_hideAccess_name">Aliraj baroj</string>
    <string name="rendering_attr_showAccess_name">Aliraj baroj kaj pagendaj ejoj</string>
    <string name="rendering_attr_showSurfaceGrade_name">Kvalito de vojoj</string>
    <string name="rendering_attr_showSurfaces_name">Pavimo de vojoj</string>
    <string name="rendering_attr_showCycleRoutes_name">Biciklovojoj</string>
    
    
    
    
    
    
    
    
    
    
    <string name="srtm_paid_version_title">Nivelkurba kromprogramo</string>
    <string name="osmand_srtm_short_description_80_chars">OsmAnd-kromprogramo por desegni nivelkurbojn eksterrete</string>
	<string name="srtm_plugin_name">Nivelkurboj</string>
	<string name="osmand_srtm_long_description_1000_chars">Tiu ĉi kromprogramo ebligas vidigi kaj tavolon de nivelkurboj kaj tavolon de nivel-ombrumo (reliefo) supre normaj OsmAnd-mapoj. Tiu ĉi eblo estas dezirata de atletoj, migrantoj, turistoj kaj ĉiuj scivolaj en reliefa strukturo de tero. 
\n 
\nLa mondaj datumoj (inter 70° N kaj 70° S) estas bazitaj sur mezuroj de SRTM (Shuttle Radar Topography Mission) kaj de ASTER (Advanced Spaceborne Thermal Emission and Reflection Radiometer), bildiga aparato en la Terra - ĉefa satelito de Sistemo de Tera Observado de NASA. ASTER estas kunlaboraĵo de NASA, de Japana Ministerio pri Ekonomio, Komerco kaj Industrio (METI) kaj de Japanaj Spacaj Sistemoj (J-spacesystems).</string>
    <string name="srtm_plugin_description">Tiu ĉi kromprogramo ebligas vidigi kaj tavolon de nivelkurboj kaj tavolon de nivel-ombrumo (reliefo) supre normaj OsmAnd-mapoj. Tiu ĉi eblo estas dezirata de atletoj, migrantoj, turistoj, kaj ĉiuj scivolaj en reliefa strukturo de tero. (Bonvolu rimarki, ke datumoj de nivelkurboj kaj nivel-ombrumo estas elŝuteblaj aparte post instalado de kromprogramo.) 
\n 
\nLa mondaj datumoj (inter 70° N kaj 70° S) estas bazitaj sur mezuroj de la SRTM (Shuttle Radar Topography Mission) kaj de la ASTER (Advanced Spaceborne Thermal Emission and Reflection Radiometer), bildiga aparato en la Terra - ĉefa satelito de Sistemo de Tera Observado de NASA. ASTER estas kunlaboraĵo de NASA, de Japana Ministerio pri Ekonomio, Komerco kaj Industrio (METI) kaj de Japanaj Spacaj Sistemoj (J-spacesystems).</string>
    <string name="no_index_file_to_download">Elŝutoj ne trovitaj, bonvolu kontroli vian retkonekton.</string>
    <string name="select_index_file_to_download">Trovis nenion. Se vi ne povas trovi vian regionon, vi povas fari ĝin mem (rigardu https://osmand.net).</string>
    <string name="none_selected_gpx">Neniu elektita GPX-dosiero. Elektu iun per frapetadi.</string>
    <string name="local_index_select_gpx_file">Elektu por montri</string>
    <string name="gpx_split_interval">Divid-intervalo</string>
    <string name="sort_by_distance">Ordigi laŭ distanco</string>
    <string name="sort_by_name">Ordigi laŭ nomo</string>
    <string name="plugin_touringview_name">Turisma map-vido</string>
	<string name="plugin_touringview_descr">Aktivigo de tiu ĉi ŝanĝas OsmAnd-an map-stilon al ‘turisma vido’, tiu ĉi estas speciala altdetala vido por vojaĝantoj kaj aŭtistoj. 
\n 
\nTiu ĉi vido ebligas ĉe iu ajna skalo maksimuman kvanton de vojaĝaj detaloj disponeblaj (precipe vojoj, kursoj, padoj kaj rekoniloj). 
\n 
\nĜi ankaŭ distingigas ĉiujn specojn de vojoj nekonfuzeble per kolor-kodoj, kio helpas ekz. direkti grandajn veturilojn. 
\n 
\nĜi ebligas specialajn turismajn funkciojn kiel montradon de biciklovojoj aŭ montaraj turismaj vojoj. 
\n 
\nElŝutado de speciala mapo ne endas, la vido estas kreita de normalaj mapoj. 
\n 
\nTiu ĉi vido oni povas nuligi per malaktivigi ĝin tie ĉi, aŭ per ŝanĝi la ‘map-aspekton’ en la menuo ‘agordi mapon’.</string>
    <string name="show_zoom_buttons_navigation_descr">Montri butonojn por pligrandigo kaj malgrandigo dum navigado.</string>
    <string name="show_zoom_buttons_navigation">Montri butonojn de skalado</string>
    <string name="save_as_favorites_points">Konservi kiel grupon da ŝatatoj</string>
    <string name="select_destination_and_intermediate_points">Elekti celojn</string>
    <string name="voice_pref_title">Voĉo</string>
    <string name="lang_al">Albana</string>
    <string name="lang_ar">Araba</string>
    <string name="lang_hy">Armena</string>
    <string name="lang_eu">Eŭska</string>
    <string name="lang_be">Belorusa</string>
    <string name="lang_bs">Bosna</string>
    <string name="lang_bg">Bulgara</string>
    <string name="lang_ca">Kataluna</string>
    <string name="lang_da">Dana</string>
    <string name="lang_nl">Nederlanda</string>
    <string name="lang_fi">Suoma</string>
    <string name="lang_ka">Kartvela</string>
    <string name="lang_el">Greka</string>
    <string name="lang_iw">Hebrea</string>
    <string name="lang_hi">Hindia</string>
    <string name="lang_hu">Hungara</string>
    <string name="lang_id">Indonezia</string>
    <string name="lang_ko">Korea</string>
    <string name="lang_lv">Latva</string>
    <string name="lang_lt">Litova</string>
    <string name="lang_mr">Marata</string>
    <string name="lang_no">Norvega Bokmål</string>
    <string name="lang_fa">Persa</string>
    <string name="lang_pt">Portugala</string>
    <string name="lang_ro">Rumana</string>
    <string name="lang_ru">Rusa</string>
    <string name="lang_sc">Sarda</string>
    <string name="lang_sr">Serba</string>
    <string name="lang_sk">Slovaka</string>
    <string name="lang_sl">Slovena</string>
    <string name="lang_sv">Sveda</string>
    <string name="lang_tr">Turka</string>
    <string name="lang_uk">Ukraina</string>
    <string name="lang_vi">Vjetnama</string>
    <string name="lang_cy">Kimra</string>
    <string name="no_waypoints_found">Ne trovis navigadpunktojn</string>
    <string name="no_map_markers_found">Bonvolu aldoni markojn per mapo</string>
    <string name="layer_amenity_label">Etikedoj de interesejoj</string>
    <string name="loading_smth">Ŝargado de %1$s…</string>
    <string name="map_widget_plain_time">Nuna tempo</string>
    <string name="shared_string_waypoint">Navigadpunkto</string>
    <string name="selected_gpx_info_show">"
\n
\nPremtenu por vidigi sur la mapo"</string>
    <string name="delay_navigation_start">Ekigi navigadon turnon-post-turno aŭtomate</string>
    <string name="local_index_gpx_info_show">\n\nPremtenu por montri agordojn</string>
    <string name="gpx_info_waypoints">Navigadpunktoj: %1$s</string>
    <string name="gpx_info_subtracks">Subspuroj: %1$s</string>
    <string name="gpx_info_distance">Distanco: %1$s (%2$s punktoj)</string>
    <string name="gpx_info_start_time">Komenco je: %1$tF, %1$tT</string>
    <string name="gpx_info_end_time">Fino je: %1$tF, %1$tT</string>
    <string name="gpx_info_average_speed">Mezuma rapido: %1$s</string>
    <string name="gpx_info_maximum_speed">Maksimuma rapido: %1$s</string>
    <string name="gpx_info_avg_altitude">Mezuma altitudo: %1$s</string>
    <string name="gpx_info_diff_altitude">Altituda intervalo: %1$s</string>
    <string name="gpx_timespan">Tempa intervalo: %1$s</string>
    <string name="gpx_info_asc_altitude">Desupro/alsupro: %1$s</string>
    <string name="gpx_timemoving">Tempo movante: %1$s</string>
    <string name="gpx_selection_segment_title">Segmento</string>
    <string name="gpx_selection_number_of_points">%1$s punktoj</string>
    <string name="gpx_selection_point">Punkto %1$s</string>
    <string name="gpx_selection_route_points">%1$s\nPunktoj de kurso: %2$s</string>
    <string name="gpx_selection_points">%1$s\nPunktoj</string>
    <string name="gpx_selection_track">%1$s\nKurso %2$s</string>
    <string name="gpx_file_is_empty">Malplena GPX-dosiero</string>
    
    
    
    
    
    
    
    
    
    
    
    
    
    
    
    <string name="osmo_edit_color">Vidiga koloro</string>
    
    
    
    
    
    
    
    
    
    
    
    
    <string name="int_days">tagoj</string>
    <string name="osmo_connect_menu">Konekti</string>
    <string name="osmo_group_description">Priskribo</string>
    
    
    
    
    
    
    
    
    
    
    
    <string name="hours_ago">horoj antaŭe</string>
    <string name="minutes_ago">minutoj antaŭe</string>
    <string name="seconds_ago">sekundoj antaŭe</string>
    
    
    
    
    
    
    
    <string name="use_points_as_intermediates">Prikalkuli kurson inter punktojn</string>
    
    
    
    
    
    
    <string name="always_center_position_on_map">Ĉiam montri centrigitan pozicion</string>
    <string name="localization_pref_title">Loko</string>
    <string name="index_item_nation_addresses">adresoj tutmondaj</string>
    <string name="index_item_world_altitude_correction">Korekto de altitudo</string>
    <string name="index_item_world_seamarks">Tutmondaj maraj navigadpunktoj</string>
    <string name="access_category_choice">Elektu kategorion</string>
    <string name="access_hint_enter_name">Entajpu nomon</string>
    <string name="access_hint_enter_category">Entajpu kategorion</string>
    <string name="access_hint_enter_description">Entajpu priskribon.</string>
    <string name="access_default_color">Norma koloro</string>
    <string name="map_widget_magnetic_bearing">Magneta birado</string>
    <string name="map_widget_bearing">Relativa birado</string>
    <string name="access_disable_offroute_recalc">Ne ŝanĝi kurson kiam devoje</string>
    <string name="access_disable_offroute_recalc_descr">Ne aŭtomate rekalkuli kurson, kiam vi forlasis ĝustan vojon.</string>
    <string name="access_disable_wrong_direction_recalc">Ne ŝanĝi kurson kiam kontraŭdirekte</string>
    <string name="access_disable_wrong_direction_recalc_descr">Ne aŭtomate rekalkuli kurson, kiam vi movas al malĝusta direkto.</string>
    <string name="access_smart_autoannounce">Inteligentaj mem-sciigoj</string>
    <string name="access_smart_autoannounce_descr">Sciigi nur kiam direkto al celo ŝanĝiĝis.</string>
    <string name="access_autoannounce_period">Periodo de mem-sciigoj</string>
    <string name="access_autoannounce_period_descr">Minimuma tempo inter sciigoj.</string>
    <string name="access_map_linked_to_location">Mapo estas ligita kun regiono</string>
    <string name="access_collapsed_list">Maletendita listo</string>
    <string name="access_expanded_list">Etendita listo</string>
    <string name="access_empty_list">Malplena listo</string>
    <string name="access_tree_list">Hierarĥia listo</string>
    <string name="access_shared_string_not_installed">Neinstalita</string>
    <string name="access_widget_expand">Etendi</string>
    <string name="access_shared_string_navigate_up">Supren</string>
    <string name="access_sort">Ordigi</string>
    <string name="map_mode">Map-reĝimo</string>
    <string name="number_of_gpx_files_selected_pattern">%s GPX-dosieroj elektitaj</string>
    <string name="rendering_value_thin_name">Maldika</string>
    <string name="rendering_value_medium_name">Meza</string>
    <string name="rendering_value_bold_name">Dika</string>
    <string name="access_no_destination">Celo ne estas precizigita</string>
    <string name="index_item_world_bitcoin_payments">Tutmondaj Bitmon-pageblaj lokoj</string>
    <string name="index_item_world_basemap">Fundamenta mapo de mondo</string>
    <string name="index_item_world_ski">Tutmondaj skivojoj</string>
    <string name="calculate_osmand_route_without_internet">Loke kalkuli segmenton de kurso</string>
    <string name="use_displayed_track_for_navigation">Ĉu uzi la montratan kurson por navigado?</string>
    <string name="gpx_option_calculate_first_last_segment">Kalkuli OsmAnd-an kurson por unua kaj fina segmentoj de kurso</string>
    <string name="keep_and_add_destination_point">Aldoni kiel sekvan celon</string>
    <string name="select_gpx">Elekti GPX-on…</string>
    <string name="route_descr_select_destination">Elekti celon</string>
    <string name="route_preferences">Kursaj agordoj</string>
    <string name="route_info">Informoj pri kurso</string>
    <string name="routing_attr_prefer_motorway_name">Preferi aŭtovojojn</string>
    <string name="routing_attr_prefer_motorway_description">Preferi aŭtovojojn</string>
    
    
    <string name="routing_attr_avoid_toll_name">Eviti pagendajn vojojn</string>
    <string name="routing_attr_avoid_toll_description">Eviti pagendajn vojojn</string>
    <string name="use_osm_live_routing">OsmAnd-Live navigado</string>
    <string name="use_osm_live_routing_description">Uzi navigadon OsmAnd-Live por aktualaj map-ŝanĝoj.</string>
	<string name="routing_attr_avoid_unpaved_name">Eviti tervojojn</string>
    <string name="routing_attr_avoid_unpaved_description">Eviti vojojn sen firma pavimo.</string>
    <string name="routing_attr_avoid_ferries_name">Eviti pramojn</string>
    <string name="routing_attr_avoid_ferries_description">Eviti pramajn transveturojn</string>
    <string name="routing_attr_avoid_motorway_name">Eviti aŭtovojojn</string>
    <string name="routing_attr_avoid_motorway_description">Eviti aŭtovojojn</string>
    <string name="routing_attr_avoid_stairs_name">Eviti ŝtuparojn</string>
    <string name="routing_attr_avoid_stairs_description">Eviti ŝtuparojn</string>
    <string name="routing_attr_avoid_borders_name">Eviti landlimajn trairejojn</string>
    <string name="routing_attr_avoid_borders_description">Eviti landlimajn trairejojn</string>
    <string name="routing_attr_weight_name">Pezlimo</string>
    <string name="routing_attr_weight_description">Agordi maksimuman permesatan pezon de veturilo.</string>
    <string name="routing_attr_height_name">Altlimo</string>
    <string name="routing_attr_height_description">Agordi maksimuman permesan alton de veturilo.</string>
    <string name="android_19_location_disabled">Ekde la versio 4.4 (KitKat) de Android, vi ne povas elŝuti kaj ĝisdatigi mapojn al la antaŭa dosierujo (%s). Ĉu ŝanĝi ĝin al permesa memoreja loko kaj kopii ĉiujn dosierojn de OsmAnd tie?
\n Rimarko 1: Viaj malnovaj dosieroj ne estos ŝanĝitaj (tamen vi povos forigi ilin permane).
\n Rimarko 2: Dosieroj en la nova loko ne povos esti uzitaj ambaŭ per OsmAnd kaj OsmAnd+.</string>
    <string name="copying_osmand_one_file_descr">Kopiado de dosiero (%s) al la nova loko…</string>
    <string name="copying_osmand_files_descr">Kopiado de datum-dosieroj de OsmAnd al la nova dosierujo (%s)…</string>
    <string name="copying_osmand_files">Kopiado de datum-dosieroj de OsmAnd…</string>
    <string name="calculate_osmand_route_gpx">Kalkuli kurson eksterrete en OsmAnd</string>
    <string name="app_mode_truck">Kamiono</string>
    <string name="guidance_preferences_descr">Navigadaj agordoj</string>
    <string name="routing_preferences_descr">Difinado de vojo</string>
    <string name="speech_rate_descr">Agordi lud-rapidon por parolsintezitaj dialogaj helpoj.</string>
    <string name="speech_rate">Voĉa rapido</string>
    <string name="complex_route_calculation_failed">Eraro dum rapida kalkulado de kurso (%s), retropaŝanta malrapidan kalkuladon.</string>
    <string name="disable_complex_routing_descr">Malaktivigi du-fazan difinadon de kurso por aŭt-navigado.</string>
    <string name="disable_complex_routing">Malaktivigi komplikan difinadon de vojo</string>
    <string name="amenity_type_seamark">Mara navigadpunkto</string>
    <string name="app_modes_choose">Profiloj de aplikaĵo</string>
    <string name="app_modes_choose_descr">Elekti profilojn de uzado por esti videblaj en la aplikaĵo.</string>
    <string name="map_widget_map_rendering">Map-bildigado</string>
    <string name="app_mode_hiking">Piedirado</string>
    <string name="app_mode_motorcycle">Motorciklo</string>
    <string name="app_mode_boat">Boato</string>
    <string name="app_mode_aircraft">Aviadilo</string>
    <string name="local_osm_changes_delete_all_confirm">Ĉu vi certe volas forigi %1$d OSM-ŝanĝojn?</string>
    <string name="animate_routing_route_not_calculated">Bonvolu antaŭe kalkuli la kurson</string>
    <string name="follow_us">Observi nin</string>
    <string name="animate_routing_route">Simuli uzante kalkulitan kurson</string>
    <string name="animate_routing_gpx">Simuli uzante GPX-kurson</string>
    
    <string name="auto_zoom_none">Sen aŭtomata skalado</string>
    <string name="auto_zoom_close">Pliproksime</string>
    <string name="auto_zoom_far">Meza skalado</string>
    <string name="auto_zoom_farthest">Malproksime</string>
    <string name="base_world_map">Monda bazmapo</string>
    <string name="map_magnifier">Map-skalado</string>
    <string name="local_index_tile_data_zooms">Elŝutitaj niveloj de pligrandigo: %1$s</string>
    <string name="local_index_tile_data_expire">Senvalidiĝos (minutoj): %1$s</string>
    <string name="local_index_tile_data_downloadable">Elŝuteblaj: %1$s</string>
    <string name="local_index_tile_data_maxzoom">Maksimuma skalo: %1$s</string>
    <string name="local_index_tile_data_minzoom">Minimuma skalo: %1$s</string>
    <string name="local_index_tile_data_name">Kahelaj datumoj: %1$s</string>
    <string name="edit_tilesource_successfully">Konservis kahelfonton %1$s</string>
    <string name="edit_tilesource_elliptic_tile">Elipsa merkatora</string>
    <string name="edit_tilesource_maxzoom">Maksimuma skalo</string>
    <string name="edit_tilesource_expiration_time">Senvalidiĝos (minutoj)</string>
    <string name="edit_tilesource_minzoom">Minimuma skalo</string>
    <string name="edit_tilesource_url_to_load">URL</string>
    <string name="edit_tilesource_choose_existing">Elekti ekzistantan…</string>
    <string name="maps_define_edit">Difini/redakti…</string>
    <string name="map_widget_fps_info">Montri kadrojn sekunde (senerarigo)</string>
    <string name="driving_region">Trafika regiono</string>
    <string name="driving_region_descr">Elekti trafikan regionon: Usono, Eŭropo, Britujo, Azio kaj aliaj.</string>
    <string name="speak_title">Anoncado…</string>
    <string name="speak_descr">Agordi anoncojn pri strataj nomoj, trafikaj avertoj (devigaj haltejoj, strat-ĝiboj), rapid-kontroliloj, rapidlimoj.</string>
    <string name="speak_street_names">Nomoj de stratoj (parolsintezitaj)</string>
    <string name="speak_speed_limit">Rapidlimoj</string>
    <string name="speak_cameras">Rapid-kontroliloj</string>
    <string name="speak_traffic_warnings">Trafikaj avertoj</string>
    <string name="osb_author_or_password_not_specified">Bonvolu entajpi uzantnomon kaj pasvorton por OSM en “agordoj”</string>
    <string name="clear_intermediate_points">Forviŝi intercelojn</string>
    <string name="keep_intermediate_points">Konservi intercelojn</string>
    <string name="new_directions_point_dialog">Vi jam precizigis intercelojn.</string>
    <string name="context_menu_item_directions_to">Navigi al</string>
    <string name="context_menu_item_directions_from">Navigi el</string>
    <string name="route_descr_map_location">Mapo:</string>
    <string name="route_descr_lat_lon">Lat %1$.3f, Lon %2$.3f</string>
    <string name="route_descr_destination">Celo</string>
    <string name="route_to">Al:</string>
    <string name="route_via">Tra:</string>
    <string name="route_from">El:</string>

    <string name="app_mode_default">Foliumi mapon</string>
    <string name="settings_preset">Ĉefa profilo</string>
    <string name="settings_preset_descr">Map-vido kaj navigadaj agordoj estas memoritaj aparte por iu profilo de uzado. Agordi vian implicitan profilon tie ĉi.</string>
    <string name="destination_point">Celo %1$s</string>
    <string name="context_menu_item_destination_point">Agordi kiel celon</string>
    <string name="please_select_address">Unue elektu urbon aŭ straton</string>
    <string name="search_street_in_neighborhood_cities">Serĉi straton en proksimaj urboj</string>
    <string name="intermediate_items_sort_return">Plibonigis ordon de kursaj interceloj ĝis la celo.</string>
    <string name="intermediate_items_sort_by_distance">Ordigi de celo ĝis celo (laŭ la plej malgranda distanco)</string>
    <string name="local_osm_changes_backup_successful">Kreis OSM-ŝanĝdosieron %1$s</string>
    <string name="local_osm_changes_backup_failed">Ne povas sekurkopii OSM-redaktojn</string>
    <string name="local_osm_changes_backup">Sekurkopii kiel OSM-redakton</string>
    <string name="delete_point">Forigi punkton</string>
    <string name="plugin_distance_point_time">tempo</string>
    <string name="plugin_distance_point_hdop">akurateco</string>
    <string name="plugin_distance_point_speed">rapido</string>
    <string name="plugin_distance_point_ele">alto</string>
    <string name="plugin_distance_point">Punkto</string>
    <string name="gpx_file_name">Nomo de GPX-dosiero</string>
    <string name="gpx_saved_sucessfully">Konservis GPX-dosieron al {0}</string>
    <string name="use_distance_measurement_help">* Tuŝu por marki punkton. 
\n* Premtenu sur la mapo por forigi antaŭan punkton. 
\n* Premtenu punkton por montri kaj aldoni priskribon. 
\n* Tuŝu mezur-fenestraĵon por vidi pliajn agojn.</string>
    <string name="distance_measurement_start_editing">Ekigi redaktadon</string>
    <string name="distance_measurement_finish_editing">Fini redaktadon</string>
    <string name="distance_measurement_clear_route">Forviŝi ĉiujn punktojn</string>
    <string name="distance_measurement_finish_subtrack">Ekigi novan subkurson</string>
    <string name="distance_measurement_load_gpx">Malfermi GPX-dosieron</string>
    <string name="wait_current_task_finished">Bonvolu atendi ĝis la nuna tasko finiĝos</string>
    <string name="use_kalman_filter_compass">Uzi filtrilon de Kalman</string>
    <string name="use_kalman_filter_compass_descr">Etigi bruojn en legoj de kompaso, sed pliigi inertecon.</string>
    <string name="use_magnetic_sensor">Uzi magnet-sentilon</string>
    <string name="use_magnetic_sensor_descr">Por kompasa lego, uzi magnet-sentilon anstataŭ orientiĝ-sentilon.</string>
    <string name="other_location">Alia</string>
    <string name="files_limit">Ankoraŭ %1$d dosieroj</string>
    <string name="available_downloads_left">%1$d dosieroj pli por elŝuti</string>
    <string name="install_paid">Plena versio</string>
    <string name="cancel_route">Forĵeti kurson</string>
    <string name="cancel_navigation">Ĉesigi navigadon</string>
    <string name="clear_destination">Forviŝi celpunkton</string>
    <string name="street_name">Strat-nomo</string>
    <string name="download_using_mobile_internet">Ne konektita per vifio. Ĉu uzi la estantan interretan konekton por elŝuti?</string>
    <string name="hno">Dom-numero</string>
    <string name="website">Retejo</string>
    <string name="phone">Telefono</string>
    <string name="osmand_background_plugin_description">Montras agordojn pri aktivigi spuradon kaj navigadon fone per periode aktivigi GPS (ĉe malŝaltita ekrano).</string>
    <string name="contribution_activity">Instaleblaj versioj</string>
    <string name="accessibility_options">Alireblecaj agordoj</string>
    <string name="osmand_accessibility_description">Tiu ĉi kromprogramo ebligas uzi alireblecajn ilojn senpere en OsmAnd. Ĝi plifaciligas ekz. agordi rapidon de parolsintezitaj dialogaj helpoj, uzi montril-butonojn por navigado sur ekrano, uzi stirglobon por skalado, aŭ uzi tekst-al-voĉajn sciigojn ekz. por aŭtomate anonci vian pozicion.</string>
    <string name="select_address_activity">Elekti adreson</string>
    <string name="favourites_list_activity">Elekti ŝatatan</string>
    <string name="local_openstreetmap_act_title">Modifoj de OSM</string>
    <string name="layer_hillshade">Tavolo de nivel-ombrumo</string>
    <string name="map_widget_gps_info">GPS-informoj</string>
    <string name="access_arrival_time">Alvena tempo</string>
    <string name="item_checked">markita(j)</string>
    <string name="item_unchecked">nemarkita(j)</string>
    <string name="prefer_motorways">Preferi aŭtovojojn</string>
    <string name="prefer_in_routing_title">Preferi…</string>
    <string name="prefer_in_routing_descr">Preferi aŭtovojojn.</string>
    <string name="max_speed_none">nenia</string>
    <string name="index_name_openmaps">OpenMaps EU</string>
    <string name="download_wikipedia_maps">Vikipedio</string>
    <string name="download_hillshade_maps">Nivel-ombrumoj</string>
    <string name="local_indexes_cat_av">Sonaj/videaj datumoj</string>
    <string name="stop_routing_confirm">Ĉu vi certe volas ĉesigi navigadon?</string>
    <string name="clear_dest_confirm">Ĉu vi certe volas forviŝi la celon (kaj intercelojn)?</string>
    <string name="precise_routing_mode">Precizaj kursoj (alfa)</string>
    <string name="precise_routing_mode_descr">Kalkuli precizajn senerarajn kursojn. Nuntempe ĝi estas malrapida kaj nur por limigitaj distancoj.</string>
    <string name="recording_context_menu_show">Montri</string>
    <string name="recording_photo_description">Foto %1$s %2$s</string>
    <string name="av_def_action_picture">Fari foton</string>
    <string name="recording_context_menu_precord">Fari foton</string>
    <string name="dropbox_plugin_description">La kromprogramo Dropbox ebligas al vi samtempigi kursojn kaj sonajn/videajn notojn kun via konto ĉe Dropbox.</string>
    <string name="dropbox_plugin_name">Dropbox kromprogramo</string>
    <string name="intermediate_points_change_order">Ŝanĝi ordon</string>
    <string name="srtm_paid_version_msg">Bonvolu konsideri aĉeti la kromprogramon “nivelkurboj” en la vendejo por subteni ĝian pluan evoluigon.</string>
    <string name="av_def_action_choose">Elekti laŭvole</string>
    <string name="av_def_action_video">Registri videon</string>
    <string name="av_def_action_audio">Registri sonon</string>
    <string name="av_widget_action_descr">Elekti implicitan agon por fenestraĵo.</string>
    <string name="av_widget_action">Implicita fenestraĵo ago</string>
    <string name="av_video_format_descr">Elekti specon de eliga video.</string>
    <string name="av_video_format">Speco de eliga video</string>
    <string name="av_use_external_recorder">Uzi sisteman registrilon</string>
    <string name="av_use_external_recorder_descr">Uzi sisteman kameraon por videoj.</string>
    <string name="av_use_external_camera">Uzi sisteman fotilon</string>
    <string name="av_use_external_camera_descr">Uzi sisteman aplikaĵon por fari fotojn.</string>
    <string name="av_settings">Sonaj/videaj agordoj</string>
    <string name="av_settings_descr">Agordi sonon kaj videon.</string>
    <string name="recording_error">Fiaskis registri</string>
    <string name="recording_camera_not_available">Fotilo ne alirebla</string>
    <string name="recording_is_recorded">Registranta sonon/videon. Por ĉesigi premu la butonon sur la fenestraĵo.</string>
    <string name="recording_playing">Ludanta sonon de elektita registraĵo.\n%1$s</string>
    <string name="recording_open_external_player">Malfermi eksteran ludilon</string>
    <string name="recording_delete_confirm">Ĉu forigi tiun ĉi registraĵon?</string>
    <string name="recording_unavailable">nedisponebla</string>
    <string name="recording_context_menu_arecord">Krei son-noton</string>
    <string name="recording_context_menu_vrecord">Krei video-noton</string>
    <string name="layer_recordings">Tavolo de registrado</string>
    <string name="recording_can_not_be_played">Ne povas ludi registraĵon</string>
    <string name="recording_context_menu_delete">Forigi registraĵon</string>
    <string name="recording_context_menu_play">Ludi</string>
    <string name="recording_description">Registraĵo %1$s %3$s %2$s</string>
    <string name="recording_default_name">Registraĵo</string>
    <string name="map_widget_av_notes">Sonaj/videaj notoj</string>
    <string name="audionotes_plugin_name">Sonaj/videaj notoj</string>
    <string name="audionotes_plugin_description">Tiu ĉi kromprogramo ebligas krei bildajn/sonajn/videajn notojn dum ekskurso, uzante aŭ butonon sur la mapekrano, aŭ senpere kuntekstan menuon por ajna pozicio sur la mapo.</string>
    <string name="map_widget_distancemeasurement">Mezuro de distanco</string>
    <string name="map_widget_audionotes">Sonaj notoj</string>
    <string name="index_srtm_parts">partoj</string>
    <string name="index_srtm_ele">Nivelkurboj</string>
    <string name="audionotes_location_not_defined">Loko por la noto ne estas ankoraŭ precizigita. \"Uzi lokon…\" por asigni noton al la difina loko.</string>
    <string name="download_select_map_types">Aliaj mapoj</string>
    <string name="download_roads_only_item">Nur vojoj</string>
    <string name="download_srtm_maps">Nivelkurboj</string>
    <string name="download_regular_maps">Plena mapo</string>
    <string name="download_roads_only_maps">Nur-voja mapo</string>
    <string name="rendering_attr_alpineHiking_name">Montogrimpada skalo (SAC)</string>
    <string name="rendering_attr_alpineHiking_description">Bildigi vojojn laŭ skalo de SAC (Svisa Alpismo-Klubo).</string>
    <string name="rendering_attr_hikingRoutesOSMC_name">Piedirada tavolo</string>
    <string name="rendering_attr_hikingRoutesOSMC_description">Bildigi vojojn laŭ OSMC-kursoj.</string>

    <string name="rendering_attr_noAdminboundaries_name">Limoj</string>
    <string name="rendering_attr_noAdminboundaries_description">Ne montri regionajn limojn (administraciaj niveloj 5–9).</string>
    <string name="map_widget_max_speed">Rapidlimo</string>
    <string name="monitoring_control_start">GPX</string>
    <string name="no_buildings_found">Neniu konstruaĵo trovita.</string>
    <string name="incremental_search_city">Serĉi urbon tajpante komencajn literojn</string>
    <string name="search_villages_and_postcodes">Serĉi pli vilaĝojn/poŝtkodojn</string>
    <string name="rendering_attr_showRoadMaps_name">Nur-vojaj mapoj</string>
    <string name="rendering_attr_showRoadMaps_description">Elektu kiam montri nur-vojajn mapojn:</string>
    <string name="safe_mode">Sendanĝera reĝimo</string>
    <string name="safe_mode_description">Lanĉi la aplikaĵon en sendanĝera reĝimo (uzante pli malrapidan Androidan kodon anstataŭ indiĝenan).</string>
    <string name="native_library_not_running">La aplikaĵo funkcias en sendanĝera reĝimo (malaktivigi ĝin en “agordoj”).</string>
    <string name="close_changeset">Fermi ŝanĝaron</string>
    <string name="zxing_barcode_scanner_not_found">La aplikaĵo ZXing Barcode Scanner ne estas instalita. Ĉu serĉi ĝin en Google Play?</string>
    <string name="rendering_attr_roadColors_description">Elektu skemkoloron de vojoj:</string>
    <string name="rendering_attr_roadColors_name">Skemkoloro de vojoj</string>
    <string name="map_widget_show_destination_arrow">Montri celdirekton</string>
    <string name="enable_plugin_monitoring_services">Aktivigu la kromprogramo ‘Kurs-registrilo’ por uzi pozici-registradajn servojn (GPX-registrado, enreta kurs-registrado)</string>
    <string name="non_optimal_route_calculation">Kalkuli verŝajne neplejbonajn kursojn por malproksimaj distancoj</string>
    <string name="gps_not_available">Bonvolu aktivigi GPS-on en agordoj</string>
    <string name="map_widget_monitoring_services">Kurso-registradaj servoj</string>
    <string name="no_route">Neniu kurso</string>
    <string name="delete_target_point">Forigi celon</string>
    <string name="target_point">Celo %1$s</string>
    <string name="intermediate_point">Intercelo %1$s</string>
    <string name="context_menu_item_last_intermediate_point">Aldoni kiel finan intercelon</string>
    <string name="context_menu_item_first_intermediate_point">Aldoni kiel unuan intercelon</string>
    <string name="add_as_last_destination_point">Aldoni kiel finan intercelon</string>
    <string name="add_as_first_destination_point">Aldoni kiel unuan intercelon</string>

    <string name="replace_destination_point">Anstataŭigi la celon</string>
    <string name="new_destination_point_dialog">Vi jam elektis celon:</string>
    <string name="shared_string_target_points">Celoj</string>
    <string name="intermediate_point_too_far">Intercelo %1$s estas tro malproksime al la plej proksima vojo.</string>
    <string name="arrived_at_intermediate_point">Vi alvenis al la intercelo</string>
    <string name="context_menu_item_intermediate_point">Aldoni kiel intercelon</string>
    <string name="map_widget_intermediate_distance">Intercelo</string>
    <string name="ending_point_too_far">Celo estas tro malproksime al la plej proksima vojo.</string>
    <string name="add_tag">Aldoni markon</string>
    <string name="btn_advanced_mode">Sperta reĝimo…</string>
    <string name="poi_filter_parking">Parkumejo</string>
    <string name="poi_filter_emergency">Vivsavo</string>
    <string name="poi_filter_public_transport">Transporto publika</string>
    <string name="poi_filter_entertainment">Ripozejo</string>
    <string name="poi_filter_accomodation">Loĝo</string>
    <string name="poi_filter_restaurants">Restoracioj</string>
    <string name="poi_filter_sightseeing">Vidindaĵoj</string>
    <string name="poi_filter_car_aid">Aŭt-helpo</string>
    <string name="poi_filter_food_shop">Manĝovendejo</string>
    <string name="poi_filter_for_tourists">Por turistoj</string>
    <string name="poi_filter_fuel">Brulaĵo</string>
    <string name="show_warnings_title">Montri avertojn…</string>
    <string name="show_warnings_descr">Agordi trafikajn avertojn (pri rapidlimoj, devigaj haltejoj, strat-ĝiboj, tuneloj), avertojn pri rapid-kontroliloj kaj informojn pri koridoroj.</string>
    <string name="use_compass_navigation">Uzi kompason</string>
    <string name="use_compass_navigation_descr">Uzi kompason nur kiam neniu direkto estas trovita.</string>
    <string name="avoid_motorway">Eviti aŭtovojojn</string>
    <string name="auto_zoom_map">Aŭtomate skali mapon</string>
    <string name="auto_zoom_map_descr">Skali mapon depende de via rapido (ĝis kiam mapo estas samtempigita kun aktuala pozicio).</string>
    <string name="snap_to_road_descr">Proksimumigi pozicion al vojo dum navigado.</string>
    <string name="snap_to_road">Proksimumigi al vojo</string>
    <string name="interrupt_music">Paŭzigi muzikon</string>
    <string name="interrupt_music_descr">Tute paŭzigi ĉiun muzikon dum sciigoj (ne nur mallaŭtigi ĝin).</string>
    <string name="osmand_short_description_80_chars">Foliumi tutmondajn mapojn kaj navigadi uzante eksterretajn kaj enretajn OSM mapojn</string>
	<string name="osmand_plus_short_description_80_chars">Foliumi tutmondajn mapojn kaj navigadi uzante eksterretajn kaj enretajn OSM mapojn</string>
	<string name="osmand_long_description_1000_chars">OsmAnd (OSM Aŭtomata Navigado Direktanta al la celo) 
\n
\nOsmAnd estas malfermkoda navigada aplikaĵo subtenanta diversajn mondajn mapojn de OpenStreetMap (OSM). Ĉiuj mapoj (vektoraj kaj kahelaj) povas esti konservitaj en la poŝtelefona memorejo por eksterreta uzado. La aplikaĵo ankaŭ ebligas uzi eksterretan kaj enretan navigadon kun turnon-post-turno voĉaj anoncoj. 
\n
\nĈefaj ebloj: 
\n- Funkcias tute eksterrete (konservas elŝutitajn vektorajn aŭ kahelaj mapojn en la aparata memorejo) 
\n- Kompaktaj vektoraj eksterretaj mapoj de la tuta mondo 
\n- Elŝuti landaj aŭ regionaj mapoj senpere en la aplikaĵo 
\n- Diversspecaj tavoloj de mapo: GPX aŭ navigadaj kursoj, interesejoj, ŝatataj ejoj, nivelkurboj, haltejoj de publik-transporto, ekstraj mapoj kun ŝanĝebla diafaneco 
\n- Serĉi eksterrete adresojn kaj interesajn ejojn (interesejojn) 
\n- Difini kursojn por mezaj distancoj eksterrete 
\n- Aŭta, bicikla, kaj piediranta reĝimoj kun: 
\n - agordeblaj aŭtomata/taga/nokta aspektoj 
\n - agordebla rapid-dependa map-skalado 
\n - agordebla map-turniĝo laŭ direkto de movado aŭ kompaso 
\n - sciigoj pri koridoroj, rapidlimoj, antaŭregistritaj aŭ sintezitaj parolaj helpoj 
\n
\nLimoj en tiu ĉi senpaga versio de OsmAnd: 
\n- Limigita nombro da elŝutoj de mapoj 
\n- Sen aliro al eksterretaj vikipediaj interesejoj 
\n
\nOsmAnd estas konstante evoluigata kaj ĝia plua evoluigo dependas de monaj donacoj por subteni programadon kaj testadon de novaj ebloj. Bonvolu konsideri aĉeti OsmAnd+, aŭ donaci por aŭ elektitaj funkcioj aŭ ĝenerale por la projekto ĉe https://osmand.net.</string>
	<string name="day_night_info_description">Sunleviĝo: %1$s\nSunsubiro: %2$s</string>
    <string name="day_night_info">Informo pri tago/nokto</string>
    <string name="filterpoi_activity">Krei filtrilon de interesejo</string>
    <string name="recalculate_route_to_your_location">Transporta speco:</string>
    <string name="select_navigation_mode">Elekti manieron de movado</string>
    <string name="layer_map_appearance">Agordi ekranon</string>
    <string name="map_widget_renderer">Map-aspekto</string>
    <string name="show_lanes">Koridoroj</string>
    <string name="avoid_unpaved">Eviti tervojojn</string>
    <string name="avoid_ferries">Eviti pramojn</string>
    <string name="avoid_in_routing_title">Eviti…</string>
    <string name="avoid_in_routing_descr">Eviti pagendajn vojojn, tervojojn, pramojn.</string>
    <string name="map_widget_fluorescent">Rebrilaj kursoj</string>
    <string name="map_widget_view_direction">Viddirekto</string>
    <string name="map_widget_transparent">Diafanaj fenestraĵoj</string>
    <string name="bg_service_sleep_mode_off">Lanĉi\n aplikaĵon fone</string>
    <string name="bg_service_sleep_mode_on">Ĉesigi\n fon-laboradon de aplikaĵo</string>
    <string name="gps_wakeup_interval">GPS-a vekintervalo: %s</string>
    <string name="int_continuosly">Konstanta</string>
    <string name="screen_is_locked">Frapetu la piktogramon de pendseruro por malŝlosi ekranon</string>
    <string name="map_widget_top_text">Stratnomo</string>
    <string name="map_widget_config">Agordi ekranon</string>
    <string name="map_widget_back_to_loc">Kie mi estas</string>
    <string name="map_widget_lock_screen">Ŝlosi ekranon</string>
    <string name="map_widget_compass">Kompaso</string>
    <string name="map_widget_reset">Rekomencigi</string>
    <string name="map_widget_parking">Parkumejo</string>
    <string name="map_widget_monitoring">GPX-registrado</string>
    <string name="map_widget_speed">Rapido</string>
    <string name="map_widget_distance">Celo</string>
    <string name="map_widget_altitude">Altitudo</string>
    <string name="map_widget_time">Plua tempo</string>
    <string name="map_widget_next_turn">Sekva kurbiĝo</string>
    <string name="map_widget_next_turn_small">Sekva kurbiĝeto</string>
    <string name="map_widget_next_next_turn">Post-sekva kurbiĝo</string>
    <string name="bg_service_screen_lock">Ŝlosi ekranon</string>
    <string name="bg_service_screen_unlock">Malŝlosi ekranon</string>
    <string name="bg_service_screen_lock_toast">Ekrano ŝlosita</string>
    <string name="map_widget_mini_route">Kurs-mapeto</string>
    <string name="show_cameras">Rapid-kontroliloj</string>
    <string name="bg_service_interval">Agordi vekintervalon:</string>
    <string name="show_traffic_warnings">Trafikaj avertoj</string>
    <string name="avoid_toll_roads">Eviti pagendajn vojojn</string>
    <string name="continue_follow_previous_route_auto">Ĉu pluigi sekvi la antaŭan nefinitan kurson? (%1$s sekundoj)</string>
    <string name="route_updated_loc_found">Atendante pozicion por kalkuli kurson</string>
    <string name="osmand_parking_hours">Horoj</string>
    <string name="osmand_parking_minutes">Minutoj</string>
    <string name="osmand_parking_position_description_add_time">La aŭto estis parkumita je</string>
    <string name="select_animate_speedup">Elekti rapidon de kurs-simulado</string>
    <string name="global_app_allocated_memory_descr">Memorasigno: %1$s MB (limito de Android %2$s MB, Dalvik %3$s MB).</string>
    <string name="global_app_allocated_memory">Memorasigno</string>
	<string name="native_app_allocated_memory">Tuta indiĝena memoro</string>
    <string name="starting_point_too_far">Komencpunkto estas tro malproksime de la plej proksima vojo.</string>
    <string name="native_app_allocated_memory_descr">Tuta indiĝena memoro asignita de aplikaĵo %1$s MB (Dalvik %2$s MB, aliaj %3$s MB).
Proporcia memoro %4$s MB (limito de Android %5$s MB, Dalvik %6$s MB).</string>
    <string name="shared_location">Kunhavata loko</string>
    <string name="osmand_parking_event">Reprenu la aŭton el parkumejo</string>
    <string name="osmand_parking_warning">Averto</string>
    <string name="osmand_parking_warning_text">Averto pri repreno de via aŭto estis aldonita al la kalendaro. Ĝi restos tie ĝis vi forigos ĝin permane.</string>
    <string name="osmand_parking_time_limit_title">Agordi tempolimon de parkumado</string>
    <string name="osmand_parking_delete_confirm">Ĉu forigi markon de parkumita aŭto?</string>
    <string name="osmand_parking_delete">Forigi markon de parkumita aŭto</string>
    <string name="osmand_parking_choose_type">Elekti specon de parkumejo</string>
    <string name="osmand_parking_lim_text">Temp-limigita</string>
    <string name="osmand_parking_no_lim_text">Sen templimo</string>
    <string name="osmand_parking_add_event">Aldoni averton al la aplikaĵo kalendaro</string>
    <string name="osmand_parking_time_limit">Temp-limigita parkumejo</string>
    <string name="osmand_parking_time_no_limit">Sen-templima parkumejo</string>
    <string name="osmand_parking_position_description">La pozicio de via parkumata veturilo. %1$s</string>
    <string name="osmand_parking_position_description_add">Reprenu la veturilon je:</string>
    <string name="osmand_parking_pm">ptm.</string>
    <string name="osmand_parking_am">atm.</string>
    <string name="osmand_parking_position_name">Parkumejo</string>
    <string name="context_menu_item_add_parking_point">Marki kiel pozicion de parkumado</string>
    <string name="context_menu_item_delete_parking_point">Forigi markon de parkumita veturilo</string>
    <string name="gpxup_public">Publika</string>
    <string name="gpxup_identifiable">Identigebla</string>
    <string name="gpxup_trackable">Spurebla</string>
    <string name="gpxup_private">Privata</string>
    <string name="asap">Senprokraste</string>
    <string name="share_route_as_gpx">Kunhavigi kurson kiel GPX-dosieron</string>
    <string name="share_route_subject">Kurso kunhavigita per OsmAnd</string>
    <string name="route_roundabout">Trafikcirklo: enveturu %1$d-an elveturejon</string>
    <string name="route_kl">Veturu je maldekstra koridoro</string>
    <string name="route_kr">Veturu je dekstra koridoro</string>
    <string name="map_widget_battery">Pila nivelo</string>
    <string name="move_marker_bottom_sheet_title">Movu la mapon por ŝanĝi pozicion de marko</string>
    <!-- string name="lat_lon_pattern">Lat: %1$.5f Lon: %2$.5f</string -->
    <string name="rendering_attr_noPolygons_name">Pluranguloj</string>
    <string name="rendering_attr_noPolygons_description">Igi ĉiujn landajn aĵojn sur la mapo travideblaj.</string>
    <string name="rendering_attr_appMode_name">Desegnata reĝimo</string>
    <string name="rendering_attr_appMode_description">Plejbonigi mapon por</string>
    <string name="rendering_attr_contourLines_name">Montri nivelkurbojn</string>
    <string name="rendering_attr_contourLines_description">Vidigi de skal-nivelo (postulas datumojn de nivelkurboj):</string>
    <string name="rendering_attr_hmRendered_description">Pliigi nombron de detaloj montrataj sur la mapo.</string>
    <string name="rendering_attr_hmRendered_name">Montri pli map-detalojn</string>
    <string name="local_index_routing_data">Voj-difinaj datumoj</string>
    <string name="navigate_point_format">Formo</string>
    <string name="poi_search_desc">Serĉi interesejon</string>
    <string name="address_search_desc">Serĉi adreson</string>
    <string name="navpoint_search_desc">Koordinatoj</string>
    <string name="transport_search_desc">Serĉi transporton publikan</string>
    <string name="favourites_search_desc">Serĉi en ŝatataj</string>
    <string name="offline_navigation_not_available">OsmAnd eksterreta navigado estas dumtempe nealirebla.</string>
    <string name="left_side_navigation">Maldekstr-flanka trafiko</string>
    <string name="left_side_navigation_descr">Pro landaj kie oni veturas sur maldekstra flanko de vojo.</string>
    <string name="local_index_description">Frapetu ekzistantan elementon por vidi pliajn detalojn, premtenu por malaktivigi aŭ forigi. Datumoj en aparato nuntempe (%1$s malokupiĝa):</string>
    <string name="unknown_location">Pozicio ankoraŭ ne estas konata</string>
    <string name="unknown_from_location">Komencpunkto ankoraŭ ne precizigita</string>
    <string name="modify_transparency">Modifi diafanecon (0 - travidebla, 255 - maldiafana)</string>
    <string name="confirm_interrupt_download">Ĉu rezigni elŝuti dosieron?</string>
    <string name="first_time_msg">Dankon al vi por uzi OsmAnd. Elŝutu eksterretajn regionajn datumojn en la menuo “administri map-dosierojn” por esplori mapojn, serĉi adresojn, interesejojn, publikan transporton kaj pli.</string>
    <string name="basemap_was_selected_to_download">Bazmapo estas elektita por elŝuti por ke la aplikaĵo funkciu.</string>
    <string name="plugins_screen">Kromprogramoj</string>
    <string name="local_indexes_cat_tile">Enretaj mapoj kaj kaŝmemorigitaj kaheloj</string>
    <string name="local_indexes_cat_map">Normaj mapoj (vektoraj)</string>
    <string name="index_settings_descr">Elŝuti kaj administri eksterretajn mapojn konservitajn en via aparato.</string>
    <string name="i_am_here">Mi estas tie ĉi</string>
    <string name="free_version_title">Senpaga versio</string>
    <string name="favorite_home_category">Hejmo</string>
    <string name="preferred_locale">Fasada lingvo</string>
    <string name="incomplete_locale">nekompleta</string>
    <string name="map_online_plugin_is_not_installed">Aktivigu la kromprogramo “enretaj mapo” por elekti aliajn fontojn de mapoj</string>
    <string name="map_online_data">Enretaj kaj kahelaj mapoj</string>
    <string name="map_online_data_descr">Uzi enretajn mapojn (elŝuti kaj kaŝmemorigi kahelojn en memorkarton).</string>
    <string name="online_map_settings_descr">Agordi fontojn de enretaj kaj kahelaj mapoj.</string>
    <string name="prefs_plugins">Kromprogramoj</string>
    <string name="prefs_plugins_descr">Kromprogramoj aktivigas spertajn agordojn kaj pliajn eblojn.</string>
    <string name="vector_maps_may_display_faster_on_some_devices">Vektoraj mapoj verŝajne funkcias pli rapide. Estas eble, ke tio ne funkcias en kelkaj aparatoj.</string>
    <string name="play_commands_of_currently_selected_voice">Elekti voĉon kaj provi ĝin ludante avertojn</string>
    <string name="native_rendering">Indiĝena blldigo</string>
    <string name="test_voice_prompts">Testi voĉ-avertojn</string>
    <string name="switch_to_raster_map_to_see">Neniu eksterreta vektora mapo disponebla por tiu ĉi loko. Elŝutu iun per la menuo “elŝuti mapojn” aŭ aktivigi la kromprogramon “enretaj mapoj”.</string>
    <string name="send_files_to_osm">Ĉu alŝuti GPX-dosierojn al OSM?</string>
    <string name="gpx_tags_txt">Etikedoj</string>
    <string name="gpx_visibility_txt">Videbleco</string>
    <string name="gpx_description_txt">Priskribo</string>
    <string name="validate_gpx_upload_name_pwd">Bonvolu enmeti vian uzantnomon kaj pasvorton al OSM por alŝuti GPX-dosierojn.</string>
    <string name="default_buttons_support">Subteni</string>
    <string name="support_new_features">Subteni novajn eblojn</string>
    <string name="support_new_features_descr">Donacu por vidi novajn eblaĵojn en la aplikaĵo.</string>
    <string name="show_ruler_level">Montri mezurilon</string>
    <string name="info_button">Informoj</string>
    <string name="back_to_location">Reveni al pozicio</string>

    <string name="accessibility_mode">Alirebleca reĝimo</string>
    <string name="accessibility_mode_descr">Aktivigi ilojn por malkapablaj uzantoj.</string>
    <string name="accessibility_default">Laŭ ĉefaj sistemaj agordoj</string>
    <string name="backToMenu">Reveni al menuo</string>
    <string name="zoomOut">Malgrandigi</string>
    <string name="zoomIn">Pligrandigi</string>
    <string name="zoomIs">Skal-nivelo estas</string>
    <string name="north">nordo</string>
    <string name="north_north_east">nordo-nordo-oriento</string>
    <string name="north_east">nordoriento</string>
    <string name="east_north_east">oriento-nordo-oriento</string>
    <string name="east">oriento</string>
    <string name="east_south_east">oriento-sudo-oriento</string>
    <string name="south_east">sudoriento</string>
    <string name="south_south_east">sudo-sudo-oriento</string>
    <string name="south">sudo</string>
    <string name="south_south_west">sudo-sudo-okcidento</string>
    <string name="south_west">sudo-okcidento</string>
    <string name="west_south_west">okcidento-sudo-okcidento</string>
    <string name="west">okcidento</string>
    <string name="west_north_west">okcidento-nordo-okcidento</string>
    <string name="north_west">nordokcidento</string>
    <string name="north_north_west">nordo-nordo-okcidento</string>
    <string name="front">antaŭen</string>
    <string name="lang_hu_formal">Hungara (forma)</string>
    <string name="front_right">dekstre-antaŭen</string>
    <string name="right">dekstren</string>
    <string name="back_right">dekstre-malantaŭen</string>
    <string name="back">malantaŭen</string>
    <string name="back_left">maldekstre-malantaŭen</string>
    <string name="left">maldekstren</string>
    <string name="front_left">maldekstre-antaŭen</string>
    <string name="oclock">tie ĉi</string>
    <string name="towards">en la direkto al</string>
    <string name="accuracy">Akurateco</string>
    <string name="altitude">Altitudo</string>
    <string name="no_info">Sen informoj</string>
    <string name="direction_style_sidewise">Malhorloĝdirekte (8 sektoroj)</string>
    <string name="direction_style_clockwise">Horloĝdirekte (12 sektoroj)</string>
    <string name="settings_direction_style">Montrmaniero de direktoj</string>
    <string name="settings_direction_style_descr">Elekti kiamaniere montri relativajn direktojn dum movado.</string>
    <string name="auto_announce_on">Aktivigi aŭtomatan anoncadon</string>
    <string name="auto_announce_off">Ĉesigi aŭtomatan anoncadon</string>
    <string name="zoom_by_trackball">Skali mapon per stirglobo</string>
    <string name="zoom_by_trackball_descr">Ŝanĝi map-skalon per horizontala movo de stirglobo (ang. trackball).</string>
    <string name="accessibility_preferences_descr">Alireblecaj agordoj.</string>
    <string name="arrival_distance_factor_early">Frue</string>
    <string name="arrival_distance_factor_normally">Norme</string>
    <string name="arrival_distance_factor_late">Malfrue</string>
    <string name="arrival_distance_factor_at_last">Dum la plej lastaj metroj</string>
    <string name="arrival_distance">Anonco pri alveno</string>
    <string name="arrival_distance_descr">Kiafrue vi volas anoncon pri alveno?</string>
    <string name="rendering_out_of_memory">Mankas memoro por montri elektitan regionon</string>
    <string name="use_fluorescent_overlays">Rebrilaj surtavoloj</string>
    <string name="use_fluorescent_overlays_descr">Uzi rebrilajn kolorojn por montri kursojn kaj vojojn.</string>
    <string name="offline_edition">Eksterreta redaktado</string>
    <string name="offline_edition_descr">Ĉiam uzi eksterretan redaktadon.</string>
    <string name="update_poi_does_not_change_indexes">Redakto de interesejo en aplikaĵo ne kaŭzas ŝanĝon en elŝutitaj map-dosieroj, ŝanĝoj estas konservitaj en dosieron en via aparato.</string>
    <string name="local_openstreetmap_uploading">Alŝutado…</string>
    <string name="local_openstreetmap_were_uploaded">Alŝutis {0} interesejojn/notojn</string>
    <string name="local_openstreetmap_uploadall">Alŝuti ĉiujn</string>
    <string name="local_openstreetmap_upload">Alŝuti modifaĵojn al OSM</string>
    <string name="local_openstreetmap_delete">Forigi modifaĵojn</string>
    <string name="local_openstreetmap_descr_title">Neunutempa (nesinkrona) redakto de OSM:</string>
    <string name="local_openstreetmap_settings">OSM-interesejoj/rimarkoj konservitaj en aparato</string>
    <string name="local_openstreetmap_settings_descr">Vidi kaj administri OSM-interesejojn/rimarkojn konservitajn en via aparato.</string>
    <string name="live_monitoring_interval">Intervalo de enreta kurs-registrado</string>
    <string name="live_monitoring_interval_descr">Difini intervalon de enreta kurs-registrado.</string>
    <string name="live_monitoring_url">Adreso de enreta kurs-registrado</string>
    <string name="live_monitoring_url_descr">Difini la retadreson uzante jenajn argumentojn: latitudo={0}, longitudo={1}, tempomarko={2}, hdop(horizontala diluumo de precizo)={3}, altitudo={4}, rapido={5}, birado={6}.</string>
    <string name="change_markers_position">Ŝanĝi pozicion de marko</string>
    <string name="current_track">Nuna spuro</string>
    <string name="gpx_monitoring_disabled_warn">Konservu kurson uzante GPX-fenestraĵon aŭ per \'Registrado de kurso\' agordoj.</string>
    <string name="show_current_gpx_title">Montri nunan kurson</string>
    <string name="free_version_message">Tiu ĉi senpaga versio estas limigita al %1$s elŝutoj de mapoj (por aldoni aŭ ĝisdatigi) kaj ne subtenas eksterretajn Vikipediajn artikolojn.</string>
    <string name="poi_context_menu_showdescription">Montri priskribon de la interesejo.</string>
    <string name="index_name_wiki">Tutmondaj Vikipediaj interesejoj</string>
    <string name="index_name_voice">Voĉ-avertoj (antaŭregistritaj, limigitaj ebloj)</string>
    <string name="index_name_tts_voice">Voĉ-avertoj (parolsintezitaj, konsilindaj)</string>
    <string name="amenity_type_osmwiki">Vikipedio (eksterrete)</string>
    <string name="amenity_type_user_defined">Propra</string>
    <string name="fav_export_confirmation">Dosiero enhavanta antaŭelportitajn ŝatatajn punktojn jam ekzistas. Ĉu anstataŭigi ĝin?</string>
    <string name="routing_settings">Navigado</string>
    <string name="profile_settings">Specifaj agordoj de profilo</string>
    <string name="routing_settings_descr">Difini agordojn de navigado.</string>
    <string name="global_settings">Ĝeneralaj agordoj</string>
    <string name="index_settings">Administri map-dosierojn</string>
    <string name="general_settings">Ĝeneralaj</string>
    <string name="general_settings_descr">Agordi vidigon kaj ĝenerale la aplikaĵon.</string>
    <string name="global_app_settings">Ĝeneralaj agordoj de aplikaĵo</string>
    <string name="user_name">Via OSM-uzantnomo</string>
    <string name="open_street_map_login_descr">Bezonata por sendoj al openstreetmap.org.</string>
    <string name="user_password">Via OSM-pasvorto</string>
    <string name="osmand_service">Fona reĝimo</string>
    <string name="osmand_service_descr">OsmAnd funkcias fone kiam la ekrano estas malaktiva.</string>
    <string name="city_type_village">Vilaĝo</string>
    <string name="city_type_hamlet">Vilaĝeto</string>
    <string name="city_type_suburb">Suburbo</string>
    <string name="download_files_not_enough_space">Mankas libera loko por elŝuti %1$s MB (disponebla: %2$s).</string>
    <string name="use_transparent_map_theme">Diafana etoso</string>
    <string name="init_native_library">Pravalorizado de indiĝena biblioteko…</string>
    <string name="native_library_not_supported">Indiĝena biblioteko ne estas subtenata per tiu ĉi aparato.</string>
    <string name="choose_auto_follow_route">Aŭtomate centrigi mapon</string>
    <string name="choose_auto_follow_route_descr">Tempo antaŭ la map-vido samtempigos kun la aktuala pozicio.</string>
    <string name="keep_informing_never">Nur permane (tuŝu sageton)</string>
    <string name="keep_informing_descr">Reanonci sciigojn pri navigado je regulaj temp-intervaloj.</string>
    <string name="keep_informing">Reanonci navigadajn sciigojn</string>
    <string name="auto_follow_route_navigation">Aŭtomate centrigi nur navigade</string>
    <string name="auto_follow_route_navigation_descr">Aŭtomate centrigas map-vidon nur dum navigado.</string>
    <string name="auto_follow_location_enabled">Aŭtomate centrigi map-vidon aktiva.</string>
    <string name="pref_vector_rendering">Specifaj agordoj pri vektor-bildigado</string>
    <string name="pref_overlay">Surtavolo / subtavolo</string>
    <string name="pref_raster_map">Map-fontaj agordoj</string>
    <string name="pref_vector_map">Vektor-mapaj agordoj</string>
    <string name="delete_confirmation_msg">Ĉu forigi na %1$s?</string>
    <string name="city_type_town">Urbo</string>
    <string name="city_type_city">Urbego</string>

    <string name="animate_route_off">Ĉesigi simuladon</string>
    <string name="animate_route">Ekigi simuladon</string>
    <string name="file_can_not_be_renamed">Ne povas alinomi dosieron.</string>
    <string name="file_with_name_already_exists">Dosiero kun sama nomo jam ekzistas.</string>
    <string name="shared_string_gpx_route">GPX-kurso</string>
    <string name="poi_query_by_name_matches_categories">Trovis kelkajn kategoriojn de interesejoj kiuj kongruas kun la serĉmendo:</string>
    <string name="data_to_search_poi_not_available">Mankas lokaj datumoj por serĉi interesejojn.</string>
    <string name="poi_filter_by_name">Serĉi laŭ nomo</string>
    <string name="old_poi_file_should_be_deleted">La dosiero de interesej-datumoj \'%1$s\' supersufiĉas kaj povas esti forigita.</string>
    <string name="button_upgrade_osmandplus">Promocii al OsmAnd+</string>
    <string name="update_poi_file_not_found">Mankas loka dosiero por interesej-ŝanĝojn kaj ne povas ĝin krei.</string>
    <string name="map_version_changed_info">Elŝutu la novan version de la aplikaĵo por povi uzi novajn map-dosierojn.</string>
    <string name="poi_filter_nominatim">Nominatim Enreta</string>
    <string name="search_position_current_location_search">Determinado de pozicio…</string>
    <string name="search_position_current_location_found">Mia pozicio (determinita)</string>
    <string name="search_position_address">Adreso…</string>
    <string name="search_position_favorites">Ŝatataj…</string>
    <string name="search_position_undefined">Nedifinita</string>
    <string name="search_position_map_view">Nuna map-centro</string>
    <string name="select_search_position">El:</string>
    <string name="context_menu_item_search">Serĉi proksime</string>
    <string name="filename_input">Dosiernomo:</string>
    <string name="route_successfully_saved_at">Konservis kurson kiel “%1$s”.</string>
    <string name="file_with_name_already_exist">Dosiero kun samo nomo jam ekzistas.</string>
    <string name="local_index_upload_gpx_description">Alŝuti GPX-dosierojn al la OSM-komunumo por plibonigi la mapon.</string>
    <string name="local_index_items_uploaded">Alŝutis %1$d el %2$d.</string>
    <string name="local_index_mi_upload_gpx">Sendi al OSM</string>
    <string name="show_more_map_detail">Montri pli map-detalojn</string>
    <string name="show_more_map_detail_descr">Montri kelkajn vektorajn detalojn (vojojn, ktp.) ĉe map-pligrandigo.</string>
    <string name="favourites_delete_multiple_succesful">Forigis ŝatatajn punktojn.</string>
    <string name="favorite_delete_multiple">Ĉu certe forigi %1$d ŝatatajn ejojn kaj %2$d ŝatatajn grupojn?</string>
    <string name="favorite_friends_category">Amikoj</string>
    <string name="favorite_places_category">Ejoj</string>
    <string name="shared_string_others">Aliaj</string>
    <string name="shared_string_name">Nomo</string>
    <string name="favourites_edit_dialog_category">Kategorio</string>
    <string name="shared_string_no_thanks">Ne, dankon</string>
    <string name="basemap_missing">Elŝutu la mondan bazmapon por akiri vidon al la tuta mondo ĉe etaj skaloj.</string>
    <string name="vector_data_missing">Elŝutu eksterretajn datumojn por uzi mapojn senkonekte.</string>
    <string name="shared_string_release">Eldonita je</string>
    <string name="local_index_installed">Loka versio</string>
    <string name="local_index_items_backuped">Malaktivigis %1$d el %2$d elemento(j)n.</string>
    <string name="local_index_items_deleted">Forigis %1$d el %2$d elemento(j)n.</string>
    <string name="local_index_items_restored">Aktivigis %1$d el %2$d elemento(j)n.</string>
    <string name="local_index_no_items_to_do">Neniu elemento por %1$s</string>
    <string name="local_index_action_do">Ĉu vi volas %1$s %2$s elemento(j)n?</string>
    <string name="local_index_descr_title">Administri map-dosierojn.</string>
    <string name="local_index_mi_restore">Aktivigi</string>
    <string name="local_index_mi_backup">Malaktivigi</string>
    <string name="local_index_mi_reload">Reŝargi el memorkarto</string>
    <string name="local_index_poi_data">Interesej-datumoj</string>
    <string name="local_index_address_data">Adres-datumoj</string>
    <string name="local_index_transport_data">Transport-publik-datumoj</string>
    <string name="local_index_map_data">Map-datumoj</string>
    <string name="local_indexes_cat_backup">Malaktivaj</string>
    <string name="local_indexes_cat_tts">Voĉaj avertoj (parolsintezitaj)</string>
    <string name="local_indexes_cat_voice">Voĉaj avertoj (antaŭregistritaj)</string>
    <string name="local_indexes_cat_poi">Interesej-datumoj</string>
    <string name="ttsvoice">Parolsintezita voĉo</string>
    <string name="search_offline_clear_search">Nova serĉo</string>
    <string name="map_text_size">Teksta grando</string>
    <string name="map_text_size_descr">Elekti grandon de teksto por nomoj sur la mapo.</string>
    <string name="trace_rendering">Senerarigaj informoj pri bildigado</string>
    <string name="trace_rendering_descr">Montri informojn pri efikeco de bildigado.</string>
    <string name="installing_new_resources">Elpakado de novaj datumoj…</string>
    <string name="internet_connection_required_for_online_route">Servo de enreta navigado estas elektita, sed vi ne estas konektita al la interreto.</string>
    <string name="tts_language_not_supported_title">Lingvo ne subtenata</string>
    <string name="tts_language_not_supported">La elektita lingvo ne estas subtenata per instalita Androida parolsintezilo. Ĉu serĉi alian parolsintezilon en la vendejo? Aliokaze la aktuale uzata lingvo estos elektita.</string>
    <string name="tts_missing_language_data_title">Mankas datumoj</string>
    <string name="tts_missing_language_data">Ĉu malfermi vendejon por elŝuti elektitan lingvon?</string>
    <string name="gpx_option_reverse_route">Inversigi direkton de GPX</string>
    <string name="gpx_option_destination_point">Uzi aktualan celon</string>
    <string name="gpx_option_from_start_point">Iri laŭ tuta kurso</string>
    <string name="switch_to_vector_map_to_see">Eksterreta vektora mapo disponebla por tiu ĉi loko.
\n\t\n\tPor uzi ĝin, elektu \'Menuo\' → \'Agordi mapon\' → \'Map-fontoj…\' → \'Eksterretaj vektoraj mapoj\'.</string>
    <string name="choose_audio_stream">Eligo de gvidada voĉo</string>
    <string name="voice_stream_voice_call">Voĉa aŭd-kanalo (ankaŭ paŭzas muzikon de laŭtparoliloj de aŭto)</string>
    <string name="choose_audio_stream_descr">Elekti laŭtparolilon por ludi gvidadan voĉon.</string>
    <string name="voice_stream_notification">Sciiga aŭd-kanalo</string>
    <string name="voice_stream_music">Aŭdvidaĵa/muzika kanalo</string>
    <string name="warning_tile_layer_not_downloadable">La aplikaĵo ne povas elŝuti la map-tavolon %1$s, reinstali ĝin povas helpi.</string>
    <string name="overlay_transparency_descr">Modifi diafanecon de surtavolo.</string>
    <string name="overlay_transparency">Tavola diafaneco</string>
    <string name="map_transparency">Bazmapa diafaneco</string>
    <string name="map_transparency_descr">Modifi diafanecon de baza mapo.</string>
    <string name="layer_underlay">Subtavola mapo…</string>
    <string name="map_underlay">Subtavola mapo</string>
    <string name="map_underlay_descr">Elekti subtavolan mapon.</string>
    <string name="layer_overlay">Surtavola mapo…</string>
    <string name="map_overlay">Surtavola mapo</string>
    <string name="map_overlay_descr">Elekti surtavolan mapon.</string>
    <string name="tile_source_already_installed">Mapo estas jam instalita, agordoj estos ĝisdatigitaj.</string>
    <string name="select_tile_source_to_install">Elekti (kahelajn) mapojn por instali aŭ ĝisdatigi.</string>
    <string name="internet_not_available">Ne povas fari tion ĉi sen interreta konekto.</string>
    <string name="install_more">Instali pli…</string>
    <string name="lang_es_us">Hispana (Amerika)</string>
    <string name="lang_be_by">Belorusa (latina)</string>
    <string name="lang_kn">Kannada</string>
    <string name="system_locale">Sistema</string>
    <string name="amenity_type_administrative">Administrejo</string>
    <string name="amenity_type_barrier">Barilo</string>
    <string name="amenity_type_education">Edukado</string>
    <string name="amenity_type_emergency">Vivsavo</string>
    <string name="amenity_type_entertainment">Ripozejo</string>
    <string name="amenity_type_finance">Financo</string>
    <string name="amenity_type_geocache">Geokaŝado</string>
    <string name="amenity_type_healthcare">Kuraco</string>
    <string name="amenity_type_historic">Historiejo</string>
    <string name="poi_filter_closest_poi">Proksimaj interesejoj</string>
    <string name="daynight_mode_day">Taga</string>
    <string name="daynight_mode_night">Nokta</string>
    <string name="daynight_mode_auto">Sunleviĝa/sunsubira</string>
    <string name="daynight_mode_sensor">Lum-sentilo</string>
    <string name="daynight">Taga/nokta reĝimo</string>
    <string name="daynight_descr">Difini kriterion kiam baskuli inter nokta kaj taga reĝimoj.</string>
    <string name="download_files_question">Ĉu elŝuti {0} dosiero(j)n ({1} MB)?</string>
    <string name="filter_existing_indexes">Elŝutitaj</string>
    <string name="shared_string_download_map">Elŝuti mapon</string>
    <string name="fast_route_mode">Plej rapida kurso</string>
    <string name="fast_route_mode_descr">Aktivigu por kalkuli la plej rapidan kurson, aŭ malaktivigu por brulaĵ-ŝpareman kurson.</string>
    <string name="layer_route">Kurso</string>
    <string name="layer_osm_bugs">OSM-rimarkoj (enrete)</string>
    
    <string name="layer_poi">Interesejoj…</string>
    <string name="context_menu_item_search_poi">Serĉi interesejon</string>
    <string name="where_am_i">Kie mi estas?</string>
    <string name="transport_Routes">Kursoj</string>
    <string name="transport_Stop">Haltejo</string>
    <string name="transport_stops">haltejoj</string>
    <string name="search_history_city">Urbo: {0}</string>
    <string name="search_history_street">Strato: {0}, {1}</string>
    <string name="search_history_int_streets">Intersekco: {0} x {1} en {2}</string>
    <string name="search_history_building">Domo: {0}, {1}, {2}</string>
    <string name="search_nothing_found">Trovis nenion</string>
    <string name="searching">Serĉado…</string>
    <string name="searching_address">Determinado de adreso…</string>
    <string name="search_offline_address">Serĉi eksterrete</string>
    <string name="search_online_address">Serĉi enrete</string>
    <string name="address">Adreso</string>
    <string name="poi">Interesejo</string>
    <string name="update_tile">Ĝisdatigi mapon</string>
    <string name="use_english_names">Uzi anglajn nomojn sur mapoj</string>
    <string name="use_english_names_descr">Aktivigu por uzi anglajn nomojn anstataŭ lokajn.</string>
    <string name="search_address">Serĉi adreson</string>
    <string name="app_mode_car">Aŭte</string>
    <string name="app_mode_bicycle">Bicikle</string>
    <string name="app_mode_pedestrian">Perpiede</string>
    <string name="get_plugin">Elŝuti</string>
    <string name="do_you_like_osmand">Ĉu OsmAnd plaĉas al ci?</string>
    <string name="app_name_osmand">OsmAnd</string>
    <string name="access_direction_audio_feedback">Sonaj sciigoj pri direkto</string>
    <string name="access_direction_audio_feedback_descr">Montri direkton al celo per sono.</string>
    <string name="access_direction_haptic_feedback">Vibraj sciigoj pri direkto</string>
    <string name="access_direction_haptic_feedback_descr">Montri direkton al celo per vibrado.</string>
    <string name="lang_ast">Asturia</string>
    <string name="plugin_nautical_name">Mara map-vido</string>
	<string name="plugin_nautical_descr">Tiu ĉi kromprogramo ebligas uzi marajn mapojn por boatado, velado kaj aliaj akvosportoj. 
\n 
\nSpeciala map-aldonaĵo al OsmAnd aldonas navigadajn punktojn kaj markojn por enlanda kaj apudborda navigado. Priskribo por iu ajn navigadpunkto liveras detalojn bezonatajn por identigi ilin kiel: kategorio, formo, koloro, vicsekvo, referenco, ktp. 
\n 
\nPor reveni al unu de normaj mapaj aspektoj de OsmAnd, simple aŭ malaktivigi la kromprogramon, aŭ ŝanĝi ‘map-aspekton’ en la menuo ‘agordi mapon’.</string>
    <string name="plugin_ski_name">Skiada map-vido</string>
	<string name="plugin_ski_descr">Tiu ĉi kromprogramo aldonas al OsmAnd detalojn pri descendejoj, skivojoj, montaraj skivojoj, kablovojoj kaj skiliftoj. Kursoj kaj vojoj estas kolorigitaj laŭ facileco kaj montrataj kiel speciala ‘vintra map-aspekto kiu ŝajnas kiel neĝ-kovrita landvidaĵo. 
\n 
\nAktivigo de tiu ĉi map-vido ŝanĝas map-aspekton al ‘vintro kaj skiado’, montranta ĉiun terenon kovritan de neĝo. La vidon oni povas malaktivigi, per malaktivigi la kromprogramon tie ĉi, aŭ per ŝanĝi de ‘map-aspekto’ en la menuo ‘agordi mapon.</string>
    <string name="osmand_parking_plugin_name">Parkumeja pozicio</string>
	<string name="osmand_parking_plugin_description">Tiu ĉi kromprogramo plifaciligas al vi registri kie via aŭto estas parkumata kaj kiom da parkumeja tempo restas (se ĝi estas limigita). Ambaŭ loko kaj tempo estas montrataj en la stirpanelo de OsmAnd kaj sur la fenestraĵo sur la mapekrano. Memorigo povas esti aldonita al la Androida kalendaro.</string>
    <string name="osmand_distance_planning_plugin_name">Kalkulilo de distanco kaj planilo</string>
    <string name="osmand_distance_planning_plugin_description">Tiu ĉi kromprogramo liveras mapekranan fenestraĵon por krei kursojn – per tuŝi sur la mapo aŭ per uzi aŭ modifi ekzistajn GPX-dosierojn – kaj por por plani vojaĝon kaj mezuri distancon inter punktoj. Rezultoj povas esti konservitaj kiel GPX-dosierojn, kiujn oni povas estonte uzi por gvidado.</string>
    <string name="osm_settings">OSM-redaktilo</string>
    <string name="osm_editing_plugin_description">Per tiu ĉi kromprogramo OsmAnd povas esti uzata por kontribui al OSM per krei aŭ redakti OSM-interesejojn, per raporti aŭ komenti OSM-rimarkojn, per aldoni registritajn GPX-dosierojn. OSM estas komunuma, tutmonda, publika map-projekto. Por detaloj, legu: https://openstreetmap.org. Aktiva kontribuado estas laŭdinda, kaj vi povas kontribui senpere per OsmAnd, se vi entajpos viajn OSM-ajn ensalutilojn en la aplikaĵo.</string>
    <string name="debugging_and_development">OsmAnd-programistilo</string>
    <string name="osmand_development_plugin_description">Montras agordojn por programado kaj senerarigado kiel testado aŭ simulado de kurso, efikeco de ekran-bildigado, aŭ voĉaj sciigoj. Tiuj ĉi agordoj taŭgas por programistoj kaj ne estas bezonataj por norma uzanto.</string>
    <string name="lang_en_gb">Angla (Brita)</string>
    <string name="level_to_switch_vector_raster_descr">Uzi kahelajn mapojn de tiu ĉi pligrandigo.</string>
    <string name="level_to_switch_vector_raster">Minimuma vektora skal-nivelo</string>
    <string name="create_poi_link_to_osm_doc"><u>Enreta OSM</u> map-klasigo kun bildoj.</string>
    <string name="error_doing_search">Ne povas serĉi eksterrete.</string>
    <string name="search_offline_geo_error">Ne povas interpreti “%s”.</string>
    <string name="search_osm_offline">Serĉi per pozici-trova servo</string>
    <string name="preferred_locale_descr">Elekti lingvon de fasado (bonvolu restarti OsmAnd post ŝanĝo).</string>
    <string name="unit_of_length">Long-unuoj</string>
    <string name="unit_of_length_descr">Ŝanĝi unuon por reprezenti distancoj.</string>
    <string name="si_mi_feet">Mejloj/futoj</string>
    <string name="si_mi_yard">Mejloj/jardoj</string>
    <string name="si_km_m">Kilometroj/metroj</string>
    <string name="yard">yd</string>
    <string name="foot">ft</string>
    <string name="mile_per_hour">mi/h</string>
    <string name="mile">mi</string>
    <string name="send_location_way_choose_title">Kunhavigi lokon per</string>
    <string name="send_location_sms_pattern">Loko: %1$s\n%2$s</string>
    <string name="send_location_email_pattern">Por vidi lokon, malfermu ret-foliumilan ligilon %1$s aŭ Androidan ligilon %2$s</string>
    <string name="send_location">Sendi lokon</string>
    <string name="context_menu_item_share_location">Kunhavigi lokon</string>
    <string name="add_waypoint_dialog_added">Aldonis GPX-navigadpunkton “{0}”</string>
    <string name="add_waypoint_dialog_title">Aldoni navigadpunkton al registrita GPX-spuro</string>
    <string name="context_menu_item_add_waypoint">Aldoni GPX-navigadpunkton</string>
    <string name="amenity_type_landuse">Utilkampo</string>
    <string name="amenity_type_leisure">Ripozejo</string>
    <string name="amenity_type_man_made">Artefarita objekto</string>
    <string name="amenity_type_military">Militejo</string>
    <string name="amenity_type_natural">Naturo</string>
    <string name="amenity_type_office">Oficejo</string>
    <string name="amenity_type_other">Alia</string>
    <string name="amenity_type_shop">Vendejo</string>
    <string name="amenity_type_sport">Sporto</string>
    <string name="amenity_type_sustenance">Manĝejo</string>
    <string name="amenity_type_tourism">Turismo</string>
    <string name="amenity_type_transportation">Transporto</string>
    <string name="indexing_address">Indeksado de adresoj…</string>
    <string name="indexing_map">Indeksado de mapoj…</string>
    <string name="indexing_poi">Indeksado de interesejoj…</string>
    <string name="indexing_transport">Indeksado de transporto…</string>
    <string name="km">km</string>
    <string name="km_h">km/h</string>
    <string name="m">m</string>
    <string name="old_map_index_is_not_supported">Neaktuala formo de map-datumoj “{0}” ne estas estas subtenata</string>
    <string name="poi_filter_custom_filter">Propra filtrilo</string>
    <string name="poi_filter_namefinder">Serĉi nomojn enrete</string>
    <string name="reading_cached_tiles">Ŝargado de konservitaj kaheloj…</string>
    <string name="version_index_is_big_for_memory">La indekso \"{0}\" ne povas esti enspacata en memorejo</string>
    <string name="version_index_is_not_supported">La indeks-versio \"{0}\" ne estas subtenata</string>
    
    
    <string name="osmand_routing_experimental">OsmAnd eksterreta navigado estas testa eblo kaj ĝi ne funkcias por distancoj pli grandaj ol 20 km.
\n
\nProvizore enŝaltis enretan servon CloudMade.</string>
    <string name="specified_dir_doesnt_exist">Ne povas trovi la elektitan dosierujon.</string>


    <string name="osmand_net_previously_installed">Ĉiuj eksterretaj datumoj de la malnova versio estos subtenataj per la nova versio de la aplikaĵo, sed viaj ŝatataj punktoj devas esti elportitaj per la malnova versio kaj sekve enportitaj al la nova.</string>
    <string name="build_installed">Instalis kompilaĵon {0} ({1}).</string>
    <string name="downloading_build">Elŝutado de kompilaĵo…</string>
    <string name="install_selected_build">Ĉu instali OsmAnd - {0} de {1} {2} MB?</string>
    <string name="loading_builds_failed">Elŝutado de listo de OsmAnd kompilaĵoj malsukcesis</string>
    <string name="loading_builds">Ŝargado de listo de OsmAnd kompilaĵoj…</string>
    <string name="select_build_to_install">Elekti kompilaĵon de OsmAnd por instali</string>
    <string name="gps_status_app_not_found">Aplikaĵo por stato de GPS ne estas instalita. Ĉu serĉi ĝin en la vendejo?</string>
    <string name="unzipping_file">Elarĥivigado de dosiero…</string>
    <string name="voice_is_not_available_title">Gvidada voĉo ne elektita</string>
    <string name="voice_is_not_available_msg">Neniu gvidada voĉo elektita, bonvolu iri al \'Agordoj\' → \'Ĝeneralaj\' → \'Gvidada voĉo\' kaj elektu kaj elŝutu pakaĵon de voĉaj sciigoj.</string>
    <string name="tiles_to_download_estimated_size">Elŝuti {1} kahelojn ĉe skal-nivelo {0} ({2} MB)</string>
    <string name="select_max_zoom_preload_area">Elekti maksimuman skal-nivelon por elŝuti</string>
    <string name="maps_could_not_be_downloaded">Tiu ĉi mapo ne povas esti elŝutita</string>
    <string name="continuous_rendering">Konstanta bildigado</string>
    <string name="continuous_rendering_descr">Bildigi konstante anstataŭ bildigi po unu bildo en unu fojo.</string>
    <string name="rendering_exception">Ne povas bildigadi elektitan areon</string>
    <string name="show_point_options">Uzi lokon…</string>
    <string name="renderer_load_sucess">Bildigilo ŝargita</string>
    <string name="renderer_load_exception">Ne povas ŝargi bildigilon</string>
    <string name="renderers">Vektora bildigilo</string>
    <string name="renderers_descr">Elekti manieron de bildigado de vektora mapo.</string>
    <string name="poi_context_menu_website">Montri retpaĝon de interesejo</string>
    <string name="poi_context_menu_call">Montri telefonon de interesejo</string>
    <string name="download_type_to_filter">entajpu tekston por filtri</string>
    <string name="use_high_res_maps">Alta ekrandistingivo</string>
    <string name="use_high_res_maps_descr">Ne etendi (kaj malklarigi) map-kahelojn ĉe alt-distingivaj ekranoj.</string>
    <string name="context_menu_item_search_transport">Serĉi transporton publikan</string>
    <string name="transport_searching_transport">Serĉrezultoj pri transporto (sen celo):</string>
    <string name="transport_searching_route">Serĉrezultoj pri transporto ({0} al celo):</string>
    <string name="transport_search_again">Rekomencigi serĉadon de transporto</string>
    <string name="voice">Registrita voĉo</string>
    <string name="voices">Voĉaj avertoj</string>
    <string name="no_vector_map_loaded">Ne ŝargis vektorajn mapojn</string>
    
    <string name="vector_data">Eksterretaj vektoraj mapoj</string>
    <string name="transport_context_menu">Serĉi transporton ĉe haltejo</string>
    <string name="poi_context_menu_modify">Modifi interesejon</string>
    <string name="poi_context_menu_delete">Forigi interesejon</string>
    <string name="gpx_files_not_found">Neniu GPX-dosiero trovita en dosierujo de kurs-spuroj</string>
    <string name="layer_gpx_layer">GPX-dosieroj…</string>
    <string name="error_reading_gpx">Ne povas legi GPX-datumojn</string>
    <string name="rotate_map_compass_opt">Direkto de kompaso</string>
    <string name="rotate_map_bearing_opt">Direkto de movado</string>
    <string name="rotate_map_none_opt">Sen turniĝo (nordo ĉiam supre)</string>
    <string name="rotate_map_to_bearing_descr">Elekti manieron de ekran-turniĝo.</string>
    <string name="rotate_map_to_bearing">Map-orientiĝo</string>
    <string name="show_route">Detaloj pri kurso</string>
    <string name="fav_imported_sucessfully">Enportis ŝatatajn ejojn</string>
    <string name="import_file_favourites">Ĉu konservi datumojn kiel GPX-dosieron aŭ enporti navigadpunktojn al “ŝatataj”?</string>
    <string name="map_screen_orientation">Orientiĝo de ekrano</string>
    <string name="map_screen_orientation_descr">Vertikala, horizontala aŭ laŭ aparato.</string>
    <string name="map_orientation_landscape">Horizontala</string>
    <string name="map_orientation_portrait">Vertikala</string>
    <string name="map_orientation_default">Sama kiel aparato</string>
    <string name="favorite">Ŝatataj</string>
    <string name="search_button">Serĉi</string>
    <string name="search_activity">Serĉi</string>
    <string name="search_address_region">Regiono</string>
    <string name="search_address_city">Urbo</string>
    <string name="search_address_street">Strato</string>
    <string name="search_address_building">Domo</string>
    <string name="search_address_building_option">Domo</string>
    <string name="search_address_street_option">Intersekca strato</string>
    <string name="context_menu_item_update_map">Ĝisdatigi mapon</string>

    <string name="plugin_description_title">Priskribo</string>
    <string name="buy">Aĉeti</string>
    <string name="plugins_menu_group">Kromprogramoj</string>
    <string name="faq_item">Oftaj demandoj</string>
    <string name="faq_item_description">Oftaj demandoj</string>
    <string name="dahboard_options_dialog_title">Agordi stirpanelon</string>

    <string name="get_directions">Navigi</string>
    <string name="layer_map">Map-fontoj…</string>
    <string name="app_mode_train">Vagonaro</string>
    <string name="app_mode_bus">Aŭtobuso</string>
 	<string name="fav_file_to_load_not_found">GPX-dosiero kun ŝatataj punktoj ne trovita en {0}</string>
    <string name="fav_saved_sucessfully">Ŝatataj punktoj aldonitaj al {0}</string>
    <string name="no_fav_to_save">Neniu ŝatata punkto por konservi</string>
    <string name="share_fav_subject">Ŝatataj ejoj kunhavigitaj per OsmAnd</string>
    <string name="error_occurred_loading_gpx">Ne povas ŝargi GPX</string>
    <string name="send_report">Sendi raporton</string>
    <string name="none_region_found">Ne povas trovi iujn elŝutitajn mapojn en la SD-karto.</string>
    <string name="poi_namefinder_query_empty">Entajpu serĉatan interesejon</string>
    <string name="any_poi">Ia</string>
    
    <string name="thanks_yandex_traffic">Dankon al Yandex pro informoj pri trafiko.</string>
    <string name="layer_yandex_traffic">Yandex - informoj pri trafiko</string>
    <string name="menu_layers">Map-tavoloj</string>
    <string name="use_trackball">Uzi stirglobon</string>
    <string name="use_trackball_descr">Uzi stirglobon por movi la mapon.</string>
    <string name="background_service_wait_int">Maksimuma tempo por GPS-determino</string>
    <string name="background_service_wait_int_descr">Agordi maksimuman tempon por atendi ĝis determino de GPS-pozicio.</string>
    <string name="process_navigation_service">OsmAnd navigada servo</string>
    <string name="network_provider">Telefonreto</string>
    <string name="gps_provider">GPS</string>
    <string name="int_seconds">sekundoj</string>
    <string name="int_min">minutoj</string>
    <string name="background_service_provider">Pozici-trova servo</string>
    <string name="background_service_provider_descr">Elekti servon por trovi pozicion per la fona servo.</string>
    <string name="background_service_int_descr">Agordi intervalon por fona reĝimo.</string>
    <string name="background_router_service">Lanĉi OsmAnd fone</string>
    <string name="background_router_service_descr">Spuri vian pozicion, kiam la ekrano estas malŝaltita.</string>
    <string name="off_router_service_no_gps_available">La fona navigad-servo postulas aktivigi pozicitrovan servon.</string>
    <string name="hide_poi_filter">Kaŝi filtrilon</string>
    <string name="show_poi_filter">Montri filtrilon</string>
    <string name="search_poi_filter">Filtri</string>
    <string name="menu_mute_off">Aktivigi sonon</string>
    <string name="menu_mute_on">Malaktivigi sonon</string>
    <string name="voice_data_initializing">Inicado de voĉaj datumoj…</string>
    <string name="voice_data_not_supported">Nesubtenata versio de voĉ-datumoj</string>
    <string name="voice_data_corrupted">Elektitaj voĉ-datumoj estas damaĝitaj</string>
    <string name="voice_data_unavailable">Elektitaj voĉ-datumoj ne estas disponeblaj</string>
    <string name="sd_unmounted">Memorkarto ne alirebla.\nVi ne povos vidi mapojn kaj serĉi ejojn.</string>
    <string name="sd_mounted_ro">Memorkarto estas nurlega.
\nNun nur eblas foliumi jam-instalitajn mapojn, sed ne elŝuti novajn regionojn.</string>
    <string name="route_tr">Turniĝu dekstren</string>
    <string name="route_tshr">Turniĝegu dekstren</string>
    <string name="route_tslr">Turniĝetu dekstren</string>
    <string name="route_tl">Turniĝu maldekstren</string>
    <string name="route_tshl">Turniĝegu maldekstren</string>
    <string name="route_tsll">Turniĝetu maldekstren</string>
    <string name="route_tu">Turniĝu malantaŭen</string>
    <string name="route_head">Rekten</string>
    <string name="first_time_continue">Poste</string>
    <string name="first_time_download">Elŝuti regionon</string>
    <string name="search_poi_location">Atendado je signalo…</string>
    <string name="search_near_map">Serĉi proksime aktuala map-centro</string>
    <string name="search_nearby">Serĉi proksime</string>
    <string name="opening_hours_not_supported">Ne povas ŝanĝi formon de malfermaj horoj</string>
    <string name="add_new_rule">Aldoni novan regulon</string>
    <string name="transport_search_after">Sekva forvetur-tabelo</string>
    <string name="transport_search_before">Antaŭa forvetur-tabelo</string>
    <string name="transport_finish_search">Finigi serĉadon</string>
    <string name="transport_stop_to_go_out">Elektu finan haltejon</string>
    <string name="transport_to_go_after">antaŭa distanco</string>
    <string name="transport_to_go_before">sekva distanco</string>
    <string name="transport_stops_to_pass">haltejoj ankoraŭ</string>
    <string name="transport_route_distance">Distanco de kurso</string>
    <string name="transport">Transporto</string>
    <string name="show_transport_over_map_description">Montri haltejojn de transporto publika sur la mapo.</string>
    <string name="show_transport_over_map">Montri haltejojn</string>
    <string name="hello">Navigada aplikaĵo OsmAnd</string>
    <string name="update_poi_success">Datumoj de interesejoj ĝisdatigitaj ({0} ŝargitaj)</string>
    <string name="update_poi_error_local">Ne povas ĝisdatigi lokan liston de interesejoj</string>
    <string name="update_poi_error_loading">Ne povas ŝargi datumojn el servilo</string>
    <string name="update_poi_no_offline_poi_index">Neniuj eksterretaj datumoj de interesejoj por tiu ĉi areo</string>
    <string name="update_poi_is_not_available_for_zoom">Pligrandigu por aktualigi interesejojn</string>
    <string name="context_menu_item_update_poi">Ĝisdatigi interesejojn</string>
    <string name="context_menu_item_update_map_confirm">Ĉu ĝisdatigi lokajn datumojn el la interreto?</string>
    <string name="uploading_data">Alŝutado de datumoj…</string>
    <string name="uploading">Alŝutado…</string>
    <string name="search_osm_nominatim">Serĉi enrete per OSM Nominatim</string>
    <string name="hint_search_online">Serĉi enrete: dom-numero, strato, urbo</string>
    <string name="max_level_download_tile">Maks. enreta pligrandigo</string>
    <string name="max_level_download_tile_descr">Ne foliumi enretajn map-kahelojn ĉe pliaj pligrandigoj ol tiu ĉi valoro.</string>
    <string name="route_general_information">Tuta distanco %1$s, vojaĝ-tempo %2$d h %3$d min.</string>
    <string name="router_service">Navigada servo</string>
    <string name="router_service_descr">Elekti enretan aŭ eksterretan servon por navigado.</string>
    <string name="sd_dir_not_accessible">La dosierujo por konservi datumojn en la memorkarto ne estas alirebla!</string>
    <string name="download_question">Ĉu elŝuti {0} - {1} ?</string>
    <string name="download_question_exist">Eksterretaj datumoj por {0} jam ekzistas ({1}). Ĉu ĝisdatigi ilin ({2})?</string>
    <string name="downloading_list_indexes">Elŝutado de listo de disponeblaj regionoj…</string>
    <string name="list_index_files_was_not_loaded">Ne povas elŝuti liston de regionoj el https://osmand.net.</string>
    <string name="fav_points_edited">Ŝatata ejo redaktita</string>
    <string name="fav_points_not_exist">Neniuj ekzistaj ŝatataj ejoj</string>
    <string name="update_existing">Anstataŭigi</string>
    <string name="only_show">Montri kurson</string>
    <string name="follow">Ekigi navigadon</string>
    <string name="mark_final_location_first">Bonvolu unue elekti celon</string>
    <string name="opening_hours">Malfermaj horoj</string>
    <string name="opening_changeset">Malfermado de ŝanĝaro…</string>
    <string name="closing_changeset">Fermado de ŝanĝaro…</string>
    <string name="commiting_node">Enmetado de nodo…</string>
    <string name="loading_poi_obj">Ŝargado de interesejoj…</string>
    <string name="auth_failed">Rajtigo malsukcesis</string>
    <string name="failed_op">malsukcesis</string>
    <string name="converting_names">Transkodigado de lokajn/anglaj nomoj…</string>
    <string name="loading_streets_buildings">Ŝargado de stratoj/domoj…</string>
    <string name="loading_postcodes">Ŝargado de poŝtkodoj…</string>
    <string name="loading_streets">Ŝargado de stratoj…</string>
    <string name="loading_cities">Ŝargado de urboj…</string>
    <string name="error_occurred_saving_gpx">Ne povas konservi GPX-dosieron</string>
    <string name="error_calculating_route">Ne povas kalkuli kurson</string>
    <string name="error_calculating_route_occured">Ne povas kalkuli kurson</string>
    <string name="empty_route_calculated">Kalkulita kurso estas malplena</string>
    <string name="new_route_calculated_dist">Nova kurso kalkulita, distanco</string>
    <string name="arrived_at_destination">Vi alvenis la celon</string>
    <string name="invalid_locations">Malĝustaj koordinatoj</string>
    <string name="go_back_to_osmand">Reveni al OsmAnd mapo</string>
    <string name="loading_data">Ŝargado de datumoj…</string>
    <string name="reading_indexes">Ŝargado de lokaj datumoj…</string>
    <string name="previous_run_crashed">OsmAnd antaŭe kolapsis. Protokol-dosiero estas en {0}. Bonvolu raporti la problemon kaj aldoni la protokol-dosieron.</string>
    <string name="saving_gpx_tracks">Konservado de GPX-dosiero…</string>
    <string name="finished_task">Finita</string>
    <string name="use_online_routing_descr">Uzi Interreton por kalkuli kurson.</string>
    <string name="use_online_routing">Uzi enretan navigadon</string>
    <string name="data_settings_descr">Agordi lingvon, elŝuti/reŝargi datumojn.</string>
    <string name="osm_settings_descr">Agordoj bezonataj por sendoj al OpenStreetMap.org.</string>
    <string name="data_settings">Datumoj</string>
    <string name="additional_settings">Neĉefaj agordoj</string>
    <string name="reload_tile">Reŝargi kahelojn</string>
    <string name="mark_point">Celo</string>
    <string name="app_settings">Aplikaĵaj agordoj</string>
    <string name="choose_building">Elektu domon</string>
    <string name="choose_street">Elektu straton</string>
    <string name="choose_city">Elektu urbon aŭ poŝtkodon</string>
    <string name="ChooseCountry">Elektu landon</string>
    <string name="show_view_angle">Montri vid-direkton</string>
    <string name="map_view_3d">3D map-vido</string>
    <string name="map_view_3d_descr">Aktivigi tri-dimensian vidon de la mapo.</string>
    <string name="show_poi_over_map">Montri interesejojn</string>
    <string name="show_poi_over_map_description">Montri surtavolon de laste elektita interesejo sur la mapo.</string>
    <string name="map_tile_source">Fonto de kahelaj mapoj</string>
    <string name="map_tile_source_descr">Elekti fonton de enretaj aŭ kaŝmemorigitaj map-kaheloj.</string>
    <string name="map_source">Map-fonto</string>
    <string name="use_internet">Uzi la interreton</string>
    <string name="show_location">Montri vian pozicion</string>
    <string name="show_gps_coordinates_text">Montri GPS-koordinatojn sur la mapo</string>
    <string name="use_internet_to_download_tile">Elŝuti mankajn map-kahelojn</string>
    <string name="app_description">Navigada programo</string>
    <string name="searchpoi_activity">Elekti interesejon</string>
    <string name="search_POI_level_btn">Serĉi pli</string>
    <string name="incremental_search_street">Serĉi straton tajpante komencajn literojn</string>
    <string name="incremental_search_building">Serĉi domon tajpante komencan ciferon</string>
    <string name="choose_available_region">Elekti regionon el listo</string>
    <string name="choose_intersected_street">Elekti intersekcan straton</string>
    <string name="Closest_Amenities">Proksimaj servoj</string>
    <string name="position_on_map_center">Centre</string>
    <string name="position_on_map_bottom">Sube</string>
    <string name="navigate_point_top_text">Entajpu latitudon kaj longitudon en la elektita formo (G - gradoj, M - arkminutoj, S - arksekundoj)</string>
    <string name="navigate_point_latitude">Latitudo</string>
    <string name="navigate_point_longitude">Longitudo</string>
    <string name="navigate_point_format_D">GGG,GG</string>
    <string name="navigate_point_format_DM">GGG MM,MM</string>
    <string name="navigate_point_format_DMS">GGG MM SS,SS</string>
    <string name="search_address_top_text">Elekti adreson</string>
    <string name="context_menu_item_create_poi">Krei interesejon</string>
    <string name="add_favorite_dialog_top_text">Entajpu nomon de ŝatata ejo</string>
    <string name="add_favorite_dialog_default_favourite_name">Ŝatataj</string>
    <string name="add_favorite_dialog_favourite_added_template">Aldonis ŝatatan punkton “{0}”.</string>
    <string name="favourites_context_menu_add">Aldoni al ŝatataj</string>
    <string name="favourites_context_menu_edit">Redakti</string>
    <string name="favourites_context_menu_delete">Forigi</string>
    <string name="favourites_remove_dialog_msg">Ĉu forigi la ŝatatan punkton \'%s\'?</string>
    <string name="favourites_remove_dialog_success">Forigis ŝatatan punkton “{0}”.</string>
    <string name="poi_edit_title">Redakti interesejon</string>
    <string name="poi_create_title">Krei interesejon</string>
    <string name="poi_error_poi_not_found">Ne povas trovi nodon aŭ servo konsistas el kelkaj nodoj, tio ĉi ne estas ankoraŭ subtenata.</string>
    <string name="poi_remove_confirm_template">Ĉu forigi {0} (entajpu komenton)?</string>
    <string name="poi_remove_title">Forigi interesejon</string>
    <string name="poi_remove_success">Forigis interesejon</string>
    <string name="poi_action_add">aldoni</string>
    <string name="poi_action_change">ŝanĝi</string>
    <string name="poi_action_delete">forigi</string>
    <string name="poi_action_succeded_template">Ago {0} finiĝis.</string>
    <string name="poi_error_unexpected_template">Ne povas fari agon {0}.</string>
    <string name="poi_error_io_error_template">Eraro de en/eligo okazis dum la agado {0}.</string>
    <string name="poi_error_info_not_loaded">Ne povas legi informojn pri nodo</string>
    <string name="poi_dialog_opening_hours">Malferma je</string>
    <string name="poi_dialog_comment">Komento</string>
    <string name="poi_dialog_reopen">Remalfermi</string>
    <string name="poi_dialog_comment_default">Ŝanĝi interesejon</string>
    <string name="poi_dialog_other_tags_message">Ĉiuj aliaj markoj ne ŝanĝiĝos</string>
    <string name="default_buttons_commit">Enmeti</string>
    <string name="filter_current_poiButton">Filtrilo</string>
    <string name="edit_filter_save_as_menu_item">Konservi kiel</string>
    <string name="edit_filter_delete_dialog_title">Ĉu forigi elektitan filtrilon?</string>
    <string name="edit_filter_delete_message">Filtrilo {0} forigita</string>
    <string name="edit_filter_create_message">Filtrilo {0} kreita</string>
    <string name="email">retpoŝto</string>
    <string name="av_camera_focus">Speco de fotila fokuso</string>
    <string name="av_camera_focus_descr">Elekti specon de fokuso de fotilo.</string>
    <string name="av_camera_focus_auto">Aŭtomata fokuso</string>
    <string name="av_camera_focus_hiperfocal">Hiperfokala fokuso</string>
    <string name="av_camera_focus_edof">Plilarĝigita profundo kampa (EDOF)</string>
    <string name="av_camera_focus_infinity">Fokuso agordita je infinito</string>
    <string name="av_camera_focus_macro">Makrofokuso (alproksimigo)</string>
    <string name="av_camera_focus_continuous">Fotilo kontinue provas agordi fokuson</string>
    <string name="av_photo_play_sound">Ludi sonon dum fot-farado</string>
    <string name="av_photo_play_sound_descr">Ludi sonon kiam vi faras foton.</string>
    <string name="av_camera_pic_size">Fotila distingivo</string>
    <string name="av_camera_pic_size_descr">Elekti distingivon de fotojn de la interna fotilo.</string>
    <string name="navigation_intent_invalid">Erara formo: %s</string>
    <string name="plugin_install_needs_network">Vi devas esti konektita al la interreto por instali tiun ĉi kromprogramon.</string>
    <string name="use_fast_recalculation">Inteligenta rekalkulado de kurso</string>
    <string name="use_fast_recalculation_desc">Por longaj vojaĝoj, rekalkuli nur komencan parton de kurso.</string>
    <string name="rate_this_app">Taksi tiun ĉi aplikaĵon</string>
    <string name="we_really_care_about_your_opinion">Ni volus ekkoni kun via opinio kaj ĝi estas grava por ni.</string>
    <string name="rate_this_app_long">Bonvolu taksi OsmAnd ĉe Google Play</string>
    <string name="user_hates_app_get_feedback">Bonvolu diri al ni kial.</string>
    <string name="user_hates_app_get_feedback_long">Bonvolu diri al ni, kion vi volus ŝanĝi en la aplikaĵo.</string>
    <string name="failed_to_upload">Sendado malsukcesis</string>
    <string name="delete_change">Forigi ŝanĝon</string>
    <string name="successfully_uploaded_pattern">Sendis {0}/{1}</string>
    <string name="try_again">Reprovi</string>
    <string name="error_message_pattern">Eraro: {0}</string>
    <string name="shared_string_card_was_hidden">Langeto kaŝita</string>
    <string name="shared_string_undo">Malfari</string>
    <string name="shared_string_skip">Transsalti</string>
    <string name="offline_maps_and_navigation">Mapoj eksterretaj\nkaj navigado</string>
    <string name="commit_poi">Enmeti interesejon</string>
    <string name="tab_title_basic">Bazaj</string>
    <string name="tab_title_advanced">Altnivelaj</string>
    <string name="building_number">Numero de domo</string>
    <string name="next_proceed">Sekva</string>
    <string name="opening_at">Malfermita de antaŭ</string>
    <string name="closing_at">Fermita de antaŭ</string>
    <string name="contact_info">Kontaktaj informoj</string>
    <string name="description">Priskribo</string>
    <string name="add_opening_hours">Aldoni horojn de malfermo</string>
    <string name="poi_dialog_poi_type">Speco de interesejo</string>
    <string name="number_of_rows_in_dash">Nombro da linioj sur ĉefekrano %1$s</string>
    <string name="please_specify_poi_type">Bonvolu precizigi specon de interesejo.</string>
    <string name="working_days">Labortagoj</string>
    <string name="recent_places">Lastaj ejoj</string>
    <string name="favourites">Ŝatataj ejoj</string>
    <string name="saved_at_time">Konservita je: %1$s</string>
    <string name="poi_deleted_localy">Interesejo estos forigita kiam vi alŝutos viajn ŝanĝojn</string>
    <string name="show_gpx">Montri GPX-datumojn</string>
    <string name="count_of_lines">Nombro da linioj</string>
    <string name="are_you_sure">Ĉu vi certas?</string>
    <string name="unsaved_changes_will_be_lost">Ĉiuj nekonservitaj ŝanĝoj estos forigitaj. Ĉu pluigi?</string>
    <string name="downloads_left_template">ankoraŭ %1$s elŝutoj</string>
    <string name="roads">Vojoj</string>
    <string name="downloading_number_of_files">Elŝutado - %1$s dosiero</string>
    <string name="show_free_version_banner">Montri reklamaĵon de senpaga versio</string>
    <string name="show_free_version_banner_description">Montri reklamaĵon de senpaga versio, eĉ se vi havas pagan version.</string>
    <string name="activate_seamarks_plugin">Bonvolu aktivigi la kromprogramon “mara map-vido”</string>
    <string name="activate_srtm_plugin">Bonvolu aktivigi la kromprogramon “nivelkurboj”</string>
    <string name="later">Poste</string>
    <string name="get_full_version">Plena versio</string>
    <string name="downloads">Elŝutoj</string>
    <string name="confirm_download_roadmaps">Nur-voja mapo estas senutila, ĉar vi jam havas norman (plenan) mapon. Ĉu elŝuti ĝin malgraŭ tio?</string>
    <string name="value_downloaded_of_max">%1$.1f el %2$.1f MB</string>
    <string name="file_size_in_mb">%.1f MB</string>
    <string name="update_all">Ĝisdatigi ĉiujn (%1$s MB)</string>
    <string name="free_downloads_used">Senpagaj elŝutoj uzitaj</string>
    <string name="free_downloads_used_description">Montras nombron da pluaj senpagaj elŝutoj.</string>

    <string name="application_dir_description">Bonvolu elekti kie vi volas konservi mapoj kaj aliaj datum-dosieroj.</string>

    <string name="enter_country_name">Entajpu nomon de lando</string>
    <string name="new_version">Nova versio</string>
    <string name="begin_with_osmand_menu_group">Unuaj paŝoj kun OsmAnd</string>
    <string name="features_menu_group">Ebloj</string>
    <string name="help_us_to_improve_menu_group">Helpi plibonigi OsmAnd</string>
    <string name="other_menu_group">Aliaj</string>
    <string name="first_usage_item">Unua uzo</string>
    <string name="first_usage_item_description">Kiel elŝuti mapojn, bazaj agordoj.</string>
    <string name="navigation_item_description">Navigadaj agordoj.</string>
    <string name="planning_trip_item">Planado de vojaĝo</string>
    <string name="map_viewing_item">Map-foliumado</string>
    <string name="search_on_the_map_item">Serĉado en mapo</string>
    <string name="instalation_troubleshooting_item">Instalado kaj problemoj</string>
    <string name="techical_articles_item">Teĥnikaj artikoloj</string>
    <string name="versions_item">Versioj</string>
    <string name="feedback">Sendi opinion</string>
    <string name="contact_us">Kontakti</string>
    <string name="map_legend">Mapklarigo</string>
    <string name="save_poi_without_poi_type_message">Ĉu vere konservi interesejon sen determinita speco?</string>
    <string name="poi_context_menu_modify_osm_change">Modifi OSM ŝanĝoj</string>
    <string name="use_dashboard_btn">Uzi stirpanelon</string>
    <string name="use_drawer_btn">Uzi menuon</string>
    <string name="dashboard_or_drawer_title">Stirpanelo aŭ menuo</string>
    <string name="update">Ĝisdatigo</string>
    <string name="dashboard_or_drawer_description">Eblas elekti kiamaniere uzi la aplikaĵon: aŭ per fleksebla stirpanelo aŭ per statika menuo. Vi ĉiam povas ŝanĝi tion en agordoj de stirpanelo.</string>
    <string name="only_download_over_wifi">Elŝuti nur per vifio</string>
    <string name="live_update">Aŭtomataj ĝisdatigoj perinterretaj</string>
    <string name="update_now">Ĝisdatigi nun</string>
    <string name="missing_write_external_storage_permission">OsmAnd ne estas permesita por uzi la memorkarton</string>
    <string name="last_update">Lasta ĝisdatigo: %s</string>
    <string name="update_time">Tempo de ĝisdatigo</string>
    <string name="updates_size">Grando de ĝisdatigo</string>
    <string name="last_map_change">Lasta map-ŝanĝo: %s</string>
    <string name="hourly">Ĉiuhore</string>
    <string name="daily">Ĉiutage</string>
    <string name="weekly">Ĉiusemajne</string>
    <string name="morning">Matene</string>
    <string name="night">Nokte</string>
    <string name="select_month_and_country">Elektu monaton kaj landon</string>
    <string name="number_of_contributors">Nombro da kontribuintoj</string>
    <string name="number_of_edits">Nombro da redaktoj</string>
    <string name="reports_for">Raportoj por</string>
    <string name="file_name_containes_illegal_char">Dosiernomo enhavas malpermesitan signon</string>
<string name="items_were_selected">{0} elemento(j) elektita(j)</string>
    <string name="coords_format">Koordinat-formo</string>
    <string name="coords_format_descr">Formo de geografiaj koordinatoj.</string>
  	<string name="storage_directory_card">Memorkarto</string>
    <string name="shared_string_is_open">Malfermaj nun</string>
    <string name="shared_string_is_open_24_7">Malfermaj 24/7</string>
    <string name="map_widget_search">Serĉi</string>
	<string name="shared_string_from">el</string>
    <string name="city_type_district">Kvartalo</string>
    <string name="city_type_neighbourhood">Najbaraĵo</string>
    <string name="postcode">Poŝtkodo</string>
    <string name="search_categories">Kategorioj</string>
    <string name="lang_hsb">Suprasoraba</string>
    <string name="share_history_subject">kunhavigita per OsmAnd</string>
    
    <string name="show_something_on_map">Montri na %1$s sur la mapo</string>
    <string name="release_2_4">\\u2022 Nova ebloplena tekstoserĉilo
\n 
\n • Konekto kun aŭd-sistemo/parolilo de aŭto per Bludento 
\n 
\n • Plibonigita navigado - voĉaj sciigoj kaj subdiroj pri koridoroj 
\n 
\n • Plibonigita tavolo de publik-transporto kun bildigado de kurso 
\n 
\n • Aldonitaj novaj lingvoj kaj subteno por dialektoj 
\n 
\n • Multaj aliaj plibonigoj kaj korektoj 
\n 
\n kaj pli…</string>
    <string name="dist_away_from_my_location">Serĉi %1$s for</string>
    <string name="confirmation_to_delete_history_items">Ĉu forigi elektitajn elementojn el “historio”?</string>
    <string name="back_to_search">Reveni al serĉo</string>
    <string name="coords_search">Koordinat-serĉo</string>
    <string name="advanced_coords_search">Detala koordinat-serĉo</string>
    <string name="route_stops_before">Post %1$s haltejoj</string>
    
    <string name="osmand_plus_long_description_1000_chars">"OsmAnd (OSM Aŭtomata Navigado Direktanta al la celo) 
\n
\nOsmAnd estas malfermkoda navigada aplikaĵo subtenanta diversajn mondajn mapojn de OpenStreetMap (OSM). Ĉiuj mapoj (vektoraj kaj kahelaj) povas esti konservitaj en la poŝtelefona memorejo por eksterreta uzado. OsmAnd ankaŭ ebligas uzi eksterretan kaj enretan navigadon kun turnon-post-turno voĉaj anoncoj. 
\n
\nOsmAnd+ estas pagenda versio de programo, per aĉeto de aplikaĵo, vi subtenas la projekton, donacas al novajn eblojn, kaj ricevos la plej novajn ĝisdatigojn. 
\n
\nĈefaj ebloj: 
\n
\n- Funkcias tute eksterrete (konservas elŝutitajn vektorajn aŭ kahelaj mapojn en la aparata memorejo) 
\n- Kompaktaj vektoraj eksterretaj mapoj de la tuta mondo 
\n- Senlime elŝuti landaj aŭ regionaj mapoj senpere en la aplikaĵo 
\n- Eksterreta Vikipedio (elŝuteblaj vikipediaj interesejoj), perfekte por vizitado 
\n- Diversspecaj tavoloj de mapo: GPX aŭ navigadaj kursoj, interesejoj, ŝatataj ejoj, nivelkurboj, haltejoj de publik-transporto, ekstraj mapoj kun ŝanĝebla diafaneco 
\n- Serĉi eksterrete adresojn kaj interesajn ejojn (interesejojn) 
\n- Difini kursojn por mezaj distancoj eksterrete 
\n- Aŭta, bicikla, kaj piediranta reĝimoj kun: 
\n  - agordeblaj aŭtomata/taga/nokta aspektoj 
\n  - agordebla rapid-dependa map-skalado 
\n  - agordebla map-turniĝo laŭ direkto de movado aŭ kompaso 
\n  - sciigoj pri koridoroj, rapidlimoj, antaŭregistritaj aŭ sintezitaj parolaj helpoj"</string>
	
    
    <string name="rendering_attr_hideOverground_name">Superteraj objektoj</string>

    <string name="shared_string_change">Ŝanĝi</string>
    <string name="get_started">Ekigi</string>
    <string name="routing_attr_short_way_name">Brulaĵ-ŝparema kurso</string>
    <string name="routing_attr_short_way_description">Kalkuli brulaĵ-ŝpareman kurson (kutime plej mallongan).</string>
    <string name="replace_favorite_confirmation">Ĉu vi volas anstataŭigi la ŝatatan ejon %1$s?</string>
    <string name="clear_tile_data">Forviŝi ĉiujn kahelojn</string>
    <string name="update_all_maps_now">Ĉu ĝisdatigi ĉiujn mapojn nun?</string>
    <string name="skip_map_downloading">Transsalti elŝuton de mapoj</string>
    <string name="skip_map_downloading_desc">Vi havas neniun eksterretan mapon instalitan. Vi povus elekti iun el la listo aŭ elŝuti mapojn poste per “menuo - %1$s”.</string>
    <string name="search_another_country">Elekti alian regionon</string>
    <string name="search_map">Serĉado de mapoj…</string>
    <string name="first_usage_wizard_desc">Bonvolu permesi al OsmAnd trovi vian pozicion por sugesti elŝuti mapojn de tiu regiono.</string>
    <string name="location_not_found">Pozicio ne trovita</string>
    <string name="no_inet_connection">Interret-konekto mankas</string>
    <string name="no_inet_connection_desc_map">Bezonata por elŝuti mapojn.</string>
    <string name="search_location">Determinado de pozicio…</string>
    <string name="storage_free_space">Libera loko</string>
    <string name="storage_place_description">Datum-memorejo de OsmAnd (por mapoj, GPX-dosieroj, ktp.): %1$s.</string>
    <string name="give_permission">Permesi</string>
    <string name="allow_access_location">Permesi aliron al pozicio</string>
    <string name="first_usage_greeting">Navigi kaj esplori novajn lokojn sen interreta konekto</string>
    <string name="search_my_location">Trovi mian pozicion</string>
    <string name="no_update_info">Ne montri novajn versiojn</string>
    <string name="no_update_info_desc">Ne serĉi pri novaj versioj aŭ OsmAnd-rilataj rabatoj.</string>
    <string name="get_it">Havigi ĝin</string>
    <string name="get_for">Havigi ĝin por %1$s</string>
    <string name="get_for_month">Havigi ĝin por %1$s monatoj</string>
    <string name="osm_live_banner_desc">Havigu senlimigitan mapojn kaj map-ĝisdatigojn pli ofte ol unu foje en monato: ĉiusemajne, ĉiutage aŭ ĉiuhore.</string>
    <string name="osmand_plus_banner_desc">Senlimigitaj map-elŝutoj, ĝisdatigoj kaj kromprogramo Vikipedio.</string>
    <string name="si_mi_meters">Mejloj/metroj</string>
    <string name="osm_live_payment_desc">Abon-pagoj prenataj ĉiumonate. Iam ajn rezignebla per Google Play.</string>
    <string name="donation_to_osm">Donacoj por OpenStreetMap-komunumo</string>
    <string name="donation_to_osm_desc">Parto de viaj donacoj estas sendata al OSM-uzantoj, kiuj kontribuas al OpenStreetMap. La abon-pago estas la sama.</string>
    <string name="osm_live_subscription_desc">Abonoj ebligas al vi ĉiuhorajn, ĉiutagajn aŭ ĉiusemajnajn ĝisdatigojn kaj senlimigitajn elŝutaĵojn de mapoj de la tuta mondo.</string>
    <string name="driving_region_australia">Aŭstralio</string>
    <string name="lang_kab">Kabila</string>
    <string name="shared_string_filters">Filtriloj</string>
    <string name="apply_filters">Apliki filtrilojn</string>
    <string name="save_filter">Konservi filtrilon</string>
    <string name="delete_filter">Forigi filtrilon</string>
    <string name="new_filter">Nova filtrilo</string>
    <string name="new_filter_desc">Bonvolu entajpi nomon por la nova filtrilo, ĝi estos aldonita al la langeto “kategorioj”.</string>
    <string name="selected_categories">Elektitaj kategorioj</string>
    <string name="create_custom_poi">Krei propran filtrilon</string>
    <string name="custom_search">Propra serĉo</string>
    <string name="edit_filter">Redakti kategoriojn</string>
    <string name="subcategories">Subkategorioj</string>
    <string name="translit_names">Transliterumi nomojn</string>
    <string name="translit_name_if_miss">Transliterumi, se nomo en %1$s mankas</string>
    <string name="search_hint">Entajpu urbon, adreson aŭ nomon de interesejo</string>
    <string name="rendering_value_light_brown_name">Bronzkolora hela</string>
    <string name="rendering_value_dark_brown_name">Bronzkolora malhela</string>
    <string name="rendering_attr_contourColorScheme_name">Kolor-skemo de nivelkurboj</string>
    <string name="rendering_attr_surfaceIntegrity_name">Kohero de vojpavimo</string>
    <string name="rendering_attr_contourColorScheme_description">Kolor-skemo de nivelkurboj</string>
    <string name="save_track_min_speed">Minimuma rapido por registrado</string>
    <string name="save_track_min_speed_descr">Filtrilo: ne registri punktojn sube tiu ĉi rapido.</string>
    <string name="save_track_min_distance">Minimuma delokiĝo por registri</string>
    <string name="save_track_min_distance_descr">Filtrilo: elekti minimuman distancon de punkto por registri la sekvan.</string>
    <string name="save_track_precision">Minimuma akurateco de registrado</string>
    <string name="save_track_precision_descr">Filtrilo: elekti minimuman akuratecon por punkto esti registrita.</string>
    <string name="christmas_poi">Kristnaskaj interesejoj</string>
    <string name="christmas_desc">Atendante Kristnaskon kaj la novan jaron, vi povas aktivigi vidigadon de interesejoj rilataj al Kristnasko: kristnaskaj arbetoj, foiroj, ktp.</string>
    <string name="christmas_desc_q">Ĉu montri kristnaskaj interesejoj?</string>
    <string name="shared_string_continue">Pluigi</string>
    <string name="shared_string_pause">Paŭzigi</string>
    <string name="shared_string_trip">Spuro</string>
    <string name="shared_string_recorded">Registrita</string>
    <string name="shared_string_record">Registri</string>
    <string name="gpx_logging_no_data">Neniuj datumoj</string>
    <string name="release_2_5">\\u2022 Alklakeblaj piktogramoj sur la mapo
\n 
\n • Ebloplena filtrebla serĉado de interesejoj: serĉu restoraciojn laŭ kuirarto, kampadejojn kun difinitaj ebloj 
\n 
\n • Nova ‘OsmAnd Topo map-stilo por biciklistoj kaj piediradaj turistoj 
\n 
\n • Plibonigita registrado de kurso 
\n 
\n • Plibonigitaj navigadaj sciigoj (Android Wear) 
\n 
\n • Multe da aliaj plibonigoj kaj korektoj 
\n 
\nkaj pli…</string>
    <string name="trip_rec_notification_settings">Aktivigi rapid-starton de registrado</string>
    <string name="trip_rec_notification_settings_desc">Montri sisteman sciigon kun eblo ekigi registradon de kurso.</string>
    <string name="shared_string_notifications">Sciigoj</string>
    
    
    
    <string name="gpx_no_tracks_title">Vi ankoraŭ havas neniujn GPX-dosierojn</string>
    <string name="gpx_no_tracks_title_folder">Vi ankaŭ povas aldoni GPX-dosierojn al la dosierujo</string>
    <string name="gpx_add_track">Aldoni GPX-dosieron</string>
    <string name="gpx_appearance">Aspekto</string>
    <string name="rendering_value_fine_name">Eteta</string>
    <string name="route_calculation">Difinado de vojo</string>
    <string name="upload_poi">Alŝuti interesejo(j)n</string>
    <string name="route_roundabout_short">Elveturu al %1$d-a elveturejo</string>
    <string name="search_map_hint">Serĉi urbon aŭ regionon</string>
    <string name="wiki_around">Pri ĉirkaŭaĵo en Vikipedio</string>
    <string name="legacy_search">Malnova serĉilo</string>
    <string name="show_legacy_search">Montri malnovan serĉilon</string>
    <string name="show_legacy_search_desc">Aldoni malnovan serĉilon en la tirmenuon.</string>
    <string name="routing_attr_allow_motorway_name">Permesi aŭtovojojn</string>
    <string name="routing_attr_allow_motorway_description">Permesi aŭtoŝoseojn.</string>
    <string name="lang_sr_latn">Serba (latina)</string>
    <string name="lang_zh_hk">Ĉina (Honkonga)</string>
    <string name="rendering_attr_contourDensity_description">Denso de nivelkurboj</string>
    <string name="rendering_attr_contourDensity_name">Nivelkurba denso</string>
    <string name="rendering_value_high_name">Alta</string>
    <string name="rendering_value_medium_w_name">Meza</string>
    <string name="rendering_value_low_name">Malalta</string>
    <string name="rendering_attr_contourWidth_description">Larĝo de nivelkurboj</string>
    <string name="rendering_attr_contourWidth_name">Nivelkurba larĝo</string>
    <string name="rendering_attr_hideWaterPolygons_description">Akvo</string>
    <string name="rendering_attr_hideWaterPolygons_name">Kaŝi akvon</string>
    <string name="configure_screen_quick_action">Rapida ago</string>

    <string name="quick_action_item_action">Ago %d</string>
    <string name="quick_action_item_screen">Ekrano %d</string>
    <string name="quick_action_add_marker">Aldoni map-markon</string>
    <string name="quick_action_add_poi">Aldoni interesejon</string>
    <string name="quick_action_map_style">Ŝanĝi map-stilon</string>
    <string name="quick_action_map_style_switch">Map-stilo ŝanĝita al \"%s\".</string>
    <string name="quick_action_take_audio_note">Nova sona noto</string>
    <string name="quick_action_take_video_note">Nova videa noto</string>
    <string name="quick_action_take_photo_note">Nova fota noto</string>
    <string name="quick_action_add_osm_bug">Aldoni OSM-rimarkon</string>
    <string name="quick_action_navigation_voice">Voĉo ek/for</string>
    <string name="quick_action_navigation_voice_off">Voĉo malaktiva</string>
    <string name="quick_action_navigation_voice_on">Voĉo aktiva</string>
    <string name="quick_action_add_gpx">Aldoni GPX-navigadpunkton</string>
    <string name="quick_action_add_parking">Aldoni parkumejon</string>
    <string name="quick_action_new_action">Aldoni agon</string>
    <string name="quick_action_edit_action">Redakti agon</string>
    <string name="quick_action_add_favorite">Aldoni ŝatatan ejon</string>
    <string name="dialog_add_action_title">Aldoni agon</string>
    <string name="quick_actions_delete">Forigi agon</string>
    <string name="quick_actions_delete_text">Ĉu vi certe volas forigi la agon “%s”?</string>
    <string name="quick_favorites_show_favorites_dialog">Montri fenestron de ŝatataj ejoj</string>
    <string name="quick_favorites_name_preset">Nomo</string>
    <string name="quick_action_add_marker_descr">Frapetu tiun ĉi ag-butonon por aldoni map-markon al la ekrana centro.</string>
    <string name="quick_action_add_gpx_descr">Frapetu tiun ĉi ag-butonon por aldoni GPX-navigadpunkton al la ekrana centro.</string>
    <string name="quick_action_take_audio_note_descr">Frapetu tiun ĉi ag-butonon por aldoni sonan noton al la ekrana centro.</string>
    <string name="quick_action_take_video_note_descr">Frapetu tiun ĉi ag-butonon por aldoni videan noton al la ekrana centro.</string>
    <string name="quick_action_take_photo_note_descr">Frapetu tiun ĉi ag-butonon por aldoni fotan noton al la ekrana centro.</string>
    <string name="quick_action_add_osm_bug_descr">Frapetu tiun ĉi ag-butonon por aldoni OSM-rimarkon al la ekrana centro.</string>
    <string name="quick_action_add_poi_descr">Frapetu tiun ĉi ag-butonon por aldoni interesejon al la ekrana centro.</string>
    <string name="quick_action_navigation_voice_descr">Frapetu tiun ĉi ag-butonon por (mal)aktivigi voĉajn sciigojn dum navigado.</string>
    <string name="quick_action_add_parking_descr">Frapetu tiun ĉi ag-butonon por marki pozicion de parkumado en la ekrana centro.</string>
    <string name="favorite_autofill_toast_text">" estas konservita al "</string>
    <string name="favorite_empty_place_name">Loko</string>
    <string name="quick_action_duplicates">Difinita nomo de rapida ago estas jam uzata, ŝanĝis ĝin al %1$s por eviti duplikaton.</string>
    <string name="quick_action_duplicate">Duplikata nomo de rapida ago</string>
    <string name="quick_action_showhide_favorites_descr">Frapetu tiun ĉi ag-butonon por montri/kaŝi ŝatatajn ejojn sur la mapo.</string>
    <string name="quick_action_showhide_poi_descr">Frapetu tiun ĉi ag-butonon por montri/kaŝi interesejojn sur la mapo.</string>
    <string name="quick_action_showhide_favorites_title">Montri/kaŝi ŝatatajn</string>
    <string name="quick_action_favorites_show">Montri ŝatatajn</string>
    <string name="quick_action_favorites_hide">Kaŝi ŝatatajn</string>
    <string name="quick_action_showhide_poi_title">Montri/kaŝi interesejojn</string>
    <string name="quick_action_poi_show">Montri %1$s</string>
    <string name="quick_action_poi_hide">Kaŝi %1$s</string>
    <string name="quick_action_add_category">Aldoni kategorion</string>
    <string name="quick_action_add_create_items">Krei elementojn</string>
    <string name="quick_action_add_configure_map">Agordi mapon</string>
    <string name="quick_action_add_navigation">Navigi</string>
    <string name="quick_action_fav_name_descr">Lasu kampon malplenan por uzi adreson aŭ nomon de ejo.</string>
    <string name="quick_action_bug_descr">Tiu ĉi mesaĝo estos inkluzivita en la komenta kampo.</string>
    <string name="quick_action_bug_message">Mesaĝo</string>
    <string name="quick_action_category_descr">Elektu kategorion por konservi ŝatatan ejon.</string>
    <string name="quick_action_gpx_category_descr">Elektu malnepran kategorion por GPX-navigadpunkton.</string>
    <string name="quick_action_poi_list">Listo de interesejoj</string>
    <string name="quick_action_sh_poi_descr">Aldonu kelkajn kategoriojn de interesejoj por vidigi ilin sur la mapo.</string>
    <string name="quick_action_map_style_action">Aldoni map-stilon</string>
    <string name="quick_action_empty_param_error">Enmetu ĉiujn parametrojn</string>
    <string name="quick_action_map_styles">Map-stiloj</string>
    <string name="quick_action_map_overlay">Ŝanĝi mapan surtavolon</string>
    <string name="quick_action_map_overlay_title">Mapaj surtavoloj</string>
    <string name="quick_action_map_overlay_action">Aldoni surtavolon</string>
    <string name="quick_action_map_underlay">Ŝanĝi mapan subtavolon</string>
    <string name="quick_action_map_underlay_title">Mapaj subtavoloj</string>
    <string name="quick_action_map_underlay_action">Aldoni subtavolon</string>
    <string name="quick_action_map_source">Ŝanĝi mapan fonton</string>
    <string name="quick_action_map_source_title">Map-fontoj</string>
    <string name="quick_action_map_source_action">Aldoni map-fonton</string>
    <string name="quick_action_map_source_switch">Map-fonto ŝanĝita al \"%s\".</string>
    <string name="quick_action_btn_tutorial_title">Ŝanĝi pozicion de butono</string>
    <string name="quick_action_btn_tutorial_descr">Premtenu kaj ŝovu la butonon por ŝanĝi ĝian pozicion sur la ekrano.</string>
<string name="shared_string_action_name">Nomo de ago</string>
<string name="quick_action_interim_dialog">Montri transiran fenestron</string>
    <string name="quick_action_map_overlay_switch">Surtavolo de mapo ŝanĝita al \"%s\".</string>
    <string name="quick_action_map_underlay_switch">Subtavolo de mapo ŝanĝita al \"%s\".</string>
    <string name="navigate_point_olc">Malferma pozicia kodo (OLC)</string>
    <string name="navigate_point_olc_info_invalid">Erara OLC
</string>
    <string name="navigate_point_olc_info_short">Mallonga OLC
Bonvolu enigi plenan kodon</string>
    <string name="navigate_point_olc_info_area">"Ĝusta plena OLC
Indikas lokon:  %1$s x %2$s"</string>
    <string name="quick_action_page_list_descr">Frapetu tiun ĉi ag-butonon por foliumi tra la suba listo.</string>
    <string name="auto_split_recording_title">Aŭtomate dividi registraĵojn post paŭzo</string>
	<string name="auto_split_recording_descr">Komenci novan segmenton post 6 min paŭzo, novan registraĵon post 2 h, kaj novan dosieron post pli longaj paŭzoj, se dato ŝanĝiĝis.</string>
    <string name="release_2_6">\\u2022 Nova eblo: butono de rapida ago
\n 
\n • Plibonigita respondeblo de ekrano al gestoj 
\n 
\n • Novaj mapaj tiparoj subtenataj pli da lingvoj 
\n 
\n • Subteno por dialektoj en parolsintezitaj dialogaj helpoj 
\n 
\n • Videblaj plibonigoj en kelkaj map-stiloj kaj en Vikipedio 
\n 
\n • Subteno por \'Malferma pozicia kodo\' (OLC) 
\n 
\n • Montrado de altitudo, klineco kaj rapid-profilo por registritaj GPX-spuroj kaj kalkulitaj kursoj 
\n 
\n • Agordo \'Veturada stilo\' kaj logikaj plibonigoj en bicikla difinado de vojo 
\n 
\n • Eblo uzi altitudajn datumojn por bicikla difinado de vojo 
\n 
\n • Kelkaj aliaj plibonigoj kaj erar-riparoj 
\n 
\n kaj pli…</string>
	<string name="rendering_attr_depthContours_description">Montri punktojn kaj kurbojn de profundo.</string>
    <string name="rendering_attr_depthContours_name">Maraj profundec-kurboj</string>
	
    
    <string name="routing_attr_height_obstacles_name">Uzi datumojn pri altitudo</string>
    <string name="routing_attr_height_obstacles_description">Konsideri nivelon de tereno (laŭ datumoj el SRTM, ASTER kaj EU-DEM).</string>

    <string name="route_altitude">Kursa altitudo</string>
    <string name="altitude_descent">Malsupreniro</string>
    <string name="altitude_ascent">Supreniro</string>
    <string name="altitude_range">Altituda intervalo</string>
    <string name="average_altitude">Mezuma altitudo</string>
    <string name="shared_string_time">Tempo</string>
    <string name="total_distance">Tuta distanco</string>
    <string name="routing_attr_driving_style_name">Veturada stilo</string>
    
    <string name="shared_string_gpx_tracks">Spuroj</string>
    <string name="select_gpx_folder">Elektu dosierujon por GPX-dosieroj</string>
    <string name="file_can_not_be_moved">Ne povas movi dosieron.</string>
    <string name="shared_string_move">Movi</string>
    <string name="shared_string_time_moving">Tempo de movado</string>
    <string name="shared_string_time_span">Tempa variejo</string>
    <string name="shared_string_max">Maks.</string>
    <string name="shared_string_start_time">Forveturo</string>
    <string name="shared_string_end_time">Alveno</string>
    <string name="shared_string_color">Koloro</string>
    <string name="average_speed">Mezuma rapido</string>
    <string name="max_speed">Maksimuma rapido</string>
    <string name="shared_string_gpx_track">Spuro</string>
    <string name="add_new_folder">Aldoni novan dosierujon</string>
    <string name="points_delete_multiple_succesful">Forigis punkto(j)n.</string>
    <string name="points_delete_multiple">%1$d punkto(j) estos forigitaj. Ĉu pluigi?</string>
    <string name="route_points_category_name">Turniĝoj sur tiu ĉi kurso</string>
    <string name="track_points_category_name">Navigadpunktoj, interesejoj, objektoj nomitaj</string>
    <string name="shared_string_slope">Klineco</string>
    <string name="lang_ber">Berbera</string>
    <string name="relief_smoothness_factor_descr">Preferi terenon: ebenan aŭ malebenan.</string>
    <string name="routing_attr_relief_smoothness_factor_hills_name">Malebena</string>
    <string name="routing_attr_relief_smoothness_factor_plains_name">Malpli ebena</string>
    <string name="routing_attr_relief_smoothness_factor_more_plains_name">Ebena</string>
    <string name="routing_attr_driving_style_speed_name">Pli mallongaj vojoj</string>
    <string name="routing_attr_driving_style_balance_name">Ekvilibra</string>
    <string name="routing_attr_driving_style_safety_name">Preferi flankajn vojojn</string>
    <string name="routing_attr_relief_smoothness_factor_name">Elekti nivel-ombruman glatecon</string>
    <string name="full_version_thanks">Dankon al ci por aĉeti la pagan version de OsmAnd!</string>
    <string name="parking_options">Parkumadaj agordoj</string>
    <string name="do_not_send_anonymous_app_usage">Ne sendi anoniman statistikon pri uzado</string>
    <string name="do_not_send_anonymous_app_usage_desc">OsmAnd kolektas informojn pri uzataj partoj de la aplikaĵo. Via pozicio neniam estas sendata, nek ion ajn, kion vi entajpas en la aplikaĵo nek detaloj pri ejoj foliumataj, serĉataj aŭ elŝutataj.</string>
    <string name="do_not_show_startup_messages">Ne montri mesaĝojn je starto</string>
    <string name="do_not_show_startup_messages_desc">Ne montri mesaĝojn pri rabatoj por aplikaĵo pri kaj specialaj lokaj okazoj.</string>
    <string name="driving_region_automatic">Aŭtomata</string>
    <string name="right_side_navigation">Dekstr-flanka trafiko</string>
    <string name="osmand_extended_description_part1">OsmAnd (OSM Aŭtomata Navigado Direkte al celo) estas mapa kaj naviga aplikaĵo kun aliro al liberaj, tutmondaj kaj alt-kvalitaj datumoj de OpenStreetMap (OSM).
\n
\n Ĝuu voĉan kaj vidan navigadon, esploradon de interesejoj (punktoj de intereso), kreadon kaj administradon de GPX-spuroj, montradon de nivelkurboj kaj informojn pri altitudo (per kromprogramo), elekton inter aŭta, bicikla kaj piediranta reĝimoj, OSM-redaktadon kaj pli.</string>
    <string name="osmand_extended_description_part2">GPS-navigado 
\n • Elekti inter eksterreta (neniuj retmigradaj kostoj dum estado eksterlande) kaj enreta (pli rapida) reĝimoj 
\n • Turno-post-turnaj voĉaj anoncoj gvidos vin al la celo (antaŭregistritaj kaj parolsintezitaj voĉoj) 
\n • Kurso estos rekalkulita kiam vi devojiĝos 
\n • Informoj pri koridoroj, strat-nomoj kaj proksimuma tempo de alveno helpos al vi dum vojaĝo 
\n • Por igi vian veturadon pli sekura, taga/nokta etoso ŝanĝiĝas aŭtomate 
\n • Elekti montri rapid-limojn kaj avertojn kiam vi trorapidas 
\n • Map-pligrandigo alĝustiĝas al via rapido 
\n • Serĉi cel-lokojn laŭ adreso, laŭ speco (ekz. parkumejo, restoracio, hotelo, benzinejo, muzeo) aŭ laŭ geografiaj koordinatoj 
\n • Subteno por interceloj sur via kurso 
\n • Registri vian propran GPX-spuron kaj sekvi ĝin</string>
    <string name="osmand_extended_description_part3">Mapo 
\n • Montrado de interesejoj (punktoj de intereso) ĉirkaŭ vi 
\n • Orientiĝado de mapo laŭ via direkto de movo (aŭ laŭ kompaso) 
\n • Montrado kie vi estas kaj kien vi rigardas 
\n • Diskonigi vian pozicion por ke viaj amikoj povu trovi vin 
\n • Konservi viajn plej gravajn ejojn en listo de “ŝatataj” 
\n • Ebligas al vi elekti kiel vidigi nomojn sur la mapo: esperante, en loka lingvo aŭ en fonetika transskribo 
\n • Montras specialajn enretajn kahelojn, satelitan vidon (de Bing), diversajn surtavolojn kiel piediradajn kursojn kaj aldonajn tavolojn kun agordebla diafaneco</string>
    <string name="osmand_extended_description_part4">Skiado 
\n La kromprogramo de OsmAnd “skiada map-vido” ebligas al vi vidigi skivojojn kun ilia facileco kaj aliajn taŭgajn informojn, kiel lokojn de skiliftoj kaj aliajn ejojn.</string>
    <string name="osmand_extended_description_part5">Biciklado 
\n • Trovi biciklajn vojojn sur la mapo 
\n • GPS-navigado en biciklada reĝimo kalkulas kursojn uzante biciklajn vojojn 
\n • Montri viajn rapidon kaj altitudon 
\n • Registri GPX-spurojn de via vojaĝo kaj diskonigi ilin 
\n • Per aldona kromprogramo vi povas vidigi nivelkurbojn kaj nivel-ombrumon (reliefon)</string>
    <string name="osmand_extended_description_part6">Piedirado, vizitado de urbo 
\n • La mapo montras al vi piediradajn kursojn 
\n • Vikipedio en via lingvo eblas rakonti al vi multe dum via vizitado de urbo 
\n • Haltejoj de publika transporto (aŭtobusaj, tramaj, fervojaj) kaj nomoj de linioj por helpi al vi navigi en urbo 
\n • GPS-navigado en piedirada reĝimo kalkulas kursojn uzante piediradajn kursojn 
\n • Alŝuti kaj postsekvi GPX-spuron aŭ registri kaj diskonigi vian propran</string>
    <string name="osmand_extended_description_part7">Kontribui al OSM 
\n • Raporti erarojn pri datumoj 
\n • Alŝuti GPX-spurojn al OSM senpere de la aplikaĵo 
\n • Aldoni interesejojn kaj senpere alŝuti ilin al OSM (aŭ poste se eksterrete)</string>
    <string name="osmand_extended_description_part8">OsmAnd estas malfermkoda kaj daŭre evoluigata programaro. Ĉiu povas kontribui al la aplikaĵo per raporti erarojn, plibonigi tradukojn aŭ programi novajn funkciojn. La projekto baziĝas sur monaj donacoj por fondi kodumadon kaj testi novajn funkciojn. 
\n Proksimuma map-atingo kaj kvalito: 
\n • Okcidenta Eŭropo: **** 
\n • Orienta Eŭropo: *** 
\n • Rusujo: *** 
\n • Nordameriko: *** 
\n • Sudameriko: ** 
\n • Azio: ** 
\n • Japanujo kaj Koreujo: *** 
\n • Proksim-Oriento: ** 
\n • Afriko: ** 
\n • Antarkto: * 
\n Mapoj de preskaŭ ĉiuj de landoj de la mondo estas elŝuteblaj! 
\n Havigu konfidindan navigilon en via lando - kaj en Francujo, Germanujo, Meksiko, Britujo, Hispanujo, Nederlando, Usono, Rusujo, Brazilo kaj ie alie.</string>
    <string name="osmand_plus_extended_description_part1">OsmAnd+ (OSM Aŭtomata Navigado Direkte al celo) estas mapa kaj naviga aplikaĵo kun aliro al liberaj, tutmondaj kaj alt-kvalitaj datumoj de OpenStreetMap (OSM). 
\n Ĝuu voĉan kaj vidan navigadon, esploradon de interesejoj (punktoj de intereso), kreadon kaj administradon de GPX-spuroj, montradon de nivelkurboj kaj informojn pri altitudo (per kromprogramo), elekton inter aŭta, bicikla kaj piediranta reĝimoj, OSM-redaktadon kaj pli. 
\n 
\n OsmAnd+ estas pagenda versio de aplikaĵo. Per aĉeti ĝin, vi apogas la projekton, fondas evoluigon de novaj funkcioj kaj akiras plej aktualajn ĝisdatigojn. 
\n 
\n Kelkaj ĉefaj ebloj de OsmAnd+:</string>
    <string name="osmand_plus_extended_description_part2">Navigado 
\n • Funkcias enrete (pli rapide) aŭ eksterrete (neniuj retmigradaj kostoj dum estado eksterlande) 
\n • Turno-post-turnaj voĉaj anoncoj (antaŭregistritaj kaj parolsintezitaj voĉoj) 
\n • Informoj pri koridoroj, strat-nomoj kaj proksimuma tempo de alveno 
\n • Subteno por interceloj sur via kurso 
\n • Aŭtomata rekalkulado de kurso kiam vi devojiĝos 
\n • Serĉi cel-lokojn laŭ adreso, laŭ speco (ekz.: restoracio, hotelo, benzinejo, muzeo) aŭ laŭ geografiaj koordinatoj</string>
    <string name="osmand_plus_extended_description_part3">Map-vido 
\n • Montras vian pozicion kaj orientiĝon 
\n • Malnepre orientas la ekranon laŭ kompaso aŭ laŭ via direkto de movo 
\n • Konservi viajn plej gravajn ejojn en listo de ŝatataj 
\n • Montrado de proksimaj interesejoj (punktoj de intereso) 
\n • Montrado de specialaj enretaj kaheloj, satelita vido (de Bing), diversaj surtavoloj kiel piediradaj kursoj, GPX-spuroj kaj kromaj tavoloj kun agordebla diafaneco 
\n • Malnepre vidigas nomojn en Esperanto, en loka lingvo aŭ en fonetika transskribo</string>
    <string name="fonts_header">Mapaj tiparoj</string>
    <string name="osmand_plus_extended_description_part4">Uzi datumojn de OSM kaj Vikipedio 
\n • Alt-kvalitaj informoj el la plej bonaj kunlaboraj projektoj en la mondo 
\n • OSM-datumoj disponeblaj por lando aŭ regiono 
\n • Vikipediaj interesejoj, taŭgaj por vizitado 
\n • Senlimaj senpagaj elŝutoj senpere de la aplikaĵo 
\n • Kompaktaj vektoraj mapoj ĝisdatigataj almenaŭ unumonate 
\n 
\n • Elekto inter plenaj datumoj por regiono aŭ nur voja reto (ekz. plena mapo de Japanujo okupas 700 MB, sed nur-voja mapo nur 200 MB)</string>
    <string name="osmand_plus_extended_description_part5">Sekurecaj eblaĵoj 
\n • Malnepre aŭtomate baskulas inter taga/nokta vido 
\n • Malnepre montras rapid-limon kaj avertojn se vi trorapidas 
\n • Malnepra rapid-dependa map-pligrandigo 
\n • Kunhavigi vian pozicion, por ke viajn amikojn povu trovi vin</string>
    <string name="osmand_plus_extended_description_part6">Bicikladaj kaj piediradaj eblaĵoj 
\n • Vidigo de piediradaj kaj bicikladaj kursoj, bonega por eksterdoma aktiveco 
\n • Speciala difinado de vojo por biciklado kaj piedirado 
\n • Malnepra vidigo de haltejoj de publika transporto (aŭtobusaj, tramaj, fervojaj) kun nomoj de linioj 
\n • Malnepra registrado de kurso kun eblo konservi ĝin al GPX-dosiero aŭ al enreta servo 
\n • Malnepra vidigado de rapido kaj altitudo 
\n • Vidigado de nivelkurboj kaj nivel-ombrumo (reliefo) (per kromprogramo)</string>
    <string name="osmand_plus_extended_description_part7">Senpere kontribui al OSM 
\n • Raporti erarojn pri datumoj 
\n • Alŝuti GPX-spurojn al OSM senpere de la aplikaĵo 
\n • Aldoni interesejojn kaj senpere alŝuti ilin al OSM (aŭ poste se eksterrete) 
\n • Malnepre registri kurson ankaŭ en fona reĝimo (kiam la aparato dormetas) 
\n OsmAnd estas malfermkoda kaj daŭre evoluigata programaro. Ĉiu povas kontribui al la aplikaĵo per raporti erarojn, plibonigi tradukojn aŭ programi novajn funkciojn. La projekto baziĝas sur monaj donaj por fondi kodumadon kaj testi novajn funkciojn.</string>
    <string name="osmand_plus_extended_description_part8">Proksimuma map-atingo kaj kvalito: 
\n • Okcidenta Eŭropo: **** 
\n • Orienta Eŭropo: *** 
\n • Rusujo: *** 
\n • Nordameriko: *** 
\n • Sudameriko: ** 
\n • Azio: ** 
\n • Japanujo kaj Koreujo: *** 
\n • Proksim-Oriento: ** 
\n • Afriko: ** 
\n • Antarkto: * 
\nMapoj de preskaŭ ĉiuj de landoj de la mondo estas elŝuteblaj! De Afganujo al Zimbabvo, de Aŭstralio al Usono, Argentino, Brazilo, Kanado, Francujo, Germanujo, Meksiko, Britujo, Hispanujo…</string>
    <string name="restore_purchases">Restarigi aĉetaĵojn</string>
    <string name="shared_string_visible">Videbla</string>
    <string name="analyze_on_map">Analizi sur mapo</string>
    <string name="sea_depth_thanks">Dankon al ci por aĉeti marajn profundec-kurbojn!</string>
    <string name="index_item_depth_contours_osmand_ext">Maraj profundec-kurboj</string>
    <string name="index_item_depth_points_southern_hemisphere">Maraj profundec-kurboj de suda duonsfero</string>
    <string name="index_item_depth_points_northern_hemisphere">Maraj profundec-kurboj de norda duonsfero</string>
    <string name="download_depth_countours">Maraj profundec-kurboj</string>
    <string name="nautical_maps">Maraj mapoj</string>
    <string name="depth_contour_descr">Maraj profundec-kurboj kaj marnavigadaj punktoj.</string>
    <string name="quick_action_add_destination">Aldoni celon</string>
    <string name="quick_action_replace_destination">Anstataŭigi celon</string>
    <string name="quick_action_add_first_intermediate">Aldoni unuan intercelon</string>
    <string name="quick_action_add_destination_desc">Frapetu tiun ĉi ag-butonon por ke la ekrana centro iĝu celo de kurso kaj ĉiu antaŭe agordita celo iĝu antaŭa intercelo.</string>
    <string name="quick_action_replace_destination_desc">Frapetu tiun ĉi ag-butonon por ke la ekrana centro iĝu nova celo de kurso, anstataŭigante antaŭe elektitan celon (se ekzistas).</string>
    <string name="quick_action_add_first_intermediate_desc">Frapetu tiun ĉi ag-butonon por ke la ekrana centro iĝu unua intercelo.</string>
    <string name="no_overlay">Neniu surtavolo</string>
    <string name="no_underlay">Neniu subtavolo</string>
    <string name="subscribe_email_error">Eraro</string>
    <string name="subscribe_email_desc">Abonu nian dissendoliston pri rabatoj de aplikaĵo kaj havigu 3 pliajn map-elŝutojn!</string>
    <string name="quick_action_auto_zoom">Aŭtomata map-skalado ek/for</string>
    <string name="quick_action_auto_zoom_desc">Frapetu tiun ĉi ag-butonon por aktivigi/malaktivigi aŭtomatan map-skaladon laŭ via rapido.</string>
    <string name="quick_action_auto_zoom_on">Aktivigi aŭtomatan map-skaladon</string>
    <string name="quick_action_auto_zoom_off">Malaktivigi aŭtomatan map-skaladon</string>
    <string name="shared_string_paused">Paŭzigita</string>
    <string name="type_city_town">Entajpu urbon</string>
    <string name="type_postcode">Entajpu poŝtkodon</string>
    <string name="nearest_cities">Proksimaj urboj</string>
    <string name="select_city">Elekti urbon</string>
    <string name="select_postcode">Elekti poŝtkodon</string>
    <string name="type_address">Entajpu adreson</string>
    <string name="select_street">Elekti straton</string>
    <string name="shared_string_in_name">en %1$s</string>
    <string name="shared_string_overview">Sumigo</string>
    <string name="animate_my_location">Movbildi mian pozicion</string>
    <string name="animate_my_location_desc">Aktivigi animitan pligrandigadon de mapo al mia pozicio dum navigado.</string>
    <string name="favorite_group_name">Grupa nomo</string>
    <string name="change_color">Ŝanĝi koloron</string>
    <string name="edit_name">Redakti nomon</string>
    <string name="srtm_color_scheme">Kolor-skemo</string>
    <string name="show_from_zoom_level">Vidigi de skal-nivelo</string>
    <string name="routing_attr_allow_private_name">Permesi privatan aliron</string>
    <string name="routing_attr_allow_private_description">Permesi aliron al privataj areoj.</string>
    <string name="display_zoom_level">Vidigi de skal-nivelo: %1$s</string>
    <string name="route_is_too_long_v2">Bonvolu aldoni intercelojn, se neniu rezulto estos trovita post 10 minutoj.</string>
    <string name="save_poi_too_many_uppercase">La nomo enhavas tro multe da grandaj literoj? Ĉu pluigi?</string>
    <string name="srtm_menu_download_descr">Elŝutu la mapon “nivelkurboj” por vidigi nivelkurbojn por tiu ĉi regiono.</string>
    <string name="shared_string_plugin">Kromprogramo</string>
    <string name="srtm_purchase_header">Por vidigi nivelkurbojn sur la mapo, vi devas aĉeti kaj instali la kromprogramon “nivelkurboj”.</string>
    <string name="hillshade_menu_download_descr">Elŝutu la mapon “nivel-ombrumoj” por vidigi reliefon por tiu ĉi regiono.</string>
    <string name="hillshade_purchase_header">Instalu la kromprogramon “nivelkurboj” por vidigi ilin sur la mapo.</string>
    <string name="hide_from_zoom_level">Kaŝi de skal-nivelo</string>
    <string name="sorted_by_distance">Ordigitaj laŭ distanco</string>
    <string name="search_favorites">Serĉi en ŝatataj</string>
    <string name="quick_action_showhide_osmbugs_title">Montri/kaŝi OSM-rimarkojn</string>
    <string name="quick_action_osmbugs_show">Montri OSM-rimarkojn</string>
    <string name="quick_action_osmbugs_hide">Kaŝi OSM-rimarkojn</string>
    <string name="quick_action_showhide_osmbugs_descr">Frapetu tiun ĉi ag-butonon por montri/kaŝi OSM-rimarkojn sur la mapo.</string>
    <string name="restart_search">Rekomenci serĉon</string>
    <string name="increase_search_radius">Pliigi serĉan radiuson</string>
    <string name="nothing_found">Trovis nenion</string>
    <string name="nothing_found_descr">Bonvolu provi ŝanĝi serĉpeton aŭ pliigi radiuson de serĉo.</string>
    <string name="private_access_routing_req">Via celloko troviĝas en privata tereno. Ĉu trapasi privatajn vojojn por tiu ĉi kurso?</string>
    <string name="mapillary">Mapillary</string>
    <string name="mapillary_widget">Mapillary-fenestraĵo</string>
    <string name="mapillary_widget_descr">Ebligas rapide kontribui al Mapillary.</string>
    <string name="mapillary_descr">Enretaj strat-nivelaj fotoj por ĉiuj. Esplori lokojn, kunlabori kaj foti la mondon.</string>
    <string name="shared_string_add_photos">Aldoni fotojn</string>
    <string name="mapillary_action_descr">Kontribui viajn strat-nivelajn vidaĵojn de tiu ĉi loko per Mapillary.</string>
    <string name="plugin_mapillary_descr">Strat-nivelaj fotoj por ĉiuj. Esplori lokojn, kunlabori kaj foti la mondon.</string>
    <string name="online_photos">Enretaj fotoj</string>
    <string name="no_photos_descr">Ni ne havas fotojn pri tiu ĉi loko.</string>
    <string name="shared_string_install">Instali</string>
    <string name="improve_coverage_mapillary">Pliigi fotan atingon de Mapillary</string>
    <string name="improve_coverage_install_mapillary_desc">Instalu Mapillary por aldoni unu aŭ pli fotojn al tiu ĉi loko sur la mapo.</string>
    <string name="open_mapillary">Malfermi Mapillary</string>
    <string name="mapillary_image">Mapillary-foto</string>
    <string name="distance_moving">Korektita distanco</string>
    <string name="shared_string_permissions">Permesoj</string>
    <string name="import_gpx_failed_descr">OsmAnd ne povas enporti la dosieron. Bonvolu kontroli, ĉu OsmAnd estas permesata por legi dosieron de tiu ĉi loko.</string>
    
    <string name="map_widget_ruler_control">Radiusa mezurilo</string>
    <string name="shared_string_reload">Reŝargi</string>
    <string name="mapillary_menu_descr_tile_cache">Reŝargi kahelojn por ĝisdatigi datumojn.</string>
    <string name="mapillary_menu_title_tile_cache">Kahela memoro</string>
    <string name="wrong_user_name">Erara uzantnomo</string>
    <string name="shared_string_to">Al</string>
    <string name="mapillary_menu_date_from">El</string>
    <string name="mapillary_menu_descr_dates">Montri nur aldonitajn bildojn</string>
    <string name="mapillary_menu_title_dates">Dato</string>
    <string name="mapillary_menu_edit_text_hint">Entajpu uzantnomon</string>
    <string name="mapillary_menu_descr_username">Montri nur bildojn aldonitajn de</string>
    <string name="mapillary_menu_title_username">Uzantnomo</string>
    <string name="mapillary_menu_filter_description">Filtri bildojn laŭ alŝutinto aŭ laŭ dato; aktivaj nur je pligrandigo.</string>
    <string name="shared_string_reset">Reagordi</string>
    <string name="store_tracks_in_monthly_directories">Konservi registritajn spurojn en monataj dosierujoj</string>
    <string name="store_tracks_in_monthly_directories_descrp">Konservi registritajn spurojn en dosierujoj por registrita monato (kiel 2018-01).</string>
    <string name="average">Mezumo</string>
    <string name="of">%1$d el %2$d</string>
    <string name="ascent_descent">Supreniroj/malsupreniroj</string>
    <string name="moving_time">Movada tempo</string>
    <string name="max_min">Maks./min.</string>
    
    
    <string name="min_max">Min./maks.</string>
    <string name="release_2_7">• Kromprogramo ‘Mapillary’ kun strat-nivela fotaro
\n
\n• Fenestraĵo de mezurilo por mezuri distancoj
\n
\n• GPX divid-intervaloj kun detalaj informoj pri via kurso
\n
\n• Aliaj plibonigoj kaj erar-riparoj
\n
\n</string>
    <string name="rendering_value_translucent_pink_name">Rozkolora diafana</string>
    <string name="quick_action_resume_pause_navigation">Paŭzigi/daŭrigi navigadon</string>
    <string name="quick_action_resume_pause_navigation_descr">Premu tiun ĉi butonon por paŭzigi aŭ reaktivigi navigadon.</string>
    <string name="quick_action_show_navigation_finish_dialog">Montri la fenestron “navigado finiĝis”</string>
    <string name="quick_action_start_stop_navigation">Ekigi/ĉesigi navigadon</string>
    <string name="quick_action_start_stop_navigation_descr">Premu tiun ĉi butonon por ekigi aŭ ĉesigi navigadon.</string>
    <string name="live_monitoring_max_interval_to_send">Temp-bufro por enreta registrado</string>
    <string name="live_monitoring_max_interval_to_send_desrc">Difini temp-bufron por konservi sendendajn poziciojn seninterrete</string>
    <string name="measurement_tool">Distanc-mezurilo</string>
    <string name="mappilary_no_internet_desc">Vi bezonas interretan konekton por vidi fotojn de Mapillary.</string>
    <string name="retry">Reprovi</string>
<string name="measurement_tool_action_bar">Esploru mapon kaj aldonu punktojn</string>
    
    
<string name="none_point_error">Bonvolu aldoni almenaŭ unu punkton.</string>
    <string name="enter_gpx_name">GPX-dosiera nomo:</string>
    <string name="show_on_map_after_saving">Montri sur mapo post konservi</string>
    
    <string name="add_waypoint">Aldoni navigadpunkton</string>
    <string name="save_gpx_waypoint">Konservi GPX-navigadpunkton</string>
    <string name="save_route_point">Konservi kurspunkton</string>
    <string name="waypoint_one">Navigadpunkto 1</string>
    <string name="route_point_one">Kurspunkto 1</string>

    
    <string name="line">Linio</string>
    <string name="save_as_route_point">Konservi kiel kurspunktojn</string>
    <string name="save_as_line">Konservi kiel linion</string>
    <string name="route_point">Kurspunkto</string>
    <string name="edit_line">Redakti linion</string>
    <string name="add_point_before">Aldoni punkton antaŭe</string>
    <string name="add_point_after">Aldoni punkton sekve</string>
    <string name="shared_string_options">Agordoj</string>
    <string name="measurement_tool_snap_to_road_descr">OsmAnd kunigos punktojn al vojojn ĉe la elektita profilo.</string>
    <string name="measurement_tool_save_as_new_track_descr">Konservi punktojn kiel kurspunktojn aŭ linion.</string>
    <string name="choose_navigation_type">Elektu profilon de navigado</string>
    <string name="add_route_points">Aldoni kurspunktojn</string>
    <string name="add_line">Aldoni linion</string>
    <string name="empty_state_my_tracks">Aldoni GPX-dosierojn</string>
    <string name="empty_state_my_tracks_desc">Registru spurojn aŭ enportu GPX-dosierojn.</string>
    <string name="empty_state_favourites">Aldoni ŝatatajn</string>
    <string name="empty_state_favourites_desc">Enportu ŝatatajn punktojn aŭ aldonu per map-markoj al la mapo.</string>
    <string name="import_track">Enporti GPX-dosieron</string>
    <string name="import_track_desc">Dosiero %1$s ne enhavas navigadpunktojn, ĉe enporti ĝin kiel spuron?</string>
    <string name="move_point">Movi punkton</string>
    <string name="add_segment_to_the_track">Aldoni al GPX-dosiero</string>
<string name="keep_showing_on_map">Daŭre montri sur mapo</string>
    <string name="exit_without_saving">Ĉu eliri sen konservi?</string>
    <string name="do_not_use_animations">Sen movbildoj</string>
    <string name="do_not_use_animations_descr">Malaktivigi animaciojn en la aplikaĵo.</string>
    <string name="move_all_to_history">Movi ĉiujn al historio</string>
    
    <string name="show_direction">Distanc-vidigo</string>
    <string name="sort_by">Ordigi laŭ</string>
    
    <string name="marker_show_distance_descr">Elekti kiel vidigi distancon kaj direkton al map-markoj sur la map-ekrano:</string>
    <string name="map_orientation_change_in_accordance_with_speed">Map-orientiĝa sojlo</string>
    <string name="map_orientation_change_in_accordance_with_speed_descr">Elekti rapidon sube kiun map-orientiĝo ŝanĝiĝos el “laŭ direkto de movado” al “laŭ kompaso”.</string>
    <string name="all_markers_moved_to_history">Ĉiuj map-markoj movitaj al historio</string>
    <string name="marker_moved_to_history">Map-marko movita al historio</string>
    <string name="marker_moved_to_active">Map-marko movita al aktivaj</string>
    <string name="shared_string_list">Listo</string>
    <string name="shared_string_groups">Grupoj</string>
    <string name="passed">Malaktivigita je: %1$s</string>
    <string name="make_active">Aktivigi</string>
    <string name="today">Hodiaŭ</string>
    <string name="yesterday">Hieraŭ</string>
    <string name="last_seven_days">Lastaj 7 tagoj</string>
    <string name="this_year">Tiu ĉi jaro</string>
    
    
    <string name="remove_from_map_markers">Forigi el map-markoj</string>
    <string name="descendingly">malkreskante</string>
    <string name="ascendingly">kreskante</string>
    <string name="date_added">Dato de aldono</string>
    <string name="order_by">Ordigi laŭ:</string>
    <string name="show_guide_line">Montri direktantajn liniojn</string>
    <string name="show_arrows_on_the_map">Montri sagetojn sur la mapo</string>
    <string name="show_passed">Montri malaktivajn</string>
    <string name="hide_passed">Kaŝi malaktivajn</string>
    <string name="shared_string_markers">Markoj</string>
    <string name="coordinates_format">Formo de koordinatoj</string>
    <string name="use_system_keyboard">Uzi sisteman klavaron</string>
    <string name="fast_coordinates_input_descr">Elektu formon de koordinatoj. Vi ĉiam povas ŝanĝi ĝin per malfermi agordojn.</string>
    <string name="fast_coordinates_input">Rapida enigo de koordinatoj</string>
    <string name="routing_attr_avoid_ice_roads_fords_name">Eviti glaci-vojojn, travadejojn</string>
    <string name="routing_attr_avoid_ice_roads_fords_description">Eviti glaciajn vojojn kaj travadejojn.</string>
    <string name="use_location">Uzi pozicion</string>
    <string name="add_location_as_first_point_descr">Aldonu vian pozicion kiel komencan punkton por plani idealan kurson.</string>
    <string name="my_location">Mia pozicio</string>
    <string name="shared_string_finish">Fini</string>
    <string name="plan_route">Plani kurson</string>
    <string name="shared_string_sort">Ordigi</string>
    <string name="coordinate_input">Enigi koordinatojn</string>
    <string name="is_saved">estas konservita</string>
    <string name="marker_save_as_track_descr">Elporti map-markojn al dosiero la GPX-dosiero:</string>
    <string name="marker_save_as_track">Konservi kiel GPX-dosieron</string>
    <string name="move_to_history">Movi al historio</string>
    <string name="group_will_be_removed_after_restart">La grupo estos forigita post la sekva restarto de la aplikaĵo.</string>
    <string name="make_round_trip_descr">Aldoni kopion de komenc-punkto kiel celon.</string>
    <string name="make_round_trip">Fermita ekskurso</string>
    
    <string name="osn_modify_dialog_error">Ne povas ŝanĝi rimarkon</string>
    <string name="osn_modify_dialog_title">Redakti rimarkon</string>
    <string name="context_menu_item_modify_note">Redakti OSM-rimarkon</string>
    <string name="release_2_8">• Tute refaritaj map-markoj kun direktaj linioj kaj planado de vojaĝo 
\n 
\n• Ilo por mezuri distancoj kun ebloj proksimumigi pozicion al vojo kaj konservi punktojn kiel kurson 
\n 
\n• OsmAnd-Live: erar-riparoj, freŝaj datumoj ĉe servilo je ĉiu 30 minutoj, ĝisdatigoj funkcias kun navigado 
\n</string>
    <string name="rendering_value_darkyellow_name">Flava malhela</string>
    <string name="shared_string_road">Vojo</string>
    <string name="show_map">Montri mapon</string>
    <string name="route_is_calculated">Kalkulis kurson</string>
    <string name="round_trip">Fermita ekskurso</string>
    <string name="plan_route_no_markers_toast">Vi devas aldoni almenaŭ unu markon por uzi tiun ĉi eblon.</string>
    <string name="wrong_format">Malĝusta formo</string>
    <string name="wrong_input">Malĝusta enigo</string>
    <string name="enter_new_name">Entajpu novan nomon</string>
    <string name="shared_string_back">Reen</string>
    <string name="shared_string_view">Montri</string>
	<string name="waypoints_added_to_map_markers">Aldonis intercelojn al mapmarkoj</string>
	<string name="import_gpx_file_description">povas esti enportita kiel ŝatataj punktoj aŭ kiel dosieron de kurso GPX.</string>
    <string name="import_as_gpx">Enporti kiel GPX-dosieron</string>
    <string name="import_as_favorites">Enporti kiel ŝatatajn</string>
    <string name="import_file">Enporti dosieron</string>
	<string name="tap_on_map_to_hide_interface_descr">Frapetu la mapon por baskuli kontrol-butonojn kaj fenestraĵojn.</string>
    <string name="tap_on_map_to_hide_interface">Plenekrana reĝimo</string>
    
    <string name="mark_passed">Marki kiel pasigitan</string>
    <string name="rename_marker">Alinomi markon</string>
    <string name="digits_quantity">Nombro da dekumaj pozicioj</string>
    <string name="shared_string_right">Dekstre</string>
    <string name="shared_string_left">Maldekstre</string>
    <string name="show_number_pad">Montri nombran klavaron</string>
    <string name="shared_string_paste">Englui</string>
    <string name="coordinate_input_accuracy_description">Aŭtomate baskuli al la sekva kampo post entajpi %1$d dekumajn ciferojn.</string>
    <string name="coordinate_input_accuracy">%1$d ciferoj</string>
    <string name="go_to_next_field">Sekva kampo</string>
    <string name="appearance_on_the_map">Aspekto sur la mapo</string>
    <string name="add_track_to_markers_descr">Elektu GPX-dosieron por aldoni ĝiajn navigadpunktojn al map-markoj.</string>
    <string name="add_favourites_group_to_markers_descr">Elektu grupon de ŝatataj por aldoni al map-markoj.</string>
    <string name="shared_string_gpx_waypoints">Navigadpunktoj de kurso</string>
    <string name="favourites_group">Kategorio de ŝatataj</string>
    <string name="add_group">Aldoni grupon</string>
    <string name="add_group_descr">Enportu grupon el ŝatataj aŭ el GPX-kurso.</string>
    <string name="empty_state_markers_active">Krei map-markoj!</string>
    <string name="empty_state_markers_active_desc">Frapetu aŭ frapetadu ejon kaj sekve frapetu la butonon de flago.</string>
    <string name="empty_state_markers_groups">Enporti grupojn</string>
    <string name="empty_state_markers_groups_desc">Enportu grupojn de ŝatataj aŭ el GPX-kurso kiel map-markojn.</string>
    <string name="empty_state_markers_history_desc">Markoj markitaj kiel pasigitajn montriĝos sur tiu ĉi ekrano.</string>
    <string name="shared_string_two">Du</string>
    <string name="shared_string_one">Unu</string>
    <string name="show_guide_line_descr">Vidigi direktantan linion el via pozicio al pozicioj de aktivaj map-markoj.</string>
    <string name="show_arrows_descr">Vidigi unu aŭ du sagetojn indikantajn direkton al map-markoj.</string>
    <string name="distance_indication_descr">Elekti kiel vidigi distancon al aktivaj map-markoj.</string>
    <string name="active_markers_descr">Elekti nombron da aktivaj map-markoj por vidigi.</string>
    <string name="looking_for_tracks_with_waypoints">Serĉado de GPX-kursoj kun navigadpunktoj</string>
    <string name="shared_string_more_without_dots">Pli</string>
    <string name="empty_state_osm_edits">Krei aŭ redakti OSM-objektojn</string>
    <string name="empty_state_osm_edits_descr">Kreu aŭ redaktu OSM-punktojn, kreu aŭ komentu OSM-rimarkojn kaj kontribuu per registritaj GPX-spuroj.</string>
    <string name="shared_string_deleted">Forigita</string>
    <string name="shared_string_edited">Redaktita</string>
    <string name="shared_string_added">Aldonita</string>
    <string name="marker_activated">Aktivis markon %s.</string>
    <string name="one_tap_active_descr">Per frapeti markon sur la mapo, movi ĝin al komenco de la listo senmalfermante kuntekstan menuon.</string>
    <string name="one_tap_active">Aktivigi per unu frapeto</string>
    <string name="empty_state_av_notes">Fari notojn!</string>
    <string name="empty_state_av_notes_desc">Aldoni sonajn, videajn aŭ fotajn notojn al iu ajn punkto sur la mapo per la fenestraĵo aŭ kunteksta menuo.</string>
    <string name="notes_by_date">Notoj laŭ dato</string>
    <string name="by_date">Laŭ dato</string>
    <string name="by_type">Laŭ speco</string>
    <string name="modify_the_search_query">Modifi serĉpeton</string>
    <string name="release_3_0">• novaĵo: subteno por tutmondaj vojaĝaj gvidiloj seninterrete; priskribataj lokoj ligitaj al la mapo; datumoj el Vikivojaĝo
\n 
\n• Vikipedio: nova stilo, aktivaj ligiloj, subteno por bildoj
\n 
\n• menuo de malfermita kurso: vidigi grupojn de navigadpunktojn 
\n 
\n• map-markoj: enporti elektitajn grupojn el GPX-dosieroj, enigo de koordinatoj, nova aspekto
\n 
\n• abono al OsmAnd-Live nun inkluzivas ĉiujn eblaĵojn de OsmAnd 
\n</string>
    <string name="what_is_here">Tie ĉi:</string>
    <string name="parked_at">parkumita je</string>
    <string name="pick_up_till">Reprenu ĝis</string>
    <string name="without_time_limit">Sen tempolimo</string>
    <string name="context_menu_read_full_article">Legi tutan artikolon</string>
    <string name="context_menu_read_article">Legi artikolon</string>
    <string name="context_menu_points_of_group">Ĉiuj punktoj de la grupo</string>
    <string name="open_from">Malfermita de</string>
    <string name="open_till">Malfermita ĝis</string>
    <string name="will_close_at">Fermiĝos je</string>
    <string name="will_open_at">Malfermiĝos je</string>
    <string name="will_open_on">Malfermiĝos je</string>
    <string name="additional_actions">Pliaj agoj</string>
    <string name="av_locations_selected_desc">GPX-dosiero enhavanta koordinatojn kaj datumojn de elektitaj notoj.</string>
    <string name="av_locations_all_desc">GPX-dosiero kun koordinatoj kaj datumoj de ĉiuj notoj.</string>
    <string name="shared_string_actions">Agoj</string>
    <string name="shared_string_marker">Marko</string>
    <string name="osm_recipient_stat">%1$s redaktoj, %2$s m₿ tute</string>
    <string name="osm_recipients_label">OSM-ricevantoj</string>
    <string name="total_donations">Donacoj tute</string>
<string name="shared_string_without_name">Sennoma</string>
    <string name="lang_lo">Laŭa</string>
    <string name="will_open_tomorrow_at">Malfermiĝos morgaŭ je</string>
    <string name="rendering_attr_hidePOILabels_name">Etikedoj de interesejoj</string>
    <string name="release_2_9">• Plibonigita kunteksta menuo: montras kiam interesejoj (mal)fermiĝas
\n
\n• Transporta menuo: ĉiuj disponeblaj kursoj nun montriĝas ĉe supre 
\n
\n• Vikipedio: aldonis butonon por malfermi la originalan artikolon, plibonigita vidigo de artikoloj 
\n
\n• Kurso: aldonis eblon por interŝanĝi komencan punkton per fina je unu frapeto 
\n
\n• Notoj: aldonis ordigadon laŭ tipo aŭ dato 
\n 
\n• OSM-redaktoj: montras piktogramon kaj nomon de kategorion de interesejo, montras faritajn agojn 
\n 
\n• Nova rapida ekrano por enigi koordinatojn por rapide krei map-markojn 
\n
\n• Ekkonado de STOP-signoj nun konsideras direkton de veturo 
\n 
\n• Nova algoritmo liveranta sencplenajn valoroj de supreniro/malsupreniro por GPX-spuroj 
\n 
\n• Marŝada tempo konsideras profilon de tereno (regulo de Naismith)
\n</string>
    <string name="day_off_label">fermita</string>
    <string name="winter_and_ski_renderer">Vintro kaj skiado</string>
    <string name="touring_view_renderer">Turisma mapo</string>
    <string name="nautical_renderer">Marnavigada</string>
    <string name="copy_location_name">Kopii nomon de punkto</string>
    <string name="toast_empty_name_error">Sennoma ejo</string>
<string name="show_closed_notes">Montri fermitajn rimarkojn</string>
    <string name="switch_osm_notes_visibility_desc">Montri/kaŝi OSM-rimarkojn sur la mapo.</string>
    <string name="gpx_file_desc">GPX - taŭga por elporti al JOSM aŭ aliaj OSM-redaktiloj.</string>
    <string name="osc_file_desc">OSC - taŭga por elporti al OpenStreetMap.</string>
    <string name="shared_string_gpx_file">GPX-dosiero</string>
    <string name="osc_file">OSC-dosiero</string>
    <string name="choose_file_type">Elektu dosiertipon</string>
    <string name="osm_edits_export_desc">Elektu kion elporti: OSM-rimarkojn, interesejojn aŭ ambaŭ.</string>
    <string name="all_data">Ĉiuj datumoj</string>
    <string name="osm_notes">OSM-rimarkoj</string>
    <string name="tunnel_warning">Tunelo antaŭe</string>
    <string name="show_tunnels">Tuneloj</string>
<string name="shared_string_current">Nuna</string>
    <string name="last_intermediate_dest_description">Aldoni intercelon</string>
    <string name="first_intermediate_dest_description">Aldoni unuan intercelon</string>
    <string name="subsequent_dest_description">Movi celon supren kaj krei celon</string>
    <string name="make_as_start_point">Agordi kiel komenc-punkton</string>
    <string name="map_import_error">Eraro dum enporti mapon</string>
    <string name="map_imported_successfully">Enportis mapon</string>
    <string name="enter_the_file_name">Entajpu nomon de dosiero.</string>
    <string name="enter_lon">Entajpu longitudon</string>
    <string name="enter_lat">Entajpu latitudon</string>
    <string name="enter_lat_and_lon">Entajpu latitudon kaj longitudon</string>
	<string name="dd_mm_ss_format">GG°MM′SS″</string>
	<string name="dd_dddddd_format">GG,GGGGGG°</string>
	<string name="dd_ddddd_format">GG,GGGGG°</string>
	<string name="dd_mm_mmmm_format">GG°MM,MMMM′</string>
	<string name="dd_mm_mmm_format">GG°MM.MMM′</string>
	<string name="east_abbreviation">Or</string>
	<string name="west_abbreviation">Ok</string>
	<string name="south_abbreviation">S</string>
	<string name="north_abbreviation">N</string>
	<string name="optional_point_name">Nomo de punkto (malnepra)</string>
    <string name="transport_nearby_routes_within">Kursoj proksime</string>
    <string name="transport_nearby_routes">Proksime</string>
    <string name="distance_farthest">Distanco: de plej malproksimaj</string>
    <string name="distance_nearest">Distanco: de plej proksimaj</string>
    <string name="rendering_attr_whiteWaterSports_name">Rapid-akvaj sportoj</string>
    <string name="group_deleted">Forigis grupon</string>
    <string name="clear_all_intermediates">Forviŝi ĉiujn intercelojn</string>
    <string name="select_waypoints_category_description">Aldonu ĉiujn navigadpunktojn de la kurso aŭ elektu disajn kategoriojn.</string>
    <string name="shared_string_total">Tute</string>
    <string name="nothing_found_in_radius">Ne trovis ion ajn:</string>
<<<<<<< HEAD
    <string name="shared_string_travel_guides">Vojaĝo</string>
=======
    <string name="shared_string_travel">Vojaĝaj gvidiloj</string>
>>>>>>> 302fe886
    <string name="waypoints_removed_from_map_markers">Forigis navigadpunktojn el map-markoj</string>
    <string name="use_two_digits_longitude">Uzi du-ciferan longitudon</string>
    <string name="shared_string_result">Rezulto</string>
    <string name="wikivoyage_search_hint">Serĉi landon, provincon, urbon</string>
    <string name="shared_string_read">Legi</string>
    <string name="saved_articles">Legosignoj</string>
    <string name="shared_string_explore">Esplori</string>
    <string name="shared_string_contents">Enhavo</string>
    <string name="article_removed">Forigis artikolon</string>
    <string name="download_maps_travel">Vojaĝaj gvidiloj</string>
    <string name="shared_string_wikivoyage">Vikivojaĝo</string>
    <string name="index_item_world_wikivoyage">Tutmondaj artikoloj de Vikivojaĝo</string>
    <string name="images_cache">Bilda kaŝmemoro</string>
    <string name="delete_search_history">Forviŝi serĉan historion</string>
    <string name="show_images">Montri bildojn</string>
    <string name="online_webpage_warning">Paĝo disponebla nur enrete. Ĉu malfermi ĝin per foliumilo?</string>
    <string name="shared_string_dont">Ne</string>
    <string name="shared_string_do">" "</string>
    <string name="shared_string_only_with_wifi">Nur tra vifio</string>
    <string name="wikivoyage_download_pics">Elŝuti bildojn</string>
    <string name="wikivoyage_download_pics_descr">Bildoj por artikoloj povas esti elŝutitaj por eksterreta uzo. 
\n Vi ĉiam povas ŝanĝi tiun ĉi agordon en “esplori” → “agordoj”.</string>
    <string name="shared_string_wifi_only">Nur tra vifio</string>
    <string name="select_travel_book">Elekti vojaĝilon</string>
    <string name="shared_string_travel_book">Vojaĝilo</string>
    <string name="download_images">Elŝuti bildojn</string>
    <string name="purchase_dialog_title">Elekti planon</string>
    <string name="purchase_dialog_travel_description">Aĉetu unu el la jenaj por legi vojaĝajn artikolojn seninterrete:</string>
    <string name="purchase_dialog_subtitle">Elektu elementon:</string>
    <string name="wikivoyage_travel_guide_descr">Gvidlibroj de Vikivojaĝo pri la plej interesaj lokoj de la mondo, legeblaj en OsmAnd seninterrete.</string>
    <string name="wikivoyage_travel_guide">Vikivojaĝa gvidilo</string>
    <string name="in_app_purchase">Enaplikaĵa aĉeto</string>
    <string name="in_app_purchase_desc">Unufoja pago</string>
    <string name="in_app_purchase_desc_ex">Kiam aĉetita, por ĉiam estos disponebla por vi.</string>
    <string name="purchase_unlim_title">Aĉeti - %1$s</string>
    <string name="purchase_subscription_title">Aboni - %1$s</string>

    <string name="wikivoyage_offline">Vikivojaĝo eksterrete</string>
    <string name="dayly_map_updates">Ĉiutagaj map-ĝisdatigoj</string>
    <string name="unlimited_downloads">Senlimaj elŝutoj</string>
    <string name="wikipedia_offline">Vikipedio eksterrete</string>
    <string name="contour_lines_sea_depth">Nivelkurboj teraj kaj maraj</string>
    <string name="unlock_all_features">Malŝlosi ĉiujn eblojn de OsmAnd</string>

    <string name="monthly_map_updates">Map-ĝisdatigoj: <b>ĉiumonate</b></string>
    <string name="daily_map_updates">Map-ĝisdatigoj: <b>ĉiuhore</b></string>
    <string name="osmand_team">OsmAnd-teamo</string>
    <string name="popular_destinations">Popularaj vojaĝ-celoj</string>
    <string name="paid_app">Pagenda aplikaĵo</string>
    <string name="paid_plugin">Pagenda kromprogramo</string>
    <string name="travel_card_update_descr">Novaj datumoj de Vikivojaĝo disponeblaj, ĝisdatigi ilin por via utilo.</string>
	<string name="travel_card_download_descr">Elŝutu Vikivojaĝajn vojaĝ-gvidilojn por vidigi artikolojn pri tutmondaj lokoj seninterrete.</string>
	<string name="update_is_available">Ĝisdatigo disponeblas</string>
	<string name="download_file">Elŝuti dosieron</string>
    <string name="start_editing_card_image_text">Senpaga/libera vojaĝ-gvidilo redaktebla de ĉiu.</string>
    <string name="welcome_to_open_beta_description">Vojaĝaj gvidiloj baziĝas sur Vikivojaĝo. Provu ĉiujn eblojn dum beta-testado senpage. Poste vojaĝaj gvidiloj estos disponeblaj al abonantoj de OsmAnd Unlimited kaj aĉetintoj de OsmAnd+.</string>
    <string name="start_editing_card_description">Vi povas (kaj bonvole fari tion) redakti iujn ajn artikolojn de Vikivojaĝo. Kunhavigu vian scion, sperton, talenton kaj prizorgon.</string>
    <string name="start_editing">Komenci redakti</string>
    <string name="get_unlimited_access">Akiri senliman atingon</string>
    <string name="welcome_to_open_beta">Bonvenon al malfermita beta-testado!</string>
    <string name="contour_lines_hillshade_maps">Nivelkurbaj kaj nivelombrumaj mapoj</string>
    <string name="download_wikipedia_description">Elŝutu Vikipediajn artikolojn por %1$s, por legi ilin eksterrete.</string>
    <string name="download_wikipedia_label">Elŝuti datumojn de Vikipedio</string>
    <string name="open_in_browser_wiki">Malfermi artikolon enrete</string>
    <string name="open_in_browser_wiki_description">Vidigi artikolon en foliumilo.</string>
    <string name="download_wiki_region_placeholder">tiu ĉi regiono</string>
    <string name="wiki_article_search_text">Serĉado de rilata artikolo en Vikipedio</string>
    <string name="wiki_article_not_found">Ne trovis artikolon</string>
    <string name="how_to_open_wiki_title">Kiel malfermi artikolojn de Vikipedio?</string>
<string name="maps_you_need_descr">Surbaze de artikoloj, kiujn vi aldonis al legosignoj, ni proponas al vi elŝuti la jenajn mapojn:</string>
    <string name="maps_you_need">Mapoj por vi</string>
    <string name="shared_string_restart">Restarti</string>
    <string name="purchase_cancelled_dialog_title">Vi rezignis pri abono al OsmAnd-Live</string>
    <string name="purchase_cancelled_dialog_descr">Reaboni por plue uzi ĉiujn eblojn:</string>

    <string name="hide_full_description">Kaŝi plenan priskribon</string>
    <string name="show_full_description">Montri plenan priskribon</string>
    <string name="nautical_render_descr">Stilo por mara kaj rivera navigado. Ĉefaj eblaĵoj: buoj, lumturoj, akvovojoj, linioj kaj markoj por akv-navigado, havenoj, profundec-kurboj.</string>
    <string name="ski_map_render_descr">Stilo por skiado. Ĉefaj eblaĵoj: oportuna vidigo de skivojoj kaj telferoj; malpli absorbaj malpli gravaj objektoj.</string>
    <string name="light_rs_render_descr">Simpla kaj kontrasta stilo por aŭt-navigado. Agrabla por okuloj dum nokto. Ĉefaj eblaĵoj: konturoj, kontrastaj oranĝkoloraj vojoj, malpli absorbaj malpli gravaj objektoj.</string>
    <string name="topo_render_descr">Kontrasta stilo speciale por turisma marŝado kaj biciklado. Dece legebla ĉe maloportuna ekstera lumo. Ĉefaj eblaĵoj: kontrastaj vojoj kaj naturaj objektoj, diversaj specoj de kursoj, agordeblaj nivel-kurboj, pli da detaloj ĉe difinita skal-nivelo ol sur la norma map-stilo. Agordo por kvalito de voja pavimo. Sen nokta reĝimo.</string>
    <string name="mapnik_render_descr">Malnova bildigada map-stilo de Mapnik. Ĉefa eblaĵo: koloroj similaj al tiuj de Mapnik.</string>
    <string name="default_render_descr">Ĝenerala map-stilo. Simpligita kaj klara bildigado en dense loĝigitaj urboj. Ĉefaj eblaĵoj: nivel-kurboj, vojoj, kvalito de vojoj, aliraj limigoj, ŝoseaj numeroj, turismaj kursoj laŭ SAC-skalo, objektoj por rapid-akvaj sportoj.</string>
    <string name="open_wikipedia_link_online">Malfermi Vikipedian ligilon enrete</string>
    <string name="open_wikipedia_link_online_description">La ligilo estos malfermita per ret-foliumilo.</string>
    <string name="read_wikipedia_offline_description">Akiru abonon al OsmAnd-Live por legi artikolojn de Vikipedio kaj Vikivojaĝo eksterrete.</string>
    <string name="how_to_open_link">Kiel malfermi la ligilon?</string>
    <string name="read_wikipedia_offline">Legi Vikipedion eksterrete</string>
    <string name="download_all">Elŝuti ĉiujn</string>
    <string name="shared_string_bookmark">Al legosignoj</string>
    <string name="off_road_render_descr">Taŭga por ekster-voja veturado kaj por uzi kun verdaj satelitaj fotoj kiel subtavolan mapon. Ĉefaj eblaĵoj: malpliigita larĝo de ĉefaj vojoj, pliigita larĝo de kampaj vojoj, vojetoj, biciklaj kaj aliaj vojoj. Surbaze la stilo “Topo”.</string>
    <string name="touring_view_render_descr">Detalplena stilo por turismo. Inkluzivas ĉiujn agordojn de norma stilo kaj krome: vidigas kiel eble pli da detaloj, precipe ĉiujn ŝoseojn kaj vojetojn kaj aliajn rimedojn por vojaĝi. Klare distingebla vido de diversaj vojoj, simile al paperaj mapoj. Alte kontrasta kolor-skemo por eksterdoma uzo, nokta kaj taga reĝimoj.</string>
    <string name="access_intermediate_arrival_time">Alvena tempo al intercelo</string>
    <string name="map_widget_intermediate_time">Tempo al intercelo</string>
    <string name="unirs_render_descr">Modifo de la norma stilo por pliigi kontraston de piediradaj kaj biciklaj vojoj. Uzas malnovan kolor-skemon de Mapnik.</string>
    </resources><|MERGE_RESOLUTION|>--- conflicted
+++ resolved
@@ -2935,11 +2935,8 @@
     <string name="select_waypoints_category_description">Aldonu ĉiujn navigadpunktojn de la kurso aŭ elektu disajn kategoriojn.</string>
     <string name="shared_string_total">Tute</string>
     <string name="nothing_found_in_radius">Ne trovis ion ajn:</string>
-<<<<<<< HEAD
     <string name="shared_string_travel_guides">Vojaĝo</string>
-=======
     <string name="shared_string_travel">Vojaĝaj gvidiloj</string>
->>>>>>> 302fe886
     <string name="waypoints_removed_from_map_markers">Forigis navigadpunktojn el map-markoj</string>
     <string name="use_two_digits_longitude">Uzi du-ciferan longitudon</string>
     <string name="shared_string_result">Rezulto</string>
