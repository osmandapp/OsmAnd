--- conflicted
+++ resolved
@@ -5838,8 +5838,6 @@
 \nĈefprocesoro (senokupa): %3$s
 \nĈefprocesoro (atendas GPU): %4$s</string>
     <string name="auto_25_chars_route_kl">Veturu je maldekstre</string>
-<<<<<<< HEAD
-=======
     <string name="driving_region_uk">Britujo kaj similaj</string>
     <string name="shared_string_automatically">Aŭtomate</string>
     <string name="detailed_track_guidance">Detala gvidado laŭ spuro</string>
@@ -5849,5 +5847,4 @@
     <string name="hugerock_promo_description">Senpaga aliro interalie al senlimaj elŝutoj de mapoj, 3-dimensia map-reliefo kaj pli por %1$s monato(j)</string>
     <string name="driving_region_india">Hindujo</string>
     <string name="ask_every_time">Ĉiam demandi</string>
->>>>>>> 726b21f0
 </resources>