<?xml version='1.0' encoding='UTF-8'?>
<resources>

    <string name="use_transparent_map_theme">Przezroczysty styl</string>
    <string name="native_library_not_supported">To urządzenie nie obsługuje biblioteki renderowania natywnego.</string>
    <string name="init_native_library">Inicjowanie biblioteki renderowania natywnego…</string>
    <string name="pref_vector_rendering">Opcje dotyczące renderera wektorowego</string>
    <string name="pref_overlay">Podkłady / nakładki</string>
    <string name="pref_raster_map">Zasoby mapy</string>
    <string name="pref_vector_map">Ustawienia mapy wektorowej</string>
    <string name="choose_auto_follow_route">Automatyczne środkowanie mapy</string>
    <string name="choose_auto_follow_route_descr">Ustala opóźnienie synchronizacji mapy z aktualnym położeniem.</string>
    
    <string name="auto_follow_route_navigation">Automatyczne podążanie za położeniem</string>
    <string name="auto_follow_route_navigation_descr">Włącz podążanie za pozycją tylko w trybie nawigacji.</string>
    <string name="auto_follow_location_enabled">Podążanie za pozycją jest włączone.</string>
    <string name="delete_confirmation_msg">Usunąć %1$s?</string>
    <string name="city_type_suburb">Przedmieście</string>
    <string name="city_type_hamlet">Przysiółek</string>
    <string name="city_type_village">Wieś</string>
    <string name="city_type_town">Miasteczko</string>
    <string name="city_type_city">Miasto</string>

    <string name="animate_route_off">Zatrzymaj symulację</string>
    <string name="animate_route">Rozpocznij symulację</string>

    <string name="file_can_not_be_renamed">Nie można zmienić nazwy pliku.</string>
    <string name="file_with_name_already_exists">Plik o takiej nazwie już istnieje.</string>
    <string name="gpx_navigation">Trasa GPX</string>
    <string name="data_to_search_poi_not_available">Brak danych lokalnych do wyszukania UM.</string>
    <string name="poi_filter_by_name">Szukaj wg nazwy</string>
    <string name="old_poi_file_should_be_deleted">Plik „%1$s” z danymi użytecznych miejsc jest zbędny i można go usunąć.</string>
    <string name="update_poi_file_not_found">Nie odnaleziono lokalnego pliku z użytecznymi miejscami i nie można go utworzyć.</string>
    <string name="update_poi_does_not_change_indexes">Zmiana UM w aplikacji nie powoduje zmian w mapie, a jedynie jest zapisywana w pliku lokalnym.</string>
    <string name="button_upgrade_osmandplus">Uaktualnij OsmAnd+</string>
    <string name="map_version_changed_info">Na serwerze są mapy, które są niekompatybilne z tą wersją programu. Aby je pobrać i używać, należy zaktualizować program do nowszej wersji.</string>
    <string name="shared_string_rename">Zmień nazwę</string>

    <string name="poi_filter_nominatim">Nominatim Online</string>
    <string name="search_position_current_location_search">Ustalanie pozycji…</string>
    <string name="search_position_current_location_found">Aktualne położenie (ustalone)</string>
    <string name="search_position_address">Adres…</string>
    <string name="search_position_favorites">Ulubione…</string>
    <string name="search_position_undefined">Niezdefiniowane</string>


    <string name="search_position_map_view">Aktualny środek mapy</string>
    <string name="select_search_position">Zasób:</string>
    <string name="context_menu_item_search">Szukaj w pobliżu</string>

    <string name="shared_string_save_as_gpx">Zapisz jako ślad</string>
    <string name="route_successfully_saved_at">Zapisano trasę jako „%1$s”.</string>
    <string name="filename_input">Nazwa pliku: </string>
    <string name="file_with_name_already_exist">Plik o takiej nazwie już istnieje.</string>
    <string name="shared_string_save">Zapisz</string>

    <string name="local_index_upload_gpx_description">Wyślij ślady GPX do społeczności OSM. Pomoże to ulepszyć mapę.</string>
    <string name="local_index_items_uploaded">Wysłano %1$d z %2$d.</string>
    <string name="local_index_mi_upload_gpx">Wyślij do OSM</string>
    <string name="show_more_map_detail">Wyświetl więcej szczegółów na mapie</string>
    <string name="show_more_map_detail_descr">Wyświetla więcej szczegółów na mapie wektorowej na niższych stopniach przybliżenia</string>
    <string name="favourites_delete_multiple_succesful">Usunięto ulubione miejsce.</string>
    <string name="favorite_delete_multiple">Usunąć %1$d ulubione miejsca i %2$d grupę ulubionych?</string>
    <string name="favorite_home_category">Dom</string>
    <string name="favorite_friends_category">Znajomi</string>
    <string name="favorite_places_category">Miejsca</string>
    <string name="shared_string_others">Inne</string>
    <string name="shared_string_no_thanks">Niepotrzebne</string>
    <string name="basemap_missing">Nie zainstalowano podstawowej mapy świata. Proszę pobrać plik World_basemap_x.obf, aby wyświetlać mapę poglądową całego świata.</string>
    <string name="vector_data_missing">Brak danych (\'offline\') w urządzeniu na karcie SD. Proszę zwrócić uwagę pobierając ją, aby używać map w trybie offline.</string>
    <string name="local_index_gpx_info_show">"
\n
\nPrzytrzymaj nacisk, aby wyświetlić opcje"</string>


    <string name="local_index_installed">Wersja lokalna</string>
    <string name="local_index_items_backuped">Zarchiwizowano %1$d z %2$d.</string>
    <string name="local_index_items_deleted">Usunięto %1$d z %2$d.</string>
    <string name="local_index_items_restored">Przywrócono %1$d z %2$d.</string>
    <string name="local_index_no_items_to_do">Brak elementów %1$s</string>
    <string name="local_index_action_do">Zostanie %1$s %2$s elementów. Kontynuować?</string>
    <string name="local_index_descr_title">Zarządzanie plikami map</string>
    <string name="local_index_mi_restore">Przywróć</string>
    <string name="local_index_mi_backup">Zarchiwizuj</string>

    <string name="local_index_mi_reload">Wczytaj ponownie</string>
    <string name="shared_string_download">Pobierz</string>

    <string name="local_index_poi_data">Dane użytecznych miejsc</string>
    <string name="local_index_address_data">Dane adresowe</string>
    <string name="local_index_transport_data">Dane transportu publicznego</string>
    <string name="local_index_map_data">Dane mapy</string>
    <string name="local_indexes_cat_backup">Kopia zapasowa</string>
    <string name="local_indexes_cat_tts">Komunikaty głosowe (syntezowane)</string>
    <string name="local_indexes_cat_voice">Komunikaty głosowe (nagrane)</string>

    <string name="local_indexes_cat_tile">Mapy online i buforowane kafelki</string>
    <string name="local_indexes_cat_map">Mapy zwykłe (wektorowe)</string>
    <string name="local_indexes_cat_poi">Dane użytecznych miejsc</string>
    <string name="ttsvoice">Głos syntezowany</string>
    <string name="search_offline_clear_search">Nowe wyszukiwanie</string>
    <string name="map_text_size_descr">Wybierz rozmiar tekstu dla nazw na mapie.</string>
    <string name="map_text_size">Rozmiar tekstu</string>
    <string name="trace_rendering">Informacje o diagnozowaniu błędów renderowania</string>
    <string name="trace_rendering_descr">Wyświetla informacje o wydajności renderowania</string>


    <string name="installing_new_resources">Rozpakowywanie nowych danych…</string>
    <string name="internet_connection_required_for_online_route">Wybrano sieciową usługę nawigacyjną, ale nie nawiązano połączenia sieciowego.</string>
    <string name="tts_language_not_supported_title">Nieobsługiwany język</string>
    <string name="tts_language_not_supported">Wybrany język nie jest obsługiwany przez zainstalowany moduł syntezy mowy. Odwiedzić Android Market, w poszukiwaniu innego mechanizmu syntezy mowy? W przeciwnym przypadku zostanie użyty aktualny język.</string>
    <string name="tts_missing_language_data_title">Brakujące dane</string>
    <string name="tts_missing_language_data">Brak danych dla wybranego języka. Czy chcesz odwiedzić Android Market, by zainstalować?</string>
    <string name="gpx_option_reverse_route">Odwróć kierunek GPX</string>
    <string name="gpx_option_destination_point">Użyj bieżącego celu</string>


    <string name="switch_to_raster_map_to_see">Żadna z map offline nie zawiera tego położenia. Można pobrać nową mapę na ekranie ustawień programu (Zarządzaj mapami) lub przełączyć na mapy online (wymaga włączenia wtyczki map online).</string>
  <string name="switch_to_vector_map_to_see">Dla bieżącego położenia dostępna jest wektorowa mapa offline.

\t
\tAby jej użyć, proszę wybrać „Menu” → „Skonfiguruj mapę” → „Zasób mapy…” → „Wektorowe mapy offline”.</string>

    <string name="choose_audio_stream">Wyjście dźwięku nawigacji głosowej</string>
    <string name="choose_audio_stream_descr">Określa głośnik do odtwarzania nawigacji głosowej.</string>
    <string name="voice_stream_voice_call">Kanał głosowy (także przerywa odtwarzanie muzyki z głośników)</string>
    <string name="voice_stream_notification">Kanał powiadomień</string>
    <string name="voice_stream_music">Kanał media/music</string>
    <string name="warning_tile_layer_not_downloadable">Program nie może pobrać warstwy %1$s, spróbuj ją przeinstalować.</string>
    <string name="overlay_transparency_descr">Zmień przezroczystość warstwy</string>
    <string name="overlay_transparency">Przezroczystość warstwy</string>
    <string name="map_transparency_descr">Zmień przezroczystość warstwy bazowej</string>
    <string name="map_transparency">Przezroczystość warstwy bazowej</string>
    <string name="modify_transparency">Zmień przezroczystość</string>
    <string name="layer_underlay">Mapa podstawowa…</string>
    <string name="map_underlay">Mapa podstawowa</string>
    <string name="map_underlay_descr">Wybierz warstwę podstawową (underlay)</string>
    <string name="layer_overlay">Nakładka…</string>
    <string name="shared_string_none">Brak</string>
    <string name="map_overlay">Nakładka</string>
    <string name="map_overlay_descr">Wybierz nakładkę (overlay)</string>
    <string name="tile_source_already_installed">Mapa jest już zainstalowana, ustawienia zostaną zaktualizowane</string>
    <string name="select_tile_source_to_install">Proszę wybrać mapy (kafelkowe) do zainstalowania lub uaktualnienia</string>
    <string name="internet_not_available">Połączenie internetowe, wymagane dla tej czynności jest niedostępne</string>
    <string name="install_more">Zainstaluj więcej…</string>


    <string name="level_to_switch_vector_raster_descr">Określa najmniejszy poziom zbliżenia dla map wektorowych</string>
    <string name="level_to_switch_vector_raster">Minimalne zbliżenie mapy wektorowej</string>


    <string name="error_doing_search">Wystąpił błąd podczas wyszukiwania offline</string>
    <string name="search_offline_geo_error">Nie można przetworzyć „%s”</string>
    <string name="search_osm_offline">Wyszukaj adres korzystając z map offline</string>
    <string name="system_locale">Systemowy</string>
    <string name="preferred_locale_descr">Wybiera język interfejsu (po zmianie należy uruchomić program ponownie).</string>
    <string name="preferred_locale">Język interfejsu</string>


    <string name="shared_string_next">Naprzód</string>
    <string name="shared_string_previous">Wstecz</string>
    <string name="unit_of_length_descr">Zmienia jednostki długości</string>
    <string name="unit_of_length">Jednostki długości</string>
    <string name="si_mi_feet">Mile/stopy</string>
    <string name="si_mi_yard">Mile/jardy</string>
    <string name="si_km_m">Kilometry/metry</string>
    <string name="yard">yd</string>
    <string name="foot">stopa</string>
    <string name="mile_per_hour">mil/godzinę</string>
    <string name="mile">mila</string>
    <string name="send_location_way_choose_title">Udostępnij położenie używając</string>
    <string name="send_location_sms_pattern">Położenie: %1$s
%2$s</string>
    <string name="send_location_email_pattern">Aby wyświetlić położenie proszę użyć odnośnika %1$s lub odnośnika intent androida %2$s</string>
    <string name="send_location">Wyślij położenie</string>
    <string name="context_menu_item_share_location">Udostępnij położenie</string>
    <string name="add_waypoint_dialog_added">Dodano punkt GPX „{0}”</string>
    <string name="add_waypoint_dialog_title">Dodaj punkt pośredni do śladu GPX</string>
    <string name="context_menu_item_add_waypoint">Dodaj punkt do GPX</string>
    <string name="amenity_type_administrative">Administracyjne</string>
    <string name="amenity_type_barrier">Przeszkody</string>
    <string name="amenity_type_education">Edukacja</string>
    <string name="amenity_type_emergency">Służby ratunkowe</string>
    <string name="amenity_type_entertainment">Rozrywka</string>
    <string name="amenity_type_finance">Finanse</string>
    <string name="amenity_type_geocache">Geocache</string>
    <string name="amenity_type_healthcare">Opieka zdrowotna</string>
    <string name="amenity_type_historic">Historia</string>
    <string name="amenity_type_landuse">Obszar</string>
    <string name="amenity_type_leisure">Wypoczynek</string>
    <string name="amenity_type_man_made">Sztuczna konstrukcja</string>
    <string name="amenity_type_military">Wojsko</string>
    <string name="amenity_type_natural">Natura</string>
    <string name="amenity_type_office">Biura</string>
    <string name="amenity_type_other">Inne</string>
    <string name="amenity_type_shop">Sklepy</string>
    <string name="amenity_type_sport">Sport</string>
    <string name="amenity_type_sustenance">Jedzenie</string>
    <string name="amenity_type_tourism">Turystyka</string>
    <string name="amenity_type_transportation">Transport</string>
    <string name="indexing_address">Indeksowanie adresów…</string>
    <string name="indexing_map">Indeksowanie map…</string>
    <string name="indexing_poi">Indeksowanie użytecznych miejsc…</string>
    <string name="indexing_transport">Indeksowanie transportu…</string>
    <string name="shared_string_io_error">Wystąpił błąd wejścia/wyjścia</string>
    <string name="km">km</string>
    <string name="km_h">km/h</string>
    <string name="m">m</string>
    <string name="old_map_index_is_not_supported">Przestarzały format danych „{0}” nie jest obsługiwany</string>
    <string name="poi_filter_car_aid">Pomoc drogowa</string>
    <string name="poi_filter_closest_poi">Pobliskie użyteczne miejsca</string>
    <string name="poi_filter_custom_filter">Własny filtr</string>
    <string name="poi_filter_food_shop">Sklep spożywczy</string>
    <string name="poi_filter_for_tourists">Dla turystów</string>
    <string name="poi_filter_fuel">Paliwo</string>
    <string name="poi_filter_namefinder">Wyszukiwarka nazw online</string>
    <string name="reading_cached_tiles">Wczytywanie zachowanych kafelków…</string>
    <string name="version_index_is_big_for_memory">Indeks „{0}” nie zmieścił się w pamięci</string>
    <string name="version_index_is_not_supported">Wersja indeksu „{0}” nie jest obsługiwana</string>
    
    
    <string name="osmand_routing_experimental">Nawigacja offline w OsmAnd jest funkcją eksperymentalną i nie działa dla odległości większych niż 20 km.\n\nUsługa nawigacji została tymczasowo przełączona na CloudMade (online).</string>
    <string name="specified_dir_doesnt_exist">Nie można odnaleźć wskazanego katalogu.</string>
    <string name="application_dir">Katalog przechowywania danych</string>

    <string name="osmand_net_previously_installed">Poprzednia wersja OsmAnd jest zainstalowana. Wszystkie dane offline są obsługiwane przez nową wersję aplikacji ale punkty ulubione powinny być wyeksportowane w starej wersji aplikacji i zaimportowane w nowej.</string>
    <string name="build_installed">Zainstalowano kompilację {0} ({1}).</string>
    <string name="downloading_build">Pobieranie kompilacji…</string>
    <string name="install_selected_build">Kontynuować instalację OsmAnd - {0} z {1} {2} MB ?</string>
    <string name="loading_builds_failed">Nie udało się pobrać listy kompilacji OsmAnd</string>
    <string name="loading_builds">Wczytywanie listy kompilacji OsmAnd…</string>
    <string name="select_build_to_install">Wybieranie wersji do zainstalowania</string>
    <string name="contribution_activity">Wersje instalacyjne</string>
    <string name="gps_status_app_not_found">Nie zainstalowano aplikacji GPS status. Wyszukać ją w Market?</string>
    <string name="voice_is_not_available_msg">Nawigacja głosowa jest niedostępna. Proszę przejść do „Ustawienia”→„Ogólne”→„Głos komunikatów”, wybrać zestaw komunikatów głosowych i zainstalować go.</string>
    <string name="voice_is_not_available_title">Nie wybrano komunikatów głosowych</string>
    <string name="daynight_mode_day">Dzienny</string>
    <string name="daynight_mode_night">Nocny</string>
    <string name="daynight_mode_auto">Wschód/zachód Słońca</string>
    <string name="daynight_mode_sensor">Czujnik światła</string>
    <string name="daynight_descr">Zdefiniuj kryterium przełączania trybu dzień/noc.</string>
    <string name="daynight">Tryb dzienny/nocny</string>
    <string name="download_files_question">Pobrać {0} plik(ów) ({1} MB)?</string>
    <string name="items_were_selected">zaznaczono {0} element(ów)</string>
    <string name="filter_existing_indexes">Pobrane</string>

    <string name="shared_string_select_all">Zaznacz wszystko</string>
    <string name="shared_string_refresh">Wczytaj ponownie</string>
    <string name="general_settings_descr">Konfiguruje wyświetlanie i ogólne ustawienia programu</string>
    <string name="general_settings">Główne</string>
    <string name="index_settings_descr">Pobiera i zarządza plikami map przechowywanymi na urządzeniu</string>
    <string name="index_settings">Zarządzaj mapami</string>
    <string name="osmand_service">Tryb działania w tle</string>
    <string name="osmand_service_descr">Działanie aplikacji, gdy ekran jest wygaszony</string>
    <string name="fast_route_mode">Najszybsza trasa</string>
    <string name="fast_route_mode_descr">Wyznacza najszybszą trasę zamiast ekonomicznej.</string>
    <string name="tiles_to_download_estimated_size">Do pobrania {1} kafelków na poziomie {0} ({2} MB)</string>
    <string name="shared_string_download_map">Pobierz mapę</string>
    <string name="select_max_zoom_preload_area">Proszę wybrać maksymalne przybliżenie do pobrania</string>
    <string name="maps_could_not_be_downloaded">Nie udało się pobrać tej mapy</string>
    <string name="continuous_rendering">Renderowanie ciągłe</string>
    <string name="continuous_rendering_descr">Używa ciągłego renderowania podczas wyświetlania zamiast renderowania jednego obrazu na raz</string>
    <string name="rendering_exception">Wystąpił błąd podczas rysowania wybranej powierzchni</string>
    <string name="rendering_out_of_memory">Brak wystarczającej ilości pamięci, aby wyświetlić wybrany obszar</string>
    <string name="show_point_options">Użyj położenia…</string>
    <string name="renderer_load_sucess">Wczytano renderer</string>
    <string name="renderer_load_exception">Wystąpił błąd: nie wczytano renderera</string>
    <string name="renderers">Renderer wektorowy</string>
    <string name="renderers_descr">Wybierz wygląd mapy wektorowej offline</string>
    <string name="poi_context_menu_website">Wyświetl stronę internetową użytecznego miejsca</string>
    <string name="poi_context_menu_call">Wyświetl nr telefonu użytecznego miejsca</string>
    <string name="website">Strona internetowa</string>
    <string name="phone">Telefon</string>
    <string name="download_type_to_filter">Proszę wprowadzić tekst, aby filtrować dane</string>
    <string name="use_high_res_maps">Wysoka rozdzielczość ekranu</string>
    <string name="use_high_res_maps_descr">Nie rozciągaj i rozmazuj kafelków mapy na ekranach o dużej rozdzielczości</string>
    <string name="unknown_location">Położenie nie jest jeszcze znane</string>

    <string name="context_menu_item_search_transport">Wyszukaj transport publiczny</string>
    <string name="transport_searching_transport">Rezultat wyszukiwania transportu (brak celu):</string>
    <string name="transport_searching_route">Rezultat wyszukiwania transportu ({0} do celu):</string>

    <string name="transport_search_again">Resetuj wyszukiwanie transportu</string>

    <string name="voice">Nagrany głos</string>
    <string name="no_vector_map_loaded">Nie wczytano map wektorowych</string>
    <string name="map_route_by_gpx">Nawiguj używając GPX</string>
    <string name="gpx_files_not_found">Nie odnaleziono plików GPX w katalogu śladów</string>
    <string name="layer_gpx_layer">Ślad GPX…</string>
    <string name="error_reading_gpx">Błąd odczytu danych GPX</string>
    <string name="vector_data">Wektorowe mapy offline</string>
    <string name="transport_context_menu">Wyszukaj komunikację na przystanku</string>


    <string name="poi_context_menu_modify">Modyfikuj użyteczne miejsce</string>
    <string name="poi_context_menu_delete">Usuń użyteczne miejsce</string>
    <string name="rotate_map_compass_opt">Względem kompasu</string>
    <string name="rotate_map_bearing_opt">Względem kierunku ruchu</string>
    <string name="rotate_map_none_opt">Bez obracania (północ na górze)</string>
    <string name="rotate_map_to_bearing_descr">Wybiera sposób obracania mapy.</string>
    <string name="rotate_map_to_bearing">Orientacja mapy</string>
    <string name="show_route">Szczegóły trasy</string>
    <string name="fav_imported_sucessfully">Zaimportowano ulubione</string>
    <string name="fav_file_to_load_not_found">Nie odnaleziono pliku GPX zawierającego punkty ulubione w {0}</string>
    <string name="fav_saved_sucessfully">Zapisano ulubione do {0}</string>
    <string name="no_fav_to_save">Brak ulubionych punktów do zapisania</string>
    <string name="shared_string_import">Importuj</string>

    <string name="error_occurred_loading_gpx">Wystąpił błąd podczas wczytywania GPX</string>
    <string name="send_report">Wyślij zgłoszenie</string>
    <string name="none_region_found">Brak danych offline na karcie SD. Proszę pobrać je z sieci.</string>
    <string name="poi_namefinder_query_empty">Wprowadź zapytanie by znaleźć POI</string>
    <string name="any_poi">Jakiekolwiek</string>
    
    <string name="thanks_yandex_traffic">Podziękowania dla Yandex za informację o korkach.</string>
    <string name="layer_yandex_traffic">Yandex - informacje o korkach</string>
    <string name="layer_route">Trasa</string>
    <string name="shared_string_favorites">Ulubione</string>
    <string name="layer_osm_bugs">Uwagi OSM (online)</string>
    
    <string name="layer_poi">Użyteczne miejsce…</string>
    <string name="layer_map">Zasób mapy…</string>
    <string name="menu_layers">Warstwy mapy</string>
    <string name="context_menu_item_search_poi">Szukaj Miejsc</string>

    <string name="use_trackball_descr">Umożliwia przesuwanie mapy za pomocą trackballa.</string>
    <string name="use_trackball">Używanie trackballa</string>
    <string name="background_service_wait_int_descr">Czas oczekiwania na poprawne położenie GPS.</string>
    <string name="background_service_wait_int">Czas oczekiwania</string>

    <string name="where_am_i">Gdzie jestem?</string>
    <string name="process_navigation_service">Usługa nawigacji OsmAnd</string>
    <string name="network_provider">Sieć GSM</string>
    <string name="gps_provider">GPS</string>
    <string name="int_seconds">sekund</string>
    <string name="int_min">min.</string>
    <string name="background_service_int_descr">Ustaw czas pomiędzy wybudzeniami używany przez usługę działania w tle</string>
    <string name="background_service_int">Częstość wybudzania GPS</string>
    <string name="background_service_provider_descr">Wybierz dostawcę położenia dla trybu działania w tle</string>
    <string name="background_service_provider">Określanie położenia</string>
    <string name="background_router_service_descr">Uruchamia usługę śledzenia położenia w tle podczas kiedy ekran jest wyłączony</string>
    <string name="background_router_service">Uruchom OsmAnd w tle</string>
    <string name="off_router_service_no_gps_available">Usługa nawigacji w tle wymaga wybrania dostawcy lokacji zanim zostanie włączona.</string>
    <string name="routing_settings_descr">Określa opcje nawigacji</string>
    <string name="routing_settings">Nawigacja</string>
    <string name="hide_poi_filter">Ukryj filtr</string>
    <string name="show_poi_filter">Wyświetl filtr</string>
    <string name="search_poi_filter">Filtr</string>
    <string name="menu_mute_off">Wyłącz dźwięk</string>
    <string name="menu_mute_on">Włącz dźwięk</string>
    <string name="voice_provider_descr">Wybiera głos komunikatów nawigatora.</string>
    <string name="voice_provider">Głos komunikatów</string>
    <string name="voice_data_initializing">Inicjowanie danych głosowych…</string>
    <string name="voice_data_not_supported">Niewspierana wersja danych głosowych</string>
    <string name="voice_data_corrupted">Wybrane dane z głosem są uszkodzone</string>
    <string name="voice_data_unavailable">Wybrane dane z głosem są niedostępne</string>

    <string name="sd_unmounted">Brak dostępu do karty SD.\nNie będziesz w stanie zobaczyć map ani wyszukiwać miejsc.</string>
    <string name="sd_mounted_ro">Karta SD w trybie tylko do odczytu.\nMożna jedynie oglądać wcześniej nagrane części mapy i nie można pobrać ich z Internetu.</string>
    <string name="unzipping_file">Rozpakowywanie pliku…</string>
    <string name="route_tr">Skręć w prawo i jedź</string>
    <string name="route_tshr">Skręć ostro w prawo i jedź</string>
    <string name="route_tslr">Skręć łagodnie w prawo i jedź</string>
    <string name="route_tl">Skręć w lewo i jedź</string>
    <string name="route_tshl">Skręć ostro w lewo i jedź</string>
    <string name="route_tsll">Skręć łagodnie w lewo i jedź</string>
    <string name="route_tu">Zawróć i jedź</string>
    <string name="route_head">Prosto</string>
    <string name="first_time_continue">Następnie</string>
    <string name="first_time_download">Pobierz region</string>
    <string name="first_time_msg">Dziękujemy za korzystanie z OsmAnd. Większość funkcjonalności programu wymaga danych o wybranym regionie, które można pobrać w menu „Ustawienia„” → „Zarządzaj mapami”. Dzięki nim będzie można przeglądać mapy, wyszukiwać adresy, użyteczne miejsca i transport publiczny.</string>
    <string name="search_poi_location">Wyszukiwanie sygnału…</string>
    <string name="search_near_map">Szukaj w pobliżu aktualnego środka mapy</string>
    <string name="search_nearby">Szukaj w pobliżu</string>
    <string name="map_orientation_default">Określona przez urządzenie</string>
    <string name="map_orientation_portrait">Pionowo</string>
    <string name="map_orientation_landscape">Poziomo</string>
    <string name="map_screen_orientation">Orientacja ekranu</string>
    <string name="map_screen_orientation_descr">Określa orientację ekranu</string>
    <string name="opening_hours_not_supported">Format godzina otwarcia nie jest obsługiwany</string>
    <string name="add_new_rule">Dodaj nową regułę</string>
    <string name="transport_Routes">Trasy</string>
    <string name="transport_Stop">Przystanek</string>
    <string name="transport_stops">przystanki</string>
    <string name="transport_search_after">Dalszy rozkład jazdy</string>
    <string name="transport_search_before">Poprzedni rozkład jazdy</string>
    <string name="transport_finish_search">Zakończ wyszukiwanie</string>
    <string name="transport_stop_to_go_out">Wybierz przystanek początkowy</string>
    <string name="transport_to_go_after">poprzedni dystans</string>
    <string name="transport_to_go_before">kolejna odległość</string>
    <string name="transport_stops_to_pass">przystanków do przejechania</string>
    <string name="transport_route_distance">Długość rozkładu jazdy</string>
    <string name="transport">Transport publiczny</string>
    <string name="shared_string_ok">Zatwierdź</string>
    <string name="show_transport_over_map_description">Wyświetla na mapie przystanki transportu publicznego.</string>
    <string name="show_transport_over_map">Pokaż przystanki</string>
    <string name="hello">Program do nawigacji satelitarnej OsmAnd</string>
    <string name="update_poi_success">Uaktualniono dane użytecznych miejsc (wczytano {0})</string>
    <string name="update_poi_error_local">Błąd uaktualniania lokalnej listy UM</string>
    <string name="update_poi_error_loading">Błąd pobierania danych z serwera</string>
    <string name="update_poi_no_offline_poi_index">Brak danych offline UM dla tego rejonu</string>
    <string name="update_poi_is_not_available_for_zoom">Uaktualnianie UM jest niedostępne dla małych poziomów przybliżenia</string>
    <string name="context_menu_item_update_poi">Uaktualnij użyteczne miejsce</string>
    <string name="context_menu_item_update_map_confirm">Uaktualnić dane lokalne przez Internet?</string>
    <string name="search_history_city">Miasto: {0}</string>
    <string name="search_history_street">Ulica: {0}, {1}</string>
    <string name="search_history_int_streets">Przecięcie: {0} x {1} w {2}</string>
    <string name="search_history_building">Budynek: {0}, {1}, {2}</string>
    <string name="favorite">Ulubione</string>
    <string name="shared_string_clear_all">Wyczyść wszystko</string>
    <string name="shared_string_history">Historia</string>
    <string name="uploading_data">Wysyłanie danych…</string>
    <string name="uploading">Wysyłanie…</string>
    <string name="search_nothing_found">Nic nie znaleziono</string>
    <string name="searching">Szukanie…</string>
    <string name="searching_address">Szukanie adresu…</string>
    <string name="search_osm_nominatim">Wyszukaj w trybie online używając OSM Nominatim</string>
    <string name="hint_search_online">Wyszukiwanie online: Numer domu, ulica, miejscowość</string>
    <string name="search_offline_address">Wyszukiwanie offline</string>
    <string name="search_online_address">Wyszukiwanie online</string>
    <string name="max_level_download_tile">Maks. zoom online</string>
    <string name="max_level_download_tile_descr">Wybierz maksymalny poziom przybliżenia mapy dla pobierania kafelków map online</string>
    <string name="route_general_information">Całkowity dystans %1$s, czas podróży %2$d h %3$d min.</string>
    <string name="router_service_descr">Wybiera usługę nawigacyjną online lub offline.</string>
    <string name="router_service">Usługa nawigacyjna</string>
    <string name="sd_dir_not_accessible">Katalog przechowywania danych na karcie SD jest niedostępny!</string>
    <string name="download_question">Pobrać {0} - {1} ?</string>
    <string name="download_question_exist">Dane offline {0} już istnieją ({1}). Czy chcesz je uaktualnić ({2}) ?</string>
    <string name="address">Adres</string>
    <string name="shared_string_download_successful">Zakończono pobieranie</string>


    <string name="downloading_list_indexes">Pobieranie listy dostępnych regionów…</string>
    <string name="list_index_files_was_not_loaded">Lista regionów nie została pobrana z osmand.net.</string>
    <string name="select_index_file_to_download">Nic nie odnaleziono. Jeśli nie można odnaleźć danych dla regionu, można je przygotować samemu (informacje na stronie http://osmand.net).</string>

    <string name="fav_points_edited">Ulubiony punkt został zmieniony</string>
    <string name="fav_points_not_exist">Brak ulubionych</string>
    <string name="update_existing">Zamień</string>
    <string name="only_show">Pokaż trasę</string>
    <string name="follow">Rozpocznij nawigację</string>
    <string name="recalculate_route_to_your_location">Środek transportu:</string>
    <string name="mark_final_location_first">Proszę najpierw wskazać cel trasy</string>
    <string name="get_directions">Nawigacja</string>

    <string name="opening_hours">Godziny otwarcia</string>
    <string name="opening_changeset">Otwieranie zestawu zmian…</string>
    <string name="closing_changeset">Zamykanie zestawu zmian…</string>
    <string name="commiting_node">Zapisywanie węzła…</string>
    <string name="loading_poi_obj">Wczytywanie użytecznego miejsca…</string>
    <string name="auth_failed">Nie udało się uwierzytelnić</string>
    <string name="failed_op">nie powiodło się</string>
    <string name="converting_names">Konwertowanie natywnych/angielskich nazw…</string>
    <string name="loading_streets_buildings">Wczytywanie ulic/budynków…</string>
    <string name="loading_postcodes">Wczytywanie kodów pocztowych…</string>
    <string name="loading_streets">Wczytywanie ulic…</string>
    <string name="loading_cities">Wczytywanie miast…</string>

    <string name="poi">Użyteczne miejsce</string>
    <string name="error_occurred_saving_gpx">Błąd podczas zapisywania śladu GPX</string>
    <string name="error_calculating_route">Błąd wyznaczania trasy</string>
    <string name="error_calculating_route_occured">Wystąpił błąd podczas wyznaczania trasy</string>
    <string name="empty_route_calculated">Błąd: Wyznaczono pustą trasę</string>
    <string name="new_route_calculated_dist">Obliczono nową trasę, dystans</string>
    <string name="arrived_at_destination">Osiągnięto cel</string>
    <string name="invalid_locations">Koordynaty są nieprawidłowe!</string>
    <string name="go_back_to_osmand">Wróć do mapy OsmAnd</string>
    <string name="shared_string_close">Zamknij</string>
    <string name="loading_data">Wczytywanie danych…</string>
    <string name="reading_indexes">Wczytywanie danych lokalnych…</string>
    <string name="previous_run_crashed">Program wcześniej uległ awarii. Plik dziennika znajduje się w {0}. Proszę wysłać zgłoszenie błędu i załączyć plik dziennika.</string>
    <string name="saving_gpx_tracks">Zapisywanie śladów GPX na kartę SD…</string>
    <string name="finished_task">Zakończono</string>


    <string name="use_online_routing_descr">Użyj Internetu do wyznaczenia trasy</string>
    <string name="use_online_routing">Użyj routingu online</string>
    
    <string name="user_password">Hasło konta OSM</string>
    <string name="osm_settings_descr">Skonfiguruj ustawienia dotyczące potrzebne do wysyłania danych do Openstreetmap.org (OSM)</string>

    <string name="data_settings_descr">Ustaw język, pobierz/wczytaj ponownie dane</string>
    <string name="data_settings">Dane</string>

    <string name="osm_settings">Edytowanie OSM</string>
    <string name="auto_zoom_map_descr">Automatycznie przybliża mapę w zależności od prędkości (dopóki mapa zsynchronizowana jest z aktualnym położeniem).</string>
    <string name="auto_zoom_map">Automatyczne przybliżanie mapy</string>
    <string name="additional_settings">Dodatkowe ustawienia</string>
    <string name="settings_preset_descr">Ustala domyślny profil widoku mapy i ustawień nawigacji.</string>
    <string name="settings_preset">Domyślny profil</string>
    <string name="shared_string_settings">Ustawienia</string>
    <string name="save_current_track_descr">Zapisuje bieżący ślad do pliku GPX na karcie SD</string>
    <string name="save_current_track">Zapisz aktualny ślad</string>
    <string name="save_track_interval_descr">Wybiera tempo rejestrowania śladów podczas nawigacji</string>
    <string name="save_track_interval">Częstość rejestrowania podczas nawigacji</string>

    <string name="save_track_to_gpx_descrp">Ślad GPX zostanie automatycznie zapisany do katalogu śladów podczas nawigacji</string>
    <string name="save_track_to_gpx">Automatyczne rejestrowanie śladu podczas nawigacji</string>
    <string name="update_tile">Uaktualnij mapę</string>
    <string name="reload_tile">Wczytaj ponownie kafelki</string>
    <string name="open_street_map_login_descr">Wprowadza dane uwierzytelniające wymagane do wysyłania zmian na openstreetmap.org</string>
    <string name="user_name">Nazwa użytkownika OSM</string>
    <string name="mark_point">Cel</string>


    <string name="shared_string_add_to_favorites">Dodaj do ulubionych</string>
    <string name="use_english_names_descr">Zaznacz, jeśli chcesz używać angielskich nazw zamiast natywnych</string>
    <string name="use_english_names">Używaj angielskich nazw na mapie</string>
    <string name="app_settings">Ustawienia programu</string>
    <string name="search_address">Szukaj adresu</string>
    <string name="choose_building">Wybierz nr domu</string>
    <string name="choose_street">Wybierz ulicę</string>
    <string name="choose_city">Wybierz miejscowość lub kod pocztowy</string>
    <string name="ChooseCountry">Wybierz kraj</string>


    <string name="show_view_angle">Pokaż kierunek wyświetlania</string>
    <string name="map_view_3d_descr">Włącz widok 3D mapy</string>
    <string name="map_view_3d">Widok 3D mapy</string>
    <string name="show_poi_over_map_description">Wyświetl użyteczne miejsca na mapie (użyj ostatnio wybranego filtru)</string>
    <string name="show_poi_over_map">Wyświetlanie użytecznych miejsc</string>
    <string name="map_tile_source_descr">Proszę wybrać zasób map kafelkowych online lub offline</string>
    <string name="map_tile_source">Zasób mapy kafelkowej</string>
    <string name="map_source">Zasób mapy</string>
    <string name="use_internet">Używanie połączenia internetowego</string>
    <string name="show_location">Wyświetl aktualne położenie</string>


    <string name="show_gps_coordinates_text">Pokaż współrzędne GPS na mapie</string>
    <string name="use_internet_to_download_tile">Pobiera brakujące kafelki map za pośrednictwem połączenia internetowego</string>
    <string name="app_description">Program do nawigacji satelitarnej</string>
    <string name="shared_string_exit">Zakończ</string>


    <string name="search_button">Wyszukaj</string>
    <string name="search_activity">Wyszukaj</string>
    <string name="searchpoi_activity">Wybierz użyteczne miejsca</string>
    <string name="search_POI_level_btn">Wyszukaj więcej</string>
    <string name="incremental_search_city">Znajdź miejscowość wpisując pierwsze litery</string>
    <string name="incremental_search_street">Znajdź ulicę</string>
    <string name="incremental_search_building">Znajdź numer domu</string>
    <string name="choose_available_region">Proszę wybrać region z listy</string>
    <string name="choose_intersected_street">Ulica przecinająca</string>
    <string name="Closest_Amenities">Pobliskie usługi</string>
    <string name="app_mode_default">Przeglądanie mapy</string>
    <string name="app_mode_car">Samochód</string>
    <string name="app_mode_bicycle">Rower</string>
    <string name="app_mode_pedestrian">Pieszo</string>
    <string name="position_on_map_center">Centralnie</string>
    <string name="position_on_map_bottom">Na dole</string>
    <string name="navigate_point_top_text">Proszę wprowadzić szerokość i długość geograficzną w wybranym formacie (D - stopnie, M - minuty, S - sekundy)</string>
    <string name="navigate_point_latitude">Szerokość</string>
    <string name="navigate_point_longitude">Długość</string>
    <string name="navigate_point_format_D">DDD.DD</string>
    <string name="navigate_point_format_DM">DDD MM.MM</string>
    <string name="navigate_point_format_DMS">DDD MM SS.SS</string>
    <string name="shared_string_show_on_map">Wyświetlanie na mapie</string>

    <string name="search_address_top_text">Wybór adresu</string>
    <string name="search_address_region">Region</string>
    <string name="search_address_city">Miejscowość</string>
    <string name="search_address_street">Ulica</string>
    <string name="search_address_building">Budynek</string>
    <string name="search_address_building_option">Budynek</string>
    <string name="search_address_street_option">Skrzyżowanie</string>


    <string name="context_menu_item_update_map">Uaktualnij mapę</string>

    <string name="context_menu_item_create_poi">Dodaj użyteczne miejsce</string>
    <string name="shared_string_yes">Tak</string>
    <string name="shared_string_cancel">Anuluj</string>
    <string name="shared_string_apply">Zastosuj</string>
    <string name="shared_string_add">Dodaj</string>
    <string name="shared_string_no">Nie</string>
    <string name="add_favorite_dialog_top_text">Wprowadź nazwę</string>
    <string name="add_favorite_dialog_default_favourite_name">Ulubione</string>
    <string name="add_favorite_dialog_favourite_added_template">Dodano ulubiony punkt „{0}”.</string>
    <string name="favourites_context_menu_edit">Edytuj</string>
    <string name="favourites_context_menu_delete">Usuń</string>
    <string name="favourites_remove_dialog_msg">Usunąć ulubione miejsce „%s”?</string>
    <string name="favourites_remove_dialog_success">Usunięto ulubiony punkt {0}.</string>


    <string name="osb_comment_dialog_message">Wiadomość</string>
    <string name="osb_comment_dialog_author">Autor</string>


    <string name="osb_comment_dialog_success">Dodano komentarz</string>
    <string name="osb_comment_dialog_error">Wystąpił błąd: nie dodano komentarza</string>


    <string name="poi_edit_title">Edytowanie użytecznego miejsca</string>
    <string name="poi_create_title">Dodawanie użytecznego miejsca</string>
    <string name="poi_error_poi_not_found">Nie można odnaleźć węzła lub też udogodnienie (amenity) składa się z kilku węzłów, co nie jest jeszcze wspierane.</string>
    <string name="poi_remove_confirm_template">Usunąć {0} (wprowadź komentarz)?</string>
    <string name="poi_remove_title">Usuń użyteczne miejsce</string>
    <string name="shared_string_delete">Usuń</string>
    <string name="poi_remove_success">Usunięto użyteczne miejsce</string>
    <string name="poi_action_add">dodaj</string>
    <string name="poi_action_change">zmień</string>
    <string name="poi_action_succeded_template">Zakończono czynność {0}.</string>
    <string name="poi_error_unexpected_template">Wystąpił nieoczekiwany błąd podczas wykonywania czynności {0}.</string>
    <string name="poi_error_io_error_template">Wystąpił błąd wejścia/wyjścia podczas wykonywania czynności {0}.</string>
    <string name="poi_error_info_not_loaded">Nie wczytano informacji na temat węzła</string>
    <string name="poi_dialog_opening_hours">Otwarte</string>
    <string name="poi_dialog_comment">Komentarz</string>
    <string name="poi_dialog_comment_default">Zmienianie użytecznego miejsca</string>
    <string name="poi_dialog_other_tags_message">Wszystkie pozostałe tagi pozostają bez zmian</string>
    <string name="default_buttons_commit">Wyślij</string>
    <string name="shared_string_clear">Wyczyść</string>
    <string name="filter_current_poiButton">Filtr</string>

    <string name="edit_filter_save_as_menu_item">Zapisz jako</string>
    <string name="edit_filter_delete_dialog_title">Usunąć zaznaczony filtr?</string>
    <string name="edit_filter_delete_message">Usunięto filtr {0}</string>
    <string name="edit_filter_create_message">Utworzono filtr {0}</string>

    <string name="offline_navigation_not_available">Nawigacja offline w OsmAnd jest tymczasowo niedostępna.</string>
    <string name="left_side_navigation">Ruch lewostronny</string>
    <string name="left_side_navigation_descr">Wybierz dla krajów z ruchem lewostronnym</string>

    <string name="unknown_from_location">Nie ustalono jeszcze położenia początkowego</string>
    <string name="confirm_interrupt_download">Anulować pobieranie pliku?</string>
    <string name="basemap_was_selected_to_download">Do pobrania została wybrana mapa bazowa wymagana do prawidłowego funkcjonowania programu.</string>

    <string name="map_online_plugin_is_not_installed">Aktywuj wtyczkę map online, aby wybrać inne źródła mapy</string>
    <string name="map_online_data">Mapy online i kafelki</string>
    <string name="map_online_data_descr">Używa map online (pobiera i przechowuje kafelki na karcie SD)</string>
    <string name="shared_string_online_maps">Mapy online</string>
    <string name="online_map_settings_descr">Skonfiguruj źródła kafelków online i offline</string>


    <string name="osmand_rastermaps_plugin_description">Umożliwia uzyskanie dostępu do wielu rodzajów map online (tzw kafelki lub raster), od gotowych kafelków OpenStreetMap (jak Mapnik) do zdjęć satelitarnych i specjalnych warstw map pogodowych uniwersalnych, map klimatycznych, map geologicznych, warstw cieniowania rzeźby terenu itp.
\n
\nKażda z tych map może być wykorzystana jako główna (podstawa) mapa wyświetlana na ekranie mapy OsmAnd lub jako nakładka lub podkład do innej mapy bazowej (jak zwykłe mapy offline OsmAnd). W celu zwiększenia widoczności mapy bazowej, niektóre elementy map wektorowych OsmAnd można łatwo ukryć poprzez menu „Konfiguracja mapy” zgodnie z zapotrzebowaniem.
\n
\nMapy kafelkowe można uzyskać bezpośrednio z zasobów sieciowych, jak i przygotować je do użytku w trybie offline (i ręcznie skopiować do katalogu danych OsmAnd) jako bazy danych sqlite, które mogą być przygotowane przez niezależnych dostawców map.</string>
    <string name="osmand_background_plugin_description">Wyświetla ustawienia umożliwiające włączenie śledzenia i nawigacji w tle (wyłączony ekran) poprzez okresowe wybudzanie urządzenia GPS.</string>
    <string name="osmand_accessibility_description">Umożliwia korzystanie ze specjalnych ułatwień dostępu urządzenia bezpośrednio w OsmAnd. Pozwala na np. dostosowanie szybkości mowy syntezowanych komunikatów głosowych, skonfigurowanie poruszania się po ekranie za pomocą pada kierunkowego, użycie trackballa do zmiany przybliżenia lub użycie syntezowanych komunikatów głosowych np. do automatycznego powiadamiania o położeniu.</string>


    <string name="osmand_development_plugin_description">Wyświetla ustawienia dotyczące rozwoju i diagnozowania błędów. Dodaje możliwość symulacji nawigacji, wyświetlania informacji o wydajności renderowania, czy też testowania komunikatów głosowych. Te funkcje oraz ustawienia przeznaczone są dla twórców oprogramowania. Zwykły użytkownik nie potrzebuje ich do prawidłowego działania programu.</string>
    <string name="plugins_screen">Wtyczki</string>

    <string name="prefs_plugins_descr">Aktywuje zaawansowane ustawienia i dodatkową funkcjonalność</string>
    <string name="prefs_plugins">Wtyczki</string>

    <string name="osm_editing_plugin_description">Umożliwia wprowadzanie zmian w zasobach OSM, takich jak dodawanie lub modyfikowanie obiektów POI, zgłaszanie i komentowanie błędów oraz wysyłanie zarejestrowanych plików GPX. OSM jest publicznym projektem tworzenia map przez społeczność. Więcej szczegółów pod adresem https://openstreetmap.org. Aktywny udział jest mile widziany, modyfikacji można dokonywać bezpośrednio z poziomu programu po wprowadzeniu danych uwierzytelniających OSM.</string>
    <string name="vector_maps_may_display_faster_on_some_devices">Mapy wektorowe mogą wyświetlać się szybciej. Może nie działać dobrze na niektórych urządzeniach.</string>

    <string name="play_commands_of_currently_selected_voice">Odtwarza komunikaty wybranym głosem nawigatora</string>
    <string name="debugging_and_development">Rozwój OsmAnd</string>
    <string name="native_rendering">Renderowanie natywne</string>

    <string name="test_voice_prompts">Przetestuj komunikaty głosowe</string>

    <string name="send_files_to_osm">Wysłać pliki GPX do OSM?</string>
    <string name="gpx_visibility_txt">Widoczność</string>
    <string name="gpx_tags_txt">Etykiety</string>
    <string name="gpx_description_txt">Opis</string>
    <string name="validate_gpx_upload_name_pwd">Proszę wprowadzić nazwę użytkownika OSM oraz hasło, aby wysyłać pliki GPX.</string>
    <string name="default_buttons_support">Wsparcie</string>
    <string name="support_new_features">Wesprzyj prace</string>

    <string name="show_ruler_level">Wyświetl linijkę</string>
    <string name="info_button">Informacje</string>
    <string name="back_to_location">Powróć do pozycji</string>
    <string name="shared_string_help">Pomoc</string>

    <string name="accessibility_mode">Tryb ułatwień dostępu</string>
    <string name="accessibility_mode_descr">Przełącza funkcje ułatwień dostępu</string>
    <string name="shared_string_on">Włączone</string>
    <string name="shared_string_off">Wyłączone</string>
    <string name="accessibility_default">Zgodnie z ustawieniami systemowymi</string>
    <string name="backToMenu">Powrót do menu</string>
    <string name="zoomOut">Oddal</string>
    <string name="zoomIn">Przybliż</string>
    <string name="zoomIs">Przybliżenie wynosi</string>
    <string name="north">północ</string>
    <string name="north_north_east">północ-północ-wschód</string>
    <string name="north_east">północny wschód</string>
    <string name="east_north_east">wschód-północ-wschód</string>
    <string name="east">wschód</string>
    <string name="east_south_east">wschód-południe-wschód</string>
    <string name="south_east">południowy wschód</string>
    <string name="south_south_east">południowo-południowy-wschód</string>
    <string name="south">południe</string>
    <string name="south_south_west">południowo-południowy-zachód</string>
    <string name="south_west">południowy zachód</string>
    <string name="west_south_west">zachodnio-południowy-zachód</string>
    <string name="west">zachód</string>
    <string name="west_north_west">zachodnio-północny-zachód</string>
    <string name="north_west">północny zachód</string>
    <string name="north_north_west">północno-północny-zachód</string>
    <string name="front">Do przodu</string>
    <string name="front_right">Do przodu w prawo</string>
    <string name="right">W prawo</string>
    <string name="back_right">W prawo w tył</string>
    <string name="back">Do tyłu</string>
    <string name="back_left">W lewo w tył</string>
    <string name="left">W lewo</string>
    <string name="front_left">W lewo w przód</string>
    <string name="oclock">punkt</string>
    <string name="towards">w kierunku</string>
    <string name="accuracy">Dokładność</string>
    <string name="altitude">Wysokość</string>
    <string name="no_info">Brak informacji</string>
    <string name="direction_style_sidewise">Przeciwnie do ruchu wskazówek zegara (8 sektorów)</string>
    <string name="direction_style_clockwise">Zgodnie z ruchem zegara (12 sektorów)</string>
    <string name="settings_direction_style">Styl celu</string>
    <string name="settings_direction_style_descr">Wybiera styl określania kierunków względnych podczas ruchu</string>
    <string name="auto_announce_on">Włącz automatyczne ogłaszanie</string>
    <string name="auto_announce_off">Wyłącz automatyczne ogłaszanie</string>
    <string name="i_am_here">Jestem tutaj</string>
    <string name="zoom_by_trackball_descr">Zmienia stopień przybliżenia mapy poziomymi ruchami trackballa</string>
    <string name="zoom_by_trackball">Przybliżanie mapy za pomocą trackballa</string>
    <string name="accessibility_preferences_descr">Ustawienia ułatwień dostępu.</string>
    <string name="shared_string_accessibility">Ułatwienia dostępu</string>
    <string name="use_fluorescent_overlays">Odblaskowe nakładki</string>
    <string name="use_fluorescent_overlays_descr">Użyj odblaskowych kolorów do wyświetlania ścieżek i tras</string>
    <string name="offline_edition">Edycja w trybie offline</string>
    <string name="offline_edition_descr">Zawsze wprowadza modyfikacje w trybie bez połączenia z siecią</string>

    <string name="local_openstreetmap_uploading">Wysyłanie…</string>
    <string name="local_openstreetmap_were_uploaded">Wysłano {0} użytecznych miejsc/uwag</string>
    <string name="local_openstreetmap_uploadall">Wyślij wszystkie</string>

    <string name="local_openstreetmap_upload">Wyślij modyfikacje do OSM</string>
    <string name="local_openstreetmap_delete">Usuń modyfikacje</string>
    <string name="local_openstreetmap_descr_title">Asynchroniczna edycja OSM:</string>
    <string name="local_openstreetmap_settings">Lokalnie zapisane użyteczne miejsca/uwagi OSM</string>
    <string name="local_openstreetmap_settings_descr">Wyświetla i zarządza użytecznymi miejscami i uwagami OSM zapisanymi w lokalnej bazie danych</string>


    <string name="live_monitoring_interval_descr">Określa tempo wysyłania danych o położeniu</string>
    <string name="live_monitoring_interval">Częstość wysyłania danych</string>
    <string name="live_monitoring_url_descr">Określa adres usługi internetowej przy użyciu następujących parametrów: szerokość={0}, długość={1}, znacznik czasu={2}, hdop={3}, wysokość={4}, prędkość={5}, kierunek={6}</string>
    <string name="live_monitoring_url">Adres usługi śledzenia</string>
    <string name="gpx_monitoring_disabled_warn">Zapisuj ślad używając widżetu GPX lub ustawienia „Nagrywanie trasy”.</string>
    <string name="show_current_gpx_title">Aktualny ślad</string>

    <string name="free_version_message">Ta darmowa wersja OsmAnd jest ograniczona do %1$s pobrań i nie obsługuje artykułów Wikipedii w trybie offline.</string>
    <string name="free_version_title">Wersja darmowa</string>
    <string name="poi_context_menu_showdescription">Wyświetla opis użytecznego miejsca</string>
    <string name="index_name_north_america">Ameryka Północna</string>
    <string name="index_name_us">Ameryka Północna - Stany Zjednoczone</string>
    <string name="index_name_central_america">Ameryka Środkowa</string>
    <string name="index_name_south_america">Ameryka Południowa</string>
    <string name="index_name_europe">Europa</string>
    <string name="index_name_france">Europa - Francja</string>
    <string name="index_name_germany">Europa - Niemcy</string>
    <string name="index_name_russia">Rosja</string>
    <string name="index_name_africa">Afryka</string>
    <string name="index_name_asia">Azja</string>
    <string name="index_name_oceania">Australia i Oceania</string>
    <string name="index_name_other">Mapy świata i tematyczne</string>
    <string name="index_name_wiki">Wikipedia dla użytecznych miejsc</string>
    <string name="index_name_voice">Komunikaty głosowe (nagrane, ograniczone możliwości)</string>
    <string name="index_name_tts_voice">Komunikaty głosowe (syntezowane, zalecane)</string>
    <string name="amenity_type_osmwiki">Wikipedia (offline)</string>
    <string name="amenity_type_user_defined">Własne</string>
    <string name="fav_export_confirmation">Plik z poprzednio wyeksportowanymi ulubionymi już istnieje. Zastąpić go?</string>
    <string name="profile_settings">Ustawienia specyficzne dla profilu</string>
    <string name="global_settings">Ustawienia ogólne</string>
    <string name="global_app_settings">Ustawienia ogólne</string>


    <string name="download_files_not_enough_space">Nie ma wystarczająco miejsca, aby pobrać %1$s MB (dostępne miejsce: %2$s).</string>
    <string name="download_files_question_space">Czy pobrać {0} plik(-i/-ów)?
 Wymagane miejsce {1} MB na stałe.
 (Dostępne miejsce {2} MB.)</string>
    <string name="poi_query_by_name_matches_categories">Znaleziono kilka kategorii UM odpowiadających zapytaniu:</string>
    <string name="shared_string_name">Nazwa</string>
    <string name="favourites_edit_dialog_category">Kategoria</string>
    <string name="gpx_option_from_start_point">Przejdź wzdłuż całej ścieżki</string>
  <string name="create_poi_link_to_osm_doc"><u>Online OSM</u> klasyfikacja map z obrazami</string>
    <string name="local_index_routing_data">Dane wyznaczania tras</string>
    <string name="navigate_point_format">Format</string>
    <string name="poi_search_desc">Wyszukiwanie użytecznych miejsc</string>
    <string name="address_search_desc">Wyszukiwanie adresu</string>
    <string name="navpoint_search_desc">Współrzędne</string>
    <string name="transport_search_desc">Wyszukiwanie transportu publicznego</string>
    <string name="favourites_search_desc">Wyszukaj w ulubionych</string>

    <string name="rendering_attr_noPolygons_description">Ukryj wszystkie elementy mapy będące terenami ziemnymi.</string>
    <string name="rendering_attr_noPolygons_name">Wielokąty</string>
    <string name="rendering_attr_appMode_name">Tryb renderowania</string>
    <string name="rendering_attr_appMode_description">Optymalizuj mapę dla</string>
    <string name="rendering_attr_contourLines_description">Wyświetlanie od stopnia przybliżenia (wymaga danych poziomic):</string>
    <string name="rendering_attr_contourLines_name">Poziomice</string>
    <string name="rendering_attr_hmRendered_description">Zwiększ liczbę szczegółów pokazywanych na mapie.</string>
    <string name="rendering_attr_hmRendered_name">Wyświetl więcej szczegółów na mapie</string>
    <string name="route_roundabout">Na rondzie wybierz %1$d zjazd</string>
    <string name="route_kl">Trzymaj się lewej strony</string>
    <string name="route_kr">Trzymaj się prawej strony</string>

    <string name="asap">Natychmiast</string>

    <string name="gpxup_public">Publiczny</string>
    <string name="gpxup_identifiable">Identyfikowalny</string>
    <string name="gpxup_trackable">Z opcją śledzenia</string>
    <string name="gpxup_private">Prywatny</string>
    <string name="osmand_parking_event">Odbierz samochód z parkingu</string>
    <string name="osmand_parking_warning">Uwaga</string>
    <string name="osmand_parking_warning_text">Dodano do kalendarza powiadomienie o odebraniu samochodu. Pozostanie ono tam, dopóki zostanie ręcznie usunięte.</string>
    <string name="osmand_parking_time_limit_title">Ustal limit czasu parkowania</string>
    <string name="osmand_parking_delete_confirm">Usunąć znacznik położenia zaparkowanego samochodu?</string>
    <string name="osmand_parking_delete">Usuwanie znacznika parkowania</string>
    <string name="osmand_parking_choose_type">Wybierz typ parkingu</string>
    <string name="osmand_parking_lim_text">Ograniczony czasowo</string>
    <string name="osmand_parking_no_lim_text">Nieograniczony czasowo</string>
    <string name="osmand_parking_add_event">Dodaj powiadomienie do aplikacji kalendarza</string>
    <string name="osmand_parking_time_limit">Parking ograniczony czasowo</string>
    <string name="osmand_parking_time_no_limit">Parking nielimitowany czasowo</string>
    <string name="osmand_parking_position_description">Położenie zaparkowanego samochodu. %1$s</string>
    <string name="osmand_parking_position_description_add">Odebrać samochód o:</string>
    <string name="osmand_parking_pm">PM</string>
    <string name="osmand_parking_am">AM</string>
    <string name="osmand_parking_position_name">Miejsce parkowania</string>
    <string name="osmand_parking_plugin_description">Pozwala łatwo zapamiętać, gdzie został zaparkowany samochód oraz ile pozostało czasu parkowania, jeśli jest on ograniczony.

Miejsce parkowania oraz czas można znaleźć na karcie w panelu oraz na widżecie mapy. Wtyczka może dodać powiadomienie i przypomnienie do kalendarza.</string>
    <string name="osmand_parking_plugin_name">Miejsce parkowania</string>
    <string name="context_menu_item_add_parking_point">Oznacz położenie parkowania</string>
    <string name="context_menu_item_delete_parking_point">Usuń znacznik parkowania</string>
    <string name="starting_point_too_far">Początek trasy znajduje się zbyt daleko od najbliższej drogi.</string>
    <string name="shared_location">Położenie współdzielone</string>

    <string name="global_app_allocated_memory_descr">Użyta pamięć: %1$s MB (limit Androida %2$s MB, dalvika %3$s MB).</string>
    <string name="global_app_allocated_memory">Użyta pamięć</string>
    <string name="native_app_allocated_memory_descr">Zużycie pamięci natywnej przez aplikację %1$s MB (dalvik %2$s MB, inna %3$s MB).
 Proportional memory %4$s MB (limit Androida %5$s MB, dalvika %6$s MB).</string>
    <string name="native_app_allocated_memory">Użycie pamięci głównej</string>
    <string name="select_animate_speedup">Wybierz prędkość symulacji trasy</string>
    <string name="osmand_parking_hours">Godziny</string>
    <string name="osmand_parking_minutes">Minuty</string>
    <string name="osmand_parking_position_description_add_time">Zaparkowano samochód o</string>
    <string name="use_compass_navigation_descr">Użyj kompasu, gdy nie zostanie wykryty kierunek.</string>
    <string name="use_compass_navigation">Użyj kompasu</string>
    <string name="route_updated_loc_found">Trasa zostanie wyznaczona po określeniu aktualnego położenia</string>
    <string name="continue_follow_previous_route_auto">Poprzednia trasa nie została ukończona. Kontynuować ją? (%1$s sekund)</string>


    <string name="show_cameras">Fotoradary</string>
    <string name="show_traffic_warnings">Ostrzeżenia drogowe</string>
    <string name="avoid_toll_roads">Omijanie płatnych dróg</string>

    <string name="map_widget_top_text">Ulica</string>
    <string name="map_widget_config">Skonfiguruj ekran</string>

    <string name="map_widget_back_to_loc">Gdzie jestem?</string>
    <string name="map_widget_lock_screen">Zablokuj ekran</string>
    <string name="map_widget_compass">Kompas</string>

    <string name="map_widget_reset">Przywróć domyślne</string>


    <string name="map_widget_parking">Miejsce parkowania</string>
    <string name="map_widget_monitoring">Rejestrowanie GPX</string>
    <string name="map_widget_speed">Prędkość</string>
    <string name="map_widget_distance">Cel trasy</string>
    <string name="map_widget_altitude">Wysokość</string>
    <string name="map_widget_time">Czas do osiągnięcia celu</string>
    <string name="map_widget_next_turn">Następny zakręt</string>
    <string name="map_widget_next_turn_small">Następny zakręt (mały)</string>
    <string name="map_widget_next_next_turn">Drugi zakręt</string>
    <string name="map_widget_mini_route">Mała mapa trasy</string>
    <string name="bg_service_screen_lock">Zablokuj ekran</string>
    <string name="bg_service_screen_lock_toast">Ekran zablokowany</string>
    <string name="bg_service_interval">Ustal częstość wybudzania:</string>
    <string name="screen_is_locked">Proszę nacisnąć ikonę kłódki, aby odblokować</string>
    <string name="bg_service_screen_unlock">Odblokuj ekran</string>
    <string name="bg_service_sleep_mode_off">Uruchom\n aplikację w tle</string>
    <string name="bg_service_sleep_mode_on">Zatrzymaj\n działanie aplikacji w tle</string>
    <string name="filterpoi_activity">Utwórz filtr użytecznych miejsc</string>
  <string name="day_night_info_description">Wschód: %1$s
\nZachód: %2$s</string>
    <string name="map_widget_renderer">Styl mapy</string>
    <string name="layer_map_appearance">Skonfiguruj ekran</string>
    <string name="avoid_unpaved">Dróg nieutwardzonych</string>
    <string name="avoid_ferries">Promów</string>
    <string name="avoid_in_routing_title">Omijanie…</string>
    <string name="avoid_in_routing_descr">Wyznacza trasy omijając drogi płatne, nieutwardzone, promy.</string>
    <string name="show_warnings_title">Wyświetlanie ostrzeżeń…</string>
    <string name="show_warnings_descr">Wyświetla ostrzeżenia ruchu drogowego, ostrzeżenia o fotoradarach i informacje o pasach ruchu.</string>


    <string name="osmand_short_description_80_chars">Mapy dla całego świata i nawigacja działająca w oparciu o stacjonarne jak i sieciowe mapy OSM</string>
    <string name="osmand_long_description_1000_chars">"
 OsmAnd (OSM Automatyczne Nawigowanie Do celu)

OsmAnd jest otwarto-źródłowym programem do nawigacji z dostępem do szerokiej gamy globalnych map OpenStreetMap (OSM). Wszystkie dane map (wektorowe lub kafelkowe) mogą być przechowywane na karcie pamięci telefonu do użytku offline. OsmAnd oferuje również nawigację w trybie offline i online zawierającą zapowiedzi głosowe.

 Niektóre z podstawowych funkcji:
 - Funkcjonowanie w trybie offline (przechowuje pobrane mapy wektorowe lub kafelkowe w pamięci urządzenia)
 - Dostępne kompaktowe mapy w trybie offline dla całego świata
 - Pobieranie map kraju lub regionu bezpośrednio z aplikacji
 - Możliwość nakładania kilku warstw map, takich jak GPX lub tras nawigacji, ciekawe miejsc, ulubionych, poziomic, przystanków komunikacji miejskiej, dodatkowych map z konfigurowalną przejrzystością
 - Wyszukiwanie offline adresów i Użytecznych Miejsc (UM)
 - Wyznaczanie w trybie offline tras na średnich dystansach
 - Tryby samochodowy, rowerowy i pieszy z:
 - opcjonalnym automatycznym przełączaniem widoku dzień/noc
 - opcjonalnym skalowaniem map w zależności od prędkości
 - opcjonalnym obracaniem map według kompasu lub kierunku ruchu
 - opcjonalnym wyświetlaniem wskazywania pasów, ograniczeń prędkości, głosami nagranymi i syntetyzowanymi (TTS)

 Ograniczenia w tej bezpłatnej wersji OsmAnd:
 - Limitowana liczba pobrań mapy
 - Brak dostępu do Użytecznych Miejsc z Wikipedii w trybie offline

 OsmAnd jest aktywnie rozwijany i dalszy rozwój jest uzależniony od wkładu pieniężnego na finansowanie rozwoju i testowania nowych funkcjonalności. Proszę rozważyć zakup OsmAnd+, lub finansowanie konkretnych nowych funkcji lub dokonania ogólnej darowizny na osmand.net.
 "</string>
    <string name="osmand_plus_short_description_80_chars">OsmAnd to aplikacja open source do nawigacji obsługująca mapy offline i online</string>
    <string name="avoid_motorway">Autostrad</string>
    <string name="snap_to_road_descr">Przyciąga położenie do dróg podczas nawigowania.</string>
    <string name="snap_to_road">Przyciąganie do drogi</string>

    <string name="day_night_info">Informacja o dniu/nocy</string>
    
    <string name="map_widget_vector_attributes">Atrybuty renderowania</string>
    <string name="show_lanes">Pasy ruchu</string>

    <string name="gps_not_available">Włącz w ustawieniach odbiornik GPS</string>
    <string name="map_widget_monitoring_services">Usługi rejestrowania</string>
    <string name="no_route">Brak trasy</string>
    <string name="delete_target_point">Usuń cel</string>
    <string name="target_point">Cel podróży %1$s</string>
    <string name="intermediate_point">Pośredni cel %1$s</string>
    <string name="context_menu_item_last_intermediate_point">Dodaj jako ostatni cel pośredni trasy</string>
    <string name="context_menu_item_first_intermediate_point">Dodaj jako pierwszy cel pośredni trasy</string>
    <string name="add_as_last_destination_point">Dodaj jako ostatni cel pośredni trasy</string>
    <string name="add_as_first_destination_point">Dodaj jako pierwszy cel pośredni trasy</string>
    <string name="replace_destination_point">Zastąp cel trasy</string>
    <string name="new_destination_point_dialog">Już ustalono cel trasy:</string>
    <string name="target_points">Cele podróży</string>
    <string name="intermediate_point_too_far">Cel pośredni %1$s jest zbyt daleko od najbliższej ulicy.</string>
    <string name="arrived_at_intermediate_point">Osiągnięto cel pośredni trasy</string>
    <string name="context_menu_item_intermediate_point">Dodaj jako cel pośredni trasy</string>
    <string name="map_widget_intermediate_distance">Cel pośredni trasy</string>
    <string name="ending_point_too_far">Cel końcowy trasy leży zbyt daleko od najbliższej drogi.</string>
    <string name="add_tag">Dodaj znacznik</string>
    <string name="btn_advanced_mode">Tryb zaawansowany…</string>
    <string name="poi_filter_parking">Parking</string>
    <string name="poi_filter_emergency">Niebezpieczeństwo</string>
    <string name="poi_filter_public_transport">Transport publiczny</string>
    <string name="poi_filter_entertainment">Rozrywka</string>
    <string name="poi_filter_accomodation">Zakwaterowanie</string>
    <string name="poi_filter_restaurants">Restauracje</string>
    <string name="poi_filter_sightseeing">Zwiedzanie</string>
    <string name="osmand_plus_long_description_1000_chars">OsmAnd+ (OSM Automated Navigation Directions)
\n
\nOsmAnd+ jest otwarto-źródłowym programem do nawigacji z dostępem do szerokiej gamy globalnych map OpenStreetMap (OSM). Wszystkie dane map (wektorowe lub kafelkowe) mogą być przechowywane na karcie pamięci telefonu do użycia bez połączenia z siecią. OsmAnd umożliwia również wyznaczanie tras oraz nawigowanie zarówno w trybie stacjonarnym jak i sieciowym z komunikatami głosowymi. 
\n
\nOsmAnd+ jest płatną wersją programu. Zakup programu wspiera projekt, umożliwia dodawanie nowych funkcji, w zamian za najnowsze uaktualnienia.
\n
\nNiektóre z podstawowych funkcji:
\n - działanie w trybie stacjonarnym (przechowuje pobrane mapy wektorowe lub kafelkowe w pamięci urządzenia),
\n - dostępne kompaktowe mapy stacjonarne dla całego świata,
\n - pobieranie map kraju lub regionu bez ograniczeń ilościowych, bezpośrednio z aplikacji,
\n - stacjonarne dane Wikipedia - doskonałe do zwiedzania,
\n - możliwość nakładania kilku warstw map, takich jak śladów GPX, tras nawigacji, użytecznych i ulubionych miejsc, linii konturu, przystanków komunikacji miejskiej, dodatkowych map z konfigurowalną przejrzystością,
\n - wyszukiwanie adresów i użytecznych miejsc bez połączenia z siecią,
\n - wyznaczanie tras na średnich dystansach bez połączenia z siecią,
\n - tryby samochodowy, rowerowy i pieszy z:
\n
\n - opcjonalnym, automatycznym przełączaniem widoku dziennego/nocnego,
\n - opcjonalnym skalowanie map w zależności od prędkości, 
\n - opcjonalnym wyrównanie map według kompasu lub kierunku ruchu,
\n - opcjonalnymi nagranymi lub syntezowanymi komunikatami o pasach ruchu, ograniczeniami prędkości.</string>
    <string name="select_navigation_mode">Wybierz tryb poruszania się</string>


    <string name="map_widget_fluorescent">Odblaskowe trasy</string>
    <string name="map_widget_show_ruler">Linijka</string>

    <string name="map_widget_view_direction">Kierunek patrzenia</string>
    <string name="map_widget_transparent">Przezroczyste widżety</string>

    <string name="gps_wakeup_interval">Częstość wybudzania GPS: %s</string>
    <string name="int_continuosly">Ciągły</string>


    <string name="email">email</string>
    <string name="rendering_attr_roadColors_name">Zestaw kolorów dróg</string>
    <string name="map_widget_show_destination_arrow">Kierunek do celu</string>
    <string name="rendering_attr_roadColors_description">Wybierz zestaw kolorów dróg:</string>
    <string name="non_optimal_route_calculation">Duża odległość (trasa może być nieoptymalna)</string>
    <string name="enable_plugin_monitoring_services">Włącz wtyczkę nagrywania Podróży, aby skorzystać z usług rejestrowania pozycji (rejestrowanie GPX, śledzenie online)</string>
    <string name="no_buildings_found">Nie odnaleziono budynków.</string>
    <string name="search_villages_and_postcodes">Szukaj więcej wsi/kodów pocztowych</string>
    <string name="route_descr_lat_lon">Szer. %1$.3f Dług. %2$.3f</string>


    <string name="rendering_attr_showRoadMaps_description">Wybierz kiedy wyświetlać tylko mapy samochodowe:</string>
    <string name="rendering_attr_showRoadMaps_name">Tylko mapy samochodowe</string>
    <string name="download_roads_only_item">Samochodowe</string>
    <string name="download_roads_only_maps">Mapa samochodowa</string>
    <string name="safe_mode_description">Uruchamia program w trybie bezpiecznym (używa wolniejszego kodu Androida zamiast natywnego)</string>
    <string name="safe_mode">Tryb bezpieczny</string>
    <string name="native_library_not_running">Program działa w trybie bezpiecznym (wyłącz go w ustawieniach).</string>
    <string name="background_service_is_enabled_question">Usługa w tle jest nadal aktywna. Czy ją również zatrzymać?</string>

    <string name="close_changeset">Zamknięcie zestawu zmian</string>
    <string name="zxing_barcode_scanner_not_found">Skaner kodów kreskowych ZXing nie jest zainstalowany. Poszukać w Google Play?</string>
    <string name="incomplete_locale">niekompletne</string>
    <string name="download_regular_maps">Mapa zwykła</string>
    <string name="rendering_attr_noAdminboundaries_name">Granice</string>
    <string name="rendering_attr_noAdminboundaries_description">Wyłącz wyświetlanie granic regionalnych (poziomy administracyjne 5–9)</string>


    <string name="map_widget_max_speed">Ograniczenie prędkości</string>


    <string name="monitoring_control_start">Ślad</string>

    <string name="download_srtm_maps">Poziomice</string>
    <string name="download_select_map_types">Inne mapy</string>
    <string name="srtm_plugin_name">Poziomice</string>
    <string name="srtm_plugin_description">Dostarcza warstwy poziomic i cieniowania rzeźby terenu wyświetlanych na standardowych mapach OsmAnd. Funkcja przydatna dla sportowców, turystów i osób zainteresowanych strukturą reliefową krajobrazu. (Proszę zauważyć, że dane poziomic i cieniowania terenu należy osobno pobrać po aktywacji wtyczki.)
\n
\nŚwiatowe dane (między 70 stopniem szerokości północnej a 70 stopniem szerokości południowej) opierają się na pomiarach SRTM (Shuttle Radar Topography Mission) i ASTER (Advanced Spaceborne Thermal Emission and Reflection Radiometer), przyrządu na pokładzie Terra, flagowego satelity Systemu Obserwacji Ziemi NASA. ASTER jest wspólnym przedsięwzięciem NASA, japońskiego Ministerstwa Gospodarki, Handlu i Przemysłu (METI) i Japońskich Systemów Kosmicznych (J-spacesystems).</string>
    <string name="index_srtm_ele">Poziomice</string>
    <string name="index_srtm_parts">części</string>


    <string name="audionotes_plugin_description">Dostarcza funkcje tworzenia notatek zdjęciowych/audio/video podczas podróżowania aktywowaną poprzez przycisk na ekranie mapy lub menu kontekstowe dla wybranego położenia.</string>
    <string name="audionotes_plugin_name">Notatki głosowe</string>
    <string name="audionotes_location_not_defined">Nie ustalono jeszcze położenia dla notatki głosowej. Proszę wybrać polecenie „Użyj położenia…”, aby przypisać notatkę do wybranego położenia.</string>

    <string name="map_widget_audionotes">Notatki głosowe</string>

    <string name="av_def_action_video">Nagranie filmu</string>
    <string name="av_def_action_audio">Nagranie dźwięku</string>
    <string name="av_widget_action_descr">Wybiera domyślną funkcję widżetu</string>
    <string name="av_widget_action">Domyślne działanie widżetu</string>
    <string name="av_video_format_descr">Wybierz format wideo</string>
    <string name="av_video_format">Format wideo</string>
    <string name="av_use_external_recorder_descr">Nagrywa filmy przy użyciu aplikacji systemowej</string>
    <string name="av_use_external_recorder">Używanie aplikacji kamery</string>
    <string name="av_settings_descr">Konfiguruj ustawienia dźwięku i obrazu</string>
    <string name="av_settings">Ustawienia obrazu/dźwięku </string>
    <string name="recording_error">Wystąpił błąd podczas nagrywania </string>
    <string name="recording_camera_not_available">Kamera jest niedostępna</string>
    <string name="recording_is_recorded">Dźwięk/obraz jest nagrywany. Aby zatrzymać naciśnij przycisk stop na widżecie.</string>
    <string name="recording_playing">Dźwięk z wybranego nagrania jest odtwarzany.\n%1$s</string>
    <string name="recording_open_external_player">Otwórz zewnętrzny odtwarzacz</string>
    <string name="recording_delete_confirm">Usunąć ten ślad?</string>

    <string name="recording_unavailable">niedostępne</string>
    <string name="layer_recordings">Warstwa nagrywania</string>
    <string name="recording_can_not_be_played">Nagranie nie może zostać odtworzone</string>
    <string name="recording_context_menu_delete">Usuń nagranie</string>
    <string name="recording_context_menu_play">Odtwórz</string>
    <string name="recording_description">Nagranie %1$s %3$s %2$s</string>
    <string name="recording_default_name">Nagranie</string>
    <string name="shared_string_control_stop">Zatrzymaj</string>
    <string name="shared_string_control_start">Start</string>
    <string name="map_widget_av_notes">Notatki audio/video</string>
    <string name="osmand_srtm_short_description_80_chars">Wtyczka OsmAnd do rysowania poziomic offline</string>


    <string name="map_widget_distancemeasurement">Pomiar odległości</string>
    <string name="dropbox_plugin_description">Wtyczka Dropbox umożliwia Tobie synchronizację ścieżek i notatek audio/wideo z twoim kontem Dropbox.</string>
    <string name="dropbox_plugin_name">Wtyczka Dropbox</string>

    <string name="intermediate_points_change_order">Zmień kolejność</string>
    <string name="srtm_paid_version_msg">Rozważ zakup wtyczki dodającej poziomice w Market, aby wspomóc dalszy rozwój.</string>
    <string name="srtm_paid_version_title">Wtyczka poziomic</string>
    <string name="recording_context_menu_arecord">Nagraj notatkę audio</string>
    <string name="recording_context_menu_vrecord">Nagraj notatkę wideo</string>
    <string name="osmand_srtm_long_description_1000_chars">Dostarcza warstwy poziomic i cieniowania rzeźby terenu wyświetlanych na standardowych mapach OsmAnd. Funkcja przydatna dla sportowców, turystów i osób zainteresowanych strukturą reliefową krajobrazu.
\n
\nŚwiatowe dane (między 70 stopniem szerokości północnej a 70 stopniem szerokości południowej) opierają się na pomiarach SRTM (Shuttle Radar Topography Mission) i ASTER (Advanced Spaceborne Thermal Emission and Reflection Radiometer), przyrządu na pokładzie Terra, flagowego satelity Systemu Obserwacji Ziemi NASA. ASTER jest wspólnym przedsięwzięciem NASA, japońskiego Ministerstwa Gospodarki, Handlu i Przemysłu (METI) i Japońskich Systemów Kosmicznych (J-spacesystems).</string>
    <string name="recording_context_menu_show">Wyświetlanie</string>
    <string name="recording_photo_description">Zdjęcie %1$s %2$s</string>
    <string name="av_def_action_picture">Zrobienie zdjęcia</string>
    <string name="recording_context_menu_precord">Zrób zdjęcie</string>
    <string name="stop_routing_confirm">Zatrzymać nawigowanie?</string>
    <string name="clear_dest_confirm">Usunąć cel trasy i jej cele pośrednie?</string>
    <string name="precise_routing_mode">Precyzyjne trasy (alpha)</string>
    <string name="precise_routing_mode_descr">Włącz obliczanie precyzyjnych tras w nawigacji. Funkcja dość powolna, nadal jest ograniczona odległością.</string>
    <string name="local_indexes_cat_av">Dane audio/video</string>

    <string name="support_new_features_descr">Wesprzyj prace nad nowymi funkcjami przez przekazanie darowizny</string>

    <string name="download_hillshade_maps">Cieniowanie rzeźby terenu</string>

    <string name="av_use_external_camera_descr">Robi zdjęcia przy użyciu aplikacji systemowej</string>
    <string name="av_use_external_camera">Używanie aplikacji aparatu</string>
    <string name="index_name_openmaps">OpenMaps EU</string>

    <string name="max_speed_none">brak</string>
    <string name="prefer_in_routing_descr">Preferuj autostrady.</string>
    <string name="prefer_motorways">Preferuj autostrady</string>
    <string name="prefer_in_routing_title">Preferuj…</string>
    <string name="shared_string_map">Mapa</string>
    <string name="item_checked">zaznaczone</string>
    <string name="item_unchecked">niezaznaczone</string>
    <string name="av_def_action_choose">Wybranie czynności</string>
    <string name="access_arrival_time">Czas przybycia</string>
    <string name="map_widget_gps_info">Dane GPS</string>
    <string name="layer_hillshade">Cieniowanie rzeźby terenu</string>
    <string name="osmand_play_title_30_chars">Mapy i nawigacja OsmAnd</string>


    <string name="osmand_plus_play_title_30_chars">OsmAnd+ mapy i nawigacja</string>
    <string name="street_name">Nazwa ulicy</string>
    <string name="hno">Numer domu</string>
    <string name="choose_osmand_theme">Styl</string>
    <string name="accessibility_options">Opcje ułatwień dostępu</string>
    <string name="choose_osmand_theme_descr">Wybiera styl graficzny programu</string>

    <string name="monitoring_settings_descr">Konfiguruje opcje rejestrowania tras</string>

    <string name="monitoring_settings">Rejestrowanie śladu</string>

    <string name="select_address_activity">Wybieranie adresu</string>
    <string name="local_openstreetmap_act_title">Modyfikacje OSM</string>
    <string name="shared_string_more_actions">Więcej czynności</string>
    <string name="favourites_list_activity">Wybieranie ulubionego miejsca</string>
    <string name="download_using_mobile_internet">Nie nawiązano połączenia za pośrednictwem Wi-Fi. Kontynuować pobieranie używając obecnego połączenia?</string>
    <string name="clear_destination">Usuń cel trasy</string>
    <string name="cancel_navigation">Zatrzymaj nawigację</string>
    <string name="cancel_route">Odrzucenie trasy</string>
    <string name="install_paid">Pełna wersja</string>
    <string name="other_location">Inna</string>
    <string name="files_limit">Pozostało %1$d plików</string>
    <string name="available_downloads_left">%1$d dostępnych plików do pobrania</string>
    <string name="use_magnetic_sensor_descr">Wykorzystuje czujnik pola magnetycznego zamiast czujnika orientacji, w celu określania kierunku kompasu</string>
    <string name="use_magnetic_sensor">Używanie czujnika magnetycznego</string>
    <string name="local_indexes_cat_srtm">Poziomice</string>
    <string name="use_kalman_filter_compass_descr">Redukuje szumy w odczytach kompasu, ale zwiększa bezwładność</string>
    <string name="use_kalman_filter_compass">Używanie filtra Kalmana</string>
    <string name="wait_current_task_finished">Proszę zaczekać, aż bieżące zadanie zostanie zakończone</string>
    <string name="shared_string_downloading">Pobieranie</string>
    <string name="plugin_distance_point_time">czas</string>
    <string name="plugin_distance_point_hdop">dokładność</string>
    <string name="plugin_distance_point_speed">prędkość</string>
    <string name="plugin_distance_point_ele">wysokość</string>
    <string name="plugin_distance_point">Punkt</string>
    <string name="gpx_file_name">Nazwa pliku GPX</string>
    <string name="gpx_saved_sucessfully">Zapisano plik GPX do {0}</string>
    <string name="osmand_distance_planning_plugin_description">Dodaje widżet za pomocą, którego można tworzyć ślady klikając na mapie. Dostarcza również możliwość użycia lub modyfikowania istniejących już plików GPX, co przydaje się do planowania wycieczek lub mierzenia odległości pomiędzy punktami. Wynik może zostać zapisany jako plik GPX i użyty ponownie.</string>
    <string name="osmand_distance_planning_plugin_name">Kalkulator odległości i narzędzie planowania</string>
    <string name="use_distance_measurement_help">* Naciśnij, aby zaznaczyć punkt. 
\n * Naciśnij i przytrzymaj mapę, aby usunąć poprzedni punkt. 
\n * Naciśnij i przytrzymaj punkt, aby przejrzeć i dołączyć opis. 
\n * Kliknij na widżecie obliczania odległości, aby zobaczyć więcej czynności.</string>
    <string name="shared_string_do_not_show_again">Nie pokazuj ponownie</string>
    <string name="distance_measurement_start_editing">Rozpocznij edycję</string>
    <string name="distance_measurement_finish_editing">Zakończ edycję</string>
    <string name="distance_measurement_finish_subtrack">Rozpocznij nową podrzędną ścieżkę</string>
    <string name="distance_measurement_clear_route">Wyczyść punkty</string>

    <string name="distance_measurement_load_gpx">Otwórz plik GPX</string>
    <string name="delete_point">Usuń punkt</string>
    <string name="local_osm_changes_backup_successful">Plik zmian OSM został pomyślnie wygenerowany %1$s</string>
    <string name="local_osm_changes_backup_failed">Wystąpił błąd podczas tworzenia kopii zapasowej zmian OSM</string>
    <string name="local_osm_changes_backup">Stwórz kopię w formacie zmian OSM</string>
    <string name="intermediate_items_sort_by_distance">Posortuj wg odległości</string>
    <string name="intermediate_items_sort_return">Optymalizacja kolejności celów pośrednich w drodze z bieżącej pozycji do miejsca docelowego.</string>
    <string name="search_street_in_neighborhood_cities">Szukaj ulicy w sąsiadujących miastach</string>

    <string name="context_menu_item_destination_point">Ustal jako cel trasy</string>
    <string name="please_select_address">Wybierz miasto lub ulicę</string>
    <string name="destination_point">Cel trasy %1$s</string>


    <string name="av_camera_focus">Typ fokusu kamery</string>
    <string name="av_camera_focus_descr">Wybierz fokus kamery</string>
    <string name="av_camera_focus_auto">Autofokus</string>
    <string name="av_camera_focus_hiperfocal">Fokus hiperfokalny</string>
    <string name="av_camera_focus_edof">Rozszerzona głębia ostrości (EDOF)</string>
    <string name="av_camera_focus_infinity">Fokus jest ustawiony na nieskończoność</string>
    <string name="av_camera_focus_macro">Makro fokus (zbliżenie)</string>
    <string name="av_camera_focus_continuous">Aparat stale stara się ustawić ostrość</string>
    <string name="av_photo_play_sound">Dźwięk podczas robienia zdjęć</string>
    <string name="av_photo_play_sound_descr">Odtwarza dźwięk podczas robienia zdjęć</string>

    <string name="osb_author_or_password_not_specified">Proszę wprowadzić nazwę użytkownika i hasło OSM w ustawieniach</string>
    <string name="clear_intermediate_points">Wyczyść cele pośrednie</string>
    <string name="keep_intermediate_points">Zachowaj cele pośrednie</string>
    <string name="new_directions_point_dialog">Ustalono już cele pośrednie.</string>
    <string name="context_menu_item_directions_to">Nawiguj do położenia</string>
    <string name="context_menu_item_directions_from">Nawiguj z położenia</string>
    <string name="route_descr_map_location">Mapa: </string>
    <string name="route_to">Cel trasy:</string>
    <string name="route_via">Cel pośredni trasy:</string>
    <string name="route_from">Początek trasy:</string>


    <string name="speak_speed_limit">Ograniczenia prędkości</string>
    <string name="speak_cameras">Fotoradary</string>
    <string name="speak_traffic_warnings">Ostrzeżenia o ruchu</string>
    <string name="osb_author_dialog_password">Hasło OSM (opcjonalne)</string>
    <string name="speak_title">Zapowiadanie…</string>
    <string name="speak_descr">Konfiguruje zapowiadanie nazw ulic, ostrzeżeń o ruchu (przymusowe przystanki, progi zwalniające), fotoradarów, ograniczeń prędkości.</string>
    <string name="speak_street_names">Nazwy ulic (syntezowane)</string>
    <string name="announce_gpx_waypoints">Punkty śladu GPX</string>


    <string name="driving_region_japan">Japonia</string>
    <string name="driving_region_us">Stany Zjednoczone</string>
    <string name="driving_region_europe_asia">Europa i Azja, Ameryka Łaciński i podobne</string>
    <string name="driving_region_uk">Wielka Brytania, Indie i inne</string>
    <string name="driving_region_descr">Wybiera region poruszania się: Stany Zjednoczone, Europa, Wielka Brytania, Azja oraz inne.</string>
    <string name="driving_region">Region ruchu</string>
    <string name="driving_region_canada">Kanada</string>
    <string name="map_widget_fps_info">Diagnozowanie błędów FPS</string>
    <string name="local_index_tile_data_zooms">Pobrane stopnie przybliżenia: %1$s</string>
    <string name="local_index_tile_data_expire">Wygaśnięcie (minuty): %1$s</string>
    <string name="local_index_tile_data_downloadable">Do pobrania: %1$s</string>
    <string name="local_index_tile_data_maxzoom">Maksymalne przybliżenie: %1$s</string>
    <string name="local_index_tile_data_minzoom">Minimalne przybliżenie: %1$s</string>
    <string name="local_index_tile_data_name">Dane kafelkowe: %1$s</string>
    <string name="about_version">Wersja:</string>
    <string name="shared_string_about">Informacje</string>
    <string name="about_settings_descr">Wyświetla informacje o wersji, licencji, współtwórcach</string>


    <string name="edit_tilesource_url_to_load">Adres URL</string>
    <string name="edit_tilesource_maxzoom">Maksymalne przybliżenie</string>
    <string name="edit_tilesource_expiration_time">Czas wygaśnięcia (minuty)</string>
    <string name="edit_tilesource_minzoom">Minimalne przybliżenie</string>
    <string name="edit_tilesource_choose_existing">Zdefiniowane…</string>
    <string name="maps_define_edit">Zdefiniuj/Edytuj…</string>
    


    <string name="edit_tilesource_successfully">Zapisano zasób danych kafelkowych %1$s</string>
    <string name="edit_tilesource_elliptic_tile">Eliptyczna Merkatora</string>
    <string name="route_descr_destination">Cel</string>
    

    <string name="base_world_map">Mapa podstawowa</string>


    <string name="map_magnifier">Przybliżenie</string>


    
    <string name="auto_zoom_none">Brak automatycznego przybliżania</string>
    <string name="auto_zoom_close">Zbliżenie</string>
    <string name="auto_zoom_far">Widok pośredni</string>
    <string name="auto_zoom_farthest">Widok szeroki</string>
    <string name="shared_string_and">i</string>
    <string name="shared_string_or">lub</string>
    <string name="shared_string_remember_my_choice">Zapamiętanie wyboru</string>

    <string name="animate_routing_route_not_calculated">Proszę najpierw przeliczyć trasę</string>
    <string name="animate_routing_route">Użycie wyznaczonej trasy</string>
    <string name="animate_routing_gpx">Użycie śladu GPX</string>

    <string name="local_osm_changes_delete_all_confirm">Usunąć %1$d zmian OSM?</string>
    <string name="shared_string_delete_all">Usuń wszystko</string>


    <string name="app_mode_hiking">Wędrówki</string>
    <string name="app_mode_motorcycle">Motocykl</string>
    <string name="app_mode_boat">Łódź</string>
    <string name="app_mode_aircraft">Samolot</string>
    <string name="map_widget_map_rendering">Renderowanie</string>
    <string name="app_modes_choose">Profile programu</string>
    <string name="app_modes_choose_descr">Wybiera używane profile widoczne w programie.</string>
    <string name="amenity_type_seamark">Żeglugowy znak orientacyjny</string>


    <string name="speech_rate_descr">Określa tempo odtwarzania syntezowanych komunikatów głosowych.</string>
    <string name="speech_rate">Szybkość mowy</string>

    <string name="disable_complex_routing_descr">Wyłącza 2-etapowe wyznaczanie trasy dla nawigacji samochodowej.</string>
    <string name="complex_route_calculation_failed">"Nie udało się szybko wyznaczyć trasę  (%s). Przełączanie na tryb powolny."</string>
    <string name="disable_complex_routing">Wyłączenie złożonego wyznaczania trasy</string>
    <string name="guidance_preferences_descr">Ustawienia nawigacji</string>
    <string name="routing_preferences_descr">Ustawienia trasy</string>
    <string name="app_mode_truck">Ciężarówka</string>
    <string name="copying_osmand_one_file_descr">Kopiowanie pliku (%s) do nowego położenia…</string>
    <string name="copying_osmand_files_descr">Kopiowanie plików OsmAnd do nowego położenia (%s)…</string>
    <string name="copying_osmand_files">Kopiowanie plików danych OsmAnd…</string>
    
    <string name="android_19_location_disabled">"Od wersji 4.4 KitKat nie można pobierać ani aktualizować map do poprzedniego katalogu przechowywania (%s). Zmienić  położenie przechowywania na prawidłowe i skopiować do niego wszystkie pliki?
\n Uwaga 1: stare pliki pozostaną nienaruszone (mogą być usunięte ręcznie).
\n Uwaga 2: w nowym położeniu nie będzie możliwe współdzielenie tych samych plików pomiędzy OsmAnd i OsmAnd+."</string>
    <string name="routing_attr_prefer_motorway_name">Preferowanie autostrad</string>
    <string name="routing_attr_prefer_motorway_description">Preferuj autostrady.</string>
    
    
    <string name="routing_attr_avoid_toll_name">Omijanie płatnych dróg</string>
    <string name="routing_attr_avoid_toll_description">Omijaj płatne drogi.</string>
    <string name="routing_attr_avoid_unpaved_name">Omijanie nieutwardzonych dróg</string>
    <string name="routing_attr_avoid_unpaved_description">Omijaj nieutwardzone drogi.</string>
    <string name="routing_attr_avoid_ferries_name">Omijanie przepraw promowych</string>
    <string name="routing_attr_avoid_ferries_description">Omijaj przeprawy promowe.</string>
    <string name="routing_attr_avoid_motorway_name">Omijanie autostrad</string>
    <string name="routing_attr_avoid_motorway_description">Omijaj autostrady.</string>
    <string name="routing_attr_weight_name">Ograniczenie wagi</string>
    <string name="routing_attr_weight_description">Określa maksymalną, dozwoloną masę pojazdu.</string>
    <string name="select_gpx">Wybierz ślad GPX…</string>
    <string name="route_descr_select_destination">Wybierz cel trasy</string>
    <string name="shared_string_select_on_map">Wskaż na mapie</string>
    <string name="shared_string_favorite">Ulubione</string>
    <string name="route_preferences">Ustawienia trasy</string>
    <string name="route_info">Informacje o trasie</string>
    <string name="calculate_osmand_route_gpx">Wyznacz trasę offline w OsmAnd</string>
    <string name="keep_and_add_destination_point">Dodaj kolejny cel</string>
    <string name="use_displayed_track_for_navigation">Wykorzystać wyświetlany ślad do nawigacji?</string>

    <string name="calculate_osmand_route_without_internet">Wyznaczanie segmentów trasy bez połączenia z siecią</string>
    <string name="gpx_option_calculate_first_last_segment">Wyznacza trasę usługi OsmAnd dla pierwszego i ostatniego segmentu</string>
    <string name="lang_en">Angielski</string>
    <string name="lang_af">Afrykański</string>
    <string name="lang_hy">Armeński</string>
    <string name="lang_eu">Baskijski</string>
    <string name="lang_be">Białoruski</string>
    <string name="lang_bs">Bośniacki</string>
    <string name="lang_bg">Bułgarski</string>
    <string name="lang_ca">Kataloński</string>
    <string name="lang_cs">Czeski</string>
    <string name="lang_da">Duński</string>
    <string name="lang_nl">Holenderski</string>
    <string name="lang_fi">Fiński</string>
    <string name="lang_fr">Francuski</string>
    <string name="lang_ka">Gruziński</string>
    <string name="lang_de">Niemiecki</string>
    <string name="lang_el">Grecki</string>
    <string name="lang_iw">Hebrajski</string>
    <string name="lang_hi">Hindi</string>
    <string name="lang_hu">Węgierski</string>
    <string name="lang_id">Indonezyjski</string>
    <string name="lang_it">Włoski</string>
    <string name="lang_ja">Japoński</string>
    <string name="lang_ko">Koreański</string>
    <string name="lang_lv">Łotewski</string>
    <string name="lang_lt">Litewski</string>
    <string name="lang_mr">Marathi</string>
    <string name="lang_no">Norweski</string>
    <string name="lang_pl">Polski</string>
    <string name="lang_pt">Portugalski</string>
    <string name="lang_ro">Rumuński</string>
    <string name="lang_ru">Rosyjski</string>
    <string name="lang_sk">Słowacki</string>
    <string name="lang_sl">Słoweński</string>
    <string name="lang_es">Hiszpański</string>
    <string name="lang_sv">Szwedzki</string>
    <string name="lang_tr">Turecki</string>
    <string name="lang_uk">Ukraiński</string>
    <string name="lang_vi">Wietnamski</string>
    <string name="lang_cy">Walijski</string>
    <string name="index_name_italy">Europa - Włochy</string>
    <string name="index_name_gb">Europa - Wielka Brytania</string>
    <string name="lang_zh">Chiński</string>
    <string name="lang_hr">Chorwacki</string>
    <string name="index_item_world_altitude_correction">Korekcja wysokości</string>
    <string name="index_item_world_seamarks">Morskie znaki orientacyjne</string>
    <string name="index_item_world_bitcoin_payments">Miejsca akceptujące płatności Bitcoin</string>
    <string name="lang_pt_br">Portugalski (Brazylia)</string>
    <string name="index_name_canada">Ameryka Północna - Kanada</string>
    <string name="index_item_nation_addresses">Adresy krajowe</string>
    <string name="index_item_world_basemap">Podstawowa mapa świata</string>
    <string name="index_item_world_ski">Światowa mapa tras narciarskich</string>
    <string name="interrupt_music_descr">Całkowicie wstrzymuje odtwarzanie muzyki podczas komunikatów (nie tylko ją przycisza).</string>
    <string name="interrupt_music">Przerywanie muzyki</string>
    <string name="always_center_position_on_map">Zawsze wyśrodkowane położenie</string>
    <string name="voice_pref_title">Głos</string>
    <string name="misc_pref_title">Różne</string>
    <string name="localization_pref_title">Położenie</string>
    <string name="share_route_as_gpx">Udostępnij trasę jako plik GPX</string>
    <string name="share_route_subject">Trasa udostępniona przez OsmAnd</string>
    <string name="navigation_intent_invalid">Nieprawidłowy format: %s</string>
    <string name="osmo_settings_uuid">Unikatowy identyfikator urządzenia</string>
    <string name="osmo_settings_descr">Skonfiguruj monitorowanie i ustaw osobisty kanał monitorowania</string>
    <string name="osmo_plugin_description">Zapewnia częściową funkcjonalność monitoringu OpenStreetMap. Więcej szczegółów na http://osmo.mobi.
\n
\nZa jej pomocą można śledzić wszystkie urządzenia z danej grupy w czasie rzeczywistym, oglądać punkty i trasy przesłane przez ich uczestników.
\n
\nGrupa nie została usunięta po kilku miesiącach, wprowadza się ją zgodnie z regułą tworzenia grup na stronie OsMo.mobi</string>
    <string name="osmo_plugin_name">Monitoring OpenStreetMap</string>
    <string name="osmo_settings">OsMo</string>
    <string name="keep_informing_never">Tylko ręcznie (naciśnij strzałkę)</string>
    <string name="keep_informing_descr">Powtarza instrukcje nawigacji w regularnych odstępach czasu.</string>
    <string name="keep_informing">Powtarzanie instrukcji</string>
    <string name="arrival_distance">Powiadomienia osiągnięcia celu</string>
    <string name="arrival_distance_descr">Określa moment powiadamiania o osiągnięciu celu</string>
    <string name="osmo_io_error">Problem z połączeniem OsMo: </string>
    <string name="osmo_mode_on">Zatrzymaj sesję OsMo</string>
    <string name="osmo_mode_off">Uruchom sesję OsMo</string>

    <string name="shared_string_share">Udostępnij</string>
    <string name="share_fav_subject">Ulubione miejsca udostępnione przez OsmAnd</string>
    <string name="use_points_as_intermediates">Wyznacz trasę pomiędzy punktami</string>

    <string name="osmo_auto_send_locations_descr">Po uruchomieniu aplikacji automatycznie uruchom trackera i przesyłaj pozycję</string>
    <string name="osmo_auto_send_locations">Automatycznie uruchom trackera</string>
    <string name="osmo_tracker_id">Identyfikator serwera śledzącego</string>
    <string name="osmo_session_token">Token sesji: %1$s</string>
    <string name="osmo_auth_pending">Oczekiwanie na uwierzytelnienie…</string>
    <string name="osmo_conn_successfull">Nawiązano połączenie: %1$s</string>
    <string name="osmo_mode_restart">Uruchom ponownie sesję OsMo</string>
    <string name="osmo_settings_debug">Diagnozowanie błędów</string>
    <string name="hours_ago">godzin temu</string>
    <string name="minutes_ago">minut temu</string>
    <string name="seconds_ago">sekund temu</string>
    <string name="osmo_connect_to_device_name">Nazwa użytkownika</string>
    <string name="osmo_connect_to_device_tracker_id">Identyfikator serwera śledzącego</string>
    <string name="osmo_connect_to_device">Sparuj z urządzeniem</string>


    <string name="osmo_connected_devices">Podłączone urządzenia</string>
    <string name="osmo_groups">Grupy OsMo</string>
    <string name="osmo_tracker_id_descr">Naciśnij, aby wyświetlić identyfikator serwera śledzącego</string>
    <string name="osmo_locations_sent">Położenie wysłane %1$d (w buforze %2$d) </string>

    <string name="rendering_value_pink_name">Różowy</string>

    <string name="rendering_value_brown_name">Brązowy</string>


    <string name="osmo_edit_device">Zmień właściwości użytkownika</string>
    <string name="osmo_edit_color">Kolor</string>
    <string name="osmo_group_info">Informacje</string>
    <string name="osmo_group">Grupa OsMo</string>
    <string name="osmo_group_share">W celu dołączenia do grupy %2$s, proszę określić identyfikator grupy (%1$s) lub kliknąć %3$s.</string>
    <string name="osmo_share_connect_device">Pozwól na stałe śledzenie tego urządzenia</string>
    <string name="osmo_share_current_session">Udostępnij bieżącą sesję w przeglądarce</string>
    <string name="osmo_session_not_available">Sesja niedostępna, proszę sprawdzić, czy „Wyślij położenie” jest włączone.</string>
    <string name="osmo_share_session">Udostępnij sesję</string>
    <string name="osmo_session_id_share">Adres sesji, aby śledzić urządzenie (%1$s)</string>
    <string name="osmo_tracker_id_share">W celu połączenia się z docelowym urządzeniem %2$s, kliknij w link %3$s lub określ identyfikator trackera (%1$s)</string>
    <string name="osmo_track_interval">Częstość rejestrowania położenia</string>
    <string name="osmo_track_interval_descr">Wybiera tempo wysyłania bieżącego położenia</string>
    <string name="int_days">dni</string>
    <string name="osmo_connect_menu">Połącz</string>
    <string name="osmo_expire_group">Wygasa za</string>
    <string name="osmo_group_description">Opis</string>
    <string name="osmo_group_policy">Polityka grup</string>
    <string name="osmo_connect_to_group_id">Identyfikator grupy</string>
    <string name="osmo_group_name">Nazwa grupy</string>
    <string name="osmo_connect_to_group">Sparuj z grupą</string>
    <string name="osmo_connect">Dołącz</string>
    <string name="osmo_create_group">Utwórz grupę</string>
    <string name="osmo_server_operation_failed">Błąd działania Serwera OsMo</string>
    <string name="osmo_activity">Monitorowanie OpenStreetMap</string>
    <string name="osmo_enable_tracker">Wysyłaj moją pozycję</string>
    <string name="osmo_control">Szybki dostęp do OsMo</string>

    <string name="import_file_favourites">Zapisać dane jako plik GPX czy zaimportować je do Ulubionych?</string>

    <string name="osmo_follow">Śledź</string>
    <string name="osmo_sign_in">Zarejestruj</string>
    <string name="osmo_create_groups_confirm">Aby tworzyć grupy, należy być zarejestrowanym użytkownikiem OsMo.</string>
    <string name="osmo_credentials_not_valid">Dane uwierzytelniające do OsMo są nieprawidłowe.</string>
    <string name="osmo_regenerate_login_ids_confirm">Wygenerować identyfikator ponownie? Wszystkie połączone urządzenia nie będą mogły już Ciebie śledzić.</string>
    <string name="osmo_regenerate_login_ids">Ponowne generowanie identyfikatora użytkownika</string>
    <string name="osmo_cancel_moving_target">Anuluj poruszający się cel</string>
    <string name="osmo_center_location">Wyśrodkuj na ekranie</string>
    <string name="osmo_set_moving_target">Ustaw jako cel w ruchu</string>
    <string name="osmo_use_server_name">Zarejestrowana nazwa</string>
    <string name="osmo_connect_to_my_nickname">Ksywa</string>
    <string name="osmo_user_name">Użytkownik</string>


    <string name="osmo_user_joined">Użytkownik %1$s dołączył do grupy %2$s</string>
    <string name="osmo_user_left">Użytkownik %1$s opuścił grupę %2$s</string>
    <string name="osmo_show_group_notifications">Wyświetlanie powiadomień grup</string>
    <string name="osmo_show_group_notifications_descr">Wyświetla powiadomienia, gdy użytkownik dołącza do grupy lub opuszcza grupę</string>
    <string name="gpx_file_is_empty">Ślad GPX jest pusty</string>

    <string name="shared_string_my_tracks">Ślady</string>
    <string name="shared_string_my_favorites">Ulubione</string>
    <string name="shared_string_my_places">Miejsca</string>

    <string name="gpx_info_subtracks">Ślady podrzędne: %1$s</string>
    <string name="gpx_info_waypoints">Punkty trasy: %1$s </string>
    <string name="gpx_info_distance">Odległość: %1$s (%2$s punktów) </string>
    <string name="gpx_info_start_time">Czas rozpoczęcia: %1$tF, %1$tT </string>
    <string name="gpx_info_end_time">Czas zakończenia: %1$tF, %1$tT </string>
    <string name="gpx_info_average_speed">Średnia prędkość: %1$s</string>
    <string name="gpx_info_maximum_speed">Maksymalna prędkość: %1$s</string>
    <string name="gpx_info_avg_altitude">Średnia wysokość: %1$s</string>
    <string name="gpx_info_diff_altitude">Zakres wysokości: %1$s</string>
    <string name="gpx_info_asc_altitude">Zjazd/podjazd: %1$s</string>
    <string name="gpx_timespan">Okres czasu: %1$s</string>
    <string name="gpx_timemoving">Czas w ruchu: %1$s</string>
    <string name="gpx_selection_segment_title">Odcinek</string>
    <string name="gpx_selection_number_of_points"> %1$s punktów</string>
    <string name="gpx_selection_point">Punkt %1$s</string>
    
    <string name="gpx_selection_route_points">%1$s
\n Punkty wyznaczonej trasy %2$s</string>
    <string name="gpx_selection_points">%1$s \nPunkty</string>
    <string name="gpx_selection_track">%1$s \nTrasa %2$s</string>

    <string name="selected_gpx_info_show">"
\n
\nPrzytrzymaj nacisk, aby zobaczyć na mapie"</string>
    <string name="delay_navigation_start">Rozpocznij nawigację automatycznie</string>
    <string name="shared_string_selected_lowercase">wybrano</string>
    <string name="gpx_split_interval">Interwał podziału</string>
    <string name="loading_smth">Wczytywanie %1$s…</string>
    <string name="map_widget_plain_time">Aktualny czas</string>
    <string name="gpx_wpt">Punkt trasy</string>
    <string name="save_as_favorites_points">Zapisz jako grupę ulubionych</string>
    <string name="select_destination_and_intermediate_points">Wybierz cele docelowe</string>
    <string name="layer_amenity_label">Etykiety punktów</string>

    <string name="show_zoom_buttons_navigation_descr">Wyświetla przyciski zbliżania i oddalania podczas nawigacji.</string>
    <string name="show_zoom_buttons_navigation">Przyciski zbliżania</string>
    <string name="sort_by_distance">Sortuj wg odległości</string>
    <string name="sort_by_name">Sortuj wg nazwy</string>
    <string name="none_selected_gpx">Nie wybrano żadnego pliku GPX. Aby wybrać przytrzymaj nacisk na dostępnej ścieżce.</string>

    <string name="local_index_select_gpx_file">Wybierz aby wyświetlić</string>
    <string name="osmo_group_by_invite">Dołącz do grupy przez zaproszenie</string>
    <string name="osmo_group_information_desc">- Tworząc grupę należy nadać jej nazwę i wypełnić opis
\n - Poprzez aplikację są tworzone tylko grupy prostego typu, czytaj więcej na stronie https://osmo.mobi/g/new
\n - Poprzez stronę możesz zarządzać grupą, i ustawiać trasy i punkty dostępne dla wszystkich
\n - Nie aprobujemy grup jednoosobowych, jeżeli nie jest to grupa typu użyteczne miejsce
\n - Prywatne grupy są ograniczone do 8 osób
\n - Szczegółowe regulaminy użytkowania są dostępne na stronie OsMo.mobi
\n - Jeśli trzeba utworzyć grupę, ale z innymi warunkami, prosimy o kontakt osmo.mobi@gmail.com</string>
    <string name="osmo_group_information">Proszę przeczytać przed założeniem grupy!</string>
    <string name="osmo_not_signed_in">Nie udało się zalogować do OsMo</string>
    <string name="osmo_gpx_points_downloaded">Pobrano %1$s punktów OsMo.</string>
    <string name="osmo_auto_connect_descr">Łączy z usługą automatycznie po uruchomieniu programu</string>
    <string name="osmo_auto_connect">Automatyczne łączenie</string>
    <string name="osmo_start_service">Usługa OsMo</string>
    <string name="osmo_gpx_track_downloaded">Pobrano %1$s ścieżek OsMo.</string>
    <string name="no_index_file_to_download">Nie znaleziono pobranych danych, proszę sprawdzić połączenie internetowe.</string>
    <string name="osmo_auth_error_short">Nie udało się uwierzytelnić</string>
    <string name="osmo_auth_error">Wystąpił błąd uwierzytelnienia OsMo: %1$s.

 Może to być wina przerwy w działaniu usługi lub rejestracja użytkownika straciła ważność.

 Kontynuować z nową rejestracją?</string>
    <string name="keep_navigation_service">Utrzymuj</string>
    <string name="stop_navigation_service">Wyłącz</string>
    <string name="enable_sleep_mode">Włącz tryb działania GPS w tle</string>
    <string name="gps_wake_up_timer">Częstość wybudzania GPS</string>
    <string name="sleep_mode_stop_dialog">Wyłączyć tryb działania GPS w tle?</string>
    <string name="map_preferred_locale_descr">Preferowany język dla etykiet na mapie (jeśli niedostępny, zostanie wybrany język angielski lub lokalna nazwa).</string>
    <string name="map_preferred_locale">Preferowany język map</string>
    <string name="local_map_names">Nazwy lokalne</string>
    <string name="lang_sw">Suahili</string>
    <string name="lang_he">Hebrajski</string>
    <string name="forward">Naprzód</string>
    <string name="home">Kokpit</string>
    <string name="live_monitoring_m_descr">Wysyła dane śledzenia do określonej usługi internetowej jeżeli rejestrowanie śladów jest włączone.</string>
    <string name="live_monitoring_m">Śledzenie online (wymagane GPX)</string>
    <string name="live_monitoring_start">Rozpocznij śledzenie online</string>
    <string name="live_monitoring_stop">Zatrzymaj śledzenie online</string>
    <string name="gpx_monitoring_start">Rozpocznij rejestrowanie śladu</string>
    <string name="gpx_monitoring_stop">Zatrzymaj rejestrowanie śladu</string>
    <string name="gpx_start_new_segment">Rozpocznij nowy segment</string>
    <string name="rendering_attr_hideBuildings_name">Budynki</string>
    <string name="rendering_attr_hideNonVehicleHighways_name">Trasy niedostępne dla aut</string>
    <string name="rendering_attr_hideText_name">Opisy</string>
    <string name="rendering_attr_hideWoodScrubs_name">Drzewa i zarośla</string>
    <string name="rendering_attr_buildings15zoom_name">Budynki na przybliżeniu 15</string>
    <string name="rendering_attr_moreDetailed_name">Więcej szczegółów</string>
    <string name="rendering_attr_lessDetailed_name">Mniej szczegółów</string>
    <string name="rendering_attr_hideAccess_name">Ograniczenia dostępu</string>
    <string name="rendering_attr_showAccess_name">Ograniczenia dostępu i opłaty</string>
    <string name="rendering_attr_showSurfaceGrade_name">Jakość dróg</string>
    <string name="rendering_attr_showSurfaces_name">Nawierzchnia dróg</string>
    <string name="rendering_attr_showCycleRoutes_name">Ścieżki rowerowe</string>
    <string name="lang_al">Albański</string>
    <string name="lang_ar">Arabski</string>
    <string name="lang_fa">Perski</string>
    <string name="lang_sc">Sardyński</string>
    <string name="lang_sr">Serbski</string>
    <string name="lang_zh_cn">Chiński (uproszczony)</string>
    <string name="lang_zh_tw">Chiński (tradycyjny)</string>
    <string name="rendering_attr_subwayMode_name">Linie metra</string>
    <string name="download_additional_maps">Pobrać brakujące mapy %1$s (%2$d MB)?</string>
    <string name="shared_string_more">Więcej…</string>
    <string name="rendering_value_browse_map_name">Przeglądaj mapę</string>
    <string name="rendering_value_car_name">Samochód</string>
    <string name="rendering_value_bicycle_name">Rower</string>
    <string name="rendering_value_pedestrian_name">Pieszy</string>
    <string name="rendering_attr_coloredBuildings_name">Różne kolory typów budynków</string>
    <string name="osmo_invite">Zaproś…</string>
    <string name="osmo_leave_confirmation_msg">Opuścić grupę %1$s?</string>
    <string name="osmo_specify_tracker_id">Proszę określić identyfikator</string>
    <string name="continue_navigation">Kontynuuj nawigację</string>
    <string name="pause_navigation">Wstrzymaj nawigację</string>
    <string name="rendering_attr_alpineHiking_name">Klasyfikacja trudności wspinaczki alpinistycznej (SAC)</string>
    <string name="rendering_attr_alpineHiking_description">Wyświetlanie szlaków turystycznych</string>
    <string name="rendering_attr_hikingRoutesOSMC_name">Szlaki turystyczne</string>
    <string name="rendering_attr_hikingRoutesOSMC_description">Renderowanie szlaków według śladów OSMC</string>

    <string name="arrival_distance_factor_early">Wcześnie</string>
    <string name="arrival_distance_factor_normally">Normalnie</string>
    <string name="arrival_distance_factor_late">Późno</string>
    <string name="arrival_distance_factor_at_last">Tuż przed przybyciem</string>
    <string name="av_camera_pic_size">Rozmiar obrazu aparatu</string>
    <string name="av_camera_pic_size_descr">Wybierz rozmiar obrazu wewnętrznego aparatu</string>


    <string name="rendering_attr_publicTransportMode_name">Linie autobusowe, trolejbusowe, transportowe</string>
    <string name="record_plugin_name">Rejestrowanie śladów</string>
    <string name="int_hour">h</string>
    <string name="duration">Czas trwania</string>
    <string name="distance">Odległość</string>
    <string name="index_tours">Wycieczki</string>
    <string name="shared_string_all">Wszystkie</string>
    <string name="waypoints">Punkty trasy</string>
    <string name="targets">Kierunki</string>
    <string name="way_alarms">Ostrzeżenia ruchu drogowego</string>
    <string name="speak_favorites">Pobliskie ulubione miejsca</string>
    <string name="speak_poi">Pobliskie użyteczne miejsca</string>
    <string name="save_track_to_gpx_globally">Rejestrowanie śladu GPX</string>
    <string name="save_track_to_gpx_globally_descr">Rejestrowanie położenia do pliku GPX można włączyć lub wyłączyć używając widżetu rejestrowania GPX na ekranie mapy</string>
    <string name="save_track_interval_globally">Częstość rejestrowania</string>
	<string name="record_plugin_description">Aktywuje funkcje rejestrowania i zapisywania śladów za pomocą widżetu rejestrowania śladów GPX na ekranie mapy lub automatyczne rejestruje przebiegi wszystkich tras do plików GPX. 
\n 
\nZarejestrowane ślady można udostępnić znajomym lub wykorzystać na rzecz rozwoju mapy OpenStreetMap. Sportowcy mogą korzystać ze śladów do monitorowania treningów. W tym celu OsmAnd udostępnia podstawowe informacje takie jak czasy okrążeń, średnia prędkość itp. Ślady mogą być później analizowane w specjalnych narzędziach do analizy przygotowanych przez innych dostawców oprogramowania.</string>
    <string name="confirm_every_run">Ponawianie pytania</string>
    <string name="save_global_track_interval_descr">Wybierz tempo rejestrowania śladu (włączonego poprzez widżet rejestrowania GPX na mapie)</string>
    <string name="save_global_track_interval">Ogólna częstość rejestrowania</string>
    <string name="traffic_warning_speed_limit">Ograniczenie prędkości</string>
    <string name="traffic_warning_border_control">Kontrola graniczna</string>
    <string name="traffic_warning_payment">Punkt poboru opłat</string>
    <string name="traffic_warning_stop">Znak Stop</string>
    <string name="traffic_warning_calming">Uspokojenie ruchu</string>
    <string name="traffic_warning_speed_camera">Fotoradar</string>
    <string name="traffic_warning">Ostrzeżenia drogowe</string>
    <string name="local_index_description">Kliknij istniejący element, aby zobaczyć szczegóły, naciśnij i przytrzymaj, aby wyłączyć lub usunąć. Aktualne dane na urządzeniu (%1$s wolne):</string>
    <string name="text_size_descr">Ustaw rozmiar tekstu na mapie.</string>
    <string name="text_size">Rozmiar tekstu</string>
    <string name="fav_point_dublicate">Powielona nazwa ulubionego miejsca</string>
    <string name="fav_point_dublicate_message">Określone ulubiona nazwa jest już w użyciu, nazwa została zmieniona na %1$s aby uniknąć powielania.</string>


    <string name="speed_limit_exceed">Tolerancja ograniczenia prędkości</string>
    <string name="speed_limit_exceed_message">Wybiera zakres tolerancji ograniczenia prędkości, powyżej którego zostanie użyte ostrzeżenie głosowe.</string>
    <string name="fav_point_emoticons_message">Nazwa ulubionego miejsca została zmieniona na %1$s, aby prawidłowo ułatwić zapisywanie do pliku ciągu z emotikonem.</string>
    <string name="print_route">Drukuj trasę</string>
    <string name="osmo_device_not_found">Nie odnaleziono urządzenia</string>
    <string name="osmo_no_connection_msg">Nie można połączyć się z serwisem OsMo:\n- sprawdź połączenie internetowe,\n- sprawdź ustawienia,\n- sprawdź nasz Twitter: https://twitter.com/OsMomobi</string>
    <string name="anonymous_user_hint">Anonimowy użytkownik nie może:
- tworzyć grup,
- synchronizować grup i urządzeń z serwerem,
- zarządzać grupami i urządzeniami na osobistym kokpicie na stronie internetowej.</string>
    <string name="anonymous_user">Użytkownik anonimowy</string>
    <string name="logged_as">Zalogowano jako %1$s</string>
    <string name="rendering_category_routes">Trasy</string>
    <string name="rendering_category_details">Szczegóły</string>
    <string name="rendering_category_transport">Transport</string>
    <string name="rendering_category_others">Inne atrybuty mapy</string>
    <string name="map_widget_appearance_rem">Pozostałe elementy</string>
    <string name="map_widget_top">Pasek stanu</string>
    <string name="map_widget_right">Prawy panel</string>
    <string name="map_widget_left">Lewy panel</string>
    <string name="shared_string_show">Wyświetl</string>
    <string name="configure_map">Skonfiguruj mapę</string>
    <string name="search_radius_proximity">W odległości</string>
    <string name="wake_on_voice">Włączanie ekranu</string>
    <string name="wake_on_voice_descr">Włącza ekran urządzenia podczas zbliżania się do zakrętu.</string>

    <string name="impassable_road">Omijanie dróg…</string>
    <string name="rendering_attr_tramTrainRoutes_name">Linie tramwajowe i kolejowe</string>

    <string name="rendering_attr_trainLightrailRoutes_name">Trasy pociągów</string>
    <string name="rendering_attr_tramRoutes_name">Trasy tramwajowe</string>
    <string name="rendering_attr_shareTaxiRoutes_name">Udostępniaj trasy taxi</string>
    <string name="rendering_attr_trolleybusRoutes_name">Trasy trolejbusowe</string>
    <string name="rendering_attr_busRoutes_name">Trasy autobusowe</string>
    <string name="rendering_category_hide">Ukrywanie</string>
    <string name="lock_screen_request_explanation">%1$s potrzebuje uprawnień do wyłączenia ekranu dla funkcji oszczędzania energii.</string>
    <string name="shared_string_never">Nigdy</string>
    
    

    <string name="home_button">Ekran początkowy</string>
    <string name="map_update">Dostępne aktualizacje dla %1$s map</string>
    <string name="search_for">Wyszukiwanie</string>

    <string name="shared_string_show_all">Wyświetl wszystko</string>
    <string name="coordinates">Współrzędne</string>
    <string name="shared_string_dismiss">Anuluj</string>
    <string name="everything_up_to_date">Wszystkie pliki aktualne</string>
    <string name="use_opengl_render">Renderowanie OpenGL</string>
    <string name="use_opengl_render_descr">Używa sprzętowego renderowania OpenGL (może nie działać na niektórych urządzeniach)</string>
    <string name="error_avoid_specific_road">Nie znaleziono objazdu</string>
    <string name="dash_download_msg_none">Pobrać mapy offline?</string>
    <string name="dash_download_msg">Pobrano %1$s map</string>
    <string name="dash_download_new_one">Pobierz nową mapę</string>
    <string name="dash_download_manage">Zarządzaj</string>
    <string name="map_locale">Język mapy</string>
    <string name="navigate_point_zone">Strefa</string>
    <string name="download_tab_downloads">Dostępne</string>
    <string name="download_tab_updates">Uaktualnienia</string>
    <string name="rendering_attr_roadStyle_name">Styl dróg</string>
    <string name="rendering_value_default_name">Domyślnie</string>
    <string name="rendering_value_orange_name">Pomarańczowy</string>
    <string name="rendering_value_germanRoadAtlas_name">Niemiecki atlas drogowy</string>
    <string name="rendering_value_americanRoadAtlas_name">Amerykański atlas drogowy</string>
    <string name="routing_attr_no_new_routing_name">Bez reguł wyznaczania tras z wersji 1.9</string>
    <string name="routing_attr_no_new_routing_description">Nie używa reguł wyznaczania tras wprowadzonych w wersji 1.9</string>
    <string name="navigate_point_northing">Linia współrzędnych \"y\"</string>
    <string name="rendering_attr_transportStops_name">Przystanki transportu miejskiego</string>
    <string name="navigate_point_easting">Linia współrzędnych \"x\"</string>
    <string name="download_tab_local">Pobrane</string>
    <string name="no_internet_connection">Pobieranie niemożliwe. Proszę sprawdzić połączenie internetowe.</string>
    <string name="voices">Komunikaty głosowe</string>
    <string name="traffic_warning_railways">Przejazd kolejowy</string>
    <string name="traffic_warning_pedestrian">Przejście dla pieszych</string>
    <string name="show_railway_warnings">Przejazdy kolejowe</string>
    <string name="show_pedestrian_warnings">Przejścia dla pieszych</string>
    <string name="speak_pedestrian">Przejścia dla pieszych</string>

    <string name="gps_status">Status GPS</string>
    <string name="version_settings_descr">Pobierz nocne kompilacje</string>
    <string name="rendering_attr_streetLighting_name">Oświetlenie ulicy</string>
    <string name="proxy_pref_title">Proxy</string>
    <string name="proxy_pref_descr">Skonfiguruj ustawienia proxy</string>
    <string name="settings_privacy">Prywatność</string>
    <string name="shared_string_my_location">Aktualne położenie</string>

    <string name="shared_string_disabled">Wyłączone</string>
    <string name="shared_string_enabled">Włączone</string>
    <string name="plugin_nautical_name">Widok morski</string>
    <string name="plugin_ski_name">Widok narciarski</string>
    <string name="rename_failed">Nie udało się zmienić nazwy.</string>
    <string name="back_to_map">Powrót do mapy</string>
    <string name="share_note">Udostępnij uwagę</string>
    <string name="location_on_map">Położenie:
 Szer. %1$s
 Dł. %2$s</string>
    <string name="notes">Uwagi</string>
    <string name="online_map">Mapa online</string>
    <string name="roads_only">Tylko drogi</string>
    <string name="free">Wolne %1$s</string>
    <string name="device_memory">Pamięć urządzenia</string>
    <string name="edit_group">Modyfikowanie grupy</string>
    <string name="parking_place">Miejsce parkowania</string>
    <string name="avoid_roads_msg">Można wyznaczyć alternatywną trasę wybierając drogi, które mają być omijane</string>
    <string name="enable_proxy_title">Włączenie proxy HTTP</string>
    <string name="proxy_host_title">Host proxy</string>
    <string name="proxy_port_title">Port proxy</string>
    <string name="plugin_description_title">Opis</string>
    <string name="plugin_install_needs_network">Zainstalowanie tej wtyczki wymaga połączenia internetowego.</string>
    <string name="osmand_parking_overdue">Przestarzały</string>
    <string name="action_create">Utworzenie</string>
    <string name="action_modify">Zmodyfikowanie</string>
    <string name="action_delete">Usuń</string>
    <string name="osm_edits">Edycje OSM</string>
    <string name="osmand_parking_hour">h</string>
    <string name="osmand_parking_minute">min</string>
    <string name="osmand_parking_time_left">pozostało</string>
    <string name="parking_place_limited">Czas parkowania ograniczony do</string>
    <string name="your_edits">Zmiany</string>
    <string name="waypoint_visit_after">Odwiedź później</string>
    <string name="waypoint_visit_before">Odwiedź wcześniej</string>
    <string name="simulate_your_location">Symulowanie położenia</string>
    <string name="short_location_on_map">Szerokość %1$s
Długość %2$s</string>
    <string name="tips_and_tricks_descr">Wyświetla najczęściej zadawane pytania, ostatnie zmiany i inne.</string>
    <string name="routing_settings_2">Ustawienia nawigacji</string>
    <string name="general_settings_2">Ustawienia ogólne</string>
    <string name="shared_string_ellipsis">…</string>
    <string name="shared_string_enable">Włącz</string>
    <string name="shared_string_disable">Wyłącz</string>
    <string name="shared_string_selected">Wybrane</string>
    <string name="shared_string_deselect">Odznacz</string>
    <string name="shared_string_deselect_all">Odznacz wszystko</string>
    <string name="shared_string_export">Eksportuj</string>
    <string name="shared_string_unexpected_error">Wystąpił nieoczekiwany błąd</string>
    <string name="shared_string_action_template">Działanie {0}</string>
    <string name="shared_string_collapse">Zwiń</string>
    <string name="shared_string_currently_recording_track">Aktualny ślad</string>
    <string name="shared_string_audio">Dźwięk</string>
    <string name="shared_string_video">Wideo</string>
    <string name="shared_string_photo">Obraz</string>
    <string name="route_points">Punkty trasy</string>
    <string name="track_segments">Segmenty</string>
    <string name="track_points">Punkty trasy</string>
    <string name="plugin_touringview_name">Widok mapy turystycznej</string>
    <string name="plugin_touringview_descr">Zmienia styl mapy OsmAnd na „turystyczny”, który jest specjalnym trybem wysokiej rozdzielczości dla turystów i kierowców zawodowych. 
\n 
\nTen widok dostarcza w danych mapy przy każdym poziomie przybliżenia maksymalną ilość dostępnych detali (w szczególności dróg, szlaków, ścieżek oraz znaków orientacyjnych). 
\n 
\nW sposób jasny i jednoznaczny szereguje typy dróg wg przypisanych kolorów, co jest przydatne, np. podczas prowadzenia dużych pojazdów. 
\n 
\nUdostępnia specjalne opcje turystyczne, jak np. trasy rowerowe lub alpejskie szlaki górskie. 
\n 
\nNie potrzeba pobierać specjalnej mapy, ten widok jest tworzony z map standardowych. 
\n 
\nMożna go wyłączyć używając obecnej tutaj opcji lub zmieniając styl mapy w menu konfiguracji mapy.</string>
    <string name="watch">Oglądaj</string>
    <string name="rendering_attr_pisteRoutes_name">Stoki narciarskie</string>
    <string name="rendering_attr_pisteGrooming_name">Ratrakowanie</string>
    <string name="world_ski_missing">Aby wyświetlać mapy narciarskie, należy pobrać specjalną mapę offline</string>
    <string name="nautical_maps_missing">Aby wyświetlać mapy żeglugowe, należy pobrać specjalną mapę offline</string>
    <string name="remove_the_tag">Usuń znacznik</string>
    <string name="version_settings">Kompilacje</string>
    <string name="points">Punkty</string>
    <string name="navigation_over_track">Rozpocząć nawigowanie wzdłuż śladu?</string>
    <string name="save_track_to_gpx_globally_headline">Zapis śladu na żądanie</string>
    <string name="enable_proxy_descr">Konfiguruje proxy HTTP dla wszystkich zapytań sieciowych</string>
    <string name="proxy_host_descr">Ustala nazwę hosta proxy (np. 127.0.0.1)</string>
    <string name="proxy_port_descr">Określa numer portu proxy (np. 8118)</string>
    <string name="shared_string_release">Data wydania</string>
    <string name="get_plugin">Pobierz</string>
    <string name="local_osm_changes_upload_all_confirm">Wysłać %1$d zmian do OSM?</string>
    <string name="confirmation_to_clear_history">Wyczyścić historię?</string>
    <string name="delay_to_start_navigation_descr">Wyświetla pozostały czas oczekiwania na ekranie planowania trasy</string>
    <string name="delay_to_start_navigation">Rozpocznij nawigację zakręt-po-zakręcie za…</string>
    <string name="drawer">Płaska lista</string>
    <string name="days_behind">dni za najnowszą wersją</string>
    <string name="agps_info">Informacje A-GPS</string>
    <string name="agps_data_last_downloaded">Ostatni pobrane dane A-GPS: %1$s</string>
    <string name="confirm_usage_speed_cameras">W wielu krajach (Niemcy, Francja, Włochy i inne) prawo zabrania korzystania z ostrzeżeń o fotoradarach. Twórcy aplikacji nie biorą odpowiedzialności za łamanie prawa przez użytkowników. Proszę wybrać „Tak”, tylko jeśli wolno używać tej funkcji.</string>
    <string name="welmode_download_maps">Pobierz mapy</string>
    <string name="welcome_select_region">Proszę wybrać region ruchu, aby właściwie przedstawiać znaki i inne reguły ruchu:</string>
    <string name="welcome_text">OsmAnd pozwala używać map oraz nawigacji offline na całym świecie!</string>
    <string name="welcome_header">Witamy</string>
    <string name="current_route">Bieżąca trasa</string>
    <string name="osm_changes_added_to_local_edits">Zmiany OSM dodane do zestawu zmian lokalnych</string>
    <string name="mark_to_delete">Zaznacz, aby usunąć</string>
    <string name="osmo_grop_name_length_alert">Nazwa grupy powinna zawierać co najmniej 3 znaki!</string>
    <string name="shared_string_go">Nawiguj</string>

    <string name="plugin_nautical_descr">Umożliwia tworzenie map nawigacyjnych dla łodzi, żaglówek oraz innych sportów wodnych. 
\n 
\nSpecjalny dodatek do OsmAnd wstawia znaki nawigacyjne i oznaczenia map morskich dla nawigacji śródlądowej oraz przybrzeżnej. Opis każdego znaku dostarcza szczegółów potrzebnych do identyfikacji jego i jego przeznaczenia (kategoria, kształt, kolor, kolejność, odniesienie itd.). 
\n 
\nW razie potrzeby należy wyłączyć tę wtyczkę lub zmienić styl w opcjach „Styl mapy\" w menu „Konfiguracja mapy\", aby powrócić do jednego z typowych stylów map OsmAnd.</string>
    <string name="plugin_ski_descr">Dodaje do OsmAnd szczegóły dotyczące stoków narciarskich, tras biegowych, tras skitour, kolejek linowych i wyciągów narciarskich na świecie. Trasy i szlaki są pokolorowane według trudności i przedstawione w specjalnym zimowym stylu mapy, imitującym krajobraz pokryty śniegiem. 
\n 
\nWłączenie tego widoku zmienia styl mapy na „Zima i narty”, ukazujący teren pokryty śniegiem. Widok można wyłączyć przez wyłączenie wtyczki lub zmianę stylu w menu „Styl mapy” w „Konfiguracji mapy”.</string>
    <string name="shared_string_message">Wiadomość</string>
    <string name="shared_string_do_not_use">Nie używaj</string>
    <string name="shared_string_address">Adres</string>
    <string name="shared_string_show_description">Wyświetl opis</string>
    <string name="shared_string_places">Miejsca</string>
    <string name="shared_string_search">Wyszukaj</string>
    <string name="rendering_attr_OSMMapperAssistant_name">Asystent mapowania OSM</string>
    <string name="shared_string_manage">Zarządzaj</string>
    <string name="shared_string_edit">Edytuj</string>
    <string name="filter_poi_hint">Filtruj po nazwie</string>
    <string name="application_dir_change_warning3">Skopiować pliki danych programu do nowego położenia?</string>
    <string name="specified_directiory_not_writeable">Nie można zapisać map we wskazanym katalogu</string>
    <string name="copying_osmand_file_failed">Nie udało się skopiować plików</string>
    <string name="storage_directory_external">Pamięć zewnętrzna</string>
    <string name="storage_directory_default">Pamięć wewnętrzna</string>
    <string name="shared_string_copy">Skopiuj</string>
    <string name="rendering_value__name">Domyślnie</string>
    <string name="rendering_value_highContrastRoads_name">Wysoki kontrast dróg</string>
    <string name="index_name_netherlands">Europa - Holandia</string>
    <string name="storage_directory_manual">Określony ręcznie</string>
    <string name="storage_directory_internal_app">Wewnętrzna pamięć programu</string>
    <string name="storage_directory">Przechowywanie map</string>
    <string name="search_poi_category_hint">Wprowadź tekst, aby wyszukać dane</string>
    <string name="rendering_attr_hideHouseNumbers_name">Numery budynków</string>
    <string name="storage_directory_multiuser">Pamięć użytkownika</string>

    <string name="routing_attr_avoid_borders_description">Omijaj przejścia graniczne z innym państwem.</string>
    <string name="routing_attr_height_name">Ograniczenie wysokości</string>
    <string name="routing_attr_height_description">Określa maksymalną, dozwoloną wysokość pojazdu.</string>
    <string name="use_fast_recalculation">Inteligentne przeliczanie trasy</string>
    <string name="use_fast_recalculation_desc">Wyznacza ponownie tylko początkową część trasy dla długich podróży.</string>
    <string name="shared_string_logoff">Wyloguj się</string>
    <string name="osmo_share_my_location">Udostępnianie położenia</string>
    <string name="rendering_value_walkingRoutesOSMC_name">Linia w kolorze oznakowania OSMC</string>
    <string name="rendering_value_disabled_name">Wyłączenie</string>
    <string name="rendering_value_walkingRoutesScopeOSMC_name">Linia w kolorze przeznaczenia</string>
    <string name="osm_edit_context_menu_delete">Usuń edycje OSM</string>
    <string name="lang_th">Tajski</string>
    <string name="lang_nn">Norweski (Nynorsk)</string>
    <string name="lang_ms">Malezyjski</string>
    <string name="lang_ht">Haitański</string>
    <string name="lang_gl">Galicyjski</string>
    <string name="lang_et">Estoński</string>
    <string name="archive_wikipedia_data">Posiadasz stare niezgodne dane Wikipedii. Czy chcesz je zarchiwizować?</string>
    <string name="download_wikipedia_files">Pobrać dodatkowe dane Wikipedii (%1$s MB)?</string>
    <string name="gps_network_not_enabled">Usługa lokalizacji nie jest włączona. Włączyć ją?</string>
    <string name="disable_recording_once_app_killed_descrp">Po zakończeniu działania aplikacji wstrzymuje rejestrowanie śladu (ikona działania w tle znika z paska powiadomień)</string>
    <string name="shared_string_import2osmand">Import do OsmAnd</string>
    <string name="read_full_article">Czytaj cały artykuł (online)</string>
    <string name="shared_string_wikipedia">Wikipedia</string>
    <string name="local_indexes_cat_wiki">Wikipedia</string>
    <string name="shared_string_show_details">Wyświetl szczegóły</string>
    <string name="local_recordings_delete_all_confirm">Usunąć %1$d notatek?</string>
    <string name="download_wikipedia_maps">Wikipedia</string>
    <string name="light_theme">Jasny</string>
    <string name="dark_theme">Ciemny</string>
    <string name="lang_pms">Piemoncki</string>
    <string name="lang_bn">Bengalski</string>
    <string name="lang_tl">Tagalski</string>
    <string name="lang_sh">Serbsko-chorwacki</string>
    <string name="lang_az">Azerski</string>
    <string name="lang_br">Bretoński</string>
    <string name="lang_sq">Albański</string>
    <string name="lang_is">Islandzki</string>
    <string name="lang_ga">Irlandzki</string>
    <string name="lang_la">Łacina</string>
    <string name="lang_nv">Nawaho</string>
    <string name="lang_ku">Kurdyjski</string>
    <string name="lang_ta">Tamilski</string>
    <string name="lang_lb">Luksemburski</string>
    <string name="lang_os">Osetyjski</string>
    <string name="lang_es_ar">Hiszpański (Argentyna)</string>
    <string name="lang_nb">Norweski (Bokmål)</string>
    <string name="disable_recording_once_app_killed">Zapobieganie automatycznemu rejestrowaniu</string>
    <string name="lang_te">Telugu (Indyjski)</string>
    <string name="lang_ceb">Cebuano</string>
    <string name="lang_new">Newarski</string>
    <string name="lang_vo">Volapük</string>
    <string name="lang_bpy">Bisznuprija-manipuri (Indyjski)</string>
    <string name="lang_ml">Malajalam</string>
    <string name="lang_eo">Esperanto</string>
    <string name="rendering_attr_currentTrackColor_name">Kolor śladu GPX</string>
    <string name="rendering_attr_currentTrackWidth_name">Szerokość śladu GPX</string>
    <string name="rendering_value_red_name">Czerwony</string>
    <string name="rendering_value_translucent_orange_name">Przezroczysty pomarańczowy</string>
    <string name="rendering_value_yellow_name">Żółty</string>
    <string name="rendering_value_translucent_yellow_name">Przezroczysty żółty</string>
    <string name="rendering_value_lightgreen_name">Jasnozielony</string>
    <string name="rendering_value_translucent_lightgreen_name">Przezroczysty jasnozielony</string>
    <string name="rendering_value_green_name">Zielony</string>
    <string name="rendering_value_translucent_green_name">Przezroczysty zielony</string>
    <string name="rendering_value_lightblue_name">Jasnoniebieski</string>
    <string name="rendering_value_translucent_lightblue_name">Przezroczysty jasnoniebieski</string>
    <string name="rendering_value_blue_name">Niebieski</string>
    <string name="rendering_value_translucent_blue_name">Przezroczysty niebieski</string>
    <string name="rendering_value_purple_name">Fioletowy</string>
    <string name="rendering_value_translucent_purple_name">Przezroczysty fioletowy</string>
    <string name="restart_is_required">W celu zastosowania zmian, konieczne jest ponowne uruchomienie aplikacji.</string>
    <string name="rendering_value_translucent_red_name">Przezroczysty czerwony</string>
    <string name="rendering_value_default13_name">Domyślny (13)</string>
    <string name="rendering_value_defaultTranslucentCyan_name">Domyślny (prześwitujący niebieski)</string>
    <string name="do_you_like_osmand">Podoba Ci się OsmAnd?</string>

    <string name="rate_this_app">Oceń tę aplikację</string>
    <string name="rate_this_app_long">Oceń OsmAnd w sklepie Google Play</string>
    <string name="user_hates_app_get_feedback">Powiedz nam, dlaczego.</string>
    <string name="user_hates_app_get_feedback_long">Powiedz, co zmieniłbyś w aplikacji.</string>
    <string name="no_updates_available">Brak dostępnych aktualizacji</string>
    <string name="failed_to_upload">Nie udało się wysłać</string>
    <string name="delete_change">Usuń zmianę</string>
    <string name="successfully_uploaded_pattern">Wysłano {0}/{1}</string>
    <string name="try_again">Spróbuj ponownie</string>
    <string name="error_message_pattern">Błąd: {0}</string>
    <string name="av_locations">Położenia</string>
    <string name="plugin_settings">Wtyczki</string>
    <string name="routing_attr_avoid_shuttle_train_name">Omijanie pociągów wahadłowych</string>
    <string name="routing_attr_avoid_shuttle_train_description">Omijanie pociągów wahadłowych transportujących auta</string>
    <string name="traffic_warning_hazard">Zagrożenie</string>
    <string name="we_really_care_about_your_opinion">Zależy nam na opinii na temat programu i jest dla nas ważne, aby ją poznać.</string>
    <string name="dahboard_options_dialog_title">Opcje kokpitu</string>
    <string name="shared_string_card_was_hidden">Ukryto kartę</string>
    <string name="shared_string_undo">Cofnij</string>
    <string name="shared_string_skip">Pomiń</string>
    <string name="app_name_osmand">OsmAnd</string>
    <string name="offline_maps_and_navigation">Mapy offline\ni nawigacja</string>
    <string name="please_specify_poi_type">Proszę określić rodzaj użytecznego miejsca.</string>
    <string name="number_of_rows_in_dash">Ilość wierszy na ekranie głównym %1$s</string>
    <string name="description">Opis</string>
    <string name="poi_dialog_poi_type">Rodzaj użytecznego miejsca</string>
    <string name="poi_action_delete">usuń</string>
    <string name="building_number">Numer budynku</string>
    <string name="av_locations_descr">Plik śladu GPX z notatkami o położeniach</string>
    <string name="rendering_value_boldOutline_name">Pogrubione kontury</string>
    <string name="download_live_updates">Aktualizowanie na bieżąco</string>
    <string name="commit_poi">Wyślij użyteczne miejsce</string>
    <string name="tab_title_basic">Podstawowe</string>
    <string name="tab_title_advanced">Zaawansowane</string>
    <string name="next_proceed">Naprzód</string>
    <string name="opening_at">Otwarte od</string>
    <string name="closing_at">Zamknięte od</string>


    <string name="contact_info">Informacje kontaktowe</string>
    <string name="add_opening_hours">Dodaj godziny otwarcia</string>
    <string name="working_days">Dni robocze</string>
    <string name="recent_places">Ostatnie miejsca</string>
    <string name="favourites">Ulubione</string>
    <string name="saved_at_time">Zapisano o: %1$s</string>
    <string name="poi_deleted_localy">Użyteczne miejsce zostanie usunięte po wysłaniu zmian</string>
    <string name="show_gpx">Wyświetlanie GPX</string>
    <string name="show_on_start">Wyświetlanie podczas uruchamiania</string>
    <string name="count_of_lines">Liczba linii</string>
    <string name="unsaved_changes_will_be_lost">Wszelkie niezapisane zmiany zostaną utracone. Kontynuować?</string>
    <string name="are_you_sure">Potwierdzenie</string>
    <string name="shared_string_navigation">Nawigacja</string>
    <string name="osmand_running_in_background">Uruchomiona w tle</string>
    <string name="simulate_your_location_stop_descr">Zatrzymaj symulację pozycji</string>
    <string name="favourites_context_menu_add">Dodaj do ulubionych</string>
    <string name="roads">Drogi</string>
    <string name="favorite_category_add_new">Dodaj nową</string>
    <string name="favorite_category_select">Wybór kategorii</string>
    <string name="default_speed_system_descr">Definiuje jednostki prędkości.</string>
    <string name="default_speed_system">Jednostki prędkości</string>
    <string name="si_nm">Mile morskie</string>
    <string name="nm">Mm</string>
    <string name="si_kmh">Kilometry na godzinę</string>
    <string name="si_mph">Mile na godzinę</string>
    <string name="si_m_s">Metry na sekundę</string>
    <string name="si_min_km">Minuty na kilometr</string>
    <string name="si_min_m">Minuty na milę</string>
    <string name="si_nm_h">Mile morskie na godzinę (węzły)</string>
    <string name="nm_h">węzłów</string>
    <string name="min_mile">min/m</string>
    <string name="min_km">min/km</string>
    <string name="m_s">m/s</string>

    <string name="shared_string_trip_recording">Rejestrowanie śladów</string>
    <string name="simulate_your_location_descr">Symuluje położenie przy użyciu wyznaczonej trasy lub zarejestrowanego śladu GPX</string>
    <string name="downloads_left_template">pozostało %1$s pobrań</string>

    <string name="regions">Regiony</string>

    <string name="region_maps">Mapy regionu</string>
    <string name="world_maps">Mapy świata</string>

    <string name="hillshade_layer_disabled">Wyłączona warstwa cieniowania rzeźby terenu</string>
    <string name="srtm_plugin_disabled">Wyłączone poziomice</string>
    <string name="favourites_edit_dialog_title">Informacje ulubione</string>
    <string name="downloading_number_of_files">Pobieranie - %1$d plik</string>
    <string name="show_free_version_banner">Baner darmowej wersji</string>
    <string name="show_free_version_banner_description">Wyświetla baner wersji darmowej w przypadku zainstalowania wersji płatnej</string>
    <string name="buy">KUP</string>
    <string name="activate_seamarks_plugin">Proszę włączyć wtyczkę latarni morskich</string>
    <string name="activate_srtm_plugin">Proszę włączyć wtyczkę SRTM</string>
    <string name="later">Później</string>
    <string name="get_full_version">Pełna wersja</string>
    <string name="downloads">Pobierz</string>
    <string name="favorite_category_add_new_title">Dodaj nową kategorię</string>
    <string name="favorite_category_name">Nazwa kategorii</string>
    <string name="favorite_category_dublicate_message">Określona nazwa kategorii już istnieje. Proszę użyć innej nazwy.</string>
    <string name="share_menu_location">Udostępnij położenie</string>
    <string name="shared_string_send">Wyślij</string>
    <string name="file_size_in_mb">%.1f MB</string>
    <string name="update_all">Uaktualnij wszystko (%1$s MB)</string>
    <string name="free_downloads_used">Wykorzystano darmowe pobrania</string>
    <string name="application_dir_description">Proszę wybrać położenie zapisywania plików map i innych plików danych.</string>
    <string name="value_downloaded_of_max">%1$.1f z %2$.1f MB</string>
    <string name="shared_string_qr_code">Kod QR</string>
    <string name="enter_country_name">Proszę wybrać kraj</string>
    <string name="map_downloaded_descr">Pobrano mapę %1$s, możesz zacząć z niej korzystać.</string>
    <string name="world_map_download_descr">Brak podstawowej mapy świata (pokrywającej cały glob w małych przybliżeniach) lub jest ona przestarzała. Proszę rozważyć pobranie mapy podstawowej, aby mieć widok na cały świat.</string>
    <string name="map_downloaded">Pobrano mapę</string>
    <string name="go_to_map">Wyświetl mapę</string>
    <string name="simulate_initial_startup">Zasymuluj pierwsze uruchomienie programu</string>
    <string name="read_more">Czytaj dalej</string>
    <string name="whats_new">Co nowego w</string>
    <string name="rendering_attr_hideProposed_name">Proponowane obiekty</string>
    <string name="shared_string_update">Aktualizuj</string>
    <string name="shared_string_upload">Prześlij</string>
    <string name="osm_edit_created_poi">Utworzone użyteczne miejsce OSM</string>

    <string name="simulate_initial_startup_descr">Ustala flagę wskazującą pierwsze uruchomienie programu zachowując wszystkie pozostałe ustawienia.</string>
    <string name="share_geo">geo:</string>
    <string name="confirm_download_roadmaps">Pobrać mapę samochodową, nawet jeśli pobrano już zwykłą mapę?</string>
    <string name="free_downloads_used_description">Wyświetla ilość zużytych darmowych pobrań</string>

    <string name="show_on_start_description">Przełącza wyświetlanie kokpitu po uruchomieniu</string>
    <string name="new_version">Nowa wersja</string>
    <string name="begin_with_osmand_menu_group">Pierwsze kroki z OsmAnd</string>
    <string name="features_menu_group">Cechy</string>
    <string name="help_us_to_improve_menu_group">Pomóż udoskonalić OsmAnd</string>
    <string name="other_menu_group">Inne</string>
    <string name="plugins_menu_group">Wtyczki</string>
    <string name="first_usage_item">Pierwsze użycie</string>
    <string name="first_usage_item_description">Jak pobrać mapy, ustawić podstawowe opcje.</string>
    <string name="navigation_item_description">Konfiguracja nawigacji.</string>
    <string name="planning_trip_item">Planowanie podróży</string>
    <string name="faq_item">Częste pytania</string>
    <string name="faq_item_description">Często zadawane pytania</string>
    <string name="map_viewing_item">Przeglądanie map</string>
    <string name="search_on_the_map_item">Wyszukiwanie na mapie</string>
    <string name="instalation_troubleshooting_item">Instalacja i rozwiązywanie problemów</string>
    <string name="techical_articles_item">Artykuły techniczne</string>
    <string name="versions_item">Wersje</string>
    <string name="feedback">Opinie</string>
    <string name="contact_us">Kontakt z nami</string>
    <string name="map_legend">Legenda mapy</string>
    <string name="save_poi_without_poi_type_message">Zapisać użyteczne miejsce bez określonego rodzaju?</string>
    <string name="access_from_map_description">Wyświetla kokpit zamiast menu.</string>
    <string name="access_from_map">Dostęp z mapy</string>
    <string name="copied_to_clipboard">Skopiowane do schowka</string>
    <string name="release_2_2">\\u2022 Nowe menu kontekstowe, przystosowane do wybierania lokacji na mapie oraz na innych ekranach
\n 
\n • Mapa jest teraz wyświetlana bezpośrednio, o ile nie wybrano opcji \'Pokaż pulpit podczas startu aplikacji\' 
\n 
\n • Można skonfigurować które zakładki oraz jak będą wyświetlane na pulpicie 
\n 
\n • Pomiń panel jeżeli chcesz kontrolować aplikacją poprzez menu 
\n 
\n • W celu pobrania map, interesujące nas regiony można wybrać bezpośrednio na mapie świata 
\n 
\n • Wyszukiwarka POI wspiera teraz bardziej precyzyjne zapytania 
\n 
\n • Poprawiona funkcjonalność POI oraz edytora OSM 
\n 
\n • Struktura oraz interfejs menu pobierania map zostały ulepszone 
\n 
\n i więcej…</string>
    <string name="context_menu_item_open_note">Utwórz uwagę OSM</string>
    <string name="osn_bug_name">Uwaga OSM</string>
    <string name="osn_comment_dialog_title">Dodaj komentarz</string>
    <string name="osn_reopen_dialog_title">Otwórz notatkę ponownie</string>
    <string name="osn_close_dialog_title">Zamknij notatkę</string>
    <string name="osn_add_dialog_success">Utworzono uwagę</string>
    <string name="context_menu_item_delete_waypoint">Usunąć punkt śladu GPX?</string>
    <string name="shared_string_location">Położenie</string>
    <string name="share_osm_edits_subject">Edycje OSM udostępnione przez OsmAnd</string>
    <string name="lang_fy">Fryzyjski</string>
    <string name="rendering_attr_currentTrackColor_description">Kolor śladu GPX</string>
    <string name="rendering_attr_currentTrackWidth_description">Szerokość śladu GPX</string>
    <string name="poi_dialog_reopen">Otwórz ponownie</string>
    <string name="use_dashboard_btn">Używaj kokpitu</string>
    <string name="use_drawer_btn">Używaj menu</string>
    <string name="dashboard_or_drawer_description">To jest nowy wybór podstawowej kontroli aplikacja za pomocą konfigurowalnego panelu lub statycznego menu. Wybór zawsze można zmienić w ustawieniach panelu.</string>
    <string name="osm_save_offline">Zapisz lokalnie</string>
    <string name="please_specify_poi_type_only_from_list">Proszę określić rodzaj użytecznego miejsca lub pominąć go.</string>
    <string name="osm_edit_modified_poi">Zmodyfikowane użyteczne miejsce OSM</string>
    <string name="osm_edit_deleted_poi">Usunięto użyteczne miejce OSM</string>
    <string name="osm_edit_reopened_note">Otwarto ponownie notatkę OSM</string>
    <string name="osm_edit_commented_note">Skomentowano uwagę OSM</string>
    <string name="osm_edit_removed_note">Usunięto uwagę OSM</string>
    <string name="osm_edit_created_note">Utworzono uwagę OSM</string>
    <string name="osn_add_dialog_title">Utwórz uwagę</string>
    <string name="osn_add_dialog_error">Wystąpił błąd: nie utworzono uwagi</string>
    <string name="osn_close_dialog_success">Zamknięto uwagę</string>
    <string name="osn_close_dialog_error">Wystąpił błąd: nie zamknięto uwagi</string>
    <string name="shared_string_commit">Zatwierdź</string>

    <string name="context_menu_item_edit_waypoint">Edytuj punkt śladu GPX</string>
    <string name="lang_nds">Dolno Saksoński</string>
    <string name="lang_mk">Macedoński</string>
    <string name="lang_als">Albański (Tosk)</string>
    <string name="rendering_attr_roadStyle_description">Styl dróg</string>
    <string name="poi_context_menu_modify_osm_change">Zmodyfikuj zmianę OSM</string>
    <string name="dashboard_or_drawer_title">Kokpit lub menu</string>
    <string name="av_video_quality_low">Najniższa jakość</string>
    <string name="av_video_quality_high">Najwyższa jakość</string>
    <string name="av_video_quality">Jakość wideo</string>
    <string name="av_video_quality_descr">Wybiera jakość nagrania wideo.</string>
    <string name="av_audio_format">Format dźwięku</string>
    <string name="av_audio_format_descr">Wybiera format wyjściowego nagrania dźwięku.</string>
    <string name="av_audio_bitrate">Przepływność dźwięku</string>
    <string name="av_audio_bitrate_descr">Określa wartość przepływności dźwięku</string>
    <string name="shared_string_near">Obok</string>
    <string name="routing_attr_avoid_stairs_name">Omijanie schodów</string>
    <string name="routing_attr_avoid_stairs_description">Omijaj schody.</string>
    <string name="routing_attr_avoid_borders_name">Omijanie przejść granicznych</string>
    <string name="rendering_attr_horseRoutes_name">Szlaki konne</string>
    <string name="no_address_found">Brak określonego adresu</string>
    <string name="shared_string_hide">Ukryj</string>
    <string name="only_download_over_wifi">Pobieranie tylko przez WiFi</string>
    <string name="live_update">Uaktualnianie na bieżąco</string>
    <string name="update_now">Uaktualnij</string>
    <string name="update">Okres aktualizacji</string>
    <string name="route_distance">Odległość:</string>
    <string name="route_duration">Czas:</string>
    <string name="looking_up_address">Wyszukiwanie adresu</string>
    <string name="missing_write_external_storage_permission">Program nie posiada uprawnień do użycia karty SD</string>
    <string name="select_voice_provider">Wybór komunikatów głosowych</string>
    <string name="select_voice_provider_descr">Proszę wybrać lub pobrać komunikaty głosowe właściwe dla danego języka.</string>
    <string name="impassable_road_desc">Wskazuje drogi, których należy unikać podczas nawigowania.</string>
    <string name="shared_string_sound">Dźwięk</string>
    <string name="no_location_permission">Program nie ma uprawnień dostępu do danych o położeniu.</string>
    <string name="no_camera_permission">Program nie ma uprawnień dostępu do aparatu.</string>
    <string name="no_microphone_permission">Program nie ma uprawnień dostępu do mikrofonu.</string>
    <string name="available_maps">Dostępne mapy</string>
    <string name="last_update">Ostatnia aktualizacja: %s</string>
    <string name="update_time">Czas aktualizacji</string>
    <string name="updates_size">Rozmiar aktualizacji</string>
    <string name="last_map_change">Ostatnia zmiana mapy: %s</string>
    <string name="rec_split_clip_length">Długość nagrania</string>
    <string name="shared_string_not_selected">Nie wybrany</string>
<string name="item_removed">Usunięto element</string>
    <string name="n_items_removed">pozycji usuniętych</string>
    <string name="shared_string_undo_all">COFNIJ WSZYSTKO</string>
    <string name="shared_string_type">Typ</string>
    <string name="starting_point">Początek trasy</string>
    <string name="rec_split_storage_size">Wielkość pamięci</string>
    <string name="live_updates">Bieżące aktualizacje</string>
    <string name="hourly">Co godzinę</string>
    <string name="daily">Co dzień</string>
    <string name="weekly">Co tydzień</string>
    <string name="morning">Rano</string>
    <string name="night">Noc</string>
    <string name="select_month_and_country">Proszę wybrać miesiąc i kraj</string>
<string name="shared_string_remove">Usuń</string>
    <string name="data_is_not_available">Dane nie są dostępne</string>
    <string name="shared_string_select">Wybierz</string>
    <string name="clear_updates_proposition_message">Można usunąć pobrane uaktualnienia i przywrócić pierwotną wersję mapy</string>
    <string name="number_of_edits">Liczba edycji</string>
    <string name="reports_for">Region raportowania</string>
<string name="number_of_contributors">Liczba współtwórców</string>
    <string name="shared_string_read_more">Przeczytaj więcej</string>
    <string name="rendering_attr_hideUnderground_name">Podziemne obiekty</string>
    <string name="shared_string_save_changes">Zapisz zmiany</string>
    <string name="shared_string_email_address">Adres e-mail</string>
    <string name="select_map_marker">Wybierz znacznik mapy</string>
    <string name="map_markers_other">Inne znaczniki</string>
    <string name="download_files_error_not_enough_space">Za mało miejsca!
 Wymagane miejsce {3} MB tymczasowo i {1} MB na stałe.
 Obecnie posiadasz dostępne tylko {2} MB.</string>
    <string name="download_files_question_space_with_temp">Czy pobrać {0} plik(-i/-ów)?
 Wymagane miejsce {3} MB tymczasowo i {1} MB na stałe.
 (Dostępne miejsce {2} MB.)</string>
    <string name="upload_osm_note_description">Można przesłać uwagi OSM anonimowo lub używając swojego profilu na OpenStreetMap.org.</string>
    <string name="upload_osm_note">Wysyłanie uwagi OSM</string>
    <string name="upload_anonymously">Wysłanie anonimowo</string>

    <string name="map_marker_1st">Pierwszy znacznik mapy</string>
    <string name="map_marker_2nd">Drugi znacznik mapy</string>
    <string name="shared_string_toolbar">Pasek narzędzi</string>
    <string name="shared_string_widgets">Widżety</string>
    <string name="add_points_to_map_markers_q">Dodać wszystkie punkty do znaczników mapy?</string>
    <string name="shared_string_add_to_map_markers">Dodaj znacznik mapy</string>
    <string name="select_map_markers">Wybierz znacznik mapy</string>
    <string name="shared_string_reverse_order">Odwróć kolejność</string>
    <string name="show_map_markers_description">Aktywuje funkcję znaczników mapy.</string>
    <string name="clear_active_markers_q">Usunąć wszystkie aktywne znaczniki?</string>
    <string name="clear_markers_history_q">Wyczyścić historię znaczników mapy?</string>
    <string name="active_markers">Aktywne znaczniki</string>
    <string name="map_markers">Znaczniki</string>
    <string name="map_marker">Znacznik mapy</string>
    <string name="consider_turning_polygons_off">Zaleca się wyłączenie renderowania wielokątów.</string>
    <string name="rendering_attr_showMtbRoutes_name">Trasy MTB</string>
    <string name="show_polygons">Wielokąty</string>
    <string name="find_parking">Znajdź parking</string>
    <string name="shared_string_status">Status</string>
    <string name="add_time_span">Dodaj przedział czasowy</string>
    <string name="road_blocked">Droga zablokowana</string>
    <string name="switch_start_finish">Odwróć kolejność</string>
    <string name="rendering_attr_hideIcons_name">Ikony użytecznych miejsc</string>
    <string name="rec_split">Dzielenie nagrań</string>
    <string name="rec_split_title">Dzielenie rejestrowanych nagrań</string>
    <string name="rec_split_desc">Przenosi pliki po wykorzystaniu określonej wielkości pamięci</string>
    <string name="rec_split_clip_length_desc">Określa maksymalną długość każdego nagrania</string>
    <string name="rec_split_storage_size_desc">Deklaruje maksymalną wielkość pamięci przeznaczoną dla wszystkich nagrań</string>
    
    <string name="storage_directory_readonly_desc">Wybrany katalog przechowywania danych umożliwia tylko ich odczyt. Katalog przechowywania został tymczasowo umieszczony w pamięci wewnętrznej. Proszę wybrać prawidłowy katalog przechowywania danych.</string>
    <string name="storage_directory_shared">Pamięć współdzielona</string>
    <string name="osm_live_subscribe_btn">Zasubskrybuj</string>
    <string name="storage_permission_restart_is_required">Teraz program może zapisywać do pamięci zewnętrznej. Wymagane jest ponowne uruchomienie programu.</string>
    <string name="full_report">Pełny raport</string>
    <string name="donations">Kwota datków</string>
    <string name="number_of_recipients">Liczba odbiorców</string>
    <string name="report">Raport</string>
    <string name="avoid_road">Omiń drogę</string>
    <string name="recalculate_route">Wyznacz trasę ponownie</string>
    <string name="open_street_map_login_and_pass">Nazwa użytkownika i hasło OpenStreetMap</string>
    <string name="osm_editors_ranking">Ranking edytorów OSM</string>
    <string name="osm_live_enter_email">Proszę wprowadzić prawidłowy adres e-mail</string>
    <string name="osm_live_thanks">Dziękujemy za zasubskrybowanie bieżących aktualizacji!</string>
    <string name="osm_live_subscription_settings">Ustawienia subskrypcji</string>
    <string name="show_transparency_seekbar">Pasek przezroczystości</string>
    <string name="no_map_markers_found">Proszę dodać znacznik na mapie</string>
    <string name="no_waypoints_found">Nie znaleziono punktów</string>
    <string name="release_2_3">\\u2022 OSM Live. Wspieraj współtwórców map i programistów, aby uzyskać bieżące aktualizacji mapy.
\n 
\n • Znaczniki mapy. Nowy sposób na szybkie oznaczenie położenia na mapie. 
\n 
\n • Bardziej szczegółowe mapy OSM z oznaczeniami numeracji dróg specyficznymi dla konkretnego kraju oraz wiele nowych funkcji map. 
\n 
\n • Ulepszony wygląd i przygotowanie trasy. 
\n 
\n • Wiele ulepszeń w menu kontekstowym mapy, takie jak kontekstowe odnośniki adresu. 
\n 
\n i więcej…</string>
    <string name="shared_string_move_up">Przenieś w górę</string>
    <string name="shared_string_move_down">Przenieś w dół</string>
    <string name="finish_navigation">Zakończ nawigację</string>
    <string name="shared_string_topbar">Górny pasek</string>
    <string name="osm_user_stat">Edycji %1$s, range %2$s, zmian łącznie %3$s</string>
    <string name="osm_live_subscription">Subskrypcja OsmAnd Live</string>
    <string name="osm_live_email_desc">Wymagany, aby dostarczyć informacje o wkładzie</string>
    <string name="osm_live_user_public_name">Nazwa publiczna</string>
    <string name="osm_live_hide_user_name">Ukrywanie nazwy w raportach</string>
    <string name="osm_live_support_region">Wspierane regiony</string>
    <string name="osm_live_month_cost">Koszt miesięczny</string>
    <string name="osm_live_month_cost_desc">Miesięczna płatność</string>
    <string name="osm_live_active">Aktywny</string>
    <string name="osm_live_not_active">Nieaktywny</string>
    <string name="osm_live_enter_user_name">Proszę wprowadź nazwę publiczną</string>
    <string name="osm_live_region_desc">Część wpłat zostanie wysłana do użytkowników OSM, którzy prześlą zmiany na mapie w tym regionie</string>
    <string name="osm_live_ask_for_purchase">Należy najpierw zakupić subskrypcję OsmAnd Live</string>

    <string name="osm_live_header">Ten abonament umożliwia cogodzinną aktualizację dla map z całego świata.
 Część dochodów powraca do społeczności OSM i jest wypłacana za każdą edycję OSM.
 Jeśli lubisz OsmAnd i OSM i chcesz je wspierać, jest to doskonały sposób, aby to zrobić.</string>
    
    <string name="file_name_containes_illegal_char">Nazwa pliku zawiera niedozwolony znak</string>
<string name="access_default_color">Domyślny kolor</string>
    <string name="access_category_choice">Wybierz kategorię</string>
    <string name="access_hint_enter_category">Proszę wprowadzić kategorię</string>
    <string name="access_hint_enter_description">Proszę wprowadzić opis</string>
    <string name="access_collapsed_list">Zwinięta lista</string>
    <string name="access_expanded_list">Rozwinięta lista</string>
    <string name="access_empty_list">Pusta lista</string>
    <string name="access_shared_string_not_installed">Nie zainstalowano</string>
    <string name="access_widget_expand">Rozwiń</string>
    <string name="access_sort">Sortuj</string>
    <string name="map_mode">Tryb mapy</string>
    <string name="number_of_gpx_files_selected_pattern">Wybrano %s plików GPX</string>
    <string name="access_hint_enter_name">Proszę wprowadzić nazwę</string>
    <string name="access_map_linked_to_location">Mapa jest powiązana z położeniem</string>
    <string name="access_tree_list">Lista hierarchiczna</string>
    <string name="access_shared_string_navigate_up">Przejdź w górę</string>
    <string name="rendering_value_thin_name">Cienki</string>
    <string name="rendering_value_medium_name">Średni</string>
    <string name="rendering_value_bold_name">Gruby</string>
    <string name="access_no_destination">Nie ustalono położenia docelowego</string>
    <string name="access_disable_offroute_recalc">Utrzymywanie trasy po zboczeniu z niej</string>
    <string name="access_disable_offroute_recalc_descr">Zapobiega automatycznemu wyznaczaniu nowej trasy po znacznym oddaleniu się od niej</string>
    <string name="map_widget_magnetic_bearing">Orientacja magnetyczna</string>
    <string name="map_widget_bearing">Orientacja względna</string>
    <string name="access_disable_wrong_direction_recalc">Utrzymywanie trasy po obraniu niewłaściwego kierunku</string>
    <string name="use_osm_live_routing_description">Włącza nawigację dla bieżących aktualizacji mapy</string>
	<string name="access_disable_wrong_direction_recalc_descr">Zapobiega automatycznemu wyznaczaniu nowej trasy podczas poruszania się w niewłaściwym kierunku</string>
    <string name="map_widget_battery">Stan akumulatora</string>
    <string name="access_direction_audio_feedback_descr">Wskazuje kierunek do celu używając dźwięku</string>
    <string name="access_direction_audio_feedback">Dźwiękowe powiadomienia o kierunku</string>
    <!-- string name="lat_lon_pattern">Długość: %1$.5f Szerokość: %2$.5f</string -->
    <string name="access_smart_autoannounce_descr">Informuje tylko jeśli zmieni się kierunek do punktu docelowego</string>
    <string name="access_smart_autoannounce">Inteligentne powiadamianie</string>
    <string name="access_autoannounce_period_descr">Określa minimalny odstęp czasu pomiędzy powiadomieniami</string>
    <string name="access_autoannounce_period">Okres powiadomień</string>
    <string name="move_marker_bottom_sheet_title">Proszę przesunąć mapę, aby zmienić położenie znacznika</string>
    <string name="change_markers_position">Zmień położenie znacznika</string>
    <string name="current_track">Aktualny ślad</string>
    <string name="app_mode_bus">Autobus</string>
 	<string name="app_mode_train">Pociąg</string>
    <string name="follow_us">Śledź nas</string>
    <string name="access_direction_haptic_feedback">Haptyczne powiadomienia o kierunku</string>
    <string name="access_direction_haptic_feedback_descr">Wskazuje kierunek do celu używając wibracji</string>
    <string name="use_osm_live_routing">Nawigacja OsmAnd Live</string>
    <string name="lang_es_us">Hiszpański (Ameryka)</string>
    <string name="lang_ast">Asturyjski</string>
    <string name="lang_en_gb">Angielski (Wielka Brytania)</string>
    <string name="lang_be_by">Białoruski (łaciński)</string>
    <string name="lang_hu_formal">Węgierski (formalny)</string>
    <string name="lang_kn">Kannada</string>
    <string name="coords_format">Format współrzędnych</string>
    <string name="coords_format_descr">Ustala format współrzędnych geograficznych.</string>
  	<string name="storage_directory_card">Karta pamięci</string>
    <string name="shared_string_is_open">Otwarte teraz</string>
    <string name="shared_string_is_open_24_7">Otwarte 24/7</string>
    <string name="map_widget_search">Wyszukaj</string>
	<string name="shared_string_from">z</string>
    <string name="city_type_district">Dzielnica</string>
    <string name="city_type_neighbourhood">Sąsiedztwo</string>
    <string name="postcode">Kod pocztowy</string>
    <string name="search_categories">Kategorie</string>
    <string name="lang_hsb">Górnołużycki</string>
    <string name="share_history_subject">udostępnione przez OsmAnd</string>
    
    <string name="show_something_on_map">Wyświetl %1$s na mapie</string>
    <string name="release_2_4">\\u2022 Nowa wszechstronna metoda wyszukiwania tekstowego
\n 
\n • Ulepszono integrację z zestawem audio Bluetooth 
\n 
\n • Ulepszona nawigacja - podpowiedzi głosowe i wskazówki dot. pasów ruchu 
\n 
\n • Ulepszenia w warstwie transportu publicznego i wyświetlanie kursów 
\n 
\n • Dodano nowe tłumaczenia i wsparcie dla dialektów 
\n 
\n • Mnóstwo innych ulepszeń i poprawek 
\n 
\n i więcej…</string>
    <string name="dist_away_from_my_location">Szukaj w odległości %1$s</string>
    <string name="confirmation_to_delete_history_items">Usunąć wybrane elementy z historii?</string>
    <string name="back_to_search">Powrót do wyszukiwania</string>
    <string name="coords_search">Wyszukiwanie współrzędnych</string>
    <string name="advanced_coords_search">Zaawansowane wyszukiwanie współrzędnych</string>
    <string name="route_stops_before">Za %1$s przystanków</string>
    <string name="rendering_attr_hideOverground_name">Nadziemne obiekty</string>

    <string name="shared_string_change">Zmień</string>
    <string name="get_started">Rozpocznij</string>
    <string name="routing_attr_short_way_name">Ekonomiczna trasa</string>
    <string name="routing_attr_short_way_description">Wyznacza ekonomiczną trasę (zwykle najkrótszą).</string>
    <string name="replace_favorite_confirmation">Zastąpić ulubiony punkt %1$s?</string>
    <string name="skip_map_downloading">Pomiń pobieranie map</string>
    <string name="first_usage_greeting">Otrzymuj wskazówki dojazdu i odkrywaj nowe miejsca bez połączenia z Internetem</string>
    <string name="search_another_country">Proszę wybrać inny region</string>
    <string name="skip_map_downloading_desc">Nie zainstalowano map w trybie offline. Można wybrać mapę z listy lub pobrać mapy później za pośrednictwem polecenia menu - %1$s.</string>
    <string name="get_it">Pobierz</string>
    <string name="get_for">Pobierz na %1$s</string>
    <string name="get_for_month">Pobierz na %1$s miesięcy</string>
    <string name="osm_live_banner_desc">Zdobądź nieograniczoną liczbę pobrań map i aktualizacji map częściej niż raz na miesiąc: co tydzień, codziennie lub co godzinę.</string>
    <string name="osmand_plus_banner_desc">Nieograniczona liczba pobrań map, aktualizacje i wtyczka Wikipedii.</string>
    <string name="si_mi_meters">Mile/metry</string>
    <string name="search_map">Wyszukiwanie map…</string>
    <string name="first_usage_wizard_desc">Program OsmAnd określi aktualne położenie i zasugeruje pobranie mapy dla tego regionu.</string>
    <string name="location_not_found">Nie odnaleziono położenia</string>
    <string name="no_inet_connection">Brak połączenia z Internetem</string>
    <string name="no_inet_connection_desc_map">Wymagane, aby pobrać mapy.</string>
    <string name="search_location">Szukanie położenia…</string>
    <string name="storage_free_space">Wolna pamięć</string>
    <string name="storage_place_description">Katalog przechowywania danych OsmAnd (mapy, trasy, itp.): %1$s.</string>
    <string name="give_permission">Zezwól</string>
    <string name="allow_access_location">Zezwól na dostęp do położenia</string>
    <string name="search_my_location">Wyszukaj aktualne położenie</string>
    <string name="no_update_info_desc">Nie sprawdza aktualizacji dotyczących nowych wersji i rabatów związanych z OsmAnd</string>
    <string name="no_update_info">Pomijanie aktualizacji</string>
    <string name="update_all_maps_now">Uaktualnić wszystkie mapy?</string>
    <string name="clear_tile_data">Wyczyść wszystkie kafelki</string>
    <string name="osm_live_payment_desc">Opłaty za subskrypcję pobierane będą co miesiąc. Zawsze można z niej zrezygnować za pośrednictwem Google Play.</string>
    <string name="donation_to_osm">Dotacja dla społeczności OpenStreetMap</string>
    <string name="donation_to_osm_desc">Część z dotacji zostanie przekazana użytkownikom OSM, którzy wprowadzają zmiany na mapie OpenStreetMap. Koszt subskrypcji pozostaje taki sam.</string>
    <string name="osm_live_subscription_desc">Subskrypcje pozwalają na cogodzinne, codzienne i cotygodniowe uaktualnienia i nieograniczone liczbą pobieranie map całego świata.</string>
    <string name="driving_region_australia">Australia</string>
    <string name="lang_kab">Kabylski</string>
    <string name="shared_string_filters">Filtry</string>
    <string name="apply_filters">Zastosuj filtry</string>
    <string name="save_filter">Zapisz filtr</string>
    <string name="delete_filter">Usuń filtr</string>
    <string name="new_filter">Nowy filtr</string>
    <string name="new_filter_desc">Proszę wprowadzić nazwę nowego filtra. Zostanie on dodany do karty kategorii.</string>
    <string name="selected_categories">Wybrane kategorie</string>
    <string name="create_custom_poi">Tworzenie własnego filtra</string>
    <string name="custom_search">Własne wyszukiwanie</string>
    <string name="edit_filter">Edytuj kategorie</string>
    <string name="subcategories">Podkategorie</string>
    <string name="translit_names">Transliteracja nazw</string>
    <string name="translit_name_if_miss">Transliteruje nazwy, jeżeli nazwa w %1$s nie jest dostępna</string>
    <string name="search_hint">Proszę wprowadzić miasto, adres, nazwę użytecznego miejsca</string>
    <string name="rendering_value_light_brown_name">Jasnobrązowy</string>
    <string name="rendering_value_dark_brown_name">Ciemnobrązowy</string>
    <string name="rendering_attr_contourColorScheme_name">Zestaw kolorów poziomic</string>
    <string name="rendering_attr_surfaceIntegrity_name">Spójność nawierzchni dróg</string>
    <string name="christmas_poi">Bożonarodzeniowe miejsca</string>
    <string name="save_track_min_speed_descr">Filtr: minimalna prędkość ruchu, aby zarejestrować punkt</string>
    <string name="rendering_attr_contourColorScheme_description">Zestaw kolorów poziomic</string>
    <string name="save_track_min_speed">Minimalna prędkość rejestrowania</string>
    <string name="save_track_min_distance">Filtr: minimalna zmiana położenia, aby zarejestrować punkt</string>
    <string name="save_track_min_distance_descr">Filtr: ustaw minimalną odległość od poprzedniego punktu do rejestracji</string>
    <string name="save_track_precision">Minimalna dokładność rejestrowania</string>
    <string name="save_track_precision_descr">Filtr: rejestruje położenie po osiągnięciu zadanej dokładności</string>
    <string name="christmas_desc">Oczekując Świąt Bożego Narodzenia i Nowego Roku, możesz włączyć wyświetlanie użytecznych miejsc związanych ze Świętami: choinki, jarmarki, itp.</string>
    <string name="christmas_desc_q">Wyświetlać świąteczne miejsca?</string>
    <string name="shared_string_continue">Kontynuuj</string>
    <string name="shared_string_pause">Wstrzymaj</string>
    <string name="shared_string_trip">Ślad</string>
    <string name="shared_string_recorded">Zarejestrowany</string>
    <string name="shared_string_record">Rejestruj</string>
    <string name="gpx_logging_no_data">Brak danych</string>
    <string name="release_2_5">\\u2022 Ikony mapy, które można kliknąć
\n 
\n • wszechstronna wyszukiwarka użytecznych miejsc: wyszukiwanie restauracji wg kuchni, kempingów wg udogodnień 
\n 
\n • nowy styl mapy „OsmAnd Topo” dla rowerzystów i pieszych turystów 
\n 
\n • ulepszone rejestrowanie śladów 
\n 
\n • ulepszone powiadomienia nawigacji (Android Wear) 
\n 
\n • mnóstwo innych ulepszeń i poprawek błędów 
\n 
\n i więcej…</string>
    <string name="trip_rec_notification_settings">Aktywuj szybkie rejestrowanie</string>
    <string name="trip_rec_notification_settings_desc">Wyświetl powiadomienie systemowe z opcję rozpoczęcia rejestrowania śladu</string>
    <string name="shared_string_notifications">Powiadomienia</string>
    <string name="osmo_share_location">Udostępnij</string>
    <string name="osmo_pause_location">Wstrzymaj</string>
    <string name="osmo_service_running">Usługa OsMo jest uruchomiona</string>
    <string name="gpx_no_tracks_title">Nie ma na razie żadnych śladów</string>
    <string name="gpx_no_tracks_title_folder">Można także dodać ślady do katalogu</string>
    <string name="gpx_add_track">Dodaj ślad</string>
    <string name="gpx_appearance">Wygląd</string>
    <string name="rendering_value_fine_name">Bardzo cienki</string>
    <string name="route_calculation">Wyznaczanie trasy</string>
    <string name="upload_poi">Wysyłanie użytecznego miejsca</string>
    <string name="route_roundabout_short">Zjedź %1$d zjazdem</string>
    <string name="search_map_hint">Szukaj miasta lub regionu</string>
    <string name="wiki_around">Artykuły Wikipedii w pobliżu</string>
    <string name="legacy_search">Przestarzała wyszukiwarka</string>
    <string name="show_legacy_search">Przestarzała wyszukiwarka</string>
    <string name="show_legacy_search_desc">Dodaje starą wyszukiwarkę do menu rozwijanego</string>
    <string name="routing_attr_allow_motorway_name">Uwzglednianie autostrad</string>
    <string name="routing_attr_allow_motorway_description">Zezwala na autostrady</string>
    <string name="lang_sr_latn">Serbski (łaciński)</string>
    <string name="lang_zh_hk">Chiński (Hongkong)</string>
    <string name="rendering_attr_contourDensity_description">Gęstość poziomic</string>
    <string name="rendering_attr_contourDensity_name">Gęstość poziomic</string>
    <string name="rendering_value_high_name">Wysoka</string>
    <string name="rendering_value_medium_w_name">Średnia</string>
    <string name="rendering_value_low_name">Niska</string>
    <string name="rendering_attr_contourWidth_description">Szerokość poziomic</string>
    <string name="rendering_attr_contourWidth_name">Szerokość poziomic</string>
    <string name="rendering_attr_hideWaterPolygons_description">Woda</string>
    <string name="rendering_attr_hideWaterPolygons_name">Ukryj wodę</string>
    <string name="configure_screen_quick_action">Szybka czynność</string>

    <string name="quick_action_item_action">Czynność %d</string>
    <string name="quick_action_item_screen">Ekran %d</string>
    <string name="quick_action_add_marker">Dodaj znacznik mapy</string>
    <string name="quick_action_add_poi">Dodaj użyteczne miejsce</string>
    <string name="quick_action_map_style">Zmień styl mapy</string>
    <string name="quick_action_map_style_switch">Zmieniono styl mapy na „%s”.</string>
    <string name="quick_action_take_audio_note">Utwórz notatkę dźwiękową</string>
    <string name="quick_action_take_video_note">Utwórz notatkę filmową</string>
    <string name="quick_action_take_photo_note">Utwórz notatkę fotograficzną</string>
    <string name="quick_action_add_osm_bug">Dodaj uwagę OSM</string>
    <string name="quick_action_navigation_voice">Przełącz wyciszenie dźwięku</string>
    <string name="quick_action_navigation_voice_off">Dźwięk wyciszony</string>
    <string name="quick_action_navigation_voice_on">Dźwięk aktywny</string>
    <string name="quick_action_add_parking">Dodaj położenie parkowania</string>
    <string name="quick_action_new_action">Dodaj czynność</string>
    <string name="quick_action_edit_action">Modyfikowanie czynności</string>
    <string name="quick_action_add_favorite">Dodaj do ulubionych</string>
    <string name="dialog_add_action_title">Dodawanie czynności</string>
    <string name="quick_actions_delete">Usuwanie czynności</string>
    <string name="quick_actions_delete_text">Usunąć czynność „%s”?</string>
    <string name="quick_favorites_show_favorites_dialog">Wyświetl ekran ulubionych</string>
    <string name="shared_string_action_name">Nazwa czynności</string>
    <string name="favorite_empty_place_name">Miejsce</string>
    <string name="quick_action_add_category">Dodaj kategorię</string>
    <string name="quick_action_add_configure_map">Konfigurowanie mapy</string>
    <string name="quick_action_poi_show">Wyświetl %1$s</string>
    <string name="quick_action_poi_hide">Ukryj %1$s</string>
    <string name="quick_action_add_navigation">Nawigacja</string>
    <string name="quick_action_fav_name_descr">Proszę pozostawić pole puste, aby automatycznie użyć adresu lub nazwy miejsca</string>
    <string name="quick_action_poi_list">Lista użytecznych miejsc</string>
    <string name="quick_action_map_styles">Style map</string>
    <string name="quick_action_map_style_action">Dodaj styl mapy</string>
    <string name="quick_action_empty_param_error">Parametry nie mogą być puste</string>
    <string name="quick_action_map_underlay_action">Dodaj podkład</string>
    <string name="quick_action_map_underlay_title">Podkłady map</string>
    <string name="quick_action_map_source_title">Zasoby map</string>
    <string name="quick_action_add_gpx">Dodaj punkt pośredni GPX</string>
    <string name="quick_favorites_name_preset">Nazwa</string>
    <string name="quick_action_add_marker_descr">Naciśnięcie przycisku doda znacznik mapy na środku ekranu.</string>
    <string name="quick_action_add_gpx_descr">Naciśnięcie przycisku akcji doda punkt pośredni GPX w centrum ekranu.</string>
    <string name="quick_action_take_audio_note_descr">Naciśnięcie przycisku doda notatkę dźwiękową na środku ekranu.</string>
    <string name="quick_action_take_video_note_descr">Naciśnięcie przycisku czynności doda notatkę filmową na środku ekranu.</string>
    <string name="quick_action_take_photo_note_descr">Naciśnięcie przycisku doda notatkę fotograficzną na środku ekranu.</string>
    <string name="quick_action_add_osm_bug_descr">Naciśnięcie przycisku doda uwagę OSM na środku ekranu.</string>
    <string name="quick_action_add_poi_descr">Naciśnięcie przycisku doda użyteczne miejsce na środku ekranu.</string>
    <string name="quick_action_navigation_voice_descr">Naciśnięcie przycisku akcji włączy lub wyłączy podpowiedzi głosowe podczas nawigacji.</string>
    <string name="quick_action_add_parking_descr">Naciśnięcie przycisku doda położenie parkowania na środku ekranu.</string>
    <string name="favorite_autofill_toast_text">" został zapisany do "</string>
    <string name="quick_action_duplicates">Określona nazwa szybkiej czynności jest już użyta i zmieniono ją na %1$s, aby uniknąć powielenia.</string>
    <string name="quick_action_duplicate">Kopia nazwy szybkiej czynności</string>
    <string name="quick_action_showhide_favorites_descr">Naciśnięcie przycisku wyświetla lub ukrywa ulubione miejsca na mapie.</string>
    <string name="quick_action_showhide_poi_descr">Naciśnięcie przycisku wyświetla lub ukrywa użyteczne miejsca na mapie.</string>
    <string name="quick_action_showhide_favorites_title">Przełącz widoczność ulubionych</string>
    <string name="quick_action_favorites_show">Pokaż ulubione</string>
    <string name="quick_action_favorites_hide">Ukryj ulubione</string>
    <string name="quick_action_showhide_poi_title">Przełącz widoczność użytecznych miejsc</string>
    <string name="quick_action_add_create_items">Tworzenie elementów</string>
    <string name="quick_action_bug_descr">Ta wiadomość uzupełni się w polu komentarza.</string>
    <string name="quick_action_bug_message">Wiadomość</string>
    <string name="quick_action_category_descr">Proszę wybrać kategorię ulubionego miejsca</string>
    <string name="quick_action_gpx_category_descr">Proszę wybrać opcjonalną kategorię</string>
    <string name="quick_action_sh_poi_descr">Możesz dodać kilka kategorii użytecznych miejsc do wyświetlenia na mapie.</string>
    <string name="quick_action_map_overlay">Zmień nakładkę mapy</string>
    <string name="quick_action_map_overlay_title">Nakładki mapy</string>
    <string name="quick_action_map_overlay_action">Dodaj nakładkę</string>
    <string name="quick_action_map_underlay">Zmień podkład mapy</string>
    <string name="quick_action_map_source">Zmień zasób mapy</string>
    <string name="quick_action_map_source_action">Dodaj zasób mapy</string>
    <string name="quick_action_map_source_switch">Zmieniono zasób mapy na „%s”.</string>
    <string name="quick_action_btn_tutorial_title">Zmienianie położenia przycisku</string>
    <string name="quick_action_btn_tutorial_descr">Proszę nacisnąć i przytrzymać przycisk, aby zmienić jego położenie na ekranie</string>
<string name="quick_action_interim_dialog">Okno pośrednie</string>
    <string name="quick_action_map_overlay_switch">Zmieniono nakładkę mapy na „%s”.</string>
    <string name="quick_action_map_underlay_switch">Zmieniono podkład mapy na „%s”.</string>
    <string name="navigate_point_olc">Otwarty kod lokalizacyjny (OLC)</string>
    <string name="navigate_point_olc_info_invalid">Niepoprawny OLC
</string>
    <string name="navigate_point_olc_info_short">Krótki OLC
Podaj pełny kod</string>
    <string name="navigate_point_olc_info_area">Poprawny pełny OLC
Reprezentuje obszar: %1$s x %2$s</string>
    <string name="quick_action_page_list_descr">Naciśnięcie przycisku czynności wyświetli poniższą listę.</string>
    <string name="auto_split_recording_title">Automatyczne dzielenie nagrań po przerwie</string>
	<string name="auto_split_recording_descr">Rozpoczyna nowy segment po 6 min przerwy, nową trasę po 2 h i nowy plik po dłuższej przerwie, jeżeli data ulegnie zmianie</string>
    <string name="release_2_6">• Nowa funkcja: przycisk szybkiej czynności 
\n 
\n • Poprawiono odpowiedź na gesty ekranu dotykowego 
\n 
\n • Nowe kroje pisma wspierające więcej języków 
\n 
\n • Obsługa dialektów w generowaniu mowy 
\n 
\n • Ulepszenia wizualne w kilku stylach map i w Wikipedii 
\n 
\n • Obsługa otwartych kodów lokalizacyjnych (OLC) 
\n 
\n • Wyświetlanie wysokości, nachylenia i profilu prędkości dla nagranych śladów GPX i wyznaczonych tras 
\n 
\n • Ustawienie \'Styl jazdy\' i logiczne ulepszenia w wytyczaniu tras rowerowych 
\n 
\n • Ustawienie użycia danych wysokościowych w wytyczaniu tras rowerowych 
\n 
\n • Mnóstwo innych ulepszeń i poprawek 
\n 
\n i więcej…</string>
	<string name="rendering_attr_depthContours_description">Wyświetla kontury i punkty głębi.</string>
    <string name="rendering_attr_depthContours_name">Mapy batymetryczne</string>
	
    <string name="routing_attr_height_relief_smoothness_factor_description">Więcej równin lub więcej wzgórz</string>
    <string name="routing_attr_height_obstacles_name">Użyj danych wysokościowych</string>
    <string name="routing_attr_height_obstacles_description">Używa danych wysokościowych dostarczanych przez SRTM, ASTER i EU-DEM.</string>

    <string name="route_altitude">Wysokość trasy</string>
    <string name="altitude_descent">Zjazdy</string>
    <string name="altitude_ascent">Wzniesienia</string>
    <string name="altitude_range">Zakres wysokości</string>
    <string name="average_altitude">Średnia wysokość</string>
    <string name="total_distance">Całkowity dystans</string>
    <string name="shared_string_time">Czas</string>
    <string name="routing_attr_driving_style_name">Styl jazdy</string>
    
    <string name="shared_string_tracks">Ślady</string>
    <string name="select_gpx_folder">Wybierz katalog śladów</string>
    <string name="file_can_not_be_moved">Nie można przenieść pliku.</string>
    <string name="shared_string_move">Przenieś</string>
    <string name="shared_string_time_moving">Czas w ruchu</string>
    <string name="shared_string_time_span">Zakres czasu</string>
    <string name="shared_string_max">Maks.</string>
    <string name="shared_string_start_time">Czas rozpoczęcia</string>
    <string name="shared_string_end_time">Czas zakończenia</string>
    <string name="shared_string_color">Kolor</string>
    <string name="max_speed">Maksymalna prędkość</string>
    <string name="average_speed">Średnia prędkość</string>
    <string name="gpx_track">Ślad</string>
    <string name="points_delete_multiple_succesful">Usunięto punkty.</string>
    <string name="points_delete_multiple">Zostanie usuniętych %1$d punktów. Kontynuować?</string>
    <string name="track_points_category_name">Ważne punkty tej trasy</string>
    <string name="route_points_category_name">Zakręty na tej trasie</string>
    <string name="add_new_folder">Dodaj nowy katalog</string>
    <string name="shared_string_slope">Nachylenie</string>
    <string name="lang_ber">Berberyjski</string>
    <string name="relief_smoothness_factor_descr">Preferuj teren: płaski lub górzysty.</string>
    <string name="routing_attr_relief_smoothness_factor_hills_name">Górzysty</string>
    <string name="routing_attr_relief_smoothness_factor_plains_name">Mniej górzysty</string>
    <string name="routing_attr_relief_smoothness_factor_more_plains_name">Płaski</string>
    <string name="routing_attr_driving_style_speed_name">Krótsze trasy</string>
    <string name="routing_attr_driving_style_balance_name">Zrównoważony</string>
    <string name="routing_attr_driving_style_safety_name">Preferuj drogi poboczne</string>
    <string name="routing_attr_relief_smoothness_factor_name">Wybierz gładkość cieniowanie rzeźby terenu</string>
    <string name="do_not_send_anonymous_app_usage">Nie wysyłaj anonimowych statystyk użytkowania</string>
    <string name="do_not_send_anonymous_app_usage_desc">OsmAnd zbiera informacje o tym, z których części aplikacji korzysta użytkownik. Twoja lokalizacja nie jest nigdy wysyłana, tak jak teksty wpisywane w aplikacji i szczegóły dotyczące przeglądanych, wyszukiwanych i pobieranych obszarów.</string>
    <string name="do_not_show_startup_messages">Ukrywanie wiadomości podczas uruchamiania</string>
    <string name="do_not_show_startup_messages_desc">Nie wyświetla rabatów na program i wiadomości specjalnych o wydarzeniach lokalnych</string>
    <string name="parking_options">Opcje parkowania</string>
    <string name="full_version_thanks">Dziękujemy za zakup pełnej wersji OsmAnd!</string>
    <string name="right_side_navigation">Ruch prawostronny</string>
    <string name="driving_region_automatic">Automatyczny</string>
    <string name="restore_purchases">Przywróć zakupy</string>
    <string name="nautical_maps">Mapy morskie</string>
    <string name="shared_string_visible">Widoczne</string>
    <string name="no_overlay">Brak nakładki</string>
    <string name="no_underlay">Brak podkładu</string>
    <string name="subscribe_email_error">Błąd</string>
    <string name="quick_action_add_destination">Dodaj cel trasy</string>
    <string name="quick_action_replace_destination">Zastąp cel trasy</string>
    <string name="quick_action_auto_zoom_on">Włącz automatyczne przybliżanie mapy</string>
    <string name="quick_action_auto_zoom_off">Wyłącz automatyczne przybliżanie mapy</string>
    <string name="quick_action_auto_zoom">Przełącz automatyczne przybliżanie</string>
    <string name="quick_action_add_first_intermediate">Dodaj pierwszy pośredni cel trasy</string>
    <string name="quick_action_auto_zoom_desc">Włącza/wyłącza automatyczne przybliżanie mapy zależne od prędkości ruchu.</string>
    <string name="quick_action_add_destination_desc">Ustala cel trasy w położeniu na środku ekranu a poprzednio ustalony cel zamienia na ostatni cel pośredni.</string>
    <string name="quick_action_replace_destination_desc">Zastępuje cel trasy położeniem na środku ekranu.</string>
    <string name="quick_action_add_first_intermediate_desc">Ustala pierwszy cel pośredni trasy w położeniu na środku ekranu.</string>
    <string name="type_address">Wprowadź adres</string>
    <string name="type_city_town">Wprowadź miasto</string>
    <string name="type_postcode">Wprowadź kod pocztowy</string>
    <string name="nearest_cities">Pobliskie miasta</string>
    <string name="select_city">Wybierz miasto</string>
    <string name="select_postcode">Wybierz kod pocztowy</string>
    <string name="subscribe_email_desc">Zapisz się do naszej subskrypcji dotyczącej rabatów na aplikację i zgarnij 3 dodatkowe pobrania map!</string>
    <string name="depth_contour_descr">Zastaw map przedstawiających punkty głębokości i poziomice dna morskiego.</string>
    <string name="sea_depth_thanks">Dziękujemy za zakup map batymetrycznych!</string>
    <string name="index_item_depth_contours_osmand_ext">Mapy batymetryczne</string>
    <string name="index_item_depth_points_southern_hemisphere">Mapa batymetryczna półkuli południowej</string>
    <string name="index_item_depth_points_northern_hemisphere">Mapa batymetryczna półkuli północnej</string>
    <string name="download_depth_countours">Mapy batymetryczne</string>
    <string name="analyze_on_map">Analizuj na mapie</string>
    <string name="fonts_header">Kroje pisma mapy</string>
    <string name="shared_string_paused">Wstrzymano</string>
    <string name="osmand_extended_description_part1">"
 OsmAnd (OSM Automatyczne Nawigowanie Do celu) mapą i aplikacją nawigacji z dostępem do darmowych światowych wysokiej jakości danych OpenStreetMap (OSM).

 Rozkoszuj się głosową i optyczną nawigacją, przeglądaniem użytecznych miejsc (ang. POI), tworzeniem i zarządzaniem śladami GPX, wyświetlaniem poziomic i informacji o wysokości (przez zewnętrzną wtyczkę), wyborem między trybami samochodowym, rowerowym i pieszym, edycją OSM i więcej.
 "</string>
    <string name="select_street">Wybierz ulicę</string>
    <string name="shared_string_in_name">w %1$s</string>
    <string name="shared_string_overview">Podsumowanie</string>
    <string name="animate_my_location">Animowanie położenia</string>
    <string name="animate_my_location_desc">Włącza animację aktualnego położenia na mapie.</string>
    <string name="osmand_extended_description_part2">"
 Nawigacja GPS
 • Możesz wybrać pomiędzy trybem offline (brak kosztów roamingu za granicą) lub online (szybciej)
 • Podpowiedzi głosowe zakręt-za-zakrętem poprowadzą cię do celu (nagrane lub syntetyzowane głosy)
 • Ponowne wyznaczanie trasy po zboczeniu z niej
 • Informacje o pasach, nazwach ulic i przybliżonym czasie przybycia pomogą ci w trasie
 • Aby zwiększyć twoje bezpieczeństwo, motyw dzienny/nocny przełącza się automatycznie
 • Możesz skonfigurować wyświetlanie limitów prędkości i ostrzeżeń o jej przekroczeniu
 • Mapa skaluje się do twojej prędkości
 • Możesz wyszukiwać miejsc po adresie, rodzaju (np. parking, restauracja, hotel, stacja benzynowa, muzeum) lub po współrzędnych geograficznych
 • Wsparcie dla celów pośrednich trasy
 • Możesz zarejestrować lub wysłać trasę GPX i podążać za nią
 "</string>
    <string name="favorite_group_name">Nazwa grupy</string>
    <string name="change_color">Zmień kolor</string>
    <string name="edit_name">Zmień nazwę</string>
    <string name="display_zoom_level">Stopień przybliżenia: %1$s</string>
    <string name="srtm_color_scheme">Zestaw kolorów</string>
    <string name="show_from_zoom_level">Wyświetlanie od stopnia przybliżenia</string>
    <string name="routing_attr_allow_private_name">Uwzględnianie prywatnych obszarów</string>
    <string name="routing_attr_allow_private_description">Zezwala na dostęp do prywatnych obszarów.</string>
    <string name="route_is_too_long_v2">Ta trasa może być zbyt długa do wyznaczenia. Prosimy dodać punkty pośrednie, jeżeli nie otrzymasz wyniku w ciągu 10 minut.</string>
    <string name="save_poi_too_many_uppercase">Nazwa zawiera zbyt wiele wielkich liter. Czy chcesz kontynuować?</string>
    <string name="shared_string_plugin">Wtyczka</string>
    <string name="srtm_menu_download_descr">Aby wyświetlić poziomice na mapie, należy pobrać mapę poziomic tego obszaru.</string>
    <string name="hide_from_zoom_level">Ukrywanie od stopnia przybliżenia</string>
    <string name="hillshade_purchase_header">Aby wyświetlić cieniowanie rzeźby terenu, należy zakupić i zainstalować wtyczkę \'Poziomice\'</string>
    <string name="hillshade_menu_download_descr">Aby wyświetlić cieniowanie rzeźby terenu, należy pobrać specjalny podkład dla tego regionu.</string>
    <string name="srtm_purchase_header">Aby wyświetlić poziomice na mapie, należy zakupić i zainstalować wtyczkę \'Poziomice\'</string>
    <string name="quick_action_showhide_osmbugs_title">Przełącz wyświetlanie uwag OSM</string>
    <string name="quick_action_osmbugs_show">Pokaż uwagi OSM</string>
    <string name="quick_action_osmbugs_hide">Ukryj uwagi OSM</string>
    <string name="osmand_plus_extended_description_part8">Przybliżona jakość mapy: • Europa Zachodnia: **** • Europa Wschodnia: *** • Rosja: *** • Ameryka Północna: *** • Ameryka Południowa: ** • Azja: ** • Japonia i Korea: *** • Bliski Wschód: ** • Afryka: ** • Antarktyda: *
\n
\nJest możliwe pobranie map większości krajów na świecie! Od Afganistanu po Zimbabwe, przez Australię po USA. Argentyna, Brazylia, Kanada, Francja, Niemcy, Polska, Meksyk, Wielka Brytania, Hiszpania…</string>
    <string name="sorted_by_distance">Posortowane wg odległości</string>
    <string name="quick_action_showhide_osmbugs_descr">Przełącza wyświetlanie uwag OSM na mapie.</string>
    <string name="restart_search">Rozpocznij ponownie wyszukiwanie</string>
    <string name="increase_search_radius">Zwiększ promień wyszukiwania</string>
    <string name="nothing_found">Nic nie odnaleziono :(</string>
    <string name="nothing_found_descr">Proszę zmienić zapytanie lub zwiększyć promień wyszukiwania.</string>
    <string name="private_access_routing_req">Cel podróży jest położony na obszarze o charakterze prywatnym. Umożliwić dostęp do prywatnych dróg dla tej trasy?</string>
    <string name="search_favorites">Szukaj ulubionych</string>
    <string name="mapillary">Mapillary</string>
    <string name="mapillary_widget">Widżet Mapillary</string>
    <string name="shared_string_add_photos">Dodaj zdjęcia</string>
    <string name="mapillary_action_descr">Podziel się widokami z poziomu ulicy z tego miejsca przez Mapillary.</string>
    <string name="mapillary_widget_descr">Pozwala na szybkie udostępnianie do Mapillary</string>
    <string name="mapillary_descr">Udostępnia zdjęcia w widoku ulicznym. Pozwala na odkrywanie miejsc, współpracę nad uchwyceniem świata.</string>
    <string name="online_photos">Zdjęcia w sieci</string>
    <string name="no_photos_descr">Nie ma zdjęć tego położenia</string>
    <string name="plugin_mapillary_descr">Udostępnia zdjęcia w widoku ulicznym. Pozwala na odkrywanie miejsc, współpracę nad uchwyceniem świata.</string>
    <string name="shared_string_install">Zainstaluj</string>
    <string name="improve_coverage_mapillary">Zwiększ pokrycie zdjęć Mapillary</string>
    <string name="improve_coverage_install_mapillary_desc">Można zrobić własne zdjęcie lub serie zdjęć i następnie dodać je do tego położenia na mapie. 
\n 
\nAby to zrobić, należy pobrać aplikację Mapillary ze sklepu Google Play.</string>
    <string name="open_mapillary">Otwórz Mapillary</string>
    <string name="mapillary_image">Obraz Mapillary</string>
    <string name="distance_moving">Poprawiona odległość</string>
    <string name="shared_string_permissions">Uprawnienia</string>
    <string name="import_gpx_failed_descr">Nie można zaimportować pliku. Proszę sprawdzić czy program posiada uprawnienia do odczytywania pliku z jego położenia.</string>
    
    <string name="map_widget_ruler_control">Linijka promieniowa</string>
    <string name="shared_string_reload">Wczytaj ponownie</string>
    <string name="mapillary_menu_title_username">Nazwa użytkownika</string>
    <string name="mapillary_menu_title_dates">Daty</string>
    <string name="shared_string_to">Do</string>
    <string name="mapillary_menu_date_from">Od</string>
    <string name="wrong_user_name">Nieprawidłowa nazwa użytkownika!</string>
    <string name="mapillary_menu_title_tile_cache">Pamięć podręczna kafelków</string>
    <string name="mapillary_menu_descr_dates">Wyświetla obrazy dodane w określonym czasie.</string>
    <string name="mapillary_menu_edit_text_hint">Proszę wprowadzić nazwę użytkownika</string>
    <string name="mapillary_menu_filter_description">Można filtrować obrazy według nazwy użytkownika lub daty. Filtry mają zastosowanie dla większych przybliżeń.</string>
    <string name="mapillary_menu_descr_username">Wyświetla obrazy dodane przez określonego użytkownika.</string>
    <string name="store_tracks_in_monthly_directories">Ślady w miesięcznych katalogach</string>
    <string name="store_tracks_in_monthly_directories_descrp">Przechowuje zarejestrowane ślady w podkatalogach odpowiadającym miesiącom (np. 2017-01).</string>
    <string name="shared_string_reset">Wyczyść</string>
    <string name="mapillary_menu_descr_tile_cache">"Ponowne wczytanie kafelków uaktualni  je."</string>
    <string name="average">Średnia</string>
    <string name="of">%1$d z %2$d</string>
    <string name="ascent_descent">Podjazd/zjazd</string>
    <string name="moving_time">Czas w ruchu</string>
    <string name="max_min">Maks./min.</string>
    
    <string name="quick_action_resume_pause_navigation">Wznów/wstrzymaj nawigowanie</string>
    <string name="quick_action_resume_pause_navigation_descr">Naciśnij ten przycisk, aby wstrzymać lub wznowić nawigowanie.</string>
    <string name="quick_action_start_stop_navigation">Rozpocznij/zatrzymaj nawigowanie</string>
    <string name="quick_action_start_stop_navigation_descr">Naciśnij ten przycisk, aby rozpocząć lub zakończyć nawigowanie.</string>
    <string name="quick_action_show_navigation_finish_dialog">Wyświetl ekran końca nawigowania</string>
    <string name="release_2_7">• Wtyczka Mapillary z obrazami miejsc
\n
\n • Widżet linijki do mierzenia odległości
\n
\n • Interwały podziału śladu GPX ze szczegółowymi informacjami na temat śladu
\n
\n • Inne ulepszenia i naprawione błędy
\n
\n</string>
    <string name="measurement_tool_action_bar">Przeglądanie mapy i dodawanie punktów</string>
    <string name="measurement_tool">Mierzenie odległości</string>
    <string name="enter_gpx_name">Nazwa pliku GPX:</string>
    <string name="none_point_error">Należy dodać co najmniej jeden punkt.</string>
    <string name="show_on_map_after_saving">Wyświetlanie na mapie po zapisaniu</string>
    <string name="rendering_value_translucent_pink_name">Przezroczysty różowy</string>
    <string name="min_max">Min./Maks.</string>
    <string name="retry">Ponów</string>
    <string name="add_route_point">Dodaj punkt trasy</string>
    <string name="save_route_point">Zapisz punkt trasy</string>
    <string name="route_point_one">Punkt 1 trasy</string>
<string name="osmand_extended_description_part7">Pomagaj rozwijać OSM • Raportowanie o błędach danych • Przesyłaj bezpośrednio z aplikacji ślady GPX do OSM • Dodawaj miejsca POI i przesyłaj je bezpośrednio do OSM (lub później, jeśli jesteś offline)</string>
    <string name="live_monitoring_max_interval_to_send">Bufor czasowy do śledzenia online</string>
    <string name="live_monitoring_max_interval_to_send_desrc">Określ bufor czasu, który umożliwia przechowywanie lokalizacji bez połączenia</string>
    <string name="mappilary_no_internet_desc">Potrzebujesz połączenia z Internetem, aby oglądać zdjęcia z Mapillary</string>
    <string name="add_waypoint">Dodaj punkt orientacyjny</string>
    <string name="save_gpx_waypoint">Zapisz punkt orientacyjny GPX</string>
    <string name="waypoint_one">Punkt orientacyjny 1</string>
    <string name="measurement_tool_altitude">Wysokość: %1$s</string>
    <string name="measurement_tool_speed">Prędkość: %1$s</string>
    <string name="line">Linia</string>
    <string name="save_as_route_point">Zapisz jako punkty trasy</string>
    <string name="save_as_line">Zapisz jako linia</string>
    <string name="route_point">Punkt trasy</string>
    <string name="shared_string_options">Opcje</string>
    <string name="measurement_tool_save_as_new_track_descr">Można zapisać punkty jako punkty trasy lub linię.</string>
    <string name="choose_navigation_type">Wybór profilu nawigacji</string>
    <string name="edit_line">Zmodyfikuj linię</string>
    <string name="add_point_before">Dodaj punkt wcześniej</string>
    <string name="add_point_after">Dodaj punkt dalej</string>
    <string name="measurement_tool_snap_to_road_descr">Punkty zostaną połączone trasą wyznaczoną na podstawie wybranego profilu.</string>
    <string name="add_route_points">Dodaj punkty trasy</string>
    <string name="add_line">Dodaj linię</string>
    <string name="empty_state_my_tracks">Dodaj i nagraj ślady</string>
    <string name="empty_state_my_tracks_desc">Zarejestruj lub zaimportuj ślady do wyświetlenia</string>
    <string name="empty_state_favourites">Dodaj do ulubionych</string>
    <string name="empty_state_favourites_desc">Dodaj ulubione punkty na mapę lub zaimportuj je z pamięci</string>
    <string name="import_track">Importuj ślad</string>
    <string name="import_track_desc">Plik %1$s nie zawiera punktów trasy, czy zaimportować go jako ślad?</string>
    <string name="move_point">Przesuń punkt</string>
    <string name="add_segment_to_the_track">Dodaj do śladu GPX</string>
<string name="keep_showing_on_map">Wyświetlanie na mapie</string>
    <string name="exit_without_saving">Zakończyć bez zapisywania?</string>
    <string name="do_not_use_animations">Wyłączenie animacji</string>
    <string name="do_not_use_animations_descr">Wyłącza animacje w aplikacji.</string>
    <string name="move_all_to_history">Przenieś wszystkie do historii</string>
    <string name="build_route">Wyznacz trasę</string>
    <string name="show_direction">Wskaźnik odległości</string>
    <string name="sort_by">Kolejność sortowania</string>
    <string name="marker_options">Opcje znacznika</string>
    <string name="marker_show_distance_descr">Proszę wybrać w jaki sposób wskazywać odległość i kierunek do znaczników mapy na ekranie:</string>
    <string name="map_orientation_change_in_accordance_with_speed">Próg zmiany orientacji mapy</string>
    <string name="map_orientation_change_in_accordance_with_speed_descr">Wybiera prędkość, poniżej której orientacja mapy zmieni się z „względem kierunku ruchu” na „względem kompasu”.</string>
    <string name="all_markers_moved_to_history">Wszystkie znaczniki mapy przeniesiono do historii</string>
    <string name="marker_moved_to_history">Znacznik mapy przeniesiono do historii</string>
    <string name="marker_moved_to_active">Znacznik mapy przeniesiono do aktywnych</string>
    <string name="shared_string_list">Lista</string>
    <string name="shared_string_groups">Grupy</string>
    <string name="passed">Ostatnio użyty: %1$s</string>
    <string name="make_active">Uaktywnij</string>
    <string name="today">Dzisiaj</string>
    <string name="yesterday">Wczoraj</string>
    <string name="last_seven_days">Ostatnie 7 dni</string>
    <string name="this_year">Ten rok</string>
    <string name="widget">Widżet</string>
    <string name="top_bar">Belka górna</string>
    <string name="remove_from_map_markers">Usuń ze znaczników mapy</string>
    <string name="descendingly">malejąco</string>
    <string name="ascendingly">rosnąco</string>
    <string name="date_added">Data dodania</string>
    <string name="order_by">Porządkowanie według:</string>
    <string name="show_guide_line">Linia przewodnia</string>
    <string name="show_arrows_on_the_map">Strzałki na mapie</string>
    <string name="show_passed">Wyświetl datę ostatniego użycia</string>
    <string name="hide_passed">Ukryj datę ostatniego użycia</string>
    <string name="coordinate_input">Wprowadź współrzędne</string>
    <string name="shared_string_markers">Znaczniki</string>
    <string name="coordinates_format">Format współrzędnych</string>
    <string name="fast_coordinates_input_descr">Proszę wybrać format współrzędnych. Zawsze można go zmienić za pomocą opcji.</string>
    <string name="routing_attr_avoid_ice_roads_fords_name">Omijanie lodowych dróg i brodów</string>
    <string name="routing_attr_avoid_ice_roads_fords_description">Omija lodowe drogi i brody</string>
    <string name="use_location">Użyj położenia</string>
    <string name="my_location">Aktualne położenie</string>
    <string name="shared_string_finish">Koniec trasy</string>
    <string name="plan_route">Planowanie trasy</string>
    <string name="shared_string_sort">Uporządkuj</string>
    <string name="marker_save_as_track_descr">Znaczniki zostaną wyeksportowane do poniższego pliku:</string>
    <string name="marker_save_as_track">Zapisywanie śladu</string>
    <string name="move_to_history">Przenieś do historii</string>
    <string name="group_will_be_removed_after_restart">Grupa zostanie usunięta po ponownym uruchomieniu</string>
    <string name="use_system_keyboard">Użycie klawiatury systemowej</string>
    <string name="is_saved">jest zapisany</string>
    <string name="wrong_format">Błędny format</string>
    <string name="shared_string_road">Droga</string>
    <string name="show_map">Wyświetl mapę</string>
    <string name="route_is_calculated">Trasa jest wyznaczana</string>
    <string name="round_trip">Zamknięta trasa</string>
    <string name="plan_route_no_markers_toast">Należy dodać co najmniej jeden znacznik, aby skorzystać z tej funkcji.</string>
    <string name="osn_modify_dialog_error">Wystąpił błąd: nie zmieniono uwagi</string>
    <string name="osn_modify_dialog_title">Zmodyfikuj uwagę</string>
    <string name="context_menu_item_modify_note">Edytuj uwagę OSM</string>
    <string name="make_round_trip_descr">Dodaj kopię punktu początkowego jako punkt końcowy.</string>
    <string name="make_round_trip">Zamknięta trasa</string>
    <string name="shared_string_navigate">Nawiguj</string>
    <string name="fast_coordinates_input">Szybkie wprowadzanie współrzędnych</string>
    <string name="add_location_as_first_point_descr">Dodaj swoje położenie jako pierwszy punkt, aby zaplanować idealną trasę.</string>
    <string name="release_2_8">• Całkowicie odświeżone znaczniki mapy ze wskazówkami odnośnie planowania trasy
\n
\n• Narzędzie do pomiaru odległości z opcją przybliżania do drogi i zapisu punktów jako trasy
\n
\n• OsmAnd Live: poprawki błędów, świeże dane na serwerze co 30 minut, aktualizacje uwzględniane przy nawigacji
\n
\n</string>
    <string name="rendering_value_darkyellow_name">Ciemno żółty</string>
    <string name="wrong_input">Nieprawidłowe dane</string>
	<string name="enter_new_name">Wprowadź nową nazwę</string>
	<string name="shared_string_back">Wróć</string>
	<string name="view">Wyświetl</string>
	<string name="waypoints_added_to_map_markers">Dodano punkty pośrednie do znaczników mapy</string>
	<string name="track_waypoints">Punkty śladu</string>
    <string name="favourites_group">Grupa ulubionych</string>
    <string name="add_group">Dodawanie grupy</string>
    <string name="add_group_descr">Dodaje grupę ulubionych miejsc lub punktów śladu.</string>
    <string name="empty_state_markers_active">Znaczniki na mapie!</string>
    <string name="empty_state_markers_active_desc">Proszę dotknąć miejsce a następnie przycisk znacznika opatrzony flagą.</string>
    <string name="shared_string_two">Dwa</string>
    <string name="shared_string_one">Jeden</string>
    <string name="show_guide_line_descr">Wyświetla na mapie linię łączącą aktualne położenie z położeniem aktywnego znacznika.</string>
    <string name="show_arrows_descr">Wyświetla na mapie jedną lub dwie strzałki wskazujące kierunek do aktywnych znaczników.</string>
    <string name="distance_indication_descr">Wybiera sposób wyświetlania odległości od aktywnego znacznika.</string>
    <string name="active_markers_descr">Wybiera ilość wyświetlanych wskaźników kierunku.</string>
    <string name="looking_for_tracks_with_waypoints">Wyszukiwanie śladów z punktami</string>
    <string name="shared_string_more_without_dots">Więcej</string>
    <string name="appearance_on_the_map">Wygląd na mapie</string>
    <string name="add_track_to_markers_descr">Proszę wybrać ślad, którego punkty zostaną dodane do znaczników.</string>
    <string name="shared_string_paste">Wklej</string>
    <string name="coordinate_input_accuracy_description">Przechodzi automatycznie do następnego pola po wprowadzeniu %1$d cyfr za przecinkiem.</string>
    <string name="coordinate_input_accuracy">%1$d cyfr</string>
    <string name="go_to_next_field">Przechodzenie do następnego pola</string>
    <string name="tap_on_map_to_hide_interface">Tryb pełnego ekranu</string>
    <string name="shared_string_deleted">Usunięte</string>
    <string name="shared_string_edited">Zmodyfikowane</string>
    <string name="shared_string_added">Dodane</string>
    <string name="empty_state_osm_edits">Tworzenie lub modyfikowanie obiektów OSM</string>
    <string name="rename_marker">Zmień nazwę znacznika</string>
    <string name="open_from">Otwarte od</string>
    <string name="open_till">Otwarte do</string>
    <string name="will_close_at">Zostanie zamknięty o</string>
    <string name="will_open_at">Zostanie otwarty o</string>
    <string name="will_open_on">Zostanie otwarty w</string>
    <string name="additional_actions">Dodatkowe czynności</string>
    <string name="release_3_0">• Wykrywanie znaków stop uwzględnia teraz kierunek jazdy,
\n
\n • nowy algorytm udostępnia bardziej precyzyjne wartości podejścia/zejścia dla śladów GPX,
\n
\n • czas wędrówki uwzględnia ukształtowanie terenu (reguła Naismitha).
\n
\n</string>
    <string name="shared_string_actions">Czynności</string>
    <string name="shared_string_marker">Znacznik</string>
    <string name="marker_activated">Uaktywniono znacznik %s.</string>
    <string name="by_date">Według daty</string>
    <string name="by_type">Według rodzaju</string>
<<<<<<< HEAD
=======
    <string name="will_be_closed_at">Zostanie zamknięte o</string>
    <string name="will_be_opened_at">Zostanie otwarte o</string>
    <string name="will_be_opened_on">Zostanie otwarte w</string>
    <string name="parked_at">zaparkowano o</string>
    <string name="without_time_limit">Bez ograniczenia czasu</string>
    <string name="context_menu_points_of_group">Wszystkie punkty w grupie</string>
>>>>>>> 8a3d2a81
    </resources><|MERGE_RESOLUTION|>--- conflicted
+++ resolved
@@ -2953,13 +2953,7 @@
     <string name="marker_activated">Uaktywniono znacznik %s.</string>
     <string name="by_date">Według daty</string>
     <string name="by_type">Według rodzaju</string>
-<<<<<<< HEAD
-=======
-    <string name="will_be_closed_at">Zostanie zamknięte o</string>
-    <string name="will_be_opened_at">Zostanie otwarte o</string>
-    <string name="will_be_opened_on">Zostanie otwarte w</string>
     <string name="parked_at">zaparkowano o</string>
     <string name="without_time_limit">Bez ograniczenia czasu</string>
     <string name="context_menu_points_of_group">Wszystkie punkty w grupie</string>
->>>>>>> 8a3d2a81
     </resources>