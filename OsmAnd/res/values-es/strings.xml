--- conflicted
+++ resolved
@@ -5934,12 +5934,7 @@
     <string name="obd_fuel_level">Ahorro de combustible (%)</string>
     <string name="obd_fuel_consumption_rate">Consumo de combustible</string>
     <string name="obd_fuel_consumption_rate_desc">Muestra el consumo de combustible del vehículo según el OBD y la ubicación</string>
-<<<<<<< HEAD
-    <string name="obd_fuel_left_distance">Combustible restante (distancia)</string>
-    <string name="obd_plugin_description">Monitoriza las métricas clave del vehículo utilizando el protocolo OBD-II. Accede a datos que incluyen:\n • Velocidad del motor, Tiempo de funcionamiento del motor, Carga calculada del motor \n • Consumo de combustible, Presión de combustible, Combustible restante\n • Temperatura de admisión, Temperatura ambiente, Temperatura del refrigerante, Temperatura del aceite del motor\n • Velocidad del vehículo, Posición del acelerador, Voltaje de la batería\n</string>
-=======
-    <string name="obd_plugin_description">Supervise las métricas clave del vehículo utilizando el protocolo OBD-II. Acceda a datos que incluyen: * Velocidad del motor * Consumo de combustible * Combustible restante * Distancia desde el arranque del motor * Temperatura de admisión * Temperatura ambiente * Temperatura del refrigerante * Velocidad del vehículo * Porcentaje de batería</string>
->>>>>>> ca8a4bb4
+    <string name="obd_plugin_description">Supervise las métricas clave del vehículo utilizando el protocolo OBD-II. Accede a datos que incluyen:\n • Velocidad del motor, Tiempo de funcionamiento del motor, Carga calculada del motor \n • Consumo de combustible, Presión de combustible, Combustible restante\n • Temperatura de admisión, Temperatura ambiente, Temperatura del refrigerante, Temperatura del aceite del motor\n • Velocidad del vehículo, Posición del acelerador, Voltaje de la batería\n</string>
     <string name="obd_support">Soporte OBD</string>
     <string name="unit_volt">V</string>
     <string name="shared_string_obd">OBD</string>
