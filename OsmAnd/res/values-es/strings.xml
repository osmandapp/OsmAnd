<?xml version="1.0" encoding="utf-8"?>
<resources>
    <string name="layer_map_appearance">Configurar pantalla</string>
    <string name="show_lanes">Carriles</string>
    <string name="avoid_unpaved">Sólo caminos pavimentados</string>
    <string name="avoid_ferries">Sin ferris</string>
    <string name="avoid_in_routing_title">Evitar…</string>
    <string name="show_warnings_title">Mostrar alertas…</string>
    <string name="show_warnings_descr">Configura advertencias de tráfico (límites de velocidad, paradas forzosas, badenes, túneles), radares de velocidad, e información de carriles.</string>
    <string name="map_widget_fluorescent">Rutas fluorescentes</string>
    <string name="map_widget_show_ruler">Regla</string>
    <string name="map_widget_view_direction">Dirección de visualización</string>
    <string name="map_widget_transparent">Widgets transparentes</string>
    <string name="use_fluorescent_overlays">Usar superpuestos fluorescentes</string>
    <string name="use_fluorescent_overlays_descr">Usa colores fluorescentes para mostrar trazas y rutas.</string>
    <string name="offline_edition">Edición sin conexión</string>
    <string name="offline_edition_descr">Si se activa la edición sin conexión, los cambios serán guardados localmente primero y serán cargados por solicitud, de lo contrario los cambios serán cargados inmediatamente.</string>
    <string name="update_poi_does_not_change_indexes">Los cambios de PDI dentro de la aplicación no afectan a los archivos de mapa descargados; en su lugar, los cambios se guardan como un archivo en el dispositivo.</string>
    <string name="local_openstreetmap_uploading">Subiendo…</string>
    <string name="local_openstreetmap_were_uploaded">{0} PDI/notas de OSM subidos</string>
    <string name="local_openstreetmap_uploadall">Enviar todos</string>
    <string name="local_openstreetmap_upload">Subir a OpenStreetMap</string>
    <string name="local_openstreetmap_delete">Borrar edición</string>
    <string name="local_openstreetmap_descr_title">Edición asíncrona OSM:</string>
    <string name="local_openstreetmap_settings">PDI/notas de OSM guardados en el dispositivo</string>
    <string name="local_openstreetmap_settings_descr">Muestra y gestiona PDI/notas de OSM en la base de datos del dispositivo.</string>
    <string name="live_monitoring_interval_descr">Indica el intervalo del seguimiento en línea.</string>
    <string name="live_monitoring_interval">Intervalo del seguimiento en línea</string>
    <string name="live_monitoring_url_descr">Indica la dirección web con sintaxis de parámetros : lat={0}, lon={1}, timestamp={2}, hdop={3}, altitude={4}, speed={5}, bearing={6}.</string>
    <string name="live_monitoring_url">Dirección web del seguimiento en línea</string>
    <string name="gpx_monitoring_disabled_warn">Registra trazas usando el widget GPX o mediante la opción «Grabar viaje».</string>
    <string name="show_current_gpx_title">Mostrar traza actual</string>
    <string name="free_version_message">Existen %1$s mapas para descargar o actualizar.</string>
    <string name="free_version_title">Versión gratuita</string>
    <string name="poi_context_menu_showdescription">Detalles del PDI.</string>
    <string name="index_name_north_america">Norteamérica</string>
    <string name="index_name_us">Norteamérica - Estados Unidos</string>
    <string name="index_name_central_america">Centroamérica</string>
    <string name="index_name_south_america">Sudamérica</string>
    <string name="index_name_europe">Europa</string>
    <string name="index_name_france">Europa - Francia</string>
    <string name="index_name_germany">Europa - Alemania</string>
    <string name="index_name_russia">Rusia</string>
    <string name="index_name_africa">África</string>
    <string name="index_name_asia">Asia</string>
    <string name="index_name_oceania">Australia y Oceanía</string>
    <string name="index_name_other">Mapas mundiales y temáticos</string>
    <string name="index_name_wiki">Wikipedia mundial</string>
    <string name="index_name_voice">Indicaciones por voz (grabadas, funciones limitadas)</string>
    <string name="index_name_tts_voice">Indicaciones por voz (TTS, preferido)</string>
    <string name="amenity_type_osmwiki">Wikipedia (sin conexión)</string>
    <string name="amenity_type_user_defined">Definido por el usuario</string>
    <string name="fav_export_confirmation">Ya existe un archivo con los favoritos exportados previamente. ¿Quieres sustituirlo\?</string>
    <string name="profile_settings">Ajustes de perfiles específicos</string>
    <string name="settings_preset">Perfil predefinido</string>
    <string name="settings_preset_descr">La vista del mapa y los ajustes de navegación se recuerdan por el perfil usado. Elige tu perfil predefinido aquí.</string>
    <string name="routing_settings">Navegación</string>
    <string name="routing_settings_descr">Indica las opciones de navegación.</string>
    <string name="global_settings">Ajustes globales</string>
    <string name="index_settings_descr">Descarga y gestiona mapas sin conexión almacenados en el dispositivo.</string>
    <string name="general_settings">General</string>
    <string name="general_settings_descr">Configura la pantalla y ajustes globales de la aplicación.</string>
    <string name="global_app_settings">Ajustes globales de la aplicación</string>
    <string name="user_name">Nombre de usuario de OSM</string>
    <string name="open_street_map_login_descr">Necesario para envíos a OpenStreetMap.org.</string>
    <string name="user_password">Contraseña</string>
    <string name="osmand_service">Modo reposo</string>
    <string name="osmand_service_descr">OsmAnd se ejecuta en modo reposo con la pantalla apagada.</string>
    <string name="switch_to_raster_map_to_see">Descarga un mapa vectorial sin conexión de esta ubicación en «Menú → Descargar mapas», o cambia al complemento de «Mapas en línea».</string>
    <string name="download_files_not_enough_space">Sin espacio suficiente para descargar %1$s MB (disponible: %2$s).</string>
    <string name="download_files_question_space">¿Descargar {0} archivo(s)\?
\n Utilizado {1} MB (de {2} MB).</string>
    <string name="use_transparent_map_theme">Tema transparente</string>
    <string name="native_library_not_supported">La biblioteca nativa es incompatible con este dispositivo.</string>
    <string name="init_native_library">Inicializando biblioteca nativa…</string>
    <string name="choose_auto_follow_route">Centrado automático del mapa</string>
    <string name="choose_auto_follow_route_descr">Tiempo hasta que la vista del mapa vuelve a sincronizarse con la ubicación actual.</string>
    <string name="auto_follow_route_navigation">Centrar automáticamente al navegar</string>
    <string name="auto_follow_route_navigation_descr">Sólo centra la vista del mapa automáticamente, durante la navegación.</string>
    <string name="auto_follow_location_enabled">Centrado automático del mapa activado.</string>
    <string name="pref_vector_rendering">Opciones específicas de dibujo vectorial</string>
    <string name="pref_overlay">Superpuesta / subyacente</string>
    <string name="pref_raster_map">Ajustes del repositorio de mapas</string>
    <string name="pref_vector_map">Ajustes del mapa vectorial</string>
    <string name="delete_confirmation_msg">¿Borrar «%1$s»?</string>
    <string name="city_type_suburb">Suburbio</string>
    <string name="city_type_hamlet">Aldea</string>
    <string name="city_type_village">Pueblo</string>
    <string name="city_type_town">Ciudad pequeña</string>
    <string name="city_type_city">Ciudad</string>
    <string name="animate_route_off">Parar simulación</string>
    <string name="animate_route">Iniciar simulación</string>
    <string name="file_can_not_be_renamed">El archivo no se pudo renombrar.</string>
    <string name="file_with_name_already_exists">Ya existe un archivo con ese nombre.</string>
    <string name="poi_query_by_name_matches_categories">Encontradas varias categorías de PDI relacionadas.</string>
    <string name="data_to_search_poi_not_available">Descargar datos sin conexión para buscar PDI.</string>
    <string name="poi_filter_by_name">Buscar por nombre</string>
    <string name="old_poi_file_should_be_deleted">El archivo de datos del PDI «%1$s» es redundante y puede quitarse.</string>
    <string name="update_poi_file_not_found">El archivo local para guardar cambios de PDI, no se ha encontrado ni creado.</string>
    <string name="button_upgrade_osmandplus">Actualizar a OsmAnd+</string>
    <string name="map_version_changed_info">Descarga la nueva versión de la aplicación, para poder usar los nuevos archivos de mapas.</string>
    <string name="shared_string_rename">Renombrar</string>
    <string name="poi_filter_nominatim">Nominatim en línea</string>
    <string name="search_position_current_location_search">Buscando ubicación…</string>
    <string name="search_position_current_location_found">Mi ubicación (encontrada)</string>
    <string name="search_position_address">Dirección…</string>
    <string name="search_position_favorites">Favoritos…</string>
    <string name="shared_string_undefined">Indefinido</string>
    <string name="search_position_map_view">Vista actual del mapa</string>
    <string name="select_search_position">Origen:</string>
    <string name="context_menu_item_search">Buscar cerca</string>
    <string name="route_successfully_saved_at">Ruta guardada como «%1$s».</string>
    <string name="filename_input">Nombre del archivo:</string>
    <string name="file_with_name_already_exist">Ya existe un archivo con el mismo nombre.</string>
    <string name="shared_string_save">Guardar</string>
    <string name="local_index_upload_gpx_description">Envía archivos GPX a la comunidad OSM, mejorando los mapas.</string>
    <string name="local_index_items_uploaded">%1$d de %2$d elemento(s) enviado(s).</string>
    <string name="local_index_mi_upload_gpx">Enviar a OSM</string>
    <string name="show_more_map_detail">Mostrar más detalle del mapa</string>
    <string name="show_more_map_detail_descr">Muestra detalles del mapa vectorial (caminos, etc.) a niveles de zoom inferiores.</string>
    <string name="favourites_delete_multiple_succesful">Puntos favoritos borrados.</string>
    <string name="favorite_delete_multiple">¿Borrar %1$d favoritos y %2$d grupos de favoritos\?</string>
    <string name="favorite_home_category">Casa</string>
    <string name="favorite_friends_category">Amigos</string>
    <string name="favorite_places_category">Sitios</string>
    <string name="shared_string_others">Otros</string>
    <string name="shared_string_name">Nombre</string>
    <string name="favourites_edit_dialog_category">Categoría</string>
    <string name="shared_string_no_thanks">No, gracias</string>
    <string name="basemap_missing">Descarga el mapa base mundial para una vista general global en zoom pequeño.</string>
    <string name="vector_data_missing">Descarga los datos («sin conexión») para usar los mapas sin conexión.</string>
    <string name="local_index_gpx_info_show">"
\n
\nPulsación larga para las opciones"</string>
    <string name="local_index_installed">Versión local</string>
    <string name="local_index_items_backuped">%1$d de %2$d elemento(s) desactivado(s).</string>
    <string name="local_index_items_deleted">%1$d de %2$d elemento(s) borrado(s).</string>
    <string name="local_index_items_restored">%1$d de %2$d elemento(s) activado(s).</string>
    <string name="local_index_no_items_to_do">Sin elementos para «%1$s»</string>
    <string name="local_index_action_do">¿Quieres %1$s %2$s elemento(s)?</string>
    <string name="local_index_descr_title">Gestionar mapas.</string>
    <string name="local_index_mi_restore">Activar</string>
    <string name="local_index_mi_backup">Desactivar</string>
    <string name="shared_string_download">Descargar</string>
    <string name="local_index_poi_data">Datos de PDI</string>
    <string name="local_index_address_data">Datos de direcciones</string>
    <string name="local_index_transport_data">Datos de transporte público</string>
    <string name="local_index_map_data">Datos de mapa</string>
    <string name="local_indexes_cat_backup">Desactivado</string>
    <string name="local_indexes_cat_tts">Indicaciones por voz (TTS)</string>
    <string name="local_indexes_cat_voice">Indicaciones por voz (grabadas)</string>
    <string name="local_indexes_cat_tile">Mapas de teselas en línea y en caché</string>
    <string name="local_indexes_cat_map">Mapas descargados (vectores)</string>
    <string name="local_indexes_cat_poi">Datos de PDI</string>
    <string name="ttsvoice">Voz TTS</string>
    <string name="search_offline_clear_search">Nueva búsqueda</string>
    <string name="map_text_size_descr">Tamaño del texto para los nombres en el mapa:</string>
    <string name="map_text_size">Tamaño del texto</string>
    <string name="trace_rendering">Información sobre el rendimiento</string>
    <string name="trace_rendering_descr">Muestra el rendimiento de renderizado y navegación.</string>
    <string name="installing_new_resources">Desempaquetando nuevos datos…</string>
    <string name="internet_connection_required_for_online_route">La navegación en línea, no funciona sin conexión a Internet.</string>
    <string name="tts_language_not_supported_title">Idioma no admitido</string>
    <string name="tts_language_not_supported">El idioma elegido es incompatible con el motor TTS (texto a voz) instalado en Android, se usará el idioma TTS predefinido. ¿Buscar otro motor TTS en la tienda de aplicaciones\?</string>
    <string name="tts_missing_language_data_title">Faltan datos</string>
    <string name="tts_missing_language_data">¿Ir a la tienda de aplicaciones para descargar el idioma elegido?</string>
    <string name="gpx_option_reverse_route">Invertir la dirección de la traza</string>
    <string name="gpx_option_destination_point">Usar destino actual</string>
    <string name="gpx_option_from_start_point">Pasar a lo largo de la traza completa</string>
    <string name="switch_to_vector_map_to_see">Mapa vectorial presente para esta ubicación.
\n\t
\n\tPara usarlo activa «Menú» → «Configurar mapa» → «Repositorio de mapas…» → «Mapas vectoriales sin conexión».</string>
    <string name="choose_audio_stream">Salida de indicaciones por voz</string>
    <string name="choose_audio_stream_descr">Elige que altavoz reproducirá indicaciones por voz.</string>
    <string name="voice_stream_voice_call">Audio de llamada telefónica (para altavoces estéreos con Bluetooth)</string>
    <string name="voice_stream_notification">Notificación auditiva</string>
    <string name="voice_stream_music">Audio de multimedia o navegación</string>
    <string name="warning_tile_layer_not_downloadable">La aplicación no puede descargar la capa del mapa «%1$s», reinstalarla podría ayudar.</string>
    <string name="overlay_transparency_descr">Ajustar transparencia de la capa superpuesta.</string>
    <string name="overlay_transparency">Transparencia de superposición</string>
    <string name="map_transparency_descr">Ajustar transparencia del mapa base.</string>
    <string name="map_transparency">Transparencia del mapa base</string>
    <string name="modify_transparency">Definir transparencia (0 - transparente, 255 - opaco)</string>
    <string name="layer_underlay">Mapa subyacente…</string>
    <string name="map_underlay">Mapa subyacente</string>
    <string name="map_underlay_descr">Elegir mapa subyacente</string>
    <string name="layer_overlay">Mapa superpuesto…</string>
    <string name="shared_string_none">Ninguno</string>
    <string name="map_overlay">Mapa superpuesto</string>
    <string name="map_overlay_descr">Elige el mapa superpuesto</string>
    <string name="tile_source_already_installed">Mapa ya instalado, «Ajustes» se actualizará.</string>
    <string name="select_tile_source_to_install">Seleccionar las fuentes para los mapas de mosaicos:</string>
    <string name="internet_not_available">Imposible realizar la operación sin una conexión a Internet.</string>
    <string name="install_more">Añadir más…</string>
    <string name="level_to_switch_vector_raster_descr">Usar mapas vectoriales, más allá de este nivel.</string>
    <string name="level_to_switch_vector_raster">Nivel mínimo de zoom vectorial</string>
    <string name="create_poi_link_to_osm_doc"><u>OSM en línea</u> clasificación de mapa con imágenes.</string>
    <string name="error_doing_search">No se pudo realizar la búsqueda sin conexión.</string>
    <string name="search_osm_offline">Buscar ubicación geográfica</string>
    <string name="system_locale">Sistema</string>
    <string name="preferred_locale_descr">Idioma de la aplicación (surte efecto al reiniciar OsmAnd).</string>
    <string name="preferred_locale">Idioma de visualización</string>
    <string name="shared_string_next">Siguiente</string>
    <string name="shared_string_previous">Anterior</string>
    <string name="unit_of_length_descr">Cambia las unidades de longitud.</string>
    <string name="unit_of_length">Unidades de longitud</string>
    <string name="si_mi_feet">Millas/pies</string>
    <string name="si_mi_yard">Millas/yardas</string>
    <string name="si_km_m">Kilómetros/metros</string>
    <string name="yard">yd</string>
    <string name="foot">ft</string>
    <string name="mile_per_hour">mph</string>
    <string name="mile">mi</string>
    <string name="send_location_way_choose_title">Compartir ubicación usando</string>
    <string name="send_location_sms_pattern">Ubicación: %1$s\n%2$s</string>
    <string name="send_location_email_pattern">Para ver la ubicación, sigue el enlace web «%1$s» o el enlace interno de Android «%2$s»</string>
    <string name="send_location">Enviar ubicación</string>
    <string name="context_menu_item_share_location">Compartir ubicación</string>
    <string name="add_waypoint_dialog_added">Punto GPX «{0}» añadido</string>
    <string name="add_waypoint_dialog_title">Añadir punto a la traza GPX grabada</string>
    <string name="amenity_type_administrative">Administrativo</string>
    <string name="amenity_type_barrier">Barrera</string>
    <string name="amenity_type_education">Educación</string>
    <string name="amenity_type_emergency">Emergencia</string>
    <string name="amenity_type_entertainment">Entretenimiento</string>
    <string name="amenity_type_finance">Financiero</string>
    <string name="amenity_type_geocache">Geocaché</string>
    <string name="amenity_type_healthcare">Salud</string>
    <string name="amenity_type_historic">Histórico</string>
    <string name="amenity_type_landuse">Uso del suelo</string>
    <string name="amenity_type_leisure">Ocio</string>
    <string name="amenity_type_man_made">Artificial</string>
    <string name="amenity_type_military">Militar</string>
    <string name="amenity_type_natural">Naturaleza</string>
    <string name="amenity_type_office">Oficinas</string>
    <string name="amenity_type_other">Otro</string>
    <string name="amenity_type_shop">Compras</string>
    <string name="amenity_type_sport">Deporte</string>
    <string name="amenity_type_sustenance">Sustento</string>
    <string name="amenity_type_tourism">Turismo</string>
    <string name="amenity_type_transportation">Transporte público</string>
    <string name="indexing_address">Indexando direcciones…</string>
    <string name="indexing_map">Indexando mapa…</string>
    <string name="indexing_poi">Indexando PDI…</string>
    <string name="indexing_transport">Indexando transporte…</string>
    <string name="shared_string_io_error">Error de E/S</string>
    <string name="km">km</string>
    <string name="km_h">km/h</string>
    <string name="m">m</string>
    <string name="old_map_index_is_not_supported">Formato de datos «{0}» del mapa, obsoleto e incompatible</string>
    <string name="poi_filter_car_aid">Asistencia vehicular</string>
    <string name="poi_filter_closest_poi">PDI más cercanos</string>
    <string name="poi_filter_custom_filter">Filtro personal</string>
    <string name="poi_filter_food_shop">Alimentación</string>
    <string name="poi_filter_for_tourists">Para turistas</string>
    <string name="poi_filter_fuel">Combustible</string>
    <string name="poi_filter_namefinder">NameFinder en línea</string>
    <string name="reading_cached_tiles">Leyendo teselas guardadas…</string>
    <string name="version_index_is_big_for_memory">La versión «{0}» de índices no cabe en memoria</string>
    <string name="version_index_is_not_supported">La versión del índice «{0}» es incompatible</string>
    <string name="osmand_routing_experimental">La navegación sin conexión de OsmAnd es una característica experimental y no funciona para distancias mayores a 20 km.
\n
\nNavegación cambiada temporalmente al servicio en línea «CloudMade».</string>
    <string name="specified_dir_doesnt_exist">No se puede encontrar la carpeta indicada.</string>
    <string name="application_dir">Carpeta de almacenamiento de datos</string>
    <string name="osmand_net_previously_installed">Todos los datos sin conexión en la versión vieja de OsmAnd son compatibles con la nueva versión, pero los puntos de favoritos deben exportarse desde la versión vieja y luego, importarse en la nueva.</string>
    <string name="build_installed">Compilación {0} instalada ({1}).</string>
    <string name="downloading_build">Descargando compilación…</string>
    <string name="install_selected_build">¿Instalar OsmAnd {0} - Fecha: {1}, Tamaño: {2} MB\?</string>
    <string name="loading_builds_failed">No se pudo obtener la lista de compilaciones de OsmAnd</string>
    <string name="loading_builds">Cargando compilaciones de OsmAnd…</string>
    <string name="select_build_to_install">Instalar compilación de OsmAnd</string>
    <string name="contribution_activity">Instalar compilación</string>
    <string name="gps_status_app_not_found">La aplicación «GPS Status» no está instalada. ¿Buscar en la tienda de aplicaciones?</string>
    <string name="voice_is_not_available_msg">Sin indicaciones por voz disponible, vaya a «Ajustes» → «Ajustes de navegación», elige el perfil → «Indicaciones por voz» y luego elige o descarga un paquete de indicaciones por voz.</string>
    <string name="voice_is_not_available_title">Elige un paquete de indicaciones por voz</string>
    <string name="daynight_mode_day">Diurno</string>
    <string name="daynight_mode_night">Nocturno</string>
    <string name="daynight_mode_auto">Alba/ocaso</string>
    <string name="daynight_mode_sensor">Sensor de luz</string>
    <string name="daynight_descr">Alterna entre el modo nocturno y diurno.</string>
    <string name="daynight">Modo diurno/nocturno</string>
    <string name="download_files_question">¿Descargar {0} archivo(s) ({1} MB)?</string>
    <string name="items_were_selected">{0} elemento(s) marcado(s)</string>
    <string name="filter_existing_indexes">Descargados</string>
    <string name="shared_string_select_all">Marcar todo</string>
    <string name="shared_string_refresh">Actualizar</string>
    <string name="fast_route_mode">Ruta más rápida</string>
    <string name="fast_route_mode_descr">Activar para calcular la ruta más rápida o desactivar para la más eficiente en combustible.</string>
    <string name="tiles_to_download_estimated_size">En el zoom {0}, se descargarán {1} teselas ({2} MB)</string>
    <string name="shared_string_download_map">Descargar mapa</string>
    <string name="select_max_zoom_preload_area">Zum máximo a precargar</string>
    <string name="maps_could_not_be_downloaded">No se pudo descargar el mapa</string>
    <string name="continuous_rendering">Visualización continua</string>
    <string name="continuous_rendering_descr">Mostrar visualización de forma continua en vez de todo de una vez.</string>
    <string name="rendering_exception">No se pudo dibujar el área elegida.</string>
    <string name="rendering_out_of_memory">Sin memoria suficiente para mostrar el área elegida</string>
    <string name="show_point_options">Usar ubicación…</string>
    <string name="renderer_load_sucess">Visualización cargada</string>
    <string name="renderer_load_exception">No se pudo cargar el visualizador.</string>
    <string name="renderers">Visualización vectorial</string>
    <string name="renderers_descr">Aspecto de visualización de los mapas vectoriales</string>
    <string name="poi_context_menu_website">Mostrar sitio web del PDI</string>
    <string name="poi_context_menu_call">Mostrar teléfono del PDI</string>
    <string name="website">Sitio web</string>
    <string name="phone">Teléfono</string>
    <string name="download_type_to_filter">escribe el filtro</string>
    <string name="use_high_res_maps">Pantalla de alta resolución</string>
    <string name="use_high_res_maps_descr">No estira (ni hace borrosas) las teselas de mapas en pantallas de alta densidad.</string>
    <string name="unknown_location">Ubicación desconocida.</string>
    <string name="context_menu_item_search_transport">Buscar transporte público</string>
    <string name="transport_searching_transport">Resultados de transporte (sin destino):</string>
    <string name="transport_searching_route">Resultados de transporte ({0} al destino):</string>
    <string name="transport_search_again">Reiniciar búsqueda de transporte</string>
    <string name="voice">Voz grabada</string>
    <string name="no_vector_map_loaded">Los mapas vectoriales no están cargados</string>
    <string name="gpx_files_not_found">Sin archivos GPX en la carpeta de trazas</string>
    <string name="error_reading_gpx">No se pudieron leer los datos GPX.</string>
    <string name="vector_data">Mapas vectoriales sin conexión</string>
    <string name="transport_context_menu">Buscar transporte en parada</string>
    <string name="poi_context_menu_modify">Editar PDI</string>
    <string name="poi_context_menu_delete">Borrar PDI</string>
    <string name="rotate_map_compass_opt">Dirección de la brújula</string>
    <string name="rotate_map_bearing_opt">Dirección del movimiento</string>
    <string name="rotate_map_north_opt">El norte está arriba</string>
    <string name="rotate_map_to_descr">Alineación del mapa:</string>
    <string name="rotate_map_to">Orientación del mapa</string>
    <string name="show_route">Detalle de la ruta</string>
    <string name="fav_imported_sucessfully">Favoritos importados</string>
    <string name="fav_file_to_load_not_found">Archivo GPX de favoritos, no encontrado en {0}</string>
    <string name="fav_saved_sucessfully">Favoritos guardados en {0}</string>
    <string name="no_fav_to_save">Sin puntos de favoritos que guardar</string>
    <string name="shared_string_import">Importar</string>
    <string name="error_occurred_loading_gpx">No se pudieron cargar los datos GPX.</string>
    <string name="send_report">Enviar informe</string>
    <string name="none_region_found">No se encontraron mapas descargados en la tarjeta de memoria.</string>
    <string name="poi_namefinder_query_empty">Escribir para encontrar un PDI</string>
    <string name="any_poi">Cualquiera</string>
    <string name="thanks_yandex_traffic">Gracias a Yandex por la información de tráfico.</string>
    <string name="layer_yandex_traffic">Tráfico Yandex</string>
    <string name="layer_route">Ruta</string>
    <string name="shared_string_favorites">Favoritos</string>
    <string name="layer_osm_bugs">Notas de OSM (en línea)</string>
    <string name="layer_poi">Superposición de PDI…</string>
    <string name="layer_map">Repositorio de mapas…</string>
    <string name="menu_layers">Capas de mapas</string>
    <string name="context_menu_item_search_poi">Buscar PDI</string>
    <string name="use_trackball_descr">Usa un dispositivo con rueda de desplazamiento para mover el mapa.</string>
    <string name="use_trackball">Usar rueda de desplazamiento</string>
    <string name="background_service_wait_int_descr">Define el tiempo de espera máximo permitido para cada corrección de la ubicación en modo reposo.</string>
    <string name="background_service_wait_int">Máxima espera para posicionamiento</string>
    <string name="where_am_i">¿Dónde estoy?</string>
    <string name="process_navigation_service">Servicio de navegación OsmAnd</string>
    <string name="network_provider">Red</string>
    <string name="gps_provider">GPS</string>
    <string name="int_seconds">segundos</string>
    <string name="int_min">min.</string>
    <string name="background_service_int_descr">Intervalo de activación del modo reposo:</string>
    <string name="background_service_int">Intervalo de activación del GPS</string>
    <string name="background_service_provider_descr">Método de ubicación usado del modo reposo:</string>
    <string name="background_service_provider">Proveedor de ubicación</string>
    <string name="background_router_service_descr">Realiza un seguimiento de tu ubicación con la pantalla apagada.</string>
    <string name="background_router_service">Ejecutar OsmAnd en modo reposo</string>
    <string name="off_router_service_no_gps_available">El servicio de navegación en modo reposo, necesita un proveedor de ubicación para activarse.</string>
    <string name="hide_poi_filter">Ocultar filtro</string>
    <string name="show_poi_filter">Mostrar filtro</string>
    <string name="search_poi_filter">Filtro</string>
    <string name="menu_mute_off">Sonido activado</string>
    <string name="menu_mute_on">Sonido desactivado</string>
    <string name="voice_provider_descr">Indicaciones por voz para la navegación.</string>
    <string name="voice_provider">Indicaciones por voz</string>
    <string name="voice_data_initializing">Inicializando datos de voz…</string>
    <string name="voice_data_not_supported">Versión de datos de voz no admitida</string>
    <string name="voice_data_corrupted">El dato de voz indicado está corrupto</string>
    <string name="voice_data_unavailable">Paquete de indicaciones por voz elegido, no disponible</string>
    <string name="sd_unmounted">Tarjeta de memoria inaccesible.
\nNo podrás ver mapas ni encontrar cosas.</string>
    <string name="sd_mounted_ro">Tarjeta de memoria en sólo lectura. 
\nAhora, sólo es posible ver el mapa precargado y no pueden descargarse nuevas áreas.</string>
    <string name="unzipping_file">Descomprimiendo archivo…</string>
    <string name="route_tr">Gira a la derecha en</string>
    <string name="route_tshr">Gira fuerte a la derecha en</string>
    <string name="route_tslr">Gira leve a la derecha en</string>
    <string name="route_tl">Gira a la izquierda en</string>
    <string name="route_tshl">Gira fuerte a la izquierda en</string>
    <string name="route_tsll">Gira leve a la izquierda en</string>
    <string name="route_tu">Cambia de sentido en</string>
    <string name="route_head">Inicia en</string>
    <string name="first_time_continue">Después</string>
    <string name="first_time_download">Descargar regiones</string>
    <string name="first_time_msg">Gracias por usar OsmAnd. Descarga datos regionales sin conexión a través de «Menú → Descargar mapas» para ver los mapas, ubicar direcciones, buscar PDI, encontrar transporte público y más.</string>
    <string name="search_poi_location">En espera de señal…</string>
    <string name="search_near_map">Buscar cerca del centro del mapa</string>
    <string name="search_nearby">Buscar cerca</string>
    <string name="map_orientation_default">Igual que el dispositivo</string>
    <string name="map_orientation_portrait">Retrato</string>
    <string name="map_orientation_landscape">Panorama</string>
    <string name="map_screen_orientation">Orientación de la pantalla</string>
    <string name="map_screen_orientation_descr">Vertical, horizontal o según dispositivo.</string>
    <string name="opening_hours_not_supported">El formato de horario de apertura no puede cambiarse.</string>
    <string name="add_new_rule">Añadir nueva regla</string>
    <string name="transport_Routes">Rutas</string>
    <string name="transport_Stop">Parada</string>
    <string name="transport_stops">paradas</string>
    <string name="transport_search_after">Itinerario siguiente</string>
    <string name="transport_search_before">Itinerario anterior</string>
    <string name="transport_finish_search">Finalizar búsqueda</string>
    <string name="transport_stop_to_go_out">Elige la parada en la que bajarse</string>
    <string name="transport_to_go_after">distancia previa</string>
    <string name="transport_to_go_before">distancia siguiente</string>
    <string name="transport_stops_to_pass">paradas a pasar</string>
    <string name="transport_route_distance">Distancia del itinerario</string>
    <string name="transport">Transporte</string>
    <string name="shared_string_ok">Aceptar</string>
    <string name="show_transport_over_map_description">Muestra las paradas de transporte público en el mapa.</string>
    <string name="show_transport_over_map">Mostrar paradas de transporte</string>
    <string name="hello">OsmAnd, aplicación de navegación</string>
    <string name="update_poi_success">Datos de PDI actualizados ({0} cargados)</string>
    <string name="update_poi_error_local">No se pudo actualizar la lista de PDI locales.</string>
    <string name="update_poi_error_loading">No se pudieron cargar los datos del servidor.</string>
    <string name="update_poi_no_offline_poi_index">Sin datos de PDI disponibles para esta área</string>
    <string name="update_poi_is_not_available_for_zoom">El zoom le permite actualizar los PDI</string>
    <string name="context_menu_item_update_poi">Actualizar PDI</string>
    <string name="context_menu_item_update_map_confirm">¿Actualizar datos locales desde Internet?</string>
    <string name="search_history_city">Ciudad: {0}</string>
    <string name="search_history_street">Calle: {0}, {1}</string>
    <string name="search_history_int_streets">Intersección: {0} x {1} en {2}</string>
    <string name="search_history_building">Edificio: {0}, {1}, {2}</string>
    <string name="favorite">Favorito</string>
    <string name="shared_string_clear_all">Limpiar todo</string>
    <string name="shared_string_history">Historial</string>
    <string name="uploading_data">Subiendo datos…</string>
    <string name="uploading">Subiendo…</string>
    <string name="search_nothing_found">Nada encontrado</string>
    <string name="searching">Buscando…</string>
    <string name="searching_address">Buscando dirección…</string>
    <string name="search_osm_nominatim">Buscar en línea usando OSM Nominatim</string>
    <string name="hint_search_online">Búsqueda en línea: Número de casa, calle, ciudad</string>
    <string name="search_offline_address">Búsqueda sin conexión</string>
    <string name="search_online_address">Búsqueda en línea</string>
    <string name="max_level_download_tile">Máximo zoom en línea</string>
    <string name="max_level_download_tile_descr">No buscar en los mapas en línea para niveles de zoom más allá de esto.</string>
    <string name="route_general_information">Distancia total %1$s, tiempo de viaje %2$d h %3$d min.</string>
    <string name="router_service_descr">Servicios de navegación con o sin conexión.</string>
    <string name="router_service">Servicio de navegación</string>
    <string name="sd_dir_not_accessible">¡Carpeta de almacenamiento en la tarjeta de memoria inaccesible!</string>
    <string name="download_question">¿Descargar {0} - {1} ?</string>
    <string name="download_question_exist">Ya existen datos descargados ({1}) para {0}. ¿Actualizarlos ({2})?</string>
    <string name="address">Dirección</string>
    <string name="shared_string_download_successful">Descargado</string>
    <string name="downloading_list_indexes">Descargando lista de regiones disponibles…</string>
    <string name="list_index_files_was_not_loaded">No se pudo obtener la lista de regiones desde https://osmand.net.</string>
    <string name="select_index_file_to_download">Nada encontrado, pero puedes crearlo tú mismo (Véase https://osmand.net).</string>
    <string name="fav_points_edited">Punto favorito editado</string>
    <string name="fav_points_not_exist">No existen puntos favoritos</string>
    <string name="update_existing">Reemplazar</string>
    <string name="only_show">Mostrar ruta</string>
    <string name="follow">Iniciar la guía</string>
    <string name="recalculate_route_to_your_location">Modo transporte:</string>
    <string name="mark_final_location_first">Define primero el destino</string>
    <string name="get_directions">Indicaciones</string>
    <string name="opening_hours">Horario de apertura</string>
    <string name="opening_changeset">Abriendo conjunto de cambios…</string>
    <string name="closing_changeset">Cerrando conjunto de cambios…</string>
    <string name="commiting_node">Cambiando nodo…</string>
    <string name="loading_poi_obj">Cargando PDI…</string>
    <string name="auth_failed">Fallo de autorización</string>
    <string name="failed_op">fallo</string>
    <string name="converting_names">Convirtiendo nombres locales/ingleses…</string>
    <string name="loading_streets_buildings">Cargando calles/edificios…</string>
    <string name="loading_postcodes">Cargando códigos postales…</string>
    <string name="loading_streets">Cargando calles…</string>
    <string name="loading_cities">Cargando ciudades…</string>
    <string name="poi">PDI</string>
    <string name="error_occurred_saving_gpx">No se pudo guardar el archivo GPX.</string>
    <string name="error_calculating_route">No se pudo calcular la ruta.</string>
    <string name="error_calculating_route_occured">No se pudo calcular la ruta.</string>
    <string name="empty_route_calculated">La ruta calculada está vacía.</string>
    <string name="arrived_at_destination">Has llegado.</string>
    <string name="invalid_locations">Coordenadas inválidas</string>
    <string name="go_back_to_osmand">Volver al mapa</string>
    <string name="shared_string_close">Cerrar</string>
    <string name="loading_data">Cargando datos…</string>
    <string name="reading_indexes">Leyendo datos locales…</string>
    <string name="previous_run_crashed">La última vez, OsmAnd falló. El archivo de registro está en {0}. Envíenos el problema adjuntando el archivo.</string>
    <string name="saving_gpx_tracks">Guardando archivo GPX…</string>
    <string name="finished_task">Terminado</string>
    <string name="use_online_routing_descr">Usa Internet para calcular la ruta.</string>
    <string name="use_online_routing">Usar navegación en línea</string>
    <string name="osm_settings_descr">Indica los ajustes de OpenStreetMap.org (OSM) necesarios para subir ediciones.</string>
    <string name="data_settings_descr">Indica el idioma, descargar/recargar datos.</string>
    <string name="data_settings">Datos</string>
    <string name="osm_editing_plugin_name">Edición de OpenStreetMap</string>
    <string name="auto_zoom_map_descr">Nivel de zoom según la velocidad (mientras el mapa se sincroniza con la ubicación actual).</string>
    <string name="auto_zoom_map">Zum automático del mapa</string>
    <string name="additional_settings">Ajustes adicionales</string>
    <string name="shared_string_settings">Configuración</string>
    <string name="save_current_track_descr">Guarda la traza actual como archivo GPX ahora.</string>
    <string name="save_current_track">Guardar la traza actual</string>
    <string name="save_track_interval">Intervalo de registro durante la navegación</string>
    <string name="save_track_interval_descr">Intervalo de registro de trazas durante la navegación</string>
    <string name="update_tile">Actualización</string>
    <string name="reload_tile">Recargar tesela</string>
    <string name="mark_point">Objetivo</string>
    <string name="shared_string_add_to_favorites">Añadir a «Favoritos»</string>
    <string name="use_english_names_descr">Elige entre nombres locales o en inglés.</string>
    <string name="use_english_names">Usar nombres en inglés en los mapas</string>
    <string name="app_settings">Ajustes de la aplicación</string>
    <string name="search_address">Buscar dirección</string>
    <string name="choose_building">Elige el edificio</string>
    <string name="choose_street">Elige la calle</string>
    <string name="choose_city">Elige la ciudad o el código postal</string>
    <string name="ChooseCountry">Elige el país</string>
    <string name="show_view_angle">Mostrar dirección de visualización</string>
    <string name="map_view_3d_descr">Activa la vista 3D del mapa.</string>
    <string name="map_view_3d">Visión 3D del mapa</string>
    <string name="show_poi_over_map_description">Muestra la última superposición de PDI usada.</string>
    <string name="show_poi_over_map">Mostrar superposición de PDI</string>
    <string name="map_tile_source_descr">Elige el repositorio de los mapas en línea o teselas en caché.</string>
    <string name="map_tile_source">Repositorio de teselas del mapa</string>
    <string name="map_source">Repositorio del mapa</string>
    <string name="use_internet">Usar Internet</string>
    <string name="show_location">Mostrar tu ubicación</string>
    <string name="show_gps_coordinates_text">Mostrar coordenadas GPS en el mapa</string>
    <string name="use_internet_to_download_tile">Descargar las teselas de mapas faltantes</string>
    <string name="app_description">Aplicación de navegación</string>
    <string name="shared_string_exit">Salir</string>
    <string name="search_button">Buscar</string>
    <string name="search_activity">Buscar</string>
    <string name="searchpoi_activity">Elegir PDI</string>
    <string name="search_POI_level_btn">Encontrar más</string>
    <string name="incremental_search_city">Buscar ciudades incrementalmente</string>
    <string name="incremental_search_street">Buscar calles incrementalmente</string>
    <string name="incremental_search_building">Buscar edificios incrementalmente</string>
    <string name="choose_available_region">Elegir región de la lista</string>
    <string name="choose_intersected_street">Elegir intersección de calle</string>
    <string name="Closest_Amenities">Servicios cercanos</string>
    <string name="app_mode_default">Ver mapa</string>
    <string name="app_mode_car">Automóvil</string>
    <string name="app_mode_bicycle">Bicicleta</string>
    <string name="app_mode_pedestrian">Peatón</string>
    <string name="position_on_map_center">Centro</string>
    <string name="position_on_map_bottom">Abajo</string>
    <string name="navigate_point_top_text">Ingresa la latitud y longitud en el formato elegido (G - grados, M - minutos, S - segundos)</string>
    <string name="navigate_point_latitude">Latitud</string>
    <string name="navigate_point_longitude">Longitud</string>
    <string name="navigate_point_format_D">GGG.GGGGG</string>
    <string name="navigate_point_format_DM">GGG MM.MMM</string>
    <string name="navigate_point_format_DMS">GGG MM SS.S</string>
    <string name="shared_string_show_on_map">Mostrar en el mapa</string>
    <string name="search_address_top_text">Dirección</string>
    <string name="search_address_region">Región</string>
    <string name="search_address_city">Ciudad</string>
    <string name="search_address_street">Calle</string>
    <string name="search_address_building">Edificio</string>
    <string name="search_address_building_option">Edificio</string>
    <string name="search_address_street_option">Intersección de calle</string>
    <string name="context_menu_item_update_map">Actualizar mapa</string>
    <string name="context_menu_item_create_poi">Crear PDI</string>
    <string name="shared_string_yes">Sí</string>
    <string name="shared_string_cancel">Cancelar</string>
    <string name="shared_string_apply">Aplicar</string>
    <string name="shared_string_add">Añadir</string>
    <string name="shared_string_no">No</string>
    <string name="add_favorite_dialog_top_text">Ingresa nombre del favorito</string>
    <string name="add_favorite_dialog_default_favourite_name">Favorito</string>
    <string name="add_favorite_dialog_favourite_added_template">Punto favorito «{0}» añadido.</string>
    <string name="favourites_context_menu_edit">Editar favorito</string>
    <string name="favourites_context_menu_delete">Borrar de Favoritos</string>
    <string name="favourites_remove_dialog_msg">¿Borrar el favorito «%s»\?</string>
    <string name="favourites_remove_dialog_success">Punto favorito {0} borrado.</string>
    <string name="osb_comment_dialog_message">Mensaje</string>
    <string name="osb_comment_dialog_author">Nombre del autor</string>
    <string name="osb_comment_dialog_success">Comentario añadido</string>
    <string name="osb_comment_dialog_error">No se pudo añadir el comentario.</string>
    <string name="poi_edit_title">Editar PDI</string>
    <string name="poi_create_title">Crear PDI</string>
    <string name="poi_remove_confirm_template">¿Borrar {0} (comentario)?</string>
    <string name="poi_remove_title">Borrar PDI</string>
    <string name="shared_string_delete">Borrar</string>
    <string name="poi_remove_success">Borrado</string>
    <string name="poi_action_add">añadir</string>
    <string name="poi_action_change">cambiar</string>
    <string name="poi_action_succeded_template">Acción {0} completada.</string>
    <string name="poi_error_unexpected_template">No se pudo realizar la acción {0}.</string>
    <string name="poi_error_io_error_template">Error de E/S al realizar la acción {0}.</string>
    <string name="poi_error_info_not_loaded">No se ha cargado la información del nodo</string>
    <string name="poi_dialog_opening_hours">Abierto</string>
    <string name="poi_dialog_comment">Comentar</string>
    <string name="poi_dialog_comment_default">Cambiando PDI</string>
    <string name="poi_dialog_other_tags_message">Se preservan las otras etiquetas</string>
    <string name="default_buttons_commit">Confirmar</string>
    <string name="shared_string_clear">Limpiar</string>
    <string name="filter_current_poiButton">Filtro</string>
    <string name="edit_filter_save_as_menu_item">Guardar como</string>
    <string name="edit_filter_delete_dialog_title">¿Borrar este filtro\?</string>
    <string name="edit_filter_delete_message">Filtro «%1$s» borrado</string>
    <string name="edit_filter_create_message">Filtro «%1$s» creado</string>
    <string name="offline_navigation_not_available">La navegación sin conexión de OsmAnd, no está disponible temporalmente.</string>
    <string name="left_side_navigation">Circular por la izquierda</string>
    <string name="left_side_navigation_descr">Para países donde la gente conduce por el lado izquierdo del camino.</string>
    <string name="unknown_from_location">Punto de partida indeterminado.</string>
    <string name="confirm_interrupt_download">¿Cancelar la descarga\?</string>
    <string name="basemap_was_selected_to_download">El mapa base necesario para proporcionar la funcionalidad básica, está en la cola de descarga.</string>
    <string name="map_online_plugin_is_not_installed">Activa el complemento «Mapas en línea», para elegir diferentes repositorios de mapas</string>
    <string name="map_online_data">Mapas en línea y teselas</string>
    <string name="map_online_data_descr">Usa mapas en línea (descarga y guarda teselas en la tarjeta de memoria).</string>
    <string name="shared_string_online_maps">Mapas en línea</string>
    <string name="online_map_settings_descr">Elige los repositorios de teselas de mapas en línea o en caché.</string>
    <string name="osmand_rastermaps_plugin_description">Accede a muchos tipos de mapas en línea (denominados mosaicos o rasterizados), como mosaicos OSM pre-renderizados, imágenes de satélite y capas de propósito especial como mapas meteorológicos, mapas climáticos, mapas geológicos, capas de sombras de colinas, etc.
\n
\n Cualquiera de estos mapas puede mostrarse como el mapa principal (base), o como una superposición o subyacente a otro mapa base (como los mapas vectoriales offline de OsmAnd). Algunos elementos de los mapas vectoriales de OsmAnd pueden ocultarse a través del menú \"Configurar mapa\" para hacer más visible cualquier mapa subyacente.
\n
\n Descargue los mosaicos de los mapas directamente, o cópielos como archivos de base de datos SQLite a la carpeta de datos de OsmAnd utilizando una de las muchas herramientas de preparación de mapas de terceros.</string>
    <string name="osmand_background_plugin_description">Muestra los ajustes para activar en modo reposo el seguimiento y la navegación, activando periódicamente el dispositivo GPS (con la pantalla apagada).</string>
    <string name="osmand_accessibility_description">Hace que las funciones de accesibilidad del dispositivo estén directamente disponibles en OsmAnd. Esto facilita, por ejemplo, el ajuste de la velocidad de voz para las voces de texto a voz, la configuración de la navegación con el D-pad, el uso de un trackball para controlar el zoom o la retroalimentación de texto a voz, por ejemplo para anunciar automáticamente tu posición.</string>
    <string name="osmand_development_plugin_description">Proporciona funcionalidad para probar y depurar OsmAnd: simular rutas de navegación, monitorizar el renderizado de la pantalla, comprobar el rendimiento, etc. Este plugin no es necesario para el uso normal de la app.</string>
    <string name="plugins_screen">Complementos</string>
    <string name="prefs_plugins_descr">Los complementos activan ajustes avanzados y funcionalidades adicionales.</string>
    <string name="prefs_plugins">Complementos</string>
    <string name="osm_editing_plugin_description">Haz contribuciones a OpenStreetMap, una comunidad global que mantiene un mapa completo del mundo y proporciona datos de código abierto actualizados a todos los usuarios.
\n
\nPuedes encontrar las instrucciones sobre cómo editar el mapa en nuestro sitio web %1$s.</string>
    <string name="vector_maps_may_display_faster_on_some_devices">Los mapas vectoriales pueden mostrarse más rápido. Puede no funcionar correctamente en algunos dispositivos.</string>
    <string name="play_commands_of_currently_selected_voice">Elige una voz y reproduce pruebas de los avisos:</string>
    <string name="debugging_and_development">Desarrollo de OsmAnd</string>
    <string name="native_rendering">Dibujo nativo</string>
    <string name="test_voice_prompts">Probar indicaciones por voz</string>
    <string name="send_files_to_osm">¿Enviar archivos GPX a OSM?</string>
    <string name="gpx_visibility_txt">Visibilidad</string>
    <string name="gpx_tags_txt">Etiquetas</string>
    <string name="shared_string_description">Descripción</string>
    <string name="validate_gpx_upload_name_pwd">Indica el nombre de usuario y contraseña de OSM para subir archivos GPX.</string>
    <string name="default_buttons_support">Soporte</string>
    <string name="support_new_features">Soporte de nuevas funciones</string>
    <string name="show_ruler_level">Mostrar regla</string>
    <string name="info_button">Información</string>
    <string name="back_to_location">Volver a la ubicación</string>
    <string name="shared_string_help">Ayuda</string>
    <string name="accessibility_mode">Modo accesibilidad</string>
    <string name="accessibility_mode_descr">Activa las funciones para usuarios discapacitados.</string>
    <string name="shared_string_on">Activado</string>
    <string name="shared_string_off">Desactivado</string>
    <string name="accessibility_default">Según los ajustes del sistema</string>
    <string name="backToMenu">Volver al menú</string>
    <string name="zoomOut">Alejar</string>
    <string name="zoomIn">Acercar</string>
    <string name="zoomIs">Nivel de zoom</string>
    <string name="north">norte</string>
    <string name="north_north_east">nor-nordeste</string>
    <string name="north_east">nordeste</string>
    <string name="east_north_east">este-nordeste</string>
    <string name="east">este</string>
    <string name="east_south_east">este-sudeste</string>
    <string name="south_east">sudeste</string>
    <string name="south_south_east">sud-sudeste</string>
    <string name="south">sur</string>
    <string name="south_south_west">sud-sudoeste</string>
    <string name="south_west">sudoeste</string>
    <string name="west_south_west">oeste-sudoeste</string>
    <string name="west">oeste</string>
    <string name="west_north_west">oeste-noroeste</string>
    <string name="north_west">noroeste</string>
    <string name="north_north_west">nor-noroeste</string>
    <string name="front">de frente</string>
    <string name="front_right">hacia adelante a la derecha</string>
    <string name="right">a la derecha</string>
    <string name="back_right">hacia atrás a la derecha</string>
    <string name="back">hacia atrás</string>
    <string name="back_left">hacia atrás a la izquierda</string>
    <string name="left">a la izquierda</string>
    <string name="front_left">hacia delante a la izquierda</string>
    <string name="oclock">en punto</string>
    <string name="towards">hacia</string>
    <string name="accuracy">Precisión</string>
    <string name="altitude">Altitud</string>
    <string name="no_info">Sin información</string>
    <string name="direction_style_sidewise">Según el lado (8 sectores)</string>
    <string name="direction_style_clockwise">Según el reloj (12 sectores)</string>
    <string name="settings_direction_style">Estilo de dirección</string>
    <string name="settings_direction_style_descr">Elige el estilo para expresar direcciones relativas al moverse</string>
    <string name="auto_announce_on">Iniciar anuncios automáticos</string>
    <string name="auto_announce_off">Parar anuncios automáticos</string>
    <string name="i_am_here">Estoy aquí</string>
    <string name="zoom_by_trackball_descr">Cambia el zoom del mapa a través del movimiento horizontal de la rueda de desplazamiento.</string>
    <string name="zoom_by_trackball">Usar la rueda de desplazamiento para controlar el zoom</string>
    <string name="accessibility_preferences_descr">Preferencias de accesibilidad.</string>
    <string name="shared_string_accessibility">Accesibilidad</string>
    <string name="local_index_routing_data">Datos de navegación</string>
    <string name="navigate_point_format">Formato</string>
    <string name="poi_search_desc">Buscar PDI (Punto De Interés)</string>
    <string name="address_search_desc">Buscar dirección</string>
    <string name="navpoint_search_desc">Coordenadas</string>
    <string name="transport_search_desc">Buscar transporte público</string>
    <string name="favourites_search_desc">Una forma de buscar favoritos</string>
    <string name="rendering_attr_noPolygons_description">Hacer todas las funciones del terreno transparentes en el mapa.</string>
    <string name="rendering_attr_noPolygons_name">Polígonos</string>
    <string name="rendering_attr_appMode_name">Modo de dibujo</string>
    <string name="rendering_attr_appMode_description">Optimizar mapa para</string>
    <string name="rendering_attr_contourLines_description">Visualización a partir del nivel del zoom (requiere los datos de las curvas de nivel):</string>
    <string name="rendering_attr_contourLines_name">Mostrar curvas de nivel</string>
    <string name="rendering_attr_hmRendered_description">Aumentar detalle que se muestra en el mapa.</string>
    <string name="rendering_attr_hmRendered_name">Mostrar más detalle del mapa</string>
    <string name="route_roundabout">Rotonda: Toma la %1$dª salida en</string>
    <string name="route_kl">Mantente a la izquierda y continúa por</string>
    <string name="route_kr">Mantente a la derecha y continúa por</string>
    <string name="asap">Lo antes posible</string>
    <string name="gpxup_public">Público</string>
    <string name="gpxup_identifiable">Identificable</string>
    <string name="gpxup_trackable">Rastreable</string>
    <string name="gpxup_private">Privado</string>
    <string name="osmand_parking_event">Recoger el coche del aparcamiento</string>
    <string name="osmand_parking_warning">Advertencia</string>
    <string name="osmand_parking_warning_text">Se ha añadido al calendario una notificación para recoger el automóvil y se puede editar o quitar desde allí.</string>
    <string name="osmand_parking_time_limit_title">Definir tiempo límite del aparcamiento</string>
    <string name="osmand_parking_delete_confirm">¿Borrar el marcador de aparcamiento?</string>
    <string name="osmand_parking_delete">Quitar marcador de aparcamiento</string>
    <string name="osmand_parking_choose_type">Elige el tipo de aparcamiento</string>
    <string name="osmand_parking_lim_text">Tiempo limitado</string>
    <string name="osmand_parking_no_lim_text">Tiempo ilimitado</string>
    <string name="osmand_parking_add_event">Añadir una notificación al calendario</string>
    <string name="osmand_parking_time_limit">Tiempo limitado</string>
    <string name="osmand_parking_time_no_limit">Aparcamiento sin límite de tiempo</string>
    <string name="osmand_parking_position_description">Ubicación del vehículo aparcado. %1$s</string>
    <string name="osmand_parking_position_description_add">Buscar el vehículo a las:</string>
    <string name="osmand_parking_pm">PM</string>
    <string name="osmand_parking_am">AM</string>
    <string name="osmand_parking_position_name">Lugar de aparcamiento</string>
    <string name="osmand_parking_plugin_description">Marque dónde está estacionado su automóvil y notifique a su calendario cuándo caducará el parquímetro. Para colocar el marcador, elija un lugar en el mapa, vaya a \"Acciones\" y toque \"Agregar estacionamiento\".</string>
    <string name="osmand_parking_plugin_name">Aparcamiento</string>
    <string name="context_menu_item_add_parking_point">Marcar como aparcamiento</string>
    <string name="context_menu_item_delete_parking_point">Quitar marcador de aparcamiento</string>
    <string name="starting_point_too_far">Punto de partida demasiado lejos del camino más cercano.</string>
    <string name="shared_location">Ubicación compartida</string>
    <string name="global_app_allocated_memory_descr">Memoria asignada %1$s MB (Límite Android %2$s MB, Dalvik %3$s MB).</string>
    <string name="global_app_allocated_memory">Memoria asignada</string>
    <string name="native_app_allocated_memory_descr">Memoria nativa total usada por la aplicación %1$s MB (Dalvik %2$s MB, otros %3$s MB).
\n Memoria proporcional %4$s MB (Límite Android %5$s MB, Dalvik %6$s MB).</string>
    <string name="native_app_allocated_memory">Memoria nativa total</string>
    <string name="select_animate_speedup">Velocidad del simulador de ruta:</string>
    <string name="osmand_parking_hours">Horas</string>
    <string name="osmand_parking_minutes">Minutos</string>
    <string name="osmand_parking_position_description_add_time">Automóvil aparcado a las</string>
    <string name="use_compass_navigation_descr">Usa la brújula cuando no se detecta el rumbo.</string>
    <string name="use_compass_navigation">Usar brújula</string>
    <string name="route_updated_loc_found">Esperando la ubicación para calcular la ruta</string>
    <string name="continue_follow_previous_route_auto">¿Reanudar la navegación anterior no finalizada? (%1$s segundos)</string>
    <string name="show_cameras">Radares de velocidad</string>
    <string name="show_traffic_warnings">Avisos de tráfico</string>
    <string name="avoid_toll_roads">Sin peajes</string>
    <string name="map_widget_top_text">Nombre de calle</string>
    <string name="map_widget_config">Configurar pantalla</string>
    <string name="map_widget_back_to_loc">Dónde estoy</string>
    <string name="map_widget_lock_screen">Bloquear</string>
    <string name="map_widget_compass">Brújula</string>
    <string name="map_widget_reset">Restaurar a valores predefinidos</string>
    <string name="map_widget_parking">Aparcamiento</string>
    <string name="map_widget_time">Tiempo de llegada</string>
    <string name="map_widget_next_turn">Próximo giro</string>
    <string name="map_widget_next_turn_small">Próximo giro (pequeño)</string>
    <string name="map_widget_next_next_turn">Segundo giro</string>
    <string name="map_widget_mini_route">Minimapa de ruta</string>
    <string name="bg_service_screen_lock">Bloquear</string>
    <string name="bg_service_screen_lock_toast">Pantalla bloqueada</string>
    <string name="bg_service_interval">Definir intervalo de activación:</string>
    <string name="screen_is_locked">Pulsar el icono del candado para desbloquear</string>
    <string name="bg_service_screen_unlock">Desbloquear</string>
    <string name="bg_service_sleep_mode_off">Ejecutar 
\n aplicación en modo reposo</string>
    <string name="bg_service_sleep_mode_on">Parar 
\n servicio en modo reposo</string>
    <string name="int_continuosly">Continuamente</string>
    <string name="email">correo electrónico</string>
    <string name="filterpoi_activity">Crear filtro PDI</string>
    <string name="select_navigation_mode">Modo de transporte:</string>
    <string name="day_night_info_description">Alba: %1$s \nOcaso: %2$s</string>
    <string name="day_night_info">Información diurna/nocturna</string>
    <string name="map_widget_vector_attributes">Atributos de renderizado</string>
    <string name="map_widget_renderer">Estilo del mapa</string>
    <string name="osmand_short_description_80_chars">Visor y navegador móvil global de mapas OSM con y sin conexión</string>
    <string name="osmand_long_description_1000_chars">OsmAnd (indicaciones de navegación automatizadas de OSM)
\n
\n OsmAnd es una aplicación de navegación de código abierto con acceso a una amplia variedad de datos globales de OSM. Todos los datos de los mapas (vectoriales o mosaicos) se pueden almacenar en la tarjeta de memoria del teléfono móvil para usarlos sin conexión. OsmAnd también proporciona la funcionalidad de cálculo de ruta sin conexión, incluida la guía de paso a paso mediante la voz.
\n
\n Algunas de las características principales:
\n - Funcionalidad completa sin conexión (los mapas vectoriales o teselados descargados se almacenan en la carpeta de tú elección)
\n - Mapas vectoriales compactos sin conexión para todo el mundo
\n - Los mapas de países o regiones se pueden descargar directamente desde la aplicación
\n - Es posible superponer varias capas de mapas, como GPX o tracks de navegación, puntos de interés (POI), favoritos, curvas de nivel, paradas de transporte público o mapas adicionales con transparencia ajustable
\n - Búsqueda sin conexión de direcciones y lugares (PDI)
\n - Cálculo de las rutas sin conexión para las distancias medias
\n - Modos coche, bicicleta y peatón, opcionalmente con:
\n - Cambio de vista diurna y nocturna automática
\n - Aproximación del mapa en función de la velocidad
\n - Alineación del mapa según la brújula o la dirección en que te mueves
\n - Guiado por los carriles, límites de velocidad, voces grabadas y TTS
\n
\n Limitaciones de esta versión gratuita de OsmAnd:
\n - El número de mapas para descargar es limitado
\n - No tienes acceso a los puntos de interés (PDI) de la Wikipedia sin conexión
\n
\n OsmAnd se está desarrollando activamente y nuestro proyecto y su futuro dependen de la contribución financiera para financiar el desarrollo y las pruebas de las nuevas funciones. Busca la opción de comprar OsmAnd+ o financia nuevas características o haz una donación en osmand.net.</string>
    <string name="osmand_plus_short_description_80_chars">Visor y navegador móvil global de mapas OSM con y sin conexión</string>
    <string name="osmand_plus_long_description_1000_chars">OsmAnd+ (Direcciones de navegación automatizadas de OSM)
\n
\n OsmAnd+ es una aplicación de navegación de software de código abierto con acceso a una amplia variedad de datos globales de OSM. Todos los datos de los mapas (vectoriales o de mosaicos) se pueden almacenar en la tarjeta de memoria del teléfono para usarlos sin conexión. También se ofrece la funcionalidad de enrutamiento fuera sin conexión y en línea, incluida la guía de voz paso a paso.
\n
\n OsmAnd+ es la versión de pago de la aplicación. Al comprarla, respaldas el proyecto, financias el desarrollo de nuevas funciones y recibes las últimas actualizaciones.
\n
\n Algunas de las características principales:
\n - Funcionalidad sin conexión completa (almacenar mapas vectoriales o mosaicos descargados en el almacenamiento del dispositivo)
\n - Mapas vectoriales sin conexión compactos para todo el mundo disponibles
\n - Descarga ilimitada de mapas de países o regiones directamente desde la aplicación
\n - Función de Wikipedia sin conexión (descargar puntos de interés de la Wikipedia), ideal para hacer turismo
\n - Posibilidad de superposición de varias capas de mapas, como GPX o rutas de navegación, puntos de interés, Favoritos, paradas de transporte público, mapas adicionales con transparencia personalizable, características topográficas como curvas de nivel/sombreado/pendiente
\n
\n - Búsqueda sin conexión de direcciones y lugares (PDI)
\n - Enrutamiento fuera de línea para distancias medias
\n - Modos coche, bicicleta y peatón con opcional:
\n - Cambio automático de vista diurna/nocturna
\n - Zoom de mapa dependiente de la velocidad
\n - Alineación del mapa según la brújula o la dirección del movimiento
\n - Indicación de carril, visualización del límite de velocidad, voz grabada y de texto a voz
\n</string>
    <string name="avoid_motorway">Sin autopistas</string>
    <string name="snap_to_road">Ajustar al camino</string>
    <string name="context_menu_item_first_intermediate_point">Añadir como primer destino intermedio</string>
    <string name="context_menu_item_last_intermediate_point">Añadir como último destino intermedio</string>
    <string name="add_as_last_destination_point">Añadir como último destino intermedio</string>
    <string name="add_as_first_destination_point">Añadir como primer destino intermedio</string>
    <string name="replace_destination_point">Reemplazar destino</string>
    <string name="new_destination_point_dialog">Ya se ha definido un destino:</string>
    <string name="target_point">Destino «%1$s»</string>
    <string name="shared_string_target_points">Destinos</string>
    <string name="intermediate_point_too_far">Destino intermedio «%1$s» demasiado lejos del camino.</string>
    <string name="arrived_at_intermediate_point">Destino intermedio alcanzado</string>
    <string name="context_menu_item_intermediate_point">Añadir como destino intermedio</string>
    <string name="map_widget_intermediate_distance">Destino intermedio</string>
    <string name="ending_point_too_far">Punto final demasiado lejos del camino más cercano.</string>
    <string name="add_tag">Añadir Etiqueta</string>
    <string name="btn_advanced_mode">Modo Avanzado…</string>
    <string name="poi_filter_parking">Aparcamientos</string>
    <string name="poi_filter_emergency">Emergencia</string>
    <string name="poi_filter_public_transport">Transporte público</string>
    <string name="poi_filter_entertainment">Entretenimiento</string>
    <string name="poi_filter_accomodation">Alojamientos</string>
    <string name="poi_filter_restaurants">Restaurantes</string>
    <string name="poi_filter_sightseeing">Turismo</string>
    <string name="map_widget_monitoring_services">Servicios de registro</string>
    <string name="no_route">Sin ruta</string>
    <string name="delete_target_point">Quitar destino</string>
    <string name="intermediate_point">Destino intermedio «%1$s»</string>
    <string name="gps_not_available">Activa el GPS en los ajustes</string>
    <string name="map_widget_show_destination_arrow">Mostrar dirección de destino</string>
    <string name="enable_plugin_monitoring_services">Activa el complemento «Grabación de viaje» para usar los servicios de registro de ubicación (grabación GPX, seguimiento en línea)</string>
    <string name="non_optimal_route_calculation">Calcular ruta posiblemente no óptima en largas distancias</string>
    <string name="rendering_attr_roadColors_description">Elige un esquema de color vial:</string>
    <string name="rendering_attr_roadColors_name">Esquema de color del camino</string>
    <string name="zxing_barcode_scanner_not_found">Aplicación ZXing Barcode Scanner no instalada. ¿Buscar en Google Play?</string>
    <string name="close_changeset">Cerrar conjunto de cambios</string>
    <string name="background_service_is_enabled_question">El servicio de OsmAnd, aún está funcionando en modo reposo. ¿Quieres pararlo también\?</string>
    <string name="safe_mode_description">Ejecutar aplicación en modo seguro (más lento).</string>
    <string name="safe_mode">Modo seguro</string>
    <string name="native_library_not_running">Ejecutando aplicación en modo seguro (desactivar en «Ajustes»).</string>
    <string name="rendering_attr_showRoadMaps_description">Elige cuando mostrar mapas viales:</string>
    <string name="rendering_attr_showRoadMaps_name">Mapas viales</string>
    <string name="download_roads_only_item">Sólo caminos</string>
    <string name="download_regular_maps">Mapa estándar</string>
    <string name="download_roads_only_maps">Mapa sólo vial</string>
    <string name="incomplete_locale">incompleto</string>
    <string name="route_descr_lat_lon">Lat %1$.3f, Lon %2$.3f</string>
    <string name="no_buildings_found">No se encontraron edificios.</string>
    <string name="search_villages_and_postcodes">Buscar más pueblos o códigos postales</string>
    <string name="map_widget_max_speed">Límite de velocidad</string>
    <string name="rendering_attr_noAdminboundaries_name">Fronteras</string>
    <string name="rendering_attr_noAdminboundaries_description">Ocultar fronteras regionales (niveles administrativos 5 – 9).</string>
    <string name="srtm_plugin_description">La información sobre el terreno, como las curvas de nivel, el sombreado de las colinas o la pendiente, ayuda a evaluar visualmente la disposición del terreno, el relieve, la navegabilidad y mucho más. La información topográfica puede representarse en el mapa mediante curvas de nivel, sombreado del relieve y/o coloreado de la pendiente.
\n
\nLos datos subyacentes proceden de SRTM y ASTER.
\n
\nMás información en %1$s.</string>
    <string name="srtm_plugin_name">Topografía</string>
    <string name="download_select_map_types">Otros mapas</string>
    <string name="download_srtm_maps">Curvas de nivel</string>
    <string name="audionotes_plugin_description">Tome notas de audio / foto / video durante un viaje, utilizando un botón de mapa o el menú contextual de la ubicación.</string>
    <string name="audionotes_plugin_name">Notas de audio/vídeo</string>
    <string name="osmand_srtm_short_description_80_chars">El complemento de OsmAnd para características las topográficas sin conexión como líneas de contorno, sombreado, pendiente</string>
    <string name="map_widget_distancemeasurement">Medición de distancia</string>
    <string name="audionotes_location_not_defined">Pulsa «Usar ubicación…» para añadir una nota a la ubicación.</string>
    <string name="map_widget_audionotes">Notas de audio</string>
    <string name="recording_is_recorded">Grabando audio/vídeo. Para pararlo, pulsar el widget A/V.</string>
    <string name="recording_open_external_player">Abrir reproductor externo</string>
    <string name="recording_delete_confirm">¿Borrar este elemento?</string>
    <string name="recording_unavailable">no disponible</string>
    <string name="recording_context_menu_arecord">Grabar audio</string>
    <string name="recording_context_menu_vrecord">Grabar vídeo</string>
    <string name="layer_recordings">Capa de grabaciones</string>
    <string name="recording_can_not_be_played">La grabación no puede reproducirse.</string>
    <string name="recording_context_menu_delete">Borrar grabación</string>
    <string name="recording_context_menu_play">Escuchar</string>
    <string name="recording_default_name">Grabación</string>
    <string name="shared_string_control_stop">Parar</string>
    <string name="shared_string_control_start">Iniciar</string>
    <string name="map_widget_av_notes">Notas multimedia</string>
    <string name="av_def_action_video">Grabar video</string>
    <string name="av_def_action_audio">Grabar audio</string>
    <string name="av_widget_action">Acción predefinida del widget</string>
    <string name="av_widget_action_descr">Acción predefinida del widget:</string>
    <string name="av_video_format_descr">Formato de salida del vídeo:</string>
    <string name="av_video_format">Formato de salida del vídeo</string>
    <string name="av_use_external_recorder_descr">Usa la grabadora del sistema para vídeo.</string>
    <string name="av_use_external_recorder">Usar grabadora externa</string>
    <string name="av_settings_descr">Configura los ajustes de audio y video.</string>
    <string name="av_settings">Ajustes de notas multimedia</string>
    <string name="recording_error">Error de grabación</string>
    <string name="recording_camera_not_available">Cámara no disponible</string>
    <string name="recording_playing">Reproduciendo audio de la grabación indicada.
\n%1$s</string>
    <string name="recording_description">Grabando %1$s %3$s %2$s</string>
    <string name="srtm_paid_version_msg">Por favor, considera pagar por el complemento \'Topografía para apoyar su desarrollo.</string>
    <string name="srtm_paid_version_title">Complemento de Topografía</string>
    <string name="dropbox_plugin_description">Sincroniza trazas y notas multimedia con tu cuenta de Dropbox.</string>
    <string name="dropbox_plugin_name">Complemento Dropbox</string>
    <string name="intermediate_points_change_order">Cambiar orden</string>
    <string name="recording_context_menu_show">Mostrar</string>
    <string name="recording_photo_description">Fotografía %1$s %2$s</string>
    <string name="av_def_action_picture">Fotografiar</string>
    <string name="recording_context_menu_precord">Fotografiar</string>
    <string name="stop_routing_confirm">¿Parar la navegación\?</string>
    <string name="clear_dest_confirm">¿Quitar el destino (y los destinos intermedios)\?</string>
    <string name="precise_routing_mode_descr">Calcula rutas precisas sin interferencias. Aún está limitado por la distancia y es lento.</string>
    <string name="precise_routing_mode">Navegación precisa (alfa)</string>
    <string name="local_indexes_cat_av">Datos multimedia</string>
    <string name="support_new_features_descr">Dona para ver nuevas funciones implementadas en la aplicación.</string>
    <string name="download_hillshade_maps">Sombreado</string>
    <string name="av_use_external_camera_descr">Usa la aplicación del sistema para fotografías.</string>
    <string name="av_use_external_camera">Usar aplicación de la cámara</string>
    <string name="index_name_openmaps">OpenMaps UE</string>
    <string name="prefer_motorways">Preferir autopistas</string>
    <string name="prefer_in_routing_title">Preferir…</string>
    <string name="prefer_in_routing_descr">Preferir usar autopistas.</string>
    <string name="max_speed_none">ninguna</string>
    <string name="item_checked">marcado</string>
    <string name="item_unchecked">desmarcado</string>
    <string name="shared_string_map">Mapa</string>
    <string name="access_arrival_time">Hora de llegada</string>
    <string name="layer_hillshade">Capa de sombreado</string>
    <string name="map_widget_gps_info">Información del GPS</string>
    <string name="osmand_play_title_30_chars">Navegación y Mapas OsmAnd</string>
    <string name="osmand_plus_play_title_30_chars">Navegación y Mapas OsmAnd+</string>
    <string name="street_name">Nombre de calle</string>
    <string name="hno">Número</string>
    <string name="monitoring_settings">Grabación de viaje</string>
    <string name="monitoring_settings_descr">Configura como se grabarán tus viajes.</string>
    <string name="choose_osmand_theme_descr">Personaliza el aspecto de la aplicación.</string>
    <string name="choose_osmand_theme">Tema</string>
    <string name="accessibility_options">Opciones de accesibilidad</string>
    <string name="select_address_activity">Indicar dirección</string>
    <string name="favourites_list_activity">Elegir favorito</string>
    <string name="local_openstreetmap_act_title">Cambios OSM</string>
    <string name="shared_string_more_actions">Más acciones</string>
    <string name="use_kalman_filter_compass_descr">Reduce el ruido en las lecturas de la brújula pero añade inercia.</string>
    <string name="use_kalman_filter_compass">Filtro de Kalman</string>
    <string name="use_magnetic_sensor_descr">Para la lectura de la brújula, usa el sensor magnético en lugar del sensor de orientación.</string>
    <string name="use_magnetic_sensor">Usar sensor magnético</string>
    <string name="other_location">Otra</string>
    <string name="files_limit">Quedan %1$d archivos</string>
    <string name="available_downloads_left">Faltan descargar %1$d archivos</string>
    <string name="install_paid">Versión completa</string>
    <string name="cancel_route">¿Descartar ruta\?</string>
    <string name="cancel_navigation">Parar navegación</string>
    <string name="clear_destination">Limpiar destino</string>
    <string name="download_using_mobile_internet">No estás conectado a una red Wi-Fi. ¿Usar la conexión actual a Internet para descargar\?</string>
    <string name="local_indexes_cat_srtm">Curvas de nivel</string>
    <string name="wait_current_task_finished">Espere hasta que termine la tarea actual</string>
    <string name="shared_string_downloading">Descargando…</string>
    <string name="destination_point">Destino %1$s</string>
    <string name="context_menu_item_destination_point">Definir como destino</string>
    <string name="please_select_address">Define primero la ciudad o calle</string>
    <string name="search_street_in_neighborhood_cities">Búsqueda de calles en ciudades vecinas</string>
    <string name="intermediate_items_sort_return">Orden optimizado de los destinos intermedios en ruta hacia el destino.</string>
    <string name="intermediate_items_sort_by_distance">Ordenar puerta a puerta</string>
    <string name="local_osm_changes_backup_successful">Archivo de cambios OSM «%1$s» generado</string>
    <string name="local_osm_changes_backup_failed">No se pudo realizar la copia de seguridad de los cambios de OSM.</string>
    <string name="local_osm_changes_backup">Copia de seguridad como cambio de OSM</string>
    <string name="delete_point">Borrar punto</string>
    <string name="plugin_distance_point_time">tiempo</string>
    <string name="plugin_distance_point_hdop">precisión</string>
    <string name="plugin_distance_point_speed">velocidad</string>
    <string name="plugin_distance_point_ele">altitud</string>
    <string name="plugin_distance_point">Punto</string>
    <string name="gpx_file_name">Nombre del archivo GPX</string>
    <string name="gpx_saved_sucessfully">Archivo GPX guardado en {0}</string>
    <string name="osmand_distance_planning_plugin_description">Crea caminos pulsando el mapa, usando o modificando archivos GPX existentes, para planificar un viaje y medir la distancia entre puntos. El resultado puede guardarse como un archivo GPX y usarse luego para la orientación.</string>
    <string name="osmand_distance_planning_plugin_name">Distancias y planificación</string>
    <string name="use_distance_measurement_help">* Pulsa para marcar un punto.
\n * Mantén pulsado el mapa para quitar el punto anterior.
\n * Mantén pulsado en un punto para ver e incluir la descripción.
\n * Pulsa el widget de medición para ver más acciones.</string>
    <string name="shared_string_do_not_show_again">No mostrar de nuevo</string>
    <string name="distance_measurement_start_editing">Comenzar edición</string>
    <string name="distance_measurement_finish_editing">Terminar edición</string>
    <string name="distance_measurement_finish_subtrack">Iniciar subtraza nueva</string>
    <string name="distance_measurement_clear_route">Limpiar todos los puntos</string>
    <string name="distance_measurement_load_gpx">Abrir archivo GPX existente</string>
    <string name="av_camera_focus">Método de enfoque</string>
    <string name="av_camera_focus_descr">Modo de enfoque de la cámara:</string>
    <string name="av_camera_focus_auto">Enfoque automático</string>
    <string name="av_camera_focus_hiperfocal">Enfoque hiperfocal</string>
    <string name="av_camera_focus_edof">Profundidad de campo extendido (EDOF)</string>
    <string name="av_camera_focus_infinity">Enfoque al infinito</string>
    <string name="av_camera_focus_macro">Enfoque macro (primer plano)</string>
    <string name="av_camera_focus_continuous">Enfoque continuo</string>
    <string name="av_photo_play_sound">Reproducir sonido al fotografiar</string>
    <string name="av_photo_play_sound_descr">Define el sonido o silencio al fotografiar.</string>
    <string name="context_menu_item_directions_from">Ir desde</string>
    <string name="route_via">Vía:</string>
    <string name="route_from">Desde:</string>
    <string name="speak_speed_limit">Límite de velocidad</string>
    <string name="speak_cameras">Radares de velocidad</string>
    <string name="speak_traffic_warnings">Avisos de tráfico</string>
    <string name="osb_author_dialog_password">Contraseña de OSM (opcional)</string>
    <string name="speak_title">Anunciar…</string>
    <string name="speak_descr">Configura los anuncios para nombres de calles, advertencias de tráfico (paradas, badenes), radares y límites de velocidad.</string>
    <string name="speak_street_names">Nombres de calles (TTS)</string>
    <string name="osb_author_or_password_not_specified">Indica el usuario y contraseña de OSM en «Ajustes»</string>
    <string name="clear_intermediate_points">Limpiar destinos intermedios</string>
    <string name="keep_intermediate_points">Mantener destinos intermedios</string>
    <string name="new_directions_point_dialog">Ya se definieron destinos intermedios.</string>
    <string name="context_menu_item_directions_to">Ir hasta</string>
    <string name="route_descr_map_location">Mapa: </string>
    <string name="route_to">Hacia:</string>
    <string name="about_version">Versión:</string>
    <string name="local_index_tile_data_downloadable">Descargable: %1$s</string>
    <string name="local_index_tile_data_maxzoom">Zum máximo: %1$s</string>
    <string name="local_index_tile_data_minzoom">Zum mínimo: %1$s</string>
    <string name="edit_tilesource_maxzoom">Zum máximo</string>
    <string name="edit_tilesource_url_to_load">URL</string>
    <string name="maps_define_edit">Definir o editar…</string>
    <string name="driving_region_japan">Japón</string>
    <string name="driving_region_us">Estados Unidos</string>
    <string name="driving_region_canada">Canadá</string>
    <string name="driving_region_europe_asia">Europa, Asia, Latinoamérica y similares</string>
    <string name="driving_region_descr">Región de conducción: EEUU, Europa, Reino Unido, Asia u otras.</string>
    <string name="driving_region">Región de conducción</string>
    <string name="edit_tilesource_minzoom">Zum mínimo</string>
    <string name="edit_tilesource_expiration_time">Tiempo de expiración (minutos)</string>
    <string name="edit_tilesource_successfully">Repositorio de teselas «%1$s» guardada</string>
    <string name="local_index_tile_data_name">Datos de teselas: %1$s</string>
    <string name="local_index_tile_data_expire">Tiempo de expiración (minutos): %1$s</string>
    <string name="shared_string_about">Información</string>
    <string name="about_settings_descr">Información de la versión, licencias, miembros del proyecto</string>
    <string name="edit_tilesource_choose_existing">Elegir existente…</string>
    <string name="local_index_tile_data_zooms">Niveles de zoom descargados: %1$s</string>
    <string name="edit_tilesource_elliptic_tile">Proyección elíptica de Mercator</string>
    <string name="base_world_map">Mapa base mundial</string>
    <string name="map_magnifier">Lupa del mapa</string>
    <string name="auto_zoom_none">Sin zoom automático</string>
    <string name="shared_string_remember_my_choice">Recordar elección</string>
    <string name="shared_string_and">y</string>
    <string name="shared_string_or">o</string>
    <string name="auto_zoom_close">Para corto alcance</string>
    <string name="auto_zoom_far">Para mediano alcance</string>
    <string name="auto_zoom_farthest">Para largo alcance</string>
    <string name="animate_routing_route_not_calculated">Primero calcular la ruta</string>
    <string name="animate_routing_route">Simular, usando la ruta calculada</string>
    <string name="animate_routing_gpx">Simular, usando la traza GPX</string>
    <string name="app_mode_hiking">Senderismo</string>
    <string name="app_mode_motorcycle">Motocicleta</string>
    <string name="app_mode_boat">Barco</string>
    <string name="app_mode_aircraft">Avión</string>
    <string name="local_osm_changes_delete_all_confirm">¿Borrar %1$d cambios en OSM\?</string>
    <string name="shared_string_delete_all">Borrar todo</string>
    <string name="amenity_type_seamark">Náutica</string>
    <string name="app_modes_choose">Perfiles de aplicación</string>
    <string name="map_widget_map_rendering">Renderizado del mapa</string>
    <string name="app_modes_choose_descr">Elige los perfiles a mostrar.</string>
    <string name="guidance_preferences_descr">Preferencias de navegación</string>
    <string name="routing_preferences_descr">Preferencias de navegación</string>
    <string name="speech_rate_descr">Indica la velocidad en el habla sintetizada.</string>
    <string name="speech_rate">Velocidad del habla sintetizada</string>
    <string name="copying_osmand_one_file_descr">Copiando archivo (%s) al nuevo destino…</string>
    <string name="copying_osmand_files_descr">Copiando archivos de OsmAnd al nuevo destino (%s)…</string>
    <string name="copying_osmand_files">Copiando archivos de datos de OsmAnd…</string>
    <string name="app_mode_truck">Camión</string>
    <string name="complex_route_calculation_failed">Fallo en el cálculo rápido de la ruta (%s), volviendo a cálculo lento.</string>
    <string name="disable_complex_routing_descr">Desactiva la planificación de ruta de dos fases para la navegación en automóvil.</string>
    <string name="disable_complex_routing">Desactivar navegación compleja</string>
    <string name="calculate_osmand_route_gpx">Cálculo de ruta OsmAnd sin conexión</string>
    <string name="routing_attr_prefer_motorway_name">Preferir autopistas</string>
    <string name="routing_attr_prefer_motorway_description">Preferir autopistas en la navegación</string>
    <string name="routing_attr_avoid_toll_name">Sin cabinas de peajes</string>
    <string name="routing_attr_avoid_toll_description">Evitar caminos con peajes</string>
    <string name="routing_attr_avoid_unpaved_name">Sólo caminos pavimentados</string>
    <string name="routing_attr_avoid_unpaved_description">Evitar caminos sin pavimentar</string>
    <string name="routing_attr_avoid_ferries_name">Sin ferris o transbordadores</string>
    <string name="routing_attr_avoid_ferries_description">Evitar ferris o transbordadores</string>
    <string name="routing_attr_avoid_motorway_name">Sin autopistas</string>
    <string name="routing_attr_avoid_motorway_description">Evitar autopistas</string>
    <string name="routing_attr_weight_name">Peso</string>
    <string name="routing_attr_weight_description">Indica el peso del vehículo permitido en rutas.</string>
    <string name="android_19_location_disabled">Desde Android 4.4 (KitKat), la carpeta de almacenamiento antigua (%s) se encuentra en desuso. ¿Copiar todos los archivos de OsmAnd a la nueva ubicación de almacenamiento\?
\n Nota 1: Los archivos antiguos permanecerán intactos (pero pueden borrarse manualmente).
\n Nota 2: En la nueva ubicación de almacenamiento será imposible compartir archivos entre OsmAnd y OsmAnd+.</string>
    <string name="use_displayed_track_for_navigation">¿Usar la traza mostrada para la navegación?</string>
    <string name="keep_and_add_destination_point">Añadir como último destino</string>
    <string name="select_gpx">Elegir GPX…</string>
    <string name="route_descr_select_destination">Definir destino</string>
    <string name="shared_string_select_on_map">Marcar en el mapa</string>
    <string name="shared_string_favorite">Favorito</string>
    <string name="route_preferences">Preferencias de la ruta</string>
    <string name="route_info">Información de la ruta</string>
    <string name="calculate_osmand_route_without_internet">Cálculo sin Internet del segmento de ruta OsmAnd</string>
    <string name="gpx_option_calculate_first_last_segment">Calcular la ruta OsmAnd para el primer y último segmento de ruta</string>
    <string name="lang_en">Inglés</string>
    <string name="lang_af">Africaans</string>
    <string name="lang_hy">Armenio</string>
    <string name="lang_eu">Vasco</string>
    <string name="lang_be">Bielorruso</string>
    <string name="lang_bs">Bosnio</string>
    <string name="lang_bg">Búlgaro</string>
    <string name="lang_ca">Catalán</string>
    <string name="lang_cs">Checo</string>
    <string name="lang_da">Danés</string>
    <string name="lang_nl">Holandés</string>
    <string name="lang_fi">Finlandés</string>
    <string name="lang_fr">Francés</string>
    <string name="lang_ka">Georgiano</string>
    <string name="lang_de">Alemán</string>
    <string name="lang_el">Griego</string>
    <string name="lang_iw">Hebreo</string>
    <string name="lang_hi">Hindú</string>
    <string name="lang_hu">Húngaro</string>
    <string name="lang_id">Indonesio</string>
    <string name="lang_it">Italiano</string>
    <string name="lang_ja">Japonés</string>
    <string name="lang_ko">Coreano</string>
    <string name="lang_lv">Letón</string>
    <string name="lang_lt">Lituano</string>
    <string name="lang_mr">Marathi</string>
    <string name="lang_no">Noruego Bokmål</string>
    <string name="lang_pl">Polaco</string>
    <string name="lang_pt">Portugués</string>
    <string name="lang_ro">Rumano</string>
    <string name="lang_ru">Ruso</string>
    <string name="lang_sk">Eslovaco</string>
    <string name="lang_sl">Esloveno</string>
    <string name="lang_es">Español</string>
    <string name="lang_sv">Sueco</string>
    <string name="lang_tr">Turco</string>
    <string name="lang_uk">Ucraniano</string>
    <string name="lang_vi">Vietnamita</string>
    <string name="lang_cy">Galés</string>
    <string name="index_name_italy">Europa - Italia</string>
    <string name="index_name_gb">Europa - Gran Bretaña</string>
    <string name="index_item_nation_addresses">direcciones nacionales</string>
    <string name="index_item_world_altitude_correction">Corrección mundial de altitud</string>
    <string name="index_item_world_seamarks">Balizas náuticas mundiales</string>
    <string name="index_item_world_bitcoin_payments">Pagos mundiales con Bitcoin</string>
    <string name="index_item_world_basemap">Mapa mundial general</string>
    <string name="index_item_world_ski">Mapa mundial de esquí</string>
    <string name="lang_hr">Croata</string>
    <string name="lang_zh">Chino</string>
    <string name="lang_pt_br">Portugués (Brasil)</string>
    <string name="index_name_canada">Norte América - Canadá</string>
    <string name="always_center_position_on_map">Mostrar la ubicación en el centro</string>
    <string name="voice_pref_title">Voz</string>
    <string name="misc_pref_title">Varios</string>
    <string name="localization_pref_title">Ubicación</string>
    <string name="interrupt_music_descr">Las indicaciones por voz pausan la reproducción de música.</string>
    <string name="interrupt_music">Pausar música</string>
    <string name="share_route_as_gpx">Compartir la ruta como archivo GPX</string>
    <string name="share_route_subject">Ruta compartida vía OsmAnd</string>
    <string name="navigation_intent_invalid">Formato inválido: %s</string>
    <string name="keep_informing_never">Sólo manualmente (pulsa la flecha)</string>
    <string name="keep_informing_descr">Repite instrucciones de navegación a intervalos regulares.</string>
    <string name="keep_informing">Repetir instrucciones de navegación</string>
    <string name="arrival_distance">Anuncio de llegada</string>
    <string name="arrival_distance_descr">¿Cuándo quieres el anuncio de llegada\?</string>
    <string name="shared_string_share">Compartir</string>
    <string name="share_fav_subject">Favoritos compartidos a través de OsmAnd</string>
    <string name="use_points_as_intermediates">Calcular ruta entre puntos</string>
    <string name="rendering_value_pink_name">Rosa</string>
    <string name="rendering_value_brown_name">Marrón</string>
    <string name="osmo_edit_color">Mostrar color</string>
    <string name="int_days">días</string>
    <string name="osmo_connect_menu">Conectar</string>
    <string name="import_file_favourites">¿Guardar datos en un archivo GPX o importar puntos de referencia a «Favoritos»?</string>
    <string name="shared_string_my_favorites">Favoritos</string>
    <string name="shared_string_my_places">Mis sitios</string>
    <string name="gpx_selection_number_of_points"> %1$s puntos</string>
    <string name="gpx_selection_point">Punto %1$s</string>
    <string name="gpx_selection_route_points">%1$s \nPuntos de ruta %2$s</string>
    <string name="gpx_selection_points">%1$s\nPuntos</string>
    <string name="gpx_timespan">Duración: %1$s</string>
    <string name="gpx_timemoving">Tiempo moviéndose: %1$s</string>
    <string name="gpx_selection_segment_title">Segmento</string>
    <string name="gpx_selection_track">%1$s
\nTraza %2$s</string>
    <string name="gpx_file_is_empty">Archivo GPX vacío</string>
    <string name="shared_string_tracks">Trazas</string>
    <string name="loading_smth">Cargando %1$s…</string>
    <string name="selected_gpx_info_show">"
\n
\nPulsación larga para ver en el mapa"</string>
    <string name="delay_navigation_start">Iniciar automáticamente la navegación giro a giro</string>
    <string name="shared_string_selected_lowercase">marcado(s)</string>
    <string name="gpx_split_interval">Intervalo de división</string>
    <string name="gpx_info_subtracks">Subtrazas: %1$s</string>
    <string name="gpx_info_waypoints">Puntos de referencia: %1$s</string>
    <string name="gpx_info_distance">Distancia: %1$s (%2$s puntos) </string>
    <string name="gpx_info_start_time">Hora de inicio: %1$tF, %1$tT</string>
    <string name="gpx_info_end_time">Hora de fin: %1$tF, %1$tT</string>
    <string name="gpx_info_average_speed">Velocidad media: %1$s</string>
    <string name="gpx_info_maximum_speed">Velocidad máxima: %1$s </string>
    <string name="gpx_info_avg_altitude">Altitud media: %1$s</string>
    <string name="gpx_info_diff_altitude">Rango de altitud: %1$s</string>
    <string name="gpx_info_asc_altitude">Descendido/ascendido: %1$s</string>
    <string name="map_widget_plain_time">Hora actual</string>
    <string name="shared_string_waypoint">Punto de referencia</string>
    <string name="select_destination_and_intermediate_points">Definir destinos</string>
    <string name="layer_amenity_label">Nombres de puntos (PDI, favoritos)</string>
    <string name="save_as_favorites_points">Guardar como grupo de favoritos</string>
    <string name="show_zoom_buttons_navigation_descr">Muestra los botones de zoom durante la navegación.</string>
    <string name="show_zoom_buttons_navigation">Mostrar botones de zoom</string>
    <string name="route_descr_destination">Destino</string>
    <string name="sort_by_distance">Ordenar por distancia</string>
    <string name="sort_by_name">Ordenar por nombre</string>
    <string name="none_selected_gpx">Define primero un archivo GPX manteniendo pulsado.</string>
    <string name="local_index_select_gpx_file">Elegir una traza</string>
    <string name="no_index_file_to_download">No se encontraron descargas, comprueba tu conexión a Internet.</string>
    <string name="rendering_attr_hideBuildings_name">Edificios</string>
    <string name="rendering_attr_hideNonVehicleHighways_name">Vías no aptas para vehículos</string>
    <string name="rendering_attr_hideText_name">Textos</string>
    <string name="rendering_attr_hideWoodScrubs_name">Bosques y matorrales</string>
    <string name="rendering_attr_buildings15zoom_name">Edificios en zoom 15</string>
    <string name="rendering_attr_moreDetailed_name">Más detalles</string>
    <string name="rendering_attr_lessDetailed_name">Menos detalles</string>
    <string name="rendering_attr_hideAccess_name">Restricciones de acceso</string>
    <string name="rendering_attr_showAccess_name">Mostrar restricciones de acceso y peajes</string>
    <string name="rendering_attr_showSurfaceGrade_name">Calidad de los caminos</string>
    <string name="rendering_attr_showSurfaces_name">Superficie de los caminos</string>
    <string name="rendering_attr_showCycleRoutes_name">Rutas ciclistas</string>
    <string name="keep_navigation_service">Conservar</string>
    <string name="stop_navigation_service">Parar</string>
    <string name="enable_sleep_mode">Activar modo reposo del GPS</string>
    <string name="gps_wake_up_timer">Intervalo para despertar GPS</string>
    <string name="sleep_mode_stop_dialog">¿Parar modo reposo del GPS?</string>
    <string name="map_preferred_locale_descr">Idioma preferido para las etiquetas en el mapa (si no está disponible, se usarán nombres en inglés o locales).</string>
    <string name="map_preferred_locale">Idioma preferido del mapa</string>
    <string name="local_map_names">Nombres locales</string>
    <string name="lang_sw">Suajili</string>
    <string name="lang_he">Hebreo</string>
    <string name="forward">Siguiente</string>
    <string name="home">Panel de control</string>
    <string name="live_monitoring_m_descr">Envía los datos de seguimiento a un servicio web específico, si la grabación GPX está activada.</string>
    <string name="live_monitoring_m">Seguimiento en línea (requiere GPX)</string>
    <string name="live_monitoring_start">Iniciar seguimiento en línea</string>
    <string name="live_monitoring_stop">Parar seguimiento en línea</string>
    <string name="gpx_start_new_segment">Iniciar nuevo segmento</string>
    <string name="lang_fa">Persa</string>
    <string name="lang_al">Albanés</string>
    <string name="lang_ar">Árabe</string>
    <string name="lang_sc">Sardo</string>
    <string name="lang_sr">Serbio (cirílico)</string>
    <string name="lang_zh_cn">Chino (simplificado)</string>
    <string name="lang_zh_tw">Chino (tradicional)</string>
    <string name="rendering_attr_subwayMode_name">Rutas de metro</string>
    <string name="continue_navigation">Continuar navegación</string>
    <string name="pause_navigation">Pausar navegación</string>
    <string name="rendering_attr_hikingRoutesOSMC_name">Rutas de senderismo</string>
    <string name="rendering_attr_hikingRoutesOSMC_description">Dibujar senderos según trazas OSMC.</string>
    <string name="arrival_distance_factor_early">Lejos</string>
    <string name="arrival_distance_factor_normally">Normal</string>
    <string name="arrival_distance_factor_late">Cerca</string>
    <string name="arrival_distance_factor_at_last">Muy tarde</string>
    <string name="rendering_attr_coloredBuildings_name">Colorear edificios según el tipo</string>
    <string name="av_camera_pic_size">Tamaño de fotografía</string>
    <string name="av_camera_pic_size_descr">Define el tamaño de la fotografía</string>
    <string name="rendering_value_browse_map_name">Ver mapa</string>
    <string name="rendering_value_car_name">Automóvil</string>
    <string name="rendering_value_bicycle_name">Bicicleta</string>
    <string name="rendering_value_pedestrian_name">A pie</string>
    <string name="shared_string_more">Más…</string>
    <string name="download_additional_maps">¿Descargar los %1$s mapas que faltan (%2$d MB)?</string>
    <string name="shared_string_waypoints">Puntos de referencia</string>
    <string name="way_alarms">Advertencias de tráfico</string>
    <string name="speak_favorites">Favoritos cercanos</string>
    <string name="speak_poi">PDI cercanos</string>
    <string name="shared_string_all">Todo</string>
    <string name="index_tours">Excursiones</string>
    <string name="int_hour">h</string>
    <string name="duration">Duración</string>
    <string name="distance">Distancia</string>
    <string name="record_plugin_name">Grabación de viaje</string>
    <string name="record_plugin_description">Registra tus viajes o entrenamientos y analiza los datos como: velocidad, ascensos y descensos acumulados, perfil de elevación, etc. Los recorridos grabados pueden archivarse, compartirse con amigos, editarse y procesarse posteriormente.
\n
\nMás información en %1$s.</string>
    <string name="rendering_attr_publicTransportMode_name">Rutas de autobús, trolebús y lanzadera</string>
    <string name="save_track_interval_globally">Intervalo de registro</string>
    <string name="save_track_to_gpx_globally_descr">Registra la ubicación en un archivo GPX, pudiendo des/activarlo usando el widget de grabación GPX en el mapa.</string>
    <string name="confirm_every_run">Preguntar siempre</string>
    <string name="save_global_track_interval">Intervalo de registro general</string>
    <string name="traffic_warning_speed_limit">Límites de velocidad</string>
    <string name="traffic_warning_border_control">Control fronterizo</string>
    <string name="traffic_warning_payment">Cabina de peaje</string>
    <string name="traffic_warning_stop">Señal de detención</string>
    <string name="traffic_warning_speed_camera">Radar de velocidad</string>
    <string name="local_index_description">Pulsa cualquier objeto para ver más detalles, mantén pulsado para desactivar o borrar. Datos en el dispositivo actualmente (%1$s libre):</string>
    <string name="traffic_warning_calming">Reductor de velocidad</string>
    <string name="traffic_warning">Aviso de tráfico</string>
    <string name="text_size_descr">Define el tamaño del texto en el mapa.</string>
    <string name="text_size">Tamaño del texto</string>
    <string name="fav_point_dublicate">Favorito especificado con nombre duplicado</string>
    <string name="fav_point_dublicate_message">Favorito renombrado a «%1$s» para evitar la duplicación.</string>
    <string name="print_route">Imprimir ruta</string>
    <string name="fav_point_emoticons_message">Favorito renombrado a «%1$s» para guardar la cadena que contiene emoticonos en un archivo.</string>
    <string name="speed_limit_exceed">Tolerancia del límite de velocidad</string>
    <string name="speed_limit_exceed_message">Margen de tolerancia sobre el límite de velocidad, en el cual recibirás un aviso de voz.</string>
    <string name="anonymous_user_hint">Los usuarios anónimos no pueden: 
\n- Crear grupos; 
\n- Sincronizar grupos y dispositivos con el servidor; 
\n- Gestionar grupos y dispositivos en el panel de control personal del sitio web.</string>
    <string name="anonymous_user">Usuario anónimo</string>
    <string name="logged_as">Conectado como «%1$s»</string>
    <string name="rendering_category_details">Detalles</string>
    <string name="rendering_category_transport">Transporte público</string>
    <string name="rendering_category_others">Otros atributos del mapa</string>
    <string name="map_widget_appearance_rem">Elementos restantes</string>
    <string name="map_widget_top">Barra de estado</string>
    <string name="map_widget_right">Panel derecho</string>
    <string name="map_widget_left">Panel izquierdo</string>
    <string name="shared_string_show">Mostrar</string>
    <string name="configure_map">Configurar mapa</string>
    <string name="search_radius_proximity">A menos de</string>
    <string name="rendering_category_routes">Rutas</string>
    <string name="impassable_road">Evitar caminos…</string>
    <string name="rendering_attr_tramTrainRoutes_name">Rutas de tranvía y tren</string>
    <string name="rendering_attr_trainLightrailRoutes_name">Rutas de tren</string>
    <string name="rendering_attr_tramRoutes_name">Rutas de tranvía</string>
    <string name="rendering_attr_shareTaxiRoutes_name">Rutas de taxi compartidos</string>
    <string name="rendering_attr_trolleybusRoutes_name">Rutas de trolebús</string>
    <string name="rendering_attr_busRoutes_name">Rutas de autobús</string>
    <string name="rendering_category_hide">Ocultar</string>
    <string name="wake_on_voice">Encender pantalla</string>
    <string name="wake_on_voice_descr">Enciende la pantalla del dispositivo al aproximarse a un giro.</string>
    <string name="lock_screen_request_explanation">%1$s necesita este permiso para apagar la pantalla para la función de ahorro energético.</string>
    <string name="shared_string_never">Nunca</string>
    <string name="home_button">Casa</string>
    <string name="map_update">Actualización disponible para %1$s mapa(s)</string>
    <string name="search_for">Buscador</string>
    <string name="shared_string_show_all">Mostrar todo</string>
    <string name="coordinates">Coordenadas</string>
    <string name="use_opengl_render">Usar renderizado OpenGL</string>
    <string name="use_opengl_render_descr">Usa el renderizado OpenGL acelerado por hardware (podría consumir más batería o no funcionar en dispositivos antiguos).</string>
    <string name="error_avoid_specific_road">No se ha encontrado un desvío</string>
    <string name="everything_up_to_date">Todos los archivos actualizados</string>
    <string name="shared_string_dismiss">Descartar</string>
    <string name="no_internet_connection">Imposible descargar, comprueba la conexión a Internet.</string>
    <string name="download_tab_downloads">Todas las descargas</string>
    <string name="download_tab_updates">Actualizaciones</string>
    <string name="download_tab_local">Local</string>
    <string name="dash_download_msg">Has descargado %1$s mapa(s)</string>
    <string name="dash_download_new_one">Descargar nuevo mapa</string>
    <string name="dash_download_manage">Gestionar</string>
    <string name="map_locale">Idioma del mapa</string>
    <string name="rendering_attr_transportStops_name">Paradas de transporte</string>
    <string name="navigate_point_zone">Zona</string>
    <string name="voices">Indicaciones por voz</string>
    <string name="dash_download_msg_none">¿Descargar mapas sin conexión?</string>
    <string name="rendering_attr_roadStyle_name">Estilo vial</string>
    <string name="rendering_value_default_name">Predefinido</string>
    <string name="rendering_value_orange_name">Anaranjado</string>
    <string name="routing_attr_no_new_routing_name">Sin reglas de navegación v1.9</string>
    <string name="routing_attr_no_new_routing_description">No usar reglas de navegación introducidas en v.1.9.</string>
    <string name="rendering_value_germanRoadAtlas_name">Estilo vial alemán</string>
    <string name="traffic_warning_railways">Paso a nivel</string>
    <string name="traffic_warning_pedestrian">Paso de peatones</string>
    <string name="show_railway_warnings">Pasos a nivel</string>
    <string name="show_pedestrian_warnings">Pasos de peatones</string>
    <string name="rendering_value_americanRoadAtlas_name">Estilo vial estadounidense</string>
    <string name="navigate_point_easting">Al este</string>
    <string name="navigate_point_northing">Al norte</string>
    <string name="speak_pedestrian">Pasos de peatones</string>
    <string name="save_track_to_gpx_globally_headline">Registro de trazas bajo demanda</string>
    <string name="navigation_over_track">¿Iniciar la navegación a lo largo de la traza?</string>
    <string name="avoid_roads_msg">Obtener una ruta alternativa eligiendo los caminos a evitar</string>
    <string name="proxy_pref_title">Proxy</string>
    <string name="proxy_pref_descr">Indica un servidor proxy.</string>
    <string name="settings_privacy">Privacidad</string>
    <string name="enable_proxy_title">Activar proxy HTTP</string>
    <string name="enable_proxy_descr">Configura un proxy HTTP para todas las peticiones de red.</string>
    <string name="proxy_host_title">Servidor proxy</string>
    <string name="proxy_port_title">Puerto Proxy</string>
    <string name="proxy_port_descr">Define el número de puerto del proxy (p.e. 8118).</string>
    <string name="proxy_host_descr">Define el nombre del proxy (p.e. 127.0.0.1).</string>
    <string name="version_settings_descr">Descargar versiones nocturnas.</string>
    <string name="version_settings">Compilaciones</string>
    <string name="gps_status">Estado del GPS</string>
    <string name="rendering_attr_streetLighting_name">Alumbrado público</string>
    <string name="shared_string_gpx_points">Puntos</string>
    <string name="shared_string_my_location">Mi ubicación</string>
    <string name="parking_place">Lugar de aparcamiento</string>
    <string name="remove_the_tag">QUITAR ETIQUETA</string>
    <string name="shared_string_disabled">Desactivado</string>
    <string name="shared_string_enabled">Activado</string>
    <string name="edit_group">Editar grupo</string>
    <string name="plugin_install_needs_network">Debes conectarte a Internet para instalar este complemento.</string>
    <string name="plugin_ski_name">Vista invernal</string>
    <string name="plugin_nautical_name">Vista náutica</string>
    <string name="world_ski_missing">Descargar el mapa especial sin conexión para mostrar las instalaciones de esquí.</string>
    <string name="nautical_maps_missing">Descargar el mapa especial sin conexión para mostrar los detalles náuticos.</string>
    <string name="shared_string_enable">Activar</string>
    <string name="shared_string_disable">Desactivar</string>
    <string name="shared_string_get">Obtener</string>
    <string name="free">Libre %1$s</string>
    <string name="device_memory">Memoria del dispositivo</string>
    <string name="rendering_attr_pisteRoutes_name">Pistas de esquí</string>
    <string name="rendering_attr_pisteGrooming_name">Pista de entrenamiento</string>
    <string name="roads_only">Sólo caminos</string>
    <string name="share_note">Compartir nota</string>
    <string name="notes">Notas A/V</string>
    <string name="online_map">Mapa en línea</string>
    <string name="shared_string_export">Exportar</string>
    <string name="shared_string_audio">Audio</string>
    <string name="plugin_nautical_descr">Enriquece tu mapa con información sobre rutas de navegación, luces de navegación, zonas de peligro náutico, zonas con restricciones a la navegación o de atraque, etc. Para utilizarlo, descargue los respectivos mapas náuticos y active el estilo \"Mapa náutico\" en \"Configurar mapa\".
\n
\nMás información en %1$s.</string>
    <string name="plugin_ski_descr">Diseñado para navegar por zonas de deportes de invierno: Vea las pistas de esquí y los remontes, así como las pistas de esquí de fondo, con líneas de color que indican los grados de dificultad. Para utilizarlo, activa este plugin y ve también a \"Configurar mapa\" y elige el estilo de mapa \"Invierno y esquí\".</string>
    <string name="plugin_touringview_descr">Activando esta vista cambia el estilo del mapa OsmAnd a la «Vista turística», que es una vista de alto detalle especial para viajeros y conductores profesionales.
\n
\nEsta vista proporciona, en cualquier nivel de zoom del mapa, la máxima cantidad de detalles de viaje disponible en los datos del mapa (especialmente carreteras, senderos, caminos y marcas de orientación).
\n
\nTambién representa claramente todos los tipos de caminos sin duplicar por códigos de color, que es útil, por ejemplo, cuando se conducen vehículos grandes.
\n
\nY proporciona opciones especiales de turismo, como mostrar las rutas ciclistas o rutas de montaña alpina.
\n
\nNo es necesario descargar un mapa especial, la vista es creada a partir de nuestros mapas estándar.
\n
\nEsta vista puede revertirse desactivando de nuevo aquí, o cambiando el «Estilo del mapa» desde «Configurar mapa» cuando lo desees.</string>
    <string name="days_behind">días atrás</string>
    <string name="location_on_map">Ubicación:\n Lat %1$s\n Lon %2$s</string>
    <string name="watch">Ver</string>
    <string name="plugin_touringview_name">Vista turística</string>
    <string name="rename_failed">Fallo al renombrar.</string>
    <string name="shared_string_currently_recording_track">Grabando traza actual</string>
    <string name="back_to_map">Volver al mapa</string>
    <string name="shared_string_selected">Marcado</string>
    <string name="track_segments">Segmentos de la traza</string>
    <string name="track_points">Puntos de la traza</string>
    <string name="action_create">Acción crear</string>
    <string name="action_modify">Acción modificar</string>
    <string name="action_delete">Acción borrar</string>
    <string name="osm_edits">Ediciones de OSM</string>
    <string name="osmand_parking_hour">h</string>
    <string name="shared_string_minute_lowercase">min</string>
    <string name="osmand_parking_time_left">restante(s)</string>
    <string name="parking_place_limited">Aparcamiento limitado hasta las</string>
    <string name="your_edits">Tus ediciones</string>
    <string name="waypoint_visit_after">Visitar luego</string>
    <string name="waypoint_visit_before">Visitar antes</string>
    <string name="simulate_your_location">Simular tu ubicación</string>
    <string name="drawer">Lista plana</string>
    <string name="short_location_on_map">Lat %1$s
\nLon %2$s</string>
    <string name="tips_and_tricks_descr">Preguntas frecuentes, cambios recientes y otros.</string>
    <string name="routing_settings_2">Ajustes de navegación</string>
    <string name="general_settings_2">Configuración general</string>
    <string name="shared_string_ellipsis">…</string>
    <string name="shared_string_deselect">Desmarcar</string>
    <string name="shared_string_deselect_all">Desmarcar todo</string>
    <string name="shared_string_unexpected_error">Error inesperado</string>
    <string name="shared_string_action_template">Acción {0}</string>
    <string name="shared_string_collapse">Contraer</string>
    <string name="shared_string_video">Video</string>
    <string name="shared_string_photo">Fotografía</string>
    <string name="route_points">Puntos de la ruta</string>
    <string name="shared_string_release">Liberado</string>
    <string name="osmand_parking_overdue">vencido</string>
    <string name="delay_to_start_navigation">Iniciar la guía de giro-a-giro luego de…</string>
    <string name="shared_string_go">Ir</string>
    <string name="delay_to_start_navigation_descr">Indica el tiempo de espera para permanecer en la pantalla de planificación de ruta.</string>
    <string name="local_osm_changes_upload_all_confirm">¿Subir %1$d cambio(s) a OSM\?</string>
    <string name="confirmation_to_clear_history">¿Limpiar el historial?</string>
    <string name="osm_changes_added_to_local_edits">Cambios OSM añadidos al conjunto de cambios local</string>
    <string name="mark_to_delete">Marcar para borrar</string>
    <string name="welmode_download_maps">Descargar mapas</string>
    <string name="welcome_select_region">Para reflejar correctamente las señales y normas de tráfico, elige tu región de conducción:</string>
    <string name="welcome_header">Te damos la bienvenida</string>
    <string name="current_route">Ruta actual</string>
    <string name="welcome_text">OsmAnd ofrece visualización global de mapas y navegación sin conexión.</string>
    <string name="confirm_usage_speed_cameras">En muchos países (Alemania, Francia, Italia y otros) el uso de avisos de radares es ilegal. OsmAnd no asume ninguna responsabilidad si usted viola la ley. Pulsa en «sí», sólo si puedes usar esta función.</string>
    <string name="agps_info">Información A-GPS</string>
    <string name="shared_string_message">Mensaje</string>
    <string name="agps_data_last_downloaded">Datos A-GPS descargados: %1$s</string>
    <string name="shared_string_do_not_use">No usar</string>
    <string name="shared_string_address">Dirección</string>
    <string name="shared_string_show_description">Mostrar información.</string>
    <string name="shared_string_is_open">Abierto ahora</string>
    <string name="rendering_attr_OSMMapperAssistant_name">Asistente al mapeador OSM</string>
    <string name="shared_string_manage">Gestionar</string>
    <string name="shared_string_edit">Editar</string>
    <string name="shared_string_places">Sitios</string>
    <string name="shared_string_search">Buscar</string>
    <string name="filter_poi_hint">Filtrar por nombre</string>
    <string name="search_poi_category_hint">Escribe para buscar</string>
    <string name="index_name_netherlands">Europa - Países Bajos</string>
    <string name="rendering_value__name">Predefinido</string>
    <string name="rendering_value_highContrastRoads_name">Caminos en alto contraste</string>
    <string name="specified_directiory_not_writeable">No se pueden crear mapas en el directorio indicado</string>
    <string name="copying_osmand_file_failed">Fallo al mover archivos</string>
    <string name="storage_directory_external">Almacenamiento externo</string>
    <string name="storage_directory_multiuser">Almacenamiento multiusuario</string>
    <string name="storage_directory_internal_app">Memoria interna de la aplicación</string>
    <string name="storage_directory_manual">Indicar manualmente</string>
    <string name="storage_directory_default">Memoria interna</string>
    <string name="storage_directory">Almacenamiento del mapa</string>
    <string name="shared_string_copy">Copiar</string>
    <string name="application_dir_change_warning3">¿Mover los archivos de datos de OsmAnd al nuevo destino\?</string>
    <string name="rendering_attr_hideHouseNumbers_name">Números de casa</string>
    <string name="routing_attr_avoid_borders_description">Evitar cruzar las fronteras nacionales</string>
    <string name="routing_attr_height_name">Altura</string>
    <string name="routing_attr_height_description">Indica la altura permitida del vehículo en rutas.</string>
    <string name="use_fast_recalculation">Recálculo inteligente de ruta</string>
    <string name="use_fast_recalculation_desc">Recalcula sólo la parte inicial de la ruta, útil para viajes largos.</string>
    <string name="rendering_value_disabled_name">Desactivado</string>
    <string name="rendering_value_walkingRoutesScopeOSMC_name">Red de afiliación</string>
    <string name="rendering_value_walkingRoutesOSMC_name">OSMC</string>
    <string name="shared_string_logoff">Cerrar sesión</string>
    <string name="osm_edit_context_menu_delete">Borrar edición de OSM</string>
    <string name="shared_string_import2osmand">Importar a OsmAnd</string>
    <string name="read_full_article">Leer artículo completo (en línea)</string>
    <string name="shared_string_wikipedia">Wikipedia</string>
    <string name="local_indexes_cat_wiki">Wikipedia</string>
    <string name="shared_string_show_details">Ver detalles</string>
    <string name="local_recordings_delete_all_confirm">¿Borrar %1$d notas\?</string>
    <string name="download_wikipedia_maps">Wikipedia</string>
    <string name="gps_network_not_enabled">Servicio de ubicación desactivado. ¿Quieres activarlo?</string>
    <string name="disable_recording_once_app_killed">Prevenir grabación independiente</string>
    <string name="light_theme">Claro</string>
    <string name="dark_theme">Oscuro</string>
    <string name="lang_pms">Piamontés</string>
    <string name="lang_bn">Bengalí</string>
    <string name="lang_tl">Tagalo</string>
    <string name="lang_sh">Serbo-croata</string>
    <string name="lang_az">Azerí (Azerbaiyán)</string>
    <string name="lang_br">Bretón</string>
    <string name="lang_sq">Albanés</string>
    <string name="lang_is">Islandés</string>
    <string name="lang_nv">Navajo</string>
    <string name="lang_ga">Irlandés</string>
    <string name="lang_la">Latín</string>
    <string name="lang_ku">Kurdo</string>
    <string name="lang_ta">Tamil</string>
    <string name="lang_lb">Luxemburgués</string>
    <string name="lang_eo">Esperanto</string>
    <string name="lang_es_ar">Español (Argentina)</string>
    <string name="lang_th">Tailandés</string>
    <string name="lang_nn">Noruego Nynorsk</string>
    <string name="lang_ms">Malasio</string>
    <string name="lang_ht">Haitiano</string>
    <string name="lang_gl">Gallego</string>
    <string name="lang_et">Estonio</string>
    <string name="lang_ceb">Cebuano</string>
    <string name="archive_wikipedia_data">Tienes datos de Wikipedia viejos e incompatibles. ¿Archivarlos?</string>
    <string name="download_wikipedia_files">¿Descargar datos adicionales de Wikipedia (%1$s MB)?</string>
    <string name="lang_bpy">Bishnupriya Manipuri</string>
    <string name="lang_ml">Malayalam</string>
    <string name="lang_os">Osetio</string>
    <string name="lang_nb">Noruego Bokmål</string>
    <string name="lang_vo">Volapuque</string>
    <string name="lang_te">Télugu</string>
    <string name="lang_new">Nevarí / Nepal Bhasa</string>
    <string name="rendering_value_default13_name">Predefinido (13)</string>
    <string name="rendering_value_defaultTranslucentCyan_name">Predefinido (cian translúcido)</string>
    <string name="rendering_attr_currentTrackColor_name">Color del GPX</string>
    <string name="rendering_attr_currentTrackWidth_name">Ancho del GPX</string>
    <string name="rendering_value_red_name">Rojo</string>
    <string name="rendering_value_translucent_red_name">Rojo translúcido</string>
    <string name="rendering_value_translucent_orange_name">Anaranjado translúcido</string>
    <string name="rendering_value_yellow_name">Amarillo</string>
    <string name="rendering_value_translucent_yellow_name">Amarillo translúcido</string>
    <string name="rendering_value_lightgreen_name">Verde claro</string>
    <string name="rendering_value_translucent_lightgreen_name">Verde claro translúcido</string>
    <string name="rendering_value_green_name">Verde</string>
    <string name="rendering_value_translucent_green_name">Verde translúcido</string>
    <string name="rendering_value_lightblue_name">Azul claro</string>
    <string name="rendering_value_translucent_lightblue_name">Azul claro translúcido</string>
    <string name="rendering_value_blue_name">Azul</string>
    <string name="rendering_value_translucent_blue_name">Azul translúcido</string>
    <string name="rendering_value_purple_name">Púrpura</string>
    <string name="rendering_value_translucent_purple_name">Púrpura translúcida</string>
    <string name="restart_is_required">Es necesario reiniciar el sistema para aplicar el cambio.</string>
    <string name="do_you_like_osmand">¿Te gusta OsmAnd\?</string>
    <string name="rate_this_app">Califica la aplicación</string>
    <string name="rate_this_app_long">Por favor, califica a OsmAnd en Google Play</string>
    <string name="user_hates_app_get_feedback">Dinos por qué.</string>
    <string name="user_hates_app_get_feedback_long">Por favor, háganos saber cualquier sugerencia.</string>
    <string name="download_live_updates">Actualizaciones en vivo</string>
    <string name="failed_to_upload">Subida fallida</string>
    <string name="delete_change">Borrar cambio</string>
    <string name="successfully_uploaded_pattern">Subido {0}/{1}</string>
    <string name="try_again">Prueba de nuevo</string>
    <string name="error_message_pattern">Error: {0}</string>
    <string name="no_updates_available">Sin actualizaciones disponibles</string>
    <string name="we_really_care_about_your_opinion">Nos interesa su opinión y comentarios.</string>
    <string name="rendering_value_boldOutline_name">Borde remarcado</string>
    <string name="traffic_warning_hazard">Advertencia de peligro</string>
    <string name="dahboard_options_dialog_title">Configurar panel</string>
    <string name="shared_string_card_was_hidden">Tarjeta ocultada</string>
    <string name="shared_string_undo">Deshacer</string>
    <string name="shared_string_skip">Omitir</string>
    <string name="app_name_osmand">OsmAnd</string>
    <string name="offline_maps_and_navigation">Mapas y navegación 
\nsin conexión</string>
    <string name="commit_poi">Enviar PDI</string>
    <string name="routing_attr_avoid_shuttle_train_name">Sin trenes lanzadera</string>
    <string name="routing_attr_avoid_shuttle_train_description">Evitar trenes de enlace</string>
    <string name="plugin_settings">Complementos</string>
    <string name="tab_title_basic">Básico</string>
    <string name="tab_title_advanced">Avanzado</string>
    <string name="building_number">Número de edificio</string>
    <string name="next_proceed">Siguiente</string>
    <string name="opening_at">Abren a las</string>
    <string name="closing_at">Cierran a las</string>
    <string name="av_locations_descr">Archivo GPX con ubicaciones.</string>
    <string name="av_locations">Ubicaciones</string>
    <string name="contact_info">Información de contacto</string>
    <string name="add_opening_hours">Añadir horario de atención</string>
    <string name="poi_dialog_poi_type">Tipo de PDI</string>
    <string name="number_of_rows_in_dash">Número de filas en el panel %1$s</string>
    <string name="please_specify_poi_type">Especifica el tipo de PDI.</string>
    <string name="working_days">Días laborales</string>
    <string name="recent_places">Sitios recientes</string>
    <string name="favourites">Favoritos</string>
    <string name="poi_action_delete">borrar</string>
    <string name="saved_at_time">Ahora, guardado como: %1$s</string>
    <string name="poi_deleted_localy">El PDI se borrará una vez subido los cambios</string>
    <string name="count_of_lines">Número de líneas</string>
    <string name="show_on_start">Mostrar al inicio</string>
    <string name="are_you_sure">¿Estás seguro\?</string>
    <string name="unsaved_changes_will_be_lost">Se perderán los cambios no guardados. ¿Continuar?</string>
    <string name="simulate_your_location_stop_descr">Parar simulación de ubicación.</string>
    <string name="simulate_your_location_descr">Simular la ubicación, usando una ruta calculada o una traza GPX guardada.</string>
    <string name="downloads_left_template">Quedan %1$s descargas</string>
    <string name="default_speed_system_descr">Define la unidad de velocidad.</string>
    <string name="default_speed_system">Unidad de velocidad</string>
    <string name="nm">nmi</string>
    <string name="si_nm">Millas náuticas</string>
    <string name="si_kmh">Kilómetros por hora</string>
    <string name="si_mph">Millas por hora</string>
    <string name="si_m_s">Metros por segundo</string>
    <string name="si_min_km">Minutos por kilómetro</string>
    <string name="si_min_m">Minutos por milla</string>
    <string name="si_nm_h">Millas náuticas por hora (nudos)</string>
    <string name="nm_h">kn</string>
    <string name="min_mile">min/m</string>
    <string name="min_km">min/km</string>
    <string name="m_s">m/s</string>
    <string name="shared_string_trip_recording">Grabación de viaje</string>
    <string name="shared_string_navigation">Navegación</string>
    <string name="osmand_running_in_background">Ejecutar en modo reposo</string>
    <string name="favourites_edit_dialog_title">Información del favorito</string>
    <string name="favourites_context_menu_add">Añadir favorito</string>
    <string name="roads">Caminos</string>
    <string name="favorite_category_add_new">Añadir nuevo</string>
    <string name="favorite_category_select">Elegir categoría</string>
    <string name="regions">Regiones</string>
    <string name="region_maps">Mapas de la región</string>
    <string name="world_maps">Mapas mundiales</string>
    <string name="hillshade_layer_disabled">Capa de sombreado desactivada</string>
    <string name="downloading_number_of_files">Descargando %1$d archivo(s)…</string>
    <string name="show_free_version_banner">Mostrar anuncio de la versión gratuita</string>
    <string name="show_free_version_banner_description">Muestra el anuncio de la versión gratuita, incluso en la versión de pago.</string>
    <string name="buy">Comprar</string>
    <string name="activate_seamarks_plugin">Activa el complemento de «Vista náutica»</string>
    <string name="activate_srtm_plugin">Por favor activa el plugin \"Topografía\"</string>
    <string name="later">Luego</string>
    <string name="get_full_version">Versión completa</string>
    <string name="downloads">Descargas</string>
    <string name="favorite_category_dublicate_message">Utiliza un nombre de categoría que no exista ya.</string>
    <string name="favorite_category_name">Nombre de categoría</string>
    <string name="favorite_category_add_new_title">Añadir nueva categoría</string>
    <string name="confirm_download_roadmaps">El mapa de sólo carreteras es innecesario, ya que tiene el mapa estándar (completo). ¿Descargar de todos modos?</string>
    <string name="value_downloaded_of_max">%1$.1f de %2$.1f MB</string>
    <string name="file_size_in_mb">%.1f MB</string>
    <string name="update_all">Actualizar todo (%1$s MB)</string>
    <string name="free_downloads_used">Descargas gratis usadas</string>
    <string name="free_downloads_used_description">Muestra la cantidad de descargas gratuitas faltantes.</string>
    <string name="simulate_initial_startup_descr">Muestra la pantalla del primer arranque y mantiene los demás ajustes sin cambios.</string>
    <string name="simulate_initial_startup">Simular el arranque inicial</string>
    <string name="share_geo">geo:</string>
    <string name="share_menu_location">Compartir ubicación</string>
    <string name="shared_string_send">Enviar</string>
    <string name="application_dir_description">Elige dónde guardar los mapas y otros archivos de datos.</string>
    <string name="show_on_start_description">«Desactivado» inicia el mapa directamente.</string>
    <string name="map_downloaded">Mapa descargado</string>
    <string name="map_downloaded_descr">El mapa de %1$s está listo para usarse.</string>
    <string name="go_to_map">Mostrar mapa</string>
    <string name="shared_string_qr_code">Código QR</string>
    <string name="enter_country_name">Escribe el nombre del país</string>
    <string name="world_map_download_descr">El mapa base mundial (abarca todo el mundo en zoom pequeño, falta o está desactualizado. Considera descargarlo para una vista global.</string>
    <string name="new_version">Nueva versión</string>
    <string name="begin_with_osmand_menu_group">Primeros pasos con OsmAnd</string>
    <string name="features_menu_group">Características</string>
    <string name="help_us_to_improve_menu_group">Ayudar a mejorar OsmAnd</string>
    <string name="other_menu_group">Otros</string>
    <string name="plugins_menu_group">Complementos</string>
    <string name="first_usage_item">Primer uso</string>
    <string name="first_usage_item_description">Cómo descargar mapas, definir ajustes básicos.</string>
    <string name="navigation_item_description">Configuración de navegación.</string>
    <string name="faq_item">Preguntas Frecuentes</string>
    <string name="faq_item_description">Preguntas frecuentes.</string>
    <string name="map_viewing_item">Vista del mapa</string>
    <string name="search_on_the_map_item">Búsqueda en el mapa</string>
    <string name="planning_trip_item">Planificación de viaje</string>
    <string name="instalation_troubleshooting_item">Instalación y solución de problemas</string>
    <string name="techical_articles_item">Artículos técnicos</string>
    <string name="versions_item">Versiones</string>
    <string name="feedback">Encuesta</string>
    <string name="shared_string_contact">Contacto</string>
    <string name="osm_edit_created_poi">PDI de OSM creado</string>
    <string name="map_legend">Leyenda del mapa</string>
    <string name="shared_string_update">Actualizar</string>
    <string name="shared_string_upload">Subir</string>
    <string name="rendering_attr_showProposed_name">Objetos propuestos</string>
    <string name="read_more">Leer más</string>
    <string name="whats_new">Novedades en</string>
    <string name="lang_nds">Bajo Alemán</string>
    <string name="lang_mk">Macedonio</string>
    <string name="lang_fy">Frisón</string>
    <string name="lang_als">Albanés (Tosk)</string>
    <string name="share_osm_edits_subject">Ediciones de OSM compartidas vía OsmAnd</string>
    <string name="save_poi_without_poi_type_message">¿Guardar el PDI sin especificar el tipo\?</string>
    <string name="shared_string_location">Ubicación</string>
    <string name="poi_context_menu_modify_osm_change">Editar cambio de OSM</string>
    <string name="context_menu_item_delete_waypoint">¿Borrar el punto GPX?</string>
    <string name="context_menu_item_edit_waypoint">Editar punto de ruta GPX</string>
    <string name="context_menu_item_open_note">Abrir nota de OSM</string>
    <string name="osm_edit_reopened_note">Nota de OSM reabierta</string>
    <string name="osm_edit_commented_note">Nota de OSM comentada</string>
    <string name="osm_edit_created_note">Nota de OSM creada</string>
    <string name="osn_bug_name">Nota de OSM</string>
    <string name="osn_add_dialog_title">Crear nota</string>
    <string name="osn_comment_dialog_title">Añadir comentario</string>
    <string name="osn_reopen_dialog_title">Reabrir nota</string>
    <string name="osn_close_dialog_title">Cerrar nota</string>
    <string name="osn_add_dialog_success">Nota de OSM creada</string>
    <string name="osn_add_dialog_error">No se pudo crear la nota de OSM.</string>
    <string name="osn_close_dialog_success">Nota de OSM cerrada</string>
    <string name="osn_close_dialog_error">No se pudo cerrar la nota de OSM.</string>
    <string name="shared_string_commit">Confirmar</string>
    <string name="poi_dialog_reopen">Reabrir</string>
    <string name="osm_edit_modified_poi">PDI de OSM modificado</string>
    <string name="osm_edit_deleted_poi">PDI de OSM borrado</string>
    <string name="rendering_attr_currentTrackColor_description">Color del GPX</string>
    <string name="rendering_attr_currentTrackWidth_description">Ancho del GPX</string>
    <string name="rendering_attr_roadStyle_description">Estilo del camino</string>
    <string name="osm_save_offline">Guardar sin conexión</string>
    <string name="copied_to_clipboard">Copiado al portapapeles</string>
    <string name="dashboard_or_drawer_title">Panel de control o menú de control</string>
    <string name="dashboard_or_drawer_description">Se ofrece la opción de controlar la aplicación principalmente a través del panel de control flexible o de un menú estático. Se puede cambiar esto luego, en los ajustes del panel.</string>
    <string name="use_dashboard_btn">Usar panel de control</string>
    <string name="use_drawer_btn">Usar menú</string>
    <string name="access_from_map_description">El botón del menú, muestra el panel de control en lugar del menú</string>
    <string name="access_from_map">Acceso desde el mapa</string>
    <string name="please_specify_poi_type_only_from_list">Indica el tipo de PDI correcto u omítelo.</string>
    <string name="routing_attr_avoid_stairs_name">Sin escaleras</string>
    <string name="routing_attr_avoid_stairs_description">Evitar escaleras</string>
    <string name="routing_attr_avoid_borders_name">Sin cruces fronterizos</string>
    <string name="shared_string_near">Cerca de</string>
    <string name="shared_string_hide">Ocultar</string>
    <string name="av_video_quality_low">Menor calidad</string>
    <string name="av_video_quality_high">Mayor calidad</string>
    <string name="av_video_quality">Calidad del video</string>
    <string name="av_video_quality_descr">Elige la calidad del video.</string>
    <string name="av_audio_format">Formato de audio</string>
    <string name="av_audio_format_descr">Elige el formato del audio.</string>
    <string name="av_audio_bitrate">Tasa de bits del audio</string>
    <string name="av_audio_bitrate_descr">Elige la tasa de bits del audio.</string>
    <string name="no_address_found">Dirección indeterminada</string>
    <string name="looking_up_address">Buscando dirección</string>
    <string name="rendering_attr_horseRoutes_name">Rutas a caballo</string>
    <string name="only_download_over_wifi">Descargar sólo con Wi-Fi</string>
    <string name="live_update">Actualización en vivo</string>
    <string name="update_now">Actualizar</string>
    <string name="route_distance">Distancia:</string>
    <string name="route_duration">Duración:</string>
    <string name="missing_write_external_storage_permission">OsmAnd no tiene permiso para usar la tarjeta de memoria</string>
    <string name="no_location_permission">Conceder acceso a los datos de ubicación.</string>
    <string name="no_camera_permission">Conceder acceso a la cámara.</string>
    <string name="no_microphone_permission">Conceder acceso al micrófono.</string>
    <string name="impassable_road_desc">Elige los caminos a evitar durante la navegación.</string>
    <string name="shared_string_sound">Sonido</string>
    <string name="select_voice_provider">Elige las indicaciones por voz</string>
    <string name="select_voice_provider_descr">Elige o descarga las indicaciones por voz para tu idioma.</string>
    <string name="live_updates">Actualizaciones en vivo</string>
    <string name="available_maps">Mapas disponibles</string>
    <string name="last_update">Última actualización: %s</string>
    <string name="update_time">Tiempo de actualización</string>
    <string name="rec_split_storage_size">Tamaño de almacenamiento</string>
    <string name="updates_size">Tamaño de actualización</string>
    <string name="last_map_change">Último cambio de mapa: %s</string>
    <string name="rec_split">División de grabación</string>
    <string name="rec_split_title">Usar la división de grabación</string>
    <string name="rec_split_desc">Sobrescribir videoclips al exceder el espacio de almacenamiento usado.</string>
    <string name="rec_split_clip_length">Duración del videoclip</string>
    <string name="rec_split_clip_length_desc">Tiempo límite máximo para los clips grabados.</string>
    <string name="rec_split_storage_size_desc">La cantidad de espacio que pueden ocupar todos los videoclips grabados.</string>
    <string name="hourly">Cada hora</string>
    <string name="daily">Cada día</string>
    <string name="weekly">Cada semana</string>
    <string name="morning">Por la mañana</string>
    <string name="night">Por la noche</string>
    <string name="shared_string_not_selected">Sin marcar</string>
    <string name="select_month_and_country">Mes y país:</string>
    <string name="shared_string_type">Tipo</string>
    <string name="starting_point">Punto de partida</string>
    <string name="item_removed">Elemento quitado</string>
    <string name="n_items_removed">elementos borrados</string>
    <string name="shared_string_undo_all">Deshacer todo</string>
    <string name="shared_string_remove">Quitar</string>
    <string name="clear_updates_proposition_message">Quitar las actualizaciones descargadas y volver a la edición original del mapa</string>
    <string name="add_time_span">Añadir lapso de tiempo</string>
    <string name="road_blocked">Camino bloqueado</string>
    <string name="shared_string_select">Elegir</string>
    <string name="switch_start_finish">Invertir puntos de partida y destino</string>
    <string name="rendering_attr_hideIcons_name">Iconos de PDI</string>
    <string name="number_of_contributors">Número de editores</string>
    <string name="number_of_edits">Número de ediciones</string>
    <string name="reports_for">Informe para</string>
    <string name="rendering_attr_hideUnderground_name">Objetos subterráneos</string>
    <string name="data_is_not_available">Datos no disponibles</string>
    <string name="shared_string_read_more">Leer más</string>
    <string name="shared_string_email_address">Correo electrónico</string>
    <string name="shared_string_status">Estado</string>
    <string name="shared_string_save_changes">Guardar cambios</string>
    <string name="find_parking">Encontrar aparcamiento</string>
    <string name="show_polygons">Mostrar polígonos</string>
    <string name="rendering_attr_showMtbRoutes_name">Rutas para bicicleta de montaña</string>
    <string name="select_map_markers">Elegir marcadores del mapa</string>
    <string name="shared_string_reverse_order">Invertir orden</string>
    <string name="show_map_markers_description">Activa la función de marcadores del mapa.</string>
    <string name="clear_active_markers_q">¿Quitar todos los marcadores activos?</string>
    <string name="clear_markers_history_q">¿Limpiar el historial de «Marcadores del mapa»?</string>
    <string name="active_markers">Marcadores activos</string>
    <string name="map_markers">Marcadores del mapa</string>
    <string name="map_marker">Marcador del mapa</string>
    <string name="add_points_to_map_markers_q">¿Añadir todos los puntos como «Marcadores del mapa»?</string>
    <string name="shared_string_add_to_map_markers">Añadir a «Marcadores del mapa»</string>
    <string name="consider_turning_polygons_off">Se recomienda ocultar la visualización de polígonos.</string>
    <string name="map_marker_1st">Primer marcador del mapa</string>
    <string name="map_marker_2nd">Segundo marcador del mapa</string>
    <string name="shared_string_toolbar">Barra de herramientas</string>
    <string name="shared_string_widgets">Widgets</string>
    <string name="download_files_error_not_enough_space">¡Sin espacio suficiente!
\n Se necesita temporalmente {3} MB, {1} MB constantemente.
\n (Sólo {2} MB disponible.)</string>
    <string name="download_files_question_space_with_temp">¿Descargar {0} archivo(s)\?
\n Se usa {3} MB temporalmente, {1} MB constantemente. (De {2} MB.)</string>
    <string name="select_map_marker">Elegir marcador del mapa</string>
    <string name="map_markers_other">Otros marcadores</string>
    <string name="upload_osm_note_description">Subir notas de OSM anónimas o usar el perfil de OpenStreetMap.org.</string>
    <string name="upload_osm_note">Subir nota(s) de OSM</string>
    <string name="upload_anonymously">Subir anónimamente</string>
    <string name="shared_string_topbar">Barra superior</string>
    <string name="recalculate_route">Recalcular ruta</string>
    <string name="donations">Donaciones</string>
    <string name="number_of_recipients">Número de destinatarios</string>
    <string name="osm_user_stat">Ediciones: %1$s de %3$s, posición: %2$s</string>
    <string name="osm_editors_ranking">Clasificación de editores OSM</string>
    <string name="osm_live_subscription">Suscripción de OsmAnd Live</string>
    <string name="osm_live_subscribe_btn">Suscribirse</string>
    <string name="osm_live_email_desc">Necesario para informarte sobre tus contribuciones.</string>
    <string name="osm_live_user_public_name">Nombre público</string>
    <string name="osm_live_hide_user_name">Ocultar mi nombre en los informes</string>
    <string name="osm_live_support_region">Región admitida</string>
    <string name="osm_live_month_cost">Coste mensual</string>
    <string name="osm_live_month_cost_desc">Pago mensual</string>
    <string name="osm_live_active">Activo</string>
    <string name="osm_live_not_active">Inactivo</string>
    <string name="osm_live_enter_email">Ingresa un correo electrónico válido</string>
    <string name="osm_live_enter_user_name">Ingresa un nombre público</string>
    <string name="osm_live_thanks">¡Gracias por apoyar a OsmAnd! 
\nPara activar todas las características nuevas, debes reiniciar OsmAnd.</string>
    <string name="osm_live_region_desc">Parte de tu donación se enviará a los usuarios de OSM que realicen cambios en el mapa de esa región.</string>
    <string name="osm_live_subscription_settings">Ajustes de suscripción</string>
    <string name="osm_live_ask_for_purchase">Primero compra una suscripción a OsmAnd Live</string>
    <string name="osm_live_header">Esta suscripción permite actualizaciones cada hora para todos los mapa del mundo.
\n Parte de los ingresos vuelven a la comunidad de OSM y se paga por cada contribución OSM.
\n Si amas a OsmAnd, OSM y quieres apoyarlos y ser apoyado por ellos, esta es una perfecta manera de hacerlo.</string>
    <string name="show_transparency_seekbar">Mostrar barra de transparencia en el mapa</string>
    <string name="storage_directory_readonly_desc">Se ha cambiado a la memoria interna, porque la carpeta de almacenamiento de datos elegida está protegida contra escritura. Elige una carpeta de almacenamiento válida.</string>
    <string name="storage_directory_shared">Memoria compartida</string>
    <string name="storage_permission_restart_is_required">La aplicación ya permite escribir en el almacenamiento externo, pero se debe reiniciar la aplicación.</string>
    <string name="shared_string_move_up">Subir ↑</string>
    <string name="shared_string_move_down">Bajar ↓</string>
    <string name="finish_navigation">Finalizar navegación</string>
    <string name="avoid_road">Evitar camino</string>
    <string name="full_report">Informe completo</string>
    <string name="open_street_map_login_and_pass">Nombre de usuario y contraseña de OSM</string>
    <string name="report">Informe</string>
    <string name="no_map_markers_found">Añade marcadores a través del mapa</string>
    <string name="no_waypoints_found">No se encontraron puntos de referencia</string>
    <string name="file_name_containes_illegal_char">Carácter ilegal en el nombre del archivo</string>
    <string name="map_mode">Modo del mapa</string>
    <string name="rendering_value_thin_name">Fino</string>
    <string name="rendering_value_medium_name">Mediano</string>
    <string name="rendering_value_bold_name">Grueso</string>
    <string name="access_disable_offroute_recalc">No recalcular la ruta, al salirme de la misma</string>
    <string name="access_disable_offroute_recalc_descr">No recalcula la ruta, al alejarse de la misma.</string>
    <string name="access_disable_wrong_direction_recalc">No recalcular la ruta para una dirección opuesta</string>
    <string name="access_disable_wrong_direction_recalc_descr">No recalcula la ruta, al moverse en dirección opuesta.</string>
    <string name="access_smart_autoannounce">Aviso automático inteligente</string>
    <string name="access_smart_autoannounce_descr">Notifica sólo cuando se cambia la dirección al destino.</string>
    <string name="access_autoannounce_period">Período de aviso automático</string>
    <string name="access_autoannounce_period_descr">Lapso de tiempo mínimo entre avisos.</string>
    <string name="access_default_color">Color predefinido</string>
    <string name="access_category_choice">Elegir categoría</string>
    <string name="access_hint_enter_name">Ingresar nombre</string>
    <string name="access_hint_enter_category">Ingresar categoría</string>
    <string name="access_hint_enter_description">Ingresar descripción.</string>
    <string name="access_map_linked_to_location">Mapa vinculado a la ubicación</string>
    <string name="access_collapsed_list">Lista colapsada</string>
    <string name="access_expanded_list">Lista expandida</string>
    <string name="access_empty_list">Lista vacía</string>
    <string name="access_tree_list">Lista de árbol</string>
    <string name="access_shared_string_not_installed">No instalado</string>
    <string name="access_widget_expand">Expandir</string>
    <string name="access_shared_string_navigate_up">Subir</string>
    <string name="access_sort">Ordenar</string>
    <string name="move_marker_bottom_sheet_title">Mueve el mapa para cambiar la ubicación del marcador</string>
    <!-- string name="lat_lon_pattern">Lat: %1$.5f Lon: %2$.5f</string -->
    <string name="follow_us">Síguenos</string>
    <string name="access_direction_audio_feedback">Direcciones auditivas</string>
    <string name="access_direction_audio_feedback_descr">Indica la dirección del destino mediante sonido.</string>
    <string name="access_direction_haptic_feedback">Direcciones hápticas</string>
    <string name="access_direction_haptic_feedback_descr">Indica la dirección del destino mediante vibración.</string>
    <string name="use_osm_live_routing_description">Activa la navegación para cambios en vivo de OsmAnd.</string>
    <string name="use_osm_live_routing">Navegación con OsmAnd Live</string>
    <string name="access_no_destination">Complemento de accesibilidad: Destino indefinido</string>
    <string name="map_widget_magnetic_bearing">Rumbo magnético</string>
    <string name="map_widget_bearing">Rumbo relativo</string>
    <string name="current_track">Traza actual</string>
    <string name="map_widget_battery">Nivel de batería</string>
    <string name="change_markers_position">Mover el marcador</string>
    <string name="lang_hu_formal">Húngaro (formal)</string>
    <string name="search_categories">Categorías</string>
    <string name="postcode">Código postal</string>
    <string name="shared_string_from">desde</string>
    <string name="city_type_district">Manzana urbana</string>
    <string name="city_type_neighbourhood">Barrio</string>
    <string name="map_widget_search">Buscar</string>
    <string name="shared_string_is_open_24_7">Abierto 24/7</string>
    <string name="storage_directory_card">Tarjeta de memoria</string>
    <string name="coords_format">Formato de coordenadas</string>
    <string name="coords_format_descr">Formato de las coordenadas geográficas.</string>
    <string name="app_mode_bus">Autobús</string>
    <string name="app_mode_train">Tren</string>
    <string name="lang_es_us">Español (Estados Unidos)</string>
    <string name="lang_ast">Asturiano</string>
    <string name="lang_hsb">Sorabo (Alto)</string>
    <string name="lang_en_gb">Inglés (Reino Unido)</string>
    <string name="lang_be_by">Bielorruso (Latino)</string>
    <string name="lang_kn">Canarés</string>
    <string name="share_history_subject">compartido vía OsmAnd</string>
    <string name="coords_search">Buscar coordenadas</string>
    <string name="advanced_coords_search">Búsqueda avanzada de coordenadas</string>
    <string name="back_to_search">Volver a la búsqueda</string>
    <string name="confirmation_to_delete_history_items">¿Quitar elementos marcados del «Historial»?</string>
    <string name="show_something_on_map">Mostrar «%1$s» en el mapa</string>
    <string name="dist_away_from_my_location">Buscar en %1$s alrededor</string>
    <string name="route_stops_before">%1$s parada(s) anterior(es)</string>
    <string name="update_all_maps_now">¿Actualizar todos los mapas ahora?</string>
    <string name="clear_tile_data">Limpiar todas las teselas</string>
    <string name="routing_attr_short_way_name">Ruta de bajo consumo (corta)</string>
    <string name="replace_favorite_confirmation">¿Reemplazar el favorito «%1$s»\?</string>
    <string name="rendering_attr_hideOverground_name">Objetos en superficie</string>
    <string name="shared_string_change">Cambiar</string>
    <string name="get_started">Empezar</string>
    <string name="skip_map_downloading">Omitir descargas de mapas</string>
    <string name="skip_map_downloading_desc">Sin mapas descargados. Puedes elegir uno de la lista o descargarlos luego a través de «Menú - %1$s».</string>
    <string name="search_another_country">Elegir otra región</string>
    <string name="search_map">Buscando mapas…</string>
    <string name="first_usage_wizard_desc">Deja que OsmAnd determine tu ubicación y sugiera mapas a descargar para esa región.</string>
    <string name="location_not_found">Ubicación no encontrada</string>
    <string name="no_inet_connection">Sin conexión a Internet</string>
    <string name="no_inet_connection_desc_map">Necesario para descargar mapas.</string>
    <string name="search_location">Buscando la ubicación…</string>
    <string name="storage_free_space">Espacio libre</string>
    <string name="storage_place_description">Almacenamiento de datos de OsmAnd (para mapas, archivos de trazas, etc.): %1$s.</string>
    <string name="give_permission">Conceder permiso</string>
    <string name="allow_access_location">Permitir el acceso a la ubicación</string>
    <string name="first_usage_greeting">Obtén direcciones y descubre sitios nuevos sin una conexión a Internet</string>
    <string name="search_my_location">Encontrar mi ubicación</string>
    <string name="osm_live_payment_desc">La suscripción se cobra por el período elegido. Puedes cancelarlo en cualquier momento en Google Play.</string>
    <string name="donation_to_osm">Donaciones a la comunidad de OSM</string>
    <string name="donation_to_osm_desc">Parte de tu donación se envía a los colaboradores de OSM. El costo de la suscripción sigue siendo la misma.</string>
    <string name="osm_live_subscription_desc">La suscripción permite actualizaciones cada hora, día o semana y descargas ilimitadas para los mapas de todo el mundo.</string>
    <string name="get_it">Obtener</string>
    <string name="get_for">Obtener por %1$s</string>
    <string name="osm_live_banner_desc">Obtenga descargas ilimitadas de mapas, añadiendo actualizaciones semanales, diarias o incluso por hora.</string>
    <string name="osmand_plus_banner_desc">Descargas ilimitadas de mapas, actualizaciones y complemento de Wikipedia.</string>
    <string name="si_mi_meters">Millas/metros</string>
    <string name="driving_region_australia">Australia</string>
    <string name="lang_kab">Cabilio</string>
    <string name="wiki_around">Artículos de Wikipedia cerca</string>
    <string name="route_roundabout_short">Toma la %1$dª salida y continúa</string>
    <string name="upload_poi">Cargar un PDI</string>
    <string name="route_calculation">Cálculo de la ruta</string>
    <string name="search_map_hint">Ciudad o región</string>
    <string name="gpx_no_tracks_title">Sin archivos de trazas aún</string>
    <string name="gpx_no_tracks_title_folder">También puedes añadir archivos de trazas a la carpeta</string>
    <string name="gpx_add_track">Añadir más…</string>
    <string name="shared_string_appearance">Aspecto</string>
    <string name="shared_string_notifications">Notificaciones</string>
    <string name="shared_string_resume">Reanudar</string>
    <string name="shared_string_continue">Continuar</string>
    <string name="shared_string_pause">Pausar</string>
    <string name="gpx_logging_no_data">Sin datos</string>
    <string name="routing_attr_allow_motorway_name">Usar autopistas</string>
    <string name="routing_attr_allow_motorway_description">Permite usar autopistas.</string>
    <string name="trip_rec_notification_settings">Activar la grabación rápida</string>
    <string name="trip_rec_notification_settings_desc">Muestra una notificación del sistema que permite iniciar la grabación de viaje.</string>
    <string name="shared_string_trip">Viaje</string>
    <string name="shared_string_recorded">Grabado</string>
    <string name="shared_string_record">Registro</string>
    <string name="rendering_attr_contourColorScheme_description">Esquema de color para las curvas de nivel</string>
    <string name="save_track_min_speed">Velocidad mínima del registro</string>
    <string name="save_track_min_speed_descr">Filtro: No registrar puntos por debajo de esta velocidad.</string>
    <string name="save_track_min_distance">Registro de desplazamiento mínimo</string>
    <string name="save_track_min_distance_descr">Filtro: Define la distancia mínima de registro entre puntos de ubicación.</string>
    <string name="save_track_precision">Precisión mínima del registro</string>
    <string name="save_track_precision_descr">Filtro: No registrar, a menos que se alcance esta precisión.</string>
    <string name="christmas_poi">PDI navideño</string>
    <string name="christmas_desc">Anticipando los días festivos de Navidad y Año Nuevo, puedes elegir mostrar los puntos de interés asociados como árboles navideños, tiendas, etc.</string>
    <string name="christmas_desc_q">¿Mostrar los PDI navideños\?</string>
    <string name="rendering_value_light_brown_name">Marrón claro</string>
    <string name="rendering_value_dark_brown_name">Marrón oscuro</string>
    <string name="rendering_attr_contourColorScheme_name">Esquema de color de las curvas de nivel</string>
    <string name="rendering_attr_surfaceIntegrity_name">Integridad de la superficie del camino</string>
    <string name="search_hint">Ingresa nombre de ciudad, dirección o PDI</string>
    <string name="translit_names">Transliterar nombres</string>
    <string name="subcategories">Subcategorías</string>
    <string name="selected_categories">Categorías elegidas</string>
    <string name="create_custom_poi">Crear filtro personalizado</string>
    <string name="custom_search">Búsqueda personalizada</string>
    <string name="shared_string_filters">Filtros</string>
    <string name="apply_filters">Aplicar filtros</string>
    <string name="save_filter">Guardar filtro</string>
    <string name="delete_filter">Borrar filtro</string>
    <string name="new_filter">Nuevo filtro</string>
    <string name="new_filter_desc">Ingresa el nombre del nuevo filtro, que se añadirá en tu pestaña «Categorías».</string>
    <string name="rendering_value_fine_name">Muy fino</string>
    <string name="lang_sr_latn">Serbio (latino)</string>
    <string name="lang_zh_hk">Chino (Hong Kong)</string>
    <string name="rendering_attr_contourDensity_description">Densidad de la curva de nivel</string>
    <string name="rendering_attr_contourDensity_name">Densidad de la curva de nivel</string>
    <string name="rendering_value_high_name">Alto</string>
    <string name="rendering_value_medium_w_name">Mediano</string>
    <string name="rendering_value_low_name">Bajo</string>
    <string name="rendering_attr_contourWidth_description">Anchura de la curva de nivel</string>
    <string name="rendering_attr_contourWidth_name">Anchura de la curva de nivel</string>
    <string name="rendering_attr_hideWaterPolygons_description">Agua</string>
    <string name="rendering_attr_hideWaterPolygons_name">Ocultar agua</string>
    <string name="configure_screen_quick_action">Acción rápida</string>
    <string name="quick_action_item_action">Acción %d</string>
    <string name="quick_action_item_screen">Pantalla %d</string>
    <string name="quick_action_map_style_switch">Estilo del mapa cambiado para «%s».</string>
    <string name="quick_action_navigation_voice">Alternar activación de voz</string>
    <string name="quick_action_navigation_voice_off">Activar voz</string>
    <string name="quick_action_navigation_voice_on">Desactivar voz</string>
    <string name="quick_action_new_action">Añadir acción</string>
    <string name="quick_action_edit_action">Editar acción</string>
    <string name="dialog_add_action_title">Añadir acción</string>
    <string name="quick_actions_delete">Borrar acción</string>
    <string name="quick_actions_delete_text">¿Borrar la acción «%s»\?</string>
    <string name="quick_favorites_show_favorites_dialog">Mostrar diálogo de favoritos</string>
    <string name="quick_favorites_name_preset">Nombre predefinido</string>
    <string name="quick_action_add_marker_descr">Un botón que añade un marcador en el centro de la pantalla.</string>
    <string name="quick_action_add_gpx_descr">Un botón que añade un punto de referencia GPX en el centro de la pantalla.</string>
    <string name="quick_action_take_audio_note_descr">Un botón que añade una nota de audio en el centro de la pantalla.</string>
    <string name="quick_action_take_video_note_descr">Un botón que añade una nota de video en el centro de la pantalla.</string>
    <string name="quick_action_take_photo_note_descr">Un botón que añade una nota fotográfica en el centro de la pantalla.</string>
    <string name="quick_action_add_osm_bug_descr">Un botón que añade una nota de OSM en el centro de la pantalla.</string>
    <string name="quick_action_add_poi_descr">Un botón que añade un PDI en el centro de la pantalla.</string>
    <string name="quick_action_navigation_voice_descr">Un botón que des/activa las indicaciones por voz durante la navegación.</string>
    <string name="quick_action_add_parking_descr">Un botón que añade la ubicación del aparcamiento en el centro de la pantalla.</string>
    <string name="quick_action_interim_dialog">Mostrar un diálogo temporal</string>
    <string name="favorite_autofill_toast_text">" guardado como "</string>
    <string name="favorite_empty_place_name">Lugar</string>
    <string name="quick_action_duplicates">Acción rápida renombrada a «%1$s» para evitar duplicados.</string>
    <string name="quick_action_duplicate">Nombre de la acción rápida duplicado</string>
    <string name="quick_action_showhide_favorites_descr">Un botón que muestra u oculta los puntos favoritos en el mapa.</string>
    <string name="quick_action_showhide_poi_descr">Un botón que muestra u oculta los PDI en el mapa.</string>
    <string name="quick_action_poi_show">Mostrar %1$s</string>
    <string name="quick_action_poi_hide">Ocultar %1$s</string>
    <string name="quick_action_add_category">Añadir una categoría</string>
    <string name="quick_action_add_create_items">Crear elementos</string>
    <string name="quick_action_add_configure_map">Configurar mapa</string>
    <string name="quick_action_fav_name_descr">Dejar el campo vacío para usar la dirección o el nombre del lugar.</string>
    <string name="quick_action_bug_descr">Este mensaje se incluye en el campo del comentario.</string>
    <string name="quick_action_bug_message">Mensaje</string>
    <string name="quick_action_category_descr">Categoría en la que quieres guardar el favorito:</string>
    <string name="quick_action_gpx_category_descr">Elige una categoría opcional.</string>
    <string name="quick_action_poi_list">Lista de PDI</string>
    <string name="quick_action_sh_poi_descr">Añade una o más categorías de PDI a mostrar en el mapa.</string>
    <string name="quick_action_map_style_action">Añadir un estilo de mapa</string>
    <string name="quick_action_empty_param_error">Rellenar todos los parámetros</string>
    <string name="quick_action_map_styles">Estilos de mapa</string>
    <string name="quick_action_map_overlay_title">Mapas superpuestos</string>
    <string name="quick_action_map_overlay_action">Añadir superposición</string>
    <string name="quick_action_map_underlay_title">Mapas subyacentes</string>
    <string name="quick_action_map_underlay_action">Añadir subyacencia</string>
    <string name="quick_action_map_source_title">Repositorio de mapas</string>
    <string name="quick_action_map_source_action">Añadir repositorio del mapa</string>
    <string name="quick_action_map_source_switch">Repositorio del mapa cambiada a «%s».</string>
    <string name="quick_action_btn_tutorial_title">Cambiar ubicación del botón</string>
    <string name="quick_action_btn_tutorial_descr">Mantener pulsado y arrastrar el botón para cambiar su ubicación en la pantalla.</string>
    <string name="shared_string_action_name">Nombre de la acción</string>
    <string name="select_gpx_folder">Marcar la carpeta del archivo GPX</string>
    <string name="file_can_not_be_moved">No se pudo mover el archivo.</string>
    <string name="shared_string_move">Mover</string>
    <string name="shared_string_gpx_tracks">Trazas</string>
    <string name="routing_attr_driving_style_name">Estilo de conducción</string>
    <string name="route_altitude">Elevación de la ruta</string>
    <string name="altitude_descent">Descenso</string>
    <string name="altitude_ascent">Ascenso</string>
    <string name="altitude_range">Rango de altitud</string>
    <string name="average_altitude">Altitud media</string>
    <string name="shared_string_time">Tiempo</string>
    <string name="total_distance">Distancia total</string>
    <string name="routing_attr_height_obstacles_name">Usar datos de elevación</string>
    <string name="rendering_attr_depthContours_description">Mostrar curvas y puntos de profundidad.</string>
    <string name="rendering_attr_depthContours_name">Curvas de profundidad náuticas</string>
    <string name="auto_split_recording_title">División automática de grabaciones en intervalos</string>
    <string name="auto_split_recording_descr">Iniciar nuevo segmento luego de un hueco de 6 min, nueva traza luego de un hueco de 2 h, o nuevo archivo luego de un hueco más largo si ha cambiado la fecha.</string>
    <string name="navigate_point_olc">Código de Ubicación Abierto (OLC)</string>
    <string name="navigate_point_olc_info_invalid">OLC inválido
\n</string>
    <string name="navigate_point_olc_info_short">OLC corto
\nProporciona un código completo</string>
    <string name="navigate_point_olc_info_area">OLC completo y válido. 
\nÁrea representada: %1$s x %2$s</string>
    <string name="quick_action_page_list_descr">Un botón que muestra la siguiente lista.</string>
    <string name="quick_action_map_overlay_switch">Mapa superpuesto cambiado a «%s».</string>
    <string name="quick_action_map_underlay_switch">Mapa subyacente cambiado a «%s».</string>
    <string name="shared_string_slope">Pendiente</string>
    <string name="add_new_folder">Añadir nueva carpeta</string>
    <string name="points_delete_multiple_succesful">Punto(s) borrado(s).</string>
    <string name="points_delete_multiple">¿Borrar %1$d punto(s)\?</string>
    <string name="route_points_category_name">Giros a pasar en esta ruta</string>
    <string name="track_points_category_name">Puntos de ruta, puntos de interés, características nombradas</string>
    <string name="shared_string_gpx_track">Traza</string>
    <string name="max_speed">Velocidad máxima</string>
    <string name="average_speed">Velocidad media</string>
    <string name="shared_string_time_moving">Tiempo en movimiento</string>
    <string name="shared_string_time_span">Duración total</string>
    <string name="shared_string_max">Máx</string>
    <string name="shared_string_start_time">Hora de inicio</string>
    <string name="shared_string_end_time">Hora de fin</string>
    <string name="shared_string_color">Color</string>
    <string name="routing_attr_relief_smoothness_factor_hills_name">Empinado</string>
    <string name="routing_attr_relief_smoothness_factor_plains_name">Poco empinado</string>
    <string name="routing_attr_relief_smoothness_factor_more_plains_name">Plano (llanura)</string>
    <string name="routing_attr_driving_style_speed_name">Rutas más cortas</string>
    <string name="routing_attr_driving_style_balance_name">Equilibrado</string>
    <string name="routing_attr_driving_style_safety_name">Preferir caminos secundarios</string>
    <string name="relief_smoothness_factor_descr">Terreno preferido: llano o empinado.</string>
    <string name="lang_ber">Bereber (amazig)</string>
    <string name="do_not_send_anonymous_app_usage">No enviar estadísticas de uso anónimas de la aplicación</string>
    <string name="do_not_send_anonymous_app_usage_desc">OsmAnd recopila información sobre las secciones que abres en la aplicación. No recopilamos datos de ubicación, ingresos en la aplicación o datos relacionados con las áreas que visualizas, buscas o descargas.</string>
    <string name="do_not_show_startup_messages">Ocultar mensajes de inicio</string>
    <string name="do_not_show_startup_messages_desc">Oculta los descuentos de la aplicación y los mensajes especiales de eventos locales.</string>
    <string name="parking_options">Opciones de aparcamiento</string>
    <string name="full_version_thanks">Gracias por comprar la versión de pago de OsmAnd.</string>
    <string name="routing_attr_relief_smoothness_factor_name">Elegir la fluctuación de elevación</string>
    <string name="right_side_navigation">Circular por la derecha</string>
    <string name="shared_string_automatic">Automático</string>
    <string name="osmand_extended_description_part1">OsmAnd (Direcciones de navegación automatizadas OSM) es una aplicación de mapas y navegación con acceso a los datos de OSM gratuitos, de alta calidad y en todo el mundo.
\n
\nDisfruta de la navegación visual y por audio, visualización de POI (Puntos de interés), creación y gestión de recorridos GPX, visualización de curvas de nivel e información topográfica (a través de una extensión), elección del tipo de coche, bicicleta o peatón, la oportunidad de contribuir a OSM y mucho más.</string>
    <string name="analyze_on_map">Analizar en el mapa</string>
    <string name="shared_string_visible">Visible</string>
    <string name="restore_purchases">Restaurar compras</string>
    <string name="fonts_header">Tipografías del mapa</string>
    <string name="osmand_extended_description_part2">Navegación GPS
\n • Elige entre los modos sin conexión (sin cargos de roaming al viajar al extranjero) o en línea (más rápido)
\n • La guía por voz giro-a-giro lo guía a lo largo del camino (voces grabadas y sintetizadas)
\n • La ruta se recalcula al salirse de la misma
\n • Guía de carriles, nombres de calles y tiempo estimado al destino, lo ayudará a lo largo de la ruta
\n • Para hacer su viaje seguro, los modos diurno/nocturno se alternan automáticamente
\n • Muestra los límites de velocidad y obtiene un aviso al excederte del mismo
\n • El zoom del mapa se ajusta a la velocidad
\n • Busca destinos por dirección, por tipo (por ejemplo: aparcamientos, restaurantes, hoteles, gasolineras, museos), o por coordenadas geográficas
\n • Admite puntos intermedios en el itinerario
\n • Graba tu viaje o sube una traza GPX y síguela
\n</string>
    <string name="osmand_extended_description_part3">Mapa
\n • Muestra PDI (puntos de interés) a tu alrededor
\n • Ajusta el mapa a la dirección del movimiento (o brújula)
\n • Muestra tu ubicación y la dirección hacia dónde miras
\n • Comparte la ubicación para que tus amigos te encuentren
\n • Guarda sitios importantes en «Mis favoritos»
\n • Permite elegir cómo mostrar los nombres en el mapa: En inglés, local, u ortografía fonética
\n • Muestra teselas en línea especiales, vista satelital (de Bing), diferentes superposiciones como trazas de travesía/navegación GPX y capas adicionales con transparencia personalizable
\n</string>
    <string name="osmand_extended_description_part4">Esquí 
\nEl complemento de OsmAnd para el estilo del mapa invernal, muestra trazas con nivel de complejidad y alguna información adicional, como la ubicación de los ascensores y otras instalaciones invernales.</string>
    <string name="osmand_extended_description_part5">Ciclismo
\n - Encuentra carriles bici en el mapa
\n - La navegación GPS en modo ciclismo construye tu ruta utilizando carriles bici
\n - Consulta tu velocidad y altitud
\n - La opción de grabación GPX te permite grabar tu viaje y compartirlo
\n - A través de un complemento adicional, puedes activar las curvas de nivel y las sombras de las colinas</string>
    <string name="osmand_extended_description_part6">Caminar, senderismo, turismo de ciudad
\n • El mapa muestra las rutas para caminar y de senderismo
\n • Wikipedia en el idioma de preferencia, puede decir mucho durante una visita turística
\n • Las paradas de transporte público (autobús, tranvía, tren), incluyendo los nombres de línea, ayuda a navegar en una nueva ciudad
\n • Navegación GPS en el modo peatón, construye la ruta usando rutas de senderismo
\n • Sube y sigue una ruta GPX o graba y comparte tus propias rutas
\n</string>
    <string name="osmand_extended_description_part7">Contribuye con OSM 
\n • Informa sobre problemas de datos en el mapa 
\n • Sube trazas GPX a OSM directamente desde la aplicación 
\n • Añade PDI y súbelos directamente a OSM (o más tarde, si no estás conectado)
\n</string>
    <string name="osmand_extended_description_part8">OsmAnd es un software de código abierto, activamente desarrollado. Cualquiera puede contribuir con la aplicación informando sobre errores, mejorando las traducciones o desarrollando nuevas funciones. Además, el proyecto también depende de contribuciones financieras para financiar el desarrollo y las pruebas de nuevas funcionalidades. 
\n Cobertura y calidad aproximada del mapa: 
\n • Europa Occidental: **** 
\n • Europa Oriental: *** 
\n • Rusia: *** 
\n • Norteamérica: *** 
\n • Sudamérica: ** 
\n • Asia: ** 
\n • Japón y Corea: *** 
\n • Medio Oriente: ** 
\n • África: ** 
\n • Antártida: * 
\n ¡Más países alrededor del globo están disponibles para descargar! 
\n Obtén un navegador confiable en tu país - ya sea Francia, Alemania, México, Reino Unido, España, Países bajos, Estados Unidos, Rusia, Brasil o cualquier otro.</string>
    <string name="quick_action_auto_zoom">Mapa con zoom automático</string>
    <string name="quick_action_auto_zoom_desc">Botón para activar o desactivar el zoom automático controlado por velocidad.</string>
    <string name="quick_action_auto_zoom_on">Activar el zoom automático</string>
    <string name="quick_action_auto_zoom_off">Desactivar el zoom automático</string>
    <string name="quick_action_add_destination_desc">Un botón para hacer del centro de pantalla el destino de la ruta, un destino previamente elegido se convertiría en el último destino intermedio.</string>
    <string name="quick_action_replace_destination_desc">Un botón para hacer del centro de pantalla el nuevo destino de ruta, reemplazando el anterior destino (si existe).</string>
    <string name="quick_action_add_first_intermediate_desc">Un botón para hacer del centro de pantalla el primer destino intermedio.</string>
    <string name="no_overlay">Sin superposición</string>
    <string name="no_underlay">Sin subyacencia</string>
    <string name="subscribe_email_error">Error</string>
    <string name="subscribe_email_desc">¡Suscríbete a nuestra lista de correo electrónico para recibir descuentos de la aplicación y obtener 3 descargas de mapas más!</string>
    <string name="depth_contour_descr">Curvas de profundidad y cartografía náutica.</string>
    <string name="sea_depth_thanks">Gracias por comprar «Curvas de profundidad náuticas»</string>
    <string name="index_item_depth_contours_osmand_ext">Curvas de profundidad náuticas</string>
    <string name="index_item_depth_points_southern_hemisphere">Puntos de profundidad náuticos del hemisferio sur</string>
    <string name="index_item_depth_points_northern_hemisphere">Puntos de profundidad náuticos del hemisferio norte</string>
    <string name="download_depth_countours">Contorno de profundidad</string>
    <string name="nautical_maps">Mapas náuticos</string>
    <string name="osmand_plus_extended_description_part1">OsmAnd+ (Direcciones de navegación automatizadas OSM) es una aplicación de mapas y navegación con acceso a los datos OSM gratuitos, mundiales y de alta calidad.
\n Disfruta de navegación por voz y óptica, visualización de POIs (puntos de interés), creación y gestión de tracks GPX, uso de visualización de curvas de nivel e información topográfica, elección entre modos de conducción, ciclismo, peatones, edición OSM y mucho más.
\n
\n OsmAnd+ es la versión de pago de la aplicación. Al comprarla, apoyas el proyecto, financias el desarrollo de nuevas funciones y recibes las últimas actualizaciones.
\n
\n Algunas de las características principales:</string>
    <string name="select_street">Elegir la calle</string>
    <string name="shared_string_in_name">en %1$s</string>
    <string name="type_address">Escribe la dirección</string>
    <string name="type_city_town">Escribe la ciudad, pueblo o localidad</string>
    <string name="type_postcode">Escribe el código postal</string>
    <string name="nearest_cities">Ciudades cercanas</string>
    <string name="select_city">Elegir la ciudad o pueblo</string>
    <string name="select_postcode">Buscar por código postal</string>
    <string name="shared_string_paused">Pausado</string>
    <string name="favorite_group_name">Nombre del grupo</string>
    <string name="change_color">Cambiar color</string>
    <string name="edit_name">Editar nombre</string>
    <string name="animate_my_location">Ubicación propia animada</string>
    <string name="animate_my_location_desc">Desplazamiento suave del mapa cuando se mueve. Introduce un ligero retraso.</string>
    <string name="shared_string_overview">Resumen</string>
    <string name="osmand_plus_extended_description_part2">Navegación GPS
\n • Funciona en línea (rápido) o sin conexión (sin cargos de roaming al viajar al extranjero)
\n • Guía por voz giro-a-giro (voces grabadas y sintetizadas)
\n • (Opcional) Guía de carriles, nombres de calles y tiempo estimado al destino
\n • Admite puntos intermedios en el itinerario
\n • La ruta se recalcula al salirse de la misma
\n • Busca destinos por dirección, por tipo (por ejemplo: Restaurantes, hoteles, gasolineras, museos), o por coordenada geográfica
\n</string>
    <string name="osmand_plus_extended_description_part3">Vista del mapa
\n • Muestra tu ubicación y orientación
\n • (Opcional) Ajusta el mapa a la dirección del movimiento (o la brújula)
\n • Guarda sitios importantes en «Favoritos»
\n • Muestra PDI (puntos de interés) a tu alrededor
\n • Muestra teselas en línea especiales, vista satelital (de Bing), diferentes superposiciones como trazas de travesía/navegación GPX y capas adicionales con transparencia personalizable
\n • Permite elegir como mostrar los nombres en el mapa: en inglés, local, u ortografía fonética
\n</string>
    <string name="osmand_plus_extended_description_part4">Uso de datos de OSM y Wikipedia 
\n • Información de alta calidad del mejor proyecto colaborativo del mundo 
\n • Datos OSM disponibles por país o región 
\n • PDI de Wikipedia, ideal para el turismo 
\n • Descargas gratis ilimitadas, directamente desde la aplicación 
\n • Mapas vectoriales reducidos sin conexión, actualizados al menos una vez cada mes 
\n
\n • Elige entre datos completos de la región o sólo la red de rutas (Ejemplo: Todo Japón tiene 700 MB o sólo 200 MB para la red de rutas)</string>
    <string name="osmand_plus_extended_description_part5">Funciones de seguridad
\n • (Opcional) El modo diurno/nocturno se alterna automáticamente
\n • (Opcional) Visualización del límite de velocidad, con aviso al excederte
\n • (Opcional) Zum del mapa según la velocidad
\n • Comparte la ubicación para que tus amigos puedan encontrarte
\n</string>
    <string name="osmand_plus_extended_description_part6">Funciones de ciclismo y peatón 
\n • Visualización de caminos para caminar, senderismo y ciclismo, ideal para actividades al aire libre 
\n • Navegación especial y modos de visualización para bicicletas y peatones 
\n • (Opcional) Paradas de transporte público (autobús, tranvía, tren) incluyendo nombres de líneas 
\n • (Opcional) Graba el viaje en forma local en un archivo GPX o con un servicio en línea 
\n • (Opcional) Muestra la velocidad y altitud 
\n • Activa la visualización de las curvas de nivel y el sombreado de colinas (mediante un complemento adicional)</string>
    <string name="osmand_plus_extended_description_part7">Contribuye directamente con OSM
\n• Informa sobre problemas de datos en el mapa
\n• Sube trazas GPX a OSM directamente desde la aplicación
\n• Añade PDI y súbelos directamente a OSM (o más tarde, si no estás conectado)
\n• (Opcional) Grabación de viaje en modo reposo (mientras el dispositivo está bloqueado)
\nOsmAnd es un software de código abierto, activamente desarrollado. Cualquiera puede contribuir con la aplicación informando sobre errores, mejorando las traducciones o desarrollando nuevas funciones. Además, el proyecto también depende de contribuciones financieras para desarrollar y probar nuevas funcionalidades.
\n</string>
    <string name="osmand_plus_extended_description_part8">Cobertura y calidad aproximada del mapa:
\n • Europa Occidental: ****
\n • Europa Oriental: ***
\n • Rusia: ***
\n • Norteamérica: ***
\n • Sudamérica: **
\n • Asia: **
\n • Japón y Corea: ***
\n • Medio Oriente: **
\n • África: **
\n • Antártida: *
\n ¡Más países alrededor del globo están disponibles para descargar!
\nDesde Afganistán a Zimbabue, desde Australia a Estados Unidos. Argentina, Brasil, Canadá, Francia, Alemania, México, Reino Unido, España, …
\n</string>
    <string name="save_poi_too_many_uppercase">El nombre contiene demasiadas mayúsculas. ¿Continuar?</string>
    <string name="srtm_menu_download_descr">Descarga el mapa de las \'curvas de nivel\' de esta región.</string>
    <string name="shared_string_plugin">Complemento</string>
    <string name="srtm_purchase_header">Compra e instala el complemento \'Topografía\' para mostrar las áreas verticales graduadas.</string>
    <string name="srtm_color_scheme">Esquema de color</string>
    <string name="show_from_zoom_level">La visualización comienza a nivel de zoom</string>
    <string name="routing_attr_allow_private_name">Permitir el acceso privado</string>
    <string name="routing_attr_allow_private_description">Permite acceder a áreas privadas.</string>
    <string name="display_zoom_level">Nivel de zoom de pantalla: %1$s</string>
    <string name="route_is_too_long_v2">Para largas distancias: Añade destinos intermedios si no se encuentra ninguna ruta en 10 minutos.</string>
    <string name="quick_action_showhide_osmbugs_descr">Un botón que muestra u oculta las notas de OSM en el mapa.</string>
    <string name="sorted_by_distance">Ordenados por distancia</string>
    <string name="search_favorites">Buscar en favoritos</string>
    <string name="hide_from_zoom_level">Ocultar desde el nivel de zoom</string>
    <string name="restart_search">Reiniciar búsqueda</string>
    <string name="increase_search_radius">Aumentar radio de búsqueda</string>
    <string name="nothing_found">Nada encontrado</string>
    <string name="nothing_found_descr">Cambiar la búsqueda o aumentar su radio.</string>
    <string name="hillshade_menu_download_descr">Descarga la capa superpuesta del mapa «Sombreado» para mostrar el sombreado vertical.</string>
    <string name="hillshade_purchase_header">Instale el complemento de \'Topografía para mostrar las zonas verticales niveladas.</string>
    <string name="private_access_routing_req">El destino se ubica en un área de acceso privado. ¿Permitir el uso de caminos privados para este viaje\?</string>
    <string name="mapillary_widget">Widget de Mapillary</string>
    <string name="mapillary_descr">Fotos a nivel de calle en línea para todos. Descubre sitios, colabora, captura el mundo.</string>
    <string name="mapillary">Mapillary</string>
    <string name="shared_string_add_photos">Añadir fotos</string>
    <string name="mapillary_action_descr">Comparte tus imágenes a nivel de calle a través de Mapillary.</string>
    <string name="mapillary_widget_descr">Permite contribuciones rápidas a Mapillary.</string>
    <string name="plugin_mapillary_descr">Imágenes vistas a pie de calle. También puedes contribuir tú mismo. Para ver los datos existentes como una capa de mapa, active \"Imágenes a nivel de calle\" en el menú \"Configurar mapa\".</string>
    <string name="no_photos_descr">Sin fotos aquí.</string>
    <string name="open_mapillary">Abrir Mapillary</string>
    <string name="shared_string_install">Instalar</string>
    <string name="improve_coverage_mapillary">Mejorar cobertura de fotos con Mapillary</string>
    <string name="improve_coverage_install_mapillary_desc">Instala Mapillary para añadir fotos a esta ubicación del mapa.</string>
    <string name="online_photos">Fotos en línea</string>
    <string name="mapillary_image">Imagen de Mapillary</string>
    <string name="shared_string_permissions">Permisos</string>
    <string name="import_gpx_failed_descr">No se pudo importar el archivo. Asegúrese de que OsmAnd tiene permiso para leerlo.</string>
    <string name="distance_moving">Distancia corregida</string>
    <string name="store_tracks_in_monthly_directories">Guardar las trazas grabadas en carpetas mensuales</string>
    <string name="store_tracks_in_monthly_directories_descrp">Guardar las trazas grabadas en subcarpetas, por mes de grabación (como 2018-01).</string>
    <string name="shared_string_reset">Restablecer</string>
    <string name="shared_string_reload">Recargar</string>
    <string name="mapillary_menu_descr_tile_cache">Recarga las teselas para ver la información actualizada.</string>
    <string name="mapillary_menu_title_tile_cache">Caché de teselas</string>
    <string name="wrong_user_name">Nombre de usuario incorrecto</string>
    <string name="shared_string_to">Hasta</string>
    <string name="mapillary_menu_date_from">Desde</string>
    <string name="mapillary_menu_descr_dates">Ver sólo imágenes añadidas</string>
    <string name="mapillary_menu_title_dates">Fecha</string>
    <string name="mapillary_menu_edit_text_hint">Escribir nombre de usuario</string>
    <string name="mapillary_menu_descr_username">Ver sólo imágenes añadidas por</string>
    <string name="mapillary_menu_title_username">Nombre de usuario</string>
    <string name="mapillary_menu_filter_description">Filtrar imágenes por usuario, fecha o tipo. Sólo activado en los primeros zooms.</string>
    <string name="map_widget_ruler_control">Regla radial</string>
    <string name="average">Promedio</string>
    <string name="of">%1$d de %2$d</string>
    <string name="ascent_descent">Ascenso/Descenso</string>
    <string name="moving_time">Tiempo en movimiento</string>
    <string name="max_min">Máx/Min</string>
    <string name="min_max">Min/Máx</string>
    <string name="rendering_value_translucent_pink_name">Rosa translúcido</string>
    <string name="quick_action_resume_pause_navigation">Pausar o reanudar navegación</string>
    <string name="quick_action_resume_pause_navigation_descr">Un botón que pausa o reanuda la navegación.</string>
    <string name="quick_action_show_navigation_finish_dialog">Mostrar diálogo «Navegación finalizada»</string>
    <string name="quick_action_start_stop_navigation">Iniciar o parar navegación</string>
    <string name="quick_action_start_stop_navigation_descr">Un botón que inicia o detiene la navegación.</string>
    <string name="live_monitoring_max_interval_to_send">Tiempo del búfer para el seguimiento en línea</string>
    <string name="live_monitoring_max_interval_to_send_desrc">Indica el tiempo que el búfer mantendrá los sitios para enviar sin conexión</string>
    <string name="none_point_error">Añadir al menos un punto.</string>
    <string name="enter_gpx_name">Nombre del archivo GPX:</string>
    <string name="show_on_map_after_saving">Mostrar en el mapa al guardar</string>
    <string name="measurement_tool_action_bar">Navega por el mapa y añade puntos</string>
    <string name="measurement_tool">Medir distancia</string>
    <string name="mappilary_no_internet_desc">Las fotos de Mapillary solo están disponibles en línea.</string>
    <string name="retry">Reintentar</string>
    <string name="add_waypoint">Añadir punto de referencia</string>
    <string name="save_gpx_waypoint">Guardar punto GPX</string>
    <string name="save_route_point">Guardar punto de ruta</string>
    <string name="route_point_one">Punto de ruta 1</string>
    <string name="waypoint_one">Punto de referencia 1</string>
    <string name="do_not_use_animations">Sin animaciones</string>
    <string name="do_not_use_animations_descr">Desactiva las animaciones del mapa.</string>
    <string name="keep_showing_on_map">Mantener en el mapa</string>
    <string name="exit_without_saving">¿Salir sin guardar?</string>
    <string name="line">Línea</string>
    <string name="save_as_route_point">Guardar como puntos de ruta</string>
    <string name="save_as_line">Guardar como línea</string>
    <string name="route_point">Punto de ruta</string>
    <string name="edit_line">Editar línea</string>
    <string name="add_point_before">Añadir punto anterior</string>
    <string name="add_point_after">Añadir punto posterior</string>
    <string name="shared_string_options">Opciones</string>
    <string name="measurement_tool_snap_to_road_descr">OsmAnd conectará los puntos a las rutas del perfil elegido.</string>
    <string name="measurement_tool_save_as_new_track_descr">Guardar los puntos, ya sea como puntos de ruta o como una línea.</string>
    <string name="choose_navigation_type">Elegir perfil de navegación</string>
    <string name="add_route_points">Añadir puntos de ruta</string>
    <string name="add_line">Añadir línea</string>
    <string name="empty_state_favourites">Añadir favoritos</string>
    <string name="empty_state_favourites_desc">Importa los favoritos o añádelos marcando puntos en el mapa.</string>
    <string name="import_track">Importar archivo GPX</string>
    <string name="import_track_desc">El archivo «%1$s» no contiene puntos de referencia, ¿Quieres importarlo como una traza?</string>
    <string name="move_point">Mover punto</string>
    <string name="move_all_to_history">Mover todo al historial</string>
    <string name="show_direction">Indicación de distancia</string>
    <string name="sort_by">Ordenar por</string>
    <string name="marker_show_distance_descr">Elige cómo se indica la distancia y dirección a los marcadores del mapa:</string>
    <string name="all_markers_moved_to_history">Todos los marcadores del mapa movidos al historial</string>
    <string name="marker_moved_to_history">Marcador del mapa movido al historial</string>
    <string name="marker_moved_to_active">Marcador del mapa movido a los activos</string>
    <string name="shared_string_list">Lista</string>
    <string name="shared_string_groups">Grupos</string>
    <string name="passed">Último uso: %1$s</string>
    <string name="make_active">Activar</string>
    <string name="today">Hoy</string>
    <string name="yesterday">Ayer</string>
    <string name="last_seven_days">Últimos siete días</string>
    <string name="this_year">Este año</string>
    <string name="show_guide_line">Mostrar líneas direccionales</string>
    <string name="show_arrows_on_the_map">Mostrar flechas en el mapa</string>
    <string name="show_passed">Mostrar descartados</string>
    <string name="hide_passed">Ocultar descartados</string>
    <string name="remove_from_map_markers">Quitar de «Marcadores del mapa»</string>
    <string name="descendingly">Z-A</string>
    <string name="ascendingly">A-Z</string>
    <string name="date_added">Añadido</string>
    <string name="order_by">Ordenar por:</string>
    <string name="use_location">Usar ubicación</string>
    <string name="add_location_as_first_point_descr">Añade la ubicación como punto de partida para planificar la ruta perfecta.</string>
    <string name="my_location">Mi ubicación</string>
    <string name="shared_string_finish">Finalizar</string>
    <string name="plan_route">Planificar ruta</string>
    <string name="shared_string_sort">Ordenar</string>
    <string name="coordinate_input">Ingresar coordenadas</string>
    <string name="marker_save_as_track_descr">Exporta los marcadores al siguiente archivo GPX:</string>
    <string name="move_to_history">Mover al historial</string>
    <string name="group_will_be_removed_after_restart">El grupo desaparecerá la próxima vez que inicies la aplicación.</string>
    <string name="shared_string_markers">Marcadores</string>
    <string name="coordinates_format">Formato de las coordenadas</string>
    <string name="use_system_keyboard">Usar teclado del sistema</string>
    <string name="fast_coordinates_input_descr">Elige el formato de ingreso de las coordenadas. Pulsa en «Opciones» para cambiarlo.</string>
    <string name="fast_coordinates_input">Ingreso rápido de coordenadas</string>
    <string name="routing_attr_avoid_ice_roads_fords_name">Sin caminos de hielo ni vados</string>
    <string name="routing_attr_avoid_ice_roads_fords_description">Evitar caminos con hielo y vados.</string>
    <string name="osn_modify_dialog_error">No se pudo modificar la nota.</string>
    <string name="osn_modify_dialog_title">Editar nota</string>
    <string name="context_menu_item_modify_note">Editar nota de OSM</string>
    <string name="make_round_trip_descr">Duplica el punto de partida y lo añade como destino.</string>
    <string name="make_round_trip">Viaje de ida y vuelta</string>
    <string name="wrong_format">Formato incorrecto</string>
    <string name="shared_string_road">Carretera</string>
    <string name="show_map">Mostrar mapa</string>
    <string name="route_is_calculated">Ruta calculada</string>
    <string name="round_trip">Ruta circular</string>
    <string name="plan_route_no_markers_toast">Debes añadir al menos un marcador para usar esta función.</string>
    <string name="rendering_value_darkyellow_name">Amarillo oscuro</string>
    <string name="wrong_input">Entrada incorrecta</string>
    <string name="enter_new_name">Introduzca el nuevo nombre</string>
    <string name="shared_string_back">Atrás</string>
    <string name="shared_string_view">Ver</string>
    <string name="waypoints_added_to_map_markers">Puntos de referencia añadidos en «Marcadores del mapa»</string>
    <string name="tap_on_map_to_hide_interface_descr">Una pulsación en el mapa alterna los botones de la interfaz y los widgets.</string>
    <string name="tap_on_map_to_hide_interface">Modo de pantalla completa</string>
    <string name="mark_passed">Descartar</string>
    <string name="import_gpx_file_description">puede importarse como favoritos o como un archivo GPX.</string>
    <string name="import_as_gpx">Importar como archivo GPX</string>
    <string name="import_as_favorites">Importar como favoritos</string>
    <string name="import_file">Importar archivo</string>
    <string name="digits_quantity">Número de dígitos decimales</string>
    <string name="shared_string_right">Derecha</string>
    <string name="shared_string_left">Izquierda</string>
    <string name="show_number_pad">Mostrar teclado numérico</string>
    <string name="shared_string_paste">Pegar</string>
    <string name="go_to_next_field">Siguiente campo</string>
    <string name="rename_marker">Renombrar marcador</string>
    <string name="appearance_on_the_map">Aspecto en el mapa</string>
    <string name="add_track_to_markers_descr">Elige una traza para añadir sus puntos de referencia a los marcadores.</string>
    <string name="add_favourites_group_to_markers_descr">Elige una categoría de favoritos para añadir a los marcadores.</string>
    <string name="shared_string_gpx_waypoints">Puntos de referencia de la traza</string>
    <string name="favourites_group">Categoría de favoritos</string>
    <string name="add_group">Añadir un grupo</string>
    <string name="add_group_descr">Importar grupos desde Favoritos o puntos de referencia GPX.</string>
    <string name="empty_state_markers_active">¡Crea marcadores del mapa!</string>
    <string name="empty_state_markers_active_desc">Pulsa en «Sitios» y luego pulsa la bandera del marcador.</string>
    <string name="empty_state_markers_groups">Importar grupos</string>
    <string name="empty_state_markers_groups_desc">Importar grupos de favoritos o puntos de referencia, como marcadores.</string>
    <string name="empty_state_markers_history_desc">Los marcadores descartados aparecerán en esta pantalla.</string>
    <string name="shared_string_two">Dos</string>
    <string name="shared_string_one">Uno</string>
    <string name="show_guide_line_descr">Muestra líneas direccionales desde su ubicación hasta los marcadores activos.</string>
    <string name="show_arrows_descr">Muestra una o dos flechas indicando la dirección a los marcadores activos.</string>
    <string name="distance_indication_descr">Elige cómo mostrar la distancia a los marcadores activos.</string>
    <string name="active_markers_descr">Define el número de indicadores de dirección.</string>
    <string name="shared_string_more_without_dots">Más</string>
    <string name="looking_for_tracks_with_waypoints">Buscando trazas con puntos de referencia</string>
    <string name="modify_the_search_query">Cambiar la búsqueda.</string>
    <string name="empty_state_osm_edits">Crear o modificar objetos de OpenStreetMap</string>
    <string name="empty_state_osm_edits_descr">Crea o modifica puntos de interés, abre o comenta notas de OpenStreetMap y contribuye con grabaciones GPX.</string>
    <string name="shared_string_deleted">Borrado</string>
    <string name="shared_string_edited">Editado</string>
    <string name="shared_string_added">Añadido</string>
    <string name="marker_activated">Marcador «%s» activado.</string>
    <string name="one_tap_active_descr">Pulsa un marcador en el mapa para moverlo al primer lugar de los marcadores activos, sin abrir el menú contextual.</string>
    <string name="one_tap_active">Activar «Una pulsación»</string>
    <string name="empty_state_av_notes">¡Toma notas!</string>
    <string name="empty_state_av_notes_desc">Añade una nota de audio, vídeo o foto a cualquier punto del mapa, usando el widget o el menú contextual.</string>
    <string name="notes_by_date">Notas A/V por fecha</string>
    <string name="by_date">Por fecha</string>
    <string name="by_type">Por tipo</string>
    <string name="what_is_here">Aquí hay:</string>
    <string name="parked_at">aparcado a las</string>
    <string name="pick_up_till">Recoger hasta las</string>
    <string name="without_time_limit">Tiempo ilimitado</string>
    <string name="context_menu_read_full_article">Leer artículo completo</string>
    <string name="context_menu_read_article">Leer el artículo</string>
    <string name="context_menu_points_of_group">Todos los puntos del grupo</string>
    <string name="open_from">Abierto desde las</string>
    <string name="open_till">Abierto hasta las</string>
    <string name="will_close_at">Cierra a las</string>
    <string name="will_open_at">Abre a las</string>
    <string name="will_open_on">Abre a las</string>
    <string name="additional_actions">Acciones adicionales</string>
    <string name="av_locations_selected_desc">Archivo GPX con coordenadas y datos de las notas elegidas.</string>
    <string name="av_locations_all_desc">Archivo GPX con coordenadas y datos de todas las notas.</string>
    <string name="shared_string_actions">Acciones</string>
    <string name="shared_string_marker">Marcador</string>
    <string name="osm_recipient_stat">Ediciones: %1$s, total: %2$s mBTC</string>
    <string name="osm_recipients_label">Destinatarios de OSM</string>
    <string name="total_donations">Total de donaciones</string>
    <string name="shared_string_without_name">Sin nombre</string>
    <string name="will_open_tomorrow_at">Abre mañana a las</string>
    <string name="rendering_attr_hidePOILabels_name">Etiquetas de PDI</string>
    <string name="lang_lo">Laosiano</string>
    <string name="day_off_label">cerrado</string>
    <string name="winter_and_ski_renderer">Invierno y esquí</string>
    <string name="gpx_file_desc">GPX - adecuado para exportar a JOSM u otros editores OSM.</string>
    <string name="osc_file_desc">OSC - adecuado para exportar a OpenStreetMap.</string>
    <string name="shared_string_gpx_file">Archivo GPX</string>
    <string name="osc_file">Archivo OSC</string>
    <string name="choose_file_type">Elegir tipo de archivo</string>
    <string name="osm_edits_export_desc">Exportar como notas de OSM, PDI o ambos.</string>
    <string name="all_data">Todos los datos</string>
    <string name="osm_notes">Notas de OSM</string>
    <string name="touring_view_renderer">Vista turística</string>
    <string name="nautical_renderer">Náutico</string>
    <string name="copy_location_name">Copiar nombre de ubicación/PDI</string>
    <string name="toast_empty_name_error">Ubicación sin nombre</string>
    <string name="show_closed_notes">Mostrar notas de OSM cerradas</string>
    <string name="switch_osm_notes_visibility_desc">Mostrar u ocultar notas de OSM en el mapa.</string>
    <string name="tunnel_warning">Túnel adelante</string>
    <string name="show_tunnels">Túneles</string>
    <string name="shared_string_current">Actual</string>
    <string name="last_intermediate_dest_description">Añade un destino intermedio</string>
    <string name="first_intermediate_dest_description">Añade un destino inicial</string>
    <string name="subsequent_dest_description">Mueve el destino hacia arriba y crea uno nuevo</string>
    <string name="make_as_start_point">Añadir como punto de partida</string>
    <string name="transport_nearby_routes_within">Rutas a menos de</string>
    <string name="transport_nearby_routes">A menos de</string>
    <string name="enter_the_file_name">Escribe el nombre del archivo.</string>
    <string name="map_import_error">Error de importación del mapa</string>
    <string name="map_imported_successfully">Mapa importado</string>
    <string name="shared_string_total">Total</string>
    <string name="clear_all_intermediates">Limpiar todos los puntos intermedios</string>
    <string name="shared_string_travel_guides">Guías de viaje</string>
    <string name="waypoints_removed_from_map_markers">Puntos de referencia borrados de los marcadores del mapa</string>
    <string name="nothing_found_in_radius">No se pudo encontrar nada:</string>
    <string name="select_waypoints_category_description">Añadir todos los puntos de referencia de la traza o elegir categorías separadas.</string>
    <string name="group_deleted">Grupo borrado</string>
    <string name="rendering_attr_whiteWaterSports_name">Deportes de aguas bravas</string>
    <string name="distance_farthest">Más lejos primero</string>
    <string name="distance_nearest">Más cerca primero</string>
    <string name="enter_lon">Ingresar longitud</string>
    <string name="enter_lat">Ingresar latitud</string>
    <string name="enter_lat_and_lon">Ingresar latitud y longitud</string>
    <string name="dd_mm_ss_format">GG°MM′SS″</string>
    <string name="dd_dddddd_format">GG.GGGGGG°</string>
    <string name="dd_ddddd_format">GG.GGGGG°</string>
    <string name="dd_mm_mmmm_format">GG°MM.MMMM′</string>
    <string name="dd_mm_mmm_format">GG°MM.MMM′</string>
    <string name="east_abbreviation">E</string>
    <string name="west_abbreviation">O</string>
    <string name="south_abbreviation">S</string>
    <string name="north_abbreviation">N</string>
    <string name="optional_point_name">Nombre de punto opcional</string>
    <string name="shared_string_result">Resultado</string>
    <string name="use_two_digits_longitude">Usar longitud de dos dígitos</string>
    <string name="online_webpage_warning">La página sólo está disponible en línea. ¿Abrirla en el navegador web?</string>
    <string name="images_cache">Almacén de imágenes</string>
    <string name="delete_search_history">Borrar historial de búsquedas</string>
    <string name="download_maps_travel">Guías turísticas</string>
    <string name="shared_string_wikivoyage">Wikivoyage</string>
    <string name="article_removed">Artículo borrado</string>
    <string name="wikivoyage_search_hint">Buscar por país, ciudad o provincia</string>
    <string name="shared_string_read">Leer</string>
    <string name="saved_articles">Artículos destacados</string>
    <string name="shared_string_explore">Explorar</string>
    <string name="shared_string_contents">Contenidos</string>
    <string name="index_item_world_wikivoyage">Artículos de Wikiviajes en todo el mundo</string>
    <string name="shared_string_dont">No</string>
    <string name="shared_string_do">Hacer</string>
    <string name="shared_string_only_with_wifi">Sólo con Wi-Fi</string>
    <string name="wikivoyage_download_pics">Descargar las imágenes</string>
    <string name="wikivoyage_download_pics_descr">Las imágenes del artículo pueden descargarse para su uso sin conexión. 
\nSiempre disponible en «Explorar» → «Opciones».</string>
    <string name="shared_string_wifi_only">Sólo con Wi-Fi</string>
    <string name="select_travel_book">Marcar un libro de viaje</string>
    <string name="shared_string_travel_book">Libro de viajes</string>
    <string name="download_images">Descargar imágenes</string>
    <string name="purchase_dialog_title">Elegir plan</string>
    <string name="purchase_dialog_travel_description">Comprar uno de los siguientes elementos para recibir la característica de la guía turística sin conexión:</string>
    <string name="purchase_dialog_subtitle">Elegir el elemento adecuado</string>
    <string name="wikivoyage_travel_guide_descr">Las guías de los sitios más interesantes del planeta, dentro de OsmAnd y sin conexión a Internet.</string>
    <string name="wikivoyage_travel_guide">Guías turísticas</string>
    <string name="monthly_map_updates">Actualizaciones mensuales del mapa</string>
    <string name="daily_map_updates">Actualizaciones horarias del mapa</string>
    <string name="in_app_purchase">Compras en la aplicación</string>
    <string name="in_app_purchase_desc">Único pago</string>
    <string name="in_app_purchase_desc_ex">Una vez comprado, estará permanentemente disponible para ti.</string>
    <string name="purchase_unlim_title">Comprar - %1$s</string>
    <string name="wikivoyage_offline">Wikiviajes sin conexión</string>
    <string name="unlimited_downloads">Descargas ilimitadas</string>
    <string name="wikipedia_offline">Wikipedia sin conexión</string>
    <string name="unlock_all_features">Desbloquear todas las características de OsmAnd</string>
    <string name="popular_destinations">Destinos populares</string>
    <string name="paid_app">Aplicación de pago</string>
    <string name="paid_plugin">Complemento de pago</string>
    <string name="travel_card_update_descr">Nuevos datos disponibles de Wikiviajes, actualiza para disfrutar de ellos.</string>
    <string name="travel_card_download_descr">Descarga las guías de viaje de Wikivoyage para ver los artículos sobre los lugares de todo el mundo sin conexión a Internet.</string>
    <string name="update_is_available">Actualización disponible</string>
    <string name="download_file">Descargar el archivo</string>
    <string name="start_editing_card_image_text">La guía turística libre global que cualquiera puede editar.</string>
    <string name="welcome_to_open_beta_description">Las guías turísticas, se basan actualmente en Wikiviajes. Prueba todas las características durante las pruebas beta abiertas, de forma gratuita.</string>
    <string name="start_editing_card_description">Puedes y debes editar cualquier artículo en Wikiviajes. Comparte tu conocimiento, experiencia, talento y atención.</string>
    <string name="start_editing">Comenzar edición</string>
    <string name="get_unlimited_access">Obtener acceso ilimitado</string>
    <string name="welcome_to_open_beta">Te damos la bienvenida a la beta abierta</string>
    <string name="download_wikipedia_description">Descarga los artículos de Wikipedia de %1$s para leerlos sin conexión.</string>
    <string name="download_wikipedia_label">Descargar datos de Wikipedia</string>
    <string name="open_in_browser_wiki">Abrir artículo en línea</string>
    <string name="open_in_browser_wiki_description">Ver el artículo en un navegador web.</string>
    <string name="download_wiki_region_placeholder">esta región</string>
    <string name="wiki_article_search_text">Buscando el artículo en la wiki correspondiente</string>
    <string name="wiki_article_not_found">Artículo no encontrado</string>
    <string name="how_to_open_wiki_title">¿Cómo abrir artículos de Wikipedia?</string>
    <string name="osmand_team">Equipo de OsmAnd</string>
    <string name="shared_string_restart">Reiniciar aplicación</string>
    <string name="show_images">Mostrar imágenes</string>
    <string name="purchase_cancelled_dialog_title">Has cancelado la suscripción de OsmAnd Live</string>
    <string name="purchase_cancelled_dialog_descr">Renueva la suscripción para continuar usando todas las funciones:</string>
    <string name="maps_you_need_descr">Basado en los artículos favoritos, se recomienda descargar los siguientes mapas:</string>
    <string name="maps_you_need">Mapas que necesitas</string>
    <string name="open_wikipedia_link_online">Abrir enlace de Wikipedia en línea</string>
    <string name="open_wikipedia_link_online_description">El enlace se abrirá en un navegador web.</string>
    <string name="read_wikipedia_offline_description">Obtén una suscripción de OsmAnd Live para leer artículos de Wikipedia y Wikiviajes, sin conexión.</string>
    <string name="how_to_open_link">¿Cómo abrir el enlace?</string>
    <string name="read_wikipedia_offline">Leer la Wikipedia sin conexión</string>
    <string name="download_all">Descargar todo</string>
    <string name="hide_full_description">Ocultar descripción completa</string>
    <string name="show_full_description">Mostrar descripción completa</string>
    <string name="nautical_render_descr">Para navegación náutica. Cuenta con boyas, faros, vías fluviales, carriles y balizas marítimas, puertos, servicios marítimos y curvas de profundidad.</string>
    <string name="ski_map_render_descr">Para esquiar. Cuenta con pistas de esquí, remontes, pistas de esquí de fondo, etc. Atenúa los objetos de mapas secundarios.</string>
    <string name="light_rs_render_descr">Estilo de conducción sencillo. Modo nocturno suave, carreteras de estilo naranja contrastado, atenúa los objetos secundarios del mapa, las características topográficas como las curvas de nivel.</string>
    <string name="topo_render_descr">Para practicar caminatas, senderismo y ciclismo en la naturaleza. Legible al aire libre. Caminos y objetos naturales en contraste, diferentes tipos de recorridos, opciones avanzadas en curvas de nivel, detalles adicionales. Ajustar la integridad de la superficie distingue la calidad del camino. Sin modo nocturno.</string>
    <string name="default_render_descr">Estilo universal. Representación clara de las ciudades densamente pobladas. Características: rutas, calidad de la superficie, restricciones de acceso, señales de tráfico, enrutamiento a escala SAC/CAI, características de deportes de aguas bravas, características topográficas como las curvas de nivel.</string>
    <string name="shared_string_bookmark">Marcar como favorito</string>
    <string name="off_road_render_descr">Adecuado para usarlo durante la conducción todoterreno basado en el estilo «Topo» y como un mapa subyacente con imágenes satelitales verdes. Reducción del grosor en carreteras principales, aumento del grosor de las vías, senderos, bicicletas y otras rutas.</string>
    <string name="touring_view_render_descr">Estilo turístico con alto contraste y máximo detalle. Incluye todas las opciones del estilo predefinido de OsmAnd, mientras que muestra tantos detalles como sea posible, en caminos, senderos y otras formas de viaje. Clara distinción del «atlas turístico» entre tipos de caminos. Adecuado para uso diurno, nocturno y al aire libre.</string>
    <string name="access_intermediate_arrival_time">Hora de llegada intermedia</string>
    <string name="map_widget_intermediate_time">Tiempo intermedio</string>
    <string name="unirs_render_descr">Modificación del estilo predefinido para un mayor contraste en los caminos peatonales y para bicicletas. Usa los colores clásicos de Mapnik.</string>
    <string name="get_osmand_live">Obtén «OsmAnd Live» para desbloquear todas las características: Actualizaciones diarias de mapas con descargas ilimitadas, todos los complementos gratuitos y de pago, artículos de Wikipedia, Wikiviajes y mucho más.</string>
    <string name="coord_input_edit_point">Editar punto</string>
    <string name="coord_input_add_point">Añadir punto</string>
    <string name="coord_input_save_as_track">Guardar como traza</string>
    <string name="coord_input_save_as_track_descr">Añadiste %1$s puntos. Escribe un nombre de archivo y pulsa en «Guardar».</string>
    <string name="error_notification_desc">Por favor, envía una captura de pantalla de esta notificación a support@osmand.net</string>
    <string name="quick_action_edit_actions">Editar acciones</string>
    <string name="point_deleted">Punto %1$s borrado</string>
    <string name="shared_string_world">Mundo</string>
    <string name="send_search_query_description">Enviaremos la consulta de búsqueda: «%1$s», así como la ubicación.
\n
\nNo se recopilan datos personales, los datos de búsqueda sólo se usan para mejorar el algoritmo de búsqueda.</string>
    <string name="send_search_query">¿Enviar consulta de búsqueda?</string>
    <string name="increase_search_radius_to">Ampliar el radio de búsqueda a %1$s</string>
    <string name="thank_you_for_feedback">Gracias por sus comentarios</string>
    <string name="poi_cannot_be_found">No se pudo encontrar el nodo o la vía.</string>
    <string name="search_no_results_feedback">¿Sin resultados de búsqueda\?
\nDanos tu opinión</string>
    <string name="test_voice_desrc">Pulsa un botón y escucha su correspondiente aviso por voz para saber si falta o está defectuoso</string>
    <string name="ask_for_location_permission">Para continuar, permite a OsmAnd acceder a la ubicación.</string>
    <string name="rendering_value_black_name">Negro</string>
    <string name="search_street">Buscar la calle</string>
    <string name="start_search_from_city">Indicar la ciudad, pueblo o localidad</string>
    <string name="shared_string_restore">Restaurar</string>
    <string name="keep_passed_markers_descr">Los marcadores añadidos como un grupo de favoritos o puntos de ruta GPX marcados como «Usados», permanecerán en el mapa. Si el grupo no está activo, los marcadores desaparecerán del mapa.</string>
    <string name="keep_passed_markers">Mantener en el mapa los marcadores ya usados</string>
    <string name="more_transport_on_stop_hint">Más transporte disponible desde esta parada.</string>
    <string name="markers_remove_dialog_msg">¿Borrar marcador del mapa «%s»\?</string>
    <string name="edit_map_marker">Editar marcador del mapa</string>
    <string name="third_party_application">Aplicación de terceros</string>
    <string name="osm_live_plan_pricing">Planes y Precios</string>
    <string name="osm_live_payment_monthly_title">Mensual</string>
    <string name="osm_live_payment_3_months_title">Trimestral</string>
    <string name="osm_live_payment_annual_title">Anual</string>
    <string name="osm_live_payment_month_cost_descr">%1$s / mes</string>
    <string name="osm_live_payment_month_cost_descr_ex">%1$.2f %2$s / mes</string>
    <string name="osm_live_payment_discount_descr">Ahorra %1$s</string>
    <string name="osm_live_payment_current_subscription">Suscripción actual</string>
    <string name="osm_live_payment_renews_monthly">Renovar mensualmente</string>
    <string name="osm_live_payment_renews_quarterly">Renovar trimestralmente</string>
    <string name="osm_live_payment_renews_annually">Renovar anualmente</string>
    <string name="default_price_currency_format">%1$.2f %2$s</string>
    <string name="osm_live_payment_header">Frecuencia de pago:</string>
    <string name="osm_live_payment_contribute_descr">Las donaciones ayudan a financiar la cartografía de OSM.</string>
    <string name="powered_by_osmand">Por OsmAnd</string>
    <string name="osm_live_subscriptions">Suscripciones</string>
    <string name="mapillary_menu_title_pano">Sólo mostrar imágenes en 360°</string>
    <string name="shared_string_launch">Ejecutar</string>
    <string name="lang_gn_py">Guaraní</string>
    <string name="run_full_osmand_msg">Estás usando el mapa «{0}» que funciona con OsmAnd. ¿Quieres ejecutar la versión completa de OsmAnd\?</string>
    <string name="run_full_osmand_header">¿Ejecutar OsmAnd\?</string>
    <string name="quick_action_switch_day_night_descr">Un botón que alterna entre los modos diurno y nocturno de OsmAnd.</string>
    <string name="quick_action_switch_day_mode">Modo diurno</string>
    <string name="quick_action_switch_night_mode">Modo nocturno</string>
    <string name="quick_action_day_night_switch_mode">Alternar modos diurno/nocturno</string>
    <string name="add_destination_point">Definir destino</string>
    <string name="add_intermediate_point">Añadir punto intermedio</string>
    <string name="add_start_point">Definir punto de partida</string>
    <string name="intermediate_waypoint">Punto intermedio</string>
    <string name="transfers">Transbordos</string>
    <string name="on_foot">A pie</string>
    <string name="route_way">Trayecto</string>
    <string name="points_of_interests">Puntos de interés (PDI)</string>
    <string name="waiting_for_route_calculation">Calculando la ruta…</string>
    <string name="app_mode_public_transport">Transporte público</string>
    <string name="avoid_roads_descr">Marca un camino a evitar durante la navegación, desde el mapa o de la siguiente lista:</string>
    <string name="show_along_the_route">Mostrar a lo largo de la ruta</string>
    <string name="simulate_navigation">Simular navegación</string>
    <string name="choose_track_file_to_follow">Elige el archivo de la traza a seguir</string>
    <string name="voice_announcements">Indicaciones por voz</string>
    <string name="intermediate_destinations">Destinos intermedios</string>
    <string name="arrive_at_time">Llegará a las %1$s</string>
    <string name="cubic_m">m³</string>
    <string name="metric_ton">ton</string>
    <string name="shared_string_capacity">Capacidad</string>
    <string name="shared_string_width">Ancho</string>
    <string name="shared_string_height">Altura</string>
    <string name="routeInfo_roadClass_name">Tipo de camino</string>
    <string name="routeInfo_surface_name">Superficie</string>
    <string name="routeInfo_smoothness_name">Suavidad</string>
    <string name="routeInfo_steepness_name">Inclinación</string>
    <string name="previous_route">Ruta anterior</string>
    <string name="add_home">Añadir como «Casa»</string>
    <string name="add_work">Añadir como «Trabajo»</string>
    <string name="work_button">Trabajo</string>
    <string name="add_destination_query">Primero define el destino</string>
    <string name="shared_string_swap">Intercambiar</string>
    <string name="show_more">Mostrar más</string>
    <string name="tracks_on_map">Trazas mostradas</string>
    <string name="time_of_day">Hora del día</string>
    <string name="by_transport_type">En %1$s</string>
    <string name="step_by_step">Navegación paso a paso</string>
    <string name="routeInfo_road_types_name">Tipos de caminos</string>
    <string name="exit_at">Bajar en</string>
    <string name="sit_on_the_stop">Esperar en la parada</string>
    <string name="quick_action_show_hide_gpx_tracks_descr">Un botón que muestra u oculta las trazas elegidas en el mapa.</string>
    <string name="use_osm_live_public_transport_description">Activar el transporte público para los cambios de OsmAnd Live.</string>
    <string name="use_osm_live_public_transport">Transporte público en OsmAnd Live</string>
    <string name="transfers_size">%1$d transbordo(s)</string>
    <string name="add_start_and_end_points">Añadir partida y destino</string>
    <string name="route_add_start_point">Añadir punto de partida</string>
    <string name="route_descr_select_start_point">Marca el punto de partida</string>
    <string name="rendering_attr_surface_unpaved_name">Sin pavimento</string>
    <string name="rendering_attr_surface_sand_name">Arena</string>
    <string name="rendering_attr_surface_grass_name">Césped</string>
    <string name="rendering_attr_surface_grass_paver_name">Césped pavimentado</string>
    <string name="rendering_attr_surface_ground_name">Tierra (natural)</string>
    <string name="rendering_attr_surface_dirt_name">Tierra (lodosa)</string>
    <string name="rendering_attr_surface_mud_name">Lodazal</string>
    <string name="rendering_attr_surface_ice_name">Hielo</string>
    <string name="rendering_attr_surface_salt_name">Sal</string>
    <string name="rendering_attr_surface_snow_name">Nieve</string>
    <string name="rendering_attr_surface_asphalt_name">Asfalto</string>
    <string name="rendering_attr_surface_paved_name">Pavimento</string>
    <string name="rendering_attr_surface_concrete_name">Hormigón</string>
    <string name="rendering_attr_surface_sett_name">Adoquín</string>
    <string name="rendering_attr_surface_cobblestone_name">Empedrado (adoquín)</string>
    <string name="rendering_attr_surface_paving_stones_name">Adoquinado</string>
    <string name="rendering_attr_surface_pebblestone_name">Canto rodado</string>
    <string name="rendering_attr_surface_stone_name">Piedra</string>
    <string name="rendering_attr_surface_metal_name">Metal</string>
    <string name="rendering_attr_surface_wood_name">Madera</string>
    <string name="rendering_attr_surface_gravel_name">Grava</string>
    <string name="rendering_attr_surface_fine_gravel_name">Grava fina</string>
    <string name="rendering_attr_surface_compacted_name">Compactado</string>
    <string name="rendering_attr_smoothness_excellent_name">Excelente</string>
    <string name="rendering_attr_smoothness_good_name">Bueno</string>
    <string name="rendering_attr_smoothness_intermediate_name">Intermedio</string>
    <string name="rendering_attr_smoothness_bad_name">Malo</string>
    <string name="rendering_attr_smoothness_very_bad_name">Muy malo</string>
    <string name="rendering_attr_smoothness_horrible_name">Horrible</string>
    <string name="rendering_attr_smoothness_very_horrible_name">Muy horrible</string>
    <string name="rendering_attr_smoothness_impassable_name">Intransitable</string>
    <string name="rendering_attr_highway_class_motorway_name">Autopista</string>
    <string name="rendering_attr_highway_class_state_road_name">Carretera estatal</string>
    <string name="rendering_attr_highway_class_road_name">Carretera principal</string>
    <string name="rendering_attr_highway_class_street_name">Calle</string>
    <string name="rendering_attr_highway_class_service_name">Vía de servicio</string>
    <string name="rendering_attr_highway_class_footway_name">Acera</string>
    <string name="rendering_attr_highway_class_track_name">Camino rural</string>
    <string name="rendering_attr_highway_class_bridleway_name">Camino ecuestre</string>
    <string name="rendering_attr_highway_class_steps_name">Escalera</string>
    <string name="rendering_attr_highway_class_path_name">Sendero</string>
    <string name="rendering_attr_highway_class_cycleway_name">Ciclovía o bicisenda</string>
    <string name="rendering_attr_undefined_name">Indefinido</string>
    <string name="public_transport_warning_descr_blog">Lea más sobre el cálculo de las rutas de OsmAnd en nuestro blog.</string>
    <string name="public_transport_warning_title">La navegación en transporte público se encuentra actualmente en fase de pruebas beta, se esperan errores e imprecisiones.</string>
    <string name="add_intermediate">Añadir punto intermedio</string>
    <string name="avoid_pt_types_descr">Marca los tipos de transporte público a evitar para la navegación:</string>
    <string name="avoid_pt_types">Evitar tipos de transporte…</string>
    <string name="shared_string_walk">Caminar</string>
    <string name="save_poi_value_exceed_length">Acorte la longitud de la etiqueta «%s» a menos de 255 caracteres.</string>
    <string name="save_poi_value_exceed_length_title">Longitud del valor de «%s»</string>
    <string name="quick_action_day_night_mode">modo %s</string>
    <string name="routing_attr_avoid_sett_name">Sin empedrar</string>
    <string name="routing_attr_avoid_sett_description">Evite los adoquines</string>
    <string name="shared_string_degrees">Grados</string>
    <string name="shared_string_milliradians">Miliradián</string>
    <string name="angular_measeurement">Unidad angular</string>
    <string name="angular_measeurement_descr">Cambia el acimut en el que se mide.</string>
    <string name="routing_attr_avoid_tram_name">Sin tranvías</string>
    <string name="routing_attr_avoid_tram_description">Evitar tranvías</string>
    <string name="routing_attr_avoid_bus_name">Sin autobuses</string>
    <string name="routing_attr_avoid_bus_description">Evitar autobuses y trolebuses</string>
    <string name="routing_attr_avoid_share_taxi_name">Sin taxis compartidos</string>
    <string name="routing_attr_avoid_share_taxi_description">Evitar taxis compartidos</string>
    <string name="routing_attr_avoid_train_name">Sin trenes</string>
    <string name="routing_attr_avoid_train_description">Evitar trenes</string>
    <string name="routing_attr_avoid_subway_name">Sin metros</string>
    <string name="routing_attr_avoid_subway_description">Evitar metros y trenes ligeros</string>
    <string name="routing_attr_avoid_ferry_name">Sin ferris o transbordadores</string>
    <string name="routing_attr_avoid_ferry_description">Evitar ferris o transbordadores</string>
    <string name="send_log">Enviar el registro</string>
    <string name="files_moved">Se movieron %1$d archivos (%2$s).</string>
    <string name="files_copied">Se copiaron %1$d archivos (%2$s).</string>
    <string name="files_failed">Error al copiar %1$d archivo(s) (%2$s).</string>
    <string name="files_present">Existen %1$d archivo(s) (%2$s) en la ubicación anterior «%3$s».</string>
    <string name="move_maps">Mover mapas</string>
    <string name="dont_move_maps">No mover</string>
    <string name="public_transport_ped_route_title">La ruta a pie es de aproximadamente %1$s y podría ser más rápida que en transporte público</string>
    <string name="public_transport_no_route_title">Por desgracia, OsmAnd no pudo encontrar una ruta adecuada a sus ajustes.</string>
    <string name="public_transport_try_ped">Prueba la navegación a pie.</string>
    <string name="public_transport_try_change_settings">Intenta cambiar los ajustes.</string>
    <string name="public_transport_calc_pedestrian">Calcular la ruta a pie</string>
    <string name="public_transport_type">Tipo de transporte</string>
    <string name="searching_gps">Buscando GPS</string>
    <string name="coordinates_widget">Widget de coordenadas</string>
    <string name="app_mode_ufo">Ovni</string>
    <string name="release_3_4">• Perfiles de aplicación: crea un perfil personalizado según tus necesidades, con un icono y color personalizado.
\n
\n • Ahora puedes personalizar las velocidades predefinidas, máximas y mínimas de cualquier perfil
\n
\n • Se ha añadido un widget para las coordenadas actuales
\n
\n • Se añadieron opciones para mostrar la brújula y una regla radial en el mapa
\n
\n • Se ha corregido la grabación de trazas en segundo plano
\n
\n • Se mejoraron las descargas de mapas en segundo plano
\n
\n • Se ha vuelto a añadir la opción «Encender pantalla»
\n
\n • Se ha corregido la selección de idioma de Wikipedia
\n
\n • Se ha corregido el comportamiento de los botones de la brújula durante la navegación
\n
\n • Otras correcciones de errores
\n
\n</string>
    <string name="app_mode_personal_transporter">Transportador personal</string>
    <string name="app_mode_monowheel">Monociclo</string>
    <string name="app_mode_scooter">Escúter (motoneta)</string>
    <string name="precision_hdop_and_vdop">Precisión horizontal: %1$s, vertical: %2$s</string>
    <string name="precision_hdop">Precisión horizontal: %s</string>
    <string name="rate_dialog_descr">Por favor, comparte tus comentarios y califica nuestro trabajo en Google Play.</string>
    <string name="shared_string_privacy_policy">Política de privacidad</string>
    <string name="help_us_make_osmand_better">Ayúdanos a mejorar OsmAnd</string>
    <string name="make_osmand_better_descr">Permite que OsmAnd recopile y procese datos de uso anónimos de la aplicación. No recopilamos datos sobre las ubicaciones que ves en el mapa.
\n
\nPuedes cambiar esto en cualquier momento en «Ajustes → Privacidad y seguridad».</string>
    <string name="choose_data_to_share">Elige los tipos de datos a compartir:</string>
    <string name="downloaded_maps">Mapas descargados</string>
    <string name="visited_screens">Pantallas visitadas</string>
    <string name="collected_data_descr">Define qué datos quieres que OsmAnd comparta.</string>
    <string name="downloaded_maps_collect_descr">Nos ayuda a entender la popularidad de los mapas de regiones y países.</string>
    <string name="visited_screens_collect_descr">Nos ayuda a entender la popularidad de las características de OsmAnd.</string>
    <string name="privacy_and_security_change_descr">Pulsar en «Permitir», si aceptas nuestras %1$s</string>
    <string name="settings_privacy_and_security">Privacidad y seguridad</string>
    <string name="settings_privacy_and_security_desc">Elige los datos a compartir</string>
    <string name="shared_string_no_thank_you">No, gracias</string>
    <string name="shared_string_allow">Permitir</string>
    <string name="profile_name_hint">Nombre del perfil</string>
    <string name="nav_type_hint">Tipo de navegación</string>
    <string name="app_mode_taxi">Taxi</string>
    <string name="app_mode_shuttle_bus">Autobús de enlace</string>
    <string name="app_mode_subway">Metro</string>
    <string name="app_mode_horse">Caballo</string>
    <string name="app_mode_helicopter">Helicóptero</string>
    <string name="osmand_routing_promo">Añade tu propia versión modificada del archivo «routing.xml» en «..osmand/routing»</string>
    <string name="app_mode_skiing">Esquí</string>
    <string name="base_profile_descr_ski">Esquí</string>
    <string name="show_compass_ruler">Mostrar regla de brújula</string>
    <string name="hide_compass_ruler">Ocultar regla de brújula</string>
    <string name="process_downloading_service">Servicio de descarga de OsmAnd</string>
    <string name="shared_string_color_magenta">Magenta</string>
    <string name="shared_string_icon">Icono</string>
    <string name="collected_data">Datos recopilados</string>
    <string name="press_again_to_change_the_map_orientation">Pulsa de nuevo para cambiar la orientación del mapa</string>
    <string name="shared_string_min_speed">Velocidad mínima</string>
    <string name="shared_string_max_speed">Velocidad máxima</string>
    <string name="default_speed_setting_title">Velocidad predefinida</string>
    <string name="default_speed_setting_descr">Cambiar los ajustes de la velocidad predefinida</string>
    <string name="minmax_speed_dialog_title">Definir velocidad mín/máx</string>
    <string name="new_profile">Nuevo perfil</string>
    <string name="last_launch_crashed">OsmAnd falló la última vez. Por favor, ayúdanos a mejorar OsmAnd compartiendo el mensaje de error.</string>
    <string name="select_icon_profile_dialog_title">Elegir icono</string>
    <string name="settings_routing_mode_string">Modo: %s</string>
    <string name="settings_derived_routing_mode_string">Modo de usuario, derivado de: %s</string>
    <string name="routing_profile_ski">Esquí</string>
    <string name="profile_type_descr_string">Tipo: %s</string>
    <string name="profile_type_base_string">Perfil base</string>
    <string name="profile_alert_need_routing_type_title">Elegir el tipo de navegación</string>
    <string name="profile_alert_need_routing_type_msg">Elige un tipo de navegación para el nuevo perfil de aplicación</string>
    <string name="profile_alert_need_profile_name_title">Ingresa el nombre del perfil</string>
    <string name="profile_alert_need_profile_name_msg">Debe indicar primero un nombre de perfil.</string>
    <string name="profile_alert_duplicate_name_title">Nombre duplicado</string>
    <string name="profile_alert_duplicate_name_msg">Ya existe un perfil con ese nombre</string>
    <string name="profile_alert_cant_delete_base">No se pueden borrar los perfiles base de OsmAnd</string>
    <string name="profile_alert_need_save_title">Guardar cambios</string>
    <string name="profile_alert_need_save_msg">Guardar primero los cambios del perfil</string>
    <string name="profile_alert_delete_title">Borrar perfil</string>
    <string name="profile_alert_delete_msg">Eliminar el perfil \"%s\"</string>
    <string name="select_base_profile_dialog_title">Elige un perfil para comenzar</string>
    <string name="select_base_profile_dialog_message">El perfil personalizado se basa en uno de los perfiles de aplicación predefinidos, lo que define los ajustes básicos como la visibilidad predefinida de los widgets, las unidades de velocidad y distancia. Estos son los perfiles de aplicación predefinidos, junto con ejemplos de perfiles personalizados a los que se pueden ampliar:</string>
    <string name="select_nav_profile_dialog_title">Elegir el tipo de navegación</string>
    <string name="base_profile_descr_car">Automóvil, camión, motocicleta</string>
    <string name="base_profile_descr_bicycle">Bicicleta de montaña, ciclomotor, caballo</string>
    <string name="base_profile_descr_pedestrian">Caminata, senderismo, correr</string>
    <string name="base_profile_descr_public_transport">Tipos de transporte público</string>
    <string name="base_profile_descr_boat">Barco, remo, vela</string>
    <string name="base_profile_descr_aircraft">Avión, planeador</string>
    <string name="routing_profile_straightline">Línea recta</string>
    <string name="routing_profile_broutrer">BRouter (sin conexión)</string>
    <string name="osmand_default_routing">Navegación de OsmAnd</string>
    <string name="custom_routing">Perfil de navegación personalizado</string>
    <string name="special_routing_type">Navegación especial</string>
    <string name="third_party_routing_type">Navegación de terceros</string>
    <string name="application_profiles_descr">Perfiles visibles en la aplicación.</string>
    <string name="application_profiles">Perfiles de la aplicación</string>
    <string name="quick_action_need_to_add_item_to_list">Añadir al menos un elemento a la lista en los ajustes de «Acción rápida»</string>
    <string name="routing_attr_piste_type_downhill_name">Esquí alpino y de descenso</string>
    <string name="routing_attr_piste_type_downhill_description">Pistas de esquí alpino o de descenso y acceso a remontes mecánicos.</string>
    <string name="routing_attr_piste_type_nordic_name">Esquí de travesía y nórdico</string>
    <string name="routing_attr_piste_type_nordic_description">Senderos para esquí nórdico o de travesía.</string>
    <string name="routing_attr_piste_type_skitour_name">Esquí de travesía</string>
    <string name="routing_attr_piste_type_skitour_description">Rutas para el esquí de montaña.</string>
    <string name="routing_attr_piste_type_sled_name">Trineo</string>
    <string name="routing_attr_piste_type_sled_description">Pendientes para uso de trineos.</string>
    <string name="routing_attr_allow_intermediate_name">Permitir rutas intermedias</string>
    <string name="routing_attr_allow_intermediate_description">Rutas más difíciles con tramos más empinados. En general, algunos obstáculos que deben evitarse.</string>
    <string name="routing_attr_allow_advanced_name">Permitir rutas avanzadas</string>
    <string name="routing_attr_allow_advanced_description">Rutas difíciles, con obstáculos peligrosos y tramos empinados.</string>
    <string name="routing_attr_allow_expert_name">Permitir rutas expertas</string>
    <string name="routing_attr_allow_expert_description">Rutas extremadamente difíciles, con obstáculos peligrosos y alrededores.</string>
    <string name="routing_attr_allow_skating_only_name">Permitir sólo rutas de patinaje</string>
    <string name="routing_attr_allow_skating_only_description">Rutas preparadas para estilo libre o sólo patinaje sin trazas clásicas.</string>
    <string name="routing_attr_allow_classic_only_name">Permitir sólo rutas clásicas</string>
    <string name="routing_attr_allow_classic_only_description">Rutas preparadas sólo para el estilo clásico sin pistas de patinaje. Esto incluye rutas preparadas por una moto de nieve más pequeña con pistas más sueltas y senderos hechos manualmente por los esquiadores.</string>
    <string name="routing_attr_difficulty_preference_name">Dificultad preferida</string>
    <string name="routing_attr_difficulty_preference_description">Preferir rutas de esta dificultad, aunque el trazado sobre pistas más duras o más fáciles sigue siendo posible si son más cortas.</string>
    <string name="routing_attr_freeride_policy_name">Fuera de pista</string>
    <string name="routing_attr_freeride_policy_description">Los senderos libres y fuera de pista son rutas y pasajes no oficiales. Típicamente descuidados, no mantenidos y no controlados por la noche. Entrar bajo su propio riesgo.</string>
    <string name="routing_profile_geocoding">Geocodificación</string>
    <string name="shared_string_crash">Error</string>
    <string name="app_mode_offroad">Todo terreno</string>
    <string name="edit_profile_setup_title">Ajustes del perfil</string>
    <string name="edit_profile_setup_subtitle">El perfil mantiene sus propios ajustes</string>
    <string name="edit_profile_setup_map_subtitle">Elige las opciones de mapa para el perfil</string>
    <string name="edit_profile_screen_options_subtitle">Elige las opciones de pantalla para el perfil</string>
    <string name="edit_profile_nav_settings_subtitle">Elige los ajustes de navegación para el perfil</string>
    <string name="routing_attr_max_num_changes_description">Especifica el número máximo de transbordos</string>
    <string name="routing_attr_max_num_changes_name">Número de transbordos</string>
    <string name="turn_screen_on_router">Despertar al girar</string>
    <string name="turn_screen_on_time_descr">Define durante cuánto tiempo debe estar encendida la pantalla.</string>
    <string name="turn_screen_on_sensor">Usar sensor de proximidad</string>
    <string name="turn_screen_on_sensor_descr">Al mover la mano por la pantalla, se encenderá.</string>
    <string name="rendering_attr_highway_class_track_grade1_name">Grado 1</string>
    <string name="rendering_attr_highway_class_track_grade2_name">Grado 2</string>
    <string name="rendering_attr_highway_class_track_grade3_name">Grado 3</string>
    <string name="rendering_attr_highway_class_track_grade4_name">Grado 4</string>
    <string name="rendering_attr_highway_class_track_grade5_name">Grado 5</string>
    <string name="external_input_device">Dispositivos de entrada externos</string>
    <string name="external_input_device_descr">Elige un dispositivo de control externo, como un teclado o WunderLINQ.</string>
    <string name="sett_no_ext_input">Ninguno</string>
    <string name="sett_generic_ext_input">Teclado</string>
    <string name="sett_wunderlinq_ext_input">WunderLINQ</string>
    <string name="sett_parrot_ext_input">Parrot</string>
    <string name="turn_on_profile_desc">Activa al menos un perfil de aplicación para usar estos ajustes.</string>
    <string name="rendering_attr_winter_road_name">Camino de invierno</string>
    <string name="rendering_attr_ice_road_name">Camino de hielo</string>
    <string name="routeInfo_winter_ice_road_name">Caminos de invierno y de hielo</string>
    <string name="rendering_attr_tracktype_grade1_name">Sólido (pavimentado)</string>
    <string name="rendering_attr_tracktype_grade2_name">Sólido (sin pavimento)</string>
    <string name="rendering_attr_tracktype_grade3_name">Mayormente sólido (de áridos con vegetación entre rodaduras)</string>
    <string name="rendering_attr_tracktype_grade4_name">Mayormente suave (de tierra con vegetación entre rodaduras)</string>
    <string name="rendering_attr_tracktype_grade5_name">Suave (con rodaduras apenas visibles entre la vegetación)</string>
    <string name="routeInfo_tracktype_name">Firmeza de la superficie</string>
    <string name="shared_string_file_is_saved">Se ha guardado «%s»</string>
    <string name="shared_string_open_track">Abrir pista</string>
    <string name="shared_string_track_is_saved">Traza «%s» guardada</string>
    <string name="app_mode_campervan">Autocaravana (RV)</string>
    <string name="rendering_attr_showLez_description">Mostrar zonas de baja emisión en el mapa. No afecta a la navegación.</string>
    <string name="rendering_attr_showLez_name">Mostrar zonas de baja emisión</string>
    <string name="temporary_conditional_routing">Considerar limitaciones temporales</string>
    <string name="shared_string_default">Predefinido</string>
    <string name="app_mode_camper">Casa rodante (camper)</string>
    <string name="new_route_calculated_dist_dbg">Ruta: distancia %1$s, tiempo de navegación %2$s
\nCálculo: %3$.1f seg, %4$d carreteras, %5$d teselas)</string>
    <string name="lang_oc">Occitano</string>
    <string name="app_mode_wagon">Vagón</string>
    <string name="app_mode_pickup_truck">Camioneta</string>
    <string name="day">Día</string>
    <string name="days_2_4">Días</string>
    <string name="days_5">Días</string>
    <string name="week">Semana</string>
    <string name="weeks_2_4">Semanas</string>
    <string name="weeks_5">Semanas</string>
    <string name="month">Mes</string>
    <string name="months_2_4">Meses</string>
    <string name="months_5">Meses</string>
    <string name="year">Año</string>
    <string name="years_2_4">Años</string>
    <string name="years_5">Años</string>
    <string name="months_3">Tres meses</string>
    <string name="price_free">Gratis</string>
    <string name="get_discount_title">Obtén %1$d %2$s a %3$s de descuento.</string>
    <string name="get_discount_first_part">%1$s durante el primer %2$s</string>
    <string name="get_discount_first_few_part">%1$s durante el primer %2$s</string>
    <string name="get_discount_second_part">Luego %1$s</string>
    <string name="cancel_subscription">Cancelar suscripción</string>
    <string name="price_and_discount">%1$s • Ahorra %2$s</string>
    <string name="configure_profile_info">Ajustes para el perfil:</string>
    <string name="utm_format_descr">OsmAnd usa el formato UTM Estándar, similar pero no idéntico al formato UTM de la OTAN.</string>
    <string name="shared_string_example">Ejemplo</string>
    <string name="navigate_point_format_utm">UTM Estándar</string>
    <string name="navigate_point_format_olc">Código de Ubicación Abierto</string>
    <string name="coordinates_format_info">El formato elegido se aplicará en toda la aplicación.</string>
    <string name="pref_selected_by_default_for_profiles">Este ajuste se marca predefinidamente para los perfiles: %s</string>
    <string name="change_default_settings">Cambiar los ajustes</string>
    <string name="discard_changes">Descartar cambio</string>
    <string name="apply_to_current_profile">Aplicar sólo a «%1$s»</string>
    <string name="apply_to_all_profiles">Aplicar a todos los perfiles</string>
    <string name="start_up_message_pref">Mensaje de inicio</string>
    <string name="analytics_pref_title">Análisis de datos</string>
    <string name="turn_screen_on_info">Mostrar el mapa en la pantalla de bloqueo durante la navegación.</string>
    <string name="route_parameters_info">Ajustes para la navegación del perfil elegido «%1$s».</string>
    <string name="wake_time">Tiempo de espera al encender</string>
    <string name="units_and_formats">Unidades y formatos</string>
    <string name="map_look_descr">Aspecto del mapa</string>
    <string name="map_look">Aspecto del mapa</string>
    <string name="list_of_installed_plugins">Complementos instalados</string>
    <string name="configure_navigation">Configurar la navegación</string>
    <string name="general_settings_profile_descr">Aspecto de la aplicación, unidades, región</string>
    <string name="configure_profile">Configurar perfil</string>
    <string name="screen_alerts_descr">Alertas mostradas en la parte inferior izquierda durante la navegación.</string>
    <string name="switch_profile">Cambiar de perfil</string>
    <string name="language_and_output">Idioma y salida</string>
    <string name="reset_to_default">Restaurar a valores predefinidos</string>
    <string name="manage_profiles_descr">Crear, importar, editar perfiles</string>
    <string name="manage_profiles">Gestionar perfiles de aplicación…</string>
    <string name="osmand_settings_descr">Afecta a toda la aplicación</string>
    <string name="osmand_settings">Ajustes de OsmAnd</string>
    <string name="copy_from_other_profile">Copiar desde otro perfil</string>
    <string name="turn_screen_on">Encender pantalla</string>
    <string name="map_during_navigation_info">Mapa durante la navegación</string>
    <string name="map_during_navigation">Mapa durante la navegación</string>
    <string name="shared_string_other">Otros</string>
    <string name="vehicle_parameters_descr">Peso, altura, longitud, velocidad</string>
    <string name="vehicle_parameters">Parámetros del vehículo</string>
    <string name="voice_announces_info">Los anuncios de voz solo se realizan durante la navegación.</string>
    <string name="voice_announces_descr">Instrucciones de navegación y anuncios</string>
    <string name="voice_announces">Indicaciones por voz</string>
    <string name="screen_alerts">Alertas en pantalla</string>
    <string name="route_parameters_descr">Configurar parámetros de ruta</string>
    <string name="route_parameters">Parámetros de ruta</string>
    <string name="application_profile_changed">Perfil de aplicación cambiado a «%s»</string>
    <string name="plugins_settings">Ajustes del complemento</string>
    <string name="shared_string_by_default">Predefinido</string>
    <string name="download_detailed_map">Descarga el mapa detallado de «%s», para ver esta área.</string>
    <string name="shared_string_select_folder">Carpeta…</string>
    <string name="move_maps_to_new_destination">Mover al nuevo destino</string>
    <string name="change_data_storage_folder">Cambiar la carpeta de almacenamiento</string>
    <string name="rendering_attr_piste_type_snow_park_name">Parque de nieve</string>
    <string name="rendering_attr_piste_type_sleigh_name">Trineo</string>
    <string name="rendering_attr_piste_type_sled_name">Trineo</string>
    <string name="routeInfo_piste_type_name">Tipo de pista</string>
    <string name="rendering_attr_piste_difficulty_novice_name">Novato;Principiante</string>
    <string name="rendering_attr_piste_difficulty_easy_name">Fácil</string>
    <string name="rendering_attr_piste_difficulty_intermediate_name">Intermedio</string>
    <string name="rendering_attr_piste_difficulty_expert_name">Experto</string>
    <string name="rendering_attr_piste_difficulty_extreme_name">Extremo</string>
    <string name="rendering_attr_piste_difficulty_undefined_name">Indefinido</string>
    <string name="routeInfo_piste_difficulty_name">Dificultad de la pista</string>
    <string name="routing_attr_width_name">Ancho</string>
    <string name="routing_attr_width_description">Especifica el límite de anchura permitida del vehículo en rutas.</string>
    <string name="release_3_5">• Ajustes de la aplicación y del perfil actualizados. Cómoda distribución de los ajustes por tipo y posibilidad de personalizar cada perfil
\n
\n • Nuevo cuadro de diálogo de descarga de mapas que sugiere un mapa para descargar mientras se navega
\n
\n • Arreglos en el modo nocturno
\n
\n • Se corrigieron algunos problemas de navegación en todo el mundo
\n
\n • Se ha actualizado el mapa base con más detalles en la red de caminos.
\n
\n • Se corrigieron las zonas inundadas en todo el mundo
\n
\n • Navegación de esquí: perfil de elevación y complejidad de la ruta añadidos a los detalles de la ruta
\n
\n • Otras correcciones de errores
\n
\n</string>
    <string name="change_data_storage_full_description">¿Mover los archivos de datos de OsmAnd al nuevo destino\?
\n%1$s → %2$s</string>
    <string name="data_storage_preference_summary">%1$s • %2$s</string>
    <string name="data_storage_space_description">%1$s GB libre(s) (de %2$s GB)</string>
    <string name="change_osmand_data_folder_question">¿Cambiar la carpeta de datos de OsmAnd\?</string>
    <string name="rendering_attr_piste_type_hike_name">Caminata</string>
    <string name="rendering_attr_piste_type_connection_name">Conexión</string>
    <string name="avoid_in_routing_descr_">Evita ciertas rutas y tipos de caminos</string>
    <string name="rendering_attr_piste_difficulty_connection_name">Conexión</string>
    <string name="shared_string_calculate">Calcular</string>
    <string name="shared_string_maps">Mapas</string>
    <string name="shared_string_memory_tb_desc">%1$s TB</string>
    <string name="shared_string_memory_gb_desc">%1$s GB</string>
    <string name="shared_string_memory_mb_desc">%1$s MB</string>
    <string name="shared_string_memory_kb_desc">%1$s kB</string>
    <string name="shared_string_memory_used_tb_desc">Usado %1$s TB</string>
    <string name="shared_string_memory_used_gb_desc">Usado %1$s GB</string>
    <string name="shared_string_memory_used_mb_desc">Usado %1$s MB</string>
    <string name="shared_string_memory_used_kb_desc">Usado %1$s kB</string>
    <string name="routing_attr_prefer_unpaved_name">Preferir caminos sin pavimentar</string>
    <string name="routing_attr_prefer_unpaved_description">Prefiere caminos sin pavimentar.</string>
    <string name="update_all_maps">Actualizar todos los mapas</string>
    <string name="update_all_maps_q">¿Actualizar todos los mapas (%1$d)\?</string>
    <string name="enter_path_to_folder">Ingresa la ruta a la carpeta</string>
    <string name="paste_Osmand_data_folder_path">Pegar la ruta a la carpeta con los datos de OsmAnd</string>
    <string name="rendering_attr_piste_type_downhill_name">Descenso</string>
    <string name="rendering_attr_piste_type_nordic_name">Nórdico</string>
    <string name="rendering_attr_piste_difficulty_advanced_name">Avanzado</string>
    <string name="rendering_attr_piste_difficulty_freeride_name">Estilo libre</string>
    <string name="shared_string_osmand_usage">Uso de OsmAnd</string>
    <string name="shared_string_tiles">Teselas</string>
    <string name="track_storage_directory">Carpeta de almacenamiento de trazas</string>
    <string name="track_storage_directory_descrp">Las trazas pueden almacenarse en la carpeta «rec», carpetas mensuales o diarias.</string>
    <string name="store_tracks_in_rec_directory">Grabar trazas en la carpeta «rec»</string>
    <string name="store_tracks_in_daily_directories">Grabar trazas en carpetas diarias</string>
    <string name="store_tracks_in_daily_directories_descrp">Grabar trazas en subcarpetas por día de grabación (como 2019-01-01).</string>
    <string name="apply_preference_to_all_profiles">Aplicar este cambio a todos los perfiles o sólo al marcado.</string>
    <string name="shared_preference">Compartido</string>
    <string name="routing_attr_driving_style_prefer_unpaved_name">Preferir caminos sin pavimentar</string>
    <string name="routing_attr_driving_style_prefer_unpaved_description">Prefiere los caminos sin pavimentar a los pavimentados para el trazado de rutas.</string>
    <string name="layer_osm_edits">Ediciones de OSM</string>
    <string name="quick_action_contour_lines_descr">Un botón que muestra u oculta las curvas de nivel en el mapa.</string>
    <string name="quick_action_hillshade_descr">Un botón para mostrar u ocultar la sombra de la colina en el mapa.</string>
    <string name="tts_initialization_error">Imposible iniciar el motor de habla sintetizada.</string>
    <string name="export_profile">Exportar perfil</string>
    <string name="exported_osmand_profile">Perfil de OsmAnd: %1$s</string>
    <string name="overwrite_profile_q">El perfil «%1$s» ya existe. ¿Sobrescribir\?</string>
    <string name="export_profile_failed">No se pudo exportar el perfil.</string>
    <string name="profile_import">Importar perfil</string>
    <string name="profile_import_descr">Añade un perfil abriendo este archivo con OsmAnd.</string>
    <string name="file_import_error">Error de importación de %1$s: %2$s</string>
    <string name="file_imported_successfully">«%1$s» importado(s).</string>
    <string name="rendering_value_white_name">Blanco</string>
    <string name="swap_two_places">Alternar %1$s y %2$s</string>
    <string name="route_start_point">Punto de partida</string>
    <string name="default_speed_dialog_msg">Estima el tiempo de llegada para los tipos de caminos desconocidos, y limita la velocidad para todos los caminos (puede afectar a la ruta)</string>
    <string name="rendering_attr_piste_type_skitour_name">Esquí de travesía</string>
    <string name="simulate_your_location_gpx_descr">Simular la ubicación usando una traza GPX grabada.</string>
    <string name="empty_filename">Nombre de archivo vacío</string>
    <string name="track_saved">Traza guardada</string>
    <string name="shared_string_revert">Revertir</string>
    <string name="quick_action_directions_from_desc">Un botón para hacer que la pantalla se centre en el punto de partida. Luego define el destino o activa el cálculo de la ruta.</string>
    <string name="rendering_attr_showCycleNodeNetworkRoutes_name">Mostrar nodo de la red de rutas ciclistas</string>
    <string name="clear_confirmation_msg">¿Borrar %1$s\?</string>
    <string name="download_map_dialog">Diálogo de descarga del mapa</string>
    <string name="dialogs_and_notifications_title">Diálogos y notificaciones</string>
    <string name="rendering_value_walkingRoutesOSMCNodes_name">Redes de nodos</string>
    <string name="suggested_maps">Mapas sugeridos</string>
    <string name="suggested_maps_descr">Estos mapas deben usarse con el complemento.</string>
    <string name="added_profiles">Perfiles añadidos</string>
    <string name="added_profiles_descr">Perfiles añadidos por el complemento</string>
    <string name="shared_string_turn_off">Apagar</string>
    <string name="new_plugin_added">Nuevo complemento añadido</string>
    <string name="join_segments">Unir segmentos</string>
    <string name="logcat_buffer">Búfer de Logcat</string>
    <string name="app_mode_utv">En paralelo</string>
    <string name="rendering_attr_piste_difficulty_aerialway_name">Vía aérea</string>
    <string name="dialogs_and_notifications_descr">Controla las ventanas emergentes, diálogos y notificaciones.</string>
    <string name="add_new_profile_q">¿Añadir el nuevo perfil «%1$s»\?</string>
    <string name="save_heading">Incluir rumbo</string>
    <string name="save_heading_descr">Guarda el rumbo para cada punto de la traza durante la grabación.</string>
    <string name="ltr_or_rtl_combine_via_bold_point">%1$s • %2$s</string>
    <string name="ltr_or_rtl_combine_via_comma">%1$s, %2$s</string>
    <string name="personal_category_name">Personal</string>
    <string name="shared_string_downloading_formatted">Descargando %s</string>
    <string name="rendering_value_thick_name">Grueso</string>
    <string name="desert_render_descr">Para desiertos y otras zonas escasamente pobladas. Más detallado.</string>
    <string name="select_navigation_icon">Icono de la ubicación mientras se mueve</string>
    <string name="select_map_icon">Icono de la ubicación en reposo</string>
    <string name="delete_profiles_descr">Al pulsar en «Aplicar», los perfiles borrados se perderán completamente.</string>
    <string name="master_profile">Perfil principal</string>
    <string name="select_color">Elegir el color</string>
    <string name="edit_profiles_descr">Los perfiles predefinidos de OsmAnd no se pueden borrar, sino desactivar (en la pantalla anterior) u ordenarse en la parte inferior.</string>
    <string name="edit_profiles">Editar perfiles</string>
    <string name="profile_appearance">Aspecto del perfil</string>
    <string name="choose_icon_color_name">Icono, color y nombre</string>
    <string name="reorder_profiles">Editar la lista de perfiles</string>
    <string name="selected_profile">Perfil marcado</string>
    <string name="reset_confirmation_descr">Al pulsar en «%1$s», se descartan todos los cambios.</string>
    <string name="reset_all_profile_settings_descr">Restablecer todos los ajustes del perfil a los valores predefinidos de la instalación.</string>
    <string name="reset_all_profile_settings">¿Restablecer todos los ajustes del perfil\?</string>
    <string name="ltr_or_rtl_combine_via_space">%1$s %2$s</string>
    <string name="ltr_or_rtl_combine_via_colon">%1$s: %2$s</string>
    <string name="button_rate">Calificar</string>
    <string name="file_does_not_contain_routing_rules">No hay reglas de navegación en «%1$s». Elige otro archivo.</string>
    <string name="not_support_file_type_with_ext">Elige en su lugar un archivo con la extensión «%1$s».</string>
    <string name="import_from_file">Importar desde archivo</string>
    <string name="import_routing_file">Importar archivo de ruta</string>
    <string name="import_profile">Importar perfil</string>
    <string name="monitoring_prefs_descr">Navegación, precisión de registro</string>
    <string name="multimedia_notes_prefs_descr">Tamaño de imagen, calidad de audio y video</string>
    <string name="osm_editing_prefs_descr">Inicio de sesión, contraseña, edición sin conexión</string>
    <string name="accessibility_prefs_descr">Elegir icono, color y nombre</string>
    <string name="live_monitoring_descr">Permite compartir la ubicación actual usando la grabación de viaje.</string>
    <string name="live_monitoring">Seguimiento en línea</string>
    <string name="save_track_logging_accuracy">Precisión de registro</string>
    <string name="tracks_view_descr">Puedes encontrar todas tus trazas grabadas en «%1$s» o en la carpeta OsmAnd usando el administrador de archivos.</string>
    <string name="multimedia_notes_view_descr">Puedes encontrar todas tus notas multimedia en «%1$s».</string>
    <string name="video_notes">Notas de video</string>
    <string name="photo_notes">Notas fotográficas</string>
    <string name="route_recalculation">Recálculo de la ruta</string>
    <string name="accessibility_announce">Anunciar</string>
    <string name="login_and_pass">Nombre de usuario y contraseña</string>
    <string name="plugin_global_prefs_info">Los ajustes de este complemento son globales y se aplican a todos los perfiles</string>
    <string name="osm_editing">Edición de OSM</string>
    <string name="osm_edits_view_descr">Vea todas las ediciones aún no subidas o errores de OSM en «%1$s». Los cambios ya cargados no se mostrarán más.</string>
    <string name="app_mode_osm">OSM</string>
    <string name="select_nav_icon_descr">El icono se muestra mientras se navega o se mueve.</string>
    <string name="select_map_icon_descr">El icono se muestra en reposo.</string>
    <string name="logcat_buffer_descr">Comprueba y comparte los registros detallados de la aplicación</string>
    <string name="permission_is_required">Se necesita permiso para usar esta opción.</string>
    <string name="monitoring_min_speed_descr_side_effect">Efecto secundario: En la traza faltarán todos los tramos en los que no se haya cumplido el criterio de velocidad mínima (por ejemplo, cuando se empuja la bicicleta por una colina empinada). Además, no habrá información sobre los períodos de descanso, como las pausas. Esto tiene efectos en cualquier análisis o post-proceso, como cuando se trata de determinar la duración total del viaje, el tiempo en movimiento, o la velocidad promedio.</string>
    <string name="live_monitoring_time_buffer">Memoria intermedia</string>
    <string name="live_monitoring_tracking_interval">Intervalo de seguimiento</string>
    <string name="live_monitoring_adress">Dirección web</string>
    <string name="monitoring_notification">Notificación</string>
    <string name="monitoring_min_speed">Velocidad mínima</string>
    <string name="monitoring_min_accuracy">Precisión mínima</string>
    <string name="monitoring_min_distance">Desplazamiento mínimo</string>
    <string name="reset_plugin_to_default">Restablecer complemento a valores predefinidos</string>
    <string name="multimedia_use_system_camera">Usar la aplicación del sistema</string>
    <string name="multimedia_photo_play_sound">Reproducir sonido al fotografiar</string>
    <string name="osm_authorization_success">Autorización exitosa</string>
    <string name="release_3_6">• Perfiles: ahora puedes cambiar el orden, definir el icono para el mapa, cambiar todos los ajustes para los perfiles base y restaurarlos de nuevo a los valores predefinidos
\n
\n • Se han añadido los números de salida en la navegación
\n
\n • Se han rediseñado los ajustes de los complementos
\n
\n • Se ha rediseñado la pantalla de ajustes, para un acceso rápido a todos los perfiles
\n
\n • Se ha añadido la opción de copiar los ajustes de otro perfil
\n
\n • Se ha añadido la posibilidad de cambiar el orden u ocultar las categorías de PDI en la búsqueda
\n
\n • Se han alineado correctamente en el mapa los iconos de PDI
\n
\n • Se han añadido datos del amanecer y ocaso en «Configurar mapa»
\n
\n • Se han añadido iconos de «Casa» y «Trabajo» en el mapa
\n
\n • Se ha añadido soporte para las múltiples lineas de descripción en «Ajustes»
\n
\n • Se ha añadido la correcta transliteración en el mapa de Japón
\n
\n • Se ha añadido el mapa de la Antártida
\n
\n</string>
    <string name="monitoring_min_speed_descr">Se trata de un filtro de corte de baja velocidad para no grabar puntos por debajo de una cierta velocidad. Esto puede hacer que las trazas grabadas se vean más suaves cuando se muestran en el mapa.</string>
    <string name="monitoring_min_speed_descr_recommendation">Recomendación: Prueba primero a usar la detección de movimiento mediante el filtro de desplazamiento mínimo de registro (B), puede producir mejores resultados y perderá menos datos. Si las trazas siguen siendo ruidosas a bajas velocidades, prueba aquí con valores distintos de cero. Tenga en cuenta que algunas mediciones pueden no informar ningún valor de velocidad (algunos métodos basados en la red), en cuyo caso no se registraría nada.</string>
    <string name="monitoring_min_speed_descr_remark">Observación: comprobar velocidad &gt; 0: La mayoría de los chipsets de GPS informan un valor de velocidad sólo si el algoritmo determina que está en movimiento. Por lo tanto, el uso del ajuste &gt; 0 en este filtro, en cierto sentido usa la detección de movimiento del conjunto de chips del GPS. Pero incluso si no se filtra aquí en el momento de la grabación, seguimos usando esta función en nuestro análisis GPX para determinar la distancia corregida, es decir, el valor que se muestra en ese campo es la distancia grabada en movimiento.</string>
    <string name="monitoring_min_accuracy_descr">Esto registrará solo los puntos medidos con una indicación de precisión mínima (en metros o pies, según lo informado por Android para su conjunto de chips). La precisión es la proximidad de las mediciones a la ubicación real y no está directamente relacionada con la precisión, que es la dispersión de las mediciones repetidas.</string>
    <string name="rearrange_categories">Reordenar categorías</string>
    <string name="create_custom_categories_list_promo">Cambia el orden de la lista y oculta las categorías. Importa o exporta todos los cambios como perfiles.</string>
    <string name="add_new_custom_category_button_promo">Añade una nueva categoría personalizada marcando una o varias categorías.</string>
    <string name="reset_to_default_category_button_promo">«Restablecer al valor predefinido», restablecerá el orden de clasificación al valor predefinido de la instalación.</string>
    <string name="shared_string_available">Disponible</string>
    <string name="add_custom_category">Añadir categoría personalizada</string>
    <string name="rendering_attr_streetLightingNight_name">Mostrar solo de noche</string>
    <string name="plugin_prefs_reset_successful">Todos los ajustes del complemento se restauraron al valor predefinido.</string>
    <string name="profile_prefs_reset_successful">Todos los ajustes del perfil se restauraron al valor predefinido.</string>
    <string name="ltr_or_rtl_combine_via_slash">%1$s/%2$s</string>
    <string name="sunset_at">Atardecer a las %1$s</string>
    <string name="sunrise_at">Amanecer a las %1$s</string>
    <string name="accessibility_mode_disabled">El modo de accesibilidad se encuentra desactivado en el sistema.</string>
    <string name="use_system_screen_timeout">Usar el tiempo de espera de la pantalla del sistema</string>
    <string name="use_system_screen_timeout_promo">Desactivado de forma predefinida: Mientras OsmAnd se ejecute en primer plano, la pantalla no se apagará.
\n
\nSi se activa, OsmAnd usará los ajustes de tiempo de espera del sistema.</string>
    <string name="clear_recorded_data">Vaciar datos grabados</string>
    <string name="copy_coordinates">Copiar coordenadas</string>
    <string name="routing_profile_direct_to">Directo al punto</string>
    <string name="please_provide_profile_name_message">Proporciona un nombre para el perfil</string>
    <string name="open_settings">Abrir configuración</string>
    <string name="plugin_disabled">Complemento desactivado</string>
    <string name="plugin_disabled_descr">Este complemento es una aplicación independiente, desactivarlo no lo quita.
\n
\nPuede desinstalarse en los ajustes de aplicaciones de Android.</string>
    <string name="shared_string_menu">Menú</string>
    <string name="ltr_or_rtl_triple_combine_via_dash">%1$s → %2$s → %3$s</string>
    <string name="shared_string_routing">Navegación</string>
    <string name="shared_string_include_data">Incluir datos adicionales</string>
    <string name="import_profile_dialog_description">El perfil importado contiene datos adicionales. Pulsa en «Importar» para importar sólo datos de perfil o marca datos adicionales.</string>
    <string name="export_profile_dialog_description">Marca datos adicionales para exportar junto con el perfil.</string>
    <string name="shared_string_profiles">Perfiles</string>
    <string name="shared_string_quick_actions">Acciones rápidas</string>
    <string name="shared_string_nothing_selected">Nada marcado</string>
    <string name="shared_string_poi_types">Tipos de PDI</string>
    <string name="shared_string_preparing">Preparando</string>
    <string name="recalc_angle_dialog_title">Ángulo mínimo entre la ubicación y la ruta</string>
    <string name="recalc_angle_dialog_descr">Se muestra un segmento recto adicional entre la ubicación y la ruta calculada, hasta que la ruta sea recalculada</string>
    <string name="shared_string_angle">Ángulo</string>
    <string name="shared_string_angle_param">Ángulo: %s°</string>
    <string name="profile_type_custom_string">Perfil personalizado</string>
    <string name="import_rendering_file">Importar archivo de renderizado</string>
    <string name="shared_string_terrain">Terreno</string>
    <string name="hillshade_description">El mapa Hillshade utiliza tonos oscuros para mostrar la pendiente, los picos y las tierras bajas.</string>
    <string name="slope_description">La pendiente usa colores para visualizar la inclinación del terreno.</string>
    <string name="terrain_slider_description">Define los niveles de zoom mínimo y máximo en los que se mostrará la capa.</string>
    <string name="hillshade_download_description">Se necesitan mapas adicionales para ver el sombreado en el mapa.</string>
    <string name="slope_download_description">Se necesitan mapas adicionales para ver la pendiente en el mapa.</string>
    <string name="slope_read_more">Más información sobre la pendiente en %1$s.</string>
    <string name="shared_string_transparency">Transparencia</string>
    <string name="shared_string_zoom_levels">Niveles de zoom</string>
    <string name="terrain_empty_state_text">Muestra el relieve o la pendiente en el mapa. Más información sobre estos tipos de mapas en nuestra página web.</string>
    <string name="shared_string_hillshade">Sombreado</string>
    <string name="shared_string_import_complete">Importación completa</string>
    <string name="items_added">Elementos añadidos</string>
    <string name="checking_for_duplicate_description">OsmAnd comprueba %1$s para ver si hay duplicados con los elementos existentes en la aplicación.
\n
\nPuede llevar algún tiempo.</string>
    <string name="shared_string_importing">Importando</string>
    <string name="importing_from">Importando datos de «%1$s»</string>
    <string name="profile_backup_failed">No se pudo respaldar el perfil.</string>
    <string name="saving_new_profile">Guardando el nuevo perfil</string>
    <string name="restore_all_profile_settings">¿Restaurar todos los ajustes del perfil\?</string>
    <string name="restore_all_profile_settings_descr">Todos los ajustes del perfil serán restaurados a su estado original después de crear/importar este perfil.</string>
    <string name="clear_recorded_data_warning">¿Borrar los datos registrados\?</string>
    <string name="recalculate_route_in_deviation">Recalcular ruta en caso de desviación</string>
    <string name="n_items_of_z">%1$s de %2$s</string>
    <string name="download_slope_maps">Pendiente</string>
    <string name="quick_action_terrain_descr">Un botón que muestra u oculta la capa del terreno en el mapa.</string>
    <string name="delete_description">Borrar descripción</string>
    <string name="add_description">Añadir descripción</string>
    <string name="select_group">Elegir grupo</string>
    <string name="select_shape">Elegir forma</string>
    <string name="replace_point_descr">Reemplaza otro punto con esto.</string>
    <string name="changes_applied_to_profile">Cambios aplicados al perfil «%1$s».</string>
    <string name="settings_item_read_error">No se pudo leer desde «%1$s».</string>
    <string name="settings_item_write_error">No se pudo escribir en «%1$s».</string>
    <string name="settings_item_import_error">No se pudo importar desde «%1$s».</string>
    <string name="select_track_file">Marca el archivo de la traza</string>
    <string name="shared_string_languages">Idiomas</string>
    <string name="shared_string_language">Idioma</string>
    <string name="shared_string_all_languages">Todos los idiomas</string>
    <string name="wiki_menu_download_descr">Se necesitan mapas adicionales para ver los puntos de interés de Wikipedia en el mapa.</string>
    <string name="release_3_7">• Nuevos mapas sin conexión de las pendientes
\n
\n • Personalización más completa de los favoritos y puntos de referencia GPX (colores personalizados, iconos, formas)
\n
\n • Personalización en el orden de los elementos en «Configurar mapa», «Menú contextual» y «Menú lateral»
\n
\n • Wikipedia ahora se visualiza como una capa separada en Configurar mapa, elige sólo los idiomas necesarios
\n
\n • Crea tus propios filtros o mapas de puntos de interés, con total flexibilidad
\n
\n • Se añadieron opciones para restablecer los ajustes de los perfiles personalizados
\n
\n • Las rutas GPX para la navegación, ahora admiten los carriles de tráfico y completan las instrucciones de giro
\n
\n • Se ha corregido el tamaño de la interfaz en las tabletas
\n
\n • Se corrigieron los errores con RTL
\n
\n</string>
    <string name="subscription_osmandlive_item">Suscripción - OsmAnd Live</string>
    <string name="osmand_purchases_item">Compras en OsmAnd</string>
    <string name="quick_action_transport_descr">Botón que muestra u oculta el transporte público en el mapa.</string>
    <string name="back_to_editing">Volver a la edición</string>
    <string name="change_application_profile">Cambiar perfil de la aplicación</string>
    <string name="profiles_for_action_not_found">No se pudo encontrar ninguno de estos perfiles.</string>
    <string name="extra_maps_menu_group">Mapas adicionales</string>
    <string name="mapillary_item">OsmAnd + Mapillary</string>
    <string name="travel_item">Viajes (Wikiviajes y Wikipedia)</string>
    <string name="map_markers_item">Marcadores del mapa</string>
    <string name="favorites_item">Favoritos</string>
    <string name="navigation_profiles_item">Perfiles de navegación</string>
    <string name="create_edit_poi">Crear o editar PDI</string>
    <string name="add_edit_favorite">Añadir o editar favorito</string>
    <string name="shared_string_add_profile">Añadir perfil</string>
    <string name="lang_an">Aragonés</string>
    <string name="custom_color">Color personalizado</string>
    <string name="ltr_or_rtl_combine_via_slash_with_space">%1$s / %2$s</string>
    <string name="quick_action_item">Acción rápida</string>
    <string name="radius_ruler_item">Regla radial</string>
    <string name="measure_distance_item">Medir distancia</string>
    <string name="import_duplicates_description">OsmAnd ya tiene elementos con los mismos nombres que los importados.
\n
\nElige una acción.</string>
    <string name="ui_customization_description">Personaliza la cantidad de elementos en el «Menú lateral», «Configuración del mapa» y «Menú contextual».
\n
\nDesactiva los complementos no usados y oculta todos sus controles en «%1$s».</string>
    <string name="reset_items_descr">Ocultar los ajustes, los restablece a su estado original.</string>
    <string name="lang_pnb">Panyabí</string>
    <string name="lang_nap">Napolitano</string>
    <string name="lang_mn">Mongol</string>
    <string name="lang_min">Minangkabau</string>
    <string name="lang_mg">Malgache</string>
    <string name="lang_ky">Kirguís</string>
    <string name="lang_gu">Guyaratí</string>
    <string name="lang_cv">Chuvasio</string>
    <string name="lang_ce">Checheno</string>
    <string name="lang_ba">Bashkir</string>
    <string name="lang_lmo">Lombardo</string>
    <string name="osm_live_payment_subscription_management">El pago se carga en la cuenta de Google Play al confirmar la compra.
\n
\nLa suscripción se renueva automáticamente a menos que se cancele antes de la fecha de renovación.
\n
\nGestiona o cancela las suscripciones cuando quieras, en los ajustes de Google Play.</string>
    <string name="search_poi_types_descr">Combina tipos de PDI de diferentes categorías. Pulsa «Alternar» para marcar todo y el lado izquierdo para elegir una categoría.</string>
    <string name="reset_deafult_order">Restaurar el orden de los elementos predefinidos</string>
    <string name="quick_action_switch_profile_descr">El botón de acción alterna entre los perfiles elegidos.</string>
    <string name="index_name_antarctica">Antártida</string>
    <string name="sort_by_category">Ordenar por categoría</string>
    <string name="shared_string_rendering_style">Estilo de renderizado</string>
    <string name="route_recalculation_dist_descr">La ruta será recalculada si la distancia a la ruta es mayor que el parámetro especificado</string>
    <string name="route_recalculation_dist_title">Distancia mínima para recalcular la ruta</string>
    <string name="no_recalculation_setting">Sin recálculo</string>
    <string name="select_data_to_import">Marca los datos a importar.</string>
    <string name="import_duplicates_title">Algunos elementos ya existen</string>
    <string name="keep_both_desc">Los elementos serán importados con un prefijo</string>
    <string name="keep_both">Mantener ambos</string>
    <string name="replace_all">Reemplazar todo</string>
    <string name="replace_all_desc">Los elementos actuales serán reemplazados por elementos del archivo</string>
    <string name="listed_exist">El listado «%1$s», ya existe en OsmAnd.</string>
    <string name="shared_string_app_default_w_val">Aplicación predefinida (%s)</string>
    <string name="shared_string_legend">Leyenda</string>
    <string name="select_distance_route_will_recalc">Elige la distancia después de la cual la ruta será recalculada.</string>
    <string name="recalculate_route_distance_promo">La ruta será recalculada si la distancia a la ubicación actual es mayor que el valor elegido.</string>
    <string name="shared_string_square">Cuadrado</string>
    <string name="shared_string_circle">Círculo</string>
    <string name="shared_string_octagon">Octágono</string>
    <string name="shared_string_min">Min</string>
    <string name="ui_customization_short_descr">Elementos del menú lateral y menú contextual</string>
    <string name="shared_string_drawer">Menú lateral</string>
    <string name="context_menu_actions">Acciones del menú contextual</string>
    <string name="reorder_or_hide_from">Reordena u oculta elementos en «%1$s».</string>
    <string name="shared_string_divider">Divisor</string>
    <string name="shared_string_hidden">Oculto</string>
    <string name="hidden_items_descr">Estos elementos no se muestran en el menú, pero las opciones o complementos que representan seguirán funcionando.</string>
    <string name="main_actions_descr">Sólo contiene 4 botones.</string>
    <string name="main_actions">Acciones principales</string>
    <string name="additional_actions_descr">Accede a estas acciones pulsando el botón «%1$s».</string>
    <string name="move_inside_category">Los elementos sólo pueden moverse dentro de esta categoría.</string>
    <string name="developer_plugin">Complemento de desarrollador</string>
    <string name="app_mode_ski_touring">Esquí de travesía</string>
    <string name="app_mode_ski_snowmobile">Motonieve</string>
    <string name="custom_osmand_plugin">Complemento personalizado de OsmAnd</string>
    <string name="shared_string_items">Elementos</string>
    <string name="select_wikipedia_article_langs">Marca los idiomas de los artículos de Wikipedia en el mapa. Cambia a cualquier idioma disponible mientras lees el artículo.</string>
    <string name="some_articles_may_not_available_in_lang">Es posible que algunos artículos de Wikipedia no estén disponibles en tu idioma.</string>
    <string name="lang_zhyue">Cantonés</string>
    <string name="lang_tt">Tártaro</string>
    <string name="lang_sco">Escocés</string>
    <string name="lang_scn">Siciliano</string>
    <string name="lang_ne">Nepalí</string>
    <string name="lang_my">Birmano</string>
    <string name="lang_kk">Kazajo</string>
    <string name="lang_jv">Javanés</string>
    <string name="search_poi_types">Buscar por tipos de PDI</string>
    <string name="download_unsupported_action">Acción «%1$s» no admitida</string>
    <string name="index_item_world_basemap_detailed">Mapa mundial general (detallado)</string>
    <string name="unsupported_type_error">Tipo no admitido</string>
    <string name="width_limit_description">Proporciona el ancho del vehículo, pueden aplicarse algunas restricciones de ruta para vehículos anchos.</string>
    <string name="height_limit_description">Proporciona la altura del vehículo, pueden aplicarse algunas restricciones de ruta para vehículos altos.</string>
    <string name="weight_limit_description">Proporciona el peso del vehículo, pueden aplicarse algunas restricciones de ruta para vehículos pesados.</string>
    <string name="gpx_parse_error">Problemas encontrados con un archivo GPX.
\n
\nPuede ponerse en contacto con el soporte de OsmAnd para investigar.</string>
    <string name="shared_string_always">Siempre</string>
    <string name="screen_control">Control de pantalla</string>
    <string name="system_screen_timeout_descr">Apaga la pantalla según el tiempo de espera del sistema.</string>
    <string name="system_screen_timeout">Usar el tiempo de espera de la pantalla del sistema</string>
    <string name="turn_screen_on_descr">Elige las opciones de activación de la pantalla (asegúrate de que OsmAnd esté en primer plano al bloquear el dispositivo):</string>
    <string name="turn_screen_on_navigation_instructions_descr">Cada indicación de navegación activará la pantalla.</string>
    <string name="turn_screen_on_navigation_instructions">Indicaciones de navegación</string>
    <string name="turn_screen_on_power_button_descr">Al pulsar el botón de encendido del dispositivo, se encenderá la pantalla de bloqueo con OsmAnd sobre ella.</string>
    <string name="turn_screen_on_power_button">Botón de encendido</string>
    <string name="turn_screen_on_proximity_sensor">Sensor de proximidad</string>
    <string name="turn_screen_on_wake_time_descr">Elige el tiempo de espera de la pantalla luego del encendido. («%1$s» no aplica ningún tiempo de espera.)</string>
    <string name="keep_screen_on">Mantener la pantalla encendida</string>
    <string name="keep_screen_off">Mantener la pantalla apagada</string>
    <string name="pseudo_mercator_projection">Proyección de pseudo-Mercator</string>
    <string name="one_image_per_tile">Un archivo de imagen por tesela</string>
    <string name="sqlite_db_file">Archivo SQLiteDB</string>
    <string name="online_map_name_helper_text">Proporciona un nombre para el repositorio del mapa en línea.</string>
    <string name="online_map_url_helper_text">Ingresa o pega la URL del repositorio en línea.</string>
    <string name="edit_online_source">Editar repositorio en línea</string>
    <string name="expire_time">Tiempo de expiración</string>
    <string name="mercator_projection">Proyección de Mercator</string>
    <string name="storage_format">Formato de almacenamiento</string>
    <string name="map_source_zoom_levels">Define un nivel de zoom min y max para mostrar o cargar el mapa en línea.</string>
    <string name="expire_time_descr">Las teselas almacenadas serán renovadas después del número especificado en minutos. Dejar este campo vacío para que nunca se renueven las teselas de este repositorio.
\n
\nUn día son 1440 minutos.
\nUna semana son 10 080 minutos.
\nUn mes son 43 829 minutos.</string>
    <string name="tiles_storage_descr">Elige cómo almacenar las teselas descargadas.</string>
    <string name="export_import_quick_actions_with_profiles_promo">Exporta o importa acciones rápidas con perfiles de aplicación.</string>
    <string name="shared_string_delete_all_q">¿Borrar todo\?</string>
    <string name="delete_all_actions_message_q">¿Borrar irrevocablemente %d acciones rápidas\?</string>
    <string name="screen_timeout">Tiempo de espera de la pantalla</string>
    <string name="screen_timeout_descr">Si «%1$s» está activado, el tiempo de actividad dependerá de ello.</string>
    <string name="shared_string_meters">metros</string>
    <string name="details_dialog_decr">Muestra u oculta los detalles adicionales del mapa</string>
    <string name="shared_string_night_map">Mapa nocturno</string>
    <string name="search_offline_geo_error">No se puede analizar la geointención «%s».</string>
    <string name="multimedia_rec_split_title">División de grabación</string>
    <string name="monitoring_min_distance_descr_recommendation">Recomendación: Define un desplazamiento de 5 metros si no deseas registrar detalles menores de la ruta y no necesitas datos adicionales sobre el período de descanso.</string>
    <string name="monitoring_min_distance_descr_side_effect">Efectos secundarios: Los períodos de descanso no se registran en absoluto o sólo en un punto cada uno. Pueden filtrarse los pequeños movimientos (por ejemplo, hacia los lados del camino para marcar un posible desvío en el viaje). Nótese que el archivo contendrá menos información para el post-procesamiento y, al mismo tiempo, podría guardar errores del GPS causados por una mala recepción o por efectos del chipset.</string>
    <string name="monitoring_min_distance_descr">Activar este filtro, permite evitar grabar datos adicionales al no detectar movimiento. También mejora el aspecto espacial de las trazas sin necesidad de procesarlas.</string>
    <string name="monitoring_min_accuracy_descr_remark">Observación: Si el GPS se hubiera apagado inmediatamente antes de una grabación, el primer punto medido podría tener una precisión disminuida, por lo que en nuestro código puede que queramos esperar un segundo más o menos antes de grabar un punto (o grabar el mejor de 3 puntos consecutivos, etc.), pero esto todavía no se ha implementado.</string>
    <string name="monitoring_min_accuracy_descr_recommendation">Recomendación: Es difícil predecir lo que se grabará y lo que no, puede ser mejor apagar este filtro.</string>
    <string name="monitoring_min_accuracy_descr_side_effect">Efecto secundario: Como resultado del filtrado por precisión, pueden faltar puntos por ejemplo debajo de puentes, bajo árboles, entre edificios altos o con ciertas condiciones atmosféricas.</string>
    <string name="import_complete_description">Se importaron todos los datos de «%1$s». Usa los botones inferiores para abrir cualquier sección de la aplicación y gestionarla.</string>
    <string name="ui_customization">Personalizar interfaz de usuario</string>
    <string name="divider_descr">Los elementos debajo de este punto están separados por un divisor.</string>
    <string name="lang_zhminnan">Min del Sur</string>
    <string name="lang_yo">Yoruba</string>
    <string name="lang_war">Waray</string>
    <string name="lang_uz">Uzbeco</string>
    <string name="lang_ur">Urdu</string>
    <string name="lang_tg">Tayiko</string>
    <string name="lang_bar">Bávaro</string>
    <string name="tracker_item">OsmAnd Tracker</string>
    <string name="legend_item_description">La guía para la simbología de un mapa.</string>
    <string name="parking_positions">Posiciones de aparcamiento</string>
    <string name="turn_screen_on_power_button_disabled">Desactivado. Es necesario activar «Mantener la pantalla encendida» en «Tiempo de espera al encender».</string>
    <string name="map_source_zoom_levels_descr">Afectan a la pantalla al usarlos como mapa, superposición o bajoesposición
\n
\n%1$s: Mapa está limitado al rango de zoom elegidos.
\n
\n%2$s son los niveles en los que las teselas originales son visibles, el aumento o reducción de escala ocurrirá fuera de estos valores.</string>
    <string name="uninstall_speed_cameras">Desinstalar radares de velocidad</string>
    <string name="shared_string_legal">Legal</string>
    <string name="speed_camera_pois">PDI de los radares de velocidad</string>
    <string name="speed_cameras_legal_descr">En algunos países o regiones, las alertas de los radares de velocidad se encuentran prohibidas por ley.
\n
\nDebes elegir dependiendo de las leyes del país.
\n
\nPulsa en «%1$s», para recibir alertas y advertencias sobre los radares de velocidad.
\n
\nPulsa en «%2$s», para borrar todos los datos relacionados con los radares de velocidad (alertas, notificaciones y PDI) hasta reinstalar OsmAnd completamente.</string>
    <string name="keep_active">Mantener</string>
    <string name="shared_string_uninstall">Desinstalar</string>
    <string name="speed_cameras_alert">Las alertas de los radares de velocidad se encuentran prohibidas por ley en algunos países.</string>
    <string name="default_screen_timeout">Tiempo predefinido de la espera de la pantalla</string>
    <string name="shared_string_tones">toneladas</string>
    <string name="add_online_source">Añadir repositorio en línea</string>
    <string name="clear_tiles_warning">Al aplicar estos cambios, los datos almacenados serán borrados para este repositorio de teselas</string>
    <string name="vessel_height_warning_link">Definir altura de la embarcación</string>
    <string name="vessel_height_warning">Define la altura de la embarcación para evitar puentes bajos. Si el puente es móvil, se usa la altura en estado abierto.</string>
    <string name="vessel_height_limit_description">Define la altura de la embarcación para evitar puentes bajos. Tener en cuenta que si el puente es móvil, usaremos su altura en estado abierto.</string>
    <string name="vessel_width_limit_description">Define el ancho de la embarcación para evitar puentes estrechos</string>
    <string name="quick_action_showhide_mapillary_descr">Un botón que alterna la capa de Mapillary en el mapa.</string>
    <string name="routing_attr_length_description">Indica la longitud permitida del vehículo en rutas.</string>
    <string name="routing_attr_length_name">Longitud</string>
    <string name="shared_string_bearing">Rodamiento</string>
    <string name="item_deleted">%1$s borrado</string>
    <string name="speed_cameras_restart_descr">Reiniciar la aplicación para borrar todos los datos de los radares de velocidad.</string>
    <string name="shared_string_uninstall_and_restart">Desinstalar y reiniciar</string>
    <string name="speed_cameras_removed_descr">Este dispositivo no tiene radares de velocidad.</string>
    <string name="app_mode_inline_skates">Patines en línea</string>
    <string name="use_volume_buttons_as_zoom_descr">Controla el nivel del zoom del mapa con los botones de volumen del dispositivo.</string>
    <string name="use_volume_buttons_as_zoom">Botones del volumen como zoom</string>
    <string name="lenght_limit_description">Proporciona la longitud del vehículo, se pueden aplicar algunas restricciones de rutas para vehículos largos.</string>
    <string name="please_provide_point_name_error">Proporciona un nombre para el punto</string>
    <string name="quick_action_remove_next_destination_descr">Quita el siguiente destino de la ruta. Si es el destino final, la navegación se detendrá.</string>
    <string name="search_download_wikipedia_maps">Descargar datos de Wikipedia</string>
    <string name="plan_route_open_existing_track">Abrir traza existente</string>
    <string name="plan_route_create_new_route">Crear nueva ruta</string>
    <string name="plan_a_route">Planificar ruta</string>
    <string name="plan_route_change_route_type_before">Cambiar el tipo de ruta anterior</string>
    <string name="delete_address">Borrar dirección</string>
    <string name="add_address">Añadir dirección</string>
    <string name="access_hint_enter_address">Ingresar dirección</string>
    <string name="shared_string_done">Hecho</string>
    <string name="simplified_track">Traza simplificada</string>
    <string name="simplified_track_description">Sólo se guardará la línea de la ruta, los puntos de referencia serán borrados.</string>
    <string name="shared_string_file_name">Nombre del archivo</string>
    <string name="number_of_gpx_files_selected_pattern">Se muestran %s trazas</string>
    <string name="monitoring_control_start">REC</string>
    <string name="save_global_track_interval_descr">Intervalo de registro para la grabación general de trazas (activado desde el widget «Grabación de viaje» en el mapa).</string>
    <string name="gpx_monitoring_stop">Pausar grabación de viaje</string>
    <string name="gpx_monitoring_start">Reanudar grabación de viaje</string>
    <string name="system_default_theme">Predefinido del sistema</string>
    <string name="all_next_segments">Todos los segmentos posteriores</string>
    <string name="previous_segment">Segmento anterior</string>
    <string name="all_previous_segments">Todos los segmentos anteriores</string>
    <string name="only_selected_segment_recalc">Sólo el segmento marcado será recalculado usando el perfil elegido.</string>
    <string name="all_next_segments_will_be_recalc">Todos los segmentos posteriores serán recalculados usando el perfil elegido.</string>
    <string name="all_previous_segments_will_be_recalc">Todos los segmentos anteriores serán recalculados usando el perfil elegido.</string>
    <string name="open_saved_track">Abrir traza guardada</string>
    <string name="shared_string_is_saved">está guardado</string>
    <string name="one_point_error">Añade al menos dos puntos.</string>
    <string name="select_track_width">Elegir la anchura</string>
    <string name="save_track_to_gpx">Grabar la traza automáticamente al navegar</string>
    <string name="plugin_wikipedia_description">Obtén información sobre los puntos de interés de Wikipedia, una guía de bolsillo sin conexión que incluye artículos sobre objetos y destinos.</string>
    <string name="add_hidden_group_info">El punto añadido se encuentra en «%s». Desoculta el grupo elegido para mostrarlo en el mapa.</string>
    <string name="app_mode_enduro_motorcycle">Motocicleta de enduro</string>
    <string name="app_mode_motor_scooter">Motoneta (motor)</string>
    <string name="app_mode_wheelchair">Silla de ruedas</string>
    <string name="app_mode_wheelchair_forward">Silla de ruedas (hacia adelante)</string>
    <string name="app_mode_go_cart">Go-kart</string>
    <string name="osm_edit_closed_note">Nota de OSM cerrada</string>
    <string name="set_working_days_to_continue">Definir los días laborales para continuar</string>
    <string name="route_between_points">Ruta entre puntos</string>
    <string name="add_to_a_track">Añadir a una traza</string>
    <string name="track_show_start_finish_icons">Mostrar los iconos de inicio y fin</string>
    <string name="gpx_split_interval_descr">Elige el intervalo de la traza en el que se mostrarán las marcas con la distancia o el tiempo.</string>
    <string name="gpx_split_interval_none_descr">Elige la opción de división deseada: por tiempo o por distancia.</string>
    <string name="shared_string_custom">Personalizado</string>
    <string name="gpx_direction_arrows">Flechas de dirección</string>
    <string name="track_coloring_solid">Sólido</string>
    <string name="plan_route_last_edited">Última edición</string>
    <string name="plan_route_import_track">Importar traza</string>
    <string name="plan_route_select_track_file_for_open">Marcar un archivo de traza para abrir.</string>
    <string name="overwrite_track">Sobrescribir traza</string>
    <string name="save_as_new_track">Guardar como nueva traza</string>
    <string name="reverse_route">Ruta inversa</string>
    <string name="route_between_points_whole_track_button_desc">Recalcular toda la traza usando el perfil elegido.</string>
    <string name="route_between_points_next_segment_button_desc">Recalcular sólo el siguiente segmento usando el perfil elegido.</string>
    <string name="route_between_points_desc">Elige cómo conectar los puntos, con una línea recta o calcular una ruta entre ellos como se detalla a continuación.</string>
    <string name="whole_track">Traza completa</string>
    <string name="next_segment">Siguiente segmento</string>
    <string name="threshold_distance">Distancia de umbral</string>
    <string name="navigation_profile">Perfil de navegación</string>
    <string name="route_between_points_add_track_desc">Elige un archivo de traza al que se añadirá un nuevo segmento.</string>
    <string name="street_level_imagery">Imágenes a nivel de calle</string>
    <string name="plan_route_exit_dialog_descr">¿Descartar todos los cambios en la ruta planificada\?</string>
    <string name="in_case_of_reverse_direction">En caso de dirección incorrecta</string>
    <string name="shared_string_save_as_gpx">Guardar como nuevo archivo de traza</string>
    <string name="add_segment_to_the_track">Añadir a un archivo de trazas</string>
    <string name="shared_string_gpx_files">Trazas</string>
    <string name="layer_gpx_layer">Trazas</string>
    <string name="show_gpx">Trazas</string>
    <string name="save_track_to_gpx_globally">Guardar traza en archivo GPX</string>
    <string name="shared_string_gpx_route">Ruta de la traza</string>
    <string name="empty_state_my_tracks">Añadir archivos de traza</string>
    <string name="empty_state_my_tracks_desc">Importa o graba archivos de trazas</string>
    <string name="context_menu_item_add_waypoint">Añadir punto de referencia de la traza</string>
    <string name="map_widget_monitoring">Grabación de viaje</string>
    <string name="marker_save_as_track">Guardar como archivo de traza</string>
    <string name="follow_track">Seguir traza</string>
    <string name="follow_track_descr">Elige el archivo de la traza a seguir</string>
    <string name="import_track_descr">Elige el archivo de la traza a seguir o impórtala desde el dispositivo.</string>
    <string name="select_another_track">Elegir otra traza</string>
    <string name="navigate_to_track_descr">Navegar desde mi ubicación a la traza</string>
    <string name="pass_whole_track_descr">Punto desde el que navegar la traza</string>
    <string name="start_of_the_track">Inicio de la traza</string>
    <string name="nearest_point">Punto más cercano</string>
    <string name="attach_to_the_roads">Unir a los caminos</string>
    <string name="plan_route_trim_before">Recortar antes</string>
    <string name="plan_route_trim_after">Recortar después</string>
    <string name="plan_route_change_route_type_after">Cambiar el tipo de ruta posterior</string>
    <string name="disable_recording_once_app_killed_descrp">La grabación de la traza se pausará al cerrar la aplicación (mediante aplicaciones recientes). (La indicación de fondo de OsmAnd, desaparecerá de la barra de notificaciones de Android.)</string>
    <string name="shared_string_redo">Rehacer</string>
    <string name="release_3_8">• Se ha actualizado la función «Planificar ruta»: permite usar diferentes tipos de navegación por segmento y la inclusión de trazas
\n
\n • Nuevo menú con el aspecto de las trazas: elegir el color, el grosor, mostrar las flechas de dirección y los iconos de inicio y fin.
\n
\n • Mejoras en la visibilidad de los nodos de bicicleta.
\n
\n • Las trazas ahora se pueden pulsar, contiene un menú contextual con información básica.
\n
\n • Algoritmos de búsqueda mejorados
\n
\n • Mejoras en las opciones de seguimiento de la navegación
\n
\n • Se han solucionado los problemas de la importación y exportación en los ajustes de los perfiles
\n
\n</string>
    <string name="sort_last_modified">Último modificado</string>
    <string name="sort_name_descending">Nombre: Z – A</string>
    <string name="sort_name_ascending">Nombre: A – Z</string>
    <string name="navigate_point_mgrs">MGRS</string>
    <string name="what_is_new">Novedades</string>
    <string name="navigate_point_format_mgrs">MGRS</string>
    <string name="mgrs_format_descr">OsmAnd usa MGRS, similar al formato UTM de la OTAN.</string>
    <string name="start_finish_icons">Iconos de inicio y fin</string>
    <string name="development">Desarrollo</string>
    <string name="file_already_imported">El archivo ya fue importado en OsmAnd</string>
    <string name="shared_string_local_maps">Mapas locales</string>
    <string name="ltr_or_rtl_combine_via_dash">%1$s – %2$s</string>
    <string name="icon_group_amenity">Comodidad</string>
    <string name="icon_group_special">Especial</string>
    <string name="icon_group_transport">Transporte</string>
    <string name="icon_group_service">Servicio</string>
    <string name="icon_group_symbols">Símbolos</string>
    <string name="icon_group_sport">Deporte</string>
    <string name="icon_group_emergency">Emergencia</string>
    <string name="icon_group_travel">Viaje</string>
    <string name="message_you_need_add_two_points_to_show_graphs">Añadir al menos dos puntos</string>
    <string name="login_account">Cuenta</string>
    <string name="user_login">Ingresar</string>
    <string name="manage_subscription">Gestionar suscripción</string>
    <string name="send_files_to_openstreetmap">Enviar archivo GPX a OpenStreetMap</string>
    <string name="enter_text_separated">Ingresa etiquetas separadas por comas.</string>
    <string name="osm_edit_close_note">Cerrar nota de OSM</string>
    <string name="osm_edit_comment_note">Comentar nota de OSM</string>
    <string name="shared_string_add_photo">Añadir foto</string>
    <string name="register_on_openplacereviews">Registrarse en
\nOpenPlaceReviews.org</string>
    <string name="register_opr_create_new_account">Crear nueva cuenta</string>
    <string name="register_opr_have_account">Ya tengo cuenta</string>
    <string name="shared_string_search_history">Historial de búsqueda</string>
    <string name="app_mode_kayak">Kayak</string>
    <string name="app_mode_motorboat">Lancha a motor</string>
    <string name="add_to_mapillary">Añadir a Mapillary</string>
    <string name="add_to_opr">Añadir a OpenPlaceReviews</string>
    <string name="add_photos_descr">OsmAnd muestra fotos de varios repositorios:
\nOpenPlaceReviews (fotos de PDI);
\nMapillary (imágenes a nivel de calle);
\nWeb / Wikimedia (fotos de PDI según datos de OpenStreetMap).</string>
    <string name="shared_string_resources">Recursos</string>
    <string name="approximate_file_size">Tamaño aproximado del archivo</string>
    <string name="select_data_to_export">Marca los datos a exportar al archivo.</string>
    <string name="file_size_needed_for_import">Necesario para importar</string>
    <string name="export_not_enough_space">Sin espacio suficiente</string>
    <string name="release_3_9">• Se ha añadido la opción de exportar e importar todos los datos, incluyendo los ajustes, los recursos y «Mis sitios»
\n
\n • Planificar ruta: se añadieron gráficos para los segmentos de trazas con la ruta y capacidad de crear o editar trazas de segmentos múltiples
\n
\n • Se ha añadido el método de autenticación OAuth para OpenStreetMap y se ha mejorado la interfaz de usuario de los diálogos de OSM
\n
\n • Se añadieron colores personalizados para los favoritos y los puntos de referencia de la traza
\n
\n</string>
    <string name="osm_live_payment_desc_hw">La suscripción se cobra por el período elegido. Puedes cancelarlo en AppGallery en cualquier momento.</string>
    <string name="osm_live_payment_subscription_management_hw">El pago se carga en la cuenta de AppGallery al confirmar la compra.
\n
\nLa suscripción se renueva automáticamente a menos que se cancele antes de la fecha de renovación.
\n
\nGestiona o cancela las suscripciones cuando quieras, en los ajustes de AppGallery.</string>
    <string name="use_native_pt">Desarrollo nativo del transporte público</string>
    <string name="use_native_pt_desc">Cambiar al cálculo de ruta Java (seguro) del transporte público</string>
    <string name="message_need_calculate_route_before_show_graph">Los datos de «%1$s» sólo están disponibles con los caminos, calcula una ruta usando «Ruta entre puntos» para ver los gráficos.</string>
    <string name="gpx_upload_public_visibility_descr">«Público» significa que la traza se mostrará públicamente en tus trazas GPS y en las lista públicas de trazas GPS y con marcas de tiempo en crudo. Los datos servidos a través de la API no harán referencia a tu página de trazas. Las marcas de tiempo de los puntos no estarán disponibles a través de la API pública de GPS, y los puntos de la ruta no se ordenarán de manera cronológica.</string>
    <string name="gpx_upload_private_visibility_descr">«Privado» significa que la traza no aparecerá en ninguna lista pública, pero el conjunto de puntos seguirá estando disponible en orden cronológico a través de la API pública de GPS y sin marcas de tiempo.</string>
    <string name="gpx_upload_identifiable_visibility_descr">«Identificable» significa que la traza se mostrará públicamente en tus trazas GPS y en las listas públicas de trazas GPS, es decir que otros usuarios podrán descargar la traza en bruto y asociarla a tu nombre de usuario. Los datos públicos servidos a través de la API con marcas de tiempo GPS harán referencia a la página original de la traza.</string>
    <string name="gpx_upload_trackable_visibility_descr">«Trazable» significa que la traza no aparece en ninguna lista pública, pero el conjunto de puntos procesados con marcas de tiempo (no se pueden asociar directamente con usted) estarán disponibles a través de la API pública de GPS.</string>
    <string name="lang_de_casual">Alemán (casual)</string>
    <string name="snowmobile_render_descr">Para caminos y senderos exclusivos de motos de nieve.</string>
    <string name="contour_lines_thanks">Gracias por comprar \'Topography\'</string>
    <string name="routing_attr_avoid_footways_description">Evita pasar por veredas o aceras</string>
    <string name="routing_attr_avoid_footways_name">Evitar aceras</string>
    <string name="use_live_public_transport">Datos de «OsmAnd Live»</string>
    <string name="use_live_routing">Datos de «OsmAnd Live»</string>
    <string name="complex_routing_descr">Navegación bifásica en automóvil.</string>
    <string name="perform_oauth_authorization_description">Ingresar con OAuth para usar las funciones de edición de OSM</string>
    <string name="perform_oauth_authorization">Iniciar sesión mediante OAuth</string>
    <string name="clear_osm_token">Vaciar clave OAuth de OpenStreetMap</string>
    <string name="osm_edit_logout_success">Sesión finalizada</string>
    <string name="use_two_phase_routing">Usar el algoritmo de navegación A* bifásica</string>
    <string name="open_street_map_login_mode">Debes iniciar sesión para subir los cambios nuevos o modificados.
\n
\nUsa las credenciales de OAuth u OpenStreetMap.</string>
    <string name="ltr_or_rtl_combine_via_star">%1$s * %2$s</string>
    <string name="routing_attr_allow_intermittent_name">Permitir cursos de agua intermitentes</string>
    <string name="shared_string_graph">Gráfico</string>
    <string name="message_graph_will_be_available_after_recalculation">Ten paciencia.
\nEl gráfico estará disponible al recalcular la ruta.</string>
    <string name="login_open_street_map">Iniciar sesión en OpenStreetMap</string>
    <string name="login_open_street_map_org">Ingresar en OpenStreetMap.org</string>
    <string name="sign_in_with_open_street_map">Ingresar con OpenStreetMap</string>
    <string name="use_login_password">Usar nombre de usuario y contraseña</string>
    <string name="subscription_payment_issue_title">Hay un problema con la suscripción. Pulsa el botón para ir a los ajustes de la suscripción de Google Play y corregir el método de pago.</string>
    <string name="subscription_expired_title">La suscripción a OsmAnd Live ha caducado</string>
    <string name="subscription_paused_title">La suscripción a OsmAnd Live se ha pausado</string>
    <string name="subscription_on_hold_title">La suscripción a OsmAnd Live está en espera</string>
    <string name="markers_history">Historial de marcadores</string>
    <string name="osm_login_descr">Inicia sesión con las credenciales de OAuth u OpenStreetMap.</string>
    <string name="register_on_openplacereviews_desc">Las fotos son provistas por el proyecto de datos abiertos OpenPlaceReviews.org. Para subir fotos debes registrarte en el sitio web.</string>
    <string name="cannot_upload_image">No se puede subir la imagen, inténtalo más tarde</string>
    <string name="select_picture">Elegir imagen</string>
    <string name="export_not_enough_space_descr">El dispositivo sólo tiene %1$s libre. Por favor, libera algo de espacio o desmarca algunos elementos a exportar.</string>
    <string name="select_groups_for_import">Marca los grupos a ex/importar.</string>
    <string name="select_items_for_import">Marca los elementos a ex/importar.</string>
    <string name="use_dev_url_descr">Cambia a la versión para desarrolladores «dev.openstreetmap.org» en lugar de openstreetmap.org para probar la carga de PDI, notas de OSM y archivos GPX.</string>
    <string name="use_dev_url">Usar dev.openstreetmap.org</string>
    <string name="app_mode_light_aircraft">Aeronave ligera</string>
    <string name="plan_route_split_before">Dividir antes</string>
    <string name="plan_route_split_after">Dividir después</string>
    <string name="plan_route_add_new_segment">Añadir nuevo segmento</string>
    <string name="profile_type_osmand_string">Perfil de OsmAnd</string>
    <string name="profile_type_user_string">Perfil de usuario</string>
    <string name="reverse_all_points">Invertir todos los puntos</string>
    <string name="profile_by_default_description">Elige el perfil que será usado al iniciar la aplicación.</string>
    <string name="shared_string_last_used">Último usado</string>
    <string name="routing_attr_prefer_hiking_routes_description">Prefiere rutas de senderismo</string>
    <string name="routing_attr_prefer_hiking_routes_name">Preferir rutas de senderismo</string>
    <string name="routing_attr_allow_streams_description">Permite arroyos y desagües</string>
    <string name="routing_attr_allow_streams_name">Permitir arroyos y desagües</string>
    <string name="routing_attr_allow_intermittent_description">Permite cursos de agua intermitentes</string>
    <string name="voice_prompts_timetable">Tiempo de los avisos por voz</string>
    <string name="opr_use_dev_url">Usar test.openplacereviews.org</string>
    <string name="open_place_reviews_plugin_description">Haz contribuciones al proyecto OpenPlaceReviews, como fotos, reseñas o enlaces de lugares públicos como restaurantes, hoteles o museos.
\n
\nEncuentra las instrucciones sobre cómo haber las contribuciones nuestro sitio web %1$s.</string>
    <string name="open_place_reviews">OpenPlaceReviews</string>
    <string name="online_routing_example_hint">La URL con todos los parámetros se verá así:</string>
    <string name="online_routing_engines">Motores de navegación en línea</string>
    <string name="online_routing_engine">Motor de navegación en línea</string>
    <string name="message_server_error">Error de servidor: %1$s</string>
    <string name="message_name_is_already_exists">El nombre ya existe</string>
    <string name="login_open_place_reviews">Acceder a OpenPlaceReviews</string>
    <string name="keep_it_empty_if_not">Si no, mantenerlo vacío</string>
    <string name="hillshade_slope_contour_lines">Curvas de nivel / Sombreado / Pendiente</string>
    <string name="edit_track">Editar traza</string>
    <string name="edit_online_routing_engine">Editar motor de navegación en línea</string>
    <string name="delete_waypoints">Borrar puntos de referencia</string>
    <string name="delete_online_routing_engine">¿Quitar este motor de navegación en línea\?</string>
    <string name="copy_to_map_markers">Copiar a «Marcadores del mapa»</string>
    <string name="copy_to_map_favorites">Copiar a favoritos</string>
    <string name="copy_address">Copiar dirección</string>
    <string name="context_menu_read_full">Leer completo</string>
    <string name="context_menu_edit_descr">Editar descripción</string>
    <string name="change_folder">Cambiar carpeta</string>
    <string name="announcement_time_title">Tiempo de anuncio</string>
    <string name="announcement_time_prepare_long">Preparación larga</string>
    <string name="announcement_time_prepare">Preparar</string>
    <string name="announcement_time_passing">Pasando</string>
    <string name="announcement_time_off_route">Fuera de la ruta</string>
    <string name="announcement_time_intervals">Intervalos de tiempo y distancia</string>
    <string name="announcement_time_descr">El tiempo de anuncio de las diferentes indicaciones por voz depende del tipo de mensaje, la velocidad de navegación actual y la velocidad de navegación predefinida.</string>
    <string name="announcement_time_arrive">Has llegado al destino</string>
    <string name="announcement_time_approach">Acercarse</string>
    <string name="analyze_by_intervals">Analizar por intervalos</string>
    <string name="add_online_routing_engine">Añadir motor de navegación en línea</string>
    <string name="activity_type_winter_name">Invierno</string>
    <string name="activity_type_water_name">Agua</string>
    <string name="activity_type_walking_name">A pie</string>
    <string name="activity_type_snowmobile_name">Motonieve</string>
    <string name="activity_type_running_name">Correr</string>
    <string name="activity_type_riding_name">Equitación</string>
    <string name="activity_type_racing_name">Carreras</string>
    <string name="activity_type_offroad_name">Todoterreno</string>
    <string name="activity_type_mountainbike_name">Bicicleta de montaña</string>
    <string name="activity_type_motorbike_name">Moto</string>
    <string name="activity_type_hiking_name">Senderismo</string>
    <string name="activity_type_cycling_name">Bicicleta</string>
    <string name="activity_type_car_name">Coche</string>
    <string name="shared_string_api_key">Clave de la API</string>
    <string name="uploaded_count">Se subieron %1$d de %2$d</string>
    <string name="shared_string_subtype">Subtipo</string>
    <string name="shared_string_vehicle">Vehículo</string>
    <string name="shared_string_server_url">URL del servidor</string>
    <string name="shared_string_enter_param">Ingresa parámetro</string>
    <string name="test_route_calculation">Cálculo de la ruta de prueba</string>
    <string name="routing_engine_vehicle_type_driving">Automóvil</string>
    <string name="routing_engine_vehicle_type_foot">Peatón</string>
    <string name="routing_engine_vehicle_type_bike">Bicicleta</string>
    <string name="routing_engine_vehicle_type_car">Automóvil</string>
    <string name="shared_string_folders">Carpetas</string>
    <string name="select_folder">Elegir carpeta</string>
    <string name="select_folder_descr">Elegir carpeta o añadir una nueva</string>
    <string name="shared_string_empty">Vacío</string>
    <string name="upload_to_openstreetmap">Subir a OpenStreetMap</string>
    <string name="rename_track">Renombrar traza</string>
    <string name="shared_string_sec">seg</string>
    <string name="shared_string_turn">Giro</string>
    <string name="start_recording">Iniciar la grabación</string>
    <string name="show_track_on_map">Mostrar traza en el mapa</string>
    <string name="routing_engine_vehicle_type_wheelchair">Silla de ruedas</string>
    <string name="routing_engine_vehicle_type_hiking">Senderismo</string>
    <string name="routing_engine_vehicle_type_walking">Peatón</string>
    <string name="routing_engine_vehicle_type_cycling_electric">Ciclismo eléctrico</string>
    <string name="routing_engine_vehicle_type_cycling_mountain">Ciclismo de montaña</string>
    <string name="routing_engine_vehicle_type_cycling_road">Ciclismo de ruta</string>
    <string name="routing_engine_vehicle_type_cycling_regular">Ciclismo regular</string>
    <string name="routing_engine_vehicle_type_hgv">Vehículos pesados</string>
    <string name="routing_engine_vehicle_type_small_truck">Camión pequeño</string>
    <string name="routing_engine_vehicle_type_truck">Camión</string>
    <string name="routing_engine_vehicle_type_scooter">Escúter (motoneta)</string>
    <string name="routing_engine_vehicle_type_racingbike">Bicicleta de carreras</string>
    <string name="routing_engine_vehicle_type_mtb">Bicicleta de montaña</string>
    <string name="upload_photo">Subiendo</string>
    <string name="upload_photo_completed">Subida completa</string>
    <string name="uploading_count">Subiendo %1$d de %2$d</string>
    <string name="select_segments">Elegir segmentos</string>
    <string name="select_segments_description">«%1$s» contiene más de un segmento, define el tramo para la navegación.</string>
    <string name="segments_count">Segmento %1$d</string>
    <string name="toast_select_edits_for_upload">Marcar ediciones a subir</string>
    <string name="temporary_conditional_routing_descr">Usar las restricciones viales que están activas ahora en el mapa</string>
    <string name="routing_attr_short_way_description">Ruta optimizada más corta (bajo consumo)</string>
    <string name="routing_attr_driving_style_description">Elige el propósito de la conducción para obtener la ruta más corta, más rápida o más segura</string>
    <string name="snap_to_road_descr">El icono de la ubicación actual será ajustado a la ruta de navegación</string>
    <string name="restart">Reiniciar</string>
    <string name="shared_strings_all_regions">Todas las regiones</string>
    <string name="delete_number_files_question">¿Borrar %1$d archivos\?</string>
    <string name="track_recording_stop_without_saving">Parar sin guardar</string>
    <string name="track_recording_save_and_stop">Guardar y parar la grabación</string>
    <string name="track_recording_title">Grabación de la traza detenida</string>
    <string name="track_recording_description">¿Dejar de grabar\?
\nTodos los datos no guardados se perderán.</string>
    <string name="on_pause">En pausa</string>
    <string name="app_restart_required">Es necesario reiniciar la aplicación para aplicar algunos ajustes.</string>
    <string name="routing_attr_height_obstacles_description">El tiempo de viaje proyectado reflejará el impacto de la elevación. La preferencia de ruta puede ayudar a evitar cuestas empinadas:</string>
    <string name="quick_action_coordinates_widget_descr">Un conmutador para mostrar u ocultar el widget de las Coordenadas en el mapa.</string>
    <string name="map_widget_distance_by_tap">Distancia al pulsar</string>
    <string name="latest_openstreetmap_update">Última actualización de OpenStreetMap disponible:</string>
    <string name="updated">Actualizado: %s</string>
    <string name="last_time_checked">Última comprobación: %s</string>
    <string name="update_frequency">Frecuencia de actualización</string>
    <string name="delete_updates">Borrar actualizaciones</string>
    <string name="live_update_delete_updates_msg">¿Borrar todas las actualizaciones en vivo de «%s»\?</string>
    <string name="purchases">Compras</string>
    <string name="select_category_descr">Marca una categoría o añade una nueva</string>
    <string name="track_recording_will_be_continued">La grabación continuará.</string>
    <string name="copy_poi_name">Copiar nombre del PDI</string>
    <string name="quick_action_show_hide_title">Mostrar/Ocultar</string>
    <string name="shared_string_interval">Intervalo</string>
    <string name="track_has_no_altitude">La traza no contiene datos de altitud.</string>
    <string name="track_has_no_speed">La traza no contiene datos de velocidad.</string>
    <string name="select_another_colorization">Elige otro tipo de color.</string>
    <string name="trip_recording_logging_interval_info">El intervalo de registro define el período de tiempo en el que OsmAnd pedirá los datos de la ubicación actual.</string>
    <string name="trip_recording_save_and_continue">Guardar y continuar</string>
    <string name="lost_data_warning">Se perderán todos los datos no guardados.</string>
    <string name="show_start_dialog">Mostrar el diálogo inicial</string>
    <string name="trip_recording_show_start_dialog_setting">Si se desactiva, la grabación será iniciada al pulsar el widget o el elemento del menú, saltándose el diálogo de confirmación.</string>
    <string name="customize_route_line">Personalizar línea de ruta</string>
    <string name="shared_string_route_line">Línea de ruta</string>
    <string name="specify_color_for_map_mode">Define el color para el modo de mapa «%1$s».</string>
    <string name="no_purchases">No tienes compras</string>
    <string name="new_device_account">Nuevo dispositivo / nueva cuenta</string>
    <string name="contact_support_description">Si tienes alguna duda, ponte en contacto con nosotros en %1$s.</string>
    <string name="troubleshooting_description">Sigue este enlace si tienes algún problema con las compras.</string>
    <string name="contact_support">Contacto con soporte</string>
    <string name="empty_purchases_description">Si tus compras no aparecen aquí, pulsa sobre «%1$s», o ponte en contacto con nuestro equipo de asistencia.</string>
    <string name="troubleshooting">Resolución de problemas</string>
    <string name="osmand_live">OsmAnd Live</string>
    <string name="annual_subscription">Suscripción anual</string>
    <string name="monthly_subscription">Suscripción mensual</string>
    <string name="three_months_subscription">Suscripción trimestral</string>
    <string name="next_billing_date">Próxima fecha de facturación: %1$s</string>
    <string name="osmand_live_cancelled">Cancelado</string>
    <string name="renew_subscription">Renovar suscripción</string>
    <string name="in_grace_period">En período de gracia</string>
    <string name="on_hold">En espera</string>
    <string name="expired">Expirado</string>
    <string name="release_4_0_beta">• Se ha añadido la opción para descargar las curvas de nivel en pies.
\n
\n• Paisaje del plan de ruta: se añadieron pestañas para alternar entre puntos o gráficos
\n
\n• Las actualizaciones de OsmAnd Live se han movido a «Descargas → Actualizaciones».
\n
\n• Las trazas ahora pueden colorearse por altitud, velocidad o pendiente.
\n
\n• Se ha añadido la opción de cambiar el aspecto a la línea de ruta.
\n
\n• Se ha actualizado el cuadro de diálogo «Grabación de viaje»
\n
\n</string>
    <string name="update_all_maps_added">¿Actualizar todos los mapas añadidos a %1$s\?</string>
    <string name="exit_number">Número de salida</string>
    <string name="announce_when_exceeded">Anunciar al excederse</string>
    <string name="user_points">Puntos de usuario</string>
    <string name="output">Salida</string>
    <string name="shared_string_feet">pies</string>
    <string name="shared_string_min_height">Altura mínima</string>
    <string name="shared_string_max_height">Altura máxima</string>
    <string name="shared_string_itinerary">Itinerario</string>
    <string name="release_4_0">• Copia de seguridad en la nube.
\n
\n• Se ha añadido el modo nocturno para el estilo de mapa «Topo».
\n
\n• Se ha añadido la opción de descargar las curvas de nivel en pies.
\n
\n• Las trazas ahora pueden ser coloreadas por altitud, velocidad o pendiente.
\n
\n• Se ha actualizado el cuadro de diálogo «Grabación de viaje».
\n
\n• La «Distancia al pulsar» se ha movido de la regla radial a una opción separada.
\n
\n• Planificar ruta: Ahora puedes cambiar los ajustes de navegación, acceder a la configuración del mapa y buscar sin salir de la planificación de ruta.
\n
\n• Se ha añadido la opción de «Compra» con información detallada de las compras.
\n
\n• Se ha añadido la opción de cambiar el aspecto de la línea de la ruta.
\n
\n• Las actualizaciones de OsmAnd Live se han movido a «Descargas → Actualizaciones».
\n
\n</string>
    <string name="duration_moment_ago">hace un momento</string>
    <string name="logout_from_osmand_cloud">Salir de OsmAnd Cloud</string>
    <string name="logout_from_osmand_cloud_decsr">¿Cerrar la sesión\?
\nTendrás que volver a iniciar sesión para hacer una copia de seguridad o restaurar los datos.</string>
    <string name="backup_deleting_all_data">Borrando todos los datos…</string>
    <string name="backup_deleted_all_data">Se borraron todos los datos.</string>
    <string name="backup_deleting_all_data_descr">Espera hasta que OsmAnd borre tus datos de la nube. Todos los datos del dispositivo permanecen intactos.</string>
    <string name="backup_deleted_all_data_descr">Todos tus datos han sido borrados con éxito de OsmAnd Cloud.</string>
    <string name="backup_version_history_removed">Se ha quitado todo el historial de versiones.</string>
    <string name="backup_data_removed">Se han quitado todos los datos.</string>
    <string name="shared_string_progress">Progreso</string>
    <string name="backup_do_not_have_any">Aún no tienes copias de seguridad en línea</string>
    <string name="backup_dont_have_any_descr">Configure una copia de seguridad automática para que no tenga que preocuparse por la pérdida de datos.</string>
    <string name="backup_welcome_back">¡Es genial verte de nuevo!</string>
    <string name="backup_welcome_back_descr">Restaure los datos en este dispositivo usando OsmAnd Cloud.</string>
    <string name="backup_setup">Configurar copia de seguridad</string>
    <string name="backup_restore_now">Restaurar ahora</string>
    <string name="attribute">Atributo</string>
    <string name="shared_string_purchased">Comprado</string>
    <string name="explore_wikipedia_offline">Explorar Wikipedia sin conexión.</string>
    <string name="on_hold_since">En espera desde %1$s</string>
    <string name="active_till">Activa hasta %1$s</string>
    <string name="promo_subscription">Suscripción promocional</string>
    <string name="track_has_no_needed_data">La traza no contiene los datos necesarios.</string>
    <string name="option_available_only_in_osmand_pro">Disponible como parte de la suscripción a OsmAnd Pro.</string>
    <string name="purchases_feature_desc_pro_widgets">Obtén acceso a las funciones de OsmAnd Pro: Coloración de rutas y más.</string>
    <string name="explore_osmnad_plans_to_find_suitable">Explora los planes de OsmAnd para encontrar uno adecuado para ti.</string>
    <string name="routes_color_by_type">Colorear rutas por…</string>
    <string name="shared_string_relation">Relación</string>
    <string name="rendering_value_walkingRoutesOSMC_description">Colorea las rutas según su color local individual (si está presente en OpenStreetMap) y el símbolo del escudo de senderismo.</string>
    <string name="rendering_value_walkingRoutesScopeOSMC_description">Colorea según su red de afiliación.</string>
    <string name="rendering_value_walkingRoutesOSMCNodes_description">Colorea las rutas según su tipo de red de nodos (internacional, regional, local).</string>
    <string name="walking_route_osmc_description">Colorea las rutas según su color local individual (si está presente en OpenStreetMap) y el tipo (internacional, regional, local).</string>
    <string name="travel_routes">Rutas turísticas</string>
    <string name="setting_supported_by_style">Este ajuste es provisto por el estilo de mapa «%1$s»</string>
    <string name="direct_line_maps_required_descr">El cálculo de la ruta demora más de lo habitual.
\n
\nQuizás algunos mapas no estén cargados.</string>
    <string name="online_direct_line_maps_link">Consulta los mapas necesarios.</string>
    <string name="offline_maps_required_descr">Faltan algunos mapas sin conexión necesarios para esta ruta.</string>
    <string name="online_maps_required_descr">Lamentablemente, OsmAnd no ha podido determinar una ruta con tus ajustes.
\n
\nQuizás algunos mapas no están cargados, puedes ejecutar una comprobación en línea para los mapas necesarios.</string>
    <string name="online_maps_searching_descr">Buscando mapas en línea…</string>
    <string name="reset_to_original">Reiniciar al original</string>
    <string name="backup_error_no_subscription">Sin suscripción válida</string>
    <string name="map_updates_for_mappers">Actualizaciones de mapas para cartógrafos</string>
    <string name="benefits_for_contributors">Beneficios para colaboradores activos de OSM</string>
    <string name="benefits_for_contributors_primary_descr">Los colaboradores activos de OpenStreetMap.org pueden beneficiarse de actualizaciones ilimitadas de los mapas cada hora.</string>
    <string name="benefits_for_contributors_secondary_descr">Accede a OpenStreetMap para comprobar si tienes derecho a actualizaciones mensuales y horarias ilimitadas de los mapas.</string>
    <string name="use_login_and_password">Usar nombre de usuario y contraseña</string>
    <string name="available_until">Disponible hasta el %1$s</string>
    <string name="enough_contributions_descr">¡Felicitaciones, ha proporcionado suficientes contribuciones a OpenStreetMap y ahora puede disfrutar de actualizaciones ilimitadas de mapas de OsmAnd!</string>
    <string name="shared_string_contributions">Contribuciones</string>
    <string name="contributions_may_calculate_with_delay">El cálculo de las contribuciones puede tomar varias horas.</string>
    <string name="map_updates_are_unavailable_yet">Las actualizaciones de mapas no están disponibles aún :-(</string>
    <string name="connect_track_points_as">Conectar puntos de ruta</string>
    <string name="pro_features">Funciones «Pro»</string>
    <string name="use_system_language">Usar idioma del sistema</string>
    <string name="shared_string_predefined">Predefinido</string>
    <string name="backup_complete">Copia de seguridad completa</string>
    <string name="backup_now">Respaldar ahora</string>
    <string name="make_backup">Crear copia de seguridad</string>
    <string name="backup_conflicts">Conflictos</string>
    <string name="backup_confilcts_descr">Algunos archivos no se pudieron cargar porque existe una versión más reciente en el servidor.</string>
    <string name="backup_view_conflicts">Ver conflictos</string>
    <string name="backup_no_internet_descr">Comprueba la conexión a Internet y vuelve a descargar.</string>
    <string name="backup_pause_all">Pausar todo</string>
    <string name="upload_local_version">Cargar versión local</string>
    <string name="download_server_version">Descargar versión del servidor</string>
    <string name="shared_string_logout">Cerrar sesión</string>
    <string name="backup_delete_all_data">Borrar todos mis datos</string>
    <string name="backup_danger_zone">Zona peligrosa</string>
    <string name="delete_all_confirmation">Sí, borrar todo</string>
    <string name="backup_delete_old_data">Quitar versiones antiguas</string>
    <string name="backup_delete_old_data_descr">Las versiones actuales de los datos serán conservados en OsmAnd Cloud</string>
    <string name="select_backup_data_descr">Marca los datos y carpetas para la copia de seguridad.</string>
    <string name="backup_restore_data_descr">Restaura los datos en el dispositivo, usando copias de seguridad en línea.</string>
    <string name="backup_restore_data">Restaurar datos</string>
    <string name="restore_from_osmand_cloud">Restaurar desde OsmAnd Cloud</string>
    <string name="choose_what_to_restore">Elige qué restaurar.</string>
    <string name="restore_selected_data">Restaurar datos marcados</string>
    <string name="receiving_data_from_server">Recibiendo datos del servidor…</string>
    <string name="restore_complete">Restaurado</string>
    <string name="backup_version_history">Historial de versiones</string>
    <string name="routing_attr_avoid_tunnels_description">Evita los túneles</string>
    <string name="routing_attr_avoid_tunnels_name">Evitar túneles</string>
    <string name="backup_promocode">Código promocional</string>
    <string name="unlimited_map_downloads">Descargas de mapas ilimitadas</string>
    <string name="wikipedia_and_wikivoyage_offline">Wikipedia y Wikiviajes sin conexión</string>
    <string name="ltr_or_rtl_combine_via_or">%1$s o %2$s</string>
    <string name="continue_with">Continuar con %1$s</string>
    <string name="not_available_with">No disponible con %1$s</string>
    <string name="shared_string_learn_more">Más información</string>
    <string name="cancel_anytime_in_huawei_appgallery">Puedes cancelarlo cuando quieras en la AppGallery de Huawei</string>
    <string name="cancel_anytime_in_gplay">Puedes cancelarlo cuando quieras en Google Play.</string>
    <string name="shared_string_not_included">No incluido</string>
    <string name="shared_string_includes">Incluido</string>
    <string name="complete_purchase">Completar compra</string>
    <string name="from_with_param">De %1$s</string>
    <string name="backup_delete_types">Borrar los tipos de datos desactivados</string>
    <string name="shared_string_discussion">Debate</string>
    <string name="shared_string_view_all">Ver todo</string>
    <string name="backup_error_subscription_was_expired_descr">La suscripción a «OsmAnd Pro» ha caducado, renuévala para usar la copia de seguridad. Todavía se pueden restaurar los datos de la nube.</string>
    <string name="backup_error_subscription_was_expired">Suscripción vencida</string>
    <string name="backup_error_subscription_was_used">Suscripción o promoción usada en otra cuenta %1$s</string>
    <string name="backup_error_size_is_exceeded">Tamaño máximo de OsmAnd Cloud excedido (%1$s)</string>
    <string name="backup_error_gzip_only_supported_upload">El archivo debe enviarse en formato «.gzip»</string>
    <string name="backup_error_file_not_available">Archivo no disponible</string>
    <string name="backup_error_token_is_not_valid_or_expired">Clave inválida o vencida</string>
    <string name="backup_error_user_is_not_registered">Ningún usuario se encuentra registrado con ese correo electrónico</string>
    <string name="duration_ago">hace %1$s</string>
    <string name="purchases_restored">Compras restauradas</string>
    <string name="grey_color_undefined">Los tramos sin datos son grises.</string>
    <string name="routing_attr_prefer_tactile_paving_description">Preferir el pavimento táctil</string>
    <string name="shared_string_mini">mini</string>
    <string name="empty_category_name">Nombre de categoría vacío</string>
    <string name="start_point">Iniciar</string>
    <string name="nautical_depth">Profundidad náutica</string>
    <string name="routing_attr_prefer_horse_routes_name">Preferir rutas ecuestres</string>
    <string name="select_nav_profile_dialog_message">El «Tipo de navegación» determina cómo se calculan las rutas, entre motores de navegación en línea o sin conexión.</string>
    <string name="search_title">Buscar: %1$s</string>
    <string name="routing_attr_prefer_tactile_paving_name">Preferir pavimento táctil</string>
    <string name="routing_attr_only_permitted_ways_description">Usar sólo las vías (caminos, senderos, etc.) que estén expresamente autorizadas</string>
    <string name="travel_route_types">Tipos de rutas</string>
    <string name="routing_attr_only_permitted_streets_description">Usar sólo las calles que estén expresamente autorizadas</string>
    <string name="routing_attr_prefer_horse_routes_description">Preferir las rutas ecuestres</string>
    <string name="service_is_not_available_please_try_later">Servicio no disponible. Intenta más tarde.</string>
    <string name="remove_group_from_markers">Quitar grupo de la lista de marcadores</string>
    <string name="shared_string_files">Archivos</string>
    <string name="add_group_to_markers">Añadir grupo a la lista de marcadores</string>
    <string name="no_items_of_type_message">No existen elementos de este tipo</string>
    <string name="cancel_anytime_in_amazon_app">Puede cancelarse en cualquier momento desde la aplicación de Amazon</string>
    <string name="backup_error_user_is_already_registered">Esta dirección de correo electrónico se usa en otra cuenta</string>
    <string name="regular_price">Precio normal</string>
    <string name="offline_wikivoyage">Wikiviajes sin conexión</string>
    <string name="backup_delete_types_descr">¿Borrar de OsmAnd Cloud todos los tipos de datos obsoletos\?</string>
    <string name="release_4_1">• Se ha añadido la compatibilidad inicial con Android Auto
\n
\n• Actualización de la interfaz de usuario para la búsqueda de coordenadas UTM
\n
\n• Filtro del GPS para la traza GPX
\n
\n• Widget de elevación (Pro)
\n
\n• Favoritos: se ha añadido la posibilidad de ver los iconos usados recientemente
\n
\n• Planificación de rutas: se usa el perfil elegido tras la ejecución
\n
\n• Se ha corregido la capa de Mapillary, el complemento se desactivada de forma predefinida
\n
\n• Se ha añadido una pantalla para gestionar todo el historial de la aplicación
\n
\n• La orientación del mapa no se restablece luego de reiniciar la aplicación
\n
\n• Se ha mejorado la visualización del marcador SRTM de altura
\n
\n• Se han corregido los subtítulos de los mapas en árabe
\n
\n• Se ha corregido diferentes problemas de navegación
\n
\n</string>
    <string name="upload_gpx_description_hint">Al dejarlo vacío, serán usados los nombres de las trazas como descripción. La descripción ingresada se aplica a cada traza.</string>
    <string name="routing_attr_allow_gate_name">Permitir usar puertas</string>
    <string name="routing_attr_allow_gate_description">Permitir el uso de puertas</string>
    <string name="horseback_riding">Cabalgata</string>
    <string name="osmand_pro_tagline">Obtén todas las funciones</string>
    <string name="osmand_cloud_help_descr">¿Necesitas ayuda\? Ponte en contacto con nosotros en %1$s</string>
    <string name="restore_from_file">Restaurar desde archivo</string>
    <string name="shared_storage_warning_description">Debido a las nuevas reglas de Android, a partir de noviembre de 2021, OsmAnd 4.2 perderá el acceso al almacenamiento compartido.
\n
\nPor favor, mueve la carpeta de datos del almacenamiento compartido al almacenamiento disponible, de lo contrario la aplicación perderá el acceso a los datos como mapas sin conexión, trazas GPX y etc.</string>
    <string name="search_history_is_disabled_descr">Puede activar el historial de búsquedas en Configuración.</string>
    <string name="markers_history_is_disabled_descr">Activa el historial para recordar una lista de los marcadores de mapa visitados.</string>
    <string name="history_is_disabled_descr">Activa el historial para acceder más rápido a los últimos resultados.</string>
    <string name="is_disabled">%1$s desactivado</string>
    <string name="clear_all_history_warning">¿Borrar todos los registros del historial de la aplicación, incluyendo el historial de búsqueda, navegación y marcadores\?</string>
    <string name="clear_all_history">Vaciar todo el historial</string>
    <string name="history_actions_descr">Puedes exportar el historial a un archivo.</string>
    <string name="map_markers_history">Historial de los marcadores de los mapa</string>
    <string name="navigation_history">Historial de navegación</string>
    <string name="history_preferences_descr">Puede deshabilitar el registro individualmente para cada tipo de registro.</string>
    <string name="shortcut_start_recording">Iniciar grabación</string>
    <string name="shortcut_navigate_to">Navegar a…</string>
    <string name="shortcut_navigate_to_work">Navegar a «Trabajo»</string>
    <string name="shortcut_navigate_to_home">Navegar a «Casa»</string>
    <string name="android_auto_map_placeholder_title">El mapa se muestra en la pantalla del vehículo.</string>
    <string name="android_auto_map_placeholder_descr">Desconecta el dispositivo de Android Auto para ver el mapa en la aplicación.</string>
    <string name="android_auto_purchase_request_title">Comprar «OsmAnd Pro» o «Maps+» para usar OsmAnd con Android Auto</string>
    <string name="continue_on_phone">Continuar en el dispositivo móvil</string>
    <string name="location_access_request_title">OsmAnd debe acceder a la ubicación para poder navegar.</string>
    <string name="location_access_request_action">Dar acceso</string>
    <string name="location_access_request_result">Aprobado: %1$s Rechazado: %2$s</string>
    <string name="internal_app_storage_description">Almacenamiento interno, oculto para todos los usuarios y otras aplicaciones, por lo que sólo OsmAnd puede acceder a los datos.</string>
    <string name="shared_storage_warning_title">Cambios en las normas de acceso al almacenamiento</string>
    <string name="purchases_feature_desc_android_auto">Transmite los mapas y navegación sin conexión de OsmAnd en la pantalla del vehículo y se integra con los controles del mismo.</string>
    <string name="icon_group_nautical">Náutico</string>
    <string name="transparent_status_bar_descr">Mostrar mapa debajo de la barra de estado</string>
    <string name="transparent_status_bar">Barra de estado transparente</string>
    <string name="exit_pan_mode_descr">Pulsa «Elegir» para salir del modo panorámico</string>
    <string name="routing_attr_only_permitted_streets_name">Calles expresamente autorizadas</string>
    <string name="routing_attr_only_permitted_ways_name">Vías expresamente autorizadas</string>
    <string name="sample_wikivoyage">Ejemplo de Wikiviajes</string>
    <string name="mapillary_menu_filter_description_new">Filtrar imágenes por fecha o por tipo. Sólo activo en el zoom de primer plano.</string>
    <string name="routeInfo_roadClass_description">Colorea la ruta o el trazado de la vía según la clasificación del camino.</string>
    <string name="routeInfo_surface_description">Proporciona información sobre la superficie física de los caminos y senderos.</string>
    <string name="routeInfo_smoothness_description">Clasificación con respecto a la usabilidad física de un camino para vehículos con ruedas, particularmente con respecto a la regularidad y planitud de la superficie.</string>
    <string name="routeInfo_winter_ice_road_description">Colorea la ruta o el trazado de la vía según la clasificación del camino en invierno.</string>
    <string name="routeInfo_tracktype_description">Colorea la ruta o el trazado de la vía por su composición superficial. Suele aplicarse cuando la red de caminos está en gran parte sin pavimentar.</string>
    <string name="no_activity_for_intent">Instala una aplicación que pueda realizar esta acción.</string>
    <string name="amz_manage_subscription_descr">Gestiona la suscripción usando la aplicación de Amazon o su página web.</string>
    <string name="osm_live_payment_subscription_management_amz">El pago se carga en la cuenta de Amazon al confirmar la compra.
\n
\nLa suscripción se renueva automáticamente a menos que se cancele antes de la fecha de renovación.
\n
\nGestiona o cancela las suscripciones cuando quieras, en los ajustes de Amazon.</string>
    <string name="contour_lines_hillshade_slope">Curvas de nivel, sombreados, pendientes</string>
    <string name="backup_error_no_valid_subscription">No hay ninguna suscripción válida</string>
    <string name="backup_error_token_is_not_valid">Algo está mal con el ID del dispositivo o la clave proporcionada</string>
    <string name="osmand_maps_plus_tagline">Obtén funciones ampliadas</string>
    <string name="redeem_promo_code">Canjear código promocional</string>
    <string name="you_can_get_feature_as_part_of_pattern">Consigue «%1$s» como parte del plan %2$s. Comparación:</string>
    <string name="offline_wikipeadia">Wikipedia sin conexión</string>
    <string name="purchases_feature_desc_osmand_cloud">Obtén OsmAnd Cloud para almacenar en línea todos los datos de OsmAnd. No pierdes los datos al reinstalar. Haz copias de seguridad y restaura toda la información fácilmente.</string>
    <string name="purchases_feature_desc_hourly_map_updates">Obtén acceso a actualizaciones de mapas con mayor frecuencia, elige entre: actualizaciones horarias, diarias o semanales. Las actualizaciones se descargan de forma incremental, sólo para el área modificada.</string>
    <string name="purchases_feature_desc_monthly_map_updates">Obtén acceso a las actualizaciones mensuales de los mapas sin conexión.</string>
    <string name="purchases_feature_desc_combined_wiki">Explora los artículos de Wikipedia sobre la marcha, sin conexión a Internet. Datos sin conexión divididos por países y disponibles en todos los idiomas.</string>
    <string name="purchases_feature_desc_wikipedia">Proporciona todos los artículos de la Wikipedia relacionados con el lugar sin conexión, ayudándote a aprender sobre los lugares que visitas en tu viaje con simples toques en el mapa. No olvides descargar los archivos de los mapas de la Wikipedia para las respectivas regiones.</string>
    <string name="purchases_feature_desc_wikivoyage">Explora Wikiviajes sin conexión. Artículos divididos por países y regiones y disponibles en todos los idiomas.</string>
    <string name="purchases_feature_desc_terrain">Las líneas del contorno del terreno, sombras de las colinas en escala de grises e indicación de las pendientes en escala de colores, para mostrar las cumbres y las tierras bajas.</string>
    <string name="purchases_feature_desc_nautical">Obtén acceso a la información de profundidad náutica</string>
    <string name="send_logcat_log">Enviar informe de logcat</string>
    <string name="send_crash_log">Enviar informe de errores</string>
    <string name="delete_version_history">Borrar el historial de versiones</string>
    <string name="backup_version_history_delete_descr">¿Borrar el historial de cambios para los tipos de datos obsoletos en OsmAnd Cloud?</string>
    <string name="backup_storage_taken">Almacenamiento usado</string>
    <string name="backup_data">Datos de la copia de seguridad</string>
    <string name="backup_delete_old_data_warning">Se borrará el historial de cambios de los datos cargados previamente.
\n
\nLa versión actual de los datos se guardará en el servidor, pero no podrás volver a los cambios anteriores.</string>
    <string name="backup_delete_all_data_warning">Se borrarán todos los datos cargados previamente a OsmAnd Cloud, incluyendo el historial de versiones.
\n
\nNo se podrán recuperar los datos borrados.</string>
    <string name="backup_delete_all_data_descr">Serán borrados todos los datos de OsmAnd Cloud. Las versiones locales quedarán intactas.</string>
    <string name="make_backup_descr">Hay muchos cambios en este dispositivo, haz una copia de seguridad de estos datos para no perderlos.</string>
    <string name="failed_loading_predefined_engines">No se pudo cargar la lista de plantillas predefinidas.
\nComprueba la conexión a Internet.</string>
    <string name="provided_by">Provisto por %1$s</string>
    <string name="shared_string_external">Exteriores</string>
    <string name="osmand_online_routing_promo">Usa plantillas predefinidas o añade navegadores en línea admitidos como OSRM, Graphhopper, openrouteservice o GPX.</string>
    <string name="shared_string_online">En línea</string>
    <string name="shared_string_offline">Desconectado</string>
    <string name="loading_list_of_routing_services">Cargando lista de servicios de navegación disponibles</string>
    <string name="verification_code_missing_description">Puede tardar 10 minutos. Usa el botón inferior si no se encuentra en la carpeta de spam.</string>
    <string name="verification_code_missing">No he recibido el código de verificación</string>
    <string name="resend_verification_code">Reenviar</string>
    <string name="cloud_email_already_registered">Este correo electrónico ya se encuentra registrado.</string>
    <string name="cloud_email_not_registered">Este correo electrónico no está registrado en OsmAnd Cloud</string>
    <string name="enter_verification_code">Ingresa la contraseña de un solo uso</string>
    <string name="verify_email_address_descr">Código de verificación enviado a «%1$s». Añádelo en el siguiente campo.</string>
    <string name="verify_email_address">Confirmar dirección de correo electrónico</string>
    <string name="osmand_cloud_login_descr">Por favor, introduce la dirección del correo electrónico con la que te registrarte. Se enviará una contraseña de un solo uso.</string>
    <string name="osmand_cloud_create_account_descr">Ingresa tu correo electrónico, se enviará un código de verificación
\ny todos los datos se vincularán a él.</string>
    <string name="backup_into_file">Crear copia de seguridad local</string>
    <string name="local_backup_descr">Crea una copia de seguridad o restaura los datos de un archivo local.</string>
    <string name="local_backup">Copia de seguridad local</string>
    <string name="osmand_cloud_authorize_descr">Nunca pierdas tus datos. Haz una copia de seguridad y restaura toda la información fácilmente.</string>
    <string name="osmand_cloud">OsmAnd Cloud</string>
    <string name="last_backup">Última copia de seguridad</string>
    <string name="backup_and_restore">Copia de seguridad y restauración</string>
    <string name="ltr_or_rtl_triple_combine_via_space">%1$s %2$s %3$s</string>
    <string name="routing_attr_avoid_low_emission_zone_name">Evitar zonas de baja emisión</string>
    <string name="routing_attr_avoid_low_emission_zone_description">Evita las zonas de baja emisión o zonas urbanas de atmósfera protegida</string>
    <string name="poi_routes">Rutas</string>
    <string name="route_line_use_map_style_color">Usa el color predefinido del estilo de mapa (%1$s).</string>
    <string name="route_line_use_map_style_width">Usa el ancho predefinido del estilo de mapa (%1$s).</string>
    <string name="recorded_description">La voz grabada suena mejor, pero sólo puede pronunciar frases pregrabadas: indicaciones de giro. No puede anunciar los nombres de las calles o de los PDI.</string>
    <string name="tts_title">TTS</string>
    <string name="tts_description">El sistema de texto a voz (TTS) puede pronunciar todo tipo de avisos: nombres de calles y PDI, indicaciones de giro, etc.</string>
    <string name="language_description">Marca el idioma preferido y el tipo de indicaciones por voz.</string>
    <string name="route_line_use_gradient_coloring">La línea de ruta se colorea según la pendiente de elevación.</string>
    <string name="srtm_download_single_help_message">Marca la variante. Deberás volver a descargar el archivo para cambiar el formato.</string>
    <string name="srtm_download_list_help_message">OsmAnd proporciona los datos de las curvas de nivel en metros y pies. Deberás volver a descargar el archivo para cambiar el formato.</string>
    <string name="srtm_unit_format">Variante de unidad de las curvas de nivel</string>
    <string name="rendering_attr_natureReserves_name">Reserva natural</string>
    <string name="search_more">Buscar más…</string>
    <string name="purchases_feature_desc_unlimited_map_download">Obtén acceso sin conexión a descargas ilimitadas para todos los continentes y mapas de regiones.</string>
    <string name="shared_string_articles">Artículos</string>
    <string name="included_categories">Categorías incluidas</string>
    <string name="shared_string_details">Detalles</string>
    <string name="shared_app_storage_description">La memoria compartida ya no está disponible debido al cambio en el acceso al almacenamiento de Android.</string>
    <string name="files_remaining">Archivos restantes: %1$s %2$s</string>
    <string name="copying_file">Copiando archivo %1$s…</string>
    <string name="from_to_with_params">De %1$s a %2$s</string>
    <string name="not_enough_contributions_descr">Necesitas un mínimo de %1$s cambios en el último bimestre %2$s para obtener acceso a actualizaciones ilimitadas de mapas por hora.</string>
    <string name="storage_copied_files_size">Archivo(s) %1$s procesado(s), %2$s</string>
    <string name="storage_copying_files_size">Copiando %1$s archivos (%2$s)</string>
    <string name="storage_found_files_size">Se encontraron %1$s archivos (%2$s)</string>
    <string name="shared_string_skip_warning">¿Omitir migración\? OsmAnd ya no tiene acceso a los archivos en el almacenamiento compartido.
\n
\nLa aplicación cargará los datos usando la nueva carpeta.</string>
    <string name="show_parameter_seekbar">Mostrar barra de búsqueda de parámetros</string>
    <string name="progress_complete">%1$s completo</string>
    <string name="storage_found_files_descr">Pulsa «%1$s» para copiar %2$s archivos de «%3$s» a «%4$s». Puede tardar un poco.</string>
    <string name="migration_files_present">%1$d archivo(s) (%2$s) ya presentes en el destino \'%3$s\' y no sobrescritos.</string>
    <string name="fold_unfold">Contraer/expandir</string>
    <string name="copying_completed">Copiado</string>
    <string name="shared_string_copy_to">Copiar a</string>
    <string name="start_copying">Iniciar copia</string>
    <string name="shared_storage_migration_descr">Debido a los cambios en el acceso al almacenamiento en Android, OsmAnd ya no puede usar «%1$s».
\n
\nCopia todos los datos a la nueva carpeta.</string>
    <string name="shared_storage_second_step">Pulsa en «Usar esta carpeta».</string>
    <string name="folder_access_denied">Se necesitan permisos para acceder a la carpeta elegida.</string>
    <string name="display_route_tracks">Mostrar trazas</string>
    <string name="shared_string_travelbooks">Libros de viajes</string>
    <string name="shared_storage_last_step">Puedes definir una nueva carpeta de datos después.</string>
    <string name="shared_storage_third_step">Concede acceso a la carpeta. Sin esto, OsmAnd no puede copiar archivos.</string>
    <string name="delete_history_items_descr">¿Borrar los elementos marcados en el historial\?</string>
    <string name="app_profile_type">Tipo de perfil de la aplicación</string>
    <string name="map_marker_options">Opciones del marcador de mapa</string>
    <string name="add_to_group">Añadir al grupo</string>
    <string name="app_modes_options">Elegir modos de aplicación</string>
    <string name="shared_string_memory">Memoria</string>
    <string name="memory_allocated_for_routing_ds">Mayor asignación de memoria acelerá el cálculo de rutas largas (más de 500 km), pero puede afectar al rendimiento de otras aplicaciones.
\nNo afecta a la velocidad de cálculo de rutas cortas.</string>
    <string name="memory_allocated_for_routing">Memoria asignada para navegación</string>
    <string name="reading_files">Leyendo archivos…</string>
    <string name="no_items_selected_warning">Marca al menos un elemento</string>
    <string name="shared_string_hide_all">Ocultar todo</string>
    <string name="safe_settings">Modo seguro</string>
    <string name="shared_string_show_slope">Mostrar pendiente</string>
    <string name="shared_string_hide_slope">Ocultar pendiente</string>
    <string name="shared_string_grade">Pendiente</string>
    <string name="shared_string_uphill">Ascenso</string>
    <string name="shared_string_downhill">Descenso</string>
    <string name="elevation_profile">Perfil de elevación</string>
    <string name="exit_without_saving_warning">¿Salir sin guardar los cambios\?</string>
    <string name="display_groups_visibility_dialog_description">Puedes controlar la visibilidad de los grupos en el mapa. Si la traza está oculta, todos los grupos también lo estarán.</string>
    <string name="shared_storage_first_step">Pulsa «%1$s».
\nEl gestor de archivos se abrirá donde debería encontrar y abrir la carpeta «osmand».</string>
    <string name="skip_confirmation">Sí, omitir</string>
    <string name="shared_storage">Almacenamiento compartido</string>
    <string name="shared_storage_migration">Migración del almacenamiento compartido</string>
    <string name="shared_string_migration">Migración</string>
    <string name="icon_group_education">Educación</string>
    <string name="icon_group_industrial">Industrial</string>
    <string name="delete_history_items">¿Borrar %1$s elementos del historial\?</string>
    <string name="quick_action_toggle_preference">Un botón que cambia las preferencias.</string>
    <string name="display_route_tracks_as_poi">Mostrar trazas como PDI</string>
    <string name="approx_safe_mode">Aproximación segura de GPX</string>
    <string name="approx_safe_mode_description">Realiza una aproximación GPX usando un Android más lento en lugar del código nativo.</string>
    <string name="use_external_timestamps">Usar marcas de tiempo externas</string>
    <string name="use_external_timestamps_description">Usa las marcas de tiempo del navegador en línea para ajustar el tiempo estimado y la velocidad media</string>
    <string name="no_plugins_enabled">No tienes ningún complemento activado. Puedes encontrar una lista de los complementos disponibles en «Menú → Complementos».</string>
    <string name="rendering_attr_natureReserves_description">Mostrar reservas naturales, áreas protegidas y parques nacionales.</string>
    <string name="gps_filter_smoothing">Suavizado</string>
    <string name="save_changes_into_file">Guardar cambios en el archivo</string>
    <string name="shared_string_gps_filter">Filtro del GPS</string>
    <string name="storage_migration_wrong_folder_warning">No se han encontrado datos de OsmAnd en la carpeta elegida. Inténtalo de nuevo.</string>
    <string name="shared_string_precision">Precisión</string>
    <string name="save_as_copy">Guardar como copia</string>
    <string name="shared_string_statistics">Estadísticas</string>
    <string name="distance_between_points">Distancia entre puntos</string>
    <string name="gps_filter_precision">Precisión del GPS</string>
    <string name="use_routing_fallback">Navegación alternativa (sin conexión)</string>
    <string name="shared_string_size">Tamaño</string>
    <string name="created_on">Creado el</string>
    <string name="use_routing_fallback_description">Usar la navegación sin conexión cuando la navegación en línea no esté disponible.</string>
    <string name="gps_filter_hdop_desc">Define el valor máximo permitido para la dilución de precisión horizontal (HDOP).
\nLos puntos con un valor más alto serán ocultados.</string>
    <string name="turn_arrows_descr">Elige si se indican las flechas de giro en la línea de ruta.</string>
    <string name="gps_filter_speed_altitude_desc">Sólo los puntos de la traza que coincidan con el intervalo definido aparecerán en el gráfico y el mapa, el resto quedará oculto.</string>
    <string name="gps_filter_smoothing_desc">Define el umbral de distancia entre puntos.
\nSerán ocultados los puntos de la traza que no estén al menos a esta distancia del último punto visible.
\nNótese que umbrales altos pueden simplificar demasiado la geometría de la traza.</string>
    <string name="gps_filter_actions_description">OsmAnd aplicará los cambios a la traza, sin actualizar el archivo. Puedes guardar los cambios manualmente.</string>
    <string name="turn_arrows">Flechas de giro</string>
    <string name="waypoint_appearance">Aspecto del punto de referencia</string>
    <string name="shared_string_not_used">Sin usar</string>
    <string name="shared_string_used">Usados</string>
    <string name="files_with_route_restrictions">Archivos con restricciones de ruta</string>
    <string name="waypoint_template">Plantilla de punto de referencia</string>
    <string name="predefined_waypoint_appearance_description">Al pulsar esta acción se guardará automáticamente el punto de referencia con los parámetros predefinidos.</string>
    <string name="track_file">Archivo de la traza</string>
    <string name="navigate_point_format_swiss_grid_plus">Sistema suizo (CH1903+)</string>
    <string name="track_file_description">Al pulsar esta acción se mostrarán todas las trazas disponibles.</string>
    <string name="always_ask_waypoint_appearance_description">Al pulsar esta acción se abrirá la pantalla «Añadir punto de referencia», en la que se podrá cambiar el nombre y el aspecto.</string>
    <string name="navigate_point_format_swiss_grid">Sistema suizo (CH1903)</string>
    <string name="rendering_attr_seabedDetail_name">Detalle del fondo marino</string>
    <string name="save_track_to_gpx_descrp">Inicia la grabación de la traza automáticamente mientras navegas y al finalizar, la traza se guardará automáticamente.</string>
    <string name="gpx_no_routes_descr">Usa la herramienta «%1$s» para añadir la ruta al archivo.</string>
    <string name="rendering_value_omit_name">Omitir</string>
    <string name="rendering_attr_showWaterwayTunnels_description">Aumentar la visibilidad de los túneles fluviales</string>
    <string name="rendering_attr_seabedDetail_description">Información de texto adicional sobre la calificación de la superficie del fondo marino, los tipos de superficie combinados, la categoría y el taxón de la maleza o la hierba marina</string>
    <string name="rendering_value_category_name">Categoría</string>
    <string name="rendering_value_all_name">Todo</string>
    <string name="selected_waypoints_descr">Los puntos de referencia marcados serán añadidos a la traza «%1$s»</string>
    <string name="shared_string_reading_file">Leyendo archivo…</string>
    <string name="all_groups">Todos los grupos</string>
    <string name="list_of_groups">Lista de grupos</string>
    <string name="points_selection_descr">¿Cerrar y perder todos los cambios\?</string>
    <string name="exit_import_descr">¿Salir sin guardar los cambios\?</string>
    <string name="exit_import">¿Salir\?</string>
    <string name="import_tracks">Importar trazas</string>
    <string name="import_tracks_descr">En «%1$s» existen %2$s trazas separadas. Elige las trazas a importar.</string>
    <string name="please_provide_group_name_message">Indica el nombre del grupo.</string>
    <string name="gpx_no_routes_title">Sin rutas</string>
    <string name="shared_string_open_street_map">OpenStreetMap</string>
    <string name="rendering_attr_OSMMapperAssistantFixme_name">Etiquetas «fixme» (arréglame)</string>
    <string name="rendering_attr_OSMMapperAssistantFixme_description">Muestra etiquetas que solicitan más atención (fixme)</string>
    <string name="rendering_attr_OSMMapperAssistantNote_name">Etiquetas «note» (nota)</string>
    <string name="rendering_attr_OSMMapperAssistantIconsLowZooms_name">Iconos en zoom bajo</string>
    <string name="rendering_attr_OSMMapperAssistantIconsLowZooms_description">Visualización esquemática de los iconos con zooms bajos</string>
    <string name="rendering_attr_showWaterwayTunnels_name">Aumentar la visibilidad de los túneles fluviales</string>
    <string name="quick_action_add_route_descr">Un botón que inicia una ruta desde el centro de la pantalla.</string>
    <string name="select_suggested_points">Marcar los puntos sugeridos</string>
    <string name="rendering_attr_OSMMapperAssistantNote_description">Muestra etiquetas con información no obvia sobre algún elemento (note)</string>
    <string name="location_source_descr">Si se instala OsmAnd desde Google Play, de forma predefinida se usa «%1$s» para definir la ubicación.
\n
\nSi obtienes información inexacta de la ubicación o usas un dispositivo sin «%2$s», intenta cambiar a «%3$s»</string>
    <string name="location_source">Fuente de la ubicación</string>
    <string name="shared_string_shape">Forma</string>
    <string name="default_appearance_desc">El color, el icono y la forma predeterminados se aplicarán a los puntos favoritos añadidos al grupo.</string>
    <string name="default_appearance">Aspecto predefinido</string>
    <string name="edit_category">Editar categoría</string>
    <string name="map_widget_altitude">Altitud de la ubicación actual</string>
    <string name="apply_to_existing_points_descr">¿Aplicar cambios a los puntos existentes del grupo o sólo a los nuevos\?</string>
    <string name="apply_to_existing_favorites_descr">¿Aplicar los cambios a los puntos favoritos existentes del grupo o sólo a los nuevos?</string>
    <string name="apply_to_existing">Aplicar a los ya existentes</string>
    <string name="apply_only_to_new_points">Aplicable sólo a puntos nuevos</string>
    <string name="apply_only_to_new_favorites">Aplicar solo a favoritos nuevos</string>
    <string name="rendering_attr_horse_scale_impossible_name">Imposible</string>
    <string name="routing_attr_carriage_restrictions_name">Restricciones al transporte</string>
    <string name="routing_attr_carriage_restrictions_description">Considera los permisos de acceso para los vehículos impulsados a caballo</string>
    <string name="rendering_attr_showTramRoutes_name">Rutas de tranvía</string>
    <string name="rendering_attr_showTrainRoutes_name">Rutas de tren</string>
    <string name="rendering_attr_showLightRailRoutes_name">Rutas de tren ligero</string>
    <string name="rendering_attr_showMonorailRoutes_name">Rutas de monorriel</string>
    <string name="move_map_to_select_area">Mover el mapa para elegir el área necesaria.</string>
    <string name="add_page">Añadir una página</string>
    <string name="page_number">Página %1$s</string>
    <string name="top_widgets_panel">Panel superior</string>
    <string name="map_widget_distance_to_destination">Distancia hasta el destino</string>
    <string name="map_widget_current_speed">Velocidad actual</string>
    <string name="change_default_appearance">Cambiar el aspecto predefinido</string>
    <string name="rendering_attr_horse_scale_difficult_name">Difícil</string>
    <string name="rendering_attr_horse_scale_critical_name">Crítico</string>
    <string name="rendering_attr_horse_scale_dangerous_name">Peligroso</string>
    <string name="rendering_attr_showFunicularRoutes_name">Rutas funiculares</string>
    <string name="rendering_attr_showBusRoutes_name">Rutas de autobús</string>
    <string name="rendering_attr_showTrolleybusRoutes_name">Rutas de trolebús</string>
    <string name="rendering_attr_showShareTaxiRoutes_name">Rutas de enlace</string>
    <string name="map_markers_bar">Barra de los marcadores del mapa</string>
    <string name="shared_string_visible_widgets">Widgets visibles</string>
    <string name="bottom_widgets_panel">Panel inferior</string>
    <string name="rendering_attr_showFitnessTrails_name">Circuitos aeróbicos</string>
    <string name="rendering_attr_showFitnessTrails_description">Muestra los circuitos aeróbicos</string>
    <string name="stop_download_desc">La descarga está incompleta. Si interrumpes la descarga ahora, sólo podrás ver una parte de las teselas.</string>
    <string name="stop_download">Parar descarga</string>
    <string name="stop_and_exit">Parar y salir</string>
    <string name="shared_string_complete">completo</string>
    <string name="zoom_levels_difference_description">La gran diferencia entre los niveles del zoom puede aumentar el tamaño de los datos descargados.</string>
    <string name="estimated_download_size">Tamaño estimado de descarga</string>
    <string name="number_of_tiles">Número de teselas</string>
    <string name="shared_string_item">Elemento</string>
    <string name="shared_string_buttons">Botones</string>
    <string name="configure_screen_widgets_descr">Elige la pantalla a añadir o el widgets a reorganizar.</string>
    <string name="osm_carto_render_descr">Similar al estilo OpenStreetMap-carto usado en el sitio principal de OSM</string>
    <string name="simulation_real_mode_title">Simulación realista</string>
    <string name="simulation_constant_mode_title">Velocidad constante</string>
    <string name="simulation_constant_mode_desc">La simulación será realizada con una velocidad constante elegida.</string>
    <string name="simulation_preview_mode_desc">La velocidad de la simulación será máxima en los tramos rectos y disminuirá sólo en las intersecciones.</string>
    <string name="simulation_preview_mode_title">Modo de previsualización rápida</string>
    <string name="speed_mode">Modo de velocidad</string>
    <string name="routeInfo_horse_scale_name">Dificultad de los senderos ecuestres</string>
    <string name="rendering_attr_horse_scale_common_name">Común</string>
    <string name="rendering_attr_horse_scale_demanding_name">Exigente</string>
    <string name="routeInfo_horse_scale_description">Visualizar los caminos según la dificultad de los senderos ecuestres</string>
    <string name="release_4_2">• Rediseño de widgets: nuevo Look &amp; Feel, agrupa por Páginas, cambia el orden y combina como quieras.
\n
\n • Senderismo / Ciclismo / Rutas de viaje: toque el símbolo de la ruta y obtenga información completa sobre la misma.
\n
\n • Grupos favoritos: establece la apariencia por defecto para los nuevos puntos del grupo
\n
\n • Correcciones: actualización automática de los mosaicos de los mapas en línea
\n
\n</string>
    <string name="simulation_real_mode_desc">En los tramos rectos, la velocidad será aproximada a la máxima permitida.
\nEn las intersecciones, la simulación reducirá la velocidad.
\nSe aplicarán penalizaciones adicionales en semáforos, señales de pare, etc.</string>
    <string name="rendering_attr_showRunningRoutes_name">Rutas para correr</string>
    <string name="rendering_attr_showRunningRoutes_description">Mostrar rutas para correr</string>
    <string name="routing_attr_freeride_policy_allow_name">Permitir</string>
    <string name="routing_attr_difficulty_preference_advanced_name">Avanzado</string>
    <string name="routing_attr_difficulty_preference_expert_name">Experto</string>
    <string name="on_with_params">%1$s en %2$s</string>
    <string name="shared_string_symbol">Símbolo</string>
    <string name="no_widgets_descr">Añade uno o varios widgets de la lista de widgets disponibles.</string>
    <string name="no_widgets_here_yet">Todavía no hay widgets</string>
    <string name="available_widgets">Widgets disponibles</string>
    <string name="snackbar_page_removed">Se ha quitado «Página %1$s».</string>
    <string name="routing_attr_freeride_policy_do_not_go_offpiste_name">No salirse de la pista</string>
    <string name="routing_attr_freeride_policy_prefer_offpiste_name">Preferir salirse de la pista</string>
    <string name="routing_attr_difficulty_preference_no_preference_name">Sin preferencias</string>
    <string name="routing_attr_freeride_policy_only_if_necessary_name">Sólo si es necesario</string>
    <string name="routing_attr_difficulty_preference_beginner_name">Principiante</string>
    <string name="routing_attr_difficulty_preference_intermediate_name">Intermedia</string>
    <string name="turn_on_public_transport_description">Activar para ver rutas de transporte público en el mapa.</string>
    <string name="time_to_go_desc">Tiempo en minutos u horas necesario para llegar a tu destino.</string>
    <string name="map_widget_trip_recording_duration">Duración</string>
    <string name="map_widget_trip_recording_distance">Distancia</string>
    <string name="routing_attr_hazmat_category_no_restrictions_name">A (Sin restricciones)</string>
    <string name="calculate_online">Calcular en línea</string>
    <string name="calculate_altitude">Calcular elevación</string>
    <string name="shared_string_speed">Velocidad</string>
    <string name="app_mode_mountain_bicycle">Bicicleta de montaña</string>
    <string name="get_altitude_data">Obtener datos de elevación</string>
    <string name="no_altitude_data">Sin datos de elevación</string>
    <string name="av_def_action_choose">A petición</string>
    <string name="get_altitude_information">Obtener información de elevación</string>
    <string name="calculating_altitude">Calculando elevación</string>
    <string name="av_notes_choose_action_widget_desc">Elige la acción.</string>
    <string name="navigation_points">Puntos de navegación</string>
    <string name="routing_attr_hazmat_category_name">Categoría de materiales peligrosos</string>
    <string name="routing_attr_allow_private_for_truck_description">Permitir el acceso a áreas privadas para camiones.</string>
    <string name="routing_attr_allow_private_for_truck_name">Permitir el acceso privado (camión)</string>
    <string name="compass_on_circles">Brújula en círculos</string>
    <string name="distance_circles">Círculos de distancia</string>
    <string name="circle_settings">Ajustes de los círculos</string>
    <string name="widget_secondary_desc_part_of">Parte del complemento «%1$s».</string>
    <string name="parking_widget_desc">Muestra la distancia desde el centro de la pantalla hasta tu plaza de aparcamiento.</string>
    <string name="magnetic_bearing_widget_desc">Ángulo entre el norte magnético y el punto objetivo observado desde tu ubicación.</string>
    <string name="shared_string_widget">Widget</string>
    <string name="rendering_attr_weatherPressureContours_name">Isolíneas de presión</string>
    <string name="map_widget_true_bearing">Rodamiento real</string>
    <string name="rendering_attr_weatherTempContours_name">Isolíneas de temperatura</string>
    <string name="map_widget_trip_recording_downhill">Cuesta abajo</string>
    <string name="arrival_time_widget_desc">Hora de llegada al lugar de destino.</string>
    <string name="bearing_desc">Muestra el rumbo absoluto o relativo a un objetivo en unidades angulares (en modo 180 grados, 360 grados o milirradianes).</string>
    <string name="rendering_attr_hideMilitaryAreas_name">Ocultar áreas militares</string>
    <string name="rendering_attr_hideMilitaryAreas_description">Oculta las áreas militares</string>
    <string name="rendering_attr_horseScale_name">Dificultad de los senderos ecuestres</string>
    <string name="routing_attr_avoid_highway_name">Evitar los caminos</string>
    <string name="max_speed_widget_desc">Muestra el límite de velocidad de la carretera por la que circula actualmente.</string>
    <string name="current_speed_widget_desc">Muestra tu velocidad actual según la información del GPS.</string>
    <string name="routing_attr_avoid_fords_name">Evitar vados</string>
    <string name="routing_attr_avoid_fords_description">Evitar pasar por vados</string>
    <string name="colour_of_circles">Color de los círculos</string>
    <string name="bearing_secondary_desc">El formato de los datos usados puede cambiarse en: %1$s → %2$s → %3$s.</string>
    <string name="routing_attr_hazmat_category_description">Categoría de materiales peligrosos / Considera los permisos de acceso para vehículos con materiales peligrosos</string>
    <string name="map_markers_bar_widget_desc">El widget de la barra superior muestra la distancia y la dirección hasta el siguiente marcador del Mapa desde tu ubicación actual. El widget puede configurarse para mostrar 1 o 2 marcadores.</string>
    <string name="track_attach_to_the_roads_descr">La traza se adjuntará a los caminos usando mapas sin conexión. Esto cambiará la geometría de la traza.</string>
    <string name="route_maneuvers">Maniobras de la ruta</string>
    <string name="explore_plans">Explorar planes</string>
    <string name="routing_attr_avoid_highway_description">Evita circular por caminos viales</string>
    <string name="map_widget_trip_recording_uphill">Cuesta arriba</string>
    <string name="coordinates_widget_secondary_desc">El formato de las coordenadas puede cambiarse en %1$s → %2$s → %3$s.</string>
    <string name="elevation_profile_widget_desc">Muestra el perfil de la elevación y la pendiente de la ruta actual.</string>
    <string name="mapillary_widget_desc">Proporciona acceso rápido a la aplicación Mapillary para añadir las imágenes a pie de calle.</string>
    <string name="gps_info_widget_desc">Muestra el número de los satélites actualmente visibles y utilizados.</string>
    <string name="lanes_widgets_desc">Muestra el trazado actual de los carriles de la carretera y resalta los que se deben tomar durante la navegación.</string>
    <string name="street_name_widget_desc">El widget Nombre de la calle muestra el nombre de la calle actual con una flecha de ubicación recta, o el nombre de la calle siguiente con una flecha que indica un próximo giro.</string>
    <string name="coordinates_widget_desc">Muestra las coordenadas geográficas de la geolocalización actual.</string>
    <string name="audio_video_notes_desc">Proporciona un acceso rápido para iniciar o parar una nota de audio, vídeo o foto.</string>
    <string name="routing_attr_avoid_4wd_only_name">Evitar caminos para 4x4</string>
    <string name="routing_attr_avoid_4wd_only_description">Evita los caminos adecuados para vehículos todo terreno 4x4</string>
    <string name="radius_rules_widget_desc">La herramienta de la regla de radio muestra círculos de distancia alrededor de un punto seleccionado en el mapa.</string>
    <string name="current_time_widget_desc">Muestra la hora actual tomada de tu dispositivo.</string>
    <string name="battery_widget_desc">Muestra el nivel de la batería de tu dispositivo.</string>
    <string name="altitude_widget_desc">Muestra la altura sobre el nivel del mar de la geolocalización actual.</string>
    <string name="navigation_points_desc">Los widgets de navegación se activan durante la navegación para mostrar información como distancia, tiempo de llegada o restante, próximos giros, rumbo, nombre de la calle actual/siguiente, información de carril, velocidad máxima, alertas de aproximación, los puntos de interés y los puntos intermedios.</string>
    <string name="route_maneuvers_desc">Los widgets de navegación se activan durante la navegación para mostrar información como distancia, hora de llegada o de salida, próximos giros, rumbo, nombre de la calle actual, información de carriles, velocidad máxima, alertas de aproximación, PDI, waypoints.</string>
    <string name="time_to_navigation_point_widget_settings_desc">Pulsa el widget para cambiar de modo.</string>
    <string name="shared_string_mode">Modo</string>
    <string name="radius_ruler_mode_desc">Pulsa el widget para alternar el modo de «Regla radial».</string>
    <string name="map_widget_time_to_destination">Tiempo hasta el destino</string>
    <string name="map_widget_time_to_intermediate">Tiempo para intermedio</string>
    <string name="map_widget_distance_to_intermediate">Distancia intermedia</string>
    <string name="marker_2nd">Segundo marcador</string>
    <string name="marker_1st">Primer marcador</string>
    <string name="switch_widget_mode_desc">Pulsa el widget para alternar los modos.</string>
    <string name="side_marker_eta">Hora estimada de la llegada</string>
    <string name="next_live_update_time">Próxima actualización a las %1$s.</string>
    <string name="includes_osm_changes_until">Incluye cambios de OSM hechos hasta %1$s.</string>
    <string name="next_live_update_date_and_time">Próxima actualización el %1$s a las %2$s.</string>
    <string name="routing_attr_motor_type_description">Elige el tipo de combustible del motor, necesario para estimar las emisiones de CO₂.</string>
    <string name="routing_attr_motor_type_name">Combustible del vehículo</string>
    <string name="routing_attr_goods_restrictions_name">Reparto de bienes</string>
    <string name="routing_attr_goods_restrictions_description">Considerar permisos de acceso para vehículos de bienes ligeros (bienes)</string>
    <string name="reset_all_settings_desc">¿Restablecer todos los ajustes por defecto\?</string>
    <string name="goods_delivery_desc_3">Sólo aplica a camiones de reparto inferiores a 3,5 toneladas.</string>
    <string name="goods_delivery_desc_2">Los caminos cerrados serán evitados para la entrega de mercancías.</string>
    <string name="updated_map_time">Actualizado: %1$s.</string>
    <string name="map_marker_average_speed_desc">Indica el intervalo de tiempo en el promedio de velocidad (usado para estimar el tiempo de llegada).</string>
    <string name="goods_delivery_desc_4">Usar el perfil «Camión» para vehículos superiores a 3,5 toneladas.</string>
    <string name="goods_delivery_desc">Los vehículos de reparto pueden estar restringidos en algunos caminos.</string>
    <string name="live_update_frequency_hour_variant">Las actualizaciones de mapas se comprueban cada hora.</string>
    <string name="lang_ckb">Kurdo central</string>
    <string name="no_altitude_data_desc">Para obtener datos de «%1$s», adjuntar la traza a los caminos o calcularlo en línea.</string>
    <string name="transport_hazmat_yes_desc">Marca la categoría correspondiente.</string>
    <string name="live_update_frequency_week_variant">Las actualizaciones de mapas se comprueban cada semana.</string>
    <string name="use_latin_name_if_missing">Usar nombre en latín si falta</string>
    <string name="compass_visible_if_map_rotated">Visible al girar el mapa</string>
    <string name="live_update_frequency_day_variant">Las actualizaciones de mapas se comprueban cada día.</string>
    <string name="average_speed_skip_stops">Tener en cuenta las paradas</string>
    <string name="average_speed_widget_desc">Muestra la velocidad media del viaje actual.</string>
    <string name="map_widget_average_speed">Velocidad media</string>
    <string name="auto_25_chars_route_tu_kl">Haz un giro en U y mantente a la izquierda</string>
    <string name="auto_25_chars_route_tu_kr">Haz un giro en U y mantente a la derecha</string>
    <string name="auto_25_chars_route_roundabout_kr">Toma la salida %1$d y mantente a la derecha</string>
    <string name="compass_always_hidden">Siempre oculto</string>
    <string name="compass_always_visible">Siempre visible</string>
    <string name="compass_click_desc">Sugerencia: pulsa el botón de la brújula para cambiar el modo de la orientación del mapa.</string>
    <string name="compass_desc">Muestra la dirección hacia el norte.</string>
    <string name="altitude_correction">Corrección de la elevación</string>
    <string name="kg">kg</string>
    <string name="routing_attr_motor_type_diesel_name">Diésel</string>
    <string name="average_speed_skip_stops_desc">Velocidades inferiores a %1$s serán contadas y afectará a la velocidad media.</string>
    <string name="attach_roads_warning">Sólo se puede adjuntar al camino una traza grabada.</string>
    <string name="connect_with_straight_line">Conectar con una línea recta</string>
    <string name="attach_roads_descr">Aproxime su recorrido a las carreteras permitidas para enrutar entre puntos y asocie instrucciones precisas de giro y propiedades de ruta.</string>
    <string name="without_profiles_changing">Sin cambios de perfiles</string>
    <string name="shared_string_only_missing">Sólo faltantes</string>
    <string name="download_tiles">Descargar teselas</string>
    <string name="auto_25_chars_route_roundabout_kl">Toma la salida %1$d y mantente a la izquierda</string>
    <string name="trip_recording_distance_widget_desc">Muestra la distancia del viaje registrada actualmente.</string>
    <string name="av_notes_audio_widget_desc">Si tocas el widget, podrás tomar una nota de voz.</string>
    <string name="trip_recording_duration_widget_desc">Muestra el tiempo del viaje registrado actualmente.</string>
    <string name="trip_recording_downhill_widget_desc">Muestra la suma de todos los descensos del trayecto registrado actualmente.</string>
    <string name="average_speed_time_interval_desc">Especifica el intervalo de tiempo para calcular el promedio de la velocidad.</string>
    <string name="calculate_online_altitude_descr">Calcula la elevación en línea desde los servidores de OsmAnd, basándose en las imágenes de satélite y en los modelos digitales de elevación. Las diferencias respecto a la altitud registrada por el dispositivo pueden usarse como corrección de la elevación.</string>
    <string name="co2_mission">Emisión de CO2</string>
    <string name="shared_string_duplicate">Duplicar</string>
    <string name="av_notes_photo_widget_desc">Si tocas el widget, podrás hacer una foto.</string>
    <string name="av_notes_video_widget_desc">Si tocas el widget, podrás grabar un vídeo.</string>
    <string name="auto_backup_preference_desc">Predefinidamente, Android guarda copias de seguridad de los favoritos, códigos de mapas y ajustes de OsmAnd para restaurarlos en nuevos dispositivos o al reinstalar. Esta copia de seguridad se limita a 25 MB.
\nAl usar OsmAnd Cloud, esto puede dar lugar a malentendidos después de la reinstalación.</string>
    <string name="duplacate_widget_added_snackbar">Se ha añadido a la lista un widget duplicado.</string>
    <string name="first_marker_widget_desc">Puedes configurar el widget para que muestre la distancia o la hora estimada de llegada que queda hasta el primer marcador del mapa.</string>
    <string name="widget_with_dot">Widget.</string>
    <string name="auto_25_chars_route_tl_kl">Gira a la izquierda y mantente a la izquierda</string>
    <string name="auto_25_chars_route_tl_kr">Gira a la izquierda y mantente a la derecha</string>
    <string name="auto_25_chars_route_tr_kl">Gira a la derecha y mantente a la izquierda</string>
    <string name="auto_25_chars_route_tr_kr">Gira a la derecha y mantente a la derecha</string>
    <string name="true_bearing_wdiget_desc">Ángulo entre el norte verdadero y el punto objetivo observado desde tu ubicación.</string>
    <string name="relative_bearing_widget_desc">Muestra el ángulo entre la dirección de tu movimiento hacia delante y el punto objetivo.</string>
    <string name="time_to_destination_widget_desc">El widget muestra la \"Hora de llegada\" o el \"Tiempo que falta\" hasta el último punto del destino. El tiempo se actualiza constantemente durante la navegación y es igual al tiempo de ruta desde la ubicación actual.</string>
    <string name="compass_visible_if_map_rotated_desc">Se oculta cuando el Norte se encuentra arriba</string>
    <string name="second_marker_widget_desc">Puedes configurar el widget para que muestre la distancia o la hora estimada de llegada que queda hasta el segundo marcador del mapa.</string>
    <string name="time_to_intermediate_widget_desc">El widget muestra \"La hora de llegada\" o \"El tiempo restante\" hasta el primer punto intermedio. El tiempo se actualiza constantemente durante la navegación, y cuando se pasa un punto intermedio, el tiempo se actualiza al siguiente punto intermedio.</string>
    <string name="distance_to_intermediate_widget_desc">El widget muestra la distancia que queda hasta el primer punto intermedio. Una vez superados los puntos intermedios, la distancia se actualizará hasta el siguiente punto intermedio.</string>
    <string name="distance_to_destination_widget_desc">El widget muestra la distancia que queda hasta el último punto de destino.</string>
    <string name="next_turn_widget_desc">El widget muestra la información sobre tu próximo giro con una imagen de la maniobra y la distancia hasta ella.</string>
    <string name="download_complete">Descarga completa</string>
    <string name="map_widget_camera_distance">Altura de la cámara</string>
    <string name="map_widget_zoom_level">Nivel del zoom</string>
    <string name="map_widget_target_distance">Distancia de la cámara al objetivo</string>
    <string name="import_as_one_track">Importar como una traza</string>
    <string name="shared_string_large">Largo</string>
    <string name="shared_string_normal">Normal</string>
    <string name="how_to_use">Cómo usar:</string>
    <string name="map_marker_interval_dialog_desc">Especifica el intervalo de tiempo durante el cual se medirá la velocidad media para calcular la hora estimada de llegada.</string>
    <string name="go_to_marker_location">Ir a la posición del marcador</string>
    <string name="shared_string_switch_mode">Cambiar de modo</string>
    <string name="rendering_attr_showMtbScaleIMBATrails_description">Mostrar senderos dedicados al ciclismo de montaña.</string>
    <string name="display_position">Posición</string>
    <string name="download_heightmap_maps">Mapa de alturas</string>
    <string name="favorite_confirm_delete_group">¿Borrar el grupo \"%1$s\" y todos los puntos incluidos (%2$d)?</string>
    <string name="favorite_delete_group">Borrar grupo</string>
    <string name="second_next_turn_widget_desc">El widget muestra la información sobre su segundo giro siguiente, que se activa si el giro está a una distancia cercana.</string>
    <string name="map_markers_desc">El widget muestra la distancia o la hora estimada de llegada (ETA) de los dos primeros marcadores de la lista de marcadores del mapa.</string>
    <string name="rendering_attr_showMtbScaleIMBATrails_name">Mostrar senderos de montaña IMBA</string>
    <string name="rendering_attr_depthContourColorScheme_description">Esquema de color para las curvas de nivel de profundidad</string>
    <string name="routing_attr_motor_type_hybrid_name">Híbrido</string>
    <string name="quick_action_map_center_widget_descr">Un botón que muestra u oculta en el mapa, el widget para centrar el mapa.</string>
    <string name="click_on_widget">Haz clic en el widget</string>
    <string name="shared_string_shows">Mostrar</string>
    <string name="map_widget_target_distance_desc">Muestra la distancia entre la cámara y la ubicación del objetivo.</string>
    <string name="map_widget_zoom_level_desc">Muestra el nivel actual de zoom del mapa.</string>
    <string name="map_widget_camera_distance_desc">Muestra la elevación de la cámara sobre el nivel de la superficie.</string>
    <string name="map_widget_camera_tilt">Inclinación de la cámara</string>
    <string name="rotate_map_manual_opt">Rotación manual</string>
    <string name="trip_recording_uphill_widget_desc">Muestra la suma de todas las subidas del viaje registrado actualmente.</string>
    <string name="rendering_attr_depthContourWidth_description">La anchura para las curvas de nivel de profundidad</string>
    <string name="routing_attr_motor_type_electric_name">Eléctrico</string>
    <string name="available_as_part_of_subscription_plan">Disponible como parte de la suscripción «%1$s».</string>
    <string name="included_in_your_current_plan">Incluido en el plan actual de «%1$s»</string>
    <string name="map_widget_camera_tilt_desc">Muestra el ángulo de inclinación de la cámara en modo perspectiva. Por defecto es 90° (sin inclinación).</string>
    <string name="developer_widgets">Widgets para desarrolladores</string>
    <string name="coordinates_widget_map_center_desc">Muestra las coordenadas geográficas del centro del mapa actual</string>
    <string name="coordinates_widget_current_location_desc">Muestra las coordenadas geográficas de la geolocalización actual</string>
    <string name="quick_action_current_location_widget_descr">Un botón que muestra u oculta en el mapa, el widget de ubicación actual.</string>
    <string name="coordinates_widget_map_center">Coordenadas: centro del mapa</string>
    <string name="coordinates_widget_current_location">Coordenadas: ubicación actual</string>
    <string name="distance_by_tap_use_description">Pulse en el mapa para ver la distancia entre su ubicación actual y el punto pulsado.
\nToque con 2 dedos en el mapa para ver la distancia entre los puntos pulsados</string>
    <string name="auto_backup_title">Copia de seguridad automática</string>
    <string name="routing_attr_motor_type_petrol_name">Gasolina</string>
    <string name="routing_attr_motor_type_lpg_name">Gas licuado de petróleo (GLP)</string>
    <string name="routing_attr_motor_type_gas_name">Gas natural comprimido (GNC)</string>
    <string name="transport_hazmat_title">Transporte de materiales peligrosos</string>
    <string name="map_widget_ant_heart_rate_desc">Muestra en tiempo real la frecuencia cardiaca del usuario durante una actividad determinada</string>
    <string name="map_widget_ant_bicycle_power_desc">Muestra la potencia del ciclista, que se utiliza para hacer avanzar la bicicleta</string>
    <string name="lang_sat">Santalí</string>
    <string name="external_sensor_widgets">Widgets de ANT+</string>
    <string name="ant_missing_dependency_descr">No se puede encontrar el servicio necesario «%1$s».
\nDebes instalar o actualizar el servicio para el complemento ANT+.
\n¿Quieres abrir Play Store para hacer eso\?</string>
    <string name="ant_missing_dependency">Falta la dependencia</string>
    <string name="favorites_backup">Respaldo de favoritos</string>
    <string name="purchases_feature_desc_cross_buy">Usa las funciones de la suscripción en diferentes plataformas (Android/iOS/web) sin costo adicional.</string>
    <string name="shared_string_cross_buy">Compra cruzada</string>
    <string name="ant_go_to_store">Ir a la tienda</string>
    <string name="ant_read_data">Leer datos</string>
    <string name="ant_write_to_gpx">Escribir datos en la traza</string>
    <string name="ant_heart_rate_write_gpx_desc">Incluye la frecuencia cardíaca en la traza</string>
    <string name="map_widget_ant_heart_rate">Ritmo cardíaco</string>
    <string name="map_widget_ant_bicycle_power">Potencia de la bicicleta</string>
    <string name="map_widget_ant_bicycle_cadence">Cadencia de pedaleo</string>
    <string name="map_widget_ant_bicycle_cadence_desc">Muestra la velocidad a la que pedalea el usuario</string>
    <string name="map_widget_ant_bicycle_speed">Velocidad de la bicicleta</string>
    <string name="map_widget_ant_bicycle_speed_desc">Muestra la velocidad de desplazamiento</string>
    <string name="map_widget_ant_bicycle_dist">Distancia en bicicleta</string>
    <string name="map_widget_ant_bicycle_dist_desc">Distancia recorrida</string>
    <string name="nautical_depth_points">Puntos de profundidad náutica</string>
    <string name="depth_contours">Curvas de profundidad</string>
    <string name="worldwide_maps">Mapas del mundo</string>
    <string name="transport_hazmat_no_desc">En algunos caminos y túneles se prohíbe el transporte de materiales peligrosos.</string>
    <string name="map_widget_rendering_fps_desc">Muestra la rapidez a la que se muestra y actualiza el mapa y los elementos del mapa, expresada en fotogramas por segundo (FPS).</string>
    <string name="location_simulation_cutoff">La simulación omite los primeros metros</string>
    <string name="send_uuid_preference_desc">El UUID aleatorio se usa para descargar mapas sin conexión de los servidores de OsmAnd y supervisar el uso justo de los recursos del servidor, predecir los patrones del tráfico y generar informes anónimos de mapas mensuales.</string>
    <string name="current_location_widget">Coordenadas: ubicación actual</string>
    <string name="external_sensors_plugin_name">Sensores externos</string>
    <string name="external_sensors_plugin_description">Accede a los sensores externos para leer, por ejemplo, tu frecuencia cardiaca, la velocidad de la bicicleta, la potencia de pedaleo o la cadencia. Requiere que el dispositivo esté conectado a los sensores correspondientes mediante el protocolo de red personal inalámbrica ANT+.</string>
    <string name="map_widget_altitude_map_center">Elevación: centro del mapa</string>
    <string name="map_widget_altitude_current_location_desc">Muestra la altitud sobre el nivel del mar en la ubicación geográfica actual.</string>
    <string name="map_widget_rendering_fps">Renderizado FPS del mapa</string>
    <string name="simulate_location_by_gpx">Simular ubicación via GPX</string>
    <string name="terms_of_service_desc">Al descargar los mapas, aceptas los %1$s y %2$s.</string>
    <string name="shared_string_terms_of_use">Términos de uso</string>
    <string name="location_simulation_speedup">Velocidad de simulación</string>
    <string name="send_uuid_preference">Enviar identificador único de usuario (UUID)</string>
    <string name="shared_string_identifiers">Identificadores</string>
    <string name="map_center_widget">Coordenadas: centro del mapa</string>
    <string name="map_widget_altitude_desc">Mostrar la altitud de la geolocalización actual o la elevación del centro del mapa actual</string>
    <string name="map_widget_altitude_map_center_desc">Muestra la elevación sobre el nivel del mar del centro del mapa actual.</string>
    <string name="map_widget_altitude_current_location">Altitud: ubicación actual</string>
    <string name="purchases_feature_desc_external_sensors">Muestra y registra los datos de los sensores externos: velocidad de la bicicleta, potencia de la bicicleta, cadencia y frecuencia cardiaca.</string>
    <string name="external_sensors_support">Compatible con sensores externos</string>
    <string name="release_4_3">- Nuevo y más rápido motor de renderizado de mapas de la versión 2 (OpenGL), con vista 2,5D.
\n
\n - Animación suave de los cambios de ubicación en movimiento
\n
\n - Nuevos widgets para las coordenadas del centro del mapa y la elevación de las geolocalizaciones
\n
\n - \"Distancia al grifo\": añadidas opciones de tamaño de texto
\n
\n - Widget \"Marcador del mapa\": añadida opción para cambiar el comportamiento del clic
\n
\n - Corregida la opción \"Colocación de posición
\n
\n - GPX: añadido soporte para etiquetas \"link\", \"cmt\", \"desc\" y para cualquier extensión personalizada
\n
\n - Reorganizada la lista de \"Mapas náuticos
\n
\n - Añadido soporte para sensores ANT
\n
\n - Añadida la opción de desactivar la descarga de UUID
\n
\n - Previsión ajustable de la velocidad por defecto para los tiempos de viaje a pie/senderismo/carrera dependientes de la elevación
\n
\n - Corregida la salida de audio y el comportamiento del deslizador de volumen
\n
\n</string>
    <string name="speak_gps_signal_status">Anunciar la pérdida o recuperación de la señal GPS</string>
    <string name="speak_route_recalculation">Anunciar el recálculo de la ruta</string>
    <string name="rendering_engine_failed_descr">OsmAnd ha vuelto a la representación cartográfica «versión 1». Puede tratar de volver al motor de representación «versión 2 (OpenGL)» en Configuración.
\n
\nColabore con el proceso de mejora proporcionando su registro de errores.</string>
    <string name="rendering_engine_failed">El renderizado de mapas de OsmAnd ha fallado recientemente.</string>
    <string name="show_map_symbols_desc">Texto, señales de tráfico y otros.</string>
    <string name="map_rendering_engine">Motor de renderizado del mapa</string>
    <string name="show_borders_of_downloaded_maps">Colorear mapas descargados</string>
    <string name="show_map_symbols">Mostrar símbolos del mapa</string>
    <string name="share_crash_log">Compartir registro de fallos</string>
    <string name="dismiss_changes_descr">Todos los cambios serán descartados.</string>
    <string name="dismiss_changes">¿Descartar cambios\?</string>
    <string name="restart_now">Reiniciar ahora</string>
    <string name="map_rendering_engine_v1">Versión 1</string>
    <string name="map_rendering_engine_v2">Versión 2 (OpenGL)</string>
    <string name="map_rendering_engine_descr">La versión 2 (OpenGL) del motor de renderizado de mapas, es más rápido y también cuenta con vista 2.5D. El renderizado de la versión 1, era el predefinido antes de OsmAnd 4.3 y sigue siendo preferible para los dispositivos más antiguos.</string>
    <string name="weather_offline_forecast">Pronóstico sin conexión</string>
    <string name="weather_online_cache">Caché en línea</string>
    <string name="map_settings_weather_temp">Temperatura</string>
    <string name="map_settings_weather_wind">Viento</string>
    <string name="weather_wind_mph">mph</string>
    <string name="weather_wind_kmh">km/h</string>
    <string name="weather_wind_kilimeters_per_hour">Kilómetros por hora</string>
    <string name="weather_wind_meters_per_second">Metros/segundo</string>
    <string name="weather_widgets_secondary_desc">Las unidades de medida pueden cambiarse en los ajustes del plugin de Meteorología.</string>
    <string name="clouds_widget_desc">Muestra la cobertura de las nubes para el centro del mapa actual.</string>
    <string name="temperature_widget_desc">Muestra la temperatura del centro del mapa actual.</string>
    <string name="weather_pressure_hpa">hPa</string>
    <string name="weather_pressure_inhg">inHg</string>
    <string name="weather_widget_group_desc">Un conjunto de widgets que muestran la información meteorológica variada.</string>
    <string name="weather_pressure_millimeters_of_mercury">Milímetros de mercurio</string>
    <string name="action_not_supported_with_map_style">El estilo de mapa elegido no admite esta acción.</string>
    <string name="map_settings_weather_air_pressure">Presión atmosférica</string>
    <string name="map_settings_weather_cloud">Nubes</string>
    <string name="map_settings_weather_precip">Precipitación</string>
    <string name="measurement_units">Unidades de medida</string>
    <string name="explore_weather_forecast">Explora el pronóstico meteorológico.</string>
    <string name="shared_string_contours">Contornos</string>
    <string name="shared_string_layers">Capas</string>
    <string name="empty_screen_weather_pressure_layer">Activar para ver la capa de presión en el mapa.</string>
    <string name="empty_screen_weather_contours">Activar para ver los bordes meteorológicos en el mapa.</string>
    <string name="empty_screen_weather_clouds_layer">Activar para ver la capa de cobertura de nubes en el mapa.</string>
    <string name="empty_screen_weather_wind_layer">Activar para ver la capa de viento en el mapa.</string>
    <string name="weather_precip_in">in</string>
    <string name="empty_screen_weather_precipitation_layer">Activar para ver la capa de precipitaciones en el mapa.</string>
    <string name="weather_precip_mm">mm</string>
    <string name="empty_screen_weather_temperature_layer">Activar para ver la capa de temperatura en el mapa.</string>
    <string name="empty_screen_view_selected_weather_data">Activar para ver los datos meteorológicos marcados en el mapa.</string>
    <string name="weather_precip_inches">Pulgadas</string>
    <string name="weather_precip_milimeters">Milímetros</string>
    <string name="weather_wind_kn">kn</string>
    <string name="weather_wind_ms">m/s</string>
    <string name="weather_wind_knots">Nudos</string>
    <string name="weather_wind_miles_per_hour">Millas por hora</string>
    <string name="air_pressure_widget_desc">Muestra la presión atmosférica para el centro del mapa actual.</string>
    <string name="wind_widget_desc">Muestra la velocidad del viento para el centro del mapa actual.</string>
    <string name="weather_temperature_celsius">Celsius</string>
    <string name="precipitation_widget_desc">Muestra la precipitación para el centro del mapa actual.</string>
    <string name="weather_pressure_mmhg">mmHg</string>
    <string name="weather_pressure_hectopascals">Hectopascales</string>
    <string name="weather_pressure_inches_of_mercury">Pulgadas de mercurio</string>
    <string name="weather_prefs_descr">Pronóstico de 24 horas y 7 días actualizado cada 3 horas</string>
    <string name="weather_temperature_fahrenheit">Fahrenheit</string>
    <string name="weather_plugin_description">Proporciona
\n- el pronóstico del tiempo de 24 horas y 7 días con 5 capas
\n- widgets basados en la ubicación
\n- las isolíneas de temperatura/presión
\n
\nLos datos meteorológicos son proporcionados por el Sistema de Pronóstico Global (GFS, %1$s).</string>
    <string name="shared_string_weather">Meteorología</string>
    <string name="rendering_attr_depthContourColorScheme_name">Combinación de colores de las líneas</string>
    <string name="map_widget_sunset_desc">Muestra la hora del próximo atardecer o el tiempo que queda hasta éste.</string>
    <string name="map_widget_sunrise_desc">Muestra la hora del próximo amanecer o el tiempo que falta para éste.</string>
    <string name="shared_string_next_sunrise">Próximo amanecer</string>
    <string name="shared_string_time_left">Tiempo restante</string>
    <string name="shared_string_sunset">Ocaso</string>
    <string name="shared_string_sunrise">Alba</string>
    <string name="map_widget_group_sunrise_sunset_desc">Estos widgets muestran la información sobre la próxima salida y puesta del sol.</string>
    <string name="switch_mode_by_tapping_on_widget">Alterna el modo pulsando en el widget.</string>
    <string name="shared_string_next_sunset">Próximo atardecer</string>
    <string name="map_widget_group_sunrise_sunset">Amanecer, atardecer</string>
    <string name="depth_contour_lines">Curvas de nivel de profundidad</string>
    <string name="turn_on_nautical_depth_description">Activar para ver los datos de profundidad náutica en el mapa.</string>
    <string name="rendering_attr_depthContourWidth_name">Grosor de la línea</string>
    <string name="storage_migration_fragment_close_descr">La copia sólo se ha completado en %1$s%%. Si se detiene ahora, es posible que la aplicación no funcione correctamente.</string>
    <string name="quick_action_precipitation_layer">Un botón para mostrar u ocultar la capa de precipitaciones en el mapa.</string>
    <string name="quick_action_cloud_layer">Un botón para mostrar u ocultar la capa de nubes en el mapa.</string>
    <string name="quick_action_air_pressure_layer">Un botón para mostrar u ocultar la capa de presión atmosférica en el mapa.</string>
    <string name="quick_action_temperature_layer">Un botón para mostrar u ocultar la capa de temperatura en el mapa.</string>
    <string name="quick_action_wind_layer">Un botón para mostrar u ocultar la capa de vientos en el mapa.</string>
    <string name="temperature_layer">Capa de temperaturas</string>
    <string name="pressure_layer">Capa de presión atmosférica</string>
    <string name="wind_layer">Capa de vientos</string>
    <string name="cloud_layer">Capa de nubes</string>
    <string name="precipitation_layer">Capa de precipitaciones</string>
    <string name="rendering_attr_showMtbScale_description">Muestra los senderos según su escala MTB.</string>
    <string name="rendering_attr_showMtbScale_name">Mostrar la escala de las MTB</string>
    <string name="mtb_imba_full">Asociación Internacional de Ciclismo de Montaña</string>
    <string name="mtb_imba">IMBA</string>
    <string name="mtb_segment_classification">Segmentación</string>
    <string name="mtb_scale">Escala MTB</string>
    <string name="rendering_attr_weatherCloudContours_name">Isolíneas de las nubes</string>
    <string name="rendering_attr_weatherWindSpeedContours_name">Isolíneas de la velocidad del viento</string>
    <string name="rendering_attr_weatherPrecipitationContours_name">Isolíneas de las precipitaciones</string>
    <string name="shared_string_open">Abrir</string>
    <string name="open_weather_action_description">Permite abrir una pantalla con la información meteorológica detallada.</string>
    <string name="open_weather_action">Abrir el tiempo</string>
    <string name="shared_string_purchased_on">Comprado el</string>
    <string name="shared_string_expires">Caduca en</string>
    <string name="cloud_sync_progress">Sincronizando...%1$s</string>
    <string name="checking_progress">Comprobando…</string>
    <string name="shared_string_modified">Modificado</string>
    <string name="res_unknown">Desconocido</string>
    <string name="shared_string_unsynced">Sin sincronizar</string>
    <string name="check_for_updates">Buscar actualizaciones</string>
    <string name="changes">Cambios %1$s</string>
    <string name="shared_string_uploaded">Subido a</string>
    <string name="shared_string_cloud">Nube</string>
    <string name="new_file">Archivo nuevo</string>
    <string name="modified_file">Archivo modificado</string>
    <string name="deleted_file">Archivo eliminado</string>
    <string name="sync_now">Sincronizar ahora</string>
    <string name="local_changes">Cambios a nivel local</string>
    <string name="upload_change">Cargar el cambio</string>
    <string name="cloud_changes_will_be_dismissed">Los cambios en la nube serán descartados</string>
    <string name="local_file_will_be_restored">El archivo local se restaurará</string>
    <string name="local_changes_will_be_dismissed">Se descartarán los cambios locales</string>
    <string name="cloud_conflicts">Conflictos</string>
    <string name="cloud_conflict">Conflicto</string>
    <string name="upload_all">Cargar todo</string>
    <string name="cloud_recent_changes">Cambios</string>
    <string name="cloud_all_changes_downloaded">Se descargaron todos los cambios</string>
    <string name="cloud_no_conflicts">No hay conflictos.</string>
    <string name="download_cloud_version">Descargar la versión de la nube</string>
    <string name="shared_string_do_not_exist">No existe</string>
    <string name="backup_error_failed_to_fetch_remote_items">No se ha podido obtener la lista de los archivos del servidor.</string>
    <string name="last_sync">Última sincronización</string>
    <string name="import_export">Importar/exportar</string>
    <string name="export_to_file">Exportar a un archivo</string>
    <string name="cloud_version_will_be_removed">La versión en la nube será eliminada</string>
    <string name="choose_what_to_sync">Elija qué quiere sincronizar</string>
    <string name="cloud_all_changes_uploaded_descr">Todos los cambios realizados en este dispositivo se sincronizan con OsmAnd Cloud.</string>
    <string name="cloud_changes">Cambios en la nube</string>
    <string name="cloud_all_changes_uploaded">Se cargaron todos los cambios</string>
    <string name="av_audio_format_bottom_sheet_descr">Seleccione un formato de audio. El formato contenedor del tipo de archivo para el audio es 3GPP (.3gp).</string>
    <string name="si_nm_ft">Millas náuticas /pies</string>
    <string name="si_nm_mt">Millas/metros náuticos</string>
    <string name="set_up_backup">Crear una copia de seguridad</string>
    <string name="x_axis">Eje X</string>
    <string name="y_axis">Eje Y</string>
    <string name="value_downloaded_of_mb">Descargando %1$.1f/%2$.1f MB</string>
    <string name="skip_download">Omitir la descarga</string>
    <string name="determine_location">Permítanos determinar su ubicación</string>
    <string name="share_link">Compartir el enlace</string>
    <string name="share_as_file">Compartir como un archivo</string>
    <string name="sound_beep_complex">Bip: complejo</string>
    <string name="sound_beep_minimal">Bip: mínimo</string>
    <string name="sound_beep_simple">Bip: sencillo</string>
    <string name="sound_beep_complex_loud">Bip: muy fuerte</string>
    <string name="sound_beep_simple_loud">Pitido: sencillo ruidoso</string>
    <string name="weight_limit_error">El valor mínimo es \"%1$s\" toneladas. Utilice el perfil \"%2$s\" si el peso del vehículo es inferior al valor mínimo.</string>
    <string name="last_synchronized">Última sincronización</string>
    <string name="display_position_automatic_descr">Depende de la orientación del mapa: abajo para la dirección del movimiento, centro para todos los demás.</string>
    <string name="no_visible_tracks_description">Seleccione las vías para visualizarlas en el mapa.</string>
    <string name="no_visible_tracks">No hay pistas en el mapa</string>
    <string name="recently_visible">Visibles recientemente %1$s</string>
    <string name="empty_tracks">No tienes archivos de pistas.</string>
    <string name="shared_string_select_recent">Selección reciente</string>
    <string name="change_appearance">Cambiar la apariencia</string>
    <string name="switch_folder">Cambiar de carpeta</string>
    <string name="shared_string_on_map">en el mapa</string>
    <string name="shared_string_apply_changes">Aplicar cambios</string>
    <string name="empty_tracks_description">Puedes importar, crear o grabar archivos con las pistas con OsmAnd.</string>
    <string name="show_all_tracks">Mostrar todas las vías</string>
    <string name="shared_string_kilograms">kilogramos</string>
    <string name="shared_string_yards">yardas</string>
    <string name="approximate_bearing_descr">Obtenga el rumbo de la ruta de navegación que se está siguiendo.</string>
    <string name="shared_string_inches">pulgadas</string>
    <string name="inch">in</string>
    <string name="approximate_bearing">Rumbo aproximado</string>
    <string name="release_4_4">• Menú \"Pistas\" mejorado en \"Configurar mapa\"
\n
\n • El menú contextual ahora muestra nombres localizados para PDI
\n
\n • Opción agregada para compartir ruta por enlace
\n
\n • Se agregó la unidad de longitud \"Millas náuticas/pies\".
\n
\n • La orientación del mapa agregó un nuevo modo fijo
\n
\n • Pantalla de inicio simplificada
\n
\n • Posición de ubicación fija en modo de pantalla dividida en Android Auto
\n
\n • Se agregó el gráfico \"Velocidad/Pendiente\" para el análisis de pistas
\n
\n • Android 13 movió la selección de idioma de la aplicación a la configuración del sistema
\n
\n • Problemas resueltos con la visualización de lugares veganos
\n
\n • Se agregó la posibilidad de descargar mosaicos en línea utilizados como mapas \"superpuestos\" o \"subyacentes\".
\n
\n • Soporte agregado de unidades imperiales para \"parámetros del vehículo\"
\n
\n • Nuevo perfil de ciclomotor
\n
\n • \"Mostrar posición\" agregó la nueva opción \"Automático\"
\n
\n • Gestos de mapa fijos para inclinación, zoom y rotación
\n
\n</string>
    <string name="delete_cloud_version">Borrar la versión en la nube</string>
    <string name="local_version_do_not_exist">No existe ninguna versión local.</string>
    <string name="shared_string_in_progress">En curso</string>
    <string name="shared_string_original">Original</string>
    <string name="movement_speed">Velocidad del movimiento</string>
    <string name="simulation_position_description">Seleccione un archivo de pista que se utilizará como fuente para mover la ubicación.</string>
    <string name="cloud_version_confirm_delete">¿Borrar \"%1$s\" de OsmAnd Cloud\?</string>
    <string name="shared_string_delete_file">Eliminar archivo</string>
    <string name="shared_string_add_manually">Añadir manualmente…</string>
    <string name="sort_duration_descending">Primero el de mayor duración</string>
    <string name="sort_distance_ascending">La distancia más corta primero</string>
    <string name="sort_distance_descending">La distancia más larga primero</string>
    <string name="sort_date_ascending">La fecha más reciente primero</string>
    <string name="shared_string_nearest">Más cerca</string>
    <string name="sort_duration_ascending">Primero la duración más corta</string>
    <string name="sort_date_descending">La fecha más antigua primero</string>
    <string name="selected_value">Valor elegido</string>
    <string name="app_mode_moped">Ciclomotor</string>
    <string name="disable_vertex_hillshade_3d">Desactivar la sombra de los vértices en 3D</string>
    <string name="enable_3d_maps">Activar los mapas en 3D</string>
    <string name="generate_slope_from_3d_maps">Generar mapas ráster de pendiente a partir de mapas 3D</string>
    <string name="generate_hillshade_from_3d_maps">Genere mapas ráster de sombreado a partir de mapas 3D</string>
    <string name="app_mode_climbing">Escalada</string>
    <string name="clear_online_cache">Borrar la caché en línea</string>
    <string name="offline_cache">Caché sin conexión</string>
    <string name="shared_string_alt_name">Nombre alternativo</string>
    <string name="token_is_not_valid">El código no es válido</string>
    <string name="weather_forecast_is_outdated">Pronóstico desactualizado.</string>
    <string name="shared_string_all_world">Todo el mundo</string>
    <string name="weather_forecast">Previsión del tiempo</string>
    <string name="offline_weather_forecast">Previsión meteorológica sin conexión</string>
    <string name="offline_weather_forecast_desc">Puede descargar la previsión meteorológica para 7 días.</string>
    <string name="clear_online_cache_description">Borrará la memoria caché de los mosaicos meteorológicos en línea.</string>
    <string name="free_maps_updates">Actualizaciones gratuitas (de emergencia)</string>
    <string name="metric_lbs">lbs.</string>
    <string name="common_weight_limit_error">El valor mínimo es \"%1$s\" %2$s. Utilice el perfil \"%3$s\" si el peso del vehículo es inferior al valor mínimo.</string>
    <string name="shared_string_pounds">libras</string>
    <string name="rendering_value_defaultMedium_name">Por defecto (media)</string>
    <string name="select_layer">Selecciona una capa</string>
    <string name="speak_route_deviation">Anunciar un desvío de la ruta</string>
    <string name="camera_app">Aplicación de cámara</string>
    <string name="shutter_sound">Sonido del obturador</string>
    <string name="proxy_port_max_warning">La altura máxima del puerto es de %1$s</string>
    <string name="weather_download_error">No se pudieron descargar %1$s mosaicos.</string>
    <string name="external_device_forget_sensor">Olvidar el sensor</string>
    <string name="external_device_forget_sensor_description">El sensor se eliminará de la lista. Podrás volver a emparejar este sensor en cualquier momento.</string>
    <string name="external_device_disconnected">Desconectado</string>
    <string name="external_device_connected">Conectado</string>
    <string name="external_device_characteristic_battery_level">Batería</string>
    <string name="external_device_characteristic_gear_ratio">Reductores de velocidad</string>
    <string name="external_device_characteristic_cadence">Cadencia</string>
    <string name="external_device_characteristic_heart_rate">Ritmo cardiaco</string>
    <string name="external_device_characteristic_systolic">Sístolica</string>
    <string name="external_device_characteristic_diastolic">Diastole</string>
    <string name="external_device_characteristic_arterial_pressure">Presión arterial</string>
    <string name="external_device_characteristic_cuff_pressure">Presión del brazalete</string>
    <string name="external_device_characteristic_pulse_rate">Frecuencia cardíaca</string>
    <string name="external_device_characteristic_stride_length">Longitud del paso</string>
    <string name="external_device_characteristic_temperature">Temperatura</string>
    <string name="external_device_details_information">Información</string>
    <string name="external_device_details_received_data">Datos recibidos</string>
    <string name="external_device_details_connection">Conexión</string>
    <string name="external_device_details_battery">Batería</string>
    <string name="bluetooth_connected">Conectado, %s</string>
    <string name="external_device_ble">Bluetooth de baja energía</string>
    <string name="external_device_ant">ANT</string>
    <string name="bluetooth_found_title">Encontrado: %d</string>
    <string name="bluetooth_not_supported">Bluetooth no compatible</string>
    <string name="ble_search_again">Volver a buscar</string>
    <string name="ant_plus_nothing_found_text">No se encuentra ningún sensor</string>
    <string name="ant_plus_nothing_found_description">Asegúrate de que
\n- El Bluetooth está activado
\n- El sensor está activado
\n- Este dispositivo se encuentra cerca del sensor</string>
    <string name="ant_plus_bluetooth_off">Bluetooth desactivado</string>
    <string name="ant_plus_bluetooth_off_description">Active la búsqueda y el emparejamiento de sensores Bluetooth.</string>
    <string name="ant_plus_searching_text">Buscando sensores</string>
    <string name="ant_plus_searching_text_description">Por favor, acerque el dispositivo al sensor. Debe activar el sensor para que OsmAnd pueda encontrarlo.</string>
    <string name="ant_plus_help_title">No se que tipo de sensor tengo</string>
    <string name="ant_plus_searching">Buscando</string>
    <string name="ant_plus_pair_new_sensor">Emparejar el nuevo sensor</string>
    <string name="ant_plus_open_settings">Abrir los ajustes</string>
    <string name="ant_plus_pair_new_sensor_ble">Emparejar un sensor Bluetooth LE</string>
    <string name="learn_more_about_sensors_link">Más información sobre los sensores.</string>
    <string name="external_device_low_battery">Batería baja</string>
    <string name="external_device_characteristic_distance">Distancia</string>
    <string name="external_device_details_total_distance">Distancia total</string>
    <string name="external_device_menu_forget">Olvidar</string>
    <string name="external_device_characteristic_speed">Velocidad</string>
    <string name="external_device_characteristic_total_distance">Distancia total</string>
    <string name="external_device_details_speed">Velocidad</string>
    <string name="external_device_details_distance">Distancia</string>
    <string name="external_device_details_connect">Conectar</string>
    <string name="external_device_details_pair">Emparejar</string>
    <string name="external_device_details_disconnect">Desconectar</string>
    <string name="bluetooth_disconnected">Desconectado, %s</string>
    <string name="ant_plus_pair_new_sensor_ant_plus">Emparejar un sensor ANT+</string>
    <string name="ant_plus_pair_bluetooth_prompt">Puedes emparejar sensores Bluetooth LE y ANT+ con OsmAnd.</string>
    <string name="is_imported">%1$s ha sido importado.</string>
    <string name="file_already_exists_description">\"%1$s\". Ya existe un fichero con ese nombre. Reemplazar sobrescribirá todos los cambios realizados con la versión actual.</string>
    <string name="file_already_exists">El archivo ya existe</string>
    <string name="nav_profile_confirm_delete">¿Borrar \"%1$s\"?</string>
    <string name="no_search_results">No hay resultados</string>
    <string name="search_track_by_name">Buscar las pista por nombre</string>
    <string name="number_of_tracks">%1$s pistas</string>
    <string name="rendering_attr_lightDetail_name">Iluminación</string>
    <string name="rendering_attr_lightDetail_description">Predeterminado: nombre de línea de mar (carácter de luz.grupo.período), selecciona la información adicional en las secciones de la 1 a la 3 o el carácter de luz del sector 1,2,3,4,5</string>
    <string name="rendering_value_sectors_name">Sectores</string>
    <string name="rendering_value_sector1_name">Sector 1</string>
    <string name="rendering_value_sector2_name">Sector 2</string>
    <string name="rendering_value_sector3_name">Sector 3</string>
    <string name="rendering_value_sector4_name">Sector 4</string>
    <string name="rendering_value_sector5_name">Sector 5</string>
    <string name="rendering_value_small_name">Pequeño</string>
    <string name="rendering_value_name_only_name">Solo el nombre</string>
    <string name="device_disconnected">Desconectado %1$s</string>
    <string name="device_connected">Conectado %1$s</string>
    <string name="running_scds_device_name">Dispositivo en funcionamiento</string>
    <string name="bicycle_scd_device_name">Dispositivo para bicicletas</string>
    <string name="external_device_blood_pressure">Presión arterial</string>
    <string name="no_bt_permission">El permiso Bluetooth no está concedido</string>
    <string name="beats_per_minute_short">bpm</string>
    <string name="shared_string_wrist">Muñeca</string>
    <string name="shared_string_finger">Dedo</string>
    <string name="shared_string_hand">Mano</string>
    <string name="shared_string_ear_lobe">Lóbulo de la oreja</string>
    <string name="shared_string_foot">Pie</string>
    <string name="shared_string_chest">Pecho</string>
    <string name="poi_categories">Categoría de los POI</string>
    <string name="no_poi_for_category">POI no encontrado</string>
    <string name="map_2d_mode_action">Modalidad 2D</string>
    <string name="map_3d_mode_action">Modalidad 3D</string>
    <string name="map_3d_mode_hint">Pulsar prolongadamente el botón permite cambiar tu posición.</string>
    <string name="visible_in_3d_mode">Visible en modo 3D</string>
    <string name="map_3d_mode_description">Toca el mapa con dos dedos y muévelos arriba y abajo para ajustar la inclinación del mapa.</string>
    <string name="delete_folder">Borrar la carpeta</string>
    <string name="show_all_tracks_on_the_map">Mostrar todas las vías en el mapa</string>
    <string name="rssi_widget_desc">Muestra el nivel RSSI de tu dispositivo externo.</string>
    <string name="map_widget_rssi">Indicador de fuerza de la señal recibida (RSSI)</string>
    <string name="tracks_empty_folder_description">Esta carpeta aún no tiene ninguna pista.</string>
    <string name="tracks_empty_folder">Carpeta vacía</string>
    <string name="track_not_recorded">Sin guardar</string>
    <string name="shared_string_new_track">Nueva pista</string>
    <string name="shared_string_visible_on_map">Visible en el mapa</string>
    <string name="delete_track_folder_dialog_message">Esto borrará la carpeta «%1$s» y todas las pistas (%2$s) incluidas.</string>
    <string name="delete_folder_question">¿Borrar la carpeta\?</string>
    <string name="there_are_no_connected_sensors_of_this_type">No hay ningún sensor conectado de este tipo</string>
    <string name="write_data_from_sensor_to_track">Escribe los datos de los sensores externos a GPX durante la grabación del viaje.</string>
    <string name="save_track_external_sensors_data">Datos</string>
    <string name="external_sensors_not_found">No se encuentran los sensores</string>
    <string name="external_sensors_source_of_data">Origen de los datos</string>
    <string name="calculate_offline_altitude_descr">Calcula la elevación sin conexión, basándote en los datos del mapa del terreno (3D). Las diferencias respecto a la altitud registrada por el dispositivo pueden utilizarse como corrección de la elevación.</string>
    <string name="error_calculate">El resultado del cálculo está vacío</string>
    <string name="calculate_offline">Calcular sin conexión</string>
    <string name="power_watts_unit">Vatios</string>
    <string name="revolutions_per_minute_unit">RPM</string>
    <string name="shared_string_close_the_dialog">Cerrar el cuadro del diálogo</string>
    <string name="relief_3d">Relieve en 3D</string>
    <string name="terrain_map">Mapa del terreno (3D)</string>
    <string name="relief_3d_description">Posee y observa la maqueta a escala de tu barrio o de todo el continente.</string>
    <string name="free_favorites_backup">Copia de seguridad gratuita de tus favoritos</string>
    <string name="osmand_cloud_delete_account_confirmation_descr">¿Borrar la cuenta de OsmAnd Cloud?
\n
\nEsta acción no se puede deshacer.</string>
    <string name="osmand_cloud_deleting_account_descr">En unos instantes todos tus datos y tu cuenta serán eliminados de OsmAnd Cloud.
\n
\nTodos los datos en el dispositivo permanecen intactos.</string>
    <string name="osmand_cloud_deletion_account_warning">Tu cuenta y todos los detalles de la cuenta serán %1$s</string>
    <string name="free_favorites_backup_description">Regístrate en OsmAnd Cloud para obtener una copia de seguridad gratuita de tus favoritos y ajustes.</string>
    <string name="get_osmand_cloud">Obten OsmAnd Cloud</string>
    <string name="free_account">Cuenta gratuita</string>
    <string name="folder_export_empty_error">Nada que exportar, la carpeta está vacía</string>
    <string name="osmand_cloud_deleted_account_descr">La cuenta y todos los datos fueron eliminados de OsmAnd Cloud.</string>
    <string name="osmand_cloud_delete_account_confirmation">¿Borrar la cuenta\?</string>
    <string name="action_cannot_be_undone">Esta acción no se puede deshacer.</string>
    <string name="osmand_cloud_deletion_all_data_warning">Todos los datos de OsmAnd Cloud serán %1$s. Los datos del dispositivo permanecen intactos.</string>
    <string name="osmand_cloud_deletion_subscriptions_warning">Esto no cancelará su suscripción a OsmAnd Pro.</string>
    <string name="manage_subscriptions">Gestionar las suscripciones.</string>
    <string name="delete_account_warning">¿Borrar la cuenta %1$s?</string>
    <string name="shared_string_deleting">Borrando</string>
    <string name="deleting_complete">Borrado completo</string>
    <string name="delete_account">Eliminar cuenta</string>
    <string name="backup_error_delete_account_email_match">El correo electrónico no coincide con el nombre de usuario</string>
    <string name="verify_account">Verifique su cuenta</string>
    <string name="slope_legend_description">La pendiente utiliza colores para visualizar la inclinación del terreno. Puedes obtener más información sobre la pendiente en %1$s.</string>
    <string name="osmand_cloud_deletion_secondary_devices_warning">Los dispositivos secundarios se desconectarán de OsmAnd Cloud y perderán el acceso a las funciones de pago.</string>
    <string name="terrain_category_description">Líneas del contorno del terreno, sombra de colinas en escala de grises e indicación de la pendiente en escala de colores, para mostrar las cumbres y las tierras bajas.</string>
    <string name="verify_account_deletion_descr">Necesitamos verificar su cuenta antes de eliminarla.
\n
\nPor favor, introduzca la dirección de correo electrónico con la que se registró. Se le enviará una contraseña de un solo uso para el siguiente paso.</string>
    <string name="release_4_5">• Sensores BLE/ANT+: Se ha mejorado la conexión, escritura y visualización de los datos recibidos en GPX.
\n
\n• Copia de seguridad gratuita de los favoritos y los ajustes básicos en «OsmAnd Cloud»
\n
\n• Nuevo formato para mapas topográficos con soporte para el relieve 3D
\n
\n• Gestión de trazas: se ha actualizado la interfaz de usuario, se ha añadido una clasificación y se admiten las carpetas anidadas
\n
\n• Android Auto: nuevo menú de inicio para acceder a los favoritos, trazas y categorías de PDI
\n
\n• Se ha mejorado la lista de widgets para el panel superior/inferior
\n
\n• Nuevo perfil «Tren», permite calcular rutas ferroviarias
\n
\n• Las curvas de nivel funcionan con cualquier «Repositorio de mapa»
\n
\n• Se ha ampliado la lista de acciones predefinidas para teclados externos
\n
\n• Nuevos archivos de rutas personalizados y se ha añadido opciones para borrar o sobrescribir la ruta
\n
\n• Se ha añadido la opción para «Anunciar desvío de la ruta»
\n
\n• Pantalla de inicio: se ha añadido la opción para restaurar el estado de OsmAnd desde un archivo externo
\n
\n• Se ha añadido distintas clases de «Materiales peligrosos» para la navegación de camiones en Norteamérica
\n
\n• Se ha añadido soporte de «Vía ferrata» para las rutas peatonales
\n
\n• Se ha añadido la escala «CAI» para la clasificación de dificultad de las rutas
\n
\n• Se ha corregido la elección del idioma por aplicación
\n
\n• Se ha añadido soporte para iconos temáticos
\n
\n• OsmAnd Cloud: Se ha añadido la opción de borrar la cuenta
\n
\n• Accesibilidad: se ha cambiado el tamaño del objetivo táctil de los botones a 48 dp; se ha solucionado el problema de la visibilidad de la interfaz de usuario del mapa para los lectores de pantalla.
\n
\n• Se han revisado las indicaciones de voz en japonés.
\n
\n• Se ha mejorado la evaluación de los cambios de altitud y pendiente.
\n
\n</string>
    <string name="use_raster_sqlitedb_for_slope_hillshade">Usar raster sqlitedb para el relieve/la pendiente</string>
    <string name="shared_string_avoid">Evitar</string>
    <string name="cache_size">Tamaño de la cache</string>
    <string name="may_be_used_if_there_is_shortcut">Puede utilizarse si existe un acceso directo</string>
    <string name="free_settings_backup">Copia de seguridad gratuita de la configuración</string>
    <string name="routing_attr_allow_via_ferrata_description">Recorrido de montaña equipado con cables fijos, piñones, escaleras y puentes.</string>
    <string name="routing_attr_allow_via_ferrata_name">Ruta de montaña (Vía ferrata)</string>
    <string name="free_ride">Viaje libre</string>
    <string name="routing_attr_hazmat_category_usa_1_name">Explosivos</string>
    <string name="routing_attr_hazmat_category_usa_2_name">Gases</string>
    <string name="routing_attr_hazmat_category_usa_3_name">Líquidos inflamables</string>
    <string name="routing_attr_hazmat_category_usa_4_name">Sustancias inflamables</string>
    <string name="routing_attr_hazmat_category_usa_5_name">Agentes oxidantes y peróxidos orgánicos</string>
    <string name="routing_attr_hazmat_category_usa_6_name">Sustancias tóxicas e infecciosas</string>
    <string name="routing_attr_hazmat_category_usa_7_name">Sustancias radioactivas</string>
    <string name="routing_attr_hazmat_category_usa_8_name">Sustancias corrosivas</string>
    <string name="routing_attr_hazmat_category_usa_9_name">Otras</string>
    <string name="shared_string_class">Clase</string>
    <string name="dangerous_goods">Mercancías peligrosas</string>
    <string name="ltr_or_rtl_triple_combine_via_bold_point">%1$s • %2$s • %3$s</string>
    <string name="dangerous_goods_description">En algunas carreteras y túneles está prohibido el transporte de mercancías peligrosas.</string>
    <string name="shared_string_checked">Comprobado</string>
    <string name="shared_string_not_checked">Sin revisar</string>
    <string name="rendering_value_sacScale_description">Club Alpino Suizo</string>
    <string name="rendering_value_caiScale_description">Club Alpino Italiano</string>
    <string name="rendering_attr_alpineHiking_name">Clasificación de la dificultad</string>
    <string name="rendering_value_caiScale_name">CAI</string>
    <string name="rendering_value_sacScale_name">SAC</string>
    <string name="rendering_attr_alpineHiking_description">Tipos de la clasificación de la dificultad de las rutas.</string>
    <string name="write_bearing">Escribir el rumbo</string>
    <string name="write_heading_description">Guarda el rumbo de cada punto de seguimiento en la grabación</string>
    <string name="write_heading">Escribir el encabezado</string>
    <string name="write_bearing_description">Guarda la dirección de cada punto de seguimiento durante la grabación</string>
    <string name="shared_string_included">Incluido</string>
    <string name="feature_available_as_part_of_plan">%1$s disponible como parte del plan %2$s</string>
    <string name="local_indexes_category_terrain">Mapas del terreno (en 3D)</string>
    <string name="hillshade_slope">Sombreado, Pendiente</string>
    <string name="map_widget_glide_average_desc">Muestra la tasa de planeo media para el intervalo establecido.</string>
    <string name="map_widget_glide_target_desc">Muestra la tasa de planeo necesaria para alcanzar el objetivo.</string>
    <string name="map_widget_group_glide_desc">Los widgets muestran la tasa de planeo respecto al objetivo o la tasa de planeo media del trayecto actual.</string>
    <string name="external_sensor_name_property_description">Nombre del sensor</string>
    <string name="wheel_circumference">Circunferencia de la rueda</string>
    <string name="ltr_or_rtl_combine_via_colon_with_space">%1$s : %2$s</string>
    <string name="map_widget_group_glide_ratio">Coeficiente de planeo</string>
    <string name="average_glide_time_interval_desc">Determinar el período de tiempo requerido para el promedio deslizante.</string>
    <string name="average_glide_ratio">Tasa media de planeo</string>
    <string name="glide_ratio_to_target">Tasa de planeo hasta el objetivo</string>
    <string name="help_article_map_legend_nautical_map_name">Estilo del mapa náutico</string>
    <string name="help_article_map_legend_osmand_name">Estilo del mapa OsmAnd</string>
    <string name="help_article_map_legend_ski_map_name">Estilo del mapa de esquí</string>
    <string name="help_article_map_interact_with_map_name">Interactuar con el mapa</string>
    <string name="help_article_map_map_context_menu_name">Menú contextual del mapa</string>
    <string name="help_article_map_point_layers_on_map_name">Puntos en el mapa</string>
    <string name="help_article_map_raster_maps_name">Mapas rasterizados (con conexión / sin conexión)</string>
    <string name="help_article_map_track_context_menu_name">Menú contextual de las pistas</string>
    <string name="help_article_map_tracks_on_map_name">Pistas y rutas</string>
    <string name="help_article_map_vector_maps_name">Mapas vectoriales (Estilos de mapas)</string>
    <string name="help_article_navigation_auto_car_name">Android Auto</string>
    <string name="help_article_navigation_car_play_name">CarPlay</string>
    <string name="help_article_navigation_guidance_name">Orientación de la navegación</string>
    <string name="help_article_navigation_guidance_map_during_navigation_name">Pantalla del mapa durante la navegación</string>
    <string name="help_article_navigation_routing_name">Parámetros de la ruta</string>
    <string name="help_article_navigation_routing_bicycle_based_routing_name">Rutas en bicicleta (BTT)</string>
    <string name="help_article_navigation_routing_boat_navigation_name">Rutas en barco</string>
    <string name="help_article_navigation_routing_brouter_name">BRouter</string>
    <string name="help_article_navigation_routing_car_based_routing_name">Rutas en coche (camión, moto)</string>
    <string name="help_article_navigation_routing_direct_to_point_routing_name">Ruta directa al punto (barco)</string>
    <string name="help_article_navigation_routing_horse_routing_name">Rutas a caballo</string>
    <string name="help_article_navigation_routing_moped_routing_name">Rutas para ciclomotores</string>
    <string name="help_article_navigation_routing_online_routing_name">Rutas en línea (con conexión)</string>
    <string name="help_article_navigation_routing_osmand_routing_name">Acerca del cálculo de rutas de OsmAnd</string>
    <string name="help_article_navigation_routing_pedestrian_routing_name">Ruta peatonal</string>
    <string name="help_article_navigation_routing_public_transport_navigation_name">Ruta del transporte público</string>
    <string name="help_article_navigation_routing_ski_routing_name">Ruta de esquí</string>
    <string name="help_article_navigation_routing_straight_line_routing_name">Trazado en línea recta (Avión)</string>
    <string name="help_article_navigation_routing_train_routing_name">Recorrido de los trenes</string>
    <string name="help_article_navigation_setup_gpx_navigation_name">Navegar por la pista</string>
    <string name="help_article_navigation_setup_markers_navigation_name">Navegar por los marcadores</string>
    <string name="help_article_navigation_setup_route_details_name">Detalles de la ruta</string>
    <string name="help_article_navigation_setup_route_navigation_name">Preparación del itinerario</string>
    <string name="help_article_personal_name">Mis datos</string>
    <string name="help_article_personal_import_export_name">Importar / Exportar</string>
    <string name="help_article_personal_profiles_name">Perfiles (Ajustes)</string>
    <string name="help_article_personal_storage_name">Almacenamiento</string>
    <string name="help_article_plan_route_name">Planificar la ruta</string>
    <string name="help_article_plan_route_coordinate_input_name">Introducir las coordenadas</string>
    <string name="help_article_plan_route_web_name">Página web para planificar las rutas</string>
    <string name="help_article_purchases_android_name">Compras en Android</string>
    <string name="help_article_purchases_giveaway_name">Regalo</string>
    <string name="help_article_purchases_ios_name">Compras en iOS</string>
    <string name="help_article_search_search_all_name">Buscar todo</string>
    <string name="help_article_search_search_coordinates_name">Buscar las coordenadas</string>
    <string name="help_article_search_search_poi_name">Buscar los puntos de interés</string>
    <string name="help_article_start_with_name">Comenzar con OsmAnd</string>
    <string name="help_article_start_with_first_steps_name">Primeros pasos</string>
    <string name="help_article_start_with_main_menu_name">Menú principal</string>
    <string name="help_article_troubleshooting_crash_logs_name">Registros de errores</string>
    <string name="help_article_troubleshooting_general_name">General</string>
    <string name="help_article_troubleshooting_maps_data_name">Mapas y datos</string>
    <string name="help_article_troubleshooting_track_recording_issues_name">Grabación de pistas</string>
    <string name="help_article_widgets_name">Widgets de los mapas</string>
    <string name="help_article_widgets_map_buttons_name">Botones del mapa</string>
    <string name="help_article_navigation_guidance_voice_navigation_name">Avisos de voz / Notificaciones</string>
    <string name="contact_us">Contacta con nosotros</string>
    <string name="help_article_widgets_info_widgets_name">Complementos de información</string>
    <string name="help_article_widgets_markers_name">Complementos de marcadores</string>
    <string name="help_article_widgets_nav_widgets_name">Complementos de navegación</string>
    <string name="shared_string_setup">Configurar</string>
    <string name="user_guide">Manual del usuario</string>
    <string name="telegram_chats_descr">Únete a uno de nuestros chats locales de Telegram.</string>
    <string name="telegram_chats">Chats de Telegram</string>
    <string name="github_discussion">Debates en GitHub</string>
    <string name="free_versions_descr">Descargar e instalar la versión gratuita de OsmAnd</string>
    <string name="send_logcat_log_descr">Archivo de registro detallado</string>
    <string name="open_issue_on_github">Abre un problema en github</string>
    <string name="report_an_issues">Informar de un problema</string>
    <string name="copy_build_version">Copiar la versión de la compilación</string>
    <string name="help_article_widgets_radius_ruler_name">Regla radial y regla</string>
    <string name="free_versions">Versiones gratuitas</string>
    <string name="about_osmand">Acerca de OsmAnd</string>
    <string name="send_crash_log_descr">Contiene sólo información de los fallos</string>
    <string name="open_issue_on_github_descr">Pregunta, propón nuevas funciones</string>
    <string name="most_viewed">Lo más visto</string>
    <string name="live_monitoring_adress_descr">Especifica la dirección web con la sintaxis de los parámetros: lat={0}, lon={1}, timestamp={2}, hdop={3}, altitude={4}, speed={5}, bearing={6}, eta={7}, etfa={8}, eda={9}, edfa={10}.</string>
    <string name="shared_string_temperature">Temperatura</string>
    <string name="sensor_temperature_desc">Muestra la temperatura del sensor</string>
    <string name="release_4_6">- Android Auto: Añadido el modo 3D
\n
\n - Pistas: Introducidos filtros y carpetas inteligentes, optimizada la memoria para archivos más grandes
\n
\n - Paneles de widgets superior e inferior mejorados para dar cabida a todos los widgets
\n
\n - Gestión mejorada de los recursos locales
\n
\n - Asignación de botones personalizable para controladores externos
\n
\n - Nuevos widgets: \"Relación de planeo\" y \"Posición del sol\".
\n
\n - OsmAnd Cloud: Ahora accede a los archivos borrados
\n
\n - Mejora de la coloración de la pista en modo Pendiente con un nuevo gradiente simétrico
\n
\n - Resueltos los problemas con la barra de estado transparente
\n
\n - Añadido soporte para el widget de temperatura ANT
\n
\n - Introducido widget \"RAM disponible\"
\n
\n</string>
    <string name="app_mode_baby_transport">Cochecito</string>
    <string name="app_mode_paragliding">Parapente</string>
    <string name="app_mode_hang_gliding">Ala delta</string>
    <string name="with_waypoints">Con puntos de referencia</string>
    <string name="track_filter_range_selected_format">%s - %s, %s</string>
    <string name="max_altitude">Altitud máxima</string>
    <string name="track_filter_date_selected_format">%s - %s</string>
    <string name="filter_by_name">Filtrar por nombre</string>
    <string name="shared_string_reset_all">Reiniciar todo</string>
    <string name="filter_tracks_count">Filtrar: %d</string>
    <string name="date_of_creation">Fecha de creación</string>
    <string name="filter_screen_title">Filtrar</string>
    <string name="shared_string_cache">Cache</string>
    <string name="widget_available_ram_desc">Muestra la memoria disponible asignada a OsmAnd.</string>
    <string name="sort_size_descending">El más grande primero</string>
    <string name="delete_map">Borrar el mapa</string>
    <string name="standard_maps">Mapas estándar</string>
    <string name="shared_string_created">Creado</string>
    <string name="wikipedia_and_travel_maps">Wikipedia y Mapas de viaje</string>
    <string name="rendering_styles">Estilos de renderizado</string>
    <string name="sort_country_name_ascending">Nombre del país: A - Z</string>
    <string name="weather_online">El tiempo en Internet</string>
    <string name="map_is_up_to_date">El mapa %1$s está actualizado.</string>
    <string name="sort_size_ascending">El más pequeño primero</string>
    <string name="widget_available_ram">Memoria RAM disponible</string>
    <string name="terrain_maps">Mapas del terreno</string>
    <string name="sort_country_name_descending">Nombre del país: Z - A</string>
    <string name="delete_map_description">¿Borrar el mapa %1$s?</string>
    <string name="maps_and_resources">Mapas y recursos</string>
    <string name="shared_string_show_icon">Mostrar el icono</string>
    <string name="smart_folder_name_present">Esta carpeta inteligente ya está presente</string>
    <string name="smart_folder_saved">Carpeta inteligente guardada</string>
    <string name="add_smart_folder">Agregar una carpeta inteligente</string>
    <string name="empty_name">Nombre vacío</string>
    <string name="edit_filter">Editar el filtro</string>
    <string name="save_as_smart_folder">Guardar como una carpeta inteligente</string>
    <string name="delete_smart_folder_dialog_message">Esto eliminará la carpeta inteligente « %1$s ». (No se eliminará ninguna pista).</string>
    <string name="empty_smart_folder_title">No hay pista coincidente</string>
    <string name="empty_smart_folder_description">Las pistas coincidentes aparecen aquí</string>
    <string name="configure_filter">Configurar el filtro</string>
    <string name="no_config_smart_folder_title">Sin configurar</string>
    <string name="discard_filter_changes">Descartar los cambios del filtro</string>
    <string name="shared_string_loading">Cargando</string>
    <string name="discard_filter_changes_prompt">¿Reiniciar todos los filtros?</string>
    <string name="no_config_smart_folder_description">Las carpetas inteligentes permiten agrupar pistas por filtros aplicados</string>
    <string name="loading_tracks">Recargar las pistas</string>
    <string name="searching_matching_tracks">Buscar todas las pistas coincidentes</string>
    <plurals name="tracks">
        <item quantity="one">%1$d (%2$d pista)</item>
        <item quantity="many">%1$d (%2$d pistas)</item>
        <item quantity="other">%1$d (%2$d pistas)</item>
    </plurals>
    <string name="cloud_trash_clear_confirmation">¿Borrar todos los elementos de la papelera de forma permanente?</string>
    <string name="restore_from_trash">Restaurar de la papelera</string>
    <string name="delete_all_items">Borrar todos los elementos</string>
    <string name="trash_is_empty_banner_desc">Los archivos eliminados de OsmAnd Cloud estarán disponibles aquí durante %1$s días.</string>
    <string name="delete_trash_item_confirmation_desc">¿Borrar \"%1$s\" permanentemente?</string>
    <string name="shared_string_empty_trash">Vaciar la papelera</string>
    <string name="shared_string_delete_immediately">Borrar inmediatamente</string>
    <string name="shared_string_is_deleted">%1$s está borrado.</string>
    <string name="cloud_item_restored">%1$s se restaura desde Cloud.</string>
    <string name="trash_alert_card_desc">Los artículos de la papelera se borrarán después de %1$s días.</string>
    <string name="trash_is_empty">Papelera vacía</string>
    <string name="shared_string_trash">Papelera</string>
    <string name="shared_string_delete_item">Borrar elemento</string>
    <string name="root_folder">Directorio raíz</string>
    <string name="shared_string_rows">Filas</string>
    <string name="all_folders">Todas las carpetas</string>
    <string name="shared_string_show_less">Mostrar menos</string>
    <string name="folder">Carpeta</string>
    <string name="not_specified">Sin especificar</string>
    <string name="key_event_action_zoom_in">Acercar</string>
    <string name="enable_to_use_external_input_device">Habilitar el uso de un dispositivo de entrada externo con OsmAnd</string>
    <string name="key_event_action_change_map_orientation">Cambiar la orientación del mapa</string>
    <string name="key_event_action_previous_app_profile">Perfil anterior de la aplicación</string>
    <string name="show_toast_about_key_pressed">Mostrar notificación del sistema sobre la tecla presionada</string>
    <string name="key_event_action_move_left">A la izquierda</string>
    <string name="press_button_to_link_with_action">Pulse el botón de su dispositivo para asignarlo a la acción: %1$s</string>
    <string name="key_event_action_move_right">A la derecha</string>
    <string name="shared_string_button">Botón</string>
    <string name="key_event_action_next_app_profile">Perfil de la siguiente aplicación</string>
    <string name="change_key_binding">Cambiar la vinculación de las teclas</string>
    <string name="key_event_action_take_media_note">Toma nota de los medios</string>
    <string name="key_event_action_activity_back_pressed">Actividad pulsada de nuevo</string>
    <string name="key_event_action_emit_navigation_hint">Emitir una sugerencia para la navegación</string>
    <string name="remove_type_q">¿Eliminar el tipo \"%1$s\"?</string>
    <string name="shared_string_action">Acción</string>
    <string name="add_new_type">Añadir un nuevo tipo</string>
    <string name="key_event_action_move_up">Hacia arriba</string>
    <string name="key_event_action_open_search_view">Abrir la vista de búsqueda</string>
    <string name="key_event_action_zoom_out">Alejar</string>
    <string name="key_event_action_toggle_drower">Mostrar/ocultar el menú lateral</string>
    <string name="key_is_already_assigned_error">La tecla \"%1$s\" ya está asignada a la acción: \"%2$s\"</string>
    <string name="key_event_action_open_navigation_view">Abrir la vista de la navegación</string>
    <string name="external_input_device_title">Dispositivo de entrada externo</string>
    <string name="key_bindings">Vinculación de las teclas</string>
    <string name="key_event_action_move_to_my_location">Ir a Mi ubicación</string>
    <string name="key_event_category_map_interactions">Interacciones del mapa</string>
    <string name="key_event_action_move_down">Hacia abajo</string>
    <string name="key_event_action_open_wunderlinq_datagrid">Abrir la cuadrícula de datos WunderLINQ</string>
    <string name="key_event_category_actions">Acciones</string>
    <string name="deletion_error">Error en la eliminación</string>
    <string name="change_button">Botón para cambiar</string>
    <string name="download_to_device">Descargar al dispositivo</string>
    <string name="remove_widget_first">Por favor, elimine primero el widget</string>
    <string name="add_row">Añadir una fila</string>
    <string name="discard_changes_prompt">¿Descartar los cambios?</string>
    <string name="row_number">Fila %1$s</string>
    <string name="tripltek_promo">Promoción Tripltek para %1$s meses</string>
    <string name="tripltek_promo_description">Acceso gratuito a las funciones como descargas ilimitadas de mapas, relieve 3D, etc. durante %1$s mes</string>
    <string name="see_all_plans">Ver todos los planos</string>
    <string name="key_assignments">Asignaciones clave</string>
    <string name="clear_key_assignment">Borrar la asignación de teclas</string>
    <string name="clear_key_assignment_desc">La vinculación de teclas para la acción seleccionada se borrará y se establecerá en \"Ninguna\".</string>
    <string name="topography_maps">Planos topográficos</string>
    <string name="reset_key_assignments_desc">Se eliminarán todas las asignaciones de las teclas del tipo seleccionado.</string>
    <string name="shared_string_reassign">Reasignar</string>
    <string name="reset_key_assignments">Restablecer la asignación de teclas</string>
    <string name="target_elevation">Elevación del objetivo</string>
    <string name="shared_string_eta">ETA</string>
    <string name="rendering_attr_showToll_name">Mostrar las restricciones del peaje</string>
    <string name="rendering_attr_showToll_description">Mostrar los peajes en las carreteras</string>
    <string name="lang_zh_hans">Chino simplificado</string>
    <string name="lang_zh_hant">Chino tradicional</string>
    <string name="zoom_non_animated">Zoom no animado</string>
    <string name="zoom_animated">Zoom animado</string>
    <string name="button_already_assigned_to_this_action">Botón ya asignado a esta acción.</string>
    <string name="key_assignments_already_cleared_message">Todas las asignaciones de las teclas ya están borradas</string>
    <string name="add_new_button">Añadir un nuevo botón</string>
    <string name="use_v1_auto_zoom">Zoom automático discreto (versión antigua)</string>
    <string name="shared_string_next_event">Próximo evento</string>
    <string name="map_widget_sun_position">Posición del sol</string>
    <string name="map_widget_sun_position_desc">Muestra el tiempo que falta para la salida o la puesta del sol.</string>
    <string name="previous_row_has_complex_widget">La fila anterior tiene un widget complejo</string>
    <string name="complex_widget_alert">El widget %1$s solo puede colocarse en su propia fila.</string>
    <string name="precise_distance_numbers">Números exactos de distancia</string>
    <string name="any_connected">Cualquiera conectado</string>
    <string name="any_connected_with_device">Cualquiera conectado: %s</string>
    <string name="shared_string_road_maps">Mapas de carreteras</string>
    <string name="shared_string_all_tracks">Todas las rutas</string>
    <string name="shared_string_license">Licencia</string>
    <string name="shared_string_link">Enlace</string>
    <string name="shared_string_copyright">Copyright</string>
    <string name="shared_string_author">Autor</string>
    <string name="ltr_or_rtl_combine_with_brackets">%1$s (%2$s)</string>
    <string name="shared_string_extensions">Ampliaciones</string>
    <string name="max_sensor_heartrate">Frecuencia cardíaca, máx</string>
    <string name="max_sensor_temperature">Temperatura, máx</string>
    <string name="avg_sensor_temperature">Temperatura, promedio</string>
    <string name="max_sensor_speed">Velocidad del sensor, máx</string>
    <string name="avg_sensor_speed">Velocidad del sensor, promedio</string>
    <string name="avg_sensor_cadence">Cadencia de bicicleta, media</string>
    <string name="battery_optimization_banner_content">La optimización de la batería de Android puede causar lagunas e imprecisiones en las pistas grabadas.</string>
    <string name="dont_ask_anymore">No preguntes más</string>
    <string name="battery_optimization_settings">Ajustes de optimización de batería</string>
    <string name="battery_optimization">Optimización de batería</string>
    <string name="avg_sensor_heartrate">Frecuencia cardiaca, media</string>
    <string name="max_sensor_cadence">Cadencia de bicicleta, máx</string>
    <string name="max_sensor_bycicle_power">Potencia de la bicicleta, máx</string>
    <string name="avg_sensor_bycicle_power">Potencia de la bicicleta, promedio</string>
    <string name="shared_string_keywords">Palabras clave</string>
    <string name="shared_string_additional">Adicionales</string>
    <string name="shared_string_activity">Actividad</string>
    <string name="battery_optimization_desc">La optimización de la batería en Android puede causar lagunas e imprecisiones en las pistas grabadas.
\n
\nSi experimentas alguno de estos problemas, puedes probar a cambiar el uso de la batería a \'Sin restricciones\'</string>
    <string name="sort_subfolders">Ordenar subcarpetas</string>
    <string name="sorted_sufolders_toast">Las subcarpetas de \"%1$s\" están ordenadas por: \"%2$s\"</string>
    <string name="special_routing_cpp">Tipo de ruta especial</string>
    <string name="add_button">Añadir un botón</string>
    <string name="custom_buttons">Botones personalizados</string>
    <string name="default_buttons">Botones por defecto</string>
    <string name="custom_map_button_name_present">Este botón ya existe</string>
    <string name="shared_string_limit">Límite</string>
    <string name="when_exceeded">Cuando se excede</string>
    <string name="speedometer_description">Muestra su velocidad actual según lo informado a través del GPS</string>
    <string name="shared_string_speedometer">Velocímetro</string>
    <string name="speed_limit_warning">Advertencia de límite de velocidad</string>
    <string name="help_article_setup_a_route_name">Crear una ruta</string>
    <string name="rendering_attr_padusDisplayMode_description">Por tipo de acceso o nombre del gestor</string>
    <string name="rendering_value_access_name">Por tipo de acceso</string>
    <string name="rendering_value_managerName_name">Por nombre de gestor</string>
    <string name="rendering_attr_padusHideBoundaries_name">Ocultar los límites de los terrenos públicos</string>
    <string name="rendering_attr_padusHideBoundaries_description">Ocultar los límites de los terrenos públicos pero dejar las zonas</string>
    <string name="rendering_attr_padusDisplayMode_name">Modo de visualización de terrenos públicos</string>
    <string name="shared_sting_all_colors">Todos los colores</string>
    <string name="auto_zoom_smooth">Suave</string>
    <string name="auto_zoom_discrete">Discreto</string>
    <string name="auto_zoom">Zoom automático</string>
    <string name="java_safe">Java (seguro)</string>
    <string name="gpx_approximation">Aproximación GPX</string>
    <string name="routing_type">Tipo de ruta</string>
    <string name="lang_ta_in">Tamil (India)</string>
    <string name="routing_type_a_star_2_phase">A* 2 fases</string>
    <string name="routing_type_a_star_classic">A* clásico</string>
    <string name="release_4_7">• Nuevo widget \"Velocímetro\" compatible con Android Auto
\n
\n • Configure la pantalla del mapa mediante la adición de varios botones de \"Acción Rápida\"
\n
\n • Mejora de la legibilidad de los datos en los gráficos
\n
\n • Filtros añadidos por datos del sensor para pistas
\n
\n • Mejora de la personalización de la apariencia para el grupo de pistas
\n
\n • Se ha añadido soporte para etiquetas GPX adicionales
\n
\n • Personalizar \"Distancia durante la navegación\": elegir entre números precisos o redondear
\n
\n • UI unificada para la selección de pistas
\n
\n • Acceso OpenStreetMap cambiado a OAuth 2.0
\n
\n</string>
    <string name="distance_during_navigation">Distancia en la navegación</string>
    <string name="round_up">Redondeo</string>
    <string name="precise">Preciso</string>
    <string name="distance_during_navigation_description">Elija cómo se muestra la información de la distancia en los widgets de navegación (distancia al punto, próximo giro, carriles).
\n
\nElija \"%1$s\" para números exactos, o \"%2$s\" para una legibilidad más fácil.</string>
    <string name="download_cloud_versions">Descargar versiones en la nube</string>
    <string name="upload_local_versions">Cargar las versiones locales</string>
    <string name="map_widget_map_scale">Escala de mapa</string>
    <string name="shared_string_unchanged">Sin cambiar</string>
    <string name="unchanged_parameter_summary">Cada pista conservará sus propios parámetros.</string>
    <string name="gpx_approximation_geo_java">Basado en geometría (Java, rápido)</string>
    <string name="gpx_approximation_cpp">Basado en enrutamiento (C++)</string>
    <string name="gpx_approximation_java">Basado en enrutamiento (Java)</string>
    <string name="fix_north_up">Activar el norte fijo hacia arriba</string>
    <string name="fix_north_up_descr">No rotar el mapa con gestos en la orientación Norte Arriba</string>
    <string name="change_default_appearance_confirmation">¿Cambiar la apariencia predeterminada de %1$s ?</string>
    <string name="use_3d_track_visualization">Visualizar en 3D</string>
    <string name="shared_string_changes">Cambios</string>
    <string name="apply_only_to_new">Aplicar solo a nuevos</string>
    <string name="release_4_8">• Nueva opción de coloración del terreno \"Altitud\"
\n
\n • Paletas de colores personalizadas para terrenos, pistas y rutas
\n
\n • Variante 3D para los iconos de posición de ubicación
\n
\n • Acciones rápidas ahora se pueden asignar a teclados externos
\n
\n • Tiempo: actualización de la interfaz de usuario, animación de viento añadida
\n
\n • Mejoras en 3D Track: nuevas opciones de visualización y coloración
\n
\n • Amplia selección de rutas turísticas en el mapa
\n
\n • Añadida opción de tema de aplicación para seguir el modo de mapa
\n
\n • Estadísticas de pista fija, clasificación y búsqueda
\n
\n • Edición OSM : método de autorización de inicio de sesión / contraseña eliminado
\n
\n • Cambiar a la hoja de recursos compartidos del sistema a partir de Android 14
\n
\n</string>
    <string name="change_default_tracks_appearance_confirmation">¿Aplicar cambios a las pistas existentes en la carpeta o solo a las nuevas?</string>
    <string name="shared_string_scale">Escala</string>
    <string name="vertical_exaggeration_description">Cambiando el valor de la escala, puedes acentuar el relieve 3D.</string>
    <string name="vertical_exaggeration">Ampliación vertical</string>
    <string name="relief_3d_download_description">Se necesitan mapas adicionales para ver el terreno en el mapa.</string>
    <string name="use_terrain_maps_summary">Utiliza mapas de terreno para datos de elevación. La geometría de la pista permanece sin cambios.</string>
    <string name="use_terrain_maps">Usar mapas del terreno</string>
    <string name="use_nearby_roads">Utilice caminos cercanos</string>
    <string name="retrieve_elevation_data_summary">OsmAnd puede recuperar datos de elevación de carreteras cercanas o mapas del terreno.</string>
    <string name="use_nearby_roads_summary">Utiliza un mapa sin conexión para encontrar carreteras cercanas y datos de elevación. Puede ajustar la geometría de la pista.</string>
    <string name="delete_actions_button_confirmation">¿Estas seguro que quieres borrarlo \"%1$s\" con todas las acciones agregadas?</string>
    <string name="delete_actions_button">Botón eliminar</string>
    <string name="shared_string_osm_id">ID de OSM</string>
    <string name="getting_list_of_required_maps">Obteniendo una lista de mapas necesarios…</string>
    <string name="required_maps_calculate_online_summary">La lista de mapas que faltan se basa en la ruta en línea recta. Para obtener una lista precisa de mapas, OsmAnd puede precalcular su ruta en línea.</string>
    <string name="maps_that_also_be_used">Mapas que también se utilizarán: %1$s</string>
    <string name="required_maps">Mapas necesarios</string>
    <string name="missing_maps_description">Algunos mapas offline necesarios para esta ruta no están disponibles o no están actualizados. Por favor, descargue o actualice estos mapas.</string>
    <string name="missing_maps_header">Mapas que faltan o anticuados</string>
    <string name="route_line_use_coloring_speed">La línea de ruta está coloreada según la velocidad de movimiento.</string>
    <string name="route_line_use_coloring_altitude">La línea de ruta está coloreada según la altitud de elevación.</string>
    <string name="visualized_by">Visualizado por</string>
    <string name="wall_color">Color de las paredes</string>
    <string name="track_line">Línea de la vía</string>
    <string name="downward_gradient">Pendiente descendente</string>
    <string name="upward_gradient">Pendiente ascendente</string>
    <string name="top">Arriba</string>
    <string name="bottom">Abajo</string>
    <string name="top_and_bottom">Arriba y abajo</string>
    <string name="title_3d_track">Visualización en 3D</string>
    <string name="explore_3d_track_description">¡Explora la pista en un 3D interactivo! Visualiza la altura, la velocidad y mucho más directamente en el mapa.</string>
    <string name="fixed_height">Altura fija</string>
    <string name="allow_display_on_top">Permitir visualización en la parte superior</string>
    <string name="gpx_approximation_geo_cpp">Basado en geometría (C++, rápido)</string>
    <string name="allow_display_on_top_description">Permitir mostrar textos de mapas uno encima del otro</string>
    <string name="show_debug_info">Mostrar información de depuración</string>
    <string name="show_debug_info_description">Mostrar información gráfica sobre la ubicación de cada texto del mapa</string>
    <string name="map_text">Textos de los mapas</string>
    <string name="routing_attr_avoid_cobblestone_name">Evite los adoquines</string>
    <string name="routing_attr_avoid_cobblestone_description">Evite los adoquines</string>
    <string name="track_vertical_exaggeration_description">Al cambiar el valor de escala, puede cambiar la altura de la pista 3D.</string>
    <string name="steps_per_minute_unit">PPM</string>
    <string name="disable_map_layers">Deshabilitar capas de mapas</string>
    <string name="disable_map_layers_descr">Deshabilite todas las capas del mapa sobre el mapa vectorial (es necesario reiniciar).</string>
    <string name="height_legend_description">Los mapas de colores de altitud se utilizan para visualizar el relieve.</string>
    <string name="travel_topics">Temas de los viajes</string>
    <string name="play_weather_forecast">Reproducir pronóstico del tiempo</string>
    <string name="change_terrain_color_scheme">Cambiar esquema de color del terreno</string>
    <string name="wall_height">Altura de la pared</string>
    <string name="rendering_value_dark_orange_name">Naranja oscuro</string>
    <string name="clear_key_assignment_summary">Se borrará la asignación de teclas para la acción seleccionada.</string>
    <string name="clear_all_key_shortcuts_summary">Se eliminarán todas las asignaciones de teclas del tipo seleccionado.</string>
    <string name="clear_all_key_shortcuts">Borrar todos los atajos de teclado</string>
    <string name="no_assigned_keys_desc">Selecciona una acción y asigna una tecla pulsando el botón «Añadir».</string>
    <string name="no_assigned_keys">Sin teclas asignadas</string>
    <string name="new_key_assignment">Asignación de nuevas teclas</string>
    <string name="key_assignment_add_key">Añadir tecla</string>
    <string name="key_assignment_add_action">Añadir una acción</string>
    <string name="shared_string_key">Tecla</string>
    <string name="key_name_pattern">Tecla «%1$s»</string>
    <string name="action_icon">Icono con la acción</string>
    <string name="assigned_keys">Teclas asignadas</string>
    <string name="shared_string_colors">Colores</string>
    <string name="user_palette">Paleta del usuario</string>
    <string name="contact_support_retry">Inténtalo de nuevo o ponte en contacto con el soporte</string>
    <string name="backup_error_failed_to_transfer_file">La transferencia de el/los archivo(s) a la nube falló.</string>
    <string name="missing_maps_ignore">Utilizar mapas descargados</string>
    <string name="map_settings_weather_wind_animation">Animación del viento</string>
    <string name="tomorrow">Mañana</string>
    <string name="daynight_mode_sensor_summary">Utiliza el sensor de iluminación ambiental del dispositivo para alternar entre temas claros y oscuros según los niveles de luz ambiental.</string>
    <string name="daynight_mode_sunrise_sunset_summary">Cambia automáticamente entre temas diurnos y nocturnos según las horas locales de salida y puesta del sol.</string>
    <string name="daynight_mode_night_summary">Siempre muestra el mapa en un tema oscuro, adecuado para condiciones nocturnas o de poca luz.</string>
    <string name="daynight_mode_day_summary">Muestra siempre el mapa en un tema claro, ideal para visibilidad diurna.</string>
    <string name="daynight_mode_app_theme">Tema de la aplicación</string>
    <string name="key_event_action_continuous_zoom_out">Reducción continua</string>
    <string name="key_event_action_continuous_zoom_in">Zoom continuo</string>
    <string name="remove_key_assignment_summary">Se eliminará la asignación de la clave para la acción seleccionada.</string>
    <string name="remove_key_assignment">Eliminar asignación de la clave</string>
    <string name="daynight_mode_app_theme_summary">La visualización del mapa se ajusta con el tema general de la aplicación: modo diurno para un tema claro y modo nocturno para un tema oscuro</string>
    <string name="weather_source_ecmwf_description">Centro Europeo de Previsiones Meteorológicas a Plazo Medio</string>
    <string name="weather_source_GFS_description">Sistema de pronóstico global de los centros nacionales de predicción ambiental</string>
    <string name="weather_source_ecmwf_title">ECMWF</string>
    <string name="weather_source_GFS_title">GFS</string>
    <string name="data_source">Fuente de datos</string>
    <string name="weather_data_sources_prompt">OsmAnd proporciona datos meteorológicos de dos fuentes:</string>
    <string name="shared_string_modify">Modificar</string>
    <string name="missing_maps_ignore_details">¿Los mapas descargados cubren tu ruta? Navega con ellos si estás familiarizado con la zona.</string>
    <string name="quick_action_map_overlay">Superposición</string>
    <string name="quick_action_next_app_profile">Perfil de la aplicación siguiente</string>
    <string name="app_profile">Perfil de la aplicación</string>
<<<<<<< HEAD
    <string name="shared_string_replace">Remplazar</string>
    <string name="shared_string_simulate">Simular</string>
    <string name="quick_action_map_underlay">Capa base</string>
    <string name="quick_action_first_intermediate">Primera parada</string>
=======
    <string name="shared_string_replace">Reemplazar</string>
    <string name="shared_string_simulate">Simular</string>
    <string name="quick_action_map_underlay">Capa base</string>
    <string name="quick_action_first_intermediate">Primer destino intermedio</string>
>>>>>>> 726b21f0
    <string name="quick_action_audio_note">Nota de voz</string>
    <string name="quick_action_video_note">Nota de vídeo</string>
    <string name="quick_action_photo_note">Nota de la foto</string>
    <string name="quick_action_track_waypoint">Seguir punto de referencia</string>
    <string name="quick_action_verb_pause_resume">Pausar / Resumen</string>
    <string name="quick_action_verb_turn_on_off">Activar / Desactivar</string>
    <string name="quick_action_verb_start_stop">Iniciar / Parar</string>
    <string name="quick_action_remove_next_destination">Próximo punto de destino</string>
    <string name="quick_action_location_by_gpx">Ubicación por GPX</string>
    <string name="quick_action_terrain_color_scheme">Esquema de colores del terreno</string>
    <string name="quick_action_directions_from">Punto de partida</string>
    <string name="quick_action_terrain">Tipo de coloración del terreno</string>
    <string name="shared_string_set">Fijar</string>
    <string name="quick_action_move_map_left">Mapa a la izquierda</string>
    <string name="quick_action_destination">Destino</string>
    <string name="quick_action_move_map_down">Mapa abajo</string>
    <string name="quick_action_to_my_location">A mi ubicación</string>
    <string name="quick_action_move_map_right">Mapa a la derecha</string>
    <string name="quick_action_move_map_up">Mapa arriba</string>
    <string name="quick_action_new_route">Nueva ruta</string>
    <string name="quick_action_previous_app_profile">Perfil de la aplicación anterior</string>
    <string name="quick_action_display_position_in_center">Posición de la pantalla siempre en el centro</string>
    <string name="shared_string_create">Crear</string>
    <string name="quick_action_parking_place">Lugar de estacionamiento</string>
    <string name="quick_action_verb_show_hide">Mostrar / Ocultar</string>
    <string name="weather_screen">Pantalla meteorológica</string>
    <string name="quick_action_map_style">Estilo del mapa</string>
    <string name="energy_avg_info_description">Nivel de batería por minuto: %1$s
\nConsumo de energía (mAh): %2$s</string>
    <string name="rendering_avg_info">Estadísticas de renderizado (promedio 1 / 5 / 15 minutos)</string>
    <string name="energy_avg_info">Estadísticas de energía (promedio 1 / 5 / 15 minutos)</string>
    <string name="rendering_avg_info_description">FPS por los últimos 1k fotogramas: %1$s
\nCPU básica: %2$s
\nGPU 1k: %3$s
\nINACTIVO 1k: %4$s</string>
    <string name="choose_map_orientation">Elegir la orientación del mapa</string>
    <string name="shared_string_all_icons">Todos los iconos</string>
    <string name="navigation_position_icon">Icono de posición de navegación</string>
    <string name="resting_position_icon_summary">Icono que se muestra cuando no te estás moviendo.</string>
    <string name="resting_position_icon">Icono de tu ubicación cuando estás parado</string>
    <string name="profile_icon">Icono de perfil</string>
    <string name="navigation_position_icon_summary">Icono que se muestra mientras navegas o te mueves.</string>
    <string name="rendering_value_pale_name">Pálido</string>
    <string name="navigation_position">Posición de navegación</string>
    <string name="resting_navigation_position">Posición de reposo y navegación</string>
    <string name="view_angle_description">Muestra el área en forma de cono a la que te enfrentas actualmente</string>
    <string name="view_angle">Ángulo de visión</string>
    <string name="location_radius_description">Muestra el área circular que representa la precisión de la ubicación actual</string>
    <string name="location_radius">Radio de la ubicación</string>
    <string name="resting_position">Posición de reposo</string>
    <string name="rendering_avg_info_details">FPS por últimos 1k fotogramas: %1$s
\nCPU (celdas): %2$s
\nCPU (tiempo de inactividad): %3$s
\nCPU (GPU sin usar): %4$s</string>
    <string name="auto_25_chars_route_tsll">Gire ligeramente a la izquierda</string>
    <string name="auto_25_chars_route_tu">De la vuelta</string>
    <string name="auto_25_chars_route_tshr">Gire bruscamente a la derecha</string>
    <string name="auto_25_chars_route_tl">Gire a la izquierda</string>
    <string name="auto_25_chars_route_tshl">Gire bruscamente a la izquierda</string>
    <string name="auto_25_chars_route_kl">Mantengase a la izquierda</string>
    <string name="auto_25_chars_route_tr">Gire a la derecha</string>
    <string name="auto_25_chars_route_tslr">Gire ligeramente a la derecha</string>
    <string name="auto_25_chars_route_kr">Mantengase a la derecha</string>
    <string name="driving_region_uk">Reino Unido y similares</string>
    <string name="driving_region_india">India</string>
    <string name="hugerock_promo_description">Acceso gratuito a funciones que incluyen descargas ilimitadas de mapas, relieves en 3D, etc. Durante %1$s mes(es)</string>
    <string name="hugerock_promo">Promoción de Hugerock para %1$s meses</string>
<<<<<<< HEAD
=======
    <string name="ask_every_time">Preguntar siempre</string>
    <string name="detailed_track_guidance">Guía detallada de la pista</string>
    <string name="quick_action_routes_summary">Un interruptor para mostrar u ocultar %1$s en el mapa.</string>
    <string name="detailed_track_guidance_description">OsmAnd adaptará tu ruta a las carreteras cercanas para ofrecerte una mejor guía paso a paso.</string>
    <string name="shared_string_automatically">Automáticamente</string>
>>>>>>> 726b21f0
</resources><|MERGE_RESOLUTION|>--- conflicted
+++ resolved
@@ -5777,17 +5777,10 @@
     <string name="quick_action_map_overlay">Superposición</string>
     <string name="quick_action_next_app_profile">Perfil de la aplicación siguiente</string>
     <string name="app_profile">Perfil de la aplicación</string>
-<<<<<<< HEAD
-    <string name="shared_string_replace">Remplazar</string>
-    <string name="shared_string_simulate">Simular</string>
-    <string name="quick_action_map_underlay">Capa base</string>
-    <string name="quick_action_first_intermediate">Primera parada</string>
-=======
     <string name="shared_string_replace">Reemplazar</string>
     <string name="shared_string_simulate">Simular</string>
     <string name="quick_action_map_underlay">Capa base</string>
     <string name="quick_action_first_intermediate">Primer destino intermedio</string>
->>>>>>> 726b21f0
     <string name="quick_action_audio_note">Nota de voz</string>
     <string name="quick_action_video_note">Nota de vídeo</string>
     <string name="quick_action_photo_note">Nota de la foto</string>
@@ -5855,12 +5848,9 @@
     <string name="driving_region_india">India</string>
     <string name="hugerock_promo_description">Acceso gratuito a funciones que incluyen descargas ilimitadas de mapas, relieves en 3D, etc. Durante %1$s mes(es)</string>
     <string name="hugerock_promo">Promoción de Hugerock para %1$s meses</string>
-<<<<<<< HEAD
-=======
     <string name="ask_every_time">Preguntar siempre</string>
     <string name="detailed_track_guidance">Guía detallada de la pista</string>
     <string name="quick_action_routes_summary">Un interruptor para mostrar u ocultar %1$s en el mapa.</string>
     <string name="detailed_track_guidance_description">OsmAnd adaptará tu ruta a las carreteras cercanas para ofrecerte una mejor guía paso a paso.</string>
     <string name="shared_string_automatically">Automáticamente</string>
->>>>>>> 726b21f0
 </resources>