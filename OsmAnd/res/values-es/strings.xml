<?xml version="1.0" encoding="utf-8"?>
<resources>
    <string name="layer_map_appearance">Configurar pantalla</string>
    <string name="show_lanes">Carriles</string>
    <string name="avoid_unpaved">Sólo caminos pavimentados</string>
    <string name="avoid_ferries">Sin ferris</string>
    <string name="avoid_in_routing_title">Evitar…</string>
    <string name="show_warnings_title">Mostrar alertas…</string>
    <string name="show_warnings_descr">Configura advertencias de tráfico (límites de velocidad, paradas forzosas, badenes, túneles), radares de velocidad, e información de carriles.</string>
    <string name="map_widget_fluorescent">Rutas fluorescentes</string>
    <string name="map_widget_show_ruler">Regla</string>
    <string name="map_widget_view_direction">Dirección de visualización</string>
    <string name="map_widget_transparent">Widgets transparentes</string>
    <string name="use_fluorescent_overlays">Usar superpuestos fluorescentes</string>
    <string name="use_fluorescent_overlays_descr">Usa colores fluorescentes para mostrar trazas y rutas.</string>
    <string name="offline_edition">Edición sin conexión</string>
    <string name="offline_edition_descr">Si se activa la edición sin conexión, los cambios serán guardados localmente primero y serán cargados por solicitud, de lo contrario los cambios serán cargados inmediatamente.</string>
    <string name="update_poi_does_not_change_indexes">Los cambios de PDI dentro de la aplicación no afectan a los archivos de mapa descargados; en su lugar, los cambios se guardan como un archivo en el dispositivo.</string>
    <string name="local_openstreetmap_uploading">Subiendo…</string>
    <string name="local_openstreetmap_were_uploaded">{0} PDI/notas de OSM subidos</string>
    <string name="local_openstreetmap_uploadall">Enviar todos</string>
    <string name="local_openstreetmap_upload">Subir a OpenStreetMap</string>
    <string name="local_openstreetmap_delete">Borrar edición</string>
    <string name="local_openstreetmap_descr_title">Edición asíncrona OSM:</string>
    <string name="local_openstreetmap_settings">PDI/notas de OSM guardados en el dispositivo</string>
    <string name="local_openstreetmap_settings_descr">Muestra y gestiona PDI/notas de OSM en la base de datos del dispositivo.</string>
    <string name="live_monitoring_interval_descr">Indica el intervalo del seguimiento en línea.</string>
    <string name="live_monitoring_interval">Intervalo del seguimiento en línea</string>
    <string name="live_monitoring_url_descr">Indica la dirección web con sintaxis de parámetros : lat={0}, lon={1}, timestamp={2}, hdop={3}, altitude={4}, speed={5}, bearing={6}.</string>
    <string name="live_monitoring_url">Dirección web del seguimiento en línea</string>
    <string name="gpx_monitoring_disabled_warn">Registra trazas usando el widget GPX o mediante la opción «Grabar viaje».</string>
    <string name="show_current_gpx_title">Mostrar traza actual</string>
    <string name="free_version_message">Existen %1$s mapas para descargar o actualizar.</string>
    <string name="free_version_title">Versión gratuita</string>
    <string name="poi_context_menu_showdescription">Detalles del PDI.</string>
    <string name="index_name_north_america">Norteamérica</string>
    <string name="index_name_us">Norteamérica - Estados Unidos</string>
    <string name="index_name_central_america">Centroamérica</string>
    <string name="index_name_south_america">Sudamérica</string>
    <string name="index_name_europe">Europa</string>
    <string name="index_name_france">Europa - Francia</string>
    <string name="index_name_germany">Europa - Alemania</string>
    <string name="index_name_russia">Rusia</string>
    <string name="index_name_africa">África</string>
    <string name="index_name_asia">Asia</string>
    <string name="index_name_oceania">Australia y Oceanía</string>
    <string name="index_name_other">Mapas mundiales y temáticos</string>
    <string name="index_name_wiki">Wikipedia mundial</string>
    <string name="index_name_voice">Indicaciones por voz (grabadas, funciones limitadas)</string>
    <string name="index_name_tts_voice">Indicaciones por voz (TTS, preferido)</string>
    <string name="amenity_type_osmwiki">Wikipedia (sin conexión)</string>
    <string name="amenity_type_user_defined">Definido por el usuario</string>
    <string name="fav_export_confirmation">Ya existe un archivo con los favoritos exportados previamente. ¿Quieres sustituirlo\?</string>
    <string name="profile_settings">Ajustes de perfiles específicos</string>
    <string name="settings_preset">Perfil predefinido</string>
    <string name="settings_preset_descr">La vista del mapa y los ajustes de navegación se recuerdan por el perfil usado. Elige tu perfil predefinido aquí.</string>
    <string name="routing_settings">Navegación</string>
    <string name="routing_settings_descr">Indica las opciones de navegación.</string>
    <string name="global_settings">Ajustes globales</string>
    <string name="index_settings_descr">Descarga y gestiona mapas sin conexión almacenados en el dispositivo.</string>
    <string name="general_settings">General</string>
    <string name="general_settings_descr">Configura la pantalla y ajustes globales de la aplicación.</string>
    <string name="global_app_settings">Ajustes globales de la aplicación</string>
    <string name="user_name">Nombre de usuario de OSM</string>
    <string name="open_street_map_login_descr">Necesario para envíos a OpenStreetMap.org.</string>
    <string name="user_password">Contraseña</string>
    <string name="osmand_service">Modo en segundo plano</string>
    <string name="osmand_service_descr">OsmAnd se ejecuta en segundo plano con la pantalla apagada.</string>
    <string name="switch_to_raster_map_to_see">Descarga un mapa vectorial sin conexión de esta ubicación en «Menú → Descargar mapas», o cambia al complemento de «Mapas en línea».</string>
    <string name="download_files_not_enough_space">Sin espacio suficiente para descargar %1$s MB (disponible: %2$s).</string>
    <string name="download_files_question_space">¿Descargar {0} archivo(s)\?
\n Utilizado {1} MB (de {2} MB).</string>
    <string name="use_transparent_map_theme">Tema transparente</string>
    <string name="native_library_not_supported">La biblioteca nativa es incompatible con este dispositivo.</string>
    <string name="init_native_library">Inicializando biblioteca nativa…</string>
    <string name="choose_auto_follow_route">Centrado automático del mapa</string>
    <string name="choose_auto_follow_route_descr">Tiempo hasta que la vista del mapa vuelve a sincronizarse con la ubicación actual.</string>
    <string name="auto_follow_route_navigation">Centrar automáticamente al navegar</string>
    <string name="auto_follow_route_navigation_descr">Sólo centra la vista del mapa automáticamente, durante la navegación.</string>
    <string name="auto_follow_location_enabled">Centrado automático del mapa activado.</string>
    <string name="pref_vector_rendering">Opciones específicas de dibujo vectorial</string>
    <string name="pref_overlay">Superpuesta / subyacente</string>
    <string name="pref_raster_map">Ajustes del repositorio de mapas</string>
    <string name="pref_vector_map">Ajustes del mapa vectorial</string>
    <string name="delete_confirmation_msg">¿Borrar «%1$s»?</string>
    <string name="city_type_suburb">Suburbio</string>
    <string name="city_type_hamlet">Aldea</string>
    <string name="city_type_village">Pueblo</string>
    <string name="city_type_town">Ciudad pequeña</string>
    <string name="city_type_city">Ciudad</string>
    <string name="animate_route_off">Parar simulación</string>
    <string name="animate_route">Iniciar simulación</string>
    <string name="file_can_not_be_renamed">El archivo no se pudo renombrar.</string>
    <string name="file_with_name_already_exists">Ya existe un archivo con ese nombre.</string>
    <string name="poi_query_by_name_matches_categories">Encontradas varias categorías de PDI relacionadas.</string>
    <string name="data_to_search_poi_not_available">Descargar datos sin conexión para buscar PDI.</string>
    <string name="poi_filter_by_name">Buscar por nombre</string>
    <string name="old_poi_file_should_be_deleted">El archivo de datos del PDI «%1$s» es redundante y puede quitarse.</string>
    <string name="update_poi_file_not_found">El archivo local para guardar cambios de PDI, no se ha encontrado ni creado.</string>
    <string name="button_upgrade_osmandplus">Actualizar a OsmAnd+</string>
    <string name="map_version_changed_info">Descarga la nueva versión de la aplicación, para poder usar los nuevos archivos de mapas.</string>
    <string name="shared_string_rename">Renombrar</string>
    <string name="poi_filter_nominatim">Nominatim en línea</string>
    <string name="search_position_current_location_search">Buscando ubicación…</string>
    <string name="search_position_current_location_found">Mi ubicación (encontrada)</string>
    <string name="search_position_address">Dirección…</string>
    <string name="search_position_favorites">Favoritos…</string>
    <string name="shared_string_undefined">Indefinido</string>
    <string name="search_position_map_view">Vista actual del mapa</string>
    <string name="select_search_position">Origen:</string>
    <string name="context_menu_item_search">Buscar cerca</string>
    <string name="route_successfully_saved_at">Ruta guardada como «%1$s».</string>
    <string name="filename_input">Nombre del archivo:</string>
    <string name="file_with_name_already_exist">Ya existe un archivo con el mismo nombre.</string>
    <string name="shared_string_save">Guardar</string>
    <string name="local_index_upload_gpx_description">Envía archivos GPX a la comunidad OSM, mejorando los mapas.</string>
    <string name="local_index_items_uploaded">%1$d de %2$d elemento(s) enviado(s).</string>
    <string name="local_index_mi_upload_gpx">Enviar a OSM</string>
    <string name="show_more_map_detail">Mostrar más detalle del mapa</string>
    <string name="show_more_map_detail_descr">Muestra detalles del mapa vectorial (caminos, etc.) a niveles de zoom inferiores.</string>
    <string name="favourites_delete_multiple_succesful">Puntos favoritos borrados.</string>
    <string name="favorite_delete_multiple">¿Borrar %1$d favoritos y %2$d grupos de favoritos\?</string>
    <string name="favorite_home_category">Casa</string>
    <string name="favorite_friends_category">Amigos</string>
    <string name="favorite_places_category">Sitios</string>
    <string name="shared_string_others">Otros</string>
    <string name="shared_string_name">Nombre</string>
    <string name="favourites_edit_dialog_category">Categoría</string>
    <string name="shared_string_no_thanks">No, gracias</string>
    <string name="basemap_missing">Descarga el mapa base mundial para una vista general global en zoom pequeño.</string>
    <string name="vector_data_missing">Descarga los datos («sin conexión») para usar los mapas sin conexión.</string>
    <string name="local_index_gpx_info_show">"
\n
\nPulsación larga para las opciones"</string>
    <string name="local_index_installed">Versión local</string>
    <string name="local_index_items_backuped">%1$d de %2$d elemento(s) desactivado(s).</string>
    <string name="local_index_items_deleted">%1$d de %2$d elemento(s) borrado(s).</string>
    <string name="local_index_items_restored">%1$d de %2$d elemento(s) activado(s).</string>
    <string name="local_index_no_items_to_do">Sin elementos para «%1$s»</string>
    <string name="local_index_action_do">¿Quieres %1$s %2$s elemento(s)?</string>
    <string name="local_index_descr_title">Gestionar mapas.</string>
    <string name="local_index_mi_restore">Activar</string>
    <string name="local_index_mi_backup">Desactivar</string>
    <string name="shared_string_download">Descargar</string>
    <string name="local_index_poi_data">Datos de PDI</string>
    <string name="local_index_address_data">Datos de direcciones</string>
    <string name="local_index_transport_data">Datos de transporte público</string>
    <string name="local_index_map_data">Datos de mapa</string>
    <string name="local_indexes_cat_backup">Desactivado</string>
    <string name="local_indexes_cat_tts">Indicaciones por voz (TTS)</string>
    <string name="local_indexes_cat_voice">Indicaciones por voz (grabadas)</string>
    <string name="local_indexes_cat_tile">Mapas de teselas en línea y en caché</string>
    <string name="local_indexes_cat_map">Mapas descargados (vectores)</string>
    <string name="local_indexes_cat_poi">Datos de PDI</string>
    <string name="ttsvoice">Voz TTS</string>
    <string name="search_offline_clear_search">Nueva búsqueda</string>
    <string name="map_text_size_descr">Tamaño del texto para los nombres en el mapa:</string>
    <string name="map_text_size">Tamaño del texto</string>
    <string name="trace_rendering">Información sobre el rendimiento</string>
    <string name="trace_rendering_descr">Muestra el rendimiento de renderizado y navegación.</string>
    <string name="installing_new_resources">Desempaquetando nuevos datos…</string>
    <string name="internet_connection_required_for_online_route">La navegación en línea, no funciona sin conexión a Internet.</string>
    <string name="tts_language_not_supported_title">Idioma no admitido</string>
    <string name="tts_language_not_supported">El idioma elegido es incompatible con el motor TTS (texto a voz) instalado en Android, se usará el idioma TTS predefinido. ¿Buscar otro motor TTS en la tienda de aplicaciones\?</string>
    <string name="tts_missing_language_data_title">Faltan datos</string>
    <string name="tts_missing_language_data">¿Ir a la tienda de aplicaciones para descargar el idioma elegido?</string>
    <string name="gpx_option_reverse_route">Invertir la dirección de la traza</string>
    <string name="gpx_option_destination_point">Usar destino actual</string>
    <string name="gpx_option_from_start_point">Pasar a lo largo de la traza completa</string>
    <string name="switch_to_vector_map_to_see">Mapa vectorial presente para esta ubicación.
\n\t
\n\tPara usarlo activa «Menú» → «Configurar mapa» → «Repositorio de mapas…» → «Mapas vectoriales sin conexión».</string>
    <string name="choose_audio_stream">Salida de indicaciones por voz</string>
    <string name="choose_audio_stream_descr">Elige que altavoz reproducirá indicaciones por voz.</string>
    <string name="voice_stream_voice_call">Audio de llamada telefónica (para altavoces estéreos con Bluetooth)</string>
    <string name="voice_stream_notification">Notificación auditiva</string>
    <string name="voice_stream_music">Audio de multimedia o navegación</string>
    <string name="warning_tile_layer_not_downloadable">La aplicación no puede descargar la capa del mapa «%1$s», reinstalarla podría ayudar.</string>
    <string name="overlay_transparency_descr">Ajustar transparencia de la capa superpuesta.</string>
    <string name="overlay_transparency">Transparencia de superposición</string>
    <string name="map_transparency_descr">Ajustar transparencia del mapa base.</string>
    <string name="map_transparency">Transparencia del mapa base</string>
    <string name="modify_transparency">Definir transparencia (0 - transparente, 255 - opaco)</string>
    <string name="layer_underlay">Mapa subyacente…</string>
    <string name="map_underlay">Mapa subyacente</string>
    <string name="map_underlay_descr">Elegir mapa subyacente</string>
    <string name="layer_overlay">Mapa superpuesto…</string>
    <string name="shared_string_none">Ninguno</string>
    <string name="map_overlay">Mapa superpuesto</string>
    <string name="map_overlay_descr">Elige el mapa superpuesto</string>
    <string name="tile_source_already_installed">Mapa ya instalado, «Ajustes» se actualizará.</string>
    <string name="select_tile_source_to_install">Seleccionar las fuentes para los mapas de mosaicos:</string>
    <string name="internet_not_available">Imposible realizar la operación sin una conexión a Internet.</string>
    <string name="install_more">Añadir más…</string>
    <string name="level_to_switch_vector_raster_descr">Usar mapas vectoriales, más allá de este nivel.</string>
    <string name="level_to_switch_vector_raster">Nivel mínimo de zoom vectorial</string>
    <string name="create_poi_link_to_osm_doc"><u>OSM en línea</u> clasificación de mapa con imágenes.</string>
    <string name="error_doing_search">No se pudo realizar la búsqueda sin conexión.</string>
    <string name="search_osm_offline">Buscar ubicación geográfica</string>
    <string name="system_locale">Sistema</string>
    <string name="preferred_locale_descr">Idioma de la aplicación (surte efecto al reiniciar OsmAnd).</string>
    <string name="preferred_locale">Idioma de visualización</string>
    <string name="shared_string_next">Siguiente</string>
    <string name="shared_string_previous">Anterior</string>
    <string name="unit_of_length_descr">Cambia las unidades de longitud.</string>
    <string name="unit_of_length">Unidades de longitud</string>
    <string name="si_mi_feet">Millas/pies</string>
    <string name="si_mi_yard">Millas/yardas</string>
    <string name="si_km_m">Kilómetros/metros</string>
    <string name="yard">yd</string>
    <string name="foot">ft</string>
    <string name="mile_per_hour">mph</string>
    <string name="mile">ml</string>
    <string name="send_location_way_choose_title">Compartir ubicación usando</string>
    <string name="send_location_sms_pattern">Ubicación: %1$s\n%2$s</string>
    <string name="send_location_email_pattern">Para ver la ubicación, sigue el enlace web «%1$s» o el enlace interno de Android «%2$s»</string>
    <string name="send_location">Enviar ubicación</string>
    <string name="context_menu_item_share_location">Compartir ubicación</string>
    <string name="add_waypoint_dialog_added">Punto GPX «{0}» añadido</string>
    <string name="add_waypoint_dialog_title">Añadir punto a la traza GPX grabada</string>
    <string name="amenity_type_administrative">Administrativo</string>
    <string name="amenity_type_barrier">Barrera</string>
    <string name="amenity_type_education">Educación</string>
    <string name="amenity_type_emergency">Emergencia</string>
    <string name="amenity_type_entertainment">Entretenimiento</string>
    <string name="amenity_type_finance">Financiero</string>
    <string name="amenity_type_geocache">Geocaché</string>
    <string name="amenity_type_healthcare">Salud</string>
    <string name="amenity_type_historic">Histórico</string>
    <string name="amenity_type_landuse">Uso del suelo</string>
    <string name="amenity_type_leisure">Ocio</string>
    <string name="amenity_type_man_made">Artificial</string>
    <string name="amenity_type_military">Militar</string>
    <string name="amenity_type_natural">Naturaleza</string>
    <string name="amenity_type_office">Oficinas</string>
    <string name="amenity_type_other">Otro</string>
    <string name="amenity_type_shop">Compras</string>
    <string name="amenity_type_sport">Deporte</string>
    <string name="amenity_type_sustenance">Sustento</string>
    <string name="amenity_type_tourism">Turismo</string>
    <string name="amenity_type_transportation">Transporte público</string>
    <string name="indexing_address">Indexando direcciones…</string>
    <string name="indexing_map">Indexando mapa…</string>
    <string name="indexing_poi">Indexando PDI…</string>
    <string name="indexing_transport">Indexando transporte…</string>
    <string name="shared_string_io_error">Error de E/S</string>
    <string name="km">km</string>
    <string name="km_h">km/h</string>
    <string name="m">m</string>
    <string name="old_map_index_is_not_supported">Formato de datos «{0}» del mapa, obsoleto e incompatible</string>
    <string name="poi_filter_car_aid">Asistencia vehicular</string>
    <string name="poi_filter_closest_poi">PDI más cercanos</string>
    <string name="poi_filter_custom_filter">Filtro personal</string>
    <string name="poi_filter_food_shop">Alimentación</string>
    <string name="poi_filter_for_tourists">Para turistas</string>
    <string name="poi_filter_fuel">Combustible</string>
    <string name="poi_filter_namefinder">NameFinder en línea</string>
    <string name="reading_cached_tiles">Leyendo teselas guardadas…</string>
    <string name="version_index_is_big_for_memory">La versión «{0}» de índices no cabe en memoria</string>
    <string name="version_index_is_not_supported">La versión del índice «{0}» es incompatible</string>
    <string name="osmand_routing_experimental">La navegación sin conexión de OsmAnd es una característica experimental y no funciona para distancias mayores a 20 km.
\n
\nNavegación cambiada temporalmente al servicio en línea «CloudMade».</string>
    <string name="specified_dir_doesnt_exist">No se puede encontrar la carpeta indicada.</string>
    <string name="application_dir">Carpeta de almacenamiento de datos</string>
    <string name="osmand_net_previously_installed">Todos los datos sin conexión en la versión vieja de OsmAnd son compatibles con la nueva versión, pero los puntos de favoritos deben exportarse desde la versión vieja y luego, importarse en la nueva.</string>
    <string name="build_installed">Compilación {0} instalada ({1}).</string>
    <string name="downloading_build">Descargando compilación…</string>
    <string name="install_selected_build">¿Instalar OsmAnd {0} - Fecha: {1}, Tamaño: {2} MB\?</string>
    <string name="loading_builds_failed">No se pudo obtener la lista de compilaciones de OsmAnd</string>
    <string name="loading_builds">Cargando compilaciones de OsmAnd…</string>
    <string name="select_build_to_install">Instalar compilación de OsmAnd</string>
    <string name="contribution_activity">Instalar compilación</string>
    <string name="gps_status_app_not_found">La aplicación «GPS Status» no está instalada. ¿Buscar en la tienda de aplicaciones?</string>
    <string name="voice_is_not_available_msg">Sin indicaciones por voz disponible, vaya a «Ajustes» → «Ajustes de navegación», elige el perfil → «Indicaciones por voz» y luego elige o descarga un paquete de indicaciones por voz.</string>
    <string name="voice_is_not_available_title">Elige un paquete de indicaciones por voz</string>
    <string name="daynight_mode_day">Diurno</string>
    <string name="daynight_mode_night">Nocturno</string>
    <string name="daynight_mode_auto">Alba/ocaso</string>
    <string name="daynight_mode_sensor">Sensor de luz</string>
    <string name="daynight_descr">Alterna entre el modo nocturno y diurno.</string>
    <string name="daynight">Modo diurno/nocturno</string>
    <string name="download_files_question">¿Descargar {0} archivo(s) ({1} MB)?</string>
    <string name="items_were_selected">{0} elemento(s) marcado(s)</string>
    <string name="filter_existing_indexes">Descargados</string>
    <string name="shared_string_select_all">Marcar todo</string>
    <string name="shared_string_refresh">Actualizar</string>
    <string name="fast_route_mode">Ruta más rápida</string>
    <string name="fast_route_mode_descr">Activar para calcular la ruta más rápida o desactivar para la más eficiente en combustible.</string>
    <string name="tiles_to_download_estimated_size">En el zoom {0}, se descargarán {1} teselas ({2} MB)</string>
    <string name="shared_string_download_map">Descargar mapa</string>
    <string name="select_max_zoom_preload_area">Zum máximo a precargar</string>
    <string name="maps_could_not_be_downloaded">No se pudo descargar el mapa</string>
    <string name="continuous_rendering">Visualización continua</string>
    <string name="continuous_rendering_descr">Mostrar visualización de forma continua en vez de todo de una vez.</string>
    <string name="rendering_exception">No se pudo dibujar el área elegida.</string>
    <string name="rendering_out_of_memory">Sin memoria suficiente para mostrar el área elegida</string>
    <string name="show_point_options">Usar ubicación…</string>
    <string name="renderer_load_sucess">Visualización cargada</string>
    <string name="renderer_load_exception">No se pudo cargar el visualizador.</string>
    <string name="renderers">Visualización vectorial</string>
    <string name="renderers_descr">Aspecto de visualización de los mapas vectoriales</string>
    <string name="poi_context_menu_website">Mostrar sitio web del PDI</string>
    <string name="poi_context_menu_call">Mostrar teléfono del PDI</string>
    <string name="website">Sitio web</string>
    <string name="phone">Teléfono</string>
    <string name="download_type_to_filter">escribe el filtro</string>
    <string name="use_high_res_maps">Pantalla de alta resolución</string>
    <string name="use_high_res_maps_descr">No estira (ni hace borrosas) las teselas de mapas en pantallas de alta densidad.</string>
    <string name="unknown_location">Ubicación desconocida.</string>
    <string name="context_menu_item_search_transport">Buscar transporte público</string>
    <string name="transport_searching_transport">Resultados de transporte (sin destino):</string>
    <string name="transport_searching_route">Resultados de transporte ({0} al destino):</string>
    <string name="transport_search_again">Reiniciar búsqueda de transporte</string>
    <string name="voice">Voz grabada</string>
    <string name="no_vector_map_loaded">Los mapas vectoriales no están cargados</string>
    <string name="gpx_files_not_found">Sin archivos GPX en la carpeta de trazas</string>
    <string name="error_reading_gpx">No se pudieron leer los datos GPX.</string>
    <string name="vector_data">Mapas vectoriales sin conexión</string>
    <string name="transport_context_menu">Buscar transporte en parada</string>
    <string name="poi_context_menu_modify">Editar PDI</string>
    <string name="poi_context_menu_delete">Borrar PDI</string>
    <string name="rotate_map_compass_opt">Dirección de la brújula</string>
    <string name="rotate_map_bearing_opt">Dirección del movimiento</string>
    <string name="rotate_map_north_opt">El norte está arriba</string>
    <string name="rotate_map_to_descr">Alineación del mapa:</string>
    <string name="rotate_map_to">Orientación del mapa</string>
    <string name="show_route">Detalle de la ruta</string>
    <string name="fav_imported_sucessfully">Favoritos importados</string>
    <string name="fav_file_to_load_not_found">Archivo GPX de favoritos, no encontrado en {0}</string>
    <string name="fav_saved_sucessfully">Favoritos guardados en {0}</string>
    <string name="no_fav_to_save">Sin puntos de favoritos que guardar</string>
    <string name="shared_string_import">Importar</string>
    <string name="error_occurred_loading_gpx">No se pudieron cargar los datos GPX.</string>
    <string name="send_report">Enviar informe</string>
    <string name="none_region_found">No se encontraron mapas descargados en la tarjeta de memoria.</string>
    <string name="poi_namefinder_query_empty">Escribir para encontrar un PDI</string>
    <string name="any_poi">Cualquiera</string>
    <string name="thanks_yandex_traffic">Gracias a Yandex por la información de tráfico.</string>
    <string name="layer_yandex_traffic">Tráfico Yandex</string>
    <string name="layer_route">Ruta</string>
    <string name="shared_string_favorites">Favoritos</string>
    <string name="layer_osm_bugs">Notas de OSM (en línea)</string>
    <string name="layer_poi">Superposición de PDI…</string>
    <string name="layer_map">Repositorio de mapas…</string>
    <string name="menu_layers">Capas de mapas</string>
    <string name="context_menu_item_search_poi">Buscar PDI</string>
    <string name="use_trackball_descr">Usa un dispositivo con rueda de desplazamiento para mover el mapa.</string>
    <string name="use_trackball">Usar rueda de desplazamiento</string>
    <string name="background_service_wait_int_descr">Fija el tiempo de espera máximo permitido para cada corrección de la posición en segundo plano.</string>
    <string name="background_service_wait_int">Máxima espera para posicionamiento</string>
    <string name="where_am_i">¿Dónde estoy?</string>
    <string name="process_navigation_service">Servicio de navegación OsmAnd</string>
    <string name="network_provider">Red</string>
    <string name="gps_provider">GPS</string>
    <string name="int_seconds">segundos</string>
    <string name="int_min">min</string>
<<<<<<< HEAD
    <string name="background_service_int_descr">Intervalo de activación del modo reposo:</string>
=======
    <string name="background_service_int_descr">Intervalo de activación que usa el servicio en segundo plano:</string>
>>>>>>> c76b9446
    <string name="background_service_int">Intervalo de activación del GPS</string>
    <string name="background_service_provider_descr">Método de localización utilizado por el servicio en segundo plano:</string>
    <string name="background_service_provider">Proveedor de ubicación</string>
    <string name="background_router_service_descr">Realiza un seguimiento de tu ubicación con la pantalla apagada.</string>
    <string name="background_router_service">Ejecutar OsmAnd en segundo plano</string>
    <string name="off_router_service_no_gps_available">El servicio de navegación en segundo plano necesita un proveedor de ubicación para activarse.</string>
    <string name="hide_poi_filter">Ocultar filtro</string>
    <string name="show_poi_filter">Mostrar filtro</string>
    <string name="search_poi_filter">Filtro</string>
    <string name="menu_mute_off">Sonido activado</string>
    <string name="menu_mute_on">Sonido desactivado</string>
    <string name="voice_provider_descr">Indicaciones por voz para la navegación.</string>
    <string name="voice_provider">Indicaciones por voz</string>
    <string name="voice_data_initializing">Inicializando datos de voz…</string>
    <string name="voice_data_not_supported">Versión de datos de voz no admitida</string>
    <string name="voice_data_corrupted">El dato de voz indicado está corrupto</string>
    <string name="voice_data_unavailable">Paquete de indicaciones por voz elegido, no disponible</string>
    <string name="sd_unmounted">Tarjeta de memoria inaccesible.
\nNo podrás ver mapas ni encontrar cosas.</string>
    <string name="sd_mounted_ro">Tarjeta de memoria en sólo lectura. 
\nAhora, sólo es posible ver el mapa precargado y no pueden descargarse nuevas áreas.</string>
    <string name="unzipping_file">Descomprimiendo archivo…</string>
    <string name="route_tr">Gira a la derecha en</string>
    <string name="route_tshr">Gira fuerte a la derecha en</string>
    <string name="route_tslr">Gira leve a la derecha en</string>
    <string name="route_tl">Gira a la izquierda en</string>
    <string name="route_tshl">Gira fuerte a la izquierda en</string>
    <string name="route_tsll">Gira leve a la izquierda en</string>
    <string name="route_tu">Cambia de sentido en</string>
    <string name="route_head">Inicia en</string>
    <string name="first_time_continue">Después</string>
    <string name="first_time_download">Descargar regiones</string>
    <string name="first_time_msg">Gracias por usar OsmAnd. Descarga datos regionales sin conexión a través de «Menú → Descargar mapas» para ver los mapas, ubicar direcciones, buscar PDI, encontrar transporte público y más.</string>
    <string name="search_poi_location">En espera de señal…</string>
    <string name="search_near_map">Buscar cerca del centro del mapa</string>
    <string name="search_nearby">Buscar cerca</string>
    <string name="map_orientation_default">Igual que el dispositivo</string>
    <string name="map_orientation_portrait">Retrato</string>
    <string name="map_orientation_landscape">Panorama</string>
    <string name="map_screen_orientation">Orientación de la pantalla</string>
    <string name="map_screen_orientation_descr">Vertical, horizontal o según dispositivo.</string>
    <string name="opening_hours_not_supported">El formato de horario de apertura no puede cambiarse.</string>
    <string name="add_new_rule">Añadir nueva regla</string>
    <string name="transport_Routes">Rutas</string>
    <string name="transport_Stop">Parada</string>
    <string name="transport_stops">paradas</string>
    <string name="transport_search_after">Itinerario siguiente</string>
    <string name="transport_search_before">Itinerario anterior</string>
    <string name="transport_finish_search">Finalizar búsqueda</string>
    <string name="transport_stop_to_go_out">Elige la parada en la que bajarse</string>
    <string name="transport_to_go_after">distancia previa</string>
    <string name="transport_to_go_before">distancia siguiente</string>
    <string name="transport_stops_to_pass">paradas a pasar</string>
    <string name="transport_route_distance">Distancia del itinerario</string>
    <string name="transport">Transporte</string>
    <string name="shared_string_ok">Aceptar</string>
    <string name="show_transport_over_map_description">Muestra las paradas de transporte público en el mapa.</string>
    <string name="show_transport_over_map">Mostrar paradas de transporte</string>
    <string name="hello">OsmAnd, aplicación de navegación</string>
    <string name="update_poi_success">Datos de PDI actualizados ({0} cargados)</string>
    <string name="update_poi_error_local">No se pudo actualizar la lista de PDI locales.</string>
    <string name="update_poi_error_loading">No se pudieron cargar los datos del servidor.</string>
    <string name="update_poi_no_offline_poi_index">Sin datos de PDI disponibles para esta área</string>
    <string name="update_poi_is_not_available_for_zoom">El zoom le permite actualizar los PDI</string>
    <string name="context_menu_item_update_poi">Actualizar PDI</string>
    <string name="context_menu_item_update_map_confirm">¿Actualizar datos locales desde Internet?</string>
    <string name="search_history_city">Ciudad: {0}</string>
    <string name="search_history_street">Calle: {0}, {1}</string>
    <string name="search_history_int_streets">Intersección: {0} x {1} en {2}</string>
    <string name="search_history_building">Edificio: {0}, {1}, {2}</string>
    <string name="favorite">Favorito</string>
    <string name="shared_string_clear_all">Limpiar todo</string>
    <string name="shared_string_history">Historial</string>
    <string name="uploading_data">Subiendo datos…</string>
    <string name="uploading">Subiendo…</string>
    <string name="search_nothing_found">Nada encontrado</string>
    <string name="searching">Buscando…</string>
    <string name="searching_address">Buscando dirección…</string>
    <string name="search_osm_nominatim">Buscar en línea usando OSM Nominatim</string>
    <string name="hint_search_online">Búsqueda en línea: Número de casa, calle, ciudad</string>
    <string name="search_offline_address">Búsqueda sin conexión</string>
    <string name="search_online_address">Búsqueda en línea</string>
    <string name="max_level_download_tile">Máximo zoom en línea</string>
    <string name="max_level_download_tile_descr">No buscar en los mapas en línea para niveles de zoom más allá de esto.</string>
    <string name="route_general_information">Distancia total %1$s, tiempo de viaje %2$d h %3$d min.</string>
    <string name="router_service_descr">Servicios de navegación con o sin conexión.</string>
    <string name="router_service">Servicio de navegación</string>
    <string name="sd_dir_not_accessible">¡Carpeta de almacenamiento en la tarjeta de memoria inaccesible!</string>
    <string name="download_question">¿Descargar {0} - {1} ?</string>
    <string name="download_question_exist">Ya existen datos descargados ({1}) para {0}. ¿Actualizarlos ({2})?</string>
    <string name="address">Dirección</string>
    <string name="shared_string_download_successful">Descargado</string>
    <string name="downloading_list_indexes">Descargando lista de regiones disponibles…</string>
    <string name="list_index_files_was_not_loaded">No se pudo obtener la lista de regiones desde https://osmand.net.</string>
    <string name="select_index_file_to_download">Nada encontrado, pero puedes crearlo tú mismo (Véase https://osmand.net).</string>
    <string name="fav_points_edited">Punto favorito editado</string>
    <string name="fav_points_not_exist">No existen puntos favoritos</string>
    <string name="update_existing">Reemplazar</string>
    <string name="only_show">Mostrar ruta</string>
    <string name="follow">Iniciar la guía</string>
    <string name="recalculate_route_to_your_location">Modo transporte:</string>
    <string name="mark_final_location_first">Define primero el destino</string>
    <string name="get_directions">Indicaciones</string>
    <string name="opening_hours">Horario de apertura</string>
    <string name="opening_changeset">Abriendo conjunto de cambios…</string>
    <string name="closing_changeset">Cerrando conjunto de cambios…</string>
    <string name="commiting_node">Cambiando nodo…</string>
    <string name="loading_poi_obj">Cargando PDI…</string>
    <string name="auth_failed">Fallo de autorización</string>
    <string name="failed_op">fallo</string>
    <string name="converting_names">Convirtiendo nombres locales/ingleses…</string>
    <string name="loading_streets_buildings">Cargando calles/edificios…</string>
    <string name="loading_postcodes">Cargando códigos postales…</string>
    <string name="loading_streets">Cargando calles…</string>
    <string name="loading_cities">Cargando ciudades…</string>
    <string name="poi">PDI</string>
    <string name="error_occurred_saving_gpx">No se pudo guardar el archivo GPX.</string>
    <string name="error_calculating_route">No se pudo calcular la ruta.</string>
    <string name="error_calculating_route_occured">No se pudo calcular la ruta.</string>
    <string name="empty_route_calculated">La ruta calculada está vacía.</string>
    <string name="arrived_at_destination">Has llegado.</string>
    <string name="invalid_locations">Coordenadas inválidas</string>
    <string name="go_back_to_osmand">Volver al mapa</string>
    <string name="shared_string_close">Cerrar</string>
    <string name="loading_data">Cargando datos…</string>
    <string name="reading_indexes">Leyendo datos locales…</string>
    <string name="previous_run_crashed">La última vez, OsmAnd falló. El archivo de registro está en {0}. Envíenos el problema adjuntando el archivo.</string>
    <string name="saving_gpx_tracks">Guardando archivo GPX…</string>
    <string name="finished_task">Terminado</string>
    <string name="use_online_routing_descr">Usa Internet para calcular la ruta.</string>
    <string name="use_online_routing">Usar navegación en línea</string>
    <string name="osm_settings_descr">Indica los ajustes de OpenStreetMap.org (OSM) necesarios para subir ediciones.</string>
    <string name="data_settings_descr">Indica el idioma, descargar/recargar datos.</string>
    <string name="data_settings">Datos</string>
    <string name="osm_editing_plugin_name">Edición de OpenStreetMap</string>
    <string name="auto_zoom_map_descr">Nivel de zoom según la velocidad (mientras el mapa se sincroniza con la ubicación actual).</string>
    <string name="auto_zoom_map">Zum automático del mapa</string>
    <string name="additional_settings">Ajustes adicionales</string>
    <string name="shared_string_settings">Configuración</string>
    <string name="save_current_track_descr">Guarda la traza actual como archivo GPX ahora.</string>
    <string name="save_current_track">Guardar la traza actual</string>
    <string name="save_track_interval">Intervalo de registro durante la navegación</string>
    <string name="save_track_interval_descr">Intervalo de registro de trazas durante la navegación</string>
    <string name="update_tile">Actualización</string>
    <string name="reload_tile">Recargar tesela</string>
    <string name="mark_point">Objetivo</string>
    <string name="shared_string_add_to_favorites">Añadir a «Favoritos»</string>
    <string name="use_english_names_descr">Elige entre nombres locales o en inglés.</string>
    <string name="use_english_names">Usar nombres en inglés en los mapas</string>
    <string name="app_settings">Ajustes de la aplicación</string>
    <string name="search_address">Buscar dirección</string>
    <string name="choose_building">Elige el edificio</string>
    <string name="choose_street">Elige la calle</string>
    <string name="choose_city">Elige la ciudad o el código postal</string>
    <string name="ChooseCountry">Elige el país</string>
    <string name="show_view_angle">Mostrar dirección de visualización</string>
    <string name="map_view_3d_descr">Activa la vista 3D del mapa.</string>
    <string name="map_view_3d">Visión 3D del mapa</string>
    <string name="show_poi_over_map_description">Muestra la última superposición de PDI usada.</string>
    <string name="show_poi_over_map">Mostrar superposición de PDI</string>
    <string name="map_tile_source_descr">Elige el repositorio de los mapas en línea o teselas en caché.</string>
    <string name="map_tile_source">Repositorio de teselas del mapa</string>
    <string name="map_source">Repositorio del mapa</string>
    <string name="use_internet">Usar Internet</string>
    <string name="show_location">Mostrar tu ubicación</string>
    <string name="show_gps_coordinates_text">Mostrar coordenadas GPS en el mapa</string>
    <string name="use_internet_to_download_tile">Descargar las teselas de mapas faltantes</string>
    <string name="app_description">Aplicación de navegación</string>
    <string name="shared_string_exit">Salir</string>
    <string name="search_button">Buscar</string>
    <string name="search_activity">Buscar</string>
    <string name="searchpoi_activity">Elegir PDI</string>
    <string name="search_POI_level_btn">Encontrar más</string>
    <string name="incremental_search_city">Buscar ciudades incrementalmente</string>
    <string name="incremental_search_street">Buscar calles incrementalmente</string>
    <string name="incremental_search_building">Buscar edificios incrementalmente</string>
    <string name="choose_available_region">Elegir región de la lista</string>
    <string name="choose_intersected_street">Elegir intersección de calle</string>
    <string name="Closest_Amenities">Servicios cercanos</string>
    <string name="app_mode_default">Ver mapa</string>
    <string name="app_mode_car">Automóvil</string>
    <string name="app_mode_bicycle">Bicicleta</string>
    <string name="app_mode_pedestrian">Peatón</string>
    <string name="position_on_map_center">Centro</string>
    <string name="position_on_map_bottom">Abajo</string>
    <string name="navigate_point_top_text">Ingresa la latitud y longitud en el formato elegido (G - grados, M - minutos, S - segundos)</string>
    <string name="navigate_point_latitude">Latitud</string>
    <string name="navigate_point_longitude">Longitud</string>
    <string name="navigate_point_format_D">GGG.GGGGG</string>
    <string name="navigate_point_format_DM">GGG MM.MMM</string>
    <string name="navigate_point_format_DMS">GGG MM SS.S</string>
    <string name="shared_string_show_on_map">Mostrar en el mapa</string>
    <string name="search_address_top_text">Dirección</string>
    <string name="search_address_region">Región</string>
    <string name="search_address_city">Ciudad</string>
    <string name="search_address_street">Calle</string>
    <string name="search_address_building">Edificio</string>
    <string name="search_address_building_option">Edificio</string>
    <string name="search_address_street_option">Intersección de calle</string>
    <string name="context_menu_item_update_map">Actualizar mapa</string>
    <string name="context_menu_item_create_poi">Crear PDI</string>
    <string name="shared_string_yes">Sí</string>
    <string name="shared_string_cancel">Cancelar</string>
    <string name="shared_string_apply">Aplicar</string>
    <string name="shared_string_add">Añadir</string>
    <string name="shared_string_no">No</string>
    <string name="add_favorite_dialog_top_text">Ingresa nombre del favorito</string>
    <string name="add_favorite_dialog_default_favourite_name">Favorito</string>
    <string name="add_favorite_dialog_favourite_added_template">Punto favorito «{0}» añadido.</string>
    <string name="favourites_context_menu_edit">Editar favorito</string>
    <string name="favourites_context_menu_delete">Borrar de Favoritos</string>
    <string name="favourites_remove_dialog_msg">¿Borrar el favorito «%s»\?</string>
    <string name="favourites_remove_dialog_success">Punto favorito {0} borrado.</string>
    <string name="osb_comment_dialog_message">Mensaje</string>
    <string name="osb_comment_dialog_author">Nombre del autor</string>
    <string name="osb_comment_dialog_success">Comentario añadido</string>
    <string name="osb_comment_dialog_error">No se pudo añadir el comentario.</string>
    <string name="poi_edit_title">Editar PDI</string>
    <string name="poi_create_title">Crear PDI</string>
    <string name="poi_remove_confirm_template">¿Borrar {0} (comentario)?</string>
    <string name="poi_remove_title">Borrar PDI</string>
    <string name="shared_string_delete">Borrar</string>
    <string name="poi_remove_success">Borrado</string>
    <string name="poi_action_add">añadir</string>
    <string name="poi_action_change">cambiar</string>
    <string name="poi_action_succeded_template">Acción {0} completada.</string>
    <string name="poi_error_unexpected_template">No se pudo realizar la acción {0}.</string>
    <string name="poi_error_io_error_template">Error de E/S al realizar la acción {0}.</string>
    <string name="poi_error_info_not_loaded">No se ha cargado la información del nodo</string>
    <string name="poi_dialog_opening_hours">Abierto</string>
    <string name="poi_dialog_comment">Comentar</string>
    <string name="poi_dialog_comment_default">Cambiando PDI</string>
    <string name="poi_dialog_other_tags_message">Se preservan las otras etiquetas</string>
    <string name="default_buttons_commit">Confirmar</string>
    <string name="shared_string_clear">Limpiar</string>
    <string name="filter_current_poiButton">Filtro</string>
    <string name="edit_filter_save_as_menu_item">Guardar como</string>
    <string name="edit_filter_delete_dialog_title">¿Eliminar este filtro?</string>
    <string name="edit_filter_delete_message">Filtro «%1$s» borrado</string>
    <string name="edit_filter_create_message">Filtro «%1$s» creado</string>
    <string name="offline_navigation_not_available">La navegación sin conexión de OsmAnd, no está disponible temporalmente.</string>
    <string name="left_side_navigation">Circular por la izquierda</string>
    <string name="left_side_navigation_descr">Para países donde la gente conduce por el lado izquierdo del camino.</string>
    <string name="unknown_from_location">Punto de partida indeterminado.</string>
    <string name="confirm_interrupt_download">¿Cancelar la descarga\?</string>
    <string name="basemap_was_selected_to_download">El mapa base necesario para proporcionar la funcionalidad básica, está en la cola de descarga.</string>
    <string name="map_online_plugin_is_not_installed">Activa el complemento «Mapas en línea», para elegir diferentes repositorios de mapas</string>
    <string name="map_online_data">Mapas en línea y teselas</string>
    <string name="map_online_data_descr">Usa mapas en línea (descarga y guarda teselas en la tarjeta de memoria).</string>
    <string name="shared_string_online_maps">Mapas en línea</string>
    <string name="online_map_settings_descr">Elige los repositorios de teselas de mapas en línea o en caché.</string>
    <string name="osmand_rastermaps_plugin_description">Accede a muchos tipos de mapas en línea (denominados mosaicos o rasterizados), como mosaicos OSM pre-renderizados, imágenes de satélite y capas de propósito especial como mapas meteorológicos, mapas climáticos, mapas geológicos, capas de sombras de colinas, etc.
\n
\n Cualquiera de estos mapas puede mostrarse como el mapa principal (base), o como una superposición o subyacente a otro mapa base (como los mapas vectoriales offline de OsmAnd). Algunos elementos de los mapas vectoriales de OsmAnd pueden ocultarse a través del menú \"Configurar mapa\" para hacer más visible cualquier mapa subyacente.
\n
\n Descargue los mosaicos de los mapas directamente, o cópielos como archivos de base de datos SQLite a la carpeta de datos de OsmAnd utilizando una de las muchas herramientas de preparación de mapas de terceros.</string>
    <string name="osmand_background_plugin_description">Muestra los ajustes para activar en modo reposo el seguimiento y la navegación, activando periódicamente el dispositivo GPS (con la pantalla apagada).</string>
    <string name="osmand_accessibility_description">Hace que las funciones de accesibilidad del dispositivo estén directamente disponibles en OsmAnd. Esto facilita, por ejemplo, el ajuste de la velocidad de voz para las voces de texto a voz, la configuración de la navegación con el D-pad, el uso de un trackball para controlar el zoom o la retroalimentación de texto a voz, por ejemplo para anunciar automáticamente tu posición.</string>
    <string name="osmand_development_plugin_description">Proporciona funcionalidad para probar y depurar OsmAnd: simular rutas de navegación, monitorizar el renderizado de la pantalla, comprobar el rendimiento, etc. Este plugin no es necesario para el uso normal de la app.</string>
    <string name="plugins_screen">Complementos</string>
    <string name="prefs_plugins_descr">Los complementos activan ajustes avanzados y funcionalidades adicionales.</string>
    <string name="prefs_plugins">Complementos</string>
    <string name="osm_editing_plugin_description">Haz contribuciones a OpenStreetMap, una comunidad global que mantiene un mapa completo del mundo y proporciona datos de código abierto actualizados a todos los usuarios.
\n
\nPuedes encontrar las instrucciones sobre cómo editar el mapa en nuestro sitio web %1$s.</string>
    <string name="vector_maps_may_display_faster_on_some_devices">Los mapas vectoriales pueden mostrarse más rápido. Puede no funcionar correctamente en algunos dispositivos.</string>
    <string name="play_commands_of_currently_selected_voice">Elige una voz y reproduce pruebas de los avisos:</string>
    <string name="debugging_and_development">Desarrollo de OsmAnd</string>
    <string name="native_rendering">Dibujo nativo</string>
    <string name="test_voice_prompts">Probar indicaciones por voz</string>
    <string name="send_files_to_osm">¿Enviar archivos GPX a OSM?</string>
    <string name="gpx_visibility_txt">Visibilidad</string>
    <string name="gpx_tags_txt">Etiquetas</string>
    <string name="shared_string_description">Descripción</string>
    <string name="validate_gpx_upload_name_pwd">Indica el nombre de usuario y contraseña de OSM para subir archivos GPX.</string>
    <string name="default_buttons_support">Soporte</string>
    <string name="support_new_features">Soporte de nuevas funciones</string>
    <string name="show_ruler_level">Mostrar regla</string>
    <string name="info_button">Información</string>
    <string name="back_to_location">Volver a la ubicación</string>
    <string name="shared_string_help">Ayuda</string>
    <string name="accessibility_mode">Modo accesibilidad</string>
    <string name="accessibility_mode_descr">Activa las funciones para usuarios discapacitados.</string>
    <string name="shared_string_on">Activado</string>
    <string name="shared_string_off">Desactivado</string>
    <string name="accessibility_default">Según los ajustes del sistema</string>
    <string name="backToMenu">Volver al menú</string>
    <string name="zoomOut">Alejar</string>
    <string name="zoomIn">Acercar</string>
    <string name="zoomIs">Nivel de zoom</string>
    <string name="north">norte</string>
    <string name="north_north_east">nor-nordeste</string>
    <string name="north_east">nordeste</string>
    <string name="east_north_east">este-nordeste</string>
    <string name="east">este</string>
    <string name="east_south_east">este-sudeste</string>
    <string name="south_east">sudeste</string>
    <string name="south_south_east">sud-sudeste</string>
    <string name="south">sur</string>
    <string name="south_south_west">sud-sudoeste</string>
    <string name="south_west">sudoeste</string>
    <string name="west_south_west">oeste-sudoeste</string>
    <string name="west">oeste</string>
    <string name="west_north_west">oeste-noroeste</string>
    <string name="north_west">noroeste</string>
    <string name="north_north_west">nor-noroeste</string>
    <string name="front">de frente</string>
    <string name="front_right">hacia adelante a la derecha</string>
    <string name="right">a la derecha</string>
    <string name="back_right">hacia atrás a la derecha</string>
    <string name="back">hacia atrás</string>
    <string name="back_left">hacia atrás a la izquierda</string>
    <string name="left">a la izquierda</string>
    <string name="front_left">hacia delante a la izquierda</string>
    <string name="oclock">en punto</string>
    <string name="towards">hacia</string>
    <string name="accuracy">Precisión</string>
    <string name="altitude">Altitud</string>
    <string name="no_info">Sin información</string>
    <string name="direction_style_sidewise">Según el lado (8 sectores)</string>
    <string name="direction_style_clockwise">Según el reloj (12 sectores)</string>
    <string name="settings_direction_style">Estilo de dirección</string>
    <string name="settings_direction_style_descr">Elige el estilo para expresar direcciones relativas al moverse</string>
    <string name="auto_announce_on">Iniciar anuncios automáticos</string>
    <string name="auto_announce_off">Parar anuncios automáticos</string>
    <string name="i_am_here">Estoy aquí</string>
    <string name="zoom_by_trackball_descr">Cambia el zoom del mapa a través del movimiento horizontal de la rueda de desplazamiento.</string>
    <string name="zoom_by_trackball">Usar la rueda de desplazamiento para controlar el zoom</string>
    <string name="accessibility_preferences_descr">Preferencias de accesibilidad.</string>
    <string name="shared_string_accessibility">Accesibilidad</string>
    <string name="local_index_routing_data">Datos de navegación</string>
    <string name="navigate_point_format">Formato</string>
    <string name="poi_search_desc">Buscar PDI (Punto De Interés)</string>
    <string name="address_search_desc">Buscar dirección</string>
    <string name="navpoint_search_desc">Coordenadas</string>
    <string name="transport_search_desc">Buscar transporte público</string>
    <string name="favourites_search_desc">Una forma de buscar favoritos</string>
    <string name="rendering_attr_noPolygons_description">Hacer todas las funciones del terreno transparentes en el mapa.</string>
    <string name="rendering_attr_noPolygons_name">Polígonos</string>
    <string name="rendering_attr_appMode_name">Modo de dibujo</string>
    <string name="rendering_attr_appMode_description">Optimizar mapa para</string>
    <string name="rendering_attr_contourLines_description">Visualización a partir del nivel del zoom (requiere los datos de las curvas de nivel):</string>
    <string name="rendering_attr_contourLines_name">Mostrar curvas de nivel</string>
    <string name="rendering_attr_hmRendered_description">Aumentar detalle que se muestra en el mapa.</string>
    <string name="rendering_attr_hmRendered_name">Mostrar más detalle del mapa</string>
    <string name="route_roundabout">Rotonda: Toma la %1$dª salida en</string>
    <string name="route_kl">Mantente a la izquierda y continúa por</string>
    <string name="route_kr">Mantente a la derecha y continúa por</string>
    <string name="asap">Lo antes posible</string>
    <string name="gpxup_public">Público</string>
    <string name="gpxup_identifiable">Identificable</string>
    <string name="gpxup_trackable">Rastreable</string>
    <string name="gpxup_private">Privado</string>
    <string name="osmand_parking_event">Recoger el coche del aparcamiento</string>
    <string name="osmand_parking_warning">Advertencia</string>
    <string name="osmand_parking_warning_text">Se ha añadido al calendario una notificación para recoger el automóvil y se puede editar o quitar desde allí.</string>
    <string name="osmand_parking_time_limit_title">Definir tiempo límite del aparcamiento</string>
    <string name="osmand_parking_delete_confirm">¿Borrar el marcador de aparcamiento?</string>
    <string name="osmand_parking_delete">Quitar marcador de aparcamiento</string>
    <string name="osmand_parking_choose_type">Elige el tipo de aparcamiento</string>
    <string name="osmand_parking_lim_text">Tiempo limitado</string>
    <string name="osmand_parking_no_lim_text">Tiempo ilimitado</string>
    <string name="osmand_parking_add_event">Añadir una notificación al calendario</string>
    <string name="osmand_parking_time_limit">Tiempo limitado</string>
    <string name="osmand_parking_time_no_limit">Aparcamiento sin límite de tiempo</string>
    <string name="osmand_parking_position_description">Ubicación del vehículo aparcado. %1$s</string>
    <string name="osmand_parking_position_description_add">Buscar el vehículo a las:</string>
    <string name="osmand_parking_pm">PM</string>
    <string name="osmand_parking_am">AM</string>
    <string name="osmand_parking_position_name">Lugar de aparcamiento</string>
    <string name="osmand_parking_plugin_description">Marque dónde está estacionado su automóvil y notifique a su calendario cuándo caducará el parquímetro. Para colocar el marcador, elija un lugar en el mapa, vaya a \"Acciones\" y toque \"Agregar estacionamiento\".</string>
    <string name="osmand_parking_plugin_name">Aparcamiento</string>
    <string name="context_menu_item_add_parking_point">Marcar como aparcamiento</string>
    <string name="context_menu_item_delete_parking_point">Quitar marcador de aparcamiento</string>
    <string name="starting_point_too_far">Punto de partida demasiado lejos del camino más cercano.</string>
    <string name="shared_location">Ubicación compartida</string>
    <string name="global_app_allocated_memory_descr">Memoria asignada %1$s MB (Límite Android %2$s MB, Dalvik %3$s MB).</string>
    <string name="global_app_allocated_memory">Memoria asignada</string>
    <string name="native_app_allocated_memory_descr">Memoria nativa total usada por la aplicación %1$s MB (Dalvik %2$s MB, otros %3$s MB).
\n Memoria proporcional %4$s MB (Límite Android %5$s MB, Dalvik %6$s MB).</string>
    <string name="native_app_allocated_memory">Memoria nativa total</string>
    <string name="select_animate_speedup">Velocidad del simulador de ruta:</string>
    <string name="osmand_parking_hours">Horas</string>
    <string name="osmand_parking_minutes">Minutos</string>
    <string name="osmand_parking_position_description_add_time">Automóvil aparcado a las</string>
    <string name="use_compass_navigation_descr">Usa la brújula cuando no se detecta el rumbo.</string>
    <string name="use_compass_navigation">Usar brújula</string>
    <string name="route_updated_loc_found">Esperando la ubicación para calcular la ruta</string>
    <string name="continue_follow_previous_route_auto">¿Reanudar la navegación anterior no finalizada? (%1$s segundos)</string>
    <string name="show_cameras">Radares de velocidad</string>
    <string name="show_traffic_warnings">Avisos de tráfico</string>
    <string name="avoid_toll_roads">Sin peajes</string>
    <string name="map_widget_top_text">Nombre de calle</string>
    <string name="map_widget_config">Configurar pantalla</string>
    <string name="map_widget_back_to_loc">Dónde estoy</string>
    <string name="map_widget_lock_screen">Bloquear</string>
    <string name="map_widget_compass">Brújula</string>
    <string name="map_widget_reset">Restaurar a valores predefinidos</string>
    <string name="map_widget_parking">Aparcamiento</string>
    <string name="map_widget_time">Tiempo de llegada</string>
    <string name="map_widget_next_turn">Próximo giro</string>
    <string name="map_widget_next_turn_small">Próximo giro (pequeño)</string>
    <string name="map_widget_next_next_turn">Segundo giro</string>
    <string name="map_widget_mini_route">Minimapa de ruta</string>
    <string name="bg_service_screen_lock">Bloquear</string>
    <string name="bg_service_screen_lock_toast">Pantalla bloqueada</string>
    <string name="bg_service_interval">Definir intervalo de activación:</string>
    <string name="screen_is_locked">Pulsar el icono del candado para desbloquear</string>
    <string name="bg_service_screen_unlock">Desbloquear</string>
    <string name="bg_service_sleep_mode_off">Ejecutar\n aplicación en segundo plano</string>
    <string name="bg_service_sleep_mode_on">Detener\n ejecución en segundo plano</string>
    <string name="int_continuosly">Continuamente</string>
    <string name="email">correo electrónico</string>
    <string name="filterpoi_activity">Crear filtro PDI</string>
    <string name="select_navigation_mode">Modo de transporte:</string>
    <string name="day_night_info_description">Alba: %1$s \nOcaso: %2$s</string>
    <string name="day_night_info">Información diurna/nocturna</string>
    <string name="map_widget_vector_attributes">Atributos de renderizado</string>
    <string name="map_widget_renderer">Estilo del mapa</string>
    <string name="osmand_short_description_80_chars">Visor y navegador móvil global de mapas OSM con y sin conexión</string>
    <string name="osmand_long_description_1000_chars">OsmAnd (indicaciones de navegación automatizadas de OSM)
\n
\n OsmAnd es una aplicación de navegación de código abierto con acceso a una amplia variedad de datos globales de OSM. Todos los datos de los mapas (vectoriales o mosaicos) se pueden almacenar en la tarjeta de memoria del teléfono móvil para usarlos sin conexión. OsmAnd también proporciona la funcionalidad de cálculo de ruta sin conexión, incluida la guía de paso a paso mediante la voz.
\n
\n Algunas de las características principales:
\n - Funcionalidad completa sin conexión (los mapas vectoriales o teselados descargados se almacenan en la carpeta de tú elección)
\n - Mapas vectoriales compactos sin conexión para todo el mundo
\n - Los mapas de países o regiones se pueden descargar directamente desde la aplicación
\n - Es posible superponer varias capas de mapas, como GPX o tracks de navegación, puntos de interés (POI), favoritos, curvas de nivel, paradas de transporte público o mapas adicionales con transparencia ajustable
\n - Búsqueda sin conexión de direcciones y lugares (PDI)
\n - Cálculo de las rutas sin conexión para las distancias medias
\n - Modos coche, bicicleta y peatón, opcionalmente con:
\n - Cambio de vista diurna y nocturna automática
\n - Aproximación del mapa en función de la velocidad
\n - Alineación del mapa según la brújula o la dirección en que te mueves
\n - Guiado por los carriles, límites de velocidad, voces grabadas y TTS
\n
\n Limitaciones de esta versión gratuita de OsmAnd:
\n - El número de mapas para descargar es limitado
\n - No tienes acceso a los puntos de interés (PDI) de la Wikipedia sin conexión
\n
\n OsmAnd se está desarrollando activamente y nuestro proyecto y su futuro dependen de la contribución financiera para financiar el desarrollo y las pruebas de las nuevas funciones. Busca la opción de comprar OsmAnd+ o financia nuevas características o haz una donación en osmand.net.</string>
    <string name="osmand_plus_short_description_80_chars">Visor y navegador móvil global de mapas OSM con y sin conexión</string>
    <string name="osmand_plus_long_description_1000_chars">OsmAnd+ (Direcciones de navegación automatizadas de OSM)
\n
\n OsmAnd+ es una aplicación de navegación de software de código abierto con acceso a una amplia variedad de datos globales de OSM. Todos los datos de los mapas (vectoriales o de mosaicos) se pueden almacenar en la tarjeta de memoria del teléfono para usarlos sin conexión. También se ofrece la funcionalidad de enrutamiento fuera sin conexión y en línea, incluida la guía de voz paso a paso.
\n
\n OsmAnd+ es la versión de pago de la aplicación. Al comprarla, respaldas el proyecto, financias el desarrollo de nuevas funciones y recibes las últimas actualizaciones.
\n
\n Algunas de las características principales:
\n - Funcionalidad sin conexión completa (almacenar mapas vectoriales o mosaicos descargados en el almacenamiento del dispositivo)
\n - Mapas vectoriales sin conexión compactos para todo el mundo disponibles
\n - Descarga ilimitada de mapas de países o regiones directamente desde la aplicación
\n - Función de Wikipedia sin conexión (descargar puntos de interés de la Wikipedia), ideal para hacer turismo
\n - Posibilidad de superposición de varias capas de mapas, como GPX o rutas de navegación, puntos de interés, Favoritos, paradas de transporte público, mapas adicionales con transparencia personalizable, características topográficas como curvas de nivel/sombreado/pendiente
\n
\n - Búsqueda sin conexión de direcciones y lugares (PDI)
\n - Enrutamiento fuera de línea para distancias medias
\n - Modos coche, bicicleta y peatón con opcional:
\n - Cambio automático de vista diurna/nocturna
\n - Zoom de mapa dependiente de la velocidad
\n - Alineación del mapa según la brújula o la dirección del movimiento
\n - Indicación de carril, visualización del límite de velocidad, voz grabada y de texto a voz
\n</string>
    <string name="avoid_motorway">Sin autopistas</string>
    <string name="snap_to_road">Ajustar al camino</string>
    <string name="context_menu_item_first_intermediate_point">Añadir como primer destino intermedio</string>
    <string name="context_menu_item_last_intermediate_point">Añadir como último destino intermedio</string>
    <string name="add_as_last_destination_point">Añadir como último destino intermedio</string>
    <string name="add_as_first_destination_point">Añadir como primer destino intermedio</string>
    <string name="replace_destination_point">Reemplazar destino</string>
    <string name="new_destination_point_dialog">Ya se ha definido un destino:</string>
    <string name="target_point">Destino «%1$s»</string>
    <string name="shared_string_target_points">Destinos</string>
    <string name="intermediate_point_too_far">Destino intermedio «%1$s» demasiado lejos del camino.</string>
    <string name="arrived_at_intermediate_point">Destino intermedio alcanzado</string>
    <string name="context_menu_item_intermediate_point">Añadir como destino intermedio</string>
    <string name="map_widget_intermediate_distance">Destino intermedio</string>
    <string name="ending_point_too_far">Punto final demasiado lejos del camino más cercano.</string>
    <string name="add_tag">Añadir Etiqueta</string>
    <string name="btn_advanced_mode">Modo Avanzado…</string>
    <string name="poi_filter_parking">Aparcamientos</string>
    <string name="poi_filter_emergency">Emergencia</string>
    <string name="poi_filter_public_transport">Transporte público</string>
    <string name="poi_filter_entertainment">Entretenimiento</string>
    <string name="poi_filter_accomodation">Alojamientos</string>
    <string name="poi_filter_restaurants">Restaurantes</string>
    <string name="poi_filter_sightseeing">Turismo</string>
    <string name="map_widget_monitoring_services">Servicios de registro</string>
    <string name="no_route">Sin ruta</string>
    <string name="delete_target_point">Quitar destino</string>
    <string name="intermediate_point">Destino intermedio «%1$s»</string>
    <string name="gps_not_available">Activa el GPS en los ajustes</string>
    <string name="map_widget_show_destination_arrow">Mostrar dirección de destino</string>
    <string name="enable_plugin_monitoring_services">Activa el complemento «Grabación de viaje» para usar los servicios de registro de ubicación (grabación GPX, seguimiento en línea)</string>
    <string name="non_optimal_route_calculation">Calcular ruta posiblemente no óptima en largas distancias</string>
    <string name="rendering_attr_roadColors_description">Elige un esquema de color vial:</string>
    <string name="rendering_attr_roadColors_name">Esquema de color del camino</string>
    <string name="zxing_barcode_scanner_not_found">Aplicación ZXing Barcode Scanner no instalada. ¿Buscar en Google Play?</string>
    <string name="close_changeset">Cerrar conjunto de cambios</string>
    <string name="background_service_is_enabled_question">El servicio de OsmAnd aún se está ejecutando en segundo plano. ¿Quiere pararlo también?</string>
    <string name="safe_mode_description">Ejecutar aplicación en modo seguro (más lento).</string>
    <string name="safe_mode">Modo seguro</string>
    <string name="native_library_not_running">Ejecutando aplicación en modo seguro (desactivar en «Ajustes»).</string>
    <string name="rendering_attr_showRoadMaps_description">Elige cuando mostrar mapas viales:</string>
    <string name="rendering_attr_showRoadMaps_name">Mapas viales</string>
    <string name="download_roads_only_item">Sólo caminos</string>
    <string name="download_regular_maps">Mapa estándar</string>
    <string name="download_roads_only_maps">Mapa sólo vial</string>
    <string name="incomplete_locale">incompleto</string>
    <string name="route_descr_lat_lon">Lat %1$.3f, Lon %2$.3f</string>
    <string name="no_buildings_found">No se encontraron edificios.</string>
    <string name="search_villages_and_postcodes">Buscar más pueblos o códigos postales</string>
    <string name="map_widget_max_speed">Límite de velocidad</string>
    <string name="rendering_attr_noAdminboundaries_name">Fronteras</string>
    <string name="rendering_attr_noAdminboundaries_description">Ocultar fronteras regionales (niveles administrativos 5 – 9).</string>
    <string name="srtm_plugin_description">La información sobre el terreno, como las curvas de nivel, el sombreado de las colinas o la pendiente, ayuda a evaluar visualmente la disposición del terreno, el relieve, la navegabilidad y mucho más. La información topográfica puede representarse en el mapa mediante curvas de nivel, sombreado del relieve y/o coloreado de la pendiente.
\n
\nLos datos subyacentes proceden de SRTM y ASTER.
\n
\nMás información en %1$s.</string>
    <string name="srtm_plugin_name">Topografía</string>
    <string name="download_select_map_types">Otros mapas</string>
    <string name="download_srtm_maps">Curvas de nivel</string>
    <string name="audionotes_plugin_description">Tome notas de audio / foto / video durante un viaje, utilizando un botón de mapa o el menú contextual de la ubicación.</string>
    <string name="audionotes_plugin_name">Notas de audio/vídeo</string>
    <string name="osmand_srtm_short_description_80_chars">El complemento de OsmAnd para características las topográficas sin conexión como líneas de contorno, sombreado, pendiente</string>
    <string name="map_widget_distancemeasurement">Medición de distancia</string>
    <string name="audionotes_location_not_defined">Pulsa «Usar ubicación…» para añadir una nota a la ubicación.</string>
    <string name="map_widget_audionotes">Notas de audio</string>
    <string name="recording_is_recorded">Grabando audio/vídeo. Para pararlo, pulsar el widget A/V.</string>
    <string name="recording_open_external_player">Abrir reproductor externo</string>
    <string name="recording_delete_confirm">¿Borrar este elemento?</string>
    <string name="recording_unavailable">no disponible</string>
    <string name="recording_context_menu_arecord">Grabar audio</string>
    <string name="recording_context_menu_vrecord">Grabar vídeo</string>
    <string name="layer_recordings">Capa de grabaciones</string>
    <string name="recording_can_not_be_played">La grabación no puede reproducirse.</string>
    <string name="recording_context_menu_delete">Borrar grabación</string>
    <string name="recording_context_menu_play">Escuchar</string>
    <string name="recording_default_name">Grabación</string>
    <string name="shared_string_control_stop">Parar</string>
    <string name="shared_string_control_start">Iniciar</string>
    <string name="map_widget_av_notes">Notas multimedia</string>
    <string name="av_def_action_video">Grabar video</string>
    <string name="av_def_action_audio">Grabar audio</string>
    <string name="av_widget_action">Acción predefinida del widget</string>
    <string name="av_widget_action_descr">Acción predefinida del widget:</string>
    <string name="av_video_format_descr">Formato de salida del vídeo:</string>
    <string name="av_video_format">Formato de salida del vídeo</string>
    <string name="av_use_external_recorder_descr">Usa la grabadora del sistema para vídeo.</string>
    <string name="av_use_external_recorder">Usar grabadora externa</string>
    <string name="av_settings_descr">Configura los ajustes de audio y video.</string>
    <string name="av_settings">Ajustes del audio/vídeo</string>
    <string name="recording_error">Grabación fallida</string>
    <string name="recording_camera_not_available">Cámara no disponible</string>
    <string name="recording_playing">Reproduciendo audio de la grabación indicada.
\n%1$s</string>
    <string name="recording_description">Grabando %1$s %3$s %2$s</string>
    <string name="srtm_paid_version_msg">Por favor, considera pagar por el complemento \'Topografía para apoyar su desarrollo.</string>
    <string name="srtm_paid_version_title">Complemento de Topografía</string>
    <string name="dropbox_plugin_description">Sincroniza trazas y notas multimedia con tu cuenta de Dropbox.</string>
    <string name="dropbox_plugin_name">Complemento Dropbox</string>
    <string name="intermediate_points_change_order">Cambiar orden</string>
    <string name="recording_context_menu_show">Mostrar</string>
    <string name="recording_photo_description">Fotografía %1$s %2$s</string>
    <string name="av_def_action_picture">Fotografiar</string>
    <string name="recording_context_menu_precord">Fotografiar</string>
    <string name="stop_routing_confirm">¿Parar la navegación\?</string>
    <string name="clear_dest_confirm">¿Quitar el destino (y los destinos intermedios)\?</string>
    <string name="precise_routing_mode_descr">Calcula rutas precisas sin interferencias. Aún está limitado por la distancia y es lento.</string>
    <string name="precise_routing_mode">Navegación precisa (alfa)</string>
    <string name="local_indexes_cat_av">Datos multimedia</string>
    <string name="support_new_features_descr">Dona para ver nuevas funciones implementadas en la aplicación.</string>
    <string name="download_hillshade_maps">Sombreado</string>
    <string name="av_use_external_camera_descr">Usa la aplicación del sistema para fotografías.</string>
    <string name="av_use_external_camera">Usar aplicación de la cámara</string>
    <string name="index_name_openmaps">OpenMaps UE</string>
    <string name="prefer_motorways">Preferir autopistas</string>
    <string name="prefer_in_routing_title">Preferir…</string>
    <string name="prefer_in_routing_descr">Preferir usar autopistas.</string>
    <string name="max_speed_none">ninguna</string>
    <string name="item_checked">marcado</string>
    <string name="item_unchecked">desmarcado</string>
    <string name="shared_string_map">Mapa</string>
    <string name="access_arrival_time">Hora de llegada</string>
    <string name="layer_hillshade">Capa de sombreado</string>
    <string name="map_widget_gps_info">Información del GPS</string>
    <string name="osmand_play_title_30_chars">Navegación y Mapas OsmAnd</string>
    <string name="osmand_plus_play_title_30_chars">Navegación y Mapas OsmAnd+</string>
    <string name="street_name">Nombre de calle</string>
    <string name="hno">Número</string>
    <string name="monitoring_settings">Grabación de viaje</string>
    <string name="monitoring_settings_descr">Configura como se grabarán tus viajes.</string>
    <string name="choose_osmand_theme_descr">Personaliza el aspecto de la aplicación.</string>
    <string name="choose_osmand_theme">Tema</string>
    <string name="accessibility_options">Opciones de accesibilidad</string>
    <string name="select_address_activity">Indicar dirección</string>
    <string name="favourites_list_activity">Elegir favorito</string>
    <string name="local_openstreetmap_act_title">Cambios OSM</string>
    <string name="shared_string_more_actions">Más acciones</string>
    <string name="use_kalman_filter_compass_descr">Reduce el ruido en las lecturas de la brújula pero añade inercia.</string>
    <string name="use_kalman_filter_compass">Filtro de Kalman</string>
    <string name="use_magnetic_sensor_descr">Para la lectura de la brújula, usa el sensor magnético en lugar del sensor de orientación.</string>
    <string name="use_magnetic_sensor">Usar sensor magnético</string>
    <string name="other_location">Otra</string>
    <string name="files_limit">Quedan %1$d archivos</string>
    <string name="available_downloads_left">Faltan descargar %1$d archivos</string>
    <string name="install_paid">Versión completa</string>
    <string name="cancel_route">¿Descartar ruta\?</string>
    <string name="cancel_navigation">Parar navegación</string>
    <string name="clear_destination">Limpiar destino</string>
    <string name="download_using_mobile_internet">No estás conectado a una red Wi-Fi. ¿Usar la conexión actual a Internet para descargar\?</string>
    <string name="local_indexes_cat_srtm">Curvas de nivel</string>
    <string name="wait_current_task_finished">Espere hasta que termine la tarea actual</string>
    <string name="shared_string_downloading">Descargando…</string>
    <string name="destination_point">Destino %1$s</string>
    <string name="context_menu_item_destination_point">Definir como destino</string>
    <string name="please_select_address">Define primero la ciudad o calle</string>
    <string name="search_street_in_neighborhood_cities">Búsqueda de calles en ciudades vecinas</string>
    <string name="intermediate_items_sort_return">Orden optimizado de los destinos intermedios en ruta hacia el destino.</string>
    <string name="intermediate_items_sort_by_distance">Ordenar puerta a puerta</string>
    <string name="local_osm_changes_backup_successful">Archivo de cambios OSM «%1$s» generado</string>
    <string name="local_osm_changes_backup_failed">No se pudo realizar la copia de seguridad de los cambios de OSM.</string>
    <string name="local_osm_changes_backup">Copia de seguridad como cambio de OSM</string>
    <string name="delete_point">Borrar punto</string>
    <string name="plugin_distance_point_time">tiempo</string>
    <string name="plugin_distance_point_hdop">precisión</string>
    <string name="plugin_distance_point_speed">velocidad</string>
    <string name="plugin_distance_point_ele">altitud</string>
    <string name="plugin_distance_point">Punto</string>
    <string name="gpx_file_name">Nombre del archivo GPX</string>
    <string name="gpx_saved_sucessfully">Archivo GPX guardado en {0}</string>
    <string name="osmand_distance_planning_plugin_description">Crea caminos pulsando el mapa, usando o modificando archivos GPX existentes, para planificar un viaje y medir la distancia entre puntos. El resultado puede guardarse como un archivo GPX y usarse luego para la orientación.</string>
    <string name="osmand_distance_planning_plugin_name">Distancias y planificación</string>
    <string name="use_distance_measurement_help">* Pulsa para marcar un punto.
\n * Mantén pulsado el mapa para quitar el punto anterior.
\n * Mantén pulsado en un punto para ver e incluir la descripción.
\n * Pulsa el widget de medición para ver más acciones.</string>
    <string name="shared_string_do_not_show_again">No mostrar de nuevo</string>
    <string name="distance_measurement_start_editing">Comenzar edición</string>
    <string name="distance_measurement_finish_editing">Terminar edición</string>
    <string name="distance_measurement_finish_subtrack">Iniciar subtraza nueva</string>
    <string name="distance_measurement_clear_route">Limpiar todos los puntos</string>
    <string name="distance_measurement_load_gpx">Abrir archivo GPX existente</string>
    <string name="av_camera_focus">Método de enfoque</string>
    <string name="av_camera_focus_descr">Modo de enfoque de la cámara:</string>
    <string name="av_camera_focus_auto">Enfoque automático</string>
    <string name="av_camera_focus_hiperfocal">Enfoque hiperfocal</string>
    <string name="av_camera_focus_edof">Profundidad de campo extendido (EDOF)</string>
    <string name="av_camera_focus_infinity">Enfoque al infinito</string>
    <string name="av_camera_focus_macro">Enfoque macro (primer plano)</string>
    <string name="av_camera_focus_continuous">Enfoque continuo</string>
    <string name="av_photo_play_sound">Reproducir sonido al fotografiar</string>
    <string name="av_photo_play_sound_descr">Define el sonido o silencio al fotografiar.</string>
    <string name="context_menu_item_directions_from">Ir desde</string>
    <string name="route_via">Vía:</string>
    <string name="route_from">Desde:</string>
    <string name="speak_speed_limit">Límite de velocidad</string>
    <string name="speak_cameras">Radares de velocidad</string>
    <string name="speak_traffic_warnings">Avisos de tráfico</string>
    <string name="osb_author_dialog_password">Contraseña de OSM (opcional)</string>
    <string name="speak_title">Anunciar…</string>
    <string name="speak_descr">Configura los anuncios para nombres de calles, advertencias de tráfico (paradas, badenes), radares y límites de velocidad.</string>
    <string name="speak_street_names">Nombres de calles (TTS)</string>
    <string name="osb_author_or_password_not_specified">Indica el usuario y contraseña de OSM en «Ajustes»</string>
    <string name="clear_intermediate_points">Limpiar destinos intermedios</string>
    <string name="keep_intermediate_points">Mantener destinos intermedios</string>
    <string name="new_directions_point_dialog">Ya se definieron destinos intermedios.</string>
    <string name="context_menu_item_directions_to">Ir hasta</string>
    <string name="route_descr_map_location">Mapa: </string>
    <string name="route_to">Hacia:</string>
    <string name="about_version">Versión:</string>
    <string name="local_index_tile_data_downloadable">Descargable: %1$s</string>
    <string name="local_index_tile_data_maxzoom">Zum máximo: %1$s</string>
    <string name="local_index_tile_data_minzoom">Zum mínimo: %1$s</string>
    <string name="edit_tilesource_maxzoom">Zum máximo</string>
    <string name="edit_tilesource_url_to_load">URL</string>
    <string name="maps_define_edit">Definir o editar…</string>
    <string name="driving_region_japan">Japón</string>
    <string name="driving_region_us">Estados Unidos</string>
    <string name="driving_region_canada">Canadá</string>
    <string name="driving_region_europe_asia">Europa, Asia, Latinoamérica y similares</string>
    <string name="driving_region_descr">Región de conducción: EEUU, Europa, Reino Unido, Asia u otras.</string>
    <string name="driving_region">Región de conducción</string>
    <string name="edit_tilesource_minzoom">Zum mínimo</string>
    <string name="edit_tilesource_expiration_time">Tiempo de expiración (minutos)</string>
    <string name="edit_tilesource_successfully">Repositorio de teselas «%1$s» guardada</string>
    <string name="local_index_tile_data_name">Datos de teselas: %1$s</string>
    <string name="local_index_tile_data_expire">Tiempo de expiración (minutos): %1$s</string>
    <string name="shared_string_about">Información</string>
    <string name="about_settings_descr">Información de la versión, licencias, miembros del proyecto</string>
    <string name="edit_tilesource_choose_existing">Elegir existente…</string>
    <string name="local_index_tile_data_zooms">Niveles de zoom descargados: %1$s</string>
    <string name="edit_tilesource_elliptic_tile">Proyección elíptica de Mercator</string>
    <string name="base_world_map">Mapa base mundial</string>
    <string name="map_magnifier">Lupa del mapa</string>
    <string name="auto_zoom_none">Sin zoom automático</string>
    <string name="shared_string_remember_my_choice">Recordar elección</string>
    <string name="shared_string_and">y</string>
    <string name="shared_string_or">o</string>
    <string name="auto_zoom_close">Para corto alcance</string>
    <string name="auto_zoom_far">Para mediano alcance</string>
    <string name="auto_zoom_farthest">Para largo alcance</string>
    <string name="animate_routing_route_not_calculated">Primero calcular la ruta</string>
    <string name="animate_routing_route">Simular, usando la ruta calculada</string>
    <string name="animate_routing_gpx">Simular, usando la traza GPX</string>
    <string name="app_mode_hiking">Senderismo</string>
    <string name="app_mode_motorcycle">Motocicleta</string>
    <string name="app_mode_boat">Barco</string>
    <string name="app_mode_aircraft">Avión</string>
    <string name="local_osm_changes_delete_all_confirm">¿Borrar %1$d cambios en OSM\?</string>
    <string name="shared_string_delete_all">Borrar todo</string>
    <string name="amenity_type_seamark">Náutica</string>
    <string name="app_modes_choose">Perfiles de aplicación</string>
    <string name="map_widget_map_rendering">Renderizado del mapa</string>
    <string name="app_modes_choose_descr">Elige los perfiles a mostrar.</string>
    <string name="guidance_preferences_descr">Preferencias de navegación</string>
    <string name="routing_preferences_descr">Preferencias de navegación</string>
    <string name="speech_rate_descr">Indica la velocidad en el habla sintetizada.</string>
    <string name="speech_rate">Velocidad del habla sintetizada</string>
    <string name="copying_osmand_one_file_descr">Copiando archivo (%s) al nuevo destino…</string>
    <string name="copying_osmand_files_descr">Copiando archivos de OsmAnd al nuevo destino (%s)…</string>
    <string name="copying_osmand_files">Copiando archivos de datos de OsmAnd…</string>
    <string name="app_mode_truck">Camión</string>
    <string name="complex_route_calculation_failed">Fallo en el cálculo rápido de la ruta (%s), volviendo a cálculo lento.</string>
    <string name="disable_complex_routing_descr">Desactiva la planificación de ruta de dos fases para la navegación en automóvil.</string>
    <string name="disable_complex_routing">Desactivar navegación compleja</string>
    <string name="calculate_osmand_route_gpx">Cálculo de ruta OsmAnd sin conexión</string>
    <string name="routing_attr_prefer_motorway_name">Preferir autopistas</string>
    <string name="routing_attr_prefer_motorway_description">Preferir autopistas en la navegación</string>
    <string name="routing_attr_avoid_toll_name">Sin cabinas de peajes</string>
    <string name="routing_attr_avoid_toll_description">Evitar caminos con peajes</string>
    <string name="routing_attr_avoid_unpaved_name">Sólo caminos pavimentados</string>
    <string name="routing_attr_avoid_unpaved_description">Evitar caminos sin pavimentar</string>
    <string name="routing_attr_avoid_ferries_name">Sin ferris o transbordadores</string>
    <string name="routing_attr_avoid_ferries_description">Evitar ferris o transbordadores</string>
    <string name="routing_attr_avoid_motorway_name">Sin autopistas</string>
    <string name="routing_attr_avoid_motorway_description">Evitar autopistas</string>
    <string name="routing_attr_weight_name">Peso</string>
    <string name="routing_attr_weight_description">Indica el peso del vehículo permitido en rutas.</string>
    <string name="android_19_location_disabled">Desde Android 4.4 (KitKat), la carpeta de almacenamiento antigua (%s) se encuentra en desuso. ¿Copiar todos los archivos de OsmAnd a la nueva ubicación de almacenamiento\?
\n Nota 1: Los archivos antiguos permanecerán intactos (pero pueden borrarse manualmente).
\n Nota 2: En la nueva ubicación de almacenamiento será imposible compartir archivos entre OsmAnd y OsmAnd+.</string>
    <string name="use_displayed_track_for_navigation">¿Usar la traza mostrada para la navegación?</string>
    <string name="keep_and_add_destination_point">Añadir como último destino</string>
    <string name="select_gpx">Elegir GPX…</string>
    <string name="route_descr_select_destination">Definir destino</string>
    <string name="shared_string_select_on_map">Marcar en el mapa</string>
    <string name="shared_string_favorite">Favorito</string>
    <string name="route_preferences">Preferencias de la ruta</string>
    <string name="route_info">Información de la ruta</string>
    <string name="calculate_osmand_route_without_internet">Cálculo sin Internet del segmento de ruta OsmAnd</string>
    <string name="gpx_option_calculate_first_last_segment">Calcular la ruta OsmAnd para el primer y último segmento de ruta</string>
    <string name="lang_en">Inglés</string>
    <string name="lang_af">Africaans</string>
    <string name="lang_hy">Armenio</string>
    <string name="lang_eu">Vasco</string>
    <string name="lang_be">Bielorruso</string>
    <string name="lang_bs">Bosnio</string>
    <string name="lang_bg">Búlgaro</string>
    <string name="lang_ca">Catalán</string>
    <string name="lang_cs">Checo</string>
    <string name="lang_da">Danés</string>
    <string name="lang_nl">Holandés</string>
    <string name="lang_fi">Finlandés</string>
    <string name="lang_fr">Francés</string>
    <string name="lang_ka">Georgiano</string>
    <string name="lang_de">Alemán</string>
    <string name="lang_el">Griego</string>
    <string name="lang_iw">Hebreo</string>
    <string name="lang_hi">Hindú</string>
    <string name="lang_hu">Húngaro</string>
    <string name="lang_id">Indonesio</string>
    <string name="lang_it">Italiano</string>
    <string name="lang_ja">Japonés</string>
    <string name="lang_ko">Coreano</string>
    <string name="lang_lv">Letón</string>
    <string name="lang_lt">Lituano</string>
    <string name="lang_mr">Maratí</string>
    <string name="lang_no">Noruego Bokmål</string>
    <string name="lang_pl">Polaco</string>
    <string name="lang_pt">Portugués</string>
    <string name="lang_ro">Rumano</string>
    <string name="lang_ru">Ruso</string>
    <string name="lang_sk">Eslovaco</string>
    <string name="lang_sl">Esloveno</string>
    <string name="lang_es">Español</string>
    <string name="lang_sv">Sueco</string>
    <string name="lang_tr">Turco</string>
    <string name="lang_uk">Ucraniano</string>
    <string name="lang_vi">Vietnamita</string>
    <string name="lang_cy">Galés</string>
    <string name="index_name_italy">Europa - Italia</string>
    <string name="index_name_gb">Europa - Gran Bretaña</string>
    <string name="index_item_nation_addresses">direcciones nacionales</string>
    <string name="index_item_world_altitude_correction">Corrección mundial de altitud</string>
    <string name="index_item_world_seamarks">Balizas náuticas mundiales</string>
    <string name="index_item_world_bitcoin_payments">Pagos mundiales con Bitcoin</string>
    <string name="index_item_world_basemap">Mapa mundial general</string>
    <string name="index_item_world_ski">Mapa mundial de esquí</string>
    <string name="lang_hr">Croata</string>
    <string name="lang_zh">Chino</string>
    <string name="lang_pt_br">Portugués (Brasil)</string>
    <string name="index_name_canada">Norte América - Canadá</string>
    <string name="always_center_position_on_map">Mostrar la ubicación en el centro</string>
    <string name="voice_pref_title">Voz</string>
    <string name="misc_pref_title">Varios</string>
    <string name="localization_pref_title">Ubicación</string>
    <string name="interrupt_music_descr">Las indicaciones por voz pausan la reproducción de música.</string>
    <string name="interrupt_music">Pausar música</string>
    <string name="share_route_as_gpx">Compartir la ruta como archivo GPX</string>
    <string name="share_route_subject">Ruta compartida vía OsmAnd</string>
    <string name="navigation_intent_invalid">Formato inválido: %s</string>
    <string name="keep_informing_never">Sólo manualmente (pulsa la flecha)</string>
    <string name="keep_informing_descr">Repite instrucciones de navegación a intervalos regulares.</string>
    <string name="keep_informing">Repetir instrucciones de navegación</string>
    <string name="arrival_distance">Anuncio de llegada</string>
    <string name="arrival_distance_descr">¿Cuándo quieres el anuncio de llegada\?</string>
    <string name="shared_string_share">Compartir</string>
    <string name="share_fav_subject">Favoritos compartidos a través de OsmAnd</string>
    <string name="use_points_as_intermediates">Calcular ruta entre puntos</string>
    <string name="rendering_value_pink_name">Rosa</string>
    <string name="rendering_value_brown_name">Marrón</string>
    <string name="osmo_edit_color">Mostrar color</string>
    <string name="int_days">días</string>
    <string name="osmo_connect_menu">Conectar</string>
    <string name="import_file_favourites">¿Guardar datos en un archivo GPX o importar puntos de referencia a «Favoritos»?</string>
    <string name="shared_string_my_favorites">Favoritos</string>
    <string name="shared_string_my_places">Mis sitios</string>
    <string name="gpx_selection_number_of_points"> %1$s puntos</string>
    <string name="gpx_selection_point">Punto %1$s</string>
    <string name="gpx_selection_route_points">%1$s \nPuntos de ruta %2$s</string>
    <string name="gpx_selection_points">%1$s\nPuntos</string>
    <string name="gpx_timespan">Duración: %1$s</string>
    <string name="gpx_timemoving">Tiempo moviéndose: %1$s</string>
    <string name="gpx_selection_segment_title">Segmento</string>
    <string name="gpx_selection_track">%1$s
\nTraza %2$s</string>
    <string name="gpx_file_is_empty">Archivo GPX vacío</string>
    <string name="shared_string_tracks">Trazas</string>
    <string name="loading_smth">Cargando %1$s…</string>
    <string name="selected_gpx_info_show">"
\n
\nPulsación larga para ver en el mapa"</string>
    <string name="delay_navigation_start">Iniciar automáticamente la navegación giro a giro</string>
    <string name="shared_string_selected_lowercase">marcado(s)</string>
    <string name="gpx_split_interval">Intervalo de división</string>
    <string name="gpx_info_subtracks">Subtrazas: %1$s</string>
    <string name="gpx_info_waypoints">Puntos de referencia: %1$s</string>
    <string name="gpx_info_distance">Distancia: %1$s (%2$s puntos) </string>
    <string name="gpx_info_start_time">Hora de inicio: %1$tF, %1$tT</string>
    <string name="gpx_info_end_time">Hora de fin: %1$tF, %1$tT</string>
    <string name="gpx_info_average_speed">Velocidad media: %1$s</string>
    <string name="gpx_info_maximum_speed">Velocidad máxima: %1$s </string>
    <string name="gpx_info_avg_altitude">Altitud media: %1$s</string>
    <string name="gpx_info_diff_altitude">Rango de altitud: %1$s</string>
    <string name="gpx_info_asc_altitude">Descendido/ascendido: %1$s</string>
    <string name="map_widget_plain_time">Hora actual</string>
    <string name="shared_string_waypoint">Punto de referencia</string>
    <string name="select_destination_and_intermediate_points">Definir destinos</string>
    <string name="layer_amenity_label">Nombres de puntos (PDI, favoritos)</string>
    <string name="save_as_favorites_points">Guardar como grupo de favoritos</string>
    <string name="show_zoom_buttons_navigation_descr">Muestra los botones de zoom durante la navegación.</string>
    <string name="show_zoom_buttons_navigation">Mostrar botones de zoom</string>
    <string name="route_descr_destination">Destino</string>
    <string name="sort_by_distance">Ordenar por distancia</string>
    <string name="sort_by_name">Ordenar por nombre</string>
    <string name="none_selected_gpx">Define primero un archivo GPX manteniendo pulsado.</string>
    <string name="local_index_select_gpx_file">Elegir una traza</string>
    <string name="no_index_file_to_download">No se encontraron descargas, comprueba tu conexión a Internet.</string>
    <string name="rendering_attr_hideBuildings_name">Edificios</string>
    <string name="rendering_attr_hideNonVehicleHighways_name">Vías no aptas para vehículos</string>
    <string name="rendering_attr_hideText_name">Textos</string>
    <string name="rendering_attr_hideWoodScrubs_name">Bosques y matorrales</string>
    <string name="rendering_attr_buildings15zoom_name">Edificios en zoom 15</string>
    <string name="rendering_attr_moreDetailed_name">Más detalles</string>
    <string name="rendering_attr_lessDetailed_name">Menos detalles</string>
    <string name="rendering_attr_hideAccess_name">Restricciones de acceso</string>
    <string name="rendering_attr_showAccess_name">Ver restricciones de acceso</string>
    <string name="rendering_attr_showSurfaceGrade_name">Calidad de los caminos</string>
    <string name="rendering_attr_showSurfaces_name">Superficie de los caminos</string>
    <string name="rendering_attr_showCycleRoutes_name">Rutas ciclistas</string>
    <string name="keep_navigation_service">Conservar</string>
    <string name="stop_navigation_service">Parar</string>
    <string name="enable_sleep_mode">Activar modo en segundo plano del GPS</string>
    <string name="gps_wake_up_timer">Intervalo para despertar GPS</string>
    <string name="sleep_mode_stop_dialog">¿Parar modo en segundo plano del GPS?</string>
    <string name="map_preferred_locale_descr">Idioma preferido para las etiquetas en el mapa (si no está disponible, se usarán nombres en inglés o locales).</string>
    <string name="map_preferred_locale">Idioma preferido del mapa</string>
    <string name="local_map_names">Nombres locales</string>
    <string name="lang_sw">Suajili</string>
    <string name="lang_he">Hebreo</string>
    <string name="forward">Siguiente</string>
    <string name="home">Panel de control</string>
    <string name="live_monitoring_m_descr">Envía los datos de seguimiento a un servicio web específico, si la grabación GPX está activada.</string>
    <string name="live_monitoring_m">Seguimiento en línea (requiere GPX)</string>
    <string name="live_monitoring_start">Iniciar seguimiento en línea</string>
    <string name="live_monitoring_stop">Parar seguimiento en línea</string>
    <string name="gpx_start_new_segment">Iniciar nuevo segmento</string>
    <string name="lang_fa">Persa</string>
    <string name="lang_al">Albanés</string>
    <string name="lang_ar">Árabe</string>
    <string name="lang_sc">Sardo</string>
    <string name="lang_sr">Serbio (cirílico)</string>
    <string name="lang_zh_cn">Chino (simplificado)</string>
    <string name="lang_zh_tw">Chino (tradicional)</string>
    <string name="rendering_attr_subwayMode_name">Rutas de metro</string>
    <string name="continue_navigation">Continuar navegación</string>
    <string name="pause_navigation">Pausar navegación</string>
    <string name="rendering_attr_hikingRoutesOSMC_name">Rutas de senderismo</string>
    <string name="rendering_attr_hikingRoutesOSMC_description">Dibujar senderos según trazas OSMC.</string>
    <string name="arrival_distance_factor_early">Lejos</string>
    <string name="arrival_distance_factor_normally">Normal</string>
    <string name="arrival_distance_factor_late">Cerca</string>
    <string name="arrival_distance_factor_at_last">Muy tarde</string>
    <string name="rendering_attr_coloredBuildings_name">Colorear edificios según el tipo</string>
    <string name="av_camera_pic_size">Tamaño de fotografía</string>
    <string name="av_camera_pic_size_descr">Define el tamaño de la fotografía</string>
    <string name="rendering_value_browse_map_name">Explorar mapa</string>
    <string name="rendering_value_car_name">Automóvil</string>
    <string name="rendering_value_bicycle_name">Bicicleta</string>
    <string name="rendering_value_pedestrian_name">A pie</string>
    <string name="shared_string_more">Más…</string>
    <string name="download_additional_maps">¿Descargar los %1$s mapas que faltan (%2$d MB)?</string>
    <string name="shared_string_waypoints">Puntos de referencia</string>
    <string name="way_alarms">Advertencias de tráfico</string>
    <string name="speak_favorites">Favoritos cercanos</string>
    <string name="speak_poi">PDI cercanos</string>
    <string name="shared_string_all">Todo</string>
    <string name="index_tours">Excursiones</string>
    <string name="int_hour">hr.</string>
    <string name="duration">Duración</string>
    <string name="distance">Distancia</string>
    <string name="record_plugin_name">Grabación de viaje</string>
    <string name="record_plugin_description">Registra tus viajes o entrenamientos y analiza los datos como: velocidad, ascensos y descensos acumulados, perfil de elevación, etc. Los recorridos grabados pueden archivarse, compartirse con amigos, editarse y procesarse posteriormente.
\n
\nMás información en %1$s.</string>
    <string name="rendering_attr_publicTransportMode_name">Rutas de autobús, trolebús y lanzadera</string>
    <string name="save_track_interval_globally">Intervalo de registro</string>
    <string name="save_track_to_gpx_globally_descr">Registra la ubicación en un archivo GPX, pudiendo des/activarlo usando el widget de grabación GPX en el mapa.</string>
    <string name="confirm_every_run">Preguntar siempre</string>
    <string name="save_global_track_interval">Intervalo de registro general</string>
    <string name="traffic_warning_speed_limit">Límites de velocidad</string>
    <string name="traffic_warning_border_control">Control fronterizo</string>
    <string name="traffic_warning_payment">Cabina de peaje</string>
    <string name="traffic_warning_stop">Señal de detención</string>
    <string name="traffic_warning_speed_camera">Radar de velocidad</string>
    <string name="local_index_description">Pulsa cualquier objeto para ver más detalles, mantén pulsado para desactivar o borrar. Datos en el dispositivo actualmente (%1$s libre):</string>
    <string name="traffic_warning_calming">Reductor de velocidad</string>
    <string name="traffic_warning">Aviso de tráfico</string>
    <string name="text_size_descr">Define el tamaño del texto en el mapa.</string>
    <string name="text_size">Tamaño del texto</string>
    <string name="fav_point_dublicate">Favorito especificado con nombre duplicado</string>
    <string name="fav_point_dublicate_message">Favorito renombrado a «%1$s» para evitar la duplicación.</string>
    <string name="print_route">Imprimir ruta</string>
    <string name="fav_point_emoticons_message">Favorito renombrado a «%1$s» para guardar la cadena que contiene emoticonos en un archivo.</string>
    <string name="speed_limit_exceed">Tolerancia del límite de velocidad</string>
    <string name="speed_limit_exceed_message">Margen de tolerancia sobre el límite de velocidad, en el cual recibirás un aviso de voz.</string>
    <string name="anonymous_user_hint">Los usuarios anónimos no pueden: 
\n- Crear grupos; 
\n- Sincronizar grupos y dispositivos con el servidor; 
\n- Gestionar grupos y dispositivos en el panel de control personal del sitio web.</string>
    <string name="anonymous_user">Usuario anónimo</string>
    <string name="logged_as">Conectado como «%1$s»</string>
    <string name="rendering_category_details">Detalles</string>
    <string name="rendering_category_transport">Transporte público</string>
    <string name="rendering_category_others">Otros atributos del mapa</string>
    <string name="map_widget_appearance_rem">Elementos restantes</string>
    <string name="map_widget_top">Barra de estado</string>
    <string name="map_widget_right">Panel derecho</string>
    <string name="map_widget_left">Panel izquierdo</string>
    <string name="shared_string_show">Mostrar</string>
    <string name="configure_map">Configurar mapa</string>
    <string name="search_radius_proximity">A menos de</string>
    <string name="rendering_category_routes">Rutas</string>
    <string name="impassable_road">Evitar caminos…</string>
    <string name="rendering_attr_tramTrainRoutes_name">Rutas de tranvía y tren</string>
    <string name="rendering_attr_trainLightrailRoutes_name">Rutas de tren</string>
    <string name="rendering_attr_tramRoutes_name">Rutas de tranvía</string>
    <string name="rendering_attr_shareTaxiRoutes_name">Rutas de taxi compartidos</string>
    <string name="rendering_attr_trolleybusRoutes_name">Rutas de trolebús</string>
    <string name="rendering_attr_busRoutes_name">Rutas de autobús</string>
    <string name="rendering_category_hide">Ocultar</string>
    <string name="wake_on_voice">Encender pantalla</string>
    <string name="wake_on_voice_descr">Enciende la pantalla del dispositivo al aproximarse a un giro.</string>
    <string name="lock_screen_request_explanation">%1$s necesita este permiso para apagar la pantalla para la función de ahorro energético.</string>
    <string name="shared_string_never">Nunca</string>
    <string name="home_button">Casa</string>
    <string name="map_update">Actualización disponible para %1$s mapa(s)</string>
    <string name="search_for">Buscador</string>
    <string name="shared_string_show_all">Mostrar todo</string>
    <string name="coordinates">Coordenadas</string>
    <string name="use_opengl_render">Usar renderizado OpenGL</string>
    <string name="use_opengl_render_descr">Usa el renderizado OpenGL acelerado por hardware (podría consumir más batería o no funcionar en dispositivos antiguos).</string>
    <string name="error_avoid_specific_road">No se ha encontrado un desvío</string>
    <string name="everything_up_to_date">Todos los archivos actualizados</string>
    <string name="shared_string_dismiss">Descartar</string>
    <string name="no_internet_connection">Imposible descargar, comprueba la conexión a Internet.</string>
    <string name="download_tab_downloads">Todas las descargas</string>
    <string name="download_tab_updates">Actualizaciones</string>
    <string name="download_tab_local">Local</string>
    <string name="dash_download_msg">Has descargado %1$s mapa(s)</string>
    <string name="dash_download_new_one">Descargar nuevo mapa</string>
    <string name="dash_download_manage">Gestionar</string>
    <string name="map_locale">Idioma del mapa</string>
    <string name="rendering_attr_transportStops_name">Paradas de transporte</string>
    <string name="navigate_point_zone">Zona</string>
    <string name="voices">Indicaciones por voz</string>
    <string name="dash_download_msg_none">¿Descargar mapas sin conexión?</string>
    <string name="rendering_attr_roadStyle_name">Estilo vial</string>
    <string name="rendering_value_default_name">Predefinido</string>
    <string name="rendering_value_orange_name">Anaranjado</string>
    <string name="routing_attr_no_new_routing_name">Sin reglas de navegación v1.9</string>
    <string name="routing_attr_no_new_routing_description">No usar reglas de navegación introducidas en v.1.9.</string>
    <string name="rendering_value_germanRoadAtlas_name">Estilo vial alemán</string>
    <string name="traffic_warning_railways">Paso a nivel</string>
    <string name="traffic_warning_pedestrian">Paso de peatones</string>
    <string name="show_railway_warnings">Pasos a nivel</string>
    <string name="show_pedestrian_warnings">Pasos de peatones</string>
    <string name="rendering_value_americanRoadAtlas_name">Estilo vial estadounidense</string>
    <string name="navigate_point_easting">Al este</string>
    <string name="navigate_point_northing">Al norte</string>
    <string name="speak_pedestrian">Pasos de peatones</string>
    <string name="save_track_to_gpx_globally_headline">Registro de trazas bajo demanda</string>
    <string name="navigation_over_track">¿Iniciar la navegación a lo largo de la traza?</string>
    <string name="avoid_roads_msg">Obtener una ruta alternativa eligiendo los caminos a evitar</string>
    <string name="proxy_pref_title">Proxy</string>
    <string name="proxy_pref_descr">Indica un servidor proxy.</string>
    <string name="settings_privacy">Privacidad</string>
    <string name="enable_proxy_title">Activar «proxy» HTTP</string>
    <string name="enable_proxy_descr">Configura un proxy HTTP para todas las peticiones de red.</string>
    <string name="proxy_host_title">Anfitrión de «proxy»</string>
    <string name="proxy_port_title">Puerto del proxy</string>
    <string name="proxy_port_descr">Define el número de puerto del proxy (p.e. 8118).</string>
    <string name="proxy_host_descr">Define el nombre del proxy (p.e. 127.0.0.1).</string>
    <string name="version_settings_descr">Descargar versiones nocturnas.</string>
    <string name="version_settings">Compilaciones</string>
    <string name="gps_status">Estado del GPS</string>
    <string name="rendering_attr_streetLighting_name">Alumbrado público</string>
    <string name="shared_string_gpx_points">Puntos</string>
    <string name="shared_string_my_location">Mi ubicación</string>
    <string name="parking_place">Lugar de aparcamiento</string>
    <string name="remove_the_tag">QUITAR ETIQUETA</string>
    <string name="shared_string_disabled">Desactivado</string>
    <string name="shared_string_enabled">Activado</string>
    <string name="edit_group">Editar grupo</string>
    <string name="plugin_install_needs_network">Debes conectarte a Internet para instalar este complemento.</string>
    <string name="plugin_ski_name">Vista invernal</string>
    <string name="plugin_nautical_name">Vista náutica</string>
    <string name="world_ski_missing">Descargar el mapa especial sin conexión para mostrar las instalaciones de esquí.</string>
    <string name="nautical_maps_missing">Descargar el mapa especial sin conexión para mostrar los detalles náuticos.</string>
    <string name="shared_string_enable">Activar</string>
    <string name="shared_string_disable">Desactivar</string>
    <string name="shared_string_get">Obtener</string>
    <string name="free">Libre %1$s</string>
    <string name="device_memory">Memoria del dispositivo</string>
    <string name="rendering_attr_pisteRoutes_name">Pistas de esquí</string>
    <string name="rendering_attr_pisteGrooming_name">Pista de entrenamiento</string>
    <string name="roads_only">Sólo caminos</string>
    <string name="share_note">Compartir nota</string>
    <string name="notes">Notas A/V</string>
    <string name="online_map">Mapa en línea</string>
    <string name="shared_string_export">Exportar</string>
    <string name="shared_string_audio">Audio</string>
    <string name="plugin_nautical_descr">Enriquece tu mapa con información sobre rutas de navegación, luces de navegación, zonas de peligro náutico, zonas con restricciones a la navegación o de atraque, etc. Para utilizarlo, descargue los respectivos mapas náuticos y active el estilo \"Mapa náutico\" en \"Configurar mapa\".
\n
\nMás información en %1$s.</string>
    <string name="plugin_ski_descr">Diseñado para navegar por zonas de deportes de invierno: Vea las pistas de esquí y los remontes, así como las pistas de esquí de fondo, con líneas de color que indican los grados de dificultad. Para utilizarlo, activa este plugin y ve también a \"Configurar mapa\" y elige el estilo de mapa \"Invierno y esquí\".</string>
    <string name="plugin_touringview_descr">Activando esta vista cambia el estilo del mapa OsmAnd a la «Vista turística», que es una vista de alto detalle especial para viajeros y conductores profesionales.
\n
\nEsta vista proporciona, en cualquier nivel de zoom del mapa, la máxima cantidad de detalles de viaje disponible en los datos del mapa (especialmente carreteras, senderos, caminos y marcas de orientación).
\n
\nTambién representa claramente todos los tipos de caminos sin duplicar por códigos de color, que es útil, por ejemplo, cuando se conducen vehículos grandes.
\n
\nY proporciona opciones especiales de turismo, como mostrar las rutas ciclistas o rutas de montaña alpina.
\n
\nNo es necesario descargar un mapa especial, la vista es creada a partir de nuestros mapas estándar.
\n
\nEsta vista puede revertirse desactivando de nuevo aquí, o cambiando el «Estilo del mapa» desde «Configurar mapa» cuando lo desees.</string>
    <string name="days_behind">días atrás</string>
    <string name="location_on_map">Ubicación:\n Lat %1$s\n Lon %2$s</string>
    <string name="watch">Ver</string>
    <string name="plugin_touringview_name">Vista turística</string>
    <string name="rename_failed">Fallo al renombrar.</string>
    <string name="shared_string_currently_recording_track">Grabando traza actual</string>
    <string name="back_to_map">Volver al mapa</string>
    <string name="shared_string_selected">Marcado</string>
    <string name="track_segments">Segmentos de la traza</string>
    <string name="track_points">Puntos de la traza</string>
    <string name="action_create">Acción crear</string>
    <string name="action_modify">Acción modificar</string>
    <string name="action_delete">Acción borrar</string>
    <string name="osm_edits">Ediciones de OSM</string>
    <string name="osmand_parking_hour">h</string>
    <string name="shared_string_minute_lowercase">min</string>
    <string name="osmand_parking_time_left">restante(s)</string>
    <string name="parking_place_limited">Aparcamiento limitado hasta las</string>
    <string name="your_edits">Tus ediciones</string>
    <string name="waypoint_visit_after">Visitar luego</string>
    <string name="waypoint_visit_before">Visitar antes</string>
    <string name="simulate_your_location">Simular tu ubicación</string>
    <string name="drawer">Lista plana</string>
    <string name="short_location_on_map">Lat %1$s
\nLon %2$s</string>
    <string name="tips_and_tricks_descr">Preguntas frecuentes, cambios recientes y otros.</string>
    <string name="routing_settings_2">Ajustes de navegación</string>
    <string name="general_settings_2">Configuración general</string>
    <string name="shared_string_ellipsis">…</string>
    <string name="shared_string_deselect">Desmarcar</string>
    <string name="shared_string_deselect_all">Desmarcar todo</string>
    <string name="shared_string_unexpected_error">Error inesperado</string>
    <string name="shared_string_action_template">Acción {0}</string>
    <string name="shared_string_collapse">Contraer</string>
    <string name="shared_string_video">Video</string>
    <string name="shared_string_photo">Fotografía</string>
    <string name="route_points">Puntos de la ruta</string>
    <string name="shared_string_release">Liberado</string>
    <string name="osmand_parking_overdue">vencido</string>
    <string name="delay_to_start_navigation">Iniciar la guía de giro-a-giro luego de…</string>
    <string name="shared_string_go">Ir</string>
    <string name="delay_to_start_navigation_descr">Indica el tiempo de espera para permanecer en la pantalla de planificación de ruta.</string>
    <string name="local_osm_changes_upload_all_confirm">¿Subir %1$d cambio(s) a OSM\?</string>
    <string name="confirmation_to_clear_history">¿Limpiar el historial?</string>
    <string name="osm_changes_added_to_local_edits">Cambios OSM añadidos al conjunto de cambios local</string>
    <string name="mark_to_delete">Marcar para borrar</string>
    <string name="welmode_download_maps">Descargar mapas</string>
    <string name="welcome_select_region">Para reflejar correctamente las señales y normas de tráfico, elige tu región de conducción:</string>
    <string name="welcome_header">Te damos la bienvenida</string>
    <string name="current_route">Ruta actual</string>
    <string name="welcome_text">OsmAnd ofrece visualización global de mapas y navegación sin conexión.</string>
    <string name="confirm_usage_speed_cameras">En muchos países (Alemania, Francia, Italia y otros) el uso de avisos de radares es ilegal. OsmAnd no asume ninguna responsabilidad si usted viola la ley. Pulsa en «sí», sólo si puedes usar esta función.</string>
    <string name="agps_info">Información A-GPS</string>
    <string name="shared_string_message">Mensaje</string>
    <string name="agps_data_last_downloaded">Datos A-GPS descargados: %1$s</string>
    <string name="shared_string_do_not_use">No usar</string>
    <string name="shared_string_address">Dirección</string>
    <string name="shared_string_show_description">Mostrar información.</string>
    <string name="shared_string_is_open">Abierto ahora</string>
    <string name="rendering_attr_OSMMapperAssistant_name">Asistente al mapeador OSM</string>
    <string name="shared_string_manage">Gestionar</string>
    <string name="shared_string_edit">Editar</string>
    <string name="shared_string_places">Sitios</string>
    <string name="shared_string_search">Buscar</string>
    <string name="filter_poi_hint">Filtrar por nombre</string>
    <string name="search_poi_category_hint">Escribe para buscar</string>
    <string name="index_name_netherlands">Europa - Países Bajos</string>
    <string name="rendering_value__name">Predefinido</string>
    <string name="rendering_value_highContrastRoads_name">Caminos en alto contraste</string>
    <string name="specified_directiory_not_writeable">No se pueden crear mapas en el directorio indicado</string>
    <string name="copying_osmand_file_failed">Fallo al mover archivos</string>
    <string name="storage_directory_external">Almacenamiento externo</string>
    <string name="storage_directory_multiuser">Almacenamiento multiusuario</string>
    <string name="storage_directory_internal_app">Memoria interna de la aplicación</string>
    <string name="storage_directory_manual">Indicar manualmente</string>
    <string name="storage_directory_default">Memoria interna</string>
    <string name="storage_directory">Almacenamiento del mapa</string>
    <string name="shared_string_copy">Copiar</string>
    <string name="application_dir_change_warning3">¿Mover los archivos de datos de OsmAnd al nuevo destino\?</string>
    <string name="rendering_attr_hideHouseNumbers_name">Números de casa</string>
    <string name="routing_attr_avoid_borders_description">Evitar cruzar las fronteras nacionales</string>
    <string name="routing_attr_height_name">Altura</string>
    <string name="routing_attr_height_description">Indica la altura permitida del vehículo en rutas.</string>
    <string name="use_fast_recalculation">Recálculo inteligente de ruta</string>
    <string name="use_fast_recalculation_desc">Recalcula sólo la parte inicial de la ruta, útil para viajes largos.</string>
    <string name="rendering_value_disabled_name">Desactivado</string>
    <string name="rendering_value_walkingRoutesScopeOSMC_name">Red de afiliación</string>
    <string name="rendering_value_walkingRoutesOSMC_name">OSMC</string>
    <string name="shared_string_logoff">Cerrar sesión</string>
    <string name="osm_edit_context_menu_delete">Borrar edición de OSM</string>
    <string name="shared_string_import2osmand">Importar a OsmAnd</string>
    <string name="read_full_article">Leer artículo completo (en línea)</string>
    <string name="shared_string_wikipedia">Wikipedia</string>
    <string name="local_indexes_cat_wiki">Wikipedia</string>
    <string name="shared_string_show_details">Ver detalles</string>
    <string name="local_recordings_delete_all_confirm">¿Borrar %1$d notas\?</string>
    <string name="download_wikipedia_maps">Wikipedia</string>
    <string name="gps_network_not_enabled">Servicio de ubicación desactivado. ¿Quieres activarlo?</string>
    <string name="disable_recording_once_app_killed">Prevenir grabación independiente</string>
    <string name="light_theme">Claro</string>
    <string name="dark_theme">Oscuro</string>
    <string name="lang_pms">Piamontés</string>
    <string name="lang_bn">Bengalí</string>
    <string name="lang_tl">Tagalo</string>
    <string name="lang_sh">Serbo-croata</string>
    <string name="lang_az">Azerí (Azerbaiyán)</string>
    <string name="lang_br">Bretón</string>
    <string name="lang_sq">Albanés</string>
    <string name="lang_is">Islandés</string>
    <string name="lang_nv">Navajo</string>
    <string name="lang_ga">Irlandés</string>
    <string name="lang_la">Latín</string>
    <string name="lang_ku">Kurdo</string>
    <string name="lang_ta">Tamil</string>
    <string name="lang_lb">Luxemburgués</string>
    <string name="lang_eo">Esperanto</string>
    <string name="lang_es_ar">Español (Argentina)</string>
    <string name="lang_th">Tailandés</string>
    <string name="lang_nn">Noruego Nynorsk</string>
    <string name="lang_ms">Malasio</string>
    <string name="lang_ht">Haitiano</string>
    <string name="lang_gl">Gallego</string>
    <string name="lang_et">Estonio</string>
    <string name="lang_ceb">Cebuano</string>
    <string name="archive_wikipedia_data">Tienes datos de Wikipedia viejos e incompatibles. ¿Archivarlos?</string>
    <string name="download_wikipedia_files">¿Descargar datos adicionales de Wikipedia (%1$s MB)?</string>
    <string name="lang_bpy">Bishnupriya Manipuri</string>
    <string name="lang_ml">Malayálam (Malabar)</string>
    <string name="lang_os">Osetio</string>
    <string name="lang_nb">Noruego Bokmål</string>
    <string name="lang_vo">Volapuque</string>
    <string name="lang_te">Télugu</string>
    <string name="lang_new">Nevarí / Nepal Bhasa</string>
    <string name="rendering_value_default13_name">Predefinido (13)</string>
    <string name="rendering_value_defaultTranslucentCyan_name">Predefinido (cian translúcido)</string>
    <string name="rendering_attr_currentTrackColor_name">Color del GPX</string>
    <string name="rendering_attr_currentTrackWidth_name">Ancho del GPX</string>
    <string name="rendering_value_red_name">Rojo</string>
    <string name="rendering_value_translucent_red_name">Rojo translúcido</string>
    <string name="rendering_value_translucent_orange_name">Anaranjado translúcido</string>
    <string name="rendering_value_yellow_name">Amarillo</string>
    <string name="rendering_value_translucent_yellow_name">Amarillo translúcido</string>
    <string name="rendering_value_lightgreen_name">Verde claro</string>
    <string name="rendering_value_translucent_lightgreen_name">Verde claro translúcido</string>
    <string name="rendering_value_green_name">Verde</string>
    <string name="rendering_value_translucent_green_name">Verde translúcido</string>
    <string name="rendering_value_lightblue_name">Azul claro</string>
    <string name="rendering_value_translucent_lightblue_name">Azul claro translúcido</string>
    <string name="rendering_value_blue_name">Azul</string>
    <string name="rendering_value_translucent_blue_name">Azul translúcido</string>
    <string name="rendering_value_purple_name">Púrpura</string>
    <string name="rendering_value_translucent_purple_name">Púrpura translúcida</string>
    <string name="restart_is_required">Es necesario reiniciar el sistema para aplicar el cambio.</string>
    <string name="do_you_like_osmand">¿Te gusta OsmAnd\?</string>
    <string name="rate_this_app">Califica la aplicación</string>
    <string name="rate_this_app_long">Por favor, califica a OsmAnd en Google Play</string>
    <string name="user_hates_app_get_feedback">Dinos por qué.</string>
    <string name="user_hates_app_get_feedback_long">Por favor, háganos saber cualquier sugerencia.</string>
    <string name="download_live_updates">Actualizaciones en vivo</string>
    <string name="failed_to_upload">Subida fallida</string>
    <string name="delete_change">Borrar cambio</string>
    <string name="successfully_uploaded_pattern">Subido {0}/{1}</string>
    <string name="try_again">Prueba de nuevo</string>
    <string name="error_message_pattern">Error: {0}</string>
    <string name="no_updates_available">Sin actualizaciones disponibles</string>
    <string name="we_really_care_about_your_opinion">Nos interesa su opinión y comentarios.</string>
    <string name="rendering_value_boldOutline_name">Borde remarcado</string>
    <string name="traffic_warning_hazard">Advertencia de peligro</string>
    <string name="dahboard_options_dialog_title">Configurar panel</string>
    <string name="shared_string_card_was_hidden">Tarjeta ocultada</string>
    <string name="shared_string_undo">Deshacer</string>
    <string name="shared_string_skip">Omitir</string>
    <string name="app_name_osmand">OsmAnd</string>
    <string name="offline_maps_and_navigation">Mapas y navegación 
\nsin conexión</string>
    <string name="commit_poi">Enviar PDI</string>
    <string name="routing_attr_avoid_shuttle_train_name">Sin trenes lanzadera</string>
    <string name="routing_attr_avoid_shuttle_train_description">Evitar trenes de enlace</string>
    <string name="plugin_settings">Complementos</string>
    <string name="tab_title_basic">Básico</string>
    <string name="tab_title_advanced">Avanzado</string>
    <string name="building_number">Número de edificio</string>
    <string name="next_proceed">Siguiente</string>
    <string name="opening_at">Abren a las</string>
    <string name="closing_at">Cierran a las</string>
    <string name="av_locations_descr">Archivo GPX con ubicaciones.</string>
    <string name="av_locations">Ubicaciones</string>
    <string name="contact_info">Información de contacto</string>
    <string name="add_opening_hours">Añadir horario de atención</string>
    <string name="poi_dialog_poi_type">Tipo de PDI</string>
    <string name="number_of_rows_in_dash">Número de filas en el panel %1$s</string>
    <string name="please_specify_poi_type">Especifica el tipo de PDI.</string>
    <string name="working_days">Días laborales</string>
    <string name="recent_places">Sitios recientes</string>
    <string name="favourites">Favoritos</string>
    <string name="poi_action_delete">borrar</string>
    <string name="saved_at_time">Ahora, guardado como: %1$s</string>
    <string name="poi_deleted_localy">El PDI se borrará una vez subido los cambios</string>
    <string name="count_of_lines">Número de líneas</string>
    <string name="show_on_start">Mostrar al inicio</string>
    <string name="are_you_sure">¿Estás seguro\?</string>
    <string name="unsaved_changes_will_be_lost">Se perderán los cambios no guardados. ¿Continuar?</string>
    <string name="simulate_your_location_stop_descr">Parar simulación de ubicación.</string>
    <string name="simulate_your_location_descr">Simular la ubicación, usando una ruta calculada o una traza GPX guardada.</string>
    <string name="downloads_left_template">Quedan %1$s descargas</string>
    <string name="default_speed_system_descr">Define la unidad de velocidad.</string>
    <string name="default_speed_system">Unidad de velocidad</string>
    <string name="nm">nmi</string>
    <string name="si_nm">Millas náuticas</string>
    <string name="si_kmh">Kilómetros por hora</string>
    <string name="si_mph">Millas por hora</string>
    <string name="si_m_s">Metros por segundo</string>
    <string name="si_min_km">Minutos por kilómetro</string>
    <string name="si_min_m">Minutos por milla</string>
    <string name="si_nm_h">Millas náuticas por hora (nudos)</string>
    <string name="nm_h">kn</string>
    <string name="min_mile">min/m</string>
    <string name="min_km">min/km</string>
    <string name="m_s">m/s</string>
    <string name="shared_string_trip_recording">Grabación de viaje</string>
    <string name="shared_string_navigation">Navegación</string>
    <string name="osmand_running_in_background">Ejecutar en segundo plano</string>
    <string name="favourites_edit_dialog_title">Información del favorito</string>
    <string name="favourites_context_menu_add">Añadir favorito</string>
    <string name="roads">Caminos</string>
    <string name="favorite_category_add_new">Añadir nuevo</string>
    <string name="favorite_category_select">Elegir categoría</string>
    <string name="regions">Regiones</string>
    <string name="region_maps">Mapas de la región</string>
    <string name="world_maps">Mapas mundiales</string>
    <string name="hillshade_layer_disabled">Capa de sombreado desactivada</string>
    <string name="downloading_number_of_files">Descargando %1$d archivo(s)…</string>
    <string name="show_free_version_banner">Mostrar anuncio de la versión gratuita</string>
    <string name="show_free_version_banner_description">Muestra el anuncio de la versión gratuita, incluso en la versión de pago.</string>
    <string name="buy">Comprar</string>
    <string name="activate_seamarks_plugin">Activa el complemento de «Vista náutica»</string>
    <string name="activate_srtm_plugin">Por favor active el módulo «Topografía»</string>
    <string name="later">Más tarde</string>
    <string name="get_full_version">Versión completa</string>
    <string name="downloads">Descargas</string>
    <string name="favorite_category_dublicate_message">Utiliza un nombre de categoría que no exista ya.</string>
    <string name="favorite_category_name">Nombre de categoría</string>
    <string name="favorite_category_add_new_title">Añadir nueva categoría</string>
    <string name="confirm_download_roadmaps">El mapa de sólo carreteras es innecesario, ya que tiene el mapa estándar (completo). ¿Descargar de todos modos?</string>
    <string name="value_downloaded_of_max">%1$.1f de %2$.1f MB</string>
    <string name="file_size_in_mb">%.1f MB</string>
    <string name="update_all">Actualizar todo (%1$s MB)</string>
    <string name="free_downloads_used">Descargas gratis usadas</string>
    <string name="free_downloads_used_description">Muestra la cantidad de descargas gratuitas faltantes.</string>
    <string name="simulate_initial_startup_descr">Muestra la pantalla del primer arranque y mantiene los demás ajustes sin cambios.</string>
    <string name="simulate_initial_startup">Simular el arranque inicial</string>
    <string name="share_geo">geo:</string>
    <string name="share_menu_location">Compartir ubicación</string>
    <string name="shared_string_send">Enviar</string>
    <string name="application_dir_description">Elige dónde guardar los mapas y otros archivos de datos.</string>
    <string name="show_on_start_description">«Desactivado» inicia el mapa directamente.</string>
    <string name="map_downloaded">Mapa descargado</string>
    <string name="map_downloaded_descr">El mapa de %1$s está listo para usarse.</string>
    <string name="go_to_map">Mostrar mapa</string>
    <string name="shared_string_qr_code">Código QR</string>
    <string name="enter_country_name">Escribe el nombre del país</string>
    <string name="world_map_download_descr">El mapa base mundial (abarca todo el mundo en zoom pequeño, falta o está desactualizado. Considera descargarlo para una vista global.</string>
    <string name="new_version">Nueva versión</string>
    <string name="begin_with_osmand_menu_group">Primeros pasos con OsmAnd</string>
    <string name="features_menu_group">Características</string>
    <string name="help_us_to_improve_menu_group">Ayudar a mejorar OsmAnd</string>
    <string name="other_menu_group">Otros</string>
    <string name="plugins_menu_group">Complementos</string>
    <string name="first_usage_item">Primer uso</string>
    <string name="first_usage_item_description">Cómo descargar mapas, definir ajustes básicos.</string>
    <string name="navigation_item_description">Configuración de navegación.</string>
    <string name="faq_item">Preguntas Frecuentes</string>
    <string name="faq_item_description">Preguntas frecuentes.</string>
    <string name="map_viewing_item">Vista del mapa</string>
    <string name="search_on_the_map_item">Búsqueda en el mapa</string>
    <string name="planning_trip_item">Planificación de viaje</string>
    <string name="instalation_troubleshooting_item">Instalación y solución de problemas</string>
    <string name="techical_articles_item">Artículos técnicos</string>
    <string name="versions_item">Versiones</string>
    <string name="feedback">Encuesta</string>
    <string name="shared_string_contact">Contacto</string>
    <string name="osm_edit_created_poi">PDI de OSM creado</string>
    <string name="map_legend">Leyenda del mapa</string>
    <string name="shared_string_update">Actualizar</string>
    <string name="shared_string_upload">Subir</string>
    <string name="rendering_attr_showProposed_name">Objetos propuestos</string>
    <string name="read_more">Leer más</string>
    <string name="whats_new">Novedades en</string>
    <string name="lang_nds">Bajo Alemán</string>
    <string name="lang_mk">Macedonio</string>
    <string name="lang_fy">Frisón</string>
    <string name="lang_als">Albanés (Tosk)</string>
    <string name="share_osm_edits_subject">Ediciones de OSM compartidas vía OsmAnd</string>
    <string name="save_poi_without_poi_type_message">¿Guardar el PDI sin especificar el tipo\?</string>
    <string name="shared_string_location">Ubicación</string>
    <string name="poi_context_menu_modify_osm_change">Editar cambio de OSM</string>
    <string name="context_menu_item_delete_waypoint">¿Borrar el punto GPX?</string>
    <string name="context_menu_item_edit_waypoint">Editar punto de ruta GPX</string>
    <string name="context_menu_item_open_note">Abrir nota de OSM</string>
    <string name="osm_edit_reopened_note">Nota de OSM reabierta</string>
    <string name="osm_edit_commented_note">Nota de OSM comentada</string>
    <string name="osm_edit_created_note">Nota de OSM creada</string>
    <string name="osn_bug_name">Nota de OSM</string>
    <string name="osn_add_dialog_title">Crear nota</string>
    <string name="osn_comment_dialog_title">Añadir comentario</string>
    <string name="osn_reopen_dialog_title">Reabrir nota</string>
    <string name="osn_close_dialog_title">Cerrar nota</string>
    <string name="osn_add_dialog_success">Nota de OSM creada</string>
    <string name="osn_add_dialog_error">No se pudo crear la nota de OSM.</string>
    <string name="osn_close_dialog_success">Nota de OSM cerrada</string>
    <string name="osn_close_dialog_error">No se pudo cerrar la nota de OSM.</string>
    <string name="shared_string_commit">Confirmar</string>
    <string name="poi_dialog_reopen">Reabrir</string>
    <string name="osm_edit_modified_poi">PDI de OSM modificado</string>
    <string name="osm_edit_deleted_poi">PDI de OSM borrado</string>
    <string name="rendering_attr_currentTrackColor_description">Color del GPX</string>
    <string name="rendering_attr_currentTrackWidth_description">Ancho del GPX</string>
    <string name="rendering_attr_roadStyle_description">Estilo del camino</string>
    <string name="osm_save_offline">Guardar sin conexión</string>
    <string name="copied_to_clipboard">Copiado al portapapeles</string>
    <string name="dashboard_or_drawer_title">Panel de control o menú de control</string>
    <string name="dashboard_or_drawer_description">Se ofrece la opción de controlar la aplicación principalmente a través del panel de control flexible o de un menú estático. Se puede cambiar esto luego, en los ajustes del panel.</string>
    <string name="use_dashboard_btn">Usar panel de control</string>
    <string name="use_drawer_btn">Usar menú</string>
    <string name="access_from_map_description">El botón del menú, muestra el panel de control en lugar del menú</string>
    <string name="access_from_map">Acceso desde el mapa</string>
    <string name="please_specify_poi_type_only_from_list">Indica el tipo de PDI correcto u omítelo.</string>
    <string name="routing_attr_avoid_stairs_name">Sin escaleras</string>
    <string name="routing_attr_avoid_stairs_description">Evitar escaleras</string>
    <string name="routing_attr_avoid_borders_name">Sin cruces fronterizos</string>
    <string name="shared_string_near">Cerca de</string>
    <string name="shared_string_hide">Ocultar</string>
    <string name="av_video_quality_low">Menor calidad</string>
    <string name="av_video_quality_high">Mayor calidad</string>
    <string name="av_video_quality">Calidad del video</string>
    <string name="av_video_quality_descr">Elige la calidad del video.</string>
    <string name="av_audio_format">Formato de audio</string>
    <string name="av_audio_format_descr">Elige el formato del audio.</string>
    <string name="av_audio_bitrate">Tasa de bits del audio</string>
    <string name="av_audio_bitrate_descr">Elige la tasa de bits del audio.</string>
    <string name="no_address_found">Dirección indeterminada</string>
    <string name="looking_up_address">Buscando dirección</string>
    <string name="rendering_attr_horseRoutes_name">Rutas a caballo</string>
    <string name="only_download_over_wifi">Descargar sólo con Wi-Fi</string>
    <string name="live_update">Actualización en vivo</string>
    <string name="update_now">Actualizar</string>
    <string name="route_distance">Distancia:</string>
    <string name="route_duration">Duración:</string>
    <string name="missing_write_external_storage_permission">OsmAnd no tiene permiso para usar la tarjeta de memoria</string>
    <string name="no_location_permission">Conceder acceso a los datos de ubicación.</string>
    <string name="no_camera_permission">Conceder acceso a la cámara.</string>
    <string name="no_microphone_permission">Conceder acceso al micrófono.</string>
    <string name="impassable_road_desc">Elige los caminos a evitar durante la navegación.</string>
    <string name="shared_string_sound">Sonido</string>
    <string name="select_voice_provider">Elige las indicaciones por voz</string>
    <string name="select_voice_provider_descr">Elige o descarga las indicaciones por voz para tu idioma.</string>
    <string name="live_updates">Actualizaciones en vivo</string>
    <string name="available_maps">Mapas disponibles</string>
    <string name="last_update">Última actualización: %s</string>
    <string name="update_time">Tiempo de actualización</string>
    <string name="rec_split_storage_size">Tamaño de almacenamiento</string>
    <string name="updates_size">Tamaño de actualización</string>
    <string name="last_map_change">Último cambio de mapa: %s</string>
    <string name="rec_split">División de grabación</string>
    <string name="rec_split_title">Usar la división de grabación</string>
    <string name="rec_split_desc">Sobrescribir videoclips al exceder el espacio de almacenamiento usado.</string>
    <string name="rec_split_clip_length">Duración del videoclip</string>
    <string name="rec_split_clip_length_desc">Tiempo límite máximo para los clips grabados.</string>
    <string name="rec_split_storage_size_desc">La cantidad de espacio que pueden ocupar todos los videoclips grabados.</string>
    <string name="hourly">Cada hora</string>
    <string name="daily">Cada día</string>
    <string name="weekly">Cada semana</string>
    <string name="morning">Por la mañana</string>
    <string name="night">Por la noche</string>
    <string name="shared_string_not_selected">Sin marcar</string>
    <string name="select_month_and_country">Mes y país:</string>
    <string name="shared_string_type">Tipo</string>
    <string name="starting_point">Punto de partida</string>
    <string name="item_removed">Elemento quitado</string>
    <string name="n_items_removed">elementos borrados</string>
    <string name="shared_string_undo_all">Deshacer todo</string>
    <string name="shared_string_remove">Quitar</string>
    <string name="clear_updates_proposition_message">Quitar las actualizaciones descargadas y volver a la edición original del mapa</string>
    <string name="add_time_span">Añadir lapso de tiempo</string>
    <string name="road_blocked">Camino bloqueado</string>
    <string name="shared_string_select">Seleccionar</string>
    <string name="switch_start_finish">Invertir puntos de partida y destino</string>
    <string name="rendering_attr_hideIcons_name">Iconos de PDI</string>
    <string name="number_of_contributors">Número de editores</string>
    <string name="number_of_edits">Número de ediciones</string>
    <string name="reports_for">Informe para</string>
    <string name="rendering_attr_hideUnderground_name">Objetos subterráneos</string>
    <string name="data_is_not_available">Datos no disponibles</string>
    <string name="shared_string_read_more">Leer más</string>
    <string name="shared_string_email_address">Correo electrónico</string>
    <string name="shared_string_status">Estado</string>
    <string name="shared_string_save_changes">Guardar cambios</string>
    <string name="find_parking">Encontrar aparcamiento</string>
    <string name="show_polygons">Mostrar polígonos</string>
    <string name="rendering_attr_showMtbRoutes_name">Rutas para bicicleta de montaña</string>
    <string name="select_map_markers">Elegir marcadores del mapa</string>
    <string name="shared_string_reverse_order">Invertir orden</string>
    <string name="show_map_markers_description">Activa la función de marcadores del mapa.</string>
    <string name="clear_active_markers_q">¿Quitar todos los marcadores activos?</string>
    <string name="clear_markers_history_q">¿Limpiar el historial de «Marcadores del mapa»?</string>
    <string name="active_markers">Marcadores activos</string>
    <string name="map_markers">Marcadores del mapa</string>
    <string name="map_marker">Marcador del mapa</string>
    <string name="add_points_to_map_markers_q">¿Añadir todos los puntos como «Marcadores del mapa»?</string>
    <string name="shared_string_add_to_map_markers">Añadir a «Marcadores del mapa»</string>
    <string name="consider_turning_polygons_off">Se recomienda ocultar la visualización de polígonos.</string>
    <string name="map_marker_1st">Primer marcador del mapa</string>
    <string name="map_marker_2nd">Segundo marcador del mapa</string>
    <string name="shared_string_toolbar">Barra de herramientas</string>
    <string name="shared_string_widgets">Widgets</string>
    <string name="download_files_error_not_enough_space">¡Sin espacio suficiente!
\n Se necesita temporalmente {3} MB, {1} MB constantemente.
\n (Sólo {2} MB disponible.)</string>
    <string name="download_files_question_space_with_temp">¿Descargar {0} archivo(s)\?
\n Se usa {3} MB temporalmente, {1} MB constantemente. (De {2} MB.)</string>
    <string name="select_map_marker">Elegir marcador del mapa</string>
    <string name="map_markers_other">Otros marcadores</string>
    <string name="upload_osm_note_description">Subir notas de OSM anónimas o usar el perfil de OpenStreetMap.org.</string>
    <string name="upload_osm_note">Subir nota(s) de OSM</string>
    <string name="upload_anonymously">Subir anónimamente</string>
    <string name="shared_string_topbar">Barra superior</string>
    <string name="recalculate_route">Recalcular ruta</string>
    <string name="donations">Donaciones</string>
    <string name="number_of_recipients">Número de destinatarios</string>
    <string name="osm_user_stat">Ediciones: %1$s de %3$s, posición: %2$s</string>
    <string name="osm_editors_ranking">Clasificación de editores OSM</string>
    <string name="osm_live_subscription">Suscripción de OsmAnd Live</string>
    <string name="osm_live_subscribe_btn">Suscribirse</string>
    <string name="osm_live_email_desc">Necesario para informarte sobre tus contribuciones.</string>
    <string name="osm_live_user_public_name">Nombre público</string>
    <string name="osm_live_hide_user_name">Ocultar mi nombre en los informes</string>
    <string name="osm_live_support_region">Región admitida</string>
    <string name="osm_live_month_cost">Coste mensual</string>
    <string name="osm_live_month_cost_desc">Pago mensual</string>
    <string name="osm_live_active">Activo</string>
    <string name="osm_live_not_active">Inactivo</string>
    <string name="osm_live_enter_email">Ingresa un correo electrónico válido</string>
    <string name="osm_live_enter_user_name">Ingresa un nombre público</string>
    <string name="osm_live_thanks">¡Gracias por apoyar a OsmAnd! 
\nPara activar todas las características nuevas, debes reiniciar OsmAnd.</string>
    <string name="osm_live_region_desc">Parte de tu donación se enviará a los usuarios de OSM que realicen cambios en el mapa de esa región.</string>
    <string name="osm_live_subscription_settings">Ajustes de suscripción</string>
    <string name="osm_live_ask_for_purchase">Primero compra una suscripción a OsmAnd Live</string>
    <string name="osm_live_header">Esta suscripción permite actualizaciones cada hora para todos los mapa del mundo.
\n Parte de los ingresos vuelven a la comunidad de OSM y se paga por cada contribución OSM.
\n Si amas a OsmAnd, OSM y quieres apoyarlos y ser apoyado por ellos, esta es una perfecta manera de hacerlo.</string>
    <string name="show_transparency_seekbar">Mostrar barra de transparencia en el mapa</string>
    <string name="storage_directory_readonly_desc">Se ha cambiado a la memoria interna, porque la carpeta de almacenamiento de datos elegida está protegida contra escritura. Elige una carpeta de almacenamiento válida.</string>
    <string name="storage_directory_shared">Memoria compartida</string>
    <string name="storage_permission_restart_is_required">La aplicación ya permite escribir en el almacenamiento externo, pero se debe reiniciar la aplicación.</string>
    <string name="shared_string_move_up">Subir ↑</string>
    <string name="shared_string_move_down">Bajar ↓</string>
    <string name="finish_navigation">Finalizar navegación</string>
    <string name="avoid_road">Evitar camino</string>
    <string name="full_report">Informe completo</string>
    <string name="open_street_map_login_and_pass">Nombre de usuario y contraseña de OSM</string>
    <string name="report">Informe</string>
    <string name="no_map_markers_found">Añade marcadores a través del mapa</string>
    <string name="no_waypoints_found">No se encontraron puntos de referencia</string>
    <string name="file_name_containes_illegal_char">Carácter ilegal en el nombre del archivo</string>
    <string name="map_mode">Modo del mapa</string>
    <string name="rendering_value_thin_name">Fino</string>
    <string name="rendering_value_medium_name">Mediano</string>
    <string name="rendering_value_bold_name">Grueso</string>
    <string name="access_disable_offroute_recalc">No recalcular la ruta, al salirme de la misma</string>
    <string name="access_disable_offroute_recalc_descr">No recalcula la ruta, al alejarse de la misma.</string>
    <string name="access_disable_wrong_direction_recalc">No recalcular la ruta para una dirección opuesta</string>
    <string name="access_disable_wrong_direction_recalc_descr">No recalcula la ruta, al moverse en dirección opuesta.</string>
    <string name="access_smart_autoannounce">Aviso automático inteligente</string>
    <string name="access_smart_autoannounce_descr">Notifica sólo cuando se cambia la dirección al destino.</string>
    <string name="access_autoannounce_period">Período de aviso automático</string>
    <string name="access_autoannounce_period_descr">Lapso de tiempo mínimo entre avisos.</string>
    <string name="access_default_color">Color predefinido</string>
    <string name="access_category_choice">Elegir categoría</string>
    <string name="access_hint_enter_name">Ingresar nombre</string>
    <string name="access_hint_enter_category">Ingresar categoría</string>
    <string name="access_hint_enter_description">Ingresar descripción.</string>
    <string name="access_map_linked_to_location">Mapa vinculado a la ubicación</string>
    <string name="access_collapsed_list">Lista colapsada</string>
    <string name="access_expanded_list">Lista expandida</string>
    <string name="access_empty_list">Lista vacía</string>
    <string name="access_tree_list">Lista de árbol</string>
    <string name="access_shared_string_not_installed">No instalado</string>
    <string name="access_widget_expand">Expandir</string>
    <string name="access_shared_string_navigate_up">Subir</string>
    <string name="access_sort">Ordenar</string>
    <string name="move_marker_bottom_sheet_title">Mueve el mapa para cambiar la ubicación del marcador</string>
    <!-- string name="lat_lon_pattern">Lat: %1$.5f Lon: %2$.5f</string -->
    <string name="follow_us">Síguenos</string>
    <string name="access_direction_audio_feedback">Direcciones auditivas</string>
    <string name="access_direction_audio_feedback_descr">Indica la dirección del destino mediante sonido.</string>
    <string name="access_direction_haptic_feedback">Direcciones hápticas</string>
    <string name="access_direction_haptic_feedback_descr">Indica la dirección del destino mediante vibración.</string>
    <string name="use_osm_live_routing_description">Activa la navegación para cambios en vivo de OsmAnd.</string>
    <string name="use_osm_live_routing">Navegación con OsmAnd Live</string>
    <string name="access_no_destination">Complemento de accesibilidad: Destino indefinido</string>
    <string name="map_widget_magnetic_bearing">Rumbo magnético</string>
    <string name="map_widget_bearing">Rumbo relativo</string>
    <string name="current_track">Traza actual</string>
    <string name="map_widget_battery">Nivel de batería</string>
    <string name="change_markers_position">Mover el marcador</string>
    <string name="lang_hu_formal">Húngaro (formal)</string>
    <string name="search_categories">Categorías</string>
    <string name="postcode">Código postal</string>
    <string name="shared_string_from">desde</string>
    <string name="city_type_district">Manzana urbana</string>
    <string name="city_type_neighbourhood">Barrio</string>
    <string name="map_widget_search">Buscar</string>
    <string name="shared_string_is_open_24_7">Abierto 24/7</string>
    <string name="storage_directory_card">Tarjeta de memoria</string>
    <string name="coords_format">Formato de coordenadas</string>
    <string name="coords_format_descr">Formato de las coordenadas geográficas.</string>
    <string name="app_mode_bus">Autobús</string>
    <string name="app_mode_train">Tren</string>
    <string name="lang_es_us">Español (Estados Unidos)</string>
    <string name="lang_ast">Asturiano</string>
    <string name="lang_hsb">Sorabo (Alto)</string>
    <string name="lang_en_gb">Inglés (Reino Unido)</string>
    <string name="lang_be_by">Bielorruso (Latino)</string>
    <string name="lang_kn">Canarés</string>
    <string name="share_history_subject">compartido vía OsmAnd</string>
    <string name="coords_search">Buscar coordenadas</string>
    <string name="advanced_coords_search">Búsqueda avanzada de coordenadas</string>
    <string name="back_to_search">Volver a la búsqueda</string>
    <string name="confirmation_to_delete_history_items">¿Quitar elementos marcados del «Historial»?</string>
    <string name="show_something_on_map">Mostrar «%1$s» en el mapa</string>
    <string name="dist_away_from_my_location">Buscar en %1$s alrededor</string>
    <string name="route_stops_before">%1$s parada(s) anterior(es)</string>
    <string name="update_all_maps_now">¿Actualizar todos los mapas ahora?</string>
    <string name="clear_tile_data">Limpiar todas las teselas</string>
    <string name="routing_attr_short_way_name">Ruta de bajo consumo (corta)</string>
    <string name="replace_favorite_confirmation">¿Reemplazar el favorito «%1$s»\?</string>
    <string name="rendering_attr_hideOverground_name">Objetos en superficie</string>
    <string name="shared_string_change">Cambiar</string>
    <string name="get_started">Empezar</string>
    <string name="skip_map_downloading">Omitir descargas de mapas</string>
    <string name="skip_map_downloading_desc">Sin mapas descargados. Puedes elegir uno de la lista o descargarlos luego a través de «Menú - %1$s».</string>
    <string name="search_another_country">Elegir otra región</string>
    <string name="search_map">Buscando mapas…</string>
    <string name="first_usage_wizard_desc">Deja que OsmAnd determine tu ubicación y sugiera mapas a descargar para esa región.</string>
    <string name="location_not_found">Ubicación no encontrada</string>
    <string name="no_inet_connection">Sin conexión a Internet</string>
    <string name="no_inet_connection_desc_map">Necesario para descargar mapas.</string>
    <string name="search_location">Buscando la ubicación…</string>
    <string name="storage_free_space">Espacio libre</string>
    <string name="storage_place_description">Almacenamiento de datos de OsmAnd (para mapas, archivos de trazas, etc.): %1$s.</string>
    <string name="give_permission">Conceder permiso</string>
    <string name="allow_access_location">Permitir el acceso a la ubicación</string>
    <string name="first_usage_greeting">Obtén direcciones y descubre sitios nuevos sin una conexión a Internet</string>
    <string name="search_my_location">Encontrar mi ubicación</string>
    <string name="osm_live_payment_desc">La suscripción se cobra por el período elegido. Puedes cancelarlo en cualquier momento en Google Play.</string>
    <string name="donation_to_osm">Donaciones a la comunidad de OSM</string>
    <string name="donation_to_osm_desc">Parte de tu donación se envía a los colaboradores de OSM. El costo de la suscripción sigue siendo la misma.</string>
    <string name="osm_live_subscription_desc">La suscripción permite actualizaciones cada hora, día o semana y descargas ilimitadas para los mapas de todo el mundo.</string>
    <string name="get_it">Obtener</string>
    <string name="get_for">Obtener por %1$s</string>
    <string name="osm_live_banner_desc">Obtenga descargas ilimitadas de mapas, añadiendo actualizaciones semanales, diarias o incluso por hora.</string>
    <string name="osmand_plus_banner_desc">Descargas ilimitadas de mapas, actualizaciones y complemento de Wikipedia.</string>
    <string name="si_mi_meters">Millas/metros</string>
    <string name="driving_region_australia">Australia</string>
    <string name="lang_kab">Cabilio</string>
    <string name="wiki_around">Artículos de Wikipedia cerca</string>
    <string name="route_roundabout_short">Toma la %1$dª salida y continúa</string>
    <string name="upload_poi">Cargar un PDI</string>
    <string name="route_calculation">Cálculo de la ruta</string>
    <string name="search_map_hint">Ciudad o región</string>
    <string name="gpx_no_tracks_title">Sin archivos de trazas aún</string>
    <string name="gpx_no_tracks_title_folder">También puedes añadir archivos de trazas a la carpeta</string>
    <string name="gpx_add_track">Añadir más…</string>
    <string name="shared_string_appearance">Aspecto</string>
    <string name="shared_string_notifications">Notificaciones</string>
    <string name="shared_string_resume">Reanudar</string>
    <string name="shared_string_continue">Continuar</string>
    <string name="shared_string_pause">Pausar</string>
    <string name="gpx_logging_no_data">Sin datos</string>
    <string name="routing_attr_allow_motorway_name">Usar autopistas</string>
    <string name="routing_attr_allow_motorway_description">Permite usar autopistas.</string>
    <string name="trip_rec_notification_settings">Activar la grabación rápida</string>
    <string name="trip_rec_notification_settings_desc">Muestra una notificación del sistema que permite iniciar la grabación de viaje.</string>
    <string name="shared_string_trip">Viaje</string>
    <string name="shared_string_recorded">Grabado</string>
    <string name="shared_string_record">Registro</string>
    <string name="rendering_attr_contourColorScheme_description">Esquema de color para las curvas de nivel</string>
    <string name="save_track_min_speed">Velocidad mínima del registro</string>
    <string name="save_track_min_speed_descr">Filtro: No registrar puntos por debajo de esta velocidad.</string>
    <string name="save_track_min_distance">Registro de desplazamiento mínimo</string>
    <string name="save_track_min_distance_descr">Filtro: Define la distancia mínima de registro entre puntos de ubicación.</string>
    <string name="save_track_precision">Precisión mínima del registro</string>
    <string name="save_track_precision_descr">Filtro: No registrar, a menos que se alcance esta precisión.</string>
    <string name="christmas_poi">PDI navideño</string>
    <string name="christmas_desc">Anticipando los días festivos de Navidad y Año Nuevo, puedes elegir mostrar los puntos de interés asociados como árboles navideños, tiendas, etc.</string>
    <string name="christmas_desc_q">¿Mostrar los PDI navideños\?</string>
    <string name="rendering_value_light_brown_name">Marrón claro</string>
    <string name="rendering_value_dark_brown_name">Marrón oscuro</string>
    <string name="rendering_attr_contourColorScheme_name">Esquema de color de las curvas de nivel</string>
    <string name="rendering_attr_surfaceIntegrity_name">Integridad de la superficie del camino</string>
    <string name="search_hint">Ingresa nombre de ciudad, dirección o PDI</string>
    <string name="translit_names">Transliterar nombres</string>
    <string name="subcategories">Subcategorías</string>
    <string name="selected_categories">Categorías elegidas</string>
    <string name="create_custom_poi">Crear filtro personalizado</string>
    <string name="custom_search">Búsqueda personalizada</string>
    <string name="shared_string_filters">Filtros</string>
    <string name="apply_filters">Aplicar filtros</string>
    <string name="save_filter">Guardar filtro</string>
    <string name="delete_filter">Eliminar filtro</string>
    <string name="new_filter">Nuevo filtro</string>
    <string name="new_filter_desc">Ingresa el nombre del nuevo filtro, que se añadirá en tu pestaña «Categorías».</string>
    <string name="rendering_value_fine_name">Muy fino</string>
    <string name="lang_sr_latn">Serbio (latino)</string>
    <string name="lang_zh_hk">Chino (Hong Kong)</string>
    <string name="rendering_attr_contourDensity_description">Densidad de la curva de nivel</string>
    <string name="rendering_attr_contourDensity_name">Densidad de la curva de nivel</string>
    <string name="rendering_value_high_name">Alto</string>
    <string name="rendering_value_medium_w_name">Mediano</string>
    <string name="rendering_value_low_name">Bajo</string>
    <string name="rendering_attr_contourWidth_description">Anchura de la curva de nivel</string>
    <string name="rendering_attr_contourWidth_name">Anchura de la curva de nivel</string>
    <string name="rendering_attr_hideWaterPolygons_description">Agua</string>
    <string name="rendering_attr_hideWaterPolygons_name">Ocultar agua</string>
    <string name="configure_screen_quick_action">Acción rápida</string>
    <string name="quick_action_item_action">Acción %d</string>
    <string name="quick_action_item_screen">Pantalla %d</string>
    <string name="quick_action_map_style_switch">Estilo del mapa cambiado para «%s».</string>
    <string name="quick_action_navigation_voice">Alternar activación de voz</string>
    <string name="quick_action_navigation_voice_off">Activar voz</string>
    <string name="quick_action_navigation_voice_on">Desactivar voz</string>
    <string name="quick_action_new_action">Añadir acción</string>
    <string name="quick_action_edit_action">Editar acción</string>
    <string name="dialog_add_action_title">Añadir acción</string>
    <string name="quick_actions_delete">Borrar acción</string>
    <string name="quick_actions_delete_text">¿Borrar la acción «%s»\?</string>
    <string name="quick_favorites_show_favorites_dialog">Mostrar diálogo de favoritos</string>
    <string name="quick_favorites_name_preset">Nombre predefinido</string>
    <string name="quick_action_add_marker_descr">Un botón que añade un marcador en el centro de la pantalla.</string>
    <string name="quick_action_add_gpx_descr">Un botón que añade un punto de referencia GPX en el centro de la pantalla.</string>
    <string name="quick_action_take_audio_note_descr">Un botón que añade una nota de audio en el centro de la pantalla.</string>
    <string name="quick_action_take_video_note_descr">Un botón que añade una nota de video en el centro de la pantalla.</string>
    <string name="quick_action_take_photo_note_descr">Un botón que añade una nota fotográfica en el centro de la pantalla.</string>
    <string name="quick_action_add_osm_bug_descr">Un botón que añade una nota de OSM en el centro de la pantalla.</string>
    <string name="quick_action_add_poi_descr">Un botón que añade un PDI en el centro de la pantalla.</string>
    <string name="quick_action_navigation_voice_descr">Un botón que des/activa las indicaciones por voz durante la navegación.</string>
    <string name="quick_action_add_parking_descr">Un botón que añade la ubicación del aparcamiento en el centro de la pantalla.</string>
    <string name="quick_action_interim_dialog">Mostrar un diálogo temporal</string>
    <string name="favorite_autofill_toast_text">" guardado como "</string>
    <string name="favorite_empty_place_name">Lugar</string>
    <string name="quick_action_duplicates">Acción rápida renombrada a «%1$s» para evitar duplicados.</string>
    <string name="quick_action_duplicate">Nombre de la acción rápida duplicado</string>
    <string name="quick_action_showhide_favorites_descr">Un botón que muestra u oculta los puntos favoritos en el mapa.</string>
    <string name="quick_action_showhide_poi_descr">Un botón que muestra u oculta los PDI en el mapa.</string>
    <string name="quick_action_poi_show">Mostrar %1$s</string>
    <string name="quick_action_poi_hide">Ocultar %1$s</string>
    <string name="quick_action_add_category">Añadir una categoría</string>
    <string name="quick_action_add_create_items">Crear elementos</string>
    <string name="quick_action_add_configure_map">Configurar mapa</string>
    <string name="quick_action_fav_name_descr">Dejar el campo vacío para usar la dirección o el nombre del lugar.</string>
    <string name="quick_action_bug_descr">Este mensaje se incluye en el campo del comentario.</string>
    <string name="quick_action_bug_message">Mensaje</string>
    <string name="quick_action_category_descr">Categoría en la que quieres guardar el favorito:</string>
    <string name="quick_action_gpx_category_descr">Elige una categoría opcional.</string>
    <string name="quick_action_poi_list">Lista de PDI</string>
    <string name="quick_action_sh_poi_descr">Añade una o más categorías de PDI a mostrar en el mapa.</string>
    <string name="quick_action_map_style_action">Añadir un estilo de mapa</string>
    <string name="quick_action_empty_param_error">Rellenar todos los parámetros</string>
    <string name="quick_action_map_styles">Estilos de mapa</string>
    <string name="quick_action_map_overlay_title">Mapas superpuestos</string>
    <string name="quick_action_map_overlay_action">Añadir superposición</string>
    <string name="quick_action_map_underlay_title">Mapas subyacentes</string>
    <string name="quick_action_map_underlay_action">Añadir subyacencia</string>
    <string name="quick_action_map_source_title">Repositorio de mapas</string>
    <string name="quick_action_map_source_action">Añadir repositorio del mapa</string>
    <string name="quick_action_map_source_switch">Repositorio del mapa cambiada a «%s».</string>
    <string name="quick_action_btn_tutorial_title">Cambiar ubicación del botón</string>
    <string name="quick_action_btn_tutorial_descr">Mantener pulsado y arrastrar el botón para cambiar su ubicación en la pantalla.</string>
    <string name="shared_string_action_name">Nombre de la acción</string>
    <string name="select_gpx_folder">Marcar la carpeta del archivo GPX</string>
    <string name="file_can_not_be_moved">No se pudo mover el archivo.</string>
    <string name="shared_string_move">Mover</string>
    <string name="shared_string_gpx_tracks">Trazas</string>
    <string name="routing_attr_driving_style_name">Estilo de conducción</string>
    <string name="route_altitude">Elevación de la ruta</string>
    <string name="altitude_descent">Descenso</string>
    <string name="altitude_ascent">Ascenso</string>
    <string name="altitude_range">Rango de altitud</string>
    <string name="average_altitude">Altitud media</string>
    <string name="shared_string_time">Tiempo</string>
    <string name="total_distance">Distancia total</string>
    <string name="routing_attr_height_obstacles_name">Usar datos de elevación</string>
    <string name="rendering_attr_depthContours_description">Mostrar curvas y puntos de profundidad.</string>
    <string name="rendering_attr_depthContours_name">Curvas de profundidad náuticas</string>
    <string name="auto_split_recording_title">División automática de grabaciones en intervalos</string>
    <string name="auto_split_recording_descr">Iniciar nuevo segmento luego de un hueco de 6 min, nueva traza luego de un hueco de 2 h, o nuevo archivo luego de un hueco más largo si ha cambiado la fecha.</string>
    <string name="navigate_point_olc">Código de Ubicación Abierto (OLC)</string>
    <string name="navigate_point_olc_info_invalid">OLC inválido
\n</string>
    <string name="navigate_point_olc_info_short">OLC corto
\nProporciona un código completo</string>
    <string name="navigate_point_olc_info_area">OLC completo y válido. 
\nÁrea representada: %1$s x %2$s</string>
    <string name="quick_action_page_list_descr">Un botón que muestra la siguiente lista.</string>
    <string name="quick_action_map_overlay_switch">Mapa superpuesto cambiado a «%s».</string>
    <string name="quick_action_map_underlay_switch">Mapa subyacente cambiado a «%s».</string>
    <string name="shared_string_slope">Pendiente</string>
    <string name="add_new_folder">Añadir nueva carpeta</string>
    <string name="points_delete_multiple_succesful">Punto(s) borrado(s).</string>
    <string name="points_delete_multiple">¿Borrar %1$d punto(s)\?</string>
    <string name="route_points_category_name">Giros a pasar en esta ruta</string>
    <string name="track_points_category_name">Puntos de ruta, puntos de interés, características nombradas</string>
    <string name="shared_string_gpx_track">Traza</string>
    <string name="max_speed">Velocidad máxima</string>
    <string name="average_speed">Velocidad media</string>
    <string name="shared_string_time_moving">Tiempo en movimiento</string>
    <string name="shared_string_time_span">Duración total</string>
    <string name="shared_string_max">Máx</string>
    <string name="shared_string_start_time">Hora de inicio</string>
    <string name="shared_string_end_time">Hora de fin</string>
    <string name="shared_string_color">Color</string>
    <string name="routing_attr_relief_smoothness_factor_hills_name">Empinado</string>
    <string name="routing_attr_relief_smoothness_factor_plains_name">Poco empinado</string>
    <string name="routing_attr_relief_smoothness_factor_more_plains_name">Plano (llanura)</string>
    <string name="routing_attr_driving_style_speed_name">Rutas más cortas</string>
    <string name="routing_attr_driving_style_balance_name">Equilibrado</string>
    <string name="routing_attr_driving_style_safety_name">Preferir caminos secundarios</string>
    <string name="relief_smoothness_factor_descr">Terreno preferido: llano o empinado.</string>
    <string name="lang_ber">Bereber (amazig)</string>
    <string name="do_not_send_anonymous_app_usage">No enviar estadísticas de uso anónimas de la aplicación</string>
    <string name="do_not_send_anonymous_app_usage_desc">OsmAnd recopila información sobre las secciones que abres en la aplicación. No recopilamos datos de ubicación, ingresos en la aplicación o datos relacionados con las áreas que visualizas, buscas o descargas.</string>
    <string name="do_not_show_startup_messages">Ocultar mensajes de inicio</string>
    <string name="do_not_show_startup_messages_desc">Oculta los descuentos de la aplicación y los mensajes especiales de eventos locales.</string>
    <string name="parking_options">Opciones de aparcamiento</string>
    <string name="full_version_thanks">Gracias por comprar la versión de pago de OsmAnd.</string>
    <string name="routing_attr_relief_smoothness_factor_name">Elegir la fluctuación de elevación</string>
    <string name="right_side_navigation">Circular por la derecha</string>
    <string name="shared_string_automatic">Automático</string>
    <string name="osmand_extended_description_part1">OsmAnd (Direcciones de navegación automatizadas OSM) es una aplicación de mapas y navegación con acceso a los datos de OSM gratuitos, de alta calidad y en todo el mundo.
\n
\nDisfruta de la navegación visual y por audio, visualización de POI (Puntos de interés), creación y gestión de recorridos GPX, visualización de curvas de nivel e información topográfica (a través de una extensión), elección del tipo de coche, bicicleta o peatón, la oportunidad de contribuir a OSM y mucho más.</string>
    <string name="analyze_on_map">Analizar en el mapa</string>
    <string name="shared_string_visible">Visible</string>
    <string name="restore_purchases">Restaurar compras</string>
    <string name="fonts_header">Tipografías del mapa</string>
    <string name="osmand_extended_description_part2">Navegación GPS
\n • Elige entre los modos sin conexión (sin cargos de roaming al viajar al extranjero) o en línea (más rápido)
\n • La guía por voz giro-a-giro lo guía a lo largo del camino (voces grabadas y sintetizadas)
\n • La ruta se recalcula al salirse de la misma
\n • Guía de carriles, nombres de calles y tiempo estimado al destino, lo ayudará a lo largo de la ruta
\n • Para hacer su viaje seguro, los modos diurno/nocturno se alternan automáticamente
\n • Muestra los límites de velocidad y obtiene un aviso al excederte del mismo
\n • El zoom del mapa se ajusta a la velocidad
\n • Busca destinos por dirección, por tipo (por ejemplo: aparcamientos, restaurantes, hoteles, gasolineras, museos), o por coordenadas geográficas
\n • Admite puntos intermedios en el itinerario
\n • Graba tu viaje o sube una traza GPX y síguela
\n</string>
    <string name="osmand_extended_description_part3">Mapa
\n • Muestra PDI (puntos de interés) a tu alrededor
\n • Ajusta el mapa a la dirección del movimiento (o brújula)
\n • Muestra tu ubicación y la dirección hacia dónde miras
\n • Comparte la ubicación para que tus amigos te encuentren
\n • Guarda sitios importantes en «Mis favoritos»
\n • Permite elegir cómo mostrar los nombres en el mapa: En inglés, local, u ortografía fonética
\n • Muestra teselas en línea especiales, vista satelital (de Bing), diferentes superposiciones como trazas de travesía/navegación GPX y capas adicionales con transparencia personalizable
\n</string>
    <string name="osmand_extended_description_part4">Esquí 
\nEl complemento de OsmAnd para el estilo del mapa invernal, muestra trazas con nivel de complejidad y alguna información adicional, como la ubicación de los ascensores y otras instalaciones invernales.</string>
    <string name="osmand_extended_description_part5">Ciclismo
\n - Encuentra carriles bici en el mapa
\n - La navegación GPS en modo ciclismo construye tu ruta utilizando carriles bici
\n - Consulta tu velocidad y altitud
\n - La opción de grabación GPX te permite grabar tu viaje y compartirlo
\n - A través de un complemento adicional, puedes activar las curvas de nivel y las sombras de las colinas</string>
    <string name="osmand_extended_description_part6">Caminar, senderismo, turismo de ciudad
\n • El mapa muestra las rutas para caminar y de senderismo
\n • Wikipedia en el idioma de preferencia, puede decir mucho durante una visita turística
\n • Las paradas de transporte público (autobús, tranvía, tren), incluyendo los nombres de línea, ayuda a navegar en una nueva ciudad
\n • Navegación GPS en el modo peatón, construye la ruta usando rutas de senderismo
\n • Sube y sigue una ruta GPX o graba y comparte tus propias rutas
\n</string>
    <string name="osmand_extended_description_part7">Contribuye con OSM 
\n • Informa sobre problemas de datos en el mapa 
\n • Sube trazas GPX a OSM directamente desde la aplicación 
\n • Añade PDI y súbelos directamente a OSM (o más tarde, si no estás conectado)
\n</string>
    <string name="osmand_extended_description_part8">OsmAnd es un software de código abierto, activamente desarrollado. Cualquiera puede contribuir con la aplicación informando sobre errores, mejorando las traducciones o desarrollando nuevas funciones. Además, el proyecto también depende de contribuciones financieras para financiar el desarrollo y las pruebas de nuevas funcionalidades. 
\n Cobertura y calidad aproximada del mapa: 
\n • Europa Occidental: **** 
\n • Europa Oriental: *** 
\n • Rusia: *** 
\n • Norteamérica: *** 
\n • Sudamérica: ** 
\n • Asia: ** 
\n • Japón y Corea: *** 
\n • Medio Oriente: ** 
\n • África: ** 
\n • Antártida: * 
\n ¡Más países alrededor del globo están disponibles para descargar! 
\n Obtén un navegador confiable en tu país - ya sea Francia, Alemania, México, Reino Unido, España, Países bajos, Estados Unidos, Rusia, Brasil o cualquier otro.</string>
    <string name="quick_action_auto_zoom">Mapa con zoom automático</string>
    <string name="quick_action_auto_zoom_desc">Botón para activar o desactivar el zoom automático controlado por velocidad.</string>
    <string name="quick_action_auto_zoom_on">Activar el zoom automático</string>
    <string name="quick_action_auto_zoom_off">Desactivar el zoom automático</string>
    <string name="quick_action_add_destination_desc">Un botón para hacer del centro de pantalla el destino de la ruta, un destino previamente elegido se convertiría en el último destino intermedio.</string>
    <string name="quick_action_replace_destination_desc">Un botón para hacer del centro de pantalla el nuevo destino de ruta, reemplazando el anterior destino (si existe).</string>
    <string name="quick_action_add_first_intermediate_desc">Un botón para hacer del centro de pantalla el primer destino intermedio.</string>
    <string name="no_overlay">Sin superposición</string>
    <string name="no_underlay">Sin subyacencia</string>
    <string name="subscribe_email_error">Error</string>
    <string name="subscribe_email_desc">¡Suscríbete a nuestra lista de correo electrónico para recibir descuentos de la aplicación y obtener 3 descargas de mapas más!</string>
    <string name="depth_contour_descr">Curvas de profundidad y cartografía náutica.</string>
    <string name="sea_depth_thanks">Gracias por comprar «Curvas de profundidad náuticas»</string>
    <string name="index_item_depth_contours_osmand_ext">Curvas de profundidad náuticas</string>
    <string name="index_item_depth_points_southern_hemisphere">Puntos de profundidad náuticos del hemisferio sur</string>
    <string name="index_item_depth_points_northern_hemisphere">Puntos de profundidad náuticos del hemisferio norte</string>
    <string name="download_depth_countours">Contorno de profundidad</string>
    <string name="nautical_maps">Mapas náuticos</string>
    <string name="osmand_plus_extended_description_part1">OsmAnd+ (Direcciones de navegación automatizadas OSM) es una aplicación de mapas y navegación con acceso a los datos OSM gratuitos, mundiales y de alta calidad.
\n Disfruta de navegación por voz y óptica, visualización de POIs (puntos de interés), creación y gestión de tracks GPX, uso de visualización de curvas de nivel e información topográfica, elección entre modos de conducción, ciclismo, peatones, edición OSM y mucho más.
\n
\n OsmAnd+ es la versión de pago de la aplicación. Al comprarla, apoyas el proyecto, financias el desarrollo de nuevas funciones y recibes las últimas actualizaciones.
\n
\n Algunas de las características principales:</string>
    <string name="select_street">Elegir la calle</string>
    <string name="shared_string_in_name">en %1$s</string>
    <string name="type_address">Escribe la dirección</string>
    <string name="type_city_town">Escribe la ciudad, pueblo o localidad</string>
    <string name="type_postcode">Escribe el código postal</string>
    <string name="nearest_cities">Ciudades cercanas</string>
    <string name="select_city">Elegir la ciudad o pueblo</string>
    <string name="select_postcode">Buscar por código postal</string>
    <string name="shared_string_paused">Pausado</string>
    <string name="favorite_group_name">Nombre del grupo</string>
    <string name="change_color">Cambiar color</string>
    <string name="edit_name">Editar nombre</string>
    <string name="animate_my_location">Ubicación propia animada</string>
    <string name="animate_my_location_desc">Desplazamiento suave del mapa cuando se mueve. Introduce un ligero retraso.</string>
    <string name="shared_string_overview">Resumen</string>
    <string name="osmand_plus_extended_description_part2">Navegación GPS
\n • Funciona en línea (rápido) o sin conexión (sin cargos de roaming al viajar al extranjero)
\n • Guía por voz giro-a-giro (voces grabadas y sintetizadas)
\n • (Opcional) Guía de carriles, nombres de calles y tiempo estimado al destino
\n • Admite puntos intermedios en el itinerario
\n • La ruta se recalcula al salirse de la misma
\n • Busca destinos por dirección, por tipo (por ejemplo: Restaurantes, hoteles, gasolineras, museos), o por coordenada geográfica
\n</string>
    <string name="osmand_plus_extended_description_part3">Vista del mapa
\n • Muestra tu ubicación y orientación
\n • (Opcional) Ajusta el mapa a la dirección del movimiento (o la brújula)
\n • Guarda sitios importantes en «Favoritos»
\n • Muestra PDI (puntos de interés) a tu alrededor
\n • Muestra teselas en línea especiales, vista satelital (de Bing), diferentes superposiciones como trazas de travesía/navegación GPX y capas adicionales con transparencia personalizable
\n • Permite elegir como mostrar los nombres en el mapa: en inglés, local, u ortografía fonética
\n</string>
    <string name="osmand_plus_extended_description_part4">Uso de datos de OSM y Wikipedia 
\n • Información de alta calidad del mejor proyecto colaborativo del mundo 
\n • Datos OSM disponibles por país o región 
\n • PDI de Wikipedia, ideal para el turismo 
\n • Descargas gratis ilimitadas, directamente desde la aplicación 
\n • Mapas vectoriales reducidos sin conexión, actualizados al menos una vez cada mes 
\n
\n • Elige entre datos completos de la región o sólo la red de rutas (Ejemplo: Todo Japón tiene 700 MB o sólo 200 MB para la red de rutas)</string>
    <string name="osmand_plus_extended_description_part5">Funciones de seguridad
\n • (Opcional) El modo diurno/nocturno se alterna automáticamente
\n • (Opcional) Visualización del límite de velocidad, con aviso al excederte
\n • (Opcional) Zum del mapa según la velocidad
\n • Comparte la ubicación para que tus amigos puedan encontrarte
\n</string>
    <string name="osmand_plus_extended_description_part6">Funciones de ciclismo y peatón 
\n • Visualización de caminos para caminar, senderismo y ciclismo, ideal para actividades al aire libre 
\n • Navegación especial y modos de visualización para bicicletas y peatones 
\n • (Opcional) Paradas de transporte público (autobús, tranvía, tren) incluyendo nombres de líneas 
\n • (Opcional) Graba el viaje en forma local en un archivo GPX o con un servicio en línea 
\n • (Opcional) Muestra la velocidad y altitud 
\n • Activa la visualización de las curvas de nivel y el sombreado de colinas (mediante un complemento adicional)</string>
    <string name="osmand_plus_extended_description_part7">Contribuye directamente con OSM
\n• Informa sobre problemas de datos en el mapa
\n• Sube trazas GPX a OSM directamente desde la aplicación
\n• Añade PDI y súbelos directamente a OSM (o más tarde, si no estás conectado)
\n• (Opcional) Grabación de viaje en modo reposo (mientras el dispositivo está bloqueado)
\nOsmAnd es un software de código abierto, activamente desarrollado. Cualquiera puede contribuir con la aplicación informando sobre errores, mejorando las traducciones o desarrollando nuevas funciones. Además, el proyecto también depende de contribuciones financieras para desarrollar y probar nuevas funcionalidades.
\n</string>
    <string name="osmand_plus_extended_description_part8">Cobertura y calidad aproximada del mapa:
\n • Europa Occidental: ****
\n • Europa Oriental: ***
\n • Rusia: ***
\n • Norteamérica: ***
\n • Sudamérica: **
\n • Asia: **
\n • Japón y Corea: ***
\n • Medio Oriente: **
\n • África: **
\n • Antártida: *
\n ¡Más países alrededor del globo están disponibles para descargar!
\nDesde Afganistán a Zimbabue, desde Australia a Estados Unidos. Argentina, Brasil, Canadá, Francia, Alemania, México, Reino Unido, España, …
\n</string>
    <string name="save_poi_too_many_uppercase">El nombre contiene demasiadas mayúsculas. ¿Continuar?</string>
    <string name="srtm_menu_download_descr">Descarga el mapa de las \'curvas de nivel\' de esta región.</string>
    <string name="shared_string_plugin">Complemento</string>
    <string name="srtm_purchase_header">Compra e instala el complemento \'Topografía\' para mostrar las áreas verticales graduadas.</string>
    <string name="srtm_color_scheme">Esquema de color</string>
    <string name="show_from_zoom_level">La visualización comienza a nivel de zoom</string>
    <string name="routing_attr_allow_private_name">Permitir el acceso privado</string>
    <string name="routing_attr_allow_private_description">Permite acceder a áreas privadas.</string>
    <string name="display_zoom_level">Nivel de zoom de pantalla: %1$s</string>
    <string name="route_is_too_long_v2">Para largas distancias: Añade destinos intermedios si no se encuentra ninguna ruta en 10 minutos.</string>
    <string name="quick_action_showhide_osmbugs_descr">Un botón que muestra u oculta las notas de OSM en el mapa.</string>
    <string name="sorted_by_distance">Ordenados por distancia</string>
    <string name="search_favorites">Buscar en favoritos</string>
    <string name="hide_from_zoom_level">Ocultar desde el nivel de zoom</string>
    <string name="restart_search">Reiniciar búsqueda</string>
    <string name="increase_search_radius">Aumentar radio de búsqueda</string>
    <string name="nothing_found">Nada encontrado</string>
    <string name="nothing_found_descr">Cambiar la búsqueda o aumentar su radio.</string>
    <string name="hillshade_menu_download_descr">Descarga la capa superpuesta del mapa «Sombreado» para mostrar el sombreado vertical.</string>
    <string name="hillshade_purchase_header">Instale el complemento de \'Topografía para mostrar las zonas verticales niveladas.</string>
    <string name="private_access_routing_req">El destino se ubica en un área de acceso privado. ¿Permitir el uso de caminos privados para este viaje\?</string>
    <string name="mapillary_widget">Widget de Mapillary</string>
    <string name="mapillary_descr">Fotos a nivel de calle en línea para todos. Descubre sitios, colabora, captura el mundo.</string>
    <string name="mapillary">Mapillary</string>
    <string name="shared_string_add_photos">Añadir fotos</string>
    <string name="mapillary_action_descr">Comparte tus imágenes a nivel de calle a través de Mapillary.</string>
    <string name="mapillary_widget_descr">Permite contribuciones rápidas a Mapillary.</string>
    <string name="plugin_mapillary_descr">Imágenes vistas a pie de calle. También puedes contribuir tú mismo. Para ver los datos existentes como una capa de mapa, active \"Imágenes a nivel de calle\" en el menú \"Configurar mapa\".</string>
    <string name="no_photos_descr">Sin fotos aquí.</string>
    <string name="open_mapillary">Abrir Mapillary</string>
    <string name="shared_string_install">Instalar</string>
    <string name="improve_coverage_mapillary">Mejorar cobertura de fotos con Mapillary</string>
    <string name="improve_coverage_install_mapillary_desc">Instala Mapillary para añadir fotos a esta ubicación del mapa.</string>
    <string name="online_photos">Fotos en línea</string>
    <string name="mapillary_image">Imagen de Mapillary</string>
    <string name="shared_string_permissions">Permisos</string>
    <string name="import_gpx_failed_descr">No se pudo importar el archivo. Asegúrese de que OsmAnd tiene permiso para leerlo.</string>
    <string name="distance_moving">Distancia corregida</string>
    <string name="store_tracks_in_monthly_directories">Guardar las trazas grabadas en carpetas mensuales</string>
    <string name="store_tracks_in_monthly_directories_descrp">Guardar las trazas grabadas en subcarpetas, por mes de grabación (como 2018-01).</string>
    <string name="shared_string_reset">Restablecer</string>
    <string name="shared_string_reload">Recargar</string>
    <string name="mapillary_menu_descr_tile_cache">Recarga las teselas para ver la información actualizada.</string>
    <string name="mapillary_menu_title_tile_cache">Caché de teselas</string>
    <string name="wrong_user_name">Nombre de usuario incorrecto</string>
    <string name="shared_string_to">Hasta</string>
    <string name="mapillary_menu_date_from">Desde</string>
    <string name="mapillary_menu_descr_dates">Ver sólo imágenes añadidas</string>
    <string name="shared_string_date">Fecha</string>
    <string name="mapillary_menu_edit_text_hint">Escribir nombre de usuario</string>
    <string name="mapillary_menu_descr_username">Ver sólo imágenes añadidas por</string>
    <string name="mapillary_menu_title_username">Nombre de usuario</string>
    <string name="mapillary_menu_filter_description">Filtrar imágenes por usuario, fecha o tipo. Sólo activado en los primeros zooms.</string>
    <string name="map_widget_ruler_control">Regla radial</string>
    <string name="average">Promedio</string>
    <string name="of">%1$d de %2$d</string>
    <string name="ascent_descent">Ascenso/descenso</string>
    <string name="moving_time">Tiempo en movimiento</string>
    <string name="max_min">Máx./mín.</string>
    <string name="min_max">Mín./máx.</string>
    <string name="rendering_value_translucent_pink_name">Rosa translúcido</string>
    <string name="quick_action_resume_pause_navigation">Pausar o reanudar navegación</string>
    <string name="quick_action_resume_pause_navigation_descr">Un botón que pausa o reanuda la navegación.</string>
    <string name="quick_action_show_navigation_finish_dialog">Mostrar diálogo «Navegación finalizada»</string>
    <string name="quick_action_start_stop_navigation">Iniciar o parar navegación</string>
    <string name="quick_action_start_stop_navigation_descr">Un botón que inicia o detiene la navegación.</string>
    <string name="live_monitoring_max_interval_to_send">Tiempo del búfer para el seguimiento en línea</string>
    <string name="live_monitoring_max_interval_to_send_desrc">Indica el tiempo que el búfer mantendrá los sitios para enviar sin conexión</string>
    <string name="none_point_error">Añadir al menos un punto.</string>
    <string name="enter_gpx_name">Nombre del archivo GPX:</string>
    <string name="show_on_map_after_saving">Mostrar en el mapa al guardar</string>
    <string name="measurement_tool_action_bar">Navega por el mapa y añade puntos</string>
    <string name="measurement_tool">Medir distancia</string>
    <string name="mappilary_no_internet_desc">Las fotos de Mapillary solo están disponibles en línea.</string>
    <string name="retry">Reintentar</string>
    <string name="add_waypoint">Añadir punto de referencia</string>
    <string name="save_gpx_waypoint">Guardar punto GPX</string>
    <string name="save_route_point">Guardar punto de ruta</string>
    <string name="route_point_one">Punto de ruta 1</string>
    <string name="waypoint_one">Punto de referencia 1</string>
    <string name="do_not_use_animations">Sin animaciones</string>
    <string name="do_not_use_animations_descr">Desactiva las animaciones del mapa.</string>
    <string name="keep_showing_on_map">Mantener en el mapa</string>
    <string name="exit_without_saving">¿Salir sin guardar?</string>
    <string name="line">Línea</string>
    <string name="save_as_route_point">Guardar como puntos de ruta</string>
    <string name="save_as_line">Guardar como línea</string>
    <string name="route_point">Punto de ruta</string>
    <string name="edit_line">Editar línea</string>
    <string name="add_point_before">Añadir punto anterior</string>
    <string name="add_point_after">Añadir punto posterior</string>
    <string name="shared_string_options">Opciones</string>
    <string name="measurement_tool_snap_to_road_descr">OsmAnd conectará los puntos a las rutas del perfil elegido.</string>
    <string name="measurement_tool_save_as_new_track_descr">Guardar los puntos, ya sea como puntos de ruta o como una línea.</string>
    <string name="choose_navigation_type">Elegir perfil de navegación</string>
    <string name="add_route_points">Añadir puntos de ruta</string>
    <string name="add_line">Añadir línea</string>
    <string name="empty_state_favourites">Añadir favoritos</string>
    <string name="empty_state_favourites_desc">Importa los favoritos o añádelos marcando puntos en el mapa.</string>
    <string name="import_track">Importar archivo GPX</string>
    <string name="import_track_desc">El archivo «%1$s» no contiene puntos de referencia, ¿Quieres importarlo como una traza?</string>
    <string name="move_point">Mover punto</string>
    <string name="move_all_to_history">Mover todo al historial</string>
    <string name="show_direction">Indicación de distancia</string>
    <string name="sort_by">Ordenar por</string>
    <string name="marker_show_distance_descr">Elige cómo se indica la distancia y dirección a los marcadores del mapa:</string>
    <string name="all_markers_moved_to_history">Todos los marcadores del mapa movidos al historial</string>
    <string name="marker_moved_to_history">Marcador del mapa movido al historial</string>
    <string name="marker_moved_to_active">Marcador del mapa movido a los activos</string>
    <string name="shared_string_list">Lista</string>
    <string name="shared_string_groups">Grupos</string>
    <string name="passed">Último uso: %1$s</string>
    <string name="make_active">Activar</string>
    <string name="today">Hoy</string>
    <string name="yesterday">Ayer</string>
    <string name="last_seven_days">Últimos siete días</string>
    <string name="this_year">Este año</string>
    <string name="show_guide_line">Mostrar líneas direccionales</string>
    <string name="show_arrows_on_the_map">Mostrar flechas en el mapa</string>
    <string name="show_passed">Mostrar descartados</string>
    <string name="hide_passed">Ocultar descartados</string>
    <string name="remove_from_map_markers">Quitar de «Marcadores del mapa»</string>
    <string name="descendingly">Z-A</string>
    <string name="ascendingly">A-Z</string>
    <string name="date_added">Añadido</string>
    <string name="order_by">Ordenar por:</string>
    <string name="use_location">Usar ubicación</string>
    <string name="add_location_as_first_point_descr">Añade la ubicación como punto de partida para planificar la ruta perfecta.</string>
    <string name="my_location">Mi ubicación</string>
    <string name="shared_string_finish">Finalizar</string>
    <string name="plan_route">Planificar ruta</string>
    <string name="shared_string_sort">Ordenar</string>
    <string name="coordinate_input">Ingresar coordenadas</string>
    <string name="marker_save_as_track_descr">Exporta los marcadores al siguiente archivo GPX:</string>
    <string name="move_to_history">Mover al historial</string>
    <string name="group_will_be_removed_after_restart">El grupo desaparecerá la próxima vez que inicies la aplicación.</string>
    <string name="shared_string_markers">Marcadores</string>
    <string name="coordinates_format">Formato de las coordenadas</string>
    <string name="use_system_keyboard">Usar teclado del sistema</string>
    <string name="fast_coordinates_input_descr">Elige el formato de ingreso de las coordenadas. Pulsa en «Opciones» para cambiarlo.</string>
    <string name="fast_coordinates_input">Ingreso rápido de coordenadas</string>
    <string name="routing_attr_avoid_ice_roads_fords_name">Sin caminos de hielo ni vados</string>
    <string name="routing_attr_avoid_ice_roads_fords_description">Evitar caminos con hielo y vados.</string>
    <string name="osn_modify_dialog_error">No se pudo modificar la nota.</string>
    <string name="osn_modify_dialog_title">Editar nota</string>
    <string name="context_menu_item_modify_note">Editar nota de OSM</string>
    <string name="make_round_trip_descr">Duplica el punto de partida y lo añade como destino.</string>
    <string name="make_round_trip">Viaje de ida y vuelta</string>
    <string name="wrong_format">Formato incorrecto</string>
    <string name="shared_string_road">Carretera</string>
    <string name="show_map">Mostrar mapa</string>
    <string name="route_is_calculated">Ruta calculada</string>
    <string name="round_trip">Ruta circular</string>
    <string name="plan_route_no_markers_toast">Debes añadir al menos un marcador para usar esta función.</string>
    <string name="rendering_value_darkyellow_name">Amarillo oscuro</string>
    <string name="wrong_input">Entrada incorrecta</string>
    <string name="enter_new_name">Introduzca el nuevo nombre</string>
    <string name="shared_string_back">Atrás</string>
    <string name="shared_string_view">Ver</string>
    <string name="waypoints_added_to_map_markers">Puntos de referencia añadidos en «Marcadores del mapa»</string>
    <string name="tap_on_map_to_hide_interface_descr">Una pulsación en el mapa alterna los botones de la interfaz y los widgets.</string>
    <string name="tap_on_map_to_hide_interface">Modo de pantalla completa</string>
    <string name="mark_passed">Descartar</string>
    <string name="import_gpx_file_description">puede importarse como favoritos o como un archivo GPX.</string>
    <string name="import_as_gpx">Importar como archivo GPX</string>
    <string name="import_as_favorites">Importar como favoritos</string>
    <string name="import_file">Importar archivo</string>
    <string name="digits_quantity">Número de dígitos decimales</string>
    <string name="shared_string_right">Derecha</string>
    <string name="shared_string_left">Izquierda</string>
    <string name="show_number_pad">Mostrar teclado numérico</string>
    <string name="shared_string_paste">Pegar</string>
    <string name="go_to_next_field">Siguiente campo</string>
    <string name="rename_marker">Renombrar marcador</string>
    <string name="appearance_on_the_map">Aspecto en el mapa</string>
    <string name="add_track_to_markers_descr">Elige una traza para añadir sus puntos de referencia a los marcadores.</string>
    <string name="add_favourites_group_to_markers_descr">Elige una categoría de favoritos para añadir a los marcadores.</string>
    <string name="shared_string_gpx_waypoints">Puntos de referencia de la traza</string>
    <string name="favourites_group">Categoría de favoritos</string>
    <string name="add_group">Añadir un grupo</string>
    <string name="add_group_descr">Importar grupos desde Favoritos o puntos de referencia GPX.</string>
    <string name="empty_state_markers_active">¡Crea marcadores del mapa!</string>
    <string name="empty_state_markers_active_desc">Pulsa en «Sitios» y luego pulsa la bandera del marcador.</string>
    <string name="empty_state_markers_groups">Importar grupos</string>
    <string name="empty_state_markers_groups_desc">Importar grupos de favoritos o puntos de referencia, como marcadores.</string>
    <string name="empty_state_markers_history_desc">Los marcadores descartados aparecerán en esta pantalla.</string>
    <string name="shared_string_two">Dos</string>
    <string name="shared_string_one">Uno</string>
    <string name="show_guide_line_descr">Muestra líneas direccionales desde su ubicación hasta los marcadores activos.</string>
    <string name="show_arrows_descr">Muestra una o dos flechas indicando la dirección a los marcadores activos.</string>
    <string name="distance_indication_descr">Elige cómo mostrar la distancia a los marcadores activos.</string>
    <string name="active_markers_descr">Define el número de indicadores de dirección.</string>
    <string name="shared_string_more_without_dots">Más</string>
    <string name="looking_for_tracks_with_waypoints">Buscando trazas con puntos de referencia</string>
    <string name="modify_the_search_query">Cambiar la búsqueda.</string>
    <string name="empty_state_osm_edits">Crear o modificar objetos de OpenStreetMap</string>
    <string name="empty_state_osm_edits_descr">Crea o modifica puntos de interés, abre o comenta notas de OpenStreetMap y contribuye con grabaciones GPX.</string>
    <string name="shared_string_deleted">Borrado</string>
    <string name="shared_string_edited">Editado</string>
    <string name="shared_string_added">Añadido</string>
    <string name="marker_activated">Marcador «%s» activado.</string>
    <string name="one_tap_active_descr">Pulsa un marcador en el mapa para moverlo al primer lugar de los marcadores activos, sin abrir el menú contextual.</string>
    <string name="one_tap_active">Activar «Una pulsación»</string>
    <string name="empty_state_av_notes">¡Toma notas!</string>
    <string name="empty_state_av_notes_desc">Añade una nota de audio, vídeo o foto a cualquier punto del mapa, usando el widget o el menú contextual.</string>
    <string name="notes_by_date">Notas A/V por fecha</string>
    <string name="by_date">Por fecha</string>
    <string name="by_type">Por tipo</string>
    <string name="what_is_here">Aquí hay:</string>
    <string name="parked_at">aparcado a las</string>
    <string name="pick_up_till">Recoger hasta las</string>
    <string name="without_time_limit">Tiempo ilimitado</string>
    <string name="context_menu_read_full_article">Leer artículo completo</string>
    <string name="context_menu_read_article">Leer el artículo</string>
    <string name="context_menu_points_of_group">Todos los puntos del grupo</string>
    <string name="open_from">Abierto desde las</string>
    <string name="open_till">Abierto hasta las</string>
    <string name="will_close_at">Cierra a las</string>
    <string name="will_open_at">Abre a las</string>
    <string name="will_open_on">Abre a las</string>
    <string name="additional_actions">Acciones adicionales</string>
    <string name="av_locations_selected_desc">Archivo GPX con coordenadas y datos de las notas elegidas.</string>
    <string name="av_locations_all_desc">Archivo GPX con coordenadas y datos de todas las notas.</string>
    <string name="shared_string_actions">Acciones</string>
    <string name="shared_string_marker">Marcador</string>
    <string name="osm_recipient_stat">Ediciones: %1$s, total: %2$s mBTC</string>
    <string name="osm_recipients_label">Destinatarios de OSM</string>
    <string name="total_donations">Total de donaciones</string>
    <string name="shared_string_without_name">Sin nombre</string>
    <string name="will_open_tomorrow_at">Abre mañana a las</string>
    <string name="rendering_attr_hidePOILabels_name">Etiquetas de PDI</string>
    <string name="lang_lo">Laosiano</string>
    <string name="day_off_label">cerrado</string>
    <string name="winter_and_ski_renderer">Invierno y esquí</string>
    <string name="gpx_file_desc">GPX - adecuado para exportar a JOSM u otros editores OSM.</string>
    <string name="osc_file_desc">OSC - adecuado para exportar a OpenStreetMap.</string>
    <string name="shared_string_gpx_file">Archivo GPX</string>
    <string name="osc_file">Archivo OSC</string>
    <string name="choose_file_type">Elegir tipo de archivo</string>
    <string name="osm_edits_export_desc">Exportar como notas de OSM, PDI o ambos.</string>
    <string name="all_data">Todos los datos</string>
    <string name="osm_notes">Notas de OSM</string>
    <string name="touring_view_renderer">Vista turística</string>
    <string name="nautical_renderer">Náutico</string>
    <string name="copy_location_name">Copiar nombre de ubicación/PDI</string>
    <string name="toast_empty_name_error">Ubicación sin nombre</string>
    <string name="show_closed_notes">Mostrar notas de OSM cerradas</string>
    <string name="switch_osm_notes_visibility_desc">Mostrar u ocultar notas de OSM en el mapa.</string>
    <string name="tunnel_warning">Túnel adelante</string>
    <string name="show_tunnels">Túneles</string>
    <string name="shared_string_current">Actual</string>
    <string name="last_intermediate_dest_description">Añade un destino intermedio</string>
    <string name="first_intermediate_dest_description">Añade un destino inicial</string>
    <string name="subsequent_dest_description">Mueve el destino hacia arriba y crea uno nuevo</string>
    <string name="make_as_start_point">Añadir como punto de partida</string>
    <string name="transport_nearby_routes_within">Rutas a menos de</string>
    <string name="transport_nearby_routes">A menos de</string>
    <string name="enter_the_file_name">Escribe el nombre del archivo.</string>
    <string name="map_import_error">Error de importación del mapa</string>
    <string name="map_imported_successfully">Mapa importado</string>
    <string name="shared_string_total">Total</string>
    <string name="clear_all_intermediates">Limpiar todos los puntos intermedios</string>
    <string name="shared_string_travel_guides">Guías de viaje</string>
    <string name="waypoints_removed_from_map_markers">Puntos de referencia borrados de los marcadores del mapa</string>
    <string name="nothing_found_in_radius">No se pudo encontrar nada:</string>
    <string name="select_waypoints_category_description">Añadir todos los puntos de referencia de la traza o elegir categorías separadas.</string>
    <string name="group_deleted">Grupo borrado</string>
    <string name="rendering_attr_whiteWaterSports_name">Deportes de aguas bravas</string>
    <string name="distance_farthest">Más lejos primero</string>
    <string name="distance_nearest">Más cerca primero</string>
    <string name="enter_lon">Ingresar longitud</string>
    <string name="enter_lat">Ingresar latitud</string>
    <string name="enter_lat_and_lon">Ingresar latitud y longitud</string>
    <string name="dd_mm_ss_format">GG°MM′SS″</string>
    <string name="dd_dddddd_format">GG.GGGGGG°</string>
    <string name="dd_ddddd_format">GG.GGGGG°</string>
    <string name="dd_mm_mmmm_format">GG°MM.MMMM′</string>
    <string name="dd_mm_mmm_format">GG°MM.MMM′</string>
    <string name="east_abbreviation">E</string>
    <string name="west_abbreviation">O</string>
    <string name="south_abbreviation">S</string>
    <string name="north_abbreviation">N</string>
    <string name="optional_point_name">Nombre de punto opcional</string>
    <string name="shared_string_result">Resultado</string>
    <string name="use_two_digits_longitude">Usar longitud de dos dígitos</string>
    <string name="online_webpage_warning">La página sólo está disponible en línea. ¿Abrirla en el navegador web?</string>
    <string name="images_cache">Almacén de imágenes</string>
    <string name="delete_search_history">Borrar historial de búsquedas</string>
    <string name="download_maps_travel">Guías turísticas</string>
    <string name="shared_string_wikivoyage">Wikivoyage</string>
    <string name="article_removed">Artículo borrado</string>
    <string name="wikivoyage_search_hint">Buscar por país, ciudad o provincia</string>
    <string name="shared_string_read">Leer</string>
    <string name="saved_articles">Artículos destacados</string>
    <string name="shared_string_explore">Explorar</string>
    <string name="shared_string_contents">Contenidos</string>
    <string name="index_item_world_wikivoyage">Artículos de Wikiviajes en todo el mundo</string>
    <string name="shared_string_dont">No</string>
    <string name="shared_string_do">Hacer</string>
    <string name="shared_string_only_with_wifi">Sólo con Wi-Fi</string>
    <string name="wikivoyage_download_pics">Descargar las imágenes</string>
    <string name="wikivoyage_download_pics_descr">Las imágenes del artículo pueden descargarse para su uso sin conexión. 
\nSiempre disponible en «Explorar» → «Opciones».</string>
    <string name="shared_string_wifi_only">Sólo con Wi-Fi</string>
    <string name="select_travel_book">Marcar un libro de viaje</string>
    <string name="shared_string_travel_book">Libro de viajes</string>
    <string name="download_images">Descargar imágenes</string>
    <string name="purchase_dialog_title">Elegir plan</string>
    <string name="purchase_dialog_travel_description">Comprar uno de los siguientes elementos para recibir la característica de la guía turística sin conexión:</string>
    <string name="purchase_dialog_subtitle">Elegir el elemento adecuado</string>
    <string name="wikivoyage_travel_guide_descr">Las guías de los sitios más interesantes del planeta, dentro de OsmAnd y sin conexión a Internet.</string>
    <string name="wikivoyage_travel_guide">Guías turísticas</string>
    <string name="monthly_map_updates">Actualizaciones mensuales del mapa</string>
    <string name="daily_map_updates">Actualizaciones horarias del mapa</string>
    <string name="in_app_purchase">Compras en la aplicación</string>
    <string name="in_app_purchase_desc">Único pago</string>
    <string name="in_app_purchase_desc_ex">Una vez comprado, estará permanentemente disponible para ti.</string>
    <string name="purchase_unlim_title">Comprar - %1$s</string>
    <string name="wikivoyage_offline">Wikiviajes sin conexión</string>
    <string name="unlimited_downloads">Descargas ilimitadas</string>
    <string name="wikipedia_offline">Wikipedia sin conexión</string>
    <string name="unlock_all_features">Desbloquear todas las características de OsmAnd</string>
    <string name="popular_destinations">Destinos populares</string>
    <string name="paid_app">Aplicación de pago</string>
    <string name="paid_plugin">Complemento de pago</string>
    <string name="travel_card_update_descr">Nuevos datos disponibles de Wikiviajes, actualiza para disfrutar de ellos.</string>
    <string name="travel_card_download_descr">Descarga las guías de viaje de Wikivoyage para ver los artículos sobre los lugares de todo el mundo sin conexión a Internet.</string>
    <string name="update_is_available">Actualización disponible</string>
    <string name="download_file">Descargar el archivo</string>
    <string name="start_editing_card_image_text">La guía turística libre global que cualquiera puede editar.</string>
    <string name="welcome_to_open_beta_description">Las guías turísticas, se basan actualmente en Wikiviajes. Prueba todas las características durante las pruebas beta abiertas, de forma gratuita.</string>
    <string name="start_editing_card_description">Puedes y debes editar cualquier artículo en Wikiviajes. Comparte tu conocimiento, experiencia, talento y atención.</string>
    <string name="start_editing">Comenzar edición</string>
    <string name="get_unlimited_access">Obtener acceso ilimitado</string>
    <string name="welcome_to_open_beta">Te damos la bienvenida a la beta abierta</string>
    <string name="download_wikipedia_description">Descarga los artículos de Wikipedia de %1$s para leerlos sin conexión.</string>
    <string name="download_wikipedia_label">Descargar datos de Wikipedia</string>
    <string name="open_in_browser_wiki">Abrir artículo en línea</string>
    <string name="open_in_browser_wiki_description">Ver el artículo en un navegador web.</string>
    <string name="download_wiki_region_placeholder">esta región</string>
    <string name="wiki_article_search_text">Buscando el artículo en la wiki correspondiente</string>
    <string name="wiki_article_not_found">Artículo no encontrado</string>
    <string name="how_to_open_wiki_title">¿Cómo abrir artículos de Wikipedia?</string>
    <string name="osmand_team">Equipo de OsmAnd</string>
    <string name="shared_string_restart">Reiniciar aplicación</string>
    <string name="show_images">Mostrar imágenes</string>
    <string name="purchase_cancelled_dialog_title">Has cancelado la suscripción de OsmAnd Live</string>
    <string name="purchase_cancelled_dialog_descr">Renueva la suscripción para continuar usando todas las funciones:</string>
    <string name="maps_you_need_descr">Basado en los artículos favoritos, se recomienda descargar los siguientes mapas:</string>
    <string name="maps_you_need">Mapas que necesitas</string>
    <string name="open_wikipedia_link_online">Abrir enlace de Wikipedia en línea</string>
    <string name="open_wikipedia_link_online_description">El enlace se abrirá en un navegador web.</string>
    <string name="read_wikipedia_offline_description">Obtén una suscripción de OsmAnd Live para leer artículos de Wikipedia y Wikiviajes, sin conexión.</string>
    <string name="how_to_open_link">¿Cómo abrir el enlace?</string>
    <string name="read_wikipedia_offline">Leer la Wikipedia sin conexión</string>
    <string name="download_all">Descargar todo</string>
    <string name="hide_full_description">Ocultar descripción completa</string>
    <string name="show_full_description">Mostrar descripción completa</string>
    <string name="nautical_render_descr">Para navegación náutica. Cuenta con boyas, faros, vías fluviales, carriles y balizas marítimas, puertos, servicios marítimos y curvas de profundidad.</string>
    <string name="ski_map_render_descr">Para esquiar. Cuenta con pistas de esquí, remontes, pistas de esquí de fondo, etc. Atenúa los objetos de mapas secundarios.</string>
    <string name="light_rs_render_descr">Estilo de conducción sencillo. Modo nocturno suave, carreteras de estilo naranja contrastado, atenúa los objetos secundarios del mapa, las características topográficas como las curvas de nivel.</string>
    <string name="topo_render_descr">Para practicar caminatas, senderismo y ciclismo en la naturaleza. Legible al aire libre. Caminos y objetos naturales en contraste, diferentes tipos de recorridos, opciones avanzadas en curvas de nivel, detalles adicionales. Ajustar la integridad de la superficie distingue la calidad del camino. Sin modo nocturno.</string>
    <string name="default_render_descr">Estilo universal. Representación clara de las ciudades densamente pobladas. Características: rutas, calidad de la superficie, restricciones de acceso, señales de tráfico, enrutamiento a escala SAC/CAI, características de deportes de aguas bravas, características topográficas como las curvas de nivel.</string>
    <string name="shared_string_bookmark">Marcar como favorito</string>
    <string name="off_road_render_descr">Adecuado para usarlo durante la conducción todoterreno basado en el estilo «Topo» y como un mapa subyacente con imágenes satelitales verdes. Reducción del grosor en carreteras principales, aumento del grosor de las vías, senderos, bicicletas y otras rutas.</string>
    <string name="touring_view_render_descr">Estilo turístico con alto contraste y máximo detalle. Incluye todas las opciones del estilo predefinido de OsmAnd, mientras que muestra tantos detalles como sea posible, en caminos, senderos y otras formas de viaje. Clara distinción del «atlas turístico» entre tipos de caminos. Adecuado para uso diurno, nocturno y al aire libre.</string>
    <string name="access_intermediate_arrival_time">Hora de llegada intermedia</string>
    <string name="map_widget_intermediate_time">Tiempo intermedio</string>
    <string name="unirs_render_descr">Modificación del estilo predefinido para un mayor contraste en los caminos peatonales y para bicicletas. Usa los colores clásicos de Mapnik.</string>
    <string name="get_osmand_live">Obtén «OsmAnd Live» para desbloquear todas las características: Actualizaciones diarias de mapas con descargas ilimitadas, todos los complementos gratuitos y de pago, artículos de Wikipedia, Wikiviajes y mucho más.</string>
    <string name="coord_input_edit_point">Editar punto</string>
    <string name="coord_input_add_point">Añadir punto</string>
    <string name="coord_input_save_as_track">Guardar como traza</string>
    <string name="coord_input_save_as_track_descr">Añadiste %1$s puntos. Escribe un nombre de archivo y pulsa en «Guardar».</string>
    <string name="error_notification_desc">Por favor, envía una captura de pantalla de esta notificación a support@osmand.net</string>
    <string name="quick_action_edit_actions">Editar acciones</string>
    <string name="point_deleted">Punto %1$s borrado</string>
    <string name="shared_string_world">Mundo</string>
    <string name="send_search_query_description">Enviaremos la consulta de búsqueda: «%1$s», así como la ubicación.
\n
\nNo se recopilan datos personales, los datos de búsqueda sólo se usan para mejorar el algoritmo de búsqueda.</string>
    <string name="send_search_query">¿Enviar consulta de búsqueda?</string>
    <string name="increase_search_radius_to">Ampliar el radio de búsqueda a %1$s</string>
    <string name="thank_you_for_feedback">Gracias por sus comentarios</string>
    <string name="poi_cannot_be_found">No se pudo encontrar el nodo o la vía.</string>
    <string name="search_no_results_feedback">¿Sin resultados de búsqueda\?
\nDanos tu opinión</string>
    <string name="test_voice_desrc">Pulsa un botón y escucha su correspondiente aviso por voz para saber si falta o está defectuoso</string>
    <string name="ask_for_location_permission">Para continuar, permite a OsmAnd acceder a la ubicación.</string>
    <string name="rendering_value_black_name">Negro</string>
    <string name="search_street">Buscar la calle</string>
    <string name="start_search_from_city">Indicar la ciudad, pueblo o localidad</string>
    <string name="shared_string_restore">Restaurar</string>
    <string name="keep_passed_markers_descr">Los marcadores añadidos como un grupo de favoritos o puntos de ruta GPX marcados como «Usados», permanecerán en el mapa. Si el grupo no está activo, los marcadores desaparecerán del mapa.</string>
    <string name="keep_passed_markers">Mantener en el mapa los marcadores ya usados</string>
    <string name="more_transport_on_stop_hint">Más transporte disponible desde esta parada.</string>
    <string name="markers_remove_dialog_msg">¿Borrar marcador del mapa «%s»\?</string>
    <string name="edit_map_marker">Editar marcador del mapa</string>
    <string name="third_party_application">Aplicación de terceros</string>
    <string name="osm_live_plan_pricing">Planes y Precios</string>
    <string name="osm_live_payment_monthly_title">Mensual</string>
    <string name="osm_live_payment_3_months_title">Trimestral</string>
    <string name="osm_live_payment_annual_title">Anual</string>
    <string name="osm_live_payment_month_cost_descr">%1$s / mes</string>
    <string name="osm_live_payment_month_cost_descr_ex">%1$.2f %2$s / mes</string>
    <string name="osm_live_payment_discount_descr">Ahorra %1$s</string>
    <string name="osm_live_payment_current_subscription">Suscripción actual</string>
    <string name="osm_live_payment_renews_monthly">Renovar mensualmente</string>
    <string name="osm_live_payment_renews_quarterly">Renovar trimestralmente</string>
    <string name="osm_live_payment_renews_annually">Renovar anualmente</string>
    <string name="default_price_currency_format">%1$.2f %2$s</string>
    <string name="osm_live_payment_header">Frecuencia de pago:</string>
    <string name="osm_live_payment_contribute_descr">Las donaciones ayudan a financiar la cartografía de OSM.</string>
    <string name="powered_by_osmand">Por OsmAnd</string>
    <string name="osm_live_subscriptions">Suscripciones</string>
    <string name="mapillary_menu_title_pano">Sólo mostrar imágenes en 360°</string>
    <string name="shared_string_launch">Ejecutar</string>
    <string name="lang_gn_py">Guaraní</string>
    <string name="run_full_osmand_msg">Estás usando el mapa «{0}» que funciona con OsmAnd. ¿Quieres ejecutar la versión completa de OsmAnd\?</string>
    <string name="run_full_osmand_header">¿Ejecutar OsmAnd\?</string>
    <string name="quick_action_switch_day_night_descr">Un botón que alterna entre los modos diurno y nocturno de OsmAnd.</string>
    <string name="quick_action_switch_day_mode">Modo diurno</string>
    <string name="quick_action_switch_night_mode">Modo nocturno</string>
    <string name="quick_action_day_night_switch_mode">Alternar modos diurno/nocturno</string>
    <string name="add_destination_point">Definir destino</string>
    <string name="add_intermediate_point">Añadir punto intermedio</string>
    <string name="add_start_point">Definir punto de partida</string>
    <string name="intermediate_waypoint">Punto intermedio</string>
    <string name="transfers">Transbordos</string>
    <string name="on_foot">A pie</string>
    <string name="route_way">Trayecto</string>
    <string name="points_of_interests">Puntos de interés (PDI)</string>
    <string name="waiting_for_route_calculation">Calculando la ruta…</string>
    <string name="app_mode_public_transport">Transporte público</string>
    <string name="avoid_roads_descr">Marca un camino a evitar durante la navegación, desde el mapa o de la siguiente lista:</string>
    <string name="show_along_the_route">Mostrar a lo largo de la ruta</string>
    <string name="simulate_navigation">Simular navegación</string>
    <string name="choose_track_file_to_follow">Elige el archivo de la traza a seguir</string>
    <string name="voice_announcements">Indicaciones por voz</string>
    <string name="intermediate_destinations">Destinos intermedios</string>
    <string name="arrive_at_time">Llegará a las %1$s</string>
    <string name="cubic_m">m³</string>
    <string name="metric_ton">ton</string>
    <string name="shared_string_capacity">Capacidad</string>
    <string name="shared_string_width">Ancho</string>
    <string name="shared_string_height">Altura</string>
    <string name="routeInfo_roadClass_name">Tipo de camino</string>
    <string name="routeInfo_surface_name">Superficie</string>
    <string name="routeInfo_smoothness_name">Suavidad</string>
    <string name="routeInfo_steepness_name">Inclinación</string>
    <string name="previous_route">Ruta anterior</string>
    <string name="add_home">Añadir como «Casa»</string>
    <string name="add_work">Añadir como «Trabajo»</string>
    <string name="work_button">Trabajo</string>
    <string name="add_destination_query">Primero define el destino</string>
    <string name="shared_string_swap">Intercambiar</string>
    <string name="show_more">Mostrar más</string>
    <string name="tracks_on_map">Trazas mostradas</string>
    <string name="time_of_day">Hora del día</string>
    <string name="by_transport_type">En %1$s</string>
    <string name="step_by_step">Navegación paso a paso</string>
    <string name="routeInfo_road_types_name">Tipos de caminos</string>
    <string name="exit_at">Bajar en</string>
    <string name="sit_on_the_stop">Esperar en la parada</string>
    <string name="quick_action_show_hide_gpx_tracks_descr">Un botón que muestra u oculta las trazas elegidas en el mapa.</string>
    <string name="use_osm_live_public_transport_description">Activar el transporte público para los cambios de OsmAnd Live.</string>
    <string name="use_osm_live_public_transport">Transporte público en OsmAnd Live</string>
    <string name="transfers_size">%1$d transbordo(s)</string>
    <string name="add_start_and_end_points">Añadir partida y destino</string>
    <string name="route_add_start_point">Añadir punto de partida</string>
    <string name="route_descr_select_start_point">Marca el punto de partida</string>
    <string name="rendering_attr_surface_unpaved_name">Sin pavimento</string>
    <string name="rendering_attr_surface_sand_name">Arena</string>
    <string name="rendering_attr_surface_grass_name">Césped</string>
    <string name="rendering_attr_surface_grass_paver_name">Césped pavimentado</string>
    <string name="rendering_attr_surface_ground_name">Tierra (natural)</string>
    <string name="rendering_attr_surface_dirt_name">Tierra (lodosa)</string>
    <string name="rendering_attr_surface_mud_name">Lodazal</string>
    <string name="rendering_attr_surface_ice_name">Hielo</string>
    <string name="rendering_attr_surface_salt_name">Sal</string>
    <string name="rendering_attr_surface_snow_name">Nieve</string>
    <string name="rendering_attr_surface_asphalt_name">Asfalto</string>
    <string name="rendering_attr_surface_paved_name">Pavimento</string>
    <string name="rendering_attr_surface_concrete_name">Hormigón</string>
    <string name="rendering_attr_surface_sett_name">Adoquín</string>
    <string name="rendering_attr_surface_cobblestone_name">Empedrado (adoquín)</string>
    <string name="rendering_attr_surface_paving_stones_name">Adoquinado</string>
    <string name="rendering_attr_surface_pebblestone_name">Canto rodado</string>
    <string name="rendering_attr_surface_stone_name">Piedra</string>
    <string name="rendering_attr_surface_metal_name">Metal</string>
    <string name="rendering_attr_surface_wood_name">Madera</string>
    <string name="rendering_attr_surface_gravel_name">Grava</string>
    <string name="rendering_attr_surface_fine_gravel_name">Grava fina</string>
    <string name="rendering_attr_surface_compacted_name">Compactado</string>
    <string name="rendering_attr_smoothness_excellent_name">Excelente</string>
    <string name="rendering_attr_smoothness_good_name">Bueno</string>
    <string name="rendering_attr_smoothness_intermediate_name">Intermedio</string>
    <string name="rendering_attr_smoothness_bad_name">Malo</string>
    <string name="rendering_attr_smoothness_very_bad_name">Muy malo</string>
    <string name="rendering_attr_smoothness_horrible_name">Horrible</string>
    <string name="rendering_attr_smoothness_very_horrible_name">Muy horrible</string>
    <string name="rendering_attr_smoothness_impassable_name">Intransitable</string>
    <string name="rendering_attr_highway_class_motorway_name">Autopista</string>
    <string name="rendering_attr_highway_class_state_road_name">Carretera estatal</string>
    <string name="rendering_attr_highway_class_road_name">Carretera principal</string>
    <string name="rendering_attr_highway_class_street_name">Calle</string>
    <string name="rendering_attr_highway_class_service_name">Vía de servicio</string>
    <string name="rendering_attr_highway_class_footway_name">Acera</string>
    <string name="rendering_attr_highway_class_track_name">Camino rural</string>
    <string name="rendering_attr_highway_class_bridleway_name">Camino ecuestre</string>
    <string name="rendering_attr_highway_class_steps_name">Escalera</string>
    <string name="rendering_attr_highway_class_path_name">Sendero</string>
    <string name="rendering_attr_highway_class_cycleway_name">Ciclovía o bicisenda</string>
    <string name="rendering_attr_undefined_name">Indefinido</string>
    <string name="public_transport_warning_descr_blog">Lea más sobre el cálculo de las rutas de OsmAnd en nuestro blog.</string>
    <string name="public_transport_warning_title">La navegación en transporte público se encuentra actualmente en fase de pruebas beta, se esperan errores e imprecisiones.</string>
    <string name="add_intermediate">Añadir punto intermedio</string>
    <string name="avoid_pt_types_descr">Marca los tipos de transporte público a evitar para la navegación:</string>
    <string name="avoid_pt_types">Evitar tipos de transporte…</string>
    <string name="shared_string_walk">Caminar</string>
    <string name="save_poi_value_exceed_length">Acorte la longitud de la etiqueta «%s» a menos de 255 caracteres.</string>
    <string name="save_poi_value_exceed_length_title">Longitud del valor de «%s»</string>
    <string name="quick_action_day_night_mode">modo %s</string>
    <string name="routing_attr_avoid_sett_name">Sin empedrar</string>
    <string name="routing_attr_avoid_sett_description">Evite los adoquines</string>
    <string name="shared_string_degrees">Grados</string>
    <string name="shared_string_milliradians">Miliradián</string>
    <string name="angular_measeurement">Unidad angular</string>
    <string name="angular_measeurement_descr">Cambia el acimut en el que se mide.</string>
    <string name="routing_attr_avoid_tram_name">Sin tranvías</string>
    <string name="routing_attr_avoid_tram_description">Evitar tranvías</string>
    <string name="routing_attr_avoid_bus_name">Sin autobuses</string>
    <string name="routing_attr_avoid_bus_description">Evitar autobuses y trolebuses</string>
    <string name="routing_attr_avoid_share_taxi_name">Sin taxis compartidos</string>
    <string name="routing_attr_avoid_share_taxi_description">Evitar taxis compartidos</string>
    <string name="routing_attr_avoid_train_name">Sin trenes</string>
    <string name="routing_attr_avoid_train_description">Evitar trenes</string>
    <string name="routing_attr_avoid_subway_name">Sin metros</string>
    <string name="routing_attr_avoid_subway_description">Evitar metros y trenes ligeros</string>
    <string name="routing_attr_avoid_ferry_name">Sin ferris o transbordadores</string>
    <string name="routing_attr_avoid_ferry_description">Evitar ferris o transbordadores</string>
    <string name="send_log">Enviar el registro</string>
    <string name="files_moved">Se movieron %1$d archivos (%2$s).</string>
    <string name="files_copied">Se copiaron %1$d archivos (%2$s).</string>
    <string name="files_failed">Error al copiar %1$d archivo(s) (%2$s).</string>
    <string name="files_present">Existen %1$d archivo(s) (%2$s) en la ubicación anterior «%3$s».</string>
    <string name="move_maps">Mover mapas</string>
    <string name="dont_move_maps">No mover</string>
    <string name="public_transport_ped_route_title">La ruta a pie es de aproximadamente %1$s y podría ser más rápida que en transporte público</string>
    <string name="public_transport_no_route_title">Por desgracia, OsmAnd no pudo encontrar una ruta adecuada a sus ajustes.</string>
    <string name="public_transport_try_ped">Prueba la navegación a pie.</string>
    <string name="public_transport_try_change_settings">Intenta cambiar los ajustes.</string>
    <string name="public_transport_calc_pedestrian">Calcular la ruta a pie</string>
    <string name="public_transport_type">Tipo de transporte</string>
    <string name="searching_gps">Buscando GPS</string>
    <string name="coordinates_widget">Widget de coordenadas</string>
    <string name="app_mode_ufo">Ovni</string>
    <string name="release_3_4">• Perfiles de aplicación: crea un perfil personalizado según tus necesidades, con un icono y color personalizado.
\n
\n • Ahora puedes personalizar las velocidades predefinidas, máximas y mínimas de cualquier perfil
\n
\n • Se ha añadido un widget para las coordenadas actuales
\n
\n • Se añadieron opciones para mostrar la brújula y una regla radial en el mapa
\n
\n • Se ha corregido la grabación de trazas en segundo plano
\n
\n • Se mejoraron las descargas de mapas en segundo plano
\n
\n • Se ha vuelto a añadir la opción «Encender pantalla»
\n
\n • Se ha corregido la selección de idioma de Wikipedia
\n
\n • Se ha corregido el comportamiento de los botones de la brújula durante la navegación
\n
\n • Otras correcciones de errores
\n
\n</string>
    <string name="app_mode_personal_transporter">Transportador personal</string>
    <string name="app_mode_monowheel">Monociclo</string>
    <string name="app_mode_scooter">Escúter (motoneta)</string>
    <string name="precision_hdop_and_vdop">Precisión horizontal: %1$s, vertical: %2$s</string>
    <string name="precision_hdop">Precisión horizontal: %s</string>
    <string name="rate_dialog_descr">Por favor, comparte tus comentarios y califica nuestro trabajo en Google Play.</string>
    <string name="shared_string_privacy_policy">Política de privacidad</string>
    <string name="help_us_make_osmand_better">Ayúdanos a mejorar OsmAnd</string>
    <string name="make_osmand_better_descr">Permite que OsmAnd recopile y procese datos de uso anónimos de la aplicación. No recopilamos datos sobre las ubicaciones que ves en el mapa.
\n
\nPuedes cambiar esto en cualquier momento en «Ajustes → Privacidad y seguridad».</string>
    <string name="choose_data_to_share">Elige los tipos de datos a compartir:</string>
    <string name="downloaded_maps">Mapas descargados</string>
    <string name="visited_screens">Pantallas visitadas</string>
    <string name="collected_data_descr">Define qué datos quieres que OsmAnd comparta.</string>
    <string name="downloaded_maps_collect_descr">Nos ayuda a entender la popularidad de los mapas de regiones y países.</string>
    <string name="visited_screens_collect_descr">Nos ayuda a entender la popularidad de las características de OsmAnd.</string>
    <string name="privacy_and_security_change_descr">Pulsar en «Permitir», si aceptas nuestras %1$s</string>
    <string name="settings_privacy_and_security">Privacidad y seguridad</string>
    <string name="settings_privacy_and_security_desc">Elige los datos a compartir</string>
    <string name="shared_string_no_thank_you">No, gracias</string>
    <string name="shared_string_allow">Permitir</string>
    <string name="profile_name_hint">Nombre del perfil</string>
    <string name="nav_type_hint">Tipo de navegación</string>
    <string name="app_mode_taxi">Taxi</string>
    <string name="app_mode_shuttle_bus">Autobús de enlace</string>
    <string name="app_mode_subway">Metro</string>
    <string name="app_mode_horse">Caballo</string>
    <string name="app_mode_helicopter">Helicóptero</string>
    <string name="osmand_routing_promo">Añade tu propia versión modificada del archivo «routing.xml» en «..osmand/routing»</string>
    <string name="app_mode_skiing">Esquí</string>
    <string name="base_profile_descr_ski">Esquí</string>
    <string name="show_compass_ruler">Mostrar regla de brújula</string>
    <string name="hide_compass_ruler">Ocultar regla de brújula</string>
    <string name="process_downloading_service">Servicio de descarga de OsmAnd</string>
    <string name="shared_string_color_magenta">Magenta</string>
    <string name="shared_string_icon">Icono</string>
    <string name="collected_data">Datos recopilados</string>
    <string name="press_again_to_change_the_map_orientation">Pulsa de nuevo para cambiar la orientación del mapa</string>
    <string name="shared_string_min_speed">Velocidad mínima</string>
    <string name="shared_string_max_speed">Velocidad máxima</string>
    <string name="default_speed_setting_title">Velocidad predefinida</string>
    <string name="default_speed_setting_descr">Cambiar los ajustes de la velocidad predefinida</string>
    <string name="minmax_speed_dialog_title">Definir velocidad mín/máx</string>
    <string name="new_profile">Nuevo perfil</string>
    <string name="last_launch_crashed">OsmAnd falló la última vez. Por favor, ayúdanos a mejorar OsmAnd compartiendo el mensaje de error.</string>
    <string name="select_icon_profile_dialog_title">Elegir icono</string>
    <string name="settings_routing_mode_string">Modo: %s</string>
    <string name="settings_derived_routing_mode_string">Modo de usuario, derivado de: %s</string>
    <string name="routing_profile_ski">Esquí</string>
    <string name="profile_type_descr_string">Tipo: %s</string>
    <string name="profile_type_base_string">Perfil base</string>
    <string name="profile_alert_need_routing_type_title">Elegir el tipo de navegación</string>
    <string name="profile_alert_need_routing_type_msg">Elige un tipo de navegación para el nuevo perfil de aplicación</string>
    <string name="profile_alert_need_profile_name_title">Ingresa el nombre del perfil</string>
    <string name="profile_alert_need_profile_name_msg">Debe indicar primero un nombre de perfil.</string>
    <string name="profile_alert_duplicate_name_title">Nombre duplicado</string>
    <string name="profile_alert_duplicate_name_msg">Ya existe un perfil con ese nombre</string>
    <string name="profile_alert_cant_delete_base">No se pueden borrar los perfiles base de OsmAnd</string>
    <string name="profile_alert_need_save_title">Guardar cambios</string>
    <string name="profile_alert_need_save_msg">Guardar primero los cambios del perfil</string>
    <string name="profile_alert_delete_title">Borrar perfil</string>
    <string name="profile_alert_delete_msg">Eliminar el perfil «%s»</string>
    <string name="select_base_profile_dialog_title">Elige un perfil para comenzar</string>
    <string name="select_base_profile_dialog_message">El perfil personalizado se basa en uno de los perfiles de aplicación predefinidos, lo que define los ajustes básicos como la visibilidad predefinida de los widgets, las unidades de velocidad y distancia. Estos son los perfiles de aplicación predefinidos, junto con ejemplos de perfiles personalizados a los que se pueden ampliar:</string>
    <string name="select_nav_profile_dialog_title">Elegir el tipo de navegación</string>
    <string name="base_profile_descr_car">Automóvil, camión, motocicleta</string>
    <string name="base_profile_descr_bicycle">Bicicleta de montaña, ciclomotor, caballo</string>
    <string name="base_profile_descr_pedestrian">Caminata, senderismo, correr</string>
    <string name="base_profile_descr_public_transport">Tipos de transporte público</string>
    <string name="base_profile_descr_boat">Barco, remo, vela</string>
    <string name="base_profile_descr_aircraft">Avión, planeador</string>
    <string name="routing_profile_straightline">Línea recta</string>
    <string name="routing_profile_broutrer">BRouter (sin conexión)</string>
    <string name="osmand_default_routing">Navegación de OsmAnd</string>
    <string name="custom_routing">Perfil de navegación personalizado</string>
    <string name="special_routing_type">Navegación especial</string>
    <string name="third_party_routing_type">Navegación de terceros</string>
    <string name="application_profiles_descr">Perfiles visibles en la aplicación.</string>
    <string name="application_profiles">Perfiles de la aplicación</string>
    <string name="quick_action_need_to_add_item_to_list">Añadir al menos un elemento a la lista en los ajustes de «Acción rápida»</string>
    <string name="routing_attr_piste_type_downhill_name">Esquí alpino y de descenso</string>
    <string name="routing_attr_piste_type_downhill_description">Pistas de esquí alpino o de descenso y acceso a remontes mecánicos.</string>
    <string name="routing_attr_piste_type_nordic_name">Esquí de travesía y nórdico</string>
    <string name="routing_attr_piste_type_nordic_description">Senderos para esquí nórdico o de travesía.</string>
    <string name="routing_attr_piste_type_skitour_name">Esquí de travesía</string>
    <string name="routing_attr_piste_type_skitour_description">Rutas para el esquí de montaña.</string>
    <string name="routing_attr_piste_type_sled_name">Trineo</string>
    <string name="routing_attr_piste_type_sled_description">Pendientes para uso de trineos.</string>
    <string name="routing_attr_allow_intermediate_name">Permitir rutas intermedias</string>
    <string name="routing_attr_allow_intermediate_description">Rutas más difíciles con tramos más empinados. En general, algunos obstáculos que deben evitarse.</string>
    <string name="routing_attr_allow_advanced_name">Permitir rutas avanzadas</string>
    <string name="routing_attr_allow_advanced_description">Rutas difíciles, con obstáculos peligrosos y tramos empinados.</string>
    <string name="routing_attr_allow_expert_name">Permitir rutas expertas</string>
    <string name="routing_attr_allow_expert_description">Rutas extremadamente difíciles, con obstáculos peligrosos y alrededores.</string>
    <string name="routing_attr_allow_skating_only_name">Permitir sólo rutas de patinaje</string>
    <string name="routing_attr_allow_skating_only_description">Rutas preparadas para estilo libre o sólo patinaje sin trazas clásicas.</string>
    <string name="routing_attr_allow_classic_only_name">Permitir sólo rutas clásicas</string>
    <string name="routing_attr_allow_classic_only_description">Rutas preparadas sólo para el estilo clásico sin pistas de patinaje. Esto incluye rutas preparadas por una moto de nieve más pequeña con pistas más sueltas y senderos hechos manualmente por los esquiadores.</string>
    <string name="routing_attr_difficulty_preference_name">Dificultad preferida</string>
    <string name="routing_attr_difficulty_preference_description">Preferir rutas de esta dificultad, aunque el trazado sobre pistas más duras o más fáciles sigue siendo posible si son más cortas.</string>
    <string name="routing_attr_freeride_policy_name">Fuera de pista</string>
    <string name="routing_attr_freeride_policy_description">Los senderos libres y fuera de pista son rutas y pasajes no oficiales. Típicamente descuidados, no mantenidos y no controlados por la noche. Entrar bajo su propio riesgo.</string>
    <string name="routing_profile_geocoding">Geocodificación</string>
    <string name="shared_string_crash">Error</string>
    <string name="app_mode_offroad">Todo terreno</string>
    <string name="edit_profile_setup_title">Ajustes del perfil</string>
    <string name="edit_profile_setup_subtitle">El perfil mantiene sus propios ajustes</string>
    <string name="edit_profile_setup_map_subtitle">Elige las opciones de mapa para el perfil</string>
    <string name="edit_profile_screen_options_subtitle">Elige las opciones de pantalla para el perfil</string>
    <string name="edit_profile_nav_settings_subtitle">Elige los ajustes de navegación para el perfil</string>
    <string name="routing_attr_max_num_changes_description">Especifica el número máximo de transbordos</string>
    <string name="routing_attr_max_num_changes_name">Número de transbordos</string>
    <string name="turn_screen_on_router">Despertar al girar</string>
    <string name="turn_screen_on_time_descr">Define durante cuánto tiempo debe estar encendida la pantalla.</string>
    <string name="turn_screen_on_sensor">Usar sensor de proximidad</string>
    <string name="turn_screen_on_sensor_descr">Al mover la mano por la pantalla, se encenderá.</string>
    <string name="rendering_attr_highway_class_track_grade1_name">Grado 1</string>
    <string name="rendering_attr_highway_class_track_grade2_name">Grado 2</string>
    <string name="rendering_attr_highway_class_track_grade3_name">Grado 3</string>
    <string name="rendering_attr_highway_class_track_grade4_name">Grado 4</string>
    <string name="rendering_attr_highway_class_track_grade5_name">Grado 5</string>
    <string name="external_input_device">Dispositivos de entrada externos</string>
    <string name="external_input_device_descr">Elige un dispositivo de control externo, como un teclado o WunderLINQ.</string>
    <string name="sett_no_ext_input">Ninguno</string>
    <string name="sett_generic_ext_input">Teclado</string>
    <string name="sett_wunderlinq_ext_input">WunderLINQ</string>
    <string name="sett_parrot_ext_input">Parrot</string>
    <string name="turn_on_profile_desc">Activa al menos un perfil de aplicación para usar estos ajustes.</string>
    <string name="rendering_attr_winter_road_name">Camino de invierno</string>
    <string name="rendering_attr_ice_road_name">Camino de hielo</string>
    <string name="routeInfo_winter_ice_road_name">Caminos de invierno y de hielo</string>
    <string name="rendering_attr_tracktype_grade1_name">Sólido (pavimentado)</string>
    <string name="rendering_attr_tracktype_grade2_name">Sólido (sin pavimento)</string>
    <string name="rendering_attr_tracktype_grade3_name">Mayormente sólido (de áridos con vegetación entre rodaduras)</string>
    <string name="rendering_attr_tracktype_grade4_name">Mayormente suave (de tierra con vegetación entre rodaduras)</string>
    <string name="rendering_attr_tracktype_grade5_name">Suave (con rodaduras apenas visibles entre la vegetación)</string>
    <string name="routeInfo_tracktype_name">Firmeza de la superficie</string>
    <string name="shared_string_file_is_saved">Se ha guardado «%s»</string>
    <string name="shared_string_open_track">Abrir pista</string>
    <string name="shared_string_track_is_saved">Traza «%s» guardada</string>
    <string name="app_mode_campervan">Autocaravana (RV)</string>
    <string name="rendering_attr_showLez_description">Mostrar zonas de baja emisión en el mapa. No afecta a la navegación.</string>
    <string name="rendering_attr_showLez_name">Mostrar zonas de baja emisión</string>
    <string name="temporary_conditional_routing">Considerar limitaciones temporales</string>
    <string name="shared_string_default">Predefinido</string>
    <string name="app_mode_camper">Casa rodante (camper)</string>
    <string name="new_route_calculated_dist_dbg">Ruta: distancia %1$s, tiempo de navegación %2$s
\nCálculo: %3$.1f seg, %4$d carreteras, %5$d teselas)</string>
    <string name="lang_oc">Occitano</string>
    <string name="app_mode_wagon">Vagón</string>
    <string name="app_mode_pickup_truck">Camioneta</string>
    <string name="day">Día</string>
    <string name="days_2_4">Días</string>
    <string name="days_5">Días</string>
    <string name="week">Semana</string>
    <string name="weeks_2_4">Semanas</string>
    <string name="weeks_5">Semanas</string>
    <string name="month">Mes</string>
    <string name="months_2_4">Meses</string>
    <string name="months_5">Meses</string>
    <string name="year">Año</string>
    <string name="years_2_4">Años</string>
    <string name="years_5">Años</string>
    <string name="months_3">Tres meses</string>
    <string name="price_free">Gratis</string>
    <string name="get_discount_title">Obtén %1$d %2$s a %3$s de descuento.</string>
    <string name="get_discount_first_part">%1$s durante el primer %2$s</string>
    <string name="get_discount_first_few_part">%1$s durante el primer %2$s</string>
    <string name="get_discount_second_part">Luego %1$s</string>
    <string name="cancel_subscription">Cancelar suscripción</string>
    <string name="price_and_discount">%1$s • Ahorra %2$s</string>
    <string name="configure_profile_info">Ajustes para el perfil:</string>
    <string name="utm_format_descr">OsmAnd usa el formato UTM Estándar, similar pero no idéntico al formato UTM de la OTAN.</string>
    <string name="shared_string_example">Ejemplo</string>
    <string name="navigate_point_format_utm">UTM Estándar</string>
    <string name="navigate_point_format_olc">Código de Ubicación Abierto</string>
    <string name="coordinates_format_info">El formato elegido se aplicará en toda la aplicación.</string>
    <string name="pref_selected_by_default_for_profiles">Este ajuste se marca predefinidamente para los perfiles: %s</string>
    <string name="change_default_settings">Cambiar los ajustes</string>
    <string name="discard_changes">Descartar cambio</string>
    <string name="apply_to_current_profile">Aplicar sólo a «%1$s»</string>
    <string name="apply_to_all_profiles">Aplicar a todos los perfiles</string>
    <string name="start_up_message_pref">Mensaje de inicio</string>
    <string name="analytics_pref_title">Análisis de datos</string>
    <string name="turn_screen_on_info">Mostrar el mapa en la pantalla de bloqueo durante la navegación.</string>
    <string name="route_parameters_info">Ajustes para la navegación del perfil elegido «%1$s».</string>
    <string name="wake_time">Tiempo de espera al encender</string>
    <string name="units_and_formats">Unidades y formatos</string>
    <string name="map_look_descr">Aspecto del mapa</string>
    <string name="map_look">Aspecto del mapa</string>
    <string name="list_of_installed_plugins">Complementos instalados</string>
    <string name="configure_navigation">Configurar la navegación</string>
    <string name="general_settings_profile_descr">Aspecto de la aplicación, unidades, región</string>
    <string name="configure_profile">Configurar perfil</string>
    <string name="screen_alerts_descr">Alertas mostradas en la parte inferior izquierda durante la navegación.</string>
    <string name="switch_profile">Cambiar de perfil</string>
    <string name="language_and_output">Idioma y salida</string>
    <string name="reset_to_default">Restaurar a valores predefinidos</string>
    <string name="manage_profiles_descr">Crear, importar, editar perfiles</string>
    <string name="manage_profiles">Gestionar perfiles de aplicación…</string>
    <string name="osmand_settings_descr">Afecta a toda la aplicación</string>
    <string name="osmand_settings">Ajustes de OsmAnd</string>
    <string name="copy_from_other_profile">Copiar desde otro perfil</string>
    <string name="turn_screen_on">Encender pantalla</string>
    <string name="map_during_navigation_info">Mapa durante la navegación</string>
    <string name="map_during_navigation">Mapa durante la navegación</string>
    <string name="shared_string_other">Otros</string>
    <string name="vehicle_parameters_descr">Peso, altura, longitud, velocidad</string>
    <string name="vehicle_parameters">Parámetros del vehículo</string>
    <string name="voice_announces_info">Los anuncios de voz solo se realizan durante la navegación.</string>
    <string name="voice_announces_descr">Instrucciones de navegación y anuncios</string>
    <string name="voice_announces">Indicaciones por voz</string>
    <string name="screen_alerts">Alertas en pantalla</string>
    <string name="route_parameters_descr">Configurar parámetros de ruta</string>
    <string name="route_parameters">Parámetros de ruta</string>
    <string name="application_profile_changed">Perfil de aplicación cambiado a «%s»</string>
    <string name="plugins_settings">Ajustes del complemento</string>
    <string name="shared_string_by_default">Predefinido</string>
    <string name="download_detailed_map">Descarga el mapa detallado de «%s», para ver esta área.</string>
    <string name="shared_string_select_folder">Carpeta…</string>
    <string name="move_maps_to_new_destination">Mover al nuevo destino</string>
    <string name="change_data_storage_folder">Cambiar la carpeta de almacenamiento</string>
    <string name="rendering_attr_piste_type_snow_park_name">Parque de nieve</string>
    <string name="rendering_attr_piste_type_sleigh_name">Trineo</string>
    <string name="rendering_attr_piste_type_sled_name">Trineo</string>
    <string name="routeInfo_piste_type_name">Tipo de pista</string>
    <string name="rendering_attr_piste_difficulty_novice_name">Novato;Principiante</string>
    <string name="rendering_attr_piste_difficulty_easy_name">Fácil</string>
    <string name="rendering_attr_piste_difficulty_intermediate_name">Intermedio</string>
    <string name="rendering_attr_piste_difficulty_expert_name">Experto</string>
    <string name="rendering_attr_piste_difficulty_extreme_name">Extremo</string>
    <string name="rendering_attr_piste_difficulty_undefined_name">Indefinido</string>
    <string name="routeInfo_piste_difficulty_name">Dificultad de la pista</string>
    <string name="routing_attr_width_name">Ancho</string>
    <string name="routing_attr_width_description">Especifica el límite de anchura permitida del vehículo en rutas.</string>
    <string name="release_3_5">• Ajustes de la aplicación y del perfil actualizados. Cómoda distribución de los ajustes por tipo y posibilidad de personalizar cada perfil
\n
\n • Nuevo cuadro de diálogo de descarga de mapas que sugiere un mapa para descargar mientras se navega
\n
\n • Arreglos en el modo nocturno
\n
\n • Se corrigieron algunos problemas de navegación en todo el mundo
\n
\n • Se ha actualizado el mapa base con más detalles en la red de caminos.
\n
\n • Se corrigieron las zonas inundadas en todo el mundo
\n
\n • Navegación de esquí: perfil de elevación y complejidad de la ruta añadidos a los detalles de la ruta
\n
\n • Otras correcciones de errores
\n
\n</string>
    <string name="change_data_storage_full_description">¿Mover los archivos de datos de OsmAnd al nuevo destino\?
\n%1$s → %2$s</string>
    <string name="data_storage_preference_summary">%1$s • %2$s</string>
    <string name="data_storage_space_description">%1$s GB libre(s) (de %2$s GB)</string>
    <string name="change_osmand_data_folder_question">¿Cambiar la carpeta de datos de OsmAnd\?</string>
    <string name="rendering_attr_piste_type_hike_name">Caminata</string>
    <string name="rendering_attr_piste_type_connection_name">Conexión</string>
    <string name="avoid_in_routing_descr_">Evita ciertas rutas y tipos de caminos</string>
    <string name="rendering_attr_piste_difficulty_connection_name">Conexión</string>
    <string name="shared_string_calculate">Calcular</string>
    <string name="shared_string_maps">Mapas</string>
    <string name="shared_string_memory_tb_desc">%1$s TB</string>
    <string name="shared_string_memory_gb_desc">%1$s GB</string>
    <string name="shared_string_memory_mb_desc">%1$s MB</string>
    <string name="shared_string_memory_kb_desc">%1$s kB</string>
    <string name="shared_string_memory_used_tb_desc">Usado %1$s TB</string>
    <string name="shared_string_memory_used_gb_desc">Usado %1$s GB</string>
    <string name="shared_string_memory_used_mb_desc">Usado %1$s MB</string>
    <string name="shared_string_memory_used_kb_desc">Usado %1$s kB</string>
    <string name="routing_attr_prefer_unpaved_name">Preferir caminos sin pavimentar</string>
    <string name="routing_attr_prefer_unpaved_description">Prefiere caminos sin pavimentar.</string>
    <string name="update_all_maps">Actualizar todos los mapas</string>
    <string name="update_all_maps_q">¿Actualizar todos los mapas (%1$d)\?</string>
    <string name="enter_path_to_folder">Ingresa la ruta a la carpeta</string>
    <string name="paste_Osmand_data_folder_path">Pegar la ruta a la carpeta con los datos de OsmAnd</string>
    <string name="rendering_attr_piste_type_downhill_name">Descenso</string>
    <string name="rendering_attr_piste_type_nordic_name">Nórdico</string>
    <string name="rendering_attr_piste_difficulty_advanced_name">Avanzado</string>
    <string name="rendering_attr_piste_difficulty_freeride_name">Estilo libre</string>
    <string name="shared_string_osmand_usage">Uso de OsmAnd</string>
    <string name="shared_string_tiles">Teselas</string>
    <string name="track_storage_directory">Carpeta de almacenamiento de trazas</string>
    <string name="track_storage_directory_descrp">Las trazas pueden almacenarse en la carpeta «rec», carpetas mensuales o diarias.</string>
    <string name="store_tracks_in_rec_directory">Grabar trazas en la carpeta «rec»</string>
    <string name="store_tracks_in_daily_directories">Grabar trazas en carpetas diarias</string>
    <string name="store_tracks_in_daily_directories_descrp">Grabar trazas en subcarpetas por día de grabación (como 2019-01-01).</string>
    <string name="apply_preference_to_all_profiles">Aplicar este cambio a todos los perfiles o sólo al marcado.</string>
    <string name="shared_preference">Compartido</string>
    <string name="routing_attr_driving_style_prefer_unpaved_name">Preferir caminos sin pavimentar</string>
    <string name="routing_attr_driving_style_prefer_unpaved_description">Prefiere los caminos sin pavimentar a los pavimentados para el trazado de rutas.</string>
    <string name="layer_osm_edits">Ediciones de OSM</string>
    <string name="quick_action_contour_lines_descr">Un botón que muestra u oculta las curvas de nivel en el mapa.</string>
    <string name="quick_action_hillshade_descr">Un botón para mostrar u ocultar la sombra de la colina en el mapa.</string>
    <string name="tts_initialization_error">Imposible iniciar el motor de habla sintetizada.</string>
    <string name="export_profile">Exportar perfil</string>
    <string name="exported_osmand_profile">Perfil de OsmAnd: %1$s</string>
    <string name="overwrite_profile_q">El perfil «%1$s» ya existe. ¿Sobrescribir\?</string>
    <string name="export_profile_failed">No se pudo exportar el perfil.</string>
    <string name="profile_import">Importar perfil</string>
    <string name="profile_import_descr">Añade un perfil abriendo este archivo con OsmAnd.</string>
    <string name="file_import_error">Error de importación de %1$s: %2$s</string>
    <string name="file_imported_successfully">«%1$s» importado(s).</string>
    <string name="rendering_value_white_name">Blanco</string>
    <string name="swap_two_places">Alternar %1$s y %2$s</string>
    <string name="route_start_point">Punto de partida</string>
    <string name="default_speed_dialog_msg">Estima el tiempo de llegada para los tipos de caminos desconocidos, y limita la velocidad para todos los caminos (puede afectar a la ruta)</string>
    <string name="rendering_attr_piste_type_skitour_name">Esquí de travesía</string>
    <string name="simulate_your_location_gpx_descr">Simular la ubicación usando una traza GPX grabada.</string>
    <string name="empty_filename">Nombre de archivo vacío</string>
    <string name="track_saved">Traza guardada</string>
    <string name="shared_string_revert">Revertir</string>
    <string name="quick_action_directions_from_desc">Un botón para hacer que la pantalla se centre en el punto de partida. Luego define el destino o activa el cálculo de la ruta.</string>
    <string name="rendering_attr_showCycleNodeNetworkRoutes_name">Mostrar nodo de la red de rutas ciclistas</string>
    <string name="clear_confirmation_msg">¿Borrar %1$s\?</string>
    <string name="download_map_dialog">Diálogo de descarga del mapa</string>
    <string name="dialogs_and_notifications_title">Diálogos y notificaciones</string>
    <string name="rendering_value_walkingRoutesOSMCNodes_name">Redes de nodos</string>
    <string name="suggested_maps">Mapas sugeridos</string>
    <string name="suggested_maps_descr">Estos mapas deben usarse con el complemento.</string>
    <string name="added_profiles">Perfiles añadidos</string>
    <string name="added_profiles_descr">Perfiles añadidos por el complemento</string>
    <string name="shared_string_turn_off">Apagar</string>
    <string name="new_plugin_added">Nuevo complemento añadido</string>
    <string name="join_segments">Unir segmentos</string>
    <string name="logcat_buffer">Búfer de Logcat</string>
    <string name="app_mode_utv">En paralelo</string>
    <string name="rendering_attr_piste_difficulty_aerialway_name">Vía aérea</string>
    <string name="dialogs_and_notifications_descr">Controla las ventanas emergentes, diálogos y notificaciones.</string>
    <string name="add_new_profile_q">¿Añadir el nuevo perfil «%1$s»\?</string>
    <string name="save_heading">Incluir rumbo</string>
    <string name="save_heading_descr">Guarda el rumbo para cada punto de la traza durante la grabación.</string>
    <string name="ltr_or_rtl_combine_via_bold_point">%1$s • %2$s</string>
    <string name="ltr_or_rtl_combine_via_comma">%1$s, %2$s</string>
    <string name="personal_category_name">Personal</string>
    <string name="shared_string_downloading_formatted">Descargando %s</string>
    <string name="rendering_value_thick_name">Grueso</string>
    <string name="desert_render_descr">Para desiertos y otras zonas escasamente pobladas. Más detallado.</string>
    <string name="select_navigation_icon">Icono de la ubicación mientras se mueve</string>
    <string name="select_map_icon">Icono de la ubicación en reposo</string>
    <string name="delete_profiles_descr">Al pulsar en «Aplicar», los perfiles borrados se perderán completamente.</string>
    <string name="master_profile">Perfil principal</string>
    <string name="select_color">Elegir el color</string>
    <string name="edit_profiles_descr">Los perfiles predefinidos de OsmAnd no se pueden borrar, sino desactivar (en la pantalla anterior) u ordenarse en la parte inferior.</string>
    <string name="edit_profiles">Editar perfiles</string>
    <string name="profile_appearance">Aspecto del perfil</string>
    <string name="choose_icon_color_name">Icono, color y nombre</string>
    <string name="reorder_profiles">Editar la lista de perfiles</string>
    <string name="selected_profile">Perfil marcado</string>
    <string name="reset_confirmation_descr">Al pulsar en «%1$s», se descartan todos los cambios.</string>
    <string name="reset_all_profile_settings_descr">Restablecer todos los ajustes del perfil a los valores predefinidos de la instalación.</string>
    <string name="reset_all_profile_settings">¿Restablecer todos los ajustes del perfil\?</string>
    <string name="ltr_or_rtl_combine_via_space">%1$s %2$s</string>
    <string name="ltr_or_rtl_combine_via_colon">%1$s: %2$s</string>
    <string name="button_rate">Calificar</string>
    <string name="file_does_not_contain_routing_rules">No hay reglas de navegación en «%1$s». Elige otro archivo.</string>
    <string name="not_support_file_type_with_ext">Elige en su lugar un archivo con la extensión «%1$s».</string>
    <string name="import_from_file">Importar desde archivo</string>
    <string name="import_routing_file">Importar archivo de ruta</string>
    <string name="import_profile">Importar perfil</string>
    <string name="monitoring_prefs_descr">Navegación, precisión de registro</string>
    <string name="multimedia_notes_prefs_descr">Tamaño de imagen, calidad de audio y video</string>
    <string name="osm_editing_prefs_descr">Inicio de sesión, contraseña, edición sin conexión</string>
    <string name="accessibility_prefs_descr">Elegir icono, color y nombre</string>
    <string name="live_monitoring_descr">Permite compartir la ubicación actual usando la grabación de viaje.</string>
    <string name="live_monitoring">Seguimiento en línea</string>
    <string name="save_track_logging_accuracy">Precisión de registro</string>
    <string name="tracks_view_descr">Puedes encontrar todas tus trazas grabadas en «%1$s» o en la carpeta OsmAnd usando el administrador de archivos.</string>
    <string name="multimedia_notes_view_descr">Puedes encontrar todas tus notas multimedia en «%1$s».</string>
    <string name="video_notes">Notas de video</string>
    <string name="photo_notes">Notas fotográficas</string>
    <string name="route_recalculation">Recálculo de la ruta</string>
    <string name="accessibility_announce">Anunciar</string>
    <string name="login_and_pass">Nombre de usuario y contraseña</string>
    <string name="plugin_global_prefs_info">Los ajustes de este complemento son globales y se aplican a todos los perfiles</string>
    <string name="osm_editing">Edición de OSM</string>
    <string name="osm_edits_view_descr">Vea todas las ediciones aún no subidas o errores de OSM en «%1$s». Los cambios ya cargados no se mostrarán más.</string>
    <string name="app_mode_osm">OSM</string>
    <string name="select_nav_icon_descr">El icono se muestra mientras se navega o se mueve.</string>
    <string name="select_map_icon_descr">El icono se muestra en reposo.</string>
    <string name="logcat_buffer_descr">Comprueba y comparte los registros detallados de la aplicación</string>
    <string name="permission_is_required">Se necesita permiso para usar esta opción.</string>
    <string name="monitoring_min_speed_descr_side_effect">Efecto secundario: En la traza faltarán todos los tramos en los que no se haya cumplido el criterio de velocidad mínima (por ejemplo, cuando se empuja la bicicleta por una colina empinada). Además, no habrá información sobre los períodos de descanso, como las pausas. Esto tiene efectos en cualquier análisis o post-proceso, como cuando se trata de determinar la duración total del viaje, el tiempo en movimiento, o la velocidad promedio.</string>
    <string name="live_monitoring_time_buffer">Memoria intermedia</string>
    <string name="live_monitoring_tracking_interval">Intervalo de seguimiento</string>
    <string name="live_monitoring_adress">Dirección web</string>
    <string name="monitoring_notification">Notificación</string>
    <string name="monitoring_min_speed">Velocidad mínima</string>
    <string name="monitoring_min_accuracy">Precisión mínima</string>
    <string name="monitoring_min_distance">Desplazamiento mínimo</string>
    <string name="reset_plugin_to_default">Restablecer complemento a valores predefinidos</string>
    <string name="multimedia_use_system_camera">Usar la aplicación del sistema</string>
    <string name="multimedia_photo_play_sound">Reproducir sonido al fotografiar</string>
    <string name="osm_authorization_success">Autorización exitosa</string>
    <string name="release_3_6">• Perfiles: ahora puedes cambiar el orden, definir el icono para el mapa, cambiar todos los ajustes para los perfiles base y restaurarlos de nuevo a los valores predefinidos
\n
\n • Se han añadido los números de salida en la navegación
\n
\n • Se han rediseñado los ajustes de los complementos
\n
\n • Se ha rediseñado la pantalla de ajustes, para un acceso rápido a todos los perfiles
\n
\n • Se ha añadido la opción de copiar los ajustes de otro perfil
\n
\n • Se ha añadido la posibilidad de cambiar el orden u ocultar las categorías de PDI en la búsqueda
\n
\n • Se han alineado correctamente en el mapa los iconos de PDI
\n
\n • Se han añadido datos del amanecer y ocaso en «Configurar mapa»
\n
\n • Se han añadido iconos de «Casa» y «Trabajo» en el mapa
\n
\n • Se ha añadido soporte para las múltiples lineas de descripción en «Ajustes»
\n
\n • Se ha añadido la correcta transliteración en el mapa de Japón
\n
\n • Se ha añadido el mapa de la Antártida
\n
\n</string>
    <string name="monitoring_min_speed_descr">Se trata de un filtro de corte de baja velocidad para no grabar puntos por debajo de una cierta velocidad. Esto puede hacer que las trazas grabadas se vean más suaves cuando se muestran en el mapa.</string>
    <string name="monitoring_min_speed_descr_recommendation">Recomendación: Prueba primero a usar la detección de movimiento mediante el filtro de desplazamiento mínimo de registro (B), puede producir mejores resultados y perderá menos datos. Si las trazas siguen siendo ruidosas a bajas velocidades, prueba aquí con valores distintos de cero. Tenga en cuenta que algunas mediciones pueden no informar ningún valor de velocidad (algunos métodos basados en la red), en cuyo caso no se registraría nada.</string>
    <string name="monitoring_min_speed_descr_remark">Observación: comprobar velocidad &gt; 0: La mayoría de los chipsets de GPS informan un valor de velocidad sólo si el algoritmo determina que está en movimiento. Por lo tanto, el uso del ajuste &gt; 0 en este filtro, en cierto sentido usa la detección de movimiento del conjunto de chips del GPS. Pero incluso si no se filtra aquí en el momento de la grabación, seguimos usando esta función en nuestro análisis GPX para determinar la distancia corregida, es decir, el valor que se muestra en ese campo es la distancia grabada en movimiento.</string>
    <string name="monitoring_min_accuracy_descr">Esto registrará solo los puntos medidos con una indicación de precisión mínima (en metros o pies, según lo informado por Android para su conjunto de chips). La precisión es la proximidad de las mediciones a la ubicación real y no está directamente relacionada con la precisión, que es la dispersión de las mediciones repetidas.</string>
    <string name="rearrange_categories">Reordenar categorías</string>
    <string name="create_custom_categories_list_promo">Cambia el orden de la lista y oculta las categorías. Importa o exporta todos los cambios como perfiles.</string>
    <string name="add_new_custom_category_button_promo">Añade una nueva categoría personalizada marcando una o varias categorías.</string>
    <string name="reset_to_default_category_button_promo">«Restablecer al valor predefinido», restablecerá el orden de clasificación al valor predefinido de la instalación.</string>
    <string name="shared_string_available">Disponible</string>
    <string name="add_custom_category">Añadir categoría personalizada</string>
    <string name="rendering_attr_streetLightingNight_name">Mostrar solo de noche</string>
    <string name="plugin_prefs_reset_successful">Todos los ajustes del complemento se restauraron al valor predefinido.</string>
    <string name="profile_prefs_reset_successful">Todos los ajustes del perfil se restauraron al valor predefinido.</string>
    <string name="ltr_or_rtl_combine_via_slash">%1$s/%2$s</string>
    <string name="sunset_at">Atardecer a las %1$s</string>
    <string name="sunrise_at">Amanecer a las %1$s</string>
    <string name="accessibility_mode_disabled">El modo de accesibilidad se encuentra desactivado en el sistema.</string>
    <string name="use_system_screen_timeout">Usar el tiempo de espera de la pantalla del sistema</string>
    <string name="use_system_screen_timeout_promo">Desactivado de forma predefinida: Mientras OsmAnd se ejecute en primer plano, la pantalla no se apagará.
\n
\nSi se activa, OsmAnd usará los ajustes de tiempo de espera del sistema.</string>
    <string name="clear_recorded_data">Vaciar datos grabados</string>
    <string name="copy_coordinates">Copiar coordenadas</string>
    <string name="routing_profile_direct_to">Directo al punto</string>
    <string name="please_provide_profile_name_message">Proporciona un nombre para el perfil</string>
    <string name="open_settings">Abrir configuración</string>
    <string name="plugin_disabled">Complemento desactivado</string>
    <string name="plugin_disabled_descr">Este complemento es una aplicación independiente, desactivarlo no lo quita.
\n
\nPuede desinstalarse en los ajustes de aplicaciones de Android.</string>
    <string name="shared_string_menu">Menú</string>
    <string name="ltr_or_rtl_triple_combine_via_dash">%1$s → %2$s → %3$s</string>
    <string name="shared_string_routing">Navegación</string>
    <string name="shared_string_include_data">Incluir datos adicionales</string>
    <string name="import_profile_dialog_description">El perfil importado contiene datos adicionales. Pulsa en «Importar» para importar sólo datos de perfil o marca datos adicionales.</string>
    <string name="export_profile_dialog_description">Marca datos adicionales para exportar junto con el perfil.</string>
    <string name="shared_string_profiles">Perfiles</string>
    <string name="shared_string_quick_actions">Acciones rápidas</string>
    <string name="shared_string_nothing_selected">Nada marcado</string>
    <string name="shared_string_poi_types">Tipos de PDI</string>
    <string name="shared_string_preparing">Preparando</string>
    <string name="recalc_angle_dialog_title">Ángulo mínimo entre la ubicación y la ruta</string>
    <string name="recalc_angle_dialog_descr">Se muestra un segmento recto adicional entre la ubicación y la ruta calculada, hasta que la ruta sea recalculada</string>
    <string name="shared_string_angle">Ángulo</string>
    <string name="shared_string_angle_param">Ángulo: %s°</string>
    <string name="profile_type_custom_string">Perfil personalizado</string>
    <string name="import_rendering_file">Importar archivo de renderizado</string>
    <string name="shared_string_terrain">Terreno</string>
    <string name="hillshade_description">El mapa Hillshade utiliza tonos oscuros para mostrar la pendiente, los picos y las tierras bajas.</string>
    <string name="slope_description">La pendiente usa colores para visualizar la inclinación del terreno.</string>
    <string name="terrain_slider_description">Define los niveles de zoom mínimo y máximo en los que se mostrará la capa.</string>
    <string name="hillshade_download_description">Se necesitan mapas adicionales para ver el sombreado en el mapa.</string>
    <string name="slope_download_description">Se necesitan mapas adicionales para ver la pendiente en el mapa.</string>
    <string name="slope_read_more">Más información sobre la pendiente en %1$s.</string>
    <string name="shared_string_transparency">Transparencia</string>
    <string name="shared_string_zoom_levels">Niveles de zoom</string>
    <string name="terrain_empty_state_text">Muestra el relieve o la pendiente en el mapa. Más información sobre estos tipos de mapas en nuestra página web.</string>
    <string name="shared_string_hillshade">Sombreado</string>
    <string name="shared_string_import_complete">Importación completa</string>
    <string name="items_added">Elementos añadidos</string>
    <string name="checking_for_duplicate_description">OsmAnd comprueba %1$s para ver si hay duplicados con los elementos existentes en la aplicación.
\n
\nPuede llevar algún tiempo.</string>
    <string name="shared_string_importing">Importando</string>
    <string name="importing_from">Importando datos de «%1$s»</string>
    <string name="profile_backup_failed">No se pudo respaldar el perfil.</string>
    <string name="saving_new_profile">Guardando el nuevo perfil</string>
    <string name="restore_all_profile_settings">¿Restaurar todos los ajustes del perfil\?</string>
    <string name="restore_all_profile_settings_descr">Todos los ajustes del perfil serán restaurados a su estado original después de crear/importar este perfil.</string>
    <string name="clear_recorded_data_warning">¿Borrar los datos registrados\?</string>
    <string name="recalculate_route_in_deviation">Recalcular ruta en caso de desviación</string>
    <string name="n_items_of_z">%1$s de %2$s</string>
    <string name="download_slope_maps">Pendiente</string>
    <string name="quick_action_terrain_descr">Un botón que muestra u oculta la capa del terreno en el mapa.</string>
    <string name="delete_description">Borrar descripción</string>
    <string name="add_description">Añadir descripción</string>
    <string name="select_group">Elegir grupo</string>
    <string name="select_shape">Elegir forma</string>
    <string name="replace_point_descr">Reemplaza otro punto con esto.</string>
    <string name="changes_applied_to_profile">Cambios aplicados al perfil «%1$s».</string>
    <string name="settings_item_read_error">No se pudo leer desde «%1$s».</string>
    <string name="settings_item_write_error">No se pudo escribir en «%1$s».</string>
    <string name="settings_item_import_error">No se pudo importar desde «%1$s».</string>
    <string name="select_track_file">Marca el archivo de la traza</string>
    <string name="shared_string_languages">Idiomas</string>
    <string name="shared_string_language">Idioma</string>
    <string name="shared_string_all_languages">Todos los idiomas</string>
    <string name="wiki_menu_download_descr">Se necesitan mapas adicionales para ver los puntos de interés de Wikipedia en el mapa.</string>
    <string name="release_3_7">• Nuevos mapas sin conexión de las pendientes
\n
\n • Personalización más completa de los favoritos y puntos de referencia GPX (colores personalizados, iconos, formas)
\n
\n • Personalización en el orden de los elementos en «Configurar mapa», «Menú contextual» y «Menú lateral»
\n
\n • Wikipedia ahora se visualiza como una capa separada en Configurar mapa, elige sólo los idiomas necesarios
\n
\n • Crea tus propios filtros o mapas de puntos de interés, con total flexibilidad
\n
\n • Se añadieron opciones para restablecer los ajustes de los perfiles personalizados
\n
\n • Las rutas GPX para la navegación, ahora admiten los carriles de tráfico y completan las instrucciones de giro
\n
\n • Se ha corregido el tamaño de la interfaz en las tabletas
\n
\n • Se corrigieron los errores con RTL
\n
\n</string>
    <string name="subscription_osmandlive_item">Suscripción - OsmAnd Live</string>
    <string name="osmand_purchases_item">Compras en OsmAnd</string>
    <string name="quick_action_transport_descr">Botón que muestra u oculta el transporte público en el mapa.</string>
    <string name="back_to_editing">Volver a la edición</string>
    <string name="change_application_profile">Cambiar perfil de la aplicación</string>
    <string name="profiles_for_action_not_found">No se pudo encontrar ninguno de estos perfiles.</string>
    <string name="extra_maps_menu_group">Mapas adicionales</string>
    <string name="mapillary_item">OsmAnd + Mapillary</string>
    <string name="travel_item">Viajes (Wikiviajes y Wikipedia)</string>
    <string name="map_markers_item">Marcadores del mapa</string>
    <string name="favorites_item">Favoritos</string>
    <string name="navigation_profiles_item">Perfiles de navegación</string>
    <string name="create_edit_poi">Crear o editar PDI</string>
    <string name="add_edit_favorite">Añadir o editar favorito</string>
    <string name="shared_string_add_profile">Añadir perfil</string>
    <string name="lang_an">Aragonés</string>
    <string name="custom_color">Color personalizado</string>
    <string name="ltr_or_rtl_combine_via_slash_with_space">%1$s / %2$s</string>
    <string name="quick_action_item">Acción rápida</string>
    <string name="radius_ruler_item">Regla radial</string>
    <string name="measure_distance_item">Medir distancia</string>
    <string name="import_duplicates_description">OsmAnd ya tiene elementos con los mismos nombres que los importados.
\n
\nElige una acción.</string>
    <string name="ui_customization_description">Personaliza la cantidad de elementos en el «Menú lateral», «Configuración del mapa» y «Menú contextual».
\n
\nDesactiva los complementos no usados y oculta todos sus controles en «%1$s».</string>
    <string name="reset_items_descr">Ocultar los ajustes, los restablece a su estado original.</string>
    <string name="lang_pnb">Panyabí</string>
    <string name="lang_nap">Napolitano</string>
    <string name="lang_mn">Mongol</string>
    <string name="lang_min">Idioma minangkabau</string>
    <string name="lang_mg">Malgache</string>
    <string name="lang_ky">Kirguís</string>
    <string name="lang_gu">Guyaratí</string>
    <string name="lang_cv">Chuvasio</string>
    <string name="lang_ce">Checheno</string>
    <string name="lang_ba">Baskir</string>
    <string name="lang_lmo">Lombardo</string>
    <string name="osm_live_payment_subscription_management">El pago se carga en la cuenta de Google Play al confirmar la compra.
\n
\nLa suscripción se renueva automáticamente a menos que se cancele antes de la fecha de renovación.
\n
\nGestiona o cancela las suscripciones cuando quieras, en los ajustes de Google Play.</string>
    <string name="search_poi_types_descr">Combina tipos de PDI de diferentes categorías. Pulsa «Alternar» para marcar todo y el lado izquierdo para elegir una categoría.</string>
    <string name="reset_deafult_order">Restaurar el orden de los elementos predefinidos</string>
    <string name="quick_action_switch_profile_descr">El botón de acción alterna entre los perfiles elegidos.</string>
    <string name="index_name_antarctica">Antártida</string>
    <string name="sort_by_category">Ordenar por categoría</string>
    <string name="shared_string_rendering_style">Estilo de renderizado</string>
    <string name="route_recalculation_dist_descr">La ruta será recalculada si la distancia a la ruta es mayor que el parámetro especificado</string>
    <string name="route_recalculation_dist_title">Distancia mínima para recalcular la ruta</string>
    <string name="no_recalculation_setting">Sin recálculo</string>
    <string name="select_data_to_import">Marca los datos a importar.</string>
    <string name="import_duplicates_title">Algunos elementos ya existen</string>
    <string name="keep_both_desc">Los elementos serán importados con un prefijo</string>
    <string name="keep_both">Mantener ambos</string>
    <string name="replace_all">Reemplazar todo</string>
    <string name="replace_all_desc">Los elementos actuales serán reemplazados por elementos del archivo</string>
    <string name="listed_exist">El listado «%1$s», ya existe en OsmAnd.</string>
    <string name="shared_string_app_default_w_val">Aplicación predefinida (%s)</string>
    <string name="shared_string_legend">Leyenda</string>
    <string name="select_distance_route_will_recalc">Elige la distancia después de la cual la ruta será recalculada.</string>
    <string name="recalculate_route_distance_promo">La ruta será recalculada si la distancia a la ubicación actual es mayor que el valor elegido.</string>
    <string name="shared_string_square">Cuadrado</string>
    <string name="shared_string_circle">Círculo</string>
    <string name="shared_string_octagon">Octágono</string>
    <string name="shared_string_min">Min</string>
    <string name="ui_customization_short_descr">Elementos del menú lateral y menú contextual</string>
    <string name="shared_string_drawer">Menú lateral</string>
    <string name="context_menu_actions">Acciones del menú contextual</string>
    <string name="reorder_or_hide_from">Reordena u oculta elementos en «%1$s».</string>
    <string name="shared_string_divider">Divisor</string>
    <string name="shared_string_hidden">Oculto</string>
    <string name="hidden_items_descr">Estos elementos no se muestran en el menú, pero las opciones o complementos que representan seguirán funcionando.</string>
    <string name="main_actions_descr">Sólo contiene 4 botones.</string>
    <string name="main_actions">Acciones principales</string>
    <string name="additional_actions_descr">Accede a estas acciones pulsando el botón «%1$s».</string>
    <string name="move_inside_category">Los elementos sólo pueden moverse dentro de esta categoría.</string>
    <string name="developer_plugin">Complemento de desarrollador</string>
    <string name="app_mode_ski_touring">Esquí de travesía</string>
    <string name="app_mode_ski_snowmobile">Motonieve</string>
    <string name="custom_osmand_plugin">Complemento personalizado de OsmAnd</string>
    <string name="shared_string_items">Elementos</string>
    <string name="select_wikipedia_article_langs">Selecciona los idiomas de los artículos de Wikipedia en el mapa. Cambia a cualquier idioma disponible mientras lees el artículo.</string>
    <string name="some_articles_may_not_available_in_lang">Es posible que algunos artículos de Wikipedia no estén disponibles en tu idioma.</string>
    <string name="lang_zhyue">Cantonés</string>
    <string name="lang_tt">Tártaro</string>
    <string name="lang_sco">Escocés</string>
    <string name="lang_scn">Siciliano</string>
    <string name="lang_ne">Nepalí</string>
    <string name="lang_my">Birmano</string>
    <string name="lang_kk">Kazajo</string>
    <string name="lang_jv">Javanés</string>
    <string name="search_poi_types">Buscar por tipos de PDI</string>
    <string name="download_unsupported_action">Acción «%1$s» no admitida</string>
    <string name="index_item_world_basemap_detailed">Mapa mundial general (detallado)</string>
    <string name="unsupported_type_error">Tipo no admitido</string>
    <string name="width_limit_description">Proporciona el ancho del vehículo, pueden aplicarse algunas restricciones de ruta para vehículos anchos.</string>
    <string name="height_limit_description">Proporciona la altura del vehículo, pueden aplicarse algunas restricciones de ruta para vehículos altos.</string>
    <string name="weight_limit_description">Proporciona el peso del vehículo, pueden aplicarse algunas restricciones de ruta para vehículos pesados.</string>
    <string name="gpx_parse_error">Problemas encontrados con un archivo GPX.
\n
\nPuede ponerse en contacto con el soporte de OsmAnd para investigar.</string>
    <string name="shared_string_always">Siempre</string>
    <string name="screen_control">Control de pantalla</string>
    <string name="system_screen_timeout_descr">Apaga la pantalla según el tiempo de espera del sistema.</string>
    <string name="system_screen_timeout">Usar el tiempo de espera de la pantalla del sistema</string>
    <string name="turn_screen_on_descr">Elige las opciones de activación de la pantalla (asegúrate de que OsmAnd esté en primer plano al bloquear el dispositivo):</string>
    <string name="turn_screen_on_navigation_instructions_descr">Cada indicación de navegación activará la pantalla.</string>
    <string name="turn_screen_on_navigation_instructions">Indicaciones de navegación</string>
    <string name="turn_screen_on_power_button_descr">Al pulsar el botón de encendido del dispositivo, se encenderá la pantalla de bloqueo con OsmAnd sobre ella.</string>
    <string name="turn_screen_on_power_button">Botón de encendido</string>
    <string name="turn_screen_on_proximity_sensor">Sensor de proximidad</string>
    <string name="turn_screen_on_wake_time_descr">Elige el tiempo de espera de la pantalla luego del encendido. («%1$s» no aplica ningún tiempo de espera.)</string>
    <string name="keep_screen_on">Mantener la pantalla encendida</string>
    <string name="keep_screen_off">Mantener la pantalla apagada</string>
    <string name="pseudo_mercator_projection">Proyección de pseudo-Mercator</string>
    <string name="one_image_per_tile">Un archivo de imagen por tesela</string>
    <string name="sqlite_db_file">Archivo SQLiteDB</string>
    <string name="online_map_name_helper_text">Proporciona un nombre para el repositorio del mapa en línea.</string>
    <string name="online_map_url_helper_text">Ingresa o pega la URL del repositorio en línea.</string>
    <string name="edit_online_source">Editar repositorio en línea</string>
    <string name="expire_time">Tiempo de expiración</string>
    <string name="mercator_projection">Proyección de Mercator</string>
    <string name="storage_format">Formato de almacenamiento</string>
    <string name="map_source_zoom_levels">Define un nivel de zoom min y max para mostrar o cargar el mapa en línea.</string>
    <string name="expire_time_descr">Las teselas almacenadas serán renovadas después del número especificado en minutos. Dejar este campo vacío para que nunca se renueven las teselas de este repositorio.
\n
\nUn día son 1440 minutos.
\nUna semana son 10 080 minutos.
\nUn mes son 43 829 minutos.</string>
    <string name="tiles_storage_descr">Elige cómo almacenar las teselas descargadas.</string>
    <string name="export_import_quick_actions_with_profiles_promo">Exporta o importa acciones rápidas con perfiles de aplicación.</string>
    <string name="shared_string_delete_all_q">¿Borrar todo\?</string>
    <string name="delete_all_actions_message_q">¿Borrar irrevocablemente %d acciones rápidas\?</string>
    <string name="screen_timeout">Tiempo de espera de la pantalla</string>
    <string name="screen_timeout_descr">Si «%1$s» está activado, el tiempo de actividad dependerá de ello.</string>
    <string name="shared_string_meters">metros</string>
    <string name="details_dialog_decr">Muestra u oculta los detalles adicionales del mapa</string>
    <string name="shared_string_night_map">Mapa nocturno</string>
    <string name="search_offline_geo_error">No se puede analizar la geointención «%s».</string>
    <string name="multimedia_rec_split_title">División de grabación</string>
    <string name="monitoring_min_distance_descr_recommendation">Recomendación: Define un desplazamiento de 5 metros si no deseas registrar detalles menores de la ruta y no necesitas datos adicionales sobre el período de descanso.</string>
    <string name="monitoring_min_distance_descr_side_effect">Efectos secundarios: Los períodos de descanso no se registran en absoluto o sólo en un punto cada uno. Pueden filtrarse los pequeños movimientos (por ejemplo, hacia los lados del camino para marcar un posible desvío en el viaje). Nótese que el archivo contendrá menos información para el post-procesamiento y, al mismo tiempo, podría guardar errores del GPS causados por una mala recepción o por efectos del chipset.</string>
    <string name="monitoring_min_distance_descr">Activar este filtro, permite evitar grabar datos adicionales al no detectar movimiento. También mejora el aspecto espacial de las trazas sin necesidad de procesarlas.</string>
    <string name="monitoring_min_accuracy_descr_remark">Observación: Si el GPS se hubiera apagado inmediatamente antes de una grabación, el primer punto medido podría tener una precisión disminuida, por lo que en nuestro código puede que queramos esperar un segundo más o menos antes de grabar un punto (o grabar el mejor de 3 puntos consecutivos, etc.), pero esto todavía no se ha implementado.</string>
    <string name="monitoring_min_accuracy_descr_recommendation">Recomendación: Es difícil predecir lo que se grabará y lo que no, puede ser mejor apagar este filtro.</string>
    <string name="monitoring_min_accuracy_descr_side_effect">Efecto secundario: Como resultado del filtrado por precisión, pueden faltar puntos por ejemplo debajo de puentes, bajo árboles, entre edificios altos o con ciertas condiciones atmosféricas.</string>
    <string name="import_complete_description">Se importaron todos los datos de «%1$s». Usa los botones inferiores para abrir cualquier sección de la aplicación y gestionarla.</string>
    <string name="ui_customization">Personalizar interfaz de usuario</string>
    <string name="divider_descr">Los elementos debajo de este punto están separados por un divisor.</string>
    <string name="lang_zhminnan">Min del Sur</string>
    <string name="lang_yo">Yoruba</string>
    <string name="lang_war">Samareño, Waray</string>
    <string name="lang_uz">Uzbeco</string>
    <string name="lang_ur">Urdu</string>
    <string name="lang_tg">Tayiko</string>
    <string name="lang_bar">Bávaro</string>
    <string name="legend_item_description">La guía para la simbología de un mapa.</string>
    <string name="parking_positions">Posiciones de aparcamiento</string>
    <string name="turn_screen_on_power_button_disabled">Desactivado. Es necesario activar «Mantener la pantalla encendida» en «Tiempo de espera al encender».</string>
    <string name="map_source_zoom_levels_descr">Afectan a la pantalla al usarlos como mapa, superposición o bajoesposición
\n
\n%1$s: Mapa está limitado al rango de zoom elegidos.
\n
\n%2$s son los niveles en los que las teselas originales son visibles, el aumento o reducción de escala ocurrirá fuera de estos valores.</string>
    <string name="uninstall_speed_cameras">Desinstalar radares de velocidad</string>
    <string name="shared_string_legal">Legal</string>
    <string name="speed_camera_pois">PDI de los radares de velocidad</string>
    <string name="speed_cameras_legal_descr">En algunos países o regiones, las alertas de los radares de velocidad se encuentran prohibidas por ley.
\n
\nDebes elegir dependiendo de las leyes del país.
\n
\nPulsa en «%1$s», para recibir alertas y advertencias sobre los radares de velocidad.
\n
\nPulsa en «%2$s», para borrar todos los datos relacionados con los radares de velocidad (alertas, notificaciones y PDI) hasta reinstalar OsmAnd completamente.</string>
    <string name="keep_active">Mantener</string>
    <string name="shared_string_uninstall">Desinstalar</string>
    <string name="speed_cameras_alert">Las alertas de los radares de velocidad se encuentran prohibidas por ley en algunos países.</string>
    <string name="default_screen_timeout">Tiempo predefinido de la espera de la pantalla</string>
    <string name="shared_string_tones">toneladas</string>
    <string name="add_online_source">Añadir repositorio en línea</string>
    <string name="clear_tiles_warning">Al aplicar estos cambios, los datos almacenados serán borrados para este repositorio de teselas</string>
    <string name="vessel_height_warning_link">Definir altura de la embarcación</string>
    <string name="vessel_height_warning">Define la altura de la embarcación para evitar puentes bajos. Si el puente es móvil, se usa la altura en estado abierto.</string>
    <string name="vessel_height_limit_description">Define la altura de la embarcación para evitar puentes bajos. Tener en cuenta que si el puente es móvil, usaremos su altura en estado abierto.</string>
    <string name="vessel_width_limit_description">Define el ancho de la embarcación para evitar puentes estrechos</string>
    <string name="quick_action_showhide_mapillary_descr">Un botón que alterna la capa de Mapillary en el mapa.</string>
    <string name="routing_attr_length_description">Indica la longitud permitida del vehículo en rutas.</string>
    <string name="routing_attr_length_name">Longitud</string>
    <string name="shared_string_bearing">Rodamiento</string>
    <string name="item_deleted">%1$s borrado</string>
    <string name="speed_cameras_restart_descr">Reiniciar la aplicación para borrar todos los datos de los radares de velocidad.</string>
    <string name="shared_string_uninstall_and_restart">Desinstalar y reiniciar</string>
    <string name="speed_cameras_removed_descr">Este dispositivo no tiene radares de velocidad.</string>
    <string name="app_mode_inline_skates">Patines en línea</string>
    <string name="use_volume_buttons_as_zoom_descr">Controla el nivel del zoom del mapa con los botones de volumen del dispositivo.</string>
    <string name="use_volume_buttons_as_zoom">Botones del volumen como zoom</string>
    <string name="lenght_limit_description">Proporciona la longitud del vehículo, se pueden aplicar algunas restricciones de rutas para vehículos largos.</string>
    <string name="please_provide_point_name_error">Proporciona un nombre para el punto</string>
    <string name="quick_action_remove_next_destination_descr">Quita el siguiente destino de la ruta. Si es el destino final, la navegación se detendrá.</string>
    <string name="search_download_wikipedia_maps">Descargar datos de Wikipedia</string>
    <string name="plan_route_open_existing_track">Abrir traza existente</string>
    <string name="plan_route_create_new_route">Crear nueva ruta</string>
    <string name="plan_a_route">Planificar ruta</string>
    <string name="plan_route_change_route_type_before">Cambiar el tipo de ruta anterior</string>
    <string name="delete_address">Borrar dirección</string>
    <string name="add_address">Añadir dirección</string>
    <string name="access_hint_enter_address">Ingresar dirección</string>
    <string name="shared_string_done">Hecho</string>
    <string name="simplified_track">Traza simplificada</string>
    <string name="simplified_track_description">Sólo se guardará la línea de la ruta, los puntos de referencia serán borrados.</string>
    <string name="shared_string_file_name">Nombre del archivo</string>
    <string name="number_of_gpx_files_selected_pattern">Se muestran %s trazas</string>
    <string name="monitoring_control_start">Grabar</string>
    <string name="save_global_track_interval_descr">Intervalo de registro para la grabación general de trazas (activado desde el widget «Grabación de viaje» en el mapa).</string>
    <string name="gpx_monitoring_stop">Pausar grabación de viaje</string>
    <string name="gpx_monitoring_start">Reanudar grabación de viaje</string>
    <string name="system_default_theme">Predefinido del sistema</string>
    <string name="all_next_segments">Todos los segmentos posteriores</string>
    <string name="previous_segment">Segmento anterior</string>
    <string name="all_previous_segments">Todos los segmentos anteriores</string>
    <string name="only_selected_segment_recalc">Sólo el segmento marcado será recalculado usando el perfil elegido.</string>
    <string name="all_next_segments_will_be_recalc">Todos los segmentos posteriores serán recalculados usando el perfil elegido.</string>
    <string name="all_previous_segments_will_be_recalc">Todos los segmentos anteriores serán recalculados usando el perfil elegido.</string>
    <string name="open_saved_track">Abrir traza guardada</string>
    <string name="shared_string_is_saved">está guardado</string>
    <string name="one_point_error">Añade al menos dos puntos.</string>
    <string name="select_track_width">Elegir la anchura</string>
    <string name="save_track_to_gpx">Grabar la traza automáticamente al navegar</string>
    <string name="plugin_wikipedia_description">Obtén información sobre los puntos de interés de Wikipedia, una guía de bolsillo sin conexión que incluye artículos sobre objetos y destinos.</string>
    <string name="add_hidden_group_info">El punto añadido se encuentra en «%s». Desoculta el grupo elegido para mostrarlo en el mapa.</string>
    <string name="app_mode_enduro_motorcycle">Motocicleta de enduro</string>
    <string name="app_mode_motor_scooter">Motoneta (motor)</string>
    <string name="app_mode_wheelchair">Silla de ruedas</string>
    <string name="app_mode_wheelchair_forward">Silla de ruedas (hacia adelante)</string>
    <string name="app_mode_go_cart">Go-kart</string>
    <string name="osm_edit_closed_note">Nota de OSM cerrada</string>
    <string name="set_working_days_to_continue">Definir los días laborales para continuar</string>
    <string name="route_between_points">Ruta entre puntos</string>
    <string name="add_to_a_track">Añadir a una traza</string>
    <string name="track_show_start_finish_icons">Mostrar los iconos de inicio y fin</string>
    <string name="gpx_split_interval_descr">Elige el intervalo de la traza en el que se mostrarán las marcas con la distancia o el tiempo.</string>
    <string name="gpx_split_interval_none_descr">Elige la opción de división deseada: por tiempo o por distancia.</string>
    <string name="shared_string_custom">Personalizado</string>
    <string name="gpx_direction_arrows">Flechas de dirección</string>
    <string name="track_coloring_solid">Sólido</string>
    <string name="plan_route_last_edited">Última edición</string>
    <string name="plan_route_import_track">Importar traza</string>
    <string name="plan_route_select_track_file_for_open">Marcar un archivo de traza para abrir.</string>
    <string name="overwrite_track">Sobrescribir traza</string>
    <string name="save_as_new_track">Guardar como nueva traza</string>
    <string name="reverse_route">Ruta inversa</string>
    <string name="route_between_points_whole_track_button_desc">Recalcular toda la traza usando el perfil elegido.</string>
    <string name="route_between_points_next_segment_button_desc">Recalcular sólo el siguiente segmento usando el perfil elegido.</string>
    <string name="route_between_points_desc">Elige cómo conectar los puntos, con una línea recta o calcular una ruta entre ellos como se detalla a continuación.</string>
    <string name="whole_track">Traza completa</string>
    <string name="next_segment">Siguiente segmento</string>
    <string name="threshold_distance">Distancia de umbral</string>
    <string name="navigation_profile">Perfil de navegación</string>
    <string name="route_between_points_add_track_desc">Elige un archivo de traza al que se añadirá un nuevo segmento.</string>
    <string name="street_level_imagery">Imágenes a nivel de calle</string>
    <string name="plan_route_exit_dialog_descr">¿Descartar todos los cambios en la ruta planificada\?</string>
    <string name="in_case_of_reverse_direction">En caso de dirección incorrecta</string>
    <string name="shared_string_save_as_gpx">Guardar como nuevo archivo de traza</string>
    <string name="add_segment_to_the_track">Añadir a un archivo de trazas</string>
    <string name="shared_string_gpx_files">Trazas</string>
    <string name="layer_gpx_layer">Trazas</string>
    <string name="show_gpx">Trazas</string>
    <string name="save_track_to_gpx_globally">Guardar traza en archivo GPX</string>
    <string name="shared_string_gpx_route">Ruta de la traza</string>
    <string name="empty_state_my_tracks">Añadir archivos de traza</string>
    <string name="empty_state_my_tracks_desc">Importa o graba archivos de trazas</string>
    <string name="context_menu_item_add_waypoint">Añadir punto de referencia de la traza</string>
    <string name="map_widget_monitoring">Grabación de viaje</string>
    <string name="marker_save_as_track">Guardar como archivo de traza</string>
    <string name="follow_track">Seguir traza</string>
    <string name="follow_track_descr">Elige el archivo de la traza a seguir</string>
    <string name="import_track_descr">Elige el archivo de la traza a seguir o impórtala desde el dispositivo.</string>
    <string name="select_another_track">Elegir otra traza</string>
    <string name="navigate_to_track_descr">Navegar desde mi ubicación a la traza</string>
    <string name="pass_whole_track_descr">Punto desde el que navegar la traza</string>
    <string name="start_of_the_track">Inicio de la traza</string>
    <string name="nearest_point">Punto más cercano</string>
    <string name="attach_to_the_roads">Unir a los caminos</string>
    <string name="plan_route_trim_before">Recortar antes</string>
    <string name="plan_route_trim_after">Recortar después</string>
    <string name="plan_route_change_route_type_after">Cambiar el tipo de ruta posterior</string>
    <string name="disable_recording_once_app_killed_descrp">La grabación de la traza se pausará al cerrar la aplicación (mediante aplicaciones recientes). (La indicación de fondo de OsmAnd, desaparecerá de la barra de notificaciones de Android.)</string>
    <string name="shared_string_redo">Rehacer</string>
    <string name="release_3_8">• Se ha actualizado la función «Planificar ruta»: permite usar diferentes tipos de navegación por segmento y la inclusión de trazas
\n
\n • Nuevo menú con el aspecto de las trazas: elegir el color, el grosor, mostrar las flechas de dirección y los iconos de inicio y fin.
\n
\n • Mejoras en la visibilidad de los nodos de bicicleta.
\n
\n • Las trazas ahora se pueden pulsar, contiene un menú contextual con información básica.
\n
\n • Algoritmos de búsqueda mejorados
\n
\n • Mejoras en las opciones de seguimiento de la navegación
\n
\n • Se han solucionado los problemas de la importación y exportación en los ajustes de los perfiles
\n
\n</string>
    <string name="sort_last_modified">Último modificado</string>
    <string name="sort_name_descending">Nombre: Z – A</string>
    <string name="sort_name_ascending">Nombre: A – Z</string>
    <string name="navigate_point_mgrs">MGRS</string>
    <string name="what_is_new">Novedades</string>
    <string name="navigate_point_format_mgrs">MGRS</string>
    <string name="mgrs_format_descr">OsmAnd usa MGRS, similar al formato UTM de la OTAN.</string>
    <string name="start_finish_icons">Iconos de inicio y fin</string>
    <string name="development">Desarrollo</string>
    <string name="file_already_imported">El archivo ya fue importado en OsmAnd</string>
    <string name="shared_string_local_maps">Mapas locales</string>
    <string name="icon_group_amenity">Comodidad</string>
    <string name="icon_group_special">Especial</string>
    <string name="icon_group_transport">Transporte</string>
    <string name="icon_group_service">Servicio</string>
    <string name="icon_group_symbols">Símbolos</string>
    <string name="icon_group_sport">Deporte</string>
    <string name="icon_group_emergency">Emergencia</string>
    <string name="icon_group_travel">Viaje</string>
    <string name="message_you_need_add_two_points_to_show_graphs">Añadir al menos dos puntos</string>
    <string name="login_account">Cuenta</string>
    <string name="user_login">Ingresar</string>
    <string name="manage_subscription">Gestionar suscripción</string>
    <string name="send_files_to_openstreetmap">Enviar archivo GPX a OpenStreetMap</string>
    <string name="enter_text_separated">Ingresa etiquetas separadas por comas.</string>
    <string name="osm_edit_close_note">Cerrar nota de OSM</string>
    <string name="osm_edit_comment_note">Comentar nota de OSM</string>
    <string name="shared_string_add_photo">Añadir foto</string>
    <string name="register_on_openplacereviews">Registrarse en
\nOpenPlaceReviews.org</string>
    <string name="register_opr_create_new_account">Crear nueva cuenta</string>
    <string name="register_opr_have_account">Ya tengo cuenta</string>
    <string name="shared_string_search_history">Historial de búsqueda</string>
    <string name="app_mode_kayak">Kayak</string>
    <string name="app_mode_motorboat">Lancha a motor</string>
    <string name="add_to_mapillary">Añadir a Mapillary</string>
    <string name="add_to_opr">Añadir a OpenPlaceReviews</string>
    <string name="add_photos_descr">OsmAnd muestra fotos de varios repositorios:
\nOpenPlaceReviews (fotos de PDI);
\nMapillary (imágenes a nivel de calle);
\nWeb / Wikimedia (fotos de PDI según datos de OpenStreetMap).</string>
    <string name="shared_string_resources">Recursos</string>
    <string name="approximate_file_size">Tamaño aproximado del archivo</string>
    <string name="select_data_to_export">Marca los datos a exportar al archivo.</string>
    <string name="file_size_needed_for_import">Necesario para importar</string>
    <string name="export_not_enough_space">Sin espacio suficiente</string>
    <string name="release_3_9">• Se ha añadido la opción de exportar e importar todos los datos, incluyendo los ajustes, los recursos y «Mis sitios»
\n
\n • Planificar ruta: se añadieron gráficos para los segmentos de trazas con la ruta y capacidad de crear o editar trazas de segmentos múltiples
\n
\n • Se ha añadido el método de autenticación OAuth para OpenStreetMap y se ha mejorado la interfaz de usuario de los diálogos de OSM
\n
\n • Se añadieron colores personalizados para los favoritos y los puntos de referencia de la traza
\n
\n</string>
    <string name="osm_live_payment_desc_hw">La suscripción se cobra por el período elegido. Puedes cancelarlo en AppGallery en cualquier momento.</string>
    <string name="osm_live_payment_subscription_management_hw">El pago se carga en la cuenta de AppGallery al confirmar la compra.
\n
\nLa suscripción se renueva automáticamente a menos que se cancele antes de la fecha de renovación.
\n
\nGestiona o cancela las suscripciones cuando quieras, en los ajustes de AppGallery.</string>
    <string name="use_native_pt">Desarrollo nativo del transporte público</string>
    <string name="use_native_pt_desc">Cambiar al cálculo de ruta Java (seguro) del transporte público</string>
    <string name="message_need_calculate_route_before_show_graph">Los datos de «%1$s» sólo están disponibles con los caminos, calcula una ruta usando «Ruta entre puntos» para ver los gráficos.</string>
    <string name="gpx_upload_public_visibility_descr">«Público» significa que la traza se mostrará públicamente en tus trazas GPS y en las lista públicas de trazas GPS y con marcas de tiempo en crudo. Los datos servidos a través de la API no harán referencia a tu página de trazas. Las marcas de tiempo de los puntos no estarán disponibles a través de la API pública de GPS, y los puntos de la ruta no se ordenarán de manera cronológica.</string>
    <string name="gpx_upload_private_visibility_descr">«Privado» significa que la traza no aparecerá en ninguna lista pública, pero el conjunto de puntos seguirá estando disponible en orden cronológico a través de la API pública de GPS y sin marcas de tiempo.</string>
    <string name="gpx_upload_identifiable_visibility_descr">«Identificable» significa que la traza se mostrará públicamente en tus trazas GPS y en las listas públicas de trazas GPS, es decir que otros usuarios podrán descargar la traza en bruto y asociarla a tu nombre de usuario. Los datos públicos servidos a través de la API con marcas de tiempo GPS harán referencia a la página original de la traza.</string>
    <string name="gpx_upload_trackable_visibility_descr">«Trazable» significa que la traza no aparece en ninguna lista pública, pero el conjunto de puntos procesados con marcas de tiempo (no se pueden asociar directamente con usted) estarán disponibles a través de la API pública de GPS.</string>
    <string name="lang_de_casual">Alemán (casual)</string>
    <string name="snowmobile_render_descr">Para caminos y senderos exclusivos de motos de nieve.</string>
    <string name="contour_lines_thanks">Gracias por comprar \'Topography\'</string>
    <string name="routing_attr_avoid_footways_description">Evita pasar por veredas o aceras</string>
    <string name="routing_attr_avoid_footways_name">Evitar aceras</string>
    <string name="use_live_public_transport">Datos de «OsmAnd Live»</string>
    <string name="use_live_routing">Datos de «OsmAnd Live»</string>
    <string name="complex_routing_descr">Navegación bifásica en automóvil.</string>
    <string name="perform_oauth_authorization_description">Ingresar con OAuth para usar las funciones de edición de OSM</string>
    <string name="perform_oauth_authorization">Iniciar sesión mediante OAuth</string>
    <string name="clear_osm_token">Vaciar clave OAuth de OpenStreetMap</string>
    <string name="osm_edit_logout_success">Sesión finalizada</string>
    <string name="use_two_phase_routing">Usar el algoritmo de navegación A* bifásica</string>
    <string name="open_street_map_login_mode">Debes iniciar sesión para subir los cambios nuevos o modificados.
\n
\nUsa las credenciales de OAuth u OpenStreetMap.</string>
    <string name="ltr_or_rtl_combine_via_star">%1$s * %2$s</string>
    <string name="routing_attr_allow_intermittent_name">Permitir cursos de agua intermitentes</string>
    <string name="shared_string_graph">Gráfico</string>
    <string name="message_graph_will_be_available_after_recalculation">Ten paciencia.
\nEl gráfico estará disponible al recalcular la ruta.</string>
    <string name="login_open_street_map">Iniciar sesión en OpenStreetMap</string>
    <string name="login_open_street_map_org">Ingresar en OpenStreetMap.org</string>
    <string name="sign_in_with_open_street_map">Ingresar con OpenStreetMap</string>
    <string name="use_login_password">Usar nombre de usuario y contraseña</string>
    <string name="subscription_payment_issue_title">Hay un problema con la suscripción. Pulsa el botón para ir a los ajustes de la suscripción de Google Play y corregir el método de pago.</string>
    <string name="subscription_expired_title">La suscripción a OsmAnd Live ha caducado</string>
    <string name="subscription_paused_title">La suscripción a OsmAnd Live se ha pausado</string>
    <string name="subscription_on_hold_title">La suscripción a OsmAnd Live está en espera</string>
    <string name="markers_history">Historial de marcadores</string>
    <string name="osm_login_descr">Inicia sesión con las credenciales de OAuth u OpenStreetMap.</string>
    <string name="register_on_openplacereviews_desc">Las fotos son provistas por el proyecto de datos abiertos OpenPlaceReviews.org. Para subir fotos debes registrarte en el sitio web.</string>
    <string name="cannot_upload_image">No se puede subir la imagen, inténtalo más tarde</string>
    <string name="select_picture">Elegir imagen</string>
    <string name="export_not_enough_space_descr">El dispositivo sólo tiene %1$s libre. Por favor, libera algo de espacio o desmarca algunos elementos a exportar.</string>
    <string name="select_groups_for_import">Marca los grupos a ex/importar.</string>
    <string name="select_items_for_import">Marca los elementos a ex/importar.</string>
    <string name="use_dev_url_descr">Cambia a la versión para desarrolladores «dev.openstreetmap.org» en lugar de openstreetmap.org para probar la carga de PDI, notas de OSM y archivos GPX.</string>
    <string name="use_dev_url">Usar dev.openstreetmap.org</string>
    <string name="app_mode_light_aircraft">Aeronave ligera</string>
    <string name="plan_route_split_before">Dividir antes</string>
    <string name="plan_route_split_after">Dividir después</string>
    <string name="plan_route_add_new_segment">Añadir nuevo segmento</string>
    <string name="profile_type_osmand_string">Perfil de OsmAnd</string>
    <string name="profile_type_user_string">Perfil de usuario</string>
    <string name="reverse_all_points">Invertir todos los puntos</string>
    <string name="profile_by_default_description">Elige el perfil que será usado al iniciar la aplicación.</string>
    <string name="shared_string_last_used">Último usado</string>
    <string name="routing_attr_prefer_hiking_routes_description">Prefiere rutas de senderismo</string>
    <string name="routing_attr_prefer_hiking_routes_name">Preferir rutas de senderismo</string>
    <string name="routing_attr_allow_streams_description">Permite arroyos y desagües</string>
    <string name="routing_attr_allow_streams_name">Permitir arroyos y desagües</string>
    <string name="routing_attr_allow_intermittent_description">Permite cursos de agua intermitentes</string>
    <string name="voice_prompts_timetable">Tiempo de los avisos por voz</string>
    <string name="opr_use_dev_url">Usar test.openplacereviews.org</string>
    <string name="open_place_reviews_plugin_description">Haz contribuciones al proyecto OpenPlaceReviews, como fotos, reseñas o enlaces de lugares públicos como restaurantes, hoteles o museos.
\n
\nEncuentra las instrucciones sobre cómo haber las contribuciones nuestro sitio web %1$s.</string>
    <string name="open_place_reviews">OpenPlaceReviews</string>
    <string name="online_routing_example_hint">La URL con todos los parámetros se verá así:</string>
    <string name="online_routing_engines">Motores de navegación en línea</string>
    <string name="online_routing_engine">Motor de navegación en línea</string>
    <string name="message_server_error">Error de servidor: %1$s</string>
    <string name="message_name_is_already_exists">El nombre ya existe</string>
    <string name="login_open_place_reviews">Acceder a OpenPlaceReviews</string>
    <string name="keep_it_empty_if_not">Si no, mantenerlo vacío</string>
    <string name="hillshade_slope_contour_lines">Curvas de nivel / Sombreado / Pendiente</string>
    <string name="edit_track">Editar traza</string>
    <string name="edit_online_routing_engine">Editar motor de navegación en línea</string>
    <string name="delete_waypoints">Borrar puntos de referencia</string>
    <string name="delete_online_routing_engine">¿Quitar este motor de navegación en línea\?</string>
    <string name="copy_to_map_markers">Copiar a «Marcadores del mapa»</string>
    <string name="copy_to_map_favorites">Copiar a favoritos</string>
    <string name="copy_address">Copiar dirección</string>
    <string name="context_menu_read_full">Leer completo</string>
    <string name="context_menu_edit_descr">Editar descripción</string>
    <string name="change_folder">Cambiar carpeta</string>
    <string name="announcement_time_title">Tiempo de anuncio</string>
    <string name="announcement_time_prepare_long">Preparación larga</string>
    <string name="announcement_time_prepare">Preparar</string>
    <string name="announcement_time_passing">Pasando</string>
    <string name="announcement_time_off_route">Fuera de la ruta</string>
    <string name="announcement_time_intervals">Intervalos de tiempo y distancia</string>
    <string name="announcement_time_descr">El tiempo de anuncio de las diferentes indicaciones por voz depende del tipo de mensaje, la velocidad de navegación actual y la velocidad de navegación predefinida.</string>
    <string name="announcement_time_arrive">Has llegado al destino</string>
    <string name="announcement_time_approach">Acercarse</string>
    <string name="analyze_by_intervals">Analizar por intervalos</string>
    <string name="add_online_routing_engine">Añadir motor de navegación en línea</string>
    <string name="activity_type_winter_name">Invierno</string>
    <string name="activity_type_water_name">Agua</string>
    <string name="activity_type_walking_name">A pie</string>
    <string name="activity_type_snowmobile_name">Motonieve</string>
    <string name="activity_type_running_name">Correr</string>
    <string name="activity_type_riding_name">Equitación</string>
    <string name="activity_type_racing_name">Carreras</string>
    <string name="activity_type_offroad_name">Todoterreno</string>
    <string name="activity_type_mountainbike_name">Bicicleta de montaña</string>
    <string name="activity_type_motorbike_name">Moto</string>
    <string name="activity_type_hiking_name">Senderismo</string>
    <string name="activity_type_cycling_name">Bicicleta</string>
    <string name="activity_type_car_name">Coche</string>
    <string name="shared_string_api_key">Clave de la API</string>
    <string name="uploaded_count">Se subieron %1$d de %2$d</string>
    <string name="shared_string_subtype">Subtipo</string>
    <string name="shared_string_vehicle">Vehículo</string>
    <string name="shared_string_server_url">URL del servidor</string>
    <string name="shared_string_enter_param">Ingresa parámetro</string>
    <string name="test_route_calculation">Cálculo de la ruta de prueba</string>
    <string name="routing_engine_vehicle_type_driving">Automóvil</string>
    <string name="routing_engine_vehicle_type_foot">Peatón</string>
    <string name="routing_engine_vehicle_type_bike">Bicicleta</string>
    <string name="routing_engine_vehicle_type_car">Automóvil</string>
    <string name="shared_string_folders">Carpetas</string>
    <string name="select_folder">Elegir carpeta</string>
    <string name="select_folder_descr">Elegir carpeta o añadir una nueva</string>
    <string name="shared_string_empty">Vacío</string>
    <string name="upload_to_openstreetmap">Subir a OpenStreetMap</string>
    <string name="rename_track">Renombrar traza</string>
    <string name="shared_string_sec">seg</string>
    <string name="shared_string_turn">Giro</string>
    <string name="start_recording">Iniciar la grabación</string>
    <string name="show_track_on_map">Mostrar traza en el mapa</string>
    <string name="routing_engine_vehicle_type_wheelchair">Silla de ruedas</string>
    <string name="routing_engine_vehicle_type_hiking">Senderismo</string>
    <string name="routing_engine_vehicle_type_walking">Peatón</string>
    <string name="routing_engine_vehicle_type_cycling_electric">Ciclismo eléctrico</string>
    <string name="routing_engine_vehicle_type_cycling_mountain">Ciclismo de montaña</string>
    <string name="routing_engine_vehicle_type_cycling_road">Ciclismo de ruta</string>
    <string name="routing_engine_vehicle_type_cycling_regular">Ciclismo regular</string>
    <string name="routing_engine_vehicle_type_hgv">Vehículos pesados</string>
    <string name="routing_engine_vehicle_type_small_truck">Camión pequeño</string>
    <string name="routing_engine_vehicle_type_truck">Camión</string>
    <string name="routing_engine_vehicle_type_scooter">Escúter (motoneta)</string>
    <string name="routing_engine_vehicle_type_racingbike">Bicicleta de carreras</string>
    <string name="routing_engine_vehicle_type_mtb">Bicicleta de montaña</string>
    <string name="upload_photo">Subiendo</string>
    <string name="upload_photo_completed">Subida completa</string>
    <string name="uploading_count">Subiendo %1$d de %2$d</string>
    <string name="select_segments">Elegir segmentos</string>
    <string name="select_segments_description">«%1$s» contiene más de un segmento, define el tramo para la navegación.</string>
    <string name="segments_count">Segmento %1$d</string>
    <string name="toast_select_edits_for_upload">Marcar ediciones a subir</string>
    <string name="temporary_conditional_routing_descr">Usar las restricciones viales que están activas ahora en el mapa</string>
    <string name="routing_attr_short_way_description">Ruta optimizada más corta (bajo consumo)</string>
    <string name="routing_attr_driving_style_description">Elige el propósito de la conducción para obtener la ruta más corta, más rápida o más segura</string>
    <string name="snap_to_road_descr">El icono de la ubicación actual será ajustado a la ruta de navegación</string>
    <string name="restart">Reiniciar</string>
    <string name="shared_strings_all_regions">Todas las regiones</string>
    <string name="delete_number_files_question">¿Borrar %1$d archivos\?</string>
    <string name="track_recording_stop_without_saving">Parar sin guardar</string>
    <string name="track_recording_save_and_stop">Guardar y parar la grabación</string>
    <string name="track_recording_title">Grabación de la traza detenida</string>
    <string name="track_recording_description">¿Dejar de grabar\?
\nTodos los datos no guardados se perderán.</string>
    <string name="on_pause">En pausa</string>
    <string name="app_restart_required">Es necesario reiniciar la aplicación para aplicar algunos ajustes.</string>
    <string name="routing_attr_height_obstacles_description">El tiempo de viaje proyectado reflejará el impacto de la elevación. La preferencia de ruta puede ayudar a evitar cuestas empinadas:</string>
    <string name="quick_action_coordinates_widget_descr">Un conmutador para mostrar u ocultar el widget de las Coordenadas en el mapa.</string>
    <string name="map_widget_distance_by_tap">Distancia al pulsar</string>
    <string name="latest_openstreetmap_update">Última actualización de OpenStreetMap disponible:</string>
    <string name="updated">Actualizado: %s</string>
    <string name="last_time_checked">Última comprobación: %s</string>
    <string name="update_frequency">Frecuencia de actualización</string>
    <string name="delete_updates">Borrar actualizaciones</string>
    <string name="live_update_delete_updates_msg">¿Borrar todas las actualizaciones en vivo de «%s»\?</string>
    <string name="purchases">Compras</string>
    <string name="select_category_descr">Marca una categoría o añade una nueva</string>
    <string name="track_recording_will_be_continued">La grabación continuará.</string>
    <string name="copy_poi_name">Copiar nombre del PDI</string>
    <string name="quick_action_show_hide_title">Mostrar/Ocultar</string>
    <string name="shared_string_interval">Intervalo</string>
    <string name="track_has_no_altitude">La traza no contiene datos de altitud.</string>
    <string name="track_has_no_speed">La traza no contiene datos de velocidad.</string>
    <string name="select_another_colorization">Elige otro tipo de color.</string>
    <string name="trip_recording_logging_interval_info">El intervalo de registro define el período de tiempo en el que OsmAnd pedirá los datos de la ubicación actual.</string>
    <string name="trip_recording_save_and_continue">Guardar y continuar</string>
    <string name="lost_data_warning">Se perderán todos los datos no guardados.</string>
    <string name="show_start_dialog">Mostrar el diálogo inicial</string>
    <string name="trip_recording_show_start_dialog_setting">Si se desactiva, la grabación será iniciada al pulsar el widget o el elemento del menú, saltándose el diálogo de confirmación.</string>
    <string name="customize_route_line">Personalizar línea de ruta</string>
    <string name="shared_string_route_line">Línea de ruta</string>
    <string name="specify_color_for_map_mode">Define el color para el modo de mapa «%1$s».</string>
    <string name="no_purchases">No tienes compras</string>
    <string name="new_device_account">Nuevo dispositivo / nueva cuenta</string>
    <string name="contact_support_description">Si tienes alguna duda, ponte en contacto con nosotros en %1$s.</string>
    <string name="troubleshooting_description">Sigue este enlace si tienes algún problema con las compras.</string>
    <string name="contact_support">Contacto con soporte</string>
    <string name="empty_purchases_description">Si tus compras no aparecen aquí, pulsa sobre «%1$s», o ponte en contacto con nuestro equipo de asistencia.</string>
    <string name="troubleshooting">Resolución de problemas</string>
    <string name="osmand_live">OsmAnd Live</string>
    <string name="annual_subscription">Suscripción anual</string>
    <string name="monthly_subscription">Suscripción mensual</string>
    <string name="three_months_subscription">Suscripción trimestral</string>
    <string name="next_billing_date">Próxima fecha de facturación: %1$s</string>
    <string name="osmand_live_cancelled">Cancelado</string>
    <string name="renew_subscription">Renovar suscripción</string>
    <string name="in_grace_period">En período de gracia</string>
    <string name="on_hold">En espera</string>
    <string name="expired">Expirado</string>
    <string name="release_4_0_beta">• Se ha añadido la opción para descargar las curvas de nivel en pies.
\n
\n• Paisaje del plan de ruta: se añadieron pestañas para alternar entre puntos o gráficos
\n
\n• Las actualizaciones de OsmAnd Live se han movido a «Descargas → Actualizaciones».
\n
\n• Las trazas ahora pueden colorearse por altitud, velocidad o pendiente.
\n
\n• Se ha añadido la opción de cambiar el aspecto a la línea de ruta.
\n
\n• Se ha actualizado el cuadro de diálogo «Grabación de viaje»
\n
\n</string>
    <string name="update_all_maps_added">¿Actualizar todos los mapas añadidos a %1$s\?</string>
    <string name="exit_number">Número de salida</string>
    <string name="announce_when_exceeded">Anunciar al excederse</string>
    <string name="user_points">Puntos de usuario</string>
    <string name="output">Salida</string>
    <string name="shared_string_feet">pies</string>
    <string name="shared_string_min_height">Altura mínima</string>
    <string name="shared_string_max_height">Altura máxima</string>
    <string name="shared_string_itinerary">Itinerario</string>
    <string name="release_4_0">• Copia de seguridad en la nube.
\n
\n• Se ha añadido el modo nocturno para el estilo de mapa «Topo».
\n
\n• Se ha añadido la opción de descargar las curvas de nivel en pies.
\n
\n• Las trazas ahora pueden ser coloreadas por altitud, velocidad o pendiente.
\n
\n• Se ha actualizado el cuadro de diálogo «Grabación de viaje».
\n
\n• La «Distancia al pulsar» se ha movido de la regla radial a una opción separada.
\n
\n• Planificar ruta: Ahora puedes cambiar los ajustes de navegación, acceder a la configuración del mapa y buscar sin salir de la planificación de ruta.
\n
\n• Se ha añadido la opción de «Compra» con información detallada de las compras.
\n
\n• Se ha añadido la opción de cambiar el aspecto de la línea de la ruta.
\n
\n• Las actualizaciones de OsmAnd Live se han movido a «Descargas → Actualizaciones».
\n
\n</string>
    <string name="duration_moment_ago">hace un momento</string>
    <string name="logout_from_osmand_cloud">Salir de OsmAnd Cloud</string>
    <string name="logout_from_osmand_cloud_decsr">¿Cerrar la sesión\?
\nTendrás que volver a iniciar sesión para hacer una copia de seguridad o restaurar los datos.</string>
    <string name="backup_deleting_all_data">Borrando todos los datos…</string>
    <string name="backup_deleted_all_data">Se borraron todos los datos.</string>
    <string name="backup_deleting_all_data_descr">Espera hasta que OsmAnd borre tus datos de la nube. Todos los datos del dispositivo permanecen intactos.</string>
    <string name="backup_deleted_all_data_descr">Todos tus datos han sido borrados con éxito de OsmAnd Cloud.</string>
    <string name="backup_version_history_removed">Se ha quitado todo el historial de versiones.</string>
    <string name="backup_data_removed">Se han quitado todos los datos.</string>
    <string name="shared_string_progress">Progreso</string>
    <string name="backup_do_not_have_any">Aún no tienes copias de seguridad en línea</string>
    <string name="backup_dont_have_any_descr">Configure una copia de seguridad automática para que no tenga que preocuparse por la pérdida de datos.</string>
    <string name="backup_welcome_back">¡Es genial verte de nuevo!</string>
    <string name="backup_welcome_back_descr">Restaure los datos en este dispositivo usando OsmAnd Cloud.</string>
    <string name="backup_setup">Configurar copia de seguridad</string>
    <string name="backup_restore_now">Restaurar ahora</string>
    <string name="attribute">Atributo</string>
    <string name="shared_string_purchased">Comprado</string>
    <string name="explore_wikipedia_offline">Explorar Wikipedia sin conexión.</string>
    <string name="on_hold_since">En espera desde %1$s</string>
    <string name="active_till">Activa hasta %1$s</string>
    <string name="promo_subscription">Suscripción promocional</string>
    <string name="track_has_no_needed_data">La traza no contiene los datos necesarios.</string>
    <string name="option_available_only_in_osmand_pro">Disponible como parte de la suscripción a OsmAnd Pro.</string>
    <string name="purchases_feature_desc_pro_widgets">Obtén acceso a las funciones de OsmAnd Pro: Coloración de rutas y más.</string>
    <string name="explore_osmnad_plans_to_find_suitable">Explora los planes de OsmAnd para encontrar uno adecuado para ti.</string>
    <string name="routes_color_by_type">Colorear rutas por…</string>
    <string name="shared_string_relation">Relación</string>
    <string name="rendering_value_walkingRoutesOSMC_description">Colorea las rutas según su color local individual (si está presente en OpenStreetMap) y el símbolo del escudo de senderismo.</string>
    <string name="rendering_value_walkingRoutesScopeOSMC_description">Colorea según su red de afiliación.</string>
    <string name="rendering_value_walkingRoutesOSMCNodes_description">Colorea las rutas según su tipo de red de nodos (internacional, regional, local).</string>
    <string name="walking_route_osmc_description">Colorea las rutas según su color local individual (si está presente en OpenStreetMap) y el tipo (internacional, regional, local).</string>
    <string name="travel_routes">Rutas turísticas</string>
    <string name="setting_supported_by_style">Este ajuste es provisto por el estilo de mapa «%1$s»</string>
    <string name="direct_line_maps_required_descr">El cálculo de la ruta demora más de lo habitual.
\n
\nQuizás algunos mapas no estén cargados.</string>
    <string name="online_direct_line_maps_link">Consulta los mapas necesarios.</string>
    <string name="offline_maps_required_descr">Faltan algunos mapas sin conexión necesarios para esta ruta.</string>
    <string name="online_maps_required_descr">Lamentablemente, OsmAnd no ha podido determinar una ruta con tus ajustes.
\n
\nQuizás algunos mapas no están cargados, puedes ejecutar una comprobación en línea para los mapas necesarios.</string>
    <string name="online_maps_searching_descr">Buscando mapas en línea…</string>
    <string name="reset_to_original">Reiniciar al original</string>
    <string name="backup_error_no_subscription">Sin suscripción válida</string>
    <string name="map_updates_for_mappers">Actualizaciones de mapas para cartógrafos</string>
    <string name="benefits_for_contributors">Beneficios para colaboradores activos de OSM</string>
    <string name="benefits_for_contributors_primary_descr">Los colaboradores activos de OpenStreetMap.org pueden beneficiarse de actualizaciones ilimitadas de los mapas cada hora.</string>
    <string name="benefits_for_contributors_secondary_descr">Accede a OpenStreetMap para comprobar si tienes derecho a actualizaciones mensuales y horarias ilimitadas de los mapas.</string>
    <string name="use_login_and_password">Usar nombre de usuario y contraseña</string>
    <string name="available_until">Disponible hasta el %1$s</string>
    <string name="enough_contributions_descr">¡Felicitaciones, ha proporcionado suficientes contribuciones a OpenStreetMap y ahora puede disfrutar de actualizaciones ilimitadas de mapas de OsmAnd!</string>
    <string name="shared_string_contributions">Contribuciones</string>
    <string name="contributions_may_calculate_with_delay">El cálculo de las contribuciones puede tomar varias horas.</string>
    <string name="map_updates_are_unavailable_yet">Las actualizaciones de mapas no están disponibles aún :-(</string>
    <string name="connect_track_points_as">Conectar puntos de ruta</string>
    <string name="pro_features">Funciones «Pro»</string>
    <string name="use_system_language">Usar idioma del sistema</string>
    <string name="shared_string_predefined">Predefinido</string>
    <string name="backup_complete">Copia de seguridad completa</string>
    <string name="backup_now">Respaldar ahora</string>
    <string name="make_backup">Crear copia de seguridad</string>
    <string name="backup_conflicts">Conflictos</string>
    <string name="backup_confilcts_descr">Algunos archivos no se pudieron cargar porque existe una versión más reciente en el servidor.</string>
    <string name="backup_view_conflicts">Ver conflictos</string>
    <string name="backup_no_internet_descr">Comprueba la conexión a Internet y vuelve a descargar.</string>
    <string name="backup_pause_all">Pausar todo</string>
    <string name="upload_local_version">Cargar versión local</string>
    <string name="download_server_version">Descargar versión del servidor</string>
    <string name="shared_string_logout">Cerrar sesión</string>
    <string name="backup_delete_all_data">Borrar todos mis datos</string>
    <string name="backup_danger_zone">Zona peligrosa</string>
    <string name="delete_all_confirmation">Sí, borrar todo</string>
    <string name="backup_delete_old_data">Quitar versiones antiguas</string>
    <string name="backup_delete_old_data_descr">Las versiones actuales de los datos serán conservados en OsmAnd Cloud</string>
    <string name="select_backup_data_descr">Marca los datos y carpetas para la copia de seguridad.</string>
    <string name="backup_restore_data_descr">Restaura los datos en el dispositivo, usando copias de seguridad en línea.</string>
    <string name="backup_restore_data">Restaurar datos</string>
    <string name="restore_from_osmand_cloud">Restaurar desde OsmAnd Cloud</string>
    <string name="choose_what_to_restore">Elige qué restaurar.</string>
    <string name="restore_selected_data">Restaurar datos marcados</string>
    <string name="receiving_data_from_server">Recibiendo datos del servidor…</string>
    <string name="restore_complete">Restaurado</string>
    <string name="backup_version_history">Historial de versiones</string>
    <string name="routing_attr_avoid_tunnels_description">Evita los túneles</string>
    <string name="routing_attr_avoid_tunnels_name">Evitar túneles</string>
    <string name="backup_promocode">Código promocional</string>
    <string name="unlimited_map_downloads">Descargas de mapas ilimitadas</string>
    <string name="wikipedia_and_wikivoyage_offline">Wikipedia y Wikiviajes sin conexión</string>
    <string name="ltr_or_rtl_combine_via_or">%1$s o %2$s</string>
    <string name="continue_with">Continuar con %1$s</string>
    <string name="not_available_with">No disponible con %1$s</string>
    <string name="shared_string_learn_more">Más información</string>
    <string name="cancel_anytime_in_huawei_appgallery">Puedes cancelarlo cuando quieras en la AppGallery de Huawei</string>
    <string name="cancel_anytime_in_gplay">Puedes cancelarlo cuando quieras en Google Play.</string>
    <string name="shared_string_not_included">No incluido</string>
    <string name="shared_string_includes">Incluido</string>
    <string name="complete_purchase">Completar compra</string>
    <string name="from_with_param">De %1$s</string>
    <string name="backup_delete_types">Borrar los tipos de datos desactivados</string>
    <string name="shared_string_discussion">Debate</string>
    <string name="shared_string_view_all">Ver todo</string>
    <string name="backup_error_subscription_was_expired_descr">La suscripción a «OsmAnd Pro» ha caducado, renuévala para usar la copia de seguridad. Todavía se pueden restaurar los datos de la nube.</string>
    <string name="backup_error_subscription_was_expired">Suscripción vencida</string>
    <string name="backup_error_subscription_was_used">Suscripción o promoción usada en otra cuenta %1$s</string>
    <string name="backup_error_size_is_exceeded">Tamaño máximo de OsmAnd Cloud excedido (%1$s)</string>
    <string name="backup_error_gzip_only_supported_upload">El archivo debe enviarse en formato «.gzip»</string>
    <string name="backup_error_file_not_available">Archivo no disponible</string>
    <string name="backup_error_token_is_not_valid_or_expired">Clave inválida o vencida</string>
    <string name="backup_error_user_is_not_registered">Ningún usuario se encuentra registrado con ese correo electrónico</string>
    <string name="duration_ago">hace %1$s</string>
    <string name="purchases_restored">Compras restauradas</string>
    <string name="grey_color_undefined">Los tramos sin datos son grises.</string>
    <string name="routing_attr_prefer_tactile_paving_description">Preferir el pavimento táctil</string>
    <string name="shared_string_mini">mini</string>
    <string name="empty_category_name">Nombre de categoría vacío</string>
    <string name="start_point">Iniciar</string>
    <string name="nautical_depth">Profundidad náutica</string>
    <string name="routing_attr_prefer_horse_routes_name">Preferir rutas ecuestres</string>
    <string name="select_nav_profile_dialog_message">El «Tipo de navegación» determina cómo se calculan las rutas, entre motores de navegación en línea o sin conexión.</string>
    <string name="search_title">Buscar: %1$s</string>
    <string name="routing_attr_prefer_tactile_paving_name">Preferir pavimento táctil</string>
    <string name="routing_attr_only_permitted_ways_description">Usar sólo las vías (caminos, senderos, etc.) que estén expresamente autorizadas</string>
    <string name="travel_route_types">Tipos de rutas</string>
    <string name="routing_attr_only_permitted_streets_description">Usar sólo las calles que estén expresamente autorizadas</string>
    <string name="routing_attr_prefer_horse_routes_description">Preferir las rutas ecuestres</string>
    <string name="service_is_not_available_please_try_later">Servicio no disponible. Intenta más tarde.</string>
    <string name="remove_group_from_markers">Quitar grupo de la lista de marcadores</string>
    <string name="shared_string_files">Archivos</string>
    <string name="add_group_to_markers">Añadir grupo a la lista de marcadores</string>
    <string name="no_items_of_type_message">No existen elementos de este tipo</string>
    <string name="cancel_anytime_in_amazon_app">Puede cancelarse en cualquier momento desde la aplicación de Amazon</string>
    <string name="backup_error_user_is_already_registered">Esta dirección de correo electrónico se usa en otra cuenta</string>
    <string name="regular_price">Precio normal</string>
    <string name="offline_wikivoyage">Wikiviajes sin conexión</string>
    <string name="backup_delete_types_descr">¿Borrar de OsmAnd Cloud todos los tipos de datos obsoletos\?</string>
    <string name="release_4_1">• Se ha añadido la compatibilidad inicial con Android Auto
\n
\n• Actualización de la interfaz de usuario para la búsqueda de coordenadas UTM
\n
\n• Filtro del GPS para la traza GPX
\n
\n• Widget de elevación (Pro)
\n
\n• Favoritos: se ha añadido la posibilidad de ver los iconos usados recientemente
\n
\n• Planificación de rutas: se usa el perfil elegido tras la ejecución
\n
\n• Se ha corregido la capa de Mapillary, el complemento se desactivada de forma predefinida
\n
\n• Se ha añadido una pantalla para gestionar todo el historial de la aplicación
\n
\n• La orientación del mapa no se restablece luego de reiniciar la aplicación
\n
\n• Se ha mejorado la visualización del marcador SRTM de altura
\n
\n• Se han corregido los subtítulos de los mapas en árabe
\n
\n• Se ha corregido diferentes problemas de navegación
\n
\n</string>
    <string name="upload_gpx_description_hint">Al dejarlo vacío, serán usados los nombres de las trazas como descripción. La descripción ingresada se aplica a cada traza.</string>
    <string name="routing_attr_allow_gate_name">Permitir usar puertas</string>
    <string name="routing_attr_allow_gate_description">Permitir el uso de puertas</string>
    <string name="horseback_riding">Cabalgata</string>
    <string name="osmand_pro_tagline">Obtén todas las funciones</string>
    <string name="osmand_cloud_help_descr">¿Necesitas ayuda\? Ponte en contacto con nosotros en %1$s</string>
    <string name="restore_from_file">Restaurar desde archivo</string>
    <string name="shared_storage_warning_description">Debido a las nuevas reglas de Android, a partir de noviembre de 2021, OsmAnd 4.2 perderá el acceso al almacenamiento compartido.
\n
\nPor favor, mueve la carpeta de datos del almacenamiento compartido al almacenamiento disponible, de lo contrario la aplicación perderá el acceso a los datos como mapas sin conexión, trazas GPX y etc.</string>
    <string name="search_history_is_disabled_descr">Puede activar el historial de búsquedas en Configuración.</string>
    <string name="markers_history_is_disabled_descr">Activa el historial para recordar una lista de los marcadores de mapa visitados.</string>
    <string name="history_is_disabled_descr">Activa el historial para acceder más rápido a los últimos resultados.</string>
    <string name="is_disabled">%1$s desactivado</string>
    <string name="clear_all_history_warning">¿Borrar todos los registros del historial de la aplicación, incluyendo el historial de búsqueda, navegación y marcadores\?</string>
    <string name="clear_all_history">Vaciar todo el historial</string>
    <string name="history_actions_descr">Puedes exportar el historial a un archivo.</string>
    <string name="map_markers_history">Historial de los marcadores de los mapa</string>
    <string name="navigation_history">Historial de navegación</string>
    <string name="history_preferences_descr">Puede deshabilitar el registro individualmente para cada tipo de registro.</string>
    <string name="shortcut_start_recording">Iniciar grabación</string>
    <string name="shortcut_navigate_to">Navegar a…</string>
    <string name="shortcut_navigate_to_work">Navegar a «Trabajo»</string>
    <string name="shortcut_navigate_to_home">Navegar a «Casa»</string>
    <string name="android_auto_map_placeholder_title">El mapa se muestra en la pantalla del vehículo.</string>
    <string name="android_auto_map_placeholder_descr">Desconecta el dispositivo de Android Auto para ver el mapa en la aplicación.</string>
    <string name="android_auto_purchase_request_title">Comprar «OsmAnd Pro» o «Maps+» para usar OsmAnd con Android Auto</string>
    <string name="continue_on_phone">Continuar en el dispositivo móvil</string>
    <string name="location_access_request_title">OsmAnd debe acceder a la ubicación para poder navegar.</string>
    <string name="location_access_request_action">Dar acceso</string>
    <string name="location_access_request_result">Aprobado: %1$s Rechazado: %2$s</string>
    <string name="internal_app_storage_description">Almacenamiento interno, oculto para todos los usuarios y otras aplicaciones, por lo que sólo OsmAnd puede acceder a los datos.</string>
    <string name="shared_storage_warning_title">Cambios en las normas de acceso al almacenamiento</string>
    <string name="purchases_feature_desc_android_auto">Transmite los mapas y navegación sin conexión de OsmAnd en la pantalla del vehículo y se integra con los controles del mismo.</string>
    <string name="icon_group_nautical">Náutico</string>
    <string name="transparent_status_bar_descr">Mostrar mapa debajo de la barra de estado</string>
    <string name="transparent_status_bar">Barra de estado transparente</string>
    <string name="exit_pan_mode_descr">Pulsa «Elegir» para salir del modo panorámico</string>
    <string name="routing_attr_only_permitted_streets_name">Calles expresamente autorizadas</string>
    <string name="routing_attr_only_permitted_ways_name">Vías expresamente autorizadas</string>
    <string name="sample_wikivoyage">Ejemplo de Wikiviajes</string>
    <string name="mapillary_menu_filter_description_new">Filtrar imágenes por fecha o por tipo. Sólo activo en el zoom de primer plano.</string>
    <string name="routeInfo_roadClass_description">Colorea la ruta o el trazado de la vía según la clasificación del camino.</string>
    <string name="routeInfo_surface_description">Proporciona información sobre la superficie física de los caminos y senderos.</string>
    <string name="routeInfo_smoothness_description">Clasificación con respecto a la usabilidad física de un camino para vehículos con ruedas, particularmente con respecto a la regularidad y planitud de la superficie.</string>
    <string name="routeInfo_winter_ice_road_description">Colorea la ruta o el trazado de la vía según la clasificación del camino en invierno.</string>
    <string name="routeInfo_tracktype_description">Colorea la ruta o el trazado de la vía por su composición superficial. Suele aplicarse cuando la red de caminos está en gran parte sin pavimentar.</string>
    <string name="no_activity_for_intent">Instala una aplicación que pueda realizar esta acción.</string>
    <string name="amz_manage_subscription_descr">Gestiona la suscripción usando la aplicación de Amazon o su página web.</string>
    <string name="osm_live_payment_subscription_management_amz">El pago se carga en la cuenta de Amazon al confirmar la compra.
\n
\nLa suscripción se renueva automáticamente a menos que se cancele antes de la fecha de renovación.
\n
\nGestiona o cancela las suscripciones cuando quieras, en los ajustes de Amazon.</string>
    <string name="contour_lines_hillshade_slope">Curvas de nivel, sombreados, pendientes</string>
    <string name="backup_error_no_valid_subscription">No hay ninguna suscripción válida</string>
    <string name="backup_error_token_is_not_valid">Algo está mal con el ID del dispositivo o la clave proporcionada</string>
    <string name="osmand_maps_plus_tagline">Obtén funciones ampliadas</string>
    <string name="redeem_promo_code">Canjear código promocional</string>
    <string name="you_can_get_feature_as_part_of_pattern">Consigue «%1$s» como parte del plan %2$s. Comparación:</string>
    <string name="offline_wikipeadia">Wikipedia sin conexión</string>
    <string name="purchases_feature_desc_osmand_cloud">Obtén OsmAnd Cloud para almacenar en línea todos los datos de OsmAnd. No pierdes los datos al reinstalar. Haz copias de seguridad y restaura toda la información fácilmente.</string>
    <string name="purchases_feature_desc_hourly_map_updates">Obtén acceso a actualizaciones de mapas con mayor frecuencia, elige entre: actualizaciones horarias, diarias o semanales. Las actualizaciones se descargan de forma incremental, sólo para el área modificada.</string>
    <string name="purchases_feature_desc_monthly_map_updates">Obtén acceso a las actualizaciones mensuales de los mapas sin conexión.</string>
    <string name="purchases_feature_desc_combined_wiki">Explora los artículos de Wikipedia sobre la marcha, sin conexión a Internet. Datos sin conexión divididos por países y disponibles en todos los idiomas.</string>
    <string name="purchases_feature_desc_wikipedia">Proporciona todos los artículos de la Wikipedia relacionados con el lugar sin conexión, ayudándote a aprender sobre los lugares que visitas en tu viaje con simples toques en el mapa. No olvides descargar los archivos de los mapas de la Wikipedia para las respectivas regiones.</string>
    <string name="purchases_feature_desc_wikivoyage">Explora Wikiviajes sin conexión. Artículos divididos por países y regiones y disponibles en todos los idiomas.</string>
    <string name="purchases_feature_desc_terrain">Las líneas del contorno del terreno, sombras de las colinas en escala de grises e indicación de las pendientes en escala de colores, para mostrar las cumbres y las tierras bajas.</string>
    <string name="purchases_feature_desc_nautical">Obtén acceso a la información de profundidad náutica</string>
    <string name="send_logcat_log">Enviar informe de logcat</string>
    <string name="send_crash_log">Enviar informe de errores</string>
    <string name="delete_version_history">Borrar el historial de versiones</string>
    <string name="backup_version_history_delete_descr">¿Borrar el historial de cambios para los tipos de datos obsoletos en OsmAnd Cloud?</string>
    <string name="backup_storage_taken">Almacenamiento usado</string>
    <string name="backup_data">Datos de la copia de seguridad</string>
    <string name="backup_delete_old_data_warning">Se borrará el historial de cambios de los datos cargados previamente.
\n
\nLa versión actual de los datos se guardará en el servidor, pero no podrás volver a los cambios anteriores.</string>
    <string name="backup_delete_all_data_warning">Se borrarán todos los datos cargados previamente a OsmAnd Cloud, incluyendo el historial de versiones.
\n
\nNo se podrán recuperar los datos borrados.</string>
    <string name="backup_delete_all_data_descr">Serán borrados todos los datos de OsmAnd Cloud. Las versiones locales quedarán intactas.</string>
    <string name="make_backup_descr">Hay muchos cambios en este dispositivo, haz una copia de seguridad de estos datos para no perderlos.</string>
    <string name="failed_loading_predefined_engines">No se pudo cargar la lista de plantillas predefinidas.
\nComprueba la conexión a Internet.</string>
    <string name="provided_by">Provisto por %1$s</string>
    <string name="shared_string_external">Exteriores</string>
    <string name="osmand_online_routing_promo">Usa plantillas predefinidas o añade navegadores en línea admitidos como OSRM, Graphhopper, openrouteservice o GPX.</string>
    <string name="shared_string_online">En línea</string>
    <string name="shared_string_offline">Desconectado</string>
    <string name="loading_list_of_routing_services">Cargando lista de servicios de navegación disponibles</string>
    <string name="verification_code_missing_description">Puede tardar 10 minutos. Usa el botón inferior si no se encuentra en la carpeta de spam.</string>
    <string name="verification_code_missing">No he recibido el código de verificación</string>
    <string name="resend_verification_code">Reenviar</string>
    <string name="cloud_email_already_registered">Este correo electrónico ya se encuentra registrado.</string>
    <string name="cloud_email_not_registered">Este correo electrónico no está registrado en OsmAnd Cloud</string>
    <string name="enter_verification_code">Ingresa la contraseña de un solo uso</string>
    <string name="verify_email_address_descr">Código de verificación enviado a «%1$s». Añádelo en el siguiente campo.</string>
    <string name="verify_email_address">Confirmar dirección de correo electrónico</string>
    <string name="osmand_cloud_login_descr">Por favor, introduce la dirección del correo electrónico con la que te registrarte. Se enviará una contraseña de un solo uso.</string>
    <string name="osmand_cloud_create_account_descr">Ingresa tu correo electrónico, se enviará un código de verificación
\ny todos los datos se vincularán a él.</string>
    <string name="backup_into_file">Crear copia de seguridad local</string>
    <string name="local_backup_descr">Crea una copia de seguridad o restaura los datos de un archivo local.</string>
    <string name="local_backup">Copia de seguridad local</string>
    <string name="osmand_cloud_authorize_descr">Nunca pierdas tus datos. Haz una copia de seguridad y restaura toda la información fácilmente.</string>
    <string name="osmand_cloud">OsmAnd Cloud</string>
    <string name="last_backup">Última copia de seguridad</string>
    <string name="backup_and_restore">Copia de seguridad y restauración</string>
    <string name="ltr_or_rtl_triple_combine_via_space">%1$s %2$s %3$s</string>
    <string name="routing_attr_avoid_low_emission_zone_name">Evitar zonas de baja emisión</string>
    <string name="routing_attr_avoid_low_emission_zone_description">Evita las zonas de baja emisión o zonas urbanas de atmósfera protegida</string>
    <string name="poi_routes">Rutas</string>
    <string name="route_line_use_map_style_color">Usa el color predefinido del estilo de mapa (%1$s).</string>
    <string name="route_line_use_map_style_width">Usa el ancho predefinido del estilo de mapa (%1$s).</string>
    <string name="recorded_description">La voz grabada suena mejor, pero sólo puede pronunciar frases pregrabadas: indicaciones de giro. No puede anunciar los nombres de las calles o de los PDI.</string>
    <string name="tts_title">TTS</string>
    <string name="tts_description">El sistema de texto a voz (TTS) puede pronunciar todo tipo de avisos: nombres de calles y PDI, indicaciones de giro, etc.</string>
    <string name="language_description">Marca el idioma preferido y el tipo de indicaciones por voz.</string>
    <string name="route_line_use_gradient_coloring">La línea de ruta se colorea según la pendiente de elevación.</string>
    <string name="srtm_download_single_help_message">Marca la variante. Deberás volver a descargar el archivo para cambiar el formato.</string>
    <string name="srtm_download_list_help_message">OsmAnd proporciona los datos de las curvas de nivel en metros y pies. Deberás volver a descargar el archivo para cambiar el formato.</string>
    <string name="srtm_unit_format">Variante de unidad de las curvas de nivel</string>
    <string name="rendering_attr_natureReserves_name">Reserva natural</string>
    <string name="search_more">Buscar más…</string>
    <string name="purchases_feature_desc_unlimited_map_download">Obtén acceso sin conexión a descargas ilimitadas para todos los continentes y mapas de regiones.</string>
    <string name="shared_string_articles">Artículos</string>
    <string name="included_categories">Categorías incluidas</string>
    <string name="shared_string_details">Detalles</string>
    <string name="shared_app_storage_description">La memoria compartida ya no está disponible debido al cambio en el acceso al almacenamiento de Android.</string>
    <string name="files_remaining">Archivos restantes: %1$s %2$s</string>
    <string name="copying_file">Copiando archivo %1$s…</string>
    <string name="from_to_with_params">De %1$s a %2$s</string>
    <string name="not_enough_contributions_descr">Necesitas un mínimo de %1$s cambios en el último bimestre %2$s para obtener acceso a actualizaciones ilimitadas de mapas por hora.</string>
    <string name="storage_copied_files_size">Archivo(s) %1$s procesado(s), %2$s</string>
    <string name="storage_copying_files_size">Copiando %1$s archivos (%2$s)</string>
    <string name="storage_found_files_size">Se encontraron %1$s archivos (%2$s)</string>
    <string name="shared_string_skip_warning">¿Omitir migración\? OsmAnd ya no tiene acceso a los archivos en el almacenamiento compartido.
\n
\nLa aplicación cargará los datos usando la nueva carpeta.</string>
    <string name="show_parameter_seekbar">Mostrar barra de búsqueda de parámetros</string>
    <string name="progress_complete">%1$s completo</string>
    <string name="storage_found_files_descr">Pulsa «%1$s» para copiar %2$s archivos de «%3$s» a «%4$s». Puede tardar un poco.</string>
    <string name="migration_files_present">%1$d archivo(s) (%2$s) ya presentes en el destino \'%3$s\' y no sobrescritos.</string>
    <string name="fold_unfold">Contraer/expandir</string>
    <string name="copying_completed">Copiado</string>
    <string name="shared_string_copy_to">Copiar a</string>
    <string name="start_copying">Iniciar copia</string>
    <string name="shared_storage_migration_descr">Debido a los cambios en el acceso al almacenamiento en Android, OsmAnd ya no puede usar «%1$s».
\n
\nCopia todos los datos a la nueva carpeta.</string>
    <string name="shared_storage_second_step">Pulsa en «Usar esta carpeta».</string>
    <string name="folder_access_denied">Se necesitan permisos para acceder a la carpeta elegida.</string>
    <string name="display_route_tracks">Mostrar trazas</string>
    <string name="shared_string_travelbooks">Libros de viajes</string>
    <string name="shared_storage_last_step">Puedes definir una nueva carpeta de datos después.</string>
    <string name="shared_storage_third_step">Concede acceso a la carpeta. Sin esto, OsmAnd no puede copiar archivos.</string>
    <string name="delete_history_items_descr">¿Borrar los elementos marcados en el historial\?</string>
    <string name="app_profile_type">Tipo de perfil de la aplicación</string>
    <string name="map_marker_options">Opciones del marcador de mapa</string>
    <string name="add_to_group">Añadir al grupo</string>
    <string name="app_modes_options">Elegir modos de aplicación</string>
    <string name="shared_string_memory">Memoria</string>
    <string name="memory_allocated_for_routing_ds">Mayor asignación de memoria acelerá el cálculo de rutas largas (más de 500 km), pero puede afectar al rendimiento de otras aplicaciones.
\nNo afecta a la velocidad de cálculo de rutas cortas.</string>
    <string name="memory_allocated_for_routing">Memoria asignada para navegación</string>
    <string name="reading_files">Leyendo archivos…</string>
    <string name="no_items_selected_warning">Marca al menos un elemento</string>
    <string name="shared_string_hide_all">Ocultar todo</string>
    <string name="safe_settings">Modo seguro</string>
    <string name="shared_string_show_slope">Mostrar pendiente</string>
    <string name="shared_string_hide_slope">Ocultar pendiente</string>
    <string name="shared_string_grade">Pendiente</string>
    <string name="shared_string_uphill">Ascenso</string>
    <string name="shared_string_downhill">Descenso</string>
    <string name="elevation_profile">Perfil de elevación</string>
    <string name="exit_without_saving_warning">¿Salir sin guardar los cambios\?</string>
    <string name="display_groups_visibility_dialog_description">Puedes controlar la visibilidad de los grupos en el mapa. Si la traza está oculta, todos los grupos también lo estarán.</string>
    <string name="shared_storage_first_step">Pulsa «%1$s».
\nEl gestor de archivos se abrirá donde debería encontrar y abrir la carpeta «osmand».</string>
    <string name="skip_confirmation">Sí, omitir</string>
    <string name="shared_storage">Almacenamiento compartido</string>
    <string name="shared_storage_migration">Migración del almacenamiento compartido</string>
    <string name="shared_string_migration">Migración</string>
    <string name="icon_group_education">Educación</string>
    <string name="icon_group_industrial">Industrial</string>
    <string name="delete_history_items">¿Borrar %1$s elementos del historial\?</string>
    <string name="quick_action_toggle_preference">Un botón que cambia las preferencias.</string>
    <string name="display_route_tracks_as_poi">Mostrar trazas como PDI</string>
    <string name="approx_safe_mode">Aproximación segura de GPX</string>
    <string name="approx_safe_mode_description">Realiza una aproximación GPX usando un Android más lento en lugar del código nativo.</string>
    <string name="use_external_timestamps">Usar marcas de tiempo externas</string>
    <string name="use_external_timestamps_description">Usa las marcas de tiempo del navegador en línea para ajustar el tiempo estimado y la velocidad media</string>
    <string name="no_plugins_enabled">No tienes ningún complemento activado. Puedes encontrar una lista de los complementos disponibles en «Menú → Complementos».</string>
    <string name="rendering_attr_natureReserves_description">Mostrar reservas naturales, áreas protegidas y parques nacionales.</string>
    <string name="gps_filter_smoothing">Suavizado</string>
    <string name="save_changes_into_file">Guardar cambios en el archivo</string>
    <string name="shared_string_gps_filter">Filtro del GPS</string>
    <string name="storage_migration_wrong_folder_warning">No se han encontrado datos de OsmAnd en la carpeta elegida. Inténtalo de nuevo.</string>
    <string name="shared_string_precision">Precisión</string>
    <string name="save_as_copy">Guardar como copia</string>
    <string name="shared_string_statistics">Estadísticas</string>
    <string name="distance_between_points">Distancia entre puntos</string>
    <string name="gps_filter_precision">Precisión del GPS</string>
    <string name="use_routing_fallback">Navegación alternativa (sin conexión)</string>
    <string name="shared_string_size">Tamaño</string>
    <string name="created_on">Creado el</string>
    <string name="use_routing_fallback_description">Usar la navegación sin conexión cuando la navegación en línea no esté disponible.</string>
    <string name="gps_filter_hdop_desc">Define el valor máximo permitido para la dilución de precisión horizontal (HDOP).
\nLos puntos con un valor más alto serán ocultados.</string>
    <string name="turn_arrows_descr">Elige si se indican las flechas de giro en la línea de ruta.</string>
    <string name="gps_filter_speed_altitude_desc">Sólo los puntos de la traza que coincidan con el intervalo definido aparecerán en el gráfico y el mapa, el resto quedará oculto.</string>
    <string name="gps_filter_smoothing_desc">Define el umbral de distancia entre puntos.
\nSerán ocultados los puntos de la traza que no estén al menos a esta distancia del último punto visible.
\nNótese que umbrales altos pueden simplificar demasiado la geometría de la traza.</string>
    <string name="gps_filter_actions_description">OsmAnd aplicará los cambios a la traza, sin actualizar el archivo. Puedes guardar los cambios manualmente.</string>
    <string name="turn_arrows">Flechas de giro</string>
    <string name="waypoint_appearance">Aspecto del punto de referencia</string>
    <string name="shared_string_not_used">Sin usar</string>
    <string name="shared_string_used">Usados</string>
    <string name="files_with_route_restrictions">Archivos con restricciones de ruta</string>
    <string name="waypoint_template">Plantilla de punto de referencia</string>
    <string name="predefined_waypoint_appearance_description">Al pulsar esta acción se guardará automáticamente el punto de referencia con los parámetros predefinidos.</string>
    <string name="track_file">Archivo de la traza</string>
    <string name="navigate_point_format_swiss_grid_plus">Sistema suizo (CH1903+)</string>
    <string name="track_file_description">Al pulsar esta acción se mostrarán todas las trazas disponibles.</string>
    <string name="always_ask_waypoint_appearance_description">Al pulsar esta acción se abrirá la pantalla «Añadir punto de referencia», en la que se podrá cambiar el nombre y el aspecto.</string>
    <string name="navigate_point_format_swiss_grid">Sistema suizo (CH1903)</string>
    <string name="rendering_attr_seabedDetail_name">Detalle del fondo marino</string>
    <string name="save_track_to_gpx_descrp">Inicia la grabación de la traza automáticamente mientras navegas y al finalizar, la traza se guardará automáticamente.</string>
    <string name="gpx_no_routes_descr">Usa la herramienta «%1$s» para añadir la ruta al archivo.</string>
    <string name="rendering_value_omit_name">Omitir</string>
    <string name="rendering_attr_showWaterwayTunnels_description">Aumentar la visibilidad de los túneles fluviales</string>
    <string name="rendering_attr_seabedDetail_description">Información de texto adicional sobre la calificación de la superficie del fondo marino, los tipos de superficie combinados, la categoría y el taxón de la maleza o la hierba marina</string>
    <string name="rendering_value_category_name">Categoría</string>
    <string name="rendering_value_all_name">Todo</string>
    <string name="selected_waypoints_descr">Los puntos de referencia marcados serán añadidos a la traza «%1$s»</string>
    <string name="shared_string_reading_file">Leyendo archivo…</string>
    <string name="all_groups">Todos los grupos</string>
    <string name="list_of_groups">Lista de grupos</string>
    <string name="points_selection_descr">¿Cerrar y perder todos los cambios\?</string>
    <string name="exit_import_descr">¿Salir sin guardar los cambios\?</string>
    <string name="exit_import">¿Salir\?</string>
    <string name="import_tracks">Importar trazas</string>
    <string name="import_tracks_descr">En «%1$s» existen %2$s trazas separadas. Elige las trazas a importar.</string>
    <string name="please_provide_group_name_message">Indica el nombre del grupo.</string>
    <string name="gpx_no_routes_title">Sin rutas</string>
    <string name="shared_string_open_street_map">OpenStreetMap</string>
    <string name="rendering_attr_OSMMapperAssistantFixme_name">Etiquetas «fixme» (arréglame)</string>
    <string name="rendering_attr_OSMMapperAssistantFixme_description">Muestra etiquetas que solicitan más atención (fixme)</string>
    <string name="rendering_attr_OSMMapperAssistantNote_name">Etiquetas «note» (nota)</string>
    <string name="rendering_attr_OSMMapperAssistantIconsLowZooms_name">Iconos en zoom bajo</string>
    <string name="rendering_attr_OSMMapperAssistantIconsLowZooms_description">Visualización esquemática de los iconos con zooms bajos</string>
    <string name="rendering_attr_showWaterwayTunnels_name">Aumentar la visibilidad de los túneles fluviales</string>
    <string name="quick_action_add_route_descr">Un botón que inicia una ruta desde el centro de la pantalla.</string>
    <string name="select_suggested_points">Marcar los puntos sugeridos</string>
    <string name="rendering_attr_OSMMapperAssistantNote_description">Muestra etiquetas con información no obvia sobre algún elemento (note)</string>
    <string name="location_source_descr">Si se instala OsmAnd desde Google Play, de forma predefinida se usa «%1$s» para definir la ubicación.
\n
\nSi obtienes información inexacta de la ubicación o usas un dispositivo sin «%2$s», intenta cambiar a «%3$s»</string>
    <string name="location_source">Fuente de la ubicación</string>
    <string name="shared_string_shape">Forma</string>
    <string name="default_appearance_desc">El color, el icono y la forma predeterminados se aplicarán a los puntos favoritos añadidos al grupo.</string>
    <string name="default_appearance">Aspecto predefinido</string>
    <string name="edit_category">Editar categoría</string>
    <string name="map_widget_altitude">Altitud de la ubicación actual</string>
    <string name="apply_to_existing_points_descr">¿Aplicar cambios a los puntos existentes del grupo o sólo a los nuevos\?</string>
    <string name="apply_to_existing_favorites_descr">¿Aplicar los cambios a los puntos favoritos existentes del grupo o sólo a los nuevos?</string>
    <string name="apply_to_existing">Aplicar a los ya existentes</string>
    <string name="apply_only_to_new_points">Aplicable sólo a puntos nuevos</string>
    <string name="apply_only_to_new_favorites">Aplicar solo a favoritos nuevos</string>
    <string name="rendering_attr_horse_scale_impossible_name">Imposible</string>
    <string name="routing_attr_carriage_restrictions_name">Restricciones al transporte</string>
    <string name="routing_attr_carriage_restrictions_description">Considera los permisos de acceso para los vehículos impulsados a caballo</string>
    <string name="rendering_attr_showTramRoutes_name">Rutas de tranvía</string>
    <string name="rendering_attr_showTrainRoutes_name">Rutas de tren</string>
    <string name="rendering_attr_showLightRailRoutes_name">Rutas de tren ligero</string>
    <string name="rendering_attr_showMonorailRoutes_name">Rutas de monorriel</string>
    <string name="move_map_to_select_area">Mover el mapa para elegir el área necesaria.</string>
    <string name="add_page">Añadir una página</string>
    <string name="page_number">Página %1$s</string>
    <string name="top_widgets_panel">Panel superior</string>
    <string name="map_widget_distance_to_destination">Distancia hasta el destino</string>
    <string name="map_widget_current_speed">Velocidad actual</string>
    <string name="change_default_appearance">Cambiar el aspecto predefinido</string>
    <string name="rendering_attr_horse_scale_difficult_name">Difícil</string>
    <string name="rendering_attr_horse_scale_critical_name">Crítico</string>
    <string name="rendering_attr_horse_scale_dangerous_name">Peligroso</string>
    <string name="rendering_attr_showFunicularRoutes_name">Rutas funiculares</string>
    <string name="rendering_attr_showBusRoutes_name">Rutas de autobús</string>
    <string name="rendering_attr_showTrolleybusRoutes_name">Rutas de trolebús</string>
    <string name="rendering_attr_showShareTaxiRoutes_name">Rutas de enlace</string>
    <string name="map_markers_bar">Barra de los marcadores del mapa</string>
    <string name="shared_string_visible_widgets">Widgets visibles</string>
    <string name="bottom_widgets_panel">Panel inferior</string>
    <string name="rendering_attr_showFitnessTrails_name">Circuitos aeróbicos</string>
    <string name="rendering_attr_showFitnessTrails_description">Muestra los circuitos aeróbicos</string>
    <string name="stop_download_desc">La descarga está incompleta. Si interrumpes la descarga ahora, sólo podrás ver una parte de las teselas.</string>
    <string name="stop_download">Parar descarga</string>
    <string name="stop_and_exit">Parar y salir</string>
    <string name="shared_string_complete">completo</string>
    <string name="zoom_levels_difference_description">La gran diferencia entre los niveles del zoom puede aumentar el tamaño de los datos descargados.</string>
    <string name="estimated_download_size">Tamaño estimado de descarga</string>
    <string name="number_of_tiles">Número de teselas</string>
    <string name="shared_string_item">Elemento</string>
    <string name="shared_string_buttons">Botones</string>
    <string name="configure_screen_widgets_descr">Elige la pantalla a añadir o el widgets a reorganizar.</string>
    <string name="osm_carto_render_descr">Similar al estilo OpenStreetMap-carto usado en el sitio principal de OSM</string>
    <string name="simulation_real_mode_title">Simulación realista</string>
    <string name="simulation_constant_mode_title">Velocidad constante</string>
    <string name="simulation_constant_mode_desc">La simulación será realizada con una velocidad constante elegida.</string>
    <string name="simulation_preview_mode_desc">La velocidad de la simulación será máxima en los tramos rectos y disminuirá sólo en las intersecciones.</string>
    <string name="simulation_preview_mode_title">Modo de previsualización rápida</string>
    <string name="speed_mode">Modo de velocidad</string>
    <string name="routeInfo_horse_scale_name">Dificultad de los senderos ecuestres</string>
    <string name="rendering_attr_horse_scale_common_name">Común</string>
    <string name="rendering_attr_horse_scale_demanding_name">Exigente</string>
    <string name="routeInfo_horse_scale_description">Visualizar los caminos según la dificultad de los senderos ecuestres</string>
    <string name="release_4_2">• Rediseño de widgets: nuevo Look &amp; Feel, agrupa por Páginas, cambia el orden y combina como quieras.
\n
\n • Senderismo / Ciclismo / Rutas de viaje: toque el símbolo de la ruta y obtenga información completa sobre la misma.
\n
\n • Grupos favoritos: establece la apariencia por defecto para los nuevos puntos del grupo
\n
\n • Correcciones: actualización automática de los mosaicos de los mapas en línea
\n
\n</string>
    <string name="simulation_real_mode_desc">En los tramos rectos, la velocidad será aproximada a la máxima permitida.
\nEn las intersecciones, la simulación reducirá la velocidad.
\nSe aplicarán penalizaciones adicionales en semáforos, señales de pare, etc.</string>
    <string name="rendering_attr_showRunningRoutes_name">Rutas para correr</string>
    <string name="rendering_attr_showRunningRoutes_description">Mostrar rutas para correr</string>
    <string name="routing_attr_freeride_policy_allow_name">Permitir</string>
    <string name="routing_attr_difficulty_preference_advanced_name">Avanzado</string>
    <string name="routing_attr_difficulty_preference_expert_name">Experto</string>
    <string name="on_with_params">%1$s en %2$s</string>
    <string name="shared_string_symbol">Símbolo</string>
    <string name="no_widgets_descr">Añade uno o varios widgets de la lista de widgets disponibles.</string>
    <string name="no_widgets_here_yet">Todavía no hay widgets</string>
    <string name="available_widgets">Widgets disponibles</string>
    <string name="snackbar_page_removed">Se ha quitado «Página %1$s».</string>
    <string name="routing_attr_freeride_policy_do_not_go_offpiste_name">No salirse de la pista</string>
    <string name="routing_attr_freeride_policy_prefer_offpiste_name">Preferir salirse de la pista</string>
    <string name="routing_attr_difficulty_preference_no_preference_name">Sin preferencias</string>
    <string name="routing_attr_freeride_policy_only_if_necessary_name">Sólo si es necesario</string>
    <string name="routing_attr_difficulty_preference_beginner_name">Principiante</string>
    <string name="routing_attr_difficulty_preference_intermediate_name">Intermedia</string>
    <string name="turn_on_public_transport_description">Activar para ver rutas de transporte público en el mapa.</string>
    <string name="time_to_go_desc">Tiempo en minutos u horas necesario para llegar a tu destino.</string>
    <string name="map_widget_trip_recording_duration">Duración</string>
    <string name="map_widget_trip_recording_distance">Distancia</string>
    <string name="routing_attr_hazmat_category_no_restrictions_name">A (Sin restricciones)</string>
    <string name="calculate_online">Calcular en línea</string>
    <string name="calculate_altitude">Calcular elevación</string>
    <string name="shared_string_speed">Velocidad</string>
    <string name="app_mode_mountain_bicycle">Bicicleta de montaña</string>
    <string name="get_altitude_data">Obtener datos de elevación</string>
    <string name="no_altitude_data">Sin datos de elevación</string>
    <string name="av_def_action_choose">A petición</string>
    <string name="get_altitude_information">Obtener información de elevación</string>
    <string name="calculating_altitude">Calculando elevación</string>
    <string name="av_notes_choose_action_widget_desc">Elige la acción.</string>
    <string name="navigation_points">Puntos de navegación</string>
    <string name="routing_attr_hazmat_category_name">Categoría de materiales peligrosos</string>
    <string name="routing_attr_allow_private_for_truck_description">Permitir el acceso a áreas privadas para camiones.</string>
    <string name="routing_attr_allow_private_for_truck_name">Permitir el acceso privado (camión)</string>
    <string name="compass_on_circles">Brújula en círculos</string>
    <string name="distance_circles">Círculos de distancia</string>
    <string name="circle_settings">Ajustes de los círculos</string>
    <string name="widget_secondary_desc_part_of">Parte del complemento «%1$s».</string>
    <string name="parking_widget_desc">Muestra la distancia desde el centro de la pantalla hasta tu plaza de aparcamiento.</string>
    <string name="magnetic_bearing_widget_desc">Ángulo entre el norte magnético y el punto objetivo observado desde tu ubicación.</string>
    <string name="shared_string_widget">Widget</string>
    <string name="rendering_attr_weatherPressureContours_name">Isolíneas de presión</string>
    <string name="map_widget_true_bearing">Rodamiento real</string>
    <string name="rendering_attr_weatherTempContours_name">Isolíneas de temperatura</string>
    <string name="map_widget_trip_recording_downhill">Cuesta abajo</string>
    <string name="arrival_time_widget_desc">Hora de llegada al lugar de destino.</string>
    <string name="bearing_desc">Muestra el rumbo absoluto o relativo a un objetivo en unidades angulares (en modo 180 grados, 360 grados o milirradianes).</string>
    <string name="rendering_attr_hideMilitaryAreas_name">Ocultar áreas militares</string>
    <string name="rendering_attr_hideMilitaryAreas_description">Oculta las áreas militares</string>
    <string name="rendering_attr_horseScale_name">Dificultad de los senderos ecuestres</string>
    <string name="routing_attr_avoid_highway_name">Evitar los caminos</string>
    <string name="max_speed_widget_desc">Muestra el límite de velocidad de la carretera por la que circula actualmente.</string>
    <string name="current_speed_widget_desc">Muestra tu velocidad actual según la información del GPS.</string>
    <string name="routing_attr_avoid_fords_name">Evitar vados</string>
    <string name="routing_attr_avoid_fords_description">Evitar pasar por vados</string>
    <string name="colour_of_circles">Color de los círculos</string>
    <string name="bearing_secondary_desc">El formato de los datos usados puede cambiarse en: %1$s → %2$s → %3$s.</string>
    <string name="routing_attr_hazmat_category_description">Categoría de materiales peligrosos / Considera los permisos de acceso para vehículos con materiales peligrosos</string>
    <string name="map_markers_bar_widget_desc">El widget de la barra superior muestra la distancia y la dirección hasta el siguiente marcador del Mapa desde tu ubicación actual. El widget puede configurarse para mostrar 1 o 2 marcadores.</string>
    <string name="track_attach_to_the_roads_descr">La traza se adjuntará a los caminos usando mapas sin conexión. Esto cambiará la geometría de la traza.</string>
    <string name="route_maneuvers">Maniobras de la ruta</string>
    <string name="explore_plans">Explorar planes</string>
    <string name="routing_attr_avoid_highway_description">Evita circular por caminos viales</string>
    <string name="map_widget_trip_recording_uphill">Cuesta arriba</string>
    <string name="coordinates_widget_secondary_desc">El formato de las coordenadas puede cambiarse en %1$s → %2$s → %3$s.</string>
    <string name="elevation_profile_widget_desc">Muestra el perfil de la elevación y la pendiente de la ruta actual.</string>
    <string name="mapillary_widget_desc">Proporciona acceso rápido a la aplicación Mapillary para añadir las imágenes a pie de calle.</string>
    <string name="gps_info_widget_desc">Muestra el número de los satélites actualmente visibles y utilizados.</string>
    <string name="lanes_widgets_desc">Muestra el trazado actual de los carriles de la carretera y resalta los que se deben tomar durante la navegación.</string>
    <string name="street_name_widget_desc">El widget Nombre de la calle muestra el nombre de la calle actual con una flecha de ubicación recta, o el nombre de la calle siguiente con una flecha que indica un próximo giro.</string>
    <string name="coordinates_widget_desc">Muestra las coordenadas geográficas de la geolocalización actual.</string>
    <string name="audio_video_notes_desc">Proporciona un acceso rápido para iniciar o parar una nota de audio, vídeo o foto.</string>
    <string name="routing_attr_avoid_4wd_only_name">Evitar caminos para 4x4</string>
    <string name="routing_attr_avoid_4wd_only_description">Evita los caminos adecuados para vehículos todo terreno 4x4</string>
    <string name="radius_rules_widget_desc">La herramienta de la regla de radio muestra círculos de distancia alrededor de un punto seleccionado en el mapa.</string>
    <string name="current_time_widget_desc">Muestra la hora actual tomada de tu dispositivo.</string>
    <string name="battery_widget_desc">Muestra el nivel de la batería de tu dispositivo.</string>
    <string name="altitude_widget_desc">Muestra la altura sobre el nivel del mar de la geolocalización actual.</string>
    <string name="navigation_points_desc">Los widgets de navegación se activan durante la navegación para mostrar información como distancia, tiempo de llegada o restante, próximos giros, rumbo, nombre de la calle actual/siguiente, información de carril, velocidad máxima, alertas de aproximación, los puntos de interés y los puntos intermedios.</string>
    <string name="route_maneuvers_desc">Los widgets de navegación se activan durante la navegación para mostrar información como distancia, hora de llegada o de salida, próximos giros, rumbo, nombre de la calle actual, información de carriles, velocidad máxima, alertas de aproximación, PDI, waypoints.</string>
    <string name="time_to_navigation_point_widget_settings_desc">Pulsa el widget para cambiar de modo.</string>
    <string name="shared_string_mode">Modo</string>
    <string name="radius_ruler_mode_desc">Pulsa el widget para alternar el modo de «Regla radial».</string>
    <string name="map_widget_time_to_destination">Tiempo hasta el destino</string>
    <string name="map_widget_time_to_intermediate">Tiempo para intermedio</string>
    <string name="map_widget_distance_to_intermediate">Distancia intermedia</string>
    <string name="marker_2nd">Segundo marcador</string>
    <string name="marker_1st">Primer marcador</string>
    <string name="switch_widget_mode_desc">Pulsa el widget para alternar los modos.</string>
    <string name="side_marker_eta">Hora estimada de la llegada</string>
    <string name="next_live_update_time">Próxima actualización a las %1$s.</string>
    <string name="includes_osm_changes_until">Incluye cambios de OSM hechos hasta %1$s.</string>
    <string name="next_live_update_date_and_time">Próxima actualización el %1$s a las %2$s.</string>
    <string name="routing_attr_motor_type_description">Elige el tipo de combustible del motor, necesario para estimar las emisiones de CO₂.</string>
    <string name="routing_attr_motor_type_name">Combustible del vehículo</string>
    <string name="routing_attr_goods_restrictions_name">Reparto de bienes</string>
    <string name="routing_attr_goods_restrictions_description">Considerar permisos de acceso para vehículos de bienes ligeros (bienes)</string>
    <string name="reset_all_settings_desc">¿Restablecer todos los ajustes por defecto\?</string>
    <string name="goods_delivery_desc_3">Sólo aplica a camiones de reparto inferiores a 3,5 toneladas.</string>
    <string name="goods_delivery_desc_2">Los caminos cerrados serán evitados para la entrega de mercancías.</string>
    <string name="updated_map_time">Actualizado: %1$s.</string>
    <string name="map_marker_average_speed_desc">Indica el intervalo de tiempo en el promedio de velocidad (usado para estimar el tiempo de llegada).</string>
    <string name="goods_delivery_desc_4">Usar el perfil «Camión» para vehículos superiores a 3,5 toneladas.</string>
    <string name="goods_delivery_desc">Los vehículos de reparto pueden estar restringidos en algunos caminos.</string>
    <string name="live_update_frequency_hour_variant">Las actualizaciones de mapas se comprueban cada hora.</string>
    <string name="lang_ckb">Kurdo central</string>
    <string name="no_altitude_data_desc">Para obtener datos de «%1$s», adjuntar la traza a los caminos o calcularlo en línea.</string>
    <string name="transport_hazmat_yes_desc">Marca la categoría correspondiente.</string>
    <string name="live_update_frequency_week_variant">Las actualizaciones de mapas se comprueban cada semana.</string>
    <string name="use_latin_name_if_missing">Usar nombre en latín si falta</string>
    <string name="compass_visible_if_map_rotated">Visible al girar el mapa</string>
    <string name="live_update_frequency_day_variant">Las actualizaciones de mapas se comprueban cada día.</string>
    <string name="average_speed_skip_stops">Tener en cuenta las paradas</string>
    <string name="average_speed_widget_desc">Muestra la velocidad media del viaje actual.</string>
    <string name="map_widget_average_speed">Velocidad media</string>
    <string name="auto_25_chars_route_tu_kl">Haz un giro en U y mantente a la izquierda</string>
    <string name="auto_25_chars_route_tu_kr">Haz un giro en U y mantente a la derecha</string>
    <string name="auto_25_chars_route_roundabout_kr">Toma la salida %1$d y mantente a la derecha</string>
    <string name="compass_always_hidden">Siempre oculto</string>
    <string name="compass_always_visible">Siempre visible</string>
    <string name="compass_click_desc">Toca dos veces el botón de la brújula para cambiar el modo de orientación del mapa.</string>
    <string name="compass_desc">Muestra la dirección hacia el norte.</string>
    <string name="altitude_correction">Corrección de la elevación</string>
    <string name="kg">kg</string>
    <string name="routing_attr_motor_type_diesel_name">Diésel</string>
    <string name="average_speed_skip_stops_desc">Velocidades inferiores a %1$s serán contadas y afectará a la velocidad media.</string>
    <string name="attach_roads_warning">Sólo se puede adjuntar al camino una traza grabada.</string>
    <string name="connect_with_straight_line">Conectar con una línea recta</string>
    <string name="attach_roads_descr">Aproxime su recorrido a las carreteras permitidas para enrutar entre puntos y asocie instrucciones precisas de giro y propiedades de ruta.</string>
    <string name="without_profiles_changing">Sin cambios de perfiles</string>
    <string name="shared_string_only_missing">Sólo faltantes</string>
    <string name="download_tiles">Descargar teselas</string>
    <string name="auto_25_chars_route_roundabout_kl">Toma la salida %1$d y mantente a la izquierda</string>
    <string name="trip_recording_distance_widget_desc">Muestra la distancia del viaje registrada actualmente.</string>
    <string name="av_notes_audio_widget_desc">Si tocas el widget, podrás tomar una nota de voz.</string>
    <string name="trip_recording_duration_widget_desc">Muestra el tiempo del viaje registrado actualmente.</string>
    <string name="trip_recording_downhill_widget_desc">Muestra la suma de todos los descensos del trayecto registrado actualmente.</string>
    <string name="average_speed_time_interval_desc">Especifica el intervalo de tiempo para calcular el promedio de la velocidad.</string>
    <string name="calculate_online_altitude_descr">Calcula la elevación en línea desde los servidores de OsmAnd, basándose en las imágenes de satélite y en los modelos digitales de elevación. Las diferencias respecto a la altitud registrada por el dispositivo pueden usarse como corrección de la elevación.</string>
    <string name="co2_mission">Emisión de CO2</string>
    <string name="shared_string_duplicate">Duplicar</string>
    <string name="av_notes_photo_widget_desc">Si tocas el widget, podrás hacer una foto.</string>
    <string name="av_notes_video_widget_desc">Si tocas el widget, podrás grabar un vídeo.</string>
    <string name="auto_backup_preference_desc">Predefinidamente, Android guarda copias de seguridad de los favoritos, códigos de mapas y ajustes de OsmAnd para restaurarlos en nuevos dispositivos o al reinstalar. Esta copia de seguridad se limita a 25 MB.
\nAl usar OsmAnd Cloud, esto puede dar lugar a malentendidos después de la reinstalación.</string>
    <string name="duplacate_widget_added_snackbar">Se ha añadido a la lista un widget duplicado.</string>
    <string name="first_marker_widget_desc">Puedes configurar el widget para que muestre la distancia o la hora estimada de llegada que queda hasta el primer marcador del mapa.</string>
    <string name="widget_with_dot">Widget.</string>
    <string name="auto_25_chars_route_tl_kl">Gira a la izquierda y mantente a la izquierda</string>
    <string name="auto_25_chars_route_tl_kr">Gira a la izquierda y mantente a la derecha</string>
    <string name="auto_25_chars_route_tr_kl">Gira a la derecha y mantente a la izquierda</string>
    <string name="auto_25_chars_route_tr_kr">Gira a la derecha y mantente a la derecha</string>
    <string name="true_bearing_wdiget_desc">Ángulo entre el norte verdadero y el punto objetivo observado desde tu ubicación.</string>
    <string name="relative_bearing_widget_desc">Muestra el ángulo entre la dirección de tu movimiento hacia delante y el punto objetivo.</string>
    <string name="time_to_destination_widget_desc">El widget muestra la \"Hora de llegada\" o el \"Tiempo que falta\" hasta el último punto del destino. El tiempo se actualiza constantemente durante la navegación y es igual al tiempo de ruta desde la ubicación actual.</string>
    <string name="compass_visible_if_map_rotated_desc">Se oculta cuando el Norte se encuentra arriba</string>
    <string name="second_marker_widget_desc">Puedes configurar el widget para que muestre la distancia o la hora estimada de llegada que queda hasta el segundo marcador del mapa.</string>
    <string name="time_to_intermediate_widget_desc">El widget muestra \"La hora de llegada\" o \"El tiempo restante\" hasta el primer punto intermedio. El tiempo se actualiza constantemente durante la navegación, y cuando se pasa un punto intermedio, el tiempo se actualiza al siguiente punto intermedio.</string>
    <string name="distance_to_intermediate_widget_desc">El widget muestra la distancia que queda hasta el primer punto intermedio. Una vez superados los puntos intermedios, la distancia se actualizará hasta el siguiente punto intermedio.</string>
    <string name="distance_to_destination_widget_desc">El widget muestra la distancia que queda hasta el último punto de destino.</string>
    <string name="next_turn_widget_desc">El widget muestra la información sobre tu próximo giro con una imagen de la maniobra y la distancia hasta ella.</string>
    <string name="download_complete">Descarga completa</string>
    <string name="map_widget_camera_distance">Altura de la cámara</string>
    <string name="map_widget_zoom_level">Nivel del zoom</string>
    <string name="map_widget_target_distance">Distancia de la cámara al objetivo</string>
    <string name="import_as_one_track">Importar como una traza</string>
    <string name="shared_string_large">Largo</string>
    <string name="shared_string_normal">Normal</string>
    <string name="how_to_use">Cómo usar:</string>
    <string name="map_marker_interval_dialog_desc">Especifica el intervalo de tiempo durante el cual se medirá la velocidad media para calcular la hora estimada de llegada.</string>
    <string name="go_to_marker_location">Ir a la posición del marcador</string>
    <string name="shared_string_switch_mode">Cambiar de modo</string>
    <string name="rendering_attr_showMtbScaleIMBATrails_description">Mostrar senderos dedicados al ciclismo de montaña.</string>
    <string name="display_position">Posición</string>
    <string name="download_heightmap_maps">Mapa de alturas</string>
    <string name="favorite_confirm_delete_group">¿Borrar el grupo \"%1$s\" y todos los puntos incluidos (%2$d)?</string>
    <string name="favorite_delete_group">Borrar grupo</string>
    <string name="second_next_turn_widget_desc">El widget muestra la información sobre su segundo giro siguiente, que se activa si el giro está a una distancia cercana.</string>
    <string name="map_markers_desc">El widget muestra la distancia o la hora estimada de llegada (ETA) de los dos primeros marcadores de la lista de marcadores del mapa.</string>
    <string name="rendering_attr_showMtbScaleIMBATrails_name">Mostrar senderos de montaña IMBA</string>
    <string name="rendering_attr_depthContourColorScheme_description">Esquema de color para las curvas de nivel de profundidad</string>
    <string name="routing_attr_motor_type_hybrid_name">Híbrido</string>
    <string name="quick_action_map_center_widget_descr">Un botón que muestra u oculta en el mapa, el widget para centrar el mapa.</string>
    <string name="click_on_widget">Haz clic en el widget</string>
    <string name="shared_string_shows">Mostrar</string>
    <string name="map_widget_target_distance_desc">Muestra la distancia entre la cámara y la ubicación del objetivo.</string>
    <string name="map_widget_zoom_level_desc">Muestra el nivel actual de zoom del mapa.</string>
    <string name="map_widget_camera_distance_desc">Muestra la elevación de la cámara sobre el nivel de la superficie.</string>
    <string name="map_widget_camera_tilt">Inclinación de la cámara</string>
    <string name="rotate_map_manual_opt">Rotación manual</string>
    <string name="trip_recording_uphill_widget_desc">Muestra la suma de todas las subidas del viaje registrado actualmente.</string>
    <string name="rendering_attr_depthContourWidth_description">La anchura para las curvas de nivel de profundidad</string>
    <string name="routing_attr_motor_type_electric_name">Eléctrico</string>
    <string name="available_as_part_of_subscription_plan">Disponible como parte de la suscripción «%1$s».</string>
    <string name="included_in_your_current_plan">Incluido en el plan actual de «%1$s»</string>
    <string name="map_widget_camera_tilt_desc">Muestra el ángulo de inclinación de la cámara en modo perspectiva. Por defecto es 90° (sin inclinación).</string>
    <string name="developer_widgets">Widgets para desarrolladores</string>
    <string name="coordinates_widget_map_center_desc">Muestra las coordenadas geográficas del centro del mapa actual</string>
    <string name="coordinates_widget_current_location_desc">Muestra las coordenadas geográficas de la geolocalización actual</string>
    <string name="quick_action_current_location_widget_descr">Un botón que muestra u oculta en el mapa, el widget de ubicación actual.</string>
    <string name="coordinates_widget_map_center">Coordenadas: centro del mapa</string>
    <string name="coordinates_widget_current_location">Coordenadas: ubicación actual</string>
    <string name="distance_by_tap_use_description">Pulse en el mapa para ver la distancia entre su ubicación actual y el punto pulsado.
\nToque con 2 dedos en el mapa para ver la distancia entre los puntos pulsados</string>
    <string name="auto_backup_title">Copia de seguridad automática</string>
    <string name="routing_attr_motor_type_petrol_name">Gasolina</string>
    <string name="routing_attr_motor_type_lpg_name">Gas licuado de petróleo (GLP)</string>
    <string name="routing_attr_motor_type_gas_name">Gas natural comprimido (GNC)</string>
    <string name="transport_hazmat_title">Transporte de materiales peligrosos</string>
    <string name="map_widget_ant_heart_rate_desc">Muestra en tiempo real la frecuencia cardiaca del usuario durante una actividad determinada</string>
    <string name="map_widget_ant_bicycle_power_desc">Muestra la potencia del ciclista, que se utiliza para hacer avanzar la bicicleta</string>
    <string name="lang_sat">Santalí</string>
    <string name="external_sensor_widgets">Widgets de ANT+</string>
    <string name="ant_missing_dependency_descr">No se puede encontrar el servicio necesario «%1$s».
\nDebes instalar o actualizar el servicio para el complemento ANT+.
\n¿Quieres abrir Play Store para hacer eso\?</string>
    <string name="ant_missing_dependency">Falta la dependencia</string>
    <string name="favorites_backup">Respaldo de favoritos</string>
    <string name="purchases_feature_desc_cross_buy">Usa las funciones de la suscripción en diferentes plataformas (Android/iOS/web) sin costo adicional.</string>
    <string name="shared_string_cross_buy">Compra cruzada</string>
    <string name="ant_go_to_store">Ir a la tienda</string>
    <string name="ant_read_data">Leer datos</string>
    <string name="ant_write_to_gpx">Escribir datos en la traza</string>
    <string name="ant_heart_rate_write_gpx_desc">Incluye la frecuencia cardíaca en la traza</string>
    <string name="map_widget_ant_heart_rate">Ritmo cardíaco</string>
    <string name="map_widget_ant_bicycle_power">Potencia de la bicicleta</string>
    <string name="map_widget_ant_bicycle_cadence">Cadencia de pedaleo</string>
    <string name="map_widget_ant_bicycle_cadence_desc">Muestra la velocidad a la que pedalea el usuario</string>
    <string name="map_widget_ant_bicycle_speed">Velocidad de la bicicleta</string>
    <string name="map_widget_ant_bicycle_speed_desc">Muestra la velocidad de desplazamiento</string>
    <string name="map_widget_ant_bicycle_dist">Distancia en bicicleta</string>
    <string name="map_widget_ant_bicycle_dist_desc">Distancia recorrida</string>
    <string name="nautical_depth_points">Puntos de profundidad náutica</string>
    <string name="depth_contours">Curvas de profundidad</string>
    <string name="worldwide_maps">Mapas del mundo</string>
    <string name="transport_hazmat_no_desc">En algunos caminos y túneles se prohíbe el transporte de materiales peligrosos.</string>
    <string name="map_widget_rendering_fps_desc">Muestra la rapidez a la que se muestra y actualiza el mapa y los elementos del mapa, expresada en fotogramas por segundo (FPS).</string>
    <string name="location_simulation_cutoff">La simulación omite los primeros metros</string>
    <string name="send_uuid_preference_desc">El UUID aleatorio se usa para descargar mapas sin conexión de los servidores de OsmAnd y supervisar el uso justo de los recursos del servidor, predecir los patrones del tráfico y generar informes anónimos de mapas mensuales.</string>
    <string name="current_location_widget">Coordenadas: ubicación actual</string>
    <string name="external_sensors_plugin_name">Sensores externos</string>
    <string name="external_sensors_plugin_description">Accede a los sensores externos para leer, por ejemplo, tu frecuencia cardiaca, la velocidad de la bicicleta, la potencia de pedaleo o la cadencia. Requiere que el dispositivo esté conectado a los sensores correspondientes mediante el protocolo de red personal inalámbrica ANT+.</string>
    <string name="map_widget_altitude_map_center">Elevación: centro del mapa</string>
    <string name="map_widget_altitude_current_location_desc">Muestra la altitud sobre el nivel del mar en la ubicación geográfica actual.</string>
    <string name="map_widget_rendering_fps">Renderizado FPS del mapa</string>
    <string name="simulate_location_by_gpx">Simular ubicación via GPX</string>
    <string name="terms_of_service_desc">Al descargar los mapas, aceptas los %1$s y %2$s.</string>
    <string name="shared_string_terms_of_use">Términos de uso</string>
    <string name="location_simulation_speedup">Velocidad de simulación</string>
    <string name="send_uuid_preference">Enviar identificador único de usuario (UUID)</string>
    <string name="shared_string_identifiers">Identificadores</string>
    <string name="map_center_widget">Coordenadas: centro del mapa</string>
    <string name="map_widget_altitude_desc">Mostrar la altitud de la geolocalización actual o la elevación del centro del mapa actual</string>
    <string name="map_widget_altitude_map_center_desc">Muestra la elevación sobre el nivel del mar del centro del mapa actual.</string>
    <string name="map_widget_altitude_current_location">Altitud: ubicación actual</string>
    <string name="purchases_feature_desc_external_sensors">Muestra y registra los datos de los sensores externos: velocidad de la bicicleta, potencia de la bicicleta, cadencia y frecuencia cardiaca.</string>
    <string name="external_sensors_support">Compatible con sensores externos</string>
    <string name="release_4_3">- Nuevo y más rápido motor de renderizado de mapas de la versión 2 (OpenGL), con vista 2,5D.
\n
\n - Animación suave de los cambios de ubicación en movimiento
\n
\n - Nuevos widgets para las coordenadas del centro del mapa y la elevación de las geolocalizaciones
\n
\n - \"Distancia al grifo\": añadidas opciones de tamaño de texto
\n
\n - Widget \"Marcador del mapa\": añadida opción para cambiar el comportamiento del clic
\n
\n - Corregida la opción \"Colocación de posición
\n
\n - GPX: añadido soporte para etiquetas \"link\", \"cmt\", \"desc\" y para cualquier extensión personalizada
\n
\n - Reorganizada la lista de \"Mapas náuticos
\n
\n - Añadido soporte para sensores ANT
\n
\n - Añadida la opción de desactivar la descarga de UUID
\n
\n - Previsión ajustable de la velocidad por defecto para los tiempos de viaje a pie/senderismo/carrera dependientes de la elevación
\n
\n - Corregida la salida de audio y el comportamiento del deslizador de volumen
\n
\n</string>
    <string name="speak_gps_signal_status">Anunciar la pérdida o recuperación de la señal GPS</string>
    <string name="speak_route_recalculation">Anunciar el recálculo de la ruta</string>
    <string name="rendering_engine_failed_descr">OsmAnd ha vuelto a la representación cartográfica «versión 1». Puede tratar de volver al motor de representación «versión 2 (OpenGL)» en Configuración.
\n
\nColabore con el proceso de mejora proporcionando su registro de errores.</string>
    <string name="rendering_engine_failed">El renderizado de mapas de OsmAnd ha fallado recientemente.</string>
    <string name="show_map_symbols_desc">Texto, señales de tráfico y otros.</string>
    <string name="map_rendering_engine">Motor de renderizado del mapa</string>
    <string name="show_borders_of_downloaded_maps">Colorear mapas descargados</string>
    <string name="show_map_symbols">Mostrar símbolos del mapa</string>
    <string name="share_crash_log">Compartir registro de fallos</string>
    <string name="dismiss_changes_descr">Todos los cambios serán descartados.</string>
    <string name="dismiss_changes">¿Descartar cambios\?</string>
    <string name="restart_now">Reiniciar ahora</string>
    <string name="map_rendering_engine_v1">Versión 1</string>
    <string name="map_rendering_engine_v2">Versión 2 (OpenGL)</string>
    <string name="map_rendering_engine_descr">La versión 2 (OpenGL) del motor de renderizado de mapas, es más rápido y también cuenta con vista 2.5D. El renderizado de la versión 1, era el predefinido antes de OsmAnd 4.3 y sigue siendo preferible para los dispositivos más antiguos.</string>
    <string name="weather_offline_forecast">Pronóstico sin conexión</string>
    <string name="weather_online_cache">Caché en línea</string>
    <string name="map_settings_weather_temp">Temperatura</string>
    <string name="map_settings_weather_wind">Viento</string>
    <string name="weather_wind_mph">mph</string>
    <string name="weather_wind_kmh">km/h</string>
    <string name="weather_wind_kilimeters_per_hour">Kilómetros por hora</string>
    <string name="weather_wind_meters_per_second">Metros/segundo</string>
    <string name="weather_widgets_secondary_desc">Las unidades de medida pueden cambiarse en los ajustes del plugin de Meteorología.</string>
    <string name="clouds_widget_desc">Muestra la cobertura de las nubes para el centro del mapa actual.</string>
    <string name="temperature_widget_desc">Muestra la temperatura del centro del mapa actual.</string>
    <string name="weather_pressure_hpa">hPa</string>
    <string name="weather_pressure_inhg">inHg</string>
    <string name="weather_widget_group_desc">Un conjunto de widgets que muestran la información meteorológica variada.</string>
    <string name="weather_pressure_millimeters_of_mercury">Milímetros de mercurio</string>
    <string name="action_not_supported_with_map_style">El estilo de mapa elegido no admite esta acción.</string>
    <string name="map_settings_weather_air_pressure">Presión atmosférica</string>
    <string name="map_settings_weather_cloud">Nubes</string>
    <string name="map_settings_weather_precip">Precipitación</string>
    <string name="measurement_units">Unidades de medida</string>
    <string name="explore_weather_forecast">Explora el pronóstico meteorológico.</string>
    <string name="shared_string_contours">Contornos</string>
    <string name="shared_string_layers">Capas</string>
    <string name="empty_screen_weather_pressure_layer">Activar para ver la capa de presión en el mapa.</string>
    <string name="empty_screen_weather_contours">Activar para ver los bordes meteorológicos en el mapa.</string>
    <string name="empty_screen_weather_clouds_layer">Activar para ver la capa de cobertura de nubes en el mapa.</string>
    <string name="empty_screen_weather_wind_layer">Activar para ver la capa de viento en el mapa.</string>
    <string name="weather_precip_in">in</string>
    <string name="empty_screen_weather_precipitation_layer">Activar para ver la capa de precipitaciones en el mapa.</string>
    <string name="weather_precip_mm">mm</string>
    <string name="empty_screen_weather_temperature_layer">Activar para ver la capa de temperatura en el mapa.</string>
    <string name="empty_screen_view_selected_weather_data">Activar para ver los datos meteorológicos marcados en el mapa.</string>
    <string name="weather_precip_inches">Pulgadas</string>
    <string name="weather_precip_milimeters">Milímetros</string>
    <string name="weather_wind_kn">kn</string>
    <string name="weather_wind_ms">m/s</string>
    <string name="weather_wind_knots">Nudos</string>
    <string name="weather_wind_miles_per_hour">Millas por hora</string>
    <string name="air_pressure_widget_desc">Muestra la presión atmosférica para el centro del mapa actual.</string>
    <string name="wind_widget_desc">Muestra la velocidad del viento para el centro del mapa actual.</string>
    <string name="weather_temperature_celsius">Celsius</string>
    <string name="precipitation_widget_desc">Muestra la precipitación para el centro del mapa actual.</string>
    <string name="weather_pressure_mmhg">mmHg</string>
    <string name="weather_pressure_hectopascals">Hectopascales</string>
    <string name="weather_pressure_inches_of_mercury">Pulgadas de mercurio</string>
    <string name="weather_prefs_descr">Pronóstico de 24 horas y 7 días actualizado cada 3 horas</string>
    <string name="weather_temperature_fahrenheit">Fahrenheit</string>
    <string name="weather_plugin_description">Proporciona
\n- el pronóstico del tiempo de 24 horas y 7 días con 5 capas
\n- widgets basados en la ubicación
\n- las isolíneas de temperatura/presión
\n
\nLos datos meteorológicos son proporcionados por el Sistema de Pronóstico Global (GFS, %1$s).</string>
    <string name="shared_string_weather">Meteorología</string>
    <string name="rendering_attr_depthContourColorScheme_name">Combinación de colores de las líneas</string>
    <string name="map_widget_sunset_desc">Muestra la hora del próximo atardecer o el tiempo que queda hasta éste.</string>
    <string name="map_widget_sunrise_desc">Muestra la hora del próximo amanecer o el tiempo que falta para éste.</string>
    <string name="shared_string_next_sunrise">Próximo amanecer</string>
    <string name="shared_string_time_left">Tiempo restante</string>
    <string name="shared_string_sunset">Ocaso</string>
    <string name="shared_string_sunrise">Alba</string>
    <string name="map_widget_group_sunrise_sunset_desc">Estos widgets muestran la información sobre la próxima salida y puesta del sol.</string>
    <string name="switch_mode_by_tapping_on_widget">Alterna el modo pulsando en el widget.</string>
    <string name="shared_string_next_sunset">Próximo atardecer</string>
    <string name="map_widget_group_sunrise_sunset">Amanecer, atardecer</string>
    <string name="depth_contour_lines">Curvas de nivel de profundidad</string>
    <string name="turn_on_nautical_depth_description">Activar para ver los datos de profundidad náutica en el mapa.</string>
    <string name="rendering_attr_depthContourWidth_name">Grosor de la línea</string>
    <string name="storage_migration_fragment_close_descr">La copia sólo se ha completado en %1$s%%. Si se detiene ahora, es posible que la aplicación no funcione correctamente.</string>
    <string name="quick_action_precipitation_layer">Un botón para mostrar u ocultar la capa de precipitaciones en el mapa.</string>
    <string name="quick_action_cloud_layer">Un botón para mostrar u ocultar la capa de nubes en el mapa.</string>
    <string name="quick_action_air_pressure_layer">Un botón para mostrar u ocultar la capa de presión atmosférica en el mapa.</string>
    <string name="quick_action_temperature_layer">Un botón para mostrar u ocultar la capa de temperatura en el mapa.</string>
    <string name="quick_action_wind_layer">Un botón para mostrar u ocultar la capa de vientos en el mapa.</string>
    <string name="temperature_layer">Capa de temperaturas</string>
    <string name="pressure_layer">Capa de presión atmosférica</string>
    <string name="wind_layer">Capa de vientos</string>
    <string name="cloud_layer">Capa de nubes</string>
    <string name="precipitation_layer">Capa de precipitaciones</string>
    <string name="rendering_attr_showMtbScale_description">Muestra los senderos según su escala MTB.</string>
    <string name="rendering_attr_showMtbScale_name">Mostrar la escala de las MTB</string>
    <string name="mtb_imba_full">Asociación Internacional de Ciclismo de Montaña</string>
    <string name="mtb_imba">IMBA</string>
    <string name="mtb_segment_classification">Segmentación</string>
    <string name="mtb_scale">Escala MTB</string>
    <string name="rendering_attr_weatherCloudContours_name">Isolíneas de las nubes</string>
    <string name="rendering_attr_weatherWindSpeedContours_name">Isolíneas de la velocidad del viento</string>
    <string name="rendering_attr_weatherPrecipitationContours_name">Isolíneas de las precipitaciones</string>
    <string name="shared_string_open">Abrir</string>
    <string name="open_weather_action_description">Permite abrir una pantalla con la información meteorológica detallada.</string>
    <string name="open_weather_action">Abrir el tiempo</string>
    <string name="shared_string_purchased_on">Comprado el</string>
    <string name="shared_string_expires">Caduca en</string>
    <string name="cloud_sync_progress">Sincronizando...%1$s</string>
    <string name="checking_progress">Comprobando…</string>
    <string name="shared_string_modified">Modificado</string>
    <string name="res_unknown">Desconocido</string>
    <string name="shared_string_unsynced">Sin sincronizar</string>
    <string name="check_for_updates">Buscar actualizaciones</string>
    <string name="changes">Cambios %1$s</string>
    <string name="shared_string_uploaded">Subido a</string>
    <string name="shared_string_cloud">Nube</string>
    <string name="new_file">Archivo nuevo</string>
    <string name="modified_file">Archivo modificado</string>
    <string name="deleted_file">Archivo eliminado</string>
    <string name="sync_now">Sincronizar ahora</string>
    <string name="local_changes">Cambios a nivel local</string>
    <string name="upload_change">Cargar el cambio</string>
    <string name="cloud_changes_will_be_dismissed">Los cambios en la nube serán descartados</string>
    <string name="local_file_will_be_restored">El archivo local se restaurará</string>
    <string name="local_changes_will_be_dismissed">Se descartarán los cambios locales</string>
    <string name="cloud_conflicts">Conflictos</string>
    <string name="cloud_conflict">Conflicto</string>
    <string name="upload_all">Cargar todo</string>
    <string name="cloud_recent_changes">Cambios</string>
    <string name="cloud_all_changes_downloaded">Se descargaron todos los cambios</string>
    <string name="cloud_no_conflicts">No hay conflictos.</string>
    <string name="download_cloud_version">Descargar la versión de la nube</string>
    <string name="shared_string_do_not_exist">No existe</string>
    <string name="backup_error_failed_to_fetch_remote_items">No se ha podido obtener la lista de los archivos del servidor.</string>
    <string name="last_sync">Última sincronización</string>
    <string name="import_export">Importar/exportar</string>
    <string name="export_to_file">Exportar a un archivo</string>
    <string name="cloud_version_will_be_removed">La versión en la nube será eliminada</string>
    <string name="choose_what_to_sync">Elija qué quiere sincronizar</string>
    <string name="cloud_all_changes_uploaded_descr">Todos los cambios realizados en este dispositivo se sincronizan con OsmAnd Cloud.</string>
    <string name="cloud_changes">Cambios en la nube</string>
    <string name="cloud_all_changes_uploaded">Se cargaron todos los cambios</string>
    <string name="av_audio_format_bottom_sheet_descr">Seleccione un formato de audio. El formato contenedor del tipo de archivo para el audio es 3GPP (.3gp).</string>
    <string name="si_nm_ft">Millas náuticas /pies</string>
    <string name="si_nm_mt">Millas/metros náuticos</string>
    <string name="set_up_backup">Crear una copia de seguridad</string>
    <string name="x_axis">Eje X</string>
    <string name="y_axis">Eje Y</string>
    <string name="value_downloaded_of_mb">Descargando %1$.1f/%2$.1f MB</string>
    <string name="skip_download">Omitir la descarga</string>
    <string name="determine_location">Permítanos determinar su ubicación</string>
    <string name="share_link">Compartir el enlace</string>
    <string name="share_as_file">Compartir como un archivo</string>
    <string name="sound_beep_complex">Bip: complejo</string>
    <string name="sound_beep_minimal">Bip: mínimo</string>
    <string name="sound_beep_simple">Bip: sencillo</string>
    <string name="sound_beep_complex_loud">Bip: muy fuerte</string>
    <string name="sound_beep_simple_loud">Pitido: sencillo ruidoso</string>
    <string name="weight_limit_error">El valor mínimo es \"%1$s\" toneladas. Utilice el perfil \"%2$s\" si el peso del vehículo es inferior al valor mínimo.</string>
    <string name="last_synchronized">Última sincronización</string>
    <string name="display_position_automatic_descr">Depende de la orientación del mapa: abajo para la dirección del movimiento, centro para todos los demás.</string>
    <string name="no_visible_tracks_description">Seleccione las vías para visualizarlas en el mapa.</string>
    <string name="no_visible_tracks">No hay pistas en el mapa</string>
    <string name="recently_visible">Visibles recientemente %1$s</string>
    <string name="empty_tracks">No tienes archivos de pistas.</string>
    <string name="shared_string_select_recent">Selección reciente</string>
    <string name="change_appearance">Cambiar la apariencia</string>
    <string name="switch_folder">Cambiar de carpeta</string>
    <string name="shared_string_on_map">en el mapa</string>
    <string name="shared_string_apply_changes">Aplicar cambios</string>
    <string name="empty_tracks_description">Puedes importar, crear o grabar archivos con las pistas con OsmAnd.</string>
    <string name="show_all_tracks">Mostrar todas las vías</string>
    <string name="shared_string_kilograms">kilogramos</string>
    <string name="shared_string_yards">yardas</string>
    <string name="approximate_bearing_descr">Obtenga el rumbo de la ruta de navegación que se está siguiendo.</string>
    <string name="shared_string_inches">pulgadas</string>
    <string name="inch">in</string>
    <string name="approximate_bearing">Rumbo aproximado</string>
    <string name="release_4_4">• Menú \"Pistas\" mejorado en \"Configurar mapa\"
\n
\n • El menú contextual ahora muestra nombres localizados para PDI
\n
\n • Opción agregada para compartir ruta por enlace
\n
\n • Se agregó la unidad de longitud \"Millas náuticas/pies\".
\n
\n • La orientación del mapa agregó un nuevo modo fijo
\n
\n • Pantalla de inicio simplificada
\n
\n • Posición de ubicación fija en modo de pantalla dividida en Android Auto
\n
\n • Se agregó el gráfico \"Velocidad/Pendiente\" para el análisis de pistas
\n
\n • Android 13 movió la selección de idioma de la aplicación a la configuración del sistema
\n
\n • Problemas resueltos con la visualización de lugares veganos
\n
\n • Se agregó la posibilidad de descargar mosaicos en línea utilizados como mapas \"superpuestos\" o \"subyacentes\".
\n
\n • Soporte agregado de unidades imperiales para \"parámetros del vehículo\"
\n
\n • Nuevo perfil de ciclomotor
\n
\n • \"Mostrar posición\" agregó la nueva opción \"Automático\"
\n
\n • Gestos de mapa fijos para inclinación, zoom y rotación
\n
\n</string>
    <string name="delete_cloud_version">Borrar la versión en la nube</string>
    <string name="local_version_do_not_exist">No existe ninguna versión local.</string>
    <string name="shared_string_in_progress">En curso</string>
    <string name="shared_string_original">Original</string>
    <string name="movement_speed">Velocidad del movimiento</string>
    <string name="simulation_position_description">Seleccione un archivo de pista que se utilizará como fuente para mover la ubicación.</string>
    <string name="cloud_version_confirm_delete">¿Borrar \"%1$s\" de OsmAnd Cloud\?</string>
    <string name="shared_string_delete_file">Eliminar archivo</string>
    <string name="shared_string_add_manually">Añadir manualmente…</string>
    <string name="sort_duration_descending">Primero el de mayor duración</string>
    <string name="sort_distance_ascending">La distancia más corta primero</string>
    <string name="sort_distance_descending">La distancia más larga primero</string>
    <string name="sort_date_ascending">La fecha más reciente primero</string>
    <string name="shared_string_nearest">Más cerca</string>
    <string name="sort_duration_ascending">Primero la duración más corta</string>
    <string name="sort_date_descending">La fecha más antigua primero</string>
    <string name="selected_value">Valor elegido</string>
    <string name="app_mode_moped">Ciclomotor</string>
    <string name="disable_vertex_hillshade_3d">Desactivar la sombra de los vértices en 3D</string>
    <string name="enable_3d_maps">Activar los mapas en 3D</string>
    <string name="generate_slope_from_3d_maps">Generar mapas ráster de pendiente a partir de mapas 3D</string>
    <string name="generate_hillshade_from_3d_maps">Genere mapas ráster de sombreado a partir de mapas 3D</string>
    <string name="app_mode_climbing">Escalada</string>
    <string name="clear_online_cache">Borrar la caché en línea</string>
    <string name="offline_cache">Caché sin conexión</string>
    <string name="shared_string_alt_name">Nombre alternativo</string>
    <string name="token_is_not_valid">El código no es válido</string>
    <string name="weather_forecast_is_outdated">Pronóstico desactualizado.</string>
    <string name="shared_string_all_world">Todo el mundo</string>
    <string name="weather_forecast">Previsión del tiempo</string>
    <string name="offline_weather_forecast">Previsión meteorológica sin conexión</string>
    <string name="offline_weather_forecast_desc">Puede descargar la previsión meteorológica para 7 días.</string>
    <string name="clear_online_cache_description">Borrará la memoria caché de los mosaicos meteorológicos en línea.</string>
    <string name="free_maps_updates">Actualizaciones gratuitas (de emergencia)</string>
    <string name="metric_lbs">lbs.</string>
    <string name="common_weight_limit_error">El valor mínimo es \"%1$s\" %2$s. Utilice el perfil \"%3$s\" si el peso del vehículo es inferior al valor mínimo.</string>
    <string name="shared_string_pounds">libras</string>
    <string name="rendering_value_defaultMedium_name">Por defecto (media)</string>
    <string name="select_layer">Selecciona una capa</string>
    <string name="speak_route_deviation">Anunciar un desvío de la ruta</string>
    <string name="camera_app">Aplicación de cámara</string>
    <string name="shutter_sound">Sonido del obturador</string>
    <string name="proxy_port_max_warning">La altura máxima del puerto es de %1$s</string>
    <string name="weather_download_error">No se pudieron descargar %1$s mosaicos.</string>
    <string name="external_device_forget_sensor">Olvidar el sensor</string>
    <string name="external_device_forget_sensor_description">El sensor se eliminará de la lista. Podrás volver a emparejar este sensor en cualquier momento.</string>
    <string name="external_device_disconnected">Desconectado</string>
    <string name="external_device_connected">Conectado</string>
    <string name="external_device_characteristic_battery_level">Batería</string>
    <string name="external_device_characteristic_gear_ratio">Reductores de velocidad</string>
    <string name="external_device_characteristic_cadence">Cadencia</string>
    <string name="external_device_characteristic_heart_rate">Ritmo cardiaco</string>
    <string name="external_device_characteristic_systolic">Sístolica</string>
    <string name="external_device_characteristic_diastolic">Diastole</string>
    <string name="external_device_characteristic_arterial_pressure">Presión arterial</string>
    <string name="external_device_characteristic_cuff_pressure">Presión del brazalete</string>
    <string name="external_device_characteristic_pulse_rate">Frecuencia cardíaca</string>
    <string name="external_device_characteristic_stride_length">Longitud del paso</string>
    <string name="external_device_characteristic_temperature">Temperatura</string>
    <string name="external_device_details_information">Información</string>
    <string name="external_device_details_received_data">Datos recibidos</string>
    <string name="external_device_details_connection">Conexión</string>
    <string name="external_device_details_battery">Batería</string>
    <string name="bluetooth_connected">Conectado, %s</string>
    <string name="external_device_ble">Bluetooth de baja energía</string>
    <string name="external_device_ant">ANT</string>
    <string name="bluetooth_found_title">Encontrado: %d</string>
    <string name="bluetooth_not_supported">Bluetooth no compatible</string>
    <string name="ble_search_again">Volver a buscar</string>
    <string name="ant_plus_nothing_found_text">No se encuentra ningún sensor</string>
    <string name="ant_plus_nothing_found_description">Asegúrate de que
\n- El Bluetooth está activado
\n- El sensor está activado
\n- Este dispositivo se encuentra cerca del sensor</string>
    <string name="ant_plus_bluetooth_off">Bluetooth desactivado</string>
    <string name="ant_plus_bluetooth_off_description">Active la búsqueda y el emparejamiento de sensores Bluetooth.</string>
    <string name="ant_plus_searching_text">Buscando sensores</string>
    <string name="ant_plus_searching_text_description">Por favor, acerque el dispositivo al sensor. Debe activar el sensor para que OsmAnd pueda encontrarlo.</string>
    <string name="ant_plus_help_title">No se que tipo de sensor tengo</string>
    <string name="ant_plus_searching">Buscando</string>
    <string name="ant_plus_pair_new_sensor">Emparejar el nuevo sensor</string>
    <string name="ant_plus_open_settings">Abrir los ajustes</string>
    <string name="ant_plus_pair_new_sensor_ble">Emparejar un sensor Bluetooth LE</string>
    <string name="learn_more_about_sensors_link">Más información sobre los sensores.</string>
    <string name="external_device_low_battery">Batería baja</string>
    <string name="external_device_characteristic_distance">Distancia</string>
    <string name="external_device_details_total_distance">Distancia total</string>
    <string name="external_device_menu_forget">Olvidar</string>
    <string name="external_device_characteristic_speed">Velocidad</string>
    <string name="external_device_characteristic_total_distance">Distancia total</string>
    <string name="external_device_details_speed">Velocidad</string>
    <string name="external_device_details_distance">Distancia</string>
    <string name="external_device_details_connect">Conectar</string>
    <string name="external_device_details_pair">Emparejar</string>
    <string name="external_device_details_disconnect">Desconectar</string>
    <string name="bluetooth_disconnected">Desconectado, %s</string>
    <string name="ant_plus_pair_new_sensor_ant_plus">Emparejar un sensor ANT+</string>
    <string name="ant_plus_pair_bluetooth_prompt">Puedes emparejar sensores Bluetooth LE y ANT+ con OsmAnd.</string>
    <string name="is_imported">%1$s ha sido importado.</string>
    <string name="file_already_exists_description">\"%1$s\". Ya existe un fichero con ese nombre. Reemplazar sobrescribirá todos los cambios realizados con la versión actual.</string>
    <string name="file_already_exists">El archivo ya existe</string>
    <string name="nav_profile_confirm_delete">¿Borrar \"%1$s\"?</string>
    <string name="no_search_results">No hay resultados</string>
    <string name="search_track_by_name">Buscar las pista por nombre</string>
    <string name="number_of_tracks">%1$s pistas</string>
    <string name="rendering_attr_lightDetail_name">Iluminación</string>
    <string name="rendering_attr_lightDetail_description">Predeterminado: nombre de línea de mar (carácter de luz.grupo.período), selecciona la información adicional en las secciones de la 1 a la 3 o el carácter de luz del sector 1,2,3,4,5</string>
    <string name="rendering_value_sectors_name">Sectores</string>
    <string name="rendering_value_sector1_name">Sector 1</string>
    <string name="rendering_value_sector2_name">Sector 2</string>
    <string name="rendering_value_sector3_name">Sector 3</string>
    <string name="rendering_value_sector4_name">Sector 4</string>
    <string name="rendering_value_sector5_name">Sector 5</string>
    <string name="rendering_value_small_name">Pequeño</string>
    <string name="rendering_value_name_only_name">Solo el nombre</string>
    <string name="device_disconnected">Desconectado %1$s</string>
    <string name="device_connected">Conectado %1$s</string>
    <string name="running_scds_device_name">Dispositivo en funcionamiento</string>
    <string name="bicycle_scd_device_name">Dispositivo para bicicletas</string>
    <string name="external_device_blood_pressure">Presión arterial</string>
    <string name="no_bt_permission">El permiso Bluetooth no está concedido</string>
    <string name="beats_per_minute_short">bpm</string>
    <string name="shared_string_wrist">Muñeca</string>
    <string name="shared_string_finger">Dedo</string>
    <string name="shared_string_hand">Mano</string>
    <string name="shared_string_ear_lobe">Lóbulo de la oreja</string>
    <string name="shared_string_foot">Pie</string>
    <string name="shared_string_chest">Pecho</string>
    <string name="poi_categories">Categoría de los POI</string>
    <string name="no_poi_for_category">POI no encontrado</string>
    <string name="map_2d_mode_action">Modalidad 2D</string>
    <string name="map_3d_mode_action">Modalidad 3D</string>
    <string name="map_3d_mode_hint">Pulsar prolongadamente el botón permite cambiar tu posición.</string>
    <string name="visible_in_3d_mode">Visible en modo 3D</string>
    <string name="map_3d_mode_description">Toca el mapa con dos dedos y muévelos arriba y abajo para ajustar la inclinación del mapa.</string>
    <string name="delete_folder">Borrar la carpeta</string>
    <string name="show_all_tracks_on_the_map">Mostrar todas las vías en el mapa</string>
    <string name="rssi_widget_desc">Muestra el nivel RSSI de tu dispositivo externo.</string>
    <string name="map_widget_rssi">Indicador de fuerza de la señal recibida (RSSI)</string>
    <string name="tracks_empty_folder_description">Esta carpeta aún no tiene ninguna pista.</string>
    <string name="tracks_empty_folder">Carpeta vacía</string>
    <string name="track_not_recorded">Sin guardar</string>
    <string name="shared_string_new_track">Nueva pista</string>
    <string name="shared_string_visible_on_map">Visible en el mapa</string>
    <string name="delete_track_folder_dialog_message">Esto borrará la carpeta «%1$s» y todas las pistas (%2$s) incluidas.</string>
    <string name="delete_folder_question">¿Borrar la carpeta\?</string>
    <string name="there_are_no_connected_sensors_of_this_type">No hay ningún sensor conectado de este tipo</string>
    <string name="write_data_from_sensor_to_track">Escribe los datos de los sensores externos a GPX durante la grabación del viaje.</string>
    <string name="save_track_external_sensors_data">Datos</string>
    <string name="external_sensors_not_found">No se encuentran los sensores</string>
    <string name="external_sensors_source_of_data">Origen de los datos</string>
    <string name="calculate_offline_altitude_descr">Calcula la elevación sin conexión, basándote en los datos del mapa del terreno (3D). Las diferencias respecto a la altitud registrada por el dispositivo pueden utilizarse como corrección de la elevación.</string>
    <string name="error_calculate">El resultado del cálculo está vacío</string>
    <string name="calculate_offline">Calcular sin conexión</string>
    <string name="power_watts_unit">Vatios</string>
    <string name="revolutions_per_minute_unit">RPM</string>
    <string name="shared_string_close_the_dialog">Cerrar el cuadro del diálogo</string>
    <string name="relief_3d">Relieve en 3D</string>
    <string name="terrain_map">Mapa del terreno (3D)</string>
    <string name="relief_3d_description">Posee y observa la maqueta a escala de tu barrio o de todo el continente.</string>
    <string name="free_favorites_backup">Copia de seguridad gratuita de tus favoritos</string>
    <string name="osmand_cloud_delete_account_confirmation_descr">¿Borrar la cuenta de OsmAnd Cloud?
\n
\nEsta acción no se puede deshacer.</string>
    <string name="osmand_cloud_deleting_account_descr">En unos instantes todos tus datos y tu cuenta serán eliminados de OsmAnd Cloud.
\n
\nTodos los datos en el dispositivo permanecen intactos.</string>
    <string name="osmand_cloud_deletion_account_warning">Tu cuenta y todos los detalles de la cuenta serán %1$s</string>
    <string name="free_favorites_backup_description">Regístrate en OsmAnd Cloud para obtener una copia de seguridad gratuita de tus favoritos y ajustes.</string>
    <string name="get_osmand_cloud">Obten OsmAnd Cloud</string>
    <string name="free_account">Cuenta gratuita</string>
    <string name="folder_export_empty_error">Nada que exportar, la carpeta está vacía</string>
    <string name="osmand_cloud_deleted_account_descr">La cuenta y todos los datos fueron eliminados de OsmAnd Cloud.</string>
    <string name="osmand_cloud_delete_account_confirmation">¿Borrar la cuenta\?</string>
    <string name="action_cannot_be_undone">Esta acción no se puede deshacer.</string>
    <string name="osmand_cloud_deletion_all_data_warning">Todos los datos de OsmAnd Cloud serán %1$s. Los datos del dispositivo permanecen intactos.</string>
    <string name="osmand_cloud_deletion_subscriptions_warning">Esto no cancelará su suscripción a OsmAnd Pro.</string>
    <string name="manage_subscriptions">Gestionar las suscripciones.</string>
    <string name="delete_account_warning">¿Borrar la cuenta %1$s?</string>
    <string name="shared_string_deleting">Borrando</string>
    <string name="deleting_complete">Borrado completo</string>
    <string name="delete_account">Eliminar cuenta</string>
    <string name="backup_error_delete_account_email_match">El correo electrónico no coincide con el nombre de usuario</string>
    <string name="verify_account">Verifique su cuenta</string>
    <string name="slope_legend_description">La pendiente utiliza colores para visualizar la inclinación del terreno. Puedes obtener más información sobre la pendiente en %1$s.</string>
    <string name="osmand_cloud_deletion_secondary_devices_warning">Los dispositivos secundarios se desconectarán de OsmAnd Cloud y perderán el acceso a las funciones de pago.</string>
    <string name="terrain_category_description">Líneas del contorno del terreno, sombra de colinas en escala de grises e indicación de la pendiente en escala de colores, para mostrar las cumbres y las tierras bajas.</string>
    <string name="verify_account_deletion_descr">Necesitamos verificar su cuenta antes de eliminarla.
\n
\nPor favor, introduzca la dirección de correo electrónico con la que se registró. Se le enviará una contraseña de un solo uso para el siguiente paso.</string>
    <string name="release_4_5">• Sensores BLE/ANT+: Se ha mejorado la conexión, escritura y visualización de los datos recibidos en GPX.
\n
\n• Copia de seguridad gratuita de los favoritos y los ajustes básicos en «OsmAnd Cloud»
\n
\n• Nuevo formato para mapas topográficos con soporte para el relieve 3D
\n
\n• Gestión de trazas: se ha actualizado la interfaz de usuario, se ha añadido una clasificación y se admiten las carpetas anidadas
\n
\n• Android Auto: nuevo menú de inicio para acceder a los favoritos, trazas y categorías de PDI
\n
\n• Se ha mejorado la lista de widgets para el panel superior/inferior
\n
\n• Nuevo perfil «Tren», permite calcular rutas ferroviarias
\n
\n• Las curvas de nivel funcionan con cualquier «Repositorio de mapa»
\n
\n• Se ha ampliado la lista de acciones predefinidas para teclados externos
\n
\n• Nuevos archivos de rutas personalizados y se ha añadido opciones para borrar o sobrescribir la ruta
\n
\n• Se ha añadido la opción para «Anunciar desvío de la ruta»
\n
\n• Pantalla de inicio: se ha añadido la opción para restaurar el estado de OsmAnd desde un archivo externo
\n
\n• Se ha añadido distintas clases de «Materiales peligrosos» para la navegación de camiones en Norteamérica
\n
\n• Se ha añadido soporte de «Vía ferrata» para las rutas peatonales
\n
\n• Se ha añadido la escala «CAI» para la clasificación de dificultad de las rutas
\n
\n• Se ha corregido la elección del idioma por aplicación
\n
\n• Se ha añadido soporte para iconos temáticos
\n
\n• OsmAnd Cloud: Se ha añadido la opción de borrar la cuenta
\n
\n• Accesibilidad: se ha cambiado el tamaño del objetivo táctil de los botones a 48 dp; se ha solucionado el problema de la visibilidad de la interfaz de usuario del mapa para los lectores de pantalla.
\n
\n• Se han revisado las indicaciones de voz en japonés.
\n
\n• Se ha mejorado la evaluación de los cambios de altitud y pendiente.
\n
\n</string>
    <string name="use_raster_sqlitedb_for_slope_hillshade">Usar raster sqlitedb para el relieve/la pendiente</string>
    <string name="shared_string_avoid">Evitar</string>
    <string name="cache_size">Tamaño de la cache</string>
    <string name="may_be_used_if_there_is_shortcut">Puede utilizarse si existe un acceso directo</string>
    <string name="free_settings_backup">Copia de seguridad gratuita de la configuración</string>
    <string name="routing_attr_allow_via_ferrata_description">Recorrido de montaña equipado con cables fijos, piñones, escaleras y puentes.</string>
    <string name="routing_attr_allow_via_ferrata_name">Ruta de montaña (Vía ferrata)</string>
    <string name="free_ride">Viaje libre</string>
    <string name="routing_attr_hazmat_category_usa_1_name">Explosivos</string>
    <string name="routing_attr_hazmat_category_usa_2_name">Gases</string>
    <string name="routing_attr_hazmat_category_usa_3_name">Líquidos inflamables</string>
    <string name="routing_attr_hazmat_category_usa_4_name">Sustancias inflamables</string>
    <string name="routing_attr_hazmat_category_usa_5_name">Agentes oxidantes y peróxidos orgánicos</string>
    <string name="routing_attr_hazmat_category_usa_6_name">Sustancias tóxicas e infecciosas</string>
    <string name="routing_attr_hazmat_category_usa_7_name">Sustancias radioactivas</string>
    <string name="routing_attr_hazmat_category_usa_8_name">Sustancias corrosivas</string>
    <string name="routing_attr_hazmat_category_usa_9_name">Otras</string>
    <string name="shared_string_class">Clase</string>
    <string name="dangerous_goods">Mercancías peligrosas</string>
    <string name="ltr_or_rtl_triple_combine_via_bold_point">%1$s • %2$s • %3$s</string>
    <string name="dangerous_goods_description">En algunas carreteras y túneles está prohibido el transporte de mercancías peligrosas.</string>
    <string name="shared_string_checked">Comprobado</string>
    <string name="shared_string_not_checked">Sin revisar</string>
    <string name="rendering_value_sacScale_description">Club Alpino Suizo</string>
    <string name="rendering_value_caiScale_description">Club Alpino Italiano</string>
    <string name="rendering_value_caiScale_name">CAI</string>
    <string name="rendering_value_sacScale_name">SAC</string>
    <string name="rendering_attr_alpineHiking_description">Tipos de la clasificación de la dificultad de las rutas.</string>
    <string name="write_bearing">Escribir el rumbo</string>
    <string name="write_heading_description">Guarda el rumbo de cada punto de seguimiento en la grabación</string>
    <string name="write_heading">Escribir el encabezado</string>
    <string name="write_bearing_description">Guarda la dirección de cada punto de seguimiento durante la grabación</string>
    <string name="shared_string_included">Incluido</string>
    <string name="feature_available_as_part_of_plan">%1$s disponible como parte del plan %2$s</string>
    <string name="local_indexes_category_terrain">Mapas del terreno (en 3D)</string>
    <string name="hillshade_slope">Sombreado, Pendiente</string>
    <string name="map_widget_glide_average_desc">Muestra la tasa de planeo media para el intervalo establecido.</string>
    <string name="map_widget_glide_target_desc">Muestra la tasa de planeo necesaria para alcanzar el objetivo.</string>
    <string name="map_widget_group_glide_desc">Los widgets muestran la tasa de planeo respecto al objetivo o la tasa de planeo media del trayecto actual.</string>
    <string name="external_sensor_name_property_description">Nombre del sensor</string>
    <string name="wheel_circumference">Circunferencia de la rueda</string>
    <string name="ltr_or_rtl_combine_via_colon_with_space">%1$s : %2$s</string>
    <string name="map_widget_group_glide_ratio">Coeficiente de planeo</string>
    <string name="average_glide_time_interval_desc">Determinar el período de tiempo requerido para el promedio deslizante.</string>
    <string name="average_glide_ratio">Tasa media de planeo</string>
    <string name="glide_ratio_to_target">Tasa de planeo hasta el objetivo</string>
    <string name="help_article_map_legend_nautical_map_name">Estilo del mapa náutico</string>
    <string name="help_article_map_legend_osmand_name">Estilo del mapa OsmAnd</string>
    <string name="help_article_map_legend_ski_map_name">Estilo del mapa de esquí</string>
    <string name="help_article_map_interact_with_map_name">Interactuar con el mapa</string>
    <string name="help_article_map_map_context_menu_name">Menú contextual del mapa</string>
    <string name="help_article_map_point_layers_on_map_name">Puntos en el mapa</string>
    <string name="help_article_map_raster_maps_name">Mapas rasterizados (con conexión / sin conexión)</string>
    <string name="help_article_map_track_context_menu_name">Menú contextual de las pistas</string>
    <string name="help_article_map_tracks_on_map_name">Pistas y rutas</string>
    <string name="help_article_map_vector_maps_name">Mapas vectoriales (Estilos de mapas)</string>
    <string name="help_article_navigation_auto_car_name">Android Auto</string>
    <string name="help_article_navigation_car_play_name">CarPlay</string>
    <string name="help_article_navigation_guidance_name">Orientación de la navegación</string>
    <string name="help_article_navigation_guidance_map_during_navigation_name">Pantalla del mapa durante la navegación</string>
    <string name="help_article_navigation_routing_name">Parámetros de la ruta</string>
    <string name="help_article_navigation_routing_bicycle_based_routing_name">Rutas en bicicleta (BTT)</string>
    <string name="help_article_navigation_routing_boat_navigation_name">Rutas en barco</string>
    <string name="help_article_navigation_routing_brouter_name">Brouter</string>
    <string name="help_article_navigation_routing_car_based_routing_name">Rutas en coche (camión, moto)</string>
    <string name="help_article_navigation_routing_direct_to_point_routing_name">Ruta directa al punto (barco)</string>
    <string name="help_article_navigation_routing_horse_routing_name">Rutas a caballo</string>
    <string name="help_article_navigation_routing_moped_routing_name">Rutas para ciclomotores</string>
    <string name="help_article_navigation_routing_online_routing_name">Rutas en línea (con conexión)</string>
    <string name="help_article_navigation_routing_osmand_routing_name">Acerca del cálculo de rutas de OsmAnd</string>
    <string name="help_article_navigation_routing_pedestrian_routing_name">Ruta peatonal</string>
    <string name="help_article_navigation_routing_public_transport_navigation_name">Ruta del transporte público</string>
    <string name="help_article_navigation_routing_ski_routing_name">Ruta de esquí</string>
    <string name="help_article_navigation_routing_straight_line_routing_name">Trazado en línea recta (Avión)</string>
    <string name="help_article_navigation_routing_train_routing_name">Recorrido de los trenes</string>
    <string name="help_article_navigation_setup_gpx_navigation_name">Navegar por la pista</string>
    <string name="help_article_navigation_setup_markers_navigation_name">Navegar por los marcadores</string>
    <string name="help_article_navigation_setup_route_details_name">Detalles de la ruta</string>
    <string name="help_article_navigation_setup_route_navigation_name">Preparación del itinerario</string>
    <string name="help_article_personal_name">Mis datos</string>
    <string name="help_article_personal_import_export_name">Importar / Exportar</string>
    <string name="help_article_personal_profiles_name">Perfiles (Ajustes)</string>
    <string name="help_article_personal_storage_name">Almacenamiento</string>
    <string name="help_article_plan_route_name">Planificar la ruta</string>
    <string name="help_article_plan_route_coordinate_input_name">Introducir las coordenadas</string>
    <string name="help_article_plan_route_web_name">Página web para planificar las rutas</string>
    <string name="help_article_purchases_android_name">Compras en Android</string>
    <string name="help_article_purchases_giveaway_name">Regalo</string>
    <string name="help_article_purchases_ios_name">Compras en iOS</string>
    <string name="help_article_search_search_all_name">Buscar todo</string>
    <string name="help_article_search_search_coordinates_name">Buscar las coordenadas</string>
    <string name="help_article_search_search_poi_name">Buscar los puntos de interés</string>
    <string name="help_article_start_with_name">Comenzar con OsmAnd</string>
    <string name="help_article_start_with_first_steps_name">Primeros pasos</string>
    <string name="help_article_start_with_main_menu_name">Menú principal</string>
    <string name="help_article_troubleshooting_crash_logs_name">Registros de errores</string>
    <string name="help_article_troubleshooting_general_name">General</string>
    <string name="help_article_troubleshooting_maps_data_name">Mapas y datos</string>
    <string name="help_article_troubleshooting_track_recording_issues_name">Grabación de pistas</string>
    <string name="help_article_widgets_name">Widgets de los mapas</string>
    <string name="help_article_widgets_map_buttons_name">Botones del mapa</string>
    <string name="help_article_navigation_guidance_voice_navigation_name">Avisos de voz / Notificaciones</string>
    <string name="contact_us">Contacta con nosotros</string>
    <string name="help_article_widgets_info_widgets_name">Complementos de información</string>
    <string name="help_article_widgets_markers_name">Complementos de marcadores</string>
    <string name="help_article_widgets_nav_widgets_name">Complementos de navegación</string>
    <string name="shared_string_setup">Configurar</string>
    <string name="user_guide">Manual del usuario</string>
    <string name="telegram_chats_descr">Únete a uno de nuestros chats locales de Telegram.</string>
    <string name="telegram_chats">Chats de Telegram</string>
    <string name="github_discussion">Debates en GitHub</string>
    <string name="free_versions_descr">Descargar e instalar la versión gratuita de OsmAnd</string>
    <string name="send_logcat_log_descr">Archivo de registro detallado</string>
    <string name="open_issue_on_github">Abre un problema en github</string>
    <string name="report_an_issues">Informar de un problema</string>
    <string name="copy_build_version">Copiar la versión de la compilación</string>
    <string name="help_article_widgets_radius_ruler_name">Regla radial y regla</string>
    <string name="free_versions">Versiones gratuitas</string>
    <string name="about_osmand">Acerca de OsmAnd</string>
    <string name="send_crash_log_descr">Contiene sólo información de los fallos</string>
    <string name="open_issue_on_github_descr">Pregunta, propón nuevas funciones</string>
    <string name="most_viewed">Lo más visto</string>
    <string name="live_monitoring_adress_descr">Especifica la dirección web con la sintaxis de los parámetros: lat={0}, lon={1}, timestamp={2}, hdop={3}, altitude={4}, speed={5}, bearing={6}, eta={7}, etfa={8}, eda={9}, edfa={10}.</string>
    <string name="shared_string_temperature">Temperatura</string>
    <string name="sensor_temperature_desc">Muestra la temperatura del sensor</string>
    <string name="release_4_6">- Android Auto: Añadido el modo 3D
\n
\n - Pistas: Introducidos filtros y carpetas inteligentes, optimizada la memoria para archivos más grandes
\n
\n - Paneles de widgets superior e inferior mejorados para dar cabida a todos los widgets
\n
\n - Gestión mejorada de los recursos locales
\n
\n - Asignación de botones personalizable para controladores externos
\n
\n - Nuevos widgets: \"Relación de planeo\" y \"Posición del sol\".
\n
\n - OsmAnd Cloud: Ahora accede a los archivos borrados
\n
\n - Mejora de la coloración de la pista en modo Pendiente con un nuevo gradiente simétrico
\n
\n - Resueltos los problemas con la barra de estado transparente
\n
\n - Añadido soporte para el widget de temperatura ANT
\n
\n - Introducido widget \"RAM disponible\"
\n
\n</string>
    <string name="app_mode_baby_transport">Cochecito</string>
    <string name="app_mode_paragliding">Parapente</string>
    <string name="app_mode_hang_gliding">Ala delta</string>
    <string name="with_waypoints">Con puntos de referencia</string>
    <string name="track_filter_range_selected_format">%s - %s, %s</string>
    <string name="max_altitude">Altitud máxima</string>
    <string name="track_filter_date_selected_format">%s - %s</string>
    <string name="filter_by_name">Filtrar por nombre</string>
    <string name="shared_string_reset_all">Reiniciar todo</string>
    <string name="filter_tracks_count">Filtrar: %d</string>
    <string name="date_of_creation">Fecha de creación</string>
    <string name="filter_screen_title">Filtrar</string>
    <string name="shared_string_cache">Caché</string>
    <string name="widget_available_ram_desc">Muestra la memoria disponible asignada a OsmAnd.</string>
    <string name="sort_size_descending">El más grande primero</string>
    <string name="delete_map">Borrar el mapa</string>
    <string name="standard_maps">Mapas estándar</string>
    <string name="shared_string_created">Creado</string>
    <string name="wikipedia_and_travel_maps">Wikipedia y Mapas de viaje</string>
    <string name="rendering_styles">Estilos de representación</string>
    <string name="sort_country_name_ascending">Nombre del país: A - Z</string>
    <string name="weather_online">El tiempo en Internet</string>
    <string name="map_is_up_to_date">El mapa %1$s está actualizado.</string>
    <string name="sort_size_ascending">El más pequeño primero</string>
    <string name="widget_available_ram">Memoria RAM disponible</string>
    <string name="terrain_maps">Mapas del terreno</string>
    <string name="sort_country_name_descending">Nombre del país: Z - A</string>
    <string name="delete_map_description">¿Borrar el mapa %1$s?</string>
    <string name="maps_and_resources">Mapas y recursos</string>
    <string name="shared_string_show_icon">Mostrar el icono</string>
    <string name="smart_folder_name_present">Esta carpeta inteligente ya está presente</string>
    <string name="smart_folder_saved">Carpeta inteligente guardada</string>
    <string name="add_smart_folder">Agregar una carpeta inteligente</string>
    <string name="empty_name">Nombre vacío</string>
    <string name="edit_filter">Editar filtro</string>
    <string name="save_as_smart_folder">Guardar como una carpeta inteligente</string>
    <string name="delete_smart_folder_dialog_message">Esto eliminará la carpeta inteligente « %1$s ». (No se eliminará ninguna pista.)</string>
    <string name="empty_smart_folder_title">No hay pista coincidente</string>
    <string name="empty_smart_folder_description">Las pistas coincidentes aparecen aquí</string>
    <string name="configure_filter">Configurar el filtro</string>
    <string name="no_config_smart_folder_title">Sin configurar</string>
    <string name="discard_filter_changes">Descartar los cambios del filtro</string>
    <string name="shared_string_loading">Cargando</string>
    <string name="discard_filter_changes_prompt">¿Reiniciar todos los filtros?</string>
    <string name="no_config_smart_folder_description">Las carpetas inteligentes permiten agrupar pistas por filtros aplicados</string>
    <string name="loading_tracks">Recargar las pistas</string>
    <string name="searching_matching_tracks">Buscar todas las pistas coincidentes</string>
    <plurals name="tracks">
        <item quantity="one">%1$d (%2$d pista)</item>
        <item quantity="many">%1$d (%2$d pistas)</item>
        <item quantity="other">%1$d (%2$d pistas)</item>
    </plurals>
    <string name="cloud_trash_clear_confirmation">¿Borrar todos los elementos de la papelera de forma permanente?</string>
    <string name="restore_from_trash">Restaurar de la papelera</string>
    <string name="delete_all_items">Borrar todos los elementos</string>
    <string name="trash_is_empty_banner_desc">Los archivos eliminados de OsmAnd Cloud estarán disponibles aquí durante %1$s días.</string>
    <string name="delete_trash_item_confirmation_desc">¿Borrar \"%1$s\" permanentemente?</string>
    <string name="shared_string_empty_trash">Vaciar la papelera</string>
    <string name="shared_string_delete_immediately">Borrar inmediatamente</string>
    <string name="shared_string_is_deleted">%1$s está borrado.</string>
    <string name="cloud_item_restored">%1$s se restaura desde Cloud.</string>
    <string name="trash_alert_card_desc">Los artículos de la papelera se borrarán después de %1$s días.</string>
    <string name="trash_is_empty">Papelera vacía</string>
    <string name="shared_string_trash">Papelera</string>
    <string name="shared_string_delete_item">Borrar elemento</string>
    <string name="root_folder">Directorio raíz</string>
    <string name="shared_string_rows">Filas</string>
    <string name="all_folders">Todas las carpetas</string>
    <string name="shared_string_show_less">Mostrar menos</string>
    <string name="folder">Carpeta</string>
    <string name="not_specified">Sin especificar</string>
    <string name="key_event_action_zoom_in">Acercar</string>
    <string name="enable_to_use_external_input_device">Habilitar el uso de un dispositivo de entrada externo con OsmAnd</string>
    <string name="key_event_action_change_map_orientation">Cambiar la orientación del mapa</string>
    <string name="key_event_action_previous_app_profile">Perfil anterior de la aplicación</string>
    <string name="show_toast_about_key_pressed">Mostrar notificación del sistema sobre la tecla presionada</string>
    <string name="key_event_action_move_left">A la izquierda</string>
    <string name="press_button_to_link_with_action">Pulse el botón de su dispositivo para asignarlo a la acción: %1$s</string>
    <string name="key_event_action_move_right">A la derecha</string>
    <string name="shared_string_button">Botón</string>
    <string name="key_event_action_next_app_profile">Perfil de la siguiente aplicación</string>
    <string name="change_key_binding">Cambiar la vinculación de las teclas</string>
    <string name="key_event_action_take_media_note">Toma nota de los medios</string>
    <string name="key_event_action_activity_back_pressed">Actividad pulsada de nuevo</string>
    <string name="key_event_action_emit_navigation_hint">Emitir una sugerencia para la navegación</string>
    <string name="remove_type_q">¿Eliminar el tipo \"%1$s\"?</string>
    <string name="shared_string_action">Acción</string>
    <string name="add_new_type">Añadir un nuevo tipo</string>
    <string name="key_event_action_move_up">Hacia arriba</string>
    <string name="key_event_action_open_search_view">Abrir la vista de búsqueda</string>
    <string name="key_event_action_zoom_out">Alejar</string>
    <string name="key_event_action_toggle_drower">Mostrar/ocultar el menú lateral</string>
    <string name="key_is_already_assigned_error">La tecla \"%1$s\" ya está asignada a la acción: \"%2$s\"</string>
    <string name="key_event_action_open_navigation_view">Abrir la vista de la navegación</string>
    <string name="external_input_device_title">Dispositivo de entrada externo</string>
    <string name="key_bindings">Vinculación de las teclas</string>
    <string name="key_event_action_move_to_my_location">Ir a Mi ubicación</string>
    <string name="key_event_category_map_interactions">Interacciones del mapa</string>
    <string name="key_event_action_move_down">Hacia abajo</string>
    <string name="key_event_action_open_wunderlinq_datagrid">Abrir la cuadrícula de datos WunderLINQ</string>
    <string name="key_event_category_actions">Acciones</string>
    <string name="deletion_error">Error en la eliminación</string>
    <string name="change_button">Botón para cambiar</string>
    <string name="download_to_device">Descargar al dispositivo</string>
    <string name="remove_widget_first">Por favor, elimine primero el widget</string>
    <string name="add_row">Añadir una fila</string>
    <string name="discard_changes_prompt">¿Descartar los cambios?</string>
    <string name="row_number">Fila %1$s</string>
    <string name="tripltek_promo">Promoción Tripltek para %1$s meses</string>
    <string name="tripltek_promo_description">Acceso gratuito a las funciones como descargas ilimitadas de mapas, relieve 3D, etc. durante %1$s mes</string>
    <string name="see_all_plans">Ver todos los planos</string>
    <string name="key_assignments">Asignaciones clave</string>
    <string name="clear_key_assignment">Borrar la asignación de teclas</string>
    <string name="clear_key_assignment_desc">La vinculación de teclas para la acción seleccionada se borrará y se establecerá en \"Ninguna\".</string>
    <string name="topography_maps">Planos topográficos</string>
    <string name="reset_key_assignments_desc">Se eliminarán todas las asignaciones de las teclas del tipo seleccionado.</string>
    <string name="shared_string_reassign">Reasignar</string>
    <string name="reset_key_assignments">Restablecer la asignación de teclas</string>
    <string name="target_elevation">Elevación del objetivo</string>
    <string name="shared_string_eta">ETA</string>
    <string name="rendering_attr_showToll_name">Mostrar las restricciones del peaje</string>
    <string name="rendering_attr_showToll_description">Mostrar los peajes en las carreteras</string>
    <string name="lang_zh_hans">Chino simplificado</string>
    <string name="lang_zh_hant">Chino tradicional</string>
    <string name="zoom_non_animated">Zoom no animado</string>
    <string name="zoom_animated">Zoom animado</string>
    <string name="button_already_assigned_to_this_action">Botón ya asignado a esta acción.</string>
    <string name="key_assignments_already_cleared_message">Todas las asignaciones de las teclas ya están borradas</string>
    <string name="add_new_button">Añadir un nuevo botón</string>
    <string name="use_v1_auto_zoom">Zoom automático discreto (versión antigua)</string>
    <string name="shared_string_next_event">Próximo evento</string>
    <string name="map_widget_sun_position">Posición del sol</string>
    <string name="map_widget_sun_position_desc">Muestra el tiempo que falta para la salida o la puesta del sol.</string>
    <string name="previous_row_has_complex_widget">La fila anterior tiene un widget complejo</string>
    <string name="complex_widget_alert">El widget %1$s solo puede colocarse en su propia fila.</string>
    <string name="precise_distance_numbers">Números exactos de distancia</string>
    <string name="any_connected">Cualquiera conectado</string>
    <string name="any_connected_with_device">Cualquiera conectado: %s</string>
    <string name="shared_string_road_maps">Mapas de carreteras</string>
    <string name="shared_string_all_tracks">Todas las rutas</string>
    <string name="shared_string_license">Licencia</string>
    <string name="shared_string_link">Enlace</string>
    <string name="shared_string_copyright">Copyright</string>
    <string name="shared_string_author">Autor</string>
    <string name="ltr_or_rtl_combine_with_brackets">%1$s (%2$s)</string>
    <string name="shared_string_extensions">Ampliaciones</string>
    <string name="max_sensor_heartrate">Frecuencia cardíaca, máx</string>
    <string name="max_sensor_temperature">Temperatura, máx</string>
    <string name="avg_sensor_temperature">Temperatura, promedio</string>
    <string name="max_sensor_speed">Velocidad del sensor, máx</string>
    <string name="avg_sensor_speed">Velocidad del sensor, promedio</string>
    <string name="avg_sensor_cadence">Cadencia de bicicleta, media</string>
    <string name="battery_optimization_banner_content">La optimización de la batería de Android puede causar lagunas e imprecisiones en las pistas grabadas.</string>
    <string name="dont_ask_anymore">No preguntes más</string>
    <string name="battery_optimization_settings">Ajustes de optimización de batería</string>
    <string name="battery_optimization">Optimización de batería</string>
    <string name="avg_sensor_heartrate">Frecuencia cardiaca, media</string>
    <string name="max_sensor_cadence">Cadencia de bicicleta, máx</string>
    <string name="max_sensor_bycicle_power">Potencia de la bicicleta, máx</string>
    <string name="avg_sensor_bycicle_power">Potencia de la bicicleta, promedio</string>
    <string name="shared_string_keywords">Palabras clave</string>
    <string name="shared_string_additional">Adicionales</string>
    <string name="shared_string_activity">Actividad</string>
    <string name="battery_optimization_desc">La optimización de la batería en Android puede causar lagunas e imprecisiones en las pistas grabadas.
\n
\nSi experimentas alguno de estos problemas, puedes probar a cambiar el uso de la batería a \'Sin restricciones\'</string>
    <string name="sort_subfolders">Ordenar subcarpetas</string>
    <string name="sorted_sufolders_toast">Las subcarpetas de «%1$s» están ordenadas por: «%2$s»</string>
    <string name="special_routing_cpp">Tipo de ruta especial</string>
    <string name="add_button">Añadir un botón</string>
    <string name="custom_buttons">Botones personalizados</string>
    <string name="default_buttons">Botones por defecto</string>
    <string name="custom_map_button_name_present">Este botón ya existe</string>
    <string name="shared_string_limit">Límite</string>
    <string name="when_exceeded">Cuando se excede</string>
    <string name="speedometer_description">Muestra su velocidad actual según lo informado a través del GPS</string>
    <string name="shared_string_speedometer">Velocímetro</string>
    <string name="speed_limit_warning">Advertencia de límite de velocidad</string>
    <string name="help_article_setup_a_route_name">Crear una ruta</string>
    <string name="rendering_attr_padusDisplayMode_description">Por tipo de acceso o nombre del gestor</string>
    <string name="rendering_value_access_name">Por tipo de acceso</string>
    <string name="rendering_value_managerName_name">Por nombre de gestor</string>
    <string name="rendering_attr_padusHideBoundaries_name">Ocultar los límites de los terrenos públicos</string>
    <string name="rendering_attr_padusHideBoundaries_description">Ocultar los límites de los terrenos públicos pero dejar las zonas</string>
    <string name="rendering_attr_padusDisplayMode_name">Modo de visualización de terrenos públicos</string>
    <string name="shared_sting_all_colors">Todos los colores</string>
    <string name="auto_zoom_smooth">Suave</string>
    <string name="auto_zoom_discrete">Discreto</string>
    <string name="auto_zoom">Zum automático</string>
    <string name="java_safe">Java (seguro)</string>
    <string name="gpx_approximation">Aproximación GPX</string>
    <string name="routing_type">Tipo de ruta</string>
    <string name="lang_ta_in">Tamil (India)</string>
    <string name="routing_type_a_star_2_phase">A* bifásico</string>
    <string name="routing_type_a_star_classic">A* clásico</string>
    <string name="release_4_7">• Nuevo widget \"Velocímetro\" compatible con Android Auto
\n
\n • Configure la pantalla del mapa mediante la adición de varios botones de \"Acción Rápida\"
\n
\n • Mejora de la legibilidad de los datos en los gráficos
\n
\n • Filtros añadidos por datos del sensor para pistas
\n
\n • Mejora de la personalización de la apariencia para el grupo de pistas
\n
\n • Se ha añadido soporte para etiquetas GPX adicionales
\n
\n • Personalizar \"Distancia durante la navegación\": elegir entre números precisos o redondear
\n
\n • UI unificada para la selección de pistas
\n
\n • Acceso OpenStreetMap cambiado a OAuth 2.0
\n
\n</string>
    <string name="distance_during_navigation">Distancia en la navegación</string>
    <string name="round_up">Redondeo</string>
    <string name="precise">Preciso</string>
    <string name="distance_during_navigation_description">Elija cómo se muestra la información de la distancia en los widgets de navegación (distancia al punto, próximo giro, carriles).
\n
\nElija \"%1$s\" para números exactos, o \"%2$s\" para una legibilidad más fácil.</string>
    <string name="download_cloud_versions">Descargar versiones en la nube</string>
    <string name="upload_local_versions">Cargar las versiones locales</string>
    <string name="map_widget_map_scale">Escala de mapa</string>
    <string name="shared_string_unchanged">Sin cambiar</string>
    <string name="unchanged_parameter_summary">Cada pista conservará sus propios parámetros.</string>
    <string name="gpx_approximation_geo_java">Basado en geometría (Java, rápido)</string>
    <string name="gpx_approximation_cpp">Basado en enrutamiento (C++)</string>
    <string name="gpx_approximation_java">Basado en enrutamiento (Java)</string>
    <string name="fix_north_up">Activar el norte fijo hacia arriba</string>
    <string name="fix_north_up_descr">No rotar el mapa con gestos en la orientación Norte Arriba</string>
    <string name="change_default_appearance_confirmation">¿Cambiar la apariencia predeterminada de %1$s ?</string>
    <string name="use_3d_track_visualization">Visualizar en 3D</string>
    <string name="shared_string_changes">Cambios</string>
    <string name="apply_only_to_new">Aplicar solo a nuevos</string>
    <string name="release_4_8">• Nueva opción de coloración del terreno \"Altitud\"
\n
\n • Paletas de colores personalizadas para terrenos, pistas y rutas
\n
\n • Variante 3D para los iconos de posición de ubicación
\n
\n • Acciones rápidas ahora se pueden asignar a teclados externos
\n
\n • Tiempo: actualización de la interfaz de usuario, animación de viento añadida
\n
\n • Mejoras en 3D Track: nuevas opciones de visualización y coloración
\n
\n • Amplia selección de rutas turísticas en el mapa
\n
\n • Añadida opción de tema de aplicación para seguir el modo de mapa
\n
\n • Estadísticas de pista fija, clasificación y búsqueda
\n
\n • Edición OSM : método de autorización de inicio de sesión / contraseña eliminado
\n
\n • Cambiar a la hoja de recursos compartidos del sistema a partir de Android 14
\n
\n</string>
    <string name="change_default_tracks_appearance_confirmation">¿Aplicar cambios a las pistas existentes en la carpeta o solo a las nuevas?</string>
    <string name="shared_string_scale">Escala</string>
    <string name="vertical_exaggeration_description">Cambiando el valor de la escala, puedes acentuar el relieve 3D.</string>
    <string name="vertical_exaggeration">Ampliación vertical</string>
    <string name="relief_3d_download_description">Se necesitan mapas adicionales para ver el terreno en el mapa.</string>
    <string name="use_terrain_maps_summary">Utiliza mapas de terreno para datos de elevación. La geometría de la pista permanece sin cambios.</string>
    <string name="use_terrain_maps">Usar mapas del terreno</string>
    <string name="use_nearby_roads">Utilice caminos cercanos</string>
    <string name="retrieve_elevation_data_summary">OsmAnd puede recuperar datos de elevación de carreteras cercanas o mapas del terreno.</string>
    <string name="use_nearby_roads_summary">Utiliza un mapa sin conexión para encontrar carreteras cercanas y datos de elevación. Puede ajustar la geometría de la pista.</string>
    <string name="delete_actions_button_confirmation">¿Estas seguro que quieres borrarlo \"%1$s\" con todas las acciones agregadas?</string>
    <string name="delete_actions_button">Botón eliminar</string>
    <string name="shared_string_osm_id">ID de OSM</string>
    <string name="getting_list_of_required_maps">Obteniendo una lista de mapas necesarios…</string>
    <string name="required_maps_calculate_online_summary">La lista de mapas que faltan se basa en la ruta en línea recta. Para obtener una lista precisa de mapas, OsmAnd puede precalcular su ruta en línea.</string>
    <string name="maps_that_also_be_used">Mapas que también se utilizarán: %1$s</string>
    <string name="required_maps">Mapas necesarios</string>
    <string name="missing_maps_description">Algunos mapas offline necesarios para esta ruta no están disponibles o no están actualizados. Por favor, descargue o actualice estos mapas.</string>
    <string name="missing_maps_header">Mapas que faltan o anticuados</string>
    <string name="route_line_use_coloring_speed">La línea de ruta está coloreada según la velocidad de movimiento.</string>
    <string name="route_line_use_coloring_altitude">La línea de ruta está coloreada según la altitud de elevación.</string>
    <string name="visualized_by">Visualizado por</string>
    <string name="wall_color">Color de las paredes</string>
    <string name="track_line">Línea de la vía</string>
    <string name="downward_gradient">Pendiente descendente</string>
    <string name="upward_gradient">Pendiente ascendente</string>
    <string name="top">Arriba</string>
    <string name="bottom">Abajo</string>
    <string name="top_and_bottom">Arriba y abajo</string>
    <string name="title_3d_track">Visualización en 3D</string>
    <string name="explore_3d_track_description">¡Explora la pista en un 3D interactivo! Visualiza la altura, la velocidad y mucho más directamente en el mapa.</string>
    <string name="fixed_height">Altura fija</string>
    <string name="allow_display_on_top">Permitir visualización en la parte superior</string>
    <string name="gpx_approximation_geo_cpp">Basado en geometría (C++, rápido)</string>
    <string name="allow_display_on_top_description">Permitir mostrar textos de mapas uno encima del otro</string>
    <string name="show_debug_info">Mostrar información de depuración</string>
    <string name="show_debug_info_description">Mostrar información gráfica sobre la ubicación de cada texto del mapa</string>
    <string name="map_text">Textos de los mapas</string>
    <string name="routing_attr_avoid_cobblestone_name">Evite los adoquines</string>
    <string name="routing_attr_avoid_cobblestone_description">Evite los adoquines</string>
    <string name="track_vertical_exaggeration_description">Al cambiar el valor de escala, puede cambiar la altura de la pista 3D.</string>
    <string name="steps_per_minute_unit">PPM</string>
    <string name="disable_map_layers">Deshabilitar capas de mapas</string>
    <string name="disable_map_layers_descr">Deshabilite todas las capas del mapa sobre el mapa vectorial (es necesario reiniciar).</string>
    <string name="height_legend_description">Los mapas de colores de altitud se utilizan para visualizar el relieve.</string>
    <string name="travel_topics">Temas de los viajes</string>
    <string name="play_weather_forecast">Reproducir pronóstico del tiempo</string>
    <string name="change_terrain_color_scheme">Cambiar esquema de color del terreno</string>
    <string name="wall_height">Altura de la pared</string>
    <string name="rendering_value_dark_orange_name">Naranja oscuro</string>
    <string name="clear_key_assignment_summary">Se borrará la asignación de teclas para la acción seleccionada.</string>
    <string name="clear_all_key_shortcuts_summary">Se eliminarán todas las asignaciones de teclas del tipo seleccionado.</string>
    <string name="clear_all_key_shortcuts">Borrar todos los atajos de teclado</string>
    <string name="no_assigned_keys_desc">Selecciona una acción y asigna una tecla pulsando el botón «Añadir».</string>
    <string name="no_assigned_keys">Sin teclas asignadas</string>
    <string name="new_key_assignment">Asignación de nuevas teclas</string>
    <string name="key_assignment_add_key">Añadir tecla</string>
    <string name="key_assignment_add_action">Añadir una acción</string>
    <string name="shared_string_key">Tecla</string>
    <string name="key_name_pattern">Tecla «%1$s»</string>
    <string name="action_icon">Icono con la acción</string>
    <string name="assigned_keys">Teclas asignadas</string>
    <string name="shared_string_colors">Colores</string>
    <string name="user_palette">Paleta del usuario</string>
    <string name="contact_support_retry">Inténtalo de nuevo o ponte en contacto con el soporte</string>
    <string name="backup_error_failed_to_transfer_file">La transferencia de el/los archivo(s) a la nube falló.</string>
    <string name="missing_maps_ignore">Usar mapas ya descargados</string>
    <string name="map_settings_weather_wind_animation">Animación del viento</string>
    <string name="tomorrow">Mañana</string>
    <string name="daynight_mode_sensor_summary">Utiliza el sensor de iluminación ambiental del dispositivo para alternar entre temas claros y oscuros según los niveles de luz ambiental.</string>
    <string name="daynight_mode_sunrise_sunset_summary">Cambia automáticamente entre los temas de día y de noche en función de las horas locales del amanecer y el atardecer.</string>
    <string name="daynight_mode_night_summary">Siempre muestra el mapa en un tema oscuro, adecuado para condiciones nocturnas o de poca luz.</string>
    <string name="daynight_mode_day_summary">Siempre muestra el mapa en un tema claro, ideal para la visibilidad diurna.</string>
    <string name="daynight_mode_app_theme">Tema de la aplicación</string>
    <string name="key_event_action_continuous_zoom_out">Reducción continua</string>
    <string name="key_event_action_continuous_zoom_in">Zoom continuo</string>
    <string name="remove_key_assignment_summary">Se eliminará la asignación de la clave para la acción seleccionada.</string>
    <string name="remove_key_assignment">Eliminar asignación de la clave</string>
    <string name="daynight_mode_app_theme_summary">La pantalla del mapa se alinea con el modo día de la aplicación para un tema claro y el modo noche para un tema oscuro</string>
    <string name="weather_source_ecmwf_description">Centro Europeo de Previsiones Meteorológicas a Plazo Medio</string>
    <string name="weather_source_GFS_description">Sistema de pronóstico global de los centros nacionales de predicción ambiental</string>
    <string name="weather_source_ecmwf_title">ECMWF</string>
    <string name="weather_source_GFS_title">GFS</string>
    <string name="data_source">Fuente de datos</string>
    <string name="weather_data_sources_prompt">OsmAnd proporciona datos meteorológicos de dos fuentes:</string>
    <string name="shared_string_modify">Modificar</string>
    <string name="missing_maps_ignore_details">¿Los mapas descargados cubren tu ruta? Puedes usarlos si conoces la zona.</string>
    <string name="quick_action_map_overlay">Superposición</string>
    <string name="quick_action_next_app_profile">Perfil de la aplicación siguiente</string>
    <string name="app_profile">Perfil de la aplicación</string>
    <string name="shared_string_replace">Reemplazar</string>
    <string name="shared_string_simulate">Simular</string>
    <string name="quick_action_map_underlay">Capa base</string>
    <string name="quick_action_first_intermediate">Primer destino intermedio</string>
    <string name="quick_action_audio_note">Nota de voz</string>
    <string name="quick_action_video_note">Nota de vídeo</string>
    <string name="quick_action_photo_note">Nota de la foto</string>
    <string name="quick_action_track_waypoint">Seguir punto de referencia</string>
    <string name="quick_action_verb_pause_resume">Pausar / Resumen</string>
    <string name="quick_action_verb_turn_on_off">Activar / Desactivar</string>
    <string name="quick_action_verb_start_stop">Iniciar / Parar</string>
    <string name="quick_action_remove_next_destination">Próximo punto de destino</string>
    <string name="quick_action_location_by_gpx">Ubicación por GPX</string>
    <string name="quick_action_terrain_color_scheme">Esquema de colores del terreno</string>
    <string name="quick_action_directions_from">Punto de partida</string>
    <string name="quick_action_terrain">Tipo de coloración del terreno</string>
    <string name="shared_string_set">Fijar</string>
    <string name="quick_action_move_map_left">Mapa a la izquierda</string>
    <string name="quick_action_destination">Destino</string>
    <string name="quick_action_move_map_down">Mapa abajo</string>
    <string name="quick_action_to_my_location">A mi ubicación</string>
    <string name="quick_action_move_map_right">Mapa a la derecha</string>
    <string name="quick_action_move_map_up">Mapa arriba</string>
    <string name="quick_action_new_route">Nueva ruta</string>
    <string name="quick_action_previous_app_profile">Perfil de la aplicación anterior</string>
    <string name="quick_action_display_position_in_center">Posición de la pantalla siempre en el centro</string>
    <string name="shared_string_create">Crear</string>
    <string name="quick_action_parking_place">Lugar de estacionamiento</string>
    <string name="quick_action_verb_show_hide">Mostrar / Ocultar</string>
    <string name="weather_screen">Pantalla meteorológica</string>
    <string name="quick_action_map_style">Estilo del mapa</string>
    <string name="energy_avg_info_description">Nivel de batería por minuto: %1$s
\nConsumo de energía (mAh): %2$s</string>
    <string name="rendering_avg_info">Estadísticas de renderizado (promedio 1 / 5 / 15 minutos)</string>
    <string name="energy_avg_info">Estadísticas de energía (promedio 1 / 5 / 15 minutos)</string>
    <string name="rendering_avg_info_description">FPS por los últimos 1k fotogramas: %1$s
\nCPU básica: %2$s
\nGPU 1k: %3$s
\nINACTIVO 1k: %4$s</string>
    <string name="choose_map_orientation">Elegir la orientación del mapa</string>
    <string name="shared_string_all_icons">Todos los iconos</string>
    <string name="navigation_position_icon">Icono de posición de navegación</string>
    <string name="resting_position_icon_summary">Icono que se muestra cuando no te estás moviendo.</string>
    <string name="resting_position_icon">Icono de tu ubicación cuando estás parado</string>
    <string name="profile_icon">Icono del perfil</string>
    <string name="navigation_position_icon_summary">Icono que se muestra mientras navegas o te mueves.</string>
    <string name="rendering_value_pale_name">Pálido</string>
    <string name="navigation_position">Posición de navegación</string>
    <string name="resting_navigation_position">Posición de reposo y navegación</string>
    <string name="view_angle_description">Muestra el área en forma de cono a la que te enfrentas actualmente</string>
    <string name="view_angle">Ángulo de visión</string>
    <string name="location_radius_description">Muestra el área circular que representa la precisión de la ubicación actual</string>
    <string name="location_radius">Radio de la ubicación</string>
    <string name="resting_position">Posición de reposo</string>
    <string name="rendering_avg_info_details">FPS por últimos 1k fotogramas: %1$s
\nCPU (celdas): %2$s
\nCPU (tiempo de inactividad): %3$s
\nCPU (GPU sin usar): %4$s</string>
    <string name="auto_25_chars_route_tsll">Gire ligeramente a la izquierda</string>
    <string name="auto_25_chars_route_tu">De la vuelta</string>
    <string name="auto_25_chars_route_tshr">Gire bruscamente a la derecha</string>
    <string name="auto_25_chars_route_tl">Gire a la izquierda</string>
    <string name="auto_25_chars_route_tshl">Gire bruscamente a la izquierda</string>
    <string name="auto_25_chars_route_kl">Mantengase a la izquierda</string>
    <string name="auto_25_chars_route_tr">Gire a la derecha</string>
    <string name="auto_25_chars_route_tslr">Gire ligeramente a la derecha</string>
    <string name="auto_25_chars_route_kr">Mantengase a la derecha</string>
    <string name="driving_region_uk">Reino Unido y similares</string>
    <string name="driving_region_india">India</string>
    <string name="hugerock_promo_description">Acceso gratuito a funciones que incluyen descargas ilimitadas de mapas, relieves en 3D, etc. Durante %1$s mes(es)</string>
    <string name="hugerock_promo">Promoción de Hugerock para %1$s meses</string>
    <string name="ask_every_time">Preguntar siempre</string>
    <string name="detailed_track_guidance">Guía detallada de la pista</string>
    <string name="quick_action_routes_summary">Un interruptor para mostrar u ocultar %1$s en el mapa.</string>
    <string name="detailed_track_guidance_description">OsmAnd adaptará tu ruta a las carreteras cercanas para ofrecerte una mejor guía paso a paso.</string>
    <string name="shared_string_automatically">Automáticamente</string>
    <string name="compass_click_north_is_up">Para cambiar la orientación, haz clic y mantén presionado</string>
    <string name="route_roundabout_exit">Toma la salida %1$d</string>
    <string name="help_article_map_tracks_name">Pistas</string>
    <string name="help_article_map_routes_name">Rutas</string>
    <string name="add_widget_below">Añadir widget a continuación</string>
    <string name="add_widget_above">Añadir widget arriba</string>
    <string name="add_widget_to_the_left">Añadir widget a la izquierda</string>
    <string name="add_widget_to_the_right">Añadir widget a la derecha</string>
    <string name="delete_widget_description">Este widget se eliminará. Puedes restaurarlo más tarde en la pantalla Configurar.</string>
    <string name="delete_widget">¿Eliminar el widget?</string>
    <string name="battery_saving_mode">Modo de ahorro de batería</string>
    <string name="graph_axis">Eje del gráfico</string>
    <string name="y_axis_description">Selecciona hasta dos opciones para el eje Y.</string>
    <string name="app_mode_suv">Todoterreno</string>
    <string name="rendering_attr_alpineHiking_name">Grado de dificultad de las rutas de senderismo</string>
    <string name="shared_string_interface">Interfaz</string>
    <string name="quick_action_previous_screen_desc">Un conmutador para navegar a la pantalla anterior.</string>
    <string name="quick_action_previous_screen_title">Pantalla anterior</string>
    <string name="quick_action_verb_navigate">Navegar</string>
    <string name="quick_action_drawer_desc">Un conmutador para mostrar u ocultar el menú lateral.</string>
    <string name="quick_action_drawer_title">Menú lateral</string>
    <string name="quick_action_search_view_desc">Un conmutador para abrir o cerrar la vista de búsqueda.</string>
    <string name="quick_action_search_view_title">Vista de búsqueda</string>
    <string name="quick_action_navigation_view_desc">Un conmutador para abrir o cerrar la navegación.</string>
    <string name="quick_action_navigation_view_title">Vista de navegación</string>
    <string name="quick_action_switch_compass_desc">Un conmutador para cambiar la orientación del mapa.</string>
    <string name="corner_radius">Radio de giro</string>
    <string name="shared_string_dp">dp</string>
    <string name="background_opacity">Opacidad del fondo</string>
    <string name="my_location_action_descr">Centra el mapa en tu ubicación actual.</string>
    <string name="map_3d_mode_action_descr">Cambiar la inclinación del mapa.</string>
    <string name="rendering_attr_showDirtbikeTrails_description">Mostrar senderos para motos de cross</string>
    <string name="raster_layers_action_descr">Cambiar capas rasterizadas</string>
    <string name="contour_layers_action_descr">Cambiar capas del contorno</string>
    <string name="change_zoom_action_descr">Cambiar el zum del mapa.</string>
    <string name="search_action_descr">Abre la búsqueda.</string>
    <string name="drawer_button_description">Abre el menú principal.</string>
    <string name="navigation_action_descr">Abre la navegación.</string>
    <string name="configure_map_description">Cambiar el estilo del mapa, las capas u otras configuraciones.</string>
    <string name="type_of_activity">Tipo de actividad</string>
    <string name="change_activity">Cambiar actividad</string>
    <string name="shared_string_increase">Aumentar</string>
    <string name="shared_string_decrease">Disminuir</string>
    <string name="open_in_browser">Abrir en el navegador</string>
    <string name="shared_string_source">Fuente</string>
    <string name="shared_string_no_internet_connection">Sin conexión a Internet</string>
    <string name="no_internet_descr">Por favor, compruebe su conexión e inténtelo de nuevo.</string>
    <string name="no_photos_available_descr">Aún no se han añadido fotos de usuarios a esta ubicación</string>
    <string name="no_photos_available">No hay fotos</string>
    <string name="wikimedia">Wikimedia</string>
    <string name="obd_fuel_type_not_provided">No se indica el tipo de combustible</string>
    <string name="obd_fuel_type_gasoline">Gasolina</string>
    <string name="obd_fuel_type_methanol">Metanol</string>
    <string name="obd_fuel_type_ethanol">Etanol</string>
    <string name="obd_fuel_type_diesel">Diésel</string>
    <string name="obd_fuel_type_lpg">GLP</string>
    <string name="obd_fuel_type_cng">GNC</string>
    <string name="obd_fuel_type_propane">Propano</string>
    <string name="obd_fuel_type_electric">Eléctrico</string>
    <string name="obd_fuel_type_bifuel_gasoline">combustible dual con gasolina</string>
    <string name="obd_fuel_type_bifuel_methanol">combustible dual metanol</string>
    <string name="obd_fuel_type_bifuel_ethanol">Combustible dual con etanol</string>
    <string name="obd_fuel_type_bifuel_lpg">Combustible dual con Glp</string>
    <string name="obd_fuel_type_bifuel_cng">Combustible dual con Gnc</string>
    <string name="obd_fuel_type_bifuel_propane">Combustible dual con propano</string>
    <string name="obd_fuel_type_bifuel_electricity">Combustible dual con electricidad</string>
    <string name="obd_fuel_type_hybrid_gasoline">Híbrido gasolina</string>
    <string name="obd_fuel_type_hybrid_ethanol">Híbrido etanol</string>
    <string name="obd_fuel_type_hybrid_diesel">Híbrido diésel</string>
    <string name="obd_fuel_type_hybrid_electric">Híbrido eléctrico</string>
    <string name="obd_fuel_type_hybrid_electric_combustion">Motor híbrido eléctrico y de combustión</string>
    <string name="obd_fuel_type_hybrid_regenerative">Híbrido regenerativo</string>
    <string name="obd_fuel_type_bifuel_hydrogen">Combustible dual de hidrógeno</string>
    <string name="obd_fuel_type_hydrogen">Hidrógeno</string>
    <string name="obd_fuel_type_unknown">Tipo de combustible desconocido</string>
    <string name="percent_unit">%</string>
    <string name="obd_rpm">RPM</string>
    <string name="rpm_unit">rpm</string>
    <string name="obd_speed_desc">Muestra la velocidad del vehículo a través del sensor OBD</string>
    <string name="obd_rpm_desc">Muestra las RPM del tacómetro del vehículo a través del sensor OBD</string>
    <string name="obd_air_intake_temp_desc">Muestra la temperatura del aire de admisión del vehículo a través del sensor OBD</string>
    <string name="obd_ambient_air_temp_desc">Muestra la temperatura ambiente a través del sensor OBD</string>
    <string name="obd_battery_voltage_desc">Muestra el voltaje de la batería a través del sensor OBD</string>
    <string name="obd_fuel_left_distance_desc">Muestra la distancia que puede recorrer el vehículo con el nivel de combustible a la izquierda sobre el sensor OBD</string>
    <string name="obd_fuel_type_desc">Muestra el tipo de combustible del vehículo a través del sensor OBD</string>
    <string name="obd_air_intake_temp">Temperatura de la admisión del aire</string>
    <string name="obd_ambient_air_temp">Temperatura ambiente</string>
    <string name="obd_battery_voltage">Voltaje de la batería</string>
    <string name="obd_fuel_level">Nivel de combustible</string>
    <string name="obd_fuel_consumption_rate">Consumo de combustible</string>
    <string name="obd_fuel_consumption_rate_desc">Muestra el consumo de combustible del vehículo según el OBD y la ubicación</string>
    <string name="obd_fuel_left_distance">Combustible restante (distancia)</string>
    <string name="obd_plugin_description">Accede a la información de su vehículo a través del protocolo OBD</string>
    <string name="obd_support">Soporte OBD</string>
    <string name="unit_volt">V</string>
    <string name="shared_string_obd">OBD</string>
    <string name="obd_engine_coolant_temp_desc">Muestra la temperatura del refrigerante del motor a través del sensor OBD</string>
    <string name="obd_fuel_level_desc">Muestra el nivel de combustible del vehículo a través del sensor OBD</string>
    <string name="obd_engine_coolant_temp">Temperatura del refrigerante del motor</string>
    <string name="obd_fuel_type">Tipo de combustible</string>
    <string name="obd_fuel_type_bifuel_electric_combustion">Motor eléctrico y de gasolina o diésel</string>
    <string name="obd_fuel_type_hybrid_hydrogen">Híbrido con hidrógeno</string>
    <string name="obd_widget_group">Métricas del panel de control</string>
    <string name="obd_plugin_name">Métricas del panel de control</string>
    <string name="unknown_bt_device">Dispositivo desconocido</string>
    <string name="obd_vin">VIN</string>
    <string name="obd_vin_desc">Código VIN a través de OBD</string>
    <string name="vehicle_metrics_plugin_settings">Configuración de métricas del vehículo</string>
    <string name="reset_average_speed">Restablecer velocidad media</string>
    <string name="start_trip_recording_first_m">Por favor, inicie primero la grabación del viaje.</string>
    <string name="new_segment_started_m">Comenzó la grabación de un nuevo segmento de pista.</string>
    <string name="quick_action_new_trip_segment">Un botón para iniciar un nuevo segmento en la grabación de la pista GPX en curso.</string>
    <string name="track_does_not_contain_data_to_save">La pista no contiene datos para guardar.</string>
    <string name="quick_action_finish_trip_recording_summary">Un botón para guardar la pista GPX y finalizar la grabación del viaje.</string>
    <string name="quick_action_save_recorded_trip_and_continue_summary">Un botón para guardar el viaje actual grabado como un archivo GPX y continuar grabando una nueva pista sin interrupciones.</string>
    <string name="new_trip_segment">Nuevo tramo del viaje</string>
    <string name="quick_action_start_pause_recording">Un botón para iniciar, pausar o reanudar la grabación de la pista GPX.</string>
    <string name="quick_action_verb_start_pause">Iniciar / Pausar</string>
    <string name="help_article_personal_color_palette_schemes_name">Combinación de colores</string>
    <string name="movies_list">Lista de vídeos</string>
    <string name="quick_action_save_recorded_trip_and_continue">Viaje grabado y continuación</string>
    <string name="ltr_or_rtl_combine_via_dash">%1$s — %2$s</string>
    <string name="third_links">Enlaces de terceros</string>
    <string name="tracker_item">Rastreador de OsmAnd</string>
    <string name="lock_screen_description">Activa o desactiva la pantalla táctil para evitar toques accidentales</string>
    <string name="lock_screen">Pantalla de bloqueo</string>
<<<<<<< HEAD
=======
    <string name="quick_action_showhide_osm_edits_descr">Botón para mostrar u ocultar ediciones locales de OSM en el mapa.</string>
    <string name="rendering_attr_showDirtbikeTrails_name">Senderos para motos de cross</string>
    <string name="liter_per_hour">L/H</string>
    <string name="release_4_9">• Se ha añadido un visor de galerías a pantalla completa para las imágenes de Wikimedia.\n\n -•Se ha introducido un nuevo complemento «Métricas del vehículo» para supervisar el rendimiento del vehículo mediante el protocolo OBD-II.\n\n • Añadida la posibilidad de asignar actividades a las pistas y filtrarlas en consecuencia\n\n • Implementación de nuevas acciones rápidas para la grabación de trayectos y el bloqueo de la pantalla táctil.\n\n • Se ha introducido una apariencia personalizable de los botones del mapa y una cuadrícula precisa\n\n • Añadido un menú contextual y una acción «Restablecer velocidad media» a los widgets\n\n • Añadida una nueva capa de ruta «Senderos para motos de cross».\n\n - Corregido «Grabar automáticamente la pista durante la navegación»\n\n • Corregido el problema con las coordenadas invertidas en RTL\n\n • Corregida la falta de datos del sensor para la pista actualmente grabada\n\n • Añadida información sobre las áreas circundantes para el punto seleccionado\n\n • Se ha añadido una acción rápida para controlar la visibilidad de las ediciones de OSM.\n\n • Parámetros de visibilidad separados para las opciones de coloración del terreno.\n\n • Añadido un icono táctil para mostrar el acceso u otros atributos de la carretera o el camino\n\n</string>
>>>>>>> c76b9446
</resources><|MERGE_RESOLUTION|>--- conflicted
+++ resolved
@@ -210,7 +210,7 @@
     <string name="yard">yd</string>
     <string name="foot">ft</string>
     <string name="mile_per_hour">mph</string>
-    <string name="mile">ml</string>
+    <string name="mile">mi</string>
     <string name="send_location_way_choose_title">Compartir ubicación usando</string>
     <string name="send_location_sms_pattern">Ubicación: %1$s\n%2$s</string>
     <string name="send_location_email_pattern">Para ver la ubicación, sigue el enlace web «%1$s» o el enlace interno de Android «%2$s»</string>
@@ -355,11 +355,7 @@
     <string name="gps_provider">GPS</string>
     <string name="int_seconds">segundos</string>
     <string name="int_min">min</string>
-<<<<<<< HEAD
-    <string name="background_service_int_descr">Intervalo de activación del modo reposo:</string>
-=======
     <string name="background_service_int_descr">Intervalo de activación que usa el servicio en segundo plano:</string>
->>>>>>> c76b9446
     <string name="background_service_int">Intervalo de activación del GPS</string>
     <string name="background_service_provider_descr">Método de localización utilizado por el servicio en segundo plano:</string>
     <string name="background_service_provider">Proveedor de ubicación</string>
@@ -1291,7 +1287,7 @@
     <string name="speak_poi">PDI cercanos</string>
     <string name="shared_string_all">Todo</string>
     <string name="index_tours">Excursiones</string>
-    <string name="int_hour">hr.</string>
+    <string name="int_hour">h</string>
     <string name="duration">Duración</string>
     <string name="distance">Distancia</string>
     <string name="record_plugin_name">Grabación de viaje</string>
@@ -5344,7 +5340,7 @@
     <string name="help_article_navigation_routing_name">Parámetros de la ruta</string>
     <string name="help_article_navigation_routing_bicycle_based_routing_name">Rutas en bicicleta (BTT)</string>
     <string name="help_article_navigation_routing_boat_navigation_name">Rutas en barco</string>
-    <string name="help_article_navigation_routing_brouter_name">Brouter</string>
+    <string name="help_article_navigation_routing_brouter_name">BRouter</string>
     <string name="help_article_navigation_routing_car_based_routing_name">Rutas en coche (camión, moto)</string>
     <string name="help_article_navigation_routing_direct_to_point_routing_name">Ruta directa al punto (barco)</string>
     <string name="help_article_navigation_routing_horse_routing_name">Rutas a caballo</string>
@@ -5978,11 +5974,8 @@
     <string name="tracker_item">Rastreador de OsmAnd</string>
     <string name="lock_screen_description">Activa o desactiva la pantalla táctil para evitar toques accidentales</string>
     <string name="lock_screen">Pantalla de bloqueo</string>
-<<<<<<< HEAD
-=======
     <string name="quick_action_showhide_osm_edits_descr">Botón para mostrar u ocultar ediciones locales de OSM en el mapa.</string>
     <string name="rendering_attr_showDirtbikeTrails_name">Senderos para motos de cross</string>
     <string name="liter_per_hour">L/H</string>
     <string name="release_4_9">• Se ha añadido un visor de galerías a pantalla completa para las imágenes de Wikimedia.\n\n -•Se ha introducido un nuevo complemento «Métricas del vehículo» para supervisar el rendimiento del vehículo mediante el protocolo OBD-II.\n\n • Añadida la posibilidad de asignar actividades a las pistas y filtrarlas en consecuencia\n\n • Implementación de nuevas acciones rápidas para la grabación de trayectos y el bloqueo de la pantalla táctil.\n\n • Se ha introducido una apariencia personalizable de los botones del mapa y una cuadrícula precisa\n\n • Añadido un menú contextual y una acción «Restablecer velocidad media» a los widgets\n\n • Añadida una nueva capa de ruta «Senderos para motos de cross».\n\n - Corregido «Grabar automáticamente la pista durante la navegación»\n\n • Corregido el problema con las coordenadas invertidas en RTL\n\n • Corregida la falta de datos del sensor para la pista actualmente grabada\n\n • Añadida información sobre las áreas circundantes para el punto seleccionado\n\n • Se ha añadido una acción rápida para controlar la visibilidad de las ediciones de OSM.\n\n • Parámetros de visibilidad separados para las opciones de coloración del terreno.\n\n • Añadido un icono táctil para mostrar el acceso u otros atributos de la carretera o el camino\n\n</string>
->>>>>>> c76b9446
 </resources>