--- conflicted
+++ resolved
@@ -1352,13 +1352,8 @@
 	<string name="routing_attr_short_way_description">Använd kortaste väg</string>
 	<string name="select_gpx">Välj GPX …</string>
     <string name="route_descr_select_destination">Välj destination</string>
-<<<<<<< HEAD
     <string name="route_descr_select_on_map">Välj på karta …</string>
     <string name="shared_string_favorite">Favorit</string>
-=======
-    <string name="shared_string_select_on_map">Välj på karta …</string>
-    <string name="shared_string_favorite">Favorit …</string>
->>>>>>> acd5bbec
     <string name="route_preferences">Ruttinställningar</string>
     <string name="route_info">Ruttinformation</string>
     <string name="keep_and_add_destination_point">Lägg till som destinationspunkt</string>
