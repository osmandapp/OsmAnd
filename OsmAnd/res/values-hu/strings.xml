--- conflicted
+++ resolved
@@ -4601,11 +4601,7 @@
     <string name="lanes_widgets_desc">Megjeleníti az aktuális közlekedési sávok elrendezését, és kiemeli azt, amelyen a navigáció szerint haladni kell.</string>
     <string name="map_markers_bar_widget_desc">A felső sávban lévő modul megjeleníti a következő térképjelölő távolságát és az irányát a jelenlegi helytől. Beállítható, hogy 1 vagy 2 jelölő legyen látható.</string>
     <string name="bearing_desc">Megjeleníti a cél abszolút vagy relatív irányát szögegységben (180°, 360° vagy milliradián).</string>
-<<<<<<< HEAD
-    <string name="navigation_points_desc">A navigációs modulokat a navigáció során lehet engedélyezni, és többek között a következő információkat jeleníthetik meg: távolság, érkezési vagy hátralévő idő, következő kanyarodások, irány, jelenlegi/következő utcanév, sávinformációk, sebességkorlátozás, közeledő figyelmeztetések, érdekes pontok (POI-k), útpontok.</string>
-=======
     <string name="navigation_points_desc">A navigációs modulok a navigáció során vannak engedélyezve, és olyan információkat jelenítenek meg, mint a távolság, az érkezési vagy hátralévő idő, a következő kanyarok, az irány, az aktuális/következő utcanév, a sávokra vonatkozó információk, a sebességkorlátozás, a közeledő figyelmeztetések, az érdekes pontok (POI-k) vagy az útpontok.</string>
->>>>>>> c76b9446
     <string name="track_attach_to_the_roads_descr">A nyomvonal az offline térképek segítségével lesz az úthoz csatolva, a nyomvonal geometriája ezért módosulni fog.</string>
     <string name="street_name_widget_desc">Az utcanév-modul megjeleníti az aktuális utcanevet egy egyenes helyzetjelző nyíllal vagy a következő utcanevet egy, a következő bekanyarodást mutató nyíllal.</string>
     <string name="route_maneuvers_desc">A navigációs modulok a navigáció során vannak engedélyezve, és olyan információkat jelenítenek meg, mint a távolság, az érkezési vagy hátralévő idő, a következő kanyarok, az irány, az aktuális utcanév, a sávokra vonatkozó információk, a sebességkorlátozás, a közeledő figyelmeztetések, az érdekes pontok (POI-k) vagy az útpontok.</string>
@@ -5977,8 +5973,5 @@
     <string name="third_links">Harmadik linkek</string>
     <string name="lock_screen">Képernyő zárolása</string>
     <string name="lock_screen_description">Engedélyezi vagy letiltja az érintőképernyő funkcióit a véletlen érintések elkerülése érdekében</string>
-<<<<<<< HEAD
-=======
     <string name="quick_action_showhide_osm_edits_descr">Gomb OSM-szerkesztések megjelenítésére vagy rejtésére a térképen.</string>
->>>>>>> c76b9446
 </resources>