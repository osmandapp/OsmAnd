--- conflicted
+++ resolved
@@ -5845,12 +5845,9 @@
     <string name="driving_region_uk">Angol és hasonló</string>
     <string name="hugerock_promo_description">Ingyenes hozzáférés %1$s hónapig különböző funkciókhoz, beleértve a korlátlan térképletöltést, 3D domborzatot stb.</string>
     <string name="hugerock_promo">Hugerock promóció %1$s hónapig</string>
-<<<<<<< HEAD
-=======
     <string name="detailed_track_guidance_description">Az OsmAnd a nyomvonalát a közeli utakhoz igazítja a jobb, részletes navigáció érdekében.</string>
     <string name="quick_action_routes_summary">Egy kapcsoló %1$s mutatásához vagy rejtéséhez a térképen.</string>
     <string name="shared_string_automatically">Automatikusan</string>
     <string name="ask_every_time">Kérdezzen rá mindig</string>
     <string name="detailed_track_guidance">Részletes útmutatás</string>
->>>>>>> 726b21f0
 </resources>