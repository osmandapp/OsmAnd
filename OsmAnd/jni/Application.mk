APP_STL := gnustl_shared
APP_CPPFLAGS := -std=c++11 -fexceptions -frtti

<<<<<<< HEAD
ifeq ($(wildcard $(ANDROID_NDK/toolchains/*-4.8)),) 
    NDK_TOOLCHAIN_VERSION := 4.7
else 
    NDK_TOOLCHAIN_VERSION := 4.8
=======
ifeq ($(wildcard $(ANDROID_NDK)/toolchains/*-4.7),)
    NDK_TOOLCHAIN_VERSION := 4.8
else
    NDK_TOOLCHAIN_VERSION := 4.7
>>>>>>> 376dc545
endif

APP_ABI :=
ifneq ($(filter x86,$(OSMAND_ARCHITECTURES_SET)),)
    APP_ABI += x86
endif
ifneq ($(filter mips,$(OSMAND_ARCHITECTURES_SET)),)
    APP_ABI += mips
endif
ifneq ($(filter arm,$(OSMAND_ARCHITECTURES_SET)),)
    APP_ABI += armeabi armeabi-v7a
    OSMAND_SKIP_NEON_SUPPORT := false
    OSMAND_FORCE_NEON_SUPPORT := false
else
    ifneq ($(filter armv7,$(OSMAND_ARCHITECTURES_SET)),)
        APP_ABI += armeabi-v7a
        ifeq ($(filter armv7-neon,$(OSMAND_ARCHITECTURES_SET)),)
            OSMAND_SKIP_NEON_SUPPORT := true
        endif
        OSMAND_FORCE_NEON_SUPPORT := false
    endif
    ifneq ($(filter armv7-neon,$(OSMAND_ARCHITECTURES_SET)),)
        APP_ABI += armeabi-v7a
        OSMAND_SKIP_NEON_SUPPORT := false
        ifeq ($(filter armv7,$(OSMAND_ARCHITECTURES_SET)),)
            OSMAND_FORCE_NEON_SUPPORT := true
        endif
    endif
endif
    
ifndef OSMAND_DEBUG_NATIVE
    # Force release compilation in release optimizations, even if application is debuggable by manifest
    APP_OPTIM := release
endif<|MERGE_RESOLUTION|>--- conflicted
+++ resolved
@@ -1,17 +1,10 @@
 APP_STL := gnustl_shared
 APP_CPPFLAGS := -std=c++11 -fexceptions -frtti
 
-<<<<<<< HEAD
-ifeq ($(wildcard $(ANDROID_NDK/toolchains/*-4.8)),) 
-    NDK_TOOLCHAIN_VERSION := 4.7
-else 
-    NDK_TOOLCHAIN_VERSION := 4.8
-=======
-ifeq ($(wildcard $(ANDROID_NDK)/toolchains/*-4.7),)
+ifeq ($(wildcard $(ANDROID_NDK)/toolchains/*-4.8),)
     NDK_TOOLCHAIN_VERSION := 4.8
 else
     NDK_TOOLCHAIN_VERSION := 4.7
->>>>>>> 376dc545
 endif
 
 APP_ABI :=
