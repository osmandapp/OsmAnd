--- conflicted
+++ resolved
@@ -202,17 +202,7 @@
 		}
 		release {
 			buildConfigField "String", "OPR_BASE_URL", "\"https://test.openplacereviews.org/\""
-<<<<<<< HEAD
-			if (gradle.startParameter.taskNames.toString().contains("huawei")) {
-				signingConfig signingConfigs.publishingHuawei
-			} else {
-				signingConfig signingConfigs.publishing
-			}
-=======
-			buildConfigField "String", "OSM_OAUTH_CONSUMER_KEY", "\"Ti2qq3fo4i4Wmuox3SiWRIGq3obZisBHnxmcM05y\""
-			buildConfigField "String", "OSM_OAUTH_CONSUMER_SECRET", "\"lxulb3HYoMmd2cC4xxNe1dyfRMAY8dS0eNihJ0DM\""
 			signingConfig signingConfigs.publishing
->>>>>>> 139c6b25
 		}
 	}
 
