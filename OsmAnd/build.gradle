--- conflicted
+++ resolved
@@ -35,11 +35,7 @@
 	}
 
 	defaultConfig {
-<<<<<<< HEAD
-		minSdkVersion System.getenv("MIN_SDK_VERSION") ? System.getenv("MIN_SDK_VERSION").toInteger() : 23
-=======
 		minSdkVersion 21
->>>>>>> ef9f21f7
 		versionCode 410
 		versionCode System.getenv("APK_NUMBER_VERSION") ? System.getenv("APK_NUMBER_VERSION").toInteger() : versionCode
 		versionName "4.1.0"
