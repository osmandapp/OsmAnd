apply plugin: 'com.android.application'

// Global Parameters accepted
// TARGET_APP_NAME    - app name
// APK_NUMBER_VERSION - version number of apk
// APK_VERSION_SUFFIX - build number like #99999Z, appended (for dev builds) to Manifest's versionName as X.X.X#99999Z
//                      Z means flavor: M=-master, D=-main-default, B=-Blackberry, Des=-design, MQA=-main-qt-arm, MQDA=-main-qt-default-arm, S=-sherpafy
// APP_EDITION        - date stamp of builds
// APP_FEATURES       - features +play_market +gps_status -parking_plugin -blackberry -free_version -amazon

// 1. To be done Filter fonts
// <unzip src="OsmAndCore_android.aar" dest=".">
//            <patternset>
//                <include name="assets/**/map/fonts/OpenSans/*"/>
//                <include name="assets/**/map/fonts/NotoSans/*"/>
//            </patternset>
//        </unzip>
// Less important

task printc {
	configurations.each { if(it.isCanBeResolved())  println it.name }
}

android {
	compileSdkVersion 29
	buildToolsVersion "29.0.3"
	// compileNdkVersion "android-ndk-r17b"

	signingConfigs {
		development {
			storeFile file("../keystores/debug.keystore")
			storePassword "android"
			keyAlias "androiddebugkey"
			keyPassword "android"
		}

		publishing {
			storeFile file("/var/lib/jenkins/osmand_key")
			storePassword System.getenv("OSMAND_APK_PASSWORD")
			keyAlias "osmand"
			keyPassword System.getenv("OSMAND_APK_PASSWORD")
		}

		publishingHuawei {
			storeFile file("/var/lib/jenkins/osmand_hw_key")
			storePassword System.getenv("OSMAND_HW_APK_PASSWORD")
			keyAlias "osmand"
			keyPassword System.getenv("OSMAND_HW_APK_PASSWORD")
			v1SigningEnabled true
			v2SigningEnabled true
		}
	}

	defaultConfig {
		minSdkVersion System.getenv("MIN_SDK_VERSION") ? System.getenv("MIN_SDK_VERSION").toInteger() : 15
		targetSdkVersion 28
		versionCode 390
		versionCode System.getenv("APK_NUMBER_VERSION") ? System.getenv("APK_NUMBER_VERSION").toInteger() : versionCode
		multiDexEnabled true
		versionName "3.9.0"
		versionName System.getenv("APK_VERSION")? System.getenv("APK_VERSION").toString(): versionName
		versionName System.getenv("APK_VERSION_SUFFIX")? versionName + System.getenv("APK_VERSION_SUFFIX").toString(): versionName
		// Stops the Gradle plugin’s automatic rasterization of vectors
		// vectorDrawables.generatedDensities = ['hdpi']
		vectorDrawables.useSupportLibrary = true
	}

	lintOptions {
		lintConfig file("lint.xml")
		abortOnError false
		warningsAsErrors false
	}

	bundle {
		language {
			// Specifies that the app bundle should not support
			// configuration APKs for language resources. These
			// resources are instead packaged with each base and
			// dynamic feature APK.
			enableSplit = false
		}
	}

	// related to kuromoji
	//packagingOptions {
	//	exclude '/META-INF/CONTRIBUTORS.md'
	//	exclude '/META-INF/LICENSE.md'
	//	exclude '/META-INF/NOTICE.md'
	//}

	// This is from OsmAndCore_android.aar - for some reason it's not inherited
	aaptOptions {
		// Don't compress any embedded resources
		noCompress "qz"
		cruncherEnabled = false
		// Flag notifies aapt to keep the attribute IDs around
		// additionalParameters "--no-version-vectors"
	}

	dexOptions {
		javaMaxHeapSize "4g"
	}

	sourceSets {
		main {
			manifest.srcFile "AndroidManifest.xml"
			jni.srcDirs = []
			jniLibs.srcDirs = ["libs"]
			aidl.srcDirs = ["src"]
			java.srcDirs = ["src"]
			resources.srcDirs = ["src"]
			renderscript.srcDirs = ["src"]
			res.srcDirs = ["res"]
			assets.srcDirs = ["assets"]
		}
		debug {
			manifest.srcFile "AndroidManifest-debug.xml"
		}
		full {
			java.srcDirs = ["src-google"]
		}
		fulldev {
			java.srcDirs = ["src-google"]
		}
		free {
			java.srcDirs = ["src-google"]
			manifest.srcFile "AndroidManifest-free.xml"
		}
		freedev {
			java.srcDirs = ["src-google"]
			manifest.srcFile "AndroidManifest-freedev.xml"
		}
		freecustom {
			java.srcDirs = ["src-google"]
			manifest.srcFile "AndroidManifest-freecustom.xml"
		}
		freehuawei {
			java.srcDirs = ["src-huawei"]
			manifest.srcFile "AndroidManifest-freehuawei.xml"
		}

		legacy {
			jniLibs.srcDirs = ["libc++"]
		}
	}

	flavorDimensions "version", "coreversion", "abi"
	productFlavors {
		// ABI
		armv7 {
			dimension "abi"
			ndk {
				abiFilter 'armeabi-v7a'
			}
		}
		arm64 {
			dimension "abi"
			ndk {
				abiFilter 'arm64-v8a'
			}
		}
		x86 {
			dimension "abi"
			ndk {
				abiFilters 'x86', 'x86_64'
			}
		}
		armonly {
			dimension "abi"
			ndk {
				abiFilters 'arm64-v8a', 'armeabi-v7a'
			}
		}
		fat {
			dimension "abi"
			ndk {
				abiFilters 'arm64-v8a', 'x86', 'x86_64', 'armeabi-v7a'
			}
		}

		// Version
		freedev {
			dimension "version"
			applicationId "net.osmand.dev"
			// resConfig "en"
		}
		free {
			dimension "version"
			applicationId "net.osmand"
		}
		freeres {
			dimension "version"
			applicationId "net.osmand"
			resConfig "en"
		}
		freecustom {
			dimension "version"
			applicationId "net.osmand.freecustom"
		}
		full {
			dimension "version"
			applicationId "net.osmand.plus"
		}
		fulldev {
			dimension "version"
			applicationId "net.osmand.plus"
			resConfig "en"
			// resConfigs "xxhdpi", "nodpi"
		}
		freehuawei {
			dimension "version"
			applicationId "net.osmand.huawei"
		}
		// CoreVersion
		legacy {
			dimension "coreversion"
		}

		qtcore {
			dimension "coreversion"
		}

		qtcoredebug {
			dimension "coreversion"
		}
	}

	buildTypes {
		debug {
			buildConfigField "String", "OSM_OAUTH_CONSUMER_KEY", "\"Ti2qq3fo4i4Wmuox3SiWRIGq3obZisBHnxmcM05y\""
			buildConfigField "String", "OSM_OAUTH_CONSUMER_SECRET", "\"lxulb3HYoMmd2cC4xxNe1dyfRMAY8dS0eNihJ0DM\""
			signingConfig signingConfigs.development
		}
		release {
<<<<<<< HEAD
			buildConfigField "String", "OSM_OAUTH_CONSUMER_KEY", "\"Ti2qq3fo4i4Wmuox3SiWRIGq3obZisBHnxmcM05y\""
			buildConfigField "String", "OSM_OAUTH_CONSUMER_SECRET", "\"lxulb3HYoMmd2cC4xxNe1dyfRMAY8dS0eNihJ0DM\""
			signingConfig signingConfigs.publishing
=======
			if (gradle.startParameter.taskNames.toString().contains("huawei")) {
				signingConfig signingConfigs.publishingHuawei
			} else {
				signingConfig signingConfigs.publishing
			}
>>>>>>> 80c11d31
		}
	}

}

def replaceNoTranslate(line) {
	if (line.contains("\"app_name\"") && System.getenv("TARGET_APP_NAME")) {
		return line.replaceAll(">[^<]*<", ">" + System.getenv("TARGET_APP_NAME") + "<")
	}
	if (line.contains("\"app_name_free\"") && System.getenv("TARGET_APP_NAME")) {
		return line.replaceAll(">[^<]*<", ">" + System.getenv("TARGET_APP_NAME") + "<")
	}
	if (line.contains("\"app_edition\"") && System.getenv("APP_EDITION")) {
		return line.replaceAll(">[^<]*<", ">" + System.getenv("APP_EDITION") + "<")
	}
	if (line.contains("\"versionFeatures\"") && System.getenv("APP_FEATURES")) {
		return line.replaceAll(">[^<]*<", ">" + System.getenv("APP_FEATURES") + "<")
	}
	return line;
}

task updateNoTranslate(type: Copy) {
	from('.') {
		include 'no_translate.xml'
		filter {
			line -> replaceNoTranslate(line);
		}
	}
	into 'res/values/'
}

task validateTranslate {
	println "Validating translations"

	file("res").eachFileRecurse groovy.io.FileType.FILES, {
		if (it.name == "strings.xml" || it.name == "phrases.xml") {
			it.eachLine { line ->
				if (line.contains("\$ s") || line.contains("\$ d") || line.contains("\$ f") ||
						line.contains(" \$s") || line.contains(" \$d") || line.contains(" \$f") ||
						line.contains("1\$ ") || line.contains("2\$ ") || line.contains("3\$ ") ||
						line.contains("%1s") || line.contains(" 1\$s") ||
						(line.contains("% \$") || line.contains("% 1") || line.contains("% 2") ||
                                line.contains("% 3") || line.contains("% s"))) {
					throw new GradleException("Incorrect translation " + it.getAbsolutePath() + " " + line);
				}
			}
		}
	}
}

task downloadWorldMiniBasemap {
	doLast {
		ant.get(src: 'http://builder.osmand.net/basemap/World_basemap_mini_2.obf', dest: 'assets/World_basemap_mini.obf', skipexisting: 'true')
	}
}

task collectVoiceAssets(type: Sync) {
	from "../../resources/voice"
	into "assets/voice"
	include "**/*.js"
}

task cleanNoTranslate(type: Delete) {
     delete('res/values/no_translate.xml')
}

task collectFonts(type: Copy) {
	from "../../resources/fonts"
	from "../../resources/rendering_styles/fonts"
//	from "../../resources/rendering_styles/fonts/OpenSans"
	into "assets/fonts"
	include "*.ttf"
}

task collectHelpContentsStyle(type: Copy) {
	from("../../help/website/help/") {
		include "style.css"
	}
	into "assets"
}

task collectHelpContentsAssets(type: Copy) {
	from("../../help/website/help") {
		include "about.html"
		include "changes.html"
		include "faq.html"
		include "technical-articles.html"
		include "map-legend.html"
	}
	from("../../help/website/feature_articles") {
		include "*.html"
	}
	into "assets/feature_articles"
}

task copyPoiCategories(type: Copy) {
	from("../../resources/poi") {
		include "poi_categories.json"
	}
	into "assets"
}

task copyMapShaderIcons(type: Sync) {
	// from "../../resources/rendering_styles/style-icons/map-shaders-png"
	// into "res/"
	from "../../resources/rendering_styles/style-icons/map-shaders-vector"
	into "res/drawable"
	include "**/*.png",  "**/*.xml"
	preserve {
		include '**/*'
		exclude  "**/h_*"
	}
}

task copyMapPOIIcons(type: Sync) {
	from "../../resources/rendering_styles/style-icons/map-icons-vector"
	into "res/drawable/"
	// from "../../resources/rendering_styles/style-icons/map-icons-png"
	// into "res/"

	include "**/*.png",  "**/*.xml"
	preserve {
		include '**/*'
		exclude "**/mm_*"
	}
}

task copyLargePOIIcons(type: Sync) {
	from "../../resources/rendering_styles/style-icons/poi-icons-vector"
	into "res/drawable/"
	include "**/*.png",  "**/*.xml"
	preserve {
		include '**/*'
		exclude "**/mx_*"
	}
}

task copyWidgetIconsXhdpi(type: Sync) {
	from "res/drawable-xxhdpi/"
	into "res/drawable-large-xhdpi/"
	include "**/widget_*.png",  "**/widget_*.xml",  "**/map_*.xml", "**/map_*.png"
	preserve {
		include '*'
		exclude "**/widget_*.png",  "**/widget_*.xml",  "**/map_*.xml", "**/map_*.png"
	}
}

task copyWidgetIconsHdpi(type: Sync) {
	from "res/drawable-xhdpi/"
	into "res/drawable-large-hdpi/"
	include "**/widget_*.png",  "**/widget_*.xml",  "**/map_*.xml", "**/map_*.png"
	preserve {
		include '*'
		exclude "**/widget_*.png",  "**/widget_*.xml",  "**/map_*.xml", "**/map_*.png"
	}
}

task copyWidgetIcons(type: Sync) {
	from "res/drawable-hdpi/"
	into "res/drawable-large/"
	include "**/widget_*.png",  "**/widget_*.xml",  "**/map_*.xml", "**/map_*.png"
	preserve {
		include '*'
		exclude "**/widget_*.png",  "**/widget_*.xml",  "**/map_*.xml", "**/map_*.png"
	}
}

task collectExternalResources {
	dependsOn collectVoiceAssets,
			collectFonts,
			collectHelpContentsAssets,
			collectHelpContentsStyle,
			copyMapShaderIcons,
			copyMapPOIIcons,
			copyLargePOIIcons,
			updateNoTranslate,
			validateTranslate,
			copyWidgetIcons,
			copyWidgetIconsHdpi,
			copyWidgetIconsXhdpi,
			copyPoiCategories,
			downloadWorldMiniBasemap
}

// Legacy core build
import org.apache.tools.ant.taskdefs.condition.Os

task buildOsmAndCore(type: Exec) {
	Gradle gradle = getGradle()
	String tskReqStr = gradle.getStartParameter().getTaskRequests().toString().toLowerCase()
	String flavour = "";
	if(!tskReqStr.contains("fat")) {
		if(tskReqStr.contains("arm64")) {
			flavour = flavour.length() == 0 ? "ARM64_ONLY" : ""
		}
		if(tskReqStr.contains("armv7")) {
			flavour = flavour.length() == 0 ? "ARMV7_ONLY" : ""
		}
		if(tskReqStr.contains("armonly")) {
			flavour = flavour.length() == 0 ? "ARM_ONLY" : ""
		}
		if(tskReqStr.contains("x86")) {
			flavour = flavour.length() == 0 ? "X86_ONLY" : ""
		}
	}
	
	description "Build Legacy OsmAndCore"

	if (!Os.isFamily(Os.FAMILY_WINDOWS)) {
		if(flavour.length()  > 0) {
			environment "$flavour", "1"
		}
		commandLine "bash", file("./old-ndk-build.sh").getAbsolutePath()
	} else {
		commandLine "cmd", "/c", "echo", "Not supported"
	}
}

task cleanupDuplicatesInCore() {
	dependsOn buildOsmAndCore
	// doesn't work for legacy debug builds
	doLast {
		file("libc++/armeabi-v7a").mkdirs()
		file("libs/armeabi-v7a/libc++_shared.so").renameTo(file("libc++/armeabi-v7a/libc++_shared.so"))
		file("libc++/arm64-v8a").mkdirs()
		file("libs/arm64-v8a/libc++_shared.so").renameTo(file("libc++/arm64-v8a/libc++_shared.so"))
		file("libc++/x86").mkdirs()
		file("libs/x86/libc++_shared.so").renameTo(file("libc++/x86/libc++_shared.so"))
		file("libc++/x86_64").mkdirs()
		file("libs/x86_64/libc++_shared.so").renameTo(file("libc++/x86_64/libc++_shared.so"))
	}
}

afterEvaluate {
	android.applicationVariants.all { variant ->
		variant.javaCompiler.dependsOn(collectExternalResources, buildOsmAndCore, cleanupDuplicatesInCore)
	}
	Gradle gradle = getGradle()
	String tskReqStr = gradle.getStartParameter().getTaskRequests().toString().toLowerCase()
	if (tskReqStr.contains("huawei")) {
		apply plugin: 'com.huawei.agconnect'
	}
}

task appStart(type: Exec) {
	// linux 
	commandLine 'adb', 'shell', 'am', 'start', '-n', 'net.osmand.plus/net.osmand.plus.activities.MapActivity'
	// windows
	// commandLine 'cmd', '/c', 'adb', 'shell', 'am', 'start', '-n', 'net.osmand.plus/net.osmand.plus.activities.MapActivity'      
}

dependencies {
	implementation project(path: ':OsmAnd-java', configuration: 'android')
	implementation project(':OsmAnd-api')
	implementation 'androidx.multidex:multidex:2.0.1'
	implementation 'androidx.gridlayout:gridlayout:1.0.0'
	implementation 'androidx.cardview:cardview:1.0.0'
	implementation 'androidx.appcompat:appcompat:1.2.0'
	implementation 'com.google.android.material:material:1.2.1'
	implementation 'androidx.browser:browser:1.0.0'
	implementation 'androidx.preference:preference:1.1.0'
	implementation fileTree(include:  ['gnu-trove-osmand.jar', 'icu4j-49_1_patched.jar'], dir: 'libs')

	implementation group: 'commons-logging', name: 'commons-logging', version: '1.2'
	implementation 'commons-codec:commons-codec:1.11'
	implementation 'it.unibo.alice.tuprolog:tuprolog:3.2.1'
	implementation 'org.apache.commons:commons-compress:1.17'
	implementation 'com.moparisthebest:junidecode:0.1.1'
	implementation 'org.immutables:gson:2.5.0'
	implementation 'com.vividsolutions:jts-core:1.14.0'
	implementation 'com.google.openlocationcode:openlocationcode:1.0.4'
	implementation 'com.android.billingclient:billing:2.0.3'
	// turn off for now
	//implementation 'com.atilika.kuromoji:kuromoji-ipadic:0.9.0'
	implementation 'com.squareup.picasso:picasso:2.71828'
	implementation 'me.zhanghai.android.materialprogressbar:library:1.4.2'
	// JS core
	implementation group: 'org.mozilla', name: 'rhino', version: '1.7.9'
// size restrictions
// implementation 'com.ibm.icu:icu4j:50.1' 
// implementation 'net.sf.trove4j:trove4j:3.0.3'

	qtcoreImplementation fileTree(include:  ['QtAndroid.jar', 'QtAndroidBearer.jar'], dir: 'libs')
	qtcoredebugImplementation fileTree(include:  ['QtAndroid.jar', 'QtAndroidBearer.jar'], dir: 'libs')

	legacyImplementation "net.osmand:OsmAndCore_android:0.1-SNAPSHOT@jar"
	qtcoredebugImplementation "net.osmand:OsmAndCore_androidNativeDebug:0.1-SNAPSHOT@aar"
	qtcoredebugImplementation "net.osmand:OsmAndCore_android:0.1-SNAPSHOT@aar"
	qtcoreImplementation "net.osmand:OsmAndCore_androidNativeRelease:0.1-SNAPSHOT@aar"
	qtcoreImplementation "net.osmand:OsmAndCore_android:0.1-SNAPSHOT@aar"
	implementation ("com.getkeepsafe.taptargetview:taptargetview:1.12.0"){
		exclude group: 'com.android.support'
	}
	implementation 'com.github.PhilJay:MPAndroidChart:v3.0.1'
	implementation ("com.github.HITGIF:TextFieldBoxes:1.4.5"){
		exclude group: 'com.android.support'
	}
	implementation('com.github.scribejava:scribejava-apis:7.1.1'){
		exclude group: "com.fasterxml.jackson.core"
	}
	implementation 'com.jaredrummler:colorpicker:1.1.0'

	freehuaweiImplementation 'com.huawei.hms:iap:5.0.2.300'
}<|MERGE_RESOLUTION|>--- conflicted
+++ resolved
@@ -232,17 +232,13 @@
 			signingConfig signingConfigs.development
 		}
 		release {
-<<<<<<< HEAD
 			buildConfigField "String", "OSM_OAUTH_CONSUMER_KEY", "\"Ti2qq3fo4i4Wmuox3SiWRIGq3obZisBHnxmcM05y\""
 			buildConfigField "String", "OSM_OAUTH_CONSUMER_SECRET", "\"lxulb3HYoMmd2cC4xxNe1dyfRMAY8dS0eNihJ0DM\""
-			signingConfig signingConfigs.publishing
-=======
 			if (gradle.startParameter.taskNames.toString().contains("huawei")) {
 				signingConfig signingConfigs.publishingHuawei
 			} else {
 				signingConfig signingConfigs.publishing
 			}
->>>>>>> 80c11d31
 		}
 	}
 
