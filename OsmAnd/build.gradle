apply plugin: 'com.android.application'

// Global Parameters accepted
// TARGET_APP_NAME    - app name
// APK_NUMBER_VERSION - version number of apk
// APK_VERSION_SUFFIX - build number like #99999Z, appended (for dev builds) to Manifest's versionName as X.X.X#99999Z
//                      Z means flavor: M=-master, D=-main-default, B=-Blackberry, Des=-design, MQA=-main-qt-arm, MQDA=-main-qt-default-arm, S=-sherpafy
// APP_EDITION        - date stamp of builds
// APP_FEATURES       - features +play_market +gps_status -parking_plugin -blackberry -free_version -amazon

// 1. To be done Filter fonts
// <unzip src="OsmAndCore_android.aar" dest=".">
//            <patternset>
//                <include name="assets/**/map/fonts/OpenSans/*"/>
//                <include name="assets/**/map/fonts/NotoSans/*"/>
//            </patternset>
//        </unzip>
// Less important

// Configure eclipse-aar plugin
def analytics = (!System.getenv("APP_FEATURES") || System.getenv("APP_FEATURES").contains("+play_market")) &&
        getGradle().getStartParameter().getTaskRequests().toString().contains("Free")




task printc {
    configurations.each { if (it.isCanBeResolved()) println it.name }
}

android {
    compileSdkVersion 27
    buildToolsVersion "27.0.3"

    signingConfigs {
        development {
            storeFile file("../keystores/debug.keystore")
            storePassword "android"
            keyAlias "androiddebugkey"
            keyPassword "android"
        }

        publishing {
            storeFile file("/var/lib/jenkins/osmand_key")
            storePassword System.getenv("OSMAND_APK_PASSWORD")
            keyAlias "osmand"
            keyPassword System.getenv("OSMAND_APK_PASSWORD")
        }
    }

    defaultConfig {
        minSdkVersion System.getenv("MIN_SDK_VERSION") ? System.getenv("MIN_SDK_VERSION").toInteger() :
                (analytics ? 15 : 14)
        targetSdkVersion 26
        versionCode 330
        versionCode System.getenv("APK_NUMBER_VERSION") ? System.getenv("APK_NUMBER_VERSION").toInteger() : versionCode
        multiDexEnabled true
        versionName "3.3.0"
        versionName System.getenv("APK_VERSION") ? System.getenv("APK_VERSION").toString() : versionName
        versionName System.getenv("APK_VERSION_SUFFIX") ? versionName + System.getenv("APK_VERSION_SUFFIX").toString() : versionName
    }

    lintOptions {
        lintConfig file("lint.xml")
        abortOnError false
        warningsAsErrors false
    }

    bundle {
        language {
            // Specifies that the app bundle should not support
            // configuration APKs for language resources. These
            // resources are instead packaged with each base and
            // dynamic feature APK.
            enableSplit = false
        }
    }

    // related to kuromoji
    //packagingOptions {
    //	exclude '/META-INF/CONTRIBUTORS.md'
    //	exclude '/META-INF/LICENSE.md'
    //	exclude '/META-INF/NOTICE.md'
    //}

    // This is from OsmAndCore_android.aar - for some reason it's not inherited
    aaptOptions {
        // Don't compress any embedded resources
        noCompress "qz"
        cruncherEnabled = false
    }

    dexOptions {
        javaMaxHeapSize "4g"
    }

    sourceSets {
        main {
            manifest.srcFile "AndroidManifest.xml"
            jni.srcDirs = []
            jniLibs.srcDirs = ["libs"]
            aidl.srcDirs = ["src"]
            java.srcDirs = ["src"]
            resources.srcDirs = ["src"]
            renderscript.srcDirs = ["src"]
            res.srcDirs = ["res"]
            assets.srcDirs = ["assets"]
        }
        debug {
            manifest.srcFile "AndroidManifest-debug.xml"
        }
        free {
            manifest.srcFile "AndroidManifest-free.xml"
        }
        freedev {
            manifest.srcFile "AndroidManifest-freedev.xml"
        }
        freecustom {
            manifest.srcFile "AndroidManifest-freecustom.xml"
        }

        legacy {
            jniLibs.srcDirs = ["libc++"]
        }
    }

    flavorDimensions "version", "coreversion", "abi"
    productFlavors {
        // ABI
        armv7 {
            dimension "abi"
            ndk {
                abiFilter 'armeabi-v7a'
            }
        }
        arm64 {
            dimension "abi"
            ndk {
                abiFilter 'arm64-v8a'
            }
        }
        x86 {
            dimension "abi"
            ndk {
                abiFilter 'x86'
            }
        }
        fat {
            dimension "abi"
            ndk {
                abiFilters 'arm64-v8a', 'x86', 'armeabi-v7a'
            }
        }

        // Version
        freedev {
            dimension "version"
            applicationId "net.osmand.dev"
            // resConfig "en"
        }
        free {
            dimension "version"
            applicationId "net.osmand"
        }
        freeres {
            dimension "version"
            applicationId "net.osmand"
            resConfig "en"
        }
        freecustom {
            dimension "version"
            applicationId "net.osmand.freecustom"
        }
        full {
            dimension "version"
            applicationId "net.osmand.plus"
        }
        fulldev {
            dimension "version"
            applicationId "net.osmand.plus"
            resConfig "en"
            //resConfigs "xxhdpi", "nodpi"
        }

        // CoreVersion
        legacy {
            dimension "coreversion"
        }

        qtcore {
            dimension "coreversion"
        }

        qtcoredebug {
            dimension "coreversion"
        }
    }

    buildTypes {
        debug {
            signingConfig signingConfigs.development
        }
        release {
            signingConfig signingConfigs.publishing
        }
    }

}

def replaceNoTranslate(line) {
    if (line.contains("\"app_name\"") && System.getenv("TARGET_APP_NAME")) {
        return line.replaceAll(">[^<]*<", ">" + System.getenv("TARGET_APP_NAME") + "<")
    }
    if (line.contains("\"app_name_free\"") && System.getenv("TARGET_APP_NAME")) {
        return line.replaceAll(">[^<]*<", ">" + System.getenv("TARGET_APP_NAME") + "<")
    }
    if (line.contains("\"app_edition\"") && System.getenv("APP_EDITION")) {
        return line.replaceAll(">[^<]*<", ">" + System.getenv("APP_EDITION") + "<")
    }
    if (line.contains("\"versionFeatures\"") && System.getenv("APP_FEATURES")) {
        return line.replaceAll(">[^<]*<", ">" + System.getenv("APP_FEATURES") + "<")
    }
    return line;
}

task updateNoTranslate(type: Copy) {
    from('.') {
        include 'no_translate.xml'
        filter {
            line -> replaceNoTranslate(line);
        }
    }
    into 'res/values/'
}

task validateTranslate {
    println "Validating translations"

    file("res").eachFileRecurse groovy.io.FileType.FILES, {
        if (it.name == "strings.xml" || it.name == "phrases.xml") {
            it.eachLine { line ->
                if (line.contains("\$ s") || line.contains("\$ d") || line.contains("\$ f") ||
                        line.contains(" \$s") || line.contains(" \$d") || line.contains(" \$f") ||
                        line.contains("1\$ ") || line.contains("2\$ ") || line.contains("3\$ ") ||
                        (line.contains("% \$") || line.contains("% 1") ||
                                line.contains("% 2") || line.contains("% 3"))) {
                    throw new GradleException("Incorrect translation " + it.getAbsolutePath() + " " + line);
                }
            }
        }
    }
}

task downloadWorldMiniBasemap {
    doLast {
        ant.get(src: 'http://builder.osmand.net/basemap/World_basemap_mini_2.obf', dest: 'assets/World_basemap_mini.obf', skipexisting: 'true')
    }
}

task collectVoiceAssets(type: Sync) {
    from "../../resources/voice"
    into "assets/voice"
    include "**/*.js"
}

task cleanNoTranslate(type: Delete) {
    delete('res/values/no_translate.xml')
}


task collectFonts(type: Copy) {
    from "../../resources/fonts"
    from "../../resources/rendering_styles/fonts"
//	from "../../resources/rendering_styles/fonts/OpenSans"
    into "assets/fonts"
    include "*.ttf"
}

task collectHelpContentsStyle(type: Copy) {
    from("../../help/website/help/") {
        include "style.css"
    }
    into "assets"
}


task collectHelpContentsAssets(type: Copy) {
    from("../../help/website/help") {
        include "about.html"
        include "changes.html"
        include "faq.html"
        include "technical-articles.html"
        include "map-legend.html"
    }
    from("../../help/website/feature_articles") {
        include "*.html"
    }

    into "assets/feature_articles"
}



task copyStyleIcons(type: Copy) {
    from "../../resources/rendering_styles/style-icons/"
    into "res/"
    include "**/*.png"
}

task copyWidgetIcons(type: Exec) {
    if (!Os.isFamily(Os.FAMILY_WINDOWS)) {
        commandLine 'sh', file("./copy_widget_icons.sh").getAbsolutePath()
    }
}

task collectExternalResources {
    dependsOn collectVoiceAssets,
            collectFonts,
            collectHelpContentsAssets,
            collectHelpContentsStyle,
            copyStyleIcons,
            updateNoTranslate,
            validateTranslate,
            copyWidgetIcons,
            downloadWorldMiniBasemap
}

// Legacy core build
import org.apache.tools.ant.taskdefs.condition.Os

task buildOsmAndCore(type: Exec) {
    Gradle gradle = getGradle()
    String tskReqStr = gradle.getStartParameter().getTaskRequests().toString().toLowerCase()
    String flavour = "";
    if (!tskReqStr.contains("fat")) {
        if (tskReqStr.contains("arm64")) {
            flavour = flavour.length() == 0 ? "ARM64_ONLY" : ""
        }
        if (tskReqStr.contains("armv7")) {
            flavour = flavour.length() == 0 ? "ARMV7_ONLY" : ""
        }
        if (tskReqStr.contains("x86")) {
            flavour = flavour.length() == 0 ? "X86_ONLY" : ""
        }
    }

    description "Build Legacy OsmAndCore"

    if (!Os.isFamily(Os.FAMILY_WINDOWS)) {
        if (flavour.length() > 0) {
            environment "$flavour", "1"
        }
        commandLine "bash", file("./old-ndk-build.sh").getAbsolutePath()
    } else {
        commandLine "cmd", "/c", "echo", "Not supported"
    }
}

task cleanupDuplicatesInCore() {
    dependsOn buildOsmAndCore
    // doesn't work for legacy debug builds
    doLast {
        file("libc++/armeabi-v7a").mkdirs()
        file("libs/armeabi-v7a/libc++_shared.so").renameTo(file("libc++/armeabi-v7a/libc++_shared.so"))
        file("libc++/arm64-v8a").mkdirs()
        file("libs/arm64-v8a/libc++_shared.so").renameTo(file("libc++/arm64-v8a/libc++_shared.so"))
        file("libc++/x86").mkdirs()
        file("libs/x86/libc++_shared.so").renameTo(file("libc++/x86/libc++_shared.so"))
    }
}
afterEvaluate {
    android.applicationVariants.all { variant ->
        variant.javaCompiler.dependsOn(collectExternalResources, buildOsmAndCore, cleanupDuplicatesInCore)
    }
}

task appStart(type: Exec) {
    // linux 
    commandLine 'adb', 'shell', 'am', 'start', '-n', 'net.osmand.plus/net.osmand.plus.activities.MapActivity'
    // windows
    // commandLine 'cmd', '/c', 'adb', 'shell', 'am', 'start', '-n', 'net.osmand.plus/net.osmand.plus.activities.MapActivity'      
}


project.logger.warn("Analytics enabled for free version: $analytics")
dependencies {
    implementation project(path: ':OsmAnd-java', configuration: 'android')
    if (analytics) {
        // Analytics is totally removed to stay free from 3rd party collecting users data
//		implementation 'com.google.firebase:firebase-core:12.0.1'
//		implementation 'com.google.firebase:firebase-messaging:12.0.1'
//		implementation 'com.google.firebase:firebase-iid:12.0.1'
//		implementation 'com.google.firebase:firebase-config:12.0.1'
//		implementation 'com.facebook.android:facebook-android-sdk:4.31.0'	
<<<<<<< HEAD
    }
    implementation 'com.android.support:multidex:1.0.1'
    implementation 'com.android.support:gridlayout-v7:27.1.1'
    implementation 'com.android.support:cardview-v7:27.1.1'
    implementation 'com.android.support:appcompat-v7:27.1.1'
    implementation 'com.android.support:design:27.1.1'
    implementation 'com.android.support:customtabs:27.1.1'
    implementation fileTree(include: ['gnu-trove-osmand.jar', 'icu4j-49_1_patched.jar'], dir: 'libs')

    implementation group: 'commons-logging', name: 'commons-logging', version: '1.2'
    implementation 'commons-codec:commons-codec:1.11'
    implementation 'it.unibo.alice.tuprolog:tuprolog:3.2.1'
    implementation 'org.beanshell:bsh-core:2.0b4'
    implementation 'org.apache.commons:commons-compress:1.17'
    implementation 'com.moparisthebest:junidecode:0.1.1'
    implementation 'org.immutables:gson:2.5.0'
    implementation 'com.vividsolutions:jts-core:1.14.0'
    // turn off for now
    //implementation 'com.atilika.kuromoji:kuromoji-ipadic:0.9.0'
    implementation 'com.squareup.picasso:picasso:2.71828'
    // JS core
    implementation group: 'org.mozilla', name: 'rhino', version: '1.7.9'

=======
	}
	implementation 'com.android.support:multidex:1.0.1'
	implementation 'com.android.support:gridlayout-v7:27.1.1'
	implementation 'com.android.support:cardview-v7:27.1.1'
	implementation 'com.android.support:appcompat-v7:27.1.1'
	implementation 'com.android.support:design:27.1.1'
	implementation 'com.android.support:customtabs:27.1.1'
	implementation fileTree(include:  ['gnu-trove-osmand.jar', 'icu4j-49_1_patched.jar'], dir: 'libs')

	implementation group: 'commons-logging', name: 'commons-logging', version: '1.2'
	implementation 'commons-codec:commons-codec:1.11'
	implementation 'it.unibo.alice.tuprolog:tuprolog:3.2.1'
	implementation 'org.beanshell:bsh-core:2.0b4'
	implementation 'org.apache.commons:commons-compress:1.17'
	implementation 'com.moparisthebest:junidecode:0.1.1'
	implementation 'org.immutables:gson:2.5.0'
	implementation 'com.vividsolutions:jts-core:1.14.0'
	// turn off for now
	//implementation 'com.atilika.kuromoji:kuromoji-ipadic:0.9.0'
	implementation 'com.squareup.picasso:picasso:2.71828'
	implementation 'me.zhanghai.android.materialprogressbar:library:1.4.2'
	// JS core
	implementation group: 'org.mozilla', name: 'rhino', version: '1.7.9'
>>>>>>> cceecc48
// size restrictions
// implementation 'com.ibm.icu:icu4j:50.1' 
// implementation 'net.sf.trove4j:trove4j:3.0.3'

    implementation 'com.android.support.constraint:constraint-layout:1.1.3'
    qtcoreImplementation fileTree(include: ['QtAndroid.jar', 'QtAndroidBearer.jar'], dir: 'libs')
    qtcoredebugImplementation fileTree(include: ['QtAndroid.jar', 'QtAndroidBearer.jar'], dir: 'libs')

    legacyImplementation "net.osmand:OsmAndCore_android:0.1-SNAPSHOT@jar"
    qtcoredebugImplementation "net.osmand:OsmAndCore_androidNativeDebug:0.1-SNAPSHOT@aar"
    qtcoredebugImplementation "net.osmand:OsmAndCore_android:0.1-SNAPSHOT@aar"
    qtcoreImplementation "net.osmand:OsmAndCore_androidNativeRelease:0.1-SNAPSHOT@aar"
    qtcoreImplementation "net.osmand:OsmAndCore_android:0.1-SNAPSHOT@aar"
    implementation("com.getkeepsafe.taptargetview:taptargetview:1.12.0") {
        exclude group: 'com.android.support'
    }
    implementation 'com.github.PhilJay:MPAndroidChart:v3.0.1'
    implementation("com.github.HITGIF:TextFieldBoxes:1.3.5") {
        exclude group: 'com.android.support'
    }
}
if (analytics) {
    println "Apply GMS plugin"
    apply plugin: 'com.google.gms.google-services'
}<|MERGE_RESOLUTION|>--- conflicted
+++ resolved
@@ -19,162 +19,162 @@
 
 // Configure eclipse-aar plugin
 def analytics = (!System.getenv("APP_FEATURES") || System.getenv("APP_FEATURES").contains("+play_market")) &&
-        getGradle().getStartParameter().getTaskRequests().toString().contains("Free")
+		getGradle().getStartParameter().getTaskRequests().toString().contains("Free")
 
 
 
 
 task printc {
-    configurations.each { if (it.isCanBeResolved()) println it.name }
+	configurations.each { if(it.isCanBeResolved())  println it.name }
 }
 
 android {
-    compileSdkVersion 27
-    buildToolsVersion "27.0.3"
-
-    signingConfigs {
-        development {
-            storeFile file("../keystores/debug.keystore")
-            storePassword "android"
-            keyAlias "androiddebugkey"
-            keyPassword "android"
-        }
-
-        publishing {
-            storeFile file("/var/lib/jenkins/osmand_key")
-            storePassword System.getenv("OSMAND_APK_PASSWORD")
-            keyAlias "osmand"
-            keyPassword System.getenv("OSMAND_APK_PASSWORD")
-        }
-    }
-
-    defaultConfig {
-        minSdkVersion System.getenv("MIN_SDK_VERSION") ? System.getenv("MIN_SDK_VERSION").toInteger() :
-                (analytics ? 15 : 14)
-        targetSdkVersion 26
-        versionCode 330
-        versionCode System.getenv("APK_NUMBER_VERSION") ? System.getenv("APK_NUMBER_VERSION").toInteger() : versionCode
-        multiDexEnabled true
-        versionName "3.3.0"
-        versionName System.getenv("APK_VERSION") ? System.getenv("APK_VERSION").toString() : versionName
-        versionName System.getenv("APK_VERSION_SUFFIX") ? versionName + System.getenv("APK_VERSION_SUFFIX").toString() : versionName
-    }
-
-    lintOptions {
-        lintConfig file("lint.xml")
-        abortOnError false
-        warningsAsErrors false
-    }
-
-    bundle {
-        language {
-            // Specifies that the app bundle should not support
-            // configuration APKs for language resources. These
-            // resources are instead packaged with each base and
-            // dynamic feature APK.
-            enableSplit = false
-        }
-    }
-
-    // related to kuromoji
-    //packagingOptions {
-    //	exclude '/META-INF/CONTRIBUTORS.md'
-    //	exclude '/META-INF/LICENSE.md'
-    //	exclude '/META-INF/NOTICE.md'
-    //}
-
-    // This is from OsmAndCore_android.aar - for some reason it's not inherited
-    aaptOptions {
-        // Don't compress any embedded resources
-        noCompress "qz"
-        cruncherEnabled = false
-    }
-
-    dexOptions {
-        javaMaxHeapSize "4g"
-    }
-
-    sourceSets {
-        main {
-            manifest.srcFile "AndroidManifest.xml"
-            jni.srcDirs = []
-            jniLibs.srcDirs = ["libs"]
-            aidl.srcDirs = ["src"]
-            java.srcDirs = ["src"]
-            resources.srcDirs = ["src"]
-            renderscript.srcDirs = ["src"]
-            res.srcDirs = ["res"]
-            assets.srcDirs = ["assets"]
-        }
-        debug {
-            manifest.srcFile "AndroidManifest-debug.xml"
-        }
-        free {
-            manifest.srcFile "AndroidManifest-free.xml"
-        }
-        freedev {
-            manifest.srcFile "AndroidManifest-freedev.xml"
-        }
-        freecustom {
-            manifest.srcFile "AndroidManifest-freecustom.xml"
-        }
-
-        legacy {
-            jniLibs.srcDirs = ["libc++"]
-        }
-    }
-
-    flavorDimensions "version", "coreversion", "abi"
-    productFlavors {
-        // ABI
-        armv7 {
-            dimension "abi"
-            ndk {
-                abiFilter 'armeabi-v7a'
-            }
-        }
-        arm64 {
-            dimension "abi"
-            ndk {
-                abiFilter 'arm64-v8a'
-            }
-        }
-        x86 {
-            dimension "abi"
-            ndk {
-                abiFilter 'x86'
-            }
-        }
-        fat {
-            dimension "abi"
-            ndk {
-                abiFilters 'arm64-v8a', 'x86', 'armeabi-v7a'
-            }
-        }
-
-        // Version
-        freedev {
-            dimension "version"
-            applicationId "net.osmand.dev"
-            // resConfig "en"
-        }
-        free {
-            dimension "version"
-            applicationId "net.osmand"
-        }
-        freeres {
-            dimension "version"
-            applicationId "net.osmand"
-            resConfig "en"
-        }
-        freecustom {
-            dimension "version"
-            applicationId "net.osmand.freecustom"
-        }
-        full {
-            dimension "version"
-            applicationId "net.osmand.plus"
-        }
+	compileSdkVersion 27
+	buildToolsVersion "27.0.3"
+
+	signingConfigs {
+		development {
+			storeFile file("../keystores/debug.keystore")
+			storePassword "android"
+			keyAlias "androiddebugkey"
+			keyPassword "android"
+		}
+
+		publishing {
+			storeFile file("/var/lib/jenkins/osmand_key")
+			storePassword System.getenv("OSMAND_APK_PASSWORD")
+			keyAlias "osmand"
+			keyPassword System.getenv("OSMAND_APK_PASSWORD")
+		}
+	}
+
+	defaultConfig {
+		minSdkVersion System.getenv("MIN_SDK_VERSION") ? System.getenv("MIN_SDK_VERSION").toInteger() :
+				 (analytics ? 15 : 14)
+		targetSdkVersion 26
+		versionCode 330
+		versionCode System.getenv("APK_NUMBER_VERSION") ? System.getenv("APK_NUMBER_VERSION").toInteger() : versionCode
+		multiDexEnabled true
+		versionName "3.3.0"
+		versionName System.getenv("APK_VERSION")? System.getenv("APK_VERSION").toString(): versionName
+		versionName System.getenv("APK_VERSION_SUFFIX")? versionName + System.getenv("APK_VERSION_SUFFIX").toString(): versionName
+	}
+
+	lintOptions {
+		lintConfig file("lint.xml")
+		abortOnError false
+		warningsAsErrors false
+	}
+
+	bundle {
+		language {
+			// Specifies that the app bundle should not support
+			// configuration APKs for language resources. These
+			// resources are instead packaged with each base and
+			// dynamic feature APK.
+			enableSplit = false
+		}
+	}
+
+	// related to kuromoji
+	//packagingOptions {
+	//	exclude '/META-INF/CONTRIBUTORS.md'
+	//	exclude '/META-INF/LICENSE.md'
+	//	exclude '/META-INF/NOTICE.md'
+	//}
+
+	// This is from OsmAndCore_android.aar - for some reason it's not inherited
+	aaptOptions {
+		// Don't compress any embedded resources
+		noCompress "qz"
+		cruncherEnabled = false
+	}
+
+	dexOptions {
+		javaMaxHeapSize "4g"
+	}
+
+	sourceSets {
+		main {
+			manifest.srcFile "AndroidManifest.xml"
+			jni.srcDirs = []
+			jniLibs.srcDirs = ["libs"]
+			aidl.srcDirs = ["src"]
+			java.srcDirs = ["src"]
+			resources.srcDirs = ["src"]
+			renderscript.srcDirs = ["src"]
+			res.srcDirs = ["res"]
+			assets.srcDirs = ["assets"]
+		}
+		debug {
+			manifest.srcFile "AndroidManifest-debug.xml"
+		}
+		free {
+			manifest.srcFile "AndroidManifest-free.xml"
+		}
+		freedev {
+			manifest.srcFile "AndroidManifest-freedev.xml"
+		}
+		freecustom {
+			manifest.srcFile "AndroidManifest-freecustom.xml"
+		}
+
+		legacy {
+			jniLibs.srcDirs = ["libc++"]
+		}
+	}
+
+	flavorDimensions "version", "coreversion", "abi"
+	productFlavors {
+		// ABI
+		armv7 {
+			dimension "abi"
+			ndk {
+				abiFilter 'armeabi-v7a'
+			}
+		}
+		arm64 {
+			dimension "abi"
+			ndk {
+				abiFilter 'arm64-v8a'
+			}
+		}
+		x86 {
+			dimension "abi"
+			ndk {
+				abiFilter 'x86'
+			}
+		}
+		fat {
+			dimension "abi"
+			ndk {
+				abiFilters 'arm64-v8a', 'x86', 'armeabi-v7a'
+			}
+		}
+
+		// Version
+		freedev {
+			dimension "version"
+			applicationId "net.osmand.dev"
+			// resConfig "en"
+		}
+		free {
+			dimension "version"
+			applicationId "net.osmand"
+		}
+		freeres {
+			dimension "version"
+			applicationId "net.osmand"
+			resConfig "en"
+		}
+		freecustom {
+			dimension "version"
+			applicationId "net.osmand.freecustom"
+		}
+		full {
+			dimension "version"
+			applicationId "net.osmand.plus"
+		}
         fulldev {
             dimension "version"
             applicationId "net.osmand.plus"
@@ -182,241 +182,216 @@
             //resConfigs "xxhdpi", "nodpi"
         }
 
-        // CoreVersion
-        legacy {
-            dimension "coreversion"
-        }
-
-        qtcore {
-            dimension "coreversion"
-        }
-
-        qtcoredebug {
-            dimension "coreversion"
-        }
-    }
-
-    buildTypes {
-        debug {
-            signingConfig signingConfigs.development
-        }
-        release {
-            signingConfig signingConfigs.publishing
-        }
-    }
+		// CoreVersion
+		legacy {
+			dimension "coreversion"
+		}
+
+		qtcore {
+			dimension "coreversion"
+		}
+
+		qtcoredebug {
+			dimension "coreversion"
+		}
+	}
+
+	buildTypes {
+		debug {
+			signingConfig signingConfigs.development
+		}
+		release {
+			signingConfig signingConfigs.publishing
+		}
+	}
 
 }
 
 def replaceNoTranslate(line) {
-    if (line.contains("\"app_name\"") && System.getenv("TARGET_APP_NAME")) {
-        return line.replaceAll(">[^<]*<", ">" + System.getenv("TARGET_APP_NAME") + "<")
-    }
-    if (line.contains("\"app_name_free\"") && System.getenv("TARGET_APP_NAME")) {
-        return line.replaceAll(">[^<]*<", ">" + System.getenv("TARGET_APP_NAME") + "<")
-    }
-    if (line.contains("\"app_edition\"") && System.getenv("APP_EDITION")) {
-        return line.replaceAll(">[^<]*<", ">" + System.getenv("APP_EDITION") + "<")
-    }
-    if (line.contains("\"versionFeatures\"") && System.getenv("APP_FEATURES")) {
-        return line.replaceAll(">[^<]*<", ">" + System.getenv("APP_FEATURES") + "<")
-    }
-    return line;
+	if (line.contains("\"app_name\"") && System.getenv("TARGET_APP_NAME")) {
+		return line.replaceAll(">[^<]*<", ">" + System.getenv("TARGET_APP_NAME") + "<")
+	}
+	if (line.contains("\"app_name_free\"") && System.getenv("TARGET_APP_NAME")) {
+		return line.replaceAll(">[^<]*<", ">" + System.getenv("TARGET_APP_NAME") + "<")
+	}
+	if (line.contains("\"app_edition\"") && System.getenv("APP_EDITION")) {
+		return line.replaceAll(">[^<]*<", ">" + System.getenv("APP_EDITION") + "<")
+	}
+	if (line.contains("\"versionFeatures\"") && System.getenv("APP_FEATURES")) {
+		return line.replaceAll(">[^<]*<", ">" + System.getenv("APP_FEATURES") + "<")
+	}
+	return line;
 }
 
 task updateNoTranslate(type: Copy) {
-    from('.') {
-        include 'no_translate.xml'
-        filter {
-            line -> replaceNoTranslate(line);
-        }
-    }
-    into 'res/values/'
+	from('.') {
+		include 'no_translate.xml'
+		filter {
+			line -> replaceNoTranslate(line);
+		}
+	}
+	into 'res/values/'
 }
 
 task validateTranslate {
-    println "Validating translations"
-
-    file("res").eachFileRecurse groovy.io.FileType.FILES, {
-        if (it.name == "strings.xml" || it.name == "phrases.xml") {
-            it.eachLine { line ->
-                if (line.contains("\$ s") || line.contains("\$ d") || line.contains("\$ f") ||
-                        line.contains(" \$s") || line.contains(" \$d") || line.contains(" \$f") ||
-                        line.contains("1\$ ") || line.contains("2\$ ") || line.contains("3\$ ") ||
-                        (line.contains("% \$") || line.contains("% 1") ||
-                                line.contains("% 2") || line.contains("% 3"))) {
-                    throw new GradleException("Incorrect translation " + it.getAbsolutePath() + " " + line);
-                }
-            }
-        }
-    }
+	println "Validating translations"
+
+	file("res").eachFileRecurse groovy.io.FileType.FILES, {
+		if (it.name == "strings.xml" || it.name == "phrases.xml") {
+			it.eachLine { line ->
+				if (line.contains("\$ s") || line.contains("\$ d") || line.contains("\$ f") ||
+						line.contains(" \$s") || line.contains(" \$d") || line.contains(" \$f") ||
+						line.contains("1\$ ") || line.contains("2\$ ") || line.contains("3\$ ") ||
+						(line.contains("% \$") || line.contains("% 1") ||
+								line.contains("% 2") || line.contains("% 3"))) {
+					throw new GradleException("Incorrect translation " + it.getAbsolutePath() + " " + line);
+				}
+			}
+		}
+	}
 }
 
 task downloadWorldMiniBasemap {
-    doLast {
-        ant.get(src: 'http://builder.osmand.net/basemap/World_basemap_mini_2.obf', dest: 'assets/World_basemap_mini.obf', skipexisting: 'true')
-    }
+	doLast {
+		ant.get(src: 'http://builder.osmand.net/basemap/World_basemap_mini_2.obf', dest: 'assets/World_basemap_mini.obf', skipexisting: 'true')
+	}
 }
 
 task collectVoiceAssets(type: Sync) {
-    from "../../resources/voice"
-    into "assets/voice"
-    include "**/*.js"
+	from "../../resources/voice"
+	into "assets/voice"
+	include "**/*.js"
 }
 
 task cleanNoTranslate(type: Delete) {
-    delete('res/values/no_translate.xml')
+     delete('res/values/no_translate.xml')
 }
 
 
 task collectFonts(type: Copy) {
-    from "../../resources/fonts"
-    from "../../resources/rendering_styles/fonts"
+	from "../../resources/fonts"
+	from "../../resources/rendering_styles/fonts"
 //	from "../../resources/rendering_styles/fonts/OpenSans"
-    into "assets/fonts"
-    include "*.ttf"
+	into "assets/fonts"
+	include "*.ttf"
 }
 
 task collectHelpContentsStyle(type: Copy) {
-    from("../../help/website/help/") {
-        include "style.css"
-    }
-    into "assets"
+	from("../../help/website/help/") {
+		include "style.css"
+	}
+	into "assets"
 }
 
 
 task collectHelpContentsAssets(type: Copy) {
-    from("../../help/website/help") {
-        include "about.html"
-        include "changes.html"
-        include "faq.html"
-        include "technical-articles.html"
-        include "map-legend.html"
-    }
-    from("../../help/website/feature_articles") {
-        include "*.html"
-    }
-
-    into "assets/feature_articles"
+	from("../../help/website/help") {
+		include "about.html"
+		include "changes.html"
+		include "faq.html"
+		include "technical-articles.html"
+		include "map-legend.html"
+	}
+	from("../../help/website/feature_articles") {
+		include "*.html"
+	}
+
+	into "assets/feature_articles"
 }
 
 
 
 task copyStyleIcons(type: Copy) {
-    from "../../resources/rendering_styles/style-icons/"
-    into "res/"
-    include "**/*.png"
+	from "../../resources/rendering_styles/style-icons/"
+	into "res/"
+	include "**/*.png"
 }
 
 task copyWidgetIcons(type: Exec) {
-    if (!Os.isFamily(Os.FAMILY_WINDOWS)) {
-        commandLine 'sh', file("./copy_widget_icons.sh").getAbsolutePath()
-    }
+	if (!Os.isFamily(Os.FAMILY_WINDOWS)) {
+		commandLine 'sh', file("./copy_widget_icons.sh").getAbsolutePath()
+	}
 }
 
 task collectExternalResources {
-    dependsOn collectVoiceAssets,
-            collectFonts,
-            collectHelpContentsAssets,
-            collectHelpContentsStyle,
-            copyStyleIcons,
-            updateNoTranslate,
-            validateTranslate,
-            copyWidgetIcons,
-            downloadWorldMiniBasemap
+	dependsOn collectVoiceAssets,
+			collectFonts,
+			collectHelpContentsAssets,
+			collectHelpContentsStyle,
+			copyStyleIcons,
+			updateNoTranslate,
+			validateTranslate,
+			copyWidgetIcons,
+			downloadWorldMiniBasemap
 }
 
 // Legacy core build
 import org.apache.tools.ant.taskdefs.condition.Os
 
 task buildOsmAndCore(type: Exec) {
-    Gradle gradle = getGradle()
-    String tskReqStr = gradle.getStartParameter().getTaskRequests().toString().toLowerCase()
-    String flavour = "";
-    if (!tskReqStr.contains("fat")) {
-        if (tskReqStr.contains("arm64")) {
-            flavour = flavour.length() == 0 ? "ARM64_ONLY" : ""
-        }
-        if (tskReqStr.contains("armv7")) {
-            flavour = flavour.length() == 0 ? "ARMV7_ONLY" : ""
-        }
-        if (tskReqStr.contains("x86")) {
-            flavour = flavour.length() == 0 ? "X86_ONLY" : ""
-        }
-    }
-
-    description "Build Legacy OsmAndCore"
-
-    if (!Os.isFamily(Os.FAMILY_WINDOWS)) {
-        if (flavour.length() > 0) {
-            environment "$flavour", "1"
-        }
-        commandLine "bash", file("./old-ndk-build.sh").getAbsolutePath()
-    } else {
-        commandLine "cmd", "/c", "echo", "Not supported"
-    }
+	Gradle gradle = getGradle()
+	String tskReqStr = gradle.getStartParameter().getTaskRequests().toString().toLowerCase()
+	String flavour = "";
+	if(!tskReqStr.contains("fat")) {
+		if(tskReqStr.contains("arm64")) {
+			flavour = flavour.length() == 0 ? "ARM64_ONLY" : ""
+		}
+		if(tskReqStr.contains("armv7")) {
+			flavour = flavour.length() == 0 ? "ARMV7_ONLY" : ""
+		}
+		if(tskReqStr.contains("x86")) {
+			flavour = flavour.length() == 0 ? "X86_ONLY" : ""
+		}
+	}
+	
+	description "Build Legacy OsmAndCore"
+
+	if (!Os.isFamily(Os.FAMILY_WINDOWS)) {
+		if(flavour.length()  > 0) {
+			environment "$flavour", "1"
+		}
+		commandLine "bash", file("./old-ndk-build.sh").getAbsolutePath()
+	} else {
+		commandLine "cmd", "/c", "echo", "Not supported"
+	}
 }
 
 task cleanupDuplicatesInCore() {
-    dependsOn buildOsmAndCore
-    // doesn't work for legacy debug builds
-    doLast {
-        file("libc++/armeabi-v7a").mkdirs()
-        file("libs/armeabi-v7a/libc++_shared.so").renameTo(file("libc++/armeabi-v7a/libc++_shared.so"))
-        file("libc++/arm64-v8a").mkdirs()
-        file("libs/arm64-v8a/libc++_shared.so").renameTo(file("libc++/arm64-v8a/libc++_shared.so"))
-        file("libc++/x86").mkdirs()
-        file("libs/x86/libc++_shared.so").renameTo(file("libc++/x86/libc++_shared.so"))
-    }
+	dependsOn buildOsmAndCore
+	// doesn't work for legacy debug builds
+	doLast {
+		file("libc++/armeabi-v7a").mkdirs()
+		file("libs/armeabi-v7a/libc++_shared.so").renameTo(file("libc++/armeabi-v7a/libc++_shared.so"))
+		file("libc++/arm64-v8a").mkdirs()
+		file("libs/arm64-v8a/libc++_shared.so").renameTo(file("libc++/arm64-v8a/libc++_shared.so"))
+		file("libc++/x86").mkdirs()
+		file("libs/x86/libc++_shared.so").renameTo(file("libc++/x86/libc++_shared.so"))
+	}
 }
 afterEvaluate {
-    android.applicationVariants.all { variant ->
-        variant.javaCompiler.dependsOn(collectExternalResources, buildOsmAndCore, cleanupDuplicatesInCore)
-    }
+  android.applicationVariants.all { variant ->
+    variant.javaCompiler.dependsOn(collectExternalResources, buildOsmAndCore, cleanupDuplicatesInCore)
+  }
 }
 
 task appStart(type: Exec) {
-    // linux 
-    commandLine 'adb', 'shell', 'am', 'start', '-n', 'net.osmand.plus/net.osmand.plus.activities.MapActivity'
-    // windows
-    // commandLine 'cmd', '/c', 'adb', 'shell', 'am', 'start', '-n', 'net.osmand.plus/net.osmand.plus.activities.MapActivity'      
+	// linux 
+	commandLine 'adb', 'shell', 'am', 'start', '-n', 'net.osmand.plus/net.osmand.plus.activities.MapActivity'
+	// windows
+	// commandLine 'cmd', '/c', 'adb', 'shell', 'am', 'start', '-n', 'net.osmand.plus/net.osmand.plus.activities.MapActivity'      
 }
 
 
 project.logger.warn("Analytics enabled for free version: $analytics")
 dependencies {
-    implementation project(path: ':OsmAnd-java', configuration: 'android')
-    if (analytics) {
-        // Analytics is totally removed to stay free from 3rd party collecting users data
+	implementation project(path: ':OsmAnd-java', configuration: 'android')
+	if (analytics) {
+	// Analytics is totally removed to stay free from 3rd party collecting users data
 //		implementation 'com.google.firebase:firebase-core:12.0.1'
 //		implementation 'com.google.firebase:firebase-messaging:12.0.1'
 //		implementation 'com.google.firebase:firebase-iid:12.0.1'
 //		implementation 'com.google.firebase:firebase-config:12.0.1'
 //		implementation 'com.facebook.android:facebook-android-sdk:4.31.0'	
-<<<<<<< HEAD
-    }
-    implementation 'com.android.support:multidex:1.0.1'
-    implementation 'com.android.support:gridlayout-v7:27.1.1'
-    implementation 'com.android.support:cardview-v7:27.1.1'
-    implementation 'com.android.support:appcompat-v7:27.1.1'
-    implementation 'com.android.support:design:27.1.1'
-    implementation 'com.android.support:customtabs:27.1.1'
-    implementation fileTree(include: ['gnu-trove-osmand.jar', 'icu4j-49_1_patched.jar'], dir: 'libs')
-
-    implementation group: 'commons-logging', name: 'commons-logging', version: '1.2'
-    implementation 'commons-codec:commons-codec:1.11'
-    implementation 'it.unibo.alice.tuprolog:tuprolog:3.2.1'
-    implementation 'org.beanshell:bsh-core:2.0b4'
-    implementation 'org.apache.commons:commons-compress:1.17'
-    implementation 'com.moparisthebest:junidecode:0.1.1'
-    implementation 'org.immutables:gson:2.5.0'
-    implementation 'com.vividsolutions:jts-core:1.14.0'
-    // turn off for now
-    //implementation 'com.atilika.kuromoji:kuromoji-ipadic:0.9.0'
-    implementation 'com.squareup.picasso:picasso:2.71828'
-    // JS core
-    implementation group: 'org.mozilla', name: 'rhino', version: '1.7.9'
-
-=======
 	}
 	implementation 'com.android.support:multidex:1.0.1'
 	implementation 'com.android.support:gridlayout-v7:27.1.1'
@@ -440,29 +415,27 @@
 	implementation 'me.zhanghai.android.materialprogressbar:library:1.4.2'
 	// JS core
 	implementation group: 'org.mozilla', name: 'rhino', version: '1.7.9'
->>>>>>> cceecc48
 // size restrictions
 // implementation 'com.ibm.icu:icu4j:50.1' 
 // implementation 'net.sf.trove4j:trove4j:3.0.3'
 
-    implementation 'com.android.support.constraint:constraint-layout:1.1.3'
-    qtcoreImplementation fileTree(include: ['QtAndroid.jar', 'QtAndroidBearer.jar'], dir: 'libs')
-    qtcoredebugImplementation fileTree(include: ['QtAndroid.jar', 'QtAndroidBearer.jar'], dir: 'libs')
-
-    legacyImplementation "net.osmand:OsmAndCore_android:0.1-SNAPSHOT@jar"
-    qtcoredebugImplementation "net.osmand:OsmAndCore_androidNativeDebug:0.1-SNAPSHOT@aar"
-    qtcoredebugImplementation "net.osmand:OsmAndCore_android:0.1-SNAPSHOT@aar"
-    qtcoreImplementation "net.osmand:OsmAndCore_androidNativeRelease:0.1-SNAPSHOT@aar"
-    qtcoreImplementation "net.osmand:OsmAndCore_android:0.1-SNAPSHOT@aar"
-    implementation("com.getkeepsafe.taptargetview:taptargetview:1.12.0") {
-        exclude group: 'com.android.support'
-    }
-    implementation 'com.github.PhilJay:MPAndroidChart:v3.0.1'
-    implementation("com.github.HITGIF:TextFieldBoxes:1.3.5") {
-        exclude group: 'com.android.support'
-    }
-}
-if (analytics) {
-    println "Apply GMS plugin"
-    apply plugin: 'com.google.gms.google-services'
+	qtcoreImplementation fileTree(include:  ['QtAndroid.jar', 'QtAndroidBearer.jar'], dir: 'libs')
+	qtcoredebugImplementation fileTree(include:  ['QtAndroid.jar', 'QtAndroidBearer.jar'], dir: 'libs')
+
+	legacyImplementation "net.osmand:OsmAndCore_android:0.1-SNAPSHOT@jar"
+	qtcoredebugImplementation "net.osmand:OsmAndCore_androidNativeDebug:0.1-SNAPSHOT@aar"
+	qtcoredebugImplementation "net.osmand:OsmAndCore_android:0.1-SNAPSHOT@aar"
+	qtcoreImplementation "net.osmand:OsmAndCore_androidNativeRelease:0.1-SNAPSHOT@aar"
+	qtcoreImplementation "net.osmand:OsmAndCore_android:0.1-SNAPSHOT@aar"
+	implementation ("com.getkeepsafe.taptargetview:taptargetview:1.12.0"){
+		exclude group: 'com.android.support'
+	}
+	implementation 'com.github.PhilJay:MPAndroidChart:v3.0.1'
+	implementation ("com.github.HITGIF:TextFieldBoxes:1.3.5"){
+		exclude group: 'com.android.support'
+	}
+}
+if(analytics) {
+	println "Apply GMS plugin"
+	apply plugin: 'com.google.gms.google-services'
 }