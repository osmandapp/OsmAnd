apply plugin: 'com.android.application'

// Global Parameters accepted
// TARGET_APP_NAME    - app name
// APK_NUMBER_VERSION - version number of apk
// APK_VERSION_SUFFIX - build number like #99999Z, appended (for dev builds) to Manifest's versionName as X.X.X#99999Z
//                      Z means flavor: M=-master, D=-main-default, B=-Blackberry, Des=-design, MQA=-main-qt-arm, MQDA=-main-qt-default-arm, S=-sherpafy
// APP_EDITION        - date stamp of builds
// APP_FEATURES       - features +play_market +gps_status -parking_plugin -blackberry -free_version -amazon

// 1. To be done Filter fonts
// <unzip src="OsmAndCore_android.aar" dest=".">
//            <patternset>
//                <include name="assets/**/map/fonts/OpenSans/*"/>
//                <include name="assets/**/map/fonts/NotoSans/*"/>
//            </patternset>
//        </unzip>
// Less important

task printc {
	configurations.each { if(it.isCanBeResolved())  println it.name }
}

android {
	compileSdkVersion 29
	buildToolsVersion "29.0.3"
	// compileNdkVersion "android-ndk-r17b"

	signingConfigs {
		development {
			storeFile file("../keystores/debug.keystore")
			storePassword "android"
			keyAlias "androiddebugkey"
			keyPassword "android"
		}

		publishing {
			storeFile file("/var/lib/jenkins/osmand_key")
			storePassword System.getenv("OSMAND_APK_PASSWORD")
			keyAlias "osmand"
			keyPassword System.getenv("OSMAND_APK_PASSWORD")
		}

		publishingHuawei {
			storeFile file("/var/lib/jenkins/osmand_hw_key")
			storePassword System.getenv("OSMAND_HW_APK_PASSWORD")
			keyAlias "osmand"
			keyPassword System.getenv("OSMAND_HW_APK_PASSWORD")
			v1SigningEnabled true
			v2SigningEnabled true
		}
	}

	defaultConfig {
		minSdkVersion System.getenv("MIN_SDK_VERSION") ? System.getenv("MIN_SDK_VERSION").toInteger() : 15
		targetSdkVersion 29
		versionCode 390
		versionCode System.getenv("APK_NUMBER_VERSION") ? System.getenv("APK_NUMBER_VERSION").toInteger() : versionCode
		multiDexEnabled true
		versionName "3.9.0"
		versionName System.getenv("APK_VERSION")? System.getenv("APK_VERSION").toString(): versionName
		versionName System.getenv("APK_VERSION_SUFFIX")? versionName + System.getenv("APK_VERSION_SUFFIX").toString(): versionName
		// Stops the Gradle plugin’s automatic rasterization of vectors
		// vectorDrawables.generatedDensities = ['hdpi']
		vectorDrawables.useSupportLibrary = true
	}

	lintOptions {
		lintConfig file("lint.xml")
		abortOnError false
		warningsAsErrors false
	}

	bundle {
		language {
			// Specifies that the app bundle should not support
			// configuration APKs for language resources. These
			// resources are instead packaged with each base and
			// dynamic feature APK.
			enableSplit = false
		}
	}

	// related to kuromoji
	//packagingOptions {
	//	exclude '/META-INF/CONTRIBUTORS.md'
	//	exclude '/META-INF/LICENSE.md'
	//	exclude '/META-INF/NOTICE.md'
	//}

	// This is from OsmAndCore_android.aar - for some reason it's not inherited
	aaptOptions {
		// Don't compress any embedded resources
		noCompress "qz"
		cruncherEnabled = false
		// Flag notifies aapt to keep the attribute IDs around
		// additionalParameters "--no-version-vectors"
	}

	dexOptions {
		javaMaxHeapSize "4g"
	}

	sourceSets {
		main {
			manifest.srcFile "AndroidManifest.xml"
			jni.srcDirs = []
			jniLibs.srcDirs = ["libs"]
			aidl.srcDirs = ["src"]
			java.srcDirs = ["src"]
			resources.srcDirs = ["src"]
			renderscript.srcDirs = ["src"]
			res.srcDirs = ["res"]
			assets.srcDirs = ["assets"]
		}
		debug {
			manifest.srcFile "AndroidManifest-debug.xml"
		}
		full {
			java.srcDirs = ["src-google"]
		}
		fulldev {
			java.srcDirs = ["src-google"]
		}
		free {
			java.srcDirs = ["src-google"]
			manifest.srcFile "AndroidManifest-free.xml"
		}
		freedev {
			java.srcDirs = ["src-google"]
			manifest.srcFile "AndroidManifest-freedev.xml"
		}
		freecustom {
			java.srcDirs = ["src-google"]
			manifest.srcFile "AndroidManifest-freecustom.xml"
		}
		freehuawei {
			java.srcDirs = ["src-huawei"]
			manifest.srcFile "AndroidManifest-freehuawei.xml"
		}

		legacy {
			jniLibs.srcDirs = ["libc++"]
		}
	}

	flavorDimensions "version", "coreversion", "abi"
	productFlavors {
		// ABI
		armv7 {
			dimension "abi"
			ndk {
				abiFilter 'armeabi-v7a'
			}
		}
		arm64 {
			dimension "abi"
			ndk {
				abiFilter 'arm64-v8a'
			}
		}
		x86 {
			dimension "abi"
			ndk {
				abiFilters 'x86', 'x86_64'
			}
		}
		armonly {
			dimension "abi"
			ndk {
				abiFilters 'arm64-v8a', 'armeabi-v7a'
			}
		}
		fat {
			dimension "abi"
			ndk {
				abiFilters 'arm64-v8a', 'x86', 'x86_64', 'armeabi-v7a'
			}
		}

		// Version
		freedev {
			dimension "version"
			applicationId "net.osmand.dev"
			// resConfig "en"
		}
		free {
			dimension "version"
			applicationId "net.osmand"
		}
		freeres {
			dimension "version"
			applicationId "net.osmand"
			resConfig "en"
		}
		freecustom {
			dimension "version"
			applicationId "net.osmand.freecustom"
		}
		full {
			dimension "version"
			applicationId "net.osmand.plus"
		}
<<<<<<< HEAD
		fulldev {
			dimension "version"
			applicationId "net.osmand.plus"
			resConfig "en"
			// resConfigs "xxhdpi", "nodpi"
		}
=======
        fulldev {
            dimension "version"
            applicationId "net.osmand.plus"
            resConfig "en"
            //resConfigs "xxhdpi", "nodpi"
        }
>>>>>>> 9332c344
		freehuawei {
			dimension "version"
			applicationId "net.osmand.huawei"
		}
		// CoreVersion
		legacy {
			dimension "coreversion"
		}

		qtcore {
			dimension "coreversion"
		}

		qtcoredebug {
			dimension "coreversion"
		}
	}

	buildTypes {
		debug {
			buildConfigField "String", "OSM_OAUTH_CONSUMER_KEY", "\"Ti2qq3fo4i4Wmuox3SiWRIGq3obZisBHnxmcM05y\""
			buildConfigField "String", "OSM_OAUTH_CONSUMER_SECRET", "\"lxulb3HYoMmd2cC4xxNe1dyfRMAY8dS0eNihJ0DM\""
			signingConfig signingConfigs.development
		}
		release {
			buildConfigField "String", "OSM_OAUTH_CONSUMER_KEY", "\"Ti2qq3fo4i4Wmuox3SiWRIGq3obZisBHnxmcM05y\""
			buildConfigField "String", "OSM_OAUTH_CONSUMER_SECRET", "\"lxulb3HYoMmd2cC4xxNe1dyfRMAY8dS0eNihJ0DM\""
			if (gradle.startParameter.taskNames.toString().contains("huawei")) {
				signingConfig signingConfigs.publishingHuawei
			} else {
				signingConfig signingConfigs.publishing
			}
		}
	}

}

def replaceNoTranslate(line) {
	if (line.contains("\"app_name\"") && System.getenv("TARGET_APP_NAME")) {
		return line.replaceAll(">[^<]*<", ">" + System.getenv("TARGET_APP_NAME") + "<")
	}
	if (line.contains("\"app_name_free\"") && System.getenv("TARGET_APP_NAME")) {
		return line.replaceAll(">[^<]*<", ">" + System.getenv("TARGET_APP_NAME") + "<")
	}
	if (line.contains("\"app_edition\"") && System.getenv("APP_EDITION")) {
		return line.replaceAll(">[^<]*<", ">" + System.getenv("APP_EDITION") + "<")
	}
	if (line.contains("\"versionFeatures\"") && System.getenv("APP_FEATURES")) {
		return line.replaceAll(">[^<]*<", ">" + System.getenv("APP_FEATURES") + "<")
	}
	return line;
}

task updateNoTranslate(type: Copy) {
	from('.') {
		include 'no_translate.xml'
		filter {
			line -> replaceNoTranslate(line);
		}
	}
	into 'res/values/'
}

task validateTranslate {
	println "Validating translations"

	file("res").eachFileRecurse groovy.io.FileType.FILES, {
		if (it.name == "strings.xml" || it.name == "phrases.xml") {
			it.eachLine { line ->
				if (line.contains("\$ s") || line.contains("\$ d") || line.contains("\$ f") ||
						line.contains(" \$s") || line.contains(" \$d") || line.contains(" \$f") ||
						line.contains("1\$ ") || line.contains("2\$ ") || line.contains("3\$ ") ||
						line.contains("%1s") || line.contains(" 1\$s") ||
						(line.contains("% \$") || line.contains("% 1") || line.contains("% 2") ||
                                line.contains("% 3") || line.contains("% s"))) {
					throw new GradleException("Incorrect translation " + it.getAbsolutePath() + " " + line);
				}
			}
		}
	}
}

task downloadWorldMiniBasemap {
	doLast {
		ant.get(src: 'http://builder.osmand.net/basemap/World_basemap_mini_2.obf', dest: 'assets/World_basemap_mini.obf', skipexisting: 'true')
	}
}

task collectVoiceAssets(type: Sync) {
	from "../../resources/voice"
	into "assets/voice"
	include "**/*.js"
}

task cleanNoTranslate(type: Delete) {
     delete('res/values/no_translate.xml')
}

task collectFonts(type: Copy) {
	from "../../resources/fonts"
	from "../../resources/rendering_styles/fonts"
//	from "../../resources/rendering_styles/fonts/OpenSans"
	into "assets/fonts"
	include "*.ttf"
}

task collectHelpContentsStyle(type: Copy) {
	from("../../help/website/help/") {
		include "style.css"
	}
	into "assets"
}

task collectHelpContentsAssets(type: Copy) {
	from("../../help/website/help") {
		include "about.html"
		include "changes.html"
		include "faq.html"
		include "technical-articles.html"
		include "map-legend.html"
	}
	from("../../help/website/feature_articles") {
		include "*.html"
	}
	from("../../help/website/blog_articles") {
		include "osmand-3-8-released.html"
	}
	into "assets/feature_articles"
}

task copyPoiCategories(type: Copy) {
	from("../../resources/poi") {
		include "poi_categories.json"
	}
	into "assets"
}

task copyMapShaderIcons(type: Sync) {
	// from "../../resources/rendering_styles/style-icons/map-shaders-png"
	// into "res/"
	from "../../resources/rendering_styles/style-icons/map-shaders-vector"
	into "res/drawable"
	include "**/*.png",  "**/*.xml"
	preserve {
		include '**/*'
		exclude  "**/h_*"
	}
}

task copyMapPOIIcons(type: Sync) {
	from "../../resources/rendering_styles/style-icons/map-icons-vector"
	into "res/drawable/"
	// from "../../resources/rendering_styles/style-icons/map-icons-png"
	// into "res/"

	include "**/*.png",  "**/*.xml"
	preserve {
		include '**/*'
		exclude "**/mm_*"
	}
}

task copyLargePOIIcons(type: Sync) {
	from "../../resources/rendering_styles/style-icons/poi-icons-vector"
	into "res/drawable/"
	include "**/*.png",  "**/*.xml"
	preserve {
		include '**/*'
		exclude "**/mx_*"
	}
}

task copyWidgetIconsXhdpi(type: Sync) {
	from "res/drawable-xxhdpi/"
	into "res/drawable-large-xhdpi/"
	include "**/widget_*.png",  "**/widget_*.xml",  "**/map_*.xml", "**/map_*.png"
	preserve {
		include '*'
		exclude "**/widget_*.png",  "**/widget_*.xml",  "**/map_*.xml", "**/map_*.png"
	}
}

task copyWidgetIconsHdpi(type: Sync) {
	from "res/drawable-xhdpi/"
	into "res/drawable-large-hdpi/"
	include "**/widget_*.png",  "**/widget_*.xml",  "**/map_*.xml", "**/map_*.png"
	preserve {
		include '*'
		exclude "**/widget_*.png",  "**/widget_*.xml",  "**/map_*.xml", "**/map_*.png"
	}
}

task copyWidgetIcons(type: Sync) {
	from "res/drawable-hdpi/"
	into "res/drawable-large/"
	include "**/widget_*.png",  "**/widget_*.xml",  "**/map_*.xml", "**/map_*.png"
	preserve {
		include '*'
		exclude "**/widget_*.png",  "**/widget_*.xml",  "**/map_*.xml", "**/map_*.png"
	}
}

task collectExternalResources {
	dependsOn collectVoiceAssets,
			collectFonts,
			collectHelpContentsAssets,
			collectHelpContentsStyle,
			copyMapShaderIcons,
			copyMapPOIIcons,
			copyLargePOIIcons,
			updateNoTranslate,
			validateTranslate,
			copyWidgetIcons,
			copyWidgetIconsHdpi,
			copyWidgetIconsXhdpi,
			copyPoiCategories,
			downloadWorldMiniBasemap
}

// Legacy core build
import org.apache.tools.ant.taskdefs.condition.Os

task buildOsmAndCore(type: Exec) {
	Gradle gradle = getGradle()
	String tskReqStr = gradle.getStartParameter().getTaskRequests().toString().toLowerCase()
	String flavour = "";
	if(!tskReqStr.contains("fat")) {
		if(tskReqStr.contains("arm64")) {
			flavour = flavour.length() == 0 ? "ARM64_ONLY" : ""
		}
		if(tskReqStr.contains("armv7")) {
			flavour = flavour.length() == 0 ? "ARMV7_ONLY" : ""
		}
		if(tskReqStr.contains("armonly")) {
			flavour = flavour.length() == 0 ? "ARM_ONLY" : ""
		}
		if(tskReqStr.contains("x86")) {
			flavour = flavour.length() == 0 ? "X86_ONLY" : ""
		}
	}
	
	description "Build Legacy OsmAndCore"

	if (!Os.isFamily(Os.FAMILY_WINDOWS)) {
		if(flavour.length()  > 0) {
			environment "$flavour", "1"
		}
		commandLine "bash", file("./old-ndk-build.sh").getAbsolutePath()
	} else {
		commandLine "cmd", "/c", "echo", "Not supported"
	}
}

task cleanupDuplicatesInCore() {
	dependsOn buildOsmAndCore
	// doesn't work for legacy debug builds
	doLast {
		file("libc++/armeabi-v7a").mkdirs()
		file("libs/armeabi-v7a/libc++_shared.so").renameTo(file("libc++/armeabi-v7a/libc++_shared.so"))
		file("libc++/arm64-v8a").mkdirs()
		file("libs/arm64-v8a/libc++_shared.so").renameTo(file("libc++/arm64-v8a/libc++_shared.so"))
		file("libc++/x86").mkdirs()
		file("libs/x86/libc++_shared.so").renameTo(file("libc++/x86/libc++_shared.so"))
		file("libc++/x86_64").mkdirs()
		file("libs/x86_64/libc++_shared.so").renameTo(file("libc++/x86_64/libc++_shared.so"))
	}
}

afterEvaluate {
	android.applicationVariants.all { variant ->
		variant.javaCompiler.dependsOn(collectExternalResources, buildOsmAndCore, cleanupDuplicatesInCore)
	}
	Gradle gradle = getGradle()
	String tskReqStr = gradle.getStartParameter().getTaskRequests().toString().toLowerCase()
	if (tskReqStr.contains("huawei")) {
		apply plugin: 'com.huawei.agconnect'
	}
}

task appStart(type: Exec) {
	// linux 
	commandLine 'adb', 'shell', 'am', 'start', '-n', 'net.osmand.plus/net.osmand.plus.activities.MapActivity'
	// windows
	// commandLine 'cmd', '/c', 'adb', 'shell', 'am', 'start', '-n', 'net.osmand.plus/net.osmand.plus.activities.MapActivity'      
}

dependencies {
	implementation project(path: ':OsmAnd-java', configuration: 'android')
	implementation project(':OsmAnd-api')
	implementation 'androidx.multidex:multidex:2.0.1'
	implementation 'androidx.gridlayout:gridlayout:1.0.0'
	implementation 'androidx.cardview:cardview:1.0.0'
	implementation 'androidx.appcompat:appcompat:1.2.0'
	implementation 'com.google.android.material:material:1.2.1'
	implementation 'androidx.browser:browser:1.0.0'
	implementation 'androidx.preference:preference:1.1.0'
	implementation fileTree(include:  ['gnu-trove-osmand.jar', 'icu4j-49_1_patched.jar'], dir: 'libs')

	implementation group: 'commons-logging', name: 'commons-logging', version: '1.2'
	implementation 'commons-codec:commons-codec:1.11'
	implementation 'it.unibo.alice.tuprolog:tuprolog:3.2.1'
	implementation 'org.apache.commons:commons-compress:1.17'
	implementation 'com.moparisthebest:junidecode:0.1.1'
	implementation 'org.immutables:gson:2.5.0'
	implementation 'com.vividsolutions:jts-core:1.14.0'
	implementation 'com.google.openlocationcode:openlocationcode:1.0.4'
	implementation 'com.android.billingclient:billing:2.0.3'
	// turn off for now
	//implementation 'com.atilika.kuromoji:kuromoji-ipadic:0.9.0'
	implementation 'com.squareup.picasso:picasso:2.71828'
	implementation 'me.zhanghai.android.materialprogressbar:library:1.4.2'
	// JS core
	implementation group: 'org.mozilla', name: 'rhino', version: '1.7.9'
// size restrictions
// implementation 'com.ibm.icu:icu4j:50.1' 
// implementation 'net.sf.trove4j:trove4j:3.0.3'

	qtcoreImplementation fileTree(include:  ['QtAndroid.jar', 'QtAndroidBearer.jar'], dir: 'libs')
	qtcoredebugImplementation fileTree(include:  ['QtAndroid.jar', 'QtAndroidBearer.jar'], dir: 'libs')

	legacyImplementation "net.osmand:OsmAndCore_android:0.1-SNAPSHOT@jar"
	qtcoredebugImplementation "net.osmand:OsmAndCore_androidNativeDebug:0.1-SNAPSHOT@aar"
	qtcoredebugImplementation "net.osmand:OsmAndCore_android:0.1-SNAPSHOT@aar"
	qtcoreImplementation "net.osmand:OsmAndCore_androidNativeRelease:0.1-SNAPSHOT@aar"
	qtcoreImplementation "net.osmand:OsmAndCore_android:0.1-SNAPSHOT@aar"
	implementation ("com.getkeepsafe.taptargetview:taptargetview:1.12.0"){
		exclude group: 'com.android.support'
	}
	implementation 'com.github.PhilJay:MPAndroidChart:v3.0.1'
	implementation ("com.github.HITGIF:TextFieldBoxes:1.4.5"){
		exclude group: 'com.android.support'
	}
	implementation('com.github.scribejava:scribejava-apis:7.1.1'){
		exclude group: "com.fasterxml.jackson.core"
	}
	implementation 'com.jaredrummler:colorpicker:1.1.0'
	implementation "org.bouncycastle:bcpkix-jdk15on:1.56"

	freehuaweiImplementation 'com.huawei.hms:iap:5.0.2.300'
<<<<<<< HEAD
=======
	freehuaweiImplementation 'com.huawei.hms:game:5.0.3.301'
>>>>>>> 9332c344
}<|MERGE_RESOLUTION|>--- conflicted
+++ resolved
@@ -201,21 +201,12 @@
 			dimension "version"
 			applicationId "net.osmand.plus"
 		}
-<<<<<<< HEAD
 		fulldev {
 			dimension "version"
 			applicationId "net.osmand.plus"
 			resConfig "en"
 			// resConfigs "xxhdpi", "nodpi"
 		}
-=======
-        fulldev {
-            dimension "version"
-            applicationId "net.osmand.plus"
-            resConfig "en"
-            //resConfigs "xxhdpi", "nodpi"
-        }
->>>>>>> 9332c344
 		freehuawei {
 			dimension "version"
 			applicationId "net.osmand.huawei"
@@ -555,8 +546,5 @@
 	implementation "org.bouncycastle:bcpkix-jdk15on:1.56"
 
 	freehuaweiImplementation 'com.huawei.hms:iap:5.0.2.300'
-<<<<<<< HEAD
-=======
 	freehuaweiImplementation 'com.huawei.hms:game:5.0.3.301'
->>>>>>> 9332c344
 }