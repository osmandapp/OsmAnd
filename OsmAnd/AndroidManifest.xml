--- conflicted
+++ resolved
@@ -54,33 +54,22 @@
 		<meta-data android:name="com.sec.android.multiwindow.MINIMUM_SIZE_W" android:resource="@dimen/app_minimumsize_w" android:value="" />
 		<meta-data android:name="com.sec.android.multiwindow.MINIMUM_SIZE_H" android:resource="@dimen/app_minimumsize_h" android:value="" />
 		<meta-data android:name="com.sec.minimode.icon.portrait.normal" android:resource="@drawable/icon" android:value="" />
-		<meta-data android:name="com.sec.minimode.icon.landscape.normal" android:resource="@drawable/icon" android:value="" />
-
-
-<<<<<<< HEAD
-		<activity android:name="net.osmand.plus.activities.MainMenuActivity" android:label="@string/app_name">
-			
-		</activity>
-
-		<activity android:name="net.osmand.plus.activities.HelpActivity" />
-		<activity android:name="net.osmand.plus.activities.DashboardActivity"  android:label="@string/app_name">
-		    <intent-filter>
-=======
-		<activity android:name="net.osmand.plus.activities.MainMenuActivity" android:label="@string/app_name"/>
-
-		<activity android:name="net.osmand.plus.activities.HelpActivity" />
-		<activity android:name=".dashboard.DashboardActivity" >
-			<intent-filter>
->>>>>>> 1ee3c2d1
-				<action android:name="android.intent.action.MAIN" />
-				<category android:name="android.intent.category.LAUNCHER" />
-				<category android:name="android.intent.category.MULTIWINDOW_LAUNCHER" />
-			</intent-filter>
-<<<<<<< HEAD
+		<meta-data android:name="com.sec.minimode.icon.landscape.normal" android:resource="@drawable/icon" android:value="" /><activity
+            android:name="net.osmand.plus.activities.MainMenuActivity"
+            android:label="@string/app_name" >
+        </activity>
+        <activity android:name="net.osmand.plus.activities.HelpActivity" />
+        <activity
+            android:name="net.osmand.plus.activities.DashboardActivity"
+            android:label="@string/app_name" >
+            <intent-filter>
+                <action android:name="android.intent.action.MAIN" />
+
+                <category android:name="android.intent.category.LAUNCHER" />
+                <category android:name="android.intent.category.MULTIWINDOW_LAUNCHER" />
+            </intent-filter>
+
 		  </activity>
-=======
-		</activity>
->>>>>>> 1ee3c2d1
 
 		<activity android:name="net.osmand.plus.activities.MapActivity" android:label="@string/app_name"
 			android:screenOrientation="unspecified" android:launchMode="singleTop">
