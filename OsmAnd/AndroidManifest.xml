<?xml version="1.0" encoding="utf-8"?>
<manifest xmlns:android="http://schemas.android.com/apk/res/android"
	android:installLocation="auto" 
	android:versionName="@string/app_version" 
	android:versionCode="231"
	package="net.osmand.plus">

	<uses-sdk android:minSdkVersion="14" android:targetSdkVersion="21" />


	<uses-permission android:name="android.permission.ACCESS_COARSE_LOCATION" />
	<uses-permission android:name="android.permission.ACCESS_FINE_LOCATION" />
	<uses-permission android:name="android.permission.ACCESS_LOCATION_EXTRA_COMMANDS" />
	
	<uses-permission android:name="android.permission.INTERNET" />
	<uses-permission android:name="android.permission.WRITE_EXTERNAL_STORAGE" />
	<uses-permission android:name="android.permission.STORAGE" />
	<uses-permission android:name="android.permission.ACCESS_NETWORK_STATE" />
	<uses-permission android:name="android.permission.WAKE_LOCK" />
	<uses-permission android:name="android.permission.CAMERA" />
	<uses-permission android:name="android.permission.VIBRATE" />
	<uses-permission android:name="android.permission.RECORD_AUDIO" />
	<uses-permission android:name="com.android.vending.BILLING" />
	


	<uses-feature android:name="android.hardware.camera" android:required="false" />
	<uses-feature android:name="android.hardware.camera.autofocus" android:required="false" />
	<uses-feature android:name="android.hardware.microphone" android:required="false" />
	<uses-feature android:name="android.hardware.wifi" android:required="false" />
	<uses-feature android:name="android.hardware.location" android:required="false" />
	<uses-feature android:name="android.hardware.location.network" android:required="false" />
	<uses-feature android:name="android.hardware.location.gps" android:required="false" />
	<uses-feature android:name="android.hardware.sensor.light" android:required="false" />
	<uses-feature android:name="android.hardware.sensor.compass" android:required="false" />
	<uses-feature android:name="android.hardware.sensor.accelerometer" android:required="false" />
	<uses-feature android:name="android.hardware.sensor.gyroscope" android:required="false" />
	<uses-feature android:name="android.hardware.touchscreen" android:required="false" />


	<supports-screens android:resizeable="true" android:smallScreens="true" android:normalScreens="true" android:largeScreens="true"
		android:xlargeScreens="true" android:anyDensity="true" />


	<!-- android:theme="@style/OsmandLightDarkActionBarTheme" -->
	<application android:allowBackup="true" android:backupAgent="net.osmand.plus.OsmandBackupAgent"
		android:icon="@drawable/icon" android:label="@string/app_name"
		android:name="net.osmand.plus.OsmandApplication" android:configChanges="locale"
		android:theme="@style/OsmandDarkTheme" android:restoreAnyVersion="true" android:largeHeap="true">

		<meta-data android:name="com.google.android.backup.api_key" android:value="AEdPqrEAAAAIqF3tNGT66etVBn_vgzpfAY1wmIzKV1Ss6Ku-2A" />
		<meta-data android:name="com.sec.android.support.multiwindow" android:value="true" />
		<meta-data android:name="com.sec.android.multiwindow.DEFAULT_SIZE_W" android:resource="@dimen/app_defaultsize_w" android:value="" />
		<meta-data android:name="com.sec.android.multiwindow.DEFAULT_SIZE_H" android:resource="@dimen/app_defaultsize_h" android:value="" />
		<meta-data android:name="com.sec.android.multiwindow.MINIMUM_SIZE_W" android:resource="@dimen/app_minimumsize_w" android:value="" />
		<meta-data android:name="com.sec.android.multiwindow.MINIMUM_SIZE_H" android:resource="@dimen/app_minimumsize_h" android:value="" />
		<meta-data android:name="com.sec.minimode.icon.portrait.normal" android:resource="@drawable/icon" android:value="" />
		<meta-data android:name="com.sec.minimode.icon.landscape.normal" android:resource="@drawable/icon" android:value="" />
        <activity android:name="net.osmand.plus.activities.HelpActivity" />
        <activity android:name="net.osmand.plus.activities.ExitActivity" />
        
        <provider
            android:name="android.support.v4.content.FileProvider"
            android:authorities="net.osmand.fileprovider"
            android:exported="false"
            android:grantUriPermissions="true" >
            <meta-data
                android:name="android.support.FILE_PROVIDER_PATHS"
                android:resource="@xml/paths" />
        </provider>

<<<<<<< HEAD
        <activity
            android:name=".activities.MapActivity"
            android:label="@string/app_name"
            android:launchMode="singleTop"
            android:screenOrientation="unspecified" >
            <intent-filter>
                <action android:name="android.intent.action.VIEW" />
                <action android:name="android.intent.action.SEND" />

                <category android:name="android.intent.category.DEFAULT" />

                <data
                    android:host="*"
                    android:mimeType="binary/octet-stream"
                    android:scheme="content" />
                <data
                    android:host="*"
                    android:mimeType="application/octet-stream"
                    android:scheme="content" />
            </intent-filter>
            <intent-filter>
                <action android:name="android.intent.action.MAIN" />

                <category android:name="android.intent.category.LAUNCHER" />
                <category android:name="android.intent.category.MULTIWINDOW_LAUNCHER" />
            </intent-filter>
            <intent-filter>
                <data android:scheme="http" />
                <data android:host="osmand.net" />
                <data android:pathPrefix="/go" />

                <action android:name="android.intent.action.VIEW" />

                <category android:name="android.intent.category.DEFAULT" />
                <category android:name="android.intent.category.BROWSABLE" />
                <category android:name="android.intent.category.APP_MAPS" />
                <category android:name="android.intent.category.CAR_MODE" />
                <category android:name="android.intent.category.CAR_DOCK" />
                <category android:name="android.intent.category.DESK_DOCK" />
            </intent-filter>
            <intent-filter>
                <data android:scheme="https" />
                <data android:host="osmand.net" />
                <data android:pathPrefix="/go" />

                <action android:name="android.intent.action.VIEW" />

                <category android:name="android.intent.category.DEFAULT" />
                <category android:name="android.intent.category.BROWSABLE" />
                <category android:name="android.intent.category.APP_MAPS" />
                <category android:name="android.intent.category.CAR_MODE" />
                <category android:name="android.intent.category.CAR_DOCK" />
                <category android:name="android.intent.category.DESK_DOCK" />
            </intent-filter>

            <!-- needed to match Android Download Manager requests -->
            <intent-filter>
                <action android:name="android.intent.action.VIEW" />
                <category android:name="android.intent.category.DEFAULT" />
                <data android:scheme="content" android:host="*" android:mimeType="text/xml"/>
            </intent-filter>

            <!-- android matches non-greedy : http://stackoverflow.com/questions/3400072/pathpattern-to-match-file-extension-does-not-work-if-a-period-exists-elsewhere-i -->
            <!-- mimeType&host are both needed or you will either have unwanted matching or no match when needed -->
            <intent-filter>
                <action android:name="android.intent.action.VIEW" />

                <category android:name="android.intent.category.DEFAULT" />

                <data
                    android:host="*"
                    android:mimeType="*/*"
                    android:pathPattern=".*\\.gpx"
                    android:scheme="file" />
                <data
                    android:host="*"
                    android:mimeType="*/*"
                    android:pathPattern=".*\\..*\\.gpx"
                    android:scheme="file" />
                <data
                    android:host="*"
                    android:mimeType="*/*"
                    android:pathPattern=".*\\..*\\..*\\.gpx"
                    android:scheme="file" />
                <data
                    android:host="*"
                    android:mimeType="*/*"
                    android:pathPattern=".*\\..*\\..*\\..*\\.gpx"
                    android:scheme="file" />
                <data
                    android:host="*"
                    android:mimeType="*/*"
                    android:pathPattern=".*\\..*\\..*\\..*\\..*\\.gpx"
                    android:scheme="file" />
                <data
                    android:host="*"
                    android:mimeType="*/*"
                    android:pathPattern=".*\\.kml"
                    android:scheme="file" />
                <data
                    android:host="*"
                    android:mimeType="*/*"
                    android:pathPattern=".*\\..*\\.kml"
                    android:scheme="file" />
                <data
                    android:host="*"
                    android:mimeType="*/*"
                    android:pathPattern=".*\\..*\\..*\\.kml"
                    android:scheme="file" />
                <data
                    android:host="*"
                    android:mimeType="*/*"
                    android:pathPattern=".*\\..*\\..*\\..*\\.kml"
                    android:scheme="file" />
                <data
                    android:host="*"
                    android:mimeType="*/*"
                    android:pathPattern=".*\\..*\\..*\\..*\\..*\\.kml"
                    android:scheme="file" />
            </intent-filter>

            <!-- google navigation intent -->
            <intent-filter>
                <action android:name="android.intent.action.VIEW" />

                <category android:name="android.intent.category.DEFAULT" />

                <data android:scheme="google.navigation" />
                <data android:scheme="osmand.navigation" />
            </intent-filter>
        </activity>

        <receiver android:name=".audionotes.MediaRemoteControlReceiver" >
            <intent-filter>
                <action android:name="android.intent.action.CAMERA_BUTTON" />
                <action android:name="android.intent.action.MEDIA_BUTTON" />
            </intent-filter>
        </receiver>

        <activity
            android:name=".activities.SettingsActivity"
            android:configChanges="keyboardHidden|orientation"
            android:label="@string/shared_string_settings" />
        <activity
            android:name=".activities.SettingsGeneralActivity"
            android:configChanges="keyboardHidden|orientation" />
        <activity
            android:name=".activities.SettingsNavigationActivity"
            android:configChanges="keyboardHidden|orientation" />
        <activity
            android:name=".monitoring.SettingsMonitoringActivity"
            android:configChanges="keyboardHidden|orientation" />
        <activity
            android:name=".rastermaps.SettingsRasterMapsActivity"
            android:configChanges="keyboardHidden|orientation" />
        <activity android:name=".routepointsnavigation.RoutePointsActivity" />
        <activity
            android:name=".osmedit.SettingsOsmEditingActivity"
            android:configChanges="keyboardHidden|orientation" />
        <activity
            android:name=".development.SettingsDevelopmentActivity"
            android:configChanges="keyboardHidden|orientation" />
        <activity
            android:name=".audionotes.SettingsAudioVideoActivity"
            android:configChanges="keyboardHidden|orientation" />
        <activity
            android:name="net.osmand.access.SettingsAccessibilityActivity"
            android:configChanges="keyboardHidden|orientation" />
        <activity
            android:name=".activities.search.SearchActivity"
            android:label="@string/search_activity" />
        <activity
            android:name=".activities.ShowRouteInfoActivity"
            android:label="@string/show_route" />
        <activity
            android:name=".activities.FavoritesListActivity"
            android:label="@string/favourites_list_activity" />
        <activity
            android:name=".myplaces.FavoritesActivity"
            android:windowSoftInputMode="adjustPan" />
        <activity android:name=".activities.TrackActivity" />
        <activity android:name=".activities.PluginsActivity" />
        <activity android:name=".activities.PluginActivity" />
        <activity
            android:name=".activities.ContributionVersionActivity"
            android:configChanges="keyboardHidden|orientation"
            android:label="@string/contribution_activity" />
        <activity
            android:name=".osmo.SettingsOsMoActivity"
            android:configChanges="keyboardHidden|orientation" />
        <activity android:name=".osmo.OsMoGroupsActivity" >
            <intent-filter>
                <data
                    android:host="z.osmo.mobi"
                    android:scheme="http" />

                <action android:name="android.intent.action.VIEW" />

                <category android:name="android.intent.category.DEFAULT" />
                <category android:name="android.intent.category.BROWSABLE" />
            </intent-filter>
        </activity>
        <activity
            android:name=".activities.search.SearchPOIActivity"
            android:label="@string/searchpoi_activity" />
        <activity
            android:name=".activities.search.SearchAddressActivity"
            android:label="@string/select_address_activity" />
        <activity android:name=".activities.search.SearchCityByNameActivity" />
        <activity android:name=".activities.search.SearchRegionByNameActivity" />
        <activity android:name=".activities.search.SearchStreetByNameActivity" />
        <activity android:name=".activities.search.SearchStreet2ByNameActivity" />
        <activity android:name=".activities.search.SearchBuildingByNameActivity" />
        <activity
            android:name=".sherpafy.TourViewActivity"
            android:exported="true"
            android:label="Sherpafy"
            android:launchMode="singleInstance" />
        <activity android:name=".activities.EditPOIFilterActivity" />
        <activity
            android:name=".activities.search.GeoIntentActivity"
            android:label="@string/app_name" >
            <intent-filter>
                <data android:scheme="osmand.geo" />

                <action android:name="android.intent.action.VIEW" />

                <category android:name="android.intent.category.DEFAULT" />
            </intent-filter>
            <intent-filter>
                <data android:scheme="geo" />

                <action android:name="android.intent.action.VIEW" />

                <category android:name="android.intent.category.DEFAULT" />
                <category android:name="android.intent.category.BROWSABLE" />
            </intent-filter>
            <intent-filter>
                <data android:scheme="http" />
                <data android:scheme="https" />
                <data android:host="maps.google.com" />
                <data android:host="maps.yandex.ru" />
                <data android:host="maps.yandex.com" />
                <data android:host="www.openstreetmap.org" />
                <data android:host="openstreetmap.org" />
                <data android:host="osm.org" />
                <data android:host="map.baidu.cn" />
                <data android:host="map.baidu.com" />
                <data android:host="wb.amap.com" />
                <data android:host="www.amap.com" />
                <data android:host="here.com" />
                <data android:host="www.here.com" />
                <data android:host="share.here.com" />
                <data android:host="map.wap.qq.com" />
                <data android:host="map.qq.com" />
                <data android:host="maps.apple.com" />

                <action android:name="android.intent.action.VIEW" />

                <category android:name="android.intent.category.DEFAULT" />
                <category android:name="android.intent.category.BROWSABLE" />
            </intent-filter>
            <intent-filter>
                <data
                    android:host="www.google.com"
                    android:pathPrefix="/maps"
                    android:scheme="http" />
                <data
                    android:host="www.google.com"
                    android:pathPrefix="/maps"
                    android:scheme="https" />

                <action android:name="android.intent.action.VIEW" />
=======
		<activity android:name="net.osmand.plus.activities.MapActivity" android:label="@string/app_name"
			android:screenOrientation="unspecified" android:launchMode="singleTop">
			<intent-filter>
				<action android:name="android.intent.action.VIEW" />
				<action android:name="android.intent.action.SEND" />
				<category android:name="android.intent.category.DEFAULT" />
				<data android:scheme="content" android:host="*" android:mimeType="binary/octet-stream" />
				<data android:scheme="content" android:host="*" android:mimeType="application/octet-stream" />
			</intent-filter>
>>>>>>> fa70da6f

			<intent-filter>
				<action android:name="android.intent.action.MAIN" />
				<category android:name="android.intent.category.LAUNCHER" />
				<category android:name="android.intent.category.MULTIWINDOW_LAUNCHER" />
			</intent-filter>

			<intent-filter>
				<data android:scheme="http" />
				<data android:host="osmand.net" />
				<data android:pathPrefix="/go" />
				<action android:name="android.intent.action.VIEW" />
				<category android:name="android.intent.category.DEFAULT" />
				<category android:name="android.intent.category.BROWSABLE" />
				<category android:name="android.intent.category.APP_MAPS" />
				<category android:name="android.intent.category.CAR_MODE" />
				<category android:name="android.intent.category.CAR_DOCK" />
				<category android:name="android.intent.category.DESK_DOCK" />
			</intent-filter>
			
			<intent-filter>
				<data android:scheme="https" />
				<data android:host="osmand.net" />
				<data android:pathPrefix="/go" />
				<action android:name="android.intent.action.VIEW" />
				<category android:name="android.intent.category.DEFAULT" />
				<category android:name="android.intent.category.BROWSABLE" />
				<category android:name="android.intent.category.APP_MAPS" />
				<category android:name="android.intent.category.CAR_MODE" />
				<category android:name="android.intent.category.CAR_DOCK" />
				<category android:name="android.intent.category.DESK_DOCK" />
			</intent-filter>
			

			<!-- android matches non-greedy : http://stackoverflow.com/questions/3400072/pathpattern-to-match-file-extension-does-not-work-if-a-period-exists-elsewhere-i-->
			<!-- mimeType&host are both needed or you will either have unwanted matching or no match when needed -->
			<intent-filter>
				<action android:name="android.intent.action.VIEW" />
				<category android:name="android.intent.category.DEFAULT" />
				<data android:scheme="file" android:host="*" android:mimeType="*/*" android:pathPattern=".*\\.gpx" />
				<data android:scheme="file" android:host="*" android:mimeType="*/*" android:pathPattern=".*\\..*\\.gpx" />
				<data android:scheme="file" android:host="*" android:mimeType="*/*" android:pathPattern=".*\\..*\\..*\\.gpx" />
				<data android:scheme="file" android:host="*" android:mimeType="*/*" android:pathPattern=".*\\..*\\..*\\..*\\.gpx" />
				<data android:scheme="file" android:host="*" android:mimeType="*/*" android:pathPattern=".*\\..*\\..*\\..*\\..*\\.gpx" />
				<data android:scheme="file" android:host="*" android:mimeType="*/*" android:pathPattern=".*\\.kml" />
				<data android:scheme="file" android:host="*" android:mimeType="*/*" android:pathPattern=".*\\..*\\.kml" />
				<data android:scheme="file" android:host="*" android:mimeType="*/*" android:pathPattern=".*\\..*\\..*\\.kml" />
				<data android:scheme="file" android:host="*" android:mimeType="*/*" android:pathPattern=".*\\..*\\..*\\..*\\.kml" />
				<data android:scheme="file" android:host="*" android:mimeType="*/*" android:pathPattern=".*\\..*\\..*\\..*\\..*\\.kml" />
			</intent-filter>

			<!-- google navigation intent -->
			<intent-filter>
				<action android:name="android.intent.action.VIEW" />
				<category android:name="android.intent.category.DEFAULT" />
				<data android:scheme="google.navigation" />
				<data android:scheme="osmand.navigation" />
			</intent-filter>
		</activity>

<<<<<<< HEAD
                <category android:name="android.intent.category.DEFAULT" />
                <category android:name="android.intent.category.BROWSABLE" />
                <category android:name="android.intent.category.APP_MAPS" />
                <category android:name="android.intent.category.CAR_MODE" />
                <category android:name="android.intent.category.CAR_DOCK" />
                <category android:name="android.intent.category.DESK_DOCK" />
            </intent-filter>
            <!-- requires read permission -->
            <!--
            <intent-filter android:label="OsmAnd">
            <action android:name="android.intent.action.VIEW" />
                <category android:name="android.intent.category.DEFAULT" />
                <data android:mimeType="vnd.android.cursor.item/postal-address_v2" />
            </intent-filter>
            -->
        </activity>
        <activity android:name=".development.TestVoiceActivity" />
        <activity
            android:name=".download.DownloadActivity"
            android:label="" />

        <!-- keep android:process on a separate line !! -->
        <service
            android:name=".NavigationService"
            android:label="@string/process_navigation_service"
            android:process="net.osmand.plus"
            android:stopWithTask="false" >
            <intent-filter>
                <action android:name="net.osmand.plus.NavigationService" />
            </intent-filter>
        </service>

        <receiver android:name=".OnNavigationServiceAlarmReceiver" />

        <activity android:name=".activities.PrintDialogActivity" />

        <receiver
            android:name=".DeviceAdminRecv"
            android:label="@string/app_name"
            android:permission="android.permission.BIND_DEVICE_ADMIN" >
            <meta-data
                android:name="android.app.device_admin"
                android:resource="@xml/device_admin" />

            <intent-filter>
                <action android:name="android.app.action.DEVICE_ADMIN_ENABLED" />
                <action android:name="android.app.action.DEVICE_ADMIN_DISABLED" />
            </intent-filter>
        </receiver>

        <activity android:name=".activities.AppCompatPreferenceActivity" >
        </activity>
    </application>

</manifest>
=======
		<receiver android:name="net.osmand.plus.audionotes.MediaRemoteControlReceiver">
			<intent-filter>
				<action android:name="android.intent.action.CAMERA_BUTTON" />
				<action android:name="android.intent.action.MEDIA_BUTTON" />
			</intent-filter>
		</receiver>

		<activity android:name="net.osmand.plus.activities.SettingsActivity" android:label="@string/shared_string_settings" android:configChanges="keyboardHidden|orientation" />
		<activity android:name="net.osmand.plus.activities.SettingsGeneralActivity" android:configChanges="keyboardHidden|orientation" />
		<activity android:name="net.osmand.plus.activities.SettingsNavigationActivity" android:configChanges="keyboardHidden|orientation" />
		<activity android:name="net.osmand.plus.monitoring.SettingsMonitoringActivity" android:configChanges="keyboardHidden|orientation" />
		<activity android:name="net.osmand.plus.rastermaps.SettingsRasterMapsActivity" android:configChanges="keyboardHidden|orientation" />
		<activity android:name="net.osmand.plus.routepointsnavigation.RoutePointsActivity" />

		<activity android:name="net.osmand.plus.osmedit.SettingsOsmEditingActivity" android:configChanges="keyboardHidden|orientation" />
		<activity android:name="net.osmand.plus.development.SettingsDevelopmentActivity" android:configChanges="keyboardHidden|orientation" />
		<activity android:name="net.osmand.plus.audionotes.SettingsAudioVideoActivity" android:configChanges="keyboardHidden|orientation" />
		<activity android:name="net.osmand.access.SettingsAccessibilityActivity" android:configChanges="keyboardHidden|orientation" />

		<activity android:name="net.osmand.plus.activities.search.SearchActivity" android:label="@string/search_activity" />
		<activity android:name="net.osmand.plus.activities.ShowRouteInfoActivity" android:label="@string/show_route" />
		<activity android:name="net.osmand.plus.activities.FavoritesListActivity" android:label="@string/favourites_list_activity" />
		<activity android:name=".myplaces.FavoritesActivity" android:windowSoftInputMode="adjustPan" />
		<activity android:name="net.osmand.plus.activities.TrackActivity"/>
		<activity android:name="net.osmand.plus.activities.PluginsActivity" />
		<activity android:name="net.osmand.plus.activities.PluginActivity" />
		<activity android:name="net.osmand.plus.activities.ContributionVersionActivity" android:configChanges="keyboardHidden|orientation" android:label="@string/contribution_activity" />


		<activity android:name="net.osmand.plus.osmo.SettingsOsMoActivity" android:configChanges="keyboardHidden|orientation" />
		<activity android:name="net.osmand.plus.osmo.OsMoGroupsActivity">
			<intent-filter>
				<data android:scheme="http" android:host="z.osmo.mobi" />
				<action android:name="android.intent.action.VIEW" />
				<category android:name="android.intent.category.DEFAULT" />
				<category android:name="android.intent.category.BROWSABLE" />
			</intent-filter>
		</activity>

		<activity android:name="net.osmand.plus.activities.search.SearchPOIActivity" android:label="@string/searchpoi_activity" />
		<activity android:name="net.osmand.plus.activities.search.SearchAddressActivity" android:label="@string/select_address_activity" />
		<activity android:name="net.osmand.plus.activities.search.SearchCityByNameActivity" />
		<activity android:name="net.osmand.plus.activities.search.SearchRegionByNameActivity" />
		<activity android:name="net.osmand.plus.activities.search.SearchStreetByNameActivity" />
		<activity android:name="net.osmand.plus.activities.search.SearchStreet2ByNameActivity" />
		<activity android:name="net.osmand.plus.activities.search.SearchBuildingByNameActivity" />
		<activity android:name="net.osmand.plus.sherpafy.TourViewActivity" android:exported="true"
			android:launchMode= "singleInstance" android:label="Sherpafy" />
		<activity android:name="net.osmand.plus.activities.EditPOIFilterActivity" />

		<activity android:name="net.osmand.plus.activities.search.GeoIntentActivity" android:label="@string/app_name">
			<intent-filter>
				<data android:scheme="osmand.geo" />
				<action android:name="android.intent.action.VIEW" />
				<category android:name="android.intent.category.DEFAULT" />
			</intent-filter>
			<intent-filter>
				<data android:scheme="geo" />
				<action android:name="android.intent.action.VIEW"/>
				<category android:name="android.intent.category.DEFAULT"/>
				<category android:name="android.intent.category.BROWSABLE"/>
			</intent-filter>
			<intent-filter>
				<data android:scheme="http" />
				<data android:scheme="https" />
				<data android:host="maps.google.com" />
				<data android:host="maps.yandex.ru" />
				<data android:host="maps.yandex.com" />
				<data android:host="www.openstreetmap.org" />
				<data android:host="openstreetmap.org" />
				<data android:host="osm.org" />
				<data android:host="map.baidu.cn" />
				<data android:host="map.baidu.com" />
				<data android:host="wb.amap.com" />
				<data android:host="www.amap.com" />
				<data android:host="here.com" />
				<data android:host="www.here.com" />
				<data android:host="share.here.com" />
				<data android:host="map.wap.qq.com" />
				<data android:host="map.qq.com" />
				<data android:host="maps.apple.com" />
				<action android:name="android.intent.action.VIEW" />
				<category android:name="android.intent.category.DEFAULT" />
				<category android:name="android.intent.category.BROWSABLE" />
			</intent-filter>
			<intent-filter>
				<data android:scheme="http" android:host="www.google.com" android:pathPrefix="/maps" />
				<data android:scheme="https" android:host="www.google.com" android:pathPrefix="/maps" />
				<action android:name="android.intent.action.VIEW" />
				<category android:name="android.intent.category.DEFAULT" />
				<category android:name="android.intent.category.BROWSABLE" />
			</intent-filter>
			<intent-filter>
				<data android:scheme="http" android:host="openstreetmap.de" android:pathPrefix="/karte" />
				<data android:scheme="https" android:host="openstreetmap.de" android:pathPrefix="/karte" />
				<action android:name="android.intent.action.VIEW" />
				<category android:name="android.intent.category.DEFAULT" />
				<category android:name="android.intent.category.BROWSABLE" />
			</intent-filter>
			<intent-filter>
				<data android:scheme="http" android:host="download.osmand.net" android:pathPrefix="/go" />
				<data android:scheme="http" android:host="download.osmand.net" android:pathPrefix="go" />
				<action android:name="android.intent.action.VIEW" />
				<category android:name="android.intent.category.DEFAULT" />
				<category android:name="android.intent.category.BROWSABLE" />
				<category android:name="android.intent.category.APP_MAPS" />
				<category android:name="android.intent.category.CAR_MODE" />
				<category android:name="android.intent.category.CAR_DOCK" />
				<category android:name="android.intent.category.DESK_DOCK" />
			</intent-filter>
			<!-- requires read permission -->
			<!--
			<intent-filter android:label="OsmAnd">
			<action android:name="android.intent.action.VIEW" />
				<category android:name="android.intent.category.DEFAULT" />
				<data android:mimeType="vnd.android.cursor.item/postal-address_v2" />
			</intent-filter>
			-->
		</activity>

		<activity android:name="net.osmand.plus.development.TestVoiceActivity" />
		<activity android:name="net.osmand.plus.download.DownloadActivity" android:label="" />

		<!-- keep android:process on a separate line !! -->
		<service
		    android:process="net.osmand.plus" 
		    android:label="@string/process_navigation_service"
			android:name="net.osmand.plus.NavigationService"
			android:stopWithTask="false">
			<intent-filter>
				<action android:name="net.osmand.plus.NavigationService" />
			</intent-filter>
		</service>

		<receiver android:name="net.osmand.plus.OnNavigationServiceAlarmReceiver" />
		<activity android:name="net.osmand.plus.activities.PrintDialogActivity" />
		
		<receiver
			android:name="net.osmand.plus.DeviceAdminRecv"
			android:label="@string/app_name"
			android:permission="android.permission.BIND_DEVICE_ADMIN" >
			<meta-data
				android:name="android.app.device_admin"
				android:resource="@xml/device_admin" />

			<intent-filter>
				<action android:name="android.app.action.DEVICE_ADMIN_ENABLED" />
				<action android:name="android.app.action.DEVICE_ADMIN_DISABLED" />
			</intent-filter>
		</receiver>
</application>
</manifest> 
>>>>>>> fa70da6f
<|MERGE_RESOLUTION|>--- conflicted
+++ resolved
@@ -1,7 +1,7 @@
 <?xml version="1.0" encoding="utf-8"?>
 <manifest xmlns:android="http://schemas.android.com/apk/res/android"
-	android:installLocation="auto" 
-	android:versionName="@string/app_version" 
+	android:installLocation="auto"
+	android:versionName="@string/app_version"
 	android:versionCode="231"
 	package="net.osmand.plus">
 
@@ -11,7 +11,7 @@
 	<uses-permission android:name="android.permission.ACCESS_COARSE_LOCATION" />
 	<uses-permission android:name="android.permission.ACCESS_FINE_LOCATION" />
 	<uses-permission android:name="android.permission.ACCESS_LOCATION_EXTRA_COMMANDS" />
-	
+
 	<uses-permission android:name="android.permission.INTERNET" />
 	<uses-permission android:name="android.permission.WRITE_EXTERNAL_STORAGE" />
 	<uses-permission android:name="android.permission.STORAGE" />
@@ -21,7 +21,7 @@
 	<uses-permission android:name="android.permission.VIBRATE" />
 	<uses-permission android:name="android.permission.RECORD_AUDIO" />
 	<uses-permission android:name="com.android.vending.BILLING" />
-	
+
 
 
 	<uses-feature android:name="android.hardware.camera" android:required="false" />
@@ -56,294 +56,19 @@
 		<meta-data android:name="com.sec.android.multiwindow.MINIMUM_SIZE_H" android:resource="@dimen/app_minimumsize_h" android:value="" />
 		<meta-data android:name="com.sec.minimode.icon.portrait.normal" android:resource="@drawable/icon" android:value="" />
 		<meta-data android:name="com.sec.minimode.icon.landscape.normal" android:resource="@drawable/icon" android:value="" />
-        <activity android:name="net.osmand.plus.activities.HelpActivity" />
-        <activity android:name="net.osmand.plus.activities.ExitActivity" />
-        
-        <provider
-            android:name="android.support.v4.content.FileProvider"
-            android:authorities="net.osmand.fileprovider"
-            android:exported="false"
-            android:grantUriPermissions="true" >
-            <meta-data
-                android:name="android.support.FILE_PROVIDER_PATHS"
-                android:resource="@xml/paths" />
-        </provider>
-
-<<<<<<< HEAD
-        <activity
-            android:name=".activities.MapActivity"
-            android:label="@string/app_name"
-            android:launchMode="singleTop"
-            android:screenOrientation="unspecified" >
-            <intent-filter>
-                <action android:name="android.intent.action.VIEW" />
-                <action android:name="android.intent.action.SEND" />
-
-                <category android:name="android.intent.category.DEFAULT" />
-
-                <data
-                    android:host="*"
-                    android:mimeType="binary/octet-stream"
-                    android:scheme="content" />
-                <data
-                    android:host="*"
-                    android:mimeType="application/octet-stream"
-                    android:scheme="content" />
-            </intent-filter>
-            <intent-filter>
-                <action android:name="android.intent.action.MAIN" />
-
-                <category android:name="android.intent.category.LAUNCHER" />
-                <category android:name="android.intent.category.MULTIWINDOW_LAUNCHER" />
-            </intent-filter>
-            <intent-filter>
-                <data android:scheme="http" />
-                <data android:host="osmand.net" />
-                <data android:pathPrefix="/go" />
-
-                <action android:name="android.intent.action.VIEW" />
-
-                <category android:name="android.intent.category.DEFAULT" />
-                <category android:name="android.intent.category.BROWSABLE" />
-                <category android:name="android.intent.category.APP_MAPS" />
-                <category android:name="android.intent.category.CAR_MODE" />
-                <category android:name="android.intent.category.CAR_DOCK" />
-                <category android:name="android.intent.category.DESK_DOCK" />
-            </intent-filter>
-            <intent-filter>
-                <data android:scheme="https" />
-                <data android:host="osmand.net" />
-                <data android:pathPrefix="/go" />
-
-                <action android:name="android.intent.action.VIEW" />
-
-                <category android:name="android.intent.category.DEFAULT" />
-                <category android:name="android.intent.category.BROWSABLE" />
-                <category android:name="android.intent.category.APP_MAPS" />
-                <category android:name="android.intent.category.CAR_MODE" />
-                <category android:name="android.intent.category.CAR_DOCK" />
-                <category android:name="android.intent.category.DESK_DOCK" />
-            </intent-filter>
-
-            <!-- needed to match Android Download Manager requests -->
-            <intent-filter>
-                <action android:name="android.intent.action.VIEW" />
-                <category android:name="android.intent.category.DEFAULT" />
-                <data android:scheme="content" android:host="*" android:mimeType="text/xml"/>
-            </intent-filter>
-
-            <!-- android matches non-greedy : http://stackoverflow.com/questions/3400072/pathpattern-to-match-file-extension-does-not-work-if-a-period-exists-elsewhere-i -->
-            <!-- mimeType&host are both needed or you will either have unwanted matching or no match when needed -->
-            <intent-filter>
-                <action android:name="android.intent.action.VIEW" />
-
-                <category android:name="android.intent.category.DEFAULT" />
-
-                <data
-                    android:host="*"
-                    android:mimeType="*/*"
-                    android:pathPattern=".*\\.gpx"
-                    android:scheme="file" />
-                <data
-                    android:host="*"
-                    android:mimeType="*/*"
-                    android:pathPattern=".*\\..*\\.gpx"
-                    android:scheme="file" />
-                <data
-                    android:host="*"
-                    android:mimeType="*/*"
-                    android:pathPattern=".*\\..*\\..*\\.gpx"
-                    android:scheme="file" />
-                <data
-                    android:host="*"
-                    android:mimeType="*/*"
-                    android:pathPattern=".*\\..*\\..*\\..*\\.gpx"
-                    android:scheme="file" />
-                <data
-                    android:host="*"
-                    android:mimeType="*/*"
-                    android:pathPattern=".*\\..*\\..*\\..*\\..*\\.gpx"
-                    android:scheme="file" />
-                <data
-                    android:host="*"
-                    android:mimeType="*/*"
-                    android:pathPattern=".*\\.kml"
-                    android:scheme="file" />
-                <data
-                    android:host="*"
-                    android:mimeType="*/*"
-                    android:pathPattern=".*\\..*\\.kml"
-                    android:scheme="file" />
-                <data
-                    android:host="*"
-                    android:mimeType="*/*"
-                    android:pathPattern=".*\\..*\\..*\\.kml"
-                    android:scheme="file" />
-                <data
-                    android:host="*"
-                    android:mimeType="*/*"
-                    android:pathPattern=".*\\..*\\..*\\..*\\.kml"
-                    android:scheme="file" />
-                <data
-                    android:host="*"
-                    android:mimeType="*/*"
-                    android:pathPattern=".*\\..*\\..*\\..*\\..*\\.kml"
-                    android:scheme="file" />
-            </intent-filter>
-
-            <!-- google navigation intent -->
-            <intent-filter>
-                <action android:name="android.intent.action.VIEW" />
-
-                <category android:name="android.intent.category.DEFAULT" />
-
-                <data android:scheme="google.navigation" />
-                <data android:scheme="osmand.navigation" />
-            </intent-filter>
-        </activity>
-
-        <receiver android:name=".audionotes.MediaRemoteControlReceiver" >
-            <intent-filter>
-                <action android:name="android.intent.action.CAMERA_BUTTON" />
-                <action android:name="android.intent.action.MEDIA_BUTTON" />
-            </intent-filter>
-        </receiver>
-
-        <activity
-            android:name=".activities.SettingsActivity"
-            android:configChanges="keyboardHidden|orientation"
-            android:label="@string/shared_string_settings" />
-        <activity
-            android:name=".activities.SettingsGeneralActivity"
-            android:configChanges="keyboardHidden|orientation" />
-        <activity
-            android:name=".activities.SettingsNavigationActivity"
-            android:configChanges="keyboardHidden|orientation" />
-        <activity
-            android:name=".monitoring.SettingsMonitoringActivity"
-            android:configChanges="keyboardHidden|orientation" />
-        <activity
-            android:name=".rastermaps.SettingsRasterMapsActivity"
-            android:configChanges="keyboardHidden|orientation" />
-        <activity android:name=".routepointsnavigation.RoutePointsActivity" />
-        <activity
-            android:name=".osmedit.SettingsOsmEditingActivity"
-            android:configChanges="keyboardHidden|orientation" />
-        <activity
-            android:name=".development.SettingsDevelopmentActivity"
-            android:configChanges="keyboardHidden|orientation" />
-        <activity
-            android:name=".audionotes.SettingsAudioVideoActivity"
-            android:configChanges="keyboardHidden|orientation" />
-        <activity
-            android:name="net.osmand.access.SettingsAccessibilityActivity"
-            android:configChanges="keyboardHidden|orientation" />
-        <activity
-            android:name=".activities.search.SearchActivity"
-            android:label="@string/search_activity" />
-        <activity
-            android:name=".activities.ShowRouteInfoActivity"
-            android:label="@string/show_route" />
-        <activity
-            android:name=".activities.FavoritesListActivity"
-            android:label="@string/favourites_list_activity" />
-        <activity
-            android:name=".myplaces.FavoritesActivity"
-            android:windowSoftInputMode="adjustPan" />
-        <activity android:name=".activities.TrackActivity" />
-        <activity android:name=".activities.PluginsActivity" />
-        <activity android:name=".activities.PluginActivity" />
-        <activity
-            android:name=".activities.ContributionVersionActivity"
-            android:configChanges="keyboardHidden|orientation"
-            android:label="@string/contribution_activity" />
-        <activity
-            android:name=".osmo.SettingsOsMoActivity"
-            android:configChanges="keyboardHidden|orientation" />
-        <activity android:name=".osmo.OsMoGroupsActivity" >
-            <intent-filter>
-                <data
-                    android:host="z.osmo.mobi"
-                    android:scheme="http" />
-
-                <action android:name="android.intent.action.VIEW" />
-
-                <category android:name="android.intent.category.DEFAULT" />
-                <category android:name="android.intent.category.BROWSABLE" />
-            </intent-filter>
-        </activity>
-        <activity
-            android:name=".activities.search.SearchPOIActivity"
-            android:label="@string/searchpoi_activity" />
-        <activity
-            android:name=".activities.search.SearchAddressActivity"
-            android:label="@string/select_address_activity" />
-        <activity android:name=".activities.search.SearchCityByNameActivity" />
-        <activity android:name=".activities.search.SearchRegionByNameActivity" />
-        <activity android:name=".activities.search.SearchStreetByNameActivity" />
-        <activity android:name=".activities.search.SearchStreet2ByNameActivity" />
-        <activity android:name=".activities.search.SearchBuildingByNameActivity" />
-        <activity
-            android:name=".sherpafy.TourViewActivity"
-            android:exported="true"
-            android:label="Sherpafy"
-            android:launchMode="singleInstance" />
-        <activity android:name=".activities.EditPOIFilterActivity" />
-        <activity
-            android:name=".activities.search.GeoIntentActivity"
-            android:label="@string/app_name" >
-            <intent-filter>
-                <data android:scheme="osmand.geo" />
-
-                <action android:name="android.intent.action.VIEW" />
-
-                <category android:name="android.intent.category.DEFAULT" />
-            </intent-filter>
-            <intent-filter>
-                <data android:scheme="geo" />
-
-                <action android:name="android.intent.action.VIEW" />
-
-                <category android:name="android.intent.category.DEFAULT" />
-                <category android:name="android.intent.category.BROWSABLE" />
-            </intent-filter>
-            <intent-filter>
-                <data android:scheme="http" />
-                <data android:scheme="https" />
-                <data android:host="maps.google.com" />
-                <data android:host="maps.yandex.ru" />
-                <data android:host="maps.yandex.com" />
-                <data android:host="www.openstreetmap.org" />
-                <data android:host="openstreetmap.org" />
-                <data android:host="osm.org" />
-                <data android:host="map.baidu.cn" />
-                <data android:host="map.baidu.com" />
-                <data android:host="wb.amap.com" />
-                <data android:host="www.amap.com" />
-                <data android:host="here.com" />
-                <data android:host="www.here.com" />
-                <data android:host="share.here.com" />
-                <data android:host="map.wap.qq.com" />
-                <data android:host="map.qq.com" />
-                <data android:host="maps.apple.com" />
-
-                <action android:name="android.intent.action.VIEW" />
-
-                <category android:name="android.intent.category.DEFAULT" />
-                <category android:name="android.intent.category.BROWSABLE" />
-            </intent-filter>
-            <intent-filter>
-                <data
-                    android:host="www.google.com"
-                    android:pathPrefix="/maps"
-                    android:scheme="http" />
-                <data
-                    android:host="www.google.com"
-                    android:pathPrefix="/maps"
-                    android:scheme="https" />
-
-                <action android:name="android.intent.action.VIEW" />
-=======
+		<activity android:name="net.osmand.plus.activities.HelpActivity" />
+		<activity android:name="net.osmand.plus.activities.ExitActivity" />
+
+		<provider
+			android:name="android.support.v4.content.FileProvider"
+			android:authorities="net.osmand.fileprovider"
+			android:exported="false"
+			android:grantUriPermissions="true" >
+			<meta-data
+				android:name="android.support.FILE_PROVIDER_PATHS"
+				android:resource="@xml/paths" />
+		</provider>
+
 		<activity android:name="net.osmand.plus.activities.MapActivity" android:label="@string/app_name"
 			android:screenOrientation="unspecified" android:launchMode="singleTop">
 			<intent-filter>
@@ -353,7 +78,6 @@
 				<data android:scheme="content" android:host="*" android:mimeType="binary/octet-stream" />
 				<data android:scheme="content" android:host="*" android:mimeType="application/octet-stream" />
 			</intent-filter>
->>>>>>> fa70da6f
 
 			<intent-filter>
 				<action android:name="android.intent.action.MAIN" />
@@ -373,7 +97,7 @@
 				<category android:name="android.intent.category.CAR_DOCK" />
 				<category android:name="android.intent.category.DESK_DOCK" />
 			</intent-filter>
-			
+
 			<intent-filter>
 				<data android:scheme="https" />
 				<data android:host="osmand.net" />
@@ -386,7 +110,13 @@
 				<category android:name="android.intent.category.CAR_DOCK" />
 				<category android:name="android.intent.category.DESK_DOCK" />
 			</intent-filter>
-			
+
+			<!-- needed to match Android Download Manager requests -->
+			<intent-filter>
+				<action android:name="android.intent.action.VIEW" />
+				<category android:name="android.intent.category.DEFAULT" />
+				<data android:scheme="content" android:host="*" android:mimeType="text/xml"/>
+			</intent-filter>
 
 			<!-- android matches non-greedy : http://stackoverflow.com/questions/3400072/pathpattern-to-match-file-extension-does-not-work-if-a-period-exists-elsewhere-i-->
 			<!-- mimeType&host are both needed or you will either have unwanted matching or no match when needed -->
@@ -414,63 +144,6 @@
 			</intent-filter>
 		</activity>
 
-<<<<<<< HEAD
-                <category android:name="android.intent.category.DEFAULT" />
-                <category android:name="android.intent.category.BROWSABLE" />
-                <category android:name="android.intent.category.APP_MAPS" />
-                <category android:name="android.intent.category.CAR_MODE" />
-                <category android:name="android.intent.category.CAR_DOCK" />
-                <category android:name="android.intent.category.DESK_DOCK" />
-            </intent-filter>
-            <!-- requires read permission -->
-            <!--
-            <intent-filter android:label="OsmAnd">
-            <action android:name="android.intent.action.VIEW" />
-                <category android:name="android.intent.category.DEFAULT" />
-                <data android:mimeType="vnd.android.cursor.item/postal-address_v2" />
-            </intent-filter>
-            -->
-        </activity>
-        <activity android:name=".development.TestVoiceActivity" />
-        <activity
-            android:name=".download.DownloadActivity"
-            android:label="" />
-
-        <!-- keep android:process on a separate line !! -->
-        <service
-            android:name=".NavigationService"
-            android:label="@string/process_navigation_service"
-            android:process="net.osmand.plus"
-            android:stopWithTask="false" >
-            <intent-filter>
-                <action android:name="net.osmand.plus.NavigationService" />
-            </intent-filter>
-        </service>
-
-        <receiver android:name=".OnNavigationServiceAlarmReceiver" />
-
-        <activity android:name=".activities.PrintDialogActivity" />
-
-        <receiver
-            android:name=".DeviceAdminRecv"
-            android:label="@string/app_name"
-            android:permission="android.permission.BIND_DEVICE_ADMIN" >
-            <meta-data
-                android:name="android.app.device_admin"
-                android:resource="@xml/device_admin" />
-
-            <intent-filter>
-                <action android:name="android.app.action.DEVICE_ADMIN_ENABLED" />
-                <action android:name="android.app.action.DEVICE_ADMIN_DISABLED" />
-            </intent-filter>
-        </receiver>
-
-        <activity android:name=".activities.AppCompatPreferenceActivity" >
-        </activity>
-    </application>
-
-</manifest>
-=======
 		<receiver android:name="net.osmand.plus.audionotes.MediaRemoteControlReceiver">
 			<intent-filter>
 				<action android:name="android.intent.action.CAMERA_BUTTON" />
@@ -596,8 +269,8 @@
 
 		<!-- keep android:process on a separate line !! -->
 		<service
-		    android:process="net.osmand.plus" 
-		    android:label="@string/process_navigation_service"
+			android:process="net.osmand.plus"
+			android:label="@string/process_navigation_service"
 			android:name="net.osmand.plus.NavigationService"
 			android:stopWithTask="false">
 			<intent-filter>
@@ -607,7 +280,7 @@
 
 		<receiver android:name="net.osmand.plus.OnNavigationServiceAlarmReceiver" />
 		<activity android:name="net.osmand.plus.activities.PrintDialogActivity" />
-		
+
 		<receiver
 			android:name="net.osmand.plus.DeviceAdminRecv"
 			android:label="@string/app_name"
@@ -622,5 +295,4 @@
 			</intent-filter>
 		</receiver>
 </application>
-</manifest> 
->>>>>>> fa70da6f
+</manifest>