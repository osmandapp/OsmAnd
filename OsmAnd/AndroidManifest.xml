<?xml version="1.0" encoding="utf-8"?>
<manifest xmlns:android="http://schemas.android.com/apk/res/android"
	xmlns:tools="http://schemas.android.com/tools"
	android:installLocation="auto"
	package="net.osmand.plus">

	<uses-permission android:name="android.permission.ACCESS_COARSE_LOCATION" />
	<uses-permission android:name="android.permission.ACCESS_FINE_LOCATION" />
	<uses-permission android:name="android.permission.ACCESS_LOCATION_EXTRA_COMMANDS" />

	<uses-permission android:name="android.permission.INTERNET" />
	<uses-permission android:name="android.permission.WRITE_EXTERNAL_STORAGE" />
	<uses-permission android:name="android.permission.STORAGE" />
	<uses-permission android:name="android.permission.ACCESS_NETWORK_STATE" />
    <uses-permission android:name="android.permission.ACCESS_WIFI_STATE" />
	<uses-permission android:name="android.permission.WAKE_LOCK" />
	<uses-permission android:name="android.permission.CAMERA" />
	<uses-permission android:name="android.permission.VIBRATE" />
	<uses-permission android:name="android.permission.RECORD_AUDIO" />
	<uses-permission android:name="com.android.vending.BILLING" />
	<uses-permission android:name="android.permission.FOREGROUND_SERVICE" />

	<uses-permission android:name="android.permission.MODIFY_AUDIO_SETTINGS" />
	<uses-permission android:name="android.permission.REQUEST_INSTALL_PACKAGES" />
	<!-- The next 2 seem necessary only for Android < v4.2 (to initialize BT SCO) -->
	<uses-permission android:name="android.permission.BROADCAST_STICKY" android:maxSdkVersion="18" />
	<uses-permission android:name="android.permission.BLUETOOTH" android:maxSdkVersion="18" />

	<uses-feature android:name="android.hardware.camera" android:required="false" />
	<uses-feature android:name="android.hardware.camera.autofocus" android:required="false" />
	<uses-feature android:name="android.hardware.microphone" android:required="false" />
	<uses-feature android:name="android.hardware.wifi" android:required="false" />
	<uses-feature android:name="android.hardware.location" android:required="false" />
	<uses-feature android:name="android.hardware.location.network" android:required="false" />
	<uses-feature android:name="android.hardware.location.gps" android:required="false" />
	<uses-feature android:name="android.hardware.sensor.light" android:required="false" />
	<uses-feature android:name="android.hardware.sensor.compass" android:required="false" />
	<uses-feature android:name="android.hardware.sensor.accelerometer" android:required="false" />
	<uses-feature android:name="android.hardware.sensor.gyroscope" android:required="false" />
	<uses-feature android:name="android.hardware.touchscreen" android:required="false" />
	<uses-feature android:name="android.hardware.bluetooth" android:required="false" />
	<uses-feature android:name="com.sec.feature.spen_usp" android:required="false"/>

	<uses-sdk android:targetSdkVersion="26"
		tools:overrideLibrary="com.getkeepsafe.taptargetview, studio.carbonylgroup.textfieldboxes, android.support.customtabs"/>

	<supports-screens android:resizeable="true" android:smallScreens="true" android:normalScreens="true" android:largeScreens="true"
		android:xlargeScreens="true" android:anyDensity="true" />


	<!-- android:theme="@style/OsmandLightDarkActionBarTheme" -->
	<application android:allowBackup="true" android:backupAgent="net.osmand.plus.OsmandBackupAgent"
		android:icon="@mipmap/icon" android:label="@string/app_name"
		android:name="net.osmand.plus.OsmandApplication" android:configChanges="locale"
		android:theme="@style/OsmandDarkTheme" android:restoreAnyVersion="true" android:largeHeap="true"
		android:supportsRtl="true" android:usesCleartextTraffic="true"
		android:hasFragileUserData="true" android:requestLegacyExternalStorage="true">

		<meta-data android:name="com.google.android.backup.api_key" android:value="AEdPqrEAAAAIqF3tNGT66etVBn_vgzpfAY1wmIzKV1Ss6Ku-2A" />
		<meta-data android:name="com.sec.android.support.multiwindow" android:value="true" />
		<meta-data android:name="com.sec.android.multiwindow.DEFAULT_SIZE_W" android:resource="@dimen/app_defaultsize_w" android:value="" />
		<meta-data android:name="com.sec.android.multiwindow.DEFAULT_SIZE_H" android:resource="@dimen/app_defaultsize_h" android:value="" />
		<meta-data android:name="com.sec.android.multiwindow.MINIMUM_SIZE_W" android:resource="@dimen/app_minimumsize_w" android:value="" />
		<meta-data android:name="com.sec.android.multiwindow.MINIMUM_SIZE_H" android:resource="@dimen/app_minimumsize_h" android:value="" />
		<meta-data android:name="com.sec.minimode.icon.portrait.normal" android:resource="@mipmap/icon" android:value="" />
		<meta-data android:name="com.sec.minimode.icon.landscape.normal" android:resource="@mipmap/icon" android:value="" />
        <activity android:name="net.osmand.plus.activities.HelpActivity" />
        <activity android:name="net.osmand.plus.activities.ExitActivity" />
<<<<<<< HEAD
=======
        <activity android:name=".osmedit.opr.OPRWebviewActivity" />
>>>>>>> 9332c344

        <provider
            android:name="androidx.core.content.FileProvider"
            android:authorities="net.osmand.plus.fileprovider"
            android:exported="false"
            android:grantUriPermissions="true" >
            <meta-data
                android:name="android.support.FILE_PROVIDER_PATHS"
                android:resource="@xml/paths" />
        </provider>

		<activity android:name="net.osmand.plus.activities.MapActivity" android:label="@string/app_name" android:theme="@style/FirstSplashScreenPlus"
			android:screenOrientation="unspecified" android:launchMode="singleTask" android:windowSoftInputMode="adjustResize">

			<intent-filter>
				<action android:name="android.intent.action.VIEW" />
				<action android:name="android.intent.action.SEND" />
				<category android:name="android.intent.category.DEFAULT" />
				<data android:scheme="content" android:host="*" android:mimeType="binary/octet-stream" />
				<data android:scheme="content" android:host="*" android:mimeType="application/octet-stream" />
			</intent-filter>

			<intent-filter>
				<action android:name="android.intent.action.MAIN" />
				<category android:name="android.intent.category.LAUNCHER" />
				<category android:name="android.intent.category.MULTIWINDOW_LAUNCHER" />
			</intent-filter>

			<intent-filter>
				<data android:scheme="http" />
				<data android:host="osmand.net" />
				<data android:pathPrefix="/go" />
				<action android:name="android.intent.action.VIEW" />
				<category android:name="android.intent.category.DEFAULT" />
				<category android:name="android.intent.category.BROWSABLE" />
				<category android:name="android.intent.category.APP_MAPS" />
				<category android:name="android.intent.category.CAR_MODE" />
				<category android:name="android.intent.category.CAR_DOCK" />
				<category android:name="android.intent.category.DESK_DOCK" />
			</intent-filter>

			<intent-filter>
				<data android:scheme="https" />
				<data android:host="osmand.net" />
				<data android:pathPrefix="/go" />
				<action android:name="android.intent.action.VIEW" />
				<category android:name="android.intent.category.DEFAULT" />
				<category android:name="android.intent.category.BROWSABLE" />
				<category android:name="android.intent.category.APP_MAPS" />
				<category android:name="android.intent.category.CAR_MODE" />
				<category android:name="android.intent.category.CAR_DOCK" />
				<category android:name="android.intent.category.DESK_DOCK" />
			</intent-filter>

			<intent-filter>
				<data android:scheme="http" />
				<data android:scheme="https" />
				<data android:host="osmand.net" />
				<data android:pathPrefix="/add-tile-source" />
				<action android:name="android.intent.action.VIEW" />
				<category android:name="android.intent.category.DEFAULT" />
				<category android:name="android.intent.category.BROWSABLE" />
				<category android:name="android.intent.category.APP_MAPS" />
				<category android:name="android.intent.category.CAR_MODE" />
				<category android:name="android.intent.category.CAR_DOCK" />
				<category android:name="android.intent.category.DESK_DOCK" />
			</intent-filter>

			<intent-filter>
				<data android:scheme="http" />
				<data android:scheme="https" />
				<data android:host="osmand.net" />
				<data android:pathPrefix="/open-gpx" />
				<action android:name="android.intent.action.VIEW" />
				<category android:name="android.intent.category.DEFAULT" />
				<category android:name="android.intent.category.BROWSABLE" />
				<category android:name="android.intent.category.APP_MAPS" />
				<category android:name="android.intent.category.CAR_MODE" />
				<category android:name="android.intent.category.CAR_DOCK" />
				<category android:name="android.intent.category.DESK_DOCK" />
			</intent-filter>

			<!-- android matches non-greedy : http://stackoverflow.com/questions/3400072/pathpattern-to-match-file-extension-does-not-work-if-a-period-exists-elsewhere-i-->
			<!-- mimeType&host are both needed or you will either have unwanted matching or no match when needed -->
			<!-- Capture file open requests (pathPattern is honoured) where no MIME type is provided in the Intent.  An Intent with a null
           MIME type will never be matched by a filter with a set MIME type, so we need a second intent-filter if we wish to also
           match files with this extension and a non-null MIME type (even if it is non-null but zero length).
           https://stackoverflow.com/a/31028507/4654078 -->

			<intent-filter
				android:label="@string/app_name"
				android:priority="50">
				<action android:name="android.intent.action.VIEW" />
				<category android:name="android.intent.category.DEFAULT" />
				<category android:name="android.intent.category.BROWSABLE" />
				<data android:scheme="file"/>
				<data android:scheme="content"/>
				<data android:host="*"/>
				<data android:pathPattern=".*\\.gpx" />
				<data android:pathPattern=".*\\..*\\.gpx" />
				<data android:pathPattern=".*\\..*\\..*\\.gpx" />
				<data android:pathPattern=".*\\..*\\..*\\..*\\.gpx" />
				<data android:pathPattern=".*\\..*\\..*\\..*\\..*\\.gpx" />
			</intent-filter>

			<intent-filter
				android:label="@string/app_name"
				android:priority="50">
				<action android:name="android.intent.action.VIEW" />
				<category android:name="android.intent.category.DEFAULT" />
				<category android:name="android.intent.category.BROWSABLE" />
				<data android:scheme="file"/>
				<data android:scheme="content"/>
				<data android:host="*"/>
				<data android:mimeType="*/*"/>
				<data android:pathPattern=".*\\.gpx" />
				<data android:pathPattern=".*\\..*\\.gpx" />
				<data android:pathPattern=".*\\..*\\..*\\.gpx" />
				<data android:pathPattern=".*\\..*\\..*\\..*\\.gpx" />
				<data android:pathPattern=".*\\..*\\..*\\..*\\..*\\.gpx" />
			</intent-filter>

			<intent-filter
				android:label="@string/app_name"
				android:priority="50">
				<action android:name="android.intent.action.VIEW" />
				<category android:name="android.intent.category.DEFAULT" />
				<category android:name="android.intent.category.BROWSABLE" />
				<data android:scheme="content"/>
				<data android:scheme="file"/>
				<data android:scheme="data"/>
				<data android:host="*"/>
				<data android:mimeType="*/*"/>
				<data android:pathPattern="*.kml"/>
				<data android:pathPattern=".*\\.kml" />
				<data android:pathPattern=".*\\..*\\.kml" />
				<data android:pathPattern=".*\\..*\\..*\\.kml" />
				<data android:pathPattern=".*\\..*\\..*\\..*\\.kml" />
				<data android:pathPattern=".*\\..*\\..*\\..*\\..*\\.kml" />
			</intent-filter>

			<intent-filter
				android:label="@string/app_name"
				android:priority="50">
				<action android:name="android.intent.action.VIEW" />
				<category android:name="android.intent.category.DEFAULT" />
				<category android:name="android.intent.category.BROWSABLE" />
				<data android:scheme="content"/>
				<data android:scheme="file"/>
				<data android:scheme="data"/>
				<data android:host="*"/>
				<data android:mimeType="*/*"/>
				<data android:pathPattern=".*\\.kmz" />
				<data android:pathPattern=".*\\..*\\.kmz" />
				<data android:pathPattern=".*\\..*\\..*\\.kmz" />
				<data android:pathPattern=".*\\..*\\..*\\..*\\.kmz" />
				<data android:pathPattern=".*\\..*\\..*\\..*\\..*\\.kmz" />
			</intent-filter>

			<intent-filter
				android:label="@string/app_name"
				android:priority="50">
				<action android:name="android.intent.action.VIEW" />
				<category android:name="android.intent.category.DEFAULT" />
				<category android:name="android.intent.category.BROWSABLE" />
				<data android:scheme="file"/>
				<data android:host="*"/>
				<data android:mimeType="*/*"/>
				<data android:pathPattern=".*\\.kmz" />
				<data android:pathPattern=".*\\..*\\.kmz" />
				<data android:pathPattern=".*\\..*\\..*\\.kmz" />
				<data android:pathPattern=".*\\..*\\..*\\..*\\.kmz" />
				<data android:pathPattern=".*\\..*\\..*\\..*\\..*\\.kmz" />
			</intent-filter>

			<intent-filter
				android:label="@string/app_name"
				android:priority="50">
				<action android:name="android.intent.action.VIEW" />
				<category android:name="android.intent.category.DEFAULT" />
				<category android:name="android.intent.category.BROWSABLE" />
				<data android:scheme="content"/>
				<data android:scheme="file"/>
				<data android:host="*"/>
				<data android:pathPattern=".*\\.obf" />
				<data android:pathPattern=".*\\..*\\.obf" />
				<data android:pathPattern=".*\\..*\\..*\\.obf" />
				<data android:pathPattern=".*\\..*\\..*\\..*\\.obf" />
				<data android:pathPattern=".*\\..*\\..*\\..*\\..*\\.obf" />
			</intent-filter>

			<intent-filter
				android:label="@string/app_name"
				android:priority="50">
				<action android:name="android.intent.action.VIEW" />
				<category android:name="android.intent.category.DEFAULT" />
				<category android:name="android.intent.category.BROWSABLE" />
				<data android:scheme="content"/>
				<data android:scheme="file"/>
				<data android:host="*"/>
				<data android:mimeType="*/*"/>
				<data android:pathPattern=".*\\.obf" />
				<data android:pathPattern=".*\\..*\\.obf" />
				<data android:pathPattern=".*\\..*\\..*\\.obf" />
				<data android:pathPattern=".*\\..*\\..*\\..*\\.obf" />
				<data android:pathPattern=".*\\..*\\..*\\..*\\..*\\.obf" />
			</intent-filter>

			<intent-filter
				android:label="@string/app_name"
				android:priority="50">
				<action android:name="android.intent.action.VIEW" />
				<category android:name="android.intent.category.DEFAULT" />
				<category android:name="android.intent.category.BROWSABLE" />
				<data android:scheme="file"/>
				<data android:host="*"/>
				<data android:pathPattern=".*\\.sqlitedb" />
				<data android:pathPattern=".*\\..*\\.sqlitedb" />
				<data android:pathPattern=".*\\..*\\..*\\.sqlitedb" />
				<data android:pathPattern=".*\\..*\\..*\\..*\\.sqlitedb" />
				<data android:pathPattern=".*\\..*\\..*\\..*\\..*\\.sqlitedb" />
			</intent-filter>

			<intent-filter
				android:label="@string/app_name"
				android:priority="50">
				<action android:name="android.intent.action.VIEW" />
				<category android:name="android.intent.category.DEFAULT" />
				<category android:name="android.intent.category.BROWSABLE" />
				<data android:scheme="content"/>
				<data android:scheme="file"/>
				<data android:scheme="data"/>
				<data android:host="*"/>
				<data android:mimeType="*/*"/>
				<data android:pathPattern="*.sqlitedb" />
				<data android:pathPattern=".*\\.sqlitedb" />
				<data android:pathPattern=".*\\..*\\.sqlitedb" />
				<data android:pathPattern=".*\\..*\\..*\\.sqlitedb" />
				<data android:pathPattern=".*\\..*\\..*\\..*\\.sqlitedb" />
				<data android:pathPattern=".*\\..*\\..*\\..*\\..*\\.sqlitedb" />
			</intent-filter>

			<intent-filter
				android:label="@string/app_name"
				android:priority="50">
				<action android:name="android.intent.action.VIEW" />
				<category android:name="android.intent.category.DEFAULT" />
				<category android:name="android.intent.category.BROWSABLE" />
				<data android:scheme="file"/>
				<data android:host="*"/>
				<data android:pathPattern=".*\\.osf" />
				<data android:pathPattern=".*\\..*\\.osf" />
				<data android:pathPattern=".*\\..*\\..*\\.osf" />
				<data android:pathPattern=".*\\..*\\..*\\..*\\.osf" />
				<data android:pathPattern=".*\\..*\\..*\\..*\\..*\\.osf" />
			</intent-filter>

			<intent-filter
				android:label="@string/app_name"
				android:priority="50">
				<action android:name="android.intent.action.VIEW" />
				<category android:name="android.intent.category.DEFAULT" />
				<category android:name="android.intent.category.BROWSABLE" />
				<data android:scheme="content"/>
				<data android:scheme="file"/>
				<data android:scheme="data"/>
				<data android:host="*"/>
				<data android:mimeType="*/*"/>
				<data android:pathPattern=".*\\.osf" />
				<data android:pathPattern=".*\\..*\\.osf" />
				<data android:pathPattern=".*\\..*\\..*\\.osf" />
				<data android:pathPattern=".*\\..*\\..*\\..*\\.osf" />
				<data android:pathPattern=".*\\..*\\..*\\..*\\..*\\.osf" />
			</intent-filter>

			<intent-filter
				android:label="@string/app_name"
				android:priority="50">
				<action android:name="android.intent.action.VIEW" />
				<category android:name="android.intent.category.DEFAULT" />
				<category android:name="android.intent.category.BROWSABLE" />
				<data android:scheme="file"/>
				<data android:host="*"/>
				<data android:pathPattern=".*\\.xml" />
				<data android:pathPattern=".*\\..*\\.xml" />
				<data android:pathPattern=".*\\..*\\..*\\.xml" />
				<data android:pathPattern=".*\\..*\\..*\\..*\\.xml" />
				<data android:pathPattern=".*\\..*\\..*\\..*\\..*\\.xml" />
			</intent-filter>

			<intent-filter
				android:label="@string/app_name"
				android:priority="50">
				<action android:name="android.intent.action.VIEW" />
				<category android:name="android.intent.category.DEFAULT" />
				<category android:name="android.intent.category.BROWSABLE" />
				<data android:scheme="content"/>
				<data android:scheme="file"/>
				<data android:scheme="data"/>
				<data android:host="*"/>
				<data android:mimeType="*/*"/>
				<data android:pathPattern=".*\\.xml" />
				<data android:pathPattern=".*\\..*\\.xml" />
				<data android:pathPattern=".*\\..*\\..*\\.xml" />
				<data android:pathPattern=".*\\..*\\..*\\..*\\.xml" />
				<data android:pathPattern=".*\\..*\\..*\\..*\\..*\\.xml" />
			</intent-filter>

			<intent-filter
				android:label="@string/app_name"
				android:priority="50">
				<action android:name="android.intent.action.VIEW" />
				<category android:name="android.intent.category.DEFAULT" />
				<category android:name="android.intent.category.BROWSABLE" />
				<data android:scheme="file"/>
				<data android:scheme="content"/>
				<data android:host="*"/>
				<data android:pathPattern=".*\\.wpt.chart" />
				<data android:pathPattern=".*\\..*\\.wpt.chart" />
				<data android:pathPattern=".*\\..*\\..*\\.wpt.chart" />
				<data android:pathPattern=".*\\..*\\..*\\..*\\.wpt.chart" />
				<data android:pathPattern=".*\\..*\\..*\\..*\\..*\\.wpt.chart" />
			</intent-filter>

			<intent-filter
				android:label="@string/app_name"
				android:priority="50">
				<action android:name="android.intent.action.VIEW" />
				<category android:name="android.intent.category.DEFAULT" />
				<category android:name="android.intent.category.BROWSABLE" />
				<data android:scheme="file"/>
				<data android:scheme="content"/>
				<data android:host="*"/>
				<data android:mimeType="*/*"/>
				<data android:pathPattern=".*\\.wpt.chart" />
				<data android:pathPattern=".*\\..*\\.wpt.chart" />
				<data android:pathPattern=".*\\..*\\..*\\.wpt.chart" />
				<data android:pathPattern=".*\\..*\\..*\\..*\\.wpt.chart" />
				<data android:pathPattern=".*\\..*\\..*\\..*\\..*\\.wpt.chart" />
			</intent-filter>

			<intent-filter
				android:label="@string/app_name"
				android:priority="50">
				<action android:name="android.intent.action.VIEW" />
				<category android:name="android.intent.category.DEFAULT" />
				<category android:name="android.intent.category.BROWSABLE" />
				<data android:scheme="file"/>
				<data android:scheme="content"/>
				<data android:host="*"/>
				<data android:pathPattern=".*\\.3d.chart" />
				<data android:pathPattern=".*\\..*\\.3d.chart" />
				<data android:pathPattern=".*\\..*\\..*\\.3d.chart" />
				<data android:pathPattern=".*\\..*\\..*\\..*\\.3d.chart" />
				<data android:pathPattern=".*\\..*\\..*\\..*\\..*\\.3d.chart" />
			</intent-filter>

			<intent-filter
				android:label="@string/app_name"
				android:priority="50">
				<action android:name="android.intent.action.VIEW" />
				<category android:name="android.intent.category.DEFAULT" />
				<category android:name="android.intent.category.BROWSABLE" />
				<data android:scheme="file"/>
				<data android:scheme="content"/>
				<data android:host="*"/>
				<data android:mimeType="*/*"/>
				<data android:pathPattern=".*\\.3d.chart" />
				<data android:pathPattern=".*\\..*\\.3d.chart" />
				<data android:pathPattern=".*\\..*\\..*\\.3d.chart" />
				<data android:pathPattern=".*\\..*\\..*\\..*\\.3d.chart" />
				<data android:pathPattern=".*\\..*\\..*\\..*\\..*\\.3d.chart" />
			</intent-filter>

			<!--trying to handle emails-->
			<intent-filter>
				<action android:name="android.intent.action.VIEW" />
				<category android:name="android.intent.category.DEFAULT"/>
				<data android:mimeType="application/gpx+xml" />
			</intent-filter>

			<!-- google navigation intent -->
			<intent-filter>
				<action android:name="android.intent.action.VIEW" />
				<category android:name="android.intent.category.DEFAULT" />
				<data android:scheme="google.navigation" />
				<data android:scheme="osmand.navigation" />
			</intent-filter>

			<!-- osmand api -->
			<intent-filter>
				<data android:scheme="osmand.api" />
				<action android:name="android.intent.action.VIEW" />
				<category android:name="android.intent.category.DEFAULT" />
			</intent-filter>

			<intent-filter>
				<action android:name="android.intent.action.SEND" />
				<category android:name="android.intent.category.DEFAULT" />
				<data android:mimeType="text/plain" />
			</intent-filter>

		</activity>

		<receiver android:name="net.osmand.plus.audionotes.MediaRemoteControlReceiver">
			<intent-filter>
				<action android:name="android.intent.action.CAMERA_BUTTON" />
				<!-- <action android:name="android.intent.action.MEDIA_BUTTON" /> -->
			</intent-filter>
		</receiver>

		<activity android:name="net.osmand.plus.activities.SettingsActivity" android:label="@string/shared_string_settings" android:configChanges="keyboardHidden|orientation" />
		<activity android:name="net.osmand.plus.activities.SettingsGeneralActivity" android:configChanges="keyboardHidden|orientation" />
		<activity android:name="net.osmand.plus.activities.SettingsNavigationActivity" android:configChanges="keyboardHidden|orientation" />
		<activity android:name="net.osmand.plus.monitoring.SettingsMonitoringActivity" android:configChanges="keyboardHidden|orientation" />

		<activity android:name="net.osmand.plus.osmedit.SettingsOsmEditingActivity"
				  android:launchMode="singleInstance"
				  android:configChanges="keyboardHidden|orientation">
			<intent-filter>
				<action android:name="android.intent.action.VIEW" />
				<category android:name="android.intent.category.DEFAULT" />
				<category android:name="android.intent.category.BROWSABLE" />
				<data android:scheme="osmand-oauth" />
			</intent-filter>
		</activity>
		<activity android:name="net.osmand.plus.development.SettingsDevelopmentActivity" android:configChanges="keyboardHidden|orientation" />
		<activity android:name="net.osmand.plus.audionotes.SettingsAudioVideoActivity" android:configChanges="keyboardHidden|orientation" />
		<activity android:name="net.osmand.access.SettingsAccessibilityActivity" android:configChanges="keyboardHidden|orientation" />

		<activity android:name="net.osmand.plus.activities.search.SearchActivity" android:label="@string/search_activity" />
		<activity android:name="net.osmand.plus.activities.FavoritesListActivity" android:label="@string/favourites_list_activity" />
		<activity android:name=".myplaces.FavoritesActivity" android:windowSoftInputMode="adjustPan" />
		<activity android:name="net.osmand.plus.activities.TrackActivity"/>
		<activity android:name="net.osmand.plus.activities.PluginsActivity" />
		<activity android:name="net.osmand.plus.activities.PluginActivity" />
		<activity android:name="net.osmand.plus.activities.ContributionVersionActivity" android:configChanges="keyboardHidden|orientation" android:label="@string/contribution_activity" />


		<activity android:name="net.osmand.plus.osmo.SettingsOsMoActivity" android:configChanges="keyboardHidden|orientation" />
		<activity android:name="net.osmand.plus.osmo.OsMoGroupsActivity">
			<intent-filter>
				<data android:scheme="http" android:host="z.osmo.mobi" />
				<action android:name="android.intent.action.VIEW" />
				<category android:name="android.intent.category.DEFAULT" />
				<category android:name="android.intent.category.BROWSABLE" />
			</intent-filter>
		</activity>

		<activity android:name="net.osmand.plus.activities.search.SearchPOIActivity" android:label="@string/searchpoi_activity" />
		<activity android:name="net.osmand.plus.activities.search.SearchAddressActivity" android:label="@string/select_address_activity" />
		<activity android:name="net.osmand.plus.activities.search.SearchCityByNameActivity" />
		<activity android:name="net.osmand.plus.activities.search.SearchRegionByNameActivity" />
		<activity android:name="net.osmand.plus.activities.search.SearchStreetByNameActivity" />
		<activity android:name="net.osmand.plus.activities.search.SearchStreet2ByNameActivity" />
		<activity android:name="net.osmand.plus.activities.search.SearchBuildingByNameActivity" />
		<activity android:name="net.osmand.plus.sherpafy.TourViewActivity" android:exported="true"
			android:launchMode= "singleInstance" android:label="Sherpafy" />
		<activity android:name="net.osmand.plus.activities.EditPOIFilterActivity" />

		<activity android:name="net.osmand.plus.activities.search.GeoIntentActivity" android:label="@string/app_name">
			<intent-filter>
				<data android:scheme="osmand.geo" />
				<action android:name="android.intent.action.VIEW" />
				<category android:name="android.intent.category.DEFAULT" />
			</intent-filter>
			<intent-filter>
				<data android:scheme="geo" />
				<action android:name="android.intent.action.VIEW"/>
				<category android:name="android.intent.category.DEFAULT"/>
				<category android:name="android.intent.category.BROWSABLE"/>
			</intent-filter>
			<intent-filter>
				<data android:scheme="http" />
				<data android:scheme="https" />
				<data android:host="maps.yandex.ru" />
				<data android:host="maps.yandex.com" />
				<data android:host="www.openstreetmap.org" android:path="/"/> <!-- catches /#map=... -->
				<data android:host="www.openstreetmap.org" android:pathPrefix="/query"/>
				<data android:host="www.openstreetmap.org" android:pathPrefix="/go"/>
				<data android:host="www.openstreetmap.org" android:pathPrefix="/search"/>
				<data android:host="openstreetmap.org" android:path="/"/> <!-- catches /#map=... -->
				<data android:host="openstreetmap.org" android:pathPrefix="/query"/>
				<data android:host="openstreetmap.org" android:pathPrefix="/go"/>
				<data android:host="openstreetmap.org" android:pathPrefix="/search"/>
				<data android:host="osm.org" />
				<data android:host="map.baidu.cn" />
				<data android:host="map.baidu.com" />
				<data android:host="wb.amap.com" />
				<data android:host="www.amap.com" />
				<data android:host="here.com" />
				<data android:host="www.here.com" />
				<data android:host="share.here.com" />
				<data android:host="map.wap.qq.com" />
				<data android:host="map.qq.com" />
				<data android:host="maps.apple.com" />
				<action android:name="android.intent.action.VIEW" />
				<category android:name="android.intent.category.DEFAULT" />
				<category android:name="android.intent.category.BROWSABLE" />
			</intent-filter>
			<intent-filter>
				<data android:host="ge0.me" android:scheme="https"/>
				<data android:host="ge0.me" android:scheme="http"/>
				<action android:name="android.intent.action.VIEW"/>
				<category android:name="android.intent.category.DEFAULT"/>
				<category android:name="android.intent.category.BROWSABLE"/>
			</intent-filter>
			<intent-filter>
				<data android:scheme="http" android:host="openstreetmap.de" android:pathPrefix="/karte" />
				<data android:scheme="https" android:host="openstreetmap.de" android:pathPrefix="/karte" />
				<action android:name="android.intent.action.VIEW" />
				<category android:name="android.intent.category.DEFAULT" />
				<category android:name="android.intent.category.BROWSABLE" />
			</intent-filter>
			<intent-filter>
				<data android:scheme="http" android:host="download.osmand.net" android:pathPrefix="/go" />
				<data android:scheme="http" android:host="download.osmand.net" android:pathPrefix="go" />
				<action android:name="android.intent.action.VIEW" />
				<category android:name="android.intent.category.DEFAULT" />
				<category android:name="android.intent.category.BROWSABLE" />
				<category android:name="android.intent.category.APP_MAPS" />
				<category android:name="android.intent.category.CAR_MODE" />
				<category android:name="android.intent.category.CAR_DOCK" />
				<category android:name="android.intent.category.DESK_DOCK" />
			</intent-filter>
			<!-- requires read permission -->
			<!--
			<intent-filter android:label="OsmAnd">
			<action android:name="android.intent.action.VIEW" />
				<category android:name="android.intent.category.DEFAULT" />
				<data android:mimeType="vnd.android.cursor.item/postal-address_v2" />
			</intent-filter>
			-->
			<!-- generated from https://en.wikipedia.org/wiki/List_of_Google_domains -->
			<intent-filter>
				<action android:name="android.intent.action.VIEW" />

				<category android:name="android.intent.category.DEFAULT" />
				<category android:name="android.intent.category.BROWSABLE" />

				<data android:scheme="http" />
				<data android:scheme="https" />
				<data android:host="maps.google.ac" />
				<data android:host="maps.google.ad" />
				<data android:host="maps.google.ae" />
				<data android:host="maps.google.al" />
				<data android:host="maps.google.am" />
				<data android:host="maps.google.as" />
				<data android:host="maps.google.at" />
				<data android:host="maps.google.az" />
				<data android:host="maps.google.ba" />
				<data android:host="maps.google.be" />
				<data android:host="maps.google.bf" />
				<data android:host="maps.google.bg" />
				<data android:host="maps.google.bi" />
				<data android:host="maps.google.bj" />
				<data android:host="maps.google.bs" />
				<data android:host="maps.google.bt" />
				<data android:host="maps.google.by" />
				<data android:host="maps.google.ca" />
				<data android:host="maps.google.cat" />
				<data android:host="maps.google.cc" />
				<data android:host="maps.google.cd" />
				<data android:host="maps.google.cf" />
				<data android:host="maps.google.cg" />
				<data android:host="maps.google.ch" />
				<data android:host="maps.google.ci" />
				<data android:host="maps.google.cl" />
				<data android:host="maps.google.cm" />
				<data android:host="maps.google.cn" />
				<data android:host="maps.google.co.ao" />
				<data android:host="maps.google.co.bw" />
				<data android:host="maps.google.co.ck" />
				<data android:host="maps.google.co.cr" />
				<data android:host="maps.googlecode.com" />
				<data android:host="maps.google.co.id" />
				<data android:host="maps.google.co.il" />
				<data android:host="maps.google.co.in" />
				<data android:host="maps.google.co.jp" />
				<data android:host="maps.google.co.ke" />
				<data android:host="maps.google.co.kr" />
				<data android:host="maps.google.co.ls" />
				<data android:host="maps.google.com" />
				<data android:host="maps.google.co.ma" />
				<data android:host="maps.google.com.af" />
				<data android:host="maps.google.com.ag" />
				<data android:host="maps.google.com.ai" />
				<data android:host="maps.google.com.ar" />
				<data android:host="maps.google.com.au" />
				<data android:host="maps.google.com.bd" />
				<data android:host="maps.google.com.bh" />
				<data android:host="maps.google.com.bn" />
				<data android:host="maps.google.com.bo" />
				<data android:host="maps.google.com.br" />
				<data android:host="maps.google.com.bz" />
				<data android:host="maps.google.com.co" />
				<data android:host="maps.google.com.cu" />
				<data android:host="maps.google.com.cy" />
				<data android:host="maps.google.com.do" />
				<data android:host="maps.google.com.ec" />
				<data android:host="maps.google.com.eg" />
				<data android:host="maps.google.com.et" />
				<data android:host="maps.google.com.fj" />
				<data android:host="maps.google.com.gh" />
				<data android:host="maps.google.com.gi" />
				<data android:host="maps.google.com.gt" />
				<data android:host="maps.google.com.hk" />
				<data android:host="maps.google.com.jm" />
				<data android:host="maps.google.com.kh" />
				<data android:host="maps.google.com.kw" />
				<data android:host="maps.google.com.lb" />
				<data android:host="maps.google.com.lc" />
				<data android:host="maps.google.com.ly" />
				<data android:host="maps.google.com.mm" />
				<data android:host="maps.google.com.mt" />
				<data android:host="maps.google.com.mx" />
				<data android:host="maps.google.com.my" />
				<data android:host="maps.google.com.na" />
				<data android:host="maps.google.com.nf" />
				<data android:host="maps.google.com.ng" />
				<data android:host="maps.google.com.ni" />
				<data android:host="maps.google.com.np" />
				<data android:host="maps.google.com.om" />
				<data android:host="maps.google.com.pa" />
				<data android:host="maps.google.com.pe" />
				<data android:host="maps.google.com.pg" />
				<data android:host="maps.google.com.ph" />
				<data android:host="maps.google.com.pk" />
				<data android:host="maps.google.com.pr" />
				<data android:host="maps.google.com.py" />
				<data android:host="maps.google.com.qa" />
				<data android:host="maps.google.com.sa" />
				<data android:host="maps.google.com.sb" />
				<data android:host="maps.google.com.sg" />
				<data android:host="maps.google.com.sl" />
				<data android:host="maps.google.com.sv" />
				<data android:host="maps.google.com.tj" />
				<data android:host="maps.google.com.tn" />
				<data android:host="maps.google.com.tr" />
				<data android:host="maps.google.com.tw" />
				<data android:host="maps.google.com.ua" />
				<data android:host="maps.google.com.uy" />
				<data android:host="maps.google.com.vc" />
				<data android:host="maps.google.com.vn" />
				<data android:host="maps.google.co.mz" />
				<data android:host="maps.google.co.nz" />
				<data android:host="maps.google.co.th" />
				<data android:host="maps.google.co.tz" />
				<data android:host="maps.google.co.ug" />
				<data android:host="maps.google.co.uk" />
				<data android:host="maps.google.co.uz" />
				<data android:host="maps.google.co.ve" />
				<data android:host="maps.google.co.vi" />
				<data android:host="maps.google.co.za" />
				<data android:host="maps.google.co.zm" />
				<data android:host="maps.google.co.zw" />
				<data android:host="maps.google.cv" />
				<data android:host="maps.google.cz" />
				<data android:host="maps.google.de" />
				<data android:host="maps.google.dj" />
				<data android:host="maps.google.dk" />
				<data android:host="maps.google.dm" />
				<data android:host="maps.google.dz" />
				<data android:host="maps.googlee.com" />
				<data android:host="maps.google.ee" />
				<data android:host="maps.google.es" />
				<data android:host="maps.google.fi" />
				<data android:host="maps.google.fm" />
				<data android:host="maps.google.fr" />
				<data android:host="maps.google.ga" />
				<data android:host="maps.google.ge" />
				<data android:host="maps.google.gf" />
				<data android:host="maps.google.gg" />
				<data android:host="maps.google.gl" />
				<data android:host="maps.google.gm" />
				<data android:host="maps.google.gp" />
				<data android:host="maps.google.gr" />
				<data android:host="maps.google.gy" />
				<data android:host="maps.google.hn" />
				<data android:host="maps.google.hr" />
				<data android:host="maps.google.ht" />
				<data android:host="maps.google.hu" />
				<data android:host="maps.google.ie" />
				<data android:host="maps.google.im" />
				<data android:host="maps.google.io" />
				<data android:host="maps.google.iq" />
				<data android:host="maps.google.ir" />
				<data android:host="maps.google.is" />
				<data android:host="maps.google.it" />
				<data android:host="maps.google.je" />
				<data android:host="maps.google.jo" />
				<data android:host="maps.google.kg" />
				<data android:host="maps.google.ki" />
				<data android:host="maps.google.kz" />
				<data android:host="maps.google.la" />
				<data android:host="maps.google.li" />
				<data android:host="maps.google.lk" />
				<data android:host="maps.google.lt" />
				<data android:host="maps.google.lu" />
				<data android:host="maps.google.lv" />
				<data android:host="maps.google.md" />
				<data android:host="maps.google.me" />
				<data android:host="maps.google.mg" />
				<data android:host="maps.google.mk" />
				<data android:host="maps.google.ml" />
				<data android:host="maps.google.mn" />
				<data android:host="maps.google.ms" />
				<data android:host="maps.google.mu" />
				<data android:host="maps.google.mv" />
				<data android:host="maps.google.mw" />
				<data android:host="maps.google.ne" />
				<data android:host="maps.google.net" />
				<data android:host="maps.google.nl" />
				<data android:host="maps.google.no" />
				<data android:host="maps.google.nr" />
				<data android:host="maps.google.nu" />
				<data android:host="maps.google.org" />
				<data android:host="maps.google.pl" />
				<data android:host="maps.google.pn" />
				<data android:host="maps.google.ps" />
				<data android:host="maps.google.pt" />
				<data android:host="maps.google.ro" />
				<data android:host="maps.google.rs" />
				<data android:host="maps.google.ru" />
				<data android:host="maps.google.rw" />
				<data android:host="maps.google.sc" />
				<data android:host="maps.google.se" />
				<data android:host="maps.google.sh" />
				<data android:host="maps.google.si" />
				<data android:host="maps.google.sk" />
				<data android:host="maps.google.sm" />
				<data android:host="maps.google.sn" />
				<data android:host="maps.google.so" />
				<data android:host="maps.google.st" />
				<data android:host="maps.google.td" />
				<data android:host="maps.google.tg" />
				<data android:host="maps.google.tk" />
				<data android:host="maps.google.tl" />
				<data android:host="maps.google.tm" />
				<data android:host="maps.google.tn" />
				<data android:host="maps.google.to" />
				<data android:host="maps.google.tt" />
				<data android:host="maps.google.us" />
				<data android:host="maps.google.vg" />
				<data android:host="maps.google.vu" />
				<data android:host="maps.google.ws" />
				<data android:host="www.googlemaps.com" />
			</intent-filter>
			<intent-filter>
				<action android:name="android.intent.action.VIEW" />

				<category android:name="android.intent.category.DEFAULT" />
				<category android:name="android.intent.category.BROWSABLE" />

				<data android:scheme="http" />
				<data android:scheme="https" />

				<data android:pathPrefix="/maps" />

				<data android:host="www.google.ac" />
				<data android:host="www.google.ad" />
				<data android:host="www.google.ae" />
				<data android:host="www.google.al" />
				<data android:host="www.google.am" />
				<data android:host="www.google.as" />
				<data android:host="www.google.at" />
				<data android:host="www.google.az" />
				<data android:host="www.google.ba" />
				<data android:host="www.google.be" />
				<data android:host="www.google.bf" />
				<data android:host="www.google.bg" />
				<data android:host="www.google.bi" />
				<data android:host="www.google.bj" />
				<data android:host="www.google.bs" />
				<data android:host="www.google.bt" />
				<data android:host="www.google.by" />
				<data android:host="www.google.ca" />
				<data android:host="www.google.cat" />
				<data android:host="www.google.cc" />
				<data android:host="www.google.cd" />
				<data android:host="www.google.cf" />
				<data android:host="www.google.cg" />
				<data android:host="www.google.ch" />
				<data android:host="www.google.ci" />
				<data android:host="www.google.cl" />
				<data android:host="www.google.cm" />
				<data android:host="www.google.cn" />
				<data android:host="www.google.co.ao" />
				<data android:host="www.google.co.bw" />
				<data android:host="www.google.co.ck" />
				<data android:host="www.google.co.cr" />
				<data android:host="www.google.co.id" />
				<data android:host="www.google.co.il" />
				<data android:host="www.google.co.in" />
				<data android:host="www.google.co.jp" />
				<data android:host="www.google.co.ke" />
				<data android:host="www.google.co.kr" />
				<data android:host="www.google.co.ls" />
				<data android:host="www.google.com" />
				<data android:host="www.google.co.ma" />
				<data android:host="www.google.com.af" />
				<data android:host="www.google.com.ag" />
				<data android:host="www.google.com.ai" />
				<data android:host="www.google.com.ar" />
				<data android:host="www.google.com.au" />
				<data android:host="www.google.com.bd" />
				<data android:host="www.google.com.bh" />
				<data android:host="www.google.com.bn" />
				<data android:host="www.google.com.bo" />
				<data android:host="www.google.com.br" />
				<data android:host="www.google.com.bz" />
				<data android:host="www.google.com.co" />
				<data android:host="www.google.com.cu" />
				<data android:host="www.google.com.cy" />
				<data android:host="www.google.com.do" />
				<data android:host="www.google.com.ec" />
				<data android:host="www.google.com.eg" />
				<data android:host="www.google.com.et" />
				<data android:host="www.google.com.fj" />
				<data android:host="www.google.com.gh" />
				<data android:host="www.google.com.gi" />
				<data android:host="www.google.com.gt" />
				<data android:host="www.google.com.hk" />
				<data android:host="www.google.com.jm" />
				<data android:host="www.google.com.kh" />
				<data android:host="www.google.com.kw" />
				<data android:host="www.google.com.lb" />
				<data android:host="www.google.com.lc" />
				<data android:host="www.google.com.ly" />
				<data android:host="www.google.com.mm" />
				<data android:host="www.google.com.mt" />
				<data android:host="www.google.com.mx" />
				<data android:host="www.google.com.my" />
				<data android:host="www.google.com.na" />
				<data android:host="www.google.com.nf" />
				<data android:host="www.google.com.ng" />
				<data android:host="www.google.com.ni" />
				<data android:host="www.google.com.np" />
				<data android:host="www.google.com.om" />
				<data android:host="www.google.com.pa" />
				<data android:host="www.google.com.pe" />
				<data android:host="www.google.com.pg" />
				<data android:host="www.google.com.ph" />
				<data android:host="www.google.com.pk" />
				<data android:host="www.google.com.pr" />
				<data android:host="www.google.com.py" />
				<data android:host="www.google.com.qa" />
				<data android:host="www.google.com.sa" />
				<data android:host="www.google.com.sb" />
				<data android:host="www.google.com.sg" />
				<data android:host="www.google.com.sl" />
				<data android:host="www.google.com.sv" />
				<data android:host="www.google.com.tj" />
				<data android:host="www.google.com.tn" />
				<data android:host="www.google.com.tr" />
				<data android:host="www.google.com.tw" />
				<data android:host="www.google.com.ua" />
				<data android:host="www.google.com.uy" />
				<data android:host="www.google.com.vc" />
				<data android:host="www.google.com.vn" />
				<data android:host="www.google.co.mz" />
				<data android:host="www.google.co.nz" />
				<data android:host="www.google.co.th" />
				<data android:host="www.google.co.tz" />
				<data android:host="www.google.co.ug" />
				<data android:host="www.google.co.uk" />
				<data android:host="www.google.co.uz" />
				<data android:host="www.google.co.ve" />
				<data android:host="www.google.co.vi" />
				<data android:host="www.google.co.za" />
				<data android:host="www.google.co.zm" />
				<data android:host="www.google.co.zw" />
				<data android:host="www.google.cv" />
				<data android:host="www.google.cz" />
				<data android:host="www.google.de" />
				<data android:host="www.google.dj" />
				<data android:host="www.google.dk" />
				<data android:host="www.google.dm" />
				<data android:host="www.google.dz" />
				<data android:host="www.googlee.com" />
				<data android:host="www.google.ee" />
				<data android:host="www.google.es" />
				<data android:host="www.google.fi" />
				<data android:host="www.google.fm" />
				<data android:host="www.google.fr" />
				<data android:host="www.google.ga" />
				<data android:host="www.google.ge" />
				<data android:host="www.google.gf" />
				<data android:host="www.google.gg" />
				<data android:host="www.google.gl" />
				<data android:host="www.google.gm" />
				<data android:host="www.google.gp" />
				<data android:host="www.google.gr" />
				<data android:host="www.google.gy" />
				<data android:host="www.google.hn" />
				<data android:host="www.google.hr" />
				<data android:host="www.google.ht" />
				<data android:host="www.google.hu" />
				<data android:host="www.google.ie" />
				<data android:host="www.google.im" />
				<data android:host="www.google.io" />
				<data android:host="www.google.iq" />
				<data android:host="www.google.ir" />
				<data android:host="www.google.is" />
				<data android:host="www.google.it" />
				<data android:host="www.google.je" />
				<data android:host="www.google.jo" />
				<data android:host="www.google.kg" />
				<data android:host="www.google.ki" />
				<data android:host="www.google.kz" />
				<data android:host="www.google.la" />
				<data android:host="www.google.li" />
				<data android:host="www.google.lk" />
				<data android:host="www.google.lt" />
				<data android:host="www.google.lu" />
				<data android:host="www.google.lv" />
				<data android:host="www.google.md" />
				<data android:host="www.google.me" />
				<data android:host="www.google.mg" />
				<data android:host="www.google.mk" />
				<data android:host="www.google.ml" />
				<data android:host="www.google.mn" />
				<data android:host="www.google.ms" />
				<data android:host="www.google.mu" />
				<data android:host="www.google.mv" />
				<data android:host="www.google.mw" />
				<data android:host="www.google.ne" />
				<data android:host="www.google.net" />
				<data android:host="www.google.nl" />
				<data android:host="www.google.no" />
				<data android:host="www.google.nr" />
				<data android:host="www.google.nu" />
				<data android:host="www.google.org" />
				<data android:host="www.google.pl" />
				<data android:host="www.google.pn" />
				<data android:host="www.google.ps" />
				<data android:host="www.google.pt" />
				<data android:host="www.google.ro" />
				<data android:host="www.google.rs" />
				<data android:host="www.google.ru" />
				<data android:host="www.google.rw" />
				<data android:host="www.google.sc" />
				<data android:host="www.google.se" />
				<data android:host="www.google.sh" />
				<data android:host="www.google.si" />
				<data android:host="www.google.sk" />
				<data android:host="www.google.sm" />
				<data android:host="www.google.sn" />
				<data android:host="www.google.so" />
				<data android:host="www.google.st" />
				<data android:host="www.google.td" />
				<data android:host="www.google.tg" />
				<data android:host="www.google.tk" />
				<data android:host="www.google.tl" />
				<data android:host="www.google.tm" />
				<data android:host="www.google.tn" />
				<data android:host="www.google.to" />
				<data android:host="www.google.tt" />
				<data android:host="www.google.us" />
				<data android:host="www.google.vg" />
				<data android:host="www.google.vu" />
				<data android:host="www.google.ws" />
			</intent-filter>
		</activity>

		<activity android:name="net.osmand.plus.development.TestVoiceActivity" />
		<activity android:name="net.osmand.plus.development.LogcatActivity" />
		<activity android:name="net.osmand.plus.download.DownloadActivity" android:label="" />

		<!-- keep android:process on a separate line !! -->
		<service
		    android:process="net.osmand.plus"
		    android:label="@string/process_navigation_service"
			android:name="net.osmand.plus.NavigationService"
			android:foregroundServiceType="location"
			android:stopWithTask="false">
			<intent-filter>
				<action android:name="net.osmand.plus.NavigationService" />
			</intent-filter>
		</service>

		<service android:name="net.osmand.aidl.OsmandAidlService" android:exported="true" >
			<intent-filter>
				<action android:name="net.osmand.aidl.OsmandAidlService"/>
				<category android:name="android.intent.category.DEFAULT"/>
			</intent-filter>
		</service>

		<service android:name="net.osmand.aidl.OsmandAidlServiceV2" android:exported="true" >
			<intent-filter>
				<action android:name="net.osmand.aidl.OsmandAidlServiceV2"/>
				<category android:name="android.intent.category.DEFAULT"/>
			</intent-filter>
		</service>

		<service
			android:name="net.osmand.plus.download.DownloadService"
			android:label="@string/process_downloading_service"
			android:stopWithTask="false" />

		<receiver android:name="net.osmand.plus.OnNavigationServiceAlarmReceiver" />
		<receiver android:name="net.osmand.plus.notifications.NotificationDismissReceiver" />

		<activity android:name="net.osmand.plus.activities.PrintDialogActivity" />
        <activity android:name=".liveupdates.OsmLiveActivity"
            android:label="@string/osm_live"/>
		<activity android:name=".wikivoyage.explore.WikivoyageExploreActivity">

			<intent-filter>
				<data android:scheme="http" />
				<data android:scheme="https" />
				<data android:host="osmand.net" />
				<data android:pathPrefix="/travel" />
				<action android:name="android.intent.action.VIEW" />
				<category android:name="android.intent.category.DEFAULT" />
				<category android:name="android.intent.category.BROWSABLE" />
				<category android:name="android.intent.category.APP_MAPS" />
				<category android:name="android.intent.category.CAR_MODE" />
				<category android:name="android.intent.category.CAR_DOCK" />
				<category android:name="android.intent.category.DESK_DOCK" />
			</intent-filter>

		</activity>

        <receiver android:name="net.osmand.plus.liveupdates.LiveUpdatesAlarmReceiver"/>

		<activity android:name=".activities.PrivacyAndSecurityActivity"
			android:configChanges="keyboardHidden|orientation" />

	</application>
</manifest> <|MERGE_RESOLUTION|>--- conflicted
+++ resolved
@@ -66,10 +66,7 @@
 		<meta-data android:name="com.sec.minimode.icon.landscape.normal" android:resource="@mipmap/icon" android:value="" />
         <activity android:name="net.osmand.plus.activities.HelpActivity" />
         <activity android:name="net.osmand.plus.activities.ExitActivity" />
-<<<<<<< HEAD
-=======
         <activity android:name=".osmedit.opr.OPRWebviewActivity" />
->>>>>>> 9332c344
 
         <provider
             android:name="androidx.core.content.FileProvider"
