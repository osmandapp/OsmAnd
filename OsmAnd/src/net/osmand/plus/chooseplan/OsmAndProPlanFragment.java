--- conflicted
+++ resolved
@@ -45,13 +45,9 @@
 
 	@Override
 	protected int getHeaderIconId() {
-<<<<<<< HEAD
-		return R.drawable.ic_action_osmand_pro_logo_colored;
-=======
 		return isNightMode(usedOnMap) ?
 				R.drawable.ic_action_osmand_pro_logo_colored_night :
 				R.drawable.ic_action_osmand_pro_logo_colored;
->>>>>>> f8c79d8c
 	}
 
 	public static List<PriceButton<?>> collectPriceButtons(OsmandApplication app, InAppPurchaseHelper purchaseHelper) {
