--- conflicted
+++ resolved
@@ -275,26 +275,11 @@
 	}
 
 	public static void showInstance(@NonNull FragmentActivity activity, @NonNull OsmAndFeature selectedFeature) {
-<<<<<<< HEAD
-		OsmandApplication app = (OsmandApplication) activity.getApplicationContext();
-		if (Version.isAmazon() && selectedFeature != OsmAndFeature.OSMAND_CLOUD) {
-			Intent intent = new Intent(Intent.ACTION_VIEW, Uri.parse(Version.getUrlWithUtmRef(app, "net.osmand.plus")));
-			intent.addFlags(Intent.FLAG_ACTIVITY_NEW_TASK);
-			AndroidUtils.startActivityIfSafe(activity, intent);
-		} else {
-			FragmentManager fm = activity.getSupportFragmentManager();
-			if (!fm.isStateSaved() && fm.findFragmentByTag(TAG) == null) {
-				ChoosePlanFragment fragment = new ChoosePlanFragment();
-				fragment.selectedFeature = selectedFeature;
-				fragment.show(activity.getSupportFragmentManager(), TAG);
-			}
-=======
 		FragmentManager fm = activity.getSupportFragmentManager();
 		if (!fm.isStateSaved() && fm.findFragmentByTag(TAG) == null) {
 			ChoosePlanFragment fragment = new ChoosePlanFragment();
 			fragment.selectedFeature = selectedFeature;
 			fragment.show(activity.getSupportFragmentManager(), TAG);
->>>>>>> 383fde91
 		}
 	}
 
