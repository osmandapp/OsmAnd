package net.osmand.plus.mapsource;

import android.content.Context;
import android.content.DialogInterface;
import android.os.Bundle;
import android.text.SpannableString;
import android.text.Spanned;
import android.text.style.StyleSpan;
import android.view.LayoutInflater;
import android.view.View;
import android.widget.TextView;

import androidx.annotation.NonNull;
import androidx.annotation.Nullable;
import androidx.annotation.StringRes;
import androidx.appcompat.app.AlertDialog;
import androidx.core.content.ContextCompat;
import androidx.fragment.app.Fragment;
import androidx.fragment.app.FragmentManager;

import com.google.android.material.slider.RangeSlider;

import net.osmand.PlatformUtil;
import net.osmand.plus.OsmandApplication;
import net.osmand.plus.R;
import net.osmand.plus.UiUtilities;
import net.osmand.plus.base.MenuBottomSheetDialogFragment;
import net.osmand.plus.base.bottomsheetmenu.SimpleBottomSheetItem;
import net.osmand.plus.base.bottomsheetmenu.simpleitems.TitleItem;
import net.osmand.plus.helpers.FontCache;
import net.osmand.plus.widgets.style.CustomTypefaceSpan;

import org.apache.commons.logging.Log;

import java.util.List;

public class InputZoomLevelsBottomSheet extends MenuBottomSheetDialogFragment {

	public static final String TAG = InputZoomLevelsBottomSheet.class.getName();
	private static final Log LOG = PlatformUtil.getLog(InputZoomLevelsBottomSheet.class);
	private static final String MIN_ZOOM_KEY = "min_zoom_key";
	private static final String MAX_ZOOM_KEY = "max_zoom_key";
	private static final String SLIDER_DESCR_RES_KEY = "slider_descr_key";
	private static final String DIALOG_DESCR_RES_KEY = "dialog_descr_key";
	private static final String NEW_MAP_SOURCE = "new_map_source";
	private static final int SLIDER_FROM = 1;
	private static final int SLIDER_TO = 22;
	@StringRes
	private int sliderDescrRes;
	@StringRes
	private int dialogDescrRes;
	private int minZoom;
	private int maxZoom;
	private boolean newMapSource;

	public static void showInstance(@NonNull FragmentManager fm,
									@Nullable Fragment targetFragment,
									int sliderDescr,
									int dialogDescr,
									int minZoom,
									int maxZoom,
									boolean newMapSource) {
		InputZoomLevelsBottomSheet bottomSheet = new InputZoomLevelsBottomSheet();
		bottomSheet.setTargetFragment(targetFragment, 0);
		bottomSheet.setSliderDescrRes(sliderDescr);
		bottomSheet.setDialogDescrRes(dialogDescr);
		bottomSheet.setMinZoom(Math.max(minZoom, SLIDER_FROM));
		bottomSheet.setMaxZoom(Math.min(maxZoom, SLIDER_TO));
		bottomSheet.setNewMapSource(newMapSource);
		bottomSheet.show(fm, TAG);
	}

	@Override
	public void createMenuItems(Bundle savedInstanceState) {
		OsmandApplication app = requiredMyApplication();
		if (savedInstanceState != null) {
			minZoom = savedInstanceState.getInt(MIN_ZOOM_KEY);
			maxZoom = savedInstanceState.getInt(MAX_ZOOM_KEY);
			dialogDescrRes = savedInstanceState.getInt(DIALOG_DESCR_RES_KEY);
			sliderDescrRes = savedInstanceState.getInt(SLIDER_DESCR_RES_KEY);
			newMapSource = savedInstanceState.getBoolean(NEW_MAP_SOURCE);
		}
		LayoutInflater inflater = UiUtilities.getMaterialInflater(app, nightMode);
		TitleItem titleItem = new TitleItem(getString(R.string.shared_string_zoom_levels));
		items.add(titleItem);
		final View sliderView = inflater.inflate(R.layout.zoom_levels_with_descr, null);
		((TextView) sliderView.findViewById(R.id.slider_descr)).setText(sliderDescrRes);
		TextView dialogDescrTv = sliderView.findViewById(R.id.dialog_descr);
		if (dialogDescrRes == R.string.map_source_zoom_levels_descr) {
			String mapSource = getString(R.string.map_source);
			String overlayUnderlay = getString(R.string.pref_overlay);
			String dialogDesr = getString(dialogDescrRes, mapSource, overlayUnderlay);
			dialogDescrTv.setText(UiUtilities.createCustomFontSpannable(FontCache.getRobotoMedium(app), dialogDesr, mapSource, overlayUnderlay));
		} else {
			dialogDescrTv.setText(getString(dialogDescrRes));
		}
		final TextView minZoomValue = sliderView.findViewById(R.id.zoom_value_min);
		minZoomValue.setText(String.valueOf(minZoom));
		final TextView maxZoomValue = sliderView.findViewById(R.id.zoom_value_max);
		maxZoomValue.setText(String.valueOf(maxZoom));
		RangeSlider slider = sliderView.findViewById(R.id.zoom_slider);
		int colorProfileRes = app.getSettings().getApplicationMode().getIconColorInfo().getColor(nightMode);
		int colorProfile = ContextCompat.getColor(app, colorProfileRes);
		UiUtilities.setupSlider(slider, nightMode, colorProfile, true);
		slider.setValueFrom(SLIDER_FROM);
		slider.setValueTo(SLIDER_TO);
		slider.setValues((float) minZoom, (float) maxZoom);
		slider.addOnChangeListener(new RangeSlider.OnChangeListener() {
			@Override
			public void onValueChange(@NonNull RangeSlider slider, float value, boolean fromUser) {
				List<Float> values = slider.getValues();
				if (values.size() > 0) {
					minZoomValue.setText(String.valueOf(values.get(0).intValue()));
					maxZoomValue.setText(String.valueOf(values.get(1).intValue()));
				}
			}
		});
		slider.addOnSliderTouchListener(new RangeSlider.OnSliderTouchListener() {
			@Override
			public void onStartTrackingTouch(@NonNull RangeSlider slider) {
			}

			@Override
			public void onStopTrackingTouch(@NonNull RangeSlider slider) {
				List<Float> values = slider.getValues();
				if (values.size() > 0) {
					minZoom = values.get(0).intValue();
					maxZoom = values.get(1).intValue();
				}
			}
		});
		final SimpleBottomSheetItem sliderItem = (SimpleBottomSheetItem) new SimpleBottomSheetItem.Builder()
				.setCustomView(sliderView)
				.create();
		items.add(sliderItem);
	}

	@Override
	public void onSaveInstanceState(Bundle outState) {
		outState.putInt(MIN_ZOOM_KEY, minZoom);
		outState.putInt(MAX_ZOOM_KEY, maxZoom);
		outState.putInt(SLIDER_DESCR_RES_KEY, sliderDescrRes);
		outState.putInt(DIALOG_DESCR_RES_KEY, dialogDescrRes);
		outState.putBoolean(NEW_MAP_SOURCE, newMapSource);
		super.onSaveInstanceState(outState);
	}

	@Override
	protected void onRightBottomButtonClick() {
		if (!newMapSource) {
			showClearTilesWarningDialog();
		} else {
			applySelectedZooms();
		}
	}

	@Override
	protected int getDismissButtonTextId() {
		return R.string.shared_string_cancel;
	}

	@Override
	protected int getRightBottomButtonTextId() {
		return R.string.shared_string_apply;
	}

<<<<<<< HEAD
=======
	private void showClearTilesWarningDialog() {
		Context themedContext = UiUtilities.getThemedContext(getActivity(), nightMode);
		AlertDialog.Builder dismissDialog = new AlertDialog.Builder(themedContext);
		dismissDialog.setTitle(getString(R.string.osmand_parking_warning));
		dismissDialog.setMessage(getString(R.string.clear_tiles_warning));
		dismissDialog.setNegativeButton(R.string.shared_string_cancel, null);
		dismissDialog.setPositiveButton(R.string.shared_string_ok, new DialogInterface.OnClickListener() {
			@Override
			public void onClick(DialogInterface dialog, int which) {
				applySelectedZooms();
			}
		});
		dismissDialog.show();
	}

	private void applySelectedZooms() {
		Fragment fragment = getTargetFragment();
		if (fragment instanceof OnZoomSetListener) {
			((OnZoomSetListener) fragment).onZoomSet(minZoom, maxZoom);
		}
		dismiss();
	}

	private SpannableString createSpannableString(@NonNull String text, @NonNull String... textToStyle) {
		SpannableString spannable = new SpannableString(text);
		for (String t : textToStyle) {
			try {
				int startIndex = text.indexOf(t);
				spannable.setSpan(
						new CustomTypefaceSpan(FontCache.getRobotoMedium(requireContext())),
						startIndex,
						startIndex + t.length(),
						Spanned.SPAN_INCLUSIVE_INCLUSIVE);
			} catch (RuntimeException e) {
				LOG.error("Error trying to find index of " + t + " " + e);
			}
		}
		return spannable;
	}

>>>>>>> b7c42d47
	private void setSliderDescrRes(int sliderDescrRes) {
		this.sliderDescrRes = sliderDescrRes;
	}

	private void setDialogDescrRes(int dialogDescrRes) {
		this.dialogDescrRes = dialogDescrRes;
	}

	private void setMinZoom(int minZoom) {
		this.minZoom = minZoom;
	}

	private void setMaxZoom(int maxZoom) {
		this.maxZoom = maxZoom;
	}

	public void setNewMapSource(boolean newMapSource) {
		this.newMapSource = newMapSource;
	}

	public interface OnZoomSetListener {
		void onZoomSet(int min, int max);
	}
}<|MERGE_RESOLUTION|>--- conflicted
+++ resolved
@@ -164,8 +164,6 @@
 		return R.string.shared_string_apply;
 	}
 
-<<<<<<< HEAD
-=======
 	private void showClearTilesWarningDialog() {
 		Context themedContext = UiUtilities.getThemedContext(getActivity(), nightMode);
 		AlertDialog.Builder dismissDialog = new AlertDialog.Builder(themedContext);
@@ -206,7 +204,6 @@
 		return spannable;
 	}
 
->>>>>>> b7c42d47
 	private void setSliderDescrRes(int sliderDescrRes) {
 		this.sliderDescrRes = sliderDescrRes;
 	}
