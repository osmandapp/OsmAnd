--- conflicted
+++ resolved
@@ -217,37 +217,7 @@
 		}.execute(plugin.getCurrentRoute());
 	}
 
-<<<<<<< HEAD
-	private ActionMode.Callback mGpxActionModeCallback = new ActionMode.Callback() {
-		@Override
-		public boolean onCreateActionMode(ActionMode actionMode, Menu menu) {
-			createMenuItem(menu, GPX_SELECT_ID, R.string.select_gpx, R.drawable.ic_action_layers_light, R.drawable.ic_action_layers_dark,
-					MenuItem.SHOW_AS_ACTION_IF_ROOM);
-			return true;
-		}
-
-		@Override
-		public boolean onPrepareActionMode(ActionMode actionMode, Menu menu) {
-			return false;
-		}
-
-		@Override
-		public boolean onActionItemClicked(ActionMode actionMode, MenuItem menuItem) {
-			if (menuItem.getItemId() == GPX_SELECT_ID) {
-				selectGPX();
-			}
-			actionMode.finish();
-			return true;
-		}
-
-		@Override
-		public void onDestroyActionMode(ActionMode actionMode) {
-			adapter.notifyDataSetChanged();
-		}
-	};
-=======
-	
->>>>>>> 8932aaf6
+
 	
 	private ActionMode.Callback getPointActionModeCallback(final RoutePoint rp) {
 		return new ActionMode.Callback() {
