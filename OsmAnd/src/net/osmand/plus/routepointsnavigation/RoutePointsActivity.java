--- conflicted
+++ resolved
@@ -3,13 +3,8 @@
 import java.util.ArrayList;
 import java.util.List;
 
-<<<<<<< HEAD
-=======
-import android.content.Intent;
 import android.graphics.Paint;
 import android.util.DisplayMetrics;
-import android.util.TypedValue;
->>>>>>> acebdeb6
 import net.osmand.CallbackWithObject;
 import net.osmand.data.LatLon;
 import net.osmand.plus.GPXUtilities;
@@ -84,11 +79,7 @@
 			public boolean processResult(GPXUtilities.GPXFile[] result) {
 				final GPXFile gpx = result[0];
 				app.getSelectedGpxHelper().clearAllGpxFileToShow();
-<<<<<<< HEAD
 				app.getSelectedGpxHelper().selectGpxFile(gpx, true, true);
-=======
-				app.getSelectedGpxHelper().setGpxFileToDisplay(true, gpx);
->>>>>>> acebdeb6
 				plugin.setCurrentRoute(gpx);
 				SelectedRouteGpxFile sgpx = plugin.getCurrentRoute();
 				if (!sgpx.getCurrentPoints().isEmpty() && 
