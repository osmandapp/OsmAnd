package net.osmand.plus;

import java.util.Collections;
import java.util.List;
import java.util.Map;

import net.osmand.IProgress;
import net.osmand.IndexConstants;
import net.osmand.data.FavouritePoint;
import net.osmand.data.LocationPoint;
import net.osmand.plus.activities.DownloadIndexActivity;
import net.osmand.plus.activities.FavouritesActivity;
import net.osmand.plus.activities.LocalIndexesActivity;
import net.osmand.plus.activities.MainMenuActivity;
import net.osmand.plus.activities.MapActivity;
import net.osmand.plus.activities.PluginsActivity;
import net.osmand.plus.activities.SettingsActivity;
import net.osmand.plus.activities.search.SearchActivity;
import net.osmand.plus.api.SettingsAPI;
import net.osmand.plus.api.SettingsAPIImpl;
import net.osmand.plus.download.DownloadActivityType;
import android.app.Activity;
import android.view.Window;

public class OsmAndAppCustomization {
	
	protected OsmandApplication app;
	protected OsmandSettings osmandSettings;

	public void setup(OsmandApplication app) {
		this.app = app;
		this.osmandSettings = new OsmandSettings(app, new net.osmand.plus.api.SettingsAPIImpl(app));
	}

	public OsmandSettings getOsmandSettings(){ return osmandSettings;}
	// Main menu
	public boolean checkExceptionsOnStart() {
		return true;
	}

	public boolean showFirstTimeRunAndTips(boolean firstTime, boolean appVersionChanged) {
		return true;
	}

	public boolean checkBasemapDownloadedOnStart() {
		return true;
	}

	public void customizeMainMenu(Window window, Activity activity) {
	}
	
	
	// Activities
	public Class<? extends Activity> getSettingsActivity(){
		return SettingsActivity.class;
	}
	
	public Class<MapActivity> getMapActivity(){
		return MapActivity.class;
	}
	
	public Class<SearchActivity> getSearchActivity(){
		return SearchActivity.class;
	}
	
	public Class<FavouritesActivity> getFavoritesActivity(){
		return FavouritesActivity.class;
	}

	public Class<MainMenuActivity> getMainMenuActivity() {
		return MainMenuActivity.class;
	}
	
	public Class<? extends Activity> getDownloadIndexActivity() {
		return DownloadIndexActivity.class;
	}
	
	public Class<? extends Activity> getPluginsActivity() {
		return PluginsActivity.class;
	}
	
	public Class<? extends Activity> getLocalIndexActivity() {
		return LocalIndexesActivity.class;
	}

	// Download screen
	public void getDownloadTypes(List<DownloadActivityType> items) {
		
	}

	public void updatedLoadedFiles(Map<String, String> indexFileNames, Map<String, String> indexActivatedFileNames) {
	}

	public List<String> onIndexingFiles(IProgress progress, Map<String, String> indexFileNames) {
		return Collections.emptyList();
	}

	public void prepareLayerContextMenu(MapActivity activity, ContextMenuAdapter adapter) {
	}

	public void prepareOptionsMenu(MapActivity mapActivity, ContextMenuAdapter optionsMenuHelper) {
	}

	public void prepareLocationMenu(MapActivity mapActivity, ContextMenuAdapter adapter) {
	}

	public List<FavouritePoint> getFavorites() {
		return null;
	}
<<<<<<< HEAD

	public String getIndexesUrl() {
		return "http://"+IndexConstants.INDEX_DOWNLOAD_DOMAIN+"/get_indexes?gzip&" + Version.getVersionAsURLParam(app); //$NON-NLS-1$;
	}

=======
>>>>>>> a1a08823
}<|MERGE_RESOLUTION|>--- conflicted
+++ resolved
@@ -107,12 +107,8 @@
 	public List<FavouritePoint> getFavorites() {
 		return null;
 	}
-<<<<<<< HEAD
 
 	public String getIndexesUrl() {
 		return "http://"+IndexConstants.INDEX_DOWNLOAD_DOMAIN+"/get_indexes?gzip&" + Version.getVersionAsURLParam(app); //$NON-NLS-1$;
 	}
-
-=======
->>>>>>> a1a08823
 }