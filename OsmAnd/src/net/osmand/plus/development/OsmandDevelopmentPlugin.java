package net.osmand.plus.development;

<<<<<<< HEAD
import android.app.Activity;

=======
import net.osmand.plus.ContextMenuAdapter;
>>>>>>> fb31ad38
import net.osmand.plus.OsmandApplication;
import net.osmand.plus.OsmandPlugin;
import net.osmand.plus.R;
import net.osmand.plus.Version;
import net.osmand.plus.ContextMenuAdapter.OnContextMenuClick;
import net.osmand.plus.activities.ContributionVersionActivity;
import net.osmand.plus.activities.MapActivity;
import net.osmand.plus.dashboard.DashboardOnMap;
import net.osmand.plus.dashboard.tools.DashFragmentData;
import net.osmand.plus.views.MapInfoLayer;
import net.osmand.plus.views.OsmandMapLayer.DrawSettings;
import net.osmand.plus.views.OsmandMapTileView;
import net.osmand.plus.views.mapwidgets.TextInfoWidget;
<<<<<<< HEAD
=======
import android.app.Activity;
import android.content.Intent;
import android.widget.ArrayAdapter;
>>>>>>> fb31ad38

public class OsmandDevelopmentPlugin extends OsmandPlugin {
	private static final String ID = "osmand.development";
	private OsmandApplication app;

	public OsmandDevelopmentPlugin(OsmandApplication app) {
		this.app = app;
		//ApplicationMode.regWidget("fps", new ApplicationMode[0]);
	}


	@Override
	public String getId() {
		return ID;
	}

	@Override
	public String getDescription() {
		return app.getString(R.string.osmand_development_plugin_description);
	}

	@Override
	public String getName() {
		return app.getString(R.string.debugging_and_development);
	}

	@Override
	public void registerLayers(MapActivity activity) {
		registerWidget(activity);
	}

	@Override
	public void registerOptionsMenuItems(final MapActivity mapActivity, ContextMenuAdapter helper) {
		if (Version.isDeveloperVersion(mapActivity.getMyApplication())) {
			helper.item(R.string.version_settings).iconColor(R.drawable.ic_action_gabout_dark)
			.listen(new OnContextMenuClick() {
				@Override
				public boolean onContextMenuClick(ArrayAdapter<?> adapter, int itemId, int pos, boolean isChecked) {
					final Intent mapIntent = new Intent(mapActivity, ContributionVersionActivity.class);
					mapActivity.startActivityForResult(mapIntent, 0);
					return true;
				}
			}).reg();
		}
		
	}
	
	@Override
	public void updateLayers(OsmandMapTileView mapView, MapActivity activity) {
		if (isActive()) {
			registerWidget(activity);
		} else {
			MapInfoLayer mapInfoLayer = activity.getMapLayers().getMapInfoLayer();
			if (mapInfoLayer != null && mapInfoLayer.getSideWidget(FPSTextInfoWidget.class) != null) {
				mapInfoLayer.removeSideWidget(mapInfoLayer.getSideWidget(FPSTextInfoWidget.class));
				mapInfoLayer.recreateControls();
			}
		}
	}

	public static class FPSTextInfoWidget extends TextInfoWidget {

		private OsmandMapTileView mv;

		public FPSTextInfoWidget(OsmandMapTileView mv, Activity activity) {
			super(activity);
			this.mv = mv;
		}

		@Override
		public boolean updateInfo(DrawSettings drawSettings) {
			if (!mv.isMeasureFPS()) {
				mv.setMeasureFPS(true);
			}
			setText("", Integer.toString((int) mv.getFPS()) + "/"
					+ Integer.toString((int) mv.getSecondaryFPS())
					+ " FPS");
			return true;
		}
	}


	private void registerWidget(MapActivity activity) {
		MapInfoLayer mapInfoLayer = activity.getMapLayers().getMapInfoLayer();
		final OsmandMapTileView mv = activity.getMapView();
		if (mapInfoLayer != null && mapInfoLayer.getSideWidget(FPSTextInfoWidget.class) == null) {
			FPSTextInfoWidget fps = new FPSTextInfoWidget(mv, activity);
			mapInfoLayer.registerSideWidget(fps, R.drawable.widget_no_icon,
					R.string.map_widget_fps_info, "fps", false, 30);
			mapInfoLayer.recreateControls();
		}
	}

	@Override
	public Class<? extends Activity> getSettingsActivity() {
		return SettingsDevelopmentActivity.class;
	}

	@Override
	public int getLogoResourceId() {
		return R.drawable.ic_plugin_developer;
	}

	@Override
	public int getAssetResourceName() {
		return R.drawable.osmand_development;
	}

	@Override
	public DashFragmentData getCardFragment() {
		return new DashFragmentData(DashSimulateFragment.TAG,
				DashSimulateFragment.class,
				getName(),
				new DashboardOnMap.DefaultShouldShow(), 15);
	}
}<|MERGE_RESOLUTION|>--- conflicted
+++ resolved
@@ -1,16 +1,15 @@
 package net.osmand.plus.development;
 
-<<<<<<< HEAD
 import android.app.Activity;
+import android.content.Intent;
+import android.widget.ArrayAdapter;
 
-=======
 import net.osmand.plus.ContextMenuAdapter;
->>>>>>> fb31ad38
+import net.osmand.plus.ContextMenuAdapter.OnContextMenuClick;
 import net.osmand.plus.OsmandApplication;
 import net.osmand.plus.OsmandPlugin;
 import net.osmand.plus.R;
 import net.osmand.plus.Version;
-import net.osmand.plus.ContextMenuAdapter.OnContextMenuClick;
 import net.osmand.plus.activities.ContributionVersionActivity;
 import net.osmand.plus.activities.MapActivity;
 import net.osmand.plus.dashboard.DashboardOnMap;
@@ -19,12 +18,6 @@
 import net.osmand.plus.views.OsmandMapLayer.DrawSettings;
 import net.osmand.plus.views.OsmandMapTileView;
 import net.osmand.plus.views.mapwidgets.TextInfoWidget;
-<<<<<<< HEAD
-=======
-import android.app.Activity;
-import android.content.Intent;
-import android.widget.ArrayAdapter;
->>>>>>> fb31ad38
 
 public class OsmandDevelopmentPlugin extends OsmandPlugin {
 	private static final String ID = "osmand.development";
@@ -60,18 +53,18 @@
 	public void registerOptionsMenuItems(final MapActivity mapActivity, ContextMenuAdapter helper) {
 		if (Version.isDeveloperVersion(mapActivity.getMyApplication())) {
 			helper.item(R.string.version_settings).iconColor(R.drawable.ic_action_gabout_dark)
-			.listen(new OnContextMenuClick() {
-				@Override
-				public boolean onContextMenuClick(ArrayAdapter<?> adapter, int itemId, int pos, boolean isChecked) {
-					final Intent mapIntent = new Intent(mapActivity, ContributionVersionActivity.class);
-					mapActivity.startActivityForResult(mapIntent, 0);
-					return true;
-				}
-			}).reg();
+					.listen(new OnContextMenuClick() {
+						@Override
+						public boolean onContextMenuClick(ArrayAdapter<?> adapter, int itemId, int pos, boolean isChecked) {
+							final Intent mapIntent = new Intent(mapActivity, ContributionVersionActivity.class);
+							mapActivity.startActivityForResult(mapIntent, 0);
+							return true;
+						}
+					}).reg();
 		}
-		
+
 	}
-	
+
 	@Override
 	public void updateLayers(OsmandMapTileView mapView, MapActivity activity) {
 		if (isActive()) {
