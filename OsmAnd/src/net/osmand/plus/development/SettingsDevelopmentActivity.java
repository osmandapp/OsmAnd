package net.osmand.plus.development;


import android.app.AlertDialog;
import android.app.AlertDialog.Builder;
import android.content.Intent;
import android.os.Bundle;
import android.os.Debug;
import android.os.Debug.MemoryInfo;
import android.preference.CheckBoxPreference;
import android.preference.Preference;
import android.preference.Preference.OnPreferenceClickListener;
import android.preference.PreferenceScreen;
import android.view.View;

import net.osmand.plus.ApplicationMode;
import net.osmand.plus.OsmAndLocationSimulation;
import net.osmand.plus.OsmandApplication;
import net.osmand.plus.R;
import net.osmand.plus.activities.SettingsBaseActivity;
import net.osmand.plus.activities.actions.AppModeDialog;
import net.osmand.util.SunriseSunset;

import java.text.SimpleDateFormat;
import java.util.LinkedHashSet;
import java.util.List;
import java.util.Set;

//import net.osmand.plus.development.OsmandDevelopmentPlugin;

public class SettingsDevelopmentActivity extends SettingsBaseActivity {


	@Override
    public void onCreate(Bundle savedInstanceState) {
		((OsmandApplication) getApplication()).applyTheme(this);
		super.onCreate(savedInstanceState);
		getToolbar().setTitle(R.string.debugging_and_development);
		PreferenceScreen cat = getPreferenceScreen();
		
		CheckBoxPreference dbg = createCheckBoxPreference(settings.DEBUG_RENDERING_INFO, 
				R.string.trace_rendering, R.string.trace_rendering_descr);
		cat.addPreference(dbg);
		
		cat.addPreference(createCheckBoxPreference(settings.DISABLE_COMPLEX_ROUTING,
				R.string.disable_complex_routing, R.string.disable_complex_routing_descr));
	
		cat.addPreference(createCheckBoxPreference(settings.USE_FAST_RECALCULATION,
				R.string.use_fast_recalculation, R.string.use_fast_recalculation_desc));
		
		
		cat.addPreference(createCheckBoxPreference(settings.USE_MAGNETIC_FIELD_SENSOR_COMPASS,
				R.string.use_magnetic_sensor,
				R.string.use_magnetic_sensor_descr));
		
		cat.addPreference(createCheckBoxPreference(settings.BETA_TESTING_LIVE_UPDATES,
				"Live updates", "Beta testing for live updates"));
		Preference pref = new Preference(this);
		final Preference simulate = pref;
		final OsmAndLocationSimulation sim = getMyApplication().getLocationProvider().getLocationSimulation();
		final Runnable updateTitle = new Runnable(){

			@Override
			public void run() {
				simulate.setSummary(sim.isRouteAnimating() ? 
						R.string.simulate_your_location_stop_descr : R.string.simulate_your_location_descr);						
			}
		};
		pref.setTitle(R.string.simulate_your_location);
		updateTitle.run();
		pref.setKey("simulate_your_location");
<<<<<<< HEAD
		sim.isRouteAnimating();
=======
>>>>>>> cfc260b9
		pref.setOnPreferenceClickListener(new OnPreferenceClickListener() {
			@Override
			public boolean onPreferenceClick(Preference preference) {
				updateTitle.run();
				sim.startStopRouteAnimation(SettingsDevelopmentActivity.this, updateTitle);
				return true;
			}
		});
		cat.addPreference(pref);
		
		pref = new Preference(this);
		pref.setTitle(R.string.test_voice_prompts);
		pref.setSummary(R.string.play_commands_of_currently_selected_voice);
		pref.setKey("test_voice_commands");
		pref.setOnPreferenceClickListener(new OnPreferenceClickListener() {
			@Override
			public boolean onPreferenceClick(Preference preference) {
				startActivity(new Intent(SettingsDevelopmentActivity.this, TestVoiceActivity.class));
				return true;
			}
		});
		cat.addPreference(pref);
		
		

		pref = new Preference(this);
		pref.setTitle(R.string.app_modes_choose);
		pref.setSummary(R.string.app_modes_choose_descr);
		pref.setKey("available_application_modes");
		pref.setOnPreferenceClickListener(new OnPreferenceClickListener() {
			@Override
			public boolean onPreferenceClick(Preference preference) {
				availableProfileDialog();
				return true;
			}
		});
		cat.addPreference(pref);

		pref = new Preference(this);
		pref.setTitle(R.string.global_app_allocated_memory);

		long javaAvailMem = (Runtime.getRuntime().totalMemory() -  Runtime.getRuntime().freeMemory())/ (1024*1024l);
		long javaTotal = Runtime.getRuntime().totalMemory() / (1024*1024l);
		long dalvikSize = android.os.Debug.getNativeHeapAllocatedSize() / (1024*1024l);
		pref.setSummary(getString(R.string.global_app_allocated_memory_descr, javaAvailMem, javaTotal, dalvikSize));
		pref.setSelectable(false);
		//setEnabled(false) creates bad readability on some devices
		//pref.setEnabled(false);
		cat.addPreference(pref);
		
//		ActivityManager activityManager = (ActivityManager)getSystemService(Context.ACTIVITY_SERVICE);
//		ActivityManager.MemoryInfo memoryInfo = new ActivityManager.MemoryInfo();
//		activityManager.getMemoryInfo(memoryInfo);
//		long totalSize = memoryInfo.availMem / (1024*1024l);
		MemoryInfo mem = new Debug.MemoryInfo();
		Debug.getMemoryInfo(mem);
		pref = new Preference(this);
		pref.setTitle(R.string.native_app_allocated_memory);
		pref.setSummary(getString(R.string.native_app_allocated_memory_descr 
				, mem.nativePrivateDirty / 1024, mem.dalvikPrivateDirty / 1024 , mem.otherPrivateDirty / 1024
				, mem.nativePss / 1024, mem.dalvikPss / 1024 , mem.otherPss / 1024));
		pref.setSelectable(false);
		//setEnabled(false) creates bad readability on some devices
		//pref.setEnabled(false);
		cat.addPreference(pref);

		final Preference agpspref = new Preference(this);
		agpspref.setTitle(R.string.agps_info);
		if (settings.AGPS_DATA_LAST_TIME_DOWNLOADED.get() != 0L) {
			SimpleDateFormat prt = new SimpleDateFormat("yyyy-MM-dd  HH:mm");
			agpspref.setSummary(getString(R.string.agps_data_last_downloaded, prt.format(settings.AGPS_DATA_LAST_TIME_DOWNLOADED.get())));
		} else {
			agpspref.setSummary(getString(R.string.agps_data_last_downloaded, "--"));
		}
		agpspref.setSelectable(true);
		//setEnabled(false) creates bad readability on some devices
		//pref.setEnabled(false);
		agpspref.setOnPreferenceClickListener(new OnPreferenceClickListener() {
			@Override
			public boolean onPreferenceClick(Preference preference) {
				if(getMyApplication().getSettings().isInternetConnectionAvailable(true)) {
					getMyApplication().getLocationProvider().redownloadAGPS();
					SimpleDateFormat prt = new SimpleDateFormat("yyyy-MM-dd  HH:mm");
					agpspref.setSummary(getString(R.string.agps_data_last_downloaded, prt.format(settings.AGPS_DATA_LAST_TIME_DOWNLOADED.get())));
				}
			return true;
			}
		});
		cat.addPreference(agpspref);
		
		SunriseSunset sunriseSunset = getMyApplication().getDaynightHelper().getSunriseSunset();
		pref = new Preference(this);
		pref.setTitle(R.string.day_night_info);
		if (sunriseSunset != null) {
			SimpleDateFormat prt = new SimpleDateFormat("yyyy-MM-dd  HH:mm");
			pref.setSummary(getString(R.string.day_night_info_description, prt.format(sunriseSunset.getSunrise()),
					prt.format(sunriseSunset.getSunset())));
		} else {
			pref.setSummary(getString(R.string.day_night_info_description, "null", "null"));
		}
		pref.setSelectable(false);
		//setEnabled(false) creates bad readability on some devices
		//pref.setEnabled(false);
		cat.addPreference(pref);	
	}
	
	protected void availableProfileDialog() {
		Builder b = new AlertDialog.Builder(this);
		final List<ApplicationMode> modes = ApplicationMode.allPossibleValues();
		modes.remove(ApplicationMode.DEFAULT);
		final Set<ApplicationMode> selected = new LinkedHashSet<ApplicationMode>(ApplicationMode.values(settings));
		selected.remove(ApplicationMode.DEFAULT);
		View v = AppModeDialog.prepareAppModeView(this, modes, selected, null, false, false,
				new View.OnClickListener() {

					@Override
					public void onClick(View v) {
						StringBuilder vls = new StringBuilder(ApplicationMode.DEFAULT.getStringKey()+",");
						for(ApplicationMode mode :  modes) {
							if(selected.contains(mode)) {
								vls.append(mode.getStringKey()+",");
							}
						}
						settings.AVAILABLE_APP_MODES.set(vls.toString());
					}
				});
		b.setTitle(R.string.profile_settings);
		b.setPositiveButton(R.string.shared_string_ok, null);
		b.setView(v);
		b.show();
	}



}<|MERGE_RESOLUTION|>--- conflicted
+++ resolved
@@ -69,10 +69,6 @@
 		pref.setTitle(R.string.simulate_your_location);
 		updateTitle.run();
 		pref.setKey("simulate_your_location");
-<<<<<<< HEAD
-		sim.isRouteAnimating();
-=======
->>>>>>> cfc260b9
 		pref.setOnPreferenceClickListener(new OnPreferenceClickListener() {
 			@Override
 			public boolean onPreferenceClick(Preference preference) {
