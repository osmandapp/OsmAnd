package net.osmand.plus.wikivoyage.data;

import android.text.TextUtils;

import androidx.annotation.NonNull;
import androidx.annotation.Nullable;

import net.osmand.Collator;
import net.osmand.GPXUtilities;
import net.osmand.GPXUtilities.GPXFile;
import net.osmand.IndexConstants;
import net.osmand.OsmAndCollator;
import net.osmand.PlatformUtil;
import net.osmand.ResultMatcher;
import net.osmand.binary.BinaryMapIndexReader;
import net.osmand.binary.BinaryMapIndexReader.SearchPoiTypeFilter;
import net.osmand.binary.BinaryMapIndexReader.SearchRequest;
import net.osmand.data.Amenity;
import net.osmand.data.LatLon;
import net.osmand.data.QuadRect;
import net.osmand.osm.PoiCategory;
import net.osmand.plus.OsmandApplication;
import net.osmand.plus.wikivoyage.data.TravelArticle.TravelArticleIdentifier;
import net.osmand.util.Algorithms;
import net.osmand.util.MapUtils;

import org.apache.commons.logging.Log;

import java.io.File;
import java.io.IOException;
import java.util.ArrayList;
import java.util.Arrays;
import java.util.Collection;
import java.util.Collections;
import java.util.Comparator;
import java.util.HashMap;
import java.util.HashSet;
import java.util.LinkedHashMap;
import java.util.LinkedHashSet;
import java.util.List;
import java.util.Map;
import java.util.Map.Entry;
import java.util.Set;
import java.util.concurrent.ConcurrentHashMap;

public class TravelObfHelper implements TravelHelper {

	private static final Log LOG = PlatformUtil.getLog(TravelObfHelper.class);
<<<<<<< HEAD
	public static final String ROUTE_ARTICLE = "route_article";
	public static final int RADIUS_100_KM = 100000;
	public static final int RADIUS_50_KM = 50000;

	private static final String WORLD_WIKIVOYAGE_FILE_NAME = "World_wikivoyage.travel.obf";
=======
	private static final String WORLD_WIKIVOYAGE_FILE_NAME = "World_wikivoyage.travel.obf";
	public static final String ROUTE_ARTICLE = "route_article";
	public static final int POPULAR_ARTICLES_SEARCH_RADIUS = 100000;
	public static final int ARTICLE_SEARCH_RADIUS = 50000;
	public static final int MAX_POPULAR_ARTICLES_COUNT = 100;
>>>>>>> b5bdfd7c

	private final OsmandApplication app;
	private final Collator collator;

	private List<TravelArticle> popularArticles = new ArrayList<>();
	private Map<TravelArticleIdentifier, Map<String, TravelArticle>> cachedArticles = new ConcurrentHashMap<>();
	private final TravelLocalDataHelper localDataHelper;

	public TravelObfHelper(OsmandApplication app) {
		this.app = app;
		collator = OsmAndCollator.primaryCollator();
		localDataHelper = new TravelLocalDataHelper(app);
	}

	@Override
	public TravelLocalDataHelper getBookmarksHelper() {
		return localDataHelper;
	}

	@Override
	public void initializeDataOnAppStartup() {
	}

	@Override
	public void initializeDataToDisplay() {
		localDataHelper.refreshCachedData();
		loadPopularArticles();
	}

	@NonNull
	public List<TravelArticle> loadPopularArticles() {
		String lang = app.getLanguage();
		List<TravelArticle> popularArticles = new ArrayList<>();
<<<<<<< HEAD
		for (BinaryMapIndexReader reader : getTravelBookReaders()) {
			try {
				final LatLon location = app.getMapViewTrackingUtilities().getMapLocation();
				BinaryMapIndexReader.SearchRequest<Amenity> req = BinaryMapIndexReader.buildSearchPoiRequest(
						location, RADIUS_100_KM, -1, getSearchRouteArticleFilter(), null);
				List<Amenity> amenities = reader.searchPoi(req);
				if (amenities.size() > 0) {
					for (Amenity a : amenities) {
						if (!Algorithms.isEmpty(a.getName(language))) {
							TravelArticle article = readArticle(a, language, reader.getFile());
							popularArticles.add(article);
							cachedArticles.put(article.routeId, article);
							if (popularArticles.size() >= 100) {
								break;
=======
		for (BinaryMapIndexReader reader : getReaders()) {
			try {
				final LatLon location = app.getMapViewTrackingUtilities().getMapLocation();
				SearchRequest<Amenity> req = BinaryMapIndexReader.buildSearchPoiRequest(
						location, POPULAR_ARTICLES_SEARCH_RADIUS, -1, getSearchRouteArticleFilter(), null);
				List<Amenity> amenities = reader.searchPoi(req);
				if (amenities.size() > 0) {
					for (Amenity amenity : amenities) {
						if (!Algorithms.isEmpty(amenity.getName(lang))) {
							TravelArticle article = cacheTravelArticles(reader.getFile(), amenity, lang);
							if (article != null) {
								popularArticles.add(article);
								if (popularArticles.size() >= MAX_POPULAR_ARTICLES_COUNT) {
									break;
								}
>>>>>>> b5bdfd7c
							}
						}
					}
					Collections.sort(popularArticles, new Comparator<TravelArticle>() {
						@Override
						public int compare(TravelArticle article1, TravelArticle article2) {
							int d1 = (int) (MapUtils.getDistance(article1.getLat(), article1.getLon(),
									location.getLatitude(), location.getLongitude()));
							int d2 = (int) (MapUtils.getDistance(article2.getLat(), article2.getLon(),
									location.getLatitude(), location.getLongitude()));
							return d1 < d2 ? -1 : (d1 == d2 ? 0 : 1);
						}
					});
				}
			} catch (Exception e) {
				LOG.error(e.getMessage(), e);
			}
		}
		this.popularArticles = popularArticles;
		return popularArticles;
	}

	@Nullable
	private TravelArticle cacheTravelArticles(File file, Amenity amenity, String lang) {
		TravelArticle article = null;
		Map<String, TravelArticle> articles = readArticles(file, amenity);
		if (!Algorithms.isEmpty(articles)) {
			TravelArticleIdentifier newArticleId = articles.values().iterator().next().generateIdentifier();
			cachedArticles.put(newArticleId, articles);
			article = getCachedArticle(newArticleId, lang);
		}
		return article;
	}

	SearchPoiTypeFilter getSearchRouteArticleFilter() {
		return new SearchPoiTypeFilter() {
			@Override
			public boolean accept(PoiCategory type, String subcategory) {
				return subcategory.equals(ROUTE_ARTICLE);
			}

			@Override
			public boolean isEmpty() {
				return false;
			}
		};
	}

<<<<<<< HEAD
	private TravelArticle readArticle(@NonNull Amenity amenity, @Nullable String lang, @NonNull File file) {
		TravelArticle res = new TravelArticle();
		String title = Algorithms.isEmpty(amenity.getName(lang)) ? amenity.getName() : amenity.getName(lang);
		if (Algorithms.isEmpty(title)) {
			Map<String, String> namesMap = amenity.getNamesMap(true);
			if (!namesMap.isEmpty()) {
				lang = namesMap.keySet().iterator().next();
				title = amenity.getName(lang);
			}
=======
	@NonNull
	private Map<String, TravelArticle> readArticles(@NonNull File file, @NonNull Amenity amenity) {
		Map<String, TravelArticle> articles = new HashMap<>();
		Set<String> langs = getLanguages(amenity);
		for (String lang : langs) {
			articles.put(lang, readArticle(file, amenity, lang));
>>>>>>> b5bdfd7c
		}
		return articles;
	}

	@NonNull
	private TravelArticle readArticle(@NonNull File file, @NonNull Amenity amenity, @Nullable String lang) {
		TravelArticle res = new TravelArticle();
		res.file = file;
		String title = amenity.getName(lang);
		res.title = Algorithms.isEmpty(title) ? amenity.getName() : title;
		res.content = amenity.getDescription(lang);
		res.isPartOf = emptyIfNull(amenity.getTagContent(Amenity.IS_PART, lang));
		res.lat = amenity.getLocation().getLatitude();
		res.lon = amenity.getLocation().getLongitude();
		res.imageTitle = emptyIfNull(amenity.getTagContent(Amenity.IMAGE_TITLE, null));
		res.routeId = emptyIfNull(amenity.getTagContent(Amenity.ROUTE_ID, null));
		res.routeSource = emptyIfNull(amenity.getTagContent(Amenity.ROUTE_SOURCE, null));
		res.originalId = 0;
		res.lang = lang;
		res.contentsJson = emptyIfNull(amenity.getTagContent(Amenity.CONTENT_JSON, lang));
		res.aggregatedPartOf = emptyIfNull(amenity.getTagContent(Amenity.IS_AGGR_PART, lang));
		res.setTravelBook(file.getName());
		res.setLastModified(file.lastModified());
		return res;
	}

	private String emptyIfNull(String text) {
		return text == null ? "" : text;
	}

	@Override
	public boolean isAnyTravelBookPresent() {
		return !Algorithms.isEmpty(getReaders());
	}

	@NonNull
	@Override
	public List<WikivoyageSearchResult> search(@NonNull String searchQuery) {
		List<WikivoyageSearchResult> res = new ArrayList<>();
<<<<<<< HEAD
		List<Amenity> searchObjects = null;
		String baseLng = app.getLanguage();
		for (BinaryMapIndexReader reader : getTravelBookReaders()) {
=======
		Map<File, List<Amenity>> amenityMap = new HashMap<>();
		for (BinaryMapIndexReader reader : getReaders()) {
>>>>>>> b5bdfd7c
			try {
				SearchRequest<Amenity> searchRequest = BinaryMapIndexReader.buildSearchPoiRequest(0, 0, searchQuery,
								0, Integer.MAX_VALUE, 0, Integer.MAX_VALUE, getSearchRouteArticleFilter(), null, null);

<<<<<<< HEAD
				searchObjects = reader.searchPoiByName(searchRequest);
				for (Amenity obj : searchObjects) {
					WikivoyageSearchResult r = new WikivoyageSearchResult();
					TravelArticle article = readArticle(obj, baseLng, reader.getFile());
					r.articleTitles = new ArrayList<>(Collections.singletonList(article.title));
					r.imageTitle = article.imageTitle;
					r.routeId = article.routeId;
					r.isPartOf = new ArrayList<>(Collections.singletonList(article.isPartOf));
					r.langs = new ArrayList<>(Collections.singletonList(baseLng));
					res.add(r);
					cachedArticles.put(article.routeId, article);
=======
				List<Amenity> amenities = reader.searchPoiByName(searchRequest);
				if (!Algorithms.isEmpty(amenities)) {
					amenityMap.put(reader.getFile(), amenities);
>>>>>>> b5bdfd7c
				}
			} catch (IOException e) {
				LOG.error(e.getMessage(), e);
			}
		}
<<<<<<< HEAD
		if (!Algorithms.isEmpty(res)) {
			res = new ArrayList<>(groupSearchResultsByRouteId(res));
=======
		if (!Algorithms.isEmpty(amenityMap)) {
			String appLang = app.getLanguage();
			for (Entry<File, List<Amenity>> entry : amenityMap.entrySet()) {
				File file = entry.getKey();
				for (Amenity amenity : entry.getValue()) {
					Set<String> nameLangs = getLanguages(amenity);
					if (nameLangs.contains(appLang)) {
						TravelArticle article = readArticle(file, amenity, appLang);
						WikivoyageSearchResult r = new WikivoyageSearchResult(article, new ArrayList<>(nameLangs));
						res.add(r);
					}
				}
			}
>>>>>>> b5bdfd7c
			sortSearchResults(res);
		}
		return res;
	}

	private Set<String> getLanguages(@NonNull Amenity amenity) {
		Set<String> langs = new HashSet<>();
		String descrStart = Amenity.DESCRIPTION + ":";
		String partStart = Amenity.IS_PART + ":";
		for (String infoTag : amenity.getAdditionalInfoKeys()) {
			if (infoTag.startsWith(descrStart)) {
				if (infoTag.length() > descrStart.length()) {
					langs.add(infoTag.substring(descrStart.length()));
				}
			} else if (infoTag.startsWith(partStart)) {
				if (infoTag.length() > partStart.length()) {
					langs.add(infoTag.substring(partStart.length()));
				}
			}
		}
		return langs;
	}

	private void sortSearchResults(@NonNull List<WikivoyageSearchResult> list) {
		Collections.sort(list, new Comparator<WikivoyageSearchResult>() {
			@Override
			public int compare(WikivoyageSearchResult res1, WikivoyageSearchResult res2) {
				return collator.compare(res1.articleId.title, res2.articleId.title);
			}
		});
	}

	@NonNull
	@Override
	public List<TravelArticle> getPopularArticles() {
		return popularArticles;
	}

	@NonNull
	@Override
	public Map<WikivoyageSearchResult, List<WikivoyageSearchResult>> getNavigationMap(@NonNull final TravelArticle article) {
		final String lang = article.getLang();
		final String title = article.getTitle();
		if (TextUtils.isEmpty(lang) || TextUtils.isEmpty(title)) {
			return Collections.emptyMap();
		}
		final String[] parts;
		if (!TextUtils.isEmpty(article.getAggregatedPartOf())) {
			String[] originalParts = article.getAggregatedPartOf().split(",");
			if (originalParts.length > 1) {
				parts = new String[originalParts.length];
				for (int i = 0; i < originalParts.length; i++) {
					parts[i] = originalParts[originalParts.length - i - 1];
				}
			} else {
				parts = originalParts;
			}
		} else {
			parts = null;
		}
<<<<<<< HEAD
		return localDataHelper.getSavedArticle(routeId, lang);
	}

	private TravelArticle getArticleByIdFromTravelBooks(final String routeId, final String lang) {
		return getArticleByIdAndLatLon(routeId, lang, null);
	}

	public TravelArticle getArticleByIdAndLatLon(final String routeId, final String lang, LatLon latLon) {
		final TravelArticle[] article = {null};
		for (final BinaryMapIndexReader reader : getTravelBookReaders()) {
=======
		Map<String, List<WikivoyageSearchResult>> navMap = new HashMap<>();
		Set<String> headers = new LinkedHashSet<String>();
		Map<String, WikivoyageSearchResult> headerObjs = new HashMap<>();
		Map<File, List<Amenity>> amenityMap = new HashMap<>();
		for (BinaryMapIndexReader reader : getReaders()) {
>>>>>>> b5bdfd7c
			try {
				SearchRequest<Amenity> req = BinaryMapIndexReader.buildSearchPoiRequest(0,
						Integer.MAX_VALUE, 0, Integer.MAX_VALUE, -1, getSearchRouteArticleFilter(), new ResultMatcher<Amenity>() {

							@Override
							public boolean publish(Amenity amenity) {
<<<<<<< HEAD
								if (getRouteId(amenity).equals(routeId)) {
									article[0] = readArticle(amenity, lang, reader.getFile());
									cachedArticles.put(article[0].routeId, article[0]);
									done = true;
=======
								String isPartOf = amenity.getTagContent(Amenity.IS_PART, lang);
								if (Algorithms.stringsEqual(title, isPartOf)) {
									return true;
								} else if (parts != null && parts.length > 0) {
									String title = amenity.getName(lang);
									title = Algorithms.isEmpty(title) ? amenity.getName() : title;
									for (int i = 0; i < parts.length; i++) {
										String part = parts[i];
										if (i == 0 && Algorithms.stringsEqual(part, title) || Algorithms.stringsEqual(part, isPartOf)) {
											return true;
										}
									}
>>>>>>> b5bdfd7c
								}
								return false;
							}

							@Override
							public boolean isCancelled() {
								return false;
							}
						});
<<<<<<< HEAD
				if (latLon != null) {
					req.setBBoxRadius(latLon.getLatitude(), latLon.getLongitude(), RADIUS_50_KM);
				}
				reader.searchPoi(req);
			} catch (IOException e) {
				LOG.error(e.getMessage());
			}
		}
		return article[0];
=======
				List<Amenity> amenities = reader.searchPoi(req);
				if (!Algorithms.isEmpty(amenities)) {
					amenityMap.put(reader.getFile(), amenities);
				}
			} catch (Exception e) {
				LOG.error(e.getMessage(), e);
			}
		}
		if (parts != null && parts.length > 0) {
			headers.addAll(Arrays.asList(parts));
			headers.add(title);
		}
		if (!Algorithms.isEmpty(amenityMap)) {
			for (Entry<File, List<Amenity>> entry : amenityMap.entrySet()) {
				File file = entry.getKey();
				for (Amenity amenity : entry.getValue()) {
					Set<String> nameLangs = getLanguages(amenity);
					if (nameLangs.contains(lang)) {
						TravelArticle a = readArticle(file, amenity, lang);
						WikivoyageSearchResult rs = new WikivoyageSearchResult(a, new ArrayList<>(nameLangs));
						List<WikivoyageSearchResult> l = navMap.get(rs.isPartOf);
						if (l == null) {
							l = new ArrayList<>();
							navMap.put(rs.isPartOf, l);
						}
						l.add(rs);
						if (headers != null && headers.contains(a.getTitle())) {
							headerObjs.put(a.getTitle(), rs);
						}
					}
				}
			}
		}

		LinkedHashMap<WikivoyageSearchResult, List<WikivoyageSearchResult>> res = new LinkedHashMap<>();
		for (String header : headers) {
			WikivoyageSearchResult searchResult = headerObjs.get(header);
			List<WikivoyageSearchResult> results = navMap.get(header);
			if (results != null) {
				Collections.sort(results, new Comparator<WikivoyageSearchResult>() {
					@Override
					public int compare(WikivoyageSearchResult o1, WikivoyageSearchResult o2) {
						return collator.compare(o1.getArticleTitle(), o2.getArticleTitle());
					}
				});
				WikivoyageSearchResult emptyResult = new WikivoyageSearchResult("", header, null, null, null);
				searchResult = searchResult != null ? searchResult : emptyResult;
				res.put(searchResult, results);
			}
		}
		return res;
>>>>>>> b5bdfd7c
	}

	@Override
<<<<<<< HEAD
	public TravelArticle getArticleByTitle(@NonNull final String title, @NonNull final String lang) {
		final TravelArticle[] article = {null};
		for (final BinaryMapIndexReader reader : getTravelBookReaders()) {
=======
	public TravelArticle getArticleById(@NonNull TravelArticleIdentifier articleId, @NonNull String lang) {
		TravelArticle article = getCachedArticle(articleId, lang);
		return article == null ? findArticleById(articleId, lang) : article;
	}

	@Nullable
	private TravelArticle getCachedArticle(@NonNull TravelArticleIdentifier articleId, @NonNull String lang) {
		TravelArticle article = null;
		Map<String, TravelArticle> articles = cachedArticles.get(articleId);
		if (articles != null) {
			if (Algorithms.isEmpty(lang)) {
				Collection<TravelArticle> ac = articles.values();
				if (!ac.isEmpty()) {
					article = ac.iterator().next();
				}
			} else {
				article = articles.get(lang);
				if (article == null) {
					article = articles.get("");
				}
			}
		}
		return article == null ? findArticleById(articleId, lang) : article;
	}

	private TravelArticle findArticleById(@NonNull final TravelArticleIdentifier articleId, final String lang) {
		TravelArticle article = null;
		final List<Amenity> amenities = new ArrayList<>();
		for (BinaryMapIndexReader reader : getReaders()) {
>>>>>>> b5bdfd7c
			try {
				if (articleId.file != null && !articleId.file.equals(reader.getFile())) {
					continue;
				}
				SearchRequest<Amenity> req = BinaryMapIndexReader.buildSearchPoiRequest(0, 0,
						Algorithms.emptyIfNull(articleId.title), 0, Integer.MAX_VALUE, 0, Integer.MAX_VALUE,
						getSearchRouteArticleFilter(), new ResultMatcher<Amenity>() {
							boolean done = false;

							@Override
							public boolean publish(Amenity amenity) {
<<<<<<< HEAD
								if (CollatorStringMatcher.cmatches(collator, title, amenity.getName(lang), CHECK_EQUALS_FROM_SPACE)) {
									article[0] = readArticle(amenity, lang, reader.getFile());
									cachedArticles.put(article[0].routeId, article[0]);
=======
								if (Algorithms.stringsEqual(articleId.routeId, Algorithms.emptyIfNull(amenity.getTagContent(Amenity.ROUTE_ID, null)))
										&& Algorithms.stringsEqual(articleId.routeSource, Algorithms.emptyIfNull(amenity.getTagContent(Amenity.ROUTE_SOURCE, null)))) {
									amenities.add(amenity);
>>>>>>> b5bdfd7c
									done = true;
								}
								return false;
							}

							@Override
							public boolean isCancelled() {
								return done;
							}
						}, null);

<<<<<<< HEAD
				reader.searchPoiByName(req);
			} catch (IOException e) {
				LOG.error(e.getMessage());
			}
=======
				if (!Double.isNaN(articleId.lat)) {
					req.setBBoxRadius(articleId.lat, articleId.lon, ARTICLE_SEARCH_RADIUS);
					if (!Algorithms.isEmpty(articleId.title)) {
						reader.searchPoiByName(req);
					} else {
						reader.searchPoi(req);
					}
				} else {
					reader.searchPoi(req);
				}
			} catch (IOException e) {
				LOG.error(e.getMessage());
			}
			if (!amenities.isEmpty()) {
				article = cacheTravelArticles(reader.getFile(), amenities.get(0), lang);
			}
>>>>>>> b5bdfd7c
		}
		return article[0];
	}

	@Nullable
	@Override
	public TravelArticle getArticleByTitle(@NonNull final String title, @NonNull final String lang) {
		return getArticleByTitle(title, new QuadRect(), lang);
	}

	@Nullable
	@Override
	public TravelArticle getArticleByTitle(@NonNull final String title, @NonNull LatLon latLon, @NonNull final String lang) {
		QuadRect rect = latLon != null ? MapUtils.calculateLatLonBbox(latLon.getLatitude(), latLon.getLongitude(), ARTICLE_SEARCH_RADIUS) : new QuadRect();
		return getArticleByTitle(title, rect, lang);
	}

	@Nullable
	@Override
	public TravelArticle getArticleByTitle(@NonNull final String title, @NonNull QuadRect rect, @NonNull final String lang) {
		TravelArticle article = null;
		List<Amenity> amenities = null;
		int x = 0;
		int y = 0;
		int left = 0;
		int right = Integer.MAX_VALUE;
		int top = 0;
		int bottom = Integer.MAX_VALUE;
		if (rect.height() > 0 && rect.width() > 0) {
			x = (int) rect.centerX();
			y = (int) rect.centerY();
			left = (int) rect.left;
			right = (int) rect.right;
			top = (int) rect.top;
			bottom = (int) rect.bottom;
		}
		for (BinaryMapIndexReader reader : getReaders()) {
			try {
				SearchRequest<Amenity> req = BinaryMapIndexReader.buildSearchPoiRequest(
						x, y, title, left, right, top, bottom, getSearchRouteArticleFilter(), null, null);
				amenities = reader.searchPoiByName(req);
			} catch (IOException e) {
				LOG.error(e.getMessage());
			}
			if (!Algorithms.isEmpty(amenities)) {
				article = cacheTravelArticles(reader.getFile(), amenities.get(0), lang);
			}
		}
		return article;
	}

	private List<BinaryMapIndexReader> getReaders() {
		if (!app.isApplicationInitializing()) {
			return app.getResourceManager().getTravelRepositories();
		} else {
			return new ArrayList<>();
		}
	}

	@Nullable
	@Override
	public TravelArticleIdentifier getArticleId(@NonNull String title, @NonNull String lang) {
		TravelArticle a = null;
		for (Map<String, TravelArticle> articles : cachedArticles.values()) {
			for (TravelArticle article : articles.values()) {
				if (article.getTitle().equals(title)) {
					a = article;
					break;
				}
			}
		}
		if (a == null) {
			TravelArticle article = getArticleByTitle(title, lang);
			if (article != null) {
				a = article;
			}
		}
		return a != null ? a.generateIdentifier() : null;
	}

	@NonNull
	@Override
	public ArrayList<String> getArticleLangs(@NonNull TravelArticleIdentifier articleId) {
		ArrayList<String> res = new ArrayList<>();
		TravelArticle article = getArticleById(articleId, "");
		if (article != null) {
			Map<String, TravelArticle> articles = cachedArticles.get(articleId);
			if (articles != null) {
				res.addAll(articles.keySet());
			}
		}
		return res;
	}

	@NonNull
	@Override
	public String getGPXName(@NonNull final TravelArticle article) {
		return article.getTitle().replace('/', '_').replace('\'', '_')
				.replace('\"', '_') + IndexConstants.GPX_FILE_EXT;
	}

	@NonNull
	@Override
	public File createGpxFile(@NonNull final TravelArticle article) {
		final GPXFile gpx = article.getGpxFile();
		File file = app.getAppPath(IndexConstants.GPX_TRAVEL_DIR + getGPXName(article));
		if (!file.exists()) {
			GPXUtilities.writeGpxFile(file, gpx);
		}
		return file;
	}

	@Override
	public String getSelectedTravelBookName() {
		return "";
	}

	@Override
	public String getWikivoyageFileName() {
		return WORLD_WIKIVOYAGE_FILE_NAME;
	}

	@NonNull
	@Override
	public TravelArticle getUpdatedArticle(@NonNull TravelArticle article) {
		TravelArticle newArticle = getArticleByTitle(article.title, article.lang);
		if (newArticle == null) {
			newArticle = getArticleByIdAndLatLon(article.getRouteId(), article.lang, new LatLon(article.lat, article.lon));
		}
		if (newArticle == null) {
			newArticle = article;
		}
		return newArticle;
	}
}<|MERGE_RESOLUTION|>--- conflicted
+++ resolved
@@ -46,19 +46,11 @@
 public class TravelObfHelper implements TravelHelper {
 
 	private static final Log LOG = PlatformUtil.getLog(TravelObfHelper.class);
-<<<<<<< HEAD
-	public static final String ROUTE_ARTICLE = "route_article";
-	public static final int RADIUS_100_KM = 100000;
-	public static final int RADIUS_50_KM = 50000;
-
-	private static final String WORLD_WIKIVOYAGE_FILE_NAME = "World_wikivoyage.travel.obf";
-=======
 	private static final String WORLD_WIKIVOYAGE_FILE_NAME = "World_wikivoyage.travel.obf";
 	public static final String ROUTE_ARTICLE = "route_article";
 	public static final int POPULAR_ARTICLES_SEARCH_RADIUS = 100000;
 	public static final int ARTICLE_SEARCH_RADIUS = 50000;
 	public static final int MAX_POPULAR_ARTICLES_COUNT = 100;
->>>>>>> b5bdfd7c
 
 	private final OsmandApplication app;
 	private final Collator collator;
@@ -92,22 +84,6 @@
 	public List<TravelArticle> loadPopularArticles() {
 		String lang = app.getLanguage();
 		List<TravelArticle> popularArticles = new ArrayList<>();
-<<<<<<< HEAD
-		for (BinaryMapIndexReader reader : getTravelBookReaders()) {
-			try {
-				final LatLon location = app.getMapViewTrackingUtilities().getMapLocation();
-				BinaryMapIndexReader.SearchRequest<Amenity> req = BinaryMapIndexReader.buildSearchPoiRequest(
-						location, RADIUS_100_KM, -1, getSearchRouteArticleFilter(), null);
-				List<Amenity> amenities = reader.searchPoi(req);
-				if (amenities.size() > 0) {
-					for (Amenity a : amenities) {
-						if (!Algorithms.isEmpty(a.getName(language))) {
-							TravelArticle article = readArticle(a, language, reader.getFile());
-							popularArticles.add(article);
-							cachedArticles.put(article.routeId, article);
-							if (popularArticles.size() >= 100) {
-								break;
-=======
 		for (BinaryMapIndexReader reader : getReaders()) {
 			try {
 				final LatLon location = app.getMapViewTrackingUtilities().getMapLocation();
@@ -123,7 +99,6 @@
 								if (popularArticles.size() >= MAX_POPULAR_ARTICLES_COUNT) {
 									break;
 								}
->>>>>>> b5bdfd7c
 							}
 						}
 					}
@@ -172,24 +147,12 @@
 		};
 	}
 
-<<<<<<< HEAD
-	private TravelArticle readArticle(@NonNull Amenity amenity, @Nullable String lang, @NonNull File file) {
-		TravelArticle res = new TravelArticle();
-		String title = Algorithms.isEmpty(amenity.getName(lang)) ? amenity.getName() : amenity.getName(lang);
-		if (Algorithms.isEmpty(title)) {
-			Map<String, String> namesMap = amenity.getNamesMap(true);
-			if (!namesMap.isEmpty()) {
-				lang = namesMap.keySet().iterator().next();
-				title = amenity.getName(lang);
-			}
-=======
 	@NonNull
 	private Map<String, TravelArticle> readArticles(@NonNull File file, @NonNull Amenity amenity) {
 		Map<String, TravelArticle> articles = new HashMap<>();
 		Set<String> langs = getLanguages(amenity);
 		for (String lang : langs) {
 			articles.put(lang, readArticle(file, amenity, lang));
->>>>>>> b5bdfd7c
 		}
 		return articles;
 	}
@@ -211,8 +174,6 @@
 		res.lang = lang;
 		res.contentsJson = emptyIfNull(amenity.getTagContent(Amenity.CONTENT_JSON, lang));
 		res.aggregatedPartOf = emptyIfNull(amenity.getTagContent(Amenity.IS_AGGR_PART, lang));
-		res.setTravelBook(file.getName());
-		res.setLastModified(file.lastModified());
 		return res;
 	}
 
@@ -229,44 +190,20 @@
 	@Override
 	public List<WikivoyageSearchResult> search(@NonNull String searchQuery) {
 		List<WikivoyageSearchResult> res = new ArrayList<>();
-<<<<<<< HEAD
-		List<Amenity> searchObjects = null;
-		String baseLng = app.getLanguage();
-		for (BinaryMapIndexReader reader : getTravelBookReaders()) {
-=======
 		Map<File, List<Amenity>> amenityMap = new HashMap<>();
 		for (BinaryMapIndexReader reader : getReaders()) {
->>>>>>> b5bdfd7c
 			try {
 				SearchRequest<Amenity> searchRequest = BinaryMapIndexReader.buildSearchPoiRequest(0, 0, searchQuery,
 								0, Integer.MAX_VALUE, 0, Integer.MAX_VALUE, getSearchRouteArticleFilter(), null, null);
 
-<<<<<<< HEAD
-				searchObjects = reader.searchPoiByName(searchRequest);
-				for (Amenity obj : searchObjects) {
-					WikivoyageSearchResult r = new WikivoyageSearchResult();
-					TravelArticle article = readArticle(obj, baseLng, reader.getFile());
-					r.articleTitles = new ArrayList<>(Collections.singletonList(article.title));
-					r.imageTitle = article.imageTitle;
-					r.routeId = article.routeId;
-					r.isPartOf = new ArrayList<>(Collections.singletonList(article.isPartOf));
-					r.langs = new ArrayList<>(Collections.singletonList(baseLng));
-					res.add(r);
-					cachedArticles.put(article.routeId, article);
-=======
 				List<Amenity> amenities = reader.searchPoiByName(searchRequest);
 				if (!Algorithms.isEmpty(amenities)) {
 					amenityMap.put(reader.getFile(), amenities);
->>>>>>> b5bdfd7c
 				}
 			} catch (IOException e) {
 				LOG.error(e.getMessage(), e);
 			}
 		}
-<<<<<<< HEAD
-		if (!Algorithms.isEmpty(res)) {
-			res = new ArrayList<>(groupSearchResultsByRouteId(res));
-=======
 		if (!Algorithms.isEmpty(amenityMap)) {
 			String appLang = app.getLanguage();
 			for (Entry<File, List<Amenity>> entry : amenityMap.entrySet()) {
@@ -280,7 +217,6 @@
 					}
 				}
 			}
->>>>>>> b5bdfd7c
 			sortSearchResults(res);
 		}
 		return res;
@@ -341,36 +277,17 @@
 		} else {
 			parts = null;
 		}
-<<<<<<< HEAD
-		return localDataHelper.getSavedArticle(routeId, lang);
-	}
-
-	private TravelArticle getArticleByIdFromTravelBooks(final String routeId, final String lang) {
-		return getArticleByIdAndLatLon(routeId, lang, null);
-	}
-
-	public TravelArticle getArticleByIdAndLatLon(final String routeId, final String lang, LatLon latLon) {
-		final TravelArticle[] article = {null};
-		for (final BinaryMapIndexReader reader : getTravelBookReaders()) {
-=======
 		Map<String, List<WikivoyageSearchResult>> navMap = new HashMap<>();
 		Set<String> headers = new LinkedHashSet<String>();
 		Map<String, WikivoyageSearchResult> headerObjs = new HashMap<>();
 		Map<File, List<Amenity>> amenityMap = new HashMap<>();
 		for (BinaryMapIndexReader reader : getReaders()) {
->>>>>>> b5bdfd7c
 			try {
 				SearchRequest<Amenity> req = BinaryMapIndexReader.buildSearchPoiRequest(0,
 						Integer.MAX_VALUE, 0, Integer.MAX_VALUE, -1, getSearchRouteArticleFilter(), new ResultMatcher<Amenity>() {
 
 							@Override
 							public boolean publish(Amenity amenity) {
-<<<<<<< HEAD
-								if (getRouteId(amenity).equals(routeId)) {
-									article[0] = readArticle(amenity, lang, reader.getFile());
-									cachedArticles.put(article[0].routeId, article[0]);
-									done = true;
-=======
 								String isPartOf = amenity.getTagContent(Amenity.IS_PART, lang);
 								if (Algorithms.stringsEqual(title, isPartOf)) {
 									return true;
@@ -383,7 +300,6 @@
 											return true;
 										}
 									}
->>>>>>> b5bdfd7c
 								}
 								return false;
 							}
@@ -393,17 +309,6 @@
 								return false;
 							}
 						});
-<<<<<<< HEAD
-				if (latLon != null) {
-					req.setBBoxRadius(latLon.getLatitude(), latLon.getLongitude(), RADIUS_50_KM);
-				}
-				reader.searchPoi(req);
-			} catch (IOException e) {
-				LOG.error(e.getMessage());
-			}
-		}
-		return article[0];
-=======
 				List<Amenity> amenities = reader.searchPoi(req);
 				if (!Algorithms.isEmpty(amenities)) {
 					amenityMap.put(reader.getFile(), amenities);
@@ -455,15 +360,9 @@
 			}
 		}
 		return res;
->>>>>>> b5bdfd7c
-	}
-
-	@Override
-<<<<<<< HEAD
-	public TravelArticle getArticleByTitle(@NonNull final String title, @NonNull final String lang) {
-		final TravelArticle[] article = {null};
-		for (final BinaryMapIndexReader reader : getTravelBookReaders()) {
-=======
+	}
+
+	@Override
 	public TravelArticle getArticleById(@NonNull TravelArticleIdentifier articleId, @NonNull String lang) {
 		TravelArticle article = getCachedArticle(articleId, lang);
 		return article == null ? findArticleById(articleId, lang) : article;
@@ -493,7 +392,6 @@
 		TravelArticle article = null;
 		final List<Amenity> amenities = new ArrayList<>();
 		for (BinaryMapIndexReader reader : getReaders()) {
->>>>>>> b5bdfd7c
 			try {
 				if (articleId.file != null && !articleId.file.equals(reader.getFile())) {
 					continue;
@@ -505,15 +403,9 @@
 
 							@Override
 							public boolean publish(Amenity amenity) {
-<<<<<<< HEAD
-								if (CollatorStringMatcher.cmatches(collator, title, amenity.getName(lang), CHECK_EQUALS_FROM_SPACE)) {
-									article[0] = readArticle(amenity, lang, reader.getFile());
-									cachedArticles.put(article[0].routeId, article[0]);
-=======
 								if (Algorithms.stringsEqual(articleId.routeId, Algorithms.emptyIfNull(amenity.getTagContent(Amenity.ROUTE_ID, null)))
 										&& Algorithms.stringsEqual(articleId.routeSource, Algorithms.emptyIfNull(amenity.getTagContent(Amenity.ROUTE_SOURCE, null)))) {
 									amenities.add(amenity);
->>>>>>> b5bdfd7c
 									done = true;
 								}
 								return false;
@@ -525,12 +417,6 @@
 							}
 						}, null);
 
-<<<<<<< HEAD
-				reader.searchPoiByName(req);
-			} catch (IOException e) {
-				LOG.error(e.getMessage());
-			}
-=======
 				if (!Double.isNaN(articleId.lat)) {
 					req.setBBoxRadius(articleId.lat, articleId.lon, ARTICLE_SEARCH_RADIUS);
 					if (!Algorithms.isEmpty(articleId.title)) {
@@ -547,9 +433,8 @@
 			if (!amenities.isEmpty()) {
 				article = cacheTravelArticles(reader.getFile(), amenities.get(0), lang);
 			}
->>>>>>> b5bdfd7c
-		}
-		return article[0];
+		}
+		return article;
 	}
 
 	@Nullable
@@ -669,17 +554,4 @@
 	public String getWikivoyageFileName() {
 		return WORLD_WIKIVOYAGE_FILE_NAME;
 	}
-
-	@NonNull
-	@Override
-	public TravelArticle getUpdatedArticle(@NonNull TravelArticle article) {
-		TravelArticle newArticle = getArticleByTitle(article.title, article.lang);
-		if (newArticle == null) {
-			newArticle = getArticleByIdAndLatLon(article.getRouteId(), article.lang, new LatLon(article.lat, article.lon));
-		}
-		if (newArticle == null) {
-			newArticle = article;
-		}
-		return newArticle;
-	}
 }