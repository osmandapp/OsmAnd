package net.osmand.plus.wikivoyage.data;

import android.text.TextUtils;

import androidx.annotation.NonNull;
import androidx.annotation.Nullable;

import net.osmand.Collator;
import net.osmand.GPXUtilities;
import net.osmand.GPXUtilities.GPXFile;
import net.osmand.IndexConstants;
import net.osmand.OsmAndCollator;
import net.osmand.PlatformUtil;
import net.osmand.ResultMatcher;
import net.osmand.binary.BinaryMapIndexReader;
import net.osmand.binary.BinaryMapIndexReader.SearchPoiTypeFilter;
import net.osmand.binary.BinaryMapIndexReader.SearchRequest;
import net.osmand.data.Amenity;
import net.osmand.data.LatLon;
import net.osmand.data.QuadRect;
import net.osmand.osm.PoiCategory;
import net.osmand.plus.OsmandApplication;
import net.osmand.plus.wikivoyage.data.TravelArticle.TravelArticleIdentifier;
import net.osmand.util.Algorithms;
import net.osmand.util.MapUtils;

import org.apache.commons.logging.Log;

import java.io.File;
import java.io.IOException;
import java.util.ArrayList;
import java.util.Arrays;
import java.util.Collection;
import java.util.Collections;
import java.util.Comparator;
import java.util.HashMap;
import java.util.HashSet;
import java.util.LinkedHashMap;
import java.util.LinkedHashSet;
import java.util.List;
import java.util.Map;
import java.util.Map.Entry;
import java.util.Set;
import java.util.concurrent.ConcurrentHashMap;

public class TravelObfHelper implements TravelHelper {

	private static final Log LOG = PlatformUtil.getLog(TravelObfHelper.class);
<<<<<<< HEAD
	public static final String ROUTE_ARTICLE = "route_article";
	public static final int POPULAR_ARTICLES_SEARCH_RADIUS = 100000;
	public static final int ARTICLE_SEARCH_RADIUS = 50000;
	public static final int MAX_POPULAR_ARTICLES_COUNT = 100;
=======

	private static final String WORLD_WIKIVOYAGE_FILE_NAME = "World_wikivoyage.travel.obf";
	private static final String ROUTE_ARTICLE = "route_article";
	private static final int SEARCH_RADIUS = 100000;
>>>>>>> 44f9c3df

	private final OsmandApplication app;
	private final Collator collator;

	private List<TravelArticle> popularArticles = new ArrayList<>();
	private Map<TravelArticleIdentifier, Map<String, TravelArticle>> cachedArticles = new ConcurrentHashMap<>();
	private final TravelLocalDataHelper localDataHelper;

	public TravelObfHelper(OsmandApplication app) {
		this.app = app;
		collator = OsmAndCollator.primaryCollator();
		localDataHelper = new TravelLocalDataHelper(app);
	}

	@Override
	public TravelLocalDataHelper getBookmarksHelper() {
		return localDataHelper;
	}

	@Override
	public void initializeDataOnAppStartup() {
	}

	@Override
	public void initializeDataToDisplay() {
		localDataHelper.refreshCachedData();
		loadPopularArticles();
	}

	@NonNull
	public List<TravelArticle> loadPopularArticles() {
		String lang = app.getLanguage();
		List<TravelArticle> popularArticles = new ArrayList<>();
		for (BinaryMapIndexReader reader : getReaders()) {
			try {
				final LatLon location = app.getMapViewTrackingUtilities().getMapLocation();
				SearchRequest<Amenity> req = BinaryMapIndexReader.buildSearchPoiRequest(
						location, POPULAR_ARTICLES_SEARCH_RADIUS, -1, getSearchRouteArticleFilter(), null);
				List<Amenity> amenities = reader.searchPoi(req);
				if (amenities.size() > 0) {
					for (Amenity amenity : amenities) {
						if (!Algorithms.isEmpty(amenity.getName(lang))) {
							TravelArticle article = cacheTravelArticles(reader.getFile(), amenity, lang);
							if (article != null) {
								popularArticles.add(article);
								if (popularArticles.size() >= MAX_POPULAR_ARTICLES_COUNT) {
									break;
								}
							}
						}
					}
					Collections.sort(popularArticles, new Comparator<TravelArticle>() {
						@Override
						public int compare(TravelArticle article1, TravelArticle article2) {
							int d1 = (int) (MapUtils.getDistance(article1.getLat(), article1.getLon(),
									location.getLatitude(), location.getLongitude()));
							int d2 = (int) (MapUtils.getDistance(article2.getLat(), article2.getLon(),
									location.getLatitude(), location.getLongitude()));
							return d1 < d2 ? -1 : (d1 == d2 ? 0 : 1);
						}
					});
				}
			} catch (Exception e) {
				LOG.error(e.getMessage(), e);
			}
		}
		this.popularArticles = popularArticles;
		return popularArticles;
	}

	@Nullable
	private TravelArticle cacheTravelArticles(File file, Amenity amenity, String lang) {
		TravelArticle article = null;
		Map<String, TravelArticle> articles = readArticles(file, amenity);
		if (!Algorithms.isEmpty(articles)) {
			TravelArticleIdentifier newArticleId = articles.values().iterator().next().generateIdentifier();
			cachedArticles.put(newArticleId, articles);
			article = getCachedArticle(newArticleId, lang);
		}
		return article;
	}

	SearchPoiTypeFilter getSearchRouteArticleFilter() {
		return new SearchPoiTypeFilter() {
			@Override
			public boolean accept(PoiCategory type, String subcategory) {
				return subcategory.equals(ROUTE_ARTICLE);
			}

			@Override
			public boolean isEmpty() {
				return false;
			}
		};
	}

	@NonNull
	private Map<String, TravelArticle> readArticles(@NonNull File file, @NonNull Amenity amenity) {
		Map<String, TravelArticle> articles = new HashMap<>();
		Set<String> langs = getLanguages(amenity);
		for (String lang : langs) {
			articles.put(lang, readArticle(file, amenity, lang));
		}
		return articles;
	}

	@NonNull
	private TravelArticle readArticle(@NonNull File file, @NonNull Amenity amenity, @Nullable String lang) {
		TravelArticle res = new TravelArticle();
		res.file = file;
		String title = amenity.getName(lang);
		res.title = Algorithms.isEmpty(title) ? amenity.getName() : title;
		res.content = amenity.getDescription(lang);
		res.isPartOf = emptyIfNull(amenity.getTagContent(Amenity.IS_PART, lang));
		res.lat = amenity.getLocation().getLatitude();
		res.lon = amenity.getLocation().getLongitude();
		res.imageTitle = emptyIfNull(amenity.getTagContent(Amenity.IMAGE_TITLE, null));
		res.routeId = emptyIfNull(amenity.getTagContent(Amenity.ROUTE_ID, null));
		res.routeSource = emptyIfNull(amenity.getTagContent(Amenity.ROUTE_SOURCE, null));
		res.originalId = 0;
		res.lang = lang;
		res.contentsJson = emptyIfNull(amenity.getTagContent(Amenity.CONTENT_JSON, lang));
		res.aggregatedPartOf = emptyIfNull(amenity.getTagContent(Amenity.IS_AGGR_PART, lang));
		return res;
	}

	private String emptyIfNull(String text) {
		return text == null ? "" : text;
	}

	@Override
	public boolean isAnyTravelBookPresent() {
		return !Algorithms.isEmpty(getReaders());
	}

	@NonNull
	@Override
	public List<WikivoyageSearchResult> search(@NonNull String searchQuery) {
		List<WikivoyageSearchResult> res = new ArrayList<>();
		Map<File, List<Amenity>> amenityMap = new HashMap<>();
		for (BinaryMapIndexReader reader : getReaders()) {
			try {
				SearchRequest<Amenity> searchRequest = BinaryMapIndexReader.buildSearchPoiRequest(0, 0, searchQuery,
								0, Integer.MAX_VALUE, 0, Integer.MAX_VALUE, getSearchRouteArticleFilter(), null, null);

				List<Amenity> amenities = reader.searchPoiByName(searchRequest);
				if (!Algorithms.isEmpty(amenities)) {
					amenityMap.put(reader.getFile(), amenities);
				}
			} catch (IOException e) {
				LOG.error(e.getMessage(), e);
			}
		}
		if (!Algorithms.isEmpty(amenityMap)) {
			String appLang = app.getLanguage();
			for (Entry<File, List<Amenity>> entry : amenityMap.entrySet()) {
				File file = entry.getKey();
				for (Amenity amenity : entry.getValue()) {
					Set<String> nameLangs = getLanguages(amenity);
					if (nameLangs.contains(appLang)) {
						TravelArticle article = readArticle(file, amenity, appLang);
						WikivoyageSearchResult r = new WikivoyageSearchResult(article, new ArrayList<>(nameLangs));
						res.add(r);
					}
				}
			}
			sortSearchResults(res);
		}
		return res;
	}

	private Set<String> getLanguages(@NonNull Amenity amenity) {
		Set<String> langs = new HashSet<>();
		String descrStart = Amenity.DESCRIPTION + ":";
		String partStart = Amenity.IS_PART + ":";
		for (String infoTag : amenity.getAdditionalInfoKeys()) {
			if (infoTag.startsWith(descrStart)) {
				if (infoTag.length() > descrStart.length()) {
					langs.add(infoTag.substring(descrStart.length()));
				}
			} else if (infoTag.startsWith(partStart)) {
				if (infoTag.length() > partStart.length()) {
					langs.add(infoTag.substring(partStart.length()));
				}
			}
		}
		return langs;
	}

	private void sortSearchResults(@NonNull List<WikivoyageSearchResult> list) {
		Collections.sort(list, new Comparator<WikivoyageSearchResult>() {
			@Override
			public int compare(WikivoyageSearchResult res1, WikivoyageSearchResult res2) {
				return collator.compare(res1.articleId.title, res2.articleId.title);
			}
		});
	}

	@NonNull
	@Override
	public List<TravelArticle> getPopularArticles() {
		return popularArticles;
	}

	@NonNull
	@Override
	public Map<WikivoyageSearchResult, List<WikivoyageSearchResult>> getNavigationMap(@NonNull final TravelArticle article) {
<<<<<<< HEAD
		final String lang = article.getLang();
		final String title = article.getTitle();
		if (TextUtils.isEmpty(lang) || TextUtils.isEmpty(title)) {
			return Collections.emptyMap();
		}
		final String[] parts;
		if (!TextUtils.isEmpty(article.getAggregatedPartOf())) {
			String[] originalParts = article.getAggregatedPartOf().split(",");
			if (originalParts.length > 1) {
				parts = new String[originalParts.length];
				for (int i = 0; i < originalParts.length; i++) {
					parts[i] = originalParts[originalParts.length - i - 1];
				}
			} else {
				parts = originalParts;
			}
		} else {
			parts = null;
		}
		Map<String, List<WikivoyageSearchResult>> navMap = new HashMap<>();
		Set<String> headers = new LinkedHashSet<String>();
		Map<String, WikivoyageSearchResult> headerObjs = new HashMap<>();
		Map<File, List<Amenity>> amenityMap = new HashMap<>();
		for (BinaryMapIndexReader reader : getReaders()) {
=======
		return Collections.emptyMap();
	}

	@Override
	public TravelArticle getArticleById(@NonNull String routeId, @NonNull String lang) {
		TravelArticle article = cachedArticles.get(routeId);
		if (article != null) {
			return article;
		}
		article = getArticleByIdFromTravelBooks(routeId, lang);
		if (article != null) {
			return getArticleByIdFromTravelBooks(routeId, lang);
		}
		return localDataHelper.getSavedArticle(routeId, lang);
	}

	private TravelArticle getArticleByIdFromTravelBooks(final String routeId, final String lang) {
		TravelArticle article = null;
		final List<Amenity> amenities = new ArrayList<>();
		for (BinaryMapIndexReader travelBookReader : getTravelBookReaders()) {
>>>>>>> 44f9c3df
			try {
				SearchRequest<Amenity> req = BinaryMapIndexReader.buildSearchPoiRequest(0,
						Integer.MAX_VALUE, 0, Integer.MAX_VALUE, -1, getSearchRouteArticleFilter(), new ResultMatcher<Amenity>() {

							@Override
							public boolean publish(Amenity amenity) {
								String isPartOf = amenity.getTagContent(Amenity.IS_PART, lang);
								if (Algorithms.stringsEqual(title, isPartOf)) {
									return true;
								} else if (parts != null && parts.length > 0) {
									String title = amenity.getName(lang);
									title = Algorithms.isEmpty(title) ? amenity.getName() : title;
									for (int i = 0; i < parts.length; i++) {
										String part = parts[i];
										if (i == 0 && Algorithms.stringsEqual(part, title) || Algorithms.stringsEqual(part, isPartOf)) {
											return true;
										}
									}
								}
								return false;
							}

							@Override
							public boolean isCancelled() {
								return false;
							}
						});
				List<Amenity> amenities = reader.searchPoi(req);
				if (!Algorithms.isEmpty(amenities)) {
					amenityMap.put(reader.getFile(), amenities);
				}
			} catch (Exception e) {
				LOG.error(e.getMessage(), e);
			}
		}
		if (parts != null && parts.length > 0) {
			headers.addAll(Arrays.asList(parts));
			headers.add(title);
		}
		if (!Algorithms.isEmpty(amenityMap)) {
			for (Entry<File, List<Amenity>> entry : amenityMap.entrySet()) {
				File file = entry.getKey();
				for (Amenity amenity : entry.getValue()) {
					Set<String> nameLangs = getLanguages(amenity);
					if (nameLangs.contains(lang)) {
						TravelArticle a = readArticle(file, amenity, lang);
						WikivoyageSearchResult rs = new WikivoyageSearchResult(a, new ArrayList<>(nameLangs));
						List<WikivoyageSearchResult> l = navMap.get(rs.isPartOf);
						if (l == null) {
							l = new ArrayList<>();
							navMap.put(rs.isPartOf, l);
						}
						l.add(rs);
						if (headers != null && headers.contains(a.getTitle())) {
							headerObjs.put(a.getTitle(), rs);
						}
					}
				}
			}
		}

		LinkedHashMap<WikivoyageSearchResult, List<WikivoyageSearchResult>> res = new LinkedHashMap<>();
		for (String header : headers) {
			WikivoyageSearchResult searchResult = headerObjs.get(header);
			List<WikivoyageSearchResult> results = navMap.get(header);
			if (results != null) {
				Collections.sort(results, new Comparator<WikivoyageSearchResult>() {
					@Override
					public int compare(WikivoyageSearchResult o1, WikivoyageSearchResult o2) {
						return collator.compare(o1.getArticleTitle(), o2.getArticleTitle());
					}
				});
				WikivoyageSearchResult emptyResult = new WikivoyageSearchResult("", header, null, null, null);
				searchResult = searchResult != null ? searchResult : emptyResult;
				res.put(searchResult, results);
			}
		}
		return res;
	}

	@Override
	public TravelArticle getArticleById(@NonNull TravelArticleIdentifier articleId, @NonNull String lang) {
		TravelArticle article = getCachedArticle(articleId, lang);
		return article == null ? findArticleById(articleId, lang) : article;
	}

	@Nullable
	private TravelArticle getCachedArticle(@NonNull TravelArticleIdentifier articleId, @NonNull String lang) {
		TravelArticle article = null;
		Map<String, TravelArticle> articles = cachedArticles.get(articleId);
		if (articles != null) {
			if (Algorithms.isEmpty(lang)) {
				Collection<TravelArticle> ac = articles.values();
				if (!ac.isEmpty()) {
					article = ac.iterator().next();
				}
			} else {
				article = articles.get(lang);
				if (article == null) {
					article = articles.get("");
				}
			}
		}
		return article == null ? findArticleById(articleId, lang) : article;
	}

	private TravelArticle findArticleById(@NonNull final TravelArticleIdentifier articleId, final String lang) {
		TravelArticle article = null;
		final List<Amenity> amenities = new ArrayList<>();
		for (BinaryMapIndexReader reader : getReaders()) {
			try {
				if (articleId.file != null && !articleId.file.equals(reader.getFile())) {
					continue;
				}
				SearchRequest<Amenity> req = BinaryMapIndexReader.buildSearchPoiRequest(0, 0,
						Algorithms.emptyIfNull(articleId.title), 0, Integer.MAX_VALUE, 0, Integer.MAX_VALUE,
						getSearchRouteArticleFilter(), new ResultMatcher<Amenity>() {
							boolean done = false;

							@Override
							public boolean publish(Amenity amenity) {
								if (Algorithms.stringsEqual(articleId.routeId, Algorithms.emptyIfNull(amenity.getTagContent(Amenity.ROUTE_ID, null)))
										&& Algorithms.stringsEqual(articleId.routeSource, Algorithms.emptyIfNull(amenity.getTagContent(Amenity.ROUTE_SOURCE, null)))) {
									amenities.add(amenity);
									done = true;
								}
								return false;
							}

							@Override
							public boolean isCancelled() {
								return done;
							}
						}, null);

				if (!Double.isNaN(articleId.lat)) {
					req.setBBoxRadius(articleId.lat, articleId.lon, ARTICLE_SEARCH_RADIUS);
					if (!Algorithms.isEmpty(articleId.title)) {
						reader.searchPoiByName(req);
					} else {
						reader.searchPoi(req);
					}
				} else {
					reader.searchPoi(req);
				}
			} catch (IOException e) {
				LOG.error(e.getMessage());
			}
			if (!amenities.isEmpty()) {
				article = cacheTravelArticles(reader.getFile(), amenities.get(0), lang);
			}
		}
		return article;
	}

	@Nullable
	@Override
	public TravelArticle getArticleByTitle(@NonNull final String title, @NonNull final String lang) {
		return getArticleByTitle(title, new QuadRect(), lang);
	}

	@Nullable
	@Override
	public TravelArticle getArticleByTitle(@NonNull final String title, @NonNull LatLon latLon, @NonNull final String lang) {
		QuadRect rect = latLon != null ? MapUtils.calculateLatLonBbox(latLon.getLatitude(), latLon.getLongitude(), ARTICLE_SEARCH_RADIUS) : new QuadRect();
		return getArticleByTitle(title, rect, lang);
	}

	@Nullable
	@Override
	public TravelArticle getArticleByTitle(@NonNull final String title, @NonNull QuadRect rect, @NonNull final String lang) {
		TravelArticle article = null;
		List<Amenity> amenities = null;
		int x = 0;
		int y = 0;
		int left = 0;
		int right = Integer.MAX_VALUE;
		int top = 0;
		int bottom = Integer.MAX_VALUE;
		if (rect.height() > 0 && rect.width() > 0) {
			x = (int) rect.centerX();
			y = (int) rect.centerY();
			left = (int) rect.left;
			right = (int) rect.right;
			top = (int) rect.top;
			bottom = (int) rect.bottom;
		}
		for (BinaryMapIndexReader reader : getReaders()) {
			try {
				SearchRequest<Amenity> req = BinaryMapIndexReader.buildSearchPoiRequest(
						x, y, title, left, right, top, bottom, getSearchRouteArticleFilter(), null, null);
				amenities = reader.searchPoiByName(req);
			} catch (IOException e) {
				LOG.error(e.getMessage());
			}
			if (!Algorithms.isEmpty(amenities)) {
				article = cacheTravelArticles(reader.getFile(), amenities.get(0), lang);
			}
		}
		return article;
	}

	private List<BinaryMapIndexReader> getReaders() {
		if (!app.isApplicationInitializing()) {
			return app.getResourceManager().getTravelRepositories();
		} else {
			return new ArrayList<>();
		}
	}

	@Nullable
	@Override
	public TravelArticleIdentifier getArticleId(@NonNull String title, @NonNull String lang) {
		TravelArticle a = null;
		for (Map<String, TravelArticle> articles : cachedArticles.values()) {
			for (TravelArticle article : articles.values()) {
				if (article.getTitle().equals(title)) {
					a = article;
					break;
				}
			}
		}
		if (a == null) {
			TravelArticle article = getArticleByTitle(title, lang);
			if (article != null) {
				a = article;
			}
		}
		return a != null ? a.generateIdentifier() : null;
	}

	@NonNull
	@Override
	public ArrayList<String> getArticleLangs(@NonNull TravelArticleIdentifier articleId) {
		ArrayList<String> res = new ArrayList<>();
		TravelArticle article = getArticleById(articleId, "");
		if (article != null) {
			Map<String, TravelArticle> articles = cachedArticles.get(articleId);
			if (articles != null) {
				res.addAll(articles.keySet());
			}
		}
		return res;
	}

	@NonNull
	@Override
	public String getGPXName(@NonNull final TravelArticle article) {
		return article.getTitle().replace('/', '_').replace('\'', '_')
				.replace('\"', '_') + IndexConstants.GPX_FILE_EXT;
	}

	@NonNull
	@Override
	public File createGpxFile(@NonNull final TravelArticle article) {
		final GPXFile gpx = article.getGpxFile();
		File file = app.getAppPath(IndexConstants.GPX_TRAVEL_DIR + getGPXName(article));
		if (!file.exists()) {
			GPXUtilities.writeGpxFile(file, gpx);
		}
		return file;
	}

	@Override
	public String getSelectedTravelBookName() {
		return "";
	}

	@Override
	public String getWikivoyageFileName() {
		return WORLD_WIKIVOYAGE_FILE_NAME;
	}
}<|MERGE_RESOLUTION|>--- conflicted
+++ resolved
@@ -46,17 +46,11 @@
 public class TravelObfHelper implements TravelHelper {
 
 	private static final Log LOG = PlatformUtil.getLog(TravelObfHelper.class);
-<<<<<<< HEAD
+	private static final String WORLD_WIKIVOYAGE_FILE_NAME = "World_wikivoyage.travel.obf";
 	public static final String ROUTE_ARTICLE = "route_article";
 	public static final int POPULAR_ARTICLES_SEARCH_RADIUS = 100000;
 	public static final int ARTICLE_SEARCH_RADIUS = 50000;
 	public static final int MAX_POPULAR_ARTICLES_COUNT = 100;
-=======
-
-	private static final String WORLD_WIKIVOYAGE_FILE_NAME = "World_wikivoyage.travel.obf";
-	private static final String ROUTE_ARTICLE = "route_article";
-	private static final int SEARCH_RADIUS = 100000;
->>>>>>> 44f9c3df
 
 	private final OsmandApplication app;
 	private final Collator collator;
@@ -264,7 +258,6 @@
 	@NonNull
 	@Override
 	public Map<WikivoyageSearchResult, List<WikivoyageSearchResult>> getNavigationMap(@NonNull final TravelArticle article) {
-<<<<<<< HEAD
 		final String lang = article.getLang();
 		final String title = article.getTitle();
 		if (TextUtils.isEmpty(lang) || TextUtils.isEmpty(title)) {
@@ -289,28 +282,6 @@
 		Map<String, WikivoyageSearchResult> headerObjs = new HashMap<>();
 		Map<File, List<Amenity>> amenityMap = new HashMap<>();
 		for (BinaryMapIndexReader reader : getReaders()) {
-=======
-		return Collections.emptyMap();
-	}
-
-	@Override
-	public TravelArticle getArticleById(@NonNull String routeId, @NonNull String lang) {
-		TravelArticle article = cachedArticles.get(routeId);
-		if (article != null) {
-			return article;
-		}
-		article = getArticleByIdFromTravelBooks(routeId, lang);
-		if (article != null) {
-			return getArticleByIdFromTravelBooks(routeId, lang);
-		}
-		return localDataHelper.getSavedArticle(routeId, lang);
-	}
-
-	private TravelArticle getArticleByIdFromTravelBooks(final String routeId, final String lang) {
-		TravelArticle article = null;
-		final List<Amenity> amenities = new ArrayList<>();
-		for (BinaryMapIndexReader travelBookReader : getTravelBookReaders()) {
->>>>>>> 44f9c3df
 			try {
 				SearchRequest<Amenity> req = BinaryMapIndexReader.buildSearchPoiRequest(0,
 						Integer.MAX_VALUE, 0, Integer.MAX_VALUE, -1, getSearchRouteArticleFilter(), new ResultMatcher<Amenity>() {
