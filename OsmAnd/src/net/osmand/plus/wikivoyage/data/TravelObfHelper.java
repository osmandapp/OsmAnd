--- conflicted
+++ resolved
@@ -17,6 +17,7 @@
 import net.osmand.ResultMatcher;
 import net.osmand.binary.BinaryMapDataObject;
 import net.osmand.binary.BinaryMapIndexReader;
+import net.osmand.binary.BinaryMapIndexReader.SearchPoiTypeFilter;
 import net.osmand.binary.BinaryMapIndexReader.SearchRequest;
 import net.osmand.data.Amenity;
 import net.osmand.data.LatLon;
@@ -66,12 +67,8 @@
 	public static final String ROUTE_TRACK = "route_track";
 	public static final int POPULAR_ARTICLES_SEARCH_RADIUS = 100000;
 	public static final int ARTICLE_SEARCH_RADIUS = 50000;
-<<<<<<< HEAD
 	public static final int GPX_TRACKS_SEARCH_RADIUS = 10000;
-	public static final int MAX_POPULAR_ARTICLES_COUNT = 100;
-=======
 	public static final int MAX_POPULAR_ARTICLES_COUNT = 30;
->>>>>>> 41adb3fd
 
 	private final OsmandApplication app;
 	private final Collator collator;
@@ -109,7 +106,6 @@
 		final LatLon location = app.getMapViewTrackingUtilities().getMapLocation();
 		for (final BinaryMapIndexReader reader : getReaders()) {
 			try {
-<<<<<<< HEAD
 				searchAmenity(amenities, location, reader, POPULAR_ARTICLES_SEARCH_RADIUS, -1, ROUTE_ARTICLE);
 				searchAmenity(amenities, location, reader, GPX_TRACKS_SEARCH_RADIUS, 15, ROUTE_TRACK);
 			} catch (Exception e) {
@@ -128,37 +124,11 @@
 			});
 			for (Pair<File, Amenity> amenity : amenities) {
 				if (!Algorithms.isEmpty(amenity.second.getName(lang))) {
-					TravelArticle article = cacheTravelArticles(amenity.first, amenity.second, lang, false);
+					TravelArticle article = cacheTravelArticles(amenity.first, amenity.second, lang, false, null);
 					if (article != null) {
 						popularArticles.add(article);
 						if (popularArticles.size() >= MAX_POPULAR_ARTICLES_COUNT) {
 							break;
-=======
-				final LatLon location = app.getMapViewTrackingUtilities().getMapLocation();
-				SearchRequest<Amenity> req = BinaryMapIndexReader.buildSearchPoiRequest(
-						location, POPULAR_ARTICLES_SEARCH_RADIUS, -1, getSearchFilter(false), null);
-				List<Amenity> amenities = reader.searchPoi(req);
-				if (amenities.size() > 0) {
-					Collections.sort(amenities, new Comparator<Amenity>() {
-						@Override
-						public int compare(Amenity a1, Amenity a2) {
-							int d1 = (int) (MapUtils.getDistance(a1.getLocation().getLatitude(), a1.getLocation().getLongitude(),
-									location.getLatitude(), location.getLongitude()));
-							int d2 = (int) (MapUtils.getDistance(a2.getLocation().getLatitude(), a2.getLocation().getLongitude(),
-									location.getLatitude(), location.getLongitude()));
-							return d1 < d2 ? -1 : (d1 == d2 ? 0 : 1);
-						}
-					});
-					for (Amenity amenity : amenities) {
-						if (!Algorithms.isEmpty(amenity.getName(lang))) {
-							TravelArticle article = cacheTravelArticles(reader.getFile(), amenity, lang, false, null);
-							if (article != null) {
-								popularArticles.add(article);
-								if (popularArticles.size() >= MAX_POPULAR_ARTICLES_COUNT) {
-									break;
-								}
-							}
->>>>>>> 41adb3fd
 						}
 					}
 				}
@@ -189,16 +159,12 @@
 	@Nullable
 	private TravelArticle cacheTravelArticles(File file, Amenity amenity, String lang, boolean readPoints, @Nullable GpxReadCallback callback) {
 		TravelArticle article = null;
-<<<<<<< HEAD
 		Map<String, TravelArticle> articles;
 		if (amenity.getSubType().equals(ROUTE_TRACK)) {
 			articles = readRoutePoint(file, amenity);
 		} else {
-			articles = readArticles(file, amenity, false);
-		}
-=======
-		Map<String, TravelArticle> articles = readArticles(file, amenity);
->>>>>>> 41adb3fd
+			articles = readArticles(file, amenity);
+		}
 		if (!Algorithms.isEmpty(articles)) {
 			TravelArticleIdentifier newArticleId = articles.values().iterator().next().generateIdentifier();
 			cachedArticles.put(newArticleId, articles);
@@ -236,9 +202,9 @@
 		return articles;
 	}
 
-
-	private BinaryMapIndexReader.SearchPoiTypeFilter getSearchFilter(final String filterSubcategory) {
-		return new BinaryMapIndexReader.SearchPoiTypeFilter() {
+	@NonNull
+	private SearchPoiTypeFilter getSearchFilter(final String filterSubcategory) {
+		return new SearchPoiTypeFilter() {
 			@Override
 			public boolean accept(PoiCategory type, String subcategory) {
 				return subcategory.equals(filterSubcategory);
@@ -282,21 +248,6 @@
 		return res;
 	}
 
-<<<<<<< HEAD
-	private GPXFile buildGpxFile(@NonNull TravelArticle article) {
-		GPXFile gpxFile = null;
-		List<Amenity> pointList = getPointList(article);
-		if (!Algorithms.isEmpty(pointList)) {
-			gpxFile = new GPXFile(article.getTitle(), article.getLang(), article.getContent());
-			gpxFile.metadata.link = TravelArticle.getImageUrl(article.getImageTitle(), false);
-			for (Amenity amenity : pointList) {
-				WptPt wptPt = createWptPt(amenity, article.getLang());
-				gpxFile.addPoint(wptPt);
-			}
-		}
-		return gpxFile;
-	}
-
 	@Nullable
 	private GPXFile buildTravelGpxFile(@NonNull final TravelGpx article) {
 		String routeId = article.getRouteId();
@@ -358,8 +309,6 @@
 		return gpxFile;
 	}
 
-=======
->>>>>>> 41adb3fd
 	@NonNull
 	private synchronized List<Amenity> getPointList(@NonNull final TravelArticle article) {
 		final List<Amenity> pointList = new ArrayList<>();
@@ -867,18 +816,13 @@
 
 	@NonNull
 	@Override
-<<<<<<< HEAD
-	public File createGpxFile(@NonNull final TravelArticle article) {
+	public File createGpxFile(@NonNull TravelArticle article) {
 		final GPXFile gpx;
 		if (article instanceof TravelGpx) {
 			gpx = buildTravelGpxFile((TravelGpx) article);
 		} else {
 			gpx = article.getGpxFile();
 		}
-=======
-	public File createGpxFile(@NonNull TravelArticle article) {
-		final GPXFile gpx = article.getGpxFile();
->>>>>>> 41adb3fd
 		File file = app.getAppPath(IndexConstants.GPX_TRAVEL_DIR + getGPXName(article));
 		writeGpxFile(file, gpx);
 		return file;
