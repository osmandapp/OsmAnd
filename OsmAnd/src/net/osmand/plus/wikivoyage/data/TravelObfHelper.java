package net.osmand.plus.wikivoyage.data;

import android.text.TextUtils;

import androidx.annotation.NonNull;
import androidx.annotation.Nullable;

import net.osmand.Collator;
import net.osmand.CollatorStringMatcher.StringMatcherMode;
import net.osmand.GPXUtilities.GPXFile;
import net.osmand.IndexConstants;
import net.osmand.OsmAndCollator;
import net.osmand.PlatformUtil;
import net.osmand.ResultMatcher;
import net.osmand.binary.BinaryMapIndexReader;
import net.osmand.binary.BinaryMapIndexReader.SearchPoiTypeFilter;
import net.osmand.binary.BinaryMapIndexReader.SearchRequest;
import net.osmand.data.Amenity;
import net.osmand.data.LatLon;
import net.osmand.data.QuadRect;
import net.osmand.osm.PoiCategory;
import net.osmand.plus.OsmandApplication;
import net.osmand.plus.helpers.ColorDialogs;
import net.osmand.plus.wikivoyage.data.TravelArticle.TravelArticleIdentifier;
import net.osmand.search.core.SearchPhrase.NameStringMatcher;
import net.osmand.util.Algorithms;
import net.osmand.util.MapUtils;

import org.apache.commons.logging.Log;

import java.io.File;
import java.io.IOException;
import java.util.ArrayList;
import java.util.Arrays;
import java.util.Collection;
import java.util.Collections;
import java.util.Comparator;
import java.util.HashMap;
import java.util.HashSet;
import java.util.LinkedHashMap;
import java.util.LinkedHashSet;
import java.util.List;
import java.util.Map;
import java.util.Map.Entry;
import java.util.Set;
import java.util.concurrent.ConcurrentHashMap;

import static net.osmand.GPXUtilities.WptPt;
import static net.osmand.GPXUtilities.writeGpxFile;

public class TravelObfHelper implements TravelHelper {

	private static final Log LOG = PlatformUtil.getLog(TravelObfHelper.class);
	private static final String WORLD_WIKIVOYAGE_FILE_NAME = "World_wikivoyage.travel.obf";
	public static final String ROUTE_ARTICLE = "route_article";
	public static final String ROUTE_ARTICLE_POINT = "route_article_point";
	public static final int POPULAR_ARTICLES_SEARCH_RADIUS = 100000;
	public static final int ARTICLE_SEARCH_RADIUS = 50000;
	public static final int MAX_POPULAR_ARTICLES_COUNT = 100;

	private final OsmandApplication app;
	private final Collator collator;

	private List<TravelArticle> popularArticles = new ArrayList<>();
	private final Map<TravelArticleIdentifier, Map<String, TravelArticle>> cachedArticles = new ConcurrentHashMap<>();
	private final TravelLocalDataHelper localDataHelper;

	public TravelObfHelper(OsmandApplication app) {
		this.app = app;
		collator = OsmAndCollator.primaryCollator();
		localDataHelper = new TravelLocalDataHelper(app);
	}

	@Override
	public TravelLocalDataHelper getBookmarksHelper() {
		return localDataHelper;
	}

	@Override
	public void initializeDataOnAppStartup() {
	}

	@Override
	public void initializeDataToDisplay() {
		localDataHelper.refreshCachedData();
		loadPopularArticles();
	}

	@NonNull
	public synchronized List<TravelArticle> loadPopularArticles() {
		String lang = app.getLanguage();
		List<TravelArticle> popularArticles = new ArrayList<>();
		for (BinaryMapIndexReader reader : getReaders()) {
			try {
				final LatLon location = app.getMapViewTrackingUtilities().getMapLocation();
				SearchRequest<Amenity> req = BinaryMapIndexReader.buildSearchPoiRequest(
						location, POPULAR_ARTICLES_SEARCH_RADIUS, -1, getSearchFilter(false), null);
				List<Amenity> amenities = reader.searchPoi(req);
				if (amenities.size() > 0) {
					for (Amenity amenity : amenities) {
						if (!Algorithms.isEmpty(amenity.getName(lang))) {
							TravelArticle article = cacheTravelArticles(reader.getFile(), amenity, lang, false);
							if (article != null) {
								popularArticles.add(article);
								if (popularArticles.size() >= MAX_POPULAR_ARTICLES_COUNT) {
									break;
								}
							}
						}
					}
					Collections.sort(popularArticles, new Comparator<TravelArticle>() {
						@Override
						public int compare(TravelArticle article1, TravelArticle article2) {
							int d1 = (int) (MapUtils.getDistance(article1.getLat(), article1.getLon(),
									location.getLatitude(), location.getLongitude()));
							int d2 = (int) (MapUtils.getDistance(article2.getLat(), article2.getLon(),
									location.getLatitude(), location.getLongitude()));
							return d1 < d2 ? -1 : (d1 == d2 ? 0 : 1);
						}
					});
				}
			} catch (Exception e) {
				LOG.error(e.getMessage(), e);
			}
		}
		this.popularArticles = popularArticles;
		return popularArticles;
	}

	@Nullable
	private TravelArticle cacheTravelArticles(File file, Amenity amenity, String lang, boolean readPoints) {
		TravelArticle article = null;
		Map<String, TravelArticle> articles = readArticles(file, amenity, readPoints);
		if (!Algorithms.isEmpty(articles)) {
			TravelArticleIdentifier newArticleId = articles.values().iterator().next().generateIdentifier();
			cachedArticles.put(newArticleId, articles);
			article = getCachedArticle(newArticleId, lang, readPoints);
		}
		return article;
	}

	@NonNull
	private SearchPoiTypeFilter getSearchFilter(final boolean articlePoints) {
		return new SearchPoiTypeFilter() {
			@Override
			public boolean accept(PoiCategory type, String subcategory) {
				return subcategory.equals(articlePoints ? ROUTE_ARTICLE_POINT : ROUTE_ARTICLE);
			}

			@Override
			public boolean isEmpty() {
				return false;
			}
		};
	}

	@NonNull
	private Map<String, TravelArticle> readArticles(@NonNull File file, @NonNull Amenity amenity, boolean readPoints) {
		Map<String, TravelArticle> articles = new HashMap<>();
		Set<String> langs = getLanguages(amenity);
		for (String lang : langs) {
			articles.put(lang, readArticle(file, amenity, lang, readPoints));
		}
		return articles;
	}

	@NonNull
	private TravelArticle readArticle(@NonNull File file, @NonNull Amenity amenity, @NonNull String lang, boolean readPoints) {
		TravelArticle res = new TravelArticle();
		res.file = file;
		String title = amenity.getName(lang);
		res.title = Algorithms.isEmpty(title) ? amenity.getName() : title;
		res.content = amenity.getDescription(lang);
		res.isPartOf = Algorithms.emptyIfNull(amenity.getTagContent(Amenity.IS_PART, lang));
		res.lat = amenity.getLocation().getLatitude();
		res.lon = amenity.getLocation().getLongitude();
		res.imageTitle = Algorithms.emptyIfNull(amenity.getTagContent(Amenity.IMAGE_TITLE, null));
		res.routeId = Algorithms.emptyIfNull(amenity.getTagContent(Amenity.ROUTE_ID, null));
		res.routeSource = Algorithms.emptyIfNull(amenity.getTagContent(Amenity.ROUTE_SOURCE, null));
		res.originalId = 0;
		res.lang = lang;
		res.contentsJson = Algorithms.emptyIfNull(amenity.getTagContent(Amenity.CONTENT_JSON, lang));
		res.aggregatedPartOf = Algorithms.emptyIfNull(amenity.getTagContent(Amenity.IS_AGGR_PART, lang));
		if (readPoints) {
			res.gpxFile = buildGpxFile(res);
			res.gpxFileRead = true;
		}
		return res;
	}

	private GPXFile buildGpxFile(@NonNull TravelArticle article) {
		GPXFile gpxFile = null;
		List<Amenity> pointList = getPointList(article);
		if (!Algorithms.isEmpty(pointList)) {
			gpxFile = new GPXFile(article.getTitle(), article.getLang(), "");
			for (Amenity amenity : pointList) {
				WptPt wptPt = createWptPt(amenity, article.getLang());
				gpxFile.addPoint(wptPt);
			}
		}
		return gpxFile;
	}

	@NonNull
	private List<Amenity> getPointList(@NonNull final TravelArticle article) {
		final List<Amenity> pointList = new ArrayList<>();
		final String lang = article.getLang();
		for (BinaryMapIndexReader reader : getReaders()) {
			try {
				if (article.file != null && !article.file.equals(reader.getFile())) {
					continue;
				}
				SearchRequest<Amenity> req = BinaryMapIndexReader.buildSearchPoiRequest(0, 0,
						Algorithms.emptyIfNull(article.title), 0, Integer.MAX_VALUE, 0, Integer.MAX_VALUE,
						getSearchFilter(true), new ResultMatcher<Amenity>() {

							@Override
							public boolean publish(Amenity amenity) {
								String amenityLang = amenity.getTagSuffix(Amenity.LANG_YES + ":");
								if (Algorithms.stringsEqual(lang, amenityLang)
										&& Algorithms.stringsEqual(article.routeId,
										Algorithms.emptyIfNull(amenity.getTagContent(Amenity.ROUTE_ID, null)))) {
									pointList.add(amenity);
								}
								return false;
							}

							@Override
							public boolean isCancelled() {
								return false;
							}
						}, null);

					if (!Algorithms.isEmpty(article.title)) {
						reader.searchPoiByName(req);
					} else {
						reader.searchPoi(req);
					}
			} catch (Exception e) {
				LOG.error(e.getMessage(), e);
			}
		}
		return pointList;
	}

	@NonNull
	private WptPt createWptPt(@NonNull Amenity amenity, @Nullable String lang) {
		WptPt wptPt = new WptPt();
		wptPt.name = amenity.getName();
		wptPt.lat = amenity.getLocation().getLatitude();
		wptPt.lon = amenity.getLocation().getLongitude();
		wptPt.desc = amenity.getDescription(lang);
		wptPt.link = amenity.getSite();
		String color = amenity.getColor();
		if (color != null) {
			wptPt.setColor(ColorDialogs.getColorByTag(color));
		}
		String iconName = amenity.getGpxIcon();
		if (iconName != null) {
			wptPt.setIconName(iconName);
		}
		String category = amenity.getTagSuffix("category_");
		if (category != null) {
			wptPt.category = Algorithms.capitalizeFirstLetter(category);
		}
		return wptPt;
	}

	@Override
	public boolean isAnyTravelBookPresent() {
		return !Algorithms.isEmpty(getReaders());
	}

	@NonNull
	@Override
	public synchronized List<WikivoyageSearchResult> search(@NonNull String searchQuery) {
		List<WikivoyageSearchResult> res = new ArrayList<>();
		Map<File, List<Amenity>> amenityMap = new HashMap<>();
		final String appLang = app.getLanguage();
		final NameStringMatcher nm = new NameStringMatcher(searchQuery, StringMatcherMode.CHECK_STARTS_FROM_SPACE);
		for (BinaryMapIndexReader reader : getReaders()) {
			try {
				SearchRequest<Amenity> searchRequest = BinaryMapIndexReader.buildSearchPoiRequest(0, 0, searchQuery,
						0, Integer.MAX_VALUE, 0, Integer.MAX_VALUE, getSearchFilter(false), new ResultMatcher<Amenity>() {
							@Override
							public boolean publish(Amenity object) {
								List<String> otherNames = object.getAllNames(false);
								String localeName = object.getName(appLang);
								return nm.matches(localeName) || nm.matches(otherNames);
							}

							@Override
							public boolean isCancelled() {
								return false;
							}
						}, null);

				List<Amenity> amenities = reader.searchPoiByName(searchRequest);
				if (!Algorithms.isEmpty(amenities)) {
					amenityMap.put(reader.getFile(), amenities);
				}
			} catch (IOException e) {
				LOG.error(e.getMessage(), e);
			}
		}
		if (!Algorithms.isEmpty(amenityMap)) {
			final boolean appLangEn = "en".equals(appLang);
			for (Entry<File, List<Amenity>> entry : amenityMap.entrySet()) {
				File file = entry.getKey();
				for (Amenity amenity : entry.getValue()) {
					Set<String> nameLangs = getLanguages(amenity);
					if (nameLangs.contains(appLang)) {
						TravelArticle article = readArticle(file, amenity, appLang, false);
						ArrayList<String> langs = new ArrayList<>(nameLangs);
						Collections.sort(langs, new Comparator<String>() {
							@Override
							public int compare(String l1, String l2) {
								if (l1.equals(appLang)) {
									l1 = "1";
								}
								if (l2.equals(appLang)) {
									l2 = "1";
								}
								if (!appLangEn) {
									if (l1.equals("en")) {
										l1 = "2";
									}
									if (l2.equals("en")) {
										l2 = "2";
									}
								}
								return l1.compareTo(l2);
							}
						});
						WikivoyageSearchResult r = new WikivoyageSearchResult(article, langs);
						res.add(r);
					}
				}
			}
			sortSearchResults(res);
		}
		return res;
	}

	private Set<String> getLanguages(@NonNull Amenity amenity) {
		Set<String> langs = new HashSet<>();
		String descrStart = Amenity.DESCRIPTION + ":";
		String partStart = Amenity.IS_PART + ":";
		for (String infoTag : amenity.getAdditionalInfoKeys()) {
			if (infoTag.startsWith(descrStart)) {
				if (infoTag.length() > descrStart.length()) {
					langs.add(infoTag.substring(descrStart.length()));
				}
			} else if (infoTag.startsWith(partStart)) {
				if (infoTag.length() > partStart.length()) {
					langs.add(infoTag.substring(partStart.length()));
				}
			}
		}
		return langs;
	}

	private void sortSearchResults(@NonNull List<WikivoyageSearchResult> list) {
		Collections.sort(list, new Comparator<WikivoyageSearchResult>() {
			@Override
			public int compare(WikivoyageSearchResult res1, WikivoyageSearchResult res2) {
				return collator.compare(res1.getArticleTitle(), res2.getArticleTitle());
			}
		});
	}

	@NonNull
	@Override
	public List<TravelArticle> getPopularArticles() {
		return popularArticles;
	}

	@NonNull
	@Override
	public Map<WikivoyageSearchResult, List<WikivoyageSearchResult>> getNavigationMap(@NonNull final TravelArticle article) {
		final String lang = article.getLang();
		final String title = article.getTitle();
		if (TextUtils.isEmpty(lang) || TextUtils.isEmpty(title)) {
			return Collections.emptyMap();
		}
		final String[] parts;
		if (!TextUtils.isEmpty(article.getAggregatedPartOf())) {
			String[] originalParts = article.getAggregatedPartOf().split(",");
			if (originalParts.length > 1) {
				parts = new String[originalParts.length];
				for (int i = 0; i < originalParts.length; i++) {
					parts[i] = originalParts[originalParts.length - i - 1];
				}
			} else {
				parts = originalParts;
			}
		} else {
			parts = null;
		}
		Map<String, List<WikivoyageSearchResult>> navMap = new HashMap<>();
		Set<String> headers = new LinkedHashSet<>();
		Map<String, WikivoyageSearchResult> headerObjs = new HashMap<>();
		Map<File, List<Amenity>> amenityMap = new HashMap<>();
		for (BinaryMapIndexReader reader : getReaders()) {
			try {
				SearchRequest<Amenity> req = BinaryMapIndexReader.buildSearchPoiRequest(0,
						Integer.MAX_VALUE, 0, Integer.MAX_VALUE, -1, getSearchFilter(false), new ResultMatcher<Amenity>() {

							@Override
							public boolean publish(Amenity amenity) {
								String isPartOf = amenity.getTagContent(Amenity.IS_PART, lang);
								if (Algorithms.stringsEqual(title, isPartOf)) {
									return true;
								} else if (parts != null && parts.length > 0) {
									String title = amenity.getName(lang);
									title = Algorithms.isEmpty(title) ? amenity.getName() : title;
									for (int i = 0; i < parts.length; i++) {
										String part = parts[i];
										if (i == 0 && Algorithms.stringsEqual(part, title) || Algorithms.stringsEqual(part, isPartOf)) {
											return true;
										}
									}
								}
								return false;
							}

							@Override
							public boolean isCancelled() {
								return false;
							}
						});
				List<Amenity> amenities = reader.searchPoi(req);
				if (!Algorithms.isEmpty(amenities)) {
					amenityMap.put(reader.getFile(), amenities);
				}
			} catch (Exception e) {
				LOG.error(e.getMessage(), e);
			}
		}
		if (parts != null && parts.length > 0) {
			headers.addAll(Arrays.asList(parts));
			headers.add(title);
		}
		if (!Algorithms.isEmpty(amenityMap)) {
			for (Entry<File, List<Amenity>> entry : amenityMap.entrySet()) {
				File file = entry.getKey();
				for (Amenity amenity : entry.getValue()) {
					Set<String> nameLangs = getLanguages(amenity);
					if (nameLangs.contains(lang)) {
						TravelArticle a = readArticle(file, amenity, lang, false);
						WikivoyageSearchResult rs = new WikivoyageSearchResult(a, new ArrayList<>(nameLangs));
						List<WikivoyageSearchResult> l = navMap.get(rs.isPartOf);
						if (l == null) {
							l = new ArrayList<>();
							navMap.put(rs.isPartOf, l);
						}
						l.add(rs);
						if (headers.contains(a.getTitle())) {
							headerObjs.put(a.getTitle(), rs);
						}
					}
				}
			}
		}

		LinkedHashMap<WikivoyageSearchResult, List<WikivoyageSearchResult>> res = new LinkedHashMap<>();
		for (String header : headers) {
			WikivoyageSearchResult searchResult = headerObjs.get(header);
			List<WikivoyageSearchResult> results = navMap.get(header);
			if (results != null) {
				Collections.sort(results, new Comparator<WikivoyageSearchResult>() {
					@Override
					public int compare(WikivoyageSearchResult o1, WikivoyageSearchResult o2) {
						return collator.compare(o1.getArticleTitle(), o2.getArticleTitle());
					}
				});
				WikivoyageSearchResult emptyResult = new WikivoyageSearchResult("", header, null, null, null);
				searchResult = searchResult != null ? searchResult : emptyResult;
				res.put(searchResult, results);
			}
		}
		return res;
	}

	@Override
	public TravelArticle getArticleById(@NonNull TravelArticleIdentifier articleId, @NonNull String lang) {
		TravelArticle article = getCachedArticle(articleId, lang, true);
		return article == null ? localDataHelper.getSavedArticle(articleId.file, articleId.routeId, lang) : article;
	}

	@Nullable
	private TravelArticle getCachedArticle(@NonNull TravelArticleIdentifier articleId, @NonNull String lang, boolean forceReadPoints) {
		TravelArticle article = null;
		Map<String, TravelArticle> articles = cachedArticles.get(articleId);
		if (articles != null) {
			if (Algorithms.isEmpty(lang)) {
				Collection<TravelArticle> ac = articles.values();
				if (!ac.isEmpty()) {
					article = ac.iterator().next();
				}
			} else {
				article = articles.get(lang);
				if (article == null) {
					article = articles.get("");
				}
			}
		}
		if (article == null) {
			article = findArticleById(articleId, lang);
		}
		if (article != null && !article.gpxFileRead && forceReadPoints) {
			article.gpxFile = buildGpxFile(article);
			article.gpxFileRead = true;
		}
		return article;
	}

	private TravelArticle findArticleById(@NonNull final TravelArticleIdentifier articleId, final String lang) {
		TravelArticle article = null;
		final boolean isDbArticle = articleId.file != null && articleId.file.getName().endsWith(IndexConstants.BINARY_WIKIVOYAGE_MAP_INDEX_EXT);
		final List<Amenity> amenities = new ArrayList<>();
		for (BinaryMapIndexReader reader : getReaders()) {
			try {
				if (articleId.file != null && !articleId.file.equals(reader.getFile()) && !isDbArticle) {
					continue;
				}
				SearchRequest<Amenity> req = BinaryMapIndexReader.buildSearchPoiRequest(0, 0,
						Algorithms.emptyIfNull(articleId.title), 0, Integer.MAX_VALUE, 0, Integer.MAX_VALUE,
						getSearchFilter(false), new ResultMatcher<Amenity>() {
							boolean done = false;

							@Override
							public boolean publish(Amenity amenity) {
								if (Algorithms.stringsEqual(articleId.routeId, Algorithms.emptyIfNull(amenity.getTagContent(Amenity.ROUTE_ID, null)))
										&& Algorithms.stringsEqual(articleId.routeSource, Algorithms.emptyIfNull(amenity.getTagContent(Amenity.ROUTE_SOURCE, null))) || isDbArticle) {
									amenities.add(amenity);
									done = true;
								}
								return false;
							}

							@Override
							public boolean isCancelled() {
								return done;
							}
						}, null);

				if (!Double.isNaN(articleId.lat)) {
					req.setBBoxRadius(articleId.lat, articleId.lon, ARTICLE_SEARCH_RADIUS);
					if (!Algorithms.isEmpty(articleId.routeId)) {
						reader.searchPoiByName(req);
					} else {
						reader.searchPoi(req);
					}
				} else {
					reader.searchPoi(req);
				}
			} catch (IOException e) {
				LOG.error(e.getMessage());
			}
			if (!Algorithms.isEmpty(amenities)) {
				article = cacheTravelArticles(reader.getFile(), amenities.get(0), lang, true);
			}
		}
		return article;
	}

	@Nullable
	@Override
	public TravelArticle getArticleByTitle(@NonNull final String title, @NonNull final String lang) {
		return getArticleByTitle(title, new QuadRect(), lang);
	}

	@Nullable
	@Override
	public TravelArticle getArticleByTitle(@NonNull final String title, @NonNull LatLon latLon, @NonNull final String lang) {
		QuadRect rect = MapUtils.calculateLatLonBbox(latLon.getLatitude(), latLon.getLongitude(), ARTICLE_SEARCH_RADIUS);
		return getArticleByTitle(title, rect, lang);
	}

	@Nullable
	@Override
	public TravelArticle getArticleByTitle(@NonNull final String title, @NonNull QuadRect rect, @NonNull final String lang) {
		TravelArticle article = null;
		final List<Amenity> amenities = new ArrayList<>();
		int x = 0;
		int y = 0;
		int left = 0;
		int right = Integer.MAX_VALUE;
		int top = 0;
		int bottom = Integer.MAX_VALUE;
		if (rect.height() > 0 && rect.width() > 0) {
			x = (int) rect.centerX();
			y = (int) rect.centerY();
			left = (int) rect.left;
			right = (int) rect.right;
			top = (int) rect.top;
			bottom = (int) rect.bottom;
		}
		for (BinaryMapIndexReader reader : getReaders()) {
			try {
				SearchRequest<Amenity> req = BinaryMapIndexReader.buildSearchPoiRequest(
<<<<<<< HEAD
						x, y, title, left, right, top, bottom, getSearchFilter(false), null, null);
				req.setLimit(1);
				amenities = reader.searchPoiByName(req);
=======
						x, y, title, left, right, top, bottom, getSearchRouteArticleFilter(),
						new ResultMatcher<Amenity>() {
							boolean done = false;

							@Override
							public boolean publish(Amenity amenity) {
								if (Algorithms.stringsEqual(title, Algorithms.emptyIfNull(amenity.getName(lang)))) {
									amenities.add(amenity);
									done = true;
								}
								return false;
							}

							@Override
							public boolean isCancelled() {
								return done;
							}
						}, null);
				reader.searchPoiByName(req);
>>>>>>> 588057fb
			} catch (IOException e) {
				LOG.error(e.getMessage());
			}
			if (!Algorithms.isEmpty(amenities)) {
				article = cacheTravelArticles(reader.getFile(), amenities.get(0), lang, true);
			}
		}
		return article;
	}

	private List<BinaryMapIndexReader> getReaders() {
		if (!app.isApplicationInitializing()) {
			return app.getResourceManager().getTravelRepositories();
		} else {
			return new ArrayList<>();
		}
	}

	@Nullable
	@Override
	public TravelArticleIdentifier getArticleId(@NonNull String title, @NonNull String lang) {
		TravelArticle a = null;
		for (Map<String, TravelArticle> articles : cachedArticles.values()) {
			for (TravelArticle article : articles.values()) {
				if (article.getTitle().equals(title)) {
					a = article;
					break;
				}
			}
		}
		if (a == null) {
			TravelArticle article = getArticleByTitle(title, lang);
			if (article != null) {
				a = article;
			}
		}
		return a != null ? a.generateIdentifier() : null;
	}

	@NonNull
	@Override
	public ArrayList<String> getArticleLangs(@NonNull TravelArticleIdentifier articleId) {
		ArrayList<String> res = new ArrayList<>();
		TravelArticle article = getArticleById(articleId, "");
		if (article != null) {
			Map<String, TravelArticle> articles = cachedArticles.get(article.generateIdentifier());
			if (articles != null) {
				res.addAll(articles.keySet());
			}
		} else {
			List<TravelArticle> articles = localDataHelper.getSavedArticles(articleId.file, articleId.routeId);
			for (TravelArticle a : articles) {
				res.add(a.getLang());
			}
		}
		return res;
	}

	@NonNull
	@Override
	public String getGPXName(@NonNull final TravelArticle article) {
		return article.getTitle().replace('/', '_').replace('\'', '_')
				.replace('\"', '_') + IndexConstants.GPX_FILE_EXT;
	}

	@NonNull
	@Override
	public File createGpxFile(@NonNull final TravelArticle article) {
		final GPXFile gpx = article.getGpxFile();
		File file = app.getAppPath(IndexConstants.GPX_TRAVEL_DIR + getGPXName(article));
		writeGpxFile(file, gpx);
		return file;
	}

	@Override
	public String getSelectedTravelBookName() {
		return null;
	}

	@Override
	public String getWikivoyageFileName() {
		return WORLD_WIKIVOYAGE_FILE_NAME;
	}
}<|MERGE_RESOLUTION|>--- conflicted
+++ resolved
@@ -574,7 +574,7 @@
 	@Nullable
 	@Override
 	public TravelArticle getArticleByTitle(@NonNull final String title, @NonNull LatLon latLon, @NonNull final String lang) {
-		QuadRect rect = MapUtils.calculateLatLonBbox(latLon.getLatitude(), latLon.getLongitude(), ARTICLE_SEARCH_RADIUS);
+		QuadRect rect = latLon != null ? MapUtils.calculateLatLonBbox(latLon.getLatitude(), latLon.getLongitude(), ARTICLE_SEARCH_RADIUS) : new QuadRect();
 		return getArticleByTitle(title, rect, lang);
 	}
 
@@ -600,12 +600,7 @@
 		for (BinaryMapIndexReader reader : getReaders()) {
 			try {
 				SearchRequest<Amenity> req = BinaryMapIndexReader.buildSearchPoiRequest(
-<<<<<<< HEAD
-						x, y, title, left, right, top, bottom, getSearchFilter(false), null, null);
-				req.setLimit(1);
-				amenities = reader.searchPoiByName(req);
-=======
-						x, y, title, left, right, top, bottom, getSearchRouteArticleFilter(),
+						x, y, title, left, right, top, bottom, getSearchFilter(false),
 						new ResultMatcher<Amenity>() {
 							boolean done = false;
 
@@ -624,7 +619,6 @@
 							}
 						}, null);
 				reader.searchPoiByName(req);
->>>>>>> 588057fb
 			} catch (IOException e) {
 				LOG.error(e.getMessage());
 			}
