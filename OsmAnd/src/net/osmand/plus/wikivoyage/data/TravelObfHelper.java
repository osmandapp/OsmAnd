--- conflicted
+++ resolved
@@ -6,11 +6,8 @@
 import androidx.annotation.Nullable;
 
 import net.osmand.Collator;
-<<<<<<< HEAD
-=======
 import net.osmand.CollatorStringMatcher.StringMatcherMode;
 import net.osmand.GPXUtilities;
->>>>>>> 30a3d0d8
 import net.osmand.GPXUtilities.GPXFile;
 import net.osmand.IndexConstants;
 import net.osmand.OsmAndCollator;
@@ -273,11 +270,7 @@
 				for (Amenity amenity : entry.getValue()) {
 					Set<String> nameLangs = getLanguages(amenity);
 					if (nameLangs.contains(appLang)) {
-<<<<<<< HEAD
 						TravelArticle article = readArticle(file, amenity, appLang, entry.getValue());
-						WikivoyageSearchResult r = new WikivoyageSearchResult(article, new ArrayList<>(nameLangs));
-=======
-						TravelArticle article = readArticle(file, amenity, appLang);
 						ArrayList<String> langs = new ArrayList<>(nameLangs);
 						Collections.sort(langs, new Comparator<String>() {
 							@Override
@@ -300,7 +293,6 @@
 							}
 						});
 						WikivoyageSearchResult r = new WikivoyageSearchResult(article, langs);
->>>>>>> 30a3d0d8
 						res.add(r);
 					}
 				}
