--- conflicted
+++ resolved
@@ -1,22 +1,16 @@
 package net.osmand.plus.wikivoyage.data;
 
-<<<<<<< HEAD
-import static net.osmand.gpx.GPXUtilities.POINT_ELEVATION;
-import static net.osmand.gpx.GPXUtilities.WptPt;
 import static net.osmand.osm.MapPoiTypes.ROUTE_TRACK;
-=======
 import static net.osmand.shared.gpx.GpxUtilities.POINT_ELEVATION;
 
 import net.osmand.shared.gpx.primitives.WptPt;
->>>>>>> 69a7dc17
+
 import static net.osmand.osm.MapPoiTypes.ROUTE_TRACK_POINT;
 
 import androidx.annotation.NonNull;
 import androidx.annotation.Nullable;
 
 import net.osmand.data.Amenity;
-<<<<<<< HEAD
-import net.osmand.gpx.GPXTrackAnalysis;
 import net.osmand.util.Algorithms;
 
 import java.util.Arrays;
@@ -24,9 +18,8 @@
 import java.util.HashSet;
 import java.util.Map;
 import java.util.Set;
-=======
+
 import net.osmand.shared.gpx.GpxTrackAnalysis;
->>>>>>> 69a7dc17
 
 public class TravelGpx extends TravelArticle {
 
@@ -75,10 +68,9 @@
 	@Override
 	public WptPt createWptPt(@NonNull Amenity amenity, @Nullable String lang) {
 		WptPt wptPt = new WptPt();
-<<<<<<< HEAD
-		wptPt.name = amenity.getName();
-		wptPt.lat = amenity.getLocation().getLatitude();
-		wptPt.lon = amenity.getLocation().getLongitude();
+		wptPt.setLat(amenity.getLocation().getLatitude());
+		wptPt.setLon(amenity.getLocation().getLongitude());
+		wptPt.setName(amenity.getName());
 		for (String obfTag : amenity.getAdditionalInfoKeys()) {
 			String gpxTag = allowedPointObfToGpxTags.get(obfTag);
 			if (gpxTag != null) {
@@ -88,11 +80,6 @@
 				}
 			}
 		}
-=======
-		wptPt.setLat(amenity.getLocation().getLatitude());
-		wptPt.setLon(amenity.getLocation().getLongitude());
-		wptPt.setName(amenity.getName());
->>>>>>> 69a7dc17
 		return wptPt;
 	}
 
