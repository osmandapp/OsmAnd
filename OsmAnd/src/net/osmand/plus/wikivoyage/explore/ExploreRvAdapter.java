--- conflicted
+++ resolved
@@ -67,13 +67,7 @@
 			holder.title.setText((String) item);
 			holder.description.setText(String.valueOf(getArticleItemCount()));
 		} else if (viewHolder instanceof ArticleTravelVH && item instanceof ArticleTravelCard) {
-<<<<<<< HEAD
-			ArticleTravelCard articleTravelCard = (ArticleTravelCard) item;
-			articleTravelCard.setLastItem(position == getLastArticleItemIndex());
-			articleTravelCard.bindViewHolder(viewHolder);
-=======
 			((ArticleTravelCard) item).bindViewHolder(viewHolder);
->>>>>>> 22e8d255
 		} else if (viewHolder instanceof OpenBetaTravelVH && item instanceof OpenBetaTravelCard) {
 			((OpenBetaTravelCard) item).bindViewHolder(viewHolder);
 		} else if (viewHolder instanceof StartEditingTravelVH && item instanceof StartEditingTravelCard) {
@@ -105,7 +99,7 @@
 		return items.size();
 	}
 
-	private int getArticleItemCount() {
+	public int getArticleItemCount() {
 		int count = 0;
 		for (Object o : items) {
 			if (o instanceof ArticleTravelCard) {
@@ -113,16 +107,6 @@
 			}
 		}
 		return count;
-	}
-
-	private int getLastArticleItemIndex() {
-		for (int i = items.size() - 1; i > 0; i--) {
-			Object o = items.get(i);
-			if (o instanceof ArticleTravelCard) {
-				return i;
-			}
-		}
-		return 0;
 	}
 
 	private Object getItem(int position) {
