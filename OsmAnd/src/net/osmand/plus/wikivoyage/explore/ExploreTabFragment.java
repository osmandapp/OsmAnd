--- conflicted
+++ resolved
@@ -9,27 +9,20 @@
 import android.view.LayoutInflater;
 import android.view.View;
 import android.view.ViewGroup;
-import android.widget.ProgressBar;
 
 import net.osmand.plus.OsmandApplication;
 import net.osmand.plus.R;
-<<<<<<< HEAD
-import net.osmand.plus.activities.OsmandActionBarActivity;
-=======
 import net.osmand.plus.activities.LocalIndexHelper;
 import net.osmand.plus.activities.LocalIndexInfo;
->>>>>>> 22e8d255
 import net.osmand.plus.base.BaseOsmAndFragment;
 import net.osmand.plus.download.DownloadResources;
 import net.osmand.plus.download.ui.AbstractLoadLocalIndexTask;
 import net.osmand.plus.wikivoyage.data.TravelArticle;
-import net.osmand.plus.wikivoyage.data.TravelDbHelper;
 import net.osmand.plus.wikivoyage.explore.travelcards.ArticleTravelCard;
 import net.osmand.plus.wikivoyage.explore.travelcards.OpenBetaTravelCard;
 import net.osmand.plus.wikivoyage.explore.travelcards.StartEditingTravelCard;
 import net.osmand.plus.wikivoyage.explore.travelcards.TravelDownloadUpdateCard;
 
-import java.lang.ref.WeakReference;
 import java.util.ArrayList;
 import java.util.List;
 
@@ -38,9 +31,6 @@
 	private static final int DOWNLOAD_UPDATE_CARD_POSITION = 0;
 
 	private ExploreRvAdapter adapter = new ExploreRvAdapter();
-	private PopularDestinationsSearchTask popularDestinationsSearchTask;
-	private StartEditingTravelCard startEditingTravelCard;
-	private ProgressBar progressBar;
 
 	@Nullable
 	@Override
@@ -50,7 +40,6 @@
 		adapter.setItems(generateItems());
 
 		final RecyclerView rv = (RecyclerView) mainView.findViewById(R.id.recycler_view);
-		progressBar = (ProgressBar) mainView.findViewById(R.id.progressBar);
 		rv.setLayoutManager(new LinearLayoutManager(getContext()));
 		rv.setAdapter(adapter);
 
@@ -61,73 +50,15 @@
 		final List<Object> items = new ArrayList<>();
 		final OsmandApplication app = getMyApplication();
 		final boolean nightMode = !getSettings().isLightContent();
-<<<<<<< HEAD
-		startEditingTravelCard = new StartEditingTravelCard(app, nightMode);
-=======
 
 		addDownloadUpdateCard(nightMode);
->>>>>>> 22e8d255
 		items.add(new OpenBetaTravelCard(app, nightMode, getFragmentManager()));
-		items.add(startEditingTravelCard);
-		addPopularDestinations(app, nightMode);
+		items.add(new StartEditingTravelCard(app, nightMode));
+		addPopularDestinations(items, nightMode);
 
 		return items;
 	}
 
-<<<<<<< HEAD
-	private void addPopularDestinations(OsmandApplication app, boolean nightMode) {
-		popularDestinationsSearchTask = new PopularDestinationsSearchTask(app.getTravelDbHelper(), getMyActivity(), adapter, nightMode, startEditingTravelCard, progressBar);
-		popularDestinationsSearchTask.execute();
-	}
-
-	private static class PopularDestinationsSearchTask extends AsyncTask<Void, TravelDbHelper, List<TravelArticle>> {
-
-		private TravelDbHelper travelDbHelper;
-		private WeakReference<OsmandActionBarActivity> weakContext;
-		private WeakReference<ExploreRvAdapter> weakAdapter;
-		private WeakReference<StartEditingTravelCard> weakStartEditingTravelCard;
-		private WeakReference<View> weakProgressBar;
-		private boolean nightMode;
-
-		PopularDestinationsSearchTask(TravelDbHelper travelDbHelper,
-		                              OsmandActionBarActivity context, ExploreRvAdapter adapter, boolean nightMode, StartEditingTravelCard startEditingTravelCard, View progressBar) {
-			this.travelDbHelper = travelDbHelper;
-			weakContext = new WeakReference<>(context);
-			weakAdapter = new WeakReference<>(adapter);
-			weakStartEditingTravelCard = new WeakReference<>(startEditingTravelCard);
-			weakProgressBar = new WeakReference<>(progressBar);
-			this.nightMode = nightMode;
-		}
-
-		@Override
-		protected List<TravelArticle> doInBackground(Void... voids) {
-			return travelDbHelper.searchPopular();
-		}
-
-		@Override
-		protected void onPreExecute() {
-			super.onPreExecute();
-			weakProgressBar.get().setVisibility(View.VISIBLE);
-		}
-
-		@Override
-		protected void onPostExecute(List<TravelArticle> items) {
-			OsmandActionBarActivity activity = weakContext.get();
-			ExploreRvAdapter adapter = weakAdapter.get();
-
-			List<Object> adapterItems = adapter.getItems();
-			StartEditingTravelCard startEditingTravelCard = weakStartEditingTravelCard.get();
-
-			adapterItems.remove(startEditingTravelCard);
-
-			if (!items.isEmpty()) {
-				if (activity != null) {
-					adapterItems.add(activity.getResources().getString(R.string.popular_destinations));
-					for (TravelArticle article : items) {
-						adapterItems.add(new ArticleTravelCard(activity.getMyApplication(), nightMode, article, activity.getSupportFragmentManager()));
-					}
-				}
-=======
 	private void addDownloadUpdateCard(final boolean nightMode) {
 		final OsmandApplication app = getMyApplication();
 		new CheckWorldWikivoyageTask(app, new CheckWorldWikivoyageTask.Callback() {
@@ -150,19 +81,7 @@
 			items.add(getString(R.string.popular_destinations));
 			for (TravelArticle article : savedArticles) {
 				items.add(new ArticleTravelCard(app, nightMode, article, getFragmentManager()));
->>>>>>> 22e8d255
 			}
-			weakProgressBar.get().setVisibility(View.GONE);
-			adapterItems.add(startEditingTravelCard);
-			adapter.notifyDataSetChanged();
-		}
-	}
-
-	@Override
-	public void onPause() {
-		super.onPause();
-		if (popularDestinationsSearchTask != null && popularDestinationsSearchTask.getStatus() == AsyncTask.Status.RUNNING) {
-			popularDestinationsSearchTask.cancel(false);
 		}
 	}
 
