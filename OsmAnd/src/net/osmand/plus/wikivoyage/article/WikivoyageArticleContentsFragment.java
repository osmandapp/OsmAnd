package net.osmand.plus.wikivoyage.article;

import android.content.Context;
import android.content.Intent;
import android.graphics.drawable.Drawable;
import android.os.Bundle;
import android.support.v4.app.Fragment;
import android.support.v4.content.ContextCompat;
import android.view.LayoutInflater;
import android.view.View;
import android.view.ViewGroup;
import android.widget.ExpandableListView;
import android.widget.ImageView;
import android.widget.LinearLayout;
import android.widget.TextView;

import net.osmand.plus.R;
import net.osmand.plus.activities.OsmandBaseExpandableListAdapter;
import net.osmand.plus.base.MenuBottomSheetDialogFragment;
import net.osmand.plus.base.bottomsheetmenu.SimpleBottomSheetItem;
import net.osmand.plus.base.bottomsheetmenu.simpleitems.TitleItem;
import net.osmand.plus.wikivoyage.data.WikivoyageJsonParser;
import net.osmand.plus.wikivoyage.data.WikivoyageJsonParser.WikivoyageContentItem;


public class WikivoyageArticleContentsFragment extends MenuBottomSheetDialogFragment {

	public static final String TAG = "WikivoyageArticleContentsFragment";

	public static final String CONTENTS_JSON_KEY = "contents_json";
	public static final String CONTENT_ITEM_LINK_KEY = "content_item_link";
	public static final String CONTENT_ITEM_TITLE_KEY = "content_item_title";

	public static final int SHOW_CONTENT_ITEM_REQUEST_CODE = 0;

	private ExpandableListView expListView;

	@Override
	public void createMenuItems(Bundle savedInstanceState) {
		Context ctx = getContext();
		Bundle args = getArguments();
		if (ctx == null || args == null) {
			return;
		}

		String contentsJson = args.getString(CONTENTS_JSON_KEY);
		if (contentsJson == null) {
			return;
		}

		final WikivoyageContentItem contentItem = WikivoyageJsonParser.parseJsonContents(contentsJson);
		if (contentItem == null) {
			return;
		}

		items.add(new TitleItem(getString(R.string.shared_string_contents)));

		Drawable transparent = ContextCompat.getDrawable(ctx, R.color.color_transparent);
		expListView = new ExpandableListView(ctx);
		expListView.setAdapter(new ExpandableListAdapter(ctx, contentItem));
		expListView.setDivider(transparent);
		expListView.setGroupIndicator(transparent);
		expListView.setSelector(transparent);
		expListView.setLayoutParams(new LinearLayout.LayoutParams(
				LinearLayout.LayoutParams.MATCH_PARENT,
				LinearLayout.LayoutParams.MATCH_PARENT)
		);

		expListView.setOnChildClickListener(new ExpandableListView.OnChildClickListener() {
			@Override
			public boolean onChildClick(ExpandableListView parent, View v,
										int groupPosition, int childPosition, long id) {
				WikivoyageContentItem wikivoyageContentItem = contentItem.getSubItems().get(groupPosition);
				String link = wikivoyageContentItem.getSubItems().get(childPosition).getLink();
				String name = wikivoyageContentItem.getLink().substring(1);
				sendResults(link, name);
				dismiss();
				return true;
			}
		});
		expListView.setOnGroupClickListener(new ExpandableListView.OnGroupClickListener() {
			@Override
			public boolean onGroupClick(ExpandableListView parent, View v, int groupPosition, long id) {
				WikivoyageContentItem wikivoyageContentItem = contentItem.getSubItems().get(groupPosition);
				String link = wikivoyageContentItem.getLink();
				String name = wikivoyageContentItem.getLink().substring(1);
				sendResults(link, name);
				dismiss();
				return true;
			}
		});

		LinearLayout container = new LinearLayout(ctx);
		container.addView(expListView);

		items.add(new SimpleBottomSheetItem.Builder().setCustomView(container).create());
	}

	private void sendResults(String link, String name) {
<<<<<<< HEAD
		Intent intent = new Intent();
		intent.putExtra(CONTENT_ITEM_LINK_KEY, link);
		intent.putExtra(CONTENT_ITEM_TITLE_KEY, name);
		Fragment fragment = getTargetFragment();
		if (fragment != null) {
			fragment.onActivityResult(getTargetRequestCode(), SHOW_CONTENT_ITEM_REQUEST_CODE, intent);
=======
		Fragment fragment = getTargetFragment();
		if (fragment != null) {
			Intent intent = new Intent();
			intent.putExtra(CONTENTS_LINK_KEY, link);
			intent.putExtra(CONTENTS_TITLE_KEY, name);
			fragment.onActivityResult(getTargetRequestCode(), REQUEST_LINK_CODE, intent);
>>>>>>> 6dd19f9b
		}
	}

	@Override
	protected int getDismissButtonTextId() {
		return R.string.shared_string_close;
	}

	@Override
	protected int getBgColorId() {
		return nightMode ? R.color.wikivoyage_bottom_bar_bg_dark : R.color.bg_color_light;
	}

	@Override
	protected boolean useScrollableItemsContainer() {
		return false;
	}

	class ExpandableListAdapter extends OsmandBaseExpandableListAdapter {

		private Context context;

		private WikivoyageContentItem contentItem;

		private Drawable itemGroupIcon;
		private Drawable itemChildIcon;

		ExpandableListAdapter(Context context, WikivoyageContentItem contentItem) {
			this.context = context;
			this.contentItem = contentItem;

			itemGroupIcon = getIcon(R.drawable.ic_action_list_header, nightMode
					? R.color.wikivoyage_contents_parent_icon_dark : R.color.wikivoyage_contents_parent_icon_light);
			itemChildIcon = getIcon(R.drawable.ic_action_list_bullet, nightMode
					? R.color.wikivoyage_contents_child_icon_dark
					: R.color.wikivoyage_contents_child_icon_light);
		}

		@Override
		public Object getChild(int groupPosition, int childPosititon) {
			return contentItem.getSubItems().get(groupPosition).getSubItems().get(childPosititon).getName();
		}

		@Override
		public long getChildId(int groupPosition, int childPosition) {
			return childPosition;
		}

		@Override
		public View getChildView(int groupPosition, final int childPosition,
								 boolean isLastChild, View convertView, ViewGroup parent) {
			String childText = (String) getChild(groupPosition, childPosition);
			if (convertView == null) {
				convertView = LayoutInflater.from(context)
						.inflate(R.layout.wikivoyage_contents_list_item, parent, false);
			}
			TextView txtListChild = (TextView) convertView.findViewById(R.id.item_label);
			txtListChild.setText(childText);
			txtListChild.setTextColor(ContextCompat.getColor(context, nightMode
					? R.color.wikivoyage_contents_parent_icon_dark
					: R.color.wikivoyage_contents_parent_icon_light));
			txtListChild.setCompoundDrawablesWithIntrinsicBounds(itemChildIcon, null, null, null);

			convertView.findViewById(R.id.upper_row_divider).setVisibility(View.GONE);
			txtListChild.setTypeface(null);

			return convertView;
		}

		@Override
		public int getChildrenCount(int groupPosition) {
			return contentItem.getSubItems().get(groupPosition).getSubItems().size();
		}

		@Override
		public Object getGroup(int groupPosition) {
			return contentItem.getSubItems().get(groupPosition).getName();

		}

		@Override
		public int getGroupCount() {
			return contentItem.getSubItems().size();
		}

		@Override
		public long getGroupId(int groupPosition) {
			return groupPosition;
		}

		@Override
		public View getGroupView(final int groupPosition, final boolean isExpanded,
								 View convertView, ViewGroup parent) {
			String headerTitle = (String) getGroup(groupPosition);
			if (convertView == null) {
				convertView = LayoutInflater.from(context)
						.inflate(R.layout.wikivoyage_contents_list_item, parent, false);
			}
			TextView lblListHeader = (TextView) convertView.findViewById(R.id.item_label);
			lblListHeader.setText(headerTitle);
			lblListHeader.setTextColor(ContextCompat.getColor(context, nightMode ? R.color.wikivoyage_contents_parent_icon_dark : R.color.wikivoyage_contents_parent_icon_light));
			lblListHeader.setCompoundDrawablesWithIntrinsicBounds(itemGroupIcon, null, null, null);

			adjustIndicator(getMyApplication(), groupPosition, isExpanded, convertView, !nightMode);
			ImageView indicator = (ImageView) convertView.findViewById(R.id.explist_indicator);
			indicator.setOnClickListener(new View.OnClickListener() {
				@Override
				public void onClick(View v) {
					if (isExpanded) {
						expListView.collapseGroup(groupPosition);
					} else {
						expListView.expandGroup(groupPosition);
					}
				}
			});
			return convertView;
		}

		@Override
		public boolean hasStableIds() {
			return false;
		}

		@Override
		public boolean isChildSelectable(int groupPosition, int childPosition) {
			return true;
		}
	}
}<|MERGE_RESOLUTION|>--- conflicted
+++ resolved
@@ -97,21 +97,12 @@
 	}
 
 	private void sendResults(String link, String name) {
-<<<<<<< HEAD
-		Intent intent = new Intent();
-		intent.putExtra(CONTENT_ITEM_LINK_KEY, link);
-		intent.putExtra(CONTENT_ITEM_TITLE_KEY, name);
-		Fragment fragment = getTargetFragment();
-		if (fragment != null) {
-			fragment.onActivityResult(getTargetRequestCode(), SHOW_CONTENT_ITEM_REQUEST_CODE, intent);
-=======
 		Fragment fragment = getTargetFragment();
 		if (fragment != null) {
 			Intent intent = new Intent();
-			intent.putExtra(CONTENTS_LINK_KEY, link);
-			intent.putExtra(CONTENTS_TITLE_KEY, name);
-			fragment.onActivityResult(getTargetRequestCode(), REQUEST_LINK_CODE, intent);
->>>>>>> 6dd19f9b
+			intent.putExtra(CONTENT_ITEM_LINK_KEY, link);
+			intent.putExtra(CONTENT_ITEM_TITLE_KEY, name);
+			fragment.onActivityResult(getTargetRequestCode(), SHOW_CONTENT_ITEM_REQUEST_CODE, intent);
 		}
 	}
 
