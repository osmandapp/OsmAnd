--- conflicted
+++ resolved
@@ -20,10 +20,7 @@
 import net.osmand.plus.base.bottomsheetmenu.SimpleBottomSheetItem;
 import net.osmand.plus.base.bottomsheetmenu.simpleitems.TitleItem;
 import net.osmand.plus.wikivoyage.data.WikivoyageJsonParser;
-<<<<<<< HEAD
-=======
 import net.osmand.plus.wikivoyage.data.WikivoyageJsonParser.WikivoyageContentItem;
->>>>>>> f237d1bc
 
 
 public class WikivoyageArticleContentsFragment extends MenuBottomSheetDialogFragment {
@@ -49,24 +46,15 @@
 			return;
 		}
 
-<<<<<<< HEAD
-		final WikivoyageJsonParser.WikivoyageContentItem wikivoyageContentItem = WikivoyageJsonParser.parseJsonContents(contentsJson);
-		if (wikivoyageContentItem == null) {
-=======
 		final WikivoyageContentItem contentItem = WikivoyageJsonParser.parseJsonContents(contentsJson);
 		if (contentItem == null) {
->>>>>>> f237d1bc
 			return;
 		}
 
 		items.add(new TitleItem(getString(R.string.shared_string_contents)));
 
 		expListView = new ExpandableListView(getContext());
-<<<<<<< HEAD
-		ExpandableListAdapter listAdapter = new ExpandableListAdapter(getContext(), wikivoyageContentItem);
-=======
 		ExpandableListAdapter listAdapter = new ExpandableListAdapter(getContext(), contentItem);
->>>>>>> f237d1bc
 
 		expListView.setAdapter(listAdapter);
 		Drawable transparent = ContextCompat.getDrawable(getContext(), R.color.color_transparent);
@@ -82,11 +70,7 @@
 			@Override
 			public boolean onChildClick(ExpandableListView parent, View v,
 			                            int groupPosition, int childPosition, long id) {
-<<<<<<< HEAD
-				String link = wikivoyageContentItem.getSubItems().get(groupPosition).getSubItems().get(childPosition).getLink();
-=======
 				String link = contentItem.getSubItems().get(groupPosition).getSubItems().get(childPosition).getLink();
->>>>>>> f237d1bc
 				sendResult(link);
 				dismiss();
 				return false;
@@ -95,11 +79,7 @@
 		expListView.setOnGroupClickListener(new ExpandableListView.OnGroupClickListener() {
 			@Override
 			public boolean onGroupClick(ExpandableListView parent, View v, int groupPosition, long id) {
-<<<<<<< HEAD
-				String link = wikivoyageContentItem.getSubItems().get(groupPosition).getLink();
-=======
 				String link = contentItem.getSubItems().get(groupPosition).getLink();
->>>>>>> f237d1bc
 				sendResult(link);
 				dismiss();
 				return false;
@@ -139,24 +119,14 @@
 
 		private Context context;
 
-<<<<<<< HEAD
-		private WikivoyageJsonParser.WikivoyageContentItem wikivoyageContentItem;
-=======
 		private WikivoyageContentItem contentItem;
->>>>>>> f237d1bc
 
 		private Drawable itemGroupIcon;
 		private Drawable itemChildIcon;
 
-<<<<<<< HEAD
-		ExpandableListAdapter(Context context, WikivoyageJsonParser.WikivoyageContentItem wikivoyageContentItem) {
-			this.context = context;
-			this.wikivoyageContentItem = wikivoyageContentItem;
-=======
 		ExpandableListAdapter(Context context, WikivoyageContentItem contentItem) {
 			this.context = context;
 			this.contentItem = contentItem;
->>>>>>> f237d1bc
 
 			itemGroupIcon = getIcon(R.drawable.ic_action_list_header, nightMode
 					? R.color.wikivoyage_contents_parent_icon_dark : R.color.wikivoyage_contents_parent_icon_light);
@@ -167,11 +137,7 @@
 
 		@Override
 		public Object getChild(int groupPosition, int childPosititon) {
-<<<<<<< HEAD
-			return wikivoyageContentItem.getSubItems().get(groupPosition).getSubItems().get(childPosititon).getName();
-=======
 			return contentItem.getSubItems().get(groupPosition).getSubItems().get(childPosititon).getName();
->>>>>>> f237d1bc
 		}
 
 		@Override
@@ -196,11 +162,7 @@
 
 			convertView.findViewById(R.id.upper_row_divider).setVisibility(View.GONE);
 			txtListChild.setTypeface(null);
-<<<<<<< HEAD
-			if (childPosition == wikivoyageContentItem.getSubItems().get(groupPosition).getSubItems().size() - 1) {
-=======
 			if (childPosition == contentItem.getSubItems().get(groupPosition).getSubItems().size() - 1) {
->>>>>>> f237d1bc
 				convertView.findViewById(R.id.bottom_row_divider).setVisibility(View.VISIBLE);
 			} else {
 				convertView.findViewById(R.id.bottom_row_divider).setVisibility(View.GONE);
@@ -211,30 +173,18 @@
 
 		@Override
 		public int getChildrenCount(int groupPosition) {
-<<<<<<< HEAD
-			return wikivoyageContentItem.getSubItems().get(groupPosition).getSubItems().size();
-=======
 			return contentItem.getSubItems().get(groupPosition).getSubItems().size();
->>>>>>> f237d1bc
 		}
 
 		@Override
 		public Object getGroup(int groupPosition) {
-<<<<<<< HEAD
-			return wikivoyageContentItem.getSubItems().get(groupPosition).getName();
-=======
 			return contentItem.getSubItems().get(groupPosition).getName();
->>>>>>> f237d1bc
 
 		}
 
 		@Override
 		public int getGroupCount() {
-<<<<<<< HEAD
-			return wikivoyageContentItem.getSubItems().size();
-=======
 			return contentItem.getSubItems().size();
->>>>>>> f237d1bc
 		}
 
 		@Override
