package net.osmand.plus.server.endpoints;

import android.graphics.Bitmap;

import fi.iki.elonen.NanoHTTPD;

import net.osmand.PlatformUtil;
import net.osmand.data.RotatedTileBox;
import net.osmand.plus.activities.MapActivity;
import net.osmand.plus.resources.AsyncLoadingThread;
import net.osmand.plus.server.OsmAndHttpServer;
import net.osmand.plus.views.OsmandMapTileView;
import net.osmand.util.MapUtils;

import org.apache.commons.logging.Log;

import java.io.ByteArrayInputStream;
import java.io.ByteArrayOutputStream;
import java.net.URL;
import java.util.Scanner;

import static fi.iki.elonen.NanoHTTPD.newFixedLengthResponse;

public class TileEndpoint implements OsmAndHttpServer.ApiEndpoint {
	private static final int TILE_SIZE_PX = 512;
	private static final int TIMEOUT_STEP = 500;
	private static final int TIMEOUT = 5000;

	private static final Log LOG = PlatformUtil.getLog(TileEndpoint.class);
	private final MapActivity mapActivity;

	public TileEndpoint(MapActivity mapActivity) {
		this.mapActivity = mapActivity;
	}

	@Override
	public NanoHTTPD.Response process(NanoHTTPD.IHTTPSession session, String url) {
		// https://tile.osmand.net/hd/6/55/25.png
		int extInd = url.indexOf('.');
		if(extInd >= 0) {
			url = url.substring(0, extInd);
		}
		String[] prms = url.split("/");
		if(prms.length < 4) {
			return OsmAndHttpServer.ErrorResponses.response500;
		}
		int zoom = Integer.parseInt(prms[1]);
		int x = Integer.parseInt(prms[2]);
		int y = Integer.parseInt(prms[3]);
		Bitmap bitmap = requestTile(x, y, zoom);
		if (bitmap == null) {
			return OsmAndHttpServer.ErrorResponses.response500;
		}
		ByteArrayOutputStream stream = new ByteArrayOutputStream();
		bitmap.compress(Bitmap.CompressFormat.PNG, 100, stream);
		byte[] byteArray = stream.toByteArray();
		ByteArrayInputStream str = new ByteArrayInputStream(byteArray);
		return newFixedLengthResponse(
				NanoHTTPD.Response.Status.OK, "image/png",
				str, str.available());
	}

	private synchronized Bitmap requestTile(int x, int y, int zoom) {
		double lat = MapUtils.getLatitudeFromTile(zoom, y);
		double lon = MapUtils.getLongitudeFromTile(zoom, x);
		final RotatedTileBox rotatedTileBox = new RotatedTileBox.RotatedTileBoxBuilder()
				.setLocation(lat, lon)
				.setZoom(zoom)
				.setPixelDimensions(TILE_SIZE_PX, TILE_SIZE_PX, 0.5f, 0.5f).build();
		mapActivity.getMapView().setCurrentViewport(rotatedTileBox);
		int timeout = 0;
		try {
<<<<<<< HEAD
			while (timeout < SOCKET_READ_TIMEOUT) {
=======
			AsyncLoadingThread athread = mapActivity.getMyApplication().getResourceManager().getAsyncLoadingThread();

			Bitmap res = null;
			while (athread.areResourcesLoading() && timeout < TIMEOUT) {
>>>>>>> 2b9db97f
				Thread.sleep(TIMEOUT_STEP);
				timeout += TIMEOUT_STEP;
			}
			if(!athread.areResourcesLoading()) {
				res = mapActivity.getMapView().getBufferBitmap();
				LOG.debug(mapActivity.getMapView().getBufferImgLoc());
			}
			return res;
		} catch (InterruptedException e) {
			LOG.error(e);
		}
		return null;
	}
}<|MERGE_RESOLUTION|>--- conflicted
+++ resolved
@@ -70,14 +70,10 @@
 		mapActivity.getMapView().setCurrentViewport(rotatedTileBox);
 		int timeout = 0;
 		try {
-<<<<<<< HEAD
-			while (timeout < SOCKET_READ_TIMEOUT) {
-=======
 			AsyncLoadingThread athread = mapActivity.getMyApplication().getResourceManager().getAsyncLoadingThread();
 
 			Bitmap res = null;
 			while (athread.areResourcesLoading() && timeout < TIMEOUT) {
->>>>>>> 2b9db97f
 				Thread.sleep(TIMEOUT_STEP);
 				timeout += TIMEOUT_STEP;
 			}
