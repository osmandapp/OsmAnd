--- conflicted
+++ resolved
@@ -120,7 +120,6 @@
 		}
 	}
 
-<<<<<<< HEAD
 	public static String getWeatherName(Context ctx, OsmandRegions regions, String basename) {
 		basename = basename.replace(" ", "_");
 		if (WeatherUtils.isEntireWorld(basename)) {
@@ -131,8 +130,6 @@
 		}
 	}
 
-	public static String getVoiceName(Context ctx, String fileName) {
-=======
 	@NonNull
 	public static String getVoiceName(@NonNull Context ctx, @NonNull String fileName) {
 		String name = fileName.replace('-', '_').replace(' ', '_');
@@ -148,7 +145,6 @@
 
 	@Nullable
 	private static String getStringFromResName(@NonNull Context ctx, @NonNull String name) {
->>>>>>> 8a2a0dea
 		try {
 			Field f = R.string.class.getField(name);
 			if (f != null) {
