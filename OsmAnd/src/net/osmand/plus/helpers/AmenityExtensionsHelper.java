package net.osmand.plus.helpers;

import static net.osmand.data.Amenity.MAPILLARY;
import static net.osmand.data.Amenity.WIKIDATA;
import static net.osmand.data.Amenity.WIKIMEDIA_COMMONS;
import static net.osmand.data.Amenity.WIKIPEDIA;
import static net.osmand.gpx.GPXUtilities.OSM_PREFIX;
import static net.osmand.shared.gpx.GpxUtilities.AMENITY_PREFIX;
<<<<<<< HEAD
=======

import android.util.Pair;
>>>>>>> dae765a3

import androidx.annotation.NonNull;
import androidx.annotation.Nullable;

import net.osmand.PlatformUtil;
import net.osmand.data.Amenity;
import net.osmand.data.LatLon;
import net.osmand.plus.OsmandApplication;
import net.osmand.plus.utils.OsmAndFormatter;
import net.osmand.plus.utils.OsmAndFormatterParams;
import net.osmand.plus.views.layers.MapSelectionHelper;
import net.osmand.plus.views.layers.PlaceDetailsObject;
import net.osmand.plus.wikivoyage.data.TravelGpx;
import net.osmand.util.Algorithms;

import org.apache.commons.logging.Log;

import java.io.UnsupportedEncodingException;
import java.net.URLDecoder;
import java.util.Arrays;
import java.util.Collections;
import java.util.HashMap;
import java.util.List;
import java.util.Map;

public class AmenityExtensionsHelper {

	private static final Log LOG = PlatformUtil.getLog(AmenityExtensionsHelper.class);

	private final OsmandApplication app;

	public AmenityExtensionsHelper(@NonNull OsmandApplication app) {
		this.app = app;
	}

<<<<<<< HEAD
	@Nullable
	public Amenity findAmenity(@NonNull String nameEn, double lat, double lon) {
		LatLon latLon = new LatLon(lat, lon);
		List<String> names = Collections.singletonList(nameEn);
		return app.getResourceManager().getAmenitySearcher().findAmenity(latLon, null, names, null);
=======
	@NonNull
	public Pair<PlaceDetailsObject, Map<String, String>> getDetailsObjectWithExtensions(
			@NonNull Map<String, String> extensions, @Nullable String originName,
			double lat, double lon) {
		PlaceDetailsObject detailsObject = null;
		if (!Algorithms.isEmpty(originName)) {
			detailsObject = findAmenity(originName, lat, lon);
		}
		Amenity amenity = detailsObject != null ? detailsObject.getSyntheticAmenity() : null;
		extensions = getUpdatedAmenityExtensions(extensions, amenity);
		return Pair.create(detailsObject, extensions);
	}

	@Nullable
	private PlaceDetailsObject findAmenity(@NonNull String nameEn, double lat, double lon) {
		LatLon latLon = new LatLon(lat, lon);
		List<String> names = Collections.singletonList(nameEn);
		Amenity amenity = MapSelectionHelper.findAmenity(app, latLon, names, -1);
		if (amenity != null) {
			return MapSelectionHelper.fetchOtherData(app, amenity);
		}
		return null;
>>>>>>> dae765a3
	}

	@NonNull
	public Map<String, String> getUpdatedAmenityExtensions(@NonNull Map<String, String> extensions,
			@Nullable Amenity amenity) {
		Map<String, String> updatedExtensions = new HashMap<>();
		for (Map.Entry<String, String> entry : extensions.entrySet()) {
			String key = entry.getKey();
			String value = entry.getValue();
			if (key.startsWith(AMENITY_PREFIX)) {
				updatedExtensions.put(key.replace(AMENITY_PREFIX, ""), value);
			} else if (key.startsWith(OSM_PREFIX)) {
				updatedExtensions.put(key.replace(OSM_PREFIX, ""), value);
			} else {
				updatedExtensions.put(key, value);
			}
		}
		if (amenity != null) {
			updatedExtensions.putAll(amenity.getAmenityExtensions(app.getPoiTypes(), false));
		}
		return updatedExtensions;
	}

	@NonNull
	public static Map<String, String> getImagesParams(@NonNull Map<String, String> extensions) {
		Map<String, String> params = new HashMap<>();
		List<String> imageTags = Arrays.asList("image", MAPILLARY, WIKIDATA, WIKIPEDIA, WIKIMEDIA_COMMONS);
		for (String imageTag : imageTags) {
			String value = extensions.get(imageTag);
			if (!Algorithms.isEmpty(value)) {
				if (imageTag.equals("image")) {
					params.put("osm_image", getDecodedAdditionalInfo(value));
				} else {
					params.put(imageTag, getDecodedAdditionalInfo(value));
				}
			}
		}
		return params;
	}

	private static String getDecodedAdditionalInfo(@NonNull String value) {
		try {
			return URLDecoder.decode(value, "UTF-8");
		} catch (UnsupportedEncodingException | IllegalArgumentException e) {
			LOG.error(e);
		}
		return value;
	}

	@Nullable
	public static String getAmenityDistanceFormatted(@NonNull Amenity amenity,
			@NonNull OsmandApplication app) {
		String distanceTag = amenity.getAdditionalInfo(TravelGpx.DISTANCE);
		float km = Algorithms.parseFloatSilently(distanceTag, 0);

		if (km > 0) {
			if (!distanceTag.contains(".")) {
				// Before 1 Apr 2025 distance format was MMMMM (meters, no fractional part).
				// Since 1 Apr 2025 format has been fixed to KM.D (km, 1 fractional digit).
				km /= 1000;
			}
			return OsmAndFormatter.getFormattedDistance(km * 1000, app, OsmAndFormatterParams.NO_TRAILING_ZEROS);
		}

		return null;
	}
}<|MERGE_RESOLUTION|>--- conflicted
+++ resolved
@@ -6,23 +6,19 @@
 import static net.osmand.data.Amenity.WIKIPEDIA;
 import static net.osmand.gpx.GPXUtilities.OSM_PREFIX;
 import static net.osmand.shared.gpx.GpxUtilities.AMENITY_PREFIX;
-<<<<<<< HEAD
-=======
 
 import android.util.Pair;
->>>>>>> dae765a3
 
 import androidx.annotation.NonNull;
 import androidx.annotation.Nullable;
 
 import net.osmand.PlatformUtil;
 import net.osmand.data.Amenity;
+import net.osmand.data.BaseDetailsObject;
 import net.osmand.data.LatLon;
 import net.osmand.plus.OsmandApplication;
 import net.osmand.plus.utils.OsmAndFormatter;
 import net.osmand.plus.utils.OsmAndFormatterParams;
-import net.osmand.plus.views.layers.MapSelectionHelper;
-import net.osmand.plus.views.layers.PlaceDetailsObject;
 import net.osmand.plus.wikivoyage.data.TravelGpx;
 import net.osmand.util.Algorithms;
 
@@ -46,20 +42,13 @@
 		this.app = app;
 	}
 
-<<<<<<< HEAD
-	@Nullable
-	public Amenity findAmenity(@NonNull String nameEn, double lat, double lon) {
-		LatLon latLon = new LatLon(lat, lon);
-		List<String> names = Collections.singletonList(nameEn);
-		return app.getResourceManager().getAmenitySearcher().findAmenity(latLon, null, names, null);
-=======
 	@NonNull
-	public Pair<PlaceDetailsObject, Map<String, String>> getDetailsObjectWithExtensions(
+	public Pair<BaseDetailsObject, Map<String, String>> getDetailsObjectWithExtensions(
 			@NonNull Map<String, String> extensions, @Nullable String originName,
 			double lat, double lon) {
-		PlaceDetailsObject detailsObject = null;
+		BaseDetailsObject detailsObject = null;
 		if (!Algorithms.isEmpty(originName)) {
-			detailsObject = findAmenity(originName, lat, lon);
+			detailsObject = findDetailsObject(originName, lat, lon);
 		}
 		Amenity amenity = detailsObject != null ? detailsObject.getSyntheticAmenity() : null;
 		extensions = getUpdatedAmenityExtensions(extensions, amenity);
@@ -67,15 +56,10 @@
 	}
 
 	@Nullable
-	private PlaceDetailsObject findAmenity(@NonNull String nameEn, double lat, double lon) {
+	public BaseDetailsObject findDetailsObject(@NonNull String nameEn, double lat, double lon) {
 		LatLon latLon = new LatLon(lat, lon);
 		List<String> names = Collections.singletonList(nameEn);
-		Amenity amenity = MapSelectionHelper.findAmenity(app, latLon, names, -1);
-		if (amenity != null) {
-			return MapSelectionHelper.fetchOtherData(app, amenity);
-		}
-		return null;
->>>>>>> dae765a3
+		return app.getResourceManager().getAmenitySearcher().findPlaceDetails(latLon, null, names, null);
 	}
 
 	@NonNull
