package net.osmand.plus.helpers;

import android.annotation.SuppressLint;
import android.app.ProgressDialog;
import android.content.DialogInterface;
import android.content.Intent;
import android.database.Cursor;
import android.graphics.drawable.Drawable;
import android.net.Uri;
import android.os.AsyncTask;
import android.os.Build;
import android.os.Bundle;
import android.os.ParcelFileDescriptor;
import android.provider.OpenableColumns;
import android.provider.Settings;
import android.text.style.ForegroundColorSpan;
import android.util.TypedValue;
import android.view.LayoutInflater;
import android.view.View;
import android.view.ViewGroup;
import android.widget.ArrayAdapter;
import android.widget.ImageView;
import android.widget.TextView;
import android.widget.Toast;

import androidx.annotation.NonNull;
import androidx.annotation.Nullable;
import androidx.appcompat.app.AlertDialog;
import androidx.appcompat.app.AppCompatActivity;
import androidx.fragment.app.FragmentManager;

import net.osmand.AndroidUtils;
import net.osmand.CallbackWithObject;
import net.osmand.GPXUtilities;
import net.osmand.GPXUtilities.GPXFile;
import net.osmand.GPXUtilities.WptPt;
import net.osmand.IProgress;
import net.osmand.IndexConstants;
import net.osmand.PlatformUtil;
import net.osmand.data.FavouritePoint;
import net.osmand.plus.AppInitializer;
import net.osmand.plus.AppInitializer.AppInitializeListener;
import net.osmand.plus.AppInitializer.InitEvents;
import net.osmand.plus.FavouritesDbHelper;
import net.osmand.plus.GPXDatabase;
import net.osmand.plus.OsmandApplication;
import net.osmand.plus.OsmandPlugin;
import net.osmand.plus.R;
import net.osmand.plus.SettingsHelper;
import net.osmand.plus.SettingsHelper.SettingsCollectListener;
import net.osmand.plus.SettingsHelper.SettingsImportListener;
import net.osmand.plus.UiUtilities;
import net.osmand.plus.activities.ActivityResultListener;
import net.osmand.plus.activities.MapActivity;
import net.osmand.plus.activities.TrackActivity;
import net.osmand.plus.base.MenuBottomSheetDialogFragment;
import net.osmand.plus.base.bottomsheetmenu.BaseBottomSheetItem;
import net.osmand.plus.base.bottomsheetmenu.SimpleBottomSheetItem;
import net.osmand.plus.base.bottomsheetmenu.simpleitems.DividerHalfItem;
import net.osmand.plus.base.bottomsheetmenu.simpleitems.ShortDescriptionItem;
import net.osmand.plus.base.bottomsheetmenu.simpleitems.TitleItem;
import net.osmand.plus.rastermaps.OsmandRasterMapsPlugin;
import net.osmand.plus.settings.ImportSettingsFragment;
import net.osmand.plus.views.OsmandMapTileView;
import net.osmand.router.RoutingConfiguration;
import net.osmand.util.Algorithms;

import org.apache.commons.logging.Log;

import java.io.ByteArrayInputStream;
import java.io.File;
import java.io.FileInputStream;
import java.io.FileNotFoundException;
import java.io.FileOutputStream;
import java.io.IOException;
import java.io.InputStream;
import java.io.OutputStream;
import java.io.UnsupportedEncodingException;
import java.text.SimpleDateFormat;
import java.util.ArrayList;
import java.util.Date;
import java.util.List;
import java.util.Locale;
import java.util.zip.ZipInputStream;

import static android.app.Activity.RESULT_OK;
import static net.osmand.IndexConstants.OSMAND_SETTINGS_FILE_EXT;
import static net.osmand.IndexConstants.ROUTING_AND_RENDERING_FILE_EXT;
import static net.osmand.plus.AppInitializer.loadRoutingFiles;
import static net.osmand.plus.myplaces.FavoritesActivity.FAV_TAB;
import static net.osmand.plus.myplaces.FavoritesActivity.GPX_TAB;
import static net.osmand.plus.myplaces.FavoritesActivity.TAB_ID;

/**
 * @author Koen Rabaey
 */
public class ImportHelper {
	public final static Log log = PlatformUtil.getLog(ImportHelper.class);
	public static final String KML_SUFFIX = ".kml";
	public static final String KMZ_SUFFIX = ".kmz";
	public static final String GPX_SUFFIX = ".gpx";
	private final AppCompatActivity activity;
	private final OsmandApplication app;
	private final OsmandMapTileView mapView;
	private OnGpxImportCompleteListener gpxImportCompleteListener;

	public final static int IMPORT_FILE_REQUEST = 1006;
	
	public enum ImportType {
		SETTINGS(IndexConstants.OSMAND_SETTINGS_FILE_EXT),
		ROUTING(ROUTING_AND_RENDERING_FILE_EXT);

		ImportType(String extension) {
			this.extension = extension;
		}

		private String extension;

		public String getExtension() {
			return extension;
		}
	}

	public interface OnGpxImportCompleteListener {
		void onComplete(boolean success);
	}

	public ImportHelper(final AppCompatActivity activity, final OsmandApplication app, final OsmandMapTileView mapView) {
		this.activity = activity;
		this.app = app;
		this.mapView = mapView;
	}

	public void setGpxImportCompleteListener(OnGpxImportCompleteListener gpxImportCompleteListener) {
		this.gpxImportCompleteListener = gpxImportCompleteListener;
	}

	public void handleContentImport(final Uri contentUri, Bundle extras, final boolean useImportDir) {
		final String name = getNameFromContentUri(app, contentUri);
		handleFileImport(contentUri, name, extras, useImportDir);
	}

	public boolean handleGpxImport(final Uri contentUri, final boolean useImportDir) {
		String name = getNameFromContentUri(app, contentUri);
		boolean isOsmandSubdir = isSubDirectory(app.getAppPath(IndexConstants.GPX_INDEX_DIR), new File(contentUri.getPath()));
		if (!isOsmandSubdir && name != null) {
			String nameLC = name.toLowerCase();
			if (nameLC.endsWith(GPX_SUFFIX)) {
				name = name.substring(0, name.length() - 4) + GPX_SUFFIX;
				handleGpxImport(contentUri, name, true, useImportDir);
				return true;
			} else if (nameLC.endsWith(KML_SUFFIX)) {
				name = name.substring(0, name.length() - 4) + KML_SUFFIX;
				handleKmlImport(contentUri, name, true, useImportDir);
				return true;
			} else if (nameLC.endsWith(KMZ_SUFFIX)) {
				name = name.substring(0, name.length() - 4) + KMZ_SUFFIX;
				handleKmzImport(contentUri, name, true, useImportDir);
				return true;
			}
		}
		return false;
	}

	public void handleFavouritesImport(@NonNull Uri uri) {
		String scheme = uri.getScheme();
		boolean isFileIntent = "file".equals(scheme);
		boolean isContentIntent = "content".equals(scheme);
		boolean isOsmandSubdir = isSubDirectory(app.getAppPath(IndexConstants.GPX_INDEX_DIR), new File(uri.getPath()));
		final boolean saveFile = !isFileIntent || !isOsmandSubdir;
		String fileName = "";
		if (isFileIntent) {
			fileName = new File(uri.getPath()).getName();
		} else if (isContentIntent) {
			fileName = getNameFromContentUri(app, uri);
		}
		handleFavouritesImport(uri, fileName, saveFile, false, true);
	}

	public void handleFileImport(Uri intentUri, String fileName, Bundle extras, boolean useImportDir) {
		final boolean isFileIntent = "file".equals(intentUri.getScheme());
		final boolean isOsmandSubdir = isSubDirectory(app.getAppPath(IndexConstants.GPX_INDEX_DIR), new File(intentUri.getPath()));

		final boolean saveFile = !isFileIntent || !isOsmandSubdir;

		if (fileName != null && fileName.endsWith(KML_SUFFIX)) {
			handleKmlImport(intentUri, fileName, saveFile, useImportDir);
		} else if (fileName != null && fileName.endsWith(KMZ_SUFFIX)) {
			handleKmzImport(intentUri, fileName, saveFile, useImportDir);
		} else if (fileName != null && fileName.endsWith(IndexConstants.BINARY_MAP_INDEX_EXT)) {
			handleObfImport(intentUri, fileName);
		} else if (fileName != null && fileName.endsWith(IndexConstants.SQLITE_EXT)) {
			handleSqliteTileImport(intentUri, fileName);
		} else if (fileName != null && fileName.endsWith(OSMAND_SETTINGS_FILE_EXT)) {
			handleOsmAndSettingsImport(intentUri, fileName, extras, null);
		} else if (fileName != null && fileName.endsWith(ROUTING_AND_RENDERING_FILE_EXT)) {
			handleXmlFileImport(intentUri, fileName);
		} else {
			handleFavouritesImport(intentUri, fileName, saveFile, useImportDir, false);
		}
	}

	public static String getNameFromContentUri(OsmandApplication app, Uri contentUri) {
		final String name;
		final Cursor returnCursor = app.getContentResolver().query(contentUri, new String[] {OpenableColumns.DISPLAY_NAME}, null, null, null);
		if (returnCursor != null && returnCursor.moveToFirst()) {
			int columnIndex = returnCursor.getColumnIndex(OpenableColumns.DISPLAY_NAME);
			if (columnIndex != -1) {
				name = returnCursor.getString(columnIndex);
			} else {
				name = contentUri.getLastPathSegment();
			}
		} else {
			name = null;
		}
		if (returnCursor != null && !returnCursor.isClosed()) {
			returnCursor.close();
		}
		return name;
	}

	@SuppressLint("StaticFieldLeak")
	private void handleGpxImport(final Uri gpxFile, final String fileName, final boolean save, final boolean useImportDir) {
		new AsyncTask<Void, Void, GPXFile>() {
			ProgressDialog progress = null;

			@Override
			protected void onPreExecute() {
				progress = ProgressDialog.show(activity, app.getString(R.string.loading_smth, ""), app.getString(R.string.loading_data));
			}

			@Override
			protected GPXFile doInBackground(Void... nothing) {
				InputStream is = null;
				try {
					final ParcelFileDescriptor pFD = app.getContentResolver().openFileDescriptor(gpxFile, "r");

					if (pFD != null) {
						is = new FileInputStream(pFD.getFileDescriptor());
						return GPXUtilities.loadGPXFile(is);
					}
				} catch (FileNotFoundException e) {
					//
				} finally {
					if (is != null) try {
						is.close();
					} catch (IOException ignore) {
					}
				}
				return null;
			}

			@Override
			protected void onPostExecute(GPXFile result) {
				if (AndroidUtils.isActivityNotDestroyed(activity)) {
					progress.dismiss();
				}
				handleResult(result, fileName, save, useImportDir, false);
			}
		}.executeOnExecutor(AsyncTask.THREAD_POOL_EXECUTOR);
	}

	@SuppressLint("StaticFieldLeak")
	private void handleFavouritesImport(final Uri fileUri, final String fileName, final boolean save, final boolean useImportDir, final boolean forceImportFavourites) {
		new AsyncTask<Void, Void, GPXFile>() {
			ProgressDialog progress = null;

			@Override
			protected void onPreExecute() {
				progress = ProgressDialog.show(activity, app.getString(R.string.loading_smth, ""), app.getString(R.string.loading_data));
			}

			@Override
			protected GPXFile doInBackground(Void... nothing) {
				InputStream is = null;
				ZipInputStream zis = null;
				try {
					final ParcelFileDescriptor pFD = app.getContentResolver().openFileDescriptor(fileUri, "r");
					if (pFD != null) {
						is = new FileInputStream(pFD.getFileDescriptor());

						if (fileName != null && fileName.endsWith(KML_SUFFIX)) {
							final String result = Kml2Gpx.toGpx(is);
							if (result != null) {
								try {
									return GPXUtilities.loadGPXFile(new ByteArrayInputStream(result.getBytes("UTF-8")));
								} catch (UnsupportedEncodingException e) {
									return null;
								}
							}
						} else if (fileName != null && fileName.endsWith(KMZ_SUFFIX)) {
							try {
								zis = new ZipInputStream(is);
								zis.getNextEntry();
								final String result = Kml2Gpx.toGpx(zis);
								if (result != null) {
									try {
										return GPXUtilities.loadGPXFile(new ByteArrayInputStream(result.getBytes("UTF-8")));
									} catch (UnsupportedEncodingException e) {
										return null;
									}
								}
							} catch (Exception e) {
								return null;
							}
						} else {
							return GPXUtilities.loadGPXFile(is);
						}
					}
				} catch (FileNotFoundException e) {
					//
				} finally {
					if (is != null) try {
						is.close();
					} catch (IOException ignore) {
					}
					if (zis != null) try {
						zis.close();
					} catch (IOException ignore) {
					}
				}
				return null;
			}

			@Override
			protected void onPostExecute(final GPXFile result) {
				if (AndroidUtils.isActivityNotDestroyed(activity)) {
					progress.dismiss();
				}

				importFavourites(result, fileName, save, useImportDir, forceImportFavourites);
			}
		}.executeOnExecutor(AsyncTask.THREAD_POOL_EXECUTOR);
	}

	@SuppressLint("StaticFieldLeak")
	private void importFavoritesImpl(final GPXFile gpxFile, final String fileName, final boolean forceImportFavourites) {
		if(!app.isApplicationInitializing()) {
			new AsyncTask<Void, Void, GPXFile>() {
				ProgressDialog progress = null;

				@Override
				protected void onPreExecute() {
					if (AndroidUtils.isActivityNotDestroyed(activity)) {
						progress = ProgressDialog.show(activity, app.getString(R.string.loading_smth, ""),
										app.getString(R.string.loading_data));
					}
				}

				@Override
				protected GPXFile doInBackground(Void... nothing) {
					final List<FavouritePoint> favourites = asFavourites(gpxFile.getPoints(),
						fileName, forceImportFavourites);
					final FavouritesDbHelper favoritesHelper = app.getFavorites();
					for (final FavouritePoint favourite : favourites) {
						favoritesHelper.deleteFavourite(favourite, false);
						favoritesHelper.addFavourite(favourite, false);
					}
					favoritesHelper.sortAll();
					favoritesHelper.saveCurrentPointsIntoFile();
					return null;
				}

				@Override
				protected void onPostExecute(GPXFile result) {
					if (progress != null && AndroidUtils.isActivityNotDestroyed(activity)) {
						progress.dismiss();
					}
					Toast.makeText(activity, R.string.fav_imported_sucessfully, Toast.LENGTH_LONG)
						.show();
					final Intent newIntent = new Intent(activity,
						app.getAppCustomization().getFavoritesActivity());
					newIntent.addFlags(Intent.FLAG_ACTIVITY_CLEAR_TOP);
					newIntent.putExtra(TAB_ID, FAV_TAB);
					activity.startActivity(newIntent);
				}
			}.executeOnExecutor(AsyncTask.THREAD_POOL_EXECUTOR);
		} else {
			app.getAppInitializer().addListener(new AppInitializeListener() {

				@Override
				public void onProgress(AppInitializer init, InitEvents event) {}

				@Override
				public void onFinish(AppInitializer init) {
					importFavoritesImpl(gpxFile, fileName, forceImportFavourites);
				}
			});
		}
	}

	@SuppressLint("StaticFieldLeak")
	private void handleKmzImport(final Uri kmzFile, final String name, final boolean save, final boolean useImportDir) {
		new AsyncTask<Void, Void, GPXFile>() {
			ProgressDialog progress = null;

			@Override
			protected void onPreExecute() {
				progress = ProgressDialog.show(activity, app.getString(R.string.loading_smth, ""), app.getString(R.string.loading_data));
			}

			@Override
			protected GPXFile doInBackground(Void... voids) {
				InputStream is = null;
				ZipInputStream zis = null;
				try {
					final ParcelFileDescriptor pFD = app.getContentResolver().openFileDescriptor(kmzFile, "r");
					if (pFD != null) {
						is = new FileInputStream(pFD.getFileDescriptor());
						zis = new ZipInputStream(is);
						zis.getNextEntry();
						final String result = Kml2Gpx.toGpx(zis);
						if (result != null) {
							try {
								return GPXUtilities.loadGPXFile(new ByteArrayInputStream(result.getBytes("UTF-8")));
							} catch (UnsupportedEncodingException e) {
								return null;
							}
						}
					}
				} catch (Exception e) {
					e.printStackTrace();
				} finally {
					try {
						if (is != null) {
							is.close();
						}
						if (zis != null) {
							zis.close();
						}
					} catch (IOException ignore) {
					}
				}
				return null;
			}

			@Override
			protected void onPostExecute(GPXFile result) {
				if (AndroidUtils.isActivityNotDestroyed(activity)) {
					progress.dismiss();
				}
				handleResult(result, name, save, useImportDir, false);
			}

		}.executeOnExecutor(AsyncTask.THREAD_POOL_EXECUTOR);
	}

	@SuppressLint("StaticFieldLeak")
	private void handleKmlImport(final Uri kmlFile, final String name, final boolean save, final boolean useImportDir) {
		new AsyncTask<Void, Void, GPXFile>() {
			ProgressDialog progress = null;

			@Override
			protected void onPreExecute() {
				progress = ProgressDialog.show(activity, app.getString(R.string.loading_smth, ""), app.getString(R.string.loading_data));
			}

			@Override
			protected GPXFile doInBackground(Void... nothing) {
				InputStream is = null;
				try {
					final ParcelFileDescriptor pFD = app.getContentResolver().openFileDescriptor(kmlFile, "r");
					if (pFD != null) {
						is = new FileInputStream(pFD.getFileDescriptor());
						final String result = Kml2Gpx.toGpx(is);
						if (result != null) {
							try {
								return GPXUtilities.loadGPXFile(new ByteArrayInputStream(result.getBytes("UTF-8")));
							} catch (UnsupportedEncodingException e) {
								return null;
							}
						}
					}
				} catch (FileNotFoundException e) {
					//
				} finally {
					if (is != null) try {
						is.close();
					} catch (IOException ignore) {
					}
				}
				return null;
			}

			@Override
			protected void onPostExecute(GPXFile result) {
				if (AndroidUtils.isActivityNotDestroyed(activity)) {
					progress.dismiss();
				}
				handleResult(result, name, save, useImportDir, false);
			}
		}.executeOnExecutor(AsyncTask.THREAD_POOL_EXECUTOR);
	}

	@SuppressLint("StaticFieldLeak")
	private void handleObfImport(final Uri obfFile, final String name) {
		new AsyncTask<Void, Void, String>() {

			ProgressDialog progress;

			@Override
			protected void onPreExecute() {
				progress = ProgressDialog.show(activity, app.getString(R.string.loading_smth, ""), app.getString(R.string.loading_data));
			}

			@Override
			protected String doInBackground(Void... voids) {
				String error = copyFile(app, getObfDestFile(name), obfFile, false);
				if (error == null) {
					app.getResourceManager().reloadIndexes(IProgress.EMPTY_PROGRESS, new ArrayList<String>());
					app.getDownloadThread().updateLoadedFiles();
					return app.getString(R.string.map_imported_successfully);
				}
				return app.getString(R.string.map_import_error) + ": " + error;
			}

			@Override
			protected void onPostExecute(String message) {
				if (AndroidUtils.isActivityNotDestroyed(activity)) {
					progress.dismiss();
				}
				Toast.makeText(app, message, Toast.LENGTH_SHORT).show();
			}
		}.executeOnExecutor(AsyncTask.THREAD_POOL_EXECUTOR);
	}

	@NonNull
	private File getObfDestFile(@NonNull String name) {
		if (name.endsWith(IndexConstants.BINARY_ROAD_MAP_INDEX_EXT)) {
			return app.getAppPath(IndexConstants.ROADS_INDEX_DIR + name);
		} else if (name.endsWith(IndexConstants.BINARY_WIKI_MAP_INDEX_EXT)) {
			return app.getAppPath(IndexConstants.WIKI_INDEX_DIR + name);
		}
		return app.getAppPath(name);
	}

	@Nullable
	public static String copyFile(OsmandApplication app, @NonNull File dest, @NonNull Uri uri, boolean overwrite) {
		if (dest.exists() && !overwrite) {
			return app.getString(R.string.file_with_name_already_exists);
		}
		String error = null;
		InputStream in = null;
		OutputStream out = null;
		try {
			final ParcelFileDescriptor pFD = app.getContentResolver().openFileDescriptor(uri, "r");
			if (pFD != null) {
				in = new FileInputStream(pFD.getFileDescriptor());
				out = new FileOutputStream(dest);
				Algorithms.streamCopy(in, out);
				try {
					pFD.close();
				} catch (IOException e) {
					e.printStackTrace();
				}
			}
		} catch (FileNotFoundException e) {
			e.printStackTrace();
			error = e.getMessage();
		} catch (IOException e) {
			e.printStackTrace();
			error = e.getMessage();
		} finally {
			if (in != null) {
				try {
					in.close();
				} catch (IOException e) {
					e.printStackTrace();
				}
			}
			if (out != null) {
				try {
					out.close();
				} catch (IOException e) {
					e.printStackTrace();
				}
			}
		}
		return error;
	}

	@SuppressLint("StaticFieldLeak")
	private void handleSqliteTileImport(final Uri uri, final String name) {
		new AsyncTask<Void, Void, String>() {

			ProgressDialog progress;

			@Override
			protected void onPreExecute() {
				progress = ProgressDialog.show(activity, app.getString(R.string.loading_smth, ""), app.getString(R.string.loading_data));
			}

			@Override
			protected String doInBackground(Void... voids) {
				return copyFile(app, app.getAppPath(IndexConstants.TILES_INDEX_DIR + name), uri, false);
			}

			@Override
			protected void onPostExecute(String error) {
				if (AndroidUtils.isActivityNotDestroyed(activity)) {
					progress.dismiss();
				}
				if (error == null) {
					OsmandRasterMapsPlugin plugin = OsmandPlugin.getPlugin(OsmandRasterMapsPlugin.class);
					if (plugin != null && !plugin.isActive() && !plugin.needsInstallation()) {
						OsmandPlugin.enablePlugin(getMapActivity(), app, plugin, true);
					}
					MapActivity mapActivity = getMapActivity();
					if (mapActivity != null) {
						mapActivity.getMapLayers().selectMapLayer(mapActivity.getMapView(), null, null);
					}
					Toast.makeText(app, app.getString(R.string.map_imported_successfully), Toast.LENGTH_SHORT).show();
				} else {
					Toast.makeText(app, app.getString(R.string.map_import_error) + ": " + error, Toast.LENGTH_SHORT).show();
				}
			}
		}.executeOnExecutor(AsyncTask.THREAD_POOL_EXECUTOR);
	}

	public void chooseFileToImport(final ImportType importType, final CallbackWithObject callback) {
		final MapActivity mapActivity = getMapActivity();
		if (mapActivity == null) {
			return;
		}
		final OsmandApplication app = mapActivity.getMyApplication();
		Intent intent = new Intent();
		String action;
		if (Build.VERSION.SDK_INT >= Build.VERSION_CODES.KITKAT) {
			action = Intent.ACTION_OPEN_DOCUMENT;
		} else {
			action = Intent.ACTION_GET_CONTENT;
		}
		intent.setAction(action);
		intent.setType("*/*");

		ActivityResultListener listener = new ActivityResultListener(IMPORT_FILE_REQUEST, new ActivityResultListener.OnActivityResultListener() {
			@Override
			public void onResult(int resultCode, Intent resultData) {
				MapActivity mapActivity = getMapActivity();
				if (resultCode == RESULT_OK) {
					Uri data = resultData.getData();
					if (mapActivity == null || data == null) {
						return;
					}
					String scheme = data.getScheme();
					String fileName = "";
					if ("file".equals(scheme)) {
						final String path = data.getPath();
						if (path != null) {
							fileName = new File(path).getName();
						}
					} else if ("content".equals(scheme)) {
						fileName = getNameFromContentUri(app, data);
					}
					
					if (fileName.endsWith(importType.getExtension())) {
						if (importType.equals(ImportType.SETTINGS)) {
							handleOsmAndSettingsImport(data, fileName, resultData.getExtras(), callback);
						} else if (importType.equals(ImportType.ROUTING)){
							handleRoutingFileImport(data, fileName, callback);
						}
					} else {
						app.showToastMessage(app.getString(R.string.not_support_file_type_with_ext, 
								importType.getExtension().replaceAll("\\.", "").toUpperCase()));
					}
				}
			}
		});
		
		mapActivity.registerActivityResultListener(listener);
		mapActivity.startActivityForResult(intent, IMPORT_FILE_REQUEST);
	}

	@SuppressLint("StaticFieldLeak")
	private void handleRoutingFileImport(final Uri uri, final String fileName, final CallbackWithObject<RoutingConfiguration.Builder> callback) {
		final AsyncTask<Void, Void, String> routingImportTask = new AsyncTask<Void, Void, String>() {
			
			String mFileName;
			ProgressDialog progress;

			@Override
			protected void onPreExecute() {
				if (AndroidUtils.isActivityNotDestroyed(activity)) {
					progress = ProgressDialog.show(activity, app.getString(R.string.loading_smth, ""), app.getString(R.string.loading_data));
				}
				mFileName = fileName;
			}

			@Override
			protected String doInBackground(Void... voids) {
				File routingDir = app.getAppPath(IndexConstants.ROUTING_PROFILES_DIR);
				if (!routingDir.exists()) {
					routingDir.mkdirs();
				}
				File dest = new File(routingDir, mFileName);
				while (dest.exists()) {
					mFileName = AndroidUtils.createNewFileName(mFileName);
					dest = new File(routingDir, mFileName);
				}
				return copyFile(app, dest, uri, true);
			}

			@Override
			protected void onPostExecute(String error) {
				File routingDir = app.getAppPath(IndexConstants.ROUTING_PROFILES_DIR);
				final File file = new File(routingDir, mFileName);
				if (error == null && file.exists()) {
					loadRoutingFiles(app, new AppInitializer.LoadRoutingFilesCallback() {
						@Override
						public void onRoutingFilesLoaded() {
							if (progress != null && AndroidUtils.isActivityNotDestroyed(activity)) {
								progress.dismiss();
							}
							RoutingConfiguration.Builder builder = app.getCustomRoutingConfig(mFileName);
							if (builder != null) {
								app.showShortToastMessage(app.getString(R.string.file_imported_successfully, mFileName));
								if (callback != null) {
									callback.processResult(builder);
								}
							} else {
								app.showToastMessage(app.getString(R.string.file_does_not_contain_routing_rules, mFileName));
							}
						}
					});
				} else {
					if (progress != null && AndroidUtils.isActivityNotDestroyed(activity)) {
						progress.dismiss();
					}
					app.showShortToastMessage(app.getString(R.string.file_import_error, mFileName, error));
				}
			}
		};
		if (app.isApplicationInitializing()) {
			app.getAppInitializer().addListener(new AppInitializer.AppInitializeListener() {
				@Override
				public void onProgress(AppInitializer init, AppInitializer.InitEvents event) {
				}

				@Override
				public void onFinish(AppInitializer init) {
					routingImportTask.executeOnExecutor(AsyncTask.THREAD_POOL_EXECUTOR);
				}
			});
		} else {
			routingImportTask.executeOnExecutor(AsyncTask.THREAD_POOL_EXECUTOR);
		}
	}

	private void handleOsmAndSettingsImport(Uri intentUri, String fileName, Bundle extras, CallbackWithObject<List<SettingsHelper.SettingsItem>> callback) {
		if (extras != null && extras.containsKey(SettingsHelper.SETTINGS_VERSION_KEY) && extras.containsKey(SettingsHelper.SETTINGS_LATEST_CHANGES_KEY)) {
			int version = extras.getInt(SettingsHelper.SETTINGS_VERSION_KEY, -1);
			String latestChanges = extras.getString(SettingsHelper.SETTINGS_LATEST_CHANGES_KEY);
			handleOsmAndSettingsImport(intentUri, fileName, latestChanges, version, callback);
		} else {
			handleOsmAndSettingsImport(intentUri, fileName, null, -1, callback);
		}
	}

	@SuppressLint("StaticFieldLeak")
	private void handleOsmAndSettingsImport(final Uri uri, final String name, final String latestChanges, final int version,
	                                        final CallbackWithObject<List<SettingsHelper.SettingsItem>> callback) {
		final AsyncTask<Void, Void, String> settingsImportTask = new AsyncTask<Void, Void, String>() {

			ProgressDialog progress;

			@Override
			protected void onPreExecute() {
				if (AndroidUtils.isActivityNotDestroyed(activity)) {
					progress = ProgressDialog.show(activity, app.getString(R.string.loading_smth, ""), app.getString(R.string.loading_data));
				}
			}

			@Override
			protected String doInBackground(Void... voids) {
				File tempDir = app.getAppPath(IndexConstants.TEMP_DIR);
				if (!tempDir.exists()) {
					tempDir.mkdirs();
				}
				File dest = new File(tempDir, name);
				return copyFile(app, dest, uri, true);
			}

			@Override
			protected void onPostExecute(String error) {
				File tempDir = app.getAppPath(IndexConstants.TEMP_DIR);
				final File file = new File(tempDir, name);
				if (error == null && file.exists()) {
					app.getSettingsHelper().collectSettings(file, latestChanges, version, new SettingsCollectListener() {
						@Override
<<<<<<< HEAD
						public void onSettingsCollectFinished(boolean succeed, boolean empty, @NonNull List<SettingsHelper.SettingsItem> items) {
							if (AndroidUtils.isActivityNotDestroyed(activity)) {
=======
						public void onSettingsImportFinished(boolean succeed, boolean empty, @NonNull List<SettingsHelper.SettingsItem> items) {
							if (progress != null && AndroidUtils.isActivityNotDestroyed(activity)) {
>>>>>>> fc3003ce
								progress.dismiss();
							}
							if (succeed) {
								ImportSettingsFragment.showInstance(activity.getSupportFragmentManager(), items, file);
							} else if (empty) {
								app.showShortToastMessage(app.getString(R.string.file_import_error, name, app.getString(R.string.shared_string_unexpected_error)));
							}
						}
					});
				} else {
					if (progress != null && AndroidUtils.isActivityNotDestroyed(activity)) {
						progress.dismiss();
					}
					app.showShortToastMessage(app.getString(R.string.file_import_error, name, error));
				}
			}
		};
		if (app.isApplicationInitializing()) {
			app.getAppInitializer().addListener(new AppInitializer.AppInitializeListener() {
				@Override
				public void onProgress(AppInitializer init, AppInitializer.InitEvents event) {
				}

				@Override
				public void onFinish(AppInitializer init) {
					settingsImportTask.executeOnExecutor(AsyncTask.THREAD_POOL_EXECUTOR);
				}
			});
		} else {
			settingsImportTask.executeOnExecutor(AsyncTask.THREAD_POOL_EXECUTOR);
		}
	}

	private void handleXmlFileImport(final Uri intentUri, final String fileName) {
		AlertDialog.Builder builder = new AlertDialog.Builder(activity);

		final boolean nightMode;
		if (activity instanceof MapActivity) {
			nightMode = app.getDaynightHelper().isNightModeForMapControls();
		} else {
			nightMode = !app.getSettings().isLightContent();
		}
		final LayoutInflater themedInflater = UiUtilities.getInflater(activity, nightMode);

		View dialogTitle = themedInflater.inflate(R.layout.bottom_sheet_item_simple, null);
		dialogTitle.findViewById(R.id.icon).setVisibility(View.GONE);
		TextView tvTitle = dialogTitle.findViewById(R.id.title);
		tvTitle.setText(R.string.import_from_file);
		int textSize = (int) app.getResources().getDimension(R.dimen.dialog_header_text_size);
		tvTitle.setTextSize(TypedValue.COMPLEX_UNIT_PX, textSize);
		builder.setCustomTitle(dialogTitle);

		String[] strings = new String[2];
		strings[0] = app.getString(R.string.import_routing_file);
		strings[1] = app.getString(R.string.import_rendering_file);

		final int[] icons = new int[2];
		icons[0] = R.drawable.ic_action_gdirections_dark;
		icons[1] = R.drawable.ic_map;

		ArrayAdapter<String> singleChoiceAdapter = new ArrayAdapter<String>(activity, R.layout.bottom_sheet_item_simple, R.id.title, strings) {
			@NonNull
			@Override
			public View getView(int position, View convertView, @NonNull ViewGroup parent) {
				View v = convertView;
				if (v == null) {
					v = themedInflater.inflate(R.layout.bottom_sheet_item_simple, parent, false);
				}
				int activeColor = nightMode ? R.color.active_color_primary_dark : R.color.active_color_primary_light;
				Drawable icon = app.getUIUtilities().getIcon(icons[position], activeColor);
				((TextView) v.findViewById(R.id.title)).setText(getItem(position));
				((ImageView) v.findViewById(R.id.icon)).setImageDrawable(icon);
				return v;
			}
		};

		builder.setAdapter(singleChoiceAdapter, new DialogInterface.OnClickListener() {
			@Override
			public void onClick(DialogInterface dialog, int which) {
				if (which == 0) {
					handleRoutingFileImport(intentUri, fileName, null);
				} else {
					handleRenderingFileImport(intentUri, fileName);
				}
			}
		});

		builder.setNegativeButton(R.string.shared_string_cancel, null);
		AlertDialog dialog = builder.create();
		dialog.getListView().setDividerHeight(0);
		dialog.show();
	}

	@SuppressLint("StaticFieldLeak")
	private void handleRenderingFileImport(final Uri intentUri, final String fileName) {
		final AsyncTask<Void, Void, String> renderingImportTask = new AsyncTask<Void, Void, String>() {

			String mFileName;
			ProgressDialog progress;

			@Override
			protected void onPreExecute() {
				if (AndroidUtils.isActivityNotDestroyed(activity)) {
					progress = ProgressDialog.show(activity, app.getString(R.string.loading_smth, ""), app.getString(R.string.loading_data));
				}
				mFileName = fileName;
			}

			@Override
			protected String doInBackground(Void... voids) {
				File renderingDir = app.getAppPath(IndexConstants.RENDERERS_DIR);
				if (!renderingDir.exists()) {
					renderingDir.mkdirs();
				}
				File dest = new File(renderingDir, mFileName);
				while (dest.exists()) {
					mFileName = AndroidUtils.createNewFileName(mFileName);
					dest = new File(renderingDir, mFileName);
				}
				return copyFile(app, dest, intentUri, true);
			}

			@Override
			protected void onPostExecute(String error) {
				File renderingDir = app.getAppPath(IndexConstants.RENDERERS_DIR);
				File file = new File(renderingDir, mFileName);
				if (error == null && file.exists()) {
					app.getRendererRegistry().updateExternalRenderers();
				} else {
					app.showShortToastMessage(app.getString(R.string.file_import_error, mFileName, error));
				}
				if (progress != null && AndroidUtils.isActivityNotDestroyed(activity)) {
					progress.dismiss();
				}
			}
		};
		if (app.isApplicationInitializing()) {
			app.getAppInitializer().addListener(new AppInitializer.AppInitializeListener() {
				@Override
				public void onProgress(AppInitializer init, AppInitializer.InitEvents event) {
				}

				@Override
				public void onFinish(AppInitializer init) {
					renderingImportTask.executeOnExecutor(AsyncTask.THREAD_POOL_EXECUTOR);
				}
			});
		} else {
			renderingImportTask.executeOnExecutor(AsyncTask.THREAD_POOL_EXECUTOR);
		}
	}

	private void handleResult(final GPXFile result, final String name, final boolean save,
							  final boolean useImportDir, boolean forceImportFavourites) {
		if (result != null) {
			if (result.error != null) {
				Toast.makeText(activity, result.error.getMessage(), Toast.LENGTH_LONG).show();
				if (gpxImportCompleteListener != null) {
					gpxImportCompleteListener.onComplete(false);
				}
			} else {
				if (save) {
					new SaveAsyncTask(result, name, useImportDir).executeOnExecutor(AsyncTask.THREAD_POOL_EXECUTOR);
				} else {
					showGpxInDetailsActivity(result);
				}
				if (gpxImportCompleteListener != null) {
					gpxImportCompleteListener.onComplete(true);
				}
			}
		} else {
			new AlertDialog.Builder(activity)
					.setTitle(R.string.shared_string_import2osmand)
					.setMessage(R.string.import_gpx_failed_descr)
					.setNeutralButton(R.string.shared_string_permissions, new DialogInterface.OnClickListener() {
						@Override
						public void onClick(DialogInterface dialog, int which) {
							Intent intent = new Intent(Settings.ACTION_APPLICATION_DETAILS_SETTINGS);
							intent.addFlags(Intent.FLAG_ACTIVITY_NEW_TASK);
							Uri uri = Uri.fromParts("package", app.getPackageName(), null);
							intent.setData(uri);
							app.startActivity(intent);
							if (gpxImportCompleteListener != null) {
								gpxImportCompleteListener.onComplete(false);
							}
						}
					})
					.setNegativeButton(R.string.shared_string_cancel, new DialogInterface.OnClickListener() {
						@Override
						public void onClick(DialogInterface dialog, int which) {
							if (gpxImportCompleteListener != null) {
								gpxImportCompleteListener.onComplete(false);
							}
						}
					})
					.show();
		}
		if (forceImportFavourites) {
			final Intent newIntent = new Intent(activity, app.getAppCustomization().getFavoritesActivity());
			newIntent.addFlags(Intent.FLAG_ACTIVITY_CLEAR_TOP);
			newIntent.putExtra(TAB_ID, GPX_TAB);
			activity.startActivity(newIntent);
		}
	}

	private String saveImport(final GPXFile gpxFile, final String fileName, final boolean useImportDir) {
		final String warning;

		if (gpxFile.isEmpty() || fileName == null) {
			warning = app.getString(R.string.error_reading_gpx);
		} else {
			final File importDir;
			if (useImportDir) {
				importDir = app.getAppPath(IndexConstants.GPX_IMPORT_DIR);
			} else {
				importDir = app.getAppPath(IndexConstants.GPX_INDEX_DIR);
			}
			//noinspection ResultOfMethodCallIgnored
			importDir.mkdirs();
			if (importDir.exists() && importDir.isDirectory() && importDir.canWrite()) {
				final WptPt pt = gpxFile.findPointToShow();
				final File toWrite = getFileToSave(fileName, importDir, pt);
				boolean destinationExists = toWrite.exists();
				Exception e = GPXUtilities.writeGpxFile(toWrite, gpxFile);
				if (e == null) {
					gpxFile.path = toWrite.getAbsolutePath();
					File file = new File(gpxFile.path);
					if (!destinationExists) {
						GPXDatabase.GpxDataItem item = new GPXDatabase.GpxDataItem(file, gpxFile.getColor(0));
						app.getGpxDbHelper().add(item);
					} else {
						GPXDatabase.GpxDataItem item = app.getGpxDbHelper().getItem(file);
						if (item != null) {
							app.getGpxDbHelper().clearAnalysis(item);
						}
					}

					warning = null;
				} else {
					warning = app.getString(R.string.error_reading_gpx);
				}
			} else {
				warning = app.getString(R.string.sd_dir_not_accessible);
			}
		}

		return warning;
	}

	private File getFileToSave(final String fileName, final File importDir, final WptPt pt) {
		final StringBuilder builder = new StringBuilder(fileName);
		if ("".equals(fileName)) {
			builder.append("import_").append(new SimpleDateFormat("HH-mm_EEE", Locale.US).format(new Date(pt.time))).append(GPX_SUFFIX); //$NON-NLS-1$
		}
		if (fileName.endsWith(KML_SUFFIX)) {
			builder.replace(builder.length() - KML_SUFFIX.length(), builder.length(), GPX_SUFFIX);
		} else if (fileName.endsWith(KMZ_SUFFIX)) {
			builder.replace(builder.length() - KMZ_SUFFIX.length(), builder.length(), GPX_SUFFIX);
		} else if (!fileName.endsWith(GPX_SUFFIX)) {
			builder.append(GPX_SUFFIX);
		}
		return new File(importDir, builder.toString());
	}

	private class SaveAsyncTask extends AsyncTask<Void, Void, String> {
		private final GPXFile result;
		private final String name;
		private final boolean useImportDir;

		private SaveAsyncTask(GPXFile result, final String name, boolean useImportDir) {
			this.result = result;
			this.name = name;
			this.useImportDir = useImportDir;
		}

		@Override
		protected String doInBackground(Void... nothing) {
			return saveImport(result, name, useImportDir);
		}

		@Override
		protected void onPostExecute(final String warning) {
			if(Algorithms.isEmpty(warning)) {
				showGpxInDetailsActivity(result);
			} else {
				Toast.makeText(activity, warning, Toast.LENGTH_LONG).show();
			}
		}
	}

	private MapActivity getMapActivity() {
		if (activity instanceof MapActivity) {
			return (MapActivity) activity;
		} else {
			return null;
		}
	}

	private void showGpxInDetailsActivity(final GPXFile gpxFile) {
		if (gpxFile.path != null) {
			Intent newIntent = new Intent(activity, app.getAppCustomization().getTrackActivity());
			newIntent.putExtra(TrackActivity.TRACK_FILE_NAME, gpxFile.path);
			newIntent.setFlags(Intent.FLAG_ACTIVITY_CLEAR_TOP);
			activity.startActivity(newIntent);
		}
	}

	private void showGpxOnMap(final GPXFile result) {
		if (mapView != null && getMapActivity() != null) {
			app.getSelectedGpxHelper().setGpxFileToDisplay(result);
			final WptPt moveTo = result.findPointToShow();
			if (moveTo != null) {
				mapView.getAnimatedDraggingThread().startMoving(moveTo.lat, moveTo.lon, mapView.getZoom(), true);
			}
			mapView.refreshMap();
			if (getMapActivity().getDashboard().isVisible()) {
				getMapActivity().getDashboard().refreshContent(true);
			}
		}
	}

	private void importFavourites(final GPXFile gpxFile, final String fileName, final boolean save,
								  final boolean useImportDir, final boolean forceImportFavourites) {
		if (gpxFile == null || gpxFile.isPointsEmpty()) {
			if (forceImportFavourites) {
				final DialogInterface.OnClickListener importAsTrackListener = new DialogInterface.OnClickListener() {
					@Override
					public void onClick(DialogInterface dialog, int which) {
						switch (which) {
							case DialogInterface.BUTTON_POSITIVE:
								handleResult(gpxFile, fileName, save, useImportDir, true);
								break;
							case DialogInterface.BUTTON_NEGATIVE:
								dialog.dismiss();
								break;
						}
					}
				};

				new AlertDialog.Builder(activity)
						.setTitle(R.string.import_track)
						.setMessage(activity.getString(R.string.import_track_desc, fileName))
						.setPositiveButton(R.string.shared_string_import, importAsTrackListener)
						.setNegativeButton(R.string.shared_string_cancel, importAsTrackListener)
						.show();
				return;
			} else {
				handleResult(gpxFile, fileName, save, useImportDir, false);
				return;
			}
		}

		if (forceImportFavourites) {
			importFavoritesImpl(gpxFile, fileName, true);
		} else if (fileName != null) {
			ImportGpxBottomSheetDialogFragment fragment = new ImportGpxBottomSheetDialogFragment();
			fragment.setUsedOnMap(true);
			fragment.setImportHelper(this);
			fragment.setGpxFile(gpxFile);
			fragment.setFileName(fileName);
			fragment.setSave(save);
			fragment.setUseImportDir(useImportDir);
			activity.getSupportFragmentManager().beginTransaction()
					.add(fragment, ImportGpxBottomSheetDialogFragment.TAG)
					.commitAllowingStateLoss();
		}
	}

	private List<FavouritePoint> asFavourites(final List<WptPt> wptPts, String fileName, boolean forceImportFavourites) {
		final List<FavouritePoint> favourites = new ArrayList<>();
		for (WptPt p : wptPts) {
			if (p.name != null) {
				final String fpCat;
				if (p.category == null) {
					if (forceImportFavourites) {
						fpCat = fileName;
					} else {
						fpCat = "";
					}
				} else {
					fpCat = p.category;
				}
				final FavouritePoint fp = new FavouritePoint(p.lat, p.lon, p.name, fpCat);
				if (p.desc != null) {
					fp.setDescription(p.desc);
				}
				fp.setColor(p.getColor(0));
				fp.setIconIdFromName(app, p.getIconName());
				favourites.add(fp);
			}
		}
		return favourites;
	}

	/**
	 * Checks, whether the child directory is a subdirectory of the parent
	 * directory.
	 *
	 * @param parent the parent directory.
	 * @param child  the suspected child directory.
	 * @return true if the child is a subdirectory of the parent directory.
	 */
	public boolean isSubDirectory(File parent, File child) {
		try {
			parent = parent.getCanonicalFile();
			child = child.getCanonicalFile();

			File dir = child;
			while (dir != null) {
				if (parent.equals(dir)) {
					return true;
				}
				dir = dir.getParentFile();
			}
		} catch (IOException e) {
			return false;
		}
		return false;
	}

	public static class ImportGpxBottomSheetDialogFragment extends MenuBottomSheetDialogFragment {

		public static final String TAG = "ImportGpxBottomSheetDialogFragment";

		private ImportHelper importHelper;

		private GPXFile gpxFile;
		private String fileName;
		private boolean save;
		private boolean useImportDir;

		public void setImportHelper(ImportHelper importHelper) {
			this.importHelper = importHelper;
		}

		public void setGpxFile(GPXFile gpxFile) {
			this.gpxFile = gpxFile;
		}

		public void setFileName(String fileName) {
			this.fileName = fileName;
		}

		public void setSave(boolean save) {
			this.save = save;
		}

		public void setUseImportDir(boolean useImportDir) {
			this.useImportDir = useImportDir;
		}

		@Override
		public void createMenuItems(Bundle savedInstanceState) {
			items.add(new TitleItem(getString(R.string.import_file)));

			int nameColor = getResolvedColor(nightMode ? R.color.active_color_primary_dark : R.color.active_color_primary_light);
			int descrColor = getResolvedColor(nightMode ? R.color.text_color_secondary_dark : R.color.text_color_secondary_light);
			String descr = getString(R.string.import_gpx_file_description);
			if(!descr.contains("%s")) {
				descr = "%s " +descr;
			}

			CharSequence txt = AndroidUtils.getStyledString(descr, fileName, new ForegroundColorSpan(descrColor),
					new ForegroundColorSpan(nameColor));
			items.add(new ShortDescriptionItem(txt));

			BaseBottomSheetItem asFavoritesItem = new SimpleBottomSheetItem.Builder()
					.setIcon(getContentIcon(R.drawable.ic_action_fav_dark))
					.setTitle(getString(R.string.import_as_favorites))
					.setLayoutId(R.layout.bottom_sheet_item_simple)
					.setOnClickListener(new View.OnClickListener() {
						@Override
						public void onClick(View v) {
							importHelper.importFavoritesImpl(gpxFile, fileName, false);
							dismiss();
						}
					})
					.create();
			items.add(asFavoritesItem);

			items.add(new DividerHalfItem(getContext()));

			BaseBottomSheetItem asGpxItem = new SimpleBottomSheetItem.Builder()
					.setIcon(getContentIcon(R.drawable.ic_action_polygom_dark))
					.setTitle(getString(R.string.import_as_gpx))
					.setLayoutId(R.layout.bottom_sheet_item_simple)
					.setOnClickListener(new View.OnClickListener() {
						@Override
						public void onClick(View v) {
							importHelper.handleResult(gpxFile, fileName, save, useImportDir, false);
							dismiss();
						}
					})
					.create();
			items.add(asGpxItem);
		}
	}
}<|MERGE_RESOLUTION|>--- conflicted
+++ resolved
@@ -787,13 +787,8 @@
 				if (error == null && file.exists()) {
 					app.getSettingsHelper().collectSettings(file, latestChanges, version, new SettingsCollectListener() {
 						@Override
-<<<<<<< HEAD
 						public void onSettingsCollectFinished(boolean succeed, boolean empty, @NonNull List<SettingsHelper.SettingsItem> items) {
-							if (AndroidUtils.isActivityNotDestroyed(activity)) {
-=======
-						public void onSettingsImportFinished(boolean succeed, boolean empty, @NonNull List<SettingsHelper.SettingsItem> items) {
 							if (progress != null && AndroidUtils.isActivityNotDestroyed(activity)) {
->>>>>>> fc3003ce
 								progress.dismiss();
 							}
 							if (succeed) {
