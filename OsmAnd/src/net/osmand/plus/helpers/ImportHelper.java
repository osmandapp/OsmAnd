package net.osmand.plus.helpers;

import android.annotation.SuppressLint;
import android.app.Activity;
import android.app.ProgressDialog;
import android.content.DialogInterface;
import android.content.Intent;
import android.database.Cursor;
import android.graphics.drawable.Drawable;
import android.net.Uri;
import android.os.AsyncTask;
import android.os.Build;
import android.os.Bundle;
import android.os.ParcelFileDescriptor;
import android.provider.OpenableColumns;
import android.provider.Settings;
import android.support.annotation.NonNull;
import android.support.annotation.Nullable;
import android.support.v4.app.FragmentManager;
import android.support.v7.app.AlertDialog;
import android.support.v7.app.AppCompatActivity;
import android.text.style.ForegroundColorSpan;
import android.util.TypedValue;
import android.view.LayoutInflater;
import android.view.View;
import android.view.ViewGroup;
import android.widget.ArrayAdapter;
import android.widget.ImageView;
import android.widget.TextView;
import android.widget.Toast;

import net.osmand.AndroidUtils;
import net.osmand.CallbackWithObject;
import net.osmand.GPXUtilities;
import net.osmand.GPXUtilities.GPXFile;
import net.osmand.GPXUtilities.WptPt;
import net.osmand.IProgress;
import net.osmand.IndexConstants;
import net.osmand.PlatformUtil;
import net.osmand.data.FavouritePoint;
import net.osmand.plus.AppInitializer;
import net.osmand.plus.AppInitializer.AppInitializeListener;
import net.osmand.plus.AppInitializer.InitEvents;
import net.osmand.plus.FavouritesDbHelper;
import net.osmand.plus.GPXDatabase;
import net.osmand.plus.OsmandApplication;
import net.osmand.plus.OsmandPlugin;
import net.osmand.plus.R;
import net.osmand.plus.SettingsHelper;
import net.osmand.plus.SettingsHelper.SettingsImportListener;
import net.osmand.plus.UiUtilities;
import net.osmand.plus.activities.ActivityResultListener;
import net.osmand.plus.activities.MapActivity;
import net.osmand.plus.activities.TrackActivity;
import net.osmand.plus.base.MenuBottomSheetDialogFragment;
import net.osmand.plus.base.bottomsheetmenu.BaseBottomSheetItem;
import net.osmand.plus.base.bottomsheetmenu.SimpleBottomSheetItem;
import net.osmand.plus.base.bottomsheetmenu.simpleitems.DividerHalfItem;
import net.osmand.plus.base.bottomsheetmenu.simpleitems.ShortDescriptionItem;
import net.osmand.plus.base.bottomsheetmenu.simpleitems.TitleItem;
import net.osmand.plus.rastermaps.OsmandRasterMapsPlugin;
import net.osmand.plus.settings.ImportSettingsFragment;
import net.osmand.plus.views.OsmandMapTileView;
import net.osmand.router.RoutingConfiguration;
import net.osmand.util.Algorithms;

import org.apache.commons.logging.Log;

import java.io.ByteArrayInputStream;
import java.io.File;
import java.io.FileInputStream;
import java.io.FileNotFoundException;
import java.io.FileOutputStream;
import java.io.IOException;
import java.io.InputStream;
import java.io.OutputStream;
import java.io.UnsupportedEncodingException;
import java.text.SimpleDateFormat;
import java.util.ArrayList;
import java.util.Date;
import java.util.List;
import java.util.Locale;
import java.util.zip.ZipInputStream;

import static android.app.Activity.RESULT_OK;
import static net.osmand.IndexConstants.OSMAND_SETTINGS_FILE_EXT;
import static net.osmand.IndexConstants.ROUTING_AND_RENDERING_FILE_EXT;
import static net.osmand.plus.AppInitializer.loadRoutingFiles;
import static net.osmand.plus.myplaces.FavoritesActivity.FAV_TAB;
import static net.osmand.plus.myplaces.FavoritesActivity.GPX_TAB;
import static net.osmand.plus.myplaces.FavoritesActivity.TAB_ID;

/**
 * @author Koen Rabaey
 */
public class ImportHelper {
	public final static Log log = PlatformUtil.getLog(ImportHelper.class);
	public static final String KML_SUFFIX = ".kml";
	public static final String KMZ_SUFFIX = ".kmz";
	public static final String GPX_SUFFIX = ".gpx";
	private final AppCompatActivity activity;
	private final OsmandApplication app;
	private final OsmandMapTileView mapView;
	private OnGpxImportCompleteListener gpxImportCompleteListener;

	public final static int IMPORT_FILE_REQUEST = 1006;
	
	public enum ImportType {
		SETTINGS(IndexConstants.OSMAND_SETTINGS_FILE_EXT),
		ROUTING(ROUTING_AND_RENDERING_FILE_EXT);

		ImportType(String extension) {
			this.extension = extension;
		}

		private String extension;

		public String getExtension() {
			return extension;
		}
	}

	public interface OnGpxImportCompleteListener {
		void onComplete(boolean success);
	}

	public ImportHelper(final AppCompatActivity activity, final OsmandApplication app, final OsmandMapTileView mapView) {
		this.activity = activity;
		this.app = app;
		this.mapView = mapView;
	}

	public void setGpxImportCompleteListener(OnGpxImportCompleteListener gpxImportCompleteListener) {
		this.gpxImportCompleteListener = gpxImportCompleteListener;
	}

	public void handleContentImport(final Uri contentUri, Bundle extras, final boolean useImportDir) {
		final String name = getNameFromContentUri(app, contentUri);
		handleFileImport(contentUri, name, extras, useImportDir);
	}

	public boolean handleGpxImport(final Uri contentUri, final boolean useImportDir) {
		String name = getNameFromContentUri(app, contentUri);
		boolean isOsmandSubdir = isSubDirectory(app.getAppPath(IndexConstants.GPX_INDEX_DIR), new File(contentUri.getPath()));
		if (!isOsmandSubdir && name != null) {
			String nameLC = name.toLowerCase();
			if (nameLC.endsWith(GPX_SUFFIX)) {
				name = name.substring(0, name.length() - 4) + GPX_SUFFIX;
				handleGpxImport(contentUri, name, true, useImportDir);
				return true;
			} else if (nameLC.endsWith(KML_SUFFIX)) {
				name = name.substring(0, name.length() - 4) + KML_SUFFIX;
				handleKmlImport(contentUri, name, true, useImportDir);
				return true;
			} else if (nameLC.endsWith(KMZ_SUFFIX)) {
				name = name.substring(0, name.length() - 4) + KMZ_SUFFIX;
				handleKmzImport(contentUri, name, true, useImportDir);
				return true;
			}
		}
		return false;
	}

	public void handleFavouritesImport(@NonNull Uri uri) {
		String scheme = uri.getScheme();
		boolean isFileIntent = "file".equals(scheme);
		boolean isContentIntent = "content".equals(scheme);
		boolean isOsmandSubdir = isSubDirectory(app.getAppPath(IndexConstants.GPX_INDEX_DIR), new File(uri.getPath()));
		final boolean saveFile = !isFileIntent || !isOsmandSubdir;
		String fileName = "";
		if (isFileIntent) {
			fileName = new File(uri.getPath()).getName();
		} else if (isContentIntent) {
			fileName = getNameFromContentUri(app, uri);
		}
		handleFavouritesImport(uri, fileName, saveFile, false, true);
	}

	public void handleFileImport(Uri intentUri, String fileName, Bundle extras, boolean useImportDir) {
		final boolean isFileIntent = "file".equals(intentUri.getScheme());
		final boolean isOsmandSubdir = isSubDirectory(app.getAppPath(IndexConstants.GPX_INDEX_DIR), new File(intentUri.getPath()));

		final boolean saveFile = !isFileIntent || !isOsmandSubdir;

		if (fileName != null && fileName.endsWith(KML_SUFFIX)) {
			handleKmlImport(intentUri, fileName, saveFile, useImportDir);
		} else if (fileName != null && fileName.endsWith(KMZ_SUFFIX)) {
			handleKmzImport(intentUri, fileName, saveFile, useImportDir);
		} else if (fileName != null && fileName.endsWith(IndexConstants.BINARY_MAP_INDEX_EXT)) {
			handleObfImport(intentUri, fileName);
		} else if (fileName != null && fileName.endsWith(IndexConstants.SQLITE_EXT)) {
			handleSqliteTileImport(intentUri, fileName);
		} else if (fileName != null && fileName.endsWith(OSMAND_SETTINGS_FILE_EXT)) {
<<<<<<< HEAD
			handleOsmAndSettingsImport(intentUri, fileName, extras, null);
		} else if (fileName != null && fileName.endsWith(ROUTING_FILE_EXT)) {
			handleRoutingFileImport(intentUri, fileName, null);
=======
			handleOsmAndSettingsImport(intentUri, fileName, extras, true, null);
		} else if (fileName != null && fileName.endsWith(ROUTING_AND_RENDERING_FILE_EXT)) {
			handleXmlFileImport(intentUri, fileName);
>>>>>>> 1a259302
		} else {
			handleFavouritesImport(intentUri, fileName, saveFile, useImportDir, false);
		}
	}

	public static String getNameFromContentUri(OsmandApplication app, Uri contentUri) {
		final String name;
		final Cursor returnCursor = app.getContentResolver().query(contentUri, new String[] {OpenableColumns.DISPLAY_NAME}, null, null, null);
		if (returnCursor != null && returnCursor.moveToFirst()) {
			int columnIndex = returnCursor.getColumnIndex(OpenableColumns.DISPLAY_NAME);
			if (columnIndex != -1) {
				name = returnCursor.getString(columnIndex);
			} else {
				name = contentUri.getLastPathSegment();
			}
		} else {
			name = null;
		}
		if (returnCursor != null && !returnCursor.isClosed()) {
			returnCursor.close();
		}
		return name;
	}

	@SuppressLint("StaticFieldLeak")
	private void handleGpxImport(final Uri gpxFile, final String fileName, final boolean save, final boolean useImportDir) {
		new AsyncTask<Void, Void, GPXFile>() {
			ProgressDialog progress = null;

			@Override
			protected void onPreExecute() {
				progress = ProgressDialog.show(activity, app.getString(R.string.loading_smth, ""), app.getString(R.string.loading_data));
			}

			@Override
			protected GPXFile doInBackground(Void... nothing) {
				InputStream is = null;
				try {
					final ParcelFileDescriptor pFD = app.getContentResolver().openFileDescriptor(gpxFile, "r");

					if (pFD != null) {
						is = new FileInputStream(pFD.getFileDescriptor());
						return GPXUtilities.loadGPXFile(is);
					}
				} catch (FileNotFoundException e) {
					//
				} finally {
					if (is != null) try {
						is.close();
					} catch (IOException ignore) {
					}
				}
				return null;
			}

			@Override
			protected void onPostExecute(GPXFile result) {
				if (AndroidUtils.isActivityNotDestroyed(activity)) {
					progress.dismiss();
				}
				handleResult(result, fileName, save, useImportDir, false);
			}
		}.executeOnExecutor(AsyncTask.THREAD_POOL_EXECUTOR);
	}

	@SuppressLint("StaticFieldLeak")
	private void handleFavouritesImport(final Uri fileUri, final String fileName, final boolean save, final boolean useImportDir, final boolean forceImportFavourites) {
		new AsyncTask<Void, Void, GPXFile>() {
			ProgressDialog progress = null;

			@Override
			protected void onPreExecute() {
				progress = ProgressDialog.show(activity, app.getString(R.string.loading_smth, ""), app.getString(R.string.loading_data));
			}

			@Override
			protected GPXFile doInBackground(Void... nothing) {
				InputStream is = null;
				ZipInputStream zis = null;
				try {
					final ParcelFileDescriptor pFD = app.getContentResolver().openFileDescriptor(fileUri, "r");
					if (pFD != null) {
						is = new FileInputStream(pFD.getFileDescriptor());

						if (fileName != null && fileName.endsWith(KML_SUFFIX)) {
							final String result = Kml2Gpx.toGpx(is);
							if (result != null) {
								try {
									return GPXUtilities.loadGPXFile(new ByteArrayInputStream(result.getBytes("UTF-8")));
								} catch (UnsupportedEncodingException e) {
									return null;
								}
							}
						} else if (fileName != null && fileName.endsWith(KMZ_SUFFIX)) {
							try {
								zis = new ZipInputStream(is);
								zis.getNextEntry();
								final String result = Kml2Gpx.toGpx(zis);
								if (result != null) {
									try {
										return GPXUtilities.loadGPXFile(new ByteArrayInputStream(result.getBytes("UTF-8")));
									} catch (UnsupportedEncodingException e) {
										return null;
									}
								}
							} catch (Exception e) {
								return null;
							}
						} else {
							return GPXUtilities.loadGPXFile(is);
						}
					}
				} catch (FileNotFoundException e) {
					//
				} finally {
					if (is != null) try {
						is.close();
					} catch (IOException ignore) {
					}
					if (zis != null) try {
						zis.close();
					} catch (IOException ignore) {
					}
				}
				return null;
			}

			@Override
			protected void onPostExecute(final GPXFile result) {
				if (AndroidUtils.isActivityNotDestroyed(activity)) {
					progress.dismiss();
				}

				importFavourites(result, fileName, save, useImportDir, forceImportFavourites);
			}
		}.executeOnExecutor(AsyncTask.THREAD_POOL_EXECUTOR);
	}

	@SuppressLint("StaticFieldLeak")
	private void importFavoritesImpl(final GPXFile gpxFile, final String fileName, final boolean forceImportFavourites) {
		if(!app.isApplicationInitializing()) {
			new AsyncTask<Void, Void, GPXFile>() {
				ProgressDialog progress = null;

				@Override
				protected void onPreExecute() {
					progress = ProgressDialog
						.show(activity, app.getString(R.string.loading_smth, ""),
							app.getString(R.string.loading_data));
				}

				@Override
				protected GPXFile doInBackground(Void... nothing) {
					final List<FavouritePoint> favourites = asFavourites(gpxFile.getPoints(),
						fileName, forceImportFavourites);
					final FavouritesDbHelper favoritesHelper = app.getFavorites();
					for (final FavouritePoint favourite : favourites) {
						favoritesHelper.deleteFavourite(favourite, false);
						favoritesHelper.addFavourite(favourite, false);
					}
					favoritesHelper.sortAll();
					favoritesHelper.saveCurrentPointsIntoFile();
					return null;
				}

				@Override
				protected void onPostExecute(GPXFile result) {
					if (AndroidUtils.isActivityNotDestroyed(activity)) {
						progress.dismiss();
					}
					Toast.makeText(activity, R.string.fav_imported_sucessfully, Toast.LENGTH_LONG)
						.show();
					final Intent newIntent = new Intent(activity,
						app.getAppCustomization().getFavoritesActivity());
					newIntent.addFlags(Intent.FLAG_ACTIVITY_CLEAR_TOP);
					newIntent.putExtra(TAB_ID, FAV_TAB);
					activity.startActivity(newIntent);
				}
			}.executeOnExecutor(AsyncTask.THREAD_POOL_EXECUTOR);
		} else {
			app.getAppInitializer().addListener(new AppInitializeListener() {

				@Override
				public void onProgress(AppInitializer init, InitEvents event) {}

				@Override
				public void onFinish(AppInitializer init) {
					importFavoritesImpl(gpxFile, fileName, forceImportFavourites);
				}
			});
		}
	}

	@SuppressLint("StaticFieldLeak")
	private void handleKmzImport(final Uri kmzFile, final String name, final boolean save, final boolean useImportDir) {
		new AsyncTask<Void, Void, GPXFile>() {
			ProgressDialog progress = null;

			@Override
			protected void onPreExecute() {
				progress = ProgressDialog.show(activity, app.getString(R.string.loading_smth, ""), app.getString(R.string.loading_data));
			}

			@Override
			protected GPXFile doInBackground(Void... voids) {
				InputStream is = null;
				ZipInputStream zis = null;
				try {
					final ParcelFileDescriptor pFD = app.getContentResolver().openFileDescriptor(kmzFile, "r");
					if (pFD != null) {
						is = new FileInputStream(pFD.getFileDescriptor());
						zis = new ZipInputStream(is);
						zis.getNextEntry();
						final String result = Kml2Gpx.toGpx(zis);
						if (result != null) {
							try {
								return GPXUtilities.loadGPXFile(new ByteArrayInputStream(result.getBytes("UTF-8")));
							} catch (UnsupportedEncodingException e) {
								return null;
							}
						}
					}
				} catch (Exception e) {
					e.printStackTrace();
				} finally {
					try {
						if (is != null) {
							is.close();
						}
						if (zis != null) {
							zis.close();
						}
					} catch (IOException ignore) {
					}
				}
				return null;
			}

			@Override
			protected void onPostExecute(GPXFile result) {
				if (AndroidUtils.isActivityNotDestroyed(activity)) {
					progress.dismiss();
				}
				handleResult(result, name, save, useImportDir, false);
			}

		}.executeOnExecutor(AsyncTask.THREAD_POOL_EXECUTOR);
	}

	@SuppressLint("StaticFieldLeak")
	private void handleKmlImport(final Uri kmlFile, final String name, final boolean save, final boolean useImportDir) {
		new AsyncTask<Void, Void, GPXFile>() {
			ProgressDialog progress = null;

			@Override
			protected void onPreExecute() {
				progress = ProgressDialog.show(activity, app.getString(R.string.loading_smth, ""), app.getString(R.string.loading_data));
			}

			@Override
			protected GPXFile doInBackground(Void... nothing) {
				InputStream is = null;
				try {
					final ParcelFileDescriptor pFD = app.getContentResolver().openFileDescriptor(kmlFile, "r");
					if (pFD != null) {
						is = new FileInputStream(pFD.getFileDescriptor());
						final String result = Kml2Gpx.toGpx(is);
						if (result != null) {
							try {
								return GPXUtilities.loadGPXFile(new ByteArrayInputStream(result.getBytes("UTF-8")));
							} catch (UnsupportedEncodingException e) {
								return null;
							}
						}
					}
				} catch (FileNotFoundException e) {
					//
				} finally {
					if (is != null) try {
						is.close();
					} catch (IOException ignore) {
					}
				}
				return null;
			}

			@Override
			protected void onPostExecute(GPXFile result) {
				if (AndroidUtils.isActivityNotDestroyed(activity)) {
					progress.dismiss();
				}
				handleResult(result, name, save, useImportDir, false);
			}
		}.executeOnExecutor(AsyncTask.THREAD_POOL_EXECUTOR);
	}

	@SuppressLint("StaticFieldLeak")
	private void handleObfImport(final Uri obfFile, final String name) {
		new AsyncTask<Void, Void, String>() {

			ProgressDialog progress;

			@Override
			protected void onPreExecute() {
				progress = ProgressDialog.show(activity, app.getString(R.string.loading_smth, ""), app.getString(R.string.loading_data));
			}

			@Override
			protected String doInBackground(Void... voids) {
				String error = copyFile(app, getObfDestFile(name), obfFile, false);
				if (error == null) {
					app.getResourceManager().reloadIndexes(IProgress.EMPTY_PROGRESS, new ArrayList<String>());
					app.getDownloadThread().updateLoadedFiles();
					return app.getString(R.string.map_imported_successfully);
				}
				return app.getString(R.string.map_import_error) + ": " + error;
			}

			@Override
			protected void onPostExecute(String message) {
				if (AndroidUtils.isActivityNotDestroyed(activity)) {
					progress.dismiss();
				}
				Toast.makeText(app, message, Toast.LENGTH_SHORT).show();
			}
		}.executeOnExecutor(AsyncTask.THREAD_POOL_EXECUTOR);
	}

	@NonNull
	private File getObfDestFile(@NonNull String name) {
		if (name.endsWith(IndexConstants.BINARY_ROAD_MAP_INDEX_EXT)) {
			return app.getAppPath(IndexConstants.ROADS_INDEX_DIR + name);
		} else if (name.endsWith(IndexConstants.BINARY_WIKI_MAP_INDEX_EXT)) {
			return app.getAppPath(IndexConstants.WIKI_INDEX_DIR + name);
		}
		return app.getAppPath(name);
	}

	@Nullable
	public static String copyFile(OsmandApplication app, @NonNull File dest, @NonNull Uri uri, boolean overwrite) {
		if (dest.exists() && !overwrite) {
			return app.getString(R.string.file_with_name_already_exists);
		}
		String error = null;
		InputStream in = null;
		OutputStream out = null;
		try {
			final ParcelFileDescriptor pFD = app.getContentResolver().openFileDescriptor(uri, "r");
			if (pFD != null) {
				in = new FileInputStream(pFD.getFileDescriptor());
				out = new FileOutputStream(dest);
				Algorithms.streamCopy(in, out);
				try {
					pFD.close();
				} catch (IOException e) {
					e.printStackTrace();
				}
			}
		} catch (FileNotFoundException e) {
			e.printStackTrace();
			error = e.getMessage();
		} catch (IOException e) {
			e.printStackTrace();
			error = e.getMessage();
		} finally {
			if (in != null) {
				try {
					in.close();
				} catch (IOException e) {
					e.printStackTrace();
				}
			}
			if (out != null) {
				try {
					out.close();
				} catch (IOException e) {
					e.printStackTrace();
				}
			}
		}
		return error;
	}

	@SuppressLint("StaticFieldLeak")
	private void handleSqliteTileImport(final Uri uri, final String name) {
		new AsyncTask<Void, Void, String>() {

			ProgressDialog progress;

			@Override
			protected void onPreExecute() {
				progress = ProgressDialog.show(activity, app.getString(R.string.loading_smth, ""), app.getString(R.string.loading_data));
			}

			@Override
			protected String doInBackground(Void... voids) {
				return copyFile(app, app.getAppPath(IndexConstants.TILES_INDEX_DIR + name), uri, false);
			}

			@Override
			protected void onPostExecute(String error) {
				if (AndroidUtils.isActivityNotDestroyed(activity)) {
					progress.dismiss();
				}
				if (error == null) {
					OsmandRasterMapsPlugin plugin = OsmandPlugin.getPlugin(OsmandRasterMapsPlugin.class);
					if (plugin != null && !plugin.isActive() && !plugin.needsInstallation()) {
						OsmandPlugin.enablePlugin(getMapActivity(), app, plugin, true);
					}
					MapActivity mapActivity = getMapActivity();
					if (mapActivity != null) {
						mapActivity.getMapLayers().selectMapLayer(mapActivity.getMapView(), null, null);
					}
					Toast.makeText(app, app.getString(R.string.map_imported_successfully), Toast.LENGTH_SHORT).show();
				} else {
					Toast.makeText(app, app.getString(R.string.map_import_error) + ": " + error, Toast.LENGTH_SHORT).show();
				}
			}
		}.executeOnExecutor(AsyncTask.THREAD_POOL_EXECUTOR);
	}

	public void chooseFileToImport(final ImportType importType, final CallbackWithObject callback) {
		final MapActivity mapActivity = getMapActivity();
		if (mapActivity == null) {
			return;
		}
		final OsmandApplication app = mapActivity.getMyApplication();
		Intent intent = new Intent();
		String action;
		if (Build.VERSION.SDK_INT >= Build.VERSION_CODES.KITKAT) {
			action = Intent.ACTION_OPEN_DOCUMENT;
		} else {
			action = Intent.ACTION_GET_CONTENT;
		}
		intent.setAction(action);
		intent.setType("*/*");

		ActivityResultListener listener = new ActivityResultListener(IMPORT_FILE_REQUEST, new ActivityResultListener.OnActivityResultListener() {
			@Override
			public void onResult(int resultCode, Intent resultData) {
				MapActivity mapActivity = getMapActivity();
				if (resultCode == RESULT_OK) {
					Uri data = resultData.getData();
					if (mapActivity == null || data == null) {
						return;
					}
					String scheme = data.getScheme();
					String fileName = "";
					if ("file".equals(scheme)) {
						final String path = data.getPath();
						if (path != null) {
							fileName = new File(path).getName();
						}
					} else if ("content".equals(scheme)) {
						fileName = getNameFromContentUri(app, data);
					}
					
					if (fileName.endsWith(importType.getExtension())) {
						if (importType.equals(ImportType.SETTINGS)) {
							handleOsmAndSettingsImport(data, fileName, resultData.getExtras(), callback);
						} else if (importType.equals(ImportType.ROUTING)){
							handleRoutingFileImport(data, fileName, callback);
						}
					} else {
						app.showToastMessage(app.getString(R.string.not_support_file_type_with_ext, 
								importType.getExtension().replaceAll("\\.", "").toUpperCase()));
					}
				}
			}
		});
		
		mapActivity.registerActivityResultListener(listener);
		mapActivity.startActivityForResult(intent, IMPORT_FILE_REQUEST);
	}

	@SuppressLint("StaticFieldLeak")
	private void handleRoutingFileImport(final Uri uri, final String fileName, final CallbackWithObject<RoutingConfiguration.Builder> callback) {
		final AsyncTask<Void, Void, String> routingImportTask = new AsyncTask<Void, Void, String>() {
			
			String mFileName;
			ProgressDialog progress;

			@Override
			protected void onPreExecute() {
				progress = ProgressDialog.show(activity, app.getString(R.string.loading_smth, ""), app.getString(R.string.loading_data));
				mFileName = fileName;
			}

			@Override
			protected String doInBackground(Void... voids) {
				File routingDir = app.getAppPath(IndexConstants.ROUTING_PROFILES_DIR);
				if (!routingDir.exists()) {
					routingDir.mkdirs();
				}
				File dest = new File(routingDir, mFileName);
				while (dest.exists()) {
					mFileName = AndroidUtils.createNewFileName(mFileName);
					dest = new File(routingDir, mFileName);
				}
				return copyFile(app, dest, uri, true);
			}

			@Override
			protected void onPostExecute(String error) {
				File routingDir = app.getAppPath(IndexConstants.ROUTING_PROFILES_DIR);
				final File file = new File(routingDir, mFileName);
				if (error == null && file.exists()) {
					loadRoutingFiles(app, new AppInitializer.LoadRoutingFilesCallback() {
						@Override
						public void onRoutingFilesLoaded() {
							if (AndroidUtils.isActivityNotDestroyed(activity)) {
								progress.dismiss();
							}
							RoutingConfiguration.Builder builder = app.getCustomRoutingConfig(mFileName);
							if (builder != null) {
								app.showShortToastMessage(app.getString(R.string.file_imported_successfully, mFileName));
								if (callback != null) {
									callback.processResult(builder);
								}
							} else {
								app.showToastMessage(app.getString(R.string.file_does_not_contain_routing_rules, mFileName));
							}
						}
					});
				} else {
					if (AndroidUtils.isActivityNotDestroyed(activity)) {
						progress.dismiss();
					}
					app.showShortToastMessage(app.getString(R.string.file_import_error, mFileName, error));
				}
			}
		};
		if (app.isApplicationInitializing()) {
			app.getAppInitializer().addListener(new AppInitializer.AppInitializeListener() {
				@Override
				public void onProgress(AppInitializer init, AppInitializer.InitEvents event) {
				}

				@Override
				public void onFinish(AppInitializer init) {
					routingImportTask.executeOnExecutor(AsyncTask.THREAD_POOL_EXECUTOR);
				}
			});
		} else {
			routingImportTask.executeOnExecutor(AsyncTask.THREAD_POOL_EXECUTOR);
		}
	}

	private void handleOsmAndSettingsImport(Uri intentUri, String fileName, Bundle extras, CallbackWithObject<List<SettingsHelper.SettingsItem>> callback) {
		if (extras != null && extras.containsKey(SettingsHelper.SETTINGS_VERSION_KEY) && extras.containsKey(SettingsHelper.SETTINGS_LATEST_CHANGES_KEY)) {
			int version = extras.getInt(SettingsHelper.SETTINGS_VERSION_KEY, -1);
			String latestChanges = extras.getString(SettingsHelper.SETTINGS_LATEST_CHANGES_KEY);
			handleOsmAndSettingsImport(intentUri, fileName, latestChanges, version, callback);
		} else {
			handleOsmAndSettingsImport(intentUri, fileName, null, -1, callback);
		}
	}

	@SuppressLint("StaticFieldLeak")
	private void handleOsmAndSettingsImport(final Uri uri, final String name, final String latestChanges, final int version,
	                                        final CallbackWithObject<List<SettingsHelper.SettingsItem>> callback) {
		final AsyncTask<Void, Void, String> settingsImportTask = new AsyncTask<Void, Void, String>() {

			ProgressDialog progress;

			@Override
			protected void onPreExecute() {
				progress = ProgressDialog.show(activity, app.getString(R.string.loading_smth, ""), app.getString(R.string.loading_data));
			}

			@Override
			protected String doInBackground(Void... voids) {
				File tempDir = app.getAppPath(IndexConstants.TEMP_DIR);
				if (!tempDir.exists()) {
					tempDir.mkdirs();
				}
				File dest = new File(tempDir, name);
				return copyFile(app, dest, uri, true);
			}

			@Override
			protected void onPostExecute(String error) {
				File tempDir = app.getAppPath(IndexConstants.TEMP_DIR);
				final File file = new File(tempDir, name);
				if (error == null && file.exists()) {
					app.getSettingsHelper().importSettings(file, latestChanges, version, new SettingsImportListener() {
						@Override
						public void onSettingsImportFinished(boolean succeed, boolean empty, @NonNull List<SettingsHelper.SettingsItem> items) {
							if (AndroidUtils.isActivityNotDestroyed(activity)) {
								progress.dismiss();
							}
							if (succeed) {
								FragmentManager fragmentManager = activity.getSupportFragmentManager();
								if (fragmentManager != null) {
									ImportSettingsFragment.showInstance(fragmentManager, items, file);
								}
							} else if (empty) {
								app.showShortToastMessage(app.getString(R.string.file_import_error, name, app.getString(R.string.shared_string_unexpected_error)));
							}
						}
					});
				} else {
					if (AndroidUtils.isActivityNotDestroyed(activity)) {
						progress.dismiss();
					}
					app.showShortToastMessage(app.getString(R.string.file_import_error, name, error));
				}
			}
		};
		if (app.isApplicationInitializing()) {
			app.getAppInitializer().addListener(new AppInitializer.AppInitializeListener() {
				@Override
				public void onProgress(AppInitializer init, AppInitializer.InitEvents event) {
				}

				@Override
				public void onFinish(AppInitializer init) {
					settingsImportTask.executeOnExecutor(AsyncTask.THREAD_POOL_EXECUTOR);
				}
			});
		} else {
			settingsImportTask.executeOnExecutor(AsyncTask.THREAD_POOL_EXECUTOR);
		}
	}

<<<<<<< HEAD
=======
	private boolean isActivityNotDestroyed(Activity activity) {
		if (Build.VERSION.SDK_INT >= 17) {
			return !activity.isFinishing() && !activity.isDestroyed();
		}
		return !activity.isFinishing();
	}

	private void handleXmlFileImport(final Uri intentUri, final String fileName) {
		AlertDialog.Builder builder = new AlertDialog.Builder(activity);

		final boolean nightMode;
		if (activity instanceof MapActivity) {
			nightMode = app.getDaynightHelper().isNightModeForMapControls();
		} else {
			nightMode = !app.getSettings().isLightContent();
		}
		final LayoutInflater themedInflater = UiUtilities.getInflater(activity, nightMode);

		View dialogTitle = themedInflater.inflate(R.layout.bottom_sheet_item_simple, null);
		dialogTitle.findViewById(R.id.icon).setVisibility(View.GONE);
		TextView tvTitle = dialogTitle.findViewById(R.id.title);
		tvTitle.setText(R.string.import_from_file);
		int textSize = (int) app.getResources().getDimension(R.dimen.dialog_header_text_size);
		tvTitle.setTextSize(TypedValue.COMPLEX_UNIT_PX, textSize);
		builder.setCustomTitle(dialogTitle);

		String[] strings = new String[2];
		strings[0] = app.getString(R.string.import_routing_file);
		strings[1] = app.getString(R.string.import_rendering_file);

		final int[] icons = new int[2];
		icons[0] = R.drawable.ic_action_gdirections_dark;
		icons[1] = R.drawable.ic_map;

		ArrayAdapter<String> singleChoiceAdapter = new ArrayAdapter<String>(activity, R.layout.bottom_sheet_item_simple, R.id.title, strings) {
			@NonNull
			@Override
			public View getView(int position, View convertView, @NonNull ViewGroup parent) {
				View v = convertView;
				if (v == null) {
					v = themedInflater.inflate(R.layout.bottom_sheet_item_simple, parent, false);
				}
				int activeColor = nightMode ? R.color.active_color_primary_dark : R.color.active_color_primary_light;
				Drawable icon = app.getUIUtilities().getIcon(icons[position], activeColor);
				((TextView) v.findViewById(R.id.title)).setText(getItem(position));
				((ImageView) v.findViewById(R.id.icon)).setImageDrawable(icon);
				return v;
			}
		};

		builder.setAdapter(singleChoiceAdapter, new DialogInterface.OnClickListener() {
			@Override
			public void onClick(DialogInterface dialog, int which) {
				if (which == 0) {
					handleRoutingFileImport(intentUri, fileName, null);
				} else {
					handleRenderingFileImport(intentUri, fileName);
				}
			}
		});

		builder.setNegativeButton(R.string.shared_string_cancel, null);
		AlertDialog dialog = builder.create();
		dialog.getListView().setDividerHeight(0);
		dialog.show();
	}

	@SuppressLint("StaticFieldLeak")
	private void handleRenderingFileImport(final Uri intentUri, final String fileName) {
		final AsyncTask<Void, Void, String> renderingImportTask = new AsyncTask<Void, Void, String>() {

			String mFileName;
			ProgressDialog progress;

			@Override
			protected void onPreExecute() {
				progress = ProgressDialog.show(activity, app.getString(R.string.loading_smth, ""), app.getString(R.string.loading_data));
				mFileName = fileName;
			}

			@Override
			protected String doInBackground(Void... voids) {
				File renderingDir = app.getAppPath(IndexConstants.RENDERERS_DIR);
				if (!renderingDir.exists()) {
					renderingDir.mkdirs();
				}
				File dest = new File(renderingDir, mFileName);
				while (dest.exists()) {
					mFileName = AndroidUtils.createNewFileName(mFileName);
					dest = new File(renderingDir, mFileName);
				}
				return copyFile(app, dest, intentUri, true);
			}

			@Override
			protected void onPostExecute(String error) {
				File renderingDir = app.getAppPath(IndexConstants.RENDERERS_DIR);
				File file = new File(renderingDir, mFileName);
				if (error == null && file.exists()) {
					app.getRendererRegistry().updateExternalRenderers();
				} else {
					app.showShortToastMessage(app.getString(R.string.file_import_error, mFileName, error));
				}
				if (isActivityNotDestroyed(activity)) {
					progress.dismiss();
				}
			}
		};
		if (app.isApplicationInitializing()) {
			app.getAppInitializer().addListener(new AppInitializer.AppInitializeListener() {
				@Override
				public void onProgress(AppInitializer init, AppInitializer.InitEvents event) {
				}

				@Override
				public void onFinish(AppInitializer init) {
					renderingImportTask.executeOnExecutor(AsyncTask.THREAD_POOL_EXECUTOR);
				}
			});
		} else {
			renderingImportTask.executeOnExecutor(AsyncTask.THREAD_POOL_EXECUTOR);
		}
	}

>>>>>>> 1a259302
	private void handleResult(final GPXFile result, final String name, final boolean save,
							  final boolean useImportDir, boolean forceImportFavourites) {
		if (result != null) {
			if (result.error != null) {
				Toast.makeText(activity, result.error.getMessage(), Toast.LENGTH_LONG).show();
				if (gpxImportCompleteListener != null) {
					gpxImportCompleteListener.onComplete(false);
				}
			} else {
				if (save) {
					new SaveAsyncTask(result, name, useImportDir).executeOnExecutor(AsyncTask.THREAD_POOL_EXECUTOR);
				} else {
					showGpxInDetailsActivity(result);
				}
				if (gpxImportCompleteListener != null) {
					gpxImportCompleteListener.onComplete(true);
				}
			}
		} else {
			new AlertDialog.Builder(activity)
					.setTitle(R.string.shared_string_import2osmand)
					.setMessage(R.string.import_gpx_failed_descr)
					.setNeutralButton(R.string.shared_string_permissions, new DialogInterface.OnClickListener() {
						@Override
						public void onClick(DialogInterface dialog, int which) {
							Intent intent = new Intent(Settings.ACTION_APPLICATION_DETAILS_SETTINGS);
							intent.addFlags(Intent.FLAG_ACTIVITY_NEW_TASK);
							Uri uri = Uri.fromParts("package", app.getPackageName(), null);
							intent.setData(uri);
							app.startActivity(intent);
							if (gpxImportCompleteListener != null) {
								gpxImportCompleteListener.onComplete(false);
							}
						}
					})
					.setNegativeButton(R.string.shared_string_cancel, new DialogInterface.OnClickListener() {
						@Override
						public void onClick(DialogInterface dialog, int which) {
							if (gpxImportCompleteListener != null) {
								gpxImportCompleteListener.onComplete(false);
							}
						}
					})
					.show();
		}
		if (forceImportFavourites) {
			final Intent newIntent = new Intent(activity, app.getAppCustomization().getFavoritesActivity());
			newIntent.addFlags(Intent.FLAG_ACTIVITY_CLEAR_TOP);
			newIntent.putExtra(TAB_ID, GPX_TAB);
			activity.startActivity(newIntent);
		}
	}

	private String saveImport(final GPXFile gpxFile, final String fileName, final boolean useImportDir) {
		final String warning;

		if (gpxFile.isEmpty() || fileName == null) {
			warning = app.getString(R.string.error_reading_gpx);
		} else {
			final File importDir;
			if (useImportDir) {
				importDir = app.getAppPath(IndexConstants.GPX_IMPORT_DIR);
			} else {
				importDir = app.getAppPath(IndexConstants.GPX_INDEX_DIR);
			}
			//noinspection ResultOfMethodCallIgnored
			importDir.mkdirs();
			if (importDir.exists() && importDir.isDirectory() && importDir.canWrite()) {
				final WptPt pt = gpxFile.findPointToShow();
				final File toWrite = getFileToSave(fileName, importDir, pt);
				boolean destinationExists = toWrite.exists();
				Exception e = GPXUtilities.writeGpxFile(toWrite, gpxFile);
				if (e == null) {
					gpxFile.path = toWrite.getAbsolutePath();
					File file = new File(gpxFile.path);
					if (!destinationExists) {
						GPXDatabase.GpxDataItem item = new GPXDatabase.GpxDataItem(file, gpxFile.getColor(0));
						app.getGpxDbHelper().add(item);
					} else {
						GPXDatabase.GpxDataItem item = app.getGpxDbHelper().getItem(file);
						if (item != null) {
							app.getGpxDbHelper().clearAnalysis(item);
						}
					}

					warning = null;
				} else {
					warning = app.getString(R.string.error_reading_gpx);
				}
			} else {
				warning = app.getString(R.string.sd_dir_not_accessible);
			}
		}

		return warning;
	}

	private File getFileToSave(final String fileName, final File importDir, final WptPt pt) {
		final StringBuilder builder = new StringBuilder(fileName);
		if ("".equals(fileName)) {
			builder.append("import_").append(new SimpleDateFormat("HH-mm_EEE", Locale.US).format(new Date(pt.time))).append(GPX_SUFFIX); //$NON-NLS-1$
		}
		if (fileName.endsWith(KML_SUFFIX)) {
			builder.replace(builder.length() - KML_SUFFIX.length(), builder.length(), GPX_SUFFIX);
		} else if (fileName.endsWith(KMZ_SUFFIX)) {
			builder.replace(builder.length() - KMZ_SUFFIX.length(), builder.length(), GPX_SUFFIX);
		} else if (!fileName.endsWith(GPX_SUFFIX)) {
			builder.append(GPX_SUFFIX);
		}
		return new File(importDir, builder.toString());
	}

	private class SaveAsyncTask extends AsyncTask<Void, Void, String> {
		private final GPXFile result;
		private final String name;
		private final boolean useImportDir;

		private SaveAsyncTask(GPXFile result, final String name, boolean useImportDir) {
			this.result = result;
			this.name = name;
			this.useImportDir = useImportDir;
		}

		@Override
		protected String doInBackground(Void... nothing) {
			return saveImport(result, name, useImportDir);
		}

		@Override
		protected void onPostExecute(final String warning) {
			if(Algorithms.isEmpty(warning)) {
				showGpxInDetailsActivity(result);
			} else {
				Toast.makeText(activity, warning, Toast.LENGTH_LONG).show();
			}
		}
	}

	private MapActivity getMapActivity() {
		if (activity instanceof MapActivity) {
			return (MapActivity) activity;
		} else {
			return null;
		}
	}

	private void showGpxInDetailsActivity(final GPXFile gpxFile) {
		if (gpxFile.path != null) {
			Intent newIntent = new Intent(activity, app.getAppCustomization().getTrackActivity());
			newIntent.putExtra(TrackActivity.TRACK_FILE_NAME, gpxFile.path);
			newIntent.setFlags(Intent.FLAG_ACTIVITY_CLEAR_TOP);
			activity.startActivity(newIntent);
		}
	}

	private void showGpxOnMap(final GPXFile result) {
		if (mapView != null && getMapActivity() != null) {
			app.getSelectedGpxHelper().setGpxFileToDisplay(result);
			final WptPt moveTo = result.findPointToShow();
			if (moveTo != null) {
				mapView.getAnimatedDraggingThread().startMoving(moveTo.lat, moveTo.lon, mapView.getZoom(), true);
			}
			mapView.refreshMap();
			if (getMapActivity().getDashboard().isVisible()) {
				getMapActivity().getDashboard().refreshContent(true);
			}
		}
	}

	private void importFavourites(final GPXFile gpxFile, final String fileName, final boolean save,
								  final boolean useImportDir, final boolean forceImportFavourites) {
		if (gpxFile == null || gpxFile.isPointsEmpty()) {
			if (forceImportFavourites) {
				final DialogInterface.OnClickListener importAsTrackListener = new DialogInterface.OnClickListener() {
					@Override
					public void onClick(DialogInterface dialog, int which) {
						switch (which) {
							case DialogInterface.BUTTON_POSITIVE:
								handleResult(gpxFile, fileName, save, useImportDir, true);
								break;
							case DialogInterface.BUTTON_NEGATIVE:
								dialog.dismiss();
								break;
						}
					}
				};

				new AlertDialog.Builder(activity)
						.setTitle(R.string.import_track)
						.setMessage(activity.getString(R.string.import_track_desc, fileName))
						.setPositiveButton(R.string.shared_string_import, importAsTrackListener)
						.setNegativeButton(R.string.shared_string_cancel, importAsTrackListener)
						.show();
				return;
			} else {
				handleResult(gpxFile, fileName, save, useImportDir, false);
				return;
			}
		}

		if (forceImportFavourites) {
			importFavoritesImpl(gpxFile, fileName, true);
		} else if (fileName != null) {
			ImportGpxBottomSheetDialogFragment fragment = new ImportGpxBottomSheetDialogFragment();
			fragment.setUsedOnMap(true);
			fragment.setImportHelper(this);
			fragment.setGpxFile(gpxFile);
			fragment.setFileName(fileName);
			fragment.setSave(save);
			fragment.setUseImportDir(useImportDir);
			activity.getSupportFragmentManager().beginTransaction()
					.add(fragment, ImportGpxBottomSheetDialogFragment.TAG)
					.commitAllowingStateLoss();
		}
	}

	private List<FavouritePoint> asFavourites(final List<WptPt> wptPts, String fileName, boolean forceImportFavourites) {
		final List<FavouritePoint> favourites = new ArrayList<>();
		for (WptPt p : wptPts) {
			if (p.name != null) {
				final String fpCat;
				if (p.category == null) {
					if (forceImportFavourites) {
						fpCat = fileName;
					} else {
						fpCat = "";
					}
				} else {
					fpCat = p.category;
				}
				final FavouritePoint fp = new FavouritePoint(p.lat, p.lon, p.name, fpCat);
				if (p.desc != null) {
					fp.setDescription(p.desc);
				}
				fp.setColor(p.getColor(0));
				fp.setIconIdFromName(app, p.getIconName());
				favourites.add(fp);
			}
		}
		return favourites;
	}

	/**
	 * Checks, whether the child directory is a subdirectory of the parent
	 * directory.
	 *
	 * @param parent the parent directory.
	 * @param child  the suspected child directory.
	 * @return true if the child is a subdirectory of the parent directory.
	 */
	public boolean isSubDirectory(File parent, File child) {
		try {
			parent = parent.getCanonicalFile();
			child = child.getCanonicalFile();

			File dir = child;
			while (dir != null) {
				if (parent.equals(dir)) {
					return true;
				}
				dir = dir.getParentFile();
			}
		} catch (IOException e) {
			return false;
		}
		return false;
	}

	public static class ImportGpxBottomSheetDialogFragment extends MenuBottomSheetDialogFragment {

		public static final String TAG = "ImportGpxBottomSheetDialogFragment";

		private ImportHelper importHelper;

		private GPXFile gpxFile;
		private String fileName;
		private boolean save;
		private boolean useImportDir;

		public void setImportHelper(ImportHelper importHelper) {
			this.importHelper = importHelper;
		}

		public void setGpxFile(GPXFile gpxFile) {
			this.gpxFile = gpxFile;
		}

		public void setFileName(String fileName) {
			this.fileName = fileName;
		}

		public void setSave(boolean save) {
			this.save = save;
		}

		public void setUseImportDir(boolean useImportDir) {
			this.useImportDir = useImportDir;
		}

		@Override
		public void createMenuItems(Bundle savedInstanceState) {
			items.add(new TitleItem(getString(R.string.import_file)));

			int nameColor = getResolvedColor(nightMode ? R.color.active_color_primary_dark : R.color.active_color_primary_light);
			int descrColor = getResolvedColor(nightMode ? R.color.text_color_secondary_dark : R.color.text_color_secondary_light);
			String descr = getString(R.string.import_gpx_file_description);
			if(!descr.contains("%s")) {
				descr = "%s " +descr;
			}

			CharSequence txt = AndroidUtils.getStyledString(descr, fileName, new ForegroundColorSpan(descrColor),
					new ForegroundColorSpan(nameColor));
			items.add(new ShortDescriptionItem(txt));

			BaseBottomSheetItem asFavoritesItem = new SimpleBottomSheetItem.Builder()
					.setIcon(getContentIcon(R.drawable.ic_action_fav_dark))
					.setTitle(getString(R.string.import_as_favorites))
					.setLayoutId(R.layout.bottom_sheet_item_simple)
					.setOnClickListener(new View.OnClickListener() {
						@Override
						public void onClick(View v) {
							importHelper.importFavoritesImpl(gpxFile, fileName, false);
							dismiss();
						}
					})
					.create();
			items.add(asFavoritesItem);

			items.add(new DividerHalfItem(getContext()));

			BaseBottomSheetItem asGpxItem = new SimpleBottomSheetItem.Builder()
					.setIcon(getContentIcon(R.drawable.ic_action_polygom_dark))
					.setTitle(getString(R.string.import_as_gpx))
					.setLayoutId(R.layout.bottom_sheet_item_simple)
					.setOnClickListener(new View.OnClickListener() {
						@Override
						public void onClick(View v) {
							importHelper.handleResult(gpxFile, fileName, save, useImportDir, false);
							dismiss();
						}
					})
					.create();
			items.add(asGpxItem);
		}
	}
}<|MERGE_RESOLUTION|>--- conflicted
+++ resolved
@@ -191,15 +191,9 @@
 		} else if (fileName != null && fileName.endsWith(IndexConstants.SQLITE_EXT)) {
 			handleSqliteTileImport(intentUri, fileName);
 		} else if (fileName != null && fileName.endsWith(OSMAND_SETTINGS_FILE_EXT)) {
-<<<<<<< HEAD
 			handleOsmAndSettingsImport(intentUri, fileName, extras, null);
-		} else if (fileName != null && fileName.endsWith(ROUTING_FILE_EXT)) {
-			handleRoutingFileImport(intentUri, fileName, null);
-=======
-			handleOsmAndSettingsImport(intentUri, fileName, extras, true, null);
 		} else if (fileName != null && fileName.endsWith(ROUTING_AND_RENDERING_FILE_EXT)) {
 			handleXmlFileImport(intentUri, fileName);
->>>>>>> 1a259302
 		} else {
 			handleFavouritesImport(intentUri, fileName, saveFile, useImportDir, false);
 		}
@@ -825,15 +819,6 @@
 		}
 	}
 
-<<<<<<< HEAD
-=======
-	private boolean isActivityNotDestroyed(Activity activity) {
-		if (Build.VERSION.SDK_INT >= 17) {
-			return !activity.isFinishing() && !activity.isDestroyed();
-		}
-		return !activity.isFinishing();
-	}
-
 	private void handleXmlFileImport(final Uri intentUri, final String fileName) {
 		AlertDialog.Builder builder = new AlertDialog.Builder(activity);
 
@@ -951,7 +936,6 @@
 		}
 	}
 
->>>>>>> 1a259302
 	private void handleResult(final GPXFile result, final String name, final boolean save,
 							  final boolean useImportDir, boolean forceImportFavourites) {
 		if (result != null) {
