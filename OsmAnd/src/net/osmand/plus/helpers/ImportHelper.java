--- conflicted
+++ resolved
@@ -192,11 +192,7 @@
 		} else if (fileName != null && fileName.endsWith(IndexConstants.SQLITE_EXT)) {
 			handleSqliteTileImport(intentUri, fileName);
 		} else if (fileName != null && fileName.endsWith(OSMAND_SETTINGS_FILE_EXT)) {
-<<<<<<< HEAD
-			handleOsmAndSettingsImport(intentUri, fileName, extras, true, null);
-=======
 			handleOsmAndSettingsImport(intentUri, fileName, extras, null);
->>>>>>> 7af5e971
 		} else if (fileName != null && fileName.endsWith(ROUTING_AND_RENDERING_FILE_EXT)) {
 			handleXmlFileImport(intentUri, fileName);
 		} else {
@@ -796,17 +792,7 @@
 								progress.dismiss();
 							}
 							if (succeed) {
-<<<<<<< HEAD
-								FragmentManager fragmentManager = activity.getSupportFragmentManager();
-								if (fragmentManager != null) {
-									if (activity instanceof MapActivity) {
-										((MapActivity) activity).closeDrawer();
-									}
-									ImportSettingsFragment.showInstance(fragmentManager, items, file);
-								}
-=======
 								ImportSettingsFragment.showInstance(activity.getSupportFragmentManager(), items, file);
->>>>>>> 7af5e971
 							} else if (empty) {
 								app.showShortToastMessage(app.getString(R.string.file_import_error, name, app.getString(R.string.shared_string_unexpected_error)));
 							}
@@ -935,123 +921,6 @@
 					app.showShortToastMessage(app.getString(R.string.file_import_error, mFileName, error));
 				}
 				if (progress != null && AndroidUtils.isActivityNotDestroyed(activity)) {
-					progress.dismiss();
-				}
-			}
-		};
-		if (app.isApplicationInitializing()) {
-			app.getAppInitializer().addListener(new AppInitializer.AppInitializeListener() {
-				@Override
-				public void onProgress(AppInitializer init, AppInitializer.InitEvents event) {
-				}
-
-				@Override
-				public void onFinish(AppInitializer init) {
-					renderingImportTask.executeOnExecutor(AsyncTask.THREAD_POOL_EXECUTOR);
-				}
-			});
-		} else {
-			renderingImportTask.executeOnExecutor(AsyncTask.THREAD_POOL_EXECUTOR);
-		}
-	}
-
-	private void handleXmlFileImport(final Uri intentUri, final String fileName) {
-		AlertDialog.Builder builder = new AlertDialog.Builder(activity);
-
-		final boolean nightMode;
-		if (activity instanceof MapActivity) {
-			nightMode = app.getDaynightHelper().isNightModeForMapControls();
-		} else {
-			nightMode = !app.getSettings().isLightContent();
-		}
-		final LayoutInflater themedInflater = UiUtilities.getInflater(activity, nightMode);
-
-		View dialogTitle = themedInflater.inflate(R.layout.bottom_sheet_item_simple, null);
-		dialogTitle.findViewById(R.id.icon).setVisibility(View.GONE);
-		TextView tvTitle = dialogTitle.findViewById(R.id.title);
-		tvTitle.setText(R.string.import_from_file);
-		int textSize = (int) app.getResources().getDimension(R.dimen.dialog_header_text_size);
-		tvTitle.setTextSize(TypedValue.COMPLEX_UNIT_PX, textSize);
-		builder.setCustomTitle(dialogTitle);
-
-		String[] strings = new String[2];
-		strings[0] = app.getString(R.string.import_routing_file);
-		strings[1] = app.getString(R.string.import_rendering_file);
-
-		final int[] icons = new int[2];
-		icons[0] = R.drawable.ic_action_gdirections_dark;
-		icons[1] = R.drawable.ic_map;
-
-		ArrayAdapter<String> singleChoiceAdapter = new ArrayAdapter<String>(activity, R.layout.bottom_sheet_item_simple, R.id.title, strings) {
-			@NonNull
-			@Override
-			public View getView(int position, View convertView, @NonNull ViewGroup parent) {
-				View v = convertView;
-				if (v == null) {
-					v = themedInflater.inflate(R.layout.bottom_sheet_item_simple, parent, false);
-				}
-				int activeColor = nightMode ? R.color.active_color_primary_dark : R.color.active_color_primary_light;
-				Drawable icon = app.getUIUtilities().getIcon(icons[position], activeColor);
-				((TextView) v.findViewById(R.id.title)).setText(getItem(position));
-				((ImageView) v.findViewById(R.id.icon)).setImageDrawable(icon);
-				return v;
-			}
-		};
-
-		builder.setAdapter(singleChoiceAdapter, new DialogInterface.OnClickListener() {
-			@Override
-			public void onClick(DialogInterface dialog, int which) {
-				if (which == 0) {
-					handleRoutingFileImport(intentUri, fileName, null);
-				} else {
-					handleRenderingFileImport(intentUri, fileName);
-				}
-			}
-		});
-
-		builder.setNegativeButton(R.string.shared_string_cancel, null);
-		AlertDialog dialog = builder.create();
-		dialog.getListView().setDividerHeight(0);
-		dialog.show();
-	}
-
-	@SuppressLint("StaticFieldLeak")
-	private void handleRenderingFileImport(final Uri intentUri, final String fileName) {
-		final AsyncTask<Void, Void, String> renderingImportTask = new AsyncTask<Void, Void, String>() {
-
-			String mFileName;
-			ProgressDialog progress;
-
-			@Override
-			protected void onPreExecute() {
-				progress = ProgressDialog.show(activity, app.getString(R.string.loading_smth, ""), app.getString(R.string.loading_data));
-				mFileName = fileName;
-			}
-
-			@Override
-			protected String doInBackground(Void... voids) {
-				File renderingDir = app.getAppPath(IndexConstants.RENDERERS_DIR);
-				if (!renderingDir.exists()) {
-					renderingDir.mkdirs();
-				}
-				File dest = new File(renderingDir, mFileName);
-				while (dest.exists()) {
-					mFileName = AndroidUtils.createNewFileName(mFileName);
-					dest = new File(renderingDir, mFileName);
-				}
-				return copyFile(app, dest, intentUri, true);
-			}
-
-			@Override
-			protected void onPostExecute(String error) {
-				File renderingDir = app.getAppPath(IndexConstants.RENDERERS_DIR);
-				File file = new File(renderingDir, mFileName);
-				if (error == null && file.exists()) {
-					app.getRendererRegistry().updateExternalRenderers();
-				} else {
-					app.showShortToastMessage(app.getString(R.string.file_import_error, mFileName, error));
-				}
-				if (isActivityNotDestroyed(activity)) {
 					progress.dismiss();
 				}
 			}
