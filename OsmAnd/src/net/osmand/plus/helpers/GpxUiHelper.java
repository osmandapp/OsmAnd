package net.osmand.plus.helpers;

import static com.github.mikephil.charting.components.XAxis.XAxisPosition.BOTTOM;
import static net.osmand.IndexConstants.GPX_FILE_EXT;
import static net.osmand.binary.RouteDataObject.HEIGHT_UNDEFINED;
import static net.osmand.plus.OsmAndFormatter.FEET_IN_ONE_METER;
import static net.osmand.plus.OsmAndFormatter.METERS_IN_KILOMETER;
import static net.osmand.plus.OsmAndFormatter.METERS_IN_ONE_MILE;
import static net.osmand.plus.OsmAndFormatter.METERS_IN_ONE_NAUTICALMILE;
import static net.osmand.plus.OsmAndFormatter.YARDS_IN_ONE_METER;
import static net.osmand.plus.UiUtilities.CompoundButtonType.PROFILE_DEPENDENT;
import static net.osmand.plus.dialogs.ConfigureMapMenu.CURRENT_TRACK_COLOR_ATTR;
import static net.osmand.plus.dialogs.ConfigureMapMenu.CURRENT_TRACK_WIDTH_ATTR;
import static net.osmand.plus.dialogs.GpxAppearanceAdapter.SHOW_START_FINISH_ATTR;

import android.annotation.SuppressLint;
import android.annotation.TargetApi;
import android.app.Activity;
import android.app.Application;
import android.app.ProgressDialog;
import android.content.Context;
import android.content.DialogInterface;
import android.content.DialogInterface.OnClickListener;
import android.content.Intent;
import android.graphics.Typeface;
import android.graphics.drawable.Drawable;
import android.net.Uri;
import android.os.AsyncTask;
import android.os.Build;
import android.os.Bundle;
import android.text.SpannableString;
import android.text.style.StyleSpan;
import android.view.ContextThemeWrapper;
import android.view.Gravity;
import android.view.View;
import android.view.ViewGroup;
import android.widget.AdapterView;
import android.widget.AdapterView.OnItemClickListener;
import android.widget.ArrayAdapter;
import android.widget.Button;
import android.widget.CheckBox;
import android.widget.CompoundButton;
import android.widget.CompoundButton.OnCheckedChangeListener;
import android.widget.ImageView;
import android.widget.TextView;
import android.widget.Toast;

import androidx.annotation.NonNull;
import androidx.annotation.Nullable;
import androidx.appcompat.app.AlertDialog;
import androidx.appcompat.widget.ListPopupWindow;
import androidx.appcompat.widget.SwitchCompat;
import androidx.core.app.ActivityCompat;
import androidx.core.content.ContextCompat;
import androidx.fragment.app.FragmentActivity;

import com.github.mikephil.charting.charts.HorizontalBarChart;
import com.github.mikephil.charting.charts.LineChart;
import com.github.mikephil.charting.components.AxisBase;
import com.github.mikephil.charting.components.Legend;
import com.github.mikephil.charting.components.MarkerView;
import com.github.mikephil.charting.components.XAxis;
import com.github.mikephil.charting.components.YAxis;
import com.github.mikephil.charting.data.BarData;
import com.github.mikephil.charting.data.BarDataSet;
import com.github.mikephil.charting.data.BarEntry;
import com.github.mikephil.charting.data.ChartData;
import com.github.mikephil.charting.data.DataSet;
import com.github.mikephil.charting.data.Entry;
import com.github.mikephil.charting.data.LineDataSet;
import com.github.mikephil.charting.formatter.IAxisValueFormatter;
import com.github.mikephil.charting.formatter.IFillFormatter;
import com.github.mikephil.charting.highlight.Highlight;
import com.github.mikephil.charting.interfaces.dataprovider.LineDataProvider;
import com.github.mikephil.charting.interfaces.datasets.ILineDataSet;
import com.github.mikephil.charting.utils.MPPointF;

import net.osmand.AndroidUtils;
import net.osmand.CallbackWithObject;
import net.osmand.FileUtils;
import net.osmand.GPXUtilities;
import net.osmand.GPXUtilities.Elevation;
import net.osmand.GPXUtilities.GPXFile;
import net.osmand.GPXUtilities.GPXTrackAnalysis;
import net.osmand.GPXUtilities.Speed;
import net.osmand.GPXUtilities.Track;
import net.osmand.GPXUtilities.TrkSegment;
import net.osmand.GPXUtilities.WptPt;
import net.osmand.IndexConstants;
import net.osmand.Location;
import net.osmand.PlatformUtil;
import net.osmand.plus.ContextMenuAdapter;
import net.osmand.plus.ContextMenuItem;
import net.osmand.plus.GPXDatabase.GpxDataItem;
import net.osmand.plus.GpxDbHelper;
import net.osmand.plus.GpxDbHelper.GpxDataItemCallback;
import net.osmand.plus.GpxSelectionHelper;
import net.osmand.plus.GpxSelectionHelper.GpxDisplayGroup;
import net.osmand.plus.GpxSelectionHelper.GpxDisplayItem;
import net.osmand.plus.GpxSelectionHelper.SelectedGpxFile;
import net.osmand.plus.OsmAndConstants;
import net.osmand.plus.OsmAndFormatter;
import net.osmand.plus.OsmandApplication;
import net.osmand.plus.OsmandPlugin;
import net.osmand.plus.R;
import net.osmand.plus.UiUtilities;
import net.osmand.plus.Version;
import net.osmand.plus.activities.ActivityResultListener;
import net.osmand.plus.activities.MapActivity;
import net.osmand.plus.activities.PluginsFragment;
import net.osmand.plus.dialogs.GpxAppearanceAdapter;
import net.osmand.plus.dialogs.GpxAppearanceAdapter.AppearanceListItem;
import net.osmand.plus.helpers.enums.MetricsConstants;
import net.osmand.plus.helpers.enums.SpeedConstants;
import net.osmand.plus.importfiles.ImportHelper;
import net.osmand.plus.mapcontextmenu.other.TrackDetailsMenu.ChartPointLayer;
import net.osmand.plus.monitoring.OsmandMonitoringPlugin;
import net.osmand.plus.myplaces.SaveCurrentTrackTask;
import net.osmand.plus.routing.RouteCalculationResult;
import net.osmand.plus.settings.backend.CommonPreference;
import net.osmand.plus.settings.backend.OsmandSettings;
import net.osmand.plus.track.GpxSplitType;
import net.osmand.plus.track.SaveGpxAsyncTask;
import net.osmand.plus.track.SaveGpxAsyncTask.SaveGpxListener;
import net.osmand.render.RenderingRuleProperty;
import net.osmand.render.RenderingRulesStorage;
import net.osmand.router.RouteStatisticsHelper;
import net.osmand.router.RouteStatisticsHelper.RouteSegmentAttribute;
import net.osmand.util.Algorithms;
import net.osmand.util.MapUtils;

import org.apache.commons.logging.Log;

import java.io.File;
import java.text.DateFormat;
import java.text.MessageFormat;
import java.util.ArrayList;
import java.util.Arrays;
import java.util.Collections;
import java.util.Comparator;
import java.util.Date;
import java.util.HashMap;
import java.util.List;
import java.util.ListIterator;
import java.util.Map;

public class GpxUiHelper {

	private static final int OPEN_GPX_DOCUMENT_REQUEST = 1005;
	private static final int MAX_CHART_DATA_ITEMS = 10000;
	private static final long SECOND_IN_MILLIS = 1000L;
	private static final Log LOG = PlatformUtil.getLog(GpxUiHelper.class);

	public static String getDescription(OsmandApplication app, GPXFile result, File f, boolean html) {
		GPXTrackAnalysis analysis = result.getAnalysis(f == null ? 0 : f.lastModified());
		return getDescription(app, analysis, html);
	}

	public static String getDescription(OsmandApplication app, TrkSegment t, boolean html) {
		return getDescription(app, GPXTrackAnalysis.segment(0, t), html);
	}


	public static String getColorValue(String clr, String value, boolean html) {
		if (!html) {
			return value;
		}
		return "<font color=\"" + clr + "\">" + value + "</font>";
	}

	public static String getColorValue(String clr, String value) {
		return getColorValue(clr, value, true);
	}

	public static String getDescription(OsmandApplication app, GPXTrackAnalysis analysis, boolean html) {
		StringBuilder description = new StringBuilder();
		String nl = html ? "<br/>" : "\n";
		String timeSpanClr = Algorithms.colorToString(ContextCompat.getColor(app, R.color.gpx_time_span_color));
		String distanceClr = Algorithms.colorToString(ContextCompat.getColor(app, R.color.gpx_distance_color));
		String speedClr = Algorithms.colorToString(ContextCompat.getColor(app, R.color.gpx_speed));
		String ascClr = Algorithms.colorToString(ContextCompat.getColor(app, R.color.gpx_altitude_asc));
		String descClr = Algorithms.colorToString(ContextCompat.getColor(app, R.color.gpx_altitude_desc));
		// OUTPUT:
		// 1. Total distance, Start time, End time
		description.append(app.getString(R.string.gpx_info_distance, getColorValue(distanceClr,
						OsmAndFormatter.getFormattedDistance(analysis.totalDistance, app), html),
				getColorValue(distanceClr, analysis.points + "", html)));
		if (analysis.totalTracks > 1) {
			description.append(nl).append(app.getString(R.string.gpx_info_subtracks, getColorValue(speedClr, analysis.totalTracks + "", html)));
		}
		if (analysis.wptPoints > 0) {
			description.append(nl).append(app.getString(R.string.gpx_info_waypoints, getColorValue(speedClr, analysis.wptPoints + "", html)));
		}
		if (analysis.isTimeSpecified()) {
			description.append(nl).append(app.getString(R.string.gpx_info_start_time, analysis.startTime));
			description.append(nl).append(app.getString(R.string.gpx_info_end_time, analysis.endTime));
		}

		// 2. Time span
		if (analysis.timeSpan > 0 && analysis.timeSpan / 1000 != analysis.timeMoving / 1000) {
			final String formatDuration = Algorithms.formatDuration((int) (analysis.timeSpan / 1000), app.accessibilityEnabled());
			description.append(nl).append(app.getString(R.string.gpx_timespan,
					getColorValue(timeSpanClr, formatDuration, html)));
		}

		// 3. Time moving, if any
		if (analysis.isTimeMoving()) {
				//Next few lines for Issue 3222 heuristic testing only
				//final String formatDuration0 = Algorithms.formatDuration((int) (analysis.timeMoving0 / 1000), app.accessibilityEnabled());
				//description.append(nl).append(app.getString(R.string.gpx_timemoving,
				//		getColorValue(timeSpanClr, formatDuration0, html)));
				//description.append(" (" + getColorValue(distanceClr, OsmAndFormatter.getFormattedDistance(analysis.totalDistanceMoving0, app), html) + ")");
			final String formatDuration = Algorithms.formatDuration((int) (analysis.timeMoving / 1000), app.accessibilityEnabled());
			description.append(nl).append(app.getString(R.string.gpx_timemoving,
					getColorValue(timeSpanClr, formatDuration, html)));
			description.append(" (" + getColorValue(distanceClr, OsmAndFormatter.getFormattedDistance(analysis.totalDistanceMoving, app), html) + ")");
		}

		// 4. Elevation, eleUp, eleDown, if recorded
		if (analysis.isElevationSpecified()) {
			description.append(nl);
			description.append(app.getString(R.string.gpx_info_avg_altitude,
					getColorValue(speedClr, OsmAndFormatter.getFormattedAlt(analysis.avgElevation, app), html)));
			description.append(nl);
			String min = getColorValue(descClr, OsmAndFormatter.getFormattedAlt(analysis.minElevation, app), html);
			String max = getColorValue(ascClr, OsmAndFormatter.getFormattedAlt(analysis.maxElevation, app), html);
			String asc = getColorValue(ascClr, OsmAndFormatter.getFormattedAlt(analysis.diffElevationUp, app), html);
			String desc = getColorValue(descClr, OsmAndFormatter.getFormattedAlt(analysis.diffElevationDown, app), html);
			description.append(app.getString(R.string.gpx_info_diff_altitude, min + " - " + max));
			description.append(nl);
			description.append(app.getString(R.string.gpx_info_asc_altitude, "\u2193 " + desc + "   \u2191 " + asc + ""));
		}


		if (analysis.isSpeedSpecified()) {
			String avg = getColorValue(speedClr, OsmAndFormatter.getFormattedSpeed(analysis.avgSpeed, app), html);
			String max = getColorValue(ascClr, OsmAndFormatter.getFormattedSpeed(analysis.maxSpeed, app), html);
			description.append(nl).append(app.getString(R.string.gpx_info_average_speed, avg));
			description.append(nl).append(app.getString(R.string.gpx_info_maximum_speed, max));
		}
		return description.toString();
	}

	public static AlertDialog selectGPXFiles(List<String> selectedGpxList, final Activity activity,
	                                         final CallbackWithObject<GPXFile[]> callbackWithObject,
	                                         int dialogThemeRes, boolean nightMode) {
		OsmandApplication app = (OsmandApplication) activity.getApplication();
		final List<GPXInfo> orderedAllGpxList = listGpxInfo(app, selectedGpxList, false);
		if (orderedAllGpxList.size() < 2) {
			Toast.makeText(activity, R.string.gpx_files_not_found, Toast.LENGTH_LONG).show();
		}
		final ContextMenuAdapter adapter = createGpxContextMenuAdapter(app, orderedAllGpxList, true);
		return createDialog(activity, true, true, true, callbackWithObject, orderedAllGpxList, adapter, dialogThemeRes, nightMode);
	}

	private static List<GPXInfo> listGpxInfo(OsmandApplication app, List<String> selectedGpxFiles, boolean absolutePath) {
		File gpxDir = app.getAppPath(IndexConstants.GPX_INDEX_DIR);
		List<GPXInfo> allGpxList = getSortedGPXFilesInfo(gpxDir, selectedGpxFiles, absolutePath);
		GPXInfo currentTrack = new GPXInfo(app.getString(R.string.show_current_gpx_title), 0, 0);
		currentTrack.setSelected(selectedGpxFiles.contains(""));
		allGpxList.add(0, currentTrack);
		return allGpxList;
	}

	public static AlertDialog selectGPXFile(final Activity activity, final boolean showCurrentGpx,
	                                        final boolean multipleChoice,
	                                        final CallbackWithObject<GPXFile[]> callbackWithObject,
	                                        boolean nightMode) {
		int dialogThemeRes = nightMode ? R.style.OsmandDarkTheme : R.style.OsmandLightTheme;
		OsmandApplication app = (OsmandApplication) activity.getApplication();
		final File dir = app.getAppPath(IndexConstants.GPX_INDEX_DIR);
		final List<GPXInfo> list = getSortedGPXFilesInfo(dir, null, false);
		if (list.isEmpty()) {
			Toast.makeText(activity, R.string.gpx_files_not_found, Toast.LENGTH_LONG).show();
		}
		if (!list.isEmpty() || showCurrentGpx) {
			if (showCurrentGpx) {
				list.add(0, new GPXInfo(activity.getString(R.string.show_current_gpx_title), 0, 0));
			}

			final ContextMenuAdapter adapter = createGpxContextMenuAdapter(app, list, false);
			return createDialog(activity, showCurrentGpx, multipleChoice, false, callbackWithObject, list, adapter, dialogThemeRes, nightMode);
		}
		return null;
	}

	public static void selectSingleGPXFile(final FragmentActivity activity, boolean showCurrentGpx,
	                                       final CallbackWithObject<GPXFile[]> callbackWithObject) {
		OsmandApplication app = (OsmandApplication) activity.getApplication();
		int gpxDirLength = app.getAppPath(IndexConstants.GPX_INDEX_DIR).getAbsolutePath().length();
		List<SelectedGpxFile> selectedGpxFiles = app.getSelectedGpxHelper().getSelectedGPXFiles();
		final List<GPXInfo> list = new ArrayList<>(selectedGpxFiles.size() + 1);
		if (!OsmandPlugin.isActive(OsmandMonitoringPlugin.class)) {
			showCurrentGpx = false;
		}
		if (!selectedGpxFiles.isEmpty() || showCurrentGpx) {
			if (showCurrentGpx) {
				list.add(new GPXInfo(activity.getString(R.string.shared_string_currently_recording_track), 0, 0));
			}

			for (SelectedGpxFile selectedGpx : selectedGpxFiles) {
				GPXFile gpxFile = selectedGpx.getGpxFile();
				if (!gpxFile.showCurrentTrack && gpxFile.path.length() > gpxDirLength + 1) {
					list.add(new GPXInfo(gpxFile.path.substring(gpxDirLength + 1), gpxFile.modifiedTime, 0));
				}
			}
			SelectGpxTrackBottomSheet.showInstance(activity.getSupportFragmentManager(), showCurrentGpx, callbackWithObject, list);
		}
	}

	private static ContextMenuAdapter createGpxContextMenuAdapter(OsmandApplication app,
	                                                              List<GPXInfo> allGpxList,
	                                                              boolean needSelectItems) {
		final ContextMenuAdapter adapter = new ContextMenuAdapter(app);
		fillGpxContextMenuAdapter(adapter, allGpxList, needSelectItems);
		return adapter;
	}

	private static void fillGpxContextMenuAdapter(ContextMenuAdapter adapter, List<GPXInfo> allGpxFiles,
	                                              boolean needSelectItems) {
		for (GPXInfo gpxInfo : allGpxFiles) {
			adapter.addItem(ContextMenuItem.createBuilder(getGpxTitle(gpxInfo.getFileName()))
					.setSelected(needSelectItems && gpxInfo.selected)
					.setIcon(R.drawable.ic_action_polygom_dark)
					.createItem());
		}
	}

	@NonNull
	public static String getGpxTitle(String fileName) {
		if (fileName == null) {
			return "";
		}
		String gpxTitle = fileName;
		if (gpxTitle.toLowerCase().endsWith(GPX_FILE_EXT)) {
			gpxTitle = gpxTitle.substring(0, gpxTitle.length() - GPX_FILE_EXT.length());
		}
		return gpxTitle.replace('_', ' ');
	}

	private static void setDescripionInDialog(final ArrayAdapter<?> adapter, final ContextMenuAdapter cmAdapter, Activity activity,
											  final File dir, String filename, final int position) {
		final Application app = activity.getApplication();
		final File f = new File(dir, filename);
		loadGPXFileInDifferentThread(activity, new CallbackWithObject<GPXFile[]>() {

			@Override
			public boolean processResult(GPXFile[] result) {
				ContextMenuItem item = cmAdapter.getItem(position);
				item.setTitle(item.getTitle() + "\n" + getDescription((OsmandApplication) app, result[0], f, false));
				adapter.notifyDataSetInvalidated();
				return true;
			}
		}, dir, null, filename);
	}

	private static class DialogGpxDataItemCallback implements GpxDataItemCallback {
		private static final int UPDATE_GPX_ITEM_MSG_ID = OsmAndConstants.UI_HANDLER_LOCATION_SERVICE + 6;
		private static final long MIN_UPDATE_INTERVAL = 500;

		private OsmandApplication app;
		private long lastUpdateTime;
		private boolean updateEnable = true;
		private ArrayAdapter<String> listAdapter;

		DialogGpxDataItemCallback(OsmandApplication app) {
			this.app = app;
		}

		public boolean isUpdateEnable() {
			return updateEnable;
		}

		public void setUpdateEnable(boolean updateEnable) {
			this.updateEnable = updateEnable;
		}

		public ArrayAdapter<String> getListAdapter() {
			return listAdapter;
		}

		public void setListAdapter(ArrayAdapter<String> listAdapter) {
			this.listAdapter = listAdapter;
		}

		private Runnable updateItemsProc = new Runnable() {
			@Override
			public void run() {
				if (updateEnable) {
					lastUpdateTime = System.currentTimeMillis();
					listAdapter.notifyDataSetChanged();
				}
			}
		};

		@Override
		public boolean isCancelled() {
			return !updateEnable;
		}

		@Override
		public void onGpxDataItemReady(GpxDataItem item) {
			if (System.currentTimeMillis() - lastUpdateTime > MIN_UPDATE_INTERVAL) {
				updateItemsProc.run();
			}
			app.runMessageInUIThreadAndCancelPrevious(UPDATE_GPX_ITEM_MSG_ID, updateItemsProc, MIN_UPDATE_INTERVAL);
		}
	}

	private static AlertDialog createDialog(final Activity activity,
	                                        final boolean showCurrentGpx,
	                                        final boolean multipleChoice,
	                                        final boolean showAppearanceSetting,
	                                        final CallbackWithObject<GPXFile[]> callbackWithObject,
	                                        final List<GPXInfo> gpxInfoList,
	                                        final ContextMenuAdapter contextMenuAdapter,
	                                        final int themeRes,
	                                        final boolean nightMode) {
		final OsmandApplication app = (OsmandApplication) activity.getApplication();
		final File dir = app.getAppPath(IndexConstants.GPX_INDEX_DIR);
		AlertDialog.Builder builder = new AlertDialog.Builder(new ContextThemeWrapper(activity, themeRes));
		final int layout = R.layout.gpx_track_item;
		final Map<String, String> gpxAppearanceParams = new HashMap<>();
		final DialogGpxDataItemCallback gpxDataItemCallback = new DialogGpxDataItemCallback(app);

		ArrayList<String> modifiableGpxFileNames = new ArrayList<>(Arrays.asList(contextMenuAdapter.getItemNames()));
		final ArrayAdapter<String> alertDialogAdapter = new ArrayAdapter<String>(activity, layout, R.id.title,
				modifiableGpxFileNames) {

			@Override
			public int getItemViewType(int position) {
				return showCurrentGpx && position == 0 ? 1 : 0;
			}

			@Override
			public int getViewTypeCount() {
				return 2;
			}

			private GpxDataItem getDataItem(GPXInfo info) {
				return app.getGpxDbHelper().getItem(
						new File(app.getAppPath(IndexConstants.GPX_INDEX_DIR), info.getFileName()),
						gpxDataItemCallback);
			}

			@Override
			@NonNull
			public View getView(final int position, View convertView, @NonNull ViewGroup parent) {
				// User super class to create the View
				View v = convertView;
				boolean checkLayout = getItemViewType(position) == 0;
				if (v == null) {
					v = View.inflate(new ContextThemeWrapper(activity, themeRes), layout, null);
				}

				final ContextMenuItem item = contextMenuAdapter.getItem(position);
				GPXInfo info = gpxInfoList.get(position);
				boolean currentlyRecordingTrack = showCurrentGpx && position == 0;
				updateGpxInfoView(v, item.getTitle(), info, currentlyRecordingTrack ? null : getDataItem(info), currentlyRecordingTrack, app);

				if (item.getSelected() == null) {
					v.findViewById(R.id.check_item).setVisibility(View.GONE);
					v.findViewById(R.id.check_local_index).setVisibility(View.GONE);
				} else {
					if (checkLayout) {
						final CheckBox ch = ((CheckBox) v.findViewById(R.id.check_local_index));
						ch.setVisibility(View.VISIBLE);
						v.findViewById(R.id.toggle_item).setVisibility(View.GONE);
						ch.setOnCheckedChangeListener(null);
						ch.setChecked(item.getSelected());
						ch.setOnCheckedChangeListener(new OnCheckedChangeListener() {
							@Override
							public void onCheckedChanged(CompoundButton buttonView, boolean isChecked) {
								item.setSelected(isChecked);
							}
						});
						UiUtilities.setupCompoundButton(ch, nightMode, PROFILE_DEPENDENT);
					} else {
						final SwitchCompat ch = ((SwitchCompat) v.findViewById(R.id.toggle_item));
						ch.setVisibility(View.VISIBLE);
						v.findViewById(R.id.toggle_checkbox_item).setVisibility(View.GONE);
						ch.setOnCheckedChangeListener(null);
						ch.setChecked(item.getSelected());
						ch.setOnCheckedChangeListener(new OnCheckedChangeListener() {
							@Override
							public void onCheckedChanged(CompoundButton buttonView, boolean isChecked) {
								item.setSelected(isChecked);
							}
						});
						UiUtilities.setupCompoundButton(ch, nightMode, PROFILE_DEPENDENT);
					}
					v.findViewById(R.id.check_item).setVisibility(View.VISIBLE);
				}
				return v;
			}
		};

		OnClickListener onClickListener = new OnClickListener() {
			@Override
			public void onClick(DialogInterface dialog, int position) {
			}
		};
		gpxDataItemCallback.setListAdapter(alertDialogAdapter);
		builder.setAdapter(alertDialogAdapter, onClickListener);
		if (multipleChoice) {
			if (showAppearanceSetting) {
				final RenderingRuleProperty trackWidthProp;
				final RenderingRuleProperty trackColorProp;
				final RenderingRulesStorage renderer = app.getRendererRegistry().getCurrentSelectedRenderer();
				if (renderer != null) {
					trackWidthProp = renderer.PROPS.getCustomRule(CURRENT_TRACK_WIDTH_ATTR);
					trackColorProp = renderer.PROPS.getCustomRule(CURRENT_TRACK_COLOR_ATTR);
				} else {
					trackWidthProp = null;
					trackColorProp = null;
				}
				if (trackWidthProp == null || trackColorProp == null) {
					builder.setTitle(R.string.show_gpx);
				} else {
					final View apprTitleView = View.inflate(new ContextThemeWrapper(activity, themeRes), R.layout.select_gpx_appearance_title, null);

					final CommonPreference<String> prefWidth
							= app.getSettings().getCustomRenderProperty(CURRENT_TRACK_WIDTH_ATTR);
					final CommonPreference<String> prefColor
							= app.getSettings().getCustomRenderProperty(CURRENT_TRACK_COLOR_ATTR);

					updateAppearanceTitle(activity, app, trackWidthProp, renderer, apprTitleView, prefWidth.get(), prefColor.get());

					apprTitleView.findViewById(R.id.button).setOnClickListener(new View.OnClickListener() {
						@Override
						public void onClick(View v) {
							final ListPopupWindow popup = new ListPopupWindow(new ContextThemeWrapper(activity, themeRes));
							popup.setAnchorView(apprTitleView);
							popup.setContentWidth(AndroidUtils.dpToPx(activity, 200f));
							popup.setModal(true);
							popup.setDropDownGravity(Gravity.END | Gravity.TOP);
							popup.setVerticalOffset(AndroidUtils.dpToPx(activity, -48f));
							popup.setHorizontalOffset(AndroidUtils.dpToPx(activity, -6f));
							final GpxAppearanceAdapter gpxApprAdapter = new GpxAppearanceAdapter(new ContextThemeWrapper(activity, themeRes),
									gpxAppearanceParams.containsKey(CURRENT_TRACK_COLOR_ATTR) ? gpxAppearanceParams.get(CURRENT_TRACK_COLOR_ATTR) : prefColor.get(),
									GpxAppearanceAdapter.GpxAppearanceAdapterType.TRACK_WIDTH_COLOR,
									gpxAppearanceParams.containsKey(SHOW_START_FINISH_ATTR) ? "true".equals(gpxAppearanceParams.get(SHOW_START_FINISH_ATTR)) : app.getSettings().SHOW_START_FINISH_ICONS.get(), nightMode);
							popup.setAdapter(gpxApprAdapter);
							popup.setOnItemClickListener(new AdapterView.OnItemClickListener() {

								@Override
								public void onItemClick(AdapterView<?> parent, View view, int position, long id) {
									AppearanceListItem item = gpxApprAdapter.getItem(position);
									if (item != null) {
										if (CURRENT_TRACK_WIDTH_ATTR.equals(item.getAttrName())) {
											gpxAppearanceParams.put(CURRENT_TRACK_WIDTH_ATTR, item.getValue());
										} else if (CURRENT_TRACK_COLOR_ATTR.equals(item.getAttrName())) {
											gpxAppearanceParams.put(CURRENT_TRACK_COLOR_ATTR, item.getValue());
										} else if (SHOW_START_FINISH_ATTR.equals(item.getAttrName())) {
											gpxAppearanceParams.put(SHOW_START_FINISH_ATTR, item.getValue());
										}
									}
									popup.dismiss();
									updateAppearanceTitle(activity, app, trackWidthProp, renderer,
											apprTitleView,
											gpxAppearanceParams.containsKey(CURRENT_TRACK_WIDTH_ATTR) ? gpxAppearanceParams.get(CURRENT_TRACK_WIDTH_ATTR) : prefWidth.get(),
											gpxAppearanceParams.containsKey(CURRENT_TRACK_COLOR_ATTR) ? gpxAppearanceParams.get(CURRENT_TRACK_COLOR_ATTR) : prefColor.get());
								}
							});
							popup.show();
						}
					});
					builder.setCustomTitle(apprTitleView);
				}
			} else {
				builder.setTitle(R.string.show_gpx);
			}
			builder.setPositiveButton(R.string.shared_string_ok, new OnClickListener() {

				@Override
				public void onClick(DialogInterface dialog, int which) {
					if (gpxAppearanceParams.size() > 0) {
						for (Map.Entry<String, String> entry : gpxAppearanceParams.entrySet()) {
							if (SHOW_START_FINISH_ATTR.equals(entry.getKey())) {
								app.getSettings().SHOW_START_FINISH_ICONS.set("true".equals(entry.getValue()));
							} else {
								final CommonPreference<String> pref
										= app.getSettings().getCustomRenderProperty(entry.getKey());
								pref.set(entry.getValue());
							}
						}
						if (activity instanceof MapActivity) {
							((MapActivity) activity).refreshMapComplete();
						}
					}
					GPXFile currentGPX = null;
					//clear all previously selected files before adding new one
					OsmandApplication app = (OsmandApplication) activity.getApplication();
					if (app.getSelectedGpxHelper() != null) {
						app.getSelectedGpxHelper().clearAllGpxFilesToShow(false);
					}
					if (showCurrentGpx && contextMenuAdapter.getItem(0).getSelected()) {
						currentGPX = app.getSavingTrackHelper().getCurrentGpx();
					}
					List<String> selectedGpxNames = new ArrayList<>();
					for (int i = (showCurrentGpx ? 1 : 0); i < contextMenuAdapter.length(); i++) {
						if (contextMenuAdapter.getItem(i).getSelected()) {
							selectedGpxNames.add(gpxInfoList.get(i).getFileName());
						}
					}
					dialog.dismiss();
					updateSelectedTracksAppearance(app, selectedGpxNames, gpxAppearanceParams);
					loadGPXFileInDifferentThread(activity, callbackWithObject, dir, currentGPX,
							selectedGpxNames.toArray(new String[0]));
				}
			});
			builder.setNegativeButton(R.string.shared_string_cancel, null);
			if (Build.VERSION.SDK_INT >= Build.VERSION_CODES.KITKAT
					&& gpxInfoList.size() > 1 || !showCurrentGpx && gpxInfoList.size() > 0) {
				builder.setNeutralButton(R.string.gpx_add_track, null);
			}
		}

		final AlertDialog dlg = builder.create();
		dlg.setCanceledOnTouchOutside(true);
		if (gpxInfoList.size() == 0 || showCurrentGpx && gpxInfoList.size() == 1) {
			final View footerView = activity.getLayoutInflater().inflate(R.layout.no_gpx_files_list_footer, null);
			TextView descTextView = footerView.findViewById(R.id.descFolder);
			String descPrefix = app.getString(R.string.gpx_no_tracks_title_folder);
			SpannableString spannableDesc = new SpannableString(descPrefix + ": " + dir.getAbsolutePath());
			spannableDesc.setSpan(new StyleSpan(android.graphics.Typeface.BOLD),
					descPrefix.length() + 1, spannableDesc.length(), 0);
			descTextView.setText(spannableDesc);
			if (Build.VERSION.SDK_INT < Build.VERSION_CODES.KITKAT) {
				footerView.findViewById(R.id.button).setVisibility(View.GONE);
			} else {
				footerView.findViewById(R.id.button).setOnClickListener(new View.OnClickListener() {
					@Override
					public void onClick(View v) {
						addTrack(activity, alertDialogAdapter, contextMenuAdapter, gpxInfoList);
					}
				});
			}
			dlg.getListView().addFooterView(footerView, null, false);
		}
		dlg.getListView().setOnItemClickListener(new OnItemClickListener() {
			@Override
			public void onItemClick(AdapterView<?> parent, View view, int position, long id) {
				if (multipleChoice) {
					ContextMenuItem item = contextMenuAdapter.getItem(position);
					item.setSelected(!item.getSelected());
					alertDialogAdapter.notifyDataSetInvalidated();
					if (position == 0 && showCurrentGpx && item.getSelected()) {
						OsmandMonitoringPlugin monitoringPlugin = OsmandPlugin.getActivePlugin(OsmandMonitoringPlugin.class);
						if (monitoringPlugin == null) {
							AlertDialog.Builder confirm = new AlertDialog.Builder(new ContextThemeWrapper(activity, themeRes));
							confirm.setPositiveButton(R.string.shared_string_ok, new DialogInterface.OnClickListener() {
								@Override
								public void onClick(DialogInterface dialog, int which) {
									Bundle params = new Bundle();
									params.putBoolean(PluginsFragment.OPEN_PLUGINS, true);
									MapActivity.launchMapActivityMoveToTop(activity, null, null, params);
								}
							});
							confirm.setNegativeButton(R.string.shared_string_cancel, null);
							confirm.setMessage(activity.getString(R.string.enable_plugin_monitoring_services));
							confirm.show();
						} else if (!app.getSettings().SAVE_GLOBAL_TRACK_TO_GPX.get()) {
							monitoringPlugin.controlDialog(activity, false);
						}
					}
				} else {
					dlg.dismiss();
					if (showCurrentGpx && position == 0) {
						callbackWithObject.processResult(null);
					} else {
						String fileName = gpxInfoList.get(position).getFileName();
						SelectedGpxFile selectedGpxFile =
								app.getSelectedGpxHelper().getSelectedFileByName(fileName);
						if (selectedGpxFile != null) {
							callbackWithObject.processResult(new GPXFile[]{selectedGpxFile.getGpxFile()});
						} else {
							loadGPXFileInDifferentThread(activity, callbackWithObject, dir, null, fileName);
						}
					}
				}
			}
		});
		dlg.setOnShowListener(new DialogInterface.OnShowListener() {
			@Override
			public void onShow(DialogInterface dialog) {
				Button addTrackButton = ((AlertDialog) dialog).getButton(AlertDialog.BUTTON_NEUTRAL);
				if (addTrackButton != null) {
					addTrackButton.setOnClickListener(new View.OnClickListener() {
						@Override
						public void onClick(View v) {
							addTrack(activity, alertDialogAdapter, contextMenuAdapter, gpxInfoList);
						}
					});
				}
			}
		});
		dlg.setOnDismissListener(new DialogInterface.OnDismissListener() {
			@Override
			public void onDismiss(DialogInterface dialog) {
				gpxDataItemCallback.setUpdateEnable(false);
			}
		});
		dlg.show();
		try {
			dlg.getListView().setFastScrollEnabled(true);
		} catch (Exception e) {
			// java.lang.ClassCastException: com.android.internal.widget.RoundCornerListAdapter
			// Unknown reason but on some devices fail
		}
		return dlg;
	}

	private static void updateSelectedTracksAppearance(final OsmandApplication app, List<String> fileNames, final Map<String, String> params) {
		GpxDataItemCallback callback = new GpxDataItemCallback() {
			@Override
			public boolean isCancelled() {
				return false;
			}

			@Override
			public void onGpxDataItemReady(GpxDataItem item) {
				updateTrackAppearance(app, item, params);
			}
		};
		GpxDbHelper gpxDbHelper = app.getGpxDbHelper();
		for (String name : fileNames) {
			GpxDataItem item = gpxDbHelper.getItem(new File(app.getAppPath(IndexConstants.GPX_INDEX_DIR), name), callback);
			if (item != null) {
				updateTrackAppearance(app, item, params);
			}
		}
	}

	private static void updateTrackAppearance(OsmandApplication app, GpxDataItem item, Map<String, String> params) {
		OsmandSettings settings = app.getSettings();
		GpxDbHelper gpxDbHelper = app.getGpxDbHelper();
		if (params.containsKey(CURRENT_TRACK_COLOR_ATTR)) {
			String savedColor = settings.getCustomRenderProperty(CURRENT_TRACK_COLOR_ATTR).get();
			int color = GpxAppearanceAdapter.parseTrackColor(app.getRendererRegistry().getCurrentSelectedRenderer(), savedColor);
			gpxDbHelper.updateColor(item, color);
		}
		if (params.containsKey(CURRENT_TRACK_WIDTH_ATTR)) {
			String width = settings.getCustomRenderProperty(CURRENT_TRACK_WIDTH_ATTR).get();
			gpxDbHelper.updateWidth(item, width);
		}
		if (params.containsKey(SHOW_START_FINISH_ATTR)) {
			boolean showStartFinish = settings.SHOW_START_FINISH_ICONS.get();
			gpxDbHelper.updateShowStartFinish(item, showStartFinish);
		}
	}

	public static void updateGpxInfoView(final @NonNull OsmandApplication app,
	                                     final @NonNull View v,
	                                     final @NonNull String itemTitle,
	                                     final @Nullable Drawable iconDrawable,
	                                     final @NonNull GPXInfo info) {
		GpxDataItem item = getDataItem(app, info, new GpxDataItemCallback() {
			@Override
			public boolean isCancelled() {
				return false;
			}

			@Override
			public void onGpxDataItemReady(GpxDataItem item) {
				updateGpxInfoView(app, v, itemTitle, iconDrawable, info, item);
			}
		});
		if (item != null) {
			updateGpxInfoView(app, v, itemTitle, iconDrawable, info, item);
		}
	}

	private static void updateGpxInfoView(@NonNull OsmandApplication app,
	                                      @NonNull View v,
	                                      @NonNull String itemTitle,
	                                      @Nullable Drawable iconDrawable,
	                                      @NonNull GPXInfo info,
	                                      @NonNull GpxDataItem dataItem) {
		updateGpxInfoView(v, itemTitle, info, dataItem, false, app);
		if (iconDrawable != null) {
			ImageView icon = (ImageView) v.findViewById(R.id.icon);
			icon.setImageDrawable(iconDrawable);
			icon.setVisibility(View.VISIBLE);
		}
	}

	public static void updateGpxInfoView(View v,
	                                     String itemTitle,
	                                     GPXInfo info,
	                                     GpxDataItem dataItem,
	                                     boolean currentlyRecordingTrack,
	                                     OsmandApplication app) {
		TextView viewName = ((TextView) v.findViewById(R.id.name));
		viewName.setText(itemTitle.replace("/", " • ").trim());
		viewName.setTypeface(Typeface.DEFAULT, Typeface.NORMAL);
		ImageView icon = (ImageView) v.findViewById(R.id.icon);
		icon.setVisibility(View.GONE);
		//icon.setImageDrawable(app.getIconsCache().getThemedIcon(R.drawable.ic_action_polygom_dark));

		GPXTrackAnalysis analysis = null;
		if (currentlyRecordingTrack) {
			analysis = app.getSavingTrackHelper().getCurrentTrack().getTrackAnalysis(app);
		} else if (dataItem != null) {
			analysis = dataItem.getAnalysis();
		}

		boolean sectionRead = analysis == null;
		if (sectionRead) {
			v.findViewById(R.id.read_section).setVisibility(View.GONE);
			v.findViewById(R.id.unknown_section).setVisibility(View.VISIBLE);
			String date = "";
			String size = "";
			if (info.getFileSize() >= 0) {
				size = AndroidUtils.formatSize(v.getContext(), info.getFileSize());
			}
			DateFormat df = app.getResourceManager().getDateFormat();
			long fd = info.getLastModified();
			if (fd > 0) {
				date = (df.format(new Date(fd)));
			}
			TextView sizeText = (TextView) v.findViewById(R.id.date_and_size_details);
			sizeText.setText(date + " \u2022 " + size);

		} else {
			v.findViewById(R.id.read_section).setVisibility(View.VISIBLE);
			v.findViewById(R.id.unknown_section).setVisibility(View.GONE);
			ImageView distanceI = (ImageView) v.findViewById(R.id.distance_icon);
			distanceI.setVisibility(View.VISIBLE);
			distanceI.setImageDrawable(app.getUIUtilities().getThemedIcon(R.drawable.ic_action_distance_16));
			ImageView pointsI = (ImageView) v.findViewById(R.id.points_icon);
			pointsI.setVisibility(View.VISIBLE);
			pointsI.setImageDrawable(app.getUIUtilities().getThemedIcon(R.drawable.ic_action_waypoint_16));
			ImageView timeI = (ImageView) v.findViewById(R.id.time_icon);
			timeI.setVisibility(View.VISIBLE);
			timeI.setImageDrawable(app.getUIUtilities().getThemedIcon(R.drawable.ic_action_time_16));
			TextView time = (TextView) v.findViewById(R.id.time);
			TextView distance = (TextView) v.findViewById(R.id.distance);
			TextView pointsCount = (TextView) v.findViewById(R.id.points_count);
			pointsCount.setText(analysis.wptPoints + "");
			distance.setText(OsmAndFormatter.getFormattedDistance(analysis.totalDistance, app));

			if (analysis.isTimeSpecified()) {
				time.setText(Algorithms.formatDuration((int) (analysis.timeSpan / 1000), app.accessibilityEnabled()) + "");
			} else {
				time.setText("");
			}
		}

		TextView descr = ((TextView) v.findViewById(R.id.description));
		if (descr != null) {
			descr.setVisibility(View.GONE);
		}

		View checkbox = v.findViewById(R.id.check_item);
		if (checkbox != null) {
			checkbox.setVisibility(View.GONE);
		}
	}

	private static GpxDataItem getDataItem(@NonNull OsmandApplication app,
	                                       @NonNull GPXInfo info,
	                                       @Nullable GpxDataItemCallback callback) {
		File dir = app.getAppPath(IndexConstants.GPX_INDEX_DIR);
		String fileName = info.getFileName();
		File file = new File(dir, fileName);
		return app.getGpxDbHelper().getItem(file, callback);
	}

	@TargetApi(Build.VERSION_CODES.KITKAT)
	private static void addTrack(final Activity activity, ArrayAdapter<String> listAdapter,
	                             ContextMenuAdapter contextMenuAdapter, List<GPXInfo> allGpxFiles) {
		if (activity instanceof MapActivity) {
			final MapActivity mapActivity = (MapActivity) activity;
			ActivityResultListener.OnActivityResultListener onActivityResultListener = (resultCode, resultData) -> {
				if (resultCode != Activity.RESULT_OK || resultData == null) {
					return;
				}

				ImportHelper importHelper = mapActivity.getImportHelper();
				importHelper.setGpxImportCompleteListener(new ImportHelper.OnGpxImportCompleteListener() {
					@Override
					public void onImportComplete(boolean success) {
					}

					@Override
					public void onSaveComplete(boolean success, GPXFile result) {
						if (success) {
							OsmandApplication app = (OsmandApplication) activity.getApplication();
							app.getSelectedGpxHelper().selectGpxFile(result, true, false);
							updateGpxDialogAfterImport(activity, listAdapter, contextMenuAdapter, allGpxFiles, result.path);
						}
					}
				});

				Uri uri = resultData.getData();
				importHelper.handleGpxImport(uri, null, false);
			};

			ActivityResultListener listener =
					new ActivityResultListener(OPEN_GPX_DOCUMENT_REQUEST, onActivityResultListener);
			Intent intent = new Intent(Intent.ACTION_OPEN_DOCUMENT);
			intent.setType("*/*");
			mapActivity.registerActivityResultListener(listener);
			activity.startActivityForResult(intent, OPEN_GPX_DOCUMENT_REQUEST);
		}
	}

	private static void updateGpxDialogAfterImport(final Activity activity,
	                                               ArrayAdapter<String> dialogAdapter,
	                                               ContextMenuAdapter adapter, List<GPXInfo> allGpxFiles,
	                                               String importedGpx) {
		OsmandApplication app = (OsmandApplication) activity.getApplication();

		List<String> selectedGpxFiles = new ArrayList<>();
		selectedGpxFiles.add(importedGpx);
		for (int i = 0; i < allGpxFiles.size(); i++) {
			GPXInfo gpxInfo = allGpxFiles.get(i);
			ContextMenuItem menuItem = adapter.getItem(i);
			if (menuItem.getSelected()) {
				boolean isCurrentTrack =
						gpxInfo.getFileName().equals(app.getString(R.string.show_current_gpx_title));
				selectedGpxFiles.add(isCurrentTrack ? "" : gpxInfo.getFileName());
			}
		}
		allGpxFiles.clear();
		allGpxFiles.addAll(listGpxInfo(app, selectedGpxFiles, false));
		adapter.clearAdapter();
		fillGpxContextMenuAdapter(adapter, allGpxFiles, true);
		dialogAdapter.clear();
		dialogAdapter.addAll(adapter.getItemNames());
		dialogAdapter.notifyDataSetInvalidated();
	}

	private static void updateAppearanceTitle(Activity activity, OsmandApplication app,
											  RenderingRuleProperty trackWidthProp,
											  RenderingRulesStorage renderer,
											  View apprTitleView,
											  String prefWidthValue,
											  String prefColorValue) {
		TextView widthTextView = apprTitleView.findViewById(R.id.widthTitle);
		ImageView colorImageView = apprTitleView.findViewById(R.id.colorImage);
		if (!Algorithms.isEmpty(prefWidthValue)) {
			widthTextView.setText(AndroidUtils.getRenderingStringPropertyValue(activity, prefWidthValue));
		}
		int color = GpxAppearanceAdapter.parseTrackColor(renderer, prefColorValue);
		if (color == -1) {
			colorImageView.setImageDrawable(app.getUIUtilities().getThemedIcon(R.drawable.ic_action_circle));
		} else {
			colorImageView.setImageDrawable(app.getUIUtilities().getPaintedIcon(R.drawable.ic_action_circle, color));
		}
	}

	public static List<String> getSelectedTrackPaths(OsmandApplication app) {
		List<String> trackNames = new ArrayList<>();
		for (SelectedGpxFile file : app.getSelectedGpxHelper().getSelectedGPXFiles()) {
			trackNames.add(file.getGpxFile().path);
		}
		return trackNames;
	}

	public static List<GPXInfo> getSortedGPXFilesInfoByDate(File dir, boolean absolutePath) {
		final List<GPXInfo> list = new ArrayList<>();
		readGpxDirectory(dir, list, "", absolutePath);
		Collections.sort(list, new Comparator<GPXInfo>() {
			@Override
			public int compare(GPXInfo object1, GPXInfo object2) {
				long lhs = object1.getLastModified();
				long rhs = object2.getLastModified();
				return lhs < rhs ? 1 : (lhs == rhs ? 0 : -1);
			}
		});
		return list;
	}

	@Nullable
	public static GPXInfo getGpxInfoByFileName(@NonNull OsmandApplication app, @NonNull String fileName) {
		File dir = app.getAppPath(IndexConstants.GPX_INDEX_DIR);
		File file = new File(dir, fileName);
		if (file.exists() && file.getName().endsWith(GPX_FILE_EXT)) {
			return new GPXInfo(fileName, file.lastModified(), file.length());
		}
		return null;
	}

	@NonNull
	public static List<GPXInfo> getSortedGPXFilesInfo(File dir, final List<String> selectedGpxList, boolean absolutePath) {
		final List<GPXInfo> allGpxFiles = new ArrayList<>();
		readGpxDirectory(dir, allGpxFiles, "", absolutePath);
		if (selectedGpxList != null) {
			for (GPXInfo gpxInfo : allGpxFiles) {
				for (String selectedGpxName : selectedGpxList) {
					if (selectedGpxName.endsWith(gpxInfo.getFileName())) {
						gpxInfo.setSelected(true);
						break;
					}
				}
			}
		}
		Collections.sort(allGpxFiles, new Comparator<GPXInfo>() {
			@Override
			public int compare(GPXInfo i1, GPXInfo i2) {
				int res = i1.isSelected() == i2.isSelected() ? 0 : i1.isSelected() ? -1 : 1;
				if (res != 0) {
					return res;
				}

				String name1 = i1.getFileName();
				String name2 = i2.getFileName();
				int d1 = depth(name1);
				int d2 = depth(name2);
				if (d1 != d2) {
					return d1 - d2;
				}
				int lastSame = 0;
				for (int i = 0; i < name1.length() && i < name2.length(); i++) {
					if (name1.charAt(i) != name2.charAt(i)) {
						break;
					}
					if (name1.charAt(i) == '/') {
						lastSame = i + 1;
					}
				}

				boolean isDigitStarts1 = isLastSameStartsWithDigit(name1, lastSame);
				boolean isDigitStarts2 = isLastSameStartsWithDigit(name2, lastSame);
				res = isDigitStarts1 == isDigitStarts2 ? 0 : isDigitStarts1 ? -1 : 1;
				if (res != 0) {
					return res;
				}
				if (isDigitStarts1) {
					return -name1.compareToIgnoreCase(name2);
				}
				return name1.compareToIgnoreCase(name2);
			}

			private int depth(String name1) {
				int d = 0;
				for (int i = 0; i < name1.length(); i++) {
					if (name1.charAt(i) == '/') {
						d++;
					}
				}
				return d;
			}

			private boolean isLastSameStartsWithDigit(String name1, int lastSame) {
				if (name1.length() > lastSame) {
					return Character.isDigit(name1.charAt(lastSame));
				}

				return false;
			}
		});
		return allGpxFiles;
	}

	public static void readGpxDirectory(File dir, final List<GPXInfo> list, String parent,
										 boolean absolutePath) {
		if (dir != null && dir.canRead()) {
			File[] files = dir.listFiles();
			if (files != null) {
				for (File f : files) {
					if (f.getName().toLowerCase().endsWith(GPX_FILE_EXT)) {
						list.add(new GPXInfo(absolutePath ? f.getAbsolutePath() :
								parent + f.getName(), f.lastModified(), f.length()));
					} else if (f.isDirectory()) {
						readGpxDirectory(f, list, parent + f.getName() + "/", absolutePath);
					}
				}
			}
		}
	}

	public static void loadGPXFileInDifferentThread(final Activity activity, final CallbackWithObject<GPXFile[]> callbackWithObject,
	                                         final File dir, final GPXFile currentFile, final String... filename) {
		final ProgressDialog dlg = ProgressDialog.show(activity, activity.getString(R.string.loading_smth, ""),
				activity.getString(R.string.loading_data));
		new Thread(new Runnable() {
			@Override
			public void run() {
				final GPXFile[] result = new GPXFile[filename.length + (currentFile == null ? 0 : 1)];
				int k = 0;
				String w = "";
				if (currentFile != null) {
					result[k++] = currentFile;
				}
				for (String fname : filename) {
					final File f = new File(dir, fname);
					GPXFile res = GPXUtilities.loadGPXFile(f);
					if (res.error != null && !Algorithms.isEmpty(res.error.getMessage())) {
						w += res.error.getMessage() + "\n";
					} else {
						res.addGeneralTrack();
					}
					result[k++] = res;
				}
				dlg.dismiss();
				final String warn = w;
				activity.runOnUiThread(new Runnable() {
					@Override
					public void run() {
						if (warn.length() > 0) {
							Toast.makeText(activity, warn, Toast.LENGTH_LONG).show();
						} else {
							callbackWithObject.processResult(result);
						}
					}
				});
			}

		}, "Loading gpx").start(); //$NON-NLS-1$
	}

	public static void setupGPXChart(OsmandApplication ctx, LineChart mChart, int yLabelsCount) {
		OsmandSettings settings = ctx.getSettings();
		setupGPXChart(mChart, yLabelsCount, 24f, 16f, settings.isLightContent(), true);
	}

	public static void setupGPXChart(LineChart mChart, int yLabelsCount, float topOffset, float bottomOffset, boolean light, boolean useGesturesAndScale) {
		if (android.os.Build.VERSION.SDK_INT < Build.VERSION_CODES.LOLLIPOP) {
			mChart.setHardwareAccelerationEnabled(false);
		} else {
			mChart.setHardwareAccelerationEnabled(true);
		}
		mChart.setTouchEnabled(useGesturesAndScale);
		mChart.setDragEnabled(useGesturesAndScale);
		mChart.setScaleEnabled(useGesturesAndScale);
		mChart.setPinchZoom(useGesturesAndScale);
		mChart.setScaleYEnabled(false);
		mChart.setAutoScaleMinMaxEnabled(true);
		mChart.setDrawBorders(false);
		mChart.getDescription().setEnabled(false);
		mChart.setMaxVisibleValueCount(10);
		mChart.setMinOffset(0f);
		mChart.setDragDecelerationEnabled(false);

		mChart.setExtraTopOffset(topOffset);
		mChart.setExtraBottomOffset(bottomOffset);

		// create a custom MarkerView (extend MarkerView) and specify the layout
		// to use for it
		GPXMarkerView mv = new GPXMarkerView(mChart.getContext());
		mv.setChartView(mChart); // For bounds control
		mChart.setMarker(mv); // Set the marker to the chart
		mChart.setDrawMarkers(true);

		int labelsColor = ContextCompat.getColor(mChart.getContext(), R.color.description_font_and_bottom_sheet_icons);
		XAxis xAxis = mChart.getXAxis();
		xAxis.setDrawAxisLine(false);
		xAxis.setDrawGridLines(true);
		xAxis.setGridLineWidth(1.5f);
		xAxis.setGridColor(ActivityCompat.getColor(mChart.getContext(), R.color.gpx_chart_black_grid));
		xAxis.enableGridDashedLine(25f, Float.MAX_VALUE, 0f);
		xAxis.setPosition(BOTTOM);
		xAxis.setTextColor(labelsColor);

		YAxis yAxis = mChart.getAxisLeft();
		yAxis.enableGridDashedLine(10f, 5f, 0f);
		yAxis.setGridColor(ActivityCompat.getColor(mChart.getContext(), R.color.divider_color));
		yAxis.setDrawAxisLine(false);
		yAxis.setPosition(YAxis.YAxisLabelPosition.INSIDE_CHART);
		yAxis.setXOffset(16f);
		yAxis.setYOffset(-6f);
		yAxis.setLabelCount(yLabelsCount);
		xAxis.setTextColor(labelsColor);

		yAxis = mChart.getAxisRight();
		yAxis.enableGridDashedLine(10f, 5f, 0f);
		yAxis.setGridColor(ActivityCompat.getColor(mChart.getContext(), R.color.divider_color));
		yAxis.setDrawAxisLine(false);
		yAxis.setPosition(YAxis.YAxisLabelPosition.INSIDE_CHART);
		yAxis.setXOffset(16f);
		yAxis.setYOffset(-6f);
		yAxis.setLabelCount(yLabelsCount);
		xAxis.setTextColor(labelsColor);
		yAxis.setEnabled(false);

		Legend legend = mChart.getLegend();
		legend.setEnabled(false);
	}

	private static float setupAxisDistance(OsmandApplication ctx, AxisBase axisBase, float meters) {
		OsmandSettings settings = ctx.getSettings();
		MetricsConstants mc = settings.METRIC_SYSTEM.get();
		float divX;

		String format1 = "{0,number,0.#} ";
		String format2 = "{0,number,0.##} ";
		String fmt = null;
		float granularity = 1f;
		int mainUnitStr;
		float mainUnitInMeters;
		if (mc == MetricsConstants.KILOMETERS_AND_METERS) {
			mainUnitStr = R.string.km;
			mainUnitInMeters = METERS_IN_KILOMETER;
		} else if (mc == MetricsConstants.NAUTICAL_MILES) {
			mainUnitStr = R.string.nm;
			mainUnitInMeters = METERS_IN_ONE_NAUTICALMILE;
		} else {
			mainUnitStr = R.string.mile;
			mainUnitInMeters = METERS_IN_ONE_MILE;
		}
		if (meters > 9.99f * mainUnitInMeters) {
			fmt = format1;
			granularity = .1f;
		}
		if (meters >= 100 * mainUnitInMeters ||
				meters > 9.99f * mainUnitInMeters ||
				meters > 0.999f * mainUnitInMeters ||
				mc == MetricsConstants.MILES_AND_FEET && meters > 0.249f * mainUnitInMeters ||
				mc == MetricsConstants.MILES_AND_METERS && meters > 0.249f * mainUnitInMeters ||
				mc == MetricsConstants.MILES_AND_YARDS && meters > 0.249f * mainUnitInMeters ||
				mc == MetricsConstants.NAUTICAL_MILES && meters > 0.99f * mainUnitInMeters) {

			divX = mainUnitInMeters;
			if (fmt == null) {
				fmt = format2;
				granularity = .01f;
			}
		} else {
			fmt = null;
			granularity = 1f;
			if (mc == MetricsConstants.KILOMETERS_AND_METERS || mc == MetricsConstants.MILES_AND_METERS) {
				divX = 1f;
				mainUnitStr = R.string.m;
			} else if (mc == MetricsConstants.MILES_AND_FEET) {
				divX = 1f / FEET_IN_ONE_METER;
				mainUnitStr = R.string.foot;
			} else if (mc == MetricsConstants.MILES_AND_YARDS) {
				divX = 1f / YARDS_IN_ONE_METER;
				mainUnitStr = R.string.yard;
			} else {
				divX = 1f;
				mainUnitStr = R.string.m;
			}
		}

		final String formatX = fmt;
		final String mainUnitX = ctx.getString(mainUnitStr);

		axisBase.setGranularity(granularity);
		axisBase.setValueFormatter(new IAxisValueFormatter() {

			@Override
			public String getFormattedValue(float value, AxisBase axis) {
				if (!Algorithms.isEmpty(formatX)) {
					return MessageFormat.format(formatX + mainUnitX, value);
				} else {
					return (int)value + " " + mainUnitX;
				}
			}
		});

		return divX;
	}

	private static float setupXAxisTime(XAxis xAxis, long timeSpan) {
		final boolean useHours = timeSpan / 3600000 > 0;
		xAxis.setGranularity(1f);
		xAxis.setValueFormatter(new IAxisValueFormatter() {
			@Override
			public String getFormattedValue(float value, AxisBase axis) {
				int seconds = (int)value;
				if (useHours) {
					int hours = seconds / (60 * 60);
					int minutes = (seconds / 60) % 60;
					int sec = seconds % 60;
					return hours + ":" + (minutes < 10 ? "0" + minutes : minutes) + ":" + (sec < 10 ? "0" + sec : sec);
				} else {
					int minutes = (seconds / 60) % 60;
					int sec = seconds % 60;
					return (minutes < 10 ? "0" + minutes : minutes) + ":" + (sec < 10 ? "0" + sec : sec);
				}
			}
		});

		return 1f;
	}

	private static float setupXAxisTimeOfDay(XAxis xAxis, final long startTime) {
		xAxis.setGranularity(1f);
		xAxis.setValueFormatter(new IAxisValueFormatter() {
			@Override
			public String getFormattedValue(float value, AxisBase axis) {
				long seconds = (long) (startTime/1000 + value);
				return OsmAndFormatter.getFormattedTimeShort(seconds);
			}
		});
		return 1f;
	}

	private static List<Entry> calculateElevationArray(GPXTrackAnalysis analysis, GPXDataSetAxisType axisType,
													   float divX, float convEle, boolean useGeneralTrackPoints, boolean calcWithoutGaps) {
		List<Entry> values = new ArrayList<>();
		List<Elevation> elevationData = analysis.elevationData;
		float nextX = 0;
		float nextY;
		float elev;
		float prevElevOrig = -80000;
		float prevElev = 0;
		int i = -1;
		int lastIndex = elevationData.size() - 1;
		Entry lastEntry = null;
		float lastXSameY = -1;
		boolean hasSameY = false;
		float x;
		for (Elevation e : elevationData) {
			i++;
			if (axisType == GPXDataSetAxisType.TIME || axisType == GPXDataSetAxisType.TIMEOFDAY) {
				x = e.time;
			} else {
				x = e.distance;
			}
			if (x > 0) {
				if (!(calcWithoutGaps && e.firstPoint && lastEntry != null)) {
					nextX += x / divX;
				}
				if (!Float.isNaN(e.elevation)) {
					elev = e.elevation;
					if (prevElevOrig != -80000) {
						if (elev > prevElevOrig) {
							elev -= 1f;
						} else if (prevElevOrig == elev && i < lastIndex) {
							hasSameY = true;
							lastXSameY = nextX;
							continue;
						}
						if (prevElev == elev && i < lastIndex) {
							hasSameY = true;
							lastXSameY = nextX;
							continue;
						}
						if (hasSameY) {
							values.add(new Entry(lastXSameY, lastEntry.getY()));
						}
						hasSameY = false;
					}
					if (useGeneralTrackPoints && e.firstPoint && lastEntry != null) {
						values.add(new Entry(nextX, lastEntry.getY()));
					}
					prevElevOrig = e.elevation;
					prevElev = elev;
					nextY = elev * convEle;
					lastEntry = new Entry(nextX, nextY);
					values.add(lastEntry);
				}
			}
		}
		return values;
	}

	public static void setupHorizontalGPXChart(OsmandApplication app, HorizontalBarChart chart, int yLabelsCount,
	                                           float topOffset, float bottomOffset, boolean useGesturesAndScale, boolean nightMode) {
		if (android.os.Build.VERSION.SDK_INT < Build.VERSION_CODES.LOLLIPOP) {
			chart.setHardwareAccelerationEnabled(false);
		} else {
			chart.setHardwareAccelerationEnabled(true);
		}
		chart.setTouchEnabled(useGesturesAndScale);
		chart.setDragEnabled(useGesturesAndScale);
		chart.setScaleYEnabled(false);
		chart.setAutoScaleMinMaxEnabled(true);
		chart.setDrawBorders(true);
		chart.getDescription().setEnabled(false);
		chart.setDragDecelerationEnabled(false);

		chart.setExtraTopOffset(topOffset);
		chart.setExtraBottomOffset(bottomOffset);

		XAxis xl = chart.getXAxis();
		xl.setDrawLabels(false);
		xl.setEnabled(false);
		xl.setDrawAxisLine(false);
		xl.setDrawGridLines(false);

		YAxis yl = chart.getAxisLeft();
		yl.setLabelCount(yLabelsCount);
		yl.setDrawLabels(false);
		yl.setEnabled(false);
		yl.setDrawAxisLine(false);
		yl.setDrawGridLines(false);
		yl.setAxisMinimum(0f);

		YAxis yr = chart.getAxisRight();
		yr.setLabelCount(yLabelsCount);
		yr.setDrawAxisLine(false);
		yr.setDrawGridLines(false);
		yr.setAxisMinimum(0f);
		chart.setMinOffset(0);

		int mainFontColor = ContextCompat.getColor(app, nightMode ? R.color.text_color_primary_dark : R.color.text_color_primary_light);
		yl.setTextColor(mainFontColor);
		yr.setTextColor(mainFontColor);

		chart.setFitBars(true);
		chart.setBorderColor(ContextCompat.getColor(app, nightMode ? R.color.divider_color_dark : R.color.divider_color_light));

		Legend l = chart.getLegend();
		l.setEnabled(false);
	}

	public static <E> BarData buildStatisticChart(@NonNull OsmandApplication app,
	                                              @NonNull HorizontalBarChart mChart,
	                                              @NonNull RouteStatisticsHelper.RouteStatistics routeStatistics,
	                                              @NonNull GPXTrackAnalysis analysis,
	                                              boolean useRightAxis,
	                                              boolean nightMode) {

		XAxis xAxis = mChart.getXAxis();
		xAxis.setEnabled(false);

		YAxis yAxis;
		if (useRightAxis) {
			yAxis = mChart.getAxisRight();
			yAxis.setEnabled(true);
		} else {
			yAxis = mChart.getAxisLeft();
		}
		float divX = setupAxisDistance(app, yAxis, analysis.totalDistance);

		List<RouteSegmentAttribute> segments = routeStatistics.elements;
		List<BarEntry> entries = new ArrayList<>();
		float[] stacks = new float[segments.size()];
		int[] colors = new int[segments.size()];
		for (int i = 0; i < stacks.length; i++) {
			RouteSegmentAttribute segment = segments.get(i);
			stacks[i] = segment.getDistance() / divX;
			colors[i] = segment.getColor();
		}
		entries.add(new BarEntry(0, stacks));
		BarDataSet barDataSet = new BarDataSet(entries, "");
		barDataSet.setColors(colors);
		barDataSet.setHighLightColor(!nightMode ? mChart.getResources().getColor(R.color.text_color_secondary_light) : mChart.getResources().getColor(R.color.text_color_secondary_dark));
		BarData dataSet = new BarData(barDataSet);
		dataSet.setDrawValues(false);
		dataSet.setBarWidth(1);
		mChart.getAxisRight().setAxisMaximum(dataSet.getYMax());
		mChart.getAxisLeft().setAxisMaximum(dataSet.getYMax());

		return dataSet;
	}

	public static OrderedLineDataSet createGPXElevationDataSet(@NonNull OsmandApplication ctx,
															   @NonNull LineChart mChart,
															   @NonNull GPXTrackAnalysis analysis,
															   @NonNull GPXDataSetAxisType axisType,
															   boolean useRightAxis,
															   boolean drawFilled,
															   boolean calcWithoutGaps) {
		OsmandSettings settings = ctx.getSettings();
		MetricsConstants mc = settings.METRIC_SYSTEM.get();
		boolean useFeet = (mc == MetricsConstants.MILES_AND_FEET) || (mc == MetricsConstants.MILES_AND_YARDS);
		boolean light = settings.isLightContent();
		final float convEle = useFeet ? 3.28084f : 1.0f;

		float divX;
		XAxis xAxis = mChart.getXAxis();
		if (axisType == GPXDataSetAxisType.TIME && analysis.isTimeSpecified()) {
			divX = setupXAxisTime(xAxis, calcWithoutGaps ? analysis.timeSpanWithoutGaps : analysis.timeSpan);
		} else if (axisType == GPXDataSetAxisType.TIMEOFDAY && analysis.isTimeSpecified()) {
			divX = setupXAxisTimeOfDay(xAxis, analysis.startTime);
		} else {
			divX = setupAxisDistance(ctx, xAxis, calcWithoutGaps ? analysis.totalDistanceWithoutGaps : analysis.totalDistance);
		}

		final String mainUnitY = useFeet ? ctx.getString(R.string.foot) : ctx.getString(R.string.m);

		YAxis yAxis;
		if (useRightAxis) {
			yAxis = mChart.getAxisRight();
			yAxis.setEnabled(true);
		} else {
			yAxis = mChart.getAxisLeft();
		}
		yAxis.setTextColor(ActivityCompat.getColor(mChart.getContext(), R.color.gpx_chart_blue_label));
		yAxis.setGridColor(ActivityCompat.getColor(mChart.getContext(), R.color.gpx_chart_blue_grid));
		yAxis.setGranularity(1f);
		yAxis.resetAxisMinimum();
		yAxis.setValueFormatter(new IAxisValueFormatter() {

			@Override
			public String getFormattedValue(float value, AxisBase axis) {
				return (int)value + " " + mainUnitY;
			}
		});

		List<Entry> values = calculateElevationArray(analysis, axisType, divX, convEle, true, calcWithoutGaps);

		OrderedLineDataSet dataSet = new OrderedLineDataSet(values, "", GPXDataSetType.ALTITUDE, axisType);
		dataSet.priority = (float) (analysis.avgElevation - analysis.minElevation) * convEle;
		dataSet.divX = divX;
		dataSet.mulY = convEle;
		dataSet.divY = Float.NaN;
		dataSet.units = mainUnitY;

		dataSet.setColor(ContextCompat.getColor(mChart.getContext(), R.color.gpx_chart_blue));
		dataSet.setLineWidth(1f);
		if (drawFilled) {
			dataSet.setFillAlpha(128);
			dataSet.setFillColor(ContextCompat.getColor(mChart.getContext(), R.color.gpx_chart_blue));
			dataSet.setDrawFilled(true);
		} else {
			dataSet.setDrawFilled(false);
		}

		dataSet.setDrawValues(false);
		dataSet.setValueTextSize(9f);
		dataSet.setFormLineWidth(1f);
		dataSet.setFormSize(15.f);

		dataSet.setDrawCircles(false);
		dataSet.setDrawCircleHole(false);

		dataSet.setHighlightEnabled(true);
		dataSet.setDrawVerticalHighlightIndicator(true);
		dataSet.setDrawHorizontalHighlightIndicator(false);
		dataSet.setHighLightColor(light ? mChart.getResources().getColor(R.color.text_color_secondary_light) : mChart.getResources().getColor(R.color.text_color_secondary_dark));

		//dataSet.setMode(LineDataSet.Mode.HORIZONTAL_BEZIER);

		dataSet.setFillFormatter(new IFillFormatter() {
			@Override
			public float getFillLinePosition(ILineDataSet dataSet, LineDataProvider dataProvider) {
				return dataProvider.getYChartMin();
			}
		});
		if (useRightAxis) {
			dataSet.setAxisDependency(YAxis.AxisDependency.RIGHT);
		}
		return dataSet;
	}

	public static OrderedLineDataSet createGPXSpeedDataSet(@NonNull OsmandApplication ctx,
	                                                       @NonNull LineChart mChart,
	                                                       @NonNull GPXTrackAnalysis analysis,
	                                                       @NonNull GPXDataSetAxisType axisType,
	                                                       boolean useRightAxis,
	                                                       boolean drawFilled,
	                                                       boolean calcWithoutGaps) {
		OsmandSettings settings = ctx.getSettings();
		boolean light = settings.isLightContent();

		float divX;
		XAxis xAxis = mChart.getXAxis();
		if (axisType == GPXDataSetAxisType.TIME && analysis.isTimeSpecified()) {
			divX = setupXAxisTime(xAxis, calcWithoutGaps ? analysis.timeSpanWithoutGaps : analysis.timeSpan);
		} else if (axisType == GPXDataSetAxisType.TIMEOFDAY && analysis.isTimeSpecified()) {
			divX = setupXAxisTimeOfDay(xAxis, analysis.startTime);
		} else {
			divX = setupAxisDistance(ctx, xAxis, calcWithoutGaps ? analysis.totalDistanceWithoutGaps : analysis.totalDistance);
		}

		SpeedConstants sps = settings.SPEED_SYSTEM.get();
		float mulSpeed = Float.NaN;
		float divSpeed = Float.NaN;
		final String mainUnitY = sps.toShortString(ctx);
		if (sps == SpeedConstants.KILOMETERS_PER_HOUR) {
			mulSpeed = 3.6f;
		} else if (sps == SpeedConstants.MILES_PER_HOUR) {
			mulSpeed = 3.6f * METERS_IN_KILOMETER / METERS_IN_ONE_MILE;
		} else if (sps == SpeedConstants.NAUTICALMILES_PER_HOUR) {
			mulSpeed = 3.6f * METERS_IN_KILOMETER / METERS_IN_ONE_NAUTICALMILE;
		} else if (sps == SpeedConstants.MINUTES_PER_KILOMETER) {
			divSpeed = METERS_IN_KILOMETER / 60;
		} else if (sps == SpeedConstants.MINUTES_PER_MILE) {
			divSpeed = METERS_IN_ONE_MILE / 60;
		} else {
			mulSpeed = 1f;
		}

		YAxis yAxis;
		if (useRightAxis) {
			yAxis = mChart.getAxisRight();
			yAxis.setEnabled(true);
		} else {
			yAxis = mChart.getAxisLeft();
		}
		if (analysis.hasSpeedInTrack()) {
			yAxis.setTextColor(ActivityCompat.getColor(mChart.getContext(), R.color.gpx_chart_orange_label));
			yAxis.setGridColor(ActivityCompat.getColor(mChart.getContext(), R.color.gpx_chart_orange_grid));
		} else {
			yAxis.setTextColor(ActivityCompat.getColor(mChart.getContext(), R.color.gpx_chart_red_label));
			yAxis.setGridColor(ActivityCompat.getColor(mChart.getContext(), R.color.gpx_chart_red_grid));
		}

		yAxis.setAxisMinimum(0f);

		ArrayList<Entry> values = new ArrayList<>();
		List<Speed> speedData = analysis.speedData;
		float nextX = 0;
		float nextY;
		float x;
		for (Speed s : speedData) {
			switch(axisType) {
				case TIMEOFDAY:
				case TIME:
					x = s.time;
					break;
				default:
					x = s.distance;
					break;
			}

			if (x > 0) {
				if (axisType == GPXDataSetAxisType.TIME && x > 60 ||
					axisType == GPXDataSetAxisType.TIMEOFDAY && x > 60) {
					values.add(new Entry(nextX + 1, 0));
					values.add(new Entry(nextX + x - 1, 0));
				}
				if (!(calcWithoutGaps && s.firstPoint)) {
					nextX += x / divX;
				}
				if (Float.isNaN(divSpeed)) {
					nextY = s.speed * mulSpeed;
				} else {
					nextY = divSpeed / s.speed;
				}
				if (nextY < 0 || Float.isInfinite(nextY)) {
					nextY = 0;
				}
				if (s.firstPoint) {
					values.add(new Entry(nextX, 0));
				}
				values.add(new Entry(nextX, nextY));
				if (s.lastPoint) {
					values.add(new Entry(nextX, 0));
				}
			}
		}

		OrderedLineDataSet dataSet = new OrderedLineDataSet(values, "", GPXDataSetType.SPEED, axisType);

		String format = null;
		if (dataSet.getYMax() < 3) {
			format = "{0,number,0.#} ";
		}
		final String formatY = format;
		yAxis.setValueFormatter(new IAxisValueFormatter() {

			@Override
			public String getFormattedValue(float value, AxisBase axis) {
				if (!Algorithms.isEmpty(formatY)) {
					return MessageFormat.format(formatY + mainUnitY, value);
				} else {
					return (int)value + " " + mainUnitY;
				}
			}
		});

		if (Float.isNaN(divSpeed)) {
			dataSet.priority = analysis.avgSpeed * mulSpeed;
		} else {
			dataSet.priority = divSpeed / analysis.avgSpeed;
		}
		dataSet.divX = divX;
		if (Float.isNaN(divSpeed)) {
			dataSet.mulY = mulSpeed;
			dataSet.divY = Float.NaN;
		} else {
			dataSet.divY = divSpeed;
			dataSet.mulY = Float.NaN;
		}
		dataSet.units = mainUnitY;

		if (analysis.hasSpeedInTrack()) {
			dataSet.setColor(ContextCompat.getColor(mChart.getContext(), R.color.gpx_chart_orange));
		} else {
			dataSet.setColor(ContextCompat.getColor(mChart.getContext(), R.color.gpx_chart_red));
		}
		dataSet.setLineWidth(1f);
		if (drawFilled) {
			dataSet.setFillAlpha(128);
			if (analysis.hasSpeedInTrack()) {
				dataSet.setFillColor(ContextCompat.getColor(mChart.getContext(), R.color.gpx_chart_orange));
			} else {
				dataSet.setFillColor(ContextCompat.getColor(mChart.getContext(), R.color.gpx_chart_red));
			}
			dataSet.setDrawFilled(true);
		} else {
			dataSet.setDrawFilled(false);
		}
		dataSet.setDrawValues(false);
		dataSet.setValueTextSize(9f);
		dataSet.setFormLineWidth(1f);
		dataSet.setFormSize(15.f);

		dataSet.setDrawCircles(false);
		dataSet.setDrawCircleHole(false);

		dataSet.setHighlightEnabled(true);
		dataSet.setDrawVerticalHighlightIndicator(true);
		dataSet.setDrawHorizontalHighlightIndicator(false);
		dataSet.setHighLightColor(mChart.getResources().getColor(light ? R.color.text_color_secondary_light : R.color.text_color_secondary_dark));

		//dataSet.setMode(LineDataSet.Mode.HORIZONTAL_BEZIER);

		if (useRightAxis) {
			dataSet.setAxisDependency(YAxis.AxisDependency.RIGHT);
		}
		return dataSet;
	}

	public static OrderedLineDataSet createGPXSlopeDataSet(@NonNull OsmandApplication ctx,
														   @NonNull LineChart mChart,
														   @NonNull GPXTrackAnalysis analysis,
														   @NonNull GPXDataSetAxisType axisType,
														   @Nullable List<Entry> eleValues,
														   boolean useRightAxis,
														   boolean drawFilled,
														   boolean calcWithoutGaps) {
		if (axisType == GPXDataSetAxisType.TIME || axisType == GPXDataSetAxisType.TIMEOFDAY) {
			return null;
		}
		OsmandSettings settings = ctx.getSettings();
		boolean light = settings.isLightContent();
		MetricsConstants mc = settings.METRIC_SYSTEM.get();
		boolean useFeet = (mc == MetricsConstants.MILES_AND_FEET) || (mc == MetricsConstants.MILES_AND_YARDS);
		final float convEle = useFeet ? 3.28084f : 1.0f;
		final float totalDistance = calcWithoutGaps ? analysis.totalDistanceWithoutGaps : analysis.totalDistance;

		XAxis xAxis = mChart.getXAxis();
		float divX = setupAxisDistance(ctx, xAxis, calcWithoutGaps ? analysis.totalDistanceWithoutGaps : analysis.totalDistance);

		final String mainUnitY = "%";

		YAxis yAxis;
		if (useRightAxis) {
			yAxis = mChart.getAxisRight();
			yAxis.setEnabled(true);
		} else {
			yAxis = mChart.getAxisLeft();
		}
		yAxis.setTextColor(ActivityCompat.getColor(mChart.getContext(), R.color.gpx_chart_green_label));
		yAxis.setGridColor(ActivityCompat.getColor(mChart.getContext(), R.color.gpx_chart_green_grid));
		yAxis.setGranularity(1f);
		yAxis.resetAxisMinimum();
		yAxis.setValueFormatter(new IAxisValueFormatter() {

			@Override
			public String getFormattedValue(float value, AxisBase axis) {
				return (int)value + " " + mainUnitY;
			}
		});

		List<Entry> values;
		if (eleValues == null) {
			values = calculateElevationArray(analysis, GPXDataSetAxisType.DISTANCE, 1f, 1f, false, calcWithoutGaps);
		} else {
			values = new ArrayList<>(eleValues.size());
			for (Entry e : eleValues) {
				values.add(new Entry(e.getX() * divX, e.getY() / convEle));
			}
		}

		if (values == null || values.size() == 0) {
			if (useRightAxis) {
				yAxis.setEnabled(false);
			}
			return null;
		}

		int lastIndex = values.size() - 1;

		double STEP = 5;
		int l = 10;
		while (l > 0 && totalDistance / STEP > MAX_CHART_DATA_ITEMS) {
			STEP = Math.max(STEP, totalDistance / (values.size() * l--));
		}

		double[] calculatedDist = new double[(int) (totalDistance / STEP) + 1];
		double[] calculatedH = new double[(int) (totalDistance / STEP) + 1];
		int nextW = 0;
		for (int k = 0; k < calculatedDist.length; k++) {
			if (k > 0) {
				calculatedDist[k] = calculatedDist[k - 1] + STEP;
			}
			while (nextW < lastIndex && calculatedDist[k] > values.get(nextW).getX()) {
				nextW++;
			}
			double pd = nextW == 0 ? 0 : values.get(nextW - 1).getX();
			double ph = nextW == 0 ? values.get(0).getY() : values.get(nextW - 1).getY();
			calculatedH[k] = ph + (values.get(nextW).getY() - ph) / (values.get(nextW).getX() - pd) * (calculatedDist[k] - pd);
		}

		double SLOPE_PROXIMITY = Math.max(100, STEP * 2);

		if (totalDistance - SLOPE_PROXIMITY < 0) {
			if (useRightAxis) {
				yAxis.setEnabled(false);
			}
			return null;
		}

		double[] calculatedSlopeDist = new double[(int) ((totalDistance - SLOPE_PROXIMITY) / STEP) + 1];
		double[] calculatedSlope = new double[(int) ((totalDistance - SLOPE_PROXIMITY) / STEP) + 1];

		int index = (int) ((SLOPE_PROXIMITY / STEP) / 2);
		for (int k = 0; k < calculatedSlopeDist.length; k++) {
			calculatedSlopeDist[k] = calculatedDist[index + k];
			calculatedSlope[k] = (calculatedH[ 2 * index + k] - calculatedH[k]) * 100 / SLOPE_PROXIMITY;
			if (Double.isNaN(calculatedSlope[k])) {
				calculatedSlope[k] = 0;
			}
		}

		List<Entry> slopeValues = new ArrayList<>(calculatedSlopeDist.length);
		float prevSlope = -80000;
		float slope;
		float x;
		float lastXSameY = 0;
		boolean hasSameY = false;
		Entry lastEntry = null;
		lastIndex = calculatedSlopeDist.length - 1;
		for (int i = 0; i < calculatedSlopeDist.length; i++) {
			x = (float) calculatedSlopeDist[i] / divX;
			slope = (float) calculatedSlope[i];
			if (prevSlope != -80000) {
				if (prevSlope == slope && i < lastIndex) {
					hasSameY = true;
					lastXSameY = x;
					continue;
				}
				if (hasSameY) {
					slopeValues.add(new Entry(lastXSameY, lastEntry.getY()));
				}
				hasSameY = false;
			}
			prevSlope = slope;
			lastEntry = new Entry(x, slope);
			slopeValues.add(lastEntry);
		}

		OrderedLineDataSet dataSet = new OrderedLineDataSet(slopeValues, "", GPXDataSetType.SLOPE, axisType);
		dataSet.divX = divX;
		dataSet.units = mainUnitY;

		dataSet.setColor(ContextCompat.getColor(mChart.getContext(), R.color.gpx_chart_green));
		dataSet.setLineWidth(1f);
		if (drawFilled) {
			dataSet.setFillAlpha(128);
			dataSet.setFillColor(ContextCompat.getColor(mChart.getContext(), R.color.gpx_chart_green));
			dataSet.setDrawFilled(true);
		} else {
			dataSet.setDrawFilled(false);
		}

		dataSet.setDrawValues(false);
		dataSet.setValueTextSize(9f);
		dataSet.setFormLineWidth(1f);
		dataSet.setFormSize(15.f);

		dataSet.setDrawCircles(false);
		dataSet.setDrawCircleHole(false);

		dataSet.setHighlightEnabled(true);
		dataSet.setDrawVerticalHighlightIndicator(true);
		dataSet.setDrawHorizontalHighlightIndicator(false);
		dataSet.setHighLightColor(light ? mChart.getResources().getColor(R.color.text_color_secondary_light) : mChart.getResources().getColor(R.color.text_color_secondary_dark));

		//dataSet.setMode(LineDataSet.Mode.HORIZONTAL_BEZIER);

		/*
		dataSet.setFillFormatter(new IFillFormatter() {
			@Override
			public float getFillLinePosition(ILineDataSet dataSet, LineDataProvider dataProvider) {
				return dataProvider.getYChartMin();
			}
		});
		*/
		if (useRightAxis) {
			dataSet.setAxisDependency(YAxis.AxisDependency.RIGHT);
		}
		return dataSet;
	}

	public enum GPXDataSetType {
		ALTITUDE(R.string.altitude, R.drawable.ic_action_altitude_average),
		SPEED(R.string.map_widget_speed, R.drawable.ic_action_speed),
		SLOPE(R.string.shared_string_slope, R.drawable.ic_action_altitude_ascent);

		private int stringId;
		private int imageId;

		private GPXDataSetType(int stringId, int imageId) {
			this.stringId = stringId;
			this.imageId = imageId;
		}

		public String getName(@NonNull Context ctx) {
			return ctx.getString(stringId);
		}

		public int getStringId() {
			return stringId;
		}

		public int getImageId() {
			return imageId;
		}

		public Drawable getImageDrawable(@NonNull OsmandApplication app) {
			return app.getUIUtilities().getThemedIcon(imageId);
		}

		public static String getName(@NonNull Context ctx, @NonNull GPXDataSetType[] types) {
			List<String> list = new ArrayList<>();
			for (GPXDataSetType type : types) {
				list.add(type.getName(ctx));
			}
			Collections.sort(list);
			StringBuilder sb = new StringBuilder();
			for (String s : list) {
				if (sb.length() > 0) {
					sb.append("/");
				}
				sb.append(s);
			}
			return sb.toString();
		}

		public static Drawable getImageDrawable(@NonNull OsmandApplication app, @NonNull GPXDataSetType[] types) {
			if (types.length > 0) {
				return types[0].getImageDrawable(app);
			} else {
				return null;
			}
		}
	}

	public enum GPXDataSetAxisType {
		DISTANCE(R.string.distance, R.drawable.ic_action_marker_dark),
		TIME(R.string.shared_string_time, R.drawable.ic_action_time),
		TIMEOFDAY(R.string.time_of_day, R.drawable.ic_action_time_span);

		private int stringId;
		private int imageId;

		private GPXDataSetAxisType(int stringId, int imageId) {
			this.stringId = stringId;
			this.imageId = imageId;
		}

		public String getName(Context ctx) {
			return ctx.getString(stringId);
		}

		public int getStringId() {
			return stringId;
		}

		public int getImageId() {
			return imageId;
		}

		public Drawable getImageDrawable(OsmandApplication app) {
			return app.getUIUtilities().getThemedIcon(imageId);
		}
	}

	public static class OrderedLineDataSet extends LineDataSet {

		private GPXDataSetType dataSetType;
		private GPXDataSetAxisType dataSetAxisType;

		float priority;
		String units;
		float divX = 1f;
		float divY = 1f;
		float mulY = 1f;

		OrderedLineDataSet(List<Entry> yVals, String label, GPXDataSetType dataSetType, GPXDataSetAxisType dataSetAxisType) {
			super(yVals, label);
			this.dataSetType = dataSetType;
			this.dataSetAxisType = dataSetAxisType;
		}

		public GPXDataSetType getDataSetType() {
			return dataSetType;
		}

		public GPXDataSetAxisType getDataSetAxisType() {
			return dataSetAxisType;
		}

		public float getPriority() {
			return priority;
		}

		public float getDivX() {
			return divX;
		}

		public float getDivY() {
			return divY;
		}

		public float getMulY() {
			return mulY;
		}

		public String getUnits() {
			return units;
		}
	}

	@SuppressLint("ViewConstructor")
	private static class GPXMarkerView extends MarkerView {

		private View textAltView;
		private View textSpdView;
		private View textSlpView;

		public GPXMarkerView(Context context) {
			super(context, R.layout.chart_marker_view);
			textAltView = findViewById(R.id.text_alt_container);
			textSpdView = findViewById(R.id.text_spd_container);
			textSlpView = findViewById(R.id.text_slp_container);
		}

		// callbacks everytime the MarkerView is redrawn, can be used to update the
		// content (user-interface)
		@Override
		public void refreshContent(Entry e, Highlight highlight) {
			ChartData chartData = getChartView().getData();
			if (chartData.getDataSetCount() == 1) {
				OrderedLineDataSet dataSet = (OrderedLineDataSet) chartData.getDataSetByIndex(0);
				String value = Integer.toString((int) e.getY()) + " ";
				String units = dataSet.units;
				switch (dataSet.getDataSetType()) {
					case ALTITUDE:
						((TextView) textAltView.findViewById(R.id.text_alt_value)).setText(value);
						((TextView) textAltView.findViewById(R.id.text_alt_units)).setText(units);
						textAltView.setVisibility(VISIBLE);
						textSpdView.setVisibility(GONE);
						textSlpView.setVisibility(GONE);
						break;
					case SPEED:
						((TextView) textSpdView.findViewById(R.id.text_spd_value)).setTextColor(dataSet.getColor());
						((TextView) textSpdView.findViewById(R.id.text_spd_value)).setText(value);
						((TextView) textSpdView.findViewById(R.id.text_spd_units)).setText(units);
						textAltView.setVisibility(GONE);
						textSpdView.setVisibility(VISIBLE);
						textSlpView.setVisibility(GONE);
						break;
					case SLOPE:
						((TextView) textSlpView.findViewById(R.id.text_slp_value)).setText(value);
						textAltView.setVisibility(GONE);
						textSpdView.setVisibility(GONE);
						textSlpView.setVisibility(VISIBLE);
						break;
				}
				findViewById(R.id.divider).setVisibility(GONE);
			} else if (chartData.getDataSetCount() == 2) {
				OrderedLineDataSet dataSet1 = (OrderedLineDataSet) chartData.getDataSetByIndex(0);
				OrderedLineDataSet dataSet2 = (OrderedLineDataSet) chartData.getDataSetByIndex(1);
				int altSetIndex = -1;
				int spdSetIndex = -1;
				int slpSetIndex = -1;
				switch (dataSet1.getDataSetType()) {
					case ALTITUDE:
						altSetIndex = 0;
						break;
					case SPEED:
						spdSetIndex = 0;
						break;
					case SLOPE:
						slpSetIndex = 0;
						break;
				}
				switch (dataSet2.getDataSetType()) {
					case ALTITUDE:
						altSetIndex = 1;
						break;
					case SPEED:
						spdSetIndex = 1;
						break;
					case SLOPE:
						slpSetIndex = 1;
						break;
				}
				if (altSetIndex != -1) {
					float y = getInterpolatedY(altSetIndex == 0 ? dataSet1 : dataSet2, e);
					((TextView) textAltView.findViewById(R.id.text_alt_value)).setText(Integer.toString((int) y) + " ");
					((TextView) textAltView.findViewById(R.id.text_alt_units)).setText((altSetIndex == 0 ? dataSet1.units : dataSet2.units));
					textAltView.setVisibility(VISIBLE);
				} else {
					textAltView.setVisibility(GONE);
				}
				if (spdSetIndex != -1) {
					float y = getInterpolatedY(spdSetIndex == 0 ? dataSet1 : dataSet2, e);
					((TextView) textSpdView.findViewById(R.id.text_spd_value)).setTextColor((spdSetIndex == 0 ? dataSet1 : dataSet2).getColor());
					((TextView) textSpdView.findViewById(R.id.text_spd_value)).setText(Integer.toString((int) y) + " ");
					((TextView) textSpdView.findViewById(R.id.text_spd_units)).setText(spdSetIndex == 0 ? dataSet1.units : dataSet2.units);
					textSpdView.setVisibility(VISIBLE);
				} else {
					textSpdView.setVisibility(GONE);
				}
				if (slpSetIndex != -1) {
					float y = getInterpolatedY(slpSetIndex == 0 ? dataSet1 : dataSet2, e);
					((TextView) textSlpView.findViewById(R.id.text_slp_value)).setText(Integer.toString((int) y) + " ");
					textSlpView.setVisibility(VISIBLE);
				} else {
					textSlpView.setVisibility(GONE);
				}
				findViewById(R.id.divider).setVisibility(VISIBLE);
			} else {
				textAltView.setVisibility(GONE);
				textSpdView.setVisibility(GONE);
				textSlpView.setVisibility(GONE);
				findViewById(R.id.divider).setVisibility(GONE);
			}
			super.refreshContent(e, highlight);
		}

		private float getInterpolatedY(OrderedLineDataSet ds, Entry e) {
			if (ds.getEntryIndex(e) == -1) {
				Entry upEntry = ds.getEntryForXValue(e.getX(), Float.NaN, DataSet.Rounding.UP);
				Entry downEntry = upEntry;
				int upIndex = ds.getEntryIndex(upEntry);
				if (upIndex > 0) {
					downEntry = ds.getEntryForIndex(upIndex - 1);
				}
				return MapUtils.getInterpolatedY(downEntry.getX(), downEntry.getY(), upEntry.getX(), upEntry.getY(), e.getX());
			} else {
				return e.getY();
			}
		}

		@Override
		public MPPointF getOffset() {
			if (getChartView().getData().getDataSetCount() == 2) {
				int x = findViewById(R.id.divider).getLeft();
				return new MPPointF(-x - AndroidUtils.dpToPx(getContext(), .5f), 0);
			} else {
				return new MPPointF(-getWidth() / 2f, 0);
			}
		}

		@Override
		public MPPointF getOffsetForDrawingAtPoint(float posX, float posY) {
			int margin = AndroidUtils.dpToPx(getContext(), 3f);
			MPPointF offset = getOffset();
			offset.y = -posY;
			if (posX + offset.x - margin < 0) {
				offset.x -= (offset.x + posX - margin);
			}
			if (posX + offset.x + getWidth() + margin > getChartView().getWidth()) {
				offset.x -= (getWidth() - (getChartView().getWidth() - posX) + offset.x) + margin;
			}
			return offset;
		}
	}

	@NonNull
	public static GPXFile makeGpxFromRoute(RouteCalculationResult route, OsmandApplication app) {
		return makeGpxFromLocations(route.getRouteLocations(), app);
	}

	@NonNull
	public static GPXFile makeGpxFromLocations(List<Location> locations, OsmandApplication app) {
		double lastHeight = HEIGHT_UNDEFINED;
		double lastValidHeight = Double.NaN;
		GPXFile gpx = new GPXFile(Version.getFullVersion(app));
		if (locations != null) {
			Track track = new Track();
			TrkSegment seg = new TrkSegment();
			List<WptPt> pts = seg.points;
			for (Location l : locations) {
				WptPt point = new WptPt();
				point.lat = l.getLatitude();
				point.lon = l.getLongitude();
				if (l.hasAltitude()) {
					gpx.hasAltitude = true;
					float h = (float) l.getAltitude();
					point.ele = h;
					lastValidHeight = h;
					if (lastHeight == HEIGHT_UNDEFINED && pts.size() > 0) {
						for (WptPt pt : pts) {
							if (Double.isNaN(pt.ele)) {
								pt.ele = h;
							}
						}
					}
					lastHeight = h;
				} else {
					lastHeight = HEIGHT_UNDEFINED;
				}
				if (pts.size() == 0) {
					point.time = System.currentTimeMillis();
				} else {
					GPXUtilities.WptPt prevPoint = pts.get(pts.size() - 1);
					if (l.hasSpeed() && l.getSpeed() != 0) {
						point.speed = l.getSpeed();
						double dist = MapUtils.getDistance(prevPoint.lat, prevPoint.lon, point.lat, point.lon);
						point.time = prevPoint.time + (long) (dist / point.speed) * SECOND_IN_MILLIS;
					} else {
						point.time = prevPoint.time;
					}
				}
				pts.add(point);;
			}
			if (!Double.isNaN(lastValidHeight) && lastHeight == HEIGHT_UNDEFINED) {
				for (ListIterator<WptPt> iterator = pts.listIterator(pts.size()); iterator.hasPrevious(); ) {
					WptPt point = iterator.previous();
					if (!Double.isNaN(point.ele)) {
						break;
					}
					point.ele = lastValidHeight;
				}
			}
			track.segments.add(seg);
			gpx.tracks.add(track);
		}
		return gpx;
	}

	public enum LineGraphType {
		ALTITUDE,
		SLOPE,
		SPEED;
	}

	public static List<ILineDataSet> getDataSets(LineChart chart,
	                                             OsmandApplication app,
	                                             GPXTrackAnalysis analysis,
	                                             @NonNull LineGraphType firstType,
	                                             @Nullable LineGraphType secondType,
	                                             boolean calcWithoutGaps) {
		if (app == null || chart == null || analysis == null) {
			return new ArrayList<>();
		}
		List<ILineDataSet> result = new ArrayList<>();
		if (secondType == null) {
			ILineDataSet dataSet = getDataSet(chart, app, analysis, calcWithoutGaps, false, firstType);
			if (dataSet != null) {
				result.add(dataSet);
			}
		} else {
			OrderedLineDataSet dataSet1 = getDataSet(chart, app, analysis, calcWithoutGaps, false, firstType);
			OrderedLineDataSet dataSet2 = getDataSet(chart, app, analysis, calcWithoutGaps, true, secondType);
			if (dataSet1 == null && dataSet2 == null) {
				return new ArrayList<>();
			} else if (dataSet1 == null) {
				result.add(dataSet2);
			} else if (dataSet2 == null) {
				result.add(dataSet1);
			} else if (dataSet1.getPriority() < dataSet2.getPriority()) {
				result.add(dataSet2);
				result.add(dataSet1);
			} else {
				result.add(dataSet1);
				result.add(dataSet2);
			}
		}
		return result;
	}

	private static OrderedLineDataSet getDataSet(@NonNull LineChart chart,
	                                             @NonNull OsmandApplication app,
	                                             @NonNull GPXTrackAnalysis analysis,
	                                             boolean calcWithoutGaps,
	                                             boolean useRightAxis,
	                                             @NonNull LineGraphType type) {
		OrderedLineDataSet dataSet = null;
		switch (type) {
			case ALTITUDE: {
				if (analysis.hasElevationData) {
					dataSet = GpxUiHelper.createGPXElevationDataSet(app, chart,
							analysis, GPXDataSetAxisType.DISTANCE, useRightAxis, true, calcWithoutGaps);
				}
				break;
			}
			case SLOPE:
				if (analysis.hasElevationData) {
					dataSet = GpxUiHelper.createGPXSlopeDataSet(app, chart,
							analysis, GPXDataSetAxisType.DISTANCE, null, useRightAxis, true, calcWithoutGaps);
				}
				break;
			case SPEED: {
				if (analysis.hasSpeedData) {
					dataSet = GpxUiHelper.createGPXSpeedDataSet(app, chart,
							analysis, GPXDataSetAxisType.DISTANCE, useRightAxis, true, calcWithoutGaps);
				}
				break;
			}
		}
		return dataSet;
	}

<<<<<<< HEAD
	public static GpxDisplayItem makeGpxDisplayItem(OsmandApplication app, GPXFile gpxFile,
	                                                ChartPointLayer chartPointLayer) {
		GpxSelectionHelper helper = app.getSelectedGpxHelper();
		String groupName = helper.getGroupName(gpxFile);
		GpxDisplayGroup group = helper.buildGpxDisplayGroup(gpxFile, 0, groupName);
=======
	public static GpxDisplayItem makeGpxDisplayItem(OsmandApplication app, GPXFile gpxFile, boolean fromRoute) {
		GpxDisplayGroup group = null;
		if(!Algorithms.isEmpty(gpxFile.tracks)){
			GpxSelectionHelper helper = app.getSelectedGpxHelper();
			String groupName = helper.getGroupName(gpxFile);
			group = helper.buildGpxDisplayGroup(gpxFile, 0, groupName);
		}
>>>>>>> 0ffa4da4
		if (group != null && group.getModifiableList().size() > 0) {
			GpxDisplayItem gpxItem = group.getModifiableList().get(0);
			if (gpxItem != null) {
				gpxItem.chartPointLayer = chartPointLayer;
			}
			return gpxItem;
		}
		return null;
	}

	public static void saveAndShareGpx(@NonNull final Context context, @NonNull final GPXFile gpxFile) {
		OsmandApplication app = (OsmandApplication) context.getApplicationContext();
		File tempDir = FileUtils.getTempDir(app);
		String fileName = Algorithms.getFileWithoutDirs(gpxFile.path);
		final File file = new File(tempDir, fileName);
		SaveGpxListener listener = new SaveGpxListener() {
			@Override
			public void gpxSavingStarted() {

			}

			@Override
			public void gpxSavingFinished(Exception errorMessage) {
				if (errorMessage == null) {
					shareGpx(context, file);
				}
			}
		};
		new SaveGpxAsyncTask(file, gpxFile, listener).executeOnExecutor(AsyncTask.THREAD_POOL_EXECUTOR);
	}

	public static void saveAndShareCurrentGpx(@NonNull final OsmandApplication app, @NonNull final GPXFile gpxFile) {
		SaveGpxListener saveGpxListener = new SaveGpxListener() {
			@Override
			public void gpxSavingStarted() {

			}

			@Override
			public void gpxSavingFinished(Exception errorMessage) {
				if (errorMessage == null) {
					GpxUiHelper.shareGpx(app, new File(gpxFile.path));
				}
			}
		};
		new SaveCurrentTrackTask(app, gpxFile, saveGpxListener).executeOnExecutor(AsyncTask.THREAD_POOL_EXECUTOR);
	}

	public static void saveAndShareGpxWithAppearance(@NonNull final Context context, @NonNull final GPXFile gpxFile) {
		OsmandApplication app = (OsmandApplication) context.getApplicationContext();
		GpxDataItem dataItem = getDataItem(app, gpxFile);
		if (dataItem != null) {
			addAppearanceToGpx(gpxFile, dataItem);
			saveAndShareGpx(app, gpxFile);
		}
	}

	public static void saveGpx(GPXFile gpxFile, SaveGpxListener listener) {
		new SaveGpxAsyncTask(new File(gpxFile.path), gpxFile, listener).executeOnExecutor(AsyncTask.THREAD_POOL_EXECUTOR);
	}

	private static GpxDataItem getDataItem(@NonNull final OsmandApplication app, @NonNull final GPXFile gpxFile) {
		GpxDataItemCallback itemCallback = new GpxDataItemCallback() {
			@Override
			public boolean isCancelled() {
				return false;
			}

			@Override
			public void onGpxDataItemReady(GpxDataItem item) {
				addAppearanceToGpx(gpxFile, item);
				saveAndShareGpx(app, gpxFile);
			}
		};
		return app.getGpxDbHelper().getItem(new File(gpxFile.path), itemCallback);
	}

	private static void addAppearanceToGpx(@NonNull GPXFile gpxFile, @NonNull GpxDataItem dataItem) {
		gpxFile.setShowArrows(dataItem.isShowArrows());
		gpxFile.setShowStartFinish(dataItem.isShowStartFinish());
		gpxFile.setSplitInterval(dataItem.getSplitInterval());
		gpxFile.setSplitType(GpxSplitType.getSplitTypeByTypeId(dataItem.getSplitType()).getTypeName());
		if (dataItem.getColor() != 0) {
			gpxFile.setColor(dataItem.getColor());
		}
		if (dataItem.getWidth() != null) {
			gpxFile.setWidth(dataItem.getWidth());
		}
		if (dataItem.getColoringType() != null) {
			gpxFile.setColoringType(dataItem.getColoringType());
		}
	}

	public static void shareGpx(@NonNull Context context, @NonNull File file) {
		Uri fileUri = AndroidUtils.getUriForFile(context, file);
		Intent sendIntent = new Intent(Intent.ACTION_SEND);
		sendIntent.putExtra(Intent.EXTRA_STREAM, fileUri);
		sendIntent.setType("application/gpx+xml");
		sendIntent.addFlags(Intent.FLAG_GRANT_READ_URI_PERMISSION);
		if (context instanceof OsmandApplication) {
			sendIntent.setFlags(Intent.FLAG_ACTIVITY_NEW_TASK);
		}
		if (AndroidUtils.isIntentSafe(context, sendIntent)) {
			context.startActivity(sendIntent);
		}
	}

	@NonNull
	public static String getGpxFileRelativePath(@NonNull OsmandApplication app, @NonNull String fullPath) {
		String rootGpxDir = app.getAppPath(IndexConstants.GPX_INDEX_DIR).getAbsolutePath() + '/';
		return fullPath.replace(rootGpxDir, "");
	}

	@Nullable
	public static WptPt getSegmentPointByTime(@NonNull TrkSegment segment, @NonNull GPXFile gpxFile,
	                                          float time, boolean preciseLocation, boolean joinSegments) {
		if (!segment.generalSegment || joinSegments) {
			return getSegmentPointByTime(segment, time, 0, preciseLocation);
		}

		long passedSegmentsTime = 0;
		for (Track track : gpxFile.tracks) {
			if (track.generalTrack) {
				continue;
			}

			for (TrkSegment seg : track.segments) {
				WptPt point = getSegmentPointByTime(seg, time, passedSegmentsTime, preciseLocation);
				if (point != null) {
					return point;
				}

				long segmentStartTime = Algorithms.isEmpty(seg.points) ? 0 : seg.points.get(0).time;
				long segmentEndTime = Algorithms.isEmpty(seg.points) ?
						0 : seg.points.get(seg.points.size() - 1).time;
				passedSegmentsTime += segmentEndTime - segmentStartTime;
			}
		}

		return null;
	}

	@Nullable
	private static WptPt getSegmentPointByTime(@NonNull TrkSegment segment, float timeToPoint,
	                                           long passedSegmentsTime, boolean preciseLocation) {
		WptPt previousPoint = null;
		long segmentStartTime = segment.points.get(0).time;
		for (WptPt currentPoint : segment.points) {
			long totalPassedTime = passedSegmentsTime + currentPoint.time - segmentStartTime;
			if (totalPassedTime >= timeToPoint) {
				return preciseLocation && previousPoint != null
						? getIntermediatePointByTime(totalPassedTime, timeToPoint, previousPoint, currentPoint)
						: currentPoint;
			}
			previousPoint = currentPoint;
		}
		return null;
	}

	@NonNull
	private static WptPt getIntermediatePointByTime(double passedTime, double timeToPoint,
	                                                WptPt prevPoint, WptPt currPoint) {
		double percent = 1 - (passedTime - timeToPoint) / (currPoint.time - prevPoint.time);
		double dLat = (currPoint.lat - prevPoint.lat) * percent;
		double dLon = (currPoint.lon - prevPoint.lon) * percent;
		WptPt intermediatePoint = new WptPt();
		intermediatePoint.lat = prevPoint.lat + dLat;
		intermediatePoint.lon = prevPoint.lon + dLon;
		return intermediatePoint;
	}

	@Nullable
	public static WptPt getSegmentPointByDistance(@NonNull TrkSegment segment, @NonNull GPXFile gpxFile,
	                                              float distanceToPoint, boolean preciseLocation,
	                                              boolean joinSegments) {
		double passedDistance = 0;

		if (!segment.generalSegment || joinSegments) {
			WptPt prevPoint = null;
			for (int i = 0; i < segment.points.size(); i++) {
				WptPt currPoint = segment.points.get(i);
				if (prevPoint != null) {
					passedDistance += MapUtils.getDistance(prevPoint.lat, prevPoint.lon, currPoint.lat, currPoint.lon);
				}
				if (currPoint.distance >= distanceToPoint || Math.abs(passedDistance - distanceToPoint) < 0.1) {
					return preciseLocation && prevPoint != null && currPoint.distance >= distanceToPoint
							? getIntermediatePointByDistance(passedDistance, distanceToPoint, currPoint, prevPoint)
							: currPoint;
				}
				prevPoint = currPoint;
			}
		}

		double passedSegmentsPointsDistance = 0;
		WptPt prevPoint = null;
		for (Track track : gpxFile.tracks) {
			if (track.generalTrack) {
				continue;
			}

			for (TrkSegment seg : track.segments) {
				if (Algorithms.isEmpty(seg.points)) {
					continue;
				}
				for (WptPt currPoint : seg.points) {
					if (prevPoint != null) {
						passedDistance += MapUtils.getDistance(prevPoint.lat, prevPoint.lon,
								currPoint.lat, currPoint.lon);
					}

					if (passedSegmentsPointsDistance + currPoint.distance >= distanceToPoint
							|| Math.abs(passedDistance - distanceToPoint) < 0.1) {
						return preciseLocation && prevPoint != null
								&& currPoint.distance + passedSegmentsPointsDistance >= distanceToPoint
								? getIntermediatePointByDistance(passedDistance, distanceToPoint, currPoint, prevPoint)
								: currPoint;
					}
					prevPoint = currPoint;
				}
				prevPoint = null;
				passedSegmentsPointsDistance += seg.points.get(seg.points.size() - 1).distance;
			}
		}
		return null;
	}

	@NonNull
	private static WptPt getIntermediatePointByDistance(double passedDistance, double distanceToPoint,
	                                                    WptPt currPoint, WptPt prevPoint) {
		double percent = 1 - (passedDistance - distanceToPoint) / (currPoint.distance - prevPoint.distance);
		double dLat = (currPoint.lat - prevPoint.lat) * percent;
		double dLon = (currPoint.lon - prevPoint.lon) * percent;
		WptPt intermediatePoint = new WptPt();
		intermediatePoint.lat = prevPoint.lat + dLat;
		intermediatePoint.lon = prevPoint.lon + dLon;
		return intermediatePoint;
	}

	public static class GPXInfo {
		private String fileName;
		private long lastModified;
		private long fileSize;
		private boolean selected;

		public GPXInfo(String fileName, long lastModified, long fileSize) {
			this.fileName = fileName;
			this.lastModified = lastModified;
			this.fileSize = fileSize;
		}

		public String getFileName() {
			return fileName;
		}

		public long getLastModified() {
			return lastModified;
		}

		public long getFileSize() {
			return fileSize;
		}

		public boolean isSelected() {
			return selected;
		}

		public void setSelected(boolean selected) {
			this.selected = selected;
		}
	}
}<|MERGE_RESOLUTION|>--- conflicted
+++ resolved
@@ -2288,21 +2288,14 @@
 		return dataSet;
 	}
 
-<<<<<<< HEAD
 	public static GpxDisplayItem makeGpxDisplayItem(OsmandApplication app, GPXFile gpxFile,
 	                                                ChartPointLayer chartPointLayer) {
-		GpxSelectionHelper helper = app.getSelectedGpxHelper();
-		String groupName = helper.getGroupName(gpxFile);
-		GpxDisplayGroup group = helper.buildGpxDisplayGroup(gpxFile, 0, groupName);
-=======
-	public static GpxDisplayItem makeGpxDisplayItem(OsmandApplication app, GPXFile gpxFile, boolean fromRoute) {
 		GpxDisplayGroup group = null;
-		if(!Algorithms.isEmpty(gpxFile.tracks)){
+		if (!Algorithms.isEmpty(gpxFile.tracks)) {
 			GpxSelectionHelper helper = app.getSelectedGpxHelper();
 			String groupName = helper.getGroupName(gpxFile);
 			group = helper.buildGpxDisplayGroup(gpxFile, 0, groupName);
 		}
->>>>>>> 0ffa4da4
 		if (group != null && group.getModifiableList().size() > 0) {
 			GpxDisplayItem gpxItem = group.getModifiableList().get(0);
 			if (gpxItem != null) {
