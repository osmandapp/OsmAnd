package net.osmand.plus.helpers;

import static com.github.mikephil.charting.components.XAxis.XAxisPosition.BOTTOM;
import static net.osmand.IndexConstants.GPX_FILE_EXT;
import static net.osmand.binary.RouteDataObject.HEIGHT_UNDEFINED;
import static net.osmand.plus.OsmAndFormatter.FEET_IN_ONE_METER;
import static net.osmand.plus.OsmAndFormatter.METERS_IN_KILOMETER;
import static net.osmand.plus.OsmAndFormatter.METERS_IN_ONE_MILE;
import static net.osmand.plus.OsmAndFormatter.METERS_IN_ONE_NAUTICALMILE;
import static net.osmand.plus.OsmAndFormatter.YARDS_IN_ONE_METER;
import static net.osmand.plus.UiUtilities.CompoundButtonType.PROFILE_DEPENDENT;
import static net.osmand.plus.dialogs.ConfigureMapMenu.CURRENT_TRACK_COLOR_ATTR;
import static net.osmand.plus.dialogs.ConfigureMapMenu.CURRENT_TRACK_WIDTH_ATTR;
import static net.osmand.plus.dialogs.GpxAppearanceAdapter.SHOW_START_FINISH_ATTR;

import android.annotation.SuppressLint;
import android.annotation.TargetApi;
import android.app.Activity;
import android.app.ProgressDialog;
import android.content.Context;
import android.content.DialogInterface;
import android.content.DialogInterface.OnClickListener;
import android.content.Intent;
import android.graphics.Typeface;
import android.graphics.drawable.Drawable;
import android.net.Uri;
import android.os.AsyncTask;
import android.os.Build;
import android.os.Bundle;
import android.text.SpannableString;
import android.text.style.StyleSpan;
import android.view.ContextThemeWrapper;
import android.view.Gravity;
import android.view.View;
import android.view.ViewGroup;
import android.widget.AdapterView;
import android.widget.AdapterView.OnItemClickListener;
import android.widget.ArrayAdapter;
import android.widget.Button;
import android.widget.CheckBox;
import android.widget.CompoundButton;
import android.widget.CompoundButton.OnCheckedChangeListener;
import android.widget.ImageView;
import android.widget.TextView;
import android.widget.Toast;

import androidx.annotation.NonNull;
import androidx.annotation.Nullable;
import androidx.appcompat.app.AlertDialog;
import androidx.appcompat.widget.ListPopupWindow;
import androidx.appcompat.widget.SwitchCompat;
import androidx.core.app.ActivityCompat;
import androidx.core.content.ContextCompat;
import androidx.fragment.app.FragmentActivity;

import com.github.mikephil.charting.charts.HorizontalBarChart;
import com.github.mikephil.charting.charts.LineChart;
import com.github.mikephil.charting.components.AxisBase;
import com.github.mikephil.charting.components.Legend;
import com.github.mikephil.charting.components.MarkerView;
import com.github.mikephil.charting.components.XAxis;
import com.github.mikephil.charting.components.YAxis;
import com.github.mikephil.charting.data.BarData;
import com.github.mikephil.charting.data.BarDataSet;
import com.github.mikephil.charting.data.BarEntry;
import com.github.mikephil.charting.data.ChartData;
import com.github.mikephil.charting.data.DataSet;
import com.github.mikephil.charting.data.Entry;
import com.github.mikephil.charting.data.LineDataSet;
import com.github.mikephil.charting.formatter.IAxisValueFormatter;
import com.github.mikephil.charting.formatter.IFillFormatter;
import com.github.mikephil.charting.highlight.Highlight;
import com.github.mikephil.charting.interfaces.dataprovider.LineDataProvider;
import com.github.mikephil.charting.interfaces.datasets.ILineDataSet;
import com.github.mikephil.charting.utils.MPPointF;

import net.osmand.AndroidUtils;
import net.osmand.CallbackWithObject;
import net.osmand.FileUtils;
import net.osmand.GPXUtilities;
import net.osmand.GPXUtilities.Elevation;
import net.osmand.GPXUtilities.GPXFile;
import net.osmand.GPXUtilities.GPXTrackAnalysis;
import net.osmand.GPXUtilities.Speed;
import net.osmand.GPXUtilities.Track;
import net.osmand.GPXUtilities.TrkSegment;
import net.osmand.GPXUtilities.WptPt;
import net.osmand.IndexConstants;
import net.osmand.Location;
import net.osmand.PlatformUtil;
import net.osmand.plus.ColorUtilities;
import net.osmand.plus.ContextMenuAdapter;
import net.osmand.plus.ContextMenuItem;
import net.osmand.plus.GPXDatabase.GpxDataItem;
import net.osmand.plus.GpxDbHelper;
import net.osmand.plus.GpxDbHelper.GpxDataItemCallback;
import net.osmand.plus.GpxSelectionHelper;
import net.osmand.plus.GpxSelectionHelper.GpxDisplayGroup;
import net.osmand.plus.GpxSelectionHelper.GpxDisplayItem;
import net.osmand.plus.GpxSelectionHelper.SelectedGpxFile;
import net.osmand.plus.OsmAndConstants;
import net.osmand.plus.OsmAndFormatter;
import net.osmand.plus.OsmandApplication;
import net.osmand.plus.OsmandPlugin;
import net.osmand.plus.R;
import net.osmand.plus.UiUtilities;
import net.osmand.plus.Version;
import net.osmand.plus.activities.ActivityResultListener;
import net.osmand.plus.activities.MapActivity;
import net.osmand.plus.activities.PluginsFragment;
import net.osmand.plus.dialogs.GpxAppearanceAdapter;
import net.osmand.plus.dialogs.GpxAppearanceAdapter.AppearanceListItem;
import net.osmand.plus.helpers.enums.MetricsConstants;
import net.osmand.plus.helpers.enums.SpeedConstants;
import net.osmand.plus.importfiles.ImportHelper;
import net.osmand.plus.mapcontextmenu.other.TrackDetailsMenu.ChartPointLayer;
import net.osmand.plus.monitoring.OsmandMonitoringPlugin;
import net.osmand.plus.myplaces.SaveCurrentTrackTask;
import net.osmand.plus.routing.RouteCalculationResult;
import net.osmand.plus.settings.backend.CommonPreference;
import net.osmand.plus.settings.backend.OsmandSettings;
import net.osmand.plus.track.GpxSplitType;
import net.osmand.plus.track.SaveGpxAsyncTask;
import net.osmand.plus.track.SaveGpxAsyncTask.SaveGpxListener;
import net.osmand.render.RenderingRuleProperty;
import net.osmand.render.RenderingRulesStorage;
import net.osmand.router.RouteStatisticsHelper;
import net.osmand.router.RouteStatisticsHelper.RouteSegmentAttribute;
import net.osmand.util.Algorithms;
import net.osmand.util.MapUtils;

import org.apache.commons.logging.Log;

import java.io.File;
import java.text.DateFormat;
import java.text.MessageFormat;
import java.util.ArrayList;
import java.util.Arrays;
import java.util.Collections;
import java.util.Comparator;
import java.util.Date;
import java.util.HashMap;
import java.util.List;
import java.util.ListIterator;
import java.util.Map;

public class GpxUiHelper {

	private static final int OPEN_GPX_DOCUMENT_REQUEST = 1005;
	private static final int MAX_CHART_DATA_ITEMS = 10000;
	private static final long SECOND_IN_MILLIS = 1000L;
	private static final Log LOG = PlatformUtil.getLog(GpxUiHelper.class);

	public static String getDescription(OsmandApplication app, GPXFile result, File f, boolean html) {
		GPXTrackAnalysis analysis = result.getAnalysis(f == null ? 0 : f.lastModified());
		return getDescription(app, analysis, html);
	}

	public static String getDescription(OsmandApplication app, TrkSegment t, boolean html) {
		return getDescription(app, GPXTrackAnalysis.segment(0, t), html);
	}


	public static String getColorValue(String clr, String value, boolean html) {
		if (!html) {
			return value;
		}
		return "<font color=\"" + clr + "\">" + value + "</font>";
	}

	public static String getColorValue(String clr, String value) {
		return getColorValue(clr, value, true);
	}

	public static String getDescription(OsmandApplication app, GPXTrackAnalysis analysis, boolean html) {
		StringBuilder description = new StringBuilder();
		String nl = html ? "<br/>" : "\n";
		String timeSpanClr = Algorithms.colorToString(ContextCompat.getColor(app, R.color.gpx_time_span_color));
		String distanceClr = Algorithms.colorToString(ContextCompat.getColor(app, R.color.gpx_distance_color));
		String speedClr = Algorithms.colorToString(ContextCompat.getColor(app, R.color.gpx_speed));
		String ascClr = Algorithms.colorToString(ContextCompat.getColor(app, R.color.gpx_altitude_asc));
		String descClr = Algorithms.colorToString(ContextCompat.getColor(app, R.color.gpx_altitude_desc));
		// OUTPUT:
		// 1. Total distance, Start time, End time
		description.append(app.getString(R.string.gpx_info_distance, getColorValue(distanceClr,
						OsmAndFormatter.getFormattedDistance(analysis.totalDistance, app), html),
				getColorValue(distanceClr, analysis.points + "", html)));
		if (analysis.totalTracks > 1) {
			description.append(nl).append(app.getString(R.string.gpx_info_subtracks, getColorValue(speedClr, analysis.totalTracks + "", html)));
		}
		if (analysis.wptPoints > 0) {
			description.append(nl).append(app.getString(R.string.gpx_info_waypoints, getColorValue(speedClr, analysis.wptPoints + "", html)));
		}
		if (analysis.isTimeSpecified()) {
			description.append(nl).append(app.getString(R.string.gpx_info_start_time, analysis.startTime));
			description.append(nl).append(app.getString(R.string.gpx_info_end_time, analysis.endTime));
		}

		// 2. Time span
		if (analysis.timeSpan > 0 && analysis.timeSpan / 1000 != analysis.timeMoving / 1000) {
			final String formatDuration = Algorithms.formatDuration((int) (analysis.timeSpan / 1000), app.accessibilityEnabled());
			description.append(nl).append(app.getString(R.string.gpx_timespan,
					getColorValue(timeSpanClr, formatDuration, html)));
		}

		// 3. Time moving, if any
		if (analysis.isTimeMoving()) {
				//Next few lines for Issue 3222 heuristic testing only
				//final String formatDuration0 = Algorithms.formatDuration((int) (analysis.timeMoving0 / 1000), app.accessibilityEnabled());
				//description.append(nl).append(app.getString(R.string.gpx_timemoving,
				//		getColorValue(timeSpanClr, formatDuration0, html)));
				//description.append(" (" + getColorValue(distanceClr, OsmAndFormatter.getFormattedDistance(analysis.totalDistanceMoving0, app), html) + ")");
			final String formatDuration = Algorithms.formatDuration((int) (analysis.timeMoving / 1000), app.accessibilityEnabled());
			description.append(nl).append(app.getString(R.string.gpx_timemoving,
					getColorValue(timeSpanClr, formatDuration, html)));
			description.append(" (" + getColorValue(distanceClr, OsmAndFormatter.getFormattedDistance(analysis.totalDistanceMoving, app), html) + ")");
		}

		// 4. Elevation, eleUp, eleDown, if recorded
		if (analysis.isElevationSpecified()) {
			description.append(nl);
			description.append(app.getString(R.string.gpx_info_avg_altitude,
					getColorValue(speedClr, OsmAndFormatter.getFormattedAlt(analysis.avgElevation, app), html)));
			description.append(nl);
			String min = getColorValue(descClr, OsmAndFormatter.getFormattedAlt(analysis.minElevation, app), html);
			String max = getColorValue(ascClr, OsmAndFormatter.getFormattedAlt(analysis.maxElevation, app), html);
			String asc = getColorValue(ascClr, OsmAndFormatter.getFormattedAlt(analysis.diffElevationUp, app), html);
			String desc = getColorValue(descClr, OsmAndFormatter.getFormattedAlt(analysis.diffElevationDown, app), html);
			description.append(app.getString(R.string.gpx_info_diff_altitude, min + " - " + max));
			description.append(nl);
			description.append(app.getString(R.string.gpx_info_asc_altitude, "\u2193 " + desc + "   \u2191 " + asc + ""));
		}


		if (analysis.isSpeedSpecified()) {
			String avg = getColorValue(speedClr, OsmAndFormatter.getFormattedSpeed(analysis.avgSpeed, app), html);
			String max = getColorValue(ascClr, OsmAndFormatter.getFormattedSpeed(analysis.maxSpeed, app), html);
			description.append(nl).append(app.getString(R.string.gpx_info_average_speed, avg));
			description.append(nl).append(app.getString(R.string.gpx_info_maximum_speed, max));
		}
		return description.toString();
	}

	public static AlertDialog selectGPXFiles(List<String> selectedGpxList, final Activity activity,
	                                         final CallbackWithObject<GPXFile[]> callbackWithObject,
	                                         int dialogThemeRes, boolean nightMode) {
		OsmandApplication app = (OsmandApplication) activity.getApplication();
		final List<GPXInfo> orderedAllGpxList = listGpxInfo(app, selectedGpxList, false);
		if (orderedAllGpxList.size() < 2) {
			Toast.makeText(activity, R.string.gpx_files_not_found, Toast.LENGTH_LONG).show();
		}
		final ContextMenuAdapter adapter = createGpxContextMenuAdapter(app, orderedAllGpxList, true);
		return createDialog(activity, true, true, true, callbackWithObject, orderedAllGpxList, adapter, dialogThemeRes, nightMode);
	}

	private static List<GPXInfo> listGpxInfo(OsmandApplication app, List<String> selectedGpxFiles, boolean absolutePath) {
		File gpxDir = app.getAppPath(IndexConstants.GPX_INDEX_DIR);
		List<GPXInfo> allGpxList = getSortedGPXFilesInfo(gpxDir, selectedGpxFiles, absolutePath);
		GPXInfo currentTrack = new GPXInfo(app.getString(R.string.show_current_gpx_title), 0, 0);
		currentTrack.setSelected(selectedGpxFiles.contains(""));
		allGpxList.add(0, currentTrack);
		return allGpxList;
	}

	public static AlertDialog selectGPXFile(final Activity activity, final boolean showCurrentGpx,
	                                        final boolean multipleChoice,
	                                        final CallbackWithObject<GPXFile[]> callbackWithObject,
	                                        boolean nightMode) {
		int dialogThemeRes = nightMode ? R.style.OsmandDarkTheme : R.style.OsmandLightTheme;
		OsmandApplication app = (OsmandApplication) activity.getApplication();
		final File dir = app.getAppPath(IndexConstants.GPX_INDEX_DIR);
		final List<GPXInfo> list = getSortedGPXFilesInfo(dir, null, false);
		if (list.isEmpty()) {
			Toast.makeText(activity, R.string.gpx_files_not_found, Toast.LENGTH_LONG).show();
		}
		if (!list.isEmpty() || showCurrentGpx) {
			if (showCurrentGpx) {
				list.add(0, new GPXInfo(activity.getString(R.string.show_current_gpx_title), 0, 0));
			}

			final ContextMenuAdapter adapter = createGpxContextMenuAdapter(app, list, false);
			return createDialog(activity, showCurrentGpx, multipleChoice, false, callbackWithObject, list, adapter, dialogThemeRes, nightMode);
		}
		return null;
	}

	public static void selectSingleGPXFile(final FragmentActivity activity, boolean showCurrentGpx,
	                                       final CallbackWithObject<GPXFile[]> callbackWithObject) {
		OsmandApplication app = (OsmandApplication) activity.getApplication();
		int gpxDirLength = app.getAppPath(IndexConstants.GPX_INDEX_DIR).getAbsolutePath().length();
		List<SelectedGpxFile> selectedGpxFiles = app.getSelectedGpxHelper().getSelectedGPXFiles();
		final List<GPXInfo> list = new ArrayList<>(selectedGpxFiles.size() + 1);
		if (!OsmandPlugin.isActive(OsmandMonitoringPlugin.class)) {
			showCurrentGpx = false;
		}
		if (!selectedGpxFiles.isEmpty() || showCurrentGpx) {
			if (showCurrentGpx) {
				list.add(new GPXInfo(activity.getString(R.string.shared_string_currently_recording_track), 0, 0));
			}

			for (SelectedGpxFile selectedGpx : selectedGpxFiles) {
				GPXFile gpxFile = selectedGpx.getGpxFile();
				if (!gpxFile.showCurrentTrack && gpxFile.path.length() > gpxDirLength + 1) {
					list.add(new GPXInfo(gpxFile.path.substring(gpxDirLength + 1), gpxFile.modifiedTime, 0));
				}
			}
			SelectGpxTrackBottomSheet.showInstance(activity.getSupportFragmentManager(), showCurrentGpx, callbackWithObject, list);
		}
	}

	private static ContextMenuAdapter createGpxContextMenuAdapter(OsmandApplication app,
	                                                              List<GPXInfo> allGpxList,
	                                                              boolean needSelectItems) {
		final ContextMenuAdapter adapter = new ContextMenuAdapter(app);
		fillGpxContextMenuAdapter(adapter, allGpxList, needSelectItems);
		return adapter;
	}

	private static void fillGpxContextMenuAdapter(ContextMenuAdapter adapter, List<GPXInfo> allGpxFiles,
	                                              boolean needSelectItems) {
		for (GPXInfo gpxInfo : allGpxFiles) {
			adapter.addItem(ContextMenuItem.createBuilder(getGpxTitle(gpxInfo.getFileName()))
					.setSelected(needSelectItems && gpxInfo.selected)
					.setIcon(R.drawable.ic_action_polygom_dark)
					.createItem());
		}
	}

	@NonNull
	public static String getGpxTitle(String fileName) {
		if (fileName == null) {
			return "";
		}
		String gpxTitle = fileName;
		if (gpxTitle.toLowerCase().endsWith(GPX_FILE_EXT)) {
			gpxTitle = gpxTitle.substring(0, gpxTitle.length() - GPX_FILE_EXT.length());
		}
		return gpxTitle.replace('_', ' ');
	}

	private static class DialogGpxDataItemCallback implements GpxDataItemCallback {

		private static final int UPDATE_GPX_ITEM_MSG_ID = OsmAndConstants.UI_HANDLER_LOCATION_SERVICE + 6;
		private static final long MIN_UPDATE_INTERVAL = 500;

		private final OsmandApplication app;
		private long lastUpdateTime;
		private boolean updateEnable = true;
		private ArrayAdapter<String> listAdapter;

		DialogGpxDataItemCallback(OsmandApplication app) {
			this.app = app;
		}

		public boolean isUpdateEnable() {
			return updateEnable;
		}

		public void setUpdateEnable(boolean updateEnable) {
			this.updateEnable = updateEnable;
		}

		public ArrayAdapter<String> getListAdapter() {
			return listAdapter;
		}

		public void setListAdapter(ArrayAdapter<String> listAdapter) {
			this.listAdapter = listAdapter;
		}

		private final Runnable updateItemsProc = new Runnable() {
			@Override
			public void run() {
				if (updateEnable) {
					lastUpdateTime = System.currentTimeMillis();
					listAdapter.notifyDataSetChanged();
				}
			}
		};

		@Override
		public boolean isCancelled() {
			return !updateEnable;
		}

		@Override
		public void onGpxDataItemReady(GpxDataItem item) {
			if (System.currentTimeMillis() - lastUpdateTime > MIN_UPDATE_INTERVAL) {
				updateItemsProc.run();
			}
			app.runMessageInUIThreadAndCancelPrevious(UPDATE_GPX_ITEM_MSG_ID, updateItemsProc, MIN_UPDATE_INTERVAL);
		}
	}

	private static AlertDialog createDialog(final Activity activity,
	                                        final boolean showCurrentGpx,
	                                        final boolean multipleChoice,
	                                        final boolean showAppearanceSetting,
	                                        final CallbackWithObject<GPXFile[]> callbackWithObject,
	                                        final List<GPXInfo> gpxInfoList,
	                                        final ContextMenuAdapter contextMenuAdapter,
	                                        final int themeRes,
	                                        final boolean nightMode) {
		final OsmandApplication app = (OsmandApplication) activity.getApplication();
		final File dir = app.getAppPath(IndexConstants.GPX_INDEX_DIR);
		AlertDialog.Builder builder = new AlertDialog.Builder(new ContextThemeWrapper(activity, themeRes));
		final int layout = R.layout.gpx_track_item;
		final Map<String, String> gpxAppearanceParams = new HashMap<>();
		final DialogGpxDataItemCallback gpxDataItemCallback = new DialogGpxDataItemCallback(app);

		ArrayList<String> modifiableGpxFileNames = new ArrayList<>(Arrays.asList(contextMenuAdapter.getItemNames()));
		final ArrayAdapter<String> alertDialogAdapter = new ArrayAdapter<String>(activity, layout, R.id.title,
				modifiableGpxFileNames) {

			@Override
			public int getItemViewType(int position) {
				return showCurrentGpx && position == 0 ? 1 : 0;
			}

			@Override
			public int getViewTypeCount() {
				return 2;
			}

			private GpxDataItem getDataItem(GPXInfo info) {
				return app.getGpxDbHelper().getItem(
						new File(app.getAppPath(IndexConstants.GPX_INDEX_DIR), info.getFileName()),
						gpxDataItemCallback);
			}

			@Override
			@NonNull
			public View getView(final int position, View convertView, @NonNull ViewGroup parent) {
				// User super class to create the View
				View v = convertView;
				boolean checkLayout = getItemViewType(position) == 0;
				if (v == null) {
					v = View.inflate(new ContextThemeWrapper(activity, themeRes), layout, null);
				}

				final ContextMenuItem item = contextMenuAdapter.getItem(position);
				GPXInfo info = gpxInfoList.get(position);
				boolean currentlyRecordingTrack = showCurrentGpx && position == 0;
				updateGpxInfoView(v, item.getTitle(), info, currentlyRecordingTrack ? null : getDataItem(info), currentlyRecordingTrack, app);

				if (item.getSelected() == null) {
					v.findViewById(R.id.check_item).setVisibility(View.GONE);
					v.findViewById(R.id.check_local_index).setVisibility(View.GONE);
				} else {
					if (checkLayout) {
						final CheckBox ch = v.findViewById(R.id.check_local_index);
						ch.setVisibility(View.VISIBLE);
						v.findViewById(R.id.toggle_item).setVisibility(View.GONE);
						ch.setOnCheckedChangeListener(null);
						ch.setChecked(item.getSelected());
						ch.setOnCheckedChangeListener(new OnCheckedChangeListener() {
							@Override
							public void onCheckedChanged(CompoundButton buttonView, boolean isChecked) {
								item.setSelected(isChecked);
							}
						});
						UiUtilities.setupCompoundButton(ch, nightMode, PROFILE_DEPENDENT);
					} else {
						final SwitchCompat ch = v.findViewById(R.id.toggle_item);
						ch.setVisibility(View.VISIBLE);
						v.findViewById(R.id.toggle_checkbox_item).setVisibility(View.GONE);
						ch.setOnCheckedChangeListener(null);
						ch.setChecked(item.getSelected());
						ch.setOnCheckedChangeListener(new OnCheckedChangeListener() {
							@Override
							public void onCheckedChanged(CompoundButton buttonView, boolean isChecked) {
								item.setSelected(isChecked);
							}
						});
						UiUtilities.setupCompoundButton(ch, nightMode, PROFILE_DEPENDENT);
					}
					v.findViewById(R.id.check_item).setVisibility(View.VISIBLE);
				}
				return v;
			}
		};

		OnClickListener onClickListener = new OnClickListener() {
			@Override
			public void onClick(DialogInterface dialog, int position) {
			}
		};
		gpxDataItemCallback.setListAdapter(alertDialogAdapter);
		builder.setAdapter(alertDialogAdapter, onClickListener);
		if (multipleChoice) {
			if (showAppearanceSetting) {
				final RenderingRuleProperty trackWidthProp;
				final RenderingRuleProperty trackColorProp;
				final RenderingRulesStorage renderer = app.getRendererRegistry().getCurrentSelectedRenderer();
				if (renderer != null) {
					trackWidthProp = renderer.PROPS.getCustomRule(CURRENT_TRACK_WIDTH_ATTR);
					trackColorProp = renderer.PROPS.getCustomRule(CURRENT_TRACK_COLOR_ATTR);
				} else {
					trackWidthProp = null;
					trackColorProp = null;
				}
				if (trackWidthProp == null || trackColorProp == null) {
					builder.setTitle(R.string.show_gpx);
				} else {
					final View apprTitleView = View.inflate(new ContextThemeWrapper(activity, themeRes), R.layout.select_gpx_appearance_title, null);

					final CommonPreference<String> prefWidth
							= app.getSettings().getCustomRenderProperty(CURRENT_TRACK_WIDTH_ATTR);
					final CommonPreference<String> prefColor
							= app.getSettings().getCustomRenderProperty(CURRENT_TRACK_COLOR_ATTR);

					updateAppearanceTitle(activity, app, trackWidthProp, renderer, apprTitleView, prefWidth.get(), prefColor.get());

					apprTitleView.findViewById(R.id.button).setOnClickListener(new View.OnClickListener() {
						@Override
						public void onClick(View v) {
							final ListPopupWindow popup = new ListPopupWindow(new ContextThemeWrapper(activity, themeRes));
							popup.setAnchorView(apprTitleView);
							popup.setContentWidth(AndroidUtils.dpToPx(activity, 200f));
							popup.setModal(true);
							popup.setDropDownGravity(Gravity.END | Gravity.TOP);
							popup.setVerticalOffset(AndroidUtils.dpToPx(activity, -48f));
							popup.setHorizontalOffset(AndroidUtils.dpToPx(activity, -6f));
							final GpxAppearanceAdapter gpxApprAdapter = new GpxAppearanceAdapter(new ContextThemeWrapper(activity, themeRes),
									gpxAppearanceParams.containsKey(CURRENT_TRACK_COLOR_ATTR) ? gpxAppearanceParams.get(CURRENT_TRACK_COLOR_ATTR) : prefColor.get(),
									GpxAppearanceAdapter.GpxAppearanceAdapterType.TRACK_WIDTH_COLOR,
									gpxAppearanceParams.containsKey(SHOW_START_FINISH_ATTR) ? "true".equals(gpxAppearanceParams.get(SHOW_START_FINISH_ATTR)) : app.getSettings().SHOW_START_FINISH_ICONS.get(), nightMode);
							popup.setAdapter(gpxApprAdapter);
							popup.setOnItemClickListener(new AdapterView.OnItemClickListener() {

								@Override
								public void onItemClick(AdapterView<?> parent, View view, int position, long id) {
									AppearanceListItem item = gpxApprAdapter.getItem(position);
									if (item != null) {
										if (CURRENT_TRACK_WIDTH_ATTR.equals(item.getAttrName())) {
											gpxAppearanceParams.put(CURRENT_TRACK_WIDTH_ATTR, item.getValue());
										} else if (CURRENT_TRACK_COLOR_ATTR.equals(item.getAttrName())) {
											gpxAppearanceParams.put(CURRENT_TRACK_COLOR_ATTR, item.getValue());
										} else if (SHOW_START_FINISH_ATTR.equals(item.getAttrName())) {
											gpxAppearanceParams.put(SHOW_START_FINISH_ATTR, item.getValue());
										}
									}
									popup.dismiss();
									updateAppearanceTitle(activity, app, trackWidthProp, renderer,
											apprTitleView,
											gpxAppearanceParams.containsKey(CURRENT_TRACK_WIDTH_ATTR) ? gpxAppearanceParams.get(CURRENT_TRACK_WIDTH_ATTR) : prefWidth.get(),
											gpxAppearanceParams.containsKey(CURRENT_TRACK_COLOR_ATTR) ? gpxAppearanceParams.get(CURRENT_TRACK_COLOR_ATTR) : prefColor.get());
								}
							});
							popup.show();
						}
					});
					builder.setCustomTitle(apprTitleView);
				}
			} else {
				builder.setTitle(R.string.show_gpx);
			}
			builder.setPositiveButton(R.string.shared_string_ok, new OnClickListener() {

				@Override
				public void onClick(DialogInterface dialog, int which) {
					if (gpxAppearanceParams.size() > 0) {
						for (Map.Entry<String, String> entry : gpxAppearanceParams.entrySet()) {
							if (SHOW_START_FINISH_ATTR.equals(entry.getKey())) {
								app.getSettings().SHOW_START_FINISH_ICONS.set("true".equals(entry.getValue()));
							} else {
								final CommonPreference<String> pref
										= app.getSettings().getCustomRenderProperty(entry.getKey());
								pref.set(entry.getValue());
							}
						}
						if (activity instanceof MapActivity) {
							((MapActivity) activity).refreshMapComplete();
						}
					}
					GPXFile currentGPX = null;
					//clear all previously selected files before adding new one
					OsmandApplication app = (OsmandApplication) activity.getApplication();
					if (app.getSelectedGpxHelper() != null) {
						app.getSelectedGpxHelper().clearAllGpxFilesToShow(false);
					}
					if (showCurrentGpx && contextMenuAdapter.getItem(0).getSelected()) {
						currentGPX = app.getSavingTrackHelper().getCurrentGpx();
					}
					List<String> selectedGpxNames = new ArrayList<>();
					for (int i = (showCurrentGpx ? 1 : 0); i < contextMenuAdapter.length(); i++) {
						if (contextMenuAdapter.getItem(i).getSelected()) {
							selectedGpxNames.add(gpxInfoList.get(i).getFileName());
						}
					}
					dialog.dismiss();
					updateSelectedTracksAppearance(app, selectedGpxNames, gpxAppearanceParams);
					loadGPXFileInDifferentThread(activity, callbackWithObject, dir, currentGPX,
							selectedGpxNames.toArray(new String[0]));
				}
			});
			builder.setNegativeButton(R.string.shared_string_cancel, null);
			if (Build.VERSION.SDK_INT >= Build.VERSION_CODES.KITKAT
					&& gpxInfoList.size() > 1 || !showCurrentGpx && gpxInfoList.size() > 0) {
				builder.setNeutralButton(R.string.gpx_add_track, null);
			}
		}

		final AlertDialog dlg = builder.create();
		dlg.setCanceledOnTouchOutside(true);
		if (gpxInfoList.size() == 0 || showCurrentGpx && gpxInfoList.size() == 1) {
			final View footerView = activity.getLayoutInflater().inflate(R.layout.no_gpx_files_list_footer, null);
			TextView descTextView = footerView.findViewById(R.id.descFolder);
			String descPrefix = app.getString(R.string.gpx_no_tracks_title_folder);
			SpannableString spannableDesc = new SpannableString(descPrefix + ": " + dir.getAbsolutePath());
			spannableDesc.setSpan(new StyleSpan(android.graphics.Typeface.BOLD),
					descPrefix.length() + 1, spannableDesc.length(), 0);
			descTextView.setText(spannableDesc);
			if (Build.VERSION.SDK_INT < Build.VERSION_CODES.KITKAT) {
				footerView.findViewById(R.id.button).setVisibility(View.GONE);
			} else {
				footerView.findViewById(R.id.button).setOnClickListener(new View.OnClickListener() {
					@Override
					public void onClick(View v) {
						addTrack(activity, alertDialogAdapter, contextMenuAdapter, gpxInfoList);
					}
				});
			}
			dlg.getListView().addFooterView(footerView, null, false);
		}
		dlg.getListView().setOnItemClickListener(new OnItemClickListener() {
			@Override
			public void onItemClick(AdapterView<?> parent, View view, int position, long id) {
				if (multipleChoice) {
					ContextMenuItem item = contextMenuAdapter.getItem(position);
					item.setSelected(!item.getSelected());
					alertDialogAdapter.notifyDataSetInvalidated();
					if (position == 0 && showCurrentGpx && item.getSelected()) {
						OsmandMonitoringPlugin monitoringPlugin = OsmandPlugin.getActivePlugin(OsmandMonitoringPlugin.class);
						if (monitoringPlugin == null) {
							AlertDialog.Builder confirm = new AlertDialog.Builder(new ContextThemeWrapper(activity, themeRes));
							confirm.setPositiveButton(R.string.shared_string_ok, new DialogInterface.OnClickListener() {
								@Override
								public void onClick(DialogInterface dialog, int which) {
									Bundle params = new Bundle();
									params.putBoolean(PluginsFragment.OPEN_PLUGINS, true);
									MapActivity.launchMapActivityMoveToTop(activity, null, null, params);
								}
							});
							confirm.setNegativeButton(R.string.shared_string_cancel, null);
							confirm.setMessage(activity.getString(R.string.enable_plugin_monitoring_services));
							confirm.show();
						} else if (!app.getSettings().SAVE_GLOBAL_TRACK_TO_GPX.get()) {
							monitoringPlugin.controlDialog(activity, false);
						}
					}
				} else {
					dlg.dismiss();
					if (showCurrentGpx && position == 0) {
						callbackWithObject.processResult(null);
					} else {
						String fileName = gpxInfoList.get(position).getFileName();
						SelectedGpxFile selectedGpxFile =
								app.getSelectedGpxHelper().getSelectedFileByName(fileName);
						if (selectedGpxFile != null) {
							callbackWithObject.processResult(new GPXFile[]{selectedGpxFile.getGpxFile()});
						} else {
							loadGPXFileInDifferentThread(activity, callbackWithObject, dir, null, fileName);
						}
					}
				}
			}
		});
		dlg.setOnShowListener(new DialogInterface.OnShowListener() {
			@Override
			public void onShow(DialogInterface dialog) {
				Button addTrackButton = ((AlertDialog) dialog).getButton(AlertDialog.BUTTON_NEUTRAL);
				if (addTrackButton != null) {
					addTrackButton.setOnClickListener(new View.OnClickListener() {
						@Override
						public void onClick(View v) {
							addTrack(activity, alertDialogAdapter, contextMenuAdapter, gpxInfoList);
						}
					});
				}
			}
		});
		dlg.setOnDismissListener(new DialogInterface.OnDismissListener() {
			@Override
			public void onDismiss(DialogInterface dialog) {
				gpxDataItemCallback.setUpdateEnable(false);
			}
		});
		dlg.show();
		try {
			dlg.getListView().setFastScrollEnabled(true);
		} catch (Exception e) {
			// java.lang.ClassCastException: com.android.internal.widget.RoundCornerListAdapter
			// Unknown reason but on some devices fail
		}
		return dlg;
	}

	private static void updateSelectedTracksAppearance(final OsmandApplication app, List<String> fileNames, final Map<String, String> params) {
		GpxDataItemCallback callback = new GpxDataItemCallback() {
			@Override
			public boolean isCancelled() {
				return false;
			}

			@Override
			public void onGpxDataItemReady(GpxDataItem item) {
				updateTrackAppearance(app, item, params);
			}
		};
		GpxDbHelper gpxDbHelper = app.getGpxDbHelper();
		for (String name : fileNames) {
			GpxDataItem item = gpxDbHelper.getItem(new File(app.getAppPath(IndexConstants.GPX_INDEX_DIR), name), callback);
			if (item != null) {
				updateTrackAppearance(app, item, params);
			}
		}
	}

	private static void updateTrackAppearance(OsmandApplication app, GpxDataItem item, Map<String, String> params) {
		OsmandSettings settings = app.getSettings();
		GpxDbHelper gpxDbHelper = app.getGpxDbHelper();
		if (params.containsKey(CURRENT_TRACK_COLOR_ATTR)) {
			String savedColor = settings.getCustomRenderProperty(CURRENT_TRACK_COLOR_ATTR).get();
			int color = GpxAppearanceAdapter.parseTrackColor(app.getRendererRegistry().getCurrentSelectedRenderer(), savedColor);
			gpxDbHelper.updateColor(item, color);
		}
		if (params.containsKey(CURRENT_TRACK_WIDTH_ATTR)) {
			String width = settings.getCustomRenderProperty(CURRENT_TRACK_WIDTH_ATTR).get();
			gpxDbHelper.updateWidth(item, width);
		}
		if (params.containsKey(SHOW_START_FINISH_ATTR)) {
			boolean showStartFinish = settings.SHOW_START_FINISH_ICONS.get();
			gpxDbHelper.updateShowStartFinish(item, showStartFinish);
		}
	}

	public static void updateGpxInfoView(final @NonNull OsmandApplication app,
	                                     final @NonNull View v,
	                                     final @NonNull String itemTitle,
	                                     final @Nullable Drawable iconDrawable,
	                                     final @NonNull GPXInfo info) {
		GpxDataItem item = getDataItem(app, info, new GpxDataItemCallback() {
			@Override
			public boolean isCancelled() {
				return false;
			}

			@Override
			public void onGpxDataItemReady(GpxDataItem item) {
				updateGpxInfoView(app, v, itemTitle, iconDrawable, info, item);
			}
		});
		if (item != null) {
			updateGpxInfoView(app, v, itemTitle, iconDrawable, info, item);
		}
	}

	private static void updateGpxInfoView(@NonNull OsmandApplication app,
	                                      @NonNull View v,
	                                      @NonNull String itemTitle,
	                                      @Nullable Drawable iconDrawable,
	                                      @NonNull GPXInfo info,
	                                      @NonNull GpxDataItem dataItem) {
		updateGpxInfoView(v, itemTitle, info, dataItem, false, app);
		if (iconDrawable != null) {
			ImageView icon = v.findViewById(R.id.icon);
			icon.setImageDrawable(iconDrawable);
			icon.setVisibility(View.VISIBLE);
		}
	}

	public static void updateGpxInfoView(View v,
	                                     String itemTitle,
	                                     GPXInfo info,
	                                     GpxDataItem dataItem,
	                                     boolean currentlyRecordingTrack,
	                                     OsmandApplication app) {
		TextView viewName = v.findViewById(R.id.name);
		viewName.setText(itemTitle.replace("/", " • ").trim());
		viewName.setTypeface(Typeface.DEFAULT, Typeface.NORMAL);
		ImageView icon = v.findViewById(R.id.icon);
		icon.setVisibility(View.GONE);
		//icon.setImageDrawable(app.getIconsCache().getThemedIcon(R.drawable.ic_action_polygom_dark));

		GPXTrackAnalysis analysis = null;
		if (currentlyRecordingTrack) {
			analysis = app.getSavingTrackHelper().getCurrentTrack().getTrackAnalysis(app);
		} else if (dataItem != null) {
			analysis = dataItem.getAnalysis();
		}

		boolean sectionRead = analysis == null;
		if (sectionRead) {
			v.findViewById(R.id.read_section).setVisibility(View.GONE);
			v.findViewById(R.id.unknown_section).setVisibility(View.VISIBLE);
			String date = "";
			String size = "";
			if (info.getFileSize() >= 0) {
				size = AndroidUtils.formatSize(v.getContext(), info.getFileSize());
			}
			DateFormat df = app.getResourceManager().getDateFormat();
			long fd = info.getLastModified();
			if (fd > 0) {
				date = (df.format(new Date(fd)));
			}
			TextView sizeText = v.findViewById(R.id.date_and_size_details);
			sizeText.setText(date + " \u2022 " + size);

		} else {
			v.findViewById(R.id.read_section).setVisibility(View.VISIBLE);
			v.findViewById(R.id.unknown_section).setVisibility(View.GONE);
			ImageView distanceI = v.findViewById(R.id.distance_icon);
			distanceI.setVisibility(View.VISIBLE);
			distanceI.setImageDrawable(app.getUIUtilities().getThemedIcon(R.drawable.ic_action_distance_16));
			ImageView pointsI = v.findViewById(R.id.points_icon);
			pointsI.setVisibility(View.VISIBLE);
			pointsI.setImageDrawable(app.getUIUtilities().getThemedIcon(R.drawable.ic_action_waypoint_16));
			ImageView timeI = v.findViewById(R.id.time_icon);
			timeI.setVisibility(View.VISIBLE);
			timeI.setImageDrawable(app.getUIUtilities().getThemedIcon(R.drawable.ic_action_time_16));
			TextView time = v.findViewById(R.id.time);
			TextView distance = v.findViewById(R.id.distance);
			TextView pointsCount = v.findViewById(R.id.points_count);
			pointsCount.setText(analysis.wptPoints + "");
			distance.setText(OsmAndFormatter.getFormattedDistance(analysis.totalDistance, app));

			if (analysis.isTimeSpecified()) {
				time.setText(Algorithms.formatDuration((int) (analysis.timeSpan / 1000), app.accessibilityEnabled()) + "");
			} else {
				time.setText("");
			}
		}

		TextView descr = v.findViewById(R.id.description);
		if (descr != null) {
			descr.setVisibility(View.GONE);
		}

		View checkbox = v.findViewById(R.id.check_item);
		if (checkbox != null) {
			checkbox.setVisibility(View.GONE);
		}
	}

	private static GpxDataItem getDataItem(@NonNull OsmandApplication app,
	                                       @NonNull GPXInfo info,
	                                       @Nullable GpxDataItemCallback callback) {
		File dir = app.getAppPath(IndexConstants.GPX_INDEX_DIR);
		String fileName = info.getFileName();
		File file = new File(dir, fileName);
		return app.getGpxDbHelper().getItem(file, callback);
	}

	@TargetApi(Build.VERSION_CODES.KITKAT)
	private static void addTrack(final Activity activity, ArrayAdapter<String> listAdapter,
	                             ContextMenuAdapter contextMenuAdapter, List<GPXInfo> allGpxFiles) {
		if (activity instanceof MapActivity) {
			final MapActivity mapActivity = (MapActivity) activity;
			ActivityResultListener.OnActivityResultListener onActivityResultListener = (resultCode, resultData) -> {
				if (resultCode != Activity.RESULT_OK || resultData == null) {
					return;
				}

				ImportHelper importHelper = mapActivity.getImportHelper();
				importHelper.setGpxImportCompleteListener(new ImportHelper.OnGpxImportCompleteListener() {
					@Override
					public void onImportComplete(boolean success) {
					}

					@Override
					public void onSaveComplete(boolean success, GPXFile result) {
						if (success) {
							OsmandApplication app = (OsmandApplication) activity.getApplication();
							app.getSelectedGpxHelper().selectGpxFile(result, true, false);
							updateGpxDialogAfterImport(activity, listAdapter, contextMenuAdapter, allGpxFiles, result.path);
						}
					}
				});

				Uri uri = resultData.getData();
				importHelper.handleGpxImport(uri, null, false);
			};

			Intent intent = new Intent(Intent.ACTION_OPEN_DOCUMENT);
			intent.setType("*/*");
			if (AndroidUtils.isIntentSafe(mapActivity, intent)) {
				ActivityResultListener listener = new ActivityResultListener(OPEN_GPX_DOCUMENT_REQUEST, onActivityResultListener);
				mapActivity.registerActivityResultListener(listener);
				mapActivity.startActivityForResult(intent, OPEN_GPX_DOCUMENT_REQUEST);
			} else {
				mapActivity.getMyApplication().showToastMessage(R.string.no_activity_for_intent);
			}
		}
	}

	private static void updateGpxDialogAfterImport(final Activity activity,
	                                               ArrayAdapter<String> dialogAdapter,
	                                               ContextMenuAdapter adapter, List<GPXInfo> allGpxFiles,
	                                               String importedGpx) {
		OsmandApplication app = (OsmandApplication) activity.getApplication();

		List<String> selectedGpxFiles = new ArrayList<>();
		selectedGpxFiles.add(importedGpx);
		for (int i = 0; i < allGpxFiles.size(); i++) {
			GPXInfo gpxInfo = allGpxFiles.get(i);
			ContextMenuItem menuItem = adapter.getItem(i);
			if (menuItem.getSelected()) {
				boolean isCurrentTrack =
						gpxInfo.getFileName().equals(app.getString(R.string.show_current_gpx_title));
				selectedGpxFiles.add(isCurrentTrack ? "" : gpxInfo.getFileName());
			}
		}
		allGpxFiles.clear();
		allGpxFiles.addAll(listGpxInfo(app, selectedGpxFiles, false));
		adapter.clearAdapter();
		fillGpxContextMenuAdapter(adapter, allGpxFiles, true);
		dialogAdapter.clear();
		dialogAdapter.addAll(adapter.getItemNames());
		dialogAdapter.notifyDataSetInvalidated();
	}

	private static void updateAppearanceTitle(Activity activity, OsmandApplication app,
											  RenderingRuleProperty trackWidthProp,
											  RenderingRulesStorage renderer,
											  View apprTitleView,
											  String prefWidthValue,
											  String prefColorValue) {
		TextView widthTextView = apprTitleView.findViewById(R.id.widthTitle);
		ImageView colorImageView = apprTitleView.findViewById(R.id.colorImage);
		if (!Algorithms.isEmpty(prefWidthValue)) {
			widthTextView.setText(AndroidUtils.getRenderingStringPropertyValue(activity, prefWidthValue));
		}
		int color = GpxAppearanceAdapter.parseTrackColor(renderer, prefColorValue);
		if (color == -1) {
			colorImageView.setImageDrawable(app.getUIUtilities().getThemedIcon(R.drawable.ic_action_circle));
		} else {
			colorImageView.setImageDrawable(app.getUIUtilities().getPaintedIcon(R.drawable.ic_action_circle, color));
		}
	}

	@NonNull
	public static List<String> getSelectedTrackPaths(OsmandApplication app) {
		List<String> trackNames = new ArrayList<>();
		for (SelectedGpxFile file : app.getSelectedGpxHelper().getSelectedGPXFiles()) {
			trackNames.add(file.getGpxFile().path);
		}
		return trackNames;
	}

	public static List<GPXInfo> getSortedGPXFilesInfoByDate(File dir, boolean absolutePath) {
		final List<GPXInfo> list = new ArrayList<>();
		readGpxDirectory(dir, list, "", absolutePath);
		Collections.sort(list, new Comparator<GPXInfo>() {
			@Override
			public int compare(GPXInfo object1, GPXInfo object2) {
				long lhs = object1.getLastModified();
				long rhs = object2.getLastModified();
				return lhs < rhs ? 1 : (lhs == rhs ? 0 : -1);
			}
		});
		return list;
	}

	@Nullable
	public static GPXInfo getGpxInfoByFileName(@NonNull OsmandApplication app, @NonNull String fileName) {
		File dir = app.getAppPath(IndexConstants.GPX_INDEX_DIR);
		File file = new File(dir, fileName);
		if (file.exists() && file.getName().endsWith(GPX_FILE_EXT)) {
			return new GPXInfo(fileName, file.lastModified(), file.length());
		}
		return null;
	}

	@NonNull
	public static List<GPXInfo> getSortedGPXFilesInfo(File dir, final List<String> selectedGpxList, boolean absolutePath) {
		final List<GPXInfo> allGpxFiles = new ArrayList<>();
		readGpxDirectory(dir, allGpxFiles, "", absolutePath);
		if (selectedGpxList != null) {
			for (GPXInfo gpxInfo : allGpxFiles) {
				for (String selectedGpxName : selectedGpxList) {
					if (selectedGpxName.endsWith(gpxInfo.getFileName())) {
						gpxInfo.setSelected(true);
						break;
					}
				}
			}
		}
		Collections.sort(allGpxFiles, new Comparator<GPXInfo>() {
			@Override
			public int compare(GPXInfo i1, GPXInfo i2) {
				int res = i1.isSelected() == i2.isSelected() ? 0 : i1.isSelected() ? -1 : 1;
				if (res != 0) {
					return res;
				}

				String name1 = i1.getFileName();
				String name2 = i2.getFileName();
				int d1 = depth(name1);
				int d2 = depth(name2);
				if (d1 != d2) {
					return d1 - d2;
				}
				int lastSame = 0;
				for (int i = 0; i < name1.length() && i < name2.length(); i++) {
					if (name1.charAt(i) != name2.charAt(i)) {
						break;
					}
					if (name1.charAt(i) == '/') {
						lastSame = i + 1;
					}
				}

				boolean isDigitStarts1 = isLastSameStartsWithDigit(name1, lastSame);
				boolean isDigitStarts2 = isLastSameStartsWithDigit(name2, lastSame);
				res = isDigitStarts1 == isDigitStarts2 ? 0 : isDigitStarts1 ? -1 : 1;
				if (res != 0) {
					return res;
				}
				if (isDigitStarts1) {
					return -name1.compareToIgnoreCase(name2);
				}
				return name1.compareToIgnoreCase(name2);
			}

			private int depth(String name1) {
				int d = 0;
				for (int i = 0; i < name1.length(); i++) {
					if (name1.charAt(i) == '/') {
						d++;
					}
				}
				return d;
			}

			private boolean isLastSameStartsWithDigit(String name1, int lastSame) {
				if (name1.length() > lastSame) {
					return Character.isDigit(name1.charAt(lastSame));
				}

				return false;
			}
		});
		return allGpxFiles;
	}

	public static void readGpxDirectory(File dir, final List<GPXInfo> list, String parent,
										 boolean absolutePath) {
		if (dir != null && dir.canRead()) {
			File[] files = dir.listFiles();
			if (files != null) {
				for (File f : files) {
					if (f.getName().toLowerCase().endsWith(GPX_FILE_EXT)) {
						list.add(new GPXInfo(absolutePath ? f.getAbsolutePath() :
								parent + f.getName(), f.lastModified(), f.length()));
					} else if (f.isDirectory()) {
						readGpxDirectory(f, list, parent + f.getName() + "/", absolutePath);
					}
				}
			}
		}
	}

	public static void loadGPXFileInDifferentThread(final Activity activity, final CallbackWithObject<GPXFile[]> callbackWithObject,
	                                         final File dir, final GPXFile currentFile, final String... filename) {
		final ProgressDialog dlg = ProgressDialog.show(activity, activity.getString(R.string.loading_smth, ""),
				activity.getString(R.string.loading_data));
		new Thread(new Runnable() {
			@Override
			public void run() {
				final GPXFile[] result = new GPXFile[filename.length + (currentFile == null ? 0 : 1)];
				int k = 0;
				String w = "";
				if (currentFile != null) {
					result[k++] = currentFile;
				}
				for (String fname : filename) {
					final File f = new File(dir, fname);
					GPXFile res = GPXUtilities.loadGPXFile(f);
					if (res.error != null && !Algorithms.isEmpty(res.error.getMessage())) {
						w += res.error.getMessage() + "\n";
					} else {
						res.addGeneralTrack();
					}
					result[k++] = res;
				}
				dlg.dismiss();
				final String warn = w;
				activity.runOnUiThread(new Runnable() {
					@Override
					public void run() {
						if (warn.length() > 0) {
							Toast.makeText(activity, warn, Toast.LENGTH_LONG).show();
						} else {
							callbackWithObject.processResult(result);
						}
					}
				});
			}

		}, "Loading gpx").start(); //$NON-NLS-1$
	}

	public static void setupGPXChart(OsmandApplication ctx, LineChart mChart, int yLabelsCount) {
		OsmandSettings settings = ctx.getSettings();
		setupGPXChart(mChart, yLabelsCount, 24f, 16f, settings.isLightContent(), true);
	}

<<<<<<< HEAD
	public static void setupGPXChart(LineChart mChart, int yLabelsCount, float topOffset, float bottomOffset,
	                                 boolean light, boolean useGesturesAndScale) {
		setupGPXChart(mChart, yLabelsCount, topOffset, bottomOffset, light, useGesturesAndScale, null);
	}

	public static void setupGPXChart(LineChart mChart, int yLabelsCount, float topOffset, float bottomOffset,
	                                 boolean light, boolean useGesturesAndScale, Drawable markerIcon) {
		if (android.os.Build.VERSION.SDK_INT < Build.VERSION_CODES.LOLLIPOP) {
			mChart.setHardwareAccelerationEnabled(false);
		} else {
			mChart.setHardwareAccelerationEnabled(true);
		}
=======
	public static void setupGPXChart(LineChart mChart, int yLabelsCount, float topOffset, float bottomOffset, boolean light, boolean useGesturesAndScale) {
		mChart.setHardwareAccelerationEnabled(Build.VERSION.SDK_INT >= Build.VERSION_CODES.LOLLIPOP);
>>>>>>> de044d1b
		mChart.setTouchEnabled(useGesturesAndScale);
		mChart.setDragEnabled(useGesturesAndScale);
		mChart.setScaleEnabled(useGesturesAndScale);
		mChart.setPinchZoom(useGesturesAndScale);
		mChart.setScaleYEnabled(false);
		mChart.setAutoScaleMinMaxEnabled(true);
		mChart.setDrawBorders(false);
		mChart.getDescription().setEnabled(false);
		mChart.setMaxVisibleValueCount(10);
		mChart.setMinOffset(0f);
		mChart.setDragDecelerationEnabled(false);

		mChart.setExtraTopOffset(topOffset);
		mChart.setExtraBottomOffset(bottomOffset);

		// create a custom MarkerView (extend MarkerView) and specify the layout
		// to use for it
		GPXMarkerView mv = new GPXMarkerView(mChart.getContext(), markerIcon);
		mv.setChartView(mChart); // For bounds control
		mChart.setMarker(mv); // Set the marker to the chart
		mChart.setDrawMarkers(true);

		int labelsColor = ContextCompat.getColor(mChart.getContext(), R.color.description_font_and_bottom_sheet_icons);
		XAxis xAxis = mChart.getXAxis();
		xAxis.setDrawAxisLine(false);
		xAxis.setDrawGridLines(true);
		xAxis.setGridLineWidth(1.5f);
		xAxis.setGridColor(ActivityCompat.getColor(mChart.getContext(), R.color.gpx_chart_black_grid));
		xAxis.enableGridDashedLine(25f, Float.MAX_VALUE, 0f);
		xAxis.setPosition(BOTTOM);
		xAxis.setTextColor(labelsColor);

		YAxis yAxis = mChart.getAxisLeft();
		yAxis.enableGridDashedLine(10f, 5f, 0f);
		yAxis.setGridColor(ActivityCompat.getColor(mChart.getContext(), R.color.divider_color));
		yAxis.setDrawAxisLine(false);
		yAxis.setPosition(YAxis.YAxisLabelPosition.INSIDE_CHART);
		yAxis.setXOffset(16f);
		yAxis.setYOffset(-6f);
		yAxis.setLabelCount(yLabelsCount);
		xAxis.setTextColor(labelsColor);

		yAxis = mChart.getAxisRight();
		yAxis.enableGridDashedLine(10f, 5f, 0f);
		yAxis.setGridColor(ActivityCompat.getColor(mChart.getContext(), R.color.divider_color));
		yAxis.setDrawAxisLine(false);
		yAxis.setPosition(YAxis.YAxisLabelPosition.INSIDE_CHART);
		yAxis.setXOffset(16f);
		yAxis.setYOffset(-6f);
		yAxis.setLabelCount(yLabelsCount);
		xAxis.setTextColor(labelsColor);
		yAxis.setEnabled(false);

		Legend legend = mChart.getLegend();
		legend.setEnabled(false);
	}

	private static float setupAxisDistance(OsmandApplication ctx, AxisBase axisBase, float meters) {
		OsmandSettings settings = ctx.getSettings();
		MetricsConstants mc = settings.METRIC_SYSTEM.get();
		float divX;

		String format1 = "{0,number,0.#} ";
		String format2 = "{0,number,0.##} ";
		String fmt = null;
		float granularity = 1f;
		int mainUnitStr;
		float mainUnitInMeters;
		if (mc == MetricsConstants.KILOMETERS_AND_METERS) {
			mainUnitStr = R.string.km;
			mainUnitInMeters = METERS_IN_KILOMETER;
		} else if (mc == MetricsConstants.NAUTICAL_MILES) {
			mainUnitStr = R.string.nm;
			mainUnitInMeters = METERS_IN_ONE_NAUTICALMILE;
		} else {
			mainUnitStr = R.string.mile;
			mainUnitInMeters = METERS_IN_ONE_MILE;
		}
		if (meters > 9.99f * mainUnitInMeters) {
			fmt = format1;
			granularity = .1f;
		}
		if (meters >= 100 * mainUnitInMeters ||
				meters > 9.99f * mainUnitInMeters ||
				meters > 0.999f * mainUnitInMeters ||
				mc == MetricsConstants.MILES_AND_FEET && meters > 0.249f * mainUnitInMeters ||
				mc == MetricsConstants.MILES_AND_METERS && meters > 0.249f * mainUnitInMeters ||
				mc == MetricsConstants.MILES_AND_YARDS && meters > 0.249f * mainUnitInMeters ||
				mc == MetricsConstants.NAUTICAL_MILES && meters > 0.99f * mainUnitInMeters) {

			divX = mainUnitInMeters;
			if (fmt == null) {
				fmt = format2;
				granularity = .01f;
			}
		} else {
			fmt = null;
			granularity = 1f;
			if (mc == MetricsConstants.KILOMETERS_AND_METERS || mc == MetricsConstants.MILES_AND_METERS) {
				divX = 1f;
				mainUnitStr = R.string.m;
			} else if (mc == MetricsConstants.MILES_AND_FEET) {
				divX = 1f / FEET_IN_ONE_METER;
				mainUnitStr = R.string.foot;
			} else if (mc == MetricsConstants.MILES_AND_YARDS) {
				divX = 1f / YARDS_IN_ONE_METER;
				mainUnitStr = R.string.yard;
			} else {
				divX = 1f;
				mainUnitStr = R.string.m;
			}
		}

		final String formatX = fmt;
		final String mainUnitX = ctx.getString(mainUnitStr);

		axisBase.setGranularity(granularity);
		axisBase.setValueFormatter(new IAxisValueFormatter() {

			@Override
			public String getFormattedValue(float value, AxisBase axis) {
				if (!Algorithms.isEmpty(formatX)) {
					return MessageFormat.format(formatX + mainUnitX, value);
				} else {
					return (int)value + " " + mainUnitX;
				}
			}
		});

		return divX;
	}

	private static float setupXAxisTime(XAxis xAxis, long timeSpan) {
		final boolean useHours = timeSpan / 3600000 > 0;
		xAxis.setGranularity(1f);
		xAxis.setValueFormatter(new IAxisValueFormatter() {
			@Override
			public String getFormattedValue(float value, AxisBase axis) {
				int seconds = (int)value;
				if (useHours) {
					int hours = seconds / (60 * 60);
					int minutes = (seconds / 60) % 60;
					int sec = seconds % 60;
					return hours + ":" + (minutes < 10 ? "0" + minutes : minutes) + ":" + (sec < 10 ? "0" + sec : sec);
				} else {
					int minutes = (seconds / 60) % 60;
					int sec = seconds % 60;
					return (minutes < 10 ? "0" + minutes : minutes) + ":" + (sec < 10 ? "0" + sec : sec);
				}
			}
		});

		return 1f;
	}

	private static float setupXAxisTimeOfDay(XAxis xAxis, final long startTime) {
		xAxis.setGranularity(1f);
		xAxis.setValueFormatter(new IAxisValueFormatter() {
			@Override
			public String getFormattedValue(float value, AxisBase axis) {
				long seconds = (long) (startTime/1000 + value);
				return OsmAndFormatter.getFormattedTimeShort(seconds);
			}
		});
		return 1f;
	}

	private static List<Entry> calculateElevationArray(GPXTrackAnalysis analysis, GPXDataSetAxisType axisType,
													   float divX, float convEle, boolean useGeneralTrackPoints, boolean calcWithoutGaps) {
		List<Entry> values = new ArrayList<>();
		List<Elevation> elevationData = analysis.elevationData;
		float nextX = 0;
		float nextY;
		float elev;
		float prevElevOrig = -80000;
		float prevElev = 0;
		int i = -1;
		int lastIndex = elevationData.size() - 1;
		Entry lastEntry = null;
		float lastXSameY = -1;
		boolean hasSameY = false;
		float x;
		for (Elevation e : elevationData) {
			i++;
			if (axisType == GPXDataSetAxisType.TIME || axisType == GPXDataSetAxisType.TIMEOFDAY) {
				x = e.time;
			} else {
				x = e.distance;
			}
			if (x > 0) {
				if (!(calcWithoutGaps && e.firstPoint && lastEntry != null)) {
					nextX += x / divX;
				}
				if (!Float.isNaN(e.elevation)) {
					elev = e.elevation;
					if (prevElevOrig != -80000) {
						if (elev > prevElevOrig) {
							elev -= 1f;
						} else if (prevElevOrig == elev && i < lastIndex) {
							hasSameY = true;
							lastXSameY = nextX;
							continue;
						}
						if (prevElev == elev && i < lastIndex) {
							hasSameY = true;
							lastXSameY = nextX;
							continue;
						}
						if (hasSameY) {
							values.add(new Entry(lastXSameY, lastEntry.getY()));
						}
						hasSameY = false;
					}
					if (useGeneralTrackPoints && e.firstPoint && lastEntry != null) {
						values.add(new Entry(nextX, lastEntry.getY()));
					}
					prevElevOrig = e.elevation;
					prevElev = elev;
					nextY = elev * convEle;
					lastEntry = new Entry(nextX, nextY);
					values.add(lastEntry);
				}
			}
		}
		return values;
	}

	public static void setupHorizontalGPXChart(OsmandApplication app, HorizontalBarChart chart, int yLabelsCount,
	                                           float topOffset, float bottomOffset, boolean useGesturesAndScale, boolean nightMode) {
		chart.setHardwareAccelerationEnabled(Build.VERSION.SDK_INT >= Build.VERSION_CODES.LOLLIPOP);
		chart.setTouchEnabled(useGesturesAndScale);
		chart.setDragEnabled(useGesturesAndScale);
		chart.setScaleYEnabled(false);
		chart.setAutoScaleMinMaxEnabled(true);
		chart.setDrawBorders(true);
		chart.getDescription().setEnabled(false);
		chart.setDragDecelerationEnabled(false);

		chart.setExtraTopOffset(topOffset);
		chart.setExtraBottomOffset(bottomOffset);

		XAxis xl = chart.getXAxis();
		xl.setDrawLabels(false);
		xl.setEnabled(false);
		xl.setDrawAxisLine(false);
		xl.setDrawGridLines(false);

		YAxis yl = chart.getAxisLeft();
		yl.setLabelCount(yLabelsCount);
		yl.setDrawLabels(false);
		yl.setEnabled(false);
		yl.setDrawAxisLine(false);
		yl.setDrawGridLines(false);
		yl.setAxisMinimum(0f);

		YAxis yr = chart.getAxisRight();
		yr.setLabelCount(yLabelsCount);
		yr.setDrawAxisLine(false);
		yr.setDrawGridLines(false);
		yr.setAxisMinimum(0f);
		chart.setMinOffset(0);

		int mainFontColor = ColorUtilities.getPrimaryTextColor(app, nightMode);
		yl.setTextColor(mainFontColor);
		yr.setTextColor(mainFontColor);

		chart.setFitBars(true);
		chart.setBorderColor(ColorUtilities.getDividerColor(app, nightMode));

		Legend l = chart.getLegend();
		l.setEnabled(false);
	}

	public static <E> BarData buildStatisticChart(@NonNull OsmandApplication app,
	                                              @NonNull HorizontalBarChart mChart,
	                                              @NonNull RouteStatisticsHelper.RouteStatistics routeStatistics,
	                                              @NonNull GPXTrackAnalysis analysis,
	                                              boolean useRightAxis,
	                                              boolean nightMode) {

		XAxis xAxis = mChart.getXAxis();
		xAxis.setEnabled(false);

		YAxis yAxis;
		if (useRightAxis) {
			yAxis = mChart.getAxisRight();
			yAxis.setEnabled(true);
		} else {
			yAxis = mChart.getAxisLeft();
		}
		float divX = setupAxisDistance(app, yAxis, analysis.totalDistance);

		List<RouteSegmentAttribute> segments = routeStatistics.elements;
		List<BarEntry> entries = new ArrayList<>();
		float[] stacks = new float[segments.size()];
		int[] colors = new int[segments.size()];
		for (int i = 0; i < stacks.length; i++) {
			RouteSegmentAttribute segment = segments.get(i);
			stacks[i] = segment.getDistance() / divX;
			colors[i] = segment.getColor();
		}
		entries.add(new BarEntry(0, stacks));
		BarDataSet barDataSet = new BarDataSet(entries, "");
		barDataSet.setColors(colors);
		barDataSet.setHighLightColor(ColorUtilities.getSecondaryTextColor(app, nightMode));
		BarData dataSet = new BarData(barDataSet);
		dataSet.setDrawValues(false);
		dataSet.setBarWidth(1);
		mChart.getAxisRight().setAxisMaximum(dataSet.getYMax());
		mChart.getAxisLeft().setAxisMaximum(dataSet.getYMax());

		return dataSet;
	}

	public static OrderedLineDataSet createGPXElevationDataSet(@NonNull OsmandApplication ctx,
															   @NonNull LineChart mChart,
															   @NonNull GPXTrackAnalysis analysis,
															   @NonNull GPXDataSetAxisType axisType,
															   boolean useRightAxis,
															   boolean drawFilled,
															   boolean calcWithoutGaps) {
		OsmandSettings settings = ctx.getSettings();
		MetricsConstants mc = settings.METRIC_SYSTEM.get();
		boolean useFeet = (mc == MetricsConstants.MILES_AND_FEET) || (mc == MetricsConstants.MILES_AND_YARDS);
		boolean light = settings.isLightContent();
		final float convEle = useFeet ? 3.28084f : 1.0f;

		float divX;
		XAxis xAxis = mChart.getXAxis();
		if (axisType == GPXDataSetAxisType.TIME && analysis.isTimeSpecified()) {
			divX = setupXAxisTime(xAxis, calcWithoutGaps ? analysis.timeSpanWithoutGaps : analysis.timeSpan);
		} else if (axisType == GPXDataSetAxisType.TIMEOFDAY && analysis.isTimeSpecified()) {
			divX = setupXAxisTimeOfDay(xAxis, analysis.startTime);
		} else {
			divX = setupAxisDistance(ctx, xAxis, calcWithoutGaps ? analysis.totalDistanceWithoutGaps : analysis.totalDistance);
		}

		final String mainUnitY = useFeet ? ctx.getString(R.string.foot) : ctx.getString(R.string.m);

		YAxis yAxis;
		if (useRightAxis) {
			yAxis = mChart.getAxisRight();
			yAxis.setEnabled(true);
		} else {
			yAxis = mChart.getAxisLeft();
		}
		yAxis.setTextColor(ActivityCompat.getColor(mChart.getContext(), R.color.gpx_chart_blue_label));
		yAxis.setGridColor(ActivityCompat.getColor(mChart.getContext(), R.color.gpx_chart_blue_grid));
		yAxis.setGranularity(1f);
		yAxis.resetAxisMinimum();
		yAxis.setValueFormatter(new IAxisValueFormatter() {

			@Override
			public String getFormattedValue(float value, AxisBase axis) {
				return (int)value + " " + mainUnitY;
			}
		});

		List<Entry> values = calculateElevationArray(analysis, axisType, divX, convEle, true, calcWithoutGaps);

		OrderedLineDataSet dataSet = new OrderedLineDataSet(values, "", GPXDataSetType.ALTITUDE, axisType);
		dataSet.priority = (float) (analysis.avgElevation - analysis.minElevation) * convEle;
		dataSet.divX = divX;
		dataSet.mulY = convEle;
		dataSet.divY = Float.NaN;
		dataSet.units = mainUnitY;

		dataSet.setColor(ContextCompat.getColor(mChart.getContext(), R.color.gpx_chart_blue));
		dataSet.setLineWidth(1f);
		if (drawFilled) {
			dataSet.setFillAlpha(128);
			dataSet.setFillColor(ContextCompat.getColor(mChart.getContext(), R.color.gpx_chart_blue));
			dataSet.setDrawFilled(true);
		} else {
			dataSet.setDrawFilled(false);
		}

		dataSet.setDrawValues(false);
		dataSet.setValueTextSize(9f);
		dataSet.setFormLineWidth(1f);
		dataSet.setFormSize(15.f);

		dataSet.setDrawCircles(false);
		dataSet.setDrawCircleHole(false);

		dataSet.setHighlightEnabled(true);
		dataSet.setDrawVerticalHighlightIndicator(true);
		dataSet.setDrawHorizontalHighlightIndicator(false);
		dataSet.setHighLightColor(ColorUtilities.getSecondaryTextColor(mChart.getContext(), !light));

		//dataSet.setMode(LineDataSet.Mode.HORIZONTAL_BEZIER);

		dataSet.setFillFormatter(new IFillFormatter() {
			@Override
			public float getFillLinePosition(ILineDataSet dataSet, LineDataProvider dataProvider) {
				return dataProvider.getYChartMin();
			}
		});
		if (useRightAxis) {
			dataSet.setAxisDependency(YAxis.AxisDependency.RIGHT);
		}
		return dataSet;
	}

	public static OrderedLineDataSet createGPXSpeedDataSet(@NonNull OsmandApplication ctx,
	                                                       @NonNull LineChart mChart,
	                                                       @NonNull GPXTrackAnalysis analysis,
	                                                       @NonNull GPXDataSetAxisType axisType,
	                                                       boolean useRightAxis,
	                                                       boolean drawFilled,
	                                                       boolean calcWithoutGaps) {
		OsmandSettings settings = ctx.getSettings();
		boolean light = settings.isLightContent();

		float divX;
		XAxis xAxis = mChart.getXAxis();
		if (axisType == GPXDataSetAxisType.TIME && analysis.isTimeSpecified()) {
			divX = setupXAxisTime(xAxis, calcWithoutGaps ? analysis.timeSpanWithoutGaps : analysis.timeSpan);
		} else if (axisType == GPXDataSetAxisType.TIMEOFDAY && analysis.isTimeSpecified()) {
			divX = setupXAxisTimeOfDay(xAxis, analysis.startTime);
		} else {
			divX = setupAxisDistance(ctx, xAxis, calcWithoutGaps ? analysis.totalDistanceWithoutGaps : analysis.totalDistance);
		}

		SpeedConstants sps = settings.SPEED_SYSTEM.get();
		float mulSpeed = Float.NaN;
		float divSpeed = Float.NaN;
		final String mainUnitY = sps.toShortString(ctx);
		if (sps == SpeedConstants.KILOMETERS_PER_HOUR) {
			mulSpeed = 3.6f;
		} else if (sps == SpeedConstants.MILES_PER_HOUR) {
			mulSpeed = 3.6f * METERS_IN_KILOMETER / METERS_IN_ONE_MILE;
		} else if (sps == SpeedConstants.NAUTICALMILES_PER_HOUR) {
			mulSpeed = 3.6f * METERS_IN_KILOMETER / METERS_IN_ONE_NAUTICALMILE;
		} else if (sps == SpeedConstants.MINUTES_PER_KILOMETER) {
			divSpeed = METERS_IN_KILOMETER / 60;
		} else if (sps == SpeedConstants.MINUTES_PER_MILE) {
			divSpeed = METERS_IN_ONE_MILE / 60;
		} else {
			mulSpeed = 1f;
		}

		YAxis yAxis;
		if (useRightAxis) {
			yAxis = mChart.getAxisRight();
			yAxis.setEnabled(true);
		} else {
			yAxis = mChart.getAxisLeft();
		}
		if (analysis.hasSpeedInTrack()) {
			yAxis.setTextColor(ActivityCompat.getColor(mChart.getContext(), R.color.gpx_chart_orange_label));
			yAxis.setGridColor(ActivityCompat.getColor(mChart.getContext(), R.color.gpx_chart_orange_grid));
		} else {
			yAxis.setTextColor(ActivityCompat.getColor(mChart.getContext(), R.color.gpx_chart_red_label));
			yAxis.setGridColor(ActivityCompat.getColor(mChart.getContext(), R.color.gpx_chart_red_grid));
		}

		yAxis.setAxisMinimum(0f);

		ArrayList<Entry> values = new ArrayList<>();
		List<Speed> speedData = analysis.speedData;
		float nextX = 0;
		float nextY;
		float x;
		for (Speed s : speedData) {
			switch(axisType) {
				case TIMEOFDAY:
				case TIME:
					x = s.time;
					break;
				default:
					x = s.distance;
					break;
			}

			if (x > 0) {
				if (axisType == GPXDataSetAxisType.TIME && x > 60 ||
					axisType == GPXDataSetAxisType.TIMEOFDAY && x > 60) {
					values.add(new Entry(nextX + 1, 0));
					values.add(new Entry(nextX + x - 1, 0));
				}
				if (!(calcWithoutGaps && s.firstPoint)) {
					nextX += x / divX;
				}
				if (Float.isNaN(divSpeed)) {
					nextY = s.speed * mulSpeed;
				} else {
					nextY = divSpeed / s.speed;
				}
				if (nextY < 0 || Float.isInfinite(nextY)) {
					nextY = 0;
				}
				if (s.firstPoint) {
					values.add(new Entry(nextX, 0));
				}
				values.add(new Entry(nextX, nextY));
				if (s.lastPoint) {
					values.add(new Entry(nextX, 0));
				}
			}
		}

		OrderedLineDataSet dataSet = new OrderedLineDataSet(values, "", GPXDataSetType.SPEED, axisType);

		String format = null;
		if (dataSet.getYMax() < 3) {
			format = "{0,number,0.#} ";
		}
		final String formatY = format;
		yAxis.setValueFormatter(new IAxisValueFormatter() {

			@Override
			public String getFormattedValue(float value, AxisBase axis) {
				if (!Algorithms.isEmpty(formatY)) {
					return MessageFormat.format(formatY + mainUnitY, value);
				} else {
					return (int)value + " " + mainUnitY;
				}
			}
		});

		if (Float.isNaN(divSpeed)) {
			dataSet.priority = analysis.avgSpeed * mulSpeed;
		} else {
			dataSet.priority = divSpeed / analysis.avgSpeed;
		}
		dataSet.divX = divX;
		if (Float.isNaN(divSpeed)) {
			dataSet.mulY = mulSpeed;
			dataSet.divY = Float.NaN;
		} else {
			dataSet.divY = divSpeed;
			dataSet.mulY = Float.NaN;
		}
		dataSet.units = mainUnitY;

		if (analysis.hasSpeedInTrack()) {
			dataSet.setColor(ContextCompat.getColor(mChart.getContext(), R.color.gpx_chart_orange));
		} else {
			dataSet.setColor(ContextCompat.getColor(mChart.getContext(), R.color.gpx_chart_red));
		}
		dataSet.setLineWidth(1f);
		if (drawFilled) {
			dataSet.setFillAlpha(128);
			if (analysis.hasSpeedInTrack()) {
				dataSet.setFillColor(ContextCompat.getColor(mChart.getContext(), R.color.gpx_chart_orange));
			} else {
				dataSet.setFillColor(ContextCompat.getColor(mChart.getContext(), R.color.gpx_chart_red));
			}
			dataSet.setDrawFilled(true);
		} else {
			dataSet.setDrawFilled(false);
		}
		dataSet.setDrawValues(false);
		dataSet.setValueTextSize(9f);
		dataSet.setFormLineWidth(1f);
		dataSet.setFormSize(15.f);

		dataSet.setDrawCircles(false);
		dataSet.setDrawCircleHole(false);

		dataSet.setHighlightEnabled(true);
		dataSet.setDrawVerticalHighlightIndicator(true);
		dataSet.setDrawHorizontalHighlightIndicator(false);
		dataSet.setHighLightColor(ColorUtilities.getSecondaryTextColor(mChart.getContext(), !light));

		//dataSet.setMode(LineDataSet.Mode.HORIZONTAL_BEZIER);

		if (useRightAxis) {
			dataSet.setAxisDependency(YAxis.AxisDependency.RIGHT);
		}
		return dataSet;
	}

	public static OrderedLineDataSet createGPXSlopeDataSet(@NonNull OsmandApplication ctx,
														   @NonNull LineChart mChart,
														   @NonNull GPXTrackAnalysis analysis,
														   @NonNull GPXDataSetAxisType axisType,
														   @Nullable List<Entry> eleValues,
														   boolean useRightAxis,
														   boolean drawFilled,
														   boolean calcWithoutGaps) {
		if (axisType == GPXDataSetAxisType.TIME || axisType == GPXDataSetAxisType.TIMEOFDAY) {
			return null;
		}
		OsmandSettings settings = ctx.getSettings();
		boolean light = settings.isLightContent();
		MetricsConstants mc = settings.METRIC_SYSTEM.get();
		boolean useFeet = (mc == MetricsConstants.MILES_AND_FEET) || (mc == MetricsConstants.MILES_AND_YARDS);
		final float convEle = useFeet ? 3.28084f : 1.0f;
		final float totalDistance = calcWithoutGaps ? analysis.totalDistanceWithoutGaps : analysis.totalDistance;

		XAxis xAxis = mChart.getXAxis();
		float divX = setupAxisDistance(ctx, xAxis, calcWithoutGaps ? analysis.totalDistanceWithoutGaps : analysis.totalDistance);

		final String mainUnitY = "%";

		YAxis yAxis;
		if (useRightAxis) {
			yAxis = mChart.getAxisRight();
			yAxis.setEnabled(true);
		} else {
			yAxis = mChart.getAxisLeft();
		}
		yAxis.setTextColor(ActivityCompat.getColor(mChart.getContext(), R.color.gpx_chart_green_label));
		yAxis.setGridColor(ActivityCompat.getColor(mChart.getContext(), R.color.gpx_chart_green_grid));
		yAxis.setGranularity(1f);
		yAxis.resetAxisMinimum();
		yAxis.setValueFormatter(new IAxisValueFormatter() {

			@Override
			public String getFormattedValue(float value, AxisBase axis) {
				return (int)value + " " + mainUnitY;
			}
		});

		List<Entry> values;
		if (eleValues == null) {
			values = calculateElevationArray(analysis, GPXDataSetAxisType.DISTANCE, 1f, 1f, false, calcWithoutGaps);
		} else {
			values = new ArrayList<>(eleValues.size());
			for (Entry e : eleValues) {
				values.add(new Entry(e.getX() * divX, e.getY() / convEle));
			}
		}

		if (values == null || values.size() == 0) {
			if (useRightAxis) {
				yAxis.setEnabled(false);
			}
			return null;
		}

		int lastIndex = values.size() - 1;

		double STEP = 5;
		int l = 10;
		while (l > 0 && totalDistance / STEP > MAX_CHART_DATA_ITEMS) {
			STEP = Math.max(STEP, totalDistance / (values.size() * l--));
		}

		double[] calculatedDist = new double[(int) (totalDistance / STEP) + 1];
		double[] calculatedH = new double[(int) (totalDistance / STEP) + 1];
		int nextW = 0;
		for (int k = 0; k < calculatedDist.length; k++) {
			if (k > 0) {
				calculatedDist[k] = calculatedDist[k - 1] + STEP;
			}
			while (nextW < lastIndex && calculatedDist[k] > values.get(nextW).getX()) {
				nextW++;
			}
			double pd = nextW == 0 ? 0 : values.get(nextW - 1).getX();
			double ph = nextW == 0 ? values.get(0).getY() : values.get(nextW - 1).getY();
			calculatedH[k] = ph + (values.get(nextW).getY() - ph) / (values.get(nextW).getX() - pd) * (calculatedDist[k] - pd);
		}

		double SLOPE_PROXIMITY = Math.max(100, STEP * 2);

		if (totalDistance - SLOPE_PROXIMITY < 0) {
			if (useRightAxis) {
				yAxis.setEnabled(false);
			}
			return null;
		}

		double[] calculatedSlopeDist = new double[(int) ((totalDistance - SLOPE_PROXIMITY) / STEP) + 1];
		double[] calculatedSlope = new double[(int) ((totalDistance - SLOPE_PROXIMITY) / STEP) + 1];

		int index = (int) ((SLOPE_PROXIMITY / STEP) / 2);
		for (int k = 0; k < calculatedSlopeDist.length; k++) {
			calculatedSlopeDist[k] = calculatedDist[index + k];
			calculatedSlope[k] = (calculatedH[ 2 * index + k] - calculatedH[k]) * 100 / SLOPE_PROXIMITY;
			if (Double.isNaN(calculatedSlope[k])) {
				calculatedSlope[k] = 0;
			}
		}

		List<Entry> slopeValues = new ArrayList<>(calculatedSlopeDist.length);
		float prevSlope = -80000;
		float slope;
		float x;
		float lastXSameY = 0;
		boolean hasSameY = false;
		Entry lastEntry = null;
		lastIndex = calculatedSlopeDist.length - 1;
		for (int i = 0; i < calculatedSlopeDist.length; i++) {
			x = (float) calculatedSlopeDist[i] / divX;
			slope = (float) calculatedSlope[i];
			if (prevSlope != -80000) {
				if (prevSlope == slope && i < lastIndex) {
					hasSameY = true;
					lastXSameY = x;
					continue;
				}
				if (hasSameY) {
					slopeValues.add(new Entry(lastXSameY, lastEntry.getY()));
				}
				hasSameY = false;
			}
			prevSlope = slope;
			lastEntry = new Entry(x, slope);
			slopeValues.add(lastEntry);
		}

		OrderedLineDataSet dataSet = new OrderedLineDataSet(slopeValues, "", GPXDataSetType.SLOPE, axisType);
		dataSet.divX = divX;
		dataSet.units = mainUnitY;

		dataSet.setColor(ContextCompat.getColor(mChart.getContext(), R.color.gpx_chart_green));
		dataSet.setLineWidth(1f);
		if (drawFilled) {
			dataSet.setFillAlpha(128);
			dataSet.setFillColor(ContextCompat.getColor(mChart.getContext(), R.color.gpx_chart_green));
			dataSet.setDrawFilled(true);
		} else {
			dataSet.setDrawFilled(false);
		}

		dataSet.setDrawValues(false);
		dataSet.setValueTextSize(9f);
		dataSet.setFormLineWidth(1f);
		dataSet.setFormSize(15.f);

		dataSet.setDrawCircles(false);
		dataSet.setDrawCircleHole(false);

		dataSet.setHighlightEnabled(true);
		dataSet.setDrawVerticalHighlightIndicator(true);
		dataSet.setDrawHorizontalHighlightIndicator(false);
		dataSet.setHighLightColor(ColorUtilities.getSecondaryTextColor(mChart.getContext(), !light));

		//dataSet.setMode(LineDataSet.Mode.HORIZONTAL_BEZIER);

		/*
		dataSet.setFillFormatter(new IFillFormatter() {
			@Override
			public float getFillLinePosition(ILineDataSet dataSet, LineDataProvider dataProvider) {
				return dataProvider.getYChartMin();
			}
		});
		*/
		if (useRightAxis) {
			dataSet.setAxisDependency(YAxis.AxisDependency.RIGHT);
		}
		return dataSet;
	}

	public enum GPXDataSetType {
		ALTITUDE(R.string.altitude, R.drawable.ic_action_altitude_average),
		SPEED(R.string.map_widget_speed, R.drawable.ic_action_speed),
		SLOPE(R.string.shared_string_slope, R.drawable.ic_action_altitude_ascent);

		private final int stringId;
		private final int imageId;

		GPXDataSetType(int stringId, int imageId) {
			this.stringId = stringId;
			this.imageId = imageId;
		}

		public String getName(@NonNull Context ctx) {
			return ctx.getString(stringId);
		}

		public int getStringId() {
			return stringId;
		}

		public int getImageId() {
			return imageId;
		}

		public Drawable getImageDrawable(@NonNull OsmandApplication app) {
			return app.getUIUtilities().getThemedIcon(imageId);
		}

		public static String getName(@NonNull Context ctx, @NonNull GPXDataSetType[] types) {
			List<String> list = new ArrayList<>();
			for (GPXDataSetType type : types) {
				list.add(type.getName(ctx));
			}
			Collections.sort(list);
			StringBuilder sb = new StringBuilder();
			for (String s : list) {
				if (sb.length() > 0) {
					sb.append("/");
				}
				sb.append(s);
			}
			return sb.toString();
		}

		public static Drawable getImageDrawable(@NonNull OsmandApplication app, @NonNull GPXDataSetType[] types) {
			if (types.length > 0) {
				return types[0].getImageDrawable(app);
			} else {
				return null;
			}
		}
	}

	public enum GPXDataSetAxisType {
		DISTANCE(R.string.distance, R.drawable.ic_action_marker_dark),
		TIME(R.string.shared_string_time, R.drawable.ic_action_time),
		TIMEOFDAY(R.string.time_of_day, R.drawable.ic_action_time_span);

		private final int stringId;
		private final int imageId;

		GPXDataSetAxisType(int stringId, int imageId) {
			this.stringId = stringId;
			this.imageId = imageId;
		}

		public String getName(Context ctx) {
			return ctx.getString(stringId);
		}

		public int getStringId() {
			return stringId;
		}

		public int getImageId() {
			return imageId;
		}

		public Drawable getImageDrawable(OsmandApplication app) {
			return app.getUIUtilities().getThemedIcon(imageId);
		}
	}

	public static class OrderedLineDataSet extends LineDataSet {

		private final GPXDataSetType dataSetType;
		private final GPXDataSetAxisType dataSetAxisType;

		float priority;
		String units;
		float divX = 1f;
		float divY = 1f;
		float mulY = 1f;

		OrderedLineDataSet(List<Entry> yVals, String label, GPXDataSetType dataSetType, GPXDataSetAxisType dataSetAxisType) {
			super(yVals, label);
			this.dataSetType = dataSetType;
			this.dataSetAxisType = dataSetAxisType;
		}

		public GPXDataSetType getDataSetType() {
			return dataSetType;
		}

		public GPXDataSetAxisType getDataSetAxisType() {
			return dataSetAxisType;
		}

		public float getPriority() {
			return priority;
		}

		public float getDivX() {
			return divX;
		}

		public float getDivY() {
			return divY;
		}

		public float getMulY() {
			return mulY;
		}

		public String getUnits() {
			return units;
		}
	}

	@SuppressLint("ViewConstructor")
	private static class GPXMarkerView extends MarkerView {

		private final View textAltView;
		private final View textSpdView;
		private final View textSlpView;

		public GPXMarkerView(@NonNull Context context,
		                     @Nullable Drawable icon) {
			super(context, R.layout.chart_marker_view);
			textAltView = findViewById(R.id.text_alt_container);
			textSpdView = findViewById(R.id.text_spd_container);
			textSlpView = findViewById(R.id.text_slp_container);
			if (icon != null) {
				findViewById(R.id.icon_divider).setVisibility(VISIBLE);
				findViewById(R.id.icon_container).setVisibility(VISIBLE);
				((ImageView) findViewById(R.id.icon)).setImageDrawable(icon);
			}
		}

		// callbacks everytime the MarkerView is redrawn, can be used to update the
		// content (user-interface)
		@Override
		public void refreshContent(Entry e, Highlight highlight) {
			ChartData chartData = getChartView().getData();
			if (chartData.getDataSetCount() == 1) {
				OrderedLineDataSet dataSet = (OrderedLineDataSet) chartData.getDataSetByIndex(0);
				String value = (int) e.getY() + " ";
				String units = dataSet.units;
				switch (dataSet.getDataSetType()) {
					case ALTITUDE:
						((TextView) textAltView.findViewById(R.id.text_alt_value)).setText(value);
						((TextView) textAltView.findViewById(R.id.text_alt_units)).setText(units);
						textAltView.setVisibility(VISIBLE);
						textSpdView.setVisibility(GONE);
						textSlpView.setVisibility(GONE);
						break;
					case SPEED:
						((TextView) textSpdView.findViewById(R.id.text_spd_value)).setTextColor(dataSet.getColor());
						((TextView) textSpdView.findViewById(R.id.text_spd_value)).setText(value);
						((TextView) textSpdView.findViewById(R.id.text_spd_units)).setText(units);
						textAltView.setVisibility(GONE);
						textSpdView.setVisibility(VISIBLE);
						textSlpView.setVisibility(GONE);
						break;
					case SLOPE:
						((TextView) textSlpView.findViewById(R.id.text_slp_value)).setText(value);
						textAltView.setVisibility(GONE);
						textSpdView.setVisibility(GONE);
						textSlpView.setVisibility(VISIBLE);
						break;
				}
				findViewById(R.id.divider).setVisibility(GONE);
			} else if (chartData.getDataSetCount() == 2) {
				OrderedLineDataSet dataSet1 = (OrderedLineDataSet) chartData.getDataSetByIndex(0);
				OrderedLineDataSet dataSet2 = (OrderedLineDataSet) chartData.getDataSetByIndex(1);
				int altSetIndex = -1;
				int spdSetIndex = -1;
				int slpSetIndex = -1;
				switch (dataSet1.getDataSetType()) {
					case ALTITUDE:
						altSetIndex = 0;
						break;
					case SPEED:
						spdSetIndex = 0;
						break;
					case SLOPE:
						slpSetIndex = 0;
						break;
				}
				switch (dataSet2.getDataSetType()) {
					case ALTITUDE:
						altSetIndex = 1;
						break;
					case SPEED:
						spdSetIndex = 1;
						break;
					case SLOPE:
						slpSetIndex = 1;
						break;
				}
				if (altSetIndex != -1) {
					float y = getInterpolatedY(altSetIndex == 0 ? dataSet1 : dataSet2, e);
					((TextView) textAltView.findViewById(R.id.text_alt_value)).setText((int) y + " ");
					((TextView) textAltView.findViewById(R.id.text_alt_units)).setText((altSetIndex == 0 ? dataSet1.units : dataSet2.units));
					textAltView.setVisibility(VISIBLE);
				} else {
					textAltView.setVisibility(GONE);
				}
				if (spdSetIndex != -1) {
					float y = getInterpolatedY(spdSetIndex == 0 ? dataSet1 : dataSet2, e);
					((TextView) textSpdView.findViewById(R.id.text_spd_value)).setTextColor((spdSetIndex == 0 ? dataSet1 : dataSet2).getColor());
					((TextView) textSpdView.findViewById(R.id.text_spd_value)).setText((int) y + " ");
					((TextView) textSpdView.findViewById(R.id.text_spd_units)).setText(spdSetIndex == 0 ? dataSet1.units : dataSet2.units);
					textSpdView.setVisibility(VISIBLE);
				} else {
					textSpdView.setVisibility(GONE);
				}
				if (slpSetIndex != -1) {
					float y = getInterpolatedY(slpSetIndex == 0 ? dataSet1 : dataSet2, e);
					((TextView) textSlpView.findViewById(R.id.text_slp_value)).setText((int) y + " ");
					textSlpView.setVisibility(VISIBLE);
				} else {
					textSlpView.setVisibility(GONE);
				}
				findViewById(R.id.divider).setVisibility(VISIBLE);
			} else {
				textAltView.setVisibility(GONE);
				textSpdView.setVisibility(GONE);
				textSlpView.setVisibility(GONE);
				findViewById(R.id.divider).setVisibility(GONE);
			}
			super.refreshContent(e, highlight);
		}

		private float getInterpolatedY(OrderedLineDataSet ds, Entry e) {
			if (ds.getEntryIndex(e) == -1) {
				Entry upEntry = ds.getEntryForXValue(e.getX(), Float.NaN, DataSet.Rounding.UP);
				Entry downEntry = upEntry;
				int upIndex = ds.getEntryIndex(upEntry);
				if (upIndex > 0) {
					downEntry = ds.getEntryForIndex(upIndex - 1);
				}
				return MapUtils.getInterpolatedY(downEntry.getX(), downEntry.getY(), upEntry.getX(), upEntry.getY(), e.getX());
			} else {
				return e.getY();
			}
		}

		@Override
		public MPPointF getOffset() {
			if (getChartView().getData().getDataSetCount() == 2) {
				int x = findViewById(R.id.divider).getLeft();
				return new MPPointF(-x - AndroidUtils.dpToPx(getContext(), .5f), 0);
			} else {
				return new MPPointF(-getWidth() / 2f, 0);
			}
		}

		@Override
		public MPPointF getOffsetForDrawingAtPoint(float posX, float posY) {
			int margin = AndroidUtils.dpToPx(getContext(), 3f);
			MPPointF offset = getOffset();
			offset.y = -posY;
			if (posX + offset.x - margin < 0) {
				offset.x -= (offset.x + posX - margin);
			}
			if (posX + offset.x + getWidth() + margin > getChartView().getWidth()) {
				offset.x -= (getWidth() - (getChartView().getWidth() - posX) + offset.x) + margin;
			}
			return offset;
		}
	}

	@NonNull
	public static GPXFile makeGpxFromRoute(RouteCalculationResult route, OsmandApplication app) {
		return makeGpxFromLocations(route.getRouteLocations(), app);
	}

	@NonNull
	public static GPXFile makeGpxFromLocations(List<Location> locations, OsmandApplication app) {
		double lastHeight = HEIGHT_UNDEFINED;
		double lastValidHeight = Double.NaN;
		GPXFile gpx = new GPXFile(Version.getFullVersion(app));
		if (locations != null) {
			Track track = new Track();
			TrkSegment seg = new TrkSegment();
			List<WptPt> pts = seg.points;
			for (Location l : locations) {
				WptPt point = new WptPt();
				point.lat = l.getLatitude();
				point.lon = l.getLongitude();
				if (l.hasAltitude()) {
					gpx.hasAltitude = true;
					float h = (float) l.getAltitude();
					point.ele = h;
					lastValidHeight = h;
					if (lastHeight == HEIGHT_UNDEFINED && pts.size() > 0) {
						for (WptPt pt : pts) {
							if (Double.isNaN(pt.ele)) {
								pt.ele = h;
							}
						}
					}
					lastHeight = h;
				} else {
					lastHeight = HEIGHT_UNDEFINED;
				}
				if (pts.size() == 0) {
					point.time = System.currentTimeMillis();
				} else {
					GPXUtilities.WptPt prevPoint = pts.get(pts.size() - 1);
					if (l.hasSpeed() && l.getSpeed() != 0) {
						point.speed = l.getSpeed();
						double dist = MapUtils.getDistance(prevPoint.lat, prevPoint.lon, point.lat, point.lon);
						point.time = prevPoint.time + (long) (dist / point.speed) * SECOND_IN_MILLIS;
					} else {
						point.time = prevPoint.time;
					}
				}
				pts.add(point);
			}
			if (!Double.isNaN(lastValidHeight) && lastHeight == HEIGHT_UNDEFINED) {
				for (ListIterator<WptPt> iterator = pts.listIterator(pts.size()); iterator.hasPrevious(); ) {
					WptPt point = iterator.previous();
					if (!Double.isNaN(point.ele)) {
						break;
					}
					point.ele = lastValidHeight;
				}
			}
			track.segments.add(seg);
			gpx.tracks.add(track);
		}
		return gpx;
	}

	public enum LineGraphType {
		ALTITUDE,
		SLOPE,
		SPEED
	}

	public static List<ILineDataSet> getDataSets(LineChart chart,
	                                             OsmandApplication app,
	                                             GPXTrackAnalysis analysis,
	                                             @NonNull LineGraphType firstType,
	                                             @Nullable LineGraphType secondType,
	                                             boolean calcWithoutGaps) {
		if (app == null || chart == null || analysis == null) {
			return new ArrayList<>();
		}
		List<ILineDataSet> result = new ArrayList<>();
		if (secondType == null) {
			ILineDataSet dataSet = getDataSet(chart, app, analysis, calcWithoutGaps, false, firstType);
			if (dataSet != null) {
				result.add(dataSet);
			}
		} else {
			OrderedLineDataSet dataSet1 = getDataSet(chart, app, analysis, calcWithoutGaps, false, firstType);
			OrderedLineDataSet dataSet2 = getDataSet(chart, app, analysis, calcWithoutGaps, true, secondType);
			if (dataSet1 == null && dataSet2 == null) {
				return new ArrayList<>();
			} else if (dataSet1 == null) {
				result.add(dataSet2);
			} else if (dataSet2 == null) {
				result.add(dataSet1);
			} else if (dataSet1.getPriority() < dataSet2.getPriority()) {
				result.add(dataSet2);
				result.add(dataSet1);
			} else {
				result.add(dataSet1);
				result.add(dataSet2);
			}
		}
		return result;
	}

	private static OrderedLineDataSet getDataSet(@NonNull LineChart chart,
	                                             @NonNull OsmandApplication app,
	                                             @NonNull GPXTrackAnalysis analysis,
	                                             boolean calcWithoutGaps,
	                                             boolean useRightAxis,
	                                             @NonNull LineGraphType type) {
		OrderedLineDataSet dataSet = null;
		switch (type) {
			case ALTITUDE: {
				if (analysis.hasElevationData) {
					dataSet = GpxUiHelper.createGPXElevationDataSet(app, chart,
							analysis, GPXDataSetAxisType.DISTANCE, useRightAxis, true, calcWithoutGaps);
				}
				break;
			}
			case SLOPE:
				if (analysis.hasElevationData) {
					dataSet = GpxUiHelper.createGPXSlopeDataSet(app, chart,
							analysis, GPXDataSetAxisType.DISTANCE, null, useRightAxis, true, calcWithoutGaps);
				}
				break;
			case SPEED: {
				if (analysis.hasSpeedData) {
					dataSet = GpxUiHelper.createGPXSpeedDataSet(app, chart,
							analysis, GPXDataSetAxisType.DISTANCE, useRightAxis, true, calcWithoutGaps);
				}
				break;
			}
		}
		return dataSet;
	}

	public static GpxDisplayItem makeGpxDisplayItem(OsmandApplication app, GPXFile gpxFile,
	                                                ChartPointLayer chartPointLayer) {
		GpxDisplayGroup group = null;
		if (!Algorithms.isEmpty(gpxFile.tracks)) {
			GpxSelectionHelper helper = app.getSelectedGpxHelper();
			String groupName = helper.getGroupName(gpxFile);
			group = helper.buildGpxDisplayGroup(gpxFile, 0, groupName);
		}
		if (group != null && group.getModifiableList().size() > 0) {
			GpxDisplayItem gpxItem = group.getModifiableList().get(0);
			if (gpxItem != null) {
				gpxItem.chartPointLayer = chartPointLayer;
			}
			return gpxItem;
		}
		return null;
	}

	public static void saveAndShareGpx(@NonNull final Context context, @NonNull final GPXFile gpxFile) {
		OsmandApplication app = (OsmandApplication) context.getApplicationContext();
		File tempDir = FileUtils.getTempDir(app);
		String fileName = Algorithms.getFileWithoutDirs(gpxFile.path);
		final File file = new File(tempDir, fileName);
		SaveGpxListener listener = new SaveGpxListener() {
			@Override
			public void gpxSavingStarted() {

			}

			@Override
			public void gpxSavingFinished(Exception errorMessage) {
				if (errorMessage == null) {
					shareGpx(context, file);
				}
			}
		};
		new SaveGpxAsyncTask(file, gpxFile, listener).executeOnExecutor(AsyncTask.THREAD_POOL_EXECUTOR);
	}

	public static void saveAndShareCurrentGpx(@NonNull final OsmandApplication app, @NonNull final GPXFile gpxFile) {
		SaveGpxListener saveGpxListener = new SaveGpxListener() {
			@Override
			public void gpxSavingStarted() {

			}

			@Override
			public void gpxSavingFinished(Exception errorMessage) {
				if (errorMessage == null) {
					GpxUiHelper.shareGpx(app, new File(gpxFile.path));
				}
			}
		};
		new SaveCurrentTrackTask(app, gpxFile, saveGpxListener).executeOnExecutor(AsyncTask.THREAD_POOL_EXECUTOR);
	}

	public static void saveAndShareGpxWithAppearance(@NonNull final Context context, @NonNull final GPXFile gpxFile) {
		OsmandApplication app = (OsmandApplication) context.getApplicationContext();
		GpxDataItem dataItem = getDataItem(app, gpxFile);
		if (dataItem != null) {
			addAppearanceToGpx(gpxFile, dataItem);
			saveAndShareGpx(app, gpxFile);
		}
	}

	public static void saveGpx(GPXFile gpxFile, SaveGpxListener listener) {
		new SaveGpxAsyncTask(new File(gpxFile.path), gpxFile, listener).executeOnExecutor(AsyncTask.THREAD_POOL_EXECUTOR);
	}

	private static GpxDataItem getDataItem(@NonNull final OsmandApplication app, @NonNull final GPXFile gpxFile) {
		GpxDataItemCallback itemCallback = new GpxDataItemCallback() {
			@Override
			public boolean isCancelled() {
				return false;
			}

			@Override
			public void onGpxDataItemReady(GpxDataItem item) {
				addAppearanceToGpx(gpxFile, item);
				saveAndShareGpx(app, gpxFile);
			}
		};
		return app.getGpxDbHelper().getItem(new File(gpxFile.path), itemCallback);
	}

	private static void addAppearanceToGpx(@NonNull GPXFile gpxFile, @NonNull GpxDataItem dataItem) {
		gpxFile.setShowArrows(dataItem.isShowArrows());
		gpxFile.setShowStartFinish(dataItem.isShowStartFinish());
		gpxFile.setSplitInterval(dataItem.getSplitInterval());
		gpxFile.setSplitType(GpxSplitType.getSplitTypeByTypeId(dataItem.getSplitType()).getTypeName());
		if (dataItem.getColor() != 0) {
			gpxFile.setColor(dataItem.getColor());
		}
		if (dataItem.getWidth() != null) {
			gpxFile.setWidth(dataItem.getWidth());
		}
		if (dataItem.getColoringType() != null) {
			gpxFile.setColoringType(dataItem.getColoringType());
		}
	}

	public static void shareGpx(@NonNull Context context, @NonNull File file) {
		Uri fileUri = AndroidUtils.getUriForFile(context, file);
		Intent sendIntent = new Intent(Intent.ACTION_SEND);
		sendIntent.putExtra(Intent.EXTRA_STREAM, fileUri);
		sendIntent.setType("application/gpx+xml");
		sendIntent.addFlags(Intent.FLAG_GRANT_READ_URI_PERMISSION);
		if (context instanceof OsmandApplication) {
			sendIntent.setFlags(Intent.FLAG_ACTIVITY_NEW_TASK);
		}
		AndroidUtils.startActivityIfSafe(context, sendIntent);
	}

	@NonNull
	public static String getGpxFileRelativePath(@NonNull OsmandApplication app, @NonNull String fullPath) {
		String rootGpxDir = app.getAppPath(IndexConstants.GPX_INDEX_DIR).getAbsolutePath() + '/';
		return fullPath.replace(rootGpxDir, "");
	}

	@Nullable
	public static WptPt getSegmentPointByTime(@NonNull TrkSegment segment, @NonNull GPXFile gpxFile,
	                                          float time, boolean preciseLocation, boolean joinSegments) {
		if (!segment.generalSegment || joinSegments) {
			return getSegmentPointByTime(segment, time, 0, preciseLocation);
		}

		long passedSegmentsTime = 0;
		for (Track track : gpxFile.tracks) {
			if (track.generalTrack) {
				continue;
			}

			for (TrkSegment seg : track.segments) {
				WptPt point = getSegmentPointByTime(seg, time, passedSegmentsTime, preciseLocation);
				if (point != null) {
					return point;
				}

				long segmentStartTime = Algorithms.isEmpty(seg.points) ? 0 : seg.points.get(0).time;
				long segmentEndTime = Algorithms.isEmpty(seg.points) ?
						0 : seg.points.get(seg.points.size() - 1).time;
				passedSegmentsTime += segmentEndTime - segmentStartTime;
			}
		}

		return null;
	}

	@Nullable
	private static WptPt getSegmentPointByTime(@NonNull TrkSegment segment, float timeToPoint,
	                                           long passedSegmentsTime, boolean preciseLocation) {
		WptPt previousPoint = null;
		long segmentStartTime = segment.points.get(0).time;
		for (WptPt currentPoint : segment.points) {
			long totalPassedTime = passedSegmentsTime + currentPoint.time - segmentStartTime;
			if (totalPassedTime >= timeToPoint) {
				return preciseLocation && previousPoint != null
						? getIntermediatePointByTime(totalPassedTime, timeToPoint, previousPoint, currentPoint)
						: currentPoint;
			}
			previousPoint = currentPoint;
		}
		return null;
	}

	@NonNull
	private static WptPt getIntermediatePointByTime(double passedTime, double timeToPoint,
	                                                WptPt prevPoint, WptPt currPoint) {
		double percent = 1 - (passedTime - timeToPoint) / (currPoint.time - prevPoint.time);
		double dLat = (currPoint.lat - prevPoint.lat) * percent;
		double dLon = (currPoint.lon - prevPoint.lon) * percent;
		WptPt intermediatePoint = new WptPt();
		intermediatePoint.lat = prevPoint.lat + dLat;
		intermediatePoint.lon = prevPoint.lon + dLon;
		return intermediatePoint;
	}

	@Nullable
	public static WptPt getSegmentPointByDistance(@NonNull TrkSegment segment, @NonNull GPXFile gpxFile,
	                                              float distanceToPoint, boolean preciseLocation,
	                                              boolean joinSegments) {
		double passedDistance = 0;

		if (!segment.generalSegment || joinSegments) {
			WptPt prevPoint = null;
			for (int i = 0; i < segment.points.size(); i++) {
				WptPt currPoint = segment.points.get(i);
				if (prevPoint != null) {
					passedDistance += MapUtils.getDistance(prevPoint.lat, prevPoint.lon, currPoint.lat, currPoint.lon);
				}
				if (currPoint.distance >= distanceToPoint || Math.abs(passedDistance - distanceToPoint) < 0.1) {
					return preciseLocation && prevPoint != null && currPoint.distance >= distanceToPoint
							? getIntermediatePointByDistance(passedDistance, distanceToPoint, currPoint, prevPoint)
							: currPoint;
				}
				prevPoint = currPoint;
			}
		}

		double passedSegmentsPointsDistance = 0;
		WptPt prevPoint = null;
		for (Track track : gpxFile.tracks) {
			if (track.generalTrack) {
				continue;
			}

			for (TrkSegment seg : track.segments) {
				if (Algorithms.isEmpty(seg.points)) {
					continue;
				}
				for (WptPt currPoint : seg.points) {
					if (prevPoint != null) {
						passedDistance += MapUtils.getDistance(prevPoint.lat, prevPoint.lon,
								currPoint.lat, currPoint.lon);
					}

					if (passedSegmentsPointsDistance + currPoint.distance >= distanceToPoint
							|| Math.abs(passedDistance - distanceToPoint) < 0.1) {
						return preciseLocation && prevPoint != null
								&& currPoint.distance + passedSegmentsPointsDistance >= distanceToPoint
								? getIntermediatePointByDistance(passedDistance, distanceToPoint, currPoint, prevPoint)
								: currPoint;
					}
					prevPoint = currPoint;
				}
				prevPoint = null;
				passedSegmentsPointsDistance += seg.points.get(seg.points.size() - 1).distance;
			}
		}
		return null;
	}

	@NonNull
	private static WptPt getIntermediatePointByDistance(double passedDistance, double distanceToPoint,
	                                                    WptPt currPoint, WptPt prevPoint) {
		double percent = 1 - (passedDistance - distanceToPoint) / (currPoint.distance - prevPoint.distance);
		double dLat = (currPoint.lat - prevPoint.lat) * percent;
		double dLon = (currPoint.lon - prevPoint.lon) * percent;
		WptPt intermediatePoint = new WptPt();
		intermediatePoint.lat = prevPoint.lat + dLat;
		intermediatePoint.lon = prevPoint.lon + dLon;
		return intermediatePoint;
	}

	public static class GPXInfo {
		private final String fileName;
		private final long lastModified;
		private final long fileSize;
		private boolean selected;

		public GPXInfo(String fileName, long lastModified, long fileSize) {
			this.fileName = fileName;
			this.lastModified = lastModified;
			this.fileSize = fileSize;
		}

		public String getFileName() {
			return fileName;
		}

		public long getLastModified() {
			return lastModified;
		}

		public long getFileSize() {
			return fileSize;
		}

		public boolean isSelected() {
			return selected;
		}

		public void setSelected(boolean selected) {
			this.selected = selected;
		}
	}
}<|MERGE_RESOLUTION|>--- conflicted
+++ resolved
@@ -1106,7 +1106,6 @@
 		setupGPXChart(mChart, yLabelsCount, 24f, 16f, settings.isLightContent(), true);
 	}
 
-<<<<<<< HEAD
 	public static void setupGPXChart(LineChart mChart, int yLabelsCount, float topOffset, float bottomOffset,
 	                                 boolean light, boolean useGesturesAndScale) {
 		setupGPXChart(mChart, yLabelsCount, topOffset, bottomOffset, light, useGesturesAndScale, null);
@@ -1119,10 +1118,6 @@
 		} else {
 			mChart.setHardwareAccelerationEnabled(true);
 		}
-=======
-	public static void setupGPXChart(LineChart mChart, int yLabelsCount, float topOffset, float bottomOffset, boolean light, boolean useGesturesAndScale) {
-		mChart.setHardwareAccelerationEnabled(Build.VERSION.SDK_INT >= Build.VERSION_CODES.LOLLIPOP);
->>>>>>> de044d1b
 		mChart.setTouchEnabled(useGesturesAndScale);
 		mChart.setDragEnabled(useGesturesAndScale);
 		mChart.setScaleEnabled(useGesturesAndScale);
