package net.osmand.plus.helpers;

import static com.github.mikephil.charting.components.XAxis.XAxisPosition.BOTTOM;
import static net.osmand.IndexConstants.GPX_FILE_EXT;
import static net.osmand.binary.RouteDataObject.HEIGHT_UNDEFINED;
import static net.osmand.plus.OsmAndFormatter.FEET_IN_ONE_METER;
import static net.osmand.plus.OsmAndFormatter.METERS_IN_KILOMETER;
import static net.osmand.plus.OsmAndFormatter.METERS_IN_ONE_MILE;
import static net.osmand.plus.OsmAndFormatter.METERS_IN_ONE_NAUTICALMILE;
import static net.osmand.plus.OsmAndFormatter.YARDS_IN_ONE_METER;
import static net.osmand.plus.UiUtilities.CompoundButtonType.PROFILE_DEPENDENT;
import static net.osmand.plus.dialogs.ConfigureMapMenu.CURRENT_TRACK_COLOR_ATTR;
import static net.osmand.plus.dialogs.ConfigureMapMenu.CURRENT_TRACK_WIDTH_ATTR;
import static net.osmand.plus.dialogs.GpxAppearanceAdapter.SHOW_START_FINISH_ATTR;

import android.annotation.SuppressLint;
import android.annotation.TargetApi;
import android.app.Activity;
import android.app.ProgressDialog;
import android.content.Context;
import android.content.DialogInterface;
import android.content.DialogInterface.OnClickListener;
import android.content.Intent;
import android.graphics.Typeface;
import android.graphics.drawable.Drawable;
import android.net.Uri;
import android.os.AsyncTask;
import android.os.Build;
import android.os.Bundle;
import android.text.SpannableString;
import android.text.style.StyleSpan;
import android.view.ContextThemeWrapper;
import android.view.Gravity;
import android.view.View;
import android.view.ViewGroup;
import android.widget.AdapterView;
import android.widget.AdapterView.OnItemClickListener;
import android.widget.ArrayAdapter;
import android.widget.Button;
import android.widget.CheckBox;
import android.widget.CompoundButton;
import android.widget.CompoundButton.OnCheckedChangeListener;
import android.widget.ImageView;
import android.widget.TextView;
import android.widget.Toast;

import androidx.annotation.NonNull;
import androidx.annotation.Nullable;
import androidx.appcompat.app.AlertDialog;
import androidx.appcompat.widget.ListPopupWindow;
import androidx.appcompat.widget.SwitchCompat;
import androidx.core.app.ActivityCompat;
import androidx.core.content.ContextCompat;
import androidx.fragment.app.FragmentActivity;

import com.github.mikephil.charting.charts.HorizontalBarChart;
import com.github.mikephil.charting.charts.LineChart;
import com.github.mikephil.charting.components.AxisBase;
import com.github.mikephil.charting.components.Legend;
import com.github.mikephil.charting.components.MarkerView;
import com.github.mikephil.charting.components.XAxis;
import com.github.mikephil.charting.components.YAxis;
import com.github.mikephil.charting.data.BarData;
import com.github.mikephil.charting.data.BarDataSet;
import com.github.mikephil.charting.data.BarEntry;
import com.github.mikephil.charting.data.ChartData;
import com.github.mikephil.charting.data.DataSet;
import com.github.mikephil.charting.data.Entry;
import com.github.mikephil.charting.data.LineDataSet;
import com.github.mikephil.charting.formatter.IFillFormatter;
import com.github.mikephil.charting.formatter.ValueFormatter;
import com.github.mikephil.charting.highlight.Highlight;
import com.github.mikephil.charting.interfaces.dataprovider.LineDataProvider;
import com.github.mikephil.charting.interfaces.datasets.ILineDataSet;
import com.github.mikephil.charting.utils.MPPointF;

import net.osmand.AndroidUtils;
import net.osmand.CallbackWithObject;
import net.osmand.FileUtils;
import net.osmand.GPXUtilities;
import net.osmand.GPXUtilities.Elevation;
import net.osmand.GPXUtilities.GPXFile;
import net.osmand.GPXUtilities.GPXTrackAnalysis;
import net.osmand.GPXUtilities.Speed;
import net.osmand.GPXUtilities.Track;
import net.osmand.GPXUtilities.TrkSegment;
import net.osmand.GPXUtilities.WptPt;
import net.osmand.IndexConstants;
import net.osmand.Location;
import net.osmand.PlatformUtil;
import net.osmand.plus.ColorUtilities;
import net.osmand.plus.ContextMenuAdapter;
import net.osmand.plus.ContextMenuItem;
import net.osmand.plus.GPXDatabase.GpxDataItem;
import net.osmand.plus.GpxDbHelper;
import net.osmand.plus.GpxDbHelper.GpxDataItemCallback;
import net.osmand.plus.GpxSelectionHelper;
import net.osmand.plus.GpxSelectionHelper.GpxDisplayGroup;
import net.osmand.plus.GpxSelectionHelper.GpxDisplayItem;
import net.osmand.plus.GpxSelectionHelper.SelectedGpxFile;
import net.osmand.plus.OsmAndConstants;
import net.osmand.plus.OsmAndFormatter;
import net.osmand.plus.OsmandApplication;
import net.osmand.plus.OsmandPlugin;
import net.osmand.plus.R;
import net.osmand.plus.UiUtilities;
import net.osmand.plus.Version;
import net.osmand.plus.activities.ActivityResultListener;
import net.osmand.plus.activities.MapActivity;
import net.osmand.plus.activities.PluginsFragment;
import net.osmand.plus.dialogs.GpxAppearanceAdapter;
import net.osmand.plus.dialogs.GpxAppearanceAdapter.AppearanceListItem;
import net.osmand.plus.helpers.enums.MetricsConstants;
import net.osmand.plus.helpers.enums.SpeedConstants;
import net.osmand.plus.importfiles.ImportHelper;
import net.osmand.plus.mapcontextmenu.other.TrackDetailsMenu.ChartPointLayer;
import net.osmand.plus.monitoring.OsmandMonitoringPlugin;
import net.osmand.plus.myplaces.SaveCurrentTrackTask;
import net.osmand.plus.routing.RouteCalculationResult;
import net.osmand.plus.settings.backend.CommonPreference;
import net.osmand.plus.settings.backend.OsmandSettings;
import net.osmand.plus.track.GpxSplitType;
import net.osmand.plus.track.SaveGpxAsyncTask;
import net.osmand.plus.track.SaveGpxAsyncTask.SaveGpxListener;
import net.osmand.render.RenderingRuleProperty;
import net.osmand.render.RenderingRulesStorage;
import net.osmand.router.RouteStatisticsHelper;
import net.osmand.router.RouteStatisticsHelper.RouteSegmentAttribute;
import net.osmand.util.Algorithms;
import net.osmand.util.MapUtils;

import org.apache.commons.logging.Log;

import java.io.File;
import java.text.DateFormat;
import java.text.MessageFormat;
import java.util.ArrayList;
import java.util.Arrays;
import java.util.Collections;
import java.util.Comparator;
import java.util.Date;
import java.util.HashMap;
import java.util.List;
import java.util.ListIterator;
import java.util.Map;

public class GpxUiHelper {

	private static final int OPEN_GPX_DOCUMENT_REQUEST = 1005;
	private static final int MAX_CHART_DATA_ITEMS = 10000;
	private static final long SECOND_IN_MILLIS = 1000L;
	private static final Log LOG = PlatformUtil.getLog(GpxUiHelper.class);

	public static String getDescription(OsmandApplication app, GPXFile result, File f, boolean html) {
		GPXTrackAnalysis analysis = result.getAnalysis(f == null ? 0 : f.lastModified());
		return getDescription(app, analysis, html);
	}

	public static String getDescription(OsmandApplication app, TrkSegment t, boolean html) {
		return getDescription(app, GPXTrackAnalysis.segment(0, t), html);
	}


	public static String getColorValue(String clr, String value, boolean html) {
		if (!html) {
			return value;
		}
		return "<font color=\"" + clr + "\">" + value + "</font>";
	}

	public static String getColorValue(String clr, String value) {
		return getColorValue(clr, value, true);
	}

	public static String getDescription(OsmandApplication app, GPXTrackAnalysis analysis, boolean html) {
		StringBuilder description = new StringBuilder();
		String nl = html ? "<br/>" : "\n";
		String timeSpanClr = Algorithms.colorToString(ContextCompat.getColor(app, R.color.gpx_time_span_color));
		String distanceClr = Algorithms.colorToString(ContextCompat.getColor(app, R.color.gpx_distance_color));
		String speedClr = Algorithms.colorToString(ContextCompat.getColor(app, R.color.gpx_speed));
		String ascClr = Algorithms.colorToString(ContextCompat.getColor(app, R.color.gpx_altitude_asc));
		String descClr = Algorithms.colorToString(ContextCompat.getColor(app, R.color.gpx_altitude_desc));
		// OUTPUT:
		// 1. Total distance, Start time, End time
		description.append(app.getString(R.string.gpx_info_distance, getColorValue(distanceClr,
				OsmAndFormatter.getFormattedDistance(analysis.totalDistance, app), html),
				getColorValue(distanceClr, analysis.points + "", html)));
		if (analysis.totalTracks > 1) {
			description.append(nl).append(app.getString(R.string.gpx_info_subtracks, getColorValue(speedClr, analysis.totalTracks + "", html)));
		}
		if (analysis.wptPoints > 0) {
			description.append(nl).append(app.getString(R.string.gpx_info_waypoints, getColorValue(speedClr, analysis.wptPoints + "", html)));
		}
		if (analysis.isTimeSpecified()) {
			description.append(nl).append(app.getString(R.string.gpx_info_start_time, analysis.startTime));
			description.append(nl).append(app.getString(R.string.gpx_info_end_time, analysis.endTime));
		}

		// 2. Time span
		if (analysis.timeSpan > 0 && analysis.timeSpan / 1000 != analysis.timeMoving / 1000) {
			final String formatDuration = Algorithms.formatDuration((int) (analysis.timeSpan / 1000), app.accessibilityEnabled());
			description.append(nl).append(app.getString(R.string.gpx_timespan,
					getColorValue(timeSpanClr, formatDuration, html)));
		}

		// 3. Time moving, if any
		if (analysis.isTimeMoving()) {
				//Next few lines for Issue 3222 heuristic testing only
				//final String formatDuration0 = Algorithms.formatDuration((int) (analysis.timeMoving0 / 1000), app.accessibilityEnabled());
				//description.append(nl).append(app.getString(R.string.gpx_timemoving,
				//		getColorValue(timeSpanClr, formatDuration0, html)));
				//description.append(" (" + getColorValue(distanceClr, OsmAndFormatter.getFormattedDistance(analysis.totalDistanceMoving0, app), html) + ")");
			final String formatDuration = Algorithms.formatDuration((int) (analysis.timeMoving / 1000), app.accessibilityEnabled());
			description.append(nl).append(app.getString(R.string.gpx_timemoving,
					getColorValue(timeSpanClr, formatDuration, html)));
			description.append(" (" + getColorValue(distanceClr, OsmAndFormatter.getFormattedDistance(analysis.totalDistanceMoving, app), html) + ")");
		}

		// 4. Elevation, eleUp, eleDown, if recorded
		if (analysis.isElevationSpecified()) {
			description.append(nl);
			description.append(app.getString(R.string.gpx_info_avg_altitude,
					getColorValue(speedClr, OsmAndFormatter.getFormattedAlt(analysis.avgElevation, app), html)));
			description.append(nl);
			String min = getColorValue(descClr, OsmAndFormatter.getFormattedAlt(analysis.minElevation, app), html);
			String max = getColorValue(ascClr, OsmAndFormatter.getFormattedAlt(analysis.maxElevation, app), html);
			String asc = getColorValue(ascClr, OsmAndFormatter.getFormattedAlt(analysis.diffElevationUp, app), html);
			String desc = getColorValue(descClr, OsmAndFormatter.getFormattedAlt(analysis.diffElevationDown, app), html);
			description.append(app.getString(R.string.gpx_info_diff_altitude, min + " - " + max));
			description.append(nl);
			description.append(app.getString(R.string.gpx_info_asc_altitude, "\u2193 " + desc + "   \u2191 " + asc + ""));
		}


		if (analysis.isSpeedSpecified()) {
			String avg = getColorValue(speedClr, OsmAndFormatter.getFormattedSpeed(analysis.avgSpeed, app), html);
			String max = getColorValue(ascClr, OsmAndFormatter.getFormattedSpeed(analysis.maxSpeed, app), html);
			description.append(nl).append(app.getString(R.string.gpx_info_average_speed, avg));
			description.append(nl).append(app.getString(R.string.gpx_info_maximum_speed, max));
		}
		return description.toString();
	}

	public static AlertDialog selectGPXFiles(List<String> selectedGpxList, final Activity activity,
	                                         final CallbackWithObject<GPXFile[]> callbackWithObject,
	                                         int dialogThemeRes, boolean nightMode) {
		OsmandApplication app = (OsmandApplication) activity.getApplication();
		final List<GPXInfo> orderedAllGpxList = listGpxInfo(app, selectedGpxList, false);
		if (orderedAllGpxList.size() < 2) {
			Toast.makeText(activity, R.string.gpx_files_not_found, Toast.LENGTH_LONG).show();
		}
		final ContextMenuAdapter adapter = createGpxContextMenuAdapter(app, orderedAllGpxList, true);
		return createDialog(activity, true, true, true, callbackWithObject, orderedAllGpxList, adapter, dialogThemeRes, nightMode);
	}

	private static List<GPXInfo> listGpxInfo(OsmandApplication app, List<String> selectedGpxFiles, boolean absolutePath) {
		File gpxDir = app.getAppPath(IndexConstants.GPX_INDEX_DIR);
		List<GPXInfo> allGpxList = getSortedGPXFilesInfo(gpxDir, selectedGpxFiles, absolutePath);
		GPXInfo currentTrack = new GPXInfo(app.getString(R.string.show_current_gpx_title), 0, 0);
		currentTrack.setSelected(selectedGpxFiles.contains(""));
		allGpxList.add(0, currentTrack);
		return allGpxList;
	}

	public static AlertDialog selectGPXFile(final Activity activity, final boolean showCurrentGpx,
	                                        final boolean multipleChoice,
	                                        final CallbackWithObject<GPXFile[]> callbackWithObject,
	                                        boolean nightMode) {
		int dialogThemeRes = nightMode ? R.style.OsmandDarkTheme : R.style.OsmandLightTheme;
		OsmandApplication app = (OsmandApplication) activity.getApplication();
		final File dir = app.getAppPath(IndexConstants.GPX_INDEX_DIR);
		final List<GPXInfo> list = getSortedGPXFilesInfo(dir, null, false);
		if (list.isEmpty()) {
			Toast.makeText(activity, R.string.gpx_files_not_found, Toast.LENGTH_LONG).show();
		}
		if (!list.isEmpty() || showCurrentGpx) {
			if (showCurrentGpx) {
				list.add(0, new GPXInfo(activity.getString(R.string.show_current_gpx_title), 0, 0));
			}

			final ContextMenuAdapter adapter = createGpxContextMenuAdapter(app, list, false);
			return createDialog(activity, showCurrentGpx, multipleChoice, false, callbackWithObject, list, adapter, dialogThemeRes, nightMode);
		}
		return null;
	}

	public static void selectSingleGPXFile(final FragmentActivity activity, boolean showCurrentGpx,
	                                       final CallbackWithObject<GPXFile[]> callbackWithObject) {
		OsmandApplication app = (OsmandApplication) activity.getApplication();
		int gpxDirLength = app.getAppPath(IndexConstants.GPX_INDEX_DIR).getAbsolutePath().length();
		List<SelectedGpxFile> selectedGpxFiles = app.getSelectedGpxHelper().getSelectedGPXFiles();
		final List<GPXInfo> list = new ArrayList<>(selectedGpxFiles.size() + 1);
		if (!OsmandPlugin.isActive(OsmandMonitoringPlugin.class)) {
			showCurrentGpx = false;
		}
		if (!selectedGpxFiles.isEmpty() || showCurrentGpx) {
			if (showCurrentGpx) {
				list.add(new GPXInfo(activity.getString(R.string.shared_string_currently_recording_track), 0, 0));
			}

			for (SelectedGpxFile selectedGpx : selectedGpxFiles) {
				GPXFile gpxFile = selectedGpx.getGpxFile();
				if (!gpxFile.showCurrentTrack && gpxFile.path.length() > gpxDirLength + 1) {
					list.add(new GPXInfo(gpxFile.path.substring(gpxDirLength + 1), gpxFile.modifiedTime, 0));
				}
			}
			SelectGpxTrackBottomSheet.showInstance(activity.getSupportFragmentManager(), showCurrentGpx, callbackWithObject, list);
		}
	}

	private static ContextMenuAdapter createGpxContextMenuAdapter(OsmandApplication app,
	                                                              List<GPXInfo> allGpxList,
	                                                              boolean needSelectItems) {
		final ContextMenuAdapter adapter = new ContextMenuAdapter(app);
		fillGpxContextMenuAdapter(adapter, allGpxList, needSelectItems);
		return adapter;
	}

	private static void fillGpxContextMenuAdapter(ContextMenuAdapter adapter, List<GPXInfo> allGpxFiles,
	                                              boolean needSelectItems) {
		for (GPXInfo gpxInfo : allGpxFiles) {
			adapter.addItem(ContextMenuItem.createBuilder(getGpxTitle(gpxInfo.getFileName()))
					.setSelected(needSelectItems && gpxInfo.selected)
					.setIcon(R.drawable.ic_action_polygom_dark)
					.createItem());
		}
	}

	@NonNull
	public static String getGpxTitle(String fileName) {
		if (fileName == null) {
			return "";
		}
		String gpxTitle = fileName;
		if (gpxTitle.toLowerCase().endsWith(GPX_FILE_EXT)) {
			gpxTitle = gpxTitle.substring(0, gpxTitle.length() - GPX_FILE_EXT.length());
		}
		return gpxTitle.replace('_', ' ');
	}

	private static class DialogGpxDataItemCallback implements GpxDataItemCallback {

		private static final int UPDATE_GPX_ITEM_MSG_ID = OsmAndConstants.UI_HANDLER_LOCATION_SERVICE + 6;
		private static final long MIN_UPDATE_INTERVAL = 500;

		private final OsmandApplication app;
		private long lastUpdateTime;
		private boolean updateEnable = true;
		private ArrayAdapter<String> listAdapter;

		DialogGpxDataItemCallback(OsmandApplication app) {
			this.app = app;
		}

		public boolean isUpdateEnable() {
			return updateEnable;
		}

		public void setUpdateEnable(boolean updateEnable) {
			this.updateEnable = updateEnable;
		}

		public ArrayAdapter<String> getListAdapter() {
			return listAdapter;
		}

		public void setListAdapter(ArrayAdapter<String> listAdapter) {
			this.listAdapter = listAdapter;
		}

		private final Runnable updateItemsProc = new Runnable() {
			@Override
			public void run() {
				if (updateEnable) {
					lastUpdateTime = System.currentTimeMillis();
					listAdapter.notifyDataSetChanged();
				}
			}
		};

		@Override
		public boolean isCancelled() {
			return !updateEnable;
		}

		@Override
		public void onGpxDataItemReady(GpxDataItem item) {
			if (System.currentTimeMillis() - lastUpdateTime > MIN_UPDATE_INTERVAL) {
				updateItemsProc.run();
			}
			app.runMessageInUIThreadAndCancelPrevious(UPDATE_GPX_ITEM_MSG_ID, updateItemsProc, MIN_UPDATE_INTERVAL);
		}
	}

	private static AlertDialog createDialog(final Activity activity,
	                                        final boolean showCurrentGpx,
	                                        final boolean multipleChoice,
	                                        final boolean showAppearanceSetting,
	                                        final CallbackWithObject<GPXFile[]> callbackWithObject,
	                                        final List<GPXInfo> gpxInfoList,
	                                        final ContextMenuAdapter contextMenuAdapter,
	                                        final int themeRes,
	                                        final boolean nightMode) {
		final OsmandApplication app = (OsmandApplication) activity.getApplication();
		final File dir = app.getAppPath(IndexConstants.GPX_INDEX_DIR);
		AlertDialog.Builder builder = new AlertDialog.Builder(new ContextThemeWrapper(activity, themeRes));
		final int layout = R.layout.gpx_track_item;
		final Map<String, String> gpxAppearanceParams = new HashMap<>();
		final DialogGpxDataItemCallback gpxDataItemCallback = new DialogGpxDataItemCallback(app);

		ArrayList<String> modifiableGpxFileNames = new ArrayList<>(Arrays.asList(contextMenuAdapter.getItemNames()));
		final ArrayAdapter<String> alertDialogAdapter = new ArrayAdapter<String>(activity, layout, R.id.title,
				modifiableGpxFileNames) {

			@Override
			public int getItemViewType(int position) {
				return showCurrentGpx && position == 0 ? 1 : 0;
			}

			@Override
			public int getViewTypeCount() {
				return 2;
			}

			private GpxDataItem getDataItem(GPXInfo info) {
				return app.getGpxDbHelper().getItem(
						new File(app.getAppPath(IndexConstants.GPX_INDEX_DIR), info.getFileName()),
						gpxDataItemCallback);
			}

			@Override
			@NonNull
			public View getView(final int position, View convertView, @NonNull ViewGroup parent) {
				// User super class to create the View
				View v = convertView;
				boolean checkLayout = getItemViewType(position) == 0;
				if (v == null) {
					v = View.inflate(new ContextThemeWrapper(activity, themeRes), layout, null);
				}

				final ContextMenuItem item = contextMenuAdapter.getItem(position);
				GPXInfo info = gpxInfoList.get(position);
				boolean currentlyRecordingTrack = showCurrentGpx && position == 0;

				GPXTrackAnalysis analysis = null;
				if (currentlyRecordingTrack) {
					analysis = app.getSavingTrackHelper().getCurrentTrack().getTrackAnalysis(app);
				} else {
					GpxDataItem dataItem = getDataItem(info);
					if (dataItem != null) {
						analysis = dataItem.getAnalysis();
					}
				}
				updateGpxInfoView(v, item.getTitle(), info, analysis, app);

				if (item.getSelected() == null) {
					v.findViewById(R.id.check_item).setVisibility(View.GONE);
					v.findViewById(R.id.check_local_index).setVisibility(View.GONE);
				} else {
					if (checkLayout) {
						final CheckBox ch = v.findViewById(R.id.check_local_index);
						ch.setVisibility(View.VISIBLE);
						v.findViewById(R.id.toggle_item).setVisibility(View.GONE);
						ch.setOnCheckedChangeListener(null);
						ch.setChecked(item.getSelected());
						ch.setOnCheckedChangeListener(new OnCheckedChangeListener() {
							@Override
							public void onCheckedChanged(CompoundButton buttonView, boolean isChecked) {
								item.setSelected(isChecked);
							}
						});
						UiUtilities.setupCompoundButton(ch, nightMode, PROFILE_DEPENDENT);
					} else {
						final SwitchCompat ch = v.findViewById(R.id.toggle_item);
						ch.setVisibility(View.VISIBLE);
						v.findViewById(R.id.toggle_checkbox_item).setVisibility(View.GONE);
						ch.setOnCheckedChangeListener(null);
						ch.setChecked(item.getSelected());
						ch.setOnCheckedChangeListener(new OnCheckedChangeListener() {
							@Override
							public void onCheckedChanged(CompoundButton buttonView, boolean isChecked) {
								item.setSelected(isChecked);
							}
						});
						UiUtilities.setupCompoundButton(ch, nightMode, PROFILE_DEPENDENT);
					}
					v.findViewById(R.id.check_item).setVisibility(View.VISIBLE);
				}
				return v;
			}
		};

		OnClickListener onClickListener = new OnClickListener() {
			@Override
			public void onClick(DialogInterface dialog, int position) {
			}
		};
		gpxDataItemCallback.setListAdapter(alertDialogAdapter);
		builder.setAdapter(alertDialogAdapter, onClickListener);
		if (multipleChoice) {
			if (showAppearanceSetting) {
				final RenderingRuleProperty trackWidthProp;
				final RenderingRuleProperty trackColorProp;
				final RenderingRulesStorage renderer = app.getRendererRegistry().getCurrentSelectedRenderer();
				if (renderer != null) {
					trackWidthProp = renderer.PROPS.getCustomRule(CURRENT_TRACK_WIDTH_ATTR);
					trackColorProp = renderer.PROPS.getCustomRule(CURRENT_TRACK_COLOR_ATTR);
				} else {
					trackWidthProp = null;
					trackColorProp = null;
				}
				if (trackWidthProp == null || trackColorProp == null) {
					builder.setTitle(R.string.show_gpx);
				} else {
					final View apprTitleView = View.inflate(new ContextThemeWrapper(activity, themeRes), R.layout.select_gpx_appearance_title, null);

					final CommonPreference<String> prefWidth
							= app.getSettings().getCustomRenderProperty(CURRENT_TRACK_WIDTH_ATTR);
					final CommonPreference<String> prefColor
							= app.getSettings().getCustomRenderProperty(CURRENT_TRACK_COLOR_ATTR);

					updateAppearanceTitle(activity, app, trackWidthProp, renderer, apprTitleView, prefWidth.get(), prefColor.get());

					apprTitleView.findViewById(R.id.button).setOnClickListener(new View.OnClickListener() {
						@Override
						public void onClick(View v) {
							final ListPopupWindow popup = new ListPopupWindow(new ContextThemeWrapper(activity, themeRes));
							popup.setAnchorView(apprTitleView);
							popup.setContentWidth(AndroidUtils.dpToPx(activity, 200f));
							popup.setModal(true);
							popup.setDropDownGravity(Gravity.END | Gravity.TOP);
							popup.setVerticalOffset(AndroidUtils.dpToPx(activity, -48f));
							popup.setHorizontalOffset(AndroidUtils.dpToPx(activity, -6f));
							final GpxAppearanceAdapter gpxApprAdapter = new GpxAppearanceAdapter(new ContextThemeWrapper(activity, themeRes),
									gpxAppearanceParams.containsKey(CURRENT_TRACK_COLOR_ATTR) ? gpxAppearanceParams.get(CURRENT_TRACK_COLOR_ATTR) : prefColor.get(),
									GpxAppearanceAdapter.GpxAppearanceAdapterType.TRACK_WIDTH_COLOR,
									gpxAppearanceParams.containsKey(SHOW_START_FINISH_ATTR) ? "true".equals(gpxAppearanceParams.get(SHOW_START_FINISH_ATTR)) : app.getSettings().SHOW_START_FINISH_ICONS.get(), nightMode);
							popup.setAdapter(gpxApprAdapter);
							popup.setOnItemClickListener(new AdapterView.OnItemClickListener() {

								@Override
								public void onItemClick(AdapterView<?> parent, View view, int position, long id) {
									AppearanceListItem item = gpxApprAdapter.getItem(position);
									if (item != null) {
										if (CURRENT_TRACK_WIDTH_ATTR.equals(item.getAttrName())) {
											gpxAppearanceParams.put(CURRENT_TRACK_WIDTH_ATTR, item.getValue());
										} else if (CURRENT_TRACK_COLOR_ATTR.equals(item.getAttrName())) {
											gpxAppearanceParams.put(CURRENT_TRACK_COLOR_ATTR, item.getValue());
										} else if (SHOW_START_FINISH_ATTR.equals(item.getAttrName())) {
											gpxAppearanceParams.put(SHOW_START_FINISH_ATTR, item.getValue());
										}
									}
									popup.dismiss();
									updateAppearanceTitle(activity, app, trackWidthProp, renderer,
											apprTitleView,
											gpxAppearanceParams.containsKey(CURRENT_TRACK_WIDTH_ATTR) ? gpxAppearanceParams.get(CURRENT_TRACK_WIDTH_ATTR) : prefWidth.get(),
											gpxAppearanceParams.containsKey(CURRENT_TRACK_COLOR_ATTR) ? gpxAppearanceParams.get(CURRENT_TRACK_COLOR_ATTR) : prefColor.get());
								}
							});
							popup.show();
						}
					});
					builder.setCustomTitle(apprTitleView);
				}
			} else {
				builder.setTitle(R.string.show_gpx);
			}
			builder.setPositiveButton(R.string.shared_string_ok, new OnClickListener() {

				@Override
				public void onClick(DialogInterface dialog, int which) {
					if (gpxAppearanceParams.size() > 0) {
						for (Map.Entry<String, String> entry : gpxAppearanceParams.entrySet()) {
							if (SHOW_START_FINISH_ATTR.equals(entry.getKey())) {
								app.getSettings().SHOW_START_FINISH_ICONS.set("true".equals(entry.getValue()));
							} else {
								final CommonPreference<String> pref
										= app.getSettings().getCustomRenderProperty(entry.getKey());
								pref.set(entry.getValue());
							}
						}
						if (activity instanceof MapActivity) {
							((MapActivity) activity).refreshMapComplete();
						}
					}
					GPXFile currentGPX = null;
					//clear all previously selected files before adding new one
					OsmandApplication app = (OsmandApplication) activity.getApplication();
					if (app.getSelectedGpxHelper() != null) {
						app.getSelectedGpxHelper().clearAllGpxFilesToShow(false);
					}
					if (showCurrentGpx && contextMenuAdapter.getItem(0).getSelected()) {
						currentGPX = app.getSavingTrackHelper().getCurrentGpx();
					}
					List<String> selectedGpxNames = new ArrayList<>();
					for (int i = (showCurrentGpx ? 1 : 0); i < contextMenuAdapter.length(); i++) {
						if (contextMenuAdapter.getItem(i).getSelected()) {
							selectedGpxNames.add(gpxInfoList.get(i).getFileName());
						}
					}
					dialog.dismiss();
					updateSelectedTracksAppearance(app, selectedGpxNames, gpxAppearanceParams);
					loadGPXFileInDifferentThread(activity, callbackWithObject, dir, currentGPX,
							selectedGpxNames.toArray(new String[0]));
				}
			});
			builder.setNegativeButton(R.string.shared_string_cancel, null);
			if (Build.VERSION.SDK_INT >= Build.VERSION_CODES.KITKAT
					&& gpxInfoList.size() > 1 || !showCurrentGpx && gpxInfoList.size() > 0) {
				builder.setNeutralButton(R.string.gpx_add_track, null);
			}
		}

		final AlertDialog dlg = builder.create();
		dlg.setCanceledOnTouchOutside(true);
		if (gpxInfoList.size() == 0 || showCurrentGpx && gpxInfoList.size() == 1) {
			final View footerView = activity.getLayoutInflater().inflate(R.layout.no_gpx_files_list_footer, null);
			TextView descTextView = footerView.findViewById(R.id.descFolder);
			String descPrefix = app.getString(R.string.gpx_no_tracks_title_folder);
			SpannableString spannableDesc = new SpannableString(descPrefix + ": " + dir.getAbsolutePath());
			spannableDesc.setSpan(new StyleSpan(android.graphics.Typeface.BOLD),
					descPrefix.length() + 1, spannableDesc.length(), 0);
			descTextView.setText(spannableDesc);
			if (Build.VERSION.SDK_INT < Build.VERSION_CODES.KITKAT) {
				footerView.findViewById(R.id.button).setVisibility(View.GONE);
			} else {
				footerView.findViewById(R.id.button).setOnClickListener(new View.OnClickListener() {
					@Override
					public void onClick(View v) {
						addTrack(activity, alertDialogAdapter, contextMenuAdapter, gpxInfoList);
					}
				});
			}
			dlg.getListView().addFooterView(footerView, null, false);
		}
		dlg.getListView().setOnItemClickListener(new OnItemClickListener() {
			@Override
			public void onItemClick(AdapterView<?> parent, View view, int position, long id) {
				if (multipleChoice) {
					ContextMenuItem item = contextMenuAdapter.getItem(position);
					item.setSelected(!item.getSelected());
					alertDialogAdapter.notifyDataSetInvalidated();
					if (position == 0 && showCurrentGpx && item.getSelected()) {
						OsmandMonitoringPlugin monitoringPlugin = OsmandPlugin.getActivePlugin(OsmandMonitoringPlugin.class);
						if (monitoringPlugin == null) {
							AlertDialog.Builder confirm = new AlertDialog.Builder(new ContextThemeWrapper(activity, themeRes));
							confirm.setPositiveButton(R.string.shared_string_ok, new DialogInterface.OnClickListener() {
								@Override
								public void onClick(DialogInterface dialog, int which) {
									Bundle params = new Bundle();
									params.putBoolean(PluginsFragment.OPEN_PLUGINS, true);
									MapActivity.launchMapActivityMoveToTop(activity, null, null, params);
								}
							});
							confirm.setNegativeButton(R.string.shared_string_cancel, null);
							confirm.setMessage(activity.getString(R.string.enable_plugin_monitoring_services));
							confirm.show();
						} else if (!app.getSettings().SAVE_GLOBAL_TRACK_TO_GPX.get()) {
							monitoringPlugin.controlDialog(activity, false);
						}
					}
				} else {
					dlg.dismiss();
					if (showCurrentGpx && position == 0) {
						callbackWithObject.processResult(null);
					} else {
						String fileName = gpxInfoList.get(position).getFileName();
						SelectedGpxFile selectedGpxFile =
								app.getSelectedGpxHelper().getSelectedFileByName(fileName);
						if (selectedGpxFile != null) {
							callbackWithObject.processResult(new GPXFile[] {selectedGpxFile.getGpxFile()});
						} else {
							loadGPXFileInDifferentThread(activity, callbackWithObject, dir, null, fileName);
						}
					}
				}
			}
		});
		dlg.setOnShowListener(new DialogInterface.OnShowListener() {
			@Override
			public void onShow(DialogInterface dialog) {
				Button addTrackButton = ((AlertDialog) dialog).getButton(AlertDialog.BUTTON_NEUTRAL);
				if (addTrackButton != null) {
					addTrackButton.setOnClickListener(new View.OnClickListener() {
						@Override
						public void onClick(View v) {
							addTrack(activity, alertDialogAdapter, contextMenuAdapter, gpxInfoList);
						}
					});
				}
			}
		});
		dlg.setOnDismissListener(new DialogInterface.OnDismissListener() {
			@Override
			public void onDismiss(DialogInterface dialog) {
				gpxDataItemCallback.setUpdateEnable(false);
			}
		});
		dlg.show();
		try {
			dlg.getListView().setFastScrollEnabled(true);
		} catch (Exception e) {
			// java.lang.ClassCastException: com.android.internal.widget.RoundCornerListAdapter
			// Unknown reason but on some devices fail
		}
		return dlg;
	}

	private static void updateSelectedTracksAppearance(final OsmandApplication app, List<String> fileNames, final Map<String, String> params) {
		GpxDataItemCallback callback = new GpxDataItemCallback() {
			@Override
			public boolean isCancelled() {
				return false;
			}

			@Override
			public void onGpxDataItemReady(GpxDataItem item) {
				updateTrackAppearance(app, item, params);
			}
		};
		GpxDbHelper gpxDbHelper = app.getGpxDbHelper();
		for (String name : fileNames) {
			GpxDataItem item = gpxDbHelper.getItem(new File(app.getAppPath(IndexConstants.GPX_INDEX_DIR), name), callback);
			if (item != null) {
				updateTrackAppearance(app, item, params);
			}
		}
	}

	private static void updateTrackAppearance(OsmandApplication app, GpxDataItem item, Map<String, String> params) {
		OsmandSettings settings = app.getSettings();
		GpxDbHelper gpxDbHelper = app.getGpxDbHelper();
		if (params.containsKey(CURRENT_TRACK_COLOR_ATTR)) {
			String savedColor = settings.getCustomRenderProperty(CURRENT_TRACK_COLOR_ATTR).get();
			int color = GpxAppearanceAdapter.parseTrackColor(app.getRendererRegistry().getCurrentSelectedRenderer(), savedColor);
			gpxDbHelper.updateColor(item, color);
		}
		if (params.containsKey(CURRENT_TRACK_WIDTH_ATTR)) {
			String width = settings.getCustomRenderProperty(CURRENT_TRACK_WIDTH_ATTR).get();
			gpxDbHelper.updateWidth(item, width);
		}
		if (params.containsKey(SHOW_START_FINISH_ATTR)) {
			boolean showStartFinish = settings.SHOW_START_FINISH_ICONS.get();
			gpxDbHelper.updateShowStartFinish(item, showStartFinish);
		}
	}

	public static void updateGpxInfoView(final @NonNull OsmandApplication app,
	                                     final @NonNull View v,
	                                     final @NonNull String itemTitle,
	                                     final @Nullable Drawable iconDrawable,
	                                     final @NonNull GPXInfo info) {
		GpxDataItem item = getDataItem(app, info, new GpxDataItemCallback() {
			@Override
			public boolean isCancelled() {
				return false;
			}

			@Override
			public void onGpxDataItemReady(GpxDataItem item) {
				updateGpxInfoView(app, v, itemTitle, iconDrawable, info, item);
			}
		});
		if (item != null) {
			updateGpxInfoView(app, v, itemTitle, iconDrawable, info, item);
		}
	}

	private static void updateGpxInfoView(@NonNull OsmandApplication app,
	                                      @NonNull View v,
	                                      @NonNull String itemTitle,
	                                      @Nullable Drawable iconDrawable,
	                                      @NonNull GPXInfo info,
	                                      @NonNull GpxDataItem dataItem) {
		updateGpxInfoView(v, itemTitle, info, dataItem.getAnalysis(), app);
		if (iconDrawable != null) {
			ImageView icon = v.findViewById(R.id.icon);
			icon.setImageDrawable(iconDrawable);
			icon.setVisibility(View.VISIBLE);
		}
	}

	public static void updateGpxInfoView(View v,
	                                     String itemTitle,
	                                     GPXInfo info,
	                                     GPXTrackAnalysis analysis,
	                                     OsmandApplication app) {
		TextView viewName = v.findViewById(R.id.name);
		viewName.setText(itemTitle.replace("/", " • ").trim());
		viewName.setTypeface(Typeface.DEFAULT, Typeface.NORMAL);
		ImageView icon = v.findViewById(R.id.icon);
		icon.setVisibility(View.GONE);
		//icon.setImageDrawable(app.getIconsCache().getThemedIcon(R.drawable.ic_action_polygom_dark));

		boolean sectionRead = analysis == null;
		if (sectionRead) {
			v.findViewById(R.id.read_section).setVisibility(View.GONE);
			v.findViewById(R.id.unknown_section).setVisibility(View.VISIBLE);
			String date = "";
			String size = "";
			if (info.getFileSize() >= 0) {
				size = AndroidUtils.formatSize(v.getContext(), info.getFileSize());
			}
			DateFormat df = app.getResourceManager().getDateFormat();
			long fd = info.getLastModified();
			if (fd > 0) {
				date = (df.format(new Date(fd)));
			}
			TextView sizeText = v.findViewById(R.id.date_and_size_details);
			sizeText.setText(date + " \u2022 " + size);

		} else {
			v.findViewById(R.id.read_section).setVisibility(View.VISIBLE);
			v.findViewById(R.id.unknown_section).setVisibility(View.GONE);
			ImageView distanceI = v.findViewById(R.id.distance_icon);
			distanceI.setVisibility(View.VISIBLE);
			distanceI.setImageDrawable(app.getUIUtilities().getThemedIcon(R.drawable.ic_action_distance_16));
			ImageView pointsI = v.findViewById(R.id.points_icon);
			pointsI.setVisibility(View.VISIBLE);
			pointsI.setImageDrawable(app.getUIUtilities().getThemedIcon(R.drawable.ic_action_waypoint_16));
			ImageView timeI = v.findViewById(R.id.time_icon);
			timeI.setVisibility(View.VISIBLE);
			timeI.setImageDrawable(app.getUIUtilities().getThemedIcon(R.drawable.ic_action_time_16));
			TextView time = v.findViewById(R.id.time);
			TextView distance = v.findViewById(R.id.distance);
			TextView pointsCount = v.findViewById(R.id.points_count);
			pointsCount.setText(analysis.wptPoints + "");
			distance.setText(OsmAndFormatter.getFormattedDistance(analysis.totalDistance, app));

			if (analysis.isTimeSpecified()) {
				time.setText(Algorithms.formatDuration((int) (analysis.timeSpan / 1000), app.accessibilityEnabled()) + "");
			} else {
				time.setText("");
			}
		}

		TextView descr = v.findViewById(R.id.description);
		if (descr != null) {
			descr.setVisibility(View.GONE);
		}

		View checkbox = v.findViewById(R.id.check_item);
		if (checkbox != null) {
			checkbox.setVisibility(View.GONE);
		}
	}

	private static GpxDataItem getDataItem(@NonNull OsmandApplication app,
	                                       @NonNull GPXInfo info,
	                                       @Nullable GpxDataItemCallback callback) {
		File dir = app.getAppPath(IndexConstants.GPX_INDEX_DIR);
		String fileName = info.getFileName();
		File file = new File(dir, fileName);
		return app.getGpxDbHelper().getItem(file, callback);
	}

	@TargetApi(Build.VERSION_CODES.KITKAT)
	private static void addTrack(final Activity activity, ArrayAdapter<String> listAdapter,
	                             ContextMenuAdapter contextMenuAdapter, List<GPXInfo> allGpxFiles) {
		if (activity instanceof MapActivity) {
			final MapActivity mapActivity = (MapActivity) activity;
			ActivityResultListener.OnActivityResultListener onActivityResultListener = (resultCode, resultData) -> {
				if (resultCode != Activity.RESULT_OK || resultData == null) {
					return;
				}

				ImportHelper importHelper = mapActivity.getImportHelper();
				importHelper.setGpxImportCompleteListener(new ImportHelper.OnGpxImportCompleteListener() {
					@Override
					public void onImportComplete(boolean success) {
					}

					@Override
					public void onSaveComplete(boolean success, GPXFile result) {
						if (success) {
							OsmandApplication app = (OsmandApplication) activity.getApplication();
							app.getSelectedGpxHelper().selectGpxFile(result, true, false);
							updateGpxDialogAfterImport(activity, listAdapter, contextMenuAdapter, allGpxFiles, result.path);
						}
					}
				});

				Uri uri = resultData.getData();
				importHelper.handleGpxImport(uri, null, false);
			};

			Intent intent = new Intent(Intent.ACTION_OPEN_DOCUMENT);
			intent.setType("*/*");
			if (AndroidUtils.isIntentSafe(mapActivity, intent)) {
				ActivityResultListener listener = new ActivityResultListener(OPEN_GPX_DOCUMENT_REQUEST, onActivityResultListener);
				mapActivity.registerActivityResultListener(listener);
				mapActivity.startActivityForResult(intent, OPEN_GPX_DOCUMENT_REQUEST);
			} else {
				mapActivity.getMyApplication().showToastMessage(R.string.no_activity_for_intent);
			}
		}
	}

	private static void updateGpxDialogAfterImport(final Activity activity,
	                                               ArrayAdapter<String> dialogAdapter,
	                                               ContextMenuAdapter adapter, List<GPXInfo> allGpxFiles,
	                                               String importedGpx) {
		OsmandApplication app = (OsmandApplication) activity.getApplication();

		List<String> selectedGpxFiles = new ArrayList<>();
		selectedGpxFiles.add(importedGpx);
		for (int i = 0; i < allGpxFiles.size(); i++) {
			GPXInfo gpxInfo = allGpxFiles.get(i);
			ContextMenuItem menuItem = adapter.getItem(i);
			if (menuItem.getSelected()) {
				boolean isCurrentTrack =
						gpxInfo.getFileName().equals(app.getString(R.string.show_current_gpx_title));
				selectedGpxFiles.add(isCurrentTrack ? "" : gpxInfo.getFileName());
			}
		}
		allGpxFiles.clear();
		allGpxFiles.addAll(listGpxInfo(app, selectedGpxFiles, false));
		adapter.clearAdapter();
		fillGpxContextMenuAdapter(adapter, allGpxFiles, true);
		dialogAdapter.clear();
		dialogAdapter.addAll(adapter.getItemNames());
		dialogAdapter.notifyDataSetInvalidated();
	}

	private static void updateAppearanceTitle(Activity activity, OsmandApplication app,
											  RenderingRuleProperty trackWidthProp,
											  RenderingRulesStorage renderer,
											  View apprTitleView,
											  String prefWidthValue,
											  String prefColorValue) {
		TextView widthTextView = apprTitleView.findViewById(R.id.widthTitle);
		ImageView colorImageView = apprTitleView.findViewById(R.id.colorImage);
		if (!Algorithms.isEmpty(prefWidthValue)) {
			widthTextView.setText(AndroidUtils.getRenderingStringPropertyValue(activity, prefWidthValue));
		}
		int color = GpxAppearanceAdapter.parseTrackColor(renderer, prefColorValue);
		if (color == -1) {
			colorImageView.setImageDrawable(app.getUIUtilities().getThemedIcon(R.drawable.ic_action_circle));
		} else {
			colorImageView.setImageDrawable(app.getUIUtilities().getPaintedIcon(R.drawable.ic_action_circle, color));
		}
	}

	@NonNull
	public static List<String> getSelectedTrackPaths(OsmandApplication app) {
		List<String> trackNames = new ArrayList<>();
		for (SelectedGpxFile file : app.getSelectedGpxHelper().getSelectedGPXFiles()) {
			trackNames.add(file.getGpxFile().path);
		}
		return trackNames;
	}

	public static List<GPXInfo> getSortedGPXFilesInfoByDate(File dir, boolean absolutePath) {
		final List<GPXInfo> list = new ArrayList<>();
		readGpxDirectory(dir, list, "", absolutePath);
		Collections.sort(list, new Comparator<GPXInfo>() {
			@Override
			public int compare(GPXInfo object1, GPXInfo object2) {
				long lhs = object1.getLastModified();
				long rhs = object2.getLastModified();
				return lhs < rhs ? 1 : (lhs == rhs ? 0 : -1);
			}
		});
		return list;
	}

	@Nullable
	public static GPXInfo getGpxInfoByFileName(@NonNull OsmandApplication app, @NonNull String fileName) {
		File dir = app.getAppPath(IndexConstants.GPX_INDEX_DIR);
		File file = new File(dir, fileName);
		if (file.exists() && file.getName().endsWith(GPX_FILE_EXT)) {
			return new GPXInfo(fileName, file.lastModified(), file.length());
		}
		return null;
	}

	@NonNull
	public static List<GPXInfo> getSortedGPXFilesInfo(File dir, final List<String> selectedGpxList, boolean absolutePath) {
		final List<GPXInfo> allGpxFiles = new ArrayList<>();
		readGpxDirectory(dir, allGpxFiles, "", absolutePath);
		if (selectedGpxList != null) {
			for (GPXInfo gpxInfo : allGpxFiles) {
				for (String selectedGpxName : selectedGpxList) {
					if (selectedGpxName.endsWith(gpxInfo.getFileName())) {
						gpxInfo.setSelected(true);
						break;
					}
				}
			}
		}
		Collections.sort(allGpxFiles, new Comparator<GPXInfo>() {
			@Override
			public int compare(GPXInfo i1, GPXInfo i2) {
				int res = i1.isSelected() == i2.isSelected() ? 0 : i1.isSelected() ? -1 : 1;
				if (res != 0) {
					return res;
				}

				String name1 = i1.getFileName();
				String name2 = i2.getFileName();
				int d1 = depth(name1);
				int d2 = depth(name2);
				if (d1 != d2) {
					return d1 - d2;
				}
				int lastSame = 0;
				for (int i = 0; i < name1.length() && i < name2.length(); i++) {
					if (name1.charAt(i) != name2.charAt(i)) {
						break;
					}
					if (name1.charAt(i) == '/') {
						lastSame = i + 1;
					}
				}

				boolean isDigitStarts1 = isLastSameStartsWithDigit(name1, lastSame);
				boolean isDigitStarts2 = isLastSameStartsWithDigit(name2, lastSame);
				res = isDigitStarts1 == isDigitStarts2 ? 0 : isDigitStarts1 ? -1 : 1;
				if (res != 0) {
					return res;
				}
				if (isDigitStarts1) {
					return -name1.compareToIgnoreCase(name2);
				}
				return name1.compareToIgnoreCase(name2);
			}

			private int depth(String name1) {
				int d = 0;
				for (int i = 0; i < name1.length(); i++) {
					if (name1.charAt(i) == '/') {
						d++;
					}
				}
				return d;
			}

			private boolean isLastSameStartsWithDigit(String name1, int lastSame) {
				if (name1.length() > lastSame) {
					return Character.isDigit(name1.charAt(lastSame));
				}

				return false;
			}
		});
		return allGpxFiles;
	}

	public static void readGpxDirectory(File dir, final List<GPXInfo> list, String parent,
										 boolean absolutePath) {
		if (dir != null && dir.canRead()) {
			File[] files = dir.listFiles();
			if (files != null) {
				for (File f : files) {
					if (f.getName().toLowerCase().endsWith(GPX_FILE_EXT)) {
						list.add(new GPXInfo(absolutePath ? f.getAbsolutePath() :
								parent + f.getName(), f.lastModified(), f.length()));
					} else if (f.isDirectory()) {
						readGpxDirectory(f, list, parent + f.getName() + "/", absolutePath);
					}
				}
			}
		}
	}

	public static void loadGPXFileInDifferentThread(final Activity activity, final CallbackWithObject<GPXFile[]> callbackWithObject,
	                                         final File dir, final GPXFile currentFile, final String... filename) {
		final ProgressDialog dlg = ProgressDialog.show(activity, activity.getString(R.string.loading_smth, ""),
				activity.getString(R.string.loading_data));
		new Thread(new Runnable() {
			@Override
			public void run() {
				final GPXFile[] result = new GPXFile[filename.length + (currentFile == null ? 0 : 1)];
				int k = 0;
				String w = "";
				if (currentFile != null) {
					result[k++] = currentFile;
				}
				for (String fname : filename) {
					final File f = new File(dir, fname);
					GPXFile res = GPXUtilities.loadGPXFile(f);
					if (res.error != null && !Algorithms.isEmpty(res.error.getMessage())) {
						w += res.error.getMessage() + "\n";
					} else {
						res.addGeneralTrack();
					}
					result[k++] = res;
				}
				dlg.dismiss();
				final String warn = w;
				activity.runOnUiThread(new Runnable() {
					@Override
					public void run() {
						if (warn.length() > 0) {
							Toast.makeText(activity, warn, Toast.LENGTH_LONG).show();
						} else {
							callbackWithObject.processResult(result);
						}
					}
				});
			}

		}, "Loading gpx").start(); //$NON-NLS-1$
	}

	public static void setupGPXChart(OsmandApplication ctx, LineChart mChart, int yLabelsCount) {
		OsmandSettings settings = ctx.getSettings();
		setupGPXChart(mChart, yLabelsCount, 24f, 16f, settings.isLightContent(), true);
	}

	public static void setupGPXChart(LineChart mChart, int yLabelsCount, float topOffset, float bottomOffset,
	                                 boolean light, boolean useGesturesAndScale) {
		setupGPXChart(mChart, yLabelsCount, topOffset, bottomOffset, light, useGesturesAndScale, null);
	}

	public static void setupGPXChart(LineChart mChart, int yLabelsCount, float topOffset, float bottomOffset,
	                                 boolean light, boolean useGesturesAndScale, Drawable markerIcon) {
		if (android.os.Build.VERSION.SDK_INT < Build.VERSION_CODES.LOLLIPOP) {
			mChart.setHardwareAccelerationEnabled(false);
		} else {
			mChart.setHardwareAccelerationEnabled(true);
		}
		mChart.setTouchEnabled(useGesturesAndScale);
		mChart.setDragEnabled(useGesturesAndScale);
		mChart.setScaleEnabled(useGesturesAndScale);
		mChart.setPinchZoom(useGesturesAndScale);
		mChart.setScaleYEnabled(false);
		mChart.setAutoScaleMinMaxEnabled(true);
		mChart.setDrawBorders(false);
		mChart.getDescription().setEnabled(false);
		mChart.setMaxVisibleValueCount(10);
		mChart.setMinOffset(0f);
		mChart.setDragDecelerationEnabled(false);

		mChart.setExtraTopOffset(topOffset);
		mChart.setExtraBottomOffset(bottomOffset);

		// create a custom MarkerView (extend MarkerView) and specify the layout
		// to use for it
		GPXMarkerView mv = new GPXMarkerView(mChart.getContext(), markerIcon);
		mv.setChartView(mChart); // For bounds control
		mChart.setMarker(mv); // Set the marker to the chart
		mChart.setDrawMarkers(true);

		int labelsColor = ContextCompat.getColor(mChart.getContext(), R.color.description_font_and_bottom_sheet_icons);
		XAxis xAxis = mChart.getXAxis();
		xAxis.setDrawAxisLine(false);
		xAxis.setDrawGridLines(true);
		xAxis.setGridLineWidth(1.5f);
		xAxis.setGridColor(ActivityCompat.getColor(mChart.getContext(), R.color.gpx_chart_black_grid));
		xAxis.enableGridDashedLine(25f, Float.MAX_VALUE, 0f);
		xAxis.setPosition(BOTTOM);
		xAxis.setTextColor(labelsColor);

		YAxis yAxis = mChart.getAxisLeft();
		yAxis.enableGridDashedLine(10f, 5f, 0f);
		yAxis.setGridColor(ActivityCompat.getColor(mChart.getContext(), R.color.divider_color));
		yAxis.setDrawAxisLine(false);
		yAxis.setPosition(YAxis.YAxisLabelPosition.INSIDE_CHART);
		yAxis.setXOffset(16f);
		yAxis.setYOffset(-6f);
		yAxis.setLabelCount(yLabelsCount);
		xAxis.setTextColor(labelsColor);

		yAxis = mChart.getAxisRight();
		yAxis.enableGridDashedLine(10f, 5f, 0f);
		yAxis.setGridColor(ActivityCompat.getColor(mChart.getContext(), R.color.divider_color));
		yAxis.setDrawAxisLine(false);
		yAxis.setPosition(YAxis.YAxisLabelPosition.INSIDE_CHART);
		yAxis.setXOffset(16f);
		yAxis.setYOffset(-6f);
		yAxis.setLabelCount(yLabelsCount);
		xAxis.setTextColor(labelsColor);
		yAxis.setEnabled(false);

		Legend legend = mChart.getLegend();
		legend.setEnabled(false);
	}

	private static float setupAxisDistance(OsmandApplication ctx, AxisBase axisBase, float meters) {
		OsmandSettings settings = ctx.getSettings();
		MetricsConstants mc = settings.METRIC_SYSTEM.get();
		float divX;

		String format1 = "{0,number,0.#} ";
		String format2 = "{0,number,0.##} ";
		String fmt = null;
		float granularity = 1f;
		int mainUnitStr;
		float mainUnitInMeters;
		if (mc == MetricsConstants.KILOMETERS_AND_METERS) {
			mainUnitStr = R.string.km;
			mainUnitInMeters = METERS_IN_KILOMETER;
		} else if (mc == MetricsConstants.NAUTICAL_MILES) {
			mainUnitStr = R.string.nm;
			mainUnitInMeters = METERS_IN_ONE_NAUTICALMILE;
		} else {
			mainUnitStr = R.string.mile;
			mainUnitInMeters = METERS_IN_ONE_MILE;
		}
		if (meters > 9.99f * mainUnitInMeters) {
			fmt = format1;
			granularity = .1f;
		}
		if (meters >= 100 * mainUnitInMeters ||
				meters > 9.99f * mainUnitInMeters ||
				meters > 0.999f * mainUnitInMeters ||
				mc == MetricsConstants.MILES_AND_FEET && meters > 0.249f * mainUnitInMeters ||
				mc == MetricsConstants.MILES_AND_METERS && meters > 0.249f * mainUnitInMeters ||
				mc == MetricsConstants.MILES_AND_YARDS && meters > 0.249f * mainUnitInMeters ||
				mc == MetricsConstants.NAUTICAL_MILES && meters > 0.99f * mainUnitInMeters) {

			divX = mainUnitInMeters;
			if (fmt == null) {
				fmt = format2;
				granularity = .01f;
			}
		} else {
			fmt = null;
			granularity = 1f;
			if (mc == MetricsConstants.KILOMETERS_AND_METERS || mc == MetricsConstants.MILES_AND_METERS) {
				divX = 1f;
				mainUnitStr = R.string.m;
			} else if (mc == MetricsConstants.MILES_AND_FEET) {
				divX = 1f / FEET_IN_ONE_METER;
				mainUnitStr = R.string.foot;
			} else if (mc == MetricsConstants.MILES_AND_YARDS) {
				divX = 1f / YARDS_IN_ONE_METER;
				mainUnitStr = R.string.yard;
			} else {
				divX = 1f;
				mainUnitStr = R.string.m;
			}
		}

		final String formatX = fmt;
		final String mainUnitX = ctx.getString(mainUnitStr);

		axisBase.setGranularity(granularity);
		axisBase.setValueFormatter(new ValueFormatter() {

			@Override
			public String getFormattedValue(float value) {
				if (!Algorithms.isEmpty(formatX)) {
					return MessageFormat.format(formatX + mainUnitX, value);
				} else {
					return (int) value + " " + mainUnitX;
				}
			}
		});

		return divX;
	}

	private static float setupXAxisTime(XAxis xAxis, long timeSpan) {
		final boolean useHours = timeSpan / 3600000 > 0;
		xAxis.setGranularity(1f);
		xAxis.setValueFormatter(new ValueFormatter() {
			@Override
<<<<<<< HEAD
			public String getFormattedValue(float value) {
				int seconds = (int)value;
=======
			public String getFormattedValue(float value, AxisBase axis) {
				int seconds = (int) value;
>>>>>>> a0f35d4b
				if (useHours) {
					int hours = seconds / (60 * 60);
					int minutes = (seconds / 60) % 60;
					int sec = seconds % 60;
					return hours + ":" + (minutes < 10 ? "0" + minutes : minutes) + ":" + (sec < 10 ? "0" + sec : sec);
				} else {
					int minutes = (seconds / 60) % 60;
					int sec = seconds % 60;
					return (minutes < 10 ? "0" + minutes : minutes) + ":" + (sec < 10 ? "0" + sec : sec);
				}
			}
		});

		return 1f;
	}

	private static float setupXAxisTimeOfDay(XAxis xAxis, final long startTime) {
		xAxis.setGranularity(1f);
		xAxis.setValueFormatter(new ValueFormatter() {
			@Override
<<<<<<< HEAD
			public String getFormattedValue(float value) {
				long seconds = (long) (startTime/1000 + value);
=======
			public String getFormattedValue(float value, AxisBase axis) {
				long seconds = (long) (startTime / 1000 + value);
>>>>>>> a0f35d4b
				return OsmAndFormatter.getFormattedTimeShort(seconds);
			}
		});
		return 1f;
	}

	private static List<Entry> calculateElevationArray(GPXTrackAnalysis analysis, GPXDataSetAxisType axisType,
													   float divX, float convEle, boolean useGeneralTrackPoints, boolean calcWithoutGaps) {
		List<Entry> values = new ArrayList<>();
		List<Elevation> elevationData = analysis.elevationData;
		float nextX = 0;
		float nextY;
		float elev;
		float prevElevOrig = -80000;
		float prevElev = 0;
		int i = -1;
		int lastIndex = elevationData.size() - 1;
		Entry lastEntry = null;
		float lastXSameY = -1;
		boolean hasSameY = false;
		float x;
		for (Elevation e : elevationData) {
			i++;
			if (axisType == GPXDataSetAxisType.TIME || axisType == GPXDataSetAxisType.TIMEOFDAY) {
				x = e.time;
			} else {
				x = e.distance;
			}
			if (x > 0) {
				if (!(calcWithoutGaps && e.firstPoint && lastEntry != null)) {
					nextX += x / divX;
				}
				if (!Float.isNaN(e.elevation)) {
					elev = e.elevation;
					if (prevElevOrig != -80000) {
						if (elev > prevElevOrig) {
							elev -= 1f;
						} else if (prevElevOrig == elev && i < lastIndex) {
							hasSameY = true;
							lastXSameY = nextX;
							continue;
						}
						if (prevElev == elev && i < lastIndex) {
							hasSameY = true;
							lastXSameY = nextX;
							continue;
						}
						if (hasSameY) {
							values.add(new Entry(lastXSameY, lastEntry.getY()));
						}
						hasSameY = false;
					}
					if (useGeneralTrackPoints && e.firstPoint && lastEntry != null) {
						values.add(new Entry(nextX, lastEntry.getY()));
					}
					prevElevOrig = e.elevation;
					prevElev = elev;
					nextY = elev * convEle;
					lastEntry = new Entry(nextX, nextY);
					values.add(lastEntry);
				}
			}
		}
		return values;
	}

	public static void setupHorizontalGPXChart(OsmandApplication app, HorizontalBarChart chart, int yLabelsCount,
	                                           float topOffset, float bottomOffset, boolean useGesturesAndScale, boolean nightMode) {
		chart.setHardwareAccelerationEnabled(Build.VERSION.SDK_INT >= Build.VERSION_CODES.LOLLIPOP);
		chart.setTouchEnabled(useGesturesAndScale);
		chart.setDragEnabled(useGesturesAndScale);
		chart.setScaleYEnabled(false);
		chart.setAutoScaleMinMaxEnabled(true);
		chart.setDrawBorders(true);
		chart.getDescription().setEnabled(false);
		chart.setDragDecelerationEnabled(false);

		chart.setExtraTopOffset(topOffset);
		chart.setExtraBottomOffset(bottomOffset);

		XAxis xl = chart.getXAxis();
		xl.setDrawLabels(false);
		xl.setEnabled(false);
		xl.setDrawAxisLine(false);
		xl.setDrawGridLines(false);

		YAxis yl = chart.getAxisLeft();
		yl.setLabelCount(yLabelsCount);
		yl.setDrawLabels(false);
		yl.setEnabled(false);
		yl.setDrawAxisLine(false);
		yl.setDrawGridLines(false);
		yl.setAxisMinimum(0f);

		YAxis yr = chart.getAxisRight();
		yr.setLabelCount(yLabelsCount);
		yr.setDrawAxisLine(false);
		yr.setDrawGridLines(false);
		yr.setAxisMinimum(0f);
		chart.setMinOffset(0);

		int mainFontColor = ColorUtilities.getPrimaryTextColor(app, nightMode);
		yl.setTextColor(mainFontColor);
		yr.setTextColor(mainFontColor);

		chart.setFitBars(true);
		chart.setBorderColor(ColorUtilities.getDividerColor(app, nightMode));

		Legend l = chart.getLegend();
		l.setEnabled(false);
	}

	public static <E> BarData buildStatisticChart(@NonNull OsmandApplication app,
	                                              @NonNull HorizontalBarChart mChart,
	                                              @NonNull RouteStatisticsHelper.RouteStatistics routeStatistics,
	                                              @NonNull GPXTrackAnalysis analysis,
	                                              boolean useRightAxis,
	                                              boolean nightMode) {

		XAxis xAxis = mChart.getXAxis();
		xAxis.setEnabled(false);

		YAxis yAxis;
		if (useRightAxis) {
			yAxis = mChart.getAxisRight();
			yAxis.setEnabled(true);
		} else {
			yAxis = mChart.getAxisLeft();
		}
		float divX = setupAxisDistance(app, yAxis, analysis.totalDistance);

		List<RouteSegmentAttribute> segments = routeStatistics.elements;
		List<BarEntry> entries = new ArrayList<>();
		float[] stacks = new float[segments.size()];
		int[] colors = new int[segments.size()];
		for (int i = 0; i < stacks.length; i++) {
			RouteSegmentAttribute segment = segments.get(i);
			stacks[i] = segment.getDistance() / divX;
			colors[i] = segment.getColor();
		}
		entries.add(new BarEntry(0, stacks));
		BarDataSet barDataSet = new BarDataSet(entries, "");
		barDataSet.setColors(colors);
		barDataSet.setHighLightColor(ColorUtilities.getSecondaryTextColor(app, nightMode));
		BarData dataSet = new BarData(barDataSet);
		dataSet.setDrawValues(false);
		dataSet.setBarWidth(1);
		mChart.getAxisRight().setAxisMaximum(dataSet.getYMax());
		mChart.getAxisLeft().setAxisMaximum(dataSet.getYMax());

		return dataSet;
	}

	public static OrderedLineDataSet createGPXElevationDataSet(@NonNull OsmandApplication ctx,
															   @NonNull LineChart mChart,
															   @NonNull GPXTrackAnalysis analysis,
															   @NonNull GPXDataSetAxisType axisType,
															   boolean useRightAxis,
															   boolean drawFilled,
															   boolean calcWithoutGaps) {
		OsmandSettings settings = ctx.getSettings();
		MetricsConstants mc = settings.METRIC_SYSTEM.get();
		boolean useFeet = (mc == MetricsConstants.MILES_AND_FEET) || (mc == MetricsConstants.MILES_AND_YARDS);
		boolean light = settings.isLightContent();
		final float convEle = useFeet ? 3.28084f : 1.0f;

		float divX;
		XAxis xAxis = mChart.getXAxis();
		if (axisType == GPXDataSetAxisType.TIME && analysis.isTimeSpecified()) {
			divX = setupXAxisTime(xAxis, calcWithoutGaps ? analysis.timeSpanWithoutGaps : analysis.timeSpan);
		} else if (axisType == GPXDataSetAxisType.TIMEOFDAY && analysis.isTimeSpecified()) {
			divX = setupXAxisTimeOfDay(xAxis, analysis.startTime);
		} else {
			divX = setupAxisDistance(ctx, xAxis, calcWithoutGaps ? analysis.totalDistanceWithoutGaps : analysis.totalDistance);
		}

		final String mainUnitY = useFeet ? ctx.getString(R.string.foot) : ctx.getString(R.string.m);

		YAxis yAxis;
		if (useRightAxis) {
			yAxis = mChart.getAxisRight();
			yAxis.setEnabled(true);
		} else {
			yAxis = mChart.getAxisLeft();
		}
		yAxis.setTextColor(ActivityCompat.getColor(mChart.getContext(), R.color.gpx_chart_blue_label));
		yAxis.setGridColor(ActivityCompat.getColor(mChart.getContext(), R.color.gpx_chart_blue_grid));
		yAxis.setGranularity(1f);
		yAxis.resetAxisMinimum();
		yAxis.setValueFormatter(new ValueFormatter() {

			@Override
<<<<<<< HEAD
			public String getFormattedValue(float value) {
				return (int)value + " " + mainUnitY;
=======
			public String getFormattedValue(float value, AxisBase axis) {
				return (int) value + " " + mainUnitY;
>>>>>>> a0f35d4b
			}
		});

		List<Entry> values = calculateElevationArray(analysis, axisType, divX, convEle, true, calcWithoutGaps);

		OrderedLineDataSet dataSet = new OrderedLineDataSet(values, "", GPXDataSetType.ALTITUDE, axisType);
		dataSet.priority = (float) (analysis.avgElevation - analysis.minElevation) * convEle;
		dataSet.divX = divX;
		dataSet.mulY = convEle;
		dataSet.divY = Float.NaN;
		dataSet.units = mainUnitY;

		dataSet.setColor(ContextCompat.getColor(mChart.getContext(), R.color.gpx_chart_blue));
		dataSet.setLineWidth(1f);
		if (drawFilled) {
			dataSet.setFillAlpha(128);
			dataSet.setFillColor(ContextCompat.getColor(mChart.getContext(), R.color.gpx_chart_blue));
			dataSet.setDrawFilled(true);
		} else {
			dataSet.setDrawFilled(false);
		}

		dataSet.setDrawValues(false);
		dataSet.setValueTextSize(9f);
		dataSet.setFormLineWidth(1f);
		dataSet.setFormSize(15.f);

		dataSet.setDrawCircles(false);
		dataSet.setDrawCircleHole(false);

		dataSet.setHighlightEnabled(true);
		dataSet.setDrawVerticalHighlightIndicator(true);
		dataSet.setDrawHorizontalHighlightIndicator(false);
		dataSet.setHighLightColor(ColorUtilities.getSecondaryTextColor(mChart.getContext(), !light));

		//dataSet.setMode(LineDataSet.Mode.HORIZONTAL_BEZIER);

		dataSet.setFillFormatter((ds, dataProvider) -> dataProvider.getYChartMin());
		if (useRightAxis) {
			dataSet.setAxisDependency(YAxis.AxisDependency.RIGHT);
		}
		return dataSet;
	}

	public static OrderedLineDataSet createGPXSpeedDataSet(@NonNull OsmandApplication ctx,
	                                                       @NonNull LineChart mChart,
	                                                       @NonNull GPXTrackAnalysis analysis,
	                                                       @NonNull GPXDataSetAxisType axisType,
	                                                       boolean useRightAxis,
	                                                       boolean drawFilled,
	                                                       boolean calcWithoutGaps) {
		OsmandSettings settings = ctx.getSettings();
		boolean light = settings.isLightContent();

		float divX;
		XAxis xAxis = mChart.getXAxis();
		if (axisType == GPXDataSetAxisType.TIME && analysis.isTimeSpecified()) {
			divX = setupXAxisTime(xAxis, calcWithoutGaps ? analysis.timeSpanWithoutGaps : analysis.timeSpan);
		} else if (axisType == GPXDataSetAxisType.TIMEOFDAY && analysis.isTimeSpecified()) {
			divX = setupXAxisTimeOfDay(xAxis, analysis.startTime);
		} else {
			divX = setupAxisDistance(ctx, xAxis, calcWithoutGaps ? analysis.totalDistanceWithoutGaps : analysis.totalDistance);
		}

		SpeedConstants sps = settings.SPEED_SYSTEM.get();
		float mulSpeed = Float.NaN;
		float divSpeed = Float.NaN;
		final String mainUnitY = sps.toShortString(ctx);
		if (sps == SpeedConstants.KILOMETERS_PER_HOUR) {
			mulSpeed = 3.6f;
		} else if (sps == SpeedConstants.MILES_PER_HOUR) {
			mulSpeed = 3.6f * METERS_IN_KILOMETER / METERS_IN_ONE_MILE;
		} else if (sps == SpeedConstants.NAUTICALMILES_PER_HOUR) {
			mulSpeed = 3.6f * METERS_IN_KILOMETER / METERS_IN_ONE_NAUTICALMILE;
		} else if (sps == SpeedConstants.MINUTES_PER_KILOMETER) {
			divSpeed = METERS_IN_KILOMETER / 60;
		} else if (sps == SpeedConstants.MINUTES_PER_MILE) {
			divSpeed = METERS_IN_ONE_MILE / 60;
		} else {
			mulSpeed = 1f;
		}

		YAxis yAxis;
		if (useRightAxis) {
			yAxis = mChart.getAxisRight();
			yAxis.setEnabled(true);
		} else {
			yAxis = mChart.getAxisLeft();
		}
		if (analysis.hasSpeedInTrack()) {
			yAxis.setTextColor(ActivityCompat.getColor(mChart.getContext(), R.color.gpx_chart_orange_label));
			yAxis.setGridColor(ActivityCompat.getColor(mChart.getContext(), R.color.gpx_chart_orange_grid));
		} else {
			yAxis.setTextColor(ActivityCompat.getColor(mChart.getContext(), R.color.gpx_chart_red_label));
			yAxis.setGridColor(ActivityCompat.getColor(mChart.getContext(), R.color.gpx_chart_red_grid));
		}

		yAxis.setAxisMinimum(0f);

		ArrayList<Entry> values = new ArrayList<>();
		List<Speed> speedData = analysis.speedData;
		float nextX = 0;
		float nextY;
		float x;
		for (Speed s : speedData) {
			switch (axisType) {
				case TIMEOFDAY:
				case TIME:
					x = s.time;
					break;
				default:
					x = s.distance;
					break;
			}

			if (x > 0) {
				if (axisType == GPXDataSetAxisType.TIME && x > 60 ||
					axisType == GPXDataSetAxisType.TIMEOFDAY && x > 60) {
					values.add(new Entry(nextX + 1, 0));
					values.add(new Entry(nextX + x - 1, 0));
				}
				if (!(calcWithoutGaps && s.firstPoint)) {
					nextX += x / divX;
				}
				if (Float.isNaN(divSpeed)) {
					nextY = s.speed * mulSpeed;
				} else {
					nextY = divSpeed / s.speed;
				}
				if (nextY < 0 || Float.isInfinite(nextY)) {
					nextY = 0;
				}
				if (s.firstPoint) {
					values.add(new Entry(nextX, 0));
				}
				values.add(new Entry(nextX, nextY));
				if (s.lastPoint) {
					values.add(new Entry(nextX, 0));
				}
			}
		}

		OrderedLineDataSet dataSet = new OrderedLineDataSet(values, "", GPXDataSetType.SPEED, axisType);

		String format = null;
		if (dataSet.getYMax() < 3) {
			format = "{0,number,0.#} ";
		}
		final String formatY = format;
		yAxis.setValueFormatter(new ValueFormatter() {

			@Override
			public String getFormattedValue(float value) {
				if (!Algorithms.isEmpty(formatY)) {
					return MessageFormat.format(formatY + mainUnitY, value);
				} else {
					return (int) value + " " + mainUnitY;
				}
			}
		});

		if (Float.isNaN(divSpeed)) {
			dataSet.priority = analysis.avgSpeed * mulSpeed;
		} else {
			dataSet.priority = divSpeed / analysis.avgSpeed;
		}
		dataSet.divX = divX;
		if (Float.isNaN(divSpeed)) {
			dataSet.mulY = mulSpeed;
			dataSet.divY = Float.NaN;
		} else {
			dataSet.divY = divSpeed;
			dataSet.mulY = Float.NaN;
		}
		dataSet.units = mainUnitY;

		if (analysis.hasSpeedInTrack()) {
			dataSet.setColor(ContextCompat.getColor(mChart.getContext(), R.color.gpx_chart_orange));
		} else {
			dataSet.setColor(ContextCompat.getColor(mChart.getContext(), R.color.gpx_chart_red));
		}
		dataSet.setLineWidth(1f);
		if (drawFilled) {
			dataSet.setFillAlpha(128);
			if (analysis.hasSpeedInTrack()) {
				dataSet.setFillColor(ContextCompat.getColor(mChart.getContext(), R.color.gpx_chart_orange));
			} else {
				dataSet.setFillColor(ContextCompat.getColor(mChart.getContext(), R.color.gpx_chart_red));
			}
			dataSet.setDrawFilled(true);
		} else {
			dataSet.setDrawFilled(false);
		}
		dataSet.setDrawValues(false);
		dataSet.setValueTextSize(9f);
		dataSet.setFormLineWidth(1f);
		dataSet.setFormSize(15.f);

		dataSet.setDrawCircles(false);
		dataSet.setDrawCircleHole(false);

		dataSet.setHighlightEnabled(true);
		dataSet.setDrawVerticalHighlightIndicator(true);
		dataSet.setDrawHorizontalHighlightIndicator(false);
		dataSet.setHighLightColor(ColorUtilities.getSecondaryTextColor(mChart.getContext(), !light));

		//dataSet.setMode(LineDataSet.Mode.HORIZONTAL_BEZIER);

		if (useRightAxis) {
			dataSet.setAxisDependency(YAxis.AxisDependency.RIGHT);
		}
		return dataSet;
	}

	public static OrderedLineDataSet createGPXSlopeDataSet(@NonNull OsmandApplication ctx,
														   @NonNull LineChart mChart,
														   @NonNull GPXTrackAnalysis analysis,
														   @NonNull GPXDataSetAxisType axisType,
														   @Nullable List<Entry> eleValues,
														   boolean useRightAxis,
														   boolean drawFilled,
														   boolean calcWithoutGaps) {
		if (axisType == GPXDataSetAxisType.TIME || axisType == GPXDataSetAxisType.TIMEOFDAY) {
			return null;
		}
		OsmandSettings settings = ctx.getSettings();
		boolean light = settings.isLightContent();
		MetricsConstants mc = settings.METRIC_SYSTEM.get();
		boolean useFeet = (mc == MetricsConstants.MILES_AND_FEET) || (mc == MetricsConstants.MILES_AND_YARDS);
		final float convEle = useFeet ? 3.28084f : 1.0f;
		final float totalDistance = calcWithoutGaps ? analysis.totalDistanceWithoutGaps : analysis.totalDistance;

		XAxis xAxis = mChart.getXAxis();
		float divX = setupAxisDistance(ctx, xAxis, calcWithoutGaps ? analysis.totalDistanceWithoutGaps : analysis.totalDistance);

		final String mainUnitY = "%";

		YAxis yAxis;
		if (useRightAxis) {
			yAxis = mChart.getAxisRight();
			yAxis.setEnabled(true);
		} else {
			yAxis = mChart.getAxisLeft();
		}
		yAxis.setTextColor(ActivityCompat.getColor(mChart.getContext(), R.color.gpx_chart_green_label));
		yAxis.setGridColor(ActivityCompat.getColor(mChart.getContext(), R.color.gpx_chart_green_grid));
		yAxis.setGranularity(1f);
		yAxis.resetAxisMinimum();
		yAxis.setValueFormatter(new ValueFormatter() {

			@Override
<<<<<<< HEAD
			public String getFormattedValue(float value) {
				return (int)value + " " + mainUnitY;
=======
			public String getFormattedValue(float value, AxisBase axis) {
				return (int) value + " " + mainUnitY;
>>>>>>> a0f35d4b
			}
		});

		List<Entry> values;
		if (eleValues == null) {
			values = calculateElevationArray(analysis, GPXDataSetAxisType.DISTANCE, 1f, 1f, false, calcWithoutGaps);
		} else {
			values = new ArrayList<>(eleValues.size());
			for (Entry e : eleValues) {
				values.add(new Entry(e.getX() * divX, e.getY() / convEle));
			}
		}

		if (values == null || values.size() == 0) {
			if (useRightAxis) {
				yAxis.setEnabled(false);
			}
			return null;
		}

		int lastIndex = values.size() - 1;

		double STEP = 5;
		int l = 10;
		while (l > 0 && totalDistance / STEP > MAX_CHART_DATA_ITEMS) {
			STEP = Math.max(STEP, totalDistance / (values.size() * l--));
		}

		double[] calculatedDist = new double[(int) (totalDistance / STEP) + 1];
		double[] calculatedH = new double[(int) (totalDistance / STEP) + 1];
		int nextW = 0;
		for (int k = 0; k < calculatedDist.length; k++) {
			if (k > 0) {
				calculatedDist[k] = calculatedDist[k - 1] + STEP;
			}
			while (nextW < lastIndex && calculatedDist[k] > values.get(nextW).getX()) {
				nextW++;
			}
			double pd = nextW == 0 ? 0 : values.get(nextW - 1).getX();
			double ph = nextW == 0 ? values.get(0).getY() : values.get(nextW - 1).getY();
			calculatedH[k] = ph + (values.get(nextW).getY() - ph) / (values.get(nextW).getX() - pd) * (calculatedDist[k] - pd);
		}

		double SLOPE_PROXIMITY = Math.max(100, STEP * 2);

		if (totalDistance - SLOPE_PROXIMITY < 0) {
			if (useRightAxis) {
				yAxis.setEnabled(false);
			}
			return null;
		}

		double[] calculatedSlopeDist = new double[(int) ((totalDistance - SLOPE_PROXIMITY) / STEP) + 1];
		double[] calculatedSlope = new double[(int) ((totalDistance - SLOPE_PROXIMITY) / STEP) + 1];

		int index = (int) ((SLOPE_PROXIMITY / STEP) / 2);
		for (int k = 0; k < calculatedSlopeDist.length; k++) {
			calculatedSlopeDist[k] = calculatedDist[index + k];
			calculatedSlope[k] = (calculatedH[2 * index + k] - calculatedH[k]) * 100 / SLOPE_PROXIMITY;
			if (Double.isNaN(calculatedSlope[k])) {
				calculatedSlope[k] = 0;
			}
		}

		List<Entry> slopeValues = new ArrayList<>(calculatedSlopeDist.length);
		float prevSlope = -80000;
		float slope;
		float x;
		float lastXSameY = 0;
		boolean hasSameY = false;
		Entry lastEntry = null;
		lastIndex = calculatedSlopeDist.length - 1;
		for (int i = 0; i < calculatedSlopeDist.length; i++) {
			x = (float) calculatedSlopeDist[i] / divX;
			slope = (float) calculatedSlope[i];
			if (prevSlope != -80000) {
				if (prevSlope == slope && i < lastIndex) {
					hasSameY = true;
					lastXSameY = x;
					continue;
				}
				if (hasSameY) {
					slopeValues.add(new Entry(lastXSameY, lastEntry.getY()));
				}
				hasSameY = false;
			}
			prevSlope = slope;
			lastEntry = new Entry(x, slope);
			slopeValues.add(lastEntry);
		}

		OrderedLineDataSet dataSet = new OrderedLineDataSet(slopeValues, "", GPXDataSetType.SLOPE, axisType);
		dataSet.divX = divX;
		dataSet.units = mainUnitY;

		dataSet.setColor(ContextCompat.getColor(mChart.getContext(), R.color.gpx_chart_green));
		dataSet.setLineWidth(1f);
		if (drawFilled) {
			dataSet.setFillAlpha(128);
			dataSet.setFillColor(ContextCompat.getColor(mChart.getContext(), R.color.gpx_chart_green));
			dataSet.setDrawFilled(true);
		} else {
			dataSet.setDrawFilled(false);
		}

		dataSet.setDrawValues(false);
		dataSet.setValueTextSize(9f);
		dataSet.setFormLineWidth(1f);
		dataSet.setFormSize(15.f);

		dataSet.setDrawCircles(false);
		dataSet.setDrawCircleHole(false);

		dataSet.setHighlightEnabled(true);
		dataSet.setDrawVerticalHighlightIndicator(true);
		dataSet.setDrawHorizontalHighlightIndicator(false);
		dataSet.setHighLightColor(ColorUtilities.getSecondaryTextColor(mChart.getContext(), !light));

		//dataSet.setMode(LineDataSet.Mode.HORIZONTAL_BEZIER);

		/*
		dataSet.setFillFormatter(new IFillFormatter() {
			@Override
			public float getFillLinePosition(ILineDataSet dataSet, LineDataProvider dataProvider) {
				return dataProvider.getYChartMin();
			}
		});
		*/
		if (useRightAxis) {
			dataSet.setAxisDependency(YAxis.AxisDependency.RIGHT);
		}
		return dataSet;
	}

	public enum GPXDataSetType {
		ALTITUDE(R.string.altitude, R.drawable.ic_action_altitude_average),
		SPEED(R.string.map_widget_speed, R.drawable.ic_action_speed),
		SLOPE(R.string.shared_string_slope, R.drawable.ic_action_altitude_ascent);

		private final int stringId;
		private final int imageId;

		GPXDataSetType(int stringId, int imageId) {
			this.stringId = stringId;
			this.imageId = imageId;
		}

		public String getName(@NonNull Context ctx) {
			return ctx.getString(stringId);
		}

		public int getStringId() {
			return stringId;
		}

		public int getImageId() {
			return imageId;
		}

		public Drawable getImageDrawable(@NonNull OsmandApplication app) {
			return app.getUIUtilities().getThemedIcon(imageId);
		}

		public static String getName(@NonNull Context ctx, @NonNull GPXDataSetType[] types) {
			List<String> list = new ArrayList<>();
			for (GPXDataSetType type : types) {
				list.add(type.getName(ctx));
			}
			Collections.sort(list);
			StringBuilder sb = new StringBuilder();
			for (String s : list) {
				if (sb.length() > 0) {
					sb.append("/");
				}
				sb.append(s);
			}
			return sb.toString();
		}

		public static Drawable getImageDrawable(@NonNull OsmandApplication app, @NonNull GPXDataSetType[] types) {
			if (types.length > 0) {
				return types[0].getImageDrawable(app);
			} else {
				return null;
			}
		}
	}

	public enum GPXDataSetAxisType {
		DISTANCE(R.string.distance, R.drawable.ic_action_marker_dark),
		TIME(R.string.shared_string_time, R.drawable.ic_action_time),
		TIMEOFDAY(R.string.time_of_day, R.drawable.ic_action_time_span);

		private final int stringId;
		private final int imageId;

		GPXDataSetAxisType(int stringId, int imageId) {
			this.stringId = stringId;
			this.imageId = imageId;
		}

		public String getName(Context ctx) {
			return ctx.getString(stringId);
		}

		public int getStringId() {
			return stringId;
		}

		public int getImageId() {
			return imageId;
		}

		public Drawable getImageDrawable(OsmandApplication app) {
			return app.getUIUtilities().getThemedIcon(imageId);
		}
	}

	public static class OrderedLineDataSet extends LineDataSet {

		private final GPXDataSetType dataSetType;
		private final GPXDataSetAxisType dataSetAxisType;

		float priority;
		String units;
		float divX = 1f;
		float divY = 1f;
		float mulY = 1f;

		OrderedLineDataSet(List<Entry> yVals, String label, GPXDataSetType dataSetType, GPXDataSetAxisType dataSetAxisType) {
			super(yVals, label);
			this.dataSetType = dataSetType;
			this.dataSetAxisType = dataSetAxisType;
		}

		public GPXDataSetType getDataSetType() {
			return dataSetType;
		}

		public GPXDataSetAxisType getDataSetAxisType() {
			return dataSetAxisType;
		}

		public float getPriority() {
			return priority;
		}

		public float getDivX() {
			return divX;
		}

		public float getDivY() {
			return divY;
		}

		public float getMulY() {
			return mulY;
		}

		public String getUnits() {
			return units;
		}
	}

	public static class GPXHighlight extends Highlight {

		private final boolean showIcon;

		public GPXHighlight(float x, int dataSetIndex, boolean showIcon) {
			super(x, Float.NaN, dataSetIndex);
			this.showIcon = showIcon;
		}

		public GPXHighlight(float x, float y, int dataSetIndex, boolean showIcon) {
			super(x, y, dataSetIndex);
			this.showIcon = showIcon;
		}

		public boolean shouldShowIcon() {
			return showIcon;
		}
	}

	@SuppressLint("ViewConstructor")
	private static class GPXMarkerView extends MarkerView {

		private final View textAltView;
		private final View textSpdView;
		private final View textSlpView;
		private final boolean hasIcon;

		public GPXMarkerView(@NonNull Context context,
		                     @Nullable Drawable icon) {
			super(context, R.layout.chart_marker_view);
			textAltView = findViewById(R.id.text_alt_container);
			textSpdView = findViewById(R.id.text_spd_container);
			textSlpView = findViewById(R.id.text_slp_container);
			if (icon != null) {
				findViewById(R.id.icon_divider).setVisibility(VISIBLE);
				findViewById(R.id.icon_container).setVisibility(VISIBLE);
				((ImageView) findViewById(R.id.icon)).setImageDrawable(icon);
			}
			hasIcon = icon != null;
		}

		// callbacks everytime the MarkerView is redrawn, can be used to update the
		// content (user-interface)
		@Override
		public void refreshContent(Entry e, Highlight highlight) {
			ChartData<?> chartData = getChartView().getData();
			if (hasIcon && highlight instanceof GPXHighlight) {
				boolean showIcon = ((GPXHighlight) highlight).shouldShowIcon();
				AndroidUiHelper.setVisibility(showIcon ? VISIBLE : GONE, findViewById(R.id.icon_divider));
				AndroidUiHelper.setVisibility(showIcon ? VISIBLE : GONE, findViewById(R.id.icon_container));
			}
			if (chartData.getDataSetCount() == 1) {
				OrderedLineDataSet dataSet = (OrderedLineDataSet) chartData.getDataSetByIndex(0);
				String value = (int) e.getY() + " ";
				String units = dataSet.units;
				switch (dataSet.getDataSetType()) {
					case ALTITUDE:
						((TextView) textAltView.findViewById(R.id.text_alt_value)).setText(value);
						((TextView) textAltView.findViewById(R.id.text_alt_units)).setText(units);
						textAltView.setVisibility(VISIBLE);
						textSpdView.setVisibility(GONE);
						textSlpView.setVisibility(GONE);
						break;
					case SPEED:
						((TextView) textSpdView.findViewById(R.id.text_spd_value)).setTextColor(dataSet.getColor());
						((TextView) textSpdView.findViewById(R.id.text_spd_value)).setText(value);
						((TextView) textSpdView.findViewById(R.id.text_spd_units)).setText(units);
						textAltView.setVisibility(GONE);
						textSpdView.setVisibility(VISIBLE);
						textSlpView.setVisibility(GONE);
						break;
					case SLOPE:
						((TextView) textSlpView.findViewById(R.id.text_slp_value)).setText(value);
						textAltView.setVisibility(GONE);
						textSpdView.setVisibility(GONE);
						textSlpView.setVisibility(VISIBLE);
						break;
				}
				findViewById(R.id.divider).setVisibility(GONE);
			} else if (chartData.getDataSetCount() == 2) {
				OrderedLineDataSet dataSet1 = (OrderedLineDataSet) chartData.getDataSetByIndex(0);
				OrderedLineDataSet dataSet2 = (OrderedLineDataSet) chartData.getDataSetByIndex(1);
				int altSetIndex = -1;
				int spdSetIndex = -1;
				int slpSetIndex = -1;
				switch (dataSet1.getDataSetType()) {
					case ALTITUDE:
						altSetIndex = 0;
						break;
					case SPEED:
						spdSetIndex = 0;
						break;
					case SLOPE:
						slpSetIndex = 0;
						break;
				}
				switch (dataSet2.getDataSetType()) {
					case ALTITUDE:
						altSetIndex = 1;
						break;
					case SPEED:
						spdSetIndex = 1;
						break;
					case SLOPE:
						slpSetIndex = 1;
						break;
				}
				if (altSetIndex != -1) {
					float y = getInterpolatedY(altSetIndex == 0 ? dataSet1 : dataSet2, e);
					((TextView) textAltView.findViewById(R.id.text_alt_value)).setText((int) y + " ");
					((TextView) textAltView.findViewById(R.id.text_alt_units)).setText((altSetIndex == 0 ? dataSet1.units : dataSet2.units));
					textAltView.setVisibility(VISIBLE);
				} else {
					textAltView.setVisibility(GONE);
				}
				if (spdSetIndex != -1) {
					float y = getInterpolatedY(spdSetIndex == 0 ? dataSet1 : dataSet2, e);
					((TextView) textSpdView.findViewById(R.id.text_spd_value)).setTextColor((spdSetIndex == 0 ? dataSet1 : dataSet2).getColor());
					((TextView) textSpdView.findViewById(R.id.text_spd_value)).setText((int) y + " ");
					((TextView) textSpdView.findViewById(R.id.text_spd_units)).setText(spdSetIndex == 0 ? dataSet1.units : dataSet2.units);
					textSpdView.setVisibility(VISIBLE);
				} else {
					textSpdView.setVisibility(GONE);
				}
				if (slpSetIndex != -1) {
					float y = getInterpolatedY(slpSetIndex == 0 ? dataSet1 : dataSet2, e);
					((TextView) textSlpView.findViewById(R.id.text_slp_value)).setText((int) y + " ");
					textSlpView.setVisibility(VISIBLE);
				} else {
					textSlpView.setVisibility(GONE);
				}
				findViewById(R.id.divider).setVisibility(VISIBLE);
			} else {
				textAltView.setVisibility(GONE);
				textSpdView.setVisibility(GONE);
				textSlpView.setVisibility(GONE);
				findViewById(R.id.divider).setVisibility(GONE);
			}
			super.refreshContent(e, highlight);
		}

		private float getInterpolatedY(OrderedLineDataSet ds, Entry e) {
			if (ds.getEntryIndex(e) == -1) {
				Entry upEntry = ds.getEntryForXValue(e.getX(), Float.NaN, DataSet.Rounding.UP);
				Entry downEntry = upEntry;
				int upIndex = ds.getEntryIndex(upEntry);
				if (upIndex > 0) {
					downEntry = ds.getEntryForIndex(upIndex - 1);
				}
				return MapUtils.getInterpolatedY(downEntry.getX(), downEntry.getY(), upEntry.getX(), upEntry.getY(), e.getX());
			} else {
				return e.getY();
			}
		}

		@Override
		public MPPointF getOffset() {
			if (getChartView().getData().getDataSetCount() == 2) {
				int x = findViewById(R.id.divider).getLeft();
				return new MPPointF(-x - AndroidUtils.dpToPx(getContext(), .5f), 0);
			} else {
				return new MPPointF(-getWidth() / 2f, 0);
			}
		}

		@Override
		public MPPointF getOffsetForDrawingAtPoint(float posX, float posY) {
			int margin = AndroidUtils.dpToPx(getContext(), 3f);
			MPPointF offset = getOffset();
			offset.y = -posY;
			if (posX + offset.x - margin < 0) {
				offset.x -= (offset.x + posX - margin);
			}
			if (posX + offset.x + getWidth() + margin > getChartView().getWidth()) {
				offset.x -= (getWidth() - (getChartView().getWidth() - posX) + offset.x) + margin;
			}
			return offset;
		}
	}

	@NonNull
	public static GPXFile makeGpxFromRoute(RouteCalculationResult route, OsmandApplication app) {
		return makeGpxFromLocations(route.getRouteLocations(), app);
	}

	@NonNull
	public static GPXFile makeGpxFromLocations(List<Location> locations, OsmandApplication app) {
		double lastHeight = HEIGHT_UNDEFINED;
		double lastValidHeight = Double.NaN;
		GPXFile gpx = new GPXFile(Version.getFullVersion(app));
		if (locations != null) {
			Track track = new Track();
			TrkSegment seg = new TrkSegment();
			List<WptPt> pts = seg.points;
			for (Location l : locations) {
				WptPt point = new WptPt();
				point.lat = l.getLatitude();
				point.lon = l.getLongitude();
				if (l.hasAltitude()) {
					gpx.hasAltitude = true;
					float h = (float) l.getAltitude();
					point.ele = h;
					lastValidHeight = h;
					if (lastHeight == HEIGHT_UNDEFINED && pts.size() > 0) {
						for (WptPt pt : pts) {
							if (Double.isNaN(pt.ele)) {
								pt.ele = h;
							}
						}
					}
					lastHeight = h;
				} else {
					lastHeight = HEIGHT_UNDEFINED;
				}
				if (pts.size() == 0) {
					point.time = System.currentTimeMillis();
				} else {
					GPXUtilities.WptPt prevPoint = pts.get(pts.size() - 1);
					if (l.hasSpeed() && l.getSpeed() != 0) {
						point.speed = l.getSpeed();
						double dist = MapUtils.getDistance(prevPoint.lat, prevPoint.lon, point.lat, point.lon);
						point.time = prevPoint.time + (long) (dist / point.speed) * SECOND_IN_MILLIS;
					} else {
						point.time = prevPoint.time;
					}
				}
				pts.add(point);
			}
			if (!Double.isNaN(lastValidHeight) && lastHeight == HEIGHT_UNDEFINED) {
				for (ListIterator<WptPt> iterator = pts.listIterator(pts.size()); iterator.hasPrevious(); ) {
					WptPt point = iterator.previous();
					if (!Double.isNaN(point.ele)) {
						break;
					}
					point.ele = lastValidHeight;
				}
			}
			track.segments.add(seg);
			gpx.tracks.add(track);
		}
		return gpx;
	}

	public enum LineGraphType {
		ALTITUDE,
		SLOPE,
		SPEED
	}

	public static List<ILineDataSet> getDataSets(LineChart chart,
	                                             OsmandApplication app,
	                                             GPXTrackAnalysis analysis,
	                                             @NonNull LineGraphType firstType,
	                                             @Nullable LineGraphType secondType,
	                                             boolean calcWithoutGaps) {
		if (app == null || chart == null || analysis == null) {
			return new ArrayList<>();
		}
		List<ILineDataSet> result = new ArrayList<>();
		if (secondType == null) {
			ILineDataSet dataSet = getDataSet(chart, app, analysis, calcWithoutGaps, false, firstType);
			if (dataSet != null) {
				result.add(dataSet);
			}
		} else {
			OrderedLineDataSet dataSet1 = getDataSet(chart, app, analysis, calcWithoutGaps, false, firstType);
			OrderedLineDataSet dataSet2 = getDataSet(chart, app, analysis, calcWithoutGaps, true, secondType);
			if (dataSet1 == null && dataSet2 == null) {
				return new ArrayList<>();
			} else if (dataSet1 == null) {
				result.add(dataSet2);
			} else if (dataSet2 == null) {
				result.add(dataSet1);
			} else if (dataSet1.getPriority() < dataSet2.getPriority()) {
				result.add(dataSet2);
				result.add(dataSet1);
			} else {
				result.add(dataSet1);
				result.add(dataSet2);
			}
		}
		return result;
	}

	private static OrderedLineDataSet getDataSet(@NonNull LineChart chart,
	                                             @NonNull OsmandApplication app,
	                                             @NonNull GPXTrackAnalysis analysis,
	                                             boolean calcWithoutGaps,
	                                             boolean useRightAxis,
	                                             @NonNull LineGraphType type) {
		OrderedLineDataSet dataSet = null;
		switch (type) {
			case ALTITUDE: {
				if (analysis.hasElevationData) {
					dataSet = GpxUiHelper.createGPXElevationDataSet(app, chart,
							analysis, GPXDataSetAxisType.DISTANCE, useRightAxis, true, calcWithoutGaps);
				}
				break;
			}
			case SLOPE:
				if (analysis.hasElevationData) {
					dataSet = GpxUiHelper.createGPXSlopeDataSet(app, chart,
							analysis, GPXDataSetAxisType.DISTANCE, null, useRightAxis, true, calcWithoutGaps);
				}
				break;
			case SPEED: {
				if (analysis.hasSpeedData) {
					dataSet = GpxUiHelper.createGPXSpeedDataSet(app, chart,
							analysis, GPXDataSetAxisType.DISTANCE, useRightAxis, true, calcWithoutGaps);
				}
				break;
			}
		}
		return dataSet;
	}

	public static GpxDisplayItem makeGpxDisplayItem(@NonNull OsmandApplication app, @NonNull GPXFile gpxFile,
	                                                @NonNull ChartPointLayer chartPointLayer) {
		GpxDisplayGroup group = null;
		if (!Algorithms.isEmpty(gpxFile.tracks)) {
			GpxSelectionHelper helper = app.getSelectedGpxHelper();
			String groupName = helper.getGroupName(gpxFile);
			group = helper.buildGpxDisplayGroup(gpxFile, 0, groupName);
		}
		if (group != null && group.getModifiableList().size() > 0) {
			GpxDisplayItem gpxItem = group.getModifiableList().get(0);
			if (gpxItem != null) {
				gpxItem.chartPointLayer = chartPointLayer;
			}
			return gpxItem;
		}
		return null;
	}

	public static void saveAndShareGpx(@NonNull final Context context, @NonNull final GPXFile gpxFile) {
		OsmandApplication app = (OsmandApplication) context.getApplicationContext();
		File tempDir = FileUtils.getTempDir(app);
		String fileName = Algorithms.getFileWithoutDirs(gpxFile.path);
		final File file = new File(tempDir, fileName);
		SaveGpxListener listener = new SaveGpxListener() {
			@Override
			public void gpxSavingStarted() {

			}

			@Override
			public void gpxSavingFinished(Exception errorMessage) {
				if (errorMessage == null) {
					shareGpx(context, file);
				}
			}
		};
		new SaveGpxAsyncTask(file, gpxFile, listener).executeOnExecutor(AsyncTask.THREAD_POOL_EXECUTOR);
	}

	public static void saveAndShareCurrentGpx(@NonNull final OsmandApplication app, @NonNull final GPXFile gpxFile) {
		SaveGpxListener saveGpxListener = new SaveGpxListener() {
			@Override
			public void gpxSavingStarted() {

			}

			@Override
			public void gpxSavingFinished(Exception errorMessage) {
				if (errorMessage == null) {
					GpxUiHelper.shareGpx(app, new File(gpxFile.path));
				}
			}
		};
		new SaveCurrentTrackTask(app, gpxFile, saveGpxListener).executeOnExecutor(AsyncTask.THREAD_POOL_EXECUTOR);
	}

	public static void saveAndShareGpxWithAppearance(@NonNull final Context context, @NonNull final GPXFile gpxFile) {
		OsmandApplication app = (OsmandApplication) context.getApplicationContext();
		GpxDataItem dataItem = getDataItem(app, gpxFile);
		if (dataItem != null) {
			addAppearanceToGpx(gpxFile, dataItem);
			saveAndShareGpx(app, gpxFile);
		}
	}

	public static void saveGpx(GPXFile gpxFile, SaveGpxListener listener) {
		new SaveGpxAsyncTask(new File(gpxFile.path), gpxFile, listener).executeOnExecutor(AsyncTask.THREAD_POOL_EXECUTOR);
	}

	private static GpxDataItem getDataItem(@NonNull final OsmandApplication app, @NonNull final GPXFile gpxFile) {
		GpxDataItemCallback itemCallback = new GpxDataItemCallback() {
			@Override
			public boolean isCancelled() {
				return false;
			}

			@Override
			public void onGpxDataItemReady(GpxDataItem item) {
				addAppearanceToGpx(gpxFile, item);
				saveAndShareGpx(app, gpxFile);
			}
		};
		return app.getGpxDbHelper().getItem(new File(gpxFile.path), itemCallback);
	}

	private static void addAppearanceToGpx(@NonNull GPXFile gpxFile, @NonNull GpxDataItem dataItem) {
		gpxFile.setShowArrows(dataItem.isShowArrows());
		gpxFile.setShowStartFinish(dataItem.isShowStartFinish());
		gpxFile.setSplitInterval(dataItem.getSplitInterval());
		gpxFile.setSplitType(GpxSplitType.getSplitTypeByTypeId(dataItem.getSplitType()).getTypeName());
		if (dataItem.getColor() != 0) {
			gpxFile.setColor(dataItem.getColor());
		}
		if (dataItem.getWidth() != null) {
			gpxFile.setWidth(dataItem.getWidth());
		}
		if (dataItem.getColoringType() != null) {
			gpxFile.setColoringType(dataItem.getColoringType());
		}
	}

	public static void shareGpx(@NonNull Context context, @NonNull File file) {
		Uri fileUri = AndroidUtils.getUriForFile(context, file);
		Intent sendIntent = new Intent(Intent.ACTION_SEND);
		sendIntent.putExtra(Intent.EXTRA_STREAM, fileUri);
		sendIntent.setType("application/gpx+xml");
		sendIntent.addFlags(Intent.FLAG_GRANT_READ_URI_PERMISSION);
		if (context instanceof OsmandApplication) {
			sendIntent.setFlags(Intent.FLAG_ACTIVITY_NEW_TASK);
		}
		AndroidUtils.startActivityIfSafe(context, sendIntent);
	}

	@NonNull
	public static String getGpxFileRelativePath(@NonNull OsmandApplication app, @NonNull String fullPath) {
		String rootGpxDir = app.getAppPath(IndexConstants.GPX_INDEX_DIR).getAbsolutePath() + '/';
		return fullPath.replace(rootGpxDir, "");
	}

	@Nullable
	public static WptPt getSegmentPointByTime(@NonNull TrkSegment segment, @NonNull GPXFile gpxFile,
	                                          float time, boolean preciseLocation, boolean joinSegments) {
		if (!segment.generalSegment || joinSegments) {
			return getSegmentPointByTime(segment, time, 0, preciseLocation);
		}

		long passedSegmentsTime = 0;
		for (Track track : gpxFile.tracks) {
			if (track.generalTrack) {
				continue;
			}

			for (TrkSegment seg : track.segments) {
				WptPt point = getSegmentPointByTime(seg, time, passedSegmentsTime, preciseLocation);
				if (point != null) {
					return point;
				}

				long segmentStartTime = Algorithms.isEmpty(seg.points) ? 0 : seg.points.get(0).time;
				long segmentEndTime = Algorithms.isEmpty(seg.points) ?
						0 : seg.points.get(seg.points.size() - 1).time;
				passedSegmentsTime += segmentEndTime - segmentStartTime;
			}
		}

		return null;
	}

	@Nullable
	private static WptPt getSegmentPointByTime(@NonNull TrkSegment segment, float timeToPoint,
	                                           long passedSegmentsTime, boolean preciseLocation) {
		WptPt previousPoint = null;
		long segmentStartTime = segment.points.get(0).time;
		for (WptPt currentPoint : segment.points) {
			long totalPassedTime = passedSegmentsTime + currentPoint.time - segmentStartTime;
			if (totalPassedTime >= timeToPoint) {
				return preciseLocation && previousPoint != null
						? getIntermediatePointByTime(totalPassedTime, timeToPoint, previousPoint, currentPoint)
						: currentPoint;
			}
			previousPoint = currentPoint;
		}
		return null;
	}

	@NonNull
	private static WptPt getIntermediatePointByTime(double passedTime, double timeToPoint,
	                                                WptPt prevPoint, WptPt currPoint) {
		double percent = 1 - (passedTime - timeToPoint) / (currPoint.time - prevPoint.time);
		double dLat = (currPoint.lat - prevPoint.lat) * percent;
		double dLon = (currPoint.lon - prevPoint.lon) * percent;
		WptPt intermediatePoint = new WptPt();
		intermediatePoint.lat = prevPoint.lat + dLat;
		intermediatePoint.lon = prevPoint.lon + dLon;
		return intermediatePoint;
	}

	@Nullable
	public static WptPt getSegmentPointByDistance(@NonNull TrkSegment segment, @NonNull GPXFile gpxFile,
	                                              float distanceToPoint, boolean preciseLocation,
	                                              boolean joinSegments) {
		double passedDistance = 0;

		if (!segment.generalSegment || joinSegments) {
			WptPt prevPoint = null;
			for (int i = 0; i < segment.points.size(); i++) {
				WptPt currPoint = segment.points.get(i);
				if (prevPoint != null) {
					passedDistance += MapUtils.getDistance(prevPoint.lat, prevPoint.lon, currPoint.lat, currPoint.lon);
				}
				if (currPoint.distance >= distanceToPoint || Math.abs(passedDistance - distanceToPoint) < 0.1) {
					return preciseLocation && prevPoint != null && currPoint.distance >= distanceToPoint
							? getIntermediatePointByDistance(passedDistance, distanceToPoint, currPoint, prevPoint)
							: currPoint;
				}
				prevPoint = currPoint;
			}
		}

		double passedSegmentsPointsDistance = 0;
		WptPt prevPoint = null;
		for (Track track : gpxFile.tracks) {
			if (track.generalTrack) {
				continue;
			}

			for (TrkSegment seg : track.segments) {
				if (Algorithms.isEmpty(seg.points)) {
					continue;
				}
				for (WptPt currPoint : seg.points) {
					if (prevPoint != null) {
						passedDistance += MapUtils.getDistance(prevPoint.lat, prevPoint.lon,
								currPoint.lat, currPoint.lon);
					}

					if (passedSegmentsPointsDistance + currPoint.distance >= distanceToPoint
							|| Math.abs(passedDistance - distanceToPoint) < 0.1) {
						return preciseLocation && prevPoint != null
								&& currPoint.distance + passedSegmentsPointsDistance >= distanceToPoint
								? getIntermediatePointByDistance(passedDistance, distanceToPoint, currPoint, prevPoint)
								: currPoint;
					}
					prevPoint = currPoint;
				}
				prevPoint = null;
				passedSegmentsPointsDistance += seg.points.get(seg.points.size() - 1).distance;
			}
		}
		return null;
	}

	@NonNull
	private static WptPt getIntermediatePointByDistance(double passedDistance, double distanceToPoint,
	                                                    WptPt currPoint, WptPt prevPoint) {
		double percent = 1 - (passedDistance - distanceToPoint) / (currPoint.distance - prevPoint.distance);
		double dLat = (currPoint.lat - prevPoint.lat) * percent;
		double dLon = (currPoint.lon - prevPoint.lon) * percent;
		WptPt intermediatePoint = new WptPt();
		intermediatePoint.lat = prevPoint.lat + dLat;
		intermediatePoint.lon = prevPoint.lon + dLon;
		return intermediatePoint;
	}

	public static class GPXInfo {
		private final String fileName;
		private final long lastModified;
		private final long fileSize;
		private boolean selected;

		public GPXInfo(String fileName, long lastModified, long fileSize) {
			this.fileName = fileName;
			this.lastModified = lastModified;
			this.fileSize = fileSize;
		}

		public String getFileName() {
			return fileName;
		}

		public long getLastModified() {
			return lastModified;
		}

		public long getFileSize() {
			return fileSize;
		}

		public boolean isSelected() {
			return selected;
		}

		public void setSelected(boolean selected) {
			this.selected = selected;
		}
	}
}<|MERGE_RESOLUTION|>--- conflicted
+++ resolved
@@ -1257,13 +1257,8 @@
 		xAxis.setGranularity(1f);
 		xAxis.setValueFormatter(new ValueFormatter() {
 			@Override
-<<<<<<< HEAD
 			public String getFormattedValue(float value) {
-				int seconds = (int)value;
-=======
-			public String getFormattedValue(float value, AxisBase axis) {
 				int seconds = (int) value;
->>>>>>> a0f35d4b
 				if (useHours) {
 					int hours = seconds / (60 * 60);
 					int minutes = (seconds / 60) % 60;
@@ -1284,13 +1279,8 @@
 		xAxis.setGranularity(1f);
 		xAxis.setValueFormatter(new ValueFormatter() {
 			@Override
-<<<<<<< HEAD
 			public String getFormattedValue(float value) {
-				long seconds = (long) (startTime/1000 + value);
-=======
-			public String getFormattedValue(float value, AxisBase axis) {
 				long seconds = (long) (startTime / 1000 + value);
->>>>>>> a0f35d4b
 				return OsmAndFormatter.getFormattedTimeShort(seconds);
 			}
 		});
@@ -1483,13 +1473,8 @@
 		yAxis.setValueFormatter(new ValueFormatter() {
 
 			@Override
-<<<<<<< HEAD
 			public String getFormattedValue(float value) {
-				return (int)value + " " + mainUnitY;
-=======
-			public String getFormattedValue(float value, AxisBase axis) {
 				return (int) value + " " + mainUnitY;
->>>>>>> a0f35d4b
 			}
 		});
 
@@ -1741,13 +1726,8 @@
 		yAxis.setValueFormatter(new ValueFormatter() {
 
 			@Override
-<<<<<<< HEAD
 			public String getFormattedValue(float value) {
-				return (int)value + " " + mainUnitY;
-=======
-			public String getFormattedValue(float value, AxisBase axis) {
 				return (int) value + " " + mainUnitY;
->>>>>>> a0f35d4b
 			}
 		});
 
