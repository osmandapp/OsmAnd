package net.osmand.plus.myplaces.tracks;

import static net.osmand.plus.track.fragments.TrackMenuFragment.TrackMenuTab.OVERVIEW;

import android.content.DialogInterface;
import android.os.Bundle;
import android.view.KeyEvent;
import android.view.LayoutInflater;
import android.view.View;
import android.view.ViewGroup;
import android.widget.Filter;
import android.widget.ImageButton;
import android.widget.TextView;
import android.widget.Toast;

import androidx.annotation.NonNull;
import androidx.annotation.Nullable;
import androidx.core.content.ContextCompat;
import androidx.fragment.app.Fragment;
import androidx.fragment.app.FragmentActivity;
import androidx.fragment.app.FragmentManager;

import net.osmand.plus.R;
import net.osmand.plus.configmap.tracks.SearchTracksAdapter;
import net.osmand.plus.configmap.tracks.TrackItem;
import net.osmand.plus.configmap.tracks.viewholders.TrackViewHolder.TrackSelectionListener;
import net.osmand.plus.helpers.AndroidUiHelper;
import net.osmand.plus.myplaces.favorites.dialogs.FragmentStateHolder;
import net.osmand.plus.myplaces.tracks.ItemsSelectionHelper.SelectionHelperProvider;
import net.osmand.plus.myplaces.tracks.dialogs.BaseTrackFolderFragment;
import net.osmand.plus.myplaces.tracks.dialogs.MoveGpxFileBottomSheet.OnTrackFileMoveListener;
import net.osmand.plus.myplaces.tracks.dialogs.TracksFilterFragment;
import net.osmand.plus.myplaces.tracks.filters.BaseTrackFilter;
import net.osmand.plus.myplaces.tracks.filters.FilterChangedListener;
import net.osmand.plus.myplaces.tracks.filters.SmartFolderUpdateListener;
import net.osmand.plus.track.data.SmartFolder;
import net.osmand.plus.track.data.TrackFolder;
import net.osmand.plus.track.fragments.TrackMenuFragment;
import net.osmand.plus.track.helpers.SelectGpxTask.SelectGpxTaskListener;
import net.osmand.plus.utils.AndroidUtils;
import net.osmand.plus.widgets.dialogbutton.DialogButton;

import java.io.File;
import java.util.ArrayList;
import java.util.Collections;
import java.util.HashSet;
import java.util.List;
import java.util.Set;

public class SearchMyPlacesTracksFragment extends SearchTrackBaseFragment implements SelectGpxTaskListener,
		FragmentStateHolder, SelectionHelperProvider<TrackItem>, OnTrackFileMoveListener, SmartFolderUpdateListener, FilterChangedListener, DialogClosedListener {

	public static final String TAG = SearchMyPlacesTracksFragment.class.getSimpleName();

	private ImageButton selectButton;
	private ImageButton actionButton;
	private View searchContainer;
	private TextView selectedCountTv;
	private SmartFolder smartFolder;
	private TrackFolder currentFolder;
	private DialogButton resetAllButton;
	private DialogButton saveButton;
	private View bottomButtonsContainer;
	private TracksSearchFilter externalFilter;
	private DialogClosedListener dialogClosedListener;

	@Override
	protected int getLayoutId() {
		return R.layout.search_myplaces_tracks_fragment;
	}

	@Override
	protected void setupFragment(View view) {
		requireDialog().setOnKeyListener((dialog, keyCode, event) -> {
			if (KeyEvent.KEYCODE_BACK == keyCode && KeyEvent.ACTION_UP == event.getAction()) {
				dismiss();
				return true;
			}
			return false;
		});
	}

	@Nullable
	@Override
	public View onCreateView(@NonNull LayoutInflater inflater, @Nullable ViewGroup container, @Nullable Bundle savedInstanceState) {
		View view = super.onCreateView(inflater, container, savedInstanceState);
		setupBottomMenu(view);
		return view;
	}

	@NonNull
	protected SearchTracksAdapter createAdapter(List<TrackItem> trackItems) {
		if (externalFilter != null) {
			return new SearchTracksAdapter(app, trackItems, nightMode, selectionMode, externalFilter);
		} else {
			return new SearchTracksAdapter(app, trackItems, nightMode, selectionMode, currentFolder);
		}
	}

	@Override
	protected void updateButtonsState() {
		AndroidUiHelper.setVisibility(selectionMode ? View.VISIBLE : View.GONE, selectButton, actionButton, selectedCountTv);
		AndroidUiHelper.setVisibility(!selectionMode ? View.VISIBLE : View.GONE, searchContainer);
		if (selectionMode) {
			boolean allTracksSelected = areAllTracksSelected();

			int iconId = allTracksSelected ? R.drawable.ic_action_deselect_all : R.drawable.ic_action_select_all;
			selectButton.setImageDrawable(getIcon(iconId));
			selectButton.setContentDescription(getString(allTracksSelected ? R.string.shared_string_deselect_all : R.string.shared_string_select_all));

			String count = String.valueOf(selectionHelper.getSelectedItems().size());
			selectedCountTv.setText(count);
		}
		AndroidUiHelper.setVisibility(smartFolder == null ? View.GONE : View.VISIBLE, bottomButtonsContainer);
		if (saveButton != null && smartFolder != null) {
			boolean filtersChanged = false;
			TracksSearchFilter searchFilter = (TracksSearchFilter) adapter.getFilter();
			List<BaseTrackFilter> currentFilters = searchFilter.getAppliedFilters();
			if (currentFilters.size() != smartFolder.getFilters().size()) {
				filtersChanged = true;
			} else {
				for (BaseTrackFilter folderFilter : smartFolder.getFilters()) {
					BaseTrackFilter currentFilter = searchFilter.getFilterByType(folderFilter.getFilterType());
					if (currentFilter == null || !currentFilter.equals(folderFilter)) {
						filtersChanged = true;
						break;
					}
				}
			}
			saveButton.setEnabled(filtersChanged);
		}
	}

	@Override
	public void onFileMove(@Nullable File src, @NonNull File dest) {
		TrackFoldersHelper foldersHelper = getTrackFoldersHelper();
		if (foldersHelper != null) {
			Set<TrackItem> trackItemsToMove = new HashSet<>();
			for (TrackItem trackItem : selectionHelper.getSelectedItems()) {
				File itemFile = trackItem.getFile();
				if (itemFile != null) {
					File destFile = new File(dest, itemFile.getName());
					if (destFile.exists() && itemFile.length() == destFile.length()
							&& destFile.getAbsolutePath().equals(itemFile.getAbsolutePath()) && destFile.equals(itemFile)) {
						continue;
					}
					trackItemsToMove.add(trackItem);
				}
			}
			foldersHelper.moveTracks(trackItemsToMove, Collections.emptySet(), dest, result -> {
				reloadTracks();
				dismiss(true);
				return false;
			});
		}
	}

	@Override
	public void onDismiss(@NonNull DialogInterface dialog) {
		super.onDismiss(dialog);
		if (dialogClosedListener != null) {
			dialogClosedListener.onDialogClosed();
		}
	}

	private void reloadTracks() {
		TrackFoldersHelper foldersHelper = getTrackFoldersHelper();
		if (foldersHelper != null) {
			foldersHelper.reloadTracks();
		}
	}

	@Override
	public void dismiss() {
		dismiss(false);
	}

	public void dismiss(boolean dismissImmediately) {
		if (dismissImmediately || !selectionMode) {
			super.dismiss();
		} else {
			selectionMode = false;
			adapter.setSelectionMode(false);
			adapter.notifyDataSetChanged();
			updateButtonsState();
		}
	}

	public void updateTargetFragment() {
		Fragment fragment = getTargetFragment();
		if (fragment instanceof BaseTrackFolderFragment) {
			((BaseTrackFolderFragment) fragment).updateContent();
		}
	}

	protected void setupToolbar(@NonNull View view) {
		super.setupToolbar(view);

		selectedCountTv = view.findViewById(R.id.selected_count);
		selectedCountTv.setTextColor(ContextCompat.getColor(app, R.color.card_and_list_background_light));

		searchContainer = view.findViewById(R.id.search_container);
		selectButton = view.findViewById(R.id.select_all_button);
		selectButton.setOnClickListener(v -> {
			Set<TrackItem> items = adapter.getFilteredItems();
			selectionHelper.onItemsSelected(items, !areAllTracksSelected());
			onTrackItemsSelected(items);
		});

		actionButton = view.findViewById(R.id.action_button);
		actionButton.setOnClickListener(v -> {
			TrackFoldersHelper foldersHelper = getTrackFoldersHelper();
			if (foldersHelper != null) {
				Set<TrackItem> trackItems = selectionHelper.getSelectedItems();
				SearchMyPlacesTracksFragment currentFragment = SearchMyPlacesTracksFragment.this;
				foldersHelper.showItemsOptionsMenu(actionButton, null, trackItems, new HashSet<>(),
						currentFragment, currentFragment, app.getDaynightHelper().isNightMode(false));
			}
		});

		updateButtonsState();
	}

	@Nullable
	private TrackFoldersHelper getTrackFoldersHelper() {
		Fragment target = getTargetFragment();
		if (target instanceof BaseTrackFolderFragment) {
			return ((BaseTrackFolderFragment) target).getTrackFoldersHelper();
		}
		return null;
	}

	@Override
	@NonNull
	protected TrackSelectionListener getTrackSelectionListener() {
		return new TrackSelectionListener() {
			@Override
			public boolean isTrackItemSelected(@NonNull TrackItem trackItem) {
				return selectionHelper.isItemSelected(trackItem);
			}

			@Override
			public void onTrackItemsSelected(@NonNull Set<TrackItem> trackItems, boolean selected) {
				if (selectionMode) {
					selectionHelper.onItemsSelected(trackItems, selected);
					adapter.onItemsSelected(trackItems);
					updateButtonsState();

				} else if (!trackItems.isEmpty()) {
					showTrackOnMap(trackItems.iterator().next());
				}
			}

			@Override
			public void onTrackItemLongClick(@NonNull View view, @NonNull TrackItem trackItem) {
				if (!selectionMode) {
					selectionMode = true;
					selectionHelper.clearSelectedItems();
					selectionHelper.onItemsSelected(Collections.singleton(trackItem), true);
					AndroidUtils.hideSoftKeyboard(requireActivity(), searchEditText);
					adapter.setSelectionMode(true);
					adapter.notifyDataSetChanged();
					updateButtonsState();
				}
			}

			@Override
			public void onTrackItemOptionsSelected(@NonNull View view, @NonNull TrackItem trackItem) {
				showItemOptionsMenu(view, trackItem);
			}

			private void showItemOptionsMenu(@NonNull View view, @NonNull TrackItem trackItem) {
				Fragment targetFragment = getTargetFragment();
				if (targetFragment instanceof BaseTrackFolderFragment) {
					BaseTrackFolderFragment fragment = (BaseTrackFolderFragment) targetFragment;

					TrackFoldersHelper foldersHelper = fragment.getTrackFoldersHelper();
					if (foldersHelper != null) {
						foldersHelper.showItemOptionsMenu(trackItem, view, fragment);
					}
				}
			}

			private void showTrackOnMap(@NonNull TrackItem trackItem) {
				FragmentActivity activity = getActivity();
				if (activity != null) {
					String screenName = getString(R.string.shared_string_tracks);
					boolean temporary = app.getSelectedGpxHelper().getSelectedFileByPath(trackItem.getPath()) == null;
					TrackMenuFragment.openTrack(activity, trackItem.getFile(), null, screenName, OVERVIEW, temporary);
				}
			}
		};
	}

	@Override
	public Bundle storeState() {
		return null;
	}

	@Override
	public void restoreState(Bundle bundle) {
	}

	private void setupBottomMenu(View view) {
		bottomButtonsContainer = view.findViewById(R.id.buttons_container);
		resetAllButton = view.findViewById(R.id.reset_all_button);
		resetAllButton.setOnClickListener(v -> {
			TracksSearchFilter filter = (TracksSearchFilter) adapter.getFilter();
			filter.resetCurrentFilters();
			filter.filter();
		});

		saveButton = view.findViewById(R.id.save_button);
		saveButton.setOnClickListener(v -> {
			TracksSearchFilter filter = (TracksSearchFilter) adapter.getFilter();
			if (smartFolder != null) {
				app.getSmartFolderHelper().saveSmartFolder(smartFolder, filter.getCurrentFilters());
				Toast.makeText(app, R.string.smart_folder_saved, Toast.LENGTH_SHORT).show();
				dismiss();
			}
		});
	}

	@Override
	public void onResume() {
		super.onResume();
		setupToolbar(requireView());
		app.getSelectedGpxHelper().addListener(this);
		app.getSmartFolderHelper().addUpdateListener(this);
		((TracksSearchFilter) adapter.getFilter()).addFiltersChangedListener(this);
		updateContent();
	}

	@Override
	public void onSmartFolderSaved(SmartFolder smartFolder) {
		updateContent();
	}

	@Override
	public void onPause() {
		super.onPause();
		app.getSelectedGpxHelper().removeListener(this);
		app.getSmartFolderHelper().removeUpdateListener(this);
		((TracksSearchFilter) adapter.getFilter()).removeFiltersChangedListener(this);
	}

	@NonNull
	@Override
	public ItemsSelectionHelper<TrackItem> getSelectionHelper() {
		return selectionHelper;
	}

	public static void showInstance(@NonNull FragmentManager manager, @Nullable Fragment target,
	                                boolean selectionMode, boolean usedOnMap,
	                                @Nullable SmartFolder smartFolder,
	                                @Nullable TracksSearchFilter externalFilter,
	                                @Nullable DialogClosedListener dialogClosedListener,
	                                @Nullable TrackFolder currentFolder
	) {
		Fragment foundFragment = manager.findFragmentByTag(TAG);
		if (foundFragment instanceof SearchMyPlacesTracksFragment) {
			((SearchMyPlacesTracksFragment) foundFragment).dismiss();
		}
		if (AndroidUtils.isFragmentCanBeAdded(manager, TAG)) {
			SearchMyPlacesTracksFragment fragment = new SearchMyPlacesTracksFragment();
			fragment.smartFolder = smartFolder;
			fragment.currentFolder = currentFolder;
			fragment.usedOnMap = usedOnMap;
			fragment.selectionMode = selectionMode;
			fragment.externalFilter = externalFilter;
			fragment.dialogClosedListener = dialogClosedListener;
			fragment.setRetainInstance(true);
			fragment.setTargetFragment(target, 0);
			fragment.show(manager, TAG);
		}
	}

	@Override
	public void onSmartFolderUpdated(@NonNull SmartFolder smartFolder) {
		updateButtonsState();
	}

	@Override
	public void onSmartFoldersUpdated() {
		adapter.updateFilteredItems(new ArrayList<>(selectionHelper.getAllItems()));
		updateButtonsState();
	}

	@Override
	public void showFiltersDialog() {
		FragmentManager manager = getFragmentManager();
<<<<<<< HEAD
		TracksSearchFilter filter = (TracksSearchFilter) adapter.getFilter();
		filter.setCurrentFolder(currentFolder);
		if (manager != null) {
			TracksFilterFragment.Companion.showInstance(manager, getTargetFragment(), filter, this, smartFolder, currentFolder);
=======
		Filter filter = adapter.getFilter();
		if (manager != null && filter instanceof TracksSearchFilter) {
			TracksFilterFragment.Companion.showInstance(app, manager, getTargetFragment(), (TracksSearchFilter) filter, this, smartFolder);
>>>>>>> a30075fb
		}
	}

	@Override
	public void onFilterChanged() {
		updateButtonsState();
	}

	@Override
	public void onDialogClosed() {
		setupFilterCallback();
		List<TrackItem> filteredItems = ((TracksSearchFilter) adapter.getFilter()).getFilteredTrackItems();
		if (filteredItems != null) {
			updateAdapterWithFilteredItems(filteredItems);
		}
	}

	public void setDialogClosedListener(DialogClosedListener dialogClosedListener) {
		this.dialogClosedListener = dialogClosedListener;
	}

	@Override
	public void onSmartFolderCreated(SmartFolder smartFolder) {
		dismiss();
	}
}<|MERGE_RESOLUTION|>--- conflicted
+++ resolved
@@ -389,16 +389,11 @@
 	@Override
 	public void showFiltersDialog() {
 		FragmentManager manager = getFragmentManager();
-<<<<<<< HEAD
-		TracksSearchFilter filter = (TracksSearchFilter) adapter.getFilter();
+    TracksSearchFilter filter = (TracksSearchFilter) adapter.getFilter();
 		filter.setCurrentFolder(currentFolder);
-		if (manager != null) {
-			TracksFilterFragment.Companion.showInstance(manager, getTargetFragment(), filter, this, smartFolder, currentFolder);
-=======
-		Filter filter = adapter.getFilter();
 		if (manager != null && filter instanceof TracksSearchFilter) {
-			TracksFilterFragment.Companion.showInstance(app, manager, getTargetFragment(), (TracksSearchFilter) filter, this, smartFolder);
->>>>>>> a30075fb
+			TracksFilterFragment.Companion.showInstance(app, manager, getTargetFragment(), (TracksSearchFilter) filter, this, smartFolder, currentFolder);
+  
 		}
 	}
 
