--- conflicted
+++ resolved
@@ -581,24 +581,7 @@
 		task.executeOnExecutor(AsyncTask.THREAD_POOL_EXECUTOR);
 	}
 
-<<<<<<< HEAD
-	public void renameFolder(@NonNull TrackFolder trackFolder, @NonNull String name, @Nullable CallbackWithObject<TrackFolder> callback) {
-		File oldDir = trackFolder.getDirFile();
-		File newDir = new File(oldDir.getParentFile(), name);
-		if (oldDir.renameTo(newDir)) {
-			TrackFolderLoaderTask task = new TrackFolderLoaderTask(app, newDir, newFolder -> {
-				if (callback != null) {
-					callback.processResult(newFolder);
-				}
-			});
-			task.executeOnExecutor(AsyncTask.THREAD_POOL_EXECUTOR);
-		}
-	}
-
-	public void showExportDialog(@NonNull Collection<TrackItem> trackItems, @NonNull FragmentStateHolder fragment) {
-=======
 	public void showExportDialog(@NonNull Collection<TrackItem> trackItems, @NonNull BaseTrackFolderFragment fragment) {
->>>>>>> 356c0858
 		if (Algorithms.isEmpty(trackItems)) {
 			app.showToastMessage(R.string.folder_export_empty_error);
 			return;
