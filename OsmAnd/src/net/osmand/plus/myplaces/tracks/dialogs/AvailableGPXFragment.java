package net.osmand.plus.myplaces.tracks.dialogs;

import static net.osmand.plus.myplaces.MyPlacesActivity.GPX_TAB;
import static net.osmand.plus.myplaces.MyPlacesActivity.OPEN_GPX_DOCUMENT_REQUEST;
import static net.osmand.plus.myplaces.MyPlacesActivity.TAB_ID;
import static net.osmand.plus.track.helpers.GpxSelectionHelper.CURRENT_TRACK;
import static net.osmand.util.Algorithms.objectEquals;

import android.app.Activity;
import android.content.Context;
import android.content.Intent;
import android.graphics.drawable.Drawable;
import android.os.AsyncTask;
import android.os.Bundle;
import android.os.Handler;
import android.text.SpannableStringBuilder;
import android.text.Spanned;
import android.text.style.ImageSpan;
import android.util.Pair;
import android.view.LayoutInflater;
import android.view.Menu;
import android.view.MenuInflater;
import android.view.MenuItem;
import android.view.View;
import android.view.ViewGroup;
import android.view.inputmethod.InputMethodManager;
import android.widget.AbsListView;
import android.widget.Button;
import android.widget.CheckBox;
import android.widget.CompoundButton;
import android.widget.ExpandableListView;
import android.widget.Filter;
import android.widget.Filterable;
import android.widget.ImageButton;
import android.widget.ImageView;
import android.widget.TextView;

import androidx.annotation.NonNull;
import androidx.annotation.Nullable;
import androidx.appcompat.app.AlertDialog;
import androidx.appcompat.content.res.AppCompatResources;
import androidx.appcompat.view.ActionMode;
import androidx.appcompat.widget.SearchView;
import androidx.fragment.app.FragmentActivity;
import androidx.fragment.app.FragmentManager;

import net.osmand.CallbackWithObject;
import net.osmand.Collator;
import net.osmand.OsmAndCollator;
import net.osmand.plus.OsmAndConstants;
import net.osmand.plus.OsmandApplication;
import net.osmand.plus.R;
import net.osmand.plus.activities.MapActivity;
import net.osmand.plus.base.OsmandBaseExpandableListAdapter;
import net.osmand.plus.base.OsmandExpandableListFragment;
import net.osmand.plus.base.SelectionBottomSheet.DialogStateListener;
import net.osmand.plus.base.SelectionBottomSheet.SelectableItem;
import net.osmand.plus.configmap.tracks.TrackItem;
import net.osmand.plus.helpers.AndroidUiHelper;
import net.osmand.plus.importfiles.ImportHelper;
import net.osmand.plus.myplaces.tracks.GpxActionsHelper;
import net.osmand.plus.mapmarkers.CoordinateInputDialogFragment;
import net.osmand.plus.myplaces.MyPlacesActivity;
import net.osmand.plus.myplaces.favorites.dialogs.FragmentStateHolder;
import net.osmand.plus.myplaces.tracks.GpxSearchFilter;
import net.osmand.plus.myplaces.tracks.dialogs.MoveGpxFileBottomSheet.OnTrackFileMoveListener;
import net.osmand.plus.myplaces.tracks.tasks.DeleteGpxFilesTask.GpxFilesDeletionListener;
import net.osmand.plus.myplaces.tracks.tasks.LoadGpxInfosTask;
import net.osmand.plus.myplaces.tracks.tasks.LoadGpxInfosTask.LoadTracksListener;
import net.osmand.plus.plugins.PluginsHelper;
import net.osmand.plus.plugins.monitoring.OsmandMonitoringPlugin;
import net.osmand.plus.plugins.monitoring.SavingTrackHelper;
import net.osmand.plus.plugins.osmedit.asynctasks.UploadGPXFilesTask.UploadGpxListener;
import net.osmand.plus.plugins.osmedit.dialogs.UploadMultipleGPXBottomSheet;
import net.osmand.plus.plugins.osmedit.oauth.OsmOAuthHelper.OsmAuthorizationListener;
import net.osmand.plus.settings.backend.OsmandSettings;
import net.osmand.plus.settings.enums.TracksSortByMode;
import net.osmand.plus.track.GpxSelectionParams;
import net.osmand.plus.track.data.GPXInfo;
import net.osmand.plus.track.fragments.TrackMenuFragment;
import net.osmand.plus.track.fragments.TrackMenuFragment.TrackMenuTab;
import net.osmand.plus.track.helpers.GPXDatabase.GpxDataItem;
import net.osmand.plus.track.helpers.GpxDbHelper.GpxDataItemCallback;
import net.osmand.plus.track.helpers.GpxSelectionHelper;
import net.osmand.plus.track.helpers.GpxUiHelper;
import net.osmand.plus.track.helpers.SelectGpxTask.SelectGpxTaskListener;
import net.osmand.plus.track.helpers.SelectedGpxFile;
import net.osmand.plus.utils.AndroidUtils;
import net.osmand.plus.utils.ColorUtilities;
import net.osmand.plus.utils.FileUtils.RenameCallback;
import net.osmand.plus.utils.OsmAndFormatter;
import net.osmand.plus.widgets.ctxmenu.ContextMenuAdapter;
import net.osmand.plus.widgets.ctxmenu.callback.ItemClickListener;
import net.osmand.plus.widgets.ctxmenu.data.ContextMenuItem;
import net.osmand.plus.widgets.popup.PopUpMenu;
import net.osmand.plus.widgets.popup.PopUpMenuDisplayData;
import net.osmand.plus.widgets.popup.PopUpMenuItem;
import net.osmand.util.Algorithms;

import java.io.File;
import java.util.ArrayList;
import java.util.Collections;
import java.util.HashMap;
import java.util.HashSet;
import java.util.LinkedHashMap;
import java.util.LinkedHashSet;
import java.util.List;
import java.util.Map;
import java.util.Set;

public class AvailableGPXFragment extends OsmandExpandableListFragment implements
		FragmentStateHolder, OsmAuthorizationListener, OnTrackFileMoveListener,
		RenameCallback, UploadGpxListener, LoadTracksListener, GpxFilesDeletionListener {

	public static final String SELECTED_FOLDER_KEY = "selected_folder_key";

	private static final int SEARCH_ID = -1;

	private OsmandApplication app;
	private OsmandSettings settings;
	private GpxSelectionHelper selectedGpxHelper;
	private GpxActionsHelper gpxActionsHelper;

	private boolean selectionMode;
	private final List<GPXInfo> selectedItems = new ArrayList<>();
	private final Set<Integer> selectedGroups = new LinkedHashSet<>();
	private ActionMode actionMode;
	private LoadGpxInfosTask asyncLoader;
	private GpxIndexesAdapter allGpxAdapter;
	private ContextMenuAdapter optionsMenuAdapter;
	private boolean updateEnable;
	private GPXInfo currentRecording;
	private boolean showOnMapMode;
	private View currentGpxView;
	private View footerView;
	private boolean importing;
	private View emptyView;
	private SelectGpxTaskListener gpxTaskListener;
	private String selectedFolder;
	private boolean nightMode;

	@Override
	public void onCreate(@Nullable Bundle savedInstanceState) {
		super.onCreate(savedInstanceState);
		gpxTaskListener = new SelectGpxTaskListener() {
			@Override
			public void gpxSelectionInProgress() {
				allGpxAdapter.notifyDataSetInvalidated();
			}

			@Override
			public void gpxSelectionStarted() {
				showProgressBar();
			}

			@Override
			public void gpxSelectionFinished() {
				hideProgressBar();
				allGpxAdapter.refreshSelected();
				allGpxAdapter.notifyDataSetChanged();
			}
		};
	}

	@Override
	public void onAttach(@NonNull Context context) {
		super.onAttach(context);
		app = (OsmandApplication) context.getApplicationContext();
		settings = app.getSettings();
		nightMode = !settings.isLightContent();
		currentRecording = new GPXInfo(getString(R.string.shared_string_currently_recording_track), null);
		currentRecording.setGpxFile(app.getSavingTrackHelper().getCurrentGpx());
		asyncLoader = new LoadGpxInfosTask(app, this);
		selectedGpxHelper = app.getSelectedGpxHelper();
		allGpxAdapter = new GpxIndexesAdapter();
		gpxActionsHelper = new GpxActionsHelper(requireActivity(), nightMode);
		gpxActionsHelper.setTargetFragment(this);
		gpxActionsHelper.setDeletionListener(this);
		setAdapter(allGpxAdapter);
	}

	public void startImport() {
		importing = true;
	}

	public void finishImport(boolean success) {
		if (success) {
			reloadTracks();
		}
		importing = false;
	}

	private void startHandler() {
		Handler updateCurrentRecordingTrack = new Handler();
		updateCurrentRecordingTrack.postDelayed(() -> {
			if (getView() != null && updateEnable) {
				updateCurrentTrack();
				if (selectedGpxHelper.getSelectedCurrentRecordingTrack() != null) {
					allGpxAdapter.notifyDataSetChanged();
				}
				startHandler();
			}
		}, 2000);
	}

	public List<GPXInfo> getSelectedItems() {
		return selectedItems;
	}

	@Override
	public void onResume() {
		super.onResume();
		if (!importing) {
			if (asyncLoader == null || asyncLoader.getGpxInfos() == null) {
				asyncLoader = new LoadGpxInfosTask(app, this);
				asyncLoader.executeOnExecutor(AsyncTask.THREAD_POOL_EXECUTOR);
			} else {
				allGpxAdapter.refreshSelected();
				allGpxAdapter.notifyDataSetChanged();
			}
		}
		updateCurrentTrack();

		updateEnable = true;
		startHandler();
		restoreState(getArguments());
	}

	@Override
	public void onPause() {
		super.onPause();
		updateEnable = false;
		if (actionMode != null) {
			actionMode.finish();
		}
	}

	public void updateCurrentTrack() {
		OsmandMonitoringPlugin plugin = PluginsHelper.getActivePlugin(OsmandMonitoringPlugin.class);
		if (currentGpxView == null || plugin == null) {
			return;
		}

		boolean isRecording = settings.SAVE_GLOBAL_TRACK_TO_GPX.get();

		ImageView icon = currentGpxView.findViewById(R.id.icon);
		icon.setImageDrawable(app.getUIUtilities().getIcon(R.drawable.monitoring_rec_big));
		icon.setVisibility(selectionMode && showOnMapMode ? View.GONE : View.VISIBLE);

		SavingTrackHelper sth = app.getSavingTrackHelper();

		int activeColorId = ColorUtilities.getActiveColorId(nightMode);
		Button stop = currentGpxView.findViewById(R.id.action_button);
		if (isRecording) {
			currentGpxView.findViewById(R.id.segment_time_div).setVisibility(View.VISIBLE);
			TextView segmentTime = currentGpxView.findViewById(R.id.segment_time);
			segmentTime.setText(OsmAndFormatter.getFormattedDurationShort((int) (sth.getDuration() / 1000)));
			segmentTime.setVisibility(View.VISIBLE);
			Drawable stopIcon = app.getUIUtilities().getIcon(R.drawable.ic_action_rec_stop, activeColorId);
			stop.setCompoundDrawablesWithIntrinsicBounds(stopIcon, null, null, null);
			stop.setText(app.getString(R.string.shared_string_control_stop));
			stop.setContentDescription(app.getString(R.string.gpx_monitoring_stop));
		} else {
			currentGpxView.findViewById(R.id.segment_time_div).setVisibility(View.GONE);
			currentGpxView.findViewById(R.id.segment_time).setVisibility(View.GONE);
			Drawable stopIcon = app.getUIUtilities().getIcon(R.drawable.ic_action_rec_start, activeColorId);
			stop.setCompoundDrawablesWithIntrinsicBounds(stopIcon, null, null, null);
			stop.setText(app.getString(R.string.shared_string_record));
			stop.setContentDescription(app.getString(R.string.gpx_monitoring_start));
		}
		stop.setOnClickListener(v -> {
			if (isRecording) {
				plugin.stopRecording();
				updateCurrentTrack();
			} else if (app.getLocationProvider().checkGPSEnabled(getActivity())) {
				plugin.startGPXMonitoring(getActivity());
				updateCurrentTrack();
			}
		});
		Button save = currentGpxView.findViewById(R.id.save_button);
		Drawable saveIcon = app.getUIUtilities().getIcon(R.drawable.ic_action_gsave_dark, activeColorId);
		save.setCompoundDrawablesWithIntrinsicBounds(saveIcon, null, null, null);
		save.setOnClickListener(v -> {
			plugin.saveCurrentTrack(() -> {
				if (isResumed()) {
					reloadTracks();
				}
			});
			updateCurrentTrack();
		});
		if (sth.getPoints() > 0 || sth.getDistance() > 0) {
			save.setVisibility(View.VISIBLE);
		} else {
			save.setVisibility(View.GONE);
		}
		save.setContentDescription(app.getString(R.string.save_current_track));

		((TextView) currentGpxView.findViewById(R.id.points_count)).setText(String.valueOf(sth.getPoints()));
		((TextView) currentGpxView.findViewById(R.id.distance))
				.setText(OsmAndFormatter.getFormattedDistance(sth.getDistance(), app));

		CheckBox checkbox = currentGpxView.findViewById(R.id.check_local_index);
		checkbox.setVisibility(selectionMode && showOnMapMode ? View.VISIBLE : View.GONE);
		if (selectionMode && showOnMapMode) {
			checkbox.setChecked(selectedItems.contains(currentRecording));
			checkbox.setOnClickListener(v -> {
				if (checkbox.isChecked()) {
					selectedItems.add(currentRecording);
				} else {
					selectedItems.remove(currentRecording);
				}
				updateSelectionMode(actionMode);
			});
		}

	}

	@Override
	public View onCreateView(@NonNull LayoutInflater inflater, ViewGroup container, Bundle savedInstanceState) {
		View v = inflater.inflate(R.layout.available_gpx, container, false);
		listView = v.findViewById(android.R.id.list);
		setHasOptionsMenu(true);
		if (PluginsHelper.isActive(OsmandMonitoringPlugin.class)) {
			currentGpxView = inflater.inflate(R.layout.current_gpx_item, null, false);
			createCurrentTrackView();
			currentGpxView.findViewById(R.id.current_track_info).setOnClickListener(v1 -> {
				FragmentActivity activity = getActivity();
				if (activity != null) {
					String name = getString(R.string.shared_string_tracks);
					boolean temporarySelected = selectedGpxHelper.getSelectedCurrentRecordingTrack() == null;
					TrackMenuFragment.openTrack(activity, null, storeState(), name, TrackMenuTab.OVERVIEW, temporarySelected);
				}
			});
			listView.addHeaderView(currentGpxView);
		}
		footerView = inflater.inflate(R.layout.list_shadow_footer, null, false);
		listView.addFooterView(footerView);
		emptyView = v.findViewById(android.R.id.empty);
		ImageView emptyImageView = emptyView.findViewById(R.id.empty_state_image_view);
		emptyImageView.setImageResource(nightMode ? R.drawable.ic_empty_state_trip_night : R.drawable.ic_empty_state_trip_day);
		Button importButton = emptyView.findViewById(R.id.import_button);
		importButton.setOnClickListener(view -> addTrack());
		if (adapter != null) {
			listView.setAdapter(adapter);
		}

		listView.setOnScrollListener(new AbsListView.OnScrollListener() {
			@Override
			public void onScrollStateChanged(AbsListView absListView, int i) {
				View currentFocus = getActivity().getCurrentFocus();
				if (currentFocus != null) {
					InputMethodManager imm = (InputMethodManager) getActivity().getSystemService(Context.INPUT_METHOD_SERVICE);
					imm.hideSoftInputFromWindow(currentFocus.getWindowToken(), 0);
				}
			}

			@Override
			public void onScroll(AbsListView absListView, int i, int i1, int i2) {

			}
		});

		return v;
	}

	@Override
	public void onActivityCreated(Bundle savedInstanceState) {
		super.onActivityCreated(savedInstanceState);
		listView.setBackgroundColor(ColorUtilities.getActivityBgColor(app, nightMode));
	}

	public void createCurrentTrackView() {
		ImageView distanceI = currentGpxView.findViewById(R.id.distance_icon);
		distanceI.setImageDrawable(app.getUIUtilities().getThemedIcon(R.drawable.ic_action_distance_16));
		ImageView pointsI = currentGpxView.findViewById(R.id.points_icon);
		pointsI.setImageDrawable(app.getUIUtilities().getThemedIcon(R.drawable.ic_action_waypoint_16));
		updateCurrentTrack();
	}

	public void reloadTracks() {
		asyncLoader = new LoadGpxInfosTask(app, this);
		asyncLoader.executeOnExecutor(AsyncTask.THREAD_POOL_EXECUTOR);
	}

	@Override
	public void onCreateOptionsMenu(Menu menu, @NonNull MenuInflater inflater) {
		menu.clear();

		inflater.inflate(R.menu.track_sort_menu_item, menu);
		MenuItem mi = menu.findItem(R.id.action_sort);
		mi.setShowAsAction(MenuItem.SHOW_AS_ACTION_ALWAYS);
		int iconColorId = ColorUtilities.getActiveButtonsAndLinksTextColorId(!isLightActionBar());
		mi.setIcon(getIcon(settings.TRACKS_SORT_BY_MODE.get().getIconId(), iconColorId));

		if (AndroidUiHelper.isOrientationPortrait(getActivity())) {
			menu = ((MyPlacesActivity) getActivity()).getClearToolbar(true).getMenu();
		} else {
			((MyPlacesActivity) getActivity()).getClearToolbar(false);
		}
		((MyPlacesActivity) getActivity()).updateListViewFooter(footerView);

		// To do Rewrite without ContextMenuAdapter
		optionsMenuAdapter = new ContextMenuAdapter(app);
		ItemClickListener listener = (uiAdapter, view, item, isChecked) -> {
			int itemId = item.getTitleId();
			if (itemId == R.string.shared_string_refresh) {
				reloadTracks();
			} else if (itemId == R.string.shared_string_show_on_map) {
				openShowOnMapMode();
			} else if (itemId == R.string.shared_string_delete) {
				openSelectionMode(R.string.shared_string_delete, R.drawable.ic_action_delete_dark, R.drawable.ic_action_delete_dark,
						items -> doAction(itemId));
			} else if (itemId == R.string.gpx_add_track) {
				addTrack();
			} else if (itemId == R.string.coordinate_input) {
				openCoordinatesInput();
			}
			return true;
		};
		optionsMenuAdapter.addItem(new ContextMenuItem(null)
				.setTitleId(R.string.gpx_add_track, getActivity())
				.setIcon(R.drawable.ic_action_plus)
				.setListener(listener));
		optionsMenuAdapter.addItem(new ContextMenuItem(null)
				.setTitleId(R.string.coordinate_input, getActivity())
				.setIcon(R.drawable.ic_action_coordinates_longitude)
				.setListener(listener));
		optionsMenuAdapter.addItem(new ContextMenuItem(null)
				.setTitleId(R.string.shared_string_show_on_map, getActivity())
				.setIcon(R.drawable.ic_show_on_map)
				.setListener(listener));
		optionsMenuAdapter.addItem(new ContextMenuItem(null)
				.setTitleId(R.string.shared_string_delete, getActivity())
				.setIcon(R.drawable.ic_action_delete_dark)
				.setListener(listener));
		optionsMenuAdapter.addItem(new ContextMenuItem(null)
				.setTitleId(R.string.shared_string_refresh, getActivity())
				.setIcon(R.drawable.ic_action_refresh_dark)
				.setListener(listener));
//		PluginsHelper.onOptionsMenuActivity(getActivity(), this, optionsMenuAdapter);
		for (int j = 0; j < optionsMenuAdapter.length(); j++) {
			MenuItem item;
			ContextMenuItem contextMenuItem = optionsMenuAdapter.getItem(j);
			item = menu.add(0, contextMenuItem.getTitleId(), j + 1, contextMenuItem.getTitle());
			item.setShowAsAction(MenuItem.SHOW_AS_ACTION_ALWAYS);
			if (AndroidUiHelper.isOrientationPortrait(getActivity())) {
				item.setOnMenuItemClickListener(menuItem -> {
					onOptionsItemSelected(item);
					return true;
				});
			}
			if (contextMenuItem.getIcon() != -1) {
				OsmandApplication app = requireMyApplication();
				int colorId = ColorUtilities.getActiveButtonsAndLinksTextColorId(nightMode);
				Drawable icMenuItem = app.getUIUtilities().getIcon(contextMenuItem.getIcon(), colorId);
				item.setIcon(icMenuItem);
			}
		}
	}

	public void doAction(int actionResId) {
		if (actionResId == R.string.shared_string_delete) {
			gpxActionsHelper.deleteGpxFiles(selectedItems);
		}
		if (actionMode != null) {
			actionMode.finish();
		}
	}

	@Override
	public boolean onOptionsItemSelected(MenuItem item) {
		int itemId = item.getItemId();
		for (int i = 0; i < optionsMenuAdapter.length(); i++) {
			ContextMenuItem contextMenuItem = optionsMenuAdapter.getItem(i);
			if (itemId == contextMenuItem.getTitleId()) {
				ItemClickListener listener = contextMenuItem.getItemClickListener();
				if (listener != null) {
					listener.onContextMenuClick(null, null, contextMenuItem, false);
				}
				return true;
			}
		}
		if (itemId == R.id.action_sort) {
			Activity activity = getActivity();
			if (activity != null) {
				showSortPopUpMenu(activity.findViewById(R.id.action_sort), item);
			}
		}
		return super.onOptionsItemSelected(item);
	}

	private void showSortPopUpMenu(@NonNull View anchorView, @NonNull MenuItem item) {
		List<PopUpMenuItem> menuItems = new ArrayList<>();
		for (TracksSortByMode mode : TracksSortByMode.values()) {
			menuItems.add(new PopUpMenuItem.Builder(app)
					.setTitleId(mode.getNameId())
					.setIcon(getContentIcon(mode.getIconId()))
					.setOnClickListener(v -> {
						updateTracksSort(mode);
						int iconColorId = ColorUtilities.getActiveButtonsAndLinksTextColorId(!isLightActionBar());
						item.setIcon(getIcon(mode.getIconId(), iconColorId));
					})
					.setSelected(settings.TRACKS_SORT_BY_MODE.get() == mode)
					.create()
			);
		}
		PopUpMenuDisplayData displayData = new PopUpMenuDisplayData();
		displayData.anchorView = anchorView;
		displayData.menuItems = menuItems;
		displayData.nightMode = nightMode;
		PopUpMenu.show(displayData);
	}

	private void addTrack() {
		Intent intent = ImportHelper.getImportTrackIntent();
		AndroidUtils.startActivityForResultIfSafe(this, intent, OPEN_GPX_DOCUMENT_REQUEST);
	}

	private void updateTracksSort(TracksSortByMode sortByMode) {
		settings.TRACKS_SORT_BY_MODE.set(sortByMode);
		reloadTracks();
	}

	private void openCoordinatesInput() {
		CoordinateInputDialogFragment fragment = new CoordinateInputDialogFragment();
		fragment.setRetainInstance(true);
		fragment.show(getChildFragmentManager(), CoordinateInputDialogFragment.TAG);
	}

	public void showProgressBar() {
		if (getActivity() != null) {
			((MyPlacesActivity) getActivity()).setSupportProgressBarIndeterminateVisibility(true);
		}
	}

	public void hideProgressBar() {
		if (getActivity() != null) {
			((MyPlacesActivity) getActivity()).setSupportProgressBarIndeterminateVisibility(false);
		}
	}

	private void updateSelectionMode(ActionMode m) {
		if (selectedItems.size() > 0) {
			m.setTitle(selectedItems.size() + " " + app.getString(R.string.shared_string_selected_lowercase));
		} else {
			m.setTitle("");
		}
	}

	private void enableSelectionMode(boolean selectionMode) {
		this.selectionMode = selectionMode;
		if (AndroidUiHelper.isOrientationPortrait(getActivity())) {
			((MyPlacesActivity) getActivity()).setToolbarVisibility(!selectionMode &&
					AndroidUiHelper.isOrientationPortrait(getActivity()));
			((MyPlacesActivity) getActivity()).updateListViewFooter(footerView);
		}
	}

	private void openShowOnMapMode() {
		enableSelectionMode(true);
		showOnMapMode = true;
		selectedItems.clear();
		selectedGroups.clear();
		Set<GPXInfo> originalSelectedItems = allGpxAdapter.getSelectedGpx();
		selectedItems.addAll(originalSelectedItems);

		actionMode = getActionBarActivity().startSupportActionMode(new ActionMode.Callback() {

			@Override
			public boolean onCreateActionMode(ActionMode mode, Menu menu) {
				enableSelectionMode(true);
				updateSelectionMode(mode);
				MenuItem it = menu.add(R.string.shared_string_show_on_map);
				it.setIcon(R.drawable.ic_action_done);
				it.setShowAsAction(MenuItem.SHOW_AS_ACTION_IF_ROOM
						| MenuItem.SHOW_AS_ACTION_WITH_TEXT);
				updateCurrentTrack();
				return true;
			}

			@Override
			public boolean onPrepareActionMode(ActionMode mode, Menu menu) {
				return false;
			}

			@Override
			public boolean onActionItemClicked(ActionMode mode, MenuItem item) {
				runSelection(originalSelectedItems);
				actionMode.finish();
				allGpxAdapter.refreshSelected();
				allGpxAdapter.notifyDataSetChanged();
				return true;
			}

			@Override
			public void onDestroyActionMode(ActionMode mode) {
				showOnMapMode = false;
				enableSelectionMode(false);
				updateCurrentTrack();
				allGpxAdapter.notifyDataSetChanged();
			}

		});
		allGpxAdapter.notifyDataSetChanged();
	}

	public void runSelection(Set<GPXInfo> originalSelectedItems) {
		HashMap<String, Boolean> selectedItemsFileNames = new HashMap<>();
		originalSelectedItems.addAll(selectedItems);
		for (GPXInfo gpxInfo : originalSelectedItems) {
			String path = gpxInfo.isCurrentRecordingTrack() ? CURRENT_TRACK : gpxInfo.getFile().getAbsolutePath();
			selectedItemsFileNames.put(path, selectedItems.contains(gpxInfo));
		}
		selectedGpxHelper.runSelection(selectedItemsFileNames, gpxTaskListener);
	}

	public void openSelectionMode(int actionResId, int darkIcon, int lightIcon,
	                              @Nullable SelectionModeListener listener) {
		int actionIconId = !isLightActionBar() ? darkIcon : lightIcon;
		String value = app.getString(actionResId);
		if (value.endsWith("...")) {
			value = value.substring(0, value.length() - 3);
		}
		String actionButton = value;
		if (allGpxAdapter.getGroupCount() == 0) {
			showNoItemsForActionsToast(actionButton);
			return;
		}

		enableSelectionMode(true);
		selectedItems.clear();
		selectedGroups.clear();
		actionMode = getActionBarActivity().startSupportActionMode(new ActionMode.Callback() {

			@Override
			public boolean onCreateActionMode(ActionMode mode, Menu menu) {
				enableSelectionMode(true);
				MenuItem it = menu.add(actionResId);
				if (actionIconId != 0) {
					it.setIcon(actionIconId);
				}
				it.setShowAsAction(MenuItem.SHOW_AS_ACTION_IF_ROOM
						| MenuItem.SHOW_AS_ACTION_WITH_TEXT);
				return true;
			}

			@Override
			public boolean onPrepareActionMode(ActionMode mode, Menu menu) {
				return false;
			}

			@Override
			public boolean onActionItemClicked(ActionMode mode, MenuItem item) {
				if (selectedItems.isEmpty()) {
					showNoItemsForActionsToast(actionButton);
					return true;
				}
				FragmentActivity activity = getActivity();
				if (activity != null) {
					if (actionResId == R.string.shared_string_delete) {
						showDeleteConfirmationDialog(activity, actionButton, listener);
					} else if (actionResId == R.string.local_index_mi_upload_gpx) {
						showUploadConfirmationDialog(activity, actionButton, listener);
					}
				}
				return true;
			}

			@Override
			public void onDestroyActionMode(ActionMode mode) {
				enableSelectionMode(false);
				allGpxAdapter.notifyDataSetChanged();
			}

		});
		allGpxAdapter.notifyDataSetChanged();
	}

	private void showNoItemsForActionsToast(@NonNull String action) {
		if (app != null) {
			String message = getString(R.string.local_index_no_items_to_do, action.toLowerCase());
			app.showShortToastMessage(Algorithms.capitalizeFirstLetter(message));
		}
	}

	private void showUploadConfirmationDialog(@NonNull FragmentActivity activity,
	                                          @NonNull String actionButton,
	                                          @Nullable SelectionModeListener listener) {
		long[] size = new long[1];
		List<SelectableItem<GPXInfo>> items = new ArrayList<>();
		for (GPXInfo gpxInfo : selectedItems) {
			SelectableItem<GPXInfo> item = new SelectableItem<>();
			item.setObject(gpxInfo);
			item.setTitle(gpxInfo.getName());
			item.setIconId(R.drawable.ic_notification_track);

			items.add(item);
			size[0] += gpxInfo.getIncreasedFileSize();
		}
		List<SelectableItem<GPXInfo>> selectedItems = new ArrayList<>(items);
		FragmentManager manager = activity.getSupportFragmentManager();
		UploadMultipleGPXBottomSheet dialog = UploadMultipleGPXBottomSheet.showInstance(manager, items, selectedItems);
		if (dialog != null) {
			dialog.setDialogStateListener(new DialogStateListener() {
				@Override
				public void onDialogCreated() {
					dialog.setTitle(actionButton);
					dialog.setApplyButtonTitle(getString(R.string.shared_string_continue));
					String total = getString(R.string.shared_string_total);
					dialog.setTitleDescription(getString(R.string.ltr_or_rtl_combine_via_colon, total,
							AndroidUtils.formatSize(app, size[0])));
				}

				@Override
				public void onCloseDialog() {
				}
			});
			dialog.setOnApplySelectionListener(selItems -> {
				List<GPXInfo> gpxInfos = new ArrayList<>();
				for (SelectableItem<GPXInfo> item : selItems) {
					gpxInfos.add(item.getObject());
				}
				if (listener != null) {
					listener.onItemsSelected(gpxInfos);
				}
			});
		}
	}

	private void showDeleteConfirmationDialog(@NonNull FragmentActivity activity,
	                                          @NonNull String actionButton,
	                                          @Nullable SelectionModeListener listener) {
		AlertDialog.Builder builder = new AlertDialog.Builder(activity);
		builder.setMessage(getString(R.string.local_index_action_do, actionButton.toLowerCase(),
				String.valueOf(selectedItems.size())));
		builder.setPositiveButton(actionButton, (dialog, which) -> {
			if (listener != null) {
				listener.onItemsSelected(selectedItems);
			}
		});
		builder.setNegativeButton(R.string.shared_string_cancel, null);
		builder.show();
	}

	@Override
	public Bundle storeState() {
		Bundle bundle = new Bundle();
		bundle.putInt(TAB_ID, GPX_TAB);
		return bundle;
	}

	@Override
	public void restoreState(Bundle bundle) {
		if (bundle != null && bundle.getInt(TAB_ID) == GPX_TAB) {
			selectedFolder = bundle.getString(SELECTED_FOLDER_KEY);
		}
	}

	@Override
	public void authorizationCompleted() {
		Bundle bundle = new Bundle();
		bundle.putInt(TAB_ID, GPX_TAB);

		Intent intent = new Intent(app, app.getAppCustomization().getMyPlacesActivity());
		intent.putExtra(MapActivity.INTENT_PARAMS, bundle);
		intent.setFlags(Intent.FLAG_ACTIVITY_REORDER_TO_FRONT | Intent.FLAG_ACTIVITY_NEW_TASK);

		app.startActivity(intent);
	}

	@Override
	public void onFileMove(@NonNull File src, @NonNull File dest) {
		File destFolder = dest.getParentFile();
		if (destFolder != null && !destFolder.exists() && !destFolder.mkdirs()) {
			app.showToastMessage(R.string.file_can_not_be_moved);
		} else if (dest.exists()) {
			app.showToastMessage(R.string.file_with_name_already_exists);
		} else if (src.renameTo(dest)) {
			app.getGpxDbHelper().rename(src, dest);
			asyncLoader = new LoadGpxInfosTask(app, this);
			asyncLoader.executeOnExecutor(AsyncTask.THREAD_POOL_EXECUTOR);
		} else {
			app.showToastMessage(R.string.file_can_not_be_moved);
		}
	}

	public void renamedTo(File file) {
		reloadTracks();
	}

	@Override
	public void onGpxUploaded(String result) {
		if (actionMode != null) {
			actionMode.finish();
		}
	}

	@Override
	public void loadTracksStarted() {
		showProgressBar();
		listView.setEmptyView(null);
		allGpxAdapter.clear();
	}

	@Override
	public void loadTracksProgress(GPXInfo[] gpxInfos) {
		for (GPXInfo info : gpxInfos) {
			allGpxAdapter.addLocalIndexInfo(info);
		}
		allGpxAdapter.notifyDataSetChanged();
	}

	@Override
	public void loadTracksFinished() {
		allGpxAdapter.refreshSelected();
		hideProgressBar();
		listView.setEmptyView(emptyView);

		if (allGpxAdapter.getGroupCount() > 0) {
			if (allGpxAdapter.isShowingSelection()) {
				listView.expandGroup(0);
			}
			if (selectedFolder != null) {
				int index = allGpxAdapter.category.indexOf(selectedFolder);
				if (index != -1) {
					listView.expandGroup(index);
					listView.setSelection(index);
				}
				selectedFolder = null;
			}
		}
	}

	@Override
	public void onGpxFilesDeletionStarted() {
		showProgressBar();
	}

	@Override
	public void onGpxFilesDeleted(GPXInfo... values) {
		for (GPXInfo g : values) {
			allGpxAdapter.delete(g);
		}
		allGpxAdapter.notifyDataSetChanged();
	}

	@Override
	public void onGpxFilesDeletionFinished(boolean shouldUpdateFolders) {
		hideProgressBar();

		if (shouldUpdateFolders) {
			reloadTracks();
		}
	}

	protected class GpxIndexesAdapter extends OsmandBaseExpandableListAdapter {

		private final Map<String, List<GPXInfo>> data = new LinkedHashMap<>();
		private final List<String> category = new ArrayList<>();
		private final List<GPXInfo> selected = new ArrayList<>();
<<<<<<< HEAD
=======
		private GpxSearchFilter filter;
>>>>>>> c86d826a

		private final GpxDataItemCallback updateGpxCallback = new GpxDataItemCallback() {

			private static final int UPDATE_GPX_ITEM_MSG_ID = OsmAndConstants.UI_HANDLER_LOCATION_SERVICE + 5;
			private static final long MIN_UPDATE_INTERVAL = 500;

			private long lastUpdateTime;

			private final Runnable updateItemsProc = () -> {
				if (updateEnable) {
					lastUpdateTime = System.currentTimeMillis();
					allGpxAdapter.notifyDataSetChanged();
				}
			};

			@Override
			public boolean isCancelled() {
				return !updateEnable;
			}

			@Override
			public void onGpxDataItemReady(@NonNull GpxDataItem item) {
				if (System.currentTimeMillis() - lastUpdateTime > MIN_UPDATE_INTERVAL) {
					updateItemsProc.run();
				}
				app.runMessageInUIThreadAndCancelPrevious(UPDATE_GPX_ITEM_MSG_ID, updateItemsProc, MIN_UPDATE_INTERVAL);
			}
		};

		public void refreshSelected() {
			selected.clear();
			selected.addAll(getSelectedGpx());
			TracksSortByMode sortByMode = settings.TRACKS_SORT_BY_MODE.get();
			Collator collator = OsmAndCollator.primaryCollator();
			Collections.sort(selected, (i1, i2) -> {
				if (sortByMode == TracksSortByMode.BY_NAME_ASCENDING) {
					return collator.compare(i1.getName(), i2.getName());
				} else if (sortByMode == TracksSortByMode.BY_NAME_DESCENDING) {
					return -collator.compare(i1.getName(), i2.getName());
				} else {
					if (i1.getFile() == null || i2.getFile() == null) {
						return collator.compare(i1.getName(), i2.getName());
					}
					long time1 = i1.getFile().lastModified();
					long time2 = i2.getFile().lastModified();
					if (time1 == time2) {
						return collator.compare(i1.getName(), i2.getName());
					}
					return -(Long.compare(time1, time2));
				}
			});
			notifyDataSetChanged();
		}

		public Set<GPXInfo> getSelectedGpx() {
			Set<GPXInfo> originalSelectedItems = new HashSet<>();
			SelectedGpxFile track = selectedGpxHelper.getSelectedCurrentRecordingTrack();
			if (track != null) {
				if (track.getGpxFile().showCurrentTrack) {
					originalSelectedItems.add(currentRecording);
				}
			}
			for (List<GPXInfo> gpxInfos : data.values()) {
				if (gpxInfos != null) {
					for (GPXInfo g : gpxInfos) {
						SelectedGpxFile sgpx = selectedGpxHelper.getSelectedFileByName(g.getFileName());
						if (sgpx != null) {
							g.setGpxFile(sgpx.getGpxFile());
							originalSelectedItems.add(g);
						}
					}
				}
			}
			return originalSelectedItems;
		}

		public void clear() {
			data.clear();
			category.clear();
			selected.clear();
			notifyDataSetChanged();
		}

		public void addLocalIndexInfo(@NonNull GPXInfo info) {
			LoadGpxInfosTask.addLocalIndexInfo(info, category, data);
		}

		@Override
		public GPXInfo getChild(int groupPosition, int childPosition) {
			if (isSelectedGroup(groupPosition)) {
				return selected.get(childPosition);
			}
			String cat = category.get(getGroupPosition(groupPosition));
			return data.get(cat).get(childPosition);
		}

		@Override
		public long getChildId(int groupPosition, int childPosition) {
			// it would be unusable to have 10000 local indexes
			return groupPosition * 10000 + childPosition;
		}

		@Override
		public View getChildView(int groupPosition, int childPosition, boolean isLastChild,
		                         View convertView, ViewGroup parent) {
			View v = convertView;
			GPXInfo child = getChild(groupPosition, childPosition);
			if (v == null) {
				LayoutInflater inflater = getActivity().getLayoutInflater();
				v = inflater.inflate(R.layout.dash_gpx_track_item, parent, false);
			}
			GpxUiHelper.updateGpxInfoView(v, child, app, false, updateGpxCallback);

			ImageView icon = v.findViewById(R.id.icon);
			ImageButton options = v.findViewById(R.id.options);
			options.setImageDrawable(app.getUIUtilities().getThemedIcon(R.drawable.ic_overflow_menu_white));
			options.setOnClickListener(view -> gpxActionsHelper.openPopUpMenu(view, child));

			CheckBox checkbox = v.findViewById(R.id.check_local_index);
			checkbox.setVisibility(selectionMode ? View.VISIBLE : View.GONE);
			if (selectionMode) {
				checkbox.setChecked(selectedItems.contains(child));
				checkbox.setOnClickListener(view -> {
					if (checkbox.isChecked()) {
						selectedItems.add(child);
					} else {
						selectedItems.remove(child);
					}
					updateSelectionMode(actionMode);
					// Issue 6187: Sync checkbox status between Visible group and rest of list
					allGpxAdapter.notifyDataSetInvalidated();
				});
				icon.setVisibility(View.GONE);
				//INVISIBLE instead of GONE avoids lines breaking differently in selection mode
				options.setVisibility(View.INVISIBLE);
			} else {
				icon.setVisibility(View.VISIBLE);
				options.setVisibility(View.VISIBLE);
			}

			CompoundButton checkItem = v.findViewById(R.id.toggle_item);
			if (isSelectedGroup(groupPosition)) {
				v.findViewById(R.id.check_item).setVisibility(selectionMode ? View.INVISIBLE : View.VISIBLE);
				v.findViewById(R.id.options).setVisibility(View.GONE);
			} else {
				v.findViewById(R.id.check_item).setVisibility(View.GONE);
			}


			boolean isChecked;
			if (child.isCurrentRecordingTrack()) {
				isChecked = selectedGpxHelper.getSelectedCurrentRecordingTrack() != null;
			} else {
				SelectedGpxFile selectedGpxFile = selectedGpxHelper.getSelectedFileByName(child.getFileName());
				isChecked = selectedGpxFile != null;
			}
			checkItem.setChecked(isChecked);
			checkItem.setOnClickListener(view -> {
				GpxSelectionParams params = GpxSelectionParams.newInstance().syncGroup().saveSelection();
				if (isChecked) {
					params.hideFromMap();
				} else {
					params.showOnMap().selectedByUser().addToMarkers().addToHistory();
				}
				selectedGpxHelper.selectGpxFile(child.getGpxFile(), params);
				notifyDataSetChanged();
			});

			v.setOnClickListener(view -> onChildClick(null, view, groupPosition, childPosition, 0));
			return v;
		}

		@Override
		public View getGroupView(int groupPosition, boolean isExpanded, View convertView, ViewGroup parent) {
			View v = convertView;
			String group = getGroup(groupPosition);
			if (v == null) {
				LayoutInflater inflater = getActivity().getLayoutInflater();
				v = inflater.inflate(net.osmand.plus.R.layout.expandable_list_item_category, parent, false);
			}
			// Issue 6187: Always show visible group, also in selection mode
			//v.findViewById(R.id.group_divider).setVisibility(groupPosition == 0 ? View.GONE : View.VISIBLE);
			v.findViewById(R.id.group_divider).setVisibility(View.VISIBLE);

			if (selectionMode) {
				CheckBox ch = v.findViewById(R.id.toggle_item);
				// Issue 6187: No selection box for Visible group header
				//ch.setVisibility(View.VISIBLE);
				ch.setVisibility((selectionMode && !(groupPosition == 0 && isShowingSelection())) ? View.VISIBLE : View.GONE);
				ch.setChecked(selectedGroups.contains(groupPosition));

				ch.setOnClickListener(view -> {
					if (ch.isChecked()) {
						selectedItems.addAll(data.get(category.get(getGroupPosition(groupPosition))));
						selectedGroups.add(groupPosition);
					} else {
						selectedItems.removeAll(data.get(category.get(getGroupPosition(groupPosition))));
						selectedGroups.remove(groupPosition);
					}
					allGpxAdapter.notifyDataSetInvalidated();
					updateSelectionMode(actionMode);
				});
				v.findViewById(R.id.category_icon).setVisibility(View.GONE);
			} else {
				CheckBox ch = v.findViewById(R.id.toggle_item);
				ch.setVisibility(View.GONE);
				if (isSelectedGroup(groupPosition)) {
					setCategoryIcon(app.getUIUtilities().getIcon(R.drawable.ic_map, R.color.osmand_orange), v);
				} else {
					setCategoryIcon(app, 0, v, !nightMode);
				}
				v.findViewById(R.id.category_icon).setVisibility(View.VISIBLE);
			}

			adjustIndicator(app, groupPosition, isExpanded, v, !nightMode);

			String groupName = GpxUiHelper.getGpxDirTitle(group);
			TextView nameView = v.findViewById(R.id.category_name);
			nameView.setText(Algorithms.isEmpty(groupName) ? getString(R.string.shared_string_tracks) : groupName);

			return v;
		}

		@Override
		public int getChildrenCount(int groupPosition) {
			if (isSelectedGroup(groupPosition)) {
				return selected.size();
			}
			return data.get(category.get(getGroupPosition(groupPosition))).size();
		}

		private int getGroupPosition(int groupPosition) {
			return isShowingSelection() ? groupPosition - 1 : groupPosition;
		}

		private boolean isSelectedGroup(int groupPosition) {
			return isShowingSelection() && groupPosition == 0;
		}

		public boolean isShowingSelection() {
			// Issue 6187: Account for Visible group always being shown
			//return selected.size() > 0 && !selectionMode;
			return selected.size() > 0;
		}

		@Override
		public String getGroup(int groupPosition) {
			if (isSelectedGroup(groupPosition)) {
				return app.getString(R.string.shared_string_visible);
			}
			return category.get(getGroupPosition(groupPosition));
		}

		@Override
		public int getGroupCount() {
			if (isShowingSelection()) {
				return category.size() + 1;
			}
			return category.size();
		}

		@Override
		public long getGroupId(int groupPosition) {
			return groupPosition;
		}

		@Override
		public boolean hasStableIds() {
			return false;
		}

		@Override
		public boolean isChildSelectable(int groupPosition, int childPosition) {
			return true;
		}

<<<<<<< HEAD
=======
		@Override
		public Filter getFilter() {
			if (filter == null) {
				filter = new GpxSearchFilter(getSearchFilterCallback());
			}
			filter.setGpxInfos(asyncLoader.getGpxInfos());
			return filter;
		}

>>>>>>> c86d826a
		public void delete(GPXInfo g) {
			int found = -1;
			// search from end
			for (int i = category.size() - 1; i >= 0; i--) {
				String cat = category.get(i);
				if (objectEquals(g.subfolder, cat)) {
					found = i;
					break;
				}
			}
			if (found != -1) {
				data.get(category.get(found)).remove(g);
				selected.remove(g);
			}
		}
	}

<<<<<<< HEAD
=======
	@NonNull
	private CallbackWithObject<Pair<CharSequence, List<GPXInfo>>> getSearchFilterCallback() {
		return result -> {
			updateFilteredList(result.first, result.second);
			return true;
		};
	}

	private void updateFilteredList(CharSequence constraint, List<GPXInfo> gpxInfos) {
		if (gpxInfos != null) {
			synchronized (allGpxAdapter) {
				allGpxAdapter.clear();
				for (GPXInfo i : gpxInfos) {
					allGpxAdapter.addLocalIndexInfo(i);
				}
				// disable sort
				// allGpxAdapter.sort();
				allGpxAdapter.refreshSelected();
			}
			allGpxAdapter.notifyDataSetChanged();
			if (constraint != null && constraint.length() > 3) {
				collapseTrees(10);
			}
		}
	}

	@Override
	public void onDestroy() {
		super.onDestroy();
		if (asyncLoader != null) {
			asyncLoader.cancel(true);
		}
	}

>>>>>>> c86d826a
	@Override
	public boolean onChildClick(ExpandableListView parent, View v, int groupPosition, int childPosition, long id) {
		GPXInfo gpxInfo = allGpxAdapter.getChild(groupPosition, childPosition);

		if (selectionMode) {
			if (selectedItems.contains(gpxInfo)) {
				selectedItems.remove(gpxInfo);
			} else {
				selectedItems.add(gpxInfo);
			}
			updateSelectionMode(actionMode);
		} else {
			gpxActionsHelper.openTrackOnMap(gpxInfo);
		}
		allGpxAdapter.notifyDataSetInvalidated();
		return true;
	}

	public interface SelectionModeListener {
		void onItemsSelected(List<GPXInfo> items);
	}
}<|MERGE_RESOLUTION|>--- conflicted
+++ resolved
@@ -385,9 +385,41 @@
 	@Override
 	public void onCreateOptionsMenu(Menu menu, @NonNull MenuInflater inflater) {
 		menu.clear();
+		MenuItem mi = createMenuItem(menu, SEARCH_ID, R.string.search_poi_filter, R.drawable.ic_action_search_dark,
+				MenuItem.SHOW_AS_ACTION_ALWAYS | MenuItem.SHOW_AS_ACTION_COLLAPSE_ACTION_VIEW);
+		SearchView searchView = new SearchView(getActivity());
+		updateSearchView(searchView);
+		mi.setActionView(searchView);
+		searchView.setOnQueryTextListener(new SearchView.OnQueryTextListener() {
+
+			@Override
+			public boolean onQueryTextSubmit(String query) {
+				allGpxAdapter.getFilter().filter(query);
+				return true;
+			}
+
+			@Override
+			public boolean onQueryTextChange(String newText) {
+				allGpxAdapter.getFilter().filter(newText);
+				return true;
+			}
+		});
+		mi.setOnActionExpandListener(new MenuItem.OnActionExpandListener() {
+			@Override
+			public boolean onMenuItemActionExpand(MenuItem item) {
+				return true;
+			}
+
+			@Override
+			public boolean onMenuItemActionCollapse(MenuItem item) {
+				// Needed to hide intermediate progress bar after closing action mode
+				new Handler().postDelayed(() -> hideProgressBar(), 100);
+				return true;
+			}
+		});
 
 		inflater.inflate(R.menu.track_sort_menu_item, menu);
-		MenuItem mi = menu.findItem(R.id.action_sort);
+		mi = menu.findItem(R.id.action_sort);
 		mi.setShowAsAction(MenuItem.SHOW_AS_ACTION_ALWAYS);
 		int iconColorId = ColorUtilities.getActiveButtonsAndLinksTextColorId(!isLightActionBar());
 		mi.setIcon(getIcon(settings.TRACKS_SORT_BY_MODE.get().getIconId(), iconColorId));
@@ -437,7 +469,7 @@
 				.setTitleId(R.string.shared_string_refresh, getActivity())
 				.setIcon(R.drawable.ic_action_refresh_dark)
 				.setListener(listener));
-//		PluginsHelper.onOptionsMenuActivity(getActivity(), this, optionsMenuAdapter);
+		PluginsHelper.onOptionsMenuActivity(getActivity(), this, optionsMenuAdapter);
 		for (int j = 0; j < optionsMenuAdapter.length(); j++) {
 			MenuItem item;
 			ContextMenuItem contextMenuItem = optionsMenuAdapter.getItem(j);
@@ -455,6 +487,33 @@
 				Drawable icMenuItem = app.getUIUtilities().getIcon(contextMenuItem.getIcon(), colorId);
 				item.setIcon(icMenuItem);
 			}
+		}
+	}
+
+	private void updateSearchView(@NonNull SearchView searchView) {
+		//do not ever do like this
+		if (!app.getSettings().isLightContent()) {
+			return;
+		}
+		try {
+			ImageView cancelIcon = searchView.findViewById(R.id.search_close_btn);
+			cancelIcon.setImageResource(R.drawable.ic_action_gremove_dark);
+			//styling search hint icon and text
+			SearchView.SearchAutoComplete searchEdit = searchView.findViewById(R.id.search_src_text);
+			searchEdit.setTextColor(app.getColor(R.color.color_white));
+			SpannableStringBuilder stopHint = new SpannableStringBuilder("   ");
+			float rawTextSize = searchEdit.getTextSize();
+			int textSize = (int) (rawTextSize * 1.25);
+
+			//setting icon as spannable
+			Drawable searchIcon = AppCompatResources.getDrawable(app, R.drawable.ic_action_search_dark);
+			if (searchIcon != null) {
+				searchIcon.setBounds(0, 0, textSize, textSize);
+				stopHint.setSpan(new ImageSpan(searchIcon), 1, 2, Spanned.SPAN_EXCLUSIVE_EXCLUSIVE);
+				searchEdit.setHint(stopHint);
+			}
+		} catch (Exception e) {
+			// ignore
 		}
 	}
 
@@ -853,15 +912,12 @@
 		}
 	}
 
-	protected class GpxIndexesAdapter extends OsmandBaseExpandableListAdapter {
+	protected class GpxIndexesAdapter extends OsmandBaseExpandableListAdapter implements Filterable {
 
 		private final Map<String, List<GPXInfo>> data = new LinkedHashMap<>();
 		private final List<String> category = new ArrayList<>();
 		private final List<GPXInfo> selected = new ArrayList<>();
-<<<<<<< HEAD
-=======
 		private GpxSearchFilter filter;
->>>>>>> c86d826a
 
 		private final GpxDataItemCallback updateGpxCallback = new GpxDataItemCallback() {
 
@@ -1138,8 +1194,6 @@
 			return true;
 		}
 
-<<<<<<< HEAD
-=======
 		@Override
 		public Filter getFilter() {
 			if (filter == null) {
@@ -1149,7 +1203,6 @@
 			return filter;
 		}
 
->>>>>>> c86d826a
 		public void delete(GPXInfo g) {
 			int found = -1;
 			// search from end
@@ -1167,8 +1220,6 @@
 		}
 	}
 
-<<<<<<< HEAD
-=======
 	@NonNull
 	private CallbackWithObject<Pair<CharSequence, List<GPXInfo>>> getSearchFilterCallback() {
 		return result -> {
@@ -1203,7 +1254,6 @@
 		}
 	}
 
->>>>>>> c86d826a
 	@Override
 	public boolean onChildClick(ExpandableListView parent, View v, int groupPosition, int childPosition, long id) {
 		GPXInfo gpxInfo = allGpxAdapter.getChild(groupPosition, childPosition);
