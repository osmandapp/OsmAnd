--- conflicted
+++ resolved
@@ -498,13 +498,8 @@
 						overviewTextView.append(OsmAndFormatter.getFormattedDistance((float) metricStart, app));
 						overviewTextView.append(" - ");
 						overviewTextView.append(OsmAndFormatter.getFormattedDistance((float) currentGpxDisplayItem.analysis.metricEnd, app));
-<<<<<<< HEAD
-						overviewTextView.append("  (" + currentGpxDisplayItem.analysis.points + ")");
+						overviewTextView.append("  (" + currentGpxDisplayItem.analysis.getPoints() + ")");
 					} else if (trackGroup != null && trackGroup.isSplitTime()) {
-=======
-						overviewTextView.append("  (" + currentGpxDisplayItem.analysis.getPoints() + ")");
-					} else if (currentGpxDisplayItem.group.isSplitTime()) {
->>>>>>> e3577e39
 						overviewImageView.setImageDrawable(ic.getIcon(R.drawable.ic_action_time_span_16, activeColorId));
 						overviewTextView.setText("");
 						double metricStart = currentGpxDisplayItem.analysis.metricEnd - (currentGpxDisplayItem.analysis.getTimeSpan() / 1000);
