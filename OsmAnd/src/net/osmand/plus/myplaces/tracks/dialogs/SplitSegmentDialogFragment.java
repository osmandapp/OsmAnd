--- conflicted
+++ resolved
@@ -467,19 +467,14 @@
 				overviewTextView.setTextColor(defaultTextColor);
 				overviewTextView.setText(app.getString(R.string.shared_string_overview));
 				if (currentGpxDisplayItem != null) {
-<<<<<<< HEAD
-					overviewTextView.setText(app.getString(R.string.shared_string_overview) + "  (" + currentGpxDisplayItem.analysis.getPoints() + ")");
-					((TextView) convertView.findViewById(R.id.fragment_count_text)).setText(app.getString(R.string.shared_string_time_span) + ": " + Algorithms.formatDuration((int) (currentGpxDisplayItem.analysis.getTimeSpan() / 1000), app.accessibilityEnabled()));
-=======
 					String overview = getString(R.string.shared_string_overview);
-					String points = String.valueOf(currentGpxDisplayItem.analysis.points);
+					String points = String.valueOf(currentGpxDisplayItem.analysis.getPoints());
 					overviewTextView.setText(getString(R.string.ltr_or_rtl_combine_with_brackets, overview, points));
 
 					String timeSpan = getString(R.string.shared_string_time_span);
 					String formattedDuration = Algorithms.formatDuration(currentGpxDisplayItem.analysis.getDurationInSeconds(), app.accessibilityEnabled());
 					TextView tvDuration = convertView.findViewById(R.id.fragment_count_text);
 					tvDuration.setText(getString(R.string.ltr_or_rtl_combine_via_colon, timeSpan, formattedDuration));
->>>>>>> 7d8745d2
 				}
 			} else {
 				if (currentGpxDisplayItem != null && currentGpxDisplayItem.analysis != null) {
@@ -536,13 +531,8 @@
 					} else {
 						if (currentGpxDisplayItem.group.isSplitDistance()) {
 							distanceOrTimeSpanImageView.setImageDrawable(ic.getIcon(R.drawable.ic_action_time_span_16, app.getSettings().isLightContent() ? R.color.gpx_split_segment_icon_color : 0));
-<<<<<<< HEAD
-							if (analysis.getTimeSpan() > 0) {
-								distanceOrTimeSpanValue.setText(Algorithms.formatDuration((int) (analysis.getTimeSpan() / 1000), app.accessibilityEnabled()));
-=======
 							if (analysis.getDurationInMs() > 0) {
 								distanceOrTimeSpanValue.setText(Algorithms.formatDuration(analysis.getDurationInSeconds(), app.accessibilityEnabled()));
->>>>>>> 7d8745d2
 							} else {
 								distanceOrTimeSpanValue.setText("-");
 							}
