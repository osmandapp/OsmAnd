package net.osmand.plus.myplaces;

import android.annotation.SuppressLint;
import android.graphics.Matrix;
import android.util.SparseArray;
import android.view.LayoutInflater;
import android.view.MotionEvent;
import android.view.View;
import android.view.ViewGroup;
import android.view.ViewGroup.MarginLayoutParams;
import android.widget.ImageView;
import android.widget.TextView;

import androidx.annotation.NonNull;
import androidx.appcompat.widget.SwitchCompat;
import androidx.viewpager.widget.PagerAdapter;

import com.github.mikephil.charting.charts.LineChart;
import com.github.mikephil.charting.data.Entry;
import com.github.mikephil.charting.data.LineData;
import com.github.mikephil.charting.highlight.Highlight;
import com.github.mikephil.charting.interfaces.datasets.ILineDataSet;
import com.github.mikephil.charting.listener.ChartTouchListener.ChartGesture;
import com.github.mikephil.charting.listener.OnChartGestureListener;
import com.github.mikephil.charting.listener.OnChartValueSelectedListener;

import net.osmand.GPXUtilities;
import net.osmand.GPXUtilities.GPXFile;
import net.osmand.GPXUtilities.GPXTrackAnalysis;
import net.osmand.GPXUtilities.Track;
import net.osmand.GPXUtilities.TrkSegment;
import net.osmand.GPXUtilities.WptPt;
import net.osmand.plus.GPXDatabase.GpxDataItem;
import net.osmand.plus.GpxSelectionHelper.GpxDisplayItem;
import net.osmand.plus.OsmAndFormatter;
import net.osmand.plus.OsmandApplication;
import net.osmand.plus.R;
import net.osmand.plus.UiUtilities;
import net.osmand.plus.UiUtilities.CustomRadioButtonType;
import net.osmand.plus.helpers.AndroidUiHelper;
import net.osmand.plus.helpers.GpxUiHelper;
import net.osmand.plus.helpers.GpxUiHelper.GPXDataSetAxisType;
import net.osmand.plus.helpers.GpxUiHelper.GPXDataSetType;
import net.osmand.plus.helpers.GpxUiHelper.LineGraphType;
import net.osmand.plus.helpers.GpxUiHelper.OrderedLineDataSet;
import net.osmand.plus.track.TrackDisplayHelper;
import net.osmand.plus.views.controls.PagerSlidingTabStrip.CustomTabProvider;
import net.osmand.plus.views.controls.WrapContentHeightViewPager.ViewAtPositionInterface;
import net.osmand.util.Algorithms;
import net.osmand.util.MapUtils;

import java.text.DateFormat;
import java.text.SimpleDateFormat;
import java.util.ArrayList;
import java.util.Arrays;
import java.util.Date;
import java.util.HashMap;
import java.util.List;
import java.util.Map;

import static net.osmand.plus.helpers.GpxUiHelper.LineGraphType.ALTITUDE;
import static net.osmand.plus.helpers.GpxUiHelper.LineGraphType.SLOPE;
import static net.osmand.plus.helpers.GpxUiHelper.LineGraphType.SPEED;
import static net.osmand.plus.myplaces.GPXTabItemType.GPX_TAB_ITEM_ALTITUDE;
import static net.osmand.plus.myplaces.GPXTabItemType.GPX_TAB_ITEM_SPEED;

public class GPXItemPagerAdapter extends PagerAdapter implements CustomTabProvider, ViewAtPositionInterface {

	private OsmandApplication app;
	private UiUtilities iconsCache;
	private TrackDisplayHelper displayHelper;
	private Map<GPXTabItemType, List<ILineDataSet>> dataSetsMap = new HashMap<>();

	private WptPt selectedWpt;
	private TrkSegment segment;
	private GpxDisplayItem gpxItem;
	private GPXTabItemType[] tabTypes;

	private SparseArray<View> views = new SparseArray<>();
	private SegmentActionsListener actionsListener;

	private boolean chartClicked;
	private boolean nightMode;
	private boolean onlyGraphs;
<<<<<<< HEAD

	public GPXItemPagerAdapter(@NonNull OsmandApplication app,
							   @NonNull GpxDisplayItem gpxItem,
							   @NonNull TrackDisplayHelper displayHelper,
							   boolean nightMode,
							   @NonNull SegmentActionsListener actionsListener) {
		this(app, gpxItem, displayHelper, nightMode, actionsListener, false);
	}
=======
>>>>>>> 334d7a11

	public GPXItemPagerAdapter(@NonNull OsmandApplication app,
							   @NonNull GpxDisplayItem gpxItem,
							   @NonNull TrackDisplayHelper displayHelper,
							   boolean nightMode,
							   @NonNull SegmentActionsListener actionsListener,
							   boolean onlyGraphs) {
		super();
		this.app = app;
		this.gpxItem = gpxItem;
		this.nightMode = nightMode;
		this.displayHelper = displayHelper;
		this.actionsListener = actionsListener;
		this.onlyGraphs = onlyGraphs;
		iconsCache = app.getUIUtilities();
		fetchTabTypes();
	}

	private void fetchTabTypes() {
		List<GPXTabItemType> tabTypeList = new ArrayList<>();
		tabTypeList.add(GPXTabItemType.GPX_TAB_ITEM_GENERAL);
		if (gpxItem != null && gpxItem.analysis != null) {
			if (gpxItem.analysis.hasElevationData) {
				tabTypeList.add(GPX_TAB_ITEM_ALTITUDE);
			}
			if (gpxItem.analysis.isSpeedSpecified()) {
				tabTypeList.add(GPX_TAB_ITEM_SPEED);
			}
		}
		tabTypes = tabTypeList.toArray(new GPXTabItemType[0]);
	}

	private List<ILineDataSet> getDataSets(LineChart chart, GPXTabItemType tabType,
										   LineGraphType firstType, LineGraphType secondType) {
		List<ILineDataSet> dataSets = dataSetsMap.get(tabType);
		if (dataSets == null && chart != null) {
			GPXTrackAnalysis analysis = gpxItem.analysis;
			GpxDataItem gpxDataItem = displayHelper.getGpxDataItem();
			boolean calcWithoutGaps = gpxItem.isGeneralTrack() && gpxDataItem != null && !gpxDataItem.isJoinSegments();
			dataSets = GpxUiHelper.getDataSets(chart, app, analysis, firstType, secondType, calcWithoutGaps);
			dataSetsMap.put(tabType, dataSets);
		}
		return dataSets;
	}

	private TrkSegment getTrackSegment(LineChart chart) {
		if (segment == null) {
			LineData lineData = chart.getLineData();
			List<ILineDataSet> ds = lineData != null ? lineData.getDataSets() : null;
			if (ds != null && ds.size() > 0) {
				for (GPXUtilities.Track t : gpxItem.group.getGpx().tracks) {
					for (TrkSegment s : t.segments) {
						if (s.points.size() > 0 && s.points.get(0).equals(gpxItem.analysis.locationStart)) {
							segment = s;
							break;
						}
					}
					if (segment != null) {
						break;
					}
				}
			}
		}
		return segment;
	}

	private WptPt getPoint(LineChart chart, float pos) {
		WptPt wpt = null;
		LineData lineData = chart.getLineData();
		List<ILineDataSet> ds = lineData != null ? lineData.getDataSets() : null;
		if (ds != null && ds.size() > 0) {
			TrkSegment segment = getTrackSegment(chart);
			OrderedLineDataSet dataSet = (OrderedLineDataSet) ds.get(0);
			if (gpxItem.chartAxisType == GPXDataSetAxisType.TIME) {
				float time = pos * 1000;
				for (WptPt p : segment.points) {
					if (p.time - gpxItem.analysis.startTime >= time) {
						wpt = p;
						break;
					}
				}
			} else {
				float distance = pos * dataSet.getDivX();
				double totalDistance = 0;
				for (int i = 0; i < segment.points.size(); i++) {
					WptPt currentPoint = segment.points.get(i);
					if (i != 0) {
						WptPt previousPoint = segment.points.get(i - 1);
						totalDistance += MapUtils.getDistance(previousPoint.lat, previousPoint.lon, currentPoint.lat, currentPoint.lon);
					}
					if (currentPoint.distance >= distance || Math.abs(totalDistance - distance) < 0.1) {
						wpt = currentPoint;
						break;
					}
				}
			}
		}
		return wpt;
	}

	@Override
	public int getCount() {
		return tabTypes.length;
	}

	@Override
	public CharSequence getPageTitle(int position) {
		return tabTypes[position].toHumanString(app);
	}

	@NonNull
	@Override
	public Object instantiateItem(@NonNull ViewGroup container, int position) {
		GPXTabItemType tabType = tabTypes[position];
		View view = getViewForTab(container, tabType);
		GPXFile gpxFile = displayHelper.getGpx();
		if (gpxFile != null && gpxItem != null) {
			GPXTrackAnalysis analysis = gpxItem.analysis;
			LineChart chart = view.findViewById(R.id.chart);
			setupChart(view, chart);

			switch (tabType) {
				case GPX_TAB_ITEM_GENERAL:
					setupGeneralTab(view, chart, analysis, gpxFile, position);
					break;
				case GPX_TAB_ITEM_ALTITUDE:
					setupAltitudeTab(view, chart, analysis, gpxFile, position);
					break;
				case GPX_TAB_ITEM_SPEED:
					setupSpeedTab(view, chart, analysis, gpxFile, position);
					break;
			}
		}
		container.addView(view, 0);
		views.put(position, view);
		return view;
	}

	private View getViewForTab(@NonNull ViewGroup container, @NonNull GPXTabItemType tabType) {
		LayoutInflater inflater = LayoutInflater.from(container.getContext());
<<<<<<< HEAD
		View view;
		switch (tabType) {
			case GPX_TAB_ITEM_ALTITUDE:
				view = inflater.inflate(R.layout.gpx_item_altitude, container, false);
				if (onlyGraphs) {
					AndroidUiHelper.setVisibility(View.GONE,
							view.findViewById(R.id.average_range),
							view.findViewById(R.id.ascent_descent)
					);
				}
				break;
			case GPX_TAB_ITEM_SPEED:
				view = inflater.inflate(R.layout.gpx_item_speed, container, false);
				if (onlyGraphs) {
					AndroidUiHelper.setVisibility(View.GONE,
							view.findViewById(R.id.average_max),
							view.findViewById(R.id.time_distance)
					);
				}
				break;
			case GPX_TAB_ITEM_GENERAL:
			default:
				view = inflater.inflate(R.layout.gpx_item_general, container, false);
				if (onlyGraphs) {
					AndroidUiHelper.setVisibility(View.GONE,
							view.findViewById(R.id.distance_time_span),
							view.findViewById(R.id.start_end_time)
					);
				}
				break;
		}
		if (onlyGraphs) {
			AndroidUiHelper.setVisibility(View.GONE,
					view.findViewById(R.id.gpx_join_gaps_container),
					view.findViewById(R.id.list_divider),
=======
		int layoutResId;
		if (tabType == GPX_TAB_ITEM_ALTITUDE) {
			layoutResId = R.layout.gpx_item_altitude;
		} else if (tabType == GPX_TAB_ITEM_SPEED) {
			layoutResId = R.layout.gpx_item_speed;
		} else {
			layoutResId = R.layout.gpx_item_general;
		}
		View view = inflater.inflate(layoutResId, container, false);
		if (onlyGraphs) {
			AndroidUiHelper.setVisibility(View.GONE,
					view.findViewById(R.id.gpx_join_gaps_container),
					view.findViewById(R.id.top_line_blocks),
					view.findViewById(R.id.list_divider),
					view.findViewById(R.id.bottom_line_blocks),
>>>>>>> 334d7a11
					view.findViewById(R.id.details_divider),
					view.findViewById(R.id.details_view)
			);
		}
		return view;
	}

	private void setupSpeedTab(View view, LineChart chart, GPXTrackAnalysis analysis, GPXFile gpxFile, int position) {
		if (analysis != null && analysis.isSpeedSpecified()) {
			if (analysis.hasSpeedData) {
				GpxUiHelper.setupGPXChart(app, chart, 4);
				chart.setData(new LineData(getDataSets(chart, GPX_TAB_ITEM_SPEED, SPEED, null)));
				updateChart(chart);
				chart.setVisibility(View.VISIBLE);
			} else {
				chart.setVisibility(View.GONE);
			}
			if (!onlyGraphs) {
				((ImageView) view.findViewById(R.id.average_icon))
						.setImageDrawable(iconsCache.getThemedIcon(R.drawable.ic_action_speed));
				((ImageView) view.findViewById(R.id.max_icon))
						.setImageDrawable(iconsCache.getThemedIcon(R.drawable.ic_action_max_speed));
				((ImageView) view.findViewById(R.id.time_moving_icon))
						.setImageDrawable(iconsCache.getThemedIcon(R.drawable.ic_action_time_span));
				((ImageView) view.findViewById(R.id.distance_icon))
						.setImageDrawable(iconsCache.getThemedIcon(R.drawable.ic_action_polygom_dark));

				String avg = OsmAndFormatter.getFormattedSpeed(analysis.avgSpeed, app);
				String max = OsmAndFormatter.getFormattedSpeed(analysis.maxSpeed, app);

				((TextView) view.findViewById(R.id.average_text)).setText(avg);
				((TextView) view.findViewById(R.id.max_text)).setText(max);

				view.findViewById(R.id.gpx_join_gaps_container).setOnClickListener(new View.OnClickListener() {
					@Override
					public void onClick(View v) {
						if (displayHelper.setJoinSegments(!displayHelper.isJoinSegments())) {
							actionsListener.updateContent();
							for (int i = 0; i < getCount(); i++) {
								View view = getViewAtPosition(i);
								updateJoinGapsInfo(view, i);
							}
						}
					}
				});
			}
		} else {
			chart.setVisibility(View.GONE);
			view.findViewById(R.id.top_line_blocks).setVisibility(View.GONE);
			view.findViewById(R.id.list_divider).setVisibility(View.GONE);
			view.findViewById(R.id.bottom_line_blocks).setVisibility(View.GONE);
		}
		if (!onlyGraphs) {
			updateJoinGapsInfo(view, position);
			view.findViewById(R.id.analyze_on_map).setOnClickListener(new View.OnClickListener() {
				@Override
				public void onClick(View v) {
<<<<<<< HEAD
					openAnalyzeOnMap(GPXTabItemType.GPX_TAB_ITEM_SPEED);
=======
					openAnalyzeOnMap(GPX_TAB_ITEM_SPEED);
>>>>>>> 334d7a11
				}
			});
			TextView overflowMenu = view.findViewById(R.id.overflow_menu);
			if (!gpxItem.group.getTrack().generalTrack) {
				setupOptionsPopupMenu(overflowMenu, false);
			} else {
				overflowMenu.setVisibility(View.GONE);
			}
		}
	}

	private void setupOptionsPopupMenu(TextView overflowMenu, final boolean confirmDeletion) {
		overflowMenu.setVisibility(View.VISIBLE);
		overflowMenu.setOnClickListener(new View.OnClickListener() {
			@Override
			public void onClick(View view) {
				actionsListener.showOptionsPopupMenu(view, getTrkSegment(), confirmDeletion, gpxItem);
			}
		});
	}

	private void setupAltitudeTab(View view, LineChart chart, GPXTrackAnalysis analysis, GPXFile gpxFile, int position) {
		if (analysis != null) {
			if (analysis.hasElevationData) {
				GpxUiHelper.setupGPXChart(app, chart, 4);
				chart.setData(new LineData(getDataSets(chart, GPX_TAB_ITEM_ALTITUDE, ALTITUDE, SLOPE)));
				updateChart(chart);
				chart.setVisibility(View.VISIBLE);
			} else {
				chart.setVisibility(View.GONE);
			}
			if (!onlyGraphs) {
				((ImageView) view.findViewById(R.id.average_icon))
						.setImageDrawable(iconsCache.getThemedIcon(R.drawable.ic_action_altitude_average));
				((ImageView) view.findViewById(R.id.range_icon))
						.setImageDrawable(iconsCache.getThemedIcon(R.drawable.ic_action_altitude_average));
				((ImageView) view.findViewById(R.id.ascent_icon))
						.setImageDrawable(iconsCache.getThemedIcon(R.drawable.ic_action_altitude_ascent));
				((ImageView) view.findViewById(R.id.descent_icon))
						.setImageDrawable(iconsCache.getThemedIcon(R.drawable.ic_action_altitude_descent));

				String min = OsmAndFormatter.getFormattedAlt(analysis.minElevation, app);
				String max = OsmAndFormatter.getFormattedAlt(analysis.maxElevation, app);
				String asc = OsmAndFormatter.getFormattedAlt(analysis.diffElevationUp, app);
				String desc = OsmAndFormatter.getFormattedAlt(analysis.diffElevationDown, app);

				((TextView) view.findViewById(R.id.average_text))
						.setText(OsmAndFormatter.getFormattedAlt(analysis.avgElevation, app));
				((TextView) view.findViewById(R.id.range_text)).setText(String.format("%s - %s", min, max));
				((TextView) view.findViewById(R.id.ascent_text)).setText(asc);
				((TextView) view.findViewById(R.id.descent_text)).setText(desc);

				view.findViewById(R.id.gpx_join_gaps_container).setOnClickListener(new View.OnClickListener() {
					@Override
					public void onClick(View v) {
						if (displayHelper.setJoinSegments(!displayHelper.isJoinSegments())) {
							actionsListener.updateContent();
							for (int i = 0; i < getCount(); i++) {
								View view = getViewAtPosition(i);
								updateJoinGapsInfo(view, i);
							}
						}
					}
				});
			}
		} else {
			chart.setVisibility(View.GONE);
			view.findViewById(R.id.top_line_blocks).setVisibility(View.GONE);
			view.findViewById(R.id.list_divider).setVisibility(View.GONE);
			view.findViewById(R.id.bottom_line_blocks).setVisibility(View.GONE);
		}
		if (!onlyGraphs) {
			updateJoinGapsInfo(view, position);
			view.findViewById(R.id.analyze_on_map).setOnClickListener(new View.OnClickListener() {
				@Override
				public void onClick(View v) {
<<<<<<< HEAD
					openAnalyzeOnMap(GPXTabItemType.GPX_TAB_ITEM_ALTITUDE);
=======
					openAnalyzeOnMap(GPX_TAB_ITEM_ALTITUDE);
>>>>>>> 334d7a11
				}
			});
			TextView overflowMenu = view.findViewById(R.id.overflow_menu);
			if (!gpxItem.group.getTrack().generalTrack) {
				setupOptionsPopupMenu(overflowMenu, false);
			} else {
				overflowMenu.setVisibility(View.GONE);
			}
		}
	}

	private void setupGeneralTab(View view, LineChart chart, GPXTrackAnalysis analysis, GPXFile gpxFile, int position) {
		if (analysis != null) {
			if (analysis.hasElevationData || analysis.hasSpeedData) {
				GpxUiHelper.setupGPXChart(app, chart, 4);
				chart.setData(new LineData(getDataSets(chart, GPXTabItemType.GPX_TAB_ITEM_GENERAL, ALTITUDE, SPEED)));
				updateChart(chart);
				chart.setVisibility(View.VISIBLE);
			} else {
				chart.setVisibility(View.GONE);
			}
			if (!onlyGraphs) {
				((ImageView) view.findViewById(R.id.distance_icon))
						.setImageDrawable(iconsCache.getThemedIcon(R.drawable.ic_action_polygom_dark));
				((ImageView) view.findViewById(R.id.duration_icon))
						.setImageDrawable(iconsCache.getThemedIcon(R.drawable.ic_action_time_span));
				((ImageView) view.findViewById(R.id.start_time_icon))
						.setImageDrawable(iconsCache.getThemedIcon(R.drawable.ic_action_time_start));
				((ImageView) view.findViewById(R.id.end_time_icon))
						.setImageDrawable(iconsCache.getThemedIcon(R.drawable.ic_action_time_end));

				view.findViewById(R.id.gpx_join_gaps_container).setOnClickListener(new View.OnClickListener() {
					@Override
					public void onClick(View v) {
						if (displayHelper.setJoinSegments(!displayHelper.isJoinSegments())) {
							actionsListener.updateContent();
							for (int i = 0; i < getCount(); i++) {
								View view = getViewAtPosition(i);
								updateJoinGapsInfo(view, i);
							}
						}
					}
				});
				if (analysis.timeSpan > 0) {
					DateFormat tf = SimpleDateFormat.getTimeInstance(DateFormat.SHORT);
					DateFormat df = SimpleDateFormat.getDateInstance(DateFormat.MEDIUM);

					Date start = new Date(analysis.startTime);
					((TextView) view.findViewById(R.id.start_time_text)).setText(tf.format(start));
					((TextView) view.findViewById(R.id.start_date_text)).setText(df.format(start));
					Date end = new Date(analysis.endTime);
					((TextView) view.findViewById(R.id.end_time_text)).setText(tf.format(end));
					((TextView) view.findViewById(R.id.end_date_text)).setText(df.format(end));
				} else {
					view.findViewById(R.id.list_divider).setVisibility(View.GONE);
<<<<<<< HEAD
					view.findViewById(R.id.start_end_time).setVisibility(View.GONE);
=======
					view.findViewById(R.id.bottom_line_blocks).setVisibility(View.GONE);
>>>>>>> 334d7a11
				}
			}
		} else {
			chart.setVisibility(View.GONE);
			view.findViewById(R.id.top_line_blocks).setVisibility(View.GONE);
			view.findViewById(R.id.list_divider).setVisibility(View.GONE);
			view.findViewById(R.id.bottom_line_blocks).setVisibility(View.GONE);
		}
		updateJoinGapsInfo(view, position);
		if (!onlyGraphs) {
			view.findViewById(R.id.analyze_on_map).setOnClickListener(new View.OnClickListener() {
				@Override
				public void onClick(View v) {
					openAnalyzeOnMap(GPXTabItemType.GPX_TAB_ITEM_GENERAL);
				}
			});
			TextView overflowMenu = view.findViewById(R.id.overflow_menu);
			if (!gpxItem.group.getTrack().generalTrack) {
				setupOptionsPopupMenu(overflowMenu, true);
			} else {
				overflowMenu.setVisibility(View.GONE);
			}
		}
	}

	private void setupChart(final View view, final LineChart chart) {
		chart.setHighlightPerDragEnabled(chartClicked);
		chart.setOnClickListener(new View.OnClickListener() {
			@SuppressLint("ClickableViewAccessibility")
			@Override
			public void onClick(View view) {
				if (!chartClicked) {
					chartClicked = true;
					if (selectedWpt != null) {
						actionsListener.onPointSelected(segment, selectedWpt.lat, selectedWpt.lon);
					}
				}
			}
		});
		chart.setOnTouchListener(new View.OnTouchListener() {

			private float listViewYPos;

			@Override
			public boolean onTouch(View v, MotionEvent event) {
				if (chartClicked) {
					actionsListener.onChartTouch();
					if (!chart.isHighlightPerDragEnabled()) {
						chart.setHighlightPerDragEnabled(true);
					}
					switch (event.getAction()) {
						case MotionEvent.ACTION_DOWN:
							listViewYPos = event.getRawY();
							break;
						case MotionEvent.ACTION_MOVE:
							actionsListener.scrollBy(Math.round(listViewYPos - event.getRawY()));
							listViewYPos = event.getRawY();
							break;
					}
				}
				return false;
			}
		});
		chart.setOnChartValueSelectedListener(new OnChartValueSelectedListener() {
			@Override
			public void onValueSelected(Entry e, Highlight h) {
				WptPt wpt = getPoint(chart, h.getX());
				selectedWpt = wpt;
				if (chartClicked && wpt != null) {
					actionsListener.onPointSelected(segment, wpt.lat, wpt.lon);
				}
			}

			@Override
			public void onNothingSelected() {

			}
		});
		chart.setOnChartGestureListener(new OnChartGestureListener() {

			float highlightDrawX = -1;

			@Override
			public void onChartGestureStart(MotionEvent me, ChartGesture lastPerformedGesture) {
				if (chart.getHighlighted() != null && chart.getHighlighted().length > 0) {
					highlightDrawX = chart.getHighlighted()[0].getDrawX();
				} else {
					highlightDrawX = -1;
				}
			}

			@Override
			public void onChartGestureEnd(MotionEvent me, ChartGesture lastPerformedGesture) {
				gpxItem.chartMatrix = new Matrix(chart.getViewPortHandler().getMatrixTouch());
				Highlight[] highlights = chart.getHighlighted();
				if (highlights != null && highlights.length > 0) {
					gpxItem.chartHighlightPos = highlights[0].getX();
				} else {
					gpxItem.chartHighlightPos = -1;
				}
				if (chartClicked) {
					for (int i = 0; i < getCount(); i++) {
						View v = getViewAtPosition(i);
						if (v != view) {
							updateChart(i);
						}
					}
				}
			}

			@Override
			public void onChartLongPressed(MotionEvent me) {
			}

			@Override
			public void onChartDoubleTapped(MotionEvent me) {
			}

			@Override
			public void onChartSingleTapped(MotionEvent me) {
			}

			@Override
			public void onChartFling(MotionEvent me1, MotionEvent me2, float velocityX, float velocityY) {
			}

			@Override
			public void onChartScale(MotionEvent me, float scaleX, float scaleY) {
			}

			@Override
			public void onChartTranslate(MotionEvent me, float dX, float dY) {
				if (chartClicked && highlightDrawX != -1) {
					Highlight h = chart.getHighlightByTouchPoint(highlightDrawX, 0f);
					if (h != null) {
						chart.highlightValue(h);
						WptPt wpt = getPoint(chart, h.getX());
						if (wpt != null) {
							actionsListener.onPointSelected(segment, wpt.lat, wpt.lon);
						}
					}
				}
			}
		});
	}

	@Override
	public void destroyItem(@NonNull ViewGroup collection, int position, @NonNull Object view) {
		views.remove(position);
		collection.removeView((View) view);
	}

	@Override
	public boolean isViewFromObject(@NonNull View view, @NonNull Object object) {
		return view == object;
	}

	int singleTabLayoutId[] = {R.layout.center_button_container};
	int doubleTabsLayoutIds[] = {R.layout.left_button_container, R.layout.right_button_container};
	int tripleTabsLayoutIds[] = {R.layout.left_button_container, R.layout.center_button_container, R.layout.right_button_container};

	@Override
	public View getCustomTabView(@NonNull ViewGroup parent, int position) {
		int layoutId;
		int count = getCount();
		if (count == 1) {
			layoutId = singleTabLayoutId[position];
		} else if (count == 2) {
			layoutId = doubleTabsLayoutIds[position];
		} else {
			layoutId = tripleTabsLayoutIds[position];
		}
		ViewGroup tab = (ViewGroup) UiUtilities.getInflater(parent.getContext(), nightMode).inflate(layoutId, parent, false);
		tab.setTag(tabTypes[position].name());
		TextView title = (TextView) tab.getChildAt(0);
		if (title != null) {
			title.setText(getPageTitle(position));
		}
		return tab;
	}

	@Override
	public void select(View tab) {
		GPXTabItemType tabType = GPXTabItemType.valueOf((String) tab.getTag());
		int index = Arrays.asList(tabTypes).indexOf(tabType);
		View parent = (View) tab.getParent();
		UiUtilities.updateCustomRadioButtons(app, parent, nightMode, getCustomRadioButtonType(index));
	}

	@Override
	public void deselect(View tab) {

	}

	@Override
	public void tabStylesUpdated(View tabsContainer, int currentPosition) {
		ViewGroup.MarginLayoutParams params = (MarginLayoutParams) tabsContainer.getLayoutParams();
		params.height = app.getResources().getDimensionPixelSize(!onlyGraphs ? R.dimen.dialog_button_height : R.dimen.context_menu_buttons_bottom_height);
		tabsContainer.setLayoutParams(params);
		UiUtilities.updateCustomRadioButtons(app, tabsContainer, nightMode, getCustomRadioButtonType(currentPosition));
	}

	private CustomRadioButtonType getCustomRadioButtonType(int index) {
		int count = getCount();
		CustomRadioButtonType type = CustomRadioButtonType.CENTER;
		if (count == 2) {
			type = index > 0 ? CustomRadioButtonType.END : CustomRadioButtonType.START;
		} else if (count == 3) {
			if (index == 0) {
				type = CustomRadioButtonType.START;
			} else if (index == 2) {
				type = CustomRadioButtonType.END;
			}
		}
		return type;
	}

	@Override
	public View getViewAtPosition(int position) {
		return views.get(position);
	}

	void updateChart(int position) {
		View view = getViewAtPosition(position);
		if (view != null) {
			updateChart((LineChart) view.findViewById(R.id.chart));
		}
	}

	void updateJoinGapsInfo(View view, int position) {
		if (view != null) {
			GPXTrackAnalysis analysis = gpxItem.analysis;
			GPXTabItemType tabType = tabTypes[position];
			boolean visible = gpxItem.isGeneralTrack() && analysis != null && tabType.equals(GPXTabItemType.GPX_TAB_ITEM_GENERAL);
			AndroidUiHelper.updateVisibility(view.findViewById(R.id.gpx_join_gaps_container), visible);
			boolean joinSegments = displayHelper.isJoinSegments();
			((SwitchCompat) view.findViewById(R.id.gpx_join_gaps_switch)).setChecked(joinSegments);
			if (analysis != null) {
				if (tabType.equals(GPXTabItemType.GPX_TAB_ITEM_GENERAL)) {
					float totalDistance = !joinSegments && gpxItem.isGeneralTrack() ? analysis.totalDistanceWithoutGaps : analysis.totalDistance;
					float timeSpan = !joinSegments && gpxItem.isGeneralTrack() ? analysis.timeSpanWithoutGaps : analysis.timeSpan;

					((TextView) view.findViewById(R.id.distance_text)).setText(OsmAndFormatter.getFormattedDistance(totalDistance, app));
					((TextView) view.findViewById(R.id.duration_text)).setText(Algorithms.formatDuration((int) (timeSpan / 1000), app.accessibilityEnabled()));
				} else if (tabType.equals(GPX_TAB_ITEM_SPEED)) {
					long timeMoving = !joinSegments && gpxItem.isGeneralTrack() ? analysis.timeMovingWithoutGaps : analysis.timeMoving;
					float totalDistanceMoving = !joinSegments && gpxItem.isGeneralTrack() ? analysis.totalDistanceMovingWithoutGaps : analysis.totalDistanceMoving;

					((TextView) view.findViewById(R.id.time_moving_text)).setText(Algorithms.formatDuration((int) (timeMoving / 1000), app.accessibilityEnabled()));
					((TextView) view.findViewById(R.id.distance_text)).setText(OsmAndFormatter.getFormattedDistance(totalDistanceMoving, app));
				}
			}
		}
	}

	void updateChart(LineChart chart) {
		if (chart != null && !chart.isEmpty()) {
			if (gpxItem.chartMatrix != null) {
				chart.getViewPortHandler().refresh(new Matrix(gpxItem.chartMatrix), chart, true);
			}
			if (gpxItem.chartHighlightPos != -1) {
				chart.highlightValue(gpxItem.chartHighlightPos, 0);
			} else {
				chart.highlightValue(null);
			}
		}
	}

	private TrkSegment getTrkSegment() {
		for (Track track : gpxItem.group.getGpx().tracks) {
			if (!track.generalTrack && !gpxItem.isGeneralTrack() || track.generalTrack && gpxItem.isGeneralTrack()) {
				for (TrkSegment segment : track.segments) {
					if (segment.points.size() > 0 && segment.points.get(0).equals(gpxItem.analysis.locationStart)) {
						return segment;
					}
				}
			}
		}
		return null;
	}

	void openAnalyzeOnMap(GPXTabItemType tabType) {
		List<ILineDataSet> dataSets = getDataSets(null, tabType, null, null);
		prepareGpxItemChartTypes(gpxItem, dataSets);
		actionsListener.openAnalyzeOnMap(gpxItem);
	}

	public static void prepareGpxItemChartTypes(GpxDisplayItem gpxItem, List<ILineDataSet> dataSets) {
		WptPt wpt = null;
		gpxItem.chartTypes = null;
		if (dataSets != null && dataSets.size() > 0) {
			gpxItem.chartTypes = new GPXDataSetType[dataSets.size()];
			for (int i = 0; i < dataSets.size(); i++) {
				OrderedLineDataSet orderedDataSet = (OrderedLineDataSet) dataSets.get(i);
				gpxItem.chartTypes[i] = orderedDataSet.getDataSetType();
			}
			if (gpxItem.chartHighlightPos != -1) {
				TrkSegment segment = null;
				for (Track t : gpxItem.group.getGpx().tracks) {
					for (TrkSegment s : t.segments) {
						if (s.points.size() > 0 && s.points.get(0).equals(gpxItem.analysis.locationStart)) {
							segment = s;
							break;
						}
					}
					if (segment != null) {
						break;
					}
				}
				if (segment != null) {
					OrderedLineDataSet dataSet = (OrderedLineDataSet) dataSets.get(0);
					float distance = gpxItem.chartHighlightPos * dataSet.getDivX();
					for (WptPt p : segment.points) {
						if (p.distance >= distance) {
							wpt = p;
							break;
						}
					}
				}
			}
		}
		if (wpt != null) {
			gpxItem.locationOnMap = wpt;
		} else {
			gpxItem.locationOnMap = gpxItem.locationStart;
		}
	}

	private void openSplitIntervalScreen() {
		actionsListener.openSplitInterval(gpxItem, getTrkSegment());
	}
}<|MERGE_RESOLUTION|>--- conflicted
+++ resolved
@@ -82,17 +82,6 @@
 	private boolean chartClicked;
 	private boolean nightMode;
 	private boolean onlyGraphs;
-<<<<<<< HEAD
-
-	public GPXItemPagerAdapter(@NonNull OsmandApplication app,
-							   @NonNull GpxDisplayItem gpxItem,
-							   @NonNull TrackDisplayHelper displayHelper,
-							   boolean nightMode,
-							   @NonNull SegmentActionsListener actionsListener) {
-		this(app, gpxItem, displayHelper, nightMode, actionsListener, false);
-	}
-=======
->>>>>>> 334d7a11
 
 	public GPXItemPagerAdapter(@NonNull OsmandApplication app,
 							   @NonNull GpxDisplayItem gpxItem,
@@ -233,43 +222,6 @@
 
 	private View getViewForTab(@NonNull ViewGroup container, @NonNull GPXTabItemType tabType) {
 		LayoutInflater inflater = LayoutInflater.from(container.getContext());
-<<<<<<< HEAD
-		View view;
-		switch (tabType) {
-			case GPX_TAB_ITEM_ALTITUDE:
-				view = inflater.inflate(R.layout.gpx_item_altitude, container, false);
-				if (onlyGraphs) {
-					AndroidUiHelper.setVisibility(View.GONE,
-							view.findViewById(R.id.average_range),
-							view.findViewById(R.id.ascent_descent)
-					);
-				}
-				break;
-			case GPX_TAB_ITEM_SPEED:
-				view = inflater.inflate(R.layout.gpx_item_speed, container, false);
-				if (onlyGraphs) {
-					AndroidUiHelper.setVisibility(View.GONE,
-							view.findViewById(R.id.average_max),
-							view.findViewById(R.id.time_distance)
-					);
-				}
-				break;
-			case GPX_TAB_ITEM_GENERAL:
-			default:
-				view = inflater.inflate(R.layout.gpx_item_general, container, false);
-				if (onlyGraphs) {
-					AndroidUiHelper.setVisibility(View.GONE,
-							view.findViewById(R.id.distance_time_span),
-							view.findViewById(R.id.start_end_time)
-					);
-				}
-				break;
-		}
-		if (onlyGraphs) {
-			AndroidUiHelper.setVisibility(View.GONE,
-					view.findViewById(R.id.gpx_join_gaps_container),
-					view.findViewById(R.id.list_divider),
-=======
 		int layoutResId;
 		if (tabType == GPX_TAB_ITEM_ALTITUDE) {
 			layoutResId = R.layout.gpx_item_altitude;
@@ -285,7 +237,6 @@
 					view.findViewById(R.id.top_line_blocks),
 					view.findViewById(R.id.list_divider),
 					view.findViewById(R.id.bottom_line_blocks),
->>>>>>> 334d7a11
 					view.findViewById(R.id.details_divider),
 					view.findViewById(R.id.details_view)
 			);
@@ -343,11 +294,7 @@
 			view.findViewById(R.id.analyze_on_map).setOnClickListener(new View.OnClickListener() {
 				@Override
 				public void onClick(View v) {
-<<<<<<< HEAD
-					openAnalyzeOnMap(GPXTabItemType.GPX_TAB_ITEM_SPEED);
-=======
 					openAnalyzeOnMap(GPX_TAB_ITEM_SPEED);
->>>>>>> 334d7a11
 				}
 			});
 			TextView overflowMenu = view.findViewById(R.id.overflow_menu);
@@ -424,11 +371,7 @@
 			view.findViewById(R.id.analyze_on_map).setOnClickListener(new View.OnClickListener() {
 				@Override
 				public void onClick(View v) {
-<<<<<<< HEAD
-					openAnalyzeOnMap(GPXTabItemType.GPX_TAB_ITEM_ALTITUDE);
-=======
 					openAnalyzeOnMap(GPX_TAB_ITEM_ALTITUDE);
->>>>>>> 334d7a11
 				}
 			});
 			TextView overflowMenu = view.findViewById(R.id.overflow_menu);
@@ -484,11 +427,7 @@
 					((TextView) view.findViewById(R.id.end_date_text)).setText(df.format(end));
 				} else {
 					view.findViewById(R.id.list_divider).setVisibility(View.GONE);
-<<<<<<< HEAD
-					view.findViewById(R.id.start_end_time).setVisibility(View.GONE);
-=======
 					view.findViewById(R.id.bottom_line_blocks).setVisibility(View.GONE);
->>>>>>> 334d7a11
 				}
 			}
 		} else {
