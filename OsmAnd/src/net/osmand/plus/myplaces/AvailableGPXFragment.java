package net.osmand.plus.myplaces;

import android.app.Activity;
import android.app.ProgressDialog;
import android.content.Context;
import android.content.DialogInterface;
import android.content.Intent;
import android.graphics.Typeface;
import android.graphics.drawable.Drawable;
import android.net.Uri;
import android.os.AsyncTask;
import android.os.Build;
import android.os.Bundle;
import android.os.Handler;
import android.view.LayoutInflater;
import android.view.Menu;
import android.view.MenuInflater;
import android.view.MenuItem;
import android.view.View;
import android.view.ViewGroup;
import android.view.inputmethod.InputMethodManager;
import android.widget.AbsListView;
import android.widget.ArrayAdapter;
import android.widget.Button;
import android.widget.CheckBox;
import android.widget.CompoundButton;
import android.widget.ExpandableListView;
import android.widget.Filter;
import android.widget.Filterable;
import android.widget.ImageButton;
import android.widget.ImageView;
import android.widget.TextView;

import net.osmand.AndroidUtils;
import net.osmand.Collator;
import net.osmand.CollatorStringMatcher.StringMatcherMode;
import net.osmand.FileUtils;
import net.osmand.FileUtils.RenameCallback;
import net.osmand.GPXUtilities;
import net.osmand.GPXUtilities.GPXFile;
import net.osmand.GPXUtilities.GPXTrackAnalysis;
import net.osmand.GPXUtilities.Track;
import net.osmand.GPXUtilities.WptPt;
import net.osmand.IndexConstants;
import net.osmand.OsmAndCollator;
import net.osmand.data.PointDescription;
import net.osmand.plus.ColorUtilities;
import net.osmand.plus.ContextMenuAdapter;
import net.osmand.plus.ContextMenuAdapter.ItemClickListener;
import net.osmand.plus.ContextMenuItem;
import net.osmand.plus.GPXDatabase.GpxDataItem;
import net.osmand.plus.GpxDbHelper.GpxDataItemCallback;
import net.osmand.plus.GpxSelectionHelper;
import net.osmand.plus.GpxSelectionHelper.GpxDisplayGroup;
import net.osmand.plus.GpxSelectionHelper.GpxDisplayItem;
import net.osmand.plus.GpxSelectionHelper.SelectGpxTaskListener;
import net.osmand.plus.GpxSelectionHelper.SelectedGpxFile;
import net.osmand.plus.OsmAndConstants;
import net.osmand.plus.OsmAndFormatter;
import net.osmand.plus.OsmandApplication;
import net.osmand.plus.OsmandPlugin;
import net.osmand.plus.R;
import net.osmand.plus.UiUtilities;
import net.osmand.plus.activities.MapActivity;
import net.osmand.plus.activities.OsmandBaseExpandableListAdapter;
import net.osmand.plus.activities.SavingTrackHelper;
import net.osmand.plus.base.OsmandExpandableListFragment;
import net.osmand.plus.base.SelectionBottomSheet;
import net.osmand.plus.base.SelectionBottomSheet.SelectableItem;
import net.osmand.plus.helpers.AndroidUiHelper;
import net.osmand.plus.helpers.GpxUiHelper.GPXDataSetType;
import net.osmand.plus.helpers.enums.TracksSortByMode;
import net.osmand.plus.mapmarkers.CoordinateInputDialogFragment;
import net.osmand.plus.monitoring.OsmandMonitoringPlugin;
import net.osmand.plus.myplaces.MoveGpxFileBottomSheet.OnTrackFileMoveListener;
import net.osmand.plus.osmedit.OsmEditingPlugin;
import net.osmand.plus.osmedit.dialogs.SendGpxBottomSheetFragment.GpxUploadListener;
import net.osmand.plus.osmedit.oauth.OsmOAuthHelper.OsmAuthorizationListener;
import net.osmand.plus.settings.backend.OsmandSettings;
import net.osmand.plus.widgets.popup.PopUpMenuHelper;
import net.osmand.plus.widgets.popup.PopUpMenuItem;
import net.osmand.search.core.SearchPhrase.NameStringMatcher;
import net.osmand.util.Algorithms;

import java.io.File;
import java.text.DateFormat;
import java.util.ArrayList;
import java.util.Arrays;
import java.util.Collections;
import java.util.Comparator;
import java.util.Date;
import java.util.HashMap;
import java.util.HashSet;
import java.util.LinkedHashMap;
import java.util.LinkedHashSet;
import java.util.List;
import java.util.Map;
import java.util.Set;

import androidx.annotation.NonNull;
import androidx.annotation.Nullable;
import androidx.appcompat.app.AlertDialog;
import androidx.appcompat.view.ActionMode;
import androidx.appcompat.widget.SearchView;
import androidx.fragment.app.FragmentActivity;

import static net.osmand.plus.GpxSelectionHelper.CURRENT_TRACK;
import static net.osmand.plus.myplaces.FavoritesActivity.GPX_TAB;
import static net.osmand.plus.myplaces.FavoritesActivity.TAB_ID;
import static net.osmand.plus.track.TrackMenuFragment.openTrack;
import static net.osmand.util.Algorithms.capitalizeFirstLetter;
import static net.osmand.util.Algorithms.formatDuration;
import static net.osmand.util.Algorithms.objectEquals;

public class AvailableGPXFragment extends OsmandExpandableListFragment implements
		FavoritesFragmentStateHolder, OsmAuthorizationListener, OnTrackFileMoveListener, RenameCallback, GpxUploadListener {

	public static final int SEARCH_ID = -1;
	// public static final int ACTION_ID = 0;
	// protected static final int DELETE_ACTION_ID = 1;
	private boolean selectionMode = false;
	private List<GpxInfo> selectedItems = new ArrayList<>();
	private Set<Integer> selectedGroups = new LinkedHashSet<>();
	private ActionMode actionMode;
	private LoadGpxTask asyncLoader;
	private GpxIndexesAdapter allGpxAdapter;
	private ContextMenuAdapter optionsMenuAdapter;
	private AsyncTask<GpxInfo, ?, ?> operationTask;
	private GpxSelectionHelper selectedGpxHelper;
	private OsmandApplication app;
	private boolean updateEnable;
	private GpxInfo currentRecording;
	private boolean showOnMapMode;
	private View currentGpxView;
	private View footerView;
	private boolean importing = false;
	private View emptyView;
	private SelectGpxTaskListener gpxTaskListener;
	private TracksSortByMode sortByMode;

	@Override
	public void onCreate(@Nullable Bundle savedInstanceState) {
		super.onCreate(savedInstanceState);
		gpxTaskListener = new SelectGpxTaskListener() {
			@Override
			public void gpxSelectionInProgress() {
				allGpxAdapter.notifyDataSetInvalidated();
			}

			@Override
			public void gpxSelectionStarted() {
				showProgressBar();
			}

			@Override
			public void gpxSelectionFinished() {
				hideProgressBar();
				allGpxAdapter.refreshSelected();
				allGpxAdapter.notifyDataSetChanged();
			}
		};
	}

	@Override
	public void onAttach(@NonNull Context activity) {
		super.onAttach(activity);
		this.app = (OsmandApplication) getActivity().getApplication();
		sortByMode = app.getSettings().TRACKS_SORT_BY_MODE.get();
		currentRecording = new GpxInfo(app.getSavingTrackHelper().getCurrentGpx(), getString(R.string.shared_string_currently_recording_track));
		currentRecording.currentlyRecordingTrack = true;
		asyncLoader = new LoadGpxTask();
		selectedGpxHelper = ((OsmandApplication) activity.getApplicationContext()).getSelectedGpxHelper();
		allGpxAdapter = new GpxIndexesAdapter();
		setAdapter(allGpxAdapter);
	}

	public boolean isImporting() {
		return importing;
	}

	public void startImport() {
		this.importing = true;
	}

	public void finishImport(boolean success) {
		if (success) {
			reloadTracks();
		}
		this.importing = false;
	}

	private void startHandler() {
		Handler updateCurrentRecordingTrack = new Handler();
		updateCurrentRecordingTrack.postDelayed(new Runnable() {
			@Override
			public void run() {
				if (getView() != null && updateEnable) {
					updateCurrentTrack();
					if (selectedGpxHelper.getSelectedCurrentRecordingTrack() != null) {
						allGpxAdapter.notifyDataSetChanged();
					}
					startHandler();
				}
			}
		}, 2000);
	}

	public List<GpxInfo> getSelectedItems() {
		return selectedItems;
	}

	@Override
	public void onResume() {
		super.onResume();
		if (!importing) {
			if (asyncLoader == null || asyncLoader.getResult() == null) {
				asyncLoader = new LoadGpxTask();
				asyncLoader.executeOnExecutor(AsyncTask.THREAD_POOL_EXECUTOR);
			} else {
				allGpxAdapter.refreshSelected();
				allGpxAdapter.notifyDataSetChanged();
			}
		}
		updateCurrentTrack();

		updateEnable = true;
		startHandler();
		restoreState(getArguments());
	}

	@Override
	public void onPause() {
		super.onPause();
		updateEnable = false;
		if (operationTask != null) {
			operationTask.cancel(true);
		}
		if (actionMode != null) {
			actionMode.finish();
		}
	}

	public void updateCurrentTrack() {
		final OsmandMonitoringPlugin plugin = OsmandPlugin.getActivePlugin(OsmandMonitoringPlugin.class);
		if (currentGpxView == null || plugin == null) {
			return;
		}

		final boolean isRecording = app.getSettings().SAVE_GLOBAL_TRACK_TO_GPX.get();

		ImageView icon = (ImageView) currentGpxView.findViewById(R.id.icon);
		icon.setImageDrawable(app.getUIUtilities().getIcon(R.drawable.monitoring_rec_big));
		icon.setVisibility(selectionMode && showOnMapMode ? View.GONE : View.VISIBLE);

		final boolean light = app.getSettings().isLightContent();
		SavingTrackHelper sth = app.getSavingTrackHelper();

		int activeColorId = ColorUtilities.getActiveColorId(!light);
		Button stop = (Button) currentGpxView.findViewById(R.id.action_button);
		if (isRecording) {
			currentGpxView.findViewById(R.id.segment_time_div).setVisibility(View.VISIBLE);
			TextView segmentTime = (TextView) currentGpxView.findViewById(R.id.segment_time);
			segmentTime.setText(OsmAndFormatter.getFormattedDurationShort((int)(sth.getDuration() / 1000)));
			segmentTime.setVisibility(View.VISIBLE);
			Drawable stopIcon = app.getUIUtilities().getIcon(R.drawable.ic_action_rec_stop, activeColorId);
			stop.setCompoundDrawablesWithIntrinsicBounds(stopIcon, null, null, null);
			stop.setText(app.getString(R.string.shared_string_control_stop));
			stop.setContentDescription(app.getString(R.string.gpx_monitoring_stop));
		} else {
			currentGpxView.findViewById(R.id.segment_time_div).setVisibility(View.GONE);
			currentGpxView.findViewById(R.id.segment_time).setVisibility(View.GONE);
			Drawable stopIcon = app.getUIUtilities().getIcon(R.drawable.ic_action_rec_start, activeColorId);
			stop.setCompoundDrawablesWithIntrinsicBounds(stopIcon, null, null, null);
			stop.setText(app.getString(R.string.shared_string_record));
			stop.setContentDescription(app.getString(R.string.gpx_monitoring_start));
		}
		stop.setOnClickListener(new View.OnClickListener() {
			@Override
			public void onClick(View v) {
				if (isRecording) {
					plugin.stopRecording();
					updateCurrentTrack();
				} else if (app.getLocationProvider().checkGPSEnabled(getActivity())) {
					plugin.startGPXMonitoring(getActivity());
					updateCurrentTrack();
				}
			}
		});
		Button save = (Button) currentGpxView.findViewById(R.id.save_button);
		Drawable saveIcon = app.getUIUtilities().getIcon(R.drawable.ic_action_gsave_dark, activeColorId);
		save.setCompoundDrawablesWithIntrinsicBounds(saveIcon, null, null, null);
		save.setOnClickListener(new View.OnClickListener() {
			@Override
			public void onClick(View v) {
				plugin.saveCurrentTrack(new Runnable() {
					@Override
					public void run() {
						if (isResumed()) {
							reloadTracks();
						}
					}
				});
				updateCurrentTrack();
			}
		});
		if (sth.getPoints() > 0 || sth.getDistance() > 0) {
			save.setVisibility(View.VISIBLE);
		} else {
			save.setVisibility(View.GONE);
		}
		save.setContentDescription(app.getString(R.string.save_current_track));

		((TextView) currentGpxView.findViewById(R.id.points_count)).setText(String.valueOf(sth.getPoints()));
		((TextView) currentGpxView.findViewById(R.id.distance))
				.setText(OsmAndFormatter.getFormattedDistance(sth.getDistance(), app));

		@SuppressWarnings("ConstantConditions")
		final CheckBox checkbox = (CheckBox) currentGpxView.findViewById(R.id.check_local_index);
		checkbox.setVisibility(selectionMode && showOnMapMode ? View.VISIBLE : View.GONE);
		if (selectionMode && showOnMapMode) {
			checkbox.setChecked(selectedItems.contains(currentRecording));
			checkbox.setOnClickListener(new View.OnClickListener() {

				@Override
				public void onClick(View v) {
					if (checkbox.isChecked()) {
						selectedItems.add(currentRecording);
					} else {
						selectedItems.remove(currentRecording);
					}
					updateSelectionMode(actionMode);
				}
			});
		}

	}

	@Override
	public View onCreateView(@NonNull LayoutInflater inflater, ViewGroup container, Bundle savedInstanceState) {
		View v = inflater.inflate(R.layout.available_gpx, container, false);
		listView = (ExpandableListView) v.findViewById(android.R.id.list);
		setHasOptionsMenu(true);
		if (OsmandPlugin.isActive(OsmandMonitoringPlugin.class)) {
			currentGpxView = inflater.inflate(R.layout.current_gpx_item, null, false);
			createCurrentTrackView();
			currentGpxView.findViewById(R.id.current_track_info).setOnClickListener(new View.OnClickListener() {
				@Override
				public void onClick(View v) {
					FragmentActivity activity = getActivity();
					if (activity != null) {
						openTrack(activity, null, storeState(), getString(R.string.shared_string_tracks));
					}
				}
			});
			listView.addHeaderView(currentGpxView);
			/*
			currentTrackView.setOnClickListener(new View.OnClickListener() {
				@Override
				public void onClick(View v) {
					openTrack(getActivity(), null);
				}
			});
			*/
		}
		footerView = inflater.inflate(R.layout.list_shadow_footer, null, false);
		listView.addFooterView(footerView);
		emptyView = v.findViewById(android.R.id.empty);
		ImageView emptyImageView = (ImageView) emptyView.findViewById(R.id.empty_state_image_view);
		if (Build.VERSION.SDK_INT >= 18) {
			emptyImageView.setImageResource(app.getSettings().isLightContent() ? R.drawable.ic_empty_state_trip_day : R.drawable.ic_empty_state_trip_night);
		} else {
			emptyImageView.setVisibility(View.INVISIBLE);
		}
		Button importButton = (Button) emptyView.findViewById(R.id.import_button);
		importButton.setOnClickListener(new View.OnClickListener() {
			@Override
			public void onClick(View view) {
				addTrack();
			}
		});
		if (this.adapter != null) {
			listView.setAdapter(this.adapter);
		}

		listView.setOnScrollListener(new AbsListView.OnScrollListener() {
			@Override
			public void onScrollStateChanged(AbsListView absListView, int i) {
				View currentFocus = getActivity().getCurrentFocus();
				if (currentFocus != null) {
					InputMethodManager imm = (InputMethodManager) getActivity().getSystemService(Context.INPUT_METHOD_SERVICE);
					imm.hideSoftInputFromWindow(currentFocus.getWindowToken(), 0);
				}
			}

			@Override
			public void onScroll(AbsListView absListView, int i, int i1, int i2) {

			}
		});

		return v;
	}

	@Override
	public void onActivityCreated(Bundle savedInstanceState) {
		super.onActivityCreated(savedInstanceState);
		boolean nightMode = !app.getSettings().isLightContent();
		listView.setBackgroundColor(ColorUtilities.getActivityBgColor(app, nightMode));
	}

	public void createCurrentTrackView() {
		ImageView distanceI = (ImageView) currentGpxView.findViewById(R.id.distance_icon);
		distanceI.setImageDrawable(app.getUIUtilities().getThemedIcon(R.drawable.ic_action_distance_16));
		ImageView pointsI = (ImageView) currentGpxView.findViewById(R.id.points_icon);
		pointsI.setImageDrawable(app.getUIUtilities().getThemedIcon(R.drawable.ic_action_waypoint_16));
		updateCurrentTrack();
	}

	public void reloadTracks() {
		asyncLoader = new LoadGpxTask();
		asyncLoader.executeOnExecutor(AsyncTask.THREAD_POOL_EXECUTOR, getActivity());
	}

	public void resetTracksLoader() {
		asyncLoader = null;
	}

	@Override
	public void onCreateOptionsMenu(Menu menu, @NonNull MenuInflater inflater) {
		menu.clear();
		MenuItem mi = createMenuItem(menu, SEARCH_ID, R.string.search_poi_filter, R.drawable.ic_action_search_dark,
				MenuItem.SHOW_AS_ACTION_ALWAYS | MenuItem.SHOW_AS_ACTION_COLLAPSE_ACTION_VIEW);
		SearchView searchView = new SearchView(getActivity());
		FavoritesActivity.updateSearchView(getActivity(), searchView);
		mi.setActionView(searchView);
		searchView.setOnQueryTextListener(new SearchView.OnQueryTextListener() {

			@Override
			public boolean onQueryTextSubmit(String query) {
				allGpxAdapter.getFilter().filter(query);
				return true;
			}

			@Override
			public boolean onQueryTextChange(String newText) {
				allGpxAdapter.getFilter().filter(newText);
				return true;
			}
		});
		mi.setOnActionExpandListener(new MenuItem.OnActionExpandListener() {
			@Override
			public boolean onMenuItemActionExpand(MenuItem item) {
				return true;
			}

			@Override
			public boolean onMenuItemActionCollapse(MenuItem item) {
				// Needed to hide intermediate progress bar after closing action mode
				new Handler().postDelayed(new Runnable() {
					public void run() {
						hideProgressBar();
					}
				}, 100);
				return true;
			}
		});

		inflater.inflate(R.menu.track_sort_menu_item, menu);
		mi = menu.findItem(R.id.action_sort);
		mi.setShowAsAction(MenuItem.SHOW_AS_ACTION_ALWAYS);
		int iconColorId = ColorUtilities.getActiveButtonsAndLinksTextColorId(!isLightActionBar());
		mi.setIcon(getIcon(sortByMode.getIconId(), iconColorId));

		if (AndroidUiHelper.isOrientationPortrait(getActivity())) {
			menu = ((FavoritesActivity) getActivity()).getClearToolbar(true).getMenu();
		} else {
			((FavoritesActivity) getActivity()).getClearToolbar(false);
		}
		((FavoritesActivity) getActivity()).updateListViewFooter(footerView);

		// To do Rewrite without ContextMenuAdapter
		optionsMenuAdapter = new ContextMenuAdapter(app);
		ItemClickListener listener = new ContextMenuAdapter.ItemClickListener() {
			@Override
			public boolean onContextMenuClick(ArrayAdapter<ContextMenuItem> adapter, final int itemId, int pos, boolean isChecked, int[] viewCoordinates) {
				if (itemId == R.string.shared_string_refresh) {
					reloadTracks();
				} else if (itemId == R.string.shared_string_show_on_map) {
					openShowOnMapMode();
				} else if (itemId == R.string.shared_string_delete) {
					openSelectionMode(itemId, R.drawable.ic_action_delete_dark, R.drawable.ic_action_delete_dark,
							new SelectionModeListener() {
								@Override
								public void onItemSelected(List<GpxInfo> items) {
									selectedItems = items;
									doAction(itemId);
								}
							});
				} else if (itemId == R.string.gpx_add_track) {
					addTrack();
				}else if (itemId == R.string.coordinate_input) {
					openCoordinatesInput();
				}
				return true;
			}
		};
		optionsMenuAdapter.addItem(new ContextMenuItem.ItemBuilder().setTitleId(R.string.gpx_add_track, getActivity())
				.setIcon(R.drawable.ic_action_plus)
				.setListener(listener).createItem());
		optionsMenuAdapter.addItem(new ContextMenuItem.ItemBuilder().setTitleId(R.string.coordinate_input, getActivity())
				.setIcon(R.drawable.ic_action_coordinates_longitude)
				.setListener(listener).createItem());
		optionsMenuAdapter.addItem(new ContextMenuItem.ItemBuilder().setTitleId(R.string.shared_string_show_on_map, getActivity())
				.setIcon(R.drawable.ic_show_on_map)
				.setListener(listener).createItem());
		optionsMenuAdapter.addItem(new ContextMenuItem.ItemBuilder().setTitleId(R.string.shared_string_delete, getActivity())
				.setIcon(R.drawable.ic_action_delete_dark).setListener(listener).createItem());
		optionsMenuAdapter.addItem(new ContextMenuItem.ItemBuilder().setTitleId(R.string.shared_string_refresh, getActivity())
				.setIcon(R.drawable.ic_action_refresh_dark).setListener(listener).createItem());
		OsmandPlugin.onOptionsMenuActivity(getActivity(), this, optionsMenuAdapter);
		for (int j = 0; j < optionsMenuAdapter.length(); j++) {
			final MenuItem item;
			ContextMenuItem contextMenuItem = optionsMenuAdapter.getItem(j);
			item = menu.add(0, contextMenuItem.getTitleId(), j + 1, contextMenuItem.getTitle());
			item.setShowAsAction(MenuItem.SHOW_AS_ACTION_ALWAYS);
			if (AndroidUiHelper.isOrientationPortrait(getActivity())) {
				item.setOnMenuItemClickListener(new MenuItem.OnMenuItemClickListener() {
					@Override
					public boolean onMenuItemClick(MenuItem menuItem) {
						onOptionsItemSelected(item);
						return true;
					}
				});
			}
			if (contextMenuItem.getIcon() != -1) {
				OsmandApplication app = requireMyApplication();
				boolean nightMode = !app.getSettings().isLightContent();
				int colorId = ColorUtilities.getActiveButtonsAndLinksTextColorId(nightMode);
				Drawable icMenuItem = app.getUIUtilities().getIcon(contextMenuItem.getIcon(), colorId);
				item.setIcon(icMenuItem);
			}
		}
	}

	public void doAction(int actionResId) {
		if (actionResId == R.string.shared_string_delete) {
			operationTask = new DeleteGpxTask();
			operationTask.executeOnExecutor(AsyncTask.THREAD_POOL_EXECUTOR, selectedItems.toArray(new GpxInfo[0]));
		} else {
			operationTask = null;
		}
		if (actionMode != null) {
			actionMode.finish();
		}
	}

	@Override
	public boolean onOptionsItemSelected(final MenuItem item) {
		int itemId = item.getItemId();
		for (int i = 0; i < optionsMenuAdapter.length(); i++) {
			ContextMenuItem contextMenuItem = optionsMenuAdapter.getItem(i);
			if (itemId == contextMenuItem.getTitleId()) {
				contextMenuItem.getItemClickListener().onContextMenuClick(null, itemId, i, false, null);
				return true;
			}
		}
		if (itemId == R.id.action_sort) {
			Activity activity = getActivity();
			if (activity != null) {
				boolean nightMode = app.getSettings().isLightContent();
				View menuSortItemView = getActivity().findViewById(R.id.action_sort);
				final List<PopUpMenuItem> items = new ArrayList<>();
				for (final TracksSortByMode mode : TracksSortByMode.values()) {
					items.add(new PopUpMenuItem.Builder(app)
							.setTitleId(mode.getNameId())
							.setIcon(app.getUIUtilities().getThemedIcon(mode.getIconId()))
							.setOnClickListener(new View.OnClickListener() {
								@Override
								public void onClick(View v) {
									updateTracksSort(mode);
									int iconColorId = ColorUtilities.getActiveButtonsAndLinksTextColorId(!isLightActionBar());
									item.setIcon(getIcon(mode.getIconId(), iconColorId));
								}
							})
							.setSelected(sortByMode == mode)
							.create()
					);
				}
				new PopUpMenuHelper.Builder(menuSortItemView, items, nightMode).show();
			}
		}
		return super.onOptionsItemSelected(item);
	}

	private void addTrack() {
		((FavoritesActivity) getActivity()).addTrack();
	}

	private void updateTracksSort(TracksSortByMode sortByMode) {
		this.sortByMode = sortByMode;
		app.getSettings().TRACKS_SORT_BY_MODE.set(sortByMode);
		reloadTracks();
	}

	private void openCoordinatesInput() {
		CoordinateInputDialogFragment fragment = new CoordinateInputDialogFragment();
		fragment.setRetainInstance(true);
		fragment.show(getChildFragmentManager(), CoordinateInputDialogFragment.TAG);
	}

	public void showProgressBar() {
		if (getActivity() != null) {
			((FavoritesActivity) getActivity()).setSupportProgressBarIndeterminateVisibility(true);
		}
	}

	public void hideProgressBar() {
		if (getActivity() != null) {
			((FavoritesActivity) getActivity()).setSupportProgressBarIndeterminateVisibility(false);
		}
	}

	private void updateSelectionMode(ActionMode m) {
		if (selectedItems.size() > 0) {
			m.setTitle(selectedItems.size() + " " + app.getString(R.string.shared_string_selected_lowercase));
		} else {
			m.setTitle("");
		}
	}

	private void enableSelectionMode(boolean selectionMode) {
		this.selectionMode = selectionMode;
		if (AndroidUiHelper.isOrientationPortrait(getActivity())) {
			((FavoritesActivity) getActivity()).setToolbarVisibility(!selectionMode &&
					AndroidUiHelper.isOrientationPortrait(getActivity()));
			((FavoritesActivity) getActivity()).updateListViewFooter(footerView);
		}
	}

	private void openShowOnMapMode() {
		enableSelectionMode(true);
		showOnMapMode = true;
		selectedItems.clear();
		selectedGroups.clear();
		final Set<GpxInfo> originalSelectedItems = allGpxAdapter.getSelectedGpx();
		selectedItems.addAll(originalSelectedItems);

		actionMode = getActionBarActivity().startSupportActionMode(new ActionMode.Callback() {

			@Override
			public boolean onCreateActionMode(ActionMode mode, Menu menu) {
				enableSelectionMode(true);
				updateSelectionMode(mode);
				MenuItem it = menu.add(R.string.shared_string_show_on_map);
				it.setIcon(R.drawable.ic_action_done);
				it.setShowAsAction(MenuItem.SHOW_AS_ACTION_IF_ROOM
						| MenuItem.SHOW_AS_ACTION_WITH_TEXT);
				updateCurrentTrack();
				return true;
			}

			@Override
			public boolean onPrepareActionMode(ActionMode mode, Menu menu) {
				return false;
			}

			@Override
			public boolean onActionItemClicked(ActionMode mode, MenuItem item) {
				runSelection(originalSelectedItems);
				actionMode.finish();
				allGpxAdapter.refreshSelected();
				allGpxAdapter.notifyDataSetChanged();
				return true;
			}

			@Override
			public void onDestroyActionMode(ActionMode mode) {
				showOnMapMode = false;
				enableSelectionMode(false);
				updateCurrentTrack();
				allGpxAdapter.notifyDataSetChanged();
			}

		});
		allGpxAdapter.notifyDataSetChanged();
	}

	public void runSelection(Set<GpxInfo> originalSelectedItems) {
		HashMap<String, Boolean> selectedItemsFileNames = new HashMap<>();
		originalSelectedItems.addAll(selectedItems);
		for (GpxInfo gpxInfo : originalSelectedItems) {
			String path = gpxInfo.currentlyRecordingTrack ? CURRENT_TRACK : gpxInfo.file.getAbsolutePath();
			selectedItemsFileNames.put(path, selectedItems.contains(gpxInfo));
		}
		selectedGpxHelper.runSelection(selectedItemsFileNames, gpxTaskListener);
	}

	public void openSelectionMode(final int actionResId, int darkIcon, int lightIcon,
	                              final SelectionModeListener listener) {
		final int actionIconId = !isLightActionBar() ? darkIcon : lightIcon;
		String value = app.getString(actionResId);
		if (value.endsWith("...")) {
			value = value.substring(0, value.length() - 3);
		}
		final String actionButton = value;
		if (allGpxAdapter.getGroupCount() == 0) {
<<<<<<< HEAD
			app.showShortToastMessage(app.getString(R.string.local_index_no_items_to_do, actionButton.toLowerCase()));
=======
			showNoItemsForActionsToast(actionButton);
>>>>>>> 075dfb00
			return;
		}

		enableSelectionMode(true);
		selectedItems.clear();
		selectedGroups.clear();
		actionMode = getActionBarActivity().startSupportActionMode(new ActionMode.Callback() {

			@Override
			public boolean onCreateActionMode(ActionMode mode, Menu menu) {
				enableSelectionMode(true);
				MenuItem it = menu.add(actionResId);
				if (actionIconId != 0) {
					it.setIcon(actionIconId);
				}
				it.setShowAsAction(MenuItem.SHOW_AS_ACTION_IF_ROOM
						| MenuItem.SHOW_AS_ACTION_WITH_TEXT);
				return true;
			}

			@Override
			public boolean onPrepareActionMode(ActionMode mode, Menu menu) {
				return false;
			}

			@Override
			public boolean onActionItemClicked(ActionMode mode, MenuItem item) {
				if (selectedItems.isEmpty()) {
<<<<<<< HEAD
					app.showShortToastMessage(app.getString(R.string.local_index_no_items_to_do, actionButton.toLowerCase()));
=======
					showNoItemsForActionsToast(actionButton);
>>>>>>> 075dfb00
					return true;
				}
				if (actionResId == R.string.shared_string_delete){
					AlertDialog.Builder builder = new AlertDialog.Builder(getActivity());
					builder.setMessage(getString(R.string.local_index_action_do, actionButton.toLowerCase(),
							String.valueOf(selectedItems.size())));
					builder.setPositiveButton(actionButton, new DialogInterface.OnClickListener() {
						@Override
						public void onClick(DialogInterface dialog, int which) {
							if (listener != null){
								listener.onItemSelected(selectedItems);
							}
						}
					});
					builder.setNegativeButton(R.string.shared_string_cancel, null);
					builder.show();
				} else if (actionResId == R.string.local_index_mi_upload_gpx){
					List<SelectableItem> allTracks = new ArrayList<>();
					List<SelectableItem> selectedTracks = new ArrayList<>();
					for (GpxInfo gpxInfo: selectedItems) {
						SelectableItem s = createSelectableItem(gpxInfo, R.drawable.ic_notification_track);
						allTracks.add(s);
						selectedTracks.add(s);
					}
					ExportGPXMultipleSelectionBottomSheet dialog = ExportGPXMultipleSelectionBottomSheet.showInstance(getMyActivity(), allTracks, selectedTracks);
					dialog.setDialogStateListener(new SelectionBottomSheet.DialogStateListener() {
						@Override
						public void onDialogCreated() {dialog.setTitle(actionButton);
							dialog.setApplyButtonTitle(app.getString(R.string.shared_string_continue));
							String total = app.getString(R.string.shared_string_total);
							long size = 0;
							for (SelectableItem s: allTracks) {
								size += ((GpxInfo) s.getObject()).getSize();
							}
							dialog.setTitleDescription(app.getString(R.string.ltr_or_rtl_combine_via_colon, total, AndroidUtils.formatSize(app, size)));
						}

						@Override
						public void onCloseDialog() {
						}
					});

<<<<<<< HEAD
					dialog.setOnApplySelectionListener(selItems -> {
						List<GpxInfo> gpxInfoList = new ArrayList<>();
						for (SelectableItem g: selItems) {
							gpxInfoList.add((GpxInfo)g.getObject());
						}
						if (listener != null){
							listener.onItemSelected(gpxInfoList);
						}
					});
=======
				Context context = getContext();
				if (context != null) {
					AlertDialog.Builder builder = new AlertDialog.Builder(context);
					builder.setMessage(getString(R.string.local_index_action_do, actionButton.toLowerCase(),
							String.valueOf(selectedItems.size())));
					builder.setPositiveButton(actionButton, listener);
					builder.setNegativeButton(R.string.shared_string_cancel, null);
					builder.show();
>>>>>>> 075dfb00
				}
				return true;
			}

			@Override
			public void onDestroyActionMode(ActionMode mode) {
				enableSelectionMode(false);
				allGpxAdapter.notifyDataSetChanged();
			}

		});
		allGpxAdapter.notifyDataSetChanged();
	}

<<<<<<< HEAD
	private SelectableItem createSelectableItem(GpxInfo item, int iconId) {
		SelectableItem selectableItem = new SelectableItem();
		selectableItem.setObject(item);
		selectableItem.setIconId(iconId);
		selectableItem.setTitle(item.name);
		return selectableItem;
=======
	private void showNoItemsForActionsToast(@NonNull String action) {
		if (app != null) {
			String message = getString(R.string.local_index_no_items_to_do, action.toLowerCase());
			app.showShortToastMessage(Algorithms.capitalizeFirstLetter(message));
		}
>>>>>>> 075dfb00
	}

	private void showGpxOnMap(GpxInfo info) {
		info.setGpx(GPXUtilities.loadGPXFile(info.file));
		boolean e = true;
		if (info.gpx != null) {
			WptPt loc = info.gpx.findPointToShow();
			OsmandApplication app = requireMyApplication();
			OsmandSettings settings = app.getSettings();
			if (loc != null) {
				settings.setMapLocationToShow(loc.lat, loc.lon, settings.getLastKnownMapZoom());
				e = false;
				app.getSelectedGpxHelper().setGpxFileToDisplay(info.gpx);
				MapActivity.launchMapActivityMoveToTop(getActivity(), storeState());
			}
		}
		if (e) {
			app.showToastMessage(app.getString(R.string.gpx_file_is_empty));
		}
	}

	private void moveGpx(final GpxInfo info) {
		FragmentActivity activity = getActivity();
		if (activity != null) {
			MoveGpxFileBottomSheet.showInstance(activity.getSupportFragmentManager(), this, info.file.getAbsolutePath(), false, false);
		}
	}

	@Override
	public Bundle storeState() {
		Bundle bundle = new Bundle();
		bundle.putInt(TAB_ID, GPX_TAB);
		return bundle;
	}

	@Override
	public void restoreState(Bundle bundle) {
	}

	@Override
	public void authorizationCompleted() {
		Bundle bundle = new Bundle();
		bundle.putInt(TAB_ID, GPX_TAB);

		Intent intent = new Intent(app, app.getAppCustomization().getFavoritesActivity());
		intent.putExtra(MapActivity.INTENT_PARAMS, bundle);
		intent.setFlags(Intent.FLAG_ACTIVITY_REORDER_TO_FRONT | Intent.FLAG_ACTIVITY_NEW_TASK);

		app.startActivity(intent);
	}

	@Override
	public void onFileMove(@NonNull File src, @NonNull File dest) {
		File destFolder = dest.getParentFile();
		if (destFolder != null && !destFolder.exists() && !destFolder.mkdirs()) {
			app.showToastMessage(R.string.file_can_not_be_moved);
		} else if (dest.exists()) {
			app.showToastMessage(R.string.file_with_name_already_exists);
		} else if (src.renameTo(dest)) {
			app.getGpxDbHelper().rename(src, dest);
			asyncLoader = new LoadGpxTask();
			asyncLoader.executeOnExecutor(AsyncTask.THREAD_POOL_EXECUTOR, getActivity());
		} else {
			app.showToastMessage(R.string.file_can_not_be_moved);
		}
	}

	public void renamedTo(File file) {
		reloadTracks();
	}

	@Override
	public void onGpxUpload(String output) {
		if (actionMode != null) {
			actionMode.finish();
		}
	}

	public class LoadGpxTask extends AsyncTask<Activity, GpxInfo, List<GpxInfo>> {

		private List<GpxInfo> result;

		@Override
		protected List<GpxInfo> doInBackground(Activity... params) {
			List<GpxInfo> result = new ArrayList<>();
			loadGPXData(app.getAppPath(IndexConstants.GPX_INDEX_DIR), result, this);
			return result;
		}

		public void loadFile(GpxInfo... loaded) {
			publishProgress(loaded);
		}

		@Override
		protected void onPreExecute() {
			showProgressBar();
			listView.setEmptyView(null);
			allGpxAdapter.clear();
		}

		@Override
		protected void onProgressUpdate(GpxInfo... values) {
			for (GpxInfo v : values) {
				allGpxAdapter.addLocalIndexInfo(v);
			}
			allGpxAdapter.notifyDataSetChanged();
		}

		@Override
		protected void onPostExecute(List<GpxInfo> result) {
			this.result = result;
			allGpxAdapter.refreshSelected();
			hideProgressBar();
			listView.setEmptyView(emptyView);
			if (allGpxAdapter.getGroupCount() > 0 &&
					allGpxAdapter.isShowingSelection()) {
				getExpandableListView().expandGroup(0);
			}
		}

		private File[] listFilesSorted(File dir) {
			File[] listFiles = dir.listFiles();
			if (listFiles == null) {
				return new File[0];
			}
			// This file could be sorted in different way for folders
			// now folders are also sorted by last modified date
			final Collator collator = OsmAndCollator.primaryCollator();
			Arrays.sort(listFiles, new Comparator<File>() {
				@Override
				public int compare(File f1, File f2) {
					if (sortByMode == TracksSortByMode.BY_NAME_ASCENDING) {
						return collator.compare(f1.getName(), (f2.getName()));
					} else if (sortByMode == TracksSortByMode.BY_NAME_DESCENDING) {
						return -collator.compare(f1.getName(), (f2.getName()));
					} else {
						// here we could guess date from file name '2017-08-30 ...' - first part date
						if (f1.lastModified() == f2.lastModified()) {
							return -collator.compare(f1.getName(), (f2.getName()));
						}
						return -((f1.lastModified() < f2.lastModified()) ? -1 : ((f1.lastModified() == f2.lastModified()) ? 0 : 1));
					}
				}
			});
			return listFiles;
		}

		private void loadGPXData(File mapPath, List<GpxInfo> result, LoadGpxTask loadTask) {
			if (mapPath.canRead()) {
				List<GpxInfo> progress = new ArrayList<>();
				loadGPXFolder(mapPath, result, loadTask, progress, "");
				if (!progress.isEmpty()) {
					loadTask.loadFile(progress.toArray(new GpxInfo[0]));
				}
			}
		}

		private void loadGPXFolder(File mapPath, List<GpxInfo> result, LoadGpxTask loadTask, List<GpxInfo> progress,
		                           String gpxSubfolder) {
			File[] listFiles = listFilesSorted(mapPath);
			for (File gpxFile : listFiles) {
				if (gpxFile.isDirectory()) {
					String sub = gpxSubfolder.length() == 0 ? gpxFile.getName() : gpxSubfolder + "/"
							+ gpxFile.getName();
					loadGPXFolder(gpxFile, result, loadTask, progress, sub);
				} else if (gpxFile.isFile() && gpxFile.getName().toLowerCase().endsWith(IndexConstants.GPX_FILE_EXT)) {
					GpxInfo info = new GpxInfo();
					info.subfolder = gpxSubfolder;
					info.file = gpxFile;
					result.add(info);
					progress.add(info);
					if (progress.size() > 7) {
						loadTask.loadFile(progress.toArray(new GpxInfo[0]));
						progress.clear();
					}
				}
			}
		}

		public List<GpxInfo> getResult() {
			return result;
		}
	}

	protected class GpxIndexesAdapter extends OsmandBaseExpandableListAdapter implements Filterable {

		private Map<String, List<GpxInfo>> data = new LinkedHashMap<>();
		private List<String> category = new ArrayList<>();
		private List<GpxInfo> selected = new ArrayList<>();
		private SearchFilter filter;

		private GpxInfoViewCallback updateGpxCallback = new GpxInfoViewCallback() {

			private static final int UPDATE_GPX_ITEM_MSG_ID = OsmAndConstants.UI_HANDLER_LOCATION_SERVICE + 5;
			private static final long MIN_UPDATE_INTERVAL = 500;

			private long lastUpdateTime;

			private Runnable updateItemsProc = new Runnable() {
				@Override
				public void run() {
					if (updateEnable) {
						lastUpdateTime = System.currentTimeMillis();
						allGpxAdapter.notifyDataSetChanged();
					}
				}
			};

			@Override
			public boolean isCancelled() {
				return !updateEnable;
			}

			@Override
			public void onGpxDataItemChanged(GpxDataItem item) {
				if (System.currentTimeMillis() - lastUpdateTime > MIN_UPDATE_INTERVAL) {
					updateItemsProc.run();
				}
				app.runMessageInUIThreadAndCancelPrevious(UPDATE_GPX_ITEM_MSG_ID, updateItemsProc, MIN_UPDATE_INTERVAL);
			}
		};

		public void refreshSelected() {
			selected.clear();
			selected.addAll(getSelectedGpx());
			final Collator collator = OsmAndCollator.primaryCollator();
			Collections.sort(selected, new Comparator<GpxInfo>() {
				@Override
				public int compare(GpxInfo i1, GpxInfo i2) {
					if (sortByMode == TracksSortByMode.BY_NAME_ASCENDING) {
						return collator.compare(i1.getName(), i2.getName());
					} else if (sortByMode == TracksSortByMode.BY_NAME_DESCENDING) {
						return -collator.compare(i1.getName(), i2.getName());
					} else {
						if (i1.file == null || i2.file == null) {
							return collator.compare(i1.getName(), i2.getName());
						}
						long time1 = i1.file.lastModified();
						long time2 = i2.file.lastModified();
						if (time1 == time2) {
							return collator.compare(i1.getName(), i2.getName());
						}
						return -((time1 < time2) ? -1 : ((time1 == time2) ? 0 : 1));
					}
				}
			});
			notifyDataSetChanged();
		}

		public Set<GpxInfo> getSelectedGpx() {
			Set<GpxInfo> originalSelectedItems = new HashSet<>();
			SelectedGpxFile track = selectedGpxHelper.getSelectedCurrentRecordingTrack();
			if (track != null && track.getGpxFile() != null) {
				if (track.getGpxFile().showCurrentTrack) {
					originalSelectedItems.add(currentRecording);
				}
			}
			for (List<GpxInfo> l : data.values()) {
				if (l != null) {
					for (GpxInfo g : l) {
						SelectedGpxFile sgpx = selectedGpxHelper.getSelectedFileByName(g.getFileName());
						if (sgpx != null) {
							g.gpx = sgpx.getGpxFile();
							originalSelectedItems.add(g);
						}
					}
				}
			}
			return originalSelectedItems;
		}

		public void clear() {
			data.clear();
			category.clear();
			selected.clear();
			notifyDataSetChanged();
		}

		public void addLocalIndexInfo(GpxInfo info) {
			String catName;
			if (info.gpx != null && info.gpx.showCurrentTrack) {
				catName = info.name;
			} else {
				// local_indexes_cat_gpx now obsolete in new UI screen which shows only GPX data
				// catName = app.getString(R.string.local_indexes_cat_gpx) + " " + info.subfolder;
				catName = "" + info.subfolder;
			}
			int found = -1;
			// search from end
			for (int i = category.size() - 1; i >= 0; i--) {
				String cat = category.get(i);
				if (objectEquals(catName, cat)) {
					found = i;
					break;
				}
			}
			if (found == -1) {
				found = category.size();
				category.add(catName);
			}
			if (!data.containsKey(category.get(found))) {
				data.put(category.get(found), new ArrayList<GpxInfo>());
			}
			data.get(category.get(found)).add(info);
		}

		@Override
		public GpxInfo getChild(int groupPosition, int childPosition) {
			if (isSelectedGroup(groupPosition)) {
				return selected.get(childPosition);
			}
			String cat = category.get(getGroupPosition(groupPosition));
			return data.get(cat).get(childPosition);
		}

		@Override
		public long getChildId(int groupPosition, int childPosition) {
			// it would be unusable to have 10000 local indexes
			return groupPosition * 10000 + childPosition;
		}

		@Override
		public View getChildView(final int groupPosition, final int childPosition, boolean isLastChild,
		                         View convertView, ViewGroup parent) {
			View v = convertView;
			final GpxInfo child = getChild(groupPosition, childPosition);
			if (v == null) {
				LayoutInflater inflater = getActivity().getLayoutInflater();
				v = inflater.inflate(R.layout.dash_gpx_track_item, parent, false);
			}
			updateGpxInfoView(v, child, app, false, updateGpxCallback);

			ImageView icon = (ImageView) v.findViewById(R.id.icon);
			ImageButton options = (ImageButton) v.findViewById(R.id.options);
			options.setImageDrawable(getMyApplication().getUIUtilities().getThemedIcon(R.drawable.ic_overflow_menu_white));
			options.setOnClickListener(new View.OnClickListener() {
				@Override
				public void onClick(View v) {
					openPopUpMenu(v, child);
				}
			});

			final CheckBox checkbox = (CheckBox) v.findViewById(R.id.check_local_index);
			checkbox.setVisibility(selectionMode ? View.VISIBLE : View.GONE);
			if (selectionMode) {
				checkbox.setChecked(selectedItems.contains(child));
				checkbox.setOnClickListener(new View.OnClickListener() {

					@Override
					public void onClick(View v) {
						if (checkbox.isChecked()) {
							selectedItems.add(child);
						} else {
							selectedItems.remove(child);
						}
						updateSelectionMode(actionMode);
						// Issue 6187: Sync checkbox status between Visible group and rest of list
						allGpxAdapter.notifyDataSetInvalidated();
					}
				});
				icon.setVisibility(View.GONE);
				//INVISIBLE instead of GONE avoids lines breaking differently in selection mode
				options.setVisibility(View.INVISIBLE);
			} else {
				icon.setVisibility(View.VISIBLE);
				options.setVisibility(View.VISIBLE);
			}

			final CompoundButton checkItem = (CompoundButton) v.findViewById(R.id.toggle_item);
			if (isSelectedGroup(groupPosition)) {
				v.findViewById(R.id.check_item).setVisibility(selectionMode? View.INVISIBLE : View.VISIBLE);
				v.findViewById(R.id.options).setVisibility(View.GONE);
			} else {
				v.findViewById(R.id.check_item).setVisibility(View.GONE);
			}


			final boolean isChecked;
			if (child.currentlyRecordingTrack) {
				isChecked = selectedGpxHelper.getSelectedCurrentRecordingTrack() != null;
			} else {
				final SelectedGpxFile selectedGpxFile = selectedGpxHelper.getSelectedFileByName(child.getFileName());
				isChecked = selectedGpxFile != null;
			}
			checkItem.setChecked(isChecked);
			checkItem.setOnClickListener(new View.OnClickListener() {
				@Override
				public void onClick(View v) {
					selectedGpxHelper.selectGpxFile(child.gpx, !isChecked, false);
					notifyDataSetChanged();
				}
			});

			v.setOnClickListener(new View.OnClickListener() {
				@Override
				public void onClick(View v) {
					onChildClick(null, v, groupPosition, childPosition, 0);
				}
			});
			return v;
		}

		@Override
		public View getGroupView(final int groupPosition, boolean isExpanded, View convertView, ViewGroup parent) {
			View v = convertView;
			String group = getGroup(groupPosition);
			if (v == null) {
				LayoutInflater inflater = getActivity().getLayoutInflater();
				v = inflater.inflate(net.osmand.plus.R.layout.expandable_list_item_category, parent, false);
			}
			// Issue 6187: Always show visible group, also in selection mode
			//v.findViewById(R.id.group_divider).setVisibility(groupPosition == 0 ? View.GONE : View.VISIBLE);
			v.findViewById(R.id.group_divider).setVisibility(View.VISIBLE);

			StringBuilder t = new StringBuilder();
			String groupName = group.replaceAll("_", " ").replace(IndexConstants.GPX_FILE_EXT, "");
			if (groupName.length() == 0) {
				groupName = getString(R.string.shared_string_tracks);
			}
			t.append(capitalizeFirstLetter(groupName));
			boolean light = app.getSettings().isLightContent();

			if (selectionMode) {
				final CheckBox ch = (CheckBox) v.findViewById(R.id.toggle_item);
				// Issue 6187: No selection box for Visible group header
				//ch.setVisibility(View.VISIBLE);
				ch.setVisibility((selectionMode && !(groupPosition == 0 && isShowingSelection())) ? View.VISIBLE : View.GONE);
				ch.setChecked(selectedGroups.contains(groupPosition));

				ch.setOnClickListener(new View.OnClickListener() {
					@Override
					public void onClick(View v) {
						if (ch.isChecked()) {
							selectedItems.addAll(data.get(category.get(getGroupPosition(groupPosition))));
							selectedGroups.add(groupPosition);
						} else {
							selectedItems.removeAll(data.get(category.get(getGroupPosition(groupPosition))));
							selectedGroups.remove(groupPosition);
						}
						allGpxAdapter.notifyDataSetInvalidated();
						updateSelectionMode(actionMode);
					}
				});
				v.findViewById(R.id.category_icon).setVisibility(View.GONE);
			} else {
				final CheckBox ch = (CheckBox) v.findViewById(R.id.toggle_item);
				ch.setVisibility(View.GONE);
				if (isSelectedGroup(groupPosition)) {
					setCategoryIcon(app.getUIUtilities().getIcon(R.drawable.ic_map, R.color.osmand_orange), v);
				} else {
					setCategoryIcon(app, 0, v, light);
				}
				v.findViewById(R.id.category_icon).setVisibility(View.VISIBLE);
			}

			adjustIndicator(app, groupPosition, isExpanded, v, light);
			TextView nameView = ((TextView) v.findViewById(R.id.category_name));
			nameView.setText(t.toString());

			return v;
		}

		@Override
		public int getChildrenCount(int groupPosition) {
			if (isSelectedGroup(groupPosition)) {
				return selected.size();
			}
			return data.get(category.get(getGroupPosition(groupPosition))).size();
		}

		private int getGroupPosition(int groupPosition) {
			return isShowingSelection() ? groupPosition - 1 : groupPosition;
		}

		private boolean isSelectedGroup(int groupPosition) {
			return isShowingSelection() && groupPosition == 0;
		}

		public boolean isShowingSelection() {
			// Issue 6187: Account for Visible group always being shown
			//return selected.size() > 0 && !selectionMode;
			return selected.size() > 0;
		}

		@Override
		public String getGroup(int groupPosition) {
			if (isSelectedGroup(groupPosition)) {
				return app.getString(R.string.shared_string_visible);
			}
			return category.get(getGroupPosition(groupPosition));
		}

		@Override
		public int getGroupCount() {
			if (isShowingSelection()) {
				return category.size() + 1;
			}
			return category.size();
		}

		@Override
		public long getGroupId(int groupPosition) {
			return groupPosition;
		}

		@Override
		public boolean hasStableIds() {
			return false;
		}

		@Override
		public boolean isChildSelectable(int groupPosition, int childPosition) {
			return true;
		}

		@Override
		public Filter getFilter() {
			if (filter == null) {
				filter = new SearchFilter();
			}
			return filter;
		}

		public void delete(GpxInfo g) {
			int found = -1;
			// search from end
			for (int i = category.size() - 1; i >= 0; i--) {
				String cat = category.get(i);
				if (objectEquals(g.subfolder, cat)) {
					found = i;
					break;
				}
			}
			if (found != -1) {
				data.get(category.get(found)).remove(g);
				selected.remove(g);
			}
		}
	}

	private class OpenGpxDetailsTask extends AsyncTask<Void, Void, GpxDisplayItem> {

		GpxInfo gpxInfo;
		ProgressDialog progressDialog;

		OpenGpxDetailsTask(GpxInfo gpxInfo) {
			this.gpxInfo = gpxInfo;
		}

		@Override
		protected void onPreExecute() {
			if (gpxInfo.gpx == null && gpxInfo.file != null) {
				progressDialog = new ProgressDialog(getActivity());
				progressDialog.setTitle("");
				progressDialog.setMessage(getActivity().getResources().getString(R.string.loading_data));
				progressDialog.setCancelable(false);
				progressDialog.show();
			}
		}

		@Override
		protected GpxDisplayItem doInBackground(Void... voids) {
			GpxDisplayGroup gpxDisplayGroup = null;
			GPXFile gpxFile = null;
			Track generalTrack = null;
			if (gpxInfo.gpx == null) {
				if (gpxInfo.file != null) {
					gpxFile = GPXUtilities.loadGPXFile(gpxInfo.file);
				}
			} else {
				gpxFile = gpxInfo.gpx;
			}
			if (gpxFile != null) {
				generalTrack = gpxFile.getGeneralTrack();
			}
			if (generalTrack != null) {
				gpxFile.addGeneralTrack();
				gpxDisplayGroup = selectedGpxHelper.buildGeneralGpxDisplayGroup(gpxFile, generalTrack);
			} else if (gpxFile != null && gpxFile.tracks.size() > 0) {
				gpxDisplayGroup = selectedGpxHelper.buildGeneralGpxDisplayGroup(gpxFile, gpxFile.tracks.get(0));
			}
			List<GpxDisplayItem> items = null;
			if (gpxDisplayGroup != null) {
				items = gpxDisplayGroup.getModifiableList();
			}
			if (items != null && items.size() > 0) {
				return items.get(0);
			}
			return null;
		}

		@Override
		protected void onPostExecute(GpxDisplayItem gpxItem) {
			if (progressDialog != null) {
				progressDialog.dismiss();
			}
			if (gpxItem != null && gpxItem.analysis != null) {
				ArrayList<GPXDataSetType> list = new ArrayList<>();
				if (gpxItem.analysis.hasElevationData) {
					list.add(GPXDataSetType.ALTITUDE);
				}
				if (gpxItem.analysis.hasSpeedData) {
					list.add(GPXDataSetType.SPEED);
				} else if (gpxItem.analysis.hasElevationData) {
					list.add(GPXDataSetType.SLOPE);
				}
				if (list.size() > 0) {
					gpxItem.chartTypes = list.toArray(new GPXDataSetType[0]);
				}
				final OsmandSettings settings = app.getSettings();
				settings.setMapLocationToShow(gpxItem.locationStart.lat, gpxItem.locationStart.lon,
						settings.getLastKnownMapZoom(),
						new PointDescription(PointDescription.POINT_TYPE_WPT, gpxItem.name),
						false,
						gpxItem);
				MapActivity.launchMapActivityMoveToTop(getActivity());
			}
		}
	}

	private void openPopUpMenu(View v, final GpxInfo gpxInfo) {
		boolean nightMode = app.getSettings().isLightContent();
		final List<PopUpMenuItem> items = new ArrayList<>();
		UiUtilities iconsCache = getMyApplication().getUIUtilities();

		items.add(new PopUpMenuItem.Builder(app)
				.setTitleId(R.string.shared_string_show_on_map)
				.setIcon(iconsCache.getThemedIcon(R.drawable.ic_show_on_map))
				.setOnClickListener(new View.OnClickListener() {
					@Override
					public void onClick(View v) {
						showGpxOnMap(gpxInfo);
					}
				})
				.create()
		);

		GPXTrackAnalysis analysis;
		if ((analysis = getGpxTrackAnalysis(gpxInfo, app, null)) != null) {
			if (analysis.totalDistance != 0 && !gpxInfo.currentlyRecordingTrack) {
				items.add(new PopUpMenuItem.Builder(app)
						.setTitleId(R.string.analyze_on_map)
						.setIcon(iconsCache.getThemedIcon(R.drawable.ic_action_info_dark))
						.setOnClickListener(new View.OnClickListener() {
							@Override
							public void onClick(View v) {
								new OpenGpxDetailsTask(gpxInfo).executeOnExecutor(AsyncTask.THREAD_POOL_EXECUTOR);
							}
						})
						.create()
				);
			}
		}

		items.add(new PopUpMenuItem.Builder(app)
				.setTitleId(R.string.shared_string_move)
				.setIcon(iconsCache.getThemedIcon(R.drawable.ic_action_folder_stroke))
				.setOnClickListener(new View.OnClickListener() {
					@Override
					public void onClick(View v) {
						moveGpx(gpxInfo);
					}
				})
				.create()
		);

		items.add(new PopUpMenuItem.Builder(app)
				.setTitleId(R.string.shared_string_rename)
				.setIcon(iconsCache.getThemedIcon(R.drawable.ic_action_edit_dark))
				.setOnClickListener(new View.OnClickListener() {
					@Override
					public void onClick(View v) {
						FragmentActivity activity = getActivity();
						if (activity != null) {
							FileUtils.renameFile(activity, gpxInfo.file, AvailableGPXFragment.this, false);
						}
					}
				})
				.create()
		);

		Drawable shareIcon = iconsCache.getThemedIcon((R.drawable.ic_action_gshare_dark));
		items.add(new PopUpMenuItem.Builder(app)
				.setTitleId(R.string.shared_string_share)
				.setIcon(AndroidUtils.getDrawableForDirection(app, shareIcon))
				.setOnClickListener(v1 -> {
					Activity activity = getActivity();
					if (activity != null) {
						Uri fileUri = AndroidUtils.getUriForFile(activity, gpxInfo.file);
						Intent sendIntent = new Intent(Intent.ACTION_SEND)
								.putExtra(Intent.EXTRA_STREAM, fileUri)
								.setType("text/plain")
								.addFlags(Intent.FLAG_GRANT_READ_URI_PERMISSION);
						AndroidUtils.startActivityIfSafe(activity, sendIntent);
					}
				})
				.create()
		);

		final OsmEditingPlugin osmEditingPlugin = OsmandPlugin.getActivePlugin(OsmEditingPlugin.class);
		if (osmEditingPlugin != null) {
			items.add(new PopUpMenuItem.Builder(app)
					.setTitleId(R.string.shared_string_export)
					.setIcon(iconsCache.getThemedIcon(R.drawable.ic_action_export))
					.setOnClickListener(new View.OnClickListener() {
						@Override
						public void onClick(View v) {
							osmEditingPlugin.sendGPXFiles(getActivity(), AvailableGPXFragment.this, gpxInfo);
						}
					})
					.create()
			);
		}

		items.add(new PopUpMenuItem.Builder(app)
				.setTitleId(R.string.shared_string_delete)
				.setIcon(iconsCache.getThemedIcon(R.drawable.ic_action_delete_dark))
				.setOnClickListener(new View.OnClickListener() {
					@Override
					public void onClick(View v) {
						AlertDialog.Builder builder = new AlertDialog.Builder(getActivity());
						builder.setMessage(R.string.recording_delete_confirm);
						builder.setPositiveButton(R.string.shared_string_yes, new DialogInterface.OnClickListener() {
							@Override
							public void onClick(DialogInterface dialog, int which) {
								operationTask = new DeleteGpxTask();
								operationTask.executeOnExecutor(AsyncTask.THREAD_POOL_EXECUTOR, gpxInfo);
							}
						});
						builder.setNegativeButton(R.string.shared_string_cancel, null);
						builder.show();
					}
				})
				.create()
		);
		new PopUpMenuHelper.Builder(v, items, nightMode).show();
	}

	public class DeleteGpxTask extends AsyncTask<GpxInfo, GpxInfo, String> {

		@Override
		protected String doInBackground(GpxInfo... params) {
			int count = 0;
			int total = 0;
			for (GpxInfo info : params) {
				if (!isCancelled() && (info.gpx == null || !info.gpx.showCurrentTrack)) {
					boolean successful = FileUtils.removeGpxFile(app, info.file);
					total++;
					if (successful) {
						count++;
						publishProgress(info);
					}
				}
			}
			return getString(R.string.local_index_items_deleted, count, total);
		}

		@Override
		protected void onProgressUpdate(GpxInfo... values) {
			for (GpxInfo g : values) {
				allGpxAdapter.delete(g);
			}
			allGpxAdapter.notifyDataSetChanged();
		}

		@Override
		protected void onPreExecute() {
			showProgressBar();
		}

		@Override
		protected void onPostExecute(String result) {
			hideProgressBar();
			app.showToastMessage(result);
		}
	}

	private class SearchFilter extends Filter {

		@Override
		protected FilterResults performFiltering(CharSequence constraint) {
			FilterResults results = new FilterResults();
			List<GpxInfo> raw = asyncLoader.getResult();
			if (constraint == null || constraint.length() == 0 || raw == null) {
				results.values = raw;
				results.count = 1;
			} else {
				String namePart = constraint.toString();
				NameStringMatcher matcher = new NameStringMatcher(namePart, StringMatcherMode.CHECK_STARTS_FROM_SPACE);
				List<GpxInfo> res = new ArrayList<>();
				for (GpxInfo gpxInfo : raw) {
					if (matcher.matches(gpxInfo.getName())) {
						res.add(gpxInfo);
					}
				}
				results.values = res;
				results.count = res.size();
			}
			return results;
		}

		@SuppressWarnings("unchecked")
		@Override
		protected void publishResults(CharSequence constraint, FilterResults results) {
			if (results.values != null) {
				synchronized (allGpxAdapter) {
					allGpxAdapter.clear();
					for (GpxInfo i : ((List<GpxInfo>) results.values)) {
						allGpxAdapter.addLocalIndexInfo(i);
					}
					// disable sort
					// allGpxAdapter.sort();
					allGpxAdapter.refreshSelected();
				}
				allGpxAdapter.notifyDataSetChanged();
				if (constraint != null && constraint.length() > 3) {
					collapseTrees(10);
				}
			}
		}

	}

	@Override
	public void onDestroy() {
		super.onDestroy();
		if (asyncLoader != null) {
			asyncLoader.cancel(true);
		}
	}

	@Override
	public boolean onChildClick(ExpandableListView parent, View v, int groupPosition, int childPosition, long id) {
		GpxInfo item = allGpxAdapter.getChild(groupPosition, childPosition);

		if (!selectionMode) {
			openTrack(getActivity(), item.file, storeState(), getString(R.string.shared_string_tracks));
		} else {
			if (!selectedItems.contains(item)) {
				selectedItems.add(item);
			} else {
				selectedItems.remove(item);
			}
			updateSelectionMode(actionMode);
		}
		allGpxAdapter.notifyDataSetInvalidated();
		return true;
	}

	public static class GpxInfo {
		public boolean currentlyRecordingTrack;
		public GPXFile gpx;
		public File file;
		public String subfolder;

		private String name = null;
		private int sz = -1;
		private String fileName = null;
		private boolean corrupted;

		public GpxInfo() {
		}

		public GpxInfo(GPXFile file, String name) {
			this.gpx = file;
			this.name = name;
		}

		public String getName() {
			if (name == null) {
				name = formatName(file.getName());
			}
			return name;
		}

		private String formatName(String name) {
			int ext = name.lastIndexOf('.');
			if (ext != -1) {
				name = name.substring(0, ext);
			}
			return name.replace('_', ' ');
		}

		public boolean isCorrupted() {
			return corrupted;
		}

		public int getSize() {
			if (sz == -1) {
				if (file == null) {
					return -1;
				}
				sz = (int) ((file.length() + 512) >> 10);
			}
			return sz;
		}

		public long getFileDate() {
			if (file == null) {
				return 0;
			}
			return file.lastModified();
		}

		public void setGpx(GPXFile gpx) {
			this.gpx = gpx;
		}


		public String getFileName() {
			if (fileName != null) {
				return fileName;
			}
			if (file == null) {
				return "";
			}
			return fileName = file.getName();
		}
	}

	public interface GpxInfoViewCallback {

		boolean isCancelled();

		void onGpxDataItemChanged(GpxDataItem item);
	}

	public static void updateGpxInfoView(View v, GpxInfo child, OsmandApplication app, boolean isDashItem, @Nullable GpxInfoViewCallback callback) {
		TextView viewName = ((TextView) v.findViewById(R.id.name));
		if (!isDashItem) {
			v.findViewById(R.id.divider_list).setVisibility(View.VISIBLE);
			v.findViewById(R.id.divider_dash).setVisibility(View.GONE);
		} else {
			v.findViewById(R.id.divider_dash).setVisibility(View.VISIBLE);
			v.findViewById(R.id.divider_list).setVisibility(View.GONE);
		}

		viewName.setText(child.getName());

		// ImageView icon = (ImageView) v.findViewById(!isDashItem? R.id.icon : R.id.show_on_map);
		ImageView icon = (ImageView) v.findViewById(R.id.icon);
		icon.setVisibility(View.VISIBLE);
		icon.setImageDrawable(app.getUIUtilities().getThemedIcon(R.drawable.ic_action_polygom_dark));
		if (child.isCorrupted()) {
			viewName.setTypeface(Typeface.DEFAULT, Typeface.ITALIC);
		} else {
			viewName.setTypeface(Typeface.DEFAULT, Typeface.NORMAL);
		}
		if (getSelectedGpxFile(child, app) != null) {
			icon.setImageDrawable(app.getUIUtilities().getIcon(R.drawable.ic_action_polygom_dark, R.color.color_distance));
		}
		GPXTrackAnalysis analysis = getGpxTrackAnalysis(child, app, callback);
		boolean sectionRead = analysis == null;
		if (sectionRead) {
			v.findViewById(R.id.read_section).setVisibility(View.GONE);
			v.findViewById(R.id.unknown_section).setVisibility(View.VISIBLE);
			String date = "";
			String size = "";

			if (child.getSize() >= 0) {
				size = AndroidUtils.formatSize(v.getContext(), child.getSize() * 1024l);
			}
			DateFormat df = app.getResourceManager().getDateFormat();
			long fd = child.getFileDate();
			if (fd > 0) {
				date = (df.format(new Date(fd)));
			}
			TextView sizeText = (TextView) v.findViewById(R.id.date_and_size_details);
			sizeText.setText(date + " \u2022 " + size);

		} else {
			v.findViewById(R.id.read_section).setVisibility(View.VISIBLE);
			v.findViewById(R.id.unknown_section).setVisibility(View.GONE);
			ImageView distanceI = (ImageView) v.findViewById(R.id.distance_icon);
			distanceI.setVisibility(View.VISIBLE);
			distanceI.setImageDrawable(app.getUIUtilities().getThemedIcon(R.drawable.ic_action_distance_16));
			ImageView pointsI = (ImageView) v.findViewById(R.id.points_icon);
			pointsI.setVisibility(View.VISIBLE);
			pointsI.setImageDrawable(app.getUIUtilities().getThemedIcon(R.drawable.ic_action_waypoint_16));
			ImageView timeI = (ImageView) v.findViewById(R.id.time_icon);
			timeI.setVisibility(View.VISIBLE);
			timeI.setImageDrawable(app.getUIUtilities().getThemedIcon(R.drawable.ic_action_time_16));
			TextView time = (TextView) v.findViewById(R.id.time);
			TextView distance = (TextView) v.findViewById(R.id.distance);
			TextView pointsCount = (TextView) v.findViewById(R.id.points_count);
			pointsCount.setText(analysis.wptPoints + "");
//			if (analysis.totalDistanceMoving != 0) {
//				distance.setText(OsmAndFormatter.getFormattedDistance(analysis.totalDistanceMoving, app));
//			} else {
			distance.setText(OsmAndFormatter.getFormattedDistance(analysis.totalDistance, app));
//			}

			if (analysis.isTimeSpecified()) {
//				if (analysis.isTimeMoving()) {
//					time.setText(Algorithms.formatDuration((int) (analysis.timeMoving / 1000)) + "");
//				} else {
				time.setText(formatDuration((int) (analysis.timeSpan / 1000), app.accessibilityEnabled()) + "");
//				}
			} else {
				time.setText("");
			}
		}

		TextView descr = ((TextView) v.findViewById(R.id.description));
		descr.setVisibility(View.GONE);

		v.findViewById(R.id.check_item).setVisibility(View.GONE);
	}

	private static SelectedGpxFile getSelectedGpxFile(GpxInfo gpxInfo, OsmandApplication app) {
		GpxSelectionHelper selectedGpxHelper = app.getSelectedGpxHelper();
		return gpxInfo.currentlyRecordingTrack ? selectedGpxHelper.getSelectedCurrentRecordingTrack() :
				selectedGpxHelper.getSelectedFileByName(gpxInfo.getFileName());
	}

	@Nullable
	static GPXTrackAnalysis getGpxTrackAnalysis(GpxInfo gpxInfo, OsmandApplication app, @Nullable final GpxInfoViewCallback callback) {
		SelectedGpxFile sgpx = getSelectedGpxFile(gpxInfo, app);
		GPXTrackAnalysis analysis = null;
		if (sgpx != null && sgpx.isLoaded()) {
			analysis = sgpx.getTrackAnalysis(app);
		} else if (gpxInfo.currentlyRecordingTrack) {
			analysis = app.getSavingTrackHelper().getCurrentTrack().getTrackAnalysis(app);
		} else if (gpxInfo.file != null) {
			GpxDataItemCallback analyserCallback = null;
			if (callback != null) {
				analyserCallback = new GpxDataItemCallback() {
					@Override
					public boolean isCancelled() {
						return callback.isCancelled();
					}

					@Override
					public void onGpxDataItemReady(GpxDataItem item) {
						callback.onGpxDataItemChanged(item);
					}
				};
			}
			GpxDataItem dataItem = app.getGpxDbHelper().getItem(gpxInfo.file, analyserCallback);
			if (dataItem != null) {
				analysis = dataItem.getAnalysis();
			}
		}
		return analysis;
	}

	public interface SelectionModeListener {
		void onItemSelected(List<GpxInfo> items);
	}
}<|MERGE_RESOLUTION|>--- conflicted
+++ resolved
@@ -704,11 +704,7 @@
 		}
 		final String actionButton = value;
 		if (allGpxAdapter.getGroupCount() == 0) {
-<<<<<<< HEAD
-			app.showShortToastMessage(app.getString(R.string.local_index_no_items_to_do, actionButton.toLowerCase()));
-=======
 			showNoItemsForActionsToast(actionButton);
->>>>>>> 075dfb00
 			return;
 		}
 
@@ -737,11 +733,7 @@
 			@Override
 			public boolean onActionItemClicked(ActionMode mode, MenuItem item) {
 				if (selectedItems.isEmpty()) {
-<<<<<<< HEAD
-					app.showShortToastMessage(app.getString(R.string.local_index_no_items_to_do, actionButton.toLowerCase()));
-=======
 					showNoItemsForActionsToast(actionButton);
->>>>>>> 075dfb00
 					return true;
 				}
 				if (actionResId == R.string.shared_string_delete){
@@ -784,7 +776,6 @@
 						}
 					});
 
-<<<<<<< HEAD
 					dialog.setOnApplySelectionListener(selItems -> {
 						List<GpxInfo> gpxInfoList = new ArrayList<>();
 						for (SelectableItem g: selItems) {
@@ -794,16 +785,6 @@
 							listener.onItemSelected(gpxInfoList);
 						}
 					});
-=======
-				Context context = getContext();
-				if (context != null) {
-					AlertDialog.Builder builder = new AlertDialog.Builder(context);
-					builder.setMessage(getString(R.string.local_index_action_do, actionButton.toLowerCase(),
-							String.valueOf(selectedItems.size())));
-					builder.setPositiveButton(actionButton, listener);
-					builder.setNegativeButton(R.string.shared_string_cancel, null);
-					builder.show();
->>>>>>> 075dfb00
 				}
 				return true;
 			}
@@ -818,20 +799,19 @@
 		allGpxAdapter.notifyDataSetChanged();
 	}
 
-<<<<<<< HEAD
+	private void showNoItemsForActionsToast(@NonNull String action) {
+		if (app != null) {
+			String message = getString(R.string.local_index_no_items_to_do, action.toLowerCase());
+			app.showShortToastMessage(Algorithms.capitalizeFirstLetter(message));
+		}
+	}
+
 	private SelectableItem createSelectableItem(GpxInfo item, int iconId) {
 		SelectableItem selectableItem = new SelectableItem();
 		selectableItem.setObject(item);
 		selectableItem.setIconId(iconId);
 		selectableItem.setTitle(item.name);
 		return selectableItem;
-=======
-	private void showNoItemsForActionsToast(@NonNull String action) {
-		if (app != null) {
-			String message = getString(R.string.local_index_no_items_to_do, action.toLowerCase());
-			app.showShortToastMessage(Algorithms.capitalizeFirstLetter(message));
-		}
->>>>>>> 075dfb00
 	}
 
 	private void showGpxOnMap(GpxInfo info) {
