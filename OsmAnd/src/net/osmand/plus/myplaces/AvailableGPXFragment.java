--- conflicted
+++ resolved
@@ -201,15 +201,8 @@
 	public void onPause() {
 		super.onPause();
 		updateEnable = false;
-<<<<<<< HEAD
-		if (operationTask != null) {
-			if (!(operationTask instanceof SelectGpxTask)) {
-				operationTask.cancel(true);
-			}
-=======
 		if (operationTask != null && !(operationTask instanceof SelectGpxTask)) {
 			operationTask.cancel(true);
->>>>>>> 90faab2e
 		}
 		if (actionMode != null) {
 			actionMode.finish();
