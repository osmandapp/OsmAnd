--- conflicted
+++ resolved
@@ -919,13 +919,8 @@
 
 		@Override
 		public String getGroup(int groupPosition) {
-<<<<<<< HEAD
-			if (isSelectedGroup(groupPosition)) {
-				return app.getString(R.string.selected_tracks);
-=======
 			if(isSelectedGroup(groupPosition)) {
 				return app.getString(R.string.shared_string_selected);
->>>>>>> cbc327b5
 			}
 			return category.get(getGroupPosition(groupPosition));
 		}
