package net.osmand.plus.myplaces;

import static net.osmand.plus.myplaces.FavouritesHelper.getPointsFromGroups;

import androidx.annotation.NonNull;
import androidx.annotation.Nullable;

import net.osmand.GPXUtilities;
import net.osmand.GPXUtilities.GPXFile;
import net.osmand.GPXUtilities.PointsGroup;
import net.osmand.PlatformUtil;
import net.osmand.data.FavouritePoint;
import net.osmand.plus.OsmandApplication;
import net.osmand.plus.Version;
import net.osmand.plus.utils.OsmAndFormatter;
import net.osmand.util.Algorithms;

import org.apache.commons.logging.Log;

import java.io.BufferedOutputStream;
import java.io.File;
import java.io.FileInputStream;
import java.io.FileOutputStream;
import java.text.SimpleDateFormat;
import java.util.ArrayList;
import java.util.Collections;
import java.util.Date;
import java.util.LinkedHashMap;
import java.util.List;
import java.util.Locale;
import java.util.Map;
import java.util.Set;
import java.util.TimeZone;
import java.util.zip.ZipEntry;
import java.util.zip.ZipOutputStream;

import static net.osmand.IndexConstants.BACKUP_INDEX_DIR;
import static net.osmand.IndexConstants.FAVORITES_INDEX_DIR;
import static net.osmand.IndexConstants.GPX_FILE_EXT;
import static net.osmand.IndexConstants.ZIP_EXT;

public class FavouritesFileHelper {

	private static final Log log = PlatformUtil.getLog(FavouritesFileHelper.class);

	private static final String TIME_PATTERN = "yyyy-MM-dd_HHmmss";

	private static final int BACKUP_MAX_COUNT = 10;
	private static final int BACKUP_MAX_PER_DAY = 2; // The third one is the current backup

	public static final String FAV_FILE_PREFIX = "favorites";
	public static final String FAV_GROUP_NAME_SEPARATOR = "-";
	public static final String LEGACY_FAV_FILE_PREFIX = "favourites";
	public static final String BAK_FILE_SUFFIX = "_bak";

	private final OsmandApplication app;

	protected FavouritesFileHelper(@NonNull OsmandApplication app) {
		this.app = app;
	}

	private File getInternalFile() {
		return app.getFileStreamPath(LEGACY_FAV_FILE_PREFIX + BAK_FILE_SUFFIX + GPX_FILE_EXT);
	}

	@NonNull
	public File getLegacyExternalFile() {
<<<<<<< HEAD
		return new File(app.getAppPath(null), LEGACY_FILE_TO_SAVE);
=======
		return new File(app.getAppPath(null), LEGACY_FAV_FILE_PREFIX + GPX_FILE_EXT);
>>>>>>> b41fad1e
	}

	public File getExternalFile(FavoriteGroup group) {
		File favDir = getExternalDir();
		String fileName = (group.getName().isEmpty() ? FAV_FILE_PREFIX : FAV_FILE_PREFIX + FAV_GROUP_NAME_SEPARATOR + group.getName()) + GPX_FILE_EXT;
		return new File(favDir, fileName);
	}

	@NonNull
	public File getExternalDir() {
		File favFolder = app.getAppPath(FAVORITES_INDEX_DIR);
		if (!favFolder.exists()) {
			favFolder.mkdir();
		}
		return favFolder;
	}

	@NonNull
	public Map<String, FavoriteGroup> loadInternalGroups() {
		Map<String, FavoriteGroup> favoriteGroups = new LinkedHashMap<>();
		loadGPXFile(getInternalFile(), favoriteGroups);
		return favoriteGroups;
	}

	@NonNull
	public Map<String, FavoriteGroup> loadExternalGroups() {
		Map<String, FavoriteGroup> favoriteGroups = new LinkedHashMap<>();
		loadGPXFiles(favoriteGroups);
		return favoriteGroups;
	}

	public boolean loadGPXFile(@NonNull File file, @NonNull Map<String, FavoriteGroup> favoriteGroups) {
		if (!file.exists()) {
			return false;
		}
		GPXFile gpxFile = GPXUtilities.loadGPXFile(file);
		if (gpxFile.error != null) {
			return false;
		}
		for (Map.Entry<String, PointsGroup> entry : gpxFile.getPointsGroups().entrySet()) {
			String key = entry.getKey();
			PointsGroup pointsGroup = entry.getValue();
			FavoriteGroup favoriteGroup = FavoriteGroup.fromPointsGroup(pointsGroup);

			favoriteGroups.put(key, favoriteGroup);
		}
		return true;
	}

	private boolean loadGPXFiles(@NonNull Map<String, FavoriteGroup> favoriteGroups) {
		File file = app.getAppPath(FAVORITES_INDEX_DIR);
		if (file == null || !file.exists() || !file.isDirectory()) {
			return false;
		}
		File[] files = file.listFiles((dir, name) ->
				name.startsWith(FAV_FILE_PREFIX + FAV_GROUP_NAME_SEPARATOR)
					|| name.equals(FAV_FILE_PREFIX + GPX_FILE_EXT)
					|| name.equals(LEGACY_FAV_FILE_PREFIX + GPX_FILE_EXT));
		if (Algorithms.isEmpty(files)) {
			return false;
		}
		for (File f : files) {
			GPXFile gpxFile = GPXUtilities.loadGPXFile(f);
			if (gpxFile.error != null) {
				continue;
			}
			Map<String, FavoriteGroup> groups = new LinkedHashMap<>();
			if (loadGPXFile(f, groups)) {
				favoriteGroups.putAll(groups);
			}
		}
		return true;
	}

	public boolean loadPointsFromFile(@NonNull File file, @NonNull Map<String, FavouritePoint> points) {
		Map<String, FavoriteGroup> groups = new LinkedHashMap<>();
		boolean gpxLoaded = loadGPXFile(file, groups);
		if (gpxLoaded) {
			for (FavoriteGroup group : groups.values()) {
				for (FavouritePoint point : group.getPoints()) {
					points.put(point.getKey(), point);
				}
			}
		}
		return gpxLoaded;
	}

	@NonNull
	public GPXFile asGpxFile(@NonNull List<FavoriteGroup> favoriteGroups) {
		GPXFile gpxFile = new GPXFile(Version.getFullVersion(app));
		for (FavoriteGroup group : favoriteGroups) {
			gpxFile.addPointsGroup(group.toPointsGroup(app));
		}
		return gpxFile;
	}

	@Nullable
	public Exception saveFile(@NonNull List<FavoriteGroup> favoriteGroups, @NonNull File file) {
		GPXFile gpx = asGpxFile(favoriteGroups);
		return GPXUtilities.writeGpxFile(file, gpx);
	}

	public void saveCurrentPointsIntoFile(@NonNull List<FavoriteGroup> groups) {
		try {
			Map<String, FavoriteGroup> deletedGroups = new LinkedHashMap<>();
			Map<String, FavouritePoint> deletedPoints = new LinkedHashMap<>();
			loadGPXFile(getInternalFile(), deletedGroups);
			// Get all points from internal file to filter later
			for (FavoriteGroup group : deletedGroups.values()) {
				for (FavouritePoint point : group.getPoints()) {
					deletedPoints.put(point.getKey(), point);
				}
			}
			// Hold only deleted points in map
			for (FavouritePoint point : getPointsFromGroups(groups)) {
				deletedPoints.remove(point.getKey());
			}
			// Hold only deleted groups in map
			for (FavoriteGroup group : groups) {
				deletedGroups.remove(group.getName());
			}
			// Save groups to internal file
			saveFile(groups, getInternalFile());
			// Save groups to external files
			saveExternalFiles(groups, deletedPoints.keySet());
			// Save groups to backup file//
			//backup(groups, getBackupFile()); //creates new, but does not zip
			backup(getBackupFile(), getInternalFile()); //simply backs up internal file, hence internal name is reflected in gpx <name> metadata
		} catch (Exception e) {
			log.error(e.getMessage(), e);
		}
	}

	@Nullable
	protected Exception saveExternalFiles(@NonNull List<FavoriteGroup> localGroups, @NonNull Set<String> deleted) {
		Exception result = null;
		Map<String, FavoriteGroup> fileGroups = new LinkedHashMap<>();
		loadGPXFiles(fileGroups);
		for (FavoriteGroup fileGroup : fileGroups.values()) {
			// Search corresponding group in memory
			boolean hasLocalGroup = false;
			for (FavoriteGroup group : localGroups) {
				if (Algorithms.stringsEqual(group.getName(), fileGroup.getName())) {
					hasLocalGroup = true;
					break;
				}
			}
			// Delete external group file if it does not exist in local groups
			if (!hasLocalGroup) {
				getExternalFile(fileGroup).delete();
			}
		}
		for (FavoriteGroup localGroup : localGroups) {
			FavoriteGroup fileGroup = fileGroups.get(localGroup.getName());
			// Collect non deleted points from external group
			Map<String, FavouritePoint> all = new LinkedHashMap<>();
			if (fileGroup != null) {
				for (FavouritePoint point : fileGroup.getPoints()) {
					String key = point.getKey();
					if (!deleted.contains(key)) {
						all.put(key, point);
					}
				}
			}
			// Remove already existing in memory
			for (FavouritePoint point : localGroup.getPoints()) {
				all.remove(point.getKey());
			}
			// save favoritePoints from memory in order to update existing
			localGroup.getPoints().addAll(all.values());
			// Save file if group changed
			if (!localGroup.equals(fileGroup)) {
				Exception exception = saveFile(Collections.singletonList(localGroup), getExternalFile(localGroup));
				if (exception != null) {
					result = exception;
				}
			}
		}
		return result;
	}

	private void backup(@NonNull File backupFile, @NonNull File externalFile) {
		String name = backupFile.getName();
		String nameNoExt = name.substring(0, name.lastIndexOf(ZIP_EXT));
		FileInputStream fis = null;
		ZipOutputStream zos = null;
		try {
			File file = new File(backupFile.getParentFile(), backupFile.getName());
			zos = new ZipOutputStream(new BufferedOutputStream(new FileOutputStream(file)));
			fis = new FileInputStream(externalFile);
			zos.putNextEntry(new ZipEntry(nameNoExt));
			Algorithms.streamCopy(fis, zos);
			zos.closeEntry();
			zos.flush();
			zos.finish();
		} catch (Exception e) {
			log.warn("Backup failed", e);
		} finally {
			Algorithms.closeStream(zos);
			Algorithms.closeStream(fis);
		}
		clearOldBackups(getBackupFiles(), BACKUP_MAX_COUNT);
	}

//	private void backup(@NonNull List<FavoriteGroup> favoriteGroups, @NonNull File backupFile) {
//		saveFile(favoriteGroups, backupFile);
//		clearOldBackups(getBackupFiles(), BACKUP_MAX_COUNT);
//	}

	private File getBackupsFolder() {
		File folder = new File(app.getAppPath(null), BACKUP_INDEX_DIR);
		if (!folder.exists()) {
			folder.mkdirs();
		}
		return folder;
	}

	private File getBackupFile() {
		clearOldBackups(getBackupFilesForToday(), BACKUP_MAX_PER_DAY);
		String baseName = FAV_FILE_PREFIX + BAK_FILE_SUFFIX + "_" + formatTime(System.currentTimeMillis());
		return new File(getBackupsFolder(), baseName + GPX_FILE_EXT + ZIP_EXT);
	}

	@NonNull
	private List<File> getBackupFilesForToday() {
		List<File> result = new ArrayList<>();
		List<File> files = getBackupFiles();
		long now = System.currentTimeMillis();
		for (File file : files) {
			if (OsmAndFormatter.isSameDay(now, file.lastModified())) {
				result.add(file);
			}
		}
		return result;
	}

	public List<File> getBackupFiles() {
		List<File> backupFiles = new ArrayList<>();
		File[] files = getBackupsFolder().listFiles();
		if (!Algorithms.isEmpty(files)) {
			for (File file : files) {
				if (file.getName().endsWith(GPX_FILE_EXT + ZIP_EXT)) {
					backupFiles.add(file);
				}
			}
		}
		return backupFiles;
	}

	private void clearOldBackups(List<File> files, int maxCount) {
		if (files.size() >= maxCount) {
			// sort in order from oldest to newest
			Collections.sort(files, (f1, f2) -> {
				return Long.compare(f2.lastModified(), f1.lastModified());
			});
			for (int i = files.size(); i > maxCount; --i) {
				File oldest = files.get(i - 1);
				oldest.delete();
			}
		}
	}

	private static String formatTime(long time) {
		SimpleDateFormat format = getTimeFormatter();
		return format.format(new Date(time));
	}

	private static SimpleDateFormat getTimeFormatter() {
		SimpleDateFormat format = new SimpleDateFormat(TIME_PATTERN, Locale.US);
		format.setTimeZone(TimeZone.getTimeZone("UTC"));
		return format;
	}
}<|MERGE_RESOLUTION|>--- conflicted
+++ resolved
@@ -65,11 +65,7 @@
 
 	@NonNull
 	public File getLegacyExternalFile() {
-<<<<<<< HEAD
-		return new File(app.getAppPath(null), LEGACY_FILE_TO_SAVE);
-=======
 		return new File(app.getAppPath(null), LEGACY_FAV_FILE_PREFIX + GPX_FILE_EXT);
->>>>>>> b41fad1e
 	}
 
 	public File getExternalFile(FavoriteGroup group) {
