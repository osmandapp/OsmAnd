--- conflicted
+++ resolved
@@ -459,15 +459,9 @@
 		app.searchUICore = startupInit(new QuickSearchHelper(app), QuickSearchHelper.class);
 		app.mapViewTrackingUtilities = startupInit(new MapViewTrackingUtilities(app), MapViewTrackingUtilities.class);
 
-<<<<<<< HEAD
-		app.travelHelper = true
-				? new TravelObfHelper(app)
-				: new TravelDbHelper(app);
-=======
 		// TODOTRAVEL_OBF_HELPER check ResourceManager and use TravelObfHelper
 		app.travelHelper = !TravelDbHelper.checkIfDbFileExists(app) ? new TravelObfHelper(app) : new TravelDbHelper(app);
 		app.travelHelper.initializeDataOnAppStartup();
->>>>>>> dae7a7c1
 		app.travelHelper = startupInit(app.travelHelper, TravelHelper.class);
 
 		app.lockHelper = startupInit(new LockHelper(app), LockHelper.class);
