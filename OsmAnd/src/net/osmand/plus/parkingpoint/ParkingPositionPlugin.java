package net.osmand.plus.parkingpoint;


import android.app.Activity;
import android.content.DialogInterface;
import android.content.Intent;
import android.graphics.drawable.Drawable;
import android.os.Bundle;
import android.text.format.DateFormat;
import android.text.format.Time;
import android.view.View;
import android.widget.ArrayAdapter;
import android.widget.CheckBox;
import android.widget.TextView;
import android.widget.TimePicker;

import androidx.appcompat.app.AlertDialog;
import androidx.fragment.app.FragmentManager;

import net.osmand.data.FavouritePoint;
import net.osmand.data.FavouritePoint.SpecialPointType;
import net.osmand.data.LatLon;
import net.osmand.data.PointDescription;
import net.osmand.plus.ContextMenuAdapter;
import net.osmand.plus.ContextMenuAdapter.ItemClickListener;
import net.osmand.plus.ContextMenuItem;
import net.osmand.plus.OsmAndFormatter;
import net.osmand.plus.OsmandApplication;
import net.osmand.plus.OsmandPlugin;
import net.osmand.plus.R;
import net.osmand.plus.UiUtilities;
import net.osmand.plus.activities.MapActivity;
import net.osmand.plus.dashboard.tools.DashFragmentData;
import net.osmand.plus.mapcontextmenu.MapContextMenu;
import net.osmand.plus.quickaction.QuickActionType;
import net.osmand.plus.settings.backend.ApplicationMode;
import net.osmand.plus.settings.backend.OsmandSettings;
import net.osmand.plus.settings.backend.OsmandSettings.CommonPreference;
import net.osmand.plus.views.AnimateDraggingMapThread;
import net.osmand.plus.views.MapInfoLayer;
import net.osmand.plus.views.OsmandMapLayer.DrawSettings;
import net.osmand.plus.views.OsmandMapTileView;
import net.osmand.plus.views.mapwidgets.widgets.TextInfoWidget;

import java.text.SimpleDateFormat;
import java.util.ArrayList;
import java.util.Calendar;
import java.util.Date;
import java.util.List;
import java.util.Locale;

import static net.osmand.aidlapi.OsmAndCustomizationConstants.MAP_CONTEXT_MENU_MARK_AS_PARKING_LOC;

/**
 * 
 * The plugin facilitates a storage of the location of a parked car.
 * 
 * @author Alena Fedasenka
 */
public class ParkingPositionPlugin extends OsmandPlugin {

	public static final String ID = "osmand.parking.position";
	public static final String PARKING_PLUGIN_COMPONENT = "net.osmand.parkingPlugin"; //$NON-NLS-1$
	public static final String PARKING_POINT_LAT = "parking_point_lat"; //$NON-NLS-1$
	public static final String PARKING_POINT_LON = "parking_point_lon"; //$NON-NLS-1$
	public static final String PARKING_TYPE = "parking_type"; //$NON-NLS-1$
	public static final String PARKING_TIME = "parking_limit_time"; //$//$NON-NLS-1$
	public static final String PARKING_START_TIME = "parking_time"; //$//$NON-NLS-1$
	public static final String PARKING_EVENT_ADDED = "parking_event_added"; //$//$NON-NLS-1$

	// Constants for determining the order of items in the additional actions context menu
	private static final int MARK_AS_PARKING_POS_ITEM_ORDER = 10500;

	private LatLon parkingPosition;
	private TextInfoWidget parkingPlaceControl;

	private final CommonPreference<Float> parkingLat;
	private final CommonPreference<Float> parkingLon;
	private final CommonPreference<Boolean> parkingType;
	private final CommonPreference<Boolean> parkingEvent;
	private final CommonPreference<Long> parkingTime;
	private final CommonPreference<Long> parkingStartTime;

	public ParkingPositionPlugin(OsmandApplication app) {
		super(app);
		OsmandSettings set = app.getSettings();
		ApplicationMode.regWidgetVisibility("parking", (ApplicationMode[]) null);
		parkingLat = set.registerFloatPreference(PARKING_POINT_LAT, 0f).makeGlobal();
		parkingLon = set.registerFloatPreference(PARKING_POINT_LON, 0f).makeGlobal();
		parkingType = set.registerBooleanPreference(PARKING_TYPE, false).makeGlobal();
		parkingEvent = set.registerBooleanPreference(PARKING_EVENT_ADDED, false).makeGlobal();
		parkingTime = set.registerLongPreference(PARKING_TIME, -1).makeGlobal();
		parkingStartTime = set.registerLongPreference(PARKING_START_TIME, -1).makeGlobal();
		parkingPosition = constructParkingPosition();
	}

	public LatLon getParkingPosition() {
		return parkingPosition;
	}
	
	public LatLon constructParkingPosition() {
		float lat = parkingLat.get();
		float lon = parkingLon.get();
		if (lat == 0 && lon == 0) {
			return null;
		}
		return new LatLon(lat, lon);
	}
	
	public boolean getParkingType() {
		return parkingType.get();
	}
	
	public boolean isParkingEventAdded() {
		return parkingEvent.get();
	}
	
	public boolean addOrRemoveParkingEvent(boolean added) {
		return parkingEvent.set(added);
	}
	
	public long getParkingTime() {
		return parkingTime.get();
	}

	public long getStartParkingTime() {
		return parkingStartTime.get();
	}

	public boolean clearParkingPosition() {
		parkingLat.resetToDefault();
		parkingLon.resetToDefault();
		parkingType.resetToDefault();
		parkingTime.resetToDefault();
		parkingEvent.resetToDefault();
		parkingStartTime.resetToDefault();
		parkingPosition = null;
		FavouritePoint pnt = app.getFavorites().getSpecialPoint(SpecialPointType.PARKING);
		if (pnt != null) {
			app.getFavorites().deleteFavourite(pnt);
		}
		return true;
	}

	public boolean setParkingPosition(double latitude, double longitude) {
		parkingLat.set((float) latitude);
		parkingLon.set((float) longitude);
        parkingPosition = constructParkingPosition();
		return true;
	}
	
	public boolean setParkingType(boolean limited) {
		if (!limited)
			parkingTime.set(-1L);
		parkingType.set(limited);
		return true;
	}
	
	public boolean setParkingTime(long timeInMillis) {
		parkingTime.set(timeInMillis);
		return true;
	}
	
	public boolean setParkingStartTime(long timeInMillis) {		
		parkingStartTime.set(timeInMillis);
		return true;
	}

	@Override
	public String getId() {
		return ID;
	}

	@Override
	public String getDescription() {
		return app.getString(R.string.osmand_parking_plugin_description);
	}

	@Override
	public String getName() {
		return app.getString(R.string.osmand_parking_plugin_name);
	}

	@Override
	public String getHelpFileName() {
		return "feature_articles/parking-plugin.html";
	}

	@Override
	public boolean isMarketPlugin() {
		return true;
	}

	@Override
	public String getComponentId1() {
		return PARKING_PLUGIN_COMPONENT;
	}

	@Override
	public void registerLayers(MapActivity activity) {
		registerWidget(activity);
	}

	@Override
	public void updateLayers(OsmandMapTileView mapView, MapActivity activity) {
		if (isActive()) {
			if (parkingPlaceControl == null) {
				registerWidget(activity);
			}
		} else {
			MapInfoLayer mapInfoLayer = activity.getMapLayers().getMapInfoLayer();
			if (mapInfoLayer != null && parkingPlaceControl != null) {
				mapInfoLayer.removeSideWidget(parkingPlaceControl);
				mapInfoLayer.recreateControls();
				parkingPlaceControl = null;
			}
		}
	}

	private void registerWidget(MapActivity activity) {
		MapInfoLayer mapInfoLayer = activity.getMapLayers().getMapInfoLayer();
		if (mapInfoLayer != null) {
			parkingPlaceControl = createParkingPlaceInfoControl(activity);
			mapInfoLayer.registerSideWidget(parkingPlaceControl,
					R.drawable.ic_action_parking_dark,  R.string.map_widget_parking, "parking", false, 10);
			mapInfoLayer.recreateControls();
		}
	}

	@Override
	public void registerMapContextMenuActions(final MapActivity mapActivity,
			final double latitude, final double longitude,
			ContextMenuAdapter adapter, Object selectedObj) {

		ItemClickListener addListener = new ItemClickListener() {
			@Override
			public boolean onContextMenuClick(ArrayAdapter<ContextMenuItem> adapter, int resId,
					int pos, boolean isChecked, int[] viewCoordinates) {
				if (resId == R.string.context_menu_item_add_parking_point) {
					showAddParkingDialog(mapActivity, latitude, longitude);
				}
				return true;
			}
		};
		adapter.addItem(new ContextMenuItem.ItemBuilder()
				.setTitleId(R.string.context_menu_item_add_parking_point, mapActivity)
				.setId(MAP_CONTEXT_MENU_MARK_AS_PARKING_LOC)
				.setIcon(R.drawable.ic_action_parking_dark)
				.setOrder(MARK_AS_PARKING_POS_ITEM_ORDER)
				.setListener(addListener)
				.createItem());

	}

	/**
	 * Method dialog for adding of a parking location.
	 * It allows user to choose a type of parking (time-limited or time-unlimited).
	 */
	public void showAddParkingDialog(final MapActivity mapActivity, final double latitude, final double longitude) {
		Bundle args = new Bundle();
		args.putDouble(ParkingTypeBottomSheetDialogFragment.LAT_KEY, latitude);
		args.putDouble(ParkingTypeBottomSheetDialogFragment.LON_KEY, longitude);
		FragmentManager fragmentManager=mapActivity.getSupportFragmentManager();
		ParkingTypeBottomSheetDialogFragment fragment = new ParkingTypeBottomSheetDialogFragment();
		fragment.setArguments(args);
		fragment.show(fragmentManager, ParkingTypeBottomSheetDialogFragment.TAG);
	}

	void showContextMenuIfNeeded(final MapActivity mapActivity, boolean animated) {
		MapContextMenu menu = mapActivity.getContextMenu();
		if (menu.isVisible()) {
			menu.hide(animated);
			menu.show(new LatLon(parkingPosition.getLatitude(), parkingPosition.getLongitude()),
					getObjectName(parkingPosition), parkingPosition);
		}
	}

	public PointDescription getObjectName(Object o) {
		return new PointDescription(PointDescription.POINT_TYPE_PARKING_MARKER,
				app.getString(R.string.osmand_parking_position_name));
	}
	/**
	 * Method creates confirmation dialog for deletion of a parking location.
	 */
	public AlertDialog showDeleteDialog(final Activity activity) {
		AlertDialog.Builder confirm = new AlertDialog.Builder(activity);
		confirm.setTitle(activity.getString(R.string.osmand_parking_delete));
		confirm.setMessage(activity.getString(R.string.osmand_parking_delete_confirm));
		confirm.setCancelable(true);
		confirm.setPositiveButton(R.string.shared_string_yes, new DialogInterface.OnClickListener() {
			@Override
			public void onClick(DialogInterface dialog, int which) {
				showDeleteEventWarning(activity);
				cancelParking();
				if (activity instanceof MapActivity) {
					FavouritePoint pnt = app.getFavorites().getSpecialPoint(SpecialPointType.PARKING);
					if(pnt != null) {
						app.getFavorites().deleteFavourite(pnt);
					}
					((MapActivity) activity).getContextMenu().close();
				}
			}
		});
		confirm.setNegativeButton(R.string.shared_string_cancel, null);
		return confirm.show();
	}
	
	/**
	 * Opens the dialog to set a time limit for time-limited parking.
	 * The dialog has option to add a notification to Calendar app. 
	 * Anyway the time-limit can be seen from parking point description.
	 * @param mapActivity
	 * @param choose
	 */
	void showSetTimeLimitDialog(final MapActivity mapActivity, final DialogInterface choose) {
		final OsmandApplication app = mapActivity.getMyApplication();
		boolean nightMode = app.getDaynightHelper().isNightModeForMapControls();
		final View setTimeParking = UiUtilities.getInflater(mapActivity, nightMode).inflate(R.layout.parking_set_time_limit, null);
		AlertDialog.Builder setTime = new AlertDialog.Builder(mapActivity);
		setTime.setView(setTimeParking);
		setTime.setTitle(mapActivity.getString(R.string.osmand_parking_time_limit_title));
		setTime.setNegativeButton(R.string.shared_string_cancel, new DialogInterface.OnClickListener() {
			@Override
			public void onClick(DialogInterface dialog, int which) {
				cancelParking();
			}
		});
		final TextView  textView = (TextView) setTimeParking.findViewById(R.id.parkTime);
		final TimePicker timePicker = (TimePicker) setTimeParking.findViewById(R.id.parking_time_picker);

		timePicker.setOnTimeChangedListener(new TimePicker.OnTimeChangedListener() {
			private static final int TIME_PICKER_INTERVAL = 5;
			private boolean mIgnoreEvent = false;
            private Calendar cal = Calendar.getInstance();


			@Override
			public void onTimeChanged(TimePicker timePicker, int hourOfDay, int minute) {
				if (mIgnoreEvent) {
					return;
				}
				if (minute % TIME_PICKER_INTERVAL != 0) {
					int minuteFloor = minute - (minute % TIME_PICKER_INTERVAL);
					minute = minuteFloor + (minute == minuteFloor + 1 ? TIME_PICKER_INTERVAL : 0);
					if (minute == 60) {
						minute = 0;
					}
					mIgnoreEvent = true;
					timePicker.setCurrentMinute(minute);
					mIgnoreEvent = false;
				}
				long timeInMillis = cal.getTimeInMillis() + hourOfDay * 60 * 60 * 1000 + minute * 60 * 1000;
				textView.setText(mapActivity.getString(R.string.osmand_parking_position_description_add)
						+ " " + getFormattedTime(timeInMillis));

			}
		});
		
		
		//to set the same 24-hour or 12-hour mode as it is set in the device
		timePicker.setIs24HourView(true);
		timePicker.setCurrentHour(0);
		timePicker.setCurrentMinute(0);
		
		setTime.setPositiveButton(R.string.shared_string_ok, new DialogInterface.OnClickListener() {
			@Override
			public void onClick(DialogInterface dialog, int which) {
				choose.dismiss();
				Calendar cal = Calendar.getInstance();
				//int hour = cal.get(Calendar.HOUR_OF_DAY );
				//int minute = cal.get(Calendar.MINUTE);
				cal.add(Calendar.HOUR_OF_DAY, timePicker.getCurrentHour());
				cal.add(Calendar.MINUTE, timePicker.getCurrentMinute());
				setParkingTime(cal.getTimeInMillis());
				CheckBox addCalendarEvent = (CheckBox) setTimeParking.findViewById(R.id.check_event_in_calendar);
				if (addCalendarEvent.isChecked()) {
					addCalendarEvent(setTimeParking);
					addOrRemoveParkingEvent(true);
				} else {
					addOrRemoveParkingEvent(false);
				}
				showContextMenuIfNeeded(mapActivity, false);
			}
		});
		setTime.create();
		setTime.show();
	}
	
	/**
	 * Opens a Calendar app with added notification to pick up the car from time-limited parking.
	 * @param view
	 */
	private void addCalendarEvent(View view) { 
		Intent intent = new Intent(Intent.ACTION_EDIT);
		intent.setType("vnd.android.cursor.item/event"); //$NON-NLS-1$
		intent.putExtra("calendar_id", 1); //$NON-NLS-1$
		intent.putExtra("title", view.getContext().getString(R.string.osmand_parking_event)); //$NON-NLS-1$
		intent.putExtra("beginTime", getParkingTime()); //$NON-NLS-1$
		intent.putExtra("endTime", getParkingTime() + 60 * 60 * 1000); //$NON-NLS-1$
		view.getContext().startActivity(intent);
	}

	/**
	 * Method shows warning, if previously the event for time-limited parking was added to Calendar app.
	 * @param activity
	 */
	void showDeleteEventWarning(final Activity activity) {
		if (isParkingEventAdded()) {
			AlertDialog.Builder deleteEventWarning = new AlertDialog.Builder(activity);
			deleteEventWarning.setTitle(activity.getString(R.string.osmand_parking_warning));
			deleteEventWarning.setMessage(activity.getString(R.string.osmand_parking_warning_text));
			deleteEventWarning.setNeutralButton(R.string.shared_string_ok, new DialogInterface.OnClickListener() {						
				@Override
				public void onClick(DialogInterface dialog, int which) {
				}
			});
			deleteEventWarning.create();
			deleteEventWarning.show();
		}
	}

	/**
	 * Method sets a parking point on a ParkingLayer.
	 * @param latitude
	 * @param longitude
	 * @param isLimited
	 */
	void setParkingPosition(final double latitude, final double longitude, boolean isLimited) {
		setParkingPosition(latitude, longitude);
		setParkingType(isLimited);
		setParkingStartTime(Calendar.getInstance().getTimeInMillis());
	}

	private void cancelParking() {
		clearParkingPosition();
	}
	
	/**
	 * @return the control to be added on a MapInfoLayer 
	 * that shows a distance between 
	 * the current position on the map 
	 * and the location of the parked car
	 */
	private TextInfoWidget createParkingPlaceInfoControl(final MapActivity map) {
		TextInfoWidget parkingPlaceControl = new TextInfoWidget(map) {
			private float[] calculations = new float[1];
			private int cachedMeters = 0;			
			
			@Override
			public boolean updateInfo(DrawSettings drawSettings) {
				LatLon parkingPoint = getParkingPosition();
					if (parkingPoint != null && !map.getRoutingHelper().isFollowingMode()) {
						OsmandMapTileView view = map.getMapView();
						int d = 0;
						if (d == 0) {
							net.osmand.Location.distanceBetween(view.getLatitude(), view.getLongitude(), parkingPoint.getLatitude(), parkingPoint.getLongitude(), calculations);
							d = (int) calculations[0];
						}
						if (isUpdateNeeded() || distChanged(cachedMeters, d)) {
							cachedMeters = d;
							if (cachedMeters <= 20) {
								cachedMeters = 0;
								setText(null, null);
							} else {
								String ds = OsmAndFormatter.getFormattedDistance(cachedMeters, map.getMyApplication());
								int ls = ds.lastIndexOf(' ');
								if (ls == -1) {
									setText(ds, null);
								} else {
									setText(ds.substring(0, ls), ds.substring(ls + 1));
								}
							}
							return true;
						}
					} else if (cachedMeters != 0) {
						cachedMeters = 0;
						setText(null, null);
						return true;
					}
				return false;
			}

			@Override
			public boolean isMetricSystemDepended() {
				return true;
			}

			/**
			 * Utility method.
			 * @param oldDist
			 * @param dist
			 * @return
			 */
			private boolean distChanged(int oldDist, int dist){
				if(oldDist != 0 && Math.abs(oldDist - dist) < 30){
					return false;
				}
				return true;
			}
		};
		parkingPlaceControl.setOnClickListener(new View.OnClickListener() {
			@Override
			public void onClick(View v) {
				OsmandMapTileView view = map.getMapView();
				AnimateDraggingMapThread thread = view.getAnimatedDraggingThread();
				LatLon parkingPoint = parkingPosition;
				if (parkingPoint != null) {
					int fZoom = view.getZoom() < 15 ? 15 : view.getZoom();
					thread.startMoving(parkingPoint.getLatitude(), parkingPoint.getLongitude(), fZoom, true);
				}
			}
		});
		parkingPlaceControl.setText(null, null);
		parkingPlaceControl.setIcons(R.drawable.widget_parking_day, R.drawable.widget_parking_night);
		return parkingPlaceControl;
	}

	@Override
	public Drawable getAssetResourceImage() {
		return app.getUIUtilities().getIcon(R.drawable.parking_position);
	}
	
	@Override
	public int getLogoResourceId() {
		return R.drawable.ic_action_parking_dark;
	}

	String getFormattedTime(long timeInMillis) {
<<<<<<< HEAD
		java.text.DateFormat dateFormat = DateFormat.getMediumDateFormat(app);
		java.text.DateFormat timeFormat = DateFormat.getTimeFormat(app);
		return timeFormat.format(timeInMillis) + " " + dateFormat.format(timeInMillis);
=======
		CharSequence formattedTime;
		if (DateFormat.is24HourFormat(app)) {
			formattedTime = DateFormat.format("HH:mm MMM d, yyyy", timeInMillis);
		} else{
			formattedTime = DateFormat.format("hh:mm a MMM d, yyyy", timeInMillis);
		}
		return formattedTime.toString();
>>>>>>> 4eac0022
	}

	String getFormattedTimeInterval(long timeInMillis, Activity ctx) {
		if (timeInMillis < 0) {
			timeInMillis *= -1;
		}
		StringBuilder timeStringBuilder = new StringBuilder();
		int hours = (int) timeInMillis / (1000 * 60 * 60);
		int minMills = (int) timeInMillis % (1000 * 60 * 60);
		int minutes = minMills / (1000 * 60);
		if (hours > 0) {
			timeStringBuilder.append(hours);
			timeStringBuilder.append(" ");
			timeStringBuilder.append(ctx.getString(R.string.osmand_parking_hour));
		}

		if (timeStringBuilder.length() > 0) {
			timeStringBuilder.append(" ");
		}
		timeStringBuilder.append(minutes);
		timeStringBuilder.append(" ");
		timeStringBuilder.append(ctx.getString(R.string.osmand_parking_minute));


		return timeStringBuilder.toString();
	}

	public String getParkingTitle(Activity ctx) {
		StringBuilder title = new StringBuilder();
		if (getParkingType()) {
			title.append(ctx.getString(R.string.pick_up_till)).append(" ");
			long endTime = getParkingTime();
			title.append(getFormattedTime(endTime));
		} else {
			title.append(ctx.getString(R.string.osmand_parking_position_name));
		}
		return title.toString();
	}

	public String getParkingStartDesc(Activity ctx) {
		StringBuilder parkingStartDesc = new StringBuilder();
		String startTime = getFormattedTime(getStartParkingTime());
		if (getParkingType()) {
			parkingStartDesc.append(ctx.getString(R.string.osmand_parking_position_name));
			parkingStartDesc.append(", ");
			parkingStartDesc.append(ctx.getString(R.string.parked_at));
			parkingStartDesc.append(" ").append(startTime);
		} else {
			parkingStartDesc.append(ctx.getString(R.string.osmand_parking_position_description_add_time));
			parkingStartDesc.append(" ");
			parkingStartDesc.append(startTime);
		}
		return parkingStartDesc.toString();
	}

	public String getParkingLeftDesc(Activity ctx) {
		StringBuilder descr = new StringBuilder();
		if (getParkingType()) {
			long endtime = getParkingTime();
			long currTime = Calendar.getInstance().getTimeInMillis();
			long timeDiff = endtime - currTime;
			descr.append(getFormattedTimeInterval(timeDiff, ctx)).append(" ");
			if (timeDiff < 0) {
				descr.append(ctx.getString(R.string.osmand_parking_overdue));
			} else {
				descr.append(ctx.getString(R.string.osmand_parking_time_left));
			}
		} else {
			descr.append(ctx.getString(R.string.without_time_limit));
		}
		return descr.toString();
	}

	public String getParkingDescription(Activity ctx) {
		StringBuilder timeLimitDesc = new StringBuilder();
		timeLimitDesc.append(ctx.getString(R.string.osmand_parking_position_description_add_time) + " ");
		timeLimitDesc.append(getFormattedTime(getStartParkingTime()) + ".");
		if (getParkingType()) {
			// long parkingTime = settings.getParkingTime();
			// long parkingStartTime = settings.getStartParkingTime();
			// Time time = new Time();
			// time.set(parkingTime);
			// timeLimitDesc.append(map.getString(R.string.osmand_parking_position_description_add) + " ");
			// timeLimitDesc.append(time.hour);
			// timeLimitDesc.append(":");
			// int minute = time.minute;
			// timeLimitDesc.append(minute<10 ? "0" + minute : minute);
			// if (!DateFormat.is24HourFormat(map.getApplicationContext())) {
			// timeLimitDesc.append(time.hour >= 12 ? map.getString(R.string.osmand_parking_pm) :
			// map.getString(R.string.osmand_parking_am));
			// }
			timeLimitDesc.append(ctx.getString(R.string.osmand_parking_position_description_add) + " ");
			timeLimitDesc.append(getFormattedTime(getParkingTime()));
		}
		return ctx.getString(R.string.osmand_parking_position_description, timeLimitDesc.toString());
	}

	@Override
	public DashFragmentData getCardFragment() {
		return DashParkingFragment.FRAGMENT_DATA;
	}


	@Override
	protected List<QuickActionType> getQuickActionTypes() {
		List<QuickActionType> quickActionTypes = new ArrayList<>();
		quickActionTypes.add(ParkingAction.TYPE);
		return quickActionTypes;
	}
}<|MERGE_RESOLUTION|>--- conflicted
+++ resolved
@@ -40,7 +40,7 @@
 import net.osmand.plus.views.MapInfoLayer;
 import net.osmand.plus.views.OsmandMapLayer.DrawSettings;
 import net.osmand.plus.views.OsmandMapTileView;
-import net.osmand.plus.views.mapwidgets.widgets.TextInfoWidget;
+import net.osmand.plus.views.mapwidgets.TextInfoWidget;
 
 import java.text.SimpleDateFormat;
 import java.util.ArrayList;
@@ -526,19 +526,10 @@
 	}
 
 	String getFormattedTime(long timeInMillis) {
-<<<<<<< HEAD
 		java.text.DateFormat dateFormat = DateFormat.getMediumDateFormat(app);
 		java.text.DateFormat timeFormat = DateFormat.getTimeFormat(app);
 		return timeFormat.format(timeInMillis) + " " + dateFormat.format(timeInMillis);
-=======
-		CharSequence formattedTime;
-		if (DateFormat.is24HourFormat(app)) {
-			formattedTime = DateFormat.format("HH:mm MMM d, yyyy", timeInMillis);
-		} else{
-			formattedTime = DateFormat.format("hh:mm a MMM d, yyyy", timeInMillis);
-		}
-		return formattedTime.toString();
->>>>>>> 4eac0022
+	}
 	}
 
 	String getFormattedTimeInterval(long timeInMillis, Activity ctx) {
