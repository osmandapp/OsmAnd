--- conflicted
+++ resolved
@@ -233,35 +233,21 @@
                 NextTurnInfoControl nextNextInfoControl = ric.createNextNextInfoControl(routingHelper, view.getApplication(), view.getSettings(),
                 		paintSmallText, paintSmallSubText, true);
 		mapInfoControls.registerSideWidget(nextNextInfoControl, R.drawable.widget_next_turn, R.string.map_widget_next_next_turn, "next_next_turn",true, all, none, 15);
-<<<<<<< HEAD
-                MiniMapControl miniMap = ric.createMiniMapControl(routingHelper, view);
-		mapInfoControls.registerSideWidget(miniMap, R.drawable.widget_next_turn, R.string.map_widget_mini_route, "mini_route", true, none, none, 20);
 		*/
-		// right stack
+		//MiniMapControl miniMap = ric.createMiniMapControl(routingHelper, view);
+		//mapInfoControls.registerSideWidget(miniMap, R.drawable.widget_next_turn, R.string.map_widget_mini_route, "mini_route", true, none, none, 20);
+		// left stack
 		TextInfoControl dist = ric.createDistanceControl(map, paintText, paintSubText);
-		mapInfoControls.registerSideWidget(dist, R.drawable.info_target, R.string.map_widget_distance, "distance", true, all, none, 5);
+		mapInfoControls.registerSideWidget(dist, R.drawable.widget_target, R.string.map_widget_distance, "distance", true, all, none, 5);
 		TextInfoControl time = ric.createTimeControl(map, paintText, paintSubText);
-		mapInfoControls.registerSideWidget(time, R.drawable.info_time, R.string.map_widget_time, "time", true, all, none,  10);
+		mapInfoControls.registerSideWidget(time, R.drawable.widget_time, R.string.map_widget_time, "time",true, all, none,  10);
 		TextInfoControl speed = ric.createSpeedControl(map, paintText, paintSubText);
-		mapInfoControls.registerSideWidget(speed, R.drawable.info_speed, R.string.map_widget_speed, "speed", true, all, none,  15);
+		mapInfoControls.registerSideWidget(speed, R.drawable.widget_speed, R.string.map_widget_speed, "speed", true, all, none,  15);
                 /*
                 // TODO(natashaj): Remove for prototype
 		TextInfoControl alt = ric.createAltitudeControl(map, paintText, paintSubText);
-		mapInfoControls.registerSideWidget(alt, R.drawable.ic_altitude, R.string.map_widget_altitude, "altitude", true, EnumSet.of(ApplicationMode.PEDESTRIAN), none, 20);
+		mapInfoControls.registerSideWidget(alt, R.drawable.widget_altitude, R.string.map_widget_altitude, "altitude", true, EnumSet.of(ApplicationMode.PEDESTRIAN), none, 20);
 		*/
-=======
-		//MiniMapControl miniMap = ric.createMiniMapControl(routingHelper, view);
-		//mapInfoControls.registerSideWidget(miniMap, R.drawable.widget_next_turn, R.string.map_widget_mini_route, "mini_route", true, none, none, 20);
-		// right stack
-		TextInfoControl dist = ric.createDistanceControl(map, paintText, paintSubText);
-		mapInfoControls.registerSideWidget(dist, R.drawable.widget_target, R.string.map_widget_distance, "distance", false, all, none, 5);
-		TextInfoControl time = ric.createTimeControl(map, paintText, paintSubText);
-		mapInfoControls.registerSideWidget(time, R.drawable.widget_time, R.string.map_widget_time, "time",false, all, none,  10);
-		TextInfoControl speed = ric.createSpeedControl(map, paintText, paintSubText);
-		mapInfoControls.registerSideWidget(speed, R.drawable.widget_speed, R.string.map_widget_speed, "speed", false, all, none,  15);
-		TextInfoControl alt = ric.createAltitudeControl(map, paintText, paintSubText);
-		mapInfoControls.registerSideWidget(alt, R.drawable.widget_altitude, R.string.map_widget_altitude, "altitude", false, EnumSet.of(ApplicationMode.PEDESTRIAN), none, 20);
->>>>>>> 201ed12d
 
 		// Top widgets
 		ImageViewControl compassView = createCompassView(map);
