--- conflicted
+++ resolved
@@ -437,13 +437,8 @@
 	public void selectMapLayer(@NonNull MapActivity mapActivity,
 	                           @NonNull ContextMenuItem item,
 	                           @NonNull OnDataChangeUiAdapter uiAdapter) {
-<<<<<<< HEAD
 		selectMapLayer(mapActivity, true, app.getSettings().MAP_TILE_SOURCES, mapSourceName -> {
-			item.setDescription(mapSourceName);
-=======
-		selectMapLayer(mapActivity, true, mapSourceName -> {
 			item.setDescription(Algorithms.isEmpty(mapSourceName) ? app.getString(R.string.vector_data) : mapSourceName);
->>>>>>> 62cf562b
 			uiAdapter.onDataSetChanged();
 			return true;
 		});
