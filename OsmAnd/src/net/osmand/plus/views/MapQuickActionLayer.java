--- conflicted
+++ resolved
@@ -52,168 +52,161 @@
  * Created by okorsun on 23.12.16.
  */
 
-public class MapQuickActionLayer extends OsmandMapLayer implements
-	QuickActionRegistry.QuickActionUpdatesListener, QuickAction.QuickActionSelectionListener {
-
-	private final ContextMenuLayer contextMenuLayer;
-	private final MeasurementToolLayer measurementToolLayer;
-	private final MapMarkersLayer mapMarkersLayer;
-	private ImageView contextMarker;
-	private final MapActivity mapActivity;
-	private final OsmandApplication app;
-	private final OsmandSettings settings;
-	private final QuickActionRegistry quickActionRegistry;
-
-	private ImageButton quickActionButton;
-	private QuickActionsWidget quickActionsWidget;
-
-	private OsmandMapTileView view;
-	private boolean wasCollapseButtonVisible;
-	private int previousMapPosition;
-
-	private boolean inMovingMarkerMode;
-	private boolean isLayerOn;
-
-	private boolean nightMode;
-	private boolean prevWidgetState;
-
-	public MapQuickActionLayer(MapActivity activity, ContextMenuLayer contextMenuLayer) {
-		this.mapActivity = activity;
-		this.contextMenuLayer = contextMenuLayer;
-		app = activity.getMyApplication();
-		settings = activity.getMyApplication().getSettings();
-		quickActionRegistry = activity.getMapLayers().getQuickActionRegistry();
+public class MapQuickActionLayer extends OsmandMapLayer implements QuickActionRegistry.QuickActionUpdatesListener, QuickAction.QuickActionSelectionListener {
+
+    private final ContextMenuLayer contextMenuLayer;
+    private final MeasurementToolLayer measurementToolLayer;
+    private final MapMarkersLayer mapMarkersLayer;
+    private ImageView contextMarker;
+    private final MapActivity mapActivity;
+    private final OsmandApplication app;
+    private final OsmandSettings settings;
+    private final QuickActionRegistry quickActionRegistry;
+
+    private ImageButton quickActionButton;
+    private QuickActionsWidget quickActionsWidget;
+
+    private OsmandMapTileView view;
+    private boolean wasCollapseButtonVisible;
+    private int previousMapPosition;
+
+    private boolean inMovingMarkerMode;
+    private boolean isLayerOn;
+
+    private boolean nightMode;
+    private boolean prevWidgetState;
+
+    public MapQuickActionLayer(MapActivity activity, ContextMenuLayer contextMenuLayer) {
+        this.mapActivity = activity;
+        this.contextMenuLayer = contextMenuLayer;
+        app = activity.getMyApplication();
+        settings = activity.getMyApplication().getSettings();
+        quickActionRegistry = activity.getMapLayers().getQuickActionRegistry();
 		measurementToolLayer = mapActivity.getMapLayers().getMeasurementToolLayer();
-		mapMarkersLayer = mapActivity.getMapLayers().getMapMarkersLayer();
-	}
-
-
-	@Override
-	public void initLayer(OsmandMapTileView view) {
-		this.view = view;
-
-		quickActionsWidget = (QuickActionsWidget) mapActivity.findViewById(R.id.quick_action_widget);
-		quickActionButton = (ImageButton) mapActivity.findViewById(R.id.map_quick_actions_button);
-		setQuickActionButtonMargin();
-		isLayerOn = quickActionRegistry.isQuickActionOn();
+        mapMarkersLayer = mapActivity.getMapLayers().getMapMarkersLayer();
+    }
+
+
+    @Override
+    public void initLayer(OsmandMapTileView view) {
+        this.view = view;
+
+        quickActionsWidget = (QuickActionsWidget) mapActivity.findViewById(R.id.quick_action_widget);
+        quickActionButton = (ImageButton) mapActivity.findViewById(R.id.map_quick_actions_button);
+        setQuickActionButtonMargin();
+        isLayerOn = quickActionRegistry.isQuickActionOn();
 		nightMode = app.getDaynightHelper().isNightModeForMapControls();
 		updateQuickActionButton(false);
-		quickActionButton.setContentDescription(mapActivity.getString(R.string.configure_screen_quick_action));
-		quickActionButton.setOnClickListener(new View.OnClickListener() {
-			@Override
-			public void onClick(View v) {
+        quickActionButton.setContentDescription(mapActivity.getString(R.string.configure_screen_quick_action));
+        quickActionButton.setOnClickListener(new View.OnClickListener() {
+            @Override
+            public void onClick(View v) {
 				mapActivity.dismissCardDialog();
-				if (!showTutorialIfNeeded()) {
-					setLayerState(!isWidgetVisible());
-				}
-			}
-		});
-
-		Context context = view.getContext();
-		contextMarker = new ImageView(context);
-		contextMarker.setLayoutParams(
-			new FrameLayout.LayoutParams(FrameLayout.LayoutParams.WRAP_CONTENT,
-				FrameLayout.LayoutParams.WRAP_CONTENT));
-		contextMarker.setImageDrawable(ContextCompat.getDrawable(context, R.drawable.map_pin_context_menu));
-		contextMarker.setClickable(true);
-		int minw = contextMarker.getDrawable().getMinimumWidth();
-		int minh = contextMarker.getDrawable().getMinimumHeight();
-		contextMarker.layout(0, 0, minw, minh);
-
-		quickActionButton.setOnLongClickListener(new View.OnLongClickListener() {
-			@Override
-			public boolean onLongClick(View v) {
-				Vibrator vibrator = (Vibrator) mapActivity.getSystemService(Context.VIBRATOR_SERVICE);
-				vibrator.vibrate(VIBRATE_SHORT);
-				quickActionButton.setScaleX(1.5f);
-				quickActionButton.setScaleY(1.5f);
-				quickActionButton.setAlpha(0.95f);
-				quickActionButton.setOnTouchListener(onQuickActionTouchListener);
-				return true;
-			}
-		});
-
-	}
-
-	public void refreshLayer() {
-		setLayerState(false);
-		isLayerOn = quickActionRegistry.isQuickActionOn();
-		setupQuickActionBtnVisibility();
-	}
-
-	private boolean showTutorialIfNeeded() {
-		if (isLayerOn && !app.accessibilityEnabled()
-			&& !settings.IS_QUICK_ACTION_TUTORIAL_SHOWN.get() && android.os.Build.VERSION.SDK_INT >= 14) {
-			TapTargetView.showFor(mapActivity,                 // `this` is an Activity
-				TapTarget.forView(quickActionButton,
-					mapActivity.getString(R.string.quick_action_btn_tutorial_title),
-					mapActivity.getString(R.string.quick_action_btn_tutorial_descr))
-					// All options below are optional
-					.outerCircleColor(R.color.osmand_orange)      // Specify a color for the outer circle
-					.targetCircleColor(R.color.color_white)   // Specify a color for the target circle
-					.titleTextSize(20)                  // Specify the size (in sp) of the title text
-					.descriptionTextSize(16)            // Specify the size (in sp) of the description text
-					.descriptionTextColor(R.color.color_white)            // Specify a color for both the title and description text
-					.titleTextColor(R.color.color_white)            // Specify a color for both the title and description text
-					.drawShadow(true)                   // Whether to draw a drop shadow or not
-					.cancelable(false)                  // Whether tapping outside the outer circle dismisses the view
-					.tintTarget(false)                   // Whether to tint the target view's color
-					.transparentTarget(false)           // Specify whether the target is transparent (displays the content underneath)
-					.targetRadius(50),                  // Specify the target radius (in dp)
-				new TapTargetView.Listener() {          // The listener can listen for regular clicks, long clicks or cancels
-					@Override
-					public void onTargetClick(TapTargetView view) {
-						super.onTargetClick(view);      // This call is optional
-						settings.IS_QUICK_ACTION_TUTORIAL_SHOWN.set(true);
-					}
-				});
-			return true;
-		} else {
-			return false;
-		}
-	}
-
-	private void setQuickActionButtonMargin() {
-		FrameLayout.LayoutParams param = (FrameLayout.LayoutParams) quickActionButton.getLayoutParams();
-		if (AndroidUiHelper.isOrientationPortrait(mapActivity)) {
-			Pair<Integer, Integer> fabMargin = settings.getPortraitFabMargin();
-			if (fabMargin != null) {
-				param.rightMargin = fabMargin.first;
-				param.bottomMargin = fabMargin.second;
-			} else {
-				param.bottomMargin = calculateTotalSizePx(R.dimen.map_button_size, R.dimen.map_button_spacing) * 2;
-			}
-		} else {
-			Pair<Integer, Integer> fabMargin = settings.getLandscapeFabMargin();
-			if (fabMargin != null) {
-				param.rightMargin = fabMargin.first;
-				param.bottomMargin = fabMargin.second;
-			} else {
-				param.rightMargin = calculateTotalSizePx(R.dimen.map_button_size, R.dimen.map_button_spacing_land) * 2;
-			}
-		}
-		quickActionButton.setLayoutParams(param);
-	}
-
-	private int calculateTotalSizePx(@DimenRes int... dimensId) {
-		int result = 0;
-		for (int id : dimensId) {
-			result += mapActivity.getResources().getDimensionPixelSize(id);
-		}
-		return result;
-	}
+                if (!showTutorialIfNeeded()) {
+                    setLayerState(!isWidgetVisible());
+                }
+            }
+        });
+
+        Context context = view.getContext();
+        contextMarker = new ImageView(context);
+        contextMarker.setLayoutParams(new FrameLayout.LayoutParams(FrameLayout.LayoutParams.WRAP_CONTENT, FrameLayout.LayoutParams.WRAP_CONTENT));
+        contextMarker.setImageDrawable(ContextCompat.getDrawable(context, R.drawable.map_pin_context_menu));
+        contextMarker.setClickable(true);
+        int minw = contextMarker.getDrawable().getMinimumWidth();
+        int minh = contextMarker.getDrawable().getMinimumHeight();
+        contextMarker.layout(0, 0, minw, minh);
+
+
+        quickActionButton.setOnLongClickListener(new View.OnLongClickListener() {
+            @Override
+            public boolean onLongClick(View v) {
+                Vibrator vibrator = (Vibrator) mapActivity.getSystemService(Context.VIBRATOR_SERVICE);
+                vibrator.vibrate(VIBRATE_SHORT);
+                quickActionButton.setScaleX(1.5f);
+                quickActionButton.setScaleY(1.5f);
+                quickActionButton.setAlpha(0.95f);
+                quickActionButton.setOnTouchListener(onQuickActionTouchListener);
+                return true;
+            }
+        });
+
+    }
+
+    public void refreshLayer() {
+        setLayerState(false);
+        isLayerOn = quickActionRegistry.isQuickActionOn();
+        setupQuickActionBtnVisibility();
+    }
+
+    private boolean showTutorialIfNeeded() {
+        if (isLayerOn && !app.accessibilityEnabled() && !settings.IS_QUICK_ACTION_TUTORIAL_SHOWN.get() && android.os.Build.VERSION.SDK_INT >= 14) {
+            TapTargetView.showFor(mapActivity,                 // `this` is an Activity
+                    TapTarget.forView(quickActionButton, mapActivity.getString(R.string.quick_action_btn_tutorial_title), mapActivity.getString(R.string.quick_action_btn_tutorial_descr))
+                            // All options below are optional
+                            .outerCircleColor(R.color.osmand_orange)      // Specify a color for the outer circle
+                            .targetCircleColor(R.color.color_white)   // Specify a color for the target circle
+                            .titleTextSize(20)                  // Specify the size (in sp) of the title text
+                            .descriptionTextSize(16)            // Specify the size (in sp) of the description text
+                            .descriptionTextColor(R.color.color_white)            // Specify a color for both the title and description text
+                            .titleTextColor(R.color.color_white)            // Specify a color for both the title and description text
+                            .drawShadow(true)                   // Whether to draw a drop shadow or not
+                            .cancelable(false)                  // Whether tapping outside the outer circle dismisses the view
+                            .tintTarget(false)                   // Whether to tint the target view's color
+                            .transparentTarget(false)           // Specify whether the target is transparent (displays the content underneath)
+                            .targetRadius(50),                  // Specify the target radius (in dp)
+                    new TapTargetView.Listener() {          // The listener can listen for regular clicks, long clicks or cancels
+                        @Override
+                        public void onTargetClick(TapTargetView view) {
+                            super.onTargetClick(view);      // This call is optional
+                            settings.IS_QUICK_ACTION_TUTORIAL_SHOWN.set(true);
+                        }
+                    });
+            return true;
+        } else
+            return false;
+    }
+
+    private void setQuickActionButtonMargin() {
+        FrameLayout.LayoutParams param = (FrameLayout.LayoutParams) quickActionButton.getLayoutParams();
+        if (AndroidUiHelper.isOrientationPortrait(mapActivity)) {
+            Pair<Integer, Integer> fabMargin = settings.getPortraitFabMargin();
+            if (fabMargin != null) {
+                param.rightMargin = fabMargin.first;
+                param.bottomMargin = fabMargin.second;
+            } else {
+                param.bottomMargin = calculateTotalSizePx(R.dimen.map_button_size, R.dimen.map_button_spacing) * 2;
+            }
+        } else {
+            Pair<Integer, Integer> fabMargin = settings.getLandscapeFabMargin();
+            if (fabMargin != null) {
+                param.rightMargin = fabMargin.first;
+                param.bottomMargin = fabMargin.second;
+            } else {
+                param.rightMargin = calculateTotalSizePx(R.dimen.map_button_size, R.dimen.map_button_spacing_land) * 2;
+            }
+        }
+        quickActionButton.setLayoutParams(param);
+    }
+
+    private int calculateTotalSizePx(@DimenRes int... dimensId) {
+        int result = 0;
+        for (int id : dimensId) {
+            result += mapActivity.getResources().getDimensionPixelSize(id);
+        }
+        return result;
+    }
 
 	public boolean isWidgetVisible() {
 		return quickActionsWidget.getVisibility() == View.VISIBLE;
 	}
 
-	/**
-	 * @param showWidget
-	 * @return true, if state was changed
-	 */
-	public boolean setLayerState(boolean showWidget) {
+    /**
+     * @param showWidget
+     * @return true, if state was changed
+     */
+    public boolean setLayerState(boolean showWidget) {
 		prevWidgetState = showWidget;
-<<<<<<< HEAD
 		if (isWidgetVisible() == showWidget)    // check if state change is needed
 		    return false;
 
@@ -222,22 +215,10 @@
 		    quickActionsWidget.setVisibility(!showWidget ? View.GONE : View.VISIBLE);
 		} else {
 		    animateWidget(showWidget);
-=======
-		if (isWidgetVisible() == showWidget) {   // check if state change is needed
-			return false;
-		}
-
-		updateQuickActionButton(showWidget);
-		if (settings.DO_NOT_USE_ANIMATIONS.get()) {
-			quickActionsWidget.setVisibility(!showWidget ? View.GONE : View.VISIBLE);
-		} else {
-			animateWidget(showWidget);
->>>>>>> c5374a3d
 		}
 		mapActivity.updateStatusBarColor();
 
 		if (!showWidget) {
-<<<<<<< HEAD
 		    quitMovingMarker();
 		    quickActionRegistry.setUpdatesListener(null);
 		    quickActionsWidget.setSelectionListener(null);
@@ -246,22 +227,11 @@
 		    quickActionsWidget.setActions(quickActionRegistry.getFilteredQuickActions());
 		    quickActionRegistry.setUpdatesListener(MapQuickActionLayer.this);
 		    quickActionsWidget.setSelectionListener(MapQuickActionLayer.this);
-=======
-			quitMovingMarker();
-			quickActionRegistry.setUpdatesListener(null);
-			quickActionsWidget.setSelectionListener(null);
-		} else {
-			enterMovingMode(mapActivity.getMapView().getCurrentRotatedTileBox());
-			quickActionsWidget.setActions(quickActionRegistry.getFilteredQuickActions());
-			quickActionRegistry.setUpdatesListener(MapQuickActionLayer.this);
-			quickActionsWidget.setSelectionListener(MapQuickActionLayer.this);
->>>>>>> c5374a3d
 		}
 
-		return true;
-	}
-
-<<<<<<< HEAD
+        return true;
+    }
+
     private void animateWidget(final boolean show) {
         AnimatorSet set = new AnimatorSet();
         List<Animator> animators = new ArrayList<>();
@@ -306,165 +276,108 @@
         });
         set.start();
     }
-=======
-	private void animateWidget(final boolean show) {
-		AnimatorSet set = new AnimatorSet();
-		List<Animator> animators = new ArrayList<>();
-		int[] animationCoordinates = AndroidUtils.getCenterViewCoordinates(quickActionButton);
-		int centerX = quickActionsWidget.getWidth() / 2;
-		int centerY = quickActionsWidget.getHeight() / 2;
-		float initialValueX = show ? animationCoordinates[0] - centerX : 0;
-		float finalValueX = show ? 0 : animationCoordinates[0] - centerX;
-		float initialValueY = show ? animationCoordinates[1] - centerY : 0;
-		float finalValueY = show ? 0 : animationCoordinates[1] - centerY;
-		animators.add(ObjectAnimator.ofFloat(quickActionsWidget, View.TRANSLATION_X, initialValueX, finalValueX));
-		animators.add(ObjectAnimator.ofFloat(quickActionsWidget, View.TRANSLATION_Y, initialValueY, finalValueY));
-		if (Build.VERSION.SDK_INT >= Build.VERSION_CODES.LOLLIPOP) {
-			float initialRadius = show ? 0 : (float) Math.sqrt(Math.pow(quickActionsWidget.getWidth() / 2, 2) + Math.pow(quickActionsWidget.getHeight() / 2, 2));
-			float finalRadius = show ? (float) Math.sqrt(Math.pow(quickActionsWidget.getWidth() / 2, 2) + Math.pow(quickActionsWidget.getHeight() / 2, 2)) : 0;
-			Animator circleAnimator = ViewAnimationUtils.createCircularReveal(quickActionsWidget, centerX, centerY, initialRadius,
-					finalRadius);
-			animators.add(circleAnimator);
-		}
-		float initialValueScale = show ? 0f : 1f;
-		float finalValueScale = show ? 1f : 0f;
-		animators.add(ObjectAnimator.ofFloat(quickActionsWidget, View.SCALE_X, initialValueScale, finalValueScale));
-		animators.add(ObjectAnimator.ofFloat(quickActionsWidget, View.SCALE_Y, initialValueScale, finalValueScale));
-		set.setDuration(300).playTogether(animators);
-		set.addListener(new AnimatorListenerAdapter() {
-			@Override
-			public void onAnimationStart(Animator animation) {
-				super.onAnimationStart(animation);
-				if (show) {
-					quickActionsWidget.setVisibility(View.VISIBLE);
-				}
-			}
-
-			@Override
-			public void onAnimationEnd(Animator animation) {
-				super.onAnimationEnd(animation);
-				if (!show) {
-					quickActionsWidget.setVisibility(View.GONE);
-					quickActionsWidget.setTranslationX(0);
-					quickActionsWidget.setTranslationY(0);
-				}
-			}
-		});
-		set.start();
-	}
->>>>>>> c5374a3d
 
 	private void updateQuickActionButton(boolean widgetVisible) {
 		quickActionButton.setImageDrawable(app.getUIUtilities().getIcon(
-			!widgetVisible ? R.drawable.map_quick_action : R.drawable.map_action_cancel, !nightMode));
+				!widgetVisible ? R.drawable.map_quick_action : R.drawable.map_action_cancel, !nightMode));
 		quickActionButton.setBackgroundResource(
-			nightMode ? R.drawable.btn_circle_night : R.drawable.btn_circle_trans);
+				nightMode ? R.drawable.btn_circle_night : R.drawable.btn_circle_trans);
 		quickActionButton.setContentDescription(mapActivity.getString(!widgetVisible ? R.string.configure_screen_quick_action : R.string.shared_string_cancel));
 	}
 
-	private void enterMovingMode(RotatedTileBox tileBox) {
-		previousMapPosition = view.getMapPosition();
-		view.setMapPosition(OsmandSettings.MIDDLE_BOTTOM_CONSTANT);
-		MapContextMenu menu = mapActivity.getContextMenu();
-
-		LatLon ll = menu.isActive() && tileBox.containsLatLon(menu.getLatLon()) ? menu.getLatLon()
-			: tileBox.getCenterLatLon();
-		boolean isFollowPoint = isFolowPoint(tileBox, menu);
-
-		menu.updateMapCenter(null);
-		menu.close();
-
-		RotatedTileBox rb = new RotatedTileBox(tileBox);
-		if (!isFollowPoint && previousMapPosition != OsmandSettings.BOTTOM_CONSTANT) {
-			rb.setCenterLocation(0.5f, 0.3f);
-		}
-
-		rb.setLatLonCenter(ll.getLatitude(), ll.getLongitude());
-		double lat = rb.getLatFromPixel(tileBox.getCenterPixelX(), tileBox.getCenterPixelY());
-		double lon = rb.getLonFromPixel(tileBox.getCenterPixelX(), tileBox.getCenterPixelY());
-		view.setLatLon(lat, lon);
-
-		inMovingMarkerMode = true;
-		mark(View.INVISIBLE, R.id.map_ruler_layout,
-			R.id.map_left_widgets_panel, R.id.map_right_widgets_panel, R.id.map_center_info);
-
-		View collapseButton = mapActivity.findViewById(R.id.map_collapse_button);
-		if (collapseButton != null && collapseButton.getVisibility() == View.VISIBLE) {
-			wasCollapseButtonVisible = true;
-			collapseButton.setVisibility(View.INVISIBLE);
-		} else {
-			wasCollapseButtonVisible = false;
-		}
-
-		view.refreshMap();
-	}
-
-	private boolean isFolowPoint(RotatedTileBox tileBox, MapContextMenu menu) {
-		return OsmAndLocationProvider.isLocationPermissionAvailable(mapActivity) &&
-			mapActivity.getMapViewTrackingUtilities().isMapLinkedToLocation() ||
-			menu.isActive() && tileBox.containsLatLon(
-				menu.getLatLon());  // remove if not to folow if there is selected point on map
-	}
-
-	private void quitMovingMarker() {
-
-		RotatedTileBox tileBox = mapActivity.getMapView().getCurrentRotatedTileBox();
-		if (!isFolowPoint(tileBox, mapActivity.getContextMenu())
-			&& previousMapPosition != OsmandSettings.BOTTOM_CONSTANT) {
-			RotatedTileBox rb = tileBox.copy();
-			rb.setCenterLocation(0.5f, 0.5f);
-			LatLon ll = tileBox.getCenterLatLon();
-			rb.setLatLonCenter(ll.getLatitude(), ll.getLongitude());
-			double lat = tileBox.getLatFromPixel(rb.getCenterPixelX(), rb.getCenterPixelY());
-			double lon = tileBox.getLonFromPixel(rb.getCenterPixelX(), rb.getCenterPixelY());
-			view.setLatLon(lat, lon);
-		}
-		view.setMapPosition(previousMapPosition);
-
-		inMovingMarkerMode = false;
-		mark(View.VISIBLE, R.id.map_ruler_layout,
-			R.id.map_left_widgets_panel, R.id.map_right_widgets_panel, R.id.map_center_info);
-
-		View collapseButton = mapActivity.findViewById(R.id.map_collapse_button);
-		if (collapseButton != null && wasCollapseButtonVisible) {
-			collapseButton.setVisibility(View.VISIBLE);
-		}
-		view.refreshMap();
-	}
-
-	private void mark(int status, int... widgets) {
-		for (int widget : widgets) {
-			View v = mapActivity.findViewById(widget);
-			if (v != null) {
-				v.setVisibility(status);
-			}
-		}
-	}
-
-	@Override
-	public boolean onSingleTap(PointF point, RotatedTileBox tileBox) {
-		if (isInMovingMarkerMode() && !pressedQuickActionWidget(point.x, point.y)) {
-			setLayerState(false);
-			return true;
-		} else {
-			return false;
-		}
-	}
-
-	private boolean pressedQuickActionWidget(float px, float py) {
-		return py <= quickActionsWidget.getHeight();
-	}
-
-	@Override
-	public void onDraw(Canvas canvas, RotatedTileBox box, DrawSettings settings) {
+    private void enterMovingMode(RotatedTileBox tileBox) {
+        previousMapPosition = view.getMapPosition();
+        view.setMapPosition(OsmandSettings.MIDDLE_BOTTOM_CONSTANT);
+        MapContextMenu menu = mapActivity.getContextMenu();
+
+        LatLon ll = menu.isActive() && tileBox.containsLatLon(menu.getLatLon()) ? menu.getLatLon() : tileBox.getCenterLatLon();
+        boolean isFollowPoint = isFolowPoint(tileBox, menu);
+
+        menu.updateMapCenter(null);
+        menu.close();
+
+        RotatedTileBox rb = new RotatedTileBox(tileBox);
+        if (!isFollowPoint && previousMapPosition != OsmandSettings.BOTTOM_CONSTANT)
+            rb.setCenterLocation(0.5f, 0.3f);
+
+        rb.setLatLonCenter(ll.getLatitude(), ll.getLongitude());
+        double lat = rb.getLatFromPixel(tileBox.getCenterPixelX(), tileBox.getCenterPixelY());
+        double lon = rb.getLonFromPixel(tileBox.getCenterPixelX(), tileBox.getCenterPixelY());
+        view.setLatLon(lat, lon);
+
+        inMovingMarkerMode = true;
+        mark(View.INVISIBLE, R.id.map_ruler_layout,
+                R.id.map_left_widgets_panel, R.id.map_right_widgets_panel, R.id.map_center_info);
+
+        View collapseButton = mapActivity.findViewById(R.id.map_collapse_button);
+        if (collapseButton != null && collapseButton.getVisibility() == View.VISIBLE) {
+            wasCollapseButtonVisible = true;
+            collapseButton.setVisibility(View.INVISIBLE);
+        } else {
+            wasCollapseButtonVisible = false;
+        }
+
+        view.refreshMap();
+    }
+
+    private boolean isFolowPoint(RotatedTileBox tileBox, MapContextMenu menu) {
+        return OsmAndLocationProvider.isLocationPermissionAvailable(mapActivity) &&
+                mapActivity.getMapViewTrackingUtilities().isMapLinkedToLocation() ||
+                menu.isActive() && tileBox.containsLatLon(menu.getLatLon());  // remove if not to folow if there is selected point on map
+    }
+
+    private void quitMovingMarker() {
+
+        RotatedTileBox tileBox = mapActivity.getMapView().getCurrentRotatedTileBox();
+        if (!isFolowPoint(tileBox, mapActivity.getContextMenu()) && previousMapPosition != OsmandSettings.BOTTOM_CONSTANT){
+            RotatedTileBox rb = tileBox.copy();
+            rb.setCenterLocation(0.5f, 0.5f);
+            LatLon ll = tileBox.getCenterLatLon();
+            rb.setLatLonCenter(ll.getLatitude(), ll.getLongitude());
+            double lat = tileBox.getLatFromPixel(rb.getCenterPixelX(), rb.getCenterPixelY());
+            double lon = tileBox.getLonFromPixel(rb.getCenterPixelX(), rb.getCenterPixelY());
+            view.setLatLon(lat, lon);
+        }
+        view.setMapPosition(previousMapPosition);
+
+        inMovingMarkerMode = false;
+        mark(View.VISIBLE, R.id.map_ruler_layout,
+                R.id.map_left_widgets_panel, R.id.map_right_widgets_panel, R.id.map_center_info);
+
+        View collapseButton = mapActivity.findViewById(R.id.map_collapse_button);
+        if (collapseButton != null && wasCollapseButtonVisible) {
+            collapseButton.setVisibility(View.VISIBLE);
+        }
+        view.refreshMap();
+    }
+
+    private void mark(int status, int... widgets) {
+        for (int widget : widgets) {
+            View v = mapActivity.findViewById(widget);
+            if (v != null) {
+                v.setVisibility(status);
+            }
+        }
+    }
+
+    @Override
+    public boolean onSingleTap(PointF point, RotatedTileBox tileBox) {
+        if (isInMovingMarkerMode() && !pressedQuickActionWidget(point.x, point.y)) {
+            setLayerState(false);
+            return true;
+        } else
+            return false;
+    }
+
+    private boolean pressedQuickActionWidget(float px, float py) {
+        return py <= quickActionsWidget.getHeight();
+    }
+
+    @Override
+    public void onDraw(Canvas canvas, RotatedTileBox box, DrawSettings settings) {
 		boolean nightMode = app.getDaynightHelper().isNightModeForMapControls();
 		if (isInMovingMarkerMode()) {
-<<<<<<< HEAD
 			canvas.translate(box.getCenterPixelX() - contextMarker.getWidth() / 2, box.getCenterPixelY() - contextMarker.getHeight());
-=======
-			canvas.translate(box.getCenterPixelX() - contextMarker.getWidth() / 2,
-				box.getCenterPixelY() - contextMarker.getHeight());
->>>>>>> c5374a3d
 			contextMarker.draw(canvas);
 		}
 		if (this.nightMode != nightMode) {
@@ -472,7 +385,6 @@
 			updateQuickActionButton(prevWidgetState);
 		}
 		setupQuickActionBtnVisibility();
-<<<<<<< HEAD
     }
 
     private void setupQuickActionBtnVisibility() {
@@ -606,149 +518,4 @@
             initialTouchY = event.getRawY();
         }
     };
-=======
-	}
-
-	private void setupQuickActionBtnVisibility() {
-		MapContextMenu contextMenu = mapActivity.getContextMenu();
-		MapMultiSelectionMenu multiSelectionMenu = contextMenu.getMultiSelectionMenu();
-		WeakReference<MapContextMenuFragment> contextMenuMenuFragmentRef = contextMenu
-			.findMenuFragment();
-		MapContextMenuFragment contextMenuMenuFragment =
-			contextMenuMenuFragmentRef != null ? contextMenuMenuFragmentRef.get() : null;
-		Fragment multiMenuFragment = multiSelectionMenu.getFragmentByTag();
-		boolean hideQuickButton = !isLayerOn ||
-			contextMenuLayer.isInChangeMarkerPositionMode() ||
-			contextMenuLayer.isInGpxDetailsMode() ||
-			measurementToolLayer.isInMeasurementMode() ||
-			mapMarkersLayer.isInPlanRouteMode() ||
-			contextMenu.isVisible() && contextMenuMenuFragment != null && !contextMenuMenuFragment.isRemoving() ||
-			contextMenu.isVisible() && contextMenuMenuFragment != null && contextMenuMenuFragment.isAdded() ||
-			multiSelectionMenu.isVisible() && multiMenuFragment != null && multiMenuFragment.isAdded() ||
-			multiSelectionMenu.isVisible() && multiMenuFragment != null && !multiMenuFragment.isRemoving();
-		quickActionButton.setVisibility(hideQuickButton ? View.GONE : View.VISIBLE);
-	}
-
-	@Override
-	public void destroyLayer() {
-
-	}
-
-	@Override
-	public boolean drawInScreenPixels() {
-		return true;
-	}
-
-
-	@Override
-	public void onActionsUpdated() {
-		quickActionsWidget.setActions(quickActionRegistry.getFilteredQuickActions());
-	}
-
-	@Override
-	public void onActionSelected(QuickAction action) {
-		QuickActionFactory.produceAction(action).execute(mapActivity);
-		setLayerState(false);
-	}
-
-	public PointF getMovableCenterPoint(RotatedTileBox tb) {
-		return new PointF(tb.getPixWidth() / 2, tb.getPixHeight() / 2);
-	}
-
-	public boolean isInMovingMarkerMode() {
-		return isLayerOn && inMovingMarkerMode;
-	}
-
-	public boolean isLayerOn() {
-		return isLayerOn;
-	}
-
-	public boolean onBackPressed() {
-		return setLayerState(false);
-	}
-
-	View.OnTouchListener onQuickActionTouchListener = new View.OnTouchListener() {
-		private int initialMarginX;
-		private int initialMarginY;
-		private float initialTouchX;
-		private float initialTouchY;
-
-		@Override
-		public boolean onTouch(View v, MotionEvent event) {
-			switch (event.getAction()) {
-				case MotionEvent.ACTION_DOWN:
-					setUpInitialValues(v, event);
-					return true;
-				case MotionEvent.ACTION_UP:
-					quickActionButton.setOnTouchListener(null);
-					quickActionButton.setPressed(false);
-					quickActionButton.setScaleX(1);
-					quickActionButton.setScaleY(1);
-					quickActionButton.setAlpha(1f);
-					FrameLayout.LayoutParams params = (FrameLayout.LayoutParams) v
-						.getLayoutParams();
-					if (AndroidUiHelper.isOrientationPortrait(mapActivity)) {
-						settings.setPortraitFabMargin(params.rightMargin, params.bottomMargin);
-					} else {
-						settings.setLandscapeFabMargin(params.rightMargin, params.bottomMargin);
-					}
-					return true;
-				case MotionEvent.ACTION_MOVE:
-					if (initialMarginX == 0 && initialMarginY == 0 && initialTouchX == 0
-						&& initialTouchY == 0) {
-						setUpInitialValues(v, event);
-					}
-
-					int padding = calculateTotalSizePx(R.dimen.map_button_margin);
-					FrameLayout parent = (FrameLayout) v.getParent();
-					FrameLayout.LayoutParams param = (FrameLayout.LayoutParams) v.getLayoutParams();
-
-					int deltaX = (int) (initialTouchX - event.getRawX());
-					int deltaY = (int) (initialTouchY - event.getRawY());
-
-					int newMarginX = interpolate(initialMarginX + deltaX, v.getWidth(),
-						parent.getWidth() - padding * 2);
-					int newMarginY = interpolate(initialMarginY + deltaY, v.getHeight(),
-						parent.getHeight() - padding * 2);
-
-					if (v.getHeight() + newMarginY <= parent.getHeight() - padding * 2 && newMarginY > 0) {
-						param.bottomMargin = newMarginY;
-					}
-
-					if (v.getWidth() + newMarginX <= parent.getWidth() - padding * 2 && newMarginX > 0) {
-						param.rightMargin = newMarginX;
-					}
-
-					v.setLayoutParams(param);
-
-					return true;
-			}
-			return false;
-		}
-
-		private int interpolate(int value, int divider, int boundsSize) {
-			int viewSize = divider;
-			if (value <= divider && value > 0) {
-				return value * value / divider;
-			} else {
-				int leftMargin = boundsSize - value - viewSize;
-				if (leftMargin <= divider && value < boundsSize - viewSize) {
-					return leftMargin - (leftMargin * leftMargin / divider) + value;
-				} else {
-					return value;
-				}
-			}
-		}
-
-		private void setUpInitialValues(View v, MotionEvent event) {
-			FrameLayout.LayoutParams params = (FrameLayout.LayoutParams) v.getLayoutParams();
-
-			initialMarginX = params.rightMargin;
-			initialMarginY = params.bottomMargin;
-
-			initialTouchX = event.getRawX();
-			initialTouchY = event.getRawY();
-		}
-	};
->>>>>>> c5374a3d
 }