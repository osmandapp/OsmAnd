--- conflicted
+++ resolved
@@ -221,12 +221,6 @@
 
 	@Override
 	public boolean onSingleTap(PointF point) {
-<<<<<<< HEAD
-		OpenStreetBug bug = getBugFromPoint(point);
-		if(bug != null){
-			String format = activity.getString(R.string.osb_bug_name)+ " : " + bug.getName(); //$NON-NLS-1$
-			AccessibleToast.makeText(activity, format, Toast.LENGTH_LONG).show();
-=======
 		ArrayList<OpenStreetBug> list = new ArrayList<OpenStreetBug>();
 		getBugFromPoint(point, list);
 		if(!list.isEmpty()){
@@ -238,8 +232,7 @@
 				}
 				res.append(activity.getString(R.string.osb_bug_name)+ " : " + o.getName()); //$NON-NLS-1$
 			}
-			Toast.makeText(activity, res.toString(), Toast.LENGTH_LONG).show();
->>>>>>> 4c419483
+			AccessibleToast.makeText(activity, res.toString(), Toast.LENGTH_LONG).show();
 			return true;
 		}
 		return false;
