package net.osmand.plus.views;

import java.util.ArrayList;
import java.util.List;

import net.osmand.osm.LatLon;
import net.osmand.plus.R;
import net.osmand.plus.activities.MapActivity;
import android.app.AlertDialog;
import android.app.AlertDialog.Builder;
import android.content.Context;
import android.content.DialogInterface;
import android.content.DialogInterface.OnClickListener;
import android.graphics.Canvas;
import android.graphics.Color;
import android.graphics.PointF;
import android.graphics.Rect;
import android.graphics.RectF;
import android.graphics.drawable.Drawable;
import android.util.DisplayMetrics;
import android.view.Gravity;
import android.view.MotionEvent;
import android.view.WindowManager;
import android.widget.FrameLayout.LayoutParams;
import android.widget.TextView;

public class ContextMenuLayer extends OsmandMapLayer {
	
	

	public interface IContextMenuProvider {
	
		public void collectObjectsFromPoint(PointF point, List<Object> o);
		
		public LatLon getObjectLocation(Object o);
		
		public String getObjectDescription(Object o);
		
		public String getObjectName(Object o);
		
		public DialogInterface.OnClickListener getActionListener(List<String> actionsList, Object o);
	}
	

	private LatLon latLon;
	private IContextMenuProvider selectedContextProvider;
	private List<Object> selectedObjects = new ArrayList<Object>();
	
	private TextView textView;
	private DisplayMetrics dm;
	private OsmandMapTileView view;
	private int BASE_TEXT_SIZE = 170;
	private int SHADOW_OF_LEG = 5;
	
	private final MapActivity activity;
	private Drawable boxLeg;
	private float scaleCoefficient = 1;
	private Rect textPadding;
	
	public ContextMenuLayer(MapActivity activity){
		this.activity = activity;
	}
	
	@Override
	public void destroyLayer() {
		view.setContextMenuLayer(null);
	}

	@Override
	public void initLayer(OsmandMapTileView view) {
		this.view = view;
		dm = new DisplayMetrics();
		WindowManager wmgr = (WindowManager) view.getContext().getSystemService(Context.WINDOW_SERVICE);
		wmgr.getDefaultDisplay().getMetrics(dm);
		scaleCoefficient  = dm.density;
		if (Math.min(dm.widthPixels / (dm.density * 160), dm.heightPixels / (dm.density * 160)) > 2.5f) {
			// large screen
			scaleCoefficient *= 1.5f;
		}
		BASE_TEXT_SIZE = (int) (BASE_TEXT_SIZE * scaleCoefficient);
		SHADOW_OF_LEG = (int) (SHADOW_OF_LEG * scaleCoefficient);
		
		boxLeg = view.getResources().getDrawable(R.drawable.box_leg);
		boxLeg.setBounds(0, 0, boxLeg.getMinimumWidth(), boxLeg.getMinimumHeight());
		
		textView = new TextView(view.getContext());
		LayoutParams lp = new LayoutParams(BASE_TEXT_SIZE, LayoutParams.WRAP_CONTENT);
		textView.setLayoutParams(lp);
		textView.setTextSize(15);
		textView.setTextColor(Color.argb(255, 0, 0, 0));
		textView.setMinLines(1);
//		textView.setMaxLines(15);
		textView.setGravity(Gravity.CENTER_HORIZONTAL);
		
		textView.setClickable(true);
		
		textView.setBackgroundDrawable(view.getResources().getDrawable(R.drawable.box_free));
<<<<<<< HEAD

		view.setContextMenuLayer(this);
=======
		textPadding = new Rect();
		textView.getBackground().getPadding(textPadding);
>>>>>>> 4c419483
	}

	@Override
	public void onDraw(Canvas canvas, RectF latLonBounds, RectF tilesRect, DrawSettings nightMode) {
		if(latLon != null){
			int x = view.getRotatedMapXForPoint(latLon.getLatitude(), latLon.getLongitude());
			int y = view.getRotatedMapYForPoint(latLon.getLatitude(), latLon.getLongitude());
			
			int tx = x - boxLeg.getMinimumWidth() / 2;
			int ty = y - boxLeg.getMinimumHeight() + SHADOW_OF_LEG;
			canvas.translate(tx, ty);
			boxLeg.draw(canvas);
			canvas.translate(-tx, -ty);
			
			if (textView.getText().length() > 0) {
				canvas.translate(x - textView.getWidth() / 2, ty - textView.getBottom() + textPadding.bottom - textPadding.top);
				int c = textView.getLineCount();
				
				textView.draw(canvas);
				if (c == 0) {
					// special case relayout after on draw method
					layoutText();
					view.refreshMap();
				}
			}
		}
	}
	
	private void layoutText() {
		Rect padding = new Rect();
		if (textView.getLineCount() > 0) {
			textView.getBackground().getPadding(padding);
		}
		int w = BASE_TEXT_SIZE;
		int h = (int) ((textView.getPaint().getTextSize() + 4) * textView.getLineCount());
		
		textView.layout(0, -padding.bottom, w, h + padding.top);
	}
	
	public void setLocation(LatLon loc, String description){
		latLon = loc;
		if(latLon != null){
			if(description == null || description.length() == 0){
				description = view.getContext().getString(R.string.point_on_map, 
						latLon.getLatitude(), latLon.getLongitude());
			}
			textView.setText(description);
		} else {
			textView.setText(""); //$NON-NLS-1$
		}
		layoutText();
	}
	

	public void setSelection(Object selection, IContextMenuProvider contextProvider) {
		selectedObject = selection;
		if (selection != null) {
			selectedContextProvider = contextProvider;
			latLon = contextProvider.getObjectLocation(selection);
		}
	}

	@Override
	public boolean onLongPressEvent(PointF point) {
		if (!view.getSettings().SCROLL_MAP_BY_GESTURES.get()) {
			if (selectedObject != null)
				view.showMessage(activity.getNavigationHint(latLon));
			return true;
		}
		
		if(pressedInTextView(point.x, point.y)){
			setLocation(null, ""); //$NON-NLS-1$
			view.refreshMap();
			return true;
		}
		
		selectedContextProvider = null;
		selectedObjects.clear();
		for(OsmandMapLayer l : view.getLayers()){
			if(l instanceof ContextMenuLayer.IContextMenuProvider){
				((ContextMenuLayer.IContextMenuProvider) l).collectObjectsFromPoint(point, selectedObjects);
				if(!selectedObjects.isEmpty()){
					selectedContextProvider = (IContextMenuProvider) l;
					break;
				}
			}
		}
		
		LatLon latLon = view.getLatLonFromScreenPoint(point.x, point.y);
		StringBuilder description = new StringBuilder(); 
		
		if (!selectedObjects.isEmpty()) {
			if (selectedObjects.size() > 1) {
				description.append("1. ");
			}
			description.append(selectedContextProvider.getObjectDescription(selectedObjects.get(0)));
			for (int i = 1; i < selectedObjects.size(); i++) {
				description.append("\n" + (i + 1) + ". ").append(selectedContextProvider.getObjectDescription(selectedObjects.get(i)));
			}
			LatLon l = selectedContextProvider.getObjectLocation(selectedObjects.get(0));
			if (l != null) {
				latLon = l;
			}
		}
		setLocation(latLon, description.toString());
		view.refreshMap();
		return true;
	}
	
	@Override
	public boolean drawInScreenPixels() {
		return true;
	}
	
	public boolean pressedInTextView(float px, float py) {
		if (latLon != null) {
			Rect bs = textView.getBackground().getBounds();
			int x = (int) (px - view.getRotatedMapXForPoint(latLon.getLatitude(), latLon.getLongitude()));
			int y = (int) (py - view.getRotatedMapYForPoint(latLon.getLatitude(), latLon.getLongitude()));
			x += bs.width() / 2;
			y += bs.height() + boxLeg.getMinimumHeight() - SHADOW_OF_LEG;
			if (bs.contains(x, y)) {
				return true;
			}
		}
		return false;
	}
	
	public String getSelectedObjectName(){
		if(!selectedObjects.isEmpty() && selectedContextProvider != null){
			return selectedContextProvider.getObjectName(selectedObjects);
		}
		return null;
	}

	@Override
	public boolean onSingleTap(PointF point) {
<<<<<<< HEAD
		boolean nativeMode = view.getSettings().SCROLL_MAP_BY_GESTURES.get();
		if ((!nativeMode) || pressedInTextView(point.x, point.y)) {
			if (selectedObject != null) {
				ArrayList<String> l = new ArrayList<String>();
				OnClickListener listener = selectedContextProvider.getActionListener(l, selectedObject);
				activity.contextMenuPoint(latLon.getLatitude(), latLon.getLongitude(), l, listener);
			} else if (nativeMode) {
=======
		if (pressedInTextView(point.x, point.y)) {
			if (!selectedObjects.isEmpty()) {
				showContextMenuForSelectedObjects();
			} else {
>>>>>>> 4c419483
				activity.contextMenuPoint(latLon.getLatitude(), latLon.getLongitude());
			}
			return true;
		}
		return false;
	}

	private void showContextMenuForSelectedObjects() {
		if(selectedObjects.size() > 1){
			Builder builder = new AlertDialog.Builder(view.getContext());
			String[] d = new String[selectedObjects.size()];
			int i =0;
			for(Object o  : selectedObjects) {
				d[i++] = selectedContextProvider.getObjectDescription(o);
			}
			builder.setItems(d, new OnClickListener() {
				@Override
				public void onClick(DialogInterface dialog, int which) {
					// single selection at 0
					selectedObjects.set(0, selectedObjects.get(which));
					ArrayList<String> l = new ArrayList<String>();
					OnClickListener listener = selectedContextProvider.getActionListener(l, selectedObjects.get(0));
					activity.contextMenuPoint(latLon.getLatitude(), latLon.getLongitude(), l, listener);
				}
			});
			builder.show();
		} else {
			ArrayList<String> l = new ArrayList<String>();
			OnClickListener listener = selectedContextProvider.getActionListener(l, selectedObjects.get(0));
			activity.contextMenuPoint(latLon.getLatitude(), latLon.getLongitude(), l, listener);
		}
	}

	
	@Override
	public boolean onTouchEvent(MotionEvent event) {
		if (latLon != null) {
			if (event.getAction() == MotionEvent.ACTION_DOWN) {
				if(pressedInTextView(event.getX(), event.getY())){
					textView.setPressed(true);
					view.refreshMap();
				}
			}
		}
		if (event.getAction() == MotionEvent.ACTION_UP || event.getAction() == MotionEvent.ACTION_CANCEL) {
			if(textView.isPressed()) {
				textView.setPressed(false);
				view.refreshMap();
			}
		}
		return false;
	}

	public void setSelectedObject(Object toShow) {
		selectedObjects.clear();
		if(toShow == null){
			selectedContextProvider = null;
		} else {
			for(OsmandMapLayer l : view.getLayers()){
				if(l instanceof ContextMenuLayer.IContextMenuProvider){
					String des = ((ContextMenuLayer.IContextMenuProvider) l).getObjectDescription(toShow);
					if(des != null) {
						selectedContextProvider = (IContextMenuProvider) l;
						selectedObjects.add(toShow);
					}
				}
			}
		}
	}

}<|MERGE_RESOLUTION|>--- conflicted
+++ resolved
@@ -95,13 +95,10 @@
 		textView.setClickable(true);
 		
 		textView.setBackgroundDrawable(view.getResources().getDrawable(R.drawable.box_free));
-<<<<<<< HEAD
-
-		view.setContextMenuLayer(this);
-=======
 		textPadding = new Rect();
 		textView.getBackground().getPadding(textPadding);
->>>>>>> 4c419483
+
+		view.setContextMenuLayer(this);
 	}
 
 	@Override
@@ -156,18 +153,22 @@
 	}
 	
 
-	public void setSelection(Object selection, IContextMenuProvider contextProvider) {
-		selectedObject = selection;
-		if (selection != null) {
+	public void setSelections(List<Object> selections, IContextMenuProvider contextProvider) {
+		if (selections != null) {
+			selectedObjects = selections;
+		} else {
+			selectedObjects.clear();
+		}
+		if (!selectedObjects.isEmpty()) {
 			selectedContextProvider = contextProvider;
-			latLon = contextProvider.getObjectLocation(selection);
+			latLon = contextProvider.getObjectLocation(selectedObjects.get(0));
 		}
 	}
 
 	@Override
 	public boolean onLongPressEvent(PointF point) {
 		if (!view.getSettings().SCROLL_MAP_BY_GESTURES.get()) {
-			if (selectedObject != null)
+			if (!selectedObjects.isEmpty())
 				view.showMessage(activity.getNavigationHint(latLon));
 			return true;
 		}
@@ -239,20 +240,11 @@
 
 	@Override
 	public boolean onSingleTap(PointF point) {
-<<<<<<< HEAD
 		boolean nativeMode = view.getSettings().SCROLL_MAP_BY_GESTURES.get();
 		if ((!nativeMode) || pressedInTextView(point.x, point.y)) {
-			if (selectedObject != null) {
-				ArrayList<String> l = new ArrayList<String>();
-				OnClickListener listener = selectedContextProvider.getActionListener(l, selectedObject);
-				activity.contextMenuPoint(latLon.getLatitude(), latLon.getLongitude(), l, listener);
-			} else if (nativeMode) {
-=======
-		if (pressedInTextView(point.x, point.y)) {
 			if (!selectedObjects.isEmpty()) {
 				showContextMenuForSelectedObjects();
-			} else {
->>>>>>> 4c419483
+			} else if (nativeMode) {
 				activity.contextMenuPoint(latLon.getLatitude(), latLon.getLongitude());
 			}
 			return true;
