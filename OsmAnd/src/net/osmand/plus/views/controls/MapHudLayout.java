package net.osmand.plus.views.controls;

import static android.view.ViewGroup.LayoutParams.WRAP_CONTENT;
import static net.osmand.plus.OsmAndConstants.UI_HANDLER_MAP_HUD;
import static net.osmand.plus.settings.backend.OsmandSettings.DEV_GRID_LAYOUT_DRAW_BUTTON_FRAMES;
import static net.osmand.plus.settings.backend.OsmandSettings.DEV_GRID_LAYOUT_DRAW_CELLS;
import static net.osmand.plus.settings.backend.OsmandSettings.DEV_GRID_LAYOUT_DRAW_SLOTS;
import static net.osmand.shared.grid.ButtonPositionSize.*;

import android.content.Context;
import android.content.res.Resources;
import android.graphics.Canvas;
import android.graphics.Paint;
import android.util.AttributeSet;
import android.view.Gravity;
import android.view.View;
import android.widget.FrameLayout;

import androidx.annotation.NonNull;
import androidx.annotation.Nullable;

import net.osmand.PlatformUtil;
import net.osmand.plus.OsmandApplication;
import net.osmand.plus.R;
import net.osmand.plus.helpers.AndroidUiHelper;
import net.osmand.plus.utils.AndroidUtils;
import net.osmand.plus.views.controls.ViewChangeProvider.ViewChangeListener;
import net.osmand.plus.views.controls.maphudbuttons.MapButton;
import net.osmand.plus.views.mapwidgets.configure.buttons.MapButtonState;
import net.osmand.plus.views.mapwidgets.widgets.RulerWidget;
import net.osmand.shared.grid.ButtonPositionSize;

import org.apache.commons.logging.Log;

import java.util.ArrayList;
import java.util.LinkedHashMap;
import java.util.List;
import java.util.Map;

public class MapHudLayout extends FrameLayout {

	private static final int REFRESH_UI_ID = UI_HANDLER_MAP_HUD + 1;
	private static final int REFRESH_VERTICAL_PANELS_ID = UI_HANDLER_MAP_HUD + 2;
	private static final int REFRESH_ALARMS_CONTAINER_ID = UI_HANDLER_MAP_HUD + 3;
	private static final int UI_REFRESH_INTERVAL_MILLIS = 100;
	private static final float TOP_BAR_MAX_WIDTH_PERCENTAGE = 0.6f;

	private static final Log LOG = PlatformUtil.getLog(MapHudLayout.class);

	protected final OsmandApplication app;

	private final List<MapButton> mapButtons = new ArrayList<>();
	private final Map<View, ButtonPositionSize> widgetPositions = new LinkedHashMap<>();
	private final Map<View, ButtonPositionSize> additionalWidgetPositions = new LinkedHashMap<>();

	private View alarmsContainer;
	private SideWidgetsPanel leftWidgetsPanel;
	private SideWidgetsPanel rightWidgetsPanel;
	private VerticalWidgetPanel bottomWidgetsPanel;

	private final float dpToPx;
	private final int panelsMargin;
<<<<<<< HEAD
	private final int statusBarHeight;
=======

	private int topInset;
	private int bottomInset;
	private int leftInset;
	private int rightInset;
>>>>>>> 2f51c0fd

	private final boolean tablet;
	private final boolean portrait;

	private final Paint gridPaint = new Paint();
	private final Paint gridCrosshairPaint = new Paint();
	private final Paint slotPaintStroke = new Paint();
	private final Paint slotPaintFill = new Paint();
	private final Paint framePaintStroke = new Paint();

	public MapHudLayout(@NonNull Context context) {
		this(context, null);
	}

	public MapHudLayout(@NonNull Context context, @Nullable AttributeSet attrs) {
		this(context, attrs, 0);
	}

	public MapHudLayout(@NonNull Context context, @Nullable AttributeSet attrs, int defStyleAttr) {
		this(context, attrs, defStyleAttr, 0);
	}

	public MapHudLayout(@NonNull Context context, @Nullable AttributeSet attrs, int defStyleAttr, int defStyleRes) {
		super(context, attrs, defStyleAttr, defStyleRes);

		this.app = (OsmandApplication) context.getApplicationContext();
		this.dpToPx = AndroidUtils.dpToPxF(context, 1);
		this.panelsMargin = AndroidUtils.dpToPx(context, 16);
		this.tablet = AndroidUiHelper.isTablet(context);
		this.portrait = AndroidUiHelper.isOrientationPortrait(context);

		gridPaint.setColor(0xE6FF9800); // systemOrange @ 90%
		gridPaint.setStrokeWidth(1);
		gridPaint.setStyle(Paint.Style.STROKE);

		gridCrosshairPaint.setColor(0x808E8E8E); // systemGray @ 50%
		gridCrosshairPaint.setStrokeWidth(1);
		gridCrosshairPaint.setStyle(Paint.Style.STROKE);

		slotPaintStroke.setColor(0xFF009688); // systemTeal
		slotPaintStroke.setStrokeWidth(1);
		slotPaintStroke.setStyle(Paint.Style.STROKE);

		slotPaintFill.setColor(0x40009688); // systemTeal @ 25%
		slotPaintFill.setStyle(Paint.Style.FILL);

		framePaintStroke.setColor(0xFFFF0000); // systemRed
		framePaintStroke.setStrokeWidth(1);
		framePaintStroke.setStyle(Paint.Style.STROKE);
	}

	@Override
	protected void onFinishInflate() {
		super.onFinishInflate();

		alarmsContainer = findViewById(R.id.alarms_container);
		leftWidgetsPanel = findViewById(R.id.map_left_widgets_panel);
		rightWidgetsPanel = findViewById(R.id.map_right_widgets_panel);
		bottomWidgetsPanel = findViewById(R.id.map_bottom_widgets_panel);

		if (shouldCenterVerticalPanels()) {
			addPosition(leftWidgetsPanel, this::updateVerticalPanels);
			addPosition(rightWidgetsPanel, this::updateVerticalPanels);

			addPosition(findViewById(R.id.widget_top_bar));
			addPosition(findViewById(R.id.top_widgets_panel));
			addPosition(bottomWidgetsPanel, this::updateAlarmsContainer);
		} else {
			addPosition(findViewById(R.id.widget_top_bar));
			addPosition(findViewById(R.id.top_widgets_panel));
			addPosition(bottomWidgetsPanel);

			addPosition(leftWidgetsPanel);
			addPosition(rightWidgetsPanel);
		}
		addPosition(findViewById(R.id.left_side_menu));
		addPosition(findViewById(R.id.measurement_buttons));
		addPosition(findViewById(R.id.recording_note_layout));
		addPosition(findViewById(R.id.add_gpx_point_bottom_sheet));
	}

	private void addPosition(@Nullable View view) {
		addPosition(view, null);
	}

	private void addPosition(@Nullable View view, @Nullable Runnable callback) {
		if (view != null) {
			addViewChangeListener(view, callback);
			widgetPositions.put(view, createWidgetPosition(view));
		}
	}

	private void addViewChangeListener(@NonNull View view, @Nullable Runnable callback) {
		if (view instanceof ViewChangeProvider provider) {
			provider.addViewChangeListener(new ViewChangeListener() {
				@Override
				public void onSizeChanged(@NonNull View view, int width, int height, int oldWidth,
						int oldHeight) {
					if (width != oldWidth || height != oldHeight) {
						if (callback != null) {
							callback.run();
						}
						refresh();
					}
				}

				@Override
				public void onVisibilityChanged(@NonNull View view, int visibility) {
					if (callback != null) {
						callback.run();
					}
					refresh();
				}
			});
		}
	}

	private void refresh() {
		app.runInUIThreadAndCancelPrevious(REFRESH_UI_ID, this::updateButtons, UI_REFRESH_INTERVAL_MILLIS);
	}

	public void addMapButton(@NonNull MapButton button) {
		LayoutParams params = new FrameLayout.LayoutParams(WRAP_CONTENT, WRAP_CONTENT);
		ButtonPositionSize position = button.getDefaultPositionSize();
		if (position != null) {
			updateButtonParams(params, position);
		}
		addViewChangeListener(button, null);

		addView(button, params);
		mapButtons.add(button);
	}

	public void addWidget(@NonNull View view) {
		ButtonPositionSize position = createWidgetPosition(view);
		LayoutParams params = new FrameLayout.LayoutParams(WRAP_CONTENT, WRAP_CONTENT);

		updateButtonParams(params, position);
		addViewChangeListener(view, null);

		addView(view, params);
		additionalWidgetPositions.put(view, position);
	}

	public void removeWidget(@NonNull View view) {
		additionalWidgetPositions.remove(view);
	}

	public void removeMapButton(@NonNull MapButton button) {
		removeView(button);
		mapButtons.remove(button);
	}

	public void updateButtons() {
		if (getWidth() <= 0 && getHeight() <= 0 && getVisibility() != VISIBLE) {
			return;
		}
		Map<View, ButtonPositionSize> map = getButtonPositionSizes();
		for (Map.Entry<View, ButtonPositionSize> entry : map.entrySet()) {
			View view = entry.getKey();
			if (view instanceof MapButton || view instanceof RulerWidget) {
				updatePositionParams(view, entry.getValue());
			}
		}
	}

	@NonNull
	private Map<View, ButtonPositionSize> getButtonPositionSizes() {
		Map<View, ButtonPositionSize> map = collectPositions();
		List<ButtonPositionSize> list = new ArrayList<>(map.values());

//		LOG.info("--------START--------");
//		for (ButtonPositionSize b : list) {
//			LOG.info(b + " value = " + b.toLongValue());
//		}
//		LOG.info("--------");

		int width = Math.round(getAdjustedWidth() / dpToPx / CELL_SIZE_DP);
		int height = Math.round(getAdjustedHeight() / dpToPx / CELL_SIZE_DP);
		ButtonPositionSize.Companion.computeNonOverlap(1, list, width, height);

//		for (ButtonPositionSize b : list) {
//			LOG.info(b + " value = " + b.toLongValue());
//		}
//		LOG.info("--------END--------");

		return map;
	}

	@NonNull
	public Map<View, ButtonPositionSize> collectPositions() {
		Map<View, ButtonPositionSize> map = new LinkedHashMap<>();

		for (Map.Entry<View, ButtonPositionSize> entry : widgetPositions.entrySet()) {
			View view = entry.getKey();
			if (view.getVisibility() == VISIBLE) {
				ButtonPositionSize position = createWidgetPosition(view);
				if (position.getHeight() > 0 && position.getWidth() > 0) {
					map.put(view, position);
				}
			}
		}
		for (MapButton button : mapButtons) {
			if (button.getVisibility() == VISIBLE) {
				ButtonPositionSize position = button.getDefaultPositionSize();
				if (position != null && position.getHeight() > 0 && position.getWidth() > 0) {
					map.put(button, position);
				}
			}
		}
		for (Map.Entry<View, ButtonPositionSize> entry : additionalWidgetPositions.entrySet()) {
			View view = entry.getKey();
			if (view.getVisibility() == VISIBLE) {
				ButtonPositionSize position = updateWidgetPosition(view, entry.getValue());
				if (position.getHeight() > 0 && position.getWidth() > 0) {
					map.put(view, position);
				}
			}
		}
		return map;
	}

	@NonNull
	private ButtonPositionSize createWidgetPosition(@NonNull View view) {
		int id = view.getId();
		String name = getViewName(view);
		ButtonPositionSize position = new ButtonPositionSize(name);
		if (view instanceof VerticalWidgetPanel panel) {
			position.setMoveDescendantsVertical();
			position.setPositionVertical(panel.isTopPanel() ? POS_TOP : POS_BOTTOM);
			position.setPositionHorizontal(shouldCenterVerticalPanels() ? POS_LEFT : POS_FULL_WIDTH);
			position.setNonMoveable();
		} else if (view instanceof SideWidgetsPanel panel) {
			position.setMoveDescendantsVertical();
			position.setPositionVertical(POS_TOP);
			position.setPositionHorizontal(panel.rightSide ? POS_RIGHT : POS_LEFT);
			position.setNonMoveable();
		} else if (id == R.id.left_side_menu) {
			position.setMoveDescendantsHorizontal();
			position.setPositionVertical(POS_TOP);
			position.setPositionHorizontal(POS_LEFT);
			position.setNonMoveable();
		} else if (id == R.id.widget_top_bar) {
			position.setMoveDescendantsVertical();
			position.setPositionVertical(POS_TOP);
			position.setPositionHorizontal(shouldCenterVerticalPanels() ? POS_LEFT : POS_FULL_WIDTH);
			position.setNonMoveable();
		} else if (id == R.id.measurement_buttons) {
			position.setMoveDescendantsHorizontal();
			position.setPositionVertical(POS_BOTTOM);
			position.setPositionHorizontal(POS_LEFT);
		} else if (id == R.id.add_gpx_point_bottom_sheet || id == R.id.recording_note_layout) {
			if (portrait) {
				position.setMoveDescendantsVertical();
			} else {
				position.setMoveDescendantsHorizontal();
			}
			position.setPositionVertical(POS_BOTTOM);
			position.setPositionHorizontal(portrait ? POS_FULL_WIDTH : POS_LEFT);
			position.setNonMoveable();
		} else if (view instanceof RulerWidget) {
			position.setMoveHorizontal();
			position.setPositionVertical(POS_BOTTOM);
			position.setPositionHorizontal(POS_LEFT);
		}
		return updateWidgetPosition(view, position);
	}

	@NonNull
	private String getViewName(@NonNull View view) {
		try {
			return getResources().getResourceEntryName(view.getId());
		} catch (Resources.NotFoundException e) {
			return view.toString();
		}
	}

	@NonNull
	private ButtonPositionSize updateWidgetPosition(@NonNull View view,
			@NonNull ButtonPositionSize position) {
		int id = view.getId();
		int width = (int) AndroidUtils.pxToDpF(getContext(), view.getWidth()) / 8;
		int height = (int) AndroidUtils.pxToDpF(getContext(), view.getHeight()) / 8;
		position.setSize(width, height);

		if (view instanceof SideWidgetsPanel || id == R.id.measurement_buttons
				|| view instanceof VerticalWidgetPanel && shouldCenterVerticalPanels()) {
			int[] margins = AndroidUtils.getRelativeMargins(this, view);
			applyInsetsToMargins(margins);

			if (margins[0] >= 0 && margins[1] >= 0 && margins[2] >= 0 && margins[3] >= 0) {
				int parentWidth = getAdjustedWidth();
				int parentHeight = getAdjustedHeight();

				boolean top = position.isTop();
				boolean left = position.isLeft();
				int x = left ? margins[0] : margins[2];
				int y = top ? margins[1] : margins[3];

				position.calcGridPositionFromPixel(dpToPx, parentWidth, parentHeight, left, x, top, y);
			}
		} else if (view instanceof RulerWidget) {
			position.setMarginX(0);
			position.setMarginY(0);
		}
		return position;
	}

	private void applyInsetsToMargins(int[] margins) {
		margins[0] -= leftInset;
		margins[1] -= topInset;
		margins[2] -= rightInset;
		margins[3] -= bottomInset;
	}

	public void updatePositionParams(@NonNull View view, @NonNull ButtonPositionSize position) {
		LayoutParams params = (LayoutParams) view.getLayoutParams();

		boolean changed = updateButtonParams(params, position);
		if (changed) {
			view.setLayoutParams(params);
		}
	}

	public boolean updateButtonParams(@NonNull LayoutParams params, @NonNull ButtonPositionSize position) {
		boolean changed = false;

		int gravity;
		int startMargin;
		int topMargin;
		int endMargin;
		int bottomMargin;

		int marginX = position.getXStartPix(dpToPx);
		int marginY = position.getYStartPix(dpToPx);

		if (position.isLeft()) {
			gravity = Gravity.START;
			endMargin = 0;
			startMargin = marginX;
		} else {
			gravity = Gravity.END;
			startMargin = 0;
			endMargin = marginX;
		}
		if (position.isTop()) {
			gravity |= Gravity.TOP;
			bottomMargin = 0;
			topMargin = marginY;
		} else {
			gravity |= Gravity.BOTTOM;
			topMargin = 0;
			bottomMargin = marginY;
		}
		if (startMargin != params.getMarginStart() || topMargin != params.topMargin
				|| endMargin != params.getMarginEnd() || bottomMargin != params.bottomMargin) {
			changed = true;

			params.topMargin = topMargin;
			params.bottomMargin = bottomMargin;
			params.setMarginStart(startMargin);
			params.setMarginEnd(endMargin);
		}
		if (params.gravity != gravity) {
			changed = true;
			params.gravity = gravity;
		}
		return changed;
	}

	public void updateButton(@NonNull MapButton button, boolean save) {
		MapButtonState buttonState = button.getButtonState();
		ButtonPositionSize positionSize = buttonState != null ? buttonState.getPositionSize() : null;
		if (buttonState != null) {
			int width = getAdjustedWidth();
			int height = getAdjustedHeight();
			LayoutParams params = (LayoutParams) button.getLayoutParams();

			positionSize.calcGridPositionFromPixel(dpToPx, width, height,
					positionSize.isLeft(), positionSize.isLeft() ? params.getMarginStart() : params.getMarginEnd(),
					positionSize.isTop(), positionSize.isTop() ? params.topMargin : params.bottomMargin);
		}
		if (save) {
			button.savePosition();
		}
		updateButtons(); // relayout to avoid overlap
	}

	public int getAdjustedHeight() {
<<<<<<< HEAD
		return getHeight() - statusBarHeight;
=======
		return getHeight() - topInset - bottomInset;
	}

	public int getAdjustedWidth() {
		return getWidth() - leftInset - rightInset;
>>>>>>> 2f51c0fd
	}

	private boolean shouldCenterVerticalPanels() {
		return !portrait || tablet;
	}

	@Override
	protected void onSizeChanged(int w, int h, int oldw, int oldh) {
		super.onSizeChanged(w, h, oldw, oldh);
		if (w > 0 && w != oldw) {
			updateVerticalPanels();

			if (shouldCenterVerticalPanels()) {
				updateAlarmsContainer();
			}
		}
	}

	public void updateVerticalPanels() {
		app.runInUIThreadAndCancelPrevious(REFRESH_VERTICAL_PANELS_ID, () -> {
			updateHorizontalMargins(findViewById(R.id.top_widgets_panel));
			updateHorizontalMargins(bottomWidgetsPanel);
		}, UI_REFRESH_INTERVAL_MILLIS);
	}

	private void updateHorizontalMargins(@Nullable View view) {
		int totalWidth = getWidth();
		if (view == null || leftWidgetsPanel == null || rightWidgetsPanel == null || totalWidth <= 0) {
			return;
		}
		if (view.getLayoutParams() instanceof MarginLayoutParams params) {
			int leftMargin = 0;
			int rightMargin = 0;

			if (shouldCenterVerticalPanels()) {
				int defaultWidth = (int) (totalWidth * TOP_BAR_MAX_WIDTH_PERCENTAGE);
				int defaultMargin = (totalWidth - defaultWidth) / 2;

				int leftWidth = leftWidgetsPanel.getVisibility() == VISIBLE ? leftWidgetsPanel.getWidth() : 0;
				int rightWidth = rightWidgetsPanel.getVisibility() == VISIBLE ? rightWidgetsPanel.getWidth() : 0;

				leftMargin = Math.max(defaultMargin, leftWidth > 0 ? leftWidth + panelsMargin : 0);
				rightMargin = Math.max(defaultMargin, rightWidth > 0 ? rightWidth + panelsMargin : 0);
			}
			if (params.leftMargin != leftMargin || params.rightMargin != rightMargin) {
				params.leftMargin = leftMargin;
				params.rightMargin = rightMargin;
				view.setLayoutParams(params);
			}
		}
	}

	private void updateAlarmsContainer() {
		app.runInUIThreadAndCancelPrevious(REFRESH_ALARMS_CONTAINER_ID, () -> {
			if (alarmsContainer != null && alarmsContainer.getLayoutParams() instanceof MarginLayoutParams params) {
				int marginId = portrait ? R.dimen.map_alarm_bottom_margin : R.dimen.map_alarm_bottom_margin_land;
				int baseMargin = getResources().getDimensionPixelSize(marginId);

				int panelMargin = 0;
				if (shouldCenterVerticalPanels() && bottomWidgetsPanel != null && bottomWidgetsPanel.getVisibility() == VISIBLE) {
					panelMargin = bottomWidgetsPanel.getHeight();
				}
				int bottomMargin = Math.max(baseMargin, panelMargin);
				if (params.bottomMargin != bottomMargin) {
					params.bottomMargin = bottomMargin;
					alarmsContainer.setLayoutParams(params);
				}
			}
		}, UI_REFRESH_INTERVAL_MILLIS);
	}
<<<<<<< HEAD
=======

	@Override
	protected void dispatchDraw(@NonNull Canvas canvas) {
		super.dispatchDraw(canvas);

		if (!DEV_GRID_LAYOUT_DRAW_CELLS && !DEV_GRID_LAYOUT_DRAW_SLOTS && !DEV_GRID_LAYOUT_DRAW_BUTTON_FRAMES) {
			return;
		}

		float cellSizePx = CELL_SIZE_DP * dpToPx;
		float marginPx = DEF_MARGIN_DP * dpToPx;
		int width = getWidth();
		int height = getHeight();

		if (cellSizePx <= 0) {
			return;
		}

		if (DEV_GRID_LAYOUT_DRAW_CELLS) {
			float left0 = marginPx + leftInset;
			float right0 = width - marginPx - rightInset;
			float top0 = marginPx + topInset;
			float bottom0 = height - marginPx - bottomInset;
			float midX = (left0 + right0) / 2;
			float midY = (top0 + bottom0) / 2;

			// Top-Left
			for (float x = left0; x < midX; x += cellSizePx)
				canvas.drawLine(x, top0, x, midY, gridPaint);
			for (float y = top0; y < midY; y += cellSizePx)
				canvas.drawLine(left0, y, midX, y, gridPaint);

			// Top-Right
			for (float x = right0; x > midX; x -= cellSizePx)
				canvas.drawLine(x, top0, x, midY, gridPaint);
			for (float y = top0; y < midY; y += cellSizePx)
				canvas.drawLine(midX, y, right0, y, gridPaint);

			// Bottom-Left
			for (float x = left0; x < midX; x += cellSizePx)
				canvas.drawLine(x, midY, x, bottom0, gridPaint);
			for (float y = bottom0; y > midY; y -= cellSizePx)
				canvas.drawLine(left0, y, midX, y, gridPaint);

			// Bottom-Right
			for (float x = right0; x > midX; x -= cellSizePx)
				canvas.drawLine(x, midY, x, bottom0, gridPaint);
			for (float y = bottom0; y > midY; y -= cellSizePx)
				canvas.drawLine(midX, y, right0, y, gridPaint);

			// Crosshairs
			canvas.drawLine(midX, top0, midX, bottom0, gridCrosshairPaint);
			canvas.drawLine(left0, midY, right0, midY, gridCrosshairPaint);
		}

		if (DEV_GRID_LAYOUT_DRAW_SLOTS || DEV_GRID_LAYOUT_DRAW_BUTTON_FRAMES) {
			Map<View, ButtonPositionSize> map = getButtonPositionSizes();
			for (Map.Entry<View, ButtonPositionSize> entry : map.entrySet()) {
				View view = entry.getKey();
				ButtonPositionSize position = entry.getValue();

				if (DEV_GRID_LAYOUT_DRAW_BUTTON_FRAMES) {
					canvas.drawRect(view.getLeft(), view.getTop(), view.getRight(), view.getBottom(), framePaintStroke);
				}
				if (DEV_GRID_LAYOUT_DRAW_SLOTS) {
					float left, top, right, bottom;
					int marginX = position.getXStartPix(dpToPx);
					int marginY = position.getYStartPix(dpToPx);
					int viewWidth = position.getWidthPix(dpToPx);
					int viewHeight = position.getHeightPix(dpToPx);

					if (position.isLeft()) {
						left = marginX + leftInset;
						right = left + viewWidth;
					} else {
						right = width - marginX - rightInset;
						left = right - viewWidth;
					}

					if (position.isTop()) {
						top = marginY + topInset;
						bottom = top + viewHeight;
					} else {
						bottom = height - marginY - bottomInset;
						top = bottom - viewHeight;
					}

					canvas.drawRect(left, top, right, bottom, slotPaintFill);
					canvas.drawRect(left, top, right, bottom, slotPaintStroke);
				}
			}
		}
	}

	public void setWindowInsets(@NonNull WindowInsetsCompat windowInsets) {
		Insets insets = windowInsets.getInsets(WindowInsetsCompat.Type.systemBars() | WindowInsetsCompat.Type.displayCutout());
		topInset = insets.top;
		bottomInset = insets.bottom;
		leftInset = insets.left;
		rightInset = insets.right;
	}
>>>>>>> 2f51c0fd
}<|MERGE_RESOLUTION|>--- conflicted
+++ resolved
@@ -18,6 +18,8 @@
 
 import androidx.annotation.NonNull;
 import androidx.annotation.Nullable;
+import androidx.core.graphics.Insets;
+import androidx.core.view.WindowInsetsCompat;
 
 import net.osmand.PlatformUtil;
 import net.osmand.plus.OsmandApplication;
@@ -60,15 +62,11 @@
 
 	private final float dpToPx;
 	private final int panelsMargin;
-<<<<<<< HEAD
-	private final int statusBarHeight;
-=======
 
 	private int topInset;
 	private int bottomInset;
 	private int leftInset;
 	private int rightInset;
->>>>>>> 2f51c0fd
 
 	private final boolean tablet;
 	private final boolean portrait;
@@ -458,15 +456,11 @@
 	}
 
 	public int getAdjustedHeight() {
-<<<<<<< HEAD
-		return getHeight() - statusBarHeight;
-=======
 		return getHeight() - topInset - bottomInset;
 	}
 
 	public int getAdjustedWidth() {
 		return getWidth() - leftInset - rightInset;
->>>>>>> 2f51c0fd
 	}
 
 	private boolean shouldCenterVerticalPanels() {
@@ -537,8 +531,6 @@
 			}
 		}, UI_REFRESH_INTERVAL_MILLIS);
 	}
-<<<<<<< HEAD
-=======
 
 	@Override
 	protected void dispatchDraw(@NonNull Canvas canvas) {
@@ -640,5 +632,4 @@
 		leftInset = insets.left;
 		rightInset = insets.right;
 	}
->>>>>>> 2f51c0fd
 }