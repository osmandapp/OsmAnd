--- conflicted
+++ resolved
@@ -34,7 +34,6 @@
         }
     }
 
-<<<<<<< HEAD
 
     static private Timer t = null;                      // fires a repaint for animating segments
     static private int conveyor = 0;                    // single cycler for 'conveyor' style renders
@@ -56,10 +55,6 @@
         }
     }
 
-=======
-    private OsmandMapTileView view = null;                       // for paint refresh
->>>>>>> c45fcaf2
-
     public List<GPXUtilities.WptPt> points = null;               // Original list of points
     protected List<WptPt2> culled;                               // Reduced/resampled list of points
     protected int pointSize;
@@ -104,19 +99,10 @@
         paint.setStrokeWidth(p.getStrokeWidth());
     }
 
-<<<<<<< HEAD
-    protected void seedCulledTrack() {
-        for (GPXUtilities.WptPt pt : points) {
-            culled.add(new WptPt2(pt));
-        }
-    }
-
     protected AsynchronousResampler Factory() {
         return null;
     };
 
-=======
->>>>>>> c45fcaf2
     protected void startCuller(double newZoom) {
         if (zoom != newZoom) {
             if (culler != null) {
@@ -127,10 +113,6 @@
             culler.execute("");
         }
     }
-<<<<<<< HEAD
-=======
-    protected AsynchronousResampler Factory() { return null; }
->>>>>>> c45fcaf2
 
     protected void drawSingleSegment(Paint p, Canvas canvas, RotatedTileBox tileBox) {}
 
@@ -162,17 +144,9 @@
     }
 
     protected void basicDraw (Canvas canvas, RotatedTileBox tileBox) {
-<<<<<<< HEAD
-
         canvas.rotate(-tileBox.getRotate(), tileBox.getCenterPixelX(), tileBox.getCenterPixelY());
         QuadRect tileBounds = tileBox.getLatLonBounds();
 
-=======
-
-        canvas.rotate(-tileBox.getRotate(), tileBox.getCenterPixelX(), tileBox.getCenterPixelY());
-        QuadRect tileBounds = tileBox.getLatLonBounds();
-
->>>>>>> c45fcaf2
         Path path = new Path();
         WptPt2 lastPt = culled.get(0);
         boolean reCalculateLastXY = true;
@@ -205,11 +179,7 @@
 
         public StandardTrack(OsmandMapTileView view, List<GPXUtilities.WptPt> pt, double epsilon) {
             super(Priority.STANDARD, view, pt, epsilon);
-<<<<<<< HEAD
-            seedCulledTrack();
-=======
             copyPointsToCulled();
->>>>>>> c45fcaf2
         }
 
         @Override protected AsynchronousResampler Factory() {
@@ -279,12 +249,6 @@
             super(priority, view, pt, epsilon);
             this.widthZoom = widthZoom;
             this.clamp = false;
-
-<<<<<<< HEAD
-        @Override protected void drawSingleSegment(Paint p, Canvas canvas, RotatedTileBox tileBox) {
-
-            if (culled.size() > 1) {
-=======
         }
 
         // Speed range in km/h, altitude is in m.
@@ -296,11 +260,10 @@
 
         @Override protected void drawSingleSegment(Paint p, Canvas canvas, RotatedTileBox tileBox) {
 
-            if (culled.size() > 1 && QuadRect.trivialOverlap(tileBox.getLatLonBounds(), trackBounds)) {
+            if (culled.size() > 1) {
 
                 Path path = new Path();
 
->>>>>>> c45fcaf2
                 updateLocalPaint(p);
                 canvas.rotate(-tileBox.getRotate(), tileBox.getCenterPixelX(), tileBox.getCenterPixelY());
 
@@ -342,15 +305,12 @@
 
         public Speed(OsmandMapTileView view, List<GPXUtilities.WptPt> pt, double epsilon, double widthZoom) {
             super(Priority.SPEED, view, pt, epsilon, widthZoom);
-<<<<<<< HEAD
-=======
         }
 
         public void setRangeMilesPerHour(double clampMin, double clampMax) {
             this.clampMin = clampMin / 1.60934;
             this.clampMax = clampMax / 1.60934;
             this.clamp = true;
->>>>>>> c45fcaf2
         }
 
         @Override protected AsynchronousResampler Factory() {
@@ -459,8 +419,6 @@
             }
         }
     }
-
-<<<<<<< HEAD
 
     //----------------------------------------------------------------------------------------------
 
@@ -716,6 +674,4 @@
             }
         }
     }
-=======
->>>>>>> c45fcaf2
 }