package net.osmand.plus.views;

import gnu.trove.set.hash.TIntHashSet;

import java.util.ArrayList;
import java.util.List;

import net.osmand.access.AccessibleToast;
import net.osmand.LogUtil;
import net.osmand.OsmAndFormatter;
import net.osmand.data.Amenity;
import net.osmand.data.AmenityType;
import net.osmand.osm.LatLon;
import net.osmand.plus.PoiFilter;
import net.osmand.plus.R;
import net.osmand.plus.ResourceManager;
import net.osmand.plus.activities.EditingPOIActivity;
import net.osmand.plus.activities.MapActivity;
import net.osmand.plus.render.RenderingIcons;
import android.app.AlertDialog;
import android.app.AlertDialog.Builder;
import android.content.Context;
import android.content.DialogInterface;
import android.content.Intent;
import android.content.DialogInterface.OnClickListener;
import android.graphics.Bitmap;
import android.graphics.Canvas;
import android.graphics.Color;
import android.graphics.Paint;
import android.graphics.PointF;
import android.graphics.RectF;
import android.graphics.Paint.Align;
import android.graphics.Paint.Style;
import android.net.Uri;
import android.util.DisplayMetrics;
import android.view.WindowManager;
import android.widget.Toast;

public class POIMapLayer extends OsmandMapLayer implements ContextMenuLayer.IContextMenuProvider {
	private static final int startZoom = 10;
	public static final int TEXT_WRAP = 15;
	public static final int TEXT_LINES = 3;
	public static final org.apache.commons.logging.Log log = LogUtil.getLog(POIMapLayer.class);
	
	
	private Paint pointAltUI;
	private Paint paintIcon;
	private Paint paintTextIcon;
	private Paint point;
	private OsmandMapTileView view;
	private List<Amenity> objects = new ArrayList<Amenity>();
	private final static int MAXIMUM_SHOW_AMENITIES = 5;
	
	private ResourceManager resourceManager;
	private PoiFilter filter;
	private DisplayMetrics dm;
	private final MapActivity activity;
	
	public POIMapLayer(MapActivity activity) {
		this.activity = activity;
	}

	
	public PoiFilter getFilter() {
		return filter;
	}
	
	public void setFilter(PoiFilter filter) {
		this.filter = filter;
	}
	
	public void getAmenityFromPoint(PointF point, List<? super Amenity> am){
		if (objects != null) {
			int ex = (int) point.x;
			int ey = (int) point.y;
			int compare = getRadiusPoi(view.getZoom());
			int radius = getRadiusPoi(view.getZoom()) * 3 / 2;
			try {
				for (int i = 0; i < objects.size(); i++) {
					Amenity n = objects.get(i);
					int x = view.getRotatedMapXForPoint(n.getLocation().getLatitude(), n.getLocation().getLongitude());
					int y = view.getRotatedMapYForPoint(n.getLocation().getLatitude(), n.getLocation().getLongitude());
					if (Math.abs(x - ex) <= compare && Math.abs(y - ey) <= compare) {
						compare = radius;
						am.add(n);
					}
				}
			} catch (IndexOutOfBoundsException e) {
				// that's really rare case, but is much efficient than introduce synchronized block
			}
		}
	}
	

	@Override
	public boolean onSingleTap(PointF point) {
		List<Amenity> am = new ArrayList<Amenity>();
		getAmenityFromPoint(point, am);
		if(!am.isEmpty()){
			StringBuilder res = new StringBuilder();
			for (int i = 0; i < MAXIMUM_SHOW_AMENITIES && i < am.size(); i++) {
				Amenity n = am.get(i);
				if (i > 0) {
					res.append("\n\n");
				}
				buildPoiInformation(res, n);
			}
<<<<<<< HEAD
			AccessibleToast.makeText(view.getContext(), format, Toast.LENGTH_SHORT).show();
=======
			Toast.makeText(view.getContext(), res.toString(), Toast.LENGTH_SHORT).show();
>>>>>>> 4c419483
			return true;
		}
		return false;
	}


	private StringBuilder buildPoiInformation(StringBuilder res, Amenity n) {
		String format = OsmAndFormatter.getPoiSimpleFormat(n, view.getContext(), view.getSettings().USE_ENGLISH_NAMES.get());
		res.append(" " + format);
		if (n.getOpeningHours() != null) {
			res.append("\n").append(view.getContext().getString(R.string.opening_hours)).append(" : ").append(n.getOpeningHours()); //$NON-NLS-1$ //$NON-NLS-2$
		}
		if (n.getPhone() != null) {
			res.append("\n").append(view.getContext().getString(R.string.phone)).append(" : ").append(n.getPhone()); //$NON-NLS-1$ //$NON-NLS-2$
		}
		if (n.getSite() != null && n.getType() != AmenityType.OSMWIKI) {
			res.append("\n").append(view.getContext().getString(R.string.website)).append(" : ").append(n.getSite()); //$NON-NLS-1$ //$NON-NLS-2$
		}
		return res;
	}
	
	
	@Override
	public void initLayer(OsmandMapTileView view) {
		this.view = view;
		dm = new DisplayMetrics();
		WindowManager wmgr = (WindowManager) view.getContext().getSystemService(Context.WINDOW_SERVICE);
		wmgr.getDefaultDisplay().getMetrics(dm);

		pointAltUI = new Paint();
		pointAltUI.setColor(view.getApplication().getResources().getColor(R.color.poi_background));
		pointAltUI.setAlpha(160);
		pointAltUI.setStyle(Style.FILL);
		
		paintIcon = new Paint();
		
		paintTextIcon = new Paint();
		paintTextIcon.setTextSize(12 * dm.density);
		paintTextIcon.setTextAlign(Align.CENTER);
		
		point = new Paint();
		point.setColor(Color.GRAY);
		point.setAntiAlias(true);
		point.setStyle(Style.STROKE);
		resourceManager = view.getApplication().getResourceManager();
	}
	
	public int getRadiusPoi(int zoom){
		int r = 0;
		if(zoom < startZoom){
			r = 0;
		} else if(zoom <= 15){
			r = 10;
		} else if(zoom == 16){
			r = 14;
		} else if(zoom == 17){
			r = 16;
		} else {
			r = 18;
		}
		return (int) (r * dm.density);
	}
	
	
	@Override
	public void onDraw(Canvas canvas, RectF latLonBounds, RectF tilesRect, DrawSettings nightMode) {
		
		if (view.getZoom() >= startZoom) {
			objects.clear();
			resourceManager.searchAmenitiesAsync(latLonBounds.top, latLonBounds.left, latLonBounds.bottom, latLonBounds.right, view.getZoom(), filter, objects);
			int r = getRadiusPoi(view.getZoom());
			for (Amenity o : objects) {
				int x = view.getRotatedMapXForPoint(o.getLocation().getLatitude(), o.getLocation().getLongitude());
				int y = view.getRotatedMapYForPoint(o.getLocation().getLatitude(), o.getLocation().getLongitude());
				canvas.drawCircle(x, y, r, pointAltUI);
				canvas.drawCircle(x, y, r, point);
				String id = null;
				if(RenderingIcons.containsIcon(o.getSubType())){
					id = o.getSubType();
				} else if (RenderingIcons.containsIcon(o.getType().getDefaultTag() + "_" + o.getSubType())) {
					id = o.getType().getDefaultTag() + "_" + o.getSubType();
				}
				if(id != null){
					Bitmap bmp = RenderingIcons.getIcon(view.getContext(), id);
					if(bmp != null){
						canvas.drawBitmap(bmp, x - bmp.getWidth() / 2, y - bmp.getHeight() / 2, paintIcon);
					}
				}
			}
			
			if (view.getSettings().SHOW_POI_LABEL.get()) {
				TIntHashSet set = new TIntHashSet();
				for (Amenity o : objects) {
					int x = view.getRotatedMapXForPoint(o.getLocation().getLatitude(), o.getLocation().getLongitude());
					int y = view.getRotatedMapYForPoint(o.getLocation().getLatitude(), o.getLocation().getLongitude());
					int tx = view.getMapXForPoint(o.getLocation().getLongitude());
					int ty = view.getMapYForPoint(o.getLocation().getLatitude());
					String name = o.getName(view.getSettings().USE_ENGLISH_NAMES.get());
					if (name != null && name.length() > 0) {
						int lines = 0;
						while (lines < TEXT_LINES) {
							if (set.contains(division(tx, ty, 0, lines)) ||
									set.contains(division(tx, ty, -1, lines)) || set.contains(division(tx, ty, +1, lines))) {
								break;
							}
							lines++;
						}
						if (lines == 0) {
							// drawWrappedText(canvas, "...", paintTextIcon.getTextSize(), x, y + r + 2 + paintTextIcon.getTextSize() / 2, 1);
						} else {
							drawWrappedText(canvas, name, paintTextIcon.getTextSize(), x, y + r + 2 + paintTextIcon.getTextSize() / 2,
									lines);
							while (lines > 0) {
								set.add(division(tx, ty, 1, lines - 1));
								set.add(division(tx, ty, -1, lines - 1));
								set.add(division(tx, ty, 0, lines - 1));
								lines--;
							}
						}

					}
				}
			}

		}
	}
	
	private int division(int x, int y, int sx, int sy) {
		// make numbers positive
		return ((((x + 10000) >> 4) + sx) << 16) | (((y + 10000) >> 4) + sy);
	}
	
	private void drawWrappedText(Canvas cv, String text, float textSize, float x, float y, int lines) {
		if(text.length() > TEXT_WRAP){
			int start = 0;
			int end = text.length();
			int lastSpace = -1;
			int line = 0;
			int pos = 0;
			int limit = 0;
			while(pos < end && (line < lines)){
				lastSpace = -1;
				limit += TEXT_WRAP;
				while(pos < limit && pos < end){
					if(!Character.isLetterOrDigit(text.charAt(pos))){
						lastSpace = pos;
					}
					pos++;
				}
				if(lastSpace == -1){
					drawShadowText(cv, text.substring(start, pos), x, y + line * (textSize + 2));
					start = pos;
				} else {
					String subtext = text.substring(start, lastSpace);
					if (line + 1 == lines) {
						subtext += "..";
					}
					drawShadowText(cv, subtext, x, y + line * (textSize + 2));
					
					start = lastSpace + 1;
					limit += (start - pos) - 1;
				}
				
				line++;
				
				
			}
		} else {
			drawShadowText(cv, text, x, y);
		}
	}
	
	private void drawShadowText(Canvas cv, String text, float centerX, float centerY) {
		int c = paintTextIcon.getColor();
		paintTextIcon.setStyle(Style.STROKE);
		paintTextIcon.setColor(Color.WHITE);
		paintTextIcon.setStrokeWidth(2);
		cv.drawText(text, centerX, centerY, paintTextIcon);
		// reset
		paintTextIcon.setStrokeWidth(2);
		paintTextIcon.setStyle(Style.FILL);
		paintTextIcon.setColor(c);
		cv.drawText(text, centerX, centerY, paintTextIcon);
	}

	@Override
	public void destroyLayer() {
	}

	@Override
	public boolean drawInScreenPixels() {
		return true;
	}

	@Override
	public OnClickListener getActionListener(List<String> actionsList, Object o) {
		final Amenity a = (Amenity) o;
		int ind = 0;
		final int phoneIndex = a.getPhone() != null ? ind++ : -1;
		final int siteIndex = a.getSite() != null ? ind++ : -1;
		final int descriptionIndex = a.getDescription() != null ? ind++ : -1;
		if(a.getPhone() != null){
			actionsList.add(this.view.getResources().getString(R.string.poi_context_menu_call));
		}
		if(a.getSite() != null){
			actionsList.add(this.view.getResources().getString(R.string.poi_context_menu_website));
		}
		if(a.getDescription() != null){
			actionsList.add(this.view.getResources().getString(R.string.poi_context_menu_showdescription));
		}
		final int modifyInd = ind++;
		actionsList.add(this.view.getResources().getString(R.string.poi_context_menu_modify));
		final int deleteInd = ind++;
		actionsList.add(this.view.getResources().getString(R.string.poi_context_menu_delete));
		
		final EditingPOIActivity edit = activity.getPoiActions();
		return new DialogInterface.OnClickListener(){

			@Override
			public void onClick(DialogInterface dialog, int which) {
				if (which == modifyInd) {
					edit.showEditDialog(a);
				} else if(which == deleteInd) {
					edit.showDeleteDialog(a);
				} else if (which == phoneIndex) {
					try {
						Intent intent = new Intent(Intent.ACTION_VIEW);
						intent.setData(Uri.parse("tel:"+a.getPhone())); //$NON-NLS-1$
						view.getContext().startActivity(intent);
					} catch (RuntimeException e) {
						log.error("Failed to invoke call", e); //$NON-NLS-1$
						AccessibleToast.makeText(view.getContext(), e.getMessage(), Toast.LENGTH_SHORT).show();
					}
				} else if (which == siteIndex) {
					try {
						Intent intent = new Intent(Intent.ACTION_VIEW);
						intent.setData(Uri.parse(a.getSite())); 
						view.getContext().startActivity(intent);
					} catch (RuntimeException e) {
						log.error("Failed to invoke call", e); //$NON-NLS-1$
						AccessibleToast.makeText(view.getContext(), e.getMessage(), Toast.LENGTH_SHORT).show();
					}
				} else if (which == descriptionIndex) {
					showDescriptionDialog(a);
				} else {
				}
			}
		};
	}

	private void showDescriptionDialog(Amenity a) {
		Builder bs = new AlertDialog.Builder(view.getContext());
		bs.setTitle(OsmAndFormatter.getPoiSimpleFormat(a, view.getContext(), view.getSettings().USE_ENGLISH_NAMES.get()));
		bs.setMessage(a.getDescription());
		bs.show();
	}
	
	@Override
	public String getObjectDescription(Object o) {
		if(o instanceof Amenity){
			return buildPoiInformation(new StringBuilder(), (Amenity) o).toString();
		}
		return null;
	}
	
	@Override
	public String getObjectName(Object o) {
		if(o instanceof Amenity){
			return ((Amenity)o).getName(); //$NON-NLS-1$
		}
		return null;
	}

	@Override
	public void collectObjectsFromPoint(PointF point, List<Object> objects) {
		getAmenityFromPoint(point, objects);
	}

	@Override
	public LatLon getObjectLocation(Object o) {
		if(o instanceof Amenity){
			return ((Amenity)o).getLocation();
		}
		return null;
	}

}<|MERGE_RESOLUTION|>--- conflicted
+++ resolved
@@ -105,11 +105,7 @@
 				}
 				buildPoiInformation(res, n);
 			}
-<<<<<<< HEAD
-			AccessibleToast.makeText(view.getContext(), format, Toast.LENGTH_SHORT).show();
-=======
-			Toast.makeText(view.getContext(), res.toString(), Toast.LENGTH_SHORT).show();
->>>>>>> 4c419483
+			AccessibleToast.makeText(view.getContext(), res.toString(), Toast.LENGTH_SHORT).show();
 			return true;
 		}
 		return false;
