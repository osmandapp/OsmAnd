package net.osmand.plus.views;


import static net.osmand.plus.AppInitEvents.NATIVE_INITIALIZED;
import static net.osmand.plus.AppInitEvents.NATIVE_OPEN_GL_INITIALIZED;
import static net.osmand.plus.views.layers.base.BaseMapLayer.DEFAULT_MAX_ZOOM;
import static net.osmand.plus.views.layers.base.BaseMapLayer.DEFAULT_MIN_ZOOM;

import android.annotation.SuppressLint;
import android.content.Context;
import android.content.res.Resources;
import android.graphics.Bitmap;
import android.graphics.Bitmap.Config;
import android.graphics.Canvas;
import android.graphics.Color;
import android.graphics.Paint;
import android.graphics.Paint.Style;
import android.graphics.PointF;
import android.graphics.RectF;
import android.os.Build;
import android.os.Handler;
import android.os.Message;
import android.os.SystemClock;
import android.util.DisplayMetrics;
import android.view.*;
import android.view.GestureDetector.SimpleOnGestureListener;
import android.widget.Toast;

import androidx.annotation.NonNull;
import androidx.annotation.Nullable;

import net.osmand.PlatformUtil;
import net.osmand.StateChangedListener;
import net.osmand.core.android.MapRendererView;
import net.osmand.core.jni.MapAnimator;
import net.osmand.core.jni.MapRendererDebugSettings;
import net.osmand.core.jni.PointD;
import net.osmand.core.jni.PointI;
import net.osmand.core.jni.ZoomLevel;
import net.osmand.data.LatLon;
import net.osmand.data.QuadPoint;
import net.osmand.data.QuadPointDouble;
import net.osmand.data.RotatedTileBox;
import net.osmand.data.RotatedTileBox.RotatedTileBoxBuilder;
import net.osmand.map.IMapLocationListener;
import net.osmand.map.MapTileDownloader.DownloadRequest;
import net.osmand.map.MapTileDownloader.IMapDownloaderCallback;
import net.osmand.plus.AppInitEvents;
import net.osmand.plus.AppInitializeListener;
import net.osmand.plus.AppInitializer;
import net.osmand.plus.OsmAndConstants;
import net.osmand.plus.OsmandApplication;
import net.osmand.plus.R;
import net.osmand.plus.activities.MapActivity;
import net.osmand.plus.auto.SurfaceRenderer;
import net.osmand.plus.auto.views.CarSurfaceView;
import net.osmand.plus.base.MapViewTrackingUtilities;
import net.osmand.plus.helpers.MapDisplayPositionManager;
import net.osmand.plus.helpers.TwoFingerTapDetector;
import net.osmand.plus.measurementtool.MeasurementToolLayer;
import net.osmand.plus.plugins.PluginsHelper;
import net.osmand.plus.plugins.accessibility.AccessibilityActionsProvider;
import net.osmand.plus.plugins.development.OsmandDevelopmentPlugin;
import net.osmand.plus.settings.backend.OsmandSettings;
import net.osmand.plus.settings.enums.CompassMode;
import net.osmand.plus.utils.AndroidUtils;
import net.osmand.plus.utils.NativeUtilities;
import net.osmand.plus.utils.OsmAndFormatter;
import net.osmand.plus.views.DoubleTapScaleDetector.DoubleTapZoomListener;
import net.osmand.plus.views.MultiTouchSupport.MultiTouchZoomListener;
import net.osmand.plus.views.corenative.NativeCoreContext;
import net.osmand.plus.views.layers.ContextMenuLayer;
import net.osmand.plus.views.layers.base.BaseMapLayer;
import net.osmand.plus.views.layers.base.OsmandMapLayer;
import net.osmand.plus.views.layers.base.OsmandMapLayer.DrawSettings;
import net.osmand.plus.views.layers.base.OsmandMapLayer.MapGestureType;
import net.osmand.render.RenderingRuleSearchRequest;
import net.osmand.render.RenderingRuleStorageProperties;
import net.osmand.render.RenderingRulesStorage;
import net.osmand.util.CollectionUtils;
import net.osmand.util.MapUtils;

import org.apache.commons.logging.Log;

import java.util.ArrayList;
import java.util.HashMap;
import java.util.List;
import java.util.Locale;
import java.util.Map;

public class OsmandMapTileView implements IMapDownloaderCallback {

	public static final float DEFAULT_ELEVATION_ANGLE = 90;
	public static final float MIN_ALLOWED_ELEVATION_ANGLE = 10;
	public static final int MAP_DEFAULT_COLOR = 0xffebe7e4;
	public static final int FOG_DEFAULT_COLOR = 0xffebe7e4;
	public static final int SKY_DEFAULT_COLOR = 0xffffffff;
	public static final int FOG_NIGHTMODE_COLOR = 0xff243060;
	public static final int SKY_NIGHTMODE_COLOR = 0xff304080;

	private static final int SHOW_POSITION_MSG_ID = OsmAndConstants.UI_HANDLER_MAP_VIEW + 1;
	private static final int MAP_REFRESH_MESSAGE = OsmAndConstants.UI_HANDLER_MAP_VIEW + 4;
	private static final int MAP_FORCE_REFRESH_MESSAGE = OsmAndConstants.UI_HANDLER_MAP_VIEW + 5;
	private static final int BASE_REFRESH_MESSAGE = OsmAndConstants.UI_HANDLER_MAP_VIEW + 3;
	private static final int MIN_ZOOM_LIMIT = 1;
	private static final int MIN_ZOOM_LEVEL_TO_ADJUST_CAMERA_TILT = 3;
	private static final int MAX_ZOOM_LIMIT = 17;

	private boolean MEASURE_FPS;
	private final FPSMeasurement main = new FPSMeasurement();
	private final FPSMeasurement additional = new FPSMeasurement();
	private final MapRenderFPSMeasurement renderFPSMeasurement = new MapRenderFPSMeasurement();

	private boolean DISABLE_MAP_LAYERS;
	private StateChangedListener<Boolean> disableMapLayersListener;

	private View view;
	private final Context ctx;
	private MapActivity mapActivity;
	private OsmandApplication application;
	protected OsmandSettings settings;
	private MapViewTrackingUtilities mapViewTrackingUtilities;

	private CanvasColors canvasColors;
	private Boolean nightMode;

	private float minAllowedElevationAngle = MIN_ALLOWED_ELEVATION_ANGLE;


	private static class CanvasColors {
		int colorDay = MAP_DEFAULT_COLOR;
		int colorNight = MAP_DEFAULT_COLOR;
	}

	public interface OnTrackBallListener {
		boolean onTrackBallEvent(MotionEvent e);
	}

	public interface TouchListener {
		void onTouchEvent(@NonNull MotionEvent event);
	}

	public interface OnLongClickListener {
		boolean onLongPressEvent(PointF point);
	}

	public interface OnClickListener {
		boolean onPressEvent(PointF point);
	}

	public interface OnDrawMapListener {
		void onDrawOverMap();
	}

	public interface ManualZoomListener {
		void onManualZoomChange();
	}

	public interface ViewportListener {
		void onViewportChanged();
	}

	protected static final Log LOG = PlatformUtil.getLog(OsmandMapTileView.class);

	private RotatedTileBox currentViewport;

	private float rotate; // accumulate

	private boolean showMapPosition = true;

	private List<IMapLocationListener> locationListeners = new ArrayList<>();
	private List<ElevationListener> elevationListeners = new ArrayList<>();
	private List<ManualZoomListener> manualZoomListeners = new ArrayList<>();
	private List<ViewportListener> viewportListeners = new ArrayList<>();
	private List<TouchListener> touchListeners = new ArrayList<>();

	private OnLongClickListener onLongClickListener;

	private OnClickListener onClickListener;

	private OnTrackBallListener trackBallDelegate;

	private AccessibilityActionsProvider accessibilityActions;

	private final List<OsmandMapLayer> layersLegacy = new ArrayList<>();
	private final List<OsmandMapLayer> layersOpenGL = new ArrayList<>();

	private BaseMapLayer mainLayer;

	private final Map<OsmandMapLayer, Float> zOrdersLegacy = new HashMap<>();
	private final Map<OsmandMapLayer, Float> zOrdersOpenGL = new HashMap<>();

	private OnDrawMapListener onDrawMapListener;

	// UI Part
	// handler to refresh map (in ui thread - ui thread is not necessary, but msg queue is required).
	protected Handler handler;
	private Handler baseHandler;

	private AnimateDraggingMapThread animatedDraggingThread;
	private AnimateMapMarkersThread animatedMapMarkersThread;

	Paint paintGrayFill;
	Paint paintBlackFill;
	Paint paintWhiteFill;
	Paint paintCenter;

	private DisplayMetrics dm;
	private volatile MapRendererView mapRenderer;

	private Bitmap bufferBitmap;
	private RotatedTileBox bufferImgLoc;
	private Bitmap bufferBitmapTmp;

	private Paint paintImg;

	@Nullable
	private GestureDetector gestureDetector;
	@Nullable
	private MultiTouchSupport multiTouchSupport;
	@Nullable
	private DoubleTapScaleDetector doubleTapScaleDetector;
	@Nullable
	private TwoFingerTapDetector twoFingersTapDetector;
	//private boolean afterTwoFingersTap = false;
	private boolean afterDoubleTap;
	private boolean wasMapLinkedBeforeGesture;
	private boolean blockTwoFingersTap;

	private LatLon firstTouchPointLatLon;
	private LatLon secondTouchPointLatLon;
	private boolean multiTouch;
	private long multiTouchStartTime;
	private long multiTouchEndTime;
	private boolean wasZoomInMultiTouch;
	private float elevationAngle;
	private boolean targetChanged;
	private int targetPixelX;
	private int targetPixelY;
	private int firstTouchLocationX;
	private int firstTouchLocationY;
	private float firstTouchLocationHeight;
	private int secondTouchLocationX;
	private int secondTouchLocationY;
	private float secondTouchLocationHeight;
	private float scrollDistanceX;
	private float scrollDistanceY;

	public OsmandMapTileView(@NonNull Context ctx, int width, int height) {
		this.ctx = ctx;
		init(ctx, width, height);
	}

	// ///////////////////////////// INITIALIZING UI PART ///////////////////////////////////
	public void init(@NonNull Context ctx, int width, int height) {
		application = (OsmandApplication) ctx.getApplicationContext();
		settings = application.getSettings();
		mapViewTrackingUtilities = application.getMapViewTrackingUtilities();

		paintGrayFill = new Paint();
		paintGrayFill.setColor(Color.GRAY);
		paintGrayFill.setStyle(Style.FILL);
		// when map rotate
		paintGrayFill.setAntiAlias(true);

		paintBlackFill = new Paint();
		paintBlackFill.setColor(Color.BLACK);
		paintBlackFill.setStyle(Style.FILL);
		// when map rotate
		paintBlackFill.setAntiAlias(true);

		paintWhiteFill = new Paint();
		paintWhiteFill.setColor(Color.WHITE);
		paintWhiteFill.setStyle(Style.FILL);
		// when map rotate
		paintWhiteFill.setAntiAlias(true);

		paintCenter = new Paint();
		paintCenter.setStyle(Style.STROKE);
		paintCenter.setColor(Color.rgb(60, 60, 60));
		paintCenter.setStrokeWidth(2);
		paintCenter.setAntiAlias(true);

		paintImg = new Paint();
		paintImg.setFilterBitmap(true);
//		paintImg.setDither(true);

		handler = new Handler();
		baseHandler = new Handler(application.getResourceManager().getRenderingBufferImageThread().getLooper());
		animatedDraggingThread = new AnimateDraggingMapThread(this);
		animatedMapMarkersThread = new AnimateMapMarkersThread(this);

		DisplayMetrics dm = new DisplayMetrics();
		AndroidUtils.getDisplay(ctx).getMetrics(dm);

		updateDisplayMetrics(dm, width, height);
		elevationAngle = settings.getLastKnownMapElevation();

		DISABLE_MAP_LAYERS = settings.DISABLE_MAP_LAYERS.get();
		disableMapLayersListener = change -> DISABLE_MAP_LAYERS = change;
		settings.DISABLE_MAP_LAYERS.addListener(disableMapLayersListener);
	}

	public void updateDisplayMetrics(DisplayMetrics dm, int width, int height) {
		this.dm = dm;
		LatLon ll = settings.getLastKnownMapLocation();
		currentViewport = new RotatedTileBoxBuilder()
				.setLocation(ll.getLatitude(), ll.getLongitude())
				.setZoom(settings.getLastKnownMapZoom())
				.setZoomFloatPart(settings.getLastKnownMapZoomFloatPart())
				.setRotate(settings.getLastKnownMapRotation())
				.setPixelDimensions(width, height)
				.build();
		currentViewport.setDensity(dm.density);
		setMapDensityImpl(getSettingsMapDensity());
	}

	private float getCurrentDensity() {
		return isCarView() ? getCarViewDensity() : dm.density;
	}

	@Nullable
	public MapActivity getMapActivity() {
		return mapActivity;
	}

	public void setMapActivity(@Nullable MapActivity mapActivity) {
		this.mapActivity = mapActivity;
	}

	public void setupTouchDetectors(@NonNull Context ctx) {
		gestureDetector = new GestureDetector(ctx, new MapTileViewOnGestureListener());
		multiTouchSupport = new MultiTouchSupport(application, new MapTileViewMultiTouchZoomListener());
		doubleTapScaleDetector = new DoubleTapScaleDetector(this, ctx, new MapTileViewMultiTouchZoomListener());
		twoFingersTapDetector = new TwoFingerTapDetector() {
			@Override
			public boolean onTouchEvent(MotionEvent event) {
				int action = event.getAction();
				int actionCode = action & MotionEvent.ACTION_MASK;
				switch (actionCode) {
					case MotionEvent.ACTION_DOWN:
						blockTwoFingersTap = false;
				}
				return super.onTouchEvent(event);
			}

			@Override
			public void onTwoFingerTap() {
				//afterTwoFingersTap = true;
				if (!mapGestureAllowed(MapGestureType.TWO_POINTERS_ZOOM_OUT) || blockTwoFingersTap) {
					return;
				}

				Zoom zoom = getCurrentZoom();
				if (zoom.isZoomOutAllowed()) {
					zoom.zoomOut();
					getAnimatedDraggingThread().startZooming(zoom.getBaseZoom(), zoom.getZoomFloatPart(), null, false);
					if (wasMapLinkedBeforeGesture) {
						mapViewTrackingUtilities.setMapLinkedToLocation(true);
					}
				}
			}
		};
	}

	public void clearTouchDetectors() {
		gestureDetector = null;
		multiTouchSupport = null;
		doubleTapScaleDetector = null;
		twoFingersTapDetector = null;
	}

	@NonNull
	public MapActivity requireMapActivity() {
		MapActivity mapActivity = getMapActivity();
		if (mapActivity == null) {
			throw new IllegalStateException(this + " not attached to MapActivity.");
		}
		return mapActivity;
	}

	public RotatedTileBox getRotatedTileBox() {
		return currentViewport.copy();
	}

	public void setView(@Nullable View view) {
		this.view = view;
		if (view != null) {
			view.setClickable(true);
			view.setLongClickable(true);
			view.setFocusable(true);
			if (Build.VERSION.SDK_INT >= 26) {
				view.setDefaultFocusHighlightEnabled(false);
			}
			refreshMap(true);
		}
	}

	public void setupRenderingView() {
		if (application.isApplicationInitializing()) {

			application.getAppInitializer().addListener(new AppInitializeListener() {

				private boolean renderingViewSetup;

				@Override
				public void onProgress(@NonNull AppInitializer init, @NonNull AppInitEvents event) {
					boolean openGlInitialized = event == NATIVE_OPEN_GL_INITIALIZED && NativeCoreContext.isInit();
					if ((openGlInitialized || event == NATIVE_INITIALIZED) && !renderingViewSetup) {
						application.getOsmandMap().setupRenderingView();
						renderingViewSetup = true;
					}
				}

				@Override
				public void onFinish(@NonNull AppInitializer init) {
					if (!renderingViewSetup) {
						application.getOsmandMap().setupRenderingView();
					}
					application.getOsmandMap().refreshMap();
				}
			});
		} else {
			application.getOsmandMap().setupRenderingView();
		}
	}

	public void backToLocation() {
		mapViewTrackingUtilities.backToLocationImpl();
	}

	public void zoomOut() {
		changeZoomManually(-1);
	}

	public void zoomIn() {
		changeZoomManually(1);
	}

	public void zoomOutAndAdjustTiltAngle() {
		changeZoomManually(-1, is3DMode());
	}

	public void zoomInAndAdjustTiltAngle() {
		changeZoomManually(1, is3DMode());
	}

	public void scrollMap(float dx, float dy) {
		moveTo(dx, dy, true);
	}

	public void flingMap(float x, float y, float velocityX, float velocityY) {
		animatedDraggingThread.startDragging(velocityX / 3, velocityY / 3,
				0, 0, x, y, true);
	}

	public Boolean onKeyDown(int keyCode, KeyEvent event) {
		return application.accessibilityEnabled() ? false : null;
	}

	public synchronized boolean isLayerExists(@NonNull OsmandMapLayer layer) {
		if (isUseOpenGL()) {
			return layersOpenGL.contains(layer);
		} else {
			return layersLegacy.contains(layer);
		}
	}

	public float getZorder(@NonNull OsmandMapLayer layer) {
		Float z = isUseOpenGL() ? zOrdersOpenGL.get(layer) : zOrdersLegacy.get(layer);
		if (z == null) {
			return 10;
		}
		return z;
	}

	public int getLayerIndex(@NonNull OsmandMapLayer layer) {
		float zOrder = getZorder(layer);
		return (int) (zOrder * 100.0f);
	}

	public synchronized void addLayer(@NonNull OsmandMapLayer layer, float zOrder) {
		addLayer(layer, zOrder, zOrder);
	}

	public synchronized void addLayer(@NonNull OsmandMapLayer layer, float zOrderLegacy, float zOrderOpenGL) {
		int i = 0;
		for (i = 0; i < layersLegacy.size(); i++) {
			if (zOrdersLegacy.get(layersLegacy.get(i)) > zOrderLegacy) {
				break;
			}
		}
		zOrdersLegacy.put(layer, zOrderLegacy);
		layersLegacy.add(i, layer);

		i = 0;
		for (i = 0; i < layersOpenGL.size(); i++) {
			if (zOrdersOpenGL.get(layersOpenGL.get(i)) > zOrderOpenGL) {
				break;
			}
		}
		zOrdersOpenGL.put(layer, zOrderOpenGL);
		layersOpenGL.add(i, layer);
		layer.initLayer(this);
	}

	public synchronized void removeLayer(@NonNull OsmandMapLayer layer) {
		layer.destroyLayer();
		while (layersLegacy.remove(layer)) ;
		while (layersOpenGL.remove(layer)) ;
		zOrdersLegacy.remove(layer);
		zOrdersOpenGL.remove(layer);
	}

	public List<OsmandMapLayer> getLayers() {
		if (isUseOpenGL()) {
			return layersOpenGL;
		} else {
			return layersLegacy;
		}
	}

	@SuppressWarnings("unchecked")
	public <T extends OsmandMapLayer> T getLayerByClass(Class<T> cl) {
		for (OsmandMapLayer lr : getLayers()) {
			if (cl.isInstance(lr)) {
				return (T) lr;
			}
		}
		return null;
	}

	public int getViewHeight() {
		if (view != null) {
			return view.getHeight();
		} else {
			return 0;
		}
	}

	@NonNull
	public OsmandApplication getApplication() {
		return application;
	}

	// ///////////////////////// NON UI PART (could be extracted in common) /////////////////////////////
	@NonNull
	public LatLon getFirstTouchPointLatLon() {
		return firstTouchPointLatLon;
	}

	@NonNull
	public LatLon getSecondTouchPointLatLon() {
		return secondTouchPointLatLon;
	}

	public boolean isMultiTouch() {
		return multiTouch;
	}

	public long getMultiTouchStartTime() {
		return multiTouchStartTime;
	}

	public long getMultiTouchEndTime() {
		return multiTouchEndTime;
	}

	public boolean isWasZoomInMultiTouch() {
		return wasZoomInMultiTouch;
	}

	public boolean mapGestureAllowed(OsmandMapLayer.MapGestureType type) {
		if (type == MapGestureType.TWO_POINTERS_ROTATION &&
				settings.getCompassMode() == CompassMode.NORTH_IS_UP) {
			return false;
		}
		for (OsmandMapLayer layer : getLayers()) {
			if (!layer.isMapGestureAllowed(type)) {
				return false;
			}
		}
		return true;
	}

	public void changeZoomManually(int zoomStep) {
		changeZoomManually(zoomStep, false);
	}

	public void changeZoomManually(int zoomStep, boolean adjustTiltAngle) {
		if (animatedDraggingThread.isAnimatingMapZoom()) {
			animatedDraggingThread.stopAnimatingSync();
		}

		Zoom zoom = getCurrentZoom();
		int previousZoom = zoom.getBaseZoom();

		if (zoomStep > 0 && !zoom.isZoomInAllowed()) {
			Toast.makeText(application, R.string.edit_tilesource_maxzoom, Toast.LENGTH_SHORT).show();
			return;
		} else if (zoomStep < 0 && !zoom.isZoomOutAllowed()) {
			Toast.makeText(application, R.string.edit_tilesource_minzoom, Toast.LENGTH_SHORT).show();
			return;
		}

		zoom.changeZoom(zoomStep);
		animatedDraggingThread.startZooming(zoom.getBaseZoom(), zoom.getZoomFloatPart(), null, false);
		if (adjustTiltAngle && MultiTouchSupport.isTiltSupportEnabled(application)) {
			adjustTiltAngle(zoom, previousZoom);
		}

		mapViewTrackingUtilities.setZoomTime(System.currentTimeMillis());
		boolean linkedToLocation = application.getMapViewTrackingUtilities().isMapLinkedToLocation();
		if (!linkedToLocation) {
			showAndHideMapPosition();
		}
		if (application.accessibilityEnabled()) {
			Toast.makeText(application, application.getString(R.string.zoomIs) + " " + zoom.getBaseZoom(), Toast.LENGTH_SHORT).show();
		}

		for (ManualZoomListener listener : manualZoomListeners) {
			listener.onManualZoomChange();
		}
	}

	private boolean is3DMode() {
		return elevationAngle != DEFAULT_ELEVATION_ANGLE;
	}

	public void adjustTiltAngle() {
		int baseZoom = getZoom();
		int angle = getAdjustedTiltAngle(baseZoom, true);
		setElevationAngle(angle);
	}

	private void adjustTiltAngle(@NonNull Zoom zoom, int previousZoom) {
		int baseZoom = zoom.getBaseZoom();
		if (baseZoom >= MIN_ZOOM_LEVEL_TO_ADJUST_CAMERA_TILT && baseZoom <= MAX_ZOOM_LIMIT) {
			float previousAngle = getElevationAngle();
			int angle = getAdjustedTiltAngle(baseZoom, false);
			if (baseZoom >= previousZoom || angle >= previousAngle) {
				animatedDraggingThread.startTilting(angle, AnimateDraggingMapThread.ZOOM_ANIMATION_TIME);
			}
		}
	}

	public int getAdjustedTiltAngle(int baseZoom, boolean enforceZoomRange) {
		if (enforceZoomRange) {
			baseZoom = Math.max(MIN_ZOOM_LEVEL_TO_ADJUST_CAMERA_TILT, Math.min(baseZoom, MAX_ZOOM_LIMIT));
		}
		int angle = 90 - (baseZoom - 2) * 5;
		return (int) Math.max(minAllowedElevationAngle, Math.min(angle, DEFAULT_ELEVATION_ANGLE));
	}

	public float getMinAllowedElevationAngle() {
		return minAllowedElevationAngle;
	}

	public void setMinAllowedElevationAngle(float minAllowedElevationAngle) {
		this.minAllowedElevationAngle = minAllowedElevationAngle;
	}

	public void setIntZoom(int zoom) {
		setZoomWithFloatPart(zoom, 0);
	}

	public void setZoomWithFloatPart(int baseZoom, float zoomFloatPart) {
		if (!isSteplessZoomSupported()) {
			zoomFloatPart = 0;
		}
		Zoom zoom = Zoom.checkZoomBounds(baseZoom, zoomFloatPart, getMinZoom(), getMaxZoom());
		if (mainLayer != null) {
			animatedDraggingThread.stopAnimating();
			setZoomAndAnimationImpl(zoom.getBaseZoom(), 0, zoom.getZoomFloatPart());
			setRotateImpl(rotate);
			refreshMap();
		}
	}

	public void setComplexZoom(int zoom, double mapDensity) {
		if (mainLayer != null && zoom <= getMaxZoom() && zoom >= getMinZoom()) {
			animatedDraggingThread.stopAnimating();
			setZoomAndAnimationImpl(zoom, 0);
			setMapDensityImpl(mapDensity);
			setRotateImpl(rotate);
			refreshMap();
		}
	}

	public void setMapDensity(double mapDensity) {
		if (mainLayer != null) {
			setMapDensityImpl(mapDensity);
		}
	}

	public void initMapRotationByCompassMode() {
		CompassMode compassMode = settings.getCompassMode();
		if (compassMode == CompassMode.NORTH_IS_UP) {
			resetRotation();
		} else if (compassMode == CompassMode.MANUALLY_ROTATED) {
			restoreManualMapRotation();
		} else if (compassMode == CompassMode.MOVEMENT_DIRECTION) {
			restoreLastKnownMapRotation();
		}
	}

	public void resetRotation() {
		setRotate(0, true);
	}

	private void restoreManualMapRotation() {
		float manualMapRotation = settings.getManuallyMapRotation();
		setRotate(manualMapRotation, true);
	}

	private void restoreLastKnownMapRotation() {
		if (settings.ROTATE_MAP.get() != OsmandSettings.ROTATE_MAP_COMPASS) {
			float lastKnownMapRotation = settings.getLastKnownMapRotation();
			setRotate(lastKnownMapRotation, true);
		}
	}

	public void setRotate(float rotate, boolean force) {
		if (multiTouch || Float.isNaN(rotate)) {
			return;
		}
		MapRendererView mapRenderer = getMapRenderer();
		float diff = MapUtils.unifyRotationDiff(rotate, mapRenderer != null && mapActivity != null ? mapActivity.getMapRotateTarget() : getRotate());
		if (Math.abs(diff) > 5 || force) { // check smallest rotation
			animatedDraggingThread.startRotate(rotate);
		}
	}

	public void setHeight(float height) {
		MapRendererView mapRenderer = getMapRenderer();
		if (mapRenderer != null)
			mapRenderer.restoreFlatZoom(height);
		else
			currentViewport.setHeight(height);
	}

	public boolean isShowMapPosition() {
		return showMapPosition;
	}

	public void setShowMapPosition(boolean showMapPosition) {
		this.showMapPosition = showMapPosition;
	}

	public void showAndHideMapPosition() {
		setShowMapPosition(true);
		getApplication().runMessageInUIThreadAndCancelPrevious(SHOW_POSITION_MSG_ID, () -> {
			if (isShowMapPosition()) {
				setShowMapPosition(false);
				refreshMap();
			}
		}, 2500);
	}

	public float getRotate() {
		return currentViewport.getRotate();
	}

	public void setLatLon(double latitude, double longitude) {
		setLatLon(latitude, longitude, false);
	}

	public void setLatLon(double latitude, double longitude, float ratiox, float ratioy) {
		setLatLon(latitude, longitude, ratiox, ratioy, false);
	}

	public void setTarget31(int x31, int y31) {
		setTarget31(x31, y31, false);
	}

	public void setLatLon(double latitude, double longitude, boolean notify) {
		if (!animatedDraggingThread.isAnimatingMapTilt()) {
			animatedDraggingThread.stopAnimating();
		}
		setLatLonImpl(latitude, longitude);
		refreshMap();
		if (notify) {
			notifyLocationListeners(getLatitude(), getLongitude());
		}
	}

	public void setLatLon(double latitude, double longitude, float ratiox, float ratioy, boolean notify) {
		if (!animatedDraggingThread.isAnimatingMapTilt()) {
			animatedDraggingThread.stopAnimating();
		}
		setLatLonImpl(latitude, longitude, ratiox, ratioy);
		refreshMap();
		if (notify) {
			notifyLocationListeners(getLatitude(), getLongitude());
		}
	}

	public void setTarget31(int x31, int y31, boolean notify) {
		setTarget31Impl(x31, y31);
		refreshMap();
		if (notify) {
			notifyLocationListeners(getLatitude(), getLongitude());
		}
	}

	public double getLatitude() {
		return currentViewport.getLatitude();
	}

	public double getLongitude() {
		return currentViewport.getLongitude();
	}

	public int getZoom() {
		return currentViewport.getZoom();
	}

	@NonNull
	public Zoom getCurrentZoom() {
		return new Zoom(getZoom(), getZoomFloatPart(), getMinZoom(), getMaxZoom());
	}

	public int getBaseZoom() {
		MapRendererView mapRenderer = getMapRenderer();
		if (mapRenderer != null) {
			return mapRenderer.getState().getZoomLevel().ordinal() + mapRenderer.getTileZoomOffset();
		}
		return currentViewport.getZoom();
	}

	public boolean isPinchZoomingOrRotating() {
		return multiTouchSupport != null && multiTouchSupport.isInZoomAndRotationMode();
	}

	public boolean isAfterDoubleTap() {
		return afterDoubleTap;
	}

	public float getElevationAngle() {
		return elevationAngle;
	}

	public float getZoomFloatPart() {
		return (float) currentViewport.getZoomFloatPart();
	}

	public float getZoomAnimation() {
		return (float) currentViewport.getZoomAnimation();
	}

	public double getSettingsMapDensity() {
		OsmandMap map = application.getOsmandMap();
		return (map != null ? map.getMapDensity() : getSettings().MAP_DENSITY.get())
				* Math.max(1, getDensity());
	}


	public boolean isZooming() {
		return currentViewport.isZoomAnimated();
	}

	public void addMapLocationListener(@NonNull IMapLocationListener listener) {
		if (!locationListeners.contains(listener)) {
			locationListeners = CollectionUtils.addToList(locationListeners, listener);
		}
	}

	public void removeMapLocationListener(@NonNull IMapLocationListener listener) {
		locationListeners = CollectionUtils.removeFromList(locationListeners, listener);
	}

	public void addManualZoomChangeListener(@NonNull ManualZoomListener listener) {
		if (!manualZoomListeners.contains(listener)) {
			manualZoomListeners = CollectionUtils.addToList(manualZoomListeners, listener);
		}
	}

	public void removeManualZoomListener(@NonNull ManualZoomListener listener) {
		manualZoomListeners = CollectionUtils.removeFromList(manualZoomListeners, listener);
	}

	public void addElevationListener(@NonNull ElevationListener listener) {
		if (!elevationListeners.contains(listener)) {
			elevationListeners = CollectionUtils.addToList(elevationListeners, listener);
		}
	}

	public void removeElevationListener(@NonNull ElevationListener listener) {
		elevationListeners = CollectionUtils.removeFromList(elevationListeners, listener);
	}

	public void addViewportListener(@NonNull ViewportListener listener) {
		if (!viewportListeners.contains(listener)) {
			viewportListeners = CollectionUtils.addToList(viewportListeners, listener);
		}
	}

	public void removeViewportListener(@NonNull ViewportListener listener) {
		viewportListeners = CollectionUtils.removeFromList(viewportListeners, listener);
	}

	public void setOnDrawMapListener(@Nullable OnDrawMapListener listener) {
		this.onDrawMapListener = listener;
	}

	public void addTouchListener(@NonNull TouchListener listener) {
		if (!touchListeners.contains(listener)) {
			touchListeners = CollectionUtils.addToList(touchListeners, listener);
		}
	}

	public void removeTouchListener(@NonNull TouchListener listener) {
		touchListeners = CollectionUtils.removeFromList(touchListeners, listener);
	}

	// ////////////////////////////// DRAWING MAP PART /////////////////////////////////////////////
	public BaseMapLayer getMainLayer() {
		return mainLayer;
	}

	public void setMainLayer(BaseMapLayer mainLayer) {
		this.mainLayer = mainLayer;
		int zoom = currentViewport.getZoom();
		double zoomFloatPart = currentViewport.getZoomFloatPart();
		if (getMaxZoom() < zoom) {
			zoom = getMaxZoom();
			zoomFloatPart = 0;
		}
		if (getMinZoom() > zoom) {
			zoom = getMinZoom();
			zoomFloatPart = 0;
		}
		setZoomAndAnimationImpl(zoom, 0, zoomFloatPart);
		refreshMap();
	}

	public void restoreScreenCenter() {
		MapDisplayPositionManager displayPositionManager = mapViewTrackingUtilities.getMapDisplayPositionManager();
		displayPositionManager.restoreMapRatio();
		RotatedTileBox box = currentViewport.copy();
		LatLon screenCenter = NativeUtilities.getLatLonFromElevatedPixel(mapRenderer, box,
				box.getPixWidth() / 2f, box.getPixHeight() / 2f);
		PointF ratio = displayPositionManager.getMapRatio();
		setLatLon(screenCenter.getLatitude(), screenCenter.getLongitude(), ratio.x, ratio.y);
	}

	public OsmandSettings getSettings() {
		return settings;
	}

	public int getMaxZoom() {
		int customizedZoom = application.getAppCustomization().getMaxZoom();
		int maxSupportedZoom = mainLayer != null ? mainLayer.getMaximumShownMapZoom() : DEFAULT_MAX_ZOOM;
		if (customizedZoom > 0) {
			return Math.min(customizedZoom, maxSupportedZoom);
		}
		return maxSupportedZoom;
	}

	public int getMinZoom() {
		int customizedZoom = application.getAppCustomization().getMinZoom();
		int minSupportedZoom = mainLayer != null ? mainLayer.getMinimumShownMapZoom() + 1 : DEFAULT_MIN_ZOOM;
		return customizedZoom > 0
				? Math.max(customizedZoom, minSupportedZoom)
				: minSupportedZoom;
	}

	public boolean isCarView() {
		return view instanceof CarSurfaceView;
	}

	public float getCarViewDensity() {
		if (view instanceof CarSurfaceView) {
			return ((CarSurfaceView) view).getDensity();
		}
		return 0;
	}

	private void drawBasemap(Canvas canvas) {
		if (bufferImgLoc != null) {
			float rot = -bufferImgLoc.getRotate();
			canvas.rotate(rot, currentViewport.getCenterPixelX(), currentViewport.getCenterPixelY());
			RotatedTileBox calc = currentViewport.copy();
			calc.setRotate(bufferImgLoc.getRotate());

			int cz = getZoom();
			QuadPointDouble lt = bufferImgLoc.getLeftTopTile(cz);
			QuadPointDouble rb = bufferImgLoc.getRightBottomTile(cz);
			float x1 = calc.getPixXFromTile(lt.x, lt.y, cz);
			float x2 = calc.getPixXFromTile(rb.x, rb.y, cz);
			float y1 = calc.getPixYFromTile(lt.x, lt.y, cz);
			float y2 = calc.getPixYFromTile(rb.x, rb.y, cz);
//			LatLon lt = bufferImgLoc.getLeftTopLatLon();
//			LatLon rb = bufferImgLoc.getRightBottomLatLon();
//			final float x1 = calc.getPixXFromLatLon(lt.getLatitude(), lt.getLongitude());
//			final float x2 = calc.getPixXFromLatLon(rb.getLatitude(), rb.getLongitude());
//			final float y1 = calc.getPixYFromLatLon(lt.getLatitude(), lt.getLongitude());
//			final float y2 = calc.getPixYFromLatLon(rb.getLatitude(), rb.getLongitude());
			if (!bufferBitmap.isRecycled()) {
				RectF rct = new RectF(x1, y1, x2, y2);
				canvas.drawBitmap(bufferBitmap, null, rct, paintImg);
			}
			canvas.rotate(-rot, currentViewport.getCenterPixelX(), currentViewport.getCenterPixelY());
		}
	}

	private void refreshBaseMapInternal(@NonNull RotatedTileBox tileBox, @NonNull DrawSettings drawSettings) {
		if (tileBox.getPixHeight() == 0 || tileBox.getPixWidth() == 0 || mapRenderer != null) {
			return;
		}
		if (bufferBitmapTmp == null || tileBox.getPixHeight() != bufferBitmapTmp.getHeight()
				|| tileBox.getPixWidth() != bufferBitmapTmp.getWidth()) {
			bufferBitmapTmp = Bitmap.createBitmap(tileBox.getPixWidth(), tileBox.getPixHeight(), Config.ARGB_8888);
		}
		long start = SystemClock.elapsedRealtime();
		QuadPoint c = tileBox.getCenterPixelPoint();
		Canvas canvas = new Canvas(bufferBitmapTmp);
		fillCanvas(canvas, drawSettings);
		List<OsmandMapLayer> layers = getLayers();
		for (int i = 0; i < layers.size(); i++) {
			try {
				OsmandMapLayer layer = layers.get(i);
				canvas.save();
				// rotate if needed
				if (!layer.drawInScreenPixels()) {
					canvas.rotate(tileBox.getRotate(), c.x, c.y);
				}
				layer.onPrepareBufferImage(canvas, tileBox, drawSettings);
				canvas.restore();
			} catch (IndexOutOfBoundsException e) {
				// skip it
				canvas.restore();
			}
		}
		Bitmap t = bufferBitmap;
		synchronized (this) {
			bufferImgLoc = tileBox;
			bufferBitmap = bufferBitmapTmp;
			bufferBitmapTmp = t;
		}
		long end = SystemClock.elapsedRealtime();
		additional.calculateFPS(start, end);
	}

	private void refreshMapInternal(@NonNull DrawSettings drawSettings) {
		if (view == null) {
			return;
		}
		PointF ratio = mapViewTrackingUtilities.getMapDisplayPositionManager().getMapRatio();
		int cy = (int) (ratio.y * view.getHeight());
		int cx = (int) (ratio.x * view.getWidth());
		boolean updateMapRenderer = false;
		MapRendererView mapRenderer = getMapRenderer();
		if (mapRenderer != null) {
			PointI fixedPixel = mapRenderer.getState().getFixedPixel();
			updateMapRenderer = fixedPixel.getX() < 0 || fixedPixel.getY() < 0;
		}

		boolean viewportChanged = currentViewport.getPixWidth() != view.getWidth()
				|| currentViewport.getPixHeight() != view.getHeight();
		boolean centerChanged = currentViewport.getCenterPixelY() != cy
				|| currentViewport.getCenterPixelX() != cx;

		if (updateMapRenderer || viewportChanged || centerChanged) {
			currentViewport.setPixelDimensions(view.getWidth(), view.getHeight(), ratio.x, ratio.y);

			if (viewportChanged) {
				notifyViewportChanged();
			}

			if (mapRenderer != null) {
				mapRenderer.setMapTarget(new PointI(cx, cy), mapRenderer.getTarget());
			}
			setElevationAngle(elevationAngle);
			setMapDensityImpl(getSettingsMapDensity());
			refreshBufferImage(drawSettings);
			float height = currentViewport.getHeight();
			if (height > 0.0f && mapRenderer != null) {
				currentViewport.setHeight(0.0f);
				mapRenderer.restoreFlatZoom(height);
			}
		}
		if (view instanceof SurfaceView) {
			SurfaceHolder holder = ((SurfaceView) view).getHolder();
			long ms = SystemClock.elapsedRealtime();
			synchronized (holder) {
				Canvas canvas = holder.lockCanvas();
				if (canvas != null) {
					try {
						// make copy to avoid concurrency
						RotatedTileBox viewportToDraw = currentViewport.copy();
						drawOverMap(canvas, viewportToDraw, drawSettings);
					} finally {
						holder.unlockCanvasAndPost(canvas);
					}
				}
				if (MEASURE_FPS) {
					main.calculateFPS(ms, SystemClock.elapsedRealtime());
				}
			}
		} else if (view instanceof CarSurfaceView) {
			SurfaceRenderer renderer = ((CarSurfaceView) view).getSurfaceRenderer();
			long ms = SystemClock.elapsedRealtime();
			synchronized (renderer) {
				try {
					// make copy to avoid concurrency
					RotatedTileBox viewportToDraw = currentViewport.copy();
					renderer.renderFrame(viewportToDraw, drawSettings);
				} catch (Exception e) {
					// ignore
				}
				if (MEASURE_FPS) {
					main.calculateFPS(ms, SystemClock.elapsedRealtime());
				}
			}
		} else {
			view.invalidate();
		}
	}

	private void fillCanvas(Canvas canvas, DrawSettings drawSettings) {
		int color = MAP_DEFAULT_COLOR;
		CanvasColors canvasColors = this.canvasColors;
		if (canvasColors == null) {
			canvasColors = updateCanvasColors();
			this.canvasColors = canvasColors;
		}
		if (canvasColors != null) {
			color = drawSettings.isNightMode() ? canvasColors.colorNight : canvasColors.colorDay;
		}
		canvas.drawColor(color);
	}

	public void resetDefaultColor() {
		canvasColors = null;
	}

	private CanvasColors updateCanvasColors() {
		CanvasColors canvasColors = null;
		RenderingRulesStorage rrs = application.getRendererRegistry().getCurrentSelectedRenderer();
		if (rrs != null) {
			canvasColors = new CanvasColors();
			RenderingRuleSearchRequest req = new RenderingRuleSearchRequest(rrs);
			req.setBooleanFilter(rrs.PROPS.R_NIGHT_MODE, false);
			if (req.searchRenderingAttribute(RenderingRuleStorageProperties.A_DEFAULT_COLOR)) {
				canvasColors.colorDay = req.getIntPropertyValue(req.ALL.R_ATTR_COLOR_VALUE);
			}
			req = new RenderingRuleSearchRequest(rrs);
			req.setBooleanFilter(rrs.PROPS.R_NIGHT_MODE, true);
			if (req.searchRenderingAttribute(RenderingRuleStorageProperties.A_DEFAULT_COLOR)) {
				canvasColors.colorNight = req.getIntPropertyValue(req.ALL.R_ATTR_COLOR_VALUE);
			}
		}
		return canvasColors;
	}

	public boolean isMeasureFPS() {
		return MEASURE_FPS;
	}

	public void setMeasureFPS(boolean measureFPS) {
		MEASURE_FPS = measureFPS;
	}

	public float getFPS() {
		return main.getFps();
	}

	public float getSecondaryFPS() {
		return additional.getFps();
	}

	public float calculateRenderFps() {
		MapRendererView renderer = getMapRenderer();
		if (renderer != null) {
			renderFPSMeasurement.calculateFPS(renderer.getFrameId());
		}
		return renderFPSMeasurement.getFps();
	}

	public boolean isAnimatingMapZoom() {
		return animatedDraggingThread.isAnimatingMapZoom();
	}

	public boolean isAnimatingMapMove() {
		return animatedDraggingThread.isAnimatingMapMove();
	}

	public boolean isAnimatingMapRotation() {
		return animatedDraggingThread.isAnimatingMapRotation();
	}

	@SuppressLint("WrongCall")
	public void drawOverMap(Canvas canvas, RotatedTileBox tileBox, DrawSettings drawSettings) {
		if (DISABLE_MAP_LAYERS) {
			return;
		}
		if (mapRenderer == null) {
			fillCanvas(canvas, drawSettings);
		}
		QuadPoint c = tileBox.getCenterPixelPoint();
		synchronized (this) {
			if (bufferBitmap != null && !bufferBitmap.isRecycled() && mapRenderer == null) {
				canvas.save();
				canvas.rotate(tileBox.getRotate(), c.x, c.y);
				drawBasemap(canvas);
				canvas.restore();
			}
		}

		if (onDrawMapListener != null) {
			onDrawMapListener.onDrawOverMap();
		}

		List<OsmandMapLayer> layers = getLayers();
		for (int i = 0; i < layers.size(); i++) {
			try {
				OsmandMapLayer layer = layers.get(i);
				canvas.save();
				// rotate if needed
				if (!layer.drawInScreenPixels()) {
					canvas.rotate(tileBox.getRotate(), c.x, c.y);
				}
				if (mapRenderer != null) {
					layer.onPrepareBufferImage(canvas, tileBox, drawSettings);
				}
				layer.onDraw(canvas, tileBox, drawSettings);
				canvas.restore();
			} catch (IndexOutOfBoundsException e) {
				// skip it
			}
		}
		if (showMapPosition || PluginsHelper.isMapPositionIconNeeded()) {
			drawMapPosition(canvas, c.x, c.y);
		} else if (multiTouchSupport != null && multiTouchSupport.isInZoomAndRotationMode()) {
			drawMapPosition(canvas, multiTouchSupport.getCenterPoint().x, multiTouchSupport.getCenterPoint().y);
		} else if (doubleTapScaleDetector != null && doubleTapScaleDetector.isInZoomMode()) {
			drawMapPosition(canvas, doubleTapScaleDetector.getCenterX(), doubleTapScaleDetector.getCenterY());
		}
	}

	protected void drawMapPosition(Canvas canvas, float x, float y) {
		canvas.drawCircle(x, y, 3 * getCurrentDensity(), paintCenter);
		canvas.drawCircle(x, y, 7 * getCurrentDensity(), paintCenter);
	}

	private void refreshBufferImage(@NonNull DrawSettings drawSettings) {
		if (mapRenderer == null && (!baseHandler.hasMessages(BASE_REFRESH_MESSAGE) || drawSettings.isUpdateVectorRendering())) {
			Message msg = Message.obtain(baseHandler, () -> {
				baseHandler.removeMessages(BASE_REFRESH_MESSAGE);
				if (mapRenderer != null) {
					handler.removeMessages(MAP_FORCE_REFRESH_MESSAGE);
					return;
				}
				try {
					DrawSettings param = drawSettings;
					Boolean currentNightMode = nightMode;
					if (currentNightMode != null && currentNightMode != param.isNightMode()) {
						param = new DrawSettings(currentNightMode, true);
						resetDefaultColor();
					}
					if (handler.hasMessages(MAP_FORCE_REFRESH_MESSAGE)) {
						if (!param.isUpdateVectorRendering()) {
							param = new DrawSettings(drawSettings.isNightMode(), true);
						}
						handler.removeMessages(MAP_FORCE_REFRESH_MESSAGE);
					}
					param.mapRefreshTimestamp = System.currentTimeMillis();
					refreshBaseMapInternal(currentViewport.copy(), param);
					sendRefreshMapMsg(param, 0);
				} catch (Exception e) {
					LOG.error(e.getMessage(), e);
				}
			});
			msg.what = drawSettings.isUpdateVectorRendering() ? MAP_FORCE_REFRESH_MESSAGE : BASE_REFRESH_MESSAGE;
			// baseHandler.sendMessageDelayed(msg, 0);
			baseHandler.sendMessage(msg);
		}
	}

	// this method could be called in non UI thread
	public void refreshMap() {
		refreshMap(false);
	}

	// this method could be called in non UI thread
	public void refreshMap(boolean updateVectorRendering) {
		if (view != null && view.isShown()) {
			boolean nightMode = application.getDaynightHelper().isNightMode();
			Boolean currentNightMode = this.nightMode;
			boolean forceUpdateVectorDrawing = currentNightMode != null && currentNightMode != nightMode;
			if (forceUpdateVectorDrawing) {
				resetDefaultColor();
			}
			this.nightMode = nightMode;
			DrawSettings drawSettings = new DrawSettings(nightMode, updateVectorRendering || forceUpdateVectorDrawing);
			sendRefreshMapMsg(drawSettings, 20);
			refreshBufferImage(drawSettings);
		}
	}

	private void sendRefreshMapMsg(@NonNull DrawSettings drawSettings, int delay) {
		if (!handler.hasMessages(MAP_REFRESH_MESSAGE) || drawSettings.isUpdateVectorRendering()) {
			Message msg = Message.obtain(handler, () -> {
				DrawSettings param = drawSettings;
				handler.removeMessages(MAP_REFRESH_MESSAGE);

				refreshMapInternal(param);
			});
			msg.what = MAP_REFRESH_MESSAGE;
			if (delay > 0) {
				handler.sendMessageDelayed(msg, delay);
			} else {
				handler.sendMessage(msg);
			}
		}
	}

	@Override
	public void tileDownloaded(DownloadRequest request) {
		// force to refresh map because image can be loaded from different threads
		// and threads can block each other especially for sqlite images when they
		// are inserting into db they block main thread
		refreshMap();
	}

	// ///////////////////////////////// DRAGGING PART ///////////////////////////////////////
	@NonNull
	public net.osmand.data.RotatedTileBox getCurrentRotatedTileBox() {
		return currentViewport;
	}

	public float getDensity() {
		return currentViewport.getDensity();
	}

	public float getScaleCoefficient() {
		float scaleCoefficient = getDensity();
		if (Math.min(dm.widthPixels / (dm.density * 160), dm.heightPixels / (dm.density * 160)) > 2.5f) {
			// large screen
			scaleCoefficient *= 1.5f;
		}
		return scaleCoefficient;
	}

	/**
	 * These methods do not consider rotating
	 */
	protected void dragToAnimate(float fromX, float fromY, float toX, float toY, boolean notify) {
		//float dx = (fromX - toX);
		//float dy = (fromY - toY);
		//moveTo(dx, dy, false);
		moveTo(fromX, fromY, toX, toY, false);
		if (notify) {
			notifyLocationListeners(getLatitude(), getLongitude());
		}
	}

	protected void dragToAnimate(int toX31, int toY31, boolean notify) {
		moveTo(toX31, toY31, false);
		if (notify) {
			notifyLocationListeners(getLatitude(), getLongitude());
		}
	}

	public void rotateToAnimate(float rotate) {
		this.rotate = MapUtils.unifyRotationTo360(rotate);
		setRotateImpl(this.rotate);
		refreshMap();
	}

	public void rotateToAnimate(float rotate, int centerX, int centerY) {
		this.rotate = MapUtils.unifyRotationTo360(rotate);
		setRotateImpl(this.rotate, centerX, centerY);
		refreshMap();
	}

	protected void setLatLonAnimate(double latitude, double longitude, boolean notify) {
		setLatLonImpl(latitude, longitude);
		refreshMap();
		if (notify) {
			notifyLocationListeners(latitude, longitude);
		}
	}

	protected void setFractionalZoom(int zoom, double zoomPart, boolean notify) {
		setZoomAndAnimationImpl(zoom, 0, zoomPart);
		refreshMap();
		if (notify) {
			notifyLocationListeners(getLatitude(), getLongitude());
		}
	}

	// for internal usage
	private void setLatLonImpl(double latitude, double longitude) {
		MapRendererView mapRenderer = getMapRenderer();
		if (mapRenderer != null) {
			NativeUtilities.calculateTarget31(mapRenderer, latitude, longitude, true);
		}
		currentViewport.setLatLonCenter(latitude, longitude);
	}

	private void setLatLonImpl(double latitude, double longitude, float ratiox, float ratioy) {
		int cx = (int) (ratiox * view.getWidth());
		int cy = (int) (ratioy * view.getHeight());
		if (currentViewport.getCenterPixelY() == cy && currentViewport.getCenterPixelX() == cx) {
			setLatLonImpl(latitude, longitude);
		} else {
			currentViewport.setPixelDimensions(view.getWidth(), view.getHeight(), ratiox, ratioy);
			if (mapRenderer != null) {
				PointI target31 = NativeUtilities.calculateTarget31(mapRenderer, latitude, longitude, false);
				mapRenderer.setMapTarget(new PointI(cx, cy), target31);
			}
			currentViewport.setLatLonCenter(latitude, longitude);
		}
	}

	private void setTarget31Impl(int x31, int y31) {
		MapRendererView mapRenderer = getMapRenderer();
		if (mapRenderer != null) {
			mapRenderer.setTarget(new PointI(x31, y31));
		}
		currentViewport.setLatLonCenter(MapUtils.get31LatitudeY(y31), MapUtils.get31LongitudeX(x31));
	}

	private void setRotateImpl(float rotate) {
		RotatedTileBox tb = currentViewport.copy();
		setRotateImpl(rotate, tb.getCenterPixelX(), tb.getCenterPixelY());
	}

	private void setRotateImpl(float rotate, int centerX, int centerY) {
		MapRendererView mapRenderer = getMapRenderer();
		if (mapRenderer != null) {
			PointI center31 = new PointI();
			if (mapRenderer.getLocationFromScreenPoint(new PointI(centerX, centerY), center31)) {
				int centerX31 = center31.getX();
				int centerY31 = center31.getY();
				PointI target31 = mapRenderer.getTarget();
				float azimuth = mapRenderer.getAzimuth();
				int targetX = target31.getX() - centerX31;
				int targetY = target31.getY() - centerY31;
				double angleR = Math.toRadians(-azimuth - rotate);
				double cosAngle = Math.cos(angleR);
				double sinAngle = Math.sin(angleR);
				int newTargetX = (int) (targetX * cosAngle - targetY * sinAngle + centerX31);
				int newTargetY = (int) (targetX * sinAngle + targetY * cosAngle + centerY31);
				mapRenderer.setTarget(new PointI(newTargetX, newTargetY));
				mapRenderer.setAzimuth(-rotate);
			}
		}
		currentViewport.setRotate(rotate);
	}

	private void setZoomAndAnimationImpl(int zoom, double zoomAnimation) {
		setZoomAndAnimationImpl(zoom, zoomAnimation, currentViewport.getZoomFloatPart());
	}

	private void setZoomAndAnimationImpl(int zoom, double zoomAnimation, int centerX, int centerY) {
		setZoomAndAnimationImpl(zoom, zoomAnimation, currentViewport.getZoomFloatPart(), centerX, centerY);
	}

	private void setZoomAndAnimationImpl(int zoom, double zoomAnimation, double zoomFloatPart) {
		RotatedTileBox tb = currentViewport.copy();
		setZoomAndAnimationImpl(zoom, zoomAnimation, zoomFloatPart, tb.getCenterPixelX(), tb.getCenterPixelY());
	}

	private void setZoomAndAnimationImpl(int zoom, double zoomAnimation, double zoomFloatPart, int centerX, int centerY) {
		zoom = normalizeZoomWithLimits(zoom);
		MapRendererView mapRenderer = getMapRenderer();
		if (mapRenderer != null) {
			int centerX31Before = 0;
			int centerY31Before = 0;

			// Get map center in 31
			PointI center31 = new PointI();
			if (mapRenderer.getLocationFromScreenPoint(new PointI(centerX, centerY), center31)) {
				centerX31Before = center31.getX();
				centerY31Before = center31.getY();
			}

			// Zoom
			float finalZoomFloatPart = (float) (zoomAnimation + zoomFloatPart);
			float visualZoom = finalZoomFloatPart >= 0
					? 1 + finalZoomFloatPart
					: 1 + 0.5f * finalZoomFloatPart;
			mapRenderer.setZoom(ZoomLevel.swigToEnum(zoom), visualZoom);
			float zoomMagnifier = application.getOsmandMap().getMapDensity();
			mapRenderer.setVisualZoomShift(zoomMagnifier - 1.0f);

			// Shift map to new center
			center31 = new PointI();
			// Get new map center in 31
			if (mapRenderer.getLocationFromScreenPoint(new PointI(centerX, centerY), center31)) {
				int centerX31After = center31.getX();
				int centerY31After = center31.getY();
				PointI target31 = mapRenderer.getTarget();
				int targetX = target31.getX() - (centerX31After - centerX31Before);
				int targetY = target31.getY() - (centerY31After - centerY31Before);
				// Shift map
				mapRenderer.setTarget(new PointI(targetX, targetY));
			}
		}
		currentViewport.setZoomAndAnimation(zoom, zoomAnimation, zoomFloatPart);
		setElevationAngle(normalizeElevationAngle(this.elevationAngle));
	}

	private void setMapDensityImpl(double mapDensity) {
		MapRendererView mapRenderer = getMapRenderer();
		if (mapRenderer != null) {
			float zoomMagnifier = application.getOsmandMap().getMapDensity();
			mapRenderer.setVisualZoomShift(zoomMagnifier - 1.0f);
		}
		currentViewport.setMapDensity(mapDensity);
	}

	public void setCurrentZoom() {
		MapRendererView mapRenderer = getMapRenderer();
		if (mapRenderer != null) {
			int zoomLevel = mapRenderer.getZoomLevel().ordinal();
			float visualZoom = mapRenderer.getVisualZoom();
			float zoomFloatPart = visualZoom >= 1.0f
					? visualZoom - 1.0f
					: (visualZoom - 1.0f) * 2.0f;
			currentViewport.setZoomAndAnimation(zoomLevel, 0, zoomFloatPart);
		}
	}

	public float normalizeElevationAngle(float elevationAngle) {
		return elevationAngle > 90 ? 90f : Math.max(minAllowedElevationAngle, elevationAngle);
	}

	protected void zoomToAnimate(int zoom, double zoomToAnimate, int centerX, int centerY, boolean notify) {
		if (mainLayer != null && getMaxZoom() >= zoom && getMinZoom() <= zoom) {
			setZoomAndAnimationImpl(zoom, zoomToAnimate, centerX, centerY);
			setRotateImpl(rotate, centerX, centerY);
			refreshMap();
			if (notify) {
				notifyLocationListeners(getLatitude(), getLongitude());
			}
		}
	}

	private void zoomToAnimate(@NonNull RotatedTileBox tileBox, float deltaZoom, int centerX, int centerY) {
		Zoom zoom = new Zoom(tileBox.getZoom(), (float) tileBox.getZoomFloatPart(), getMinZoom(), getMaxZoom());
		zoom.calculateAnimatedZoom(currentViewport.getZoom(), deltaZoom);
		boolean notify = !(doubleTapScaleDetector != null && doubleTapScaleDetector.isInZoomMode());
		zoomToAnimate(zoom.getBaseZoom(), zoom.getZoomAnimation(), centerX, centerY, notify);
	}

	private void zoomAndRotateToAnimate(boolean startZooming, boolean startRotating) {
		MapRendererView mapRenderer = getMapRenderer();
		if (mapRenderer != null && multiTouchSupport != null) {
			PointF firstPoint = multiTouchSupport.getFirstPoint();
			PointI firstPosition = new PointI((int) firstPoint.x, (int) firstPoint.y);
			PointF secondPoint = multiTouchSupport.getSecondPoint();
			PointI secondPosition = new PointI((int) secondPoint.x, (int) secondPoint.y);
			scrollDistanceX = 0.0f;
			scrollDistanceY = 0.0f;
			mapRenderer.setMapTarget(firstPosition, new PointI(firstTouchLocationX, firstTouchLocationY));
			PointD zoomAndRotation = new PointD();
			boolean canChange = mapRenderer.getZoomAndRotationAfterPinch(
					new PointI(firstTouchLocationX, firstTouchLocationY), firstTouchLocationHeight, firstPosition,
					new PointI(secondTouchLocationX, secondTouchLocationY), secondTouchLocationHeight, secondPosition,
					zoomAndRotation);
			if (canChange) {
				if (startZooming) {
					float relativeZoomAnimation = (float) zoomAndRotation.getX();
					int flatZoomLevel = mapRenderer.getFlatZoomLevel().ordinal();
					float flatVisualZoom = mapRenderer.getFlatVisualZoom();
					float flatZoomFloatPart = flatVisualZoom >= 1.0f
							? flatVisualZoom - 1.0f
							: (flatVisualZoom - 1.0f) * 2.0f;
					Zoom zoom = new Zoom(flatZoomLevel, flatZoomFloatPart, getMinZoom(), getMaxZoom());
					zoom.calculateAnimatedZoom(flatZoomLevel, relativeZoomAnimation);
					int zoomLevel = zoom.getBaseZoom();
					double zoomAnimation = zoom.getZoomAnimation();
					double zoomFloatPart = zoom.getZoomFloatPart();

					float finalZoomFloatPart = (float) (zoomAnimation + zoomFloatPart);
					float visualZoom = finalZoomFloatPart >= 0
							? 1 + finalZoomFloatPart
							: 1 + 0.5f * finalZoomFloatPart;
					mapRenderer.setFlatZoom(ZoomLevel.swigToEnum(zoomLevel), visualZoom);
					float zoomMagnifier = application.getOsmandMap().getMapDensity();
					mapRenderer.setVisualZoomShift(zoomMagnifier - 1.0f);

					int surfaceZoomLevel = mapRenderer.getZoomLevel().ordinal();
					float surfaceVisualZoom = mapRenderer.getVisualZoom();
					float surfaceZoomFloatPart = surfaceVisualZoom >= 1.0f
							? surfaceVisualZoom - 1.0f
							: (surfaceVisualZoom - 1.0f) * 2.0f;

					currentViewport.setZoomAndAnimation(surfaceZoomLevel, zoomAnimation, surfaceZoomFloatPart);
				}
				if (startRotating) {
					float angleShift = (float) zoomAndRotation.getY();
					this.rotate = MapUtils.unifyRotationTo360(this.rotate - angleShift);
					mapRenderer.setAzimuth(-this.rotate);
					currentViewport.setRotate(this.rotate);
				}
			}
			PointI target31 = mapRenderer.getState().getTarget31();
			currentViewport.setLatLonCenter(MapUtils.get31LatitudeY(target31.getY()), MapUtils.get31LongitudeX(target31.getX()));
			refreshMap();
			notifyLocationListeners(getLatitude(), getLongitude());
		}
	}

	public void moveTo(float dx, float dy, boolean notify) {
		MapRendererView mapRenderer = getMapRenderer();
		if (mapRenderer != null) {
			PointI point31 = new PointI();
			PointI center = mapRenderer.getTargetScreenPosition();
			if (center.getX() < 0 || center.getY() < 0) {
				PointD newCenter = new PointD(
						(double) mapRenderer.getWindowWidth() / 2.0 + (double) dx,
						(double) mapRenderer.getWindowHeight() / 2.0 + (double) dy);
				if (mapRenderer.getLocationFromScreenPoint(newCenter, point31)) {
					mapRenderer.setTarget(point31, false, false);
					currentViewport.setLatLonCenter(MapUtils.get31LatitudeY(point31.getY()), MapUtils.get31LongitudeX(point31.getX()));
				}
			} else {
				PointD newCenter = new PointD(
						(double) center.getX() + (double) dx,
						(double) center.getY() + (double) dy);
				PointI prevPoint31 = new PointI();
				if (mapRenderer.getLocationFromScreenPoint(center, prevPoint31)
						&& mapRenderer.getLocationFromScreenPoint(newCenter, point31)) {
					point31 = NativeUtilities.calculateNewTarget31(mapRenderer.getTarget(),
							new PointI(point31.getX() - prevPoint31.getX(), point31.getY() - prevPoint31.getY()));
					mapRenderer.setTarget(point31);
					currentViewport.setLatLonCenter(MapUtils.get31LatitudeY(point31.getY()), MapUtils.get31LongitudeX(point31.getX()));
				}
			}
		} else {
			QuadPoint cp = currentViewport.getCenterPixelPoint();
			LatLon latlon = currentViewport.getLatLonFromPixel(cp.x + dx, cp.y + dy);
			setLatLonImpl(latlon.getLatitude(), latlon.getLongitude());
		}
		refreshMap();
		if (notify) {
			notifyLocationListeners(getLatitude(), getLongitude());
		}
	}

	public void moveTo(float fromX, float fromY, float toX, float toY, boolean notify) {
		MapRendererView mapRenderer = getMapRenderer();
		if (mapRenderer != null) {
			RotatedTileBox tb = currentViewport.copy();
			PointI from31 = NativeUtilities.get31FromPixel(mapRenderer, tb, (int) (fromX), (int) (fromY));
			PointI to31 = NativeUtilities.get31FromPixel(mapRenderer, tb, (int) (toX), (int) (toY));
			if (from31 != null && to31 != null) {
				PointI target31 = mapRenderer.getTarget();
				setTarget31Impl(target31.getX() - (to31.getX() - from31.getX()),
						target31.getY() - (to31.getY() - from31.getY()));
			}
		} else {
			float dx = (fromX - toX);
			float dy = (fromY - toY);
			QuadPoint cp = currentViewport.getCenterPixelPoint();
			LatLon latlon = currentViewport.getLatLonFromPixel(cp.x + dx, cp.y + dy);
			setLatLonImpl(latlon.getLatitude(), latlon.getLongitude());
		}
		refreshMap();
		if (notify) {
			notifyLocationListeners(getLatitude(), getLongitude());
		}
	}

	public void moveTo(int toX31, int toY31, boolean notify) {
		setTarget31Impl(toX31, toY31);
		refreshMap();
		if (notify) {
			notifyLocationListeners(getLatitude(), getLongitude());
		}
	}

	public void fitRectToMap(double left, double right, double top, double bottom,
	                         int tileBoxWidthPx, int tileBoxHeightPx, int marginTopPx) {
		fitRectToMap(left, right, top, bottom, tileBoxWidthPx, tileBoxHeightPx, marginTopPx, 0);
	}

	public void fitRectToMap(double left, double right, double top, double bottom,
	                         int tileBoxWidthPx, int tileBoxHeightPx, int marginTopPx, int marginLeftPx) {
<<<<<<< HEAD
		fitRectToMap(left, right, top, bottom, tileBoxWidthPx, tileBoxHeightPx, marginTopPx, marginLeftPx, false);
=======
		fitRectToMap(left, right, top, bottom, tileBoxWidthPx, tileBoxHeightPx, marginTopPx, marginLeftPx, true);
	}

	public boolean fullyContains(RotatedTileBox tb, double left, double top, double right, double bottom) {
		// if at least one point is not inside the boundary, return false
		if (!tb.containsLatLon(top, left)) {
			return false;
		} else if (!tb.containsLatLon(bottom, left)) {
			return false;
		} else if (!tb.containsLatLon(top, right)) {
			return false;
		} else if (!tb.containsLatLon(bottom, right)) {
			return false;
		}
		return true;
>>>>>>> 0b7c8ec8
	}

	public void fitRectToMap(double left, double right, double top, double bottom,
	                         int tileBoxWidthPx, int tileBoxHeightPx, int marginTopPx, int marginLeftPx, boolean useSmallZoom) {
		RotatedTileBox tb = currentViewport.copy();
		float zoomStep = useSmallZoom ? 0.1f : 1f;
		double border = 0.8;
		int dx = 0;
		int dy = 0;
		int tbw = (int) (tb.getPixWidth() * border);
		int tbh = (int) (tb.getPixHeight() * border);
		if (tileBoxWidthPx > 0) {
			tbw = (int) (tileBoxWidthPx * border);
			if (marginLeftPx > 0) {
				int offset = (tb.getPixWidth() - tileBoxWidthPx) / 2 - marginLeftPx;
				dx = isLayoutRtl() ? -offset : offset;
			}
		} else if (tileBoxHeightPx > 0) {
			tbh = (int) (tileBoxHeightPx * border);
			dy = (tb.getPixHeight() - tileBoxHeightPx) / 2 - marginTopPx;
		}
		dy += tb.getCenterPixelY() - tb.getPixHeight() / 2;
		tb.setPixelDimensions(tbw, tbh);

		double clat = bottom / 2 + top / 2;
		double clon = left / 2 + right / 2;
		tb.setLatLonCenter(clat, clon);
		int minZoom = Math.max(getMinZoom(), MIN_ZOOM_LIMIT);
		int maxZoom = Math.min(getMaxZoom(), MAX_ZOOM_LIMIT);
		Zoom zoom = new Zoom(tb.getZoom(), (float) tb.getZoomFloatPart(), minZoom, maxZoom);
<<<<<<< HEAD
		float step = useSmallZoom ? 0.1f : 1f;
		while (zoom.isZoomOutAllowed() && !tb.containsRectInRotatedRect(left, top, right, bottom)) {
			zoom.partialChangeZoom(-step);
			tb.setZoomAndAnimation(zoom.getBaseZoom(), 0, zoom.getZoomFloatPart());
		}

		if (useSmallZoom) {
			zoom.partialChangeZoom(step);
		}
		while (zoom.isZoomInAllowed() && tb.containsRectInRotatedRect(left, top, right, bottom)) {
			zoom.partialChangeZoom(step);
			tb.setZoomAndAnimation(zoom.getBaseZoom(), 0, zoom.getZoomFloatPart());
		}
		if (useSmallZoom) {
			zoom.partialChangeZoom(-step);
		}
=======
		while (zoom.isZoomOutAllowed() && !fullyContains(tb, left, top, right, bottom)) {
			zoom.partialChangeZoom(-zoomStep);
			tb.setZoomAndAnimation(zoom.getBaseZoom(), 0, zoom.getZoomFloatPart());
		}
		zoom.partialChangeZoom(zoomStep);
		while (zoom.isZoomInAllowed() && fullyContains(tb, left, top, right, bottom)) {
			zoom.partialChangeZoom(zoomStep);
			tb.setZoomAndAnimation(zoom.getBaseZoom(), 0, zoom.getZoomFloatPart());
		}
		zoom.partialChangeZoom(-zoomStep);
>>>>>>> 0b7c8ec8
		tb.setZoomAndAnimation(zoom.getBaseZoom(), 0, zoom.getZoomFloatPart());
		if (dy != 0 || dx != 0) {
			float x = tb.getPixWidth() / 2f + dx;
			float y = tb.getPixHeight() / 2f + dy;
			clat = tb.getLatFromPixel(x, y);
			clon = tb.getLonFromPixel(x, y);
		}

		animatedDraggingThread.startMoving(clat, clon, zoom.getBaseZoom(), zoom.getZoomFloatPart());
	}

	public RotatedTileBox getTileBox(int tileBoxWidthPx, int tileBoxHeightPx, int marginTopPx) {
		RotatedTileBox tb = currentViewport.copy();
		double border = 0.8;
		int dy = 0;

		int tbw = (int) (tb.getPixWidth() * border);
		int tbh = (int) (tb.getPixHeight() * border);
		if (tileBoxWidthPx > 0) {
			tbw = (int) (tileBoxWidthPx * border);
		} else if (tileBoxHeightPx > 0) {
			tbh = (int) (tileBoxHeightPx * border);
			dy = (tb.getPixHeight() - tileBoxHeightPx) / 2 - marginTopPx;
		}
		dy += tb.getCenterPixelY() - tb.getPixHeight() / 2;
		tb.setPixelDimensions(tbw, tbh);

		if (dy != 0) {
			float x = tb.getPixWidth() / 2f;
			float y = tb.getPixHeight() / 2f - dy;
			double clat = tb.getLatFromPixel(x, y);
			double clon = tb.getLonFromPixel(x, y);
			tb.setLatLonCenter(clat, clon);
		}
		return tb;
	}

	public void fitLocationToMap(double clat, double clon, int zoom,
	                             int tileBoxWidthPx, int tileBoxHeightPx, int marginTopPx, boolean animated) {
		RotatedTileBox tb = currentViewport.copy();
		int dy = 0;

		int tbw = tileBoxWidthPx > 0 ? tileBoxWidthPx : tb.getPixWidth();
		int tbh = tb.getPixHeight();
		if (tileBoxHeightPx > 0) {
			tbh = tileBoxHeightPx;
			dy = (tb.getPixHeight() - tileBoxHeightPx) / 2 - marginTopPx;
		}
		dy += tb.getCenterPixelY() - tb.getPixHeight() / 2;
		tb.setPixelDimensions(tbw, tbh);
		tb.setLatLonCenter(clat, clon);
		tb.setZoom(zoom);
		if (dy != 0) {
			float x = tb.getPixWidth() / 2f;
			float y = tb.getPixHeight() / 2f + dy;
			clat = tb.getLatFromPixel(x, y);
			clon = tb.getLonFromPixel(x, y);
		}
		if (animated) {
			animatedDraggingThread.startMoving(clat, clon, tb.getZoom());
		} else {
			setLatLon(clat, clon);
		}
	}

	public boolean onGenericMotionEvent(MotionEvent event) {
		if ((event.getSource() & InputDevice.SOURCE_CLASS_POINTER) != 0 &&
				event.getAction() == MotionEvent.ACTION_SCROLL &&
				event.getAxisValue(MotionEvent.AXIS_VSCROLL) != 0) {
			RotatedTileBox tb = getCurrentRotatedTileBox();
			double lat = tb.getLatFromPixel(event.getX(), event.getY());
			double lon = tb.getLonFromPixel(event.getX(), event.getY());
			int zoomDir = event.getAxisValue(MotionEvent.AXIS_VSCROLL) < 0 ? -1 : 1;
			int endZoom = normalizeZoomWithLimits(getZoom() + zoomDir);
			getAnimatedDraggingThread().startMoving(lat, lon, endZoom);
			return true;
		}
		return false;
	}

	private int normalizeZoomWithLimits(int targetZoom) {
		int minZoom = getMinZoom();
		int maxZoom = getMaxZoom();
		Zoom zoom = new Zoom(targetZoom, getZoomFloatPart(), minZoom, maxZoom);
		if (!zoom.isZoomOutAllowed()) {
			return minZoom;
		} else if (!zoom.isZoomInAllowed()) {
			return maxZoom;
		}
		return targetZoom;
	}

	private void findFirstTouchMapLocation(float touchPointX, float touchPointY) {
		MapRendererView mapRenderer = getMapRenderer();
		if (mapRenderer != null) {
			PointI touchPosition = new PointI((int) touchPointX, (int) touchPointY);
			PointI touchLocation31 = mapRenderer.getTarget();
			float height = mapRenderer.getHeightAndLocationFromElevatedPoint(touchPosition, touchLocation31);
			firstTouchLocationX = touchLocation31.getX();
			firstTouchLocationY = touchLocation31.getY();
			firstTouchLocationHeight = height > NativeUtilities.MIN_ALTITUDE_VALUE ? height : 0.0f;
		}
	}

	private void findSecondTouchMapLocation(float touchPointX, float touchPointY) {
		MapRendererView mapRenderer = getMapRenderer();
		if (mapRenderer != null) {
			PointI touchPosition = new PointI((int) touchPointX, (int) touchPointY);
			PointI touchLocation31 = mapRenderer.getTarget();
			float height = mapRenderer.getHeightAndLocationFromElevatedPoint(touchPosition, touchLocation31);
			secondTouchLocationX = touchLocation31.getX();
			secondTouchLocationY = touchLocation31.getY();
			secondTouchLocationHeight = height > NativeUtilities.MIN_ALTITUDE_VALUE ? height : 0.0f;
		}
	}

	public boolean onTouchEvent(MotionEvent event) {
		if (mapRenderer != null) {
			if (event.getAction() == MotionEvent.ACTION_DOWN) {
				mapRenderer.suspendSymbolsUpdate();
				targetChanged = false;
			} else if (event.getAction() == MotionEvent.ACTION_UP
					|| event.getAction() == MotionEvent.ACTION_CANCEL) {
				mapRenderer.resumeSymbolsUpdate();
				if (targetChanged) {
					targetChanged = false;
					// Restore previous target screen position after map gesture
					mapRenderer.resetMapTargetPixelCoordinates(new PointI(targetPixelX, targetPixelY));
					setCurrentZoom();
					PointI target31 = mapRenderer.getTarget();
					currentViewport.setLatLonCenter(MapUtils.get31LatitudeY(target31.getY()),
							MapUtils.get31LongitudeX(target31.getX()));
					refreshMap();
					notifyLocationListeners(getLatitude(), getLongitude());
				}
			}
		}
		if (twoFingersTapDetector != null && twoFingersTapDetector.onTouchEvent(event)) {
			ContextMenuLayer contextMenuLayer = getLayerByClass(ContextMenuLayer.class);
			if (contextMenuLayer != null) {
				contextMenuLayer.onTouchEvent(event, getCurrentRotatedTileBox());
			}
			return true;
		}

		for (TouchListener listener : touchListeners) {
			listener.onTouchEvent(event);
		}

		boolean wasInTiltMode = multiTouchSupport != null && multiTouchSupport.isInTiltMode();
		boolean isMultiTouch = multiTouchSupport != null && multiTouchSupport.onTouchEvent(event);

		MeasurementToolLayer layer = getMeasurementToolLayer();
		if (mapRenderer != null && multiTouchSupport != null && (layer == null || !layer.isInMeasurementMode())) {
			int actionCode = event.getActionMasked();
			if (actionCode != MotionEvent.ACTION_DOWN
					&& actionCode != MotionEvent.ACTION_UP
					&& actionCode != MotionEvent.ACTION_CANCEL) {
				int actionIndex = event.getActionIndex();
				boolean primaryTouch = actionCode == MotionEvent.ACTION_POINTER_DOWN && actionIndex == 0;
				boolean primaryClear = actionCode == MotionEvent.ACTION_POINTER_UP && actionIndex == 0;
				boolean secondaryTouch = actionCode == MotionEvent.ACTION_POINTER_DOWN && actionIndex == 1;
				boolean secondaryClear = actionCode == MotionEvent.ACTION_POINTER_UP && actionIndex == 1;
				if (primaryTouch) {
					// Keep map location of previous touch for map gestures
					secondTouchLocationX = firstTouchLocationX;
					secondTouchLocationY = firstTouchLocationY;
					secondTouchLocationHeight = firstTouchLocationHeight;
					findFirstTouchMapLocation(event.getX(), event.getY());
					rotate = MapUtils.unifyRotationTo360(-mapRenderer.getAzimuth());
				} else if (secondaryTouch) {
					// Find map location of second touch for map gestures
					PointF touchPoint = multiTouchSupport.getSecondPoint();
					findSecondTouchMapLocation(touchPoint.x, touchPoint.y);
					if (!targetChanged) {
						targetChanged = true;
						// Remember last target position before it is changed with map gesture
						PointI targetPixelPosition = mapRenderer.getTargetScreenPosition();
						targetPixelX = targetPixelPosition.getX();
						targetPixelY = targetPixelPosition.getY();
						touchPoint = multiTouchSupport.getFirstPoint();
						findFirstTouchMapLocation(touchPoint.x, touchPoint.y);
						rotate = MapUtils.unifyRotationTo360(-mapRenderer.getAzimuth());
					}
					rotate = MapUtils.unifyRotationTo360(-mapRenderer.getAzimuth());
				} else if (primaryClear) {
					// Use map location of second touch for map gestures
					if (wasInTiltMode && !multiTouchSupport.isInTiltMode()) {
						PointF touchPoint = multiTouchSupport.getSecondPoint();
						findSecondTouchMapLocation(touchPoint.x, touchPoint.y);
					}
					firstTouchLocationX = secondTouchLocationX;
					firstTouchLocationY = secondTouchLocationY;
					firstTouchLocationHeight = secondTouchLocationHeight;
				} else if (secondaryClear && wasInTiltMode && !multiTouchSupport.isInTiltMode()) {
					PointF touchPoint = multiTouchSupport.getFirstPoint();
					findFirstTouchMapLocation(touchPoint.x, touchPoint.y);
				}
			}
		}
		if (doubleTapScaleDetector != null) {
			doubleTapScaleDetector.onTouchEvent(event);
		}
		if (!isMultiTouch && doubleTapScaleDetector != null && !doubleTapScaleDetector.isInZoomMode()) {
			List<OsmandMapLayer> layers = getLayers();
			for (int i = layers.size() - 1; i >= 0; i--) {
				layers.get(i).onTouchEvent(event, getCurrentRotatedTileBox());
			}
		}
		if (doubleTapScaleDetector != null && !doubleTapScaleDetector.isInZoomMode()
				&& !doubleTapScaleDetector.isDoubleTapping() && gestureDetector != null) {
			gestureDetector.onTouchEvent(event);
		}
		return true;
	}

	public void setMapRenderer(@Nullable MapRendererView mapRenderer) {
		List<OsmandMapLayer> layers = getLayers();
		for (OsmandMapLayer layer : layers) {
			layer.onMapRendererChange(this.mapRenderer, mapRenderer);
		}
		if (this.mapRenderer != null) {
			// Trying to avoid possible crash if some layer did not cleanup providers
			this.mapRenderer.removeAllSymbolsProviders();
			this.mapRenderer.resetElevationDataProvider();
		}
		this.mapRenderer = mapRenderer;
		if (!isSteplessZoomSupported()) {
			setZoomWithFloatPart(getZoom(), 0);
		}
	}

	@Nullable
	public MapRendererView getMapRenderer() {
		return mapRenderer;
	}

	public boolean hasMapRenderer() {
		return mapRenderer != null;
	}

	public Boolean onTrackballEvent(MotionEvent event) {
		if (trackBallDelegate != null) {
			return trackBallDelegate.onTrackBallEvent(event);
		}
		return null;
	}

	public void setTrackBallDelegate(OnTrackBallListener trackBallDelegate) {
		this.trackBallDelegate = trackBallDelegate;
	}

	public void setOnLongClickListener(OnLongClickListener l) {
		this.onLongClickListener = l;
	}

	public void setOnClickListener(OnClickListener l) {
		this.onClickListener = l;
	}

	public void setAccessibilityActions(AccessibilityActionsProvider actions) {
		accessibilityActions = actions;
	}

	public AnimateDraggingMapThread getAnimatedDraggingThread() {
		return animatedDraggingThread;
	}

	public AnimateMapMarkersThread getAnimatedMapMarkersThread() {
		return animatedMapMarkersThread;
	}

	public void showMessage(String msg) {
		handler.post(() -> Toast.makeText(application, msg, Toast.LENGTH_SHORT).show());
	}

	private class MapTileViewMultiTouchZoomListener implements MultiTouchZoomListener, DoubleTapZoomListener {

		private static final float ZONE_0_ANGLE_THRESHOLD = 5;
		private static final float ZONE_1_ANGLE_THRESHOLD = 15;
		private static final float ZONE_2_ANGLE_THRESHOLD = 20;
		private static final float ZONE_3_ANGLE_THRESHOLD = 40;
		private static final float ZONE_0_ZOOM_THRESHOLD = 0.15f;
		private static final float ZONE_1_ZOOM_THRESHOLD = 0.6f;
		private static final float ZONE_2_ZOOM_THRESHOLD = 1.5f;
		private static final float MAX_DELTA_ZOOM = 4;

		private PointF initialMultiTouchCenterPoint;
		private RotatedTileBox initialViewport;
		private float x1;
		private float y1;
		private float x2;
		private float y2;
		private LatLon initialCenterLatLon;
		private boolean startRotating;
		private boolean startZooming;
		private float initialElevation;

		@Override
		public void onZoomOrRotationEnded(double relativeToStart, float angleRelative) {
			MeasurementToolLayer layer = getMeasurementToolLayer();
			MapRendererView mapRenderer = getMapRenderer();
			boolean completedAnimation = mapRenderer != null && (layer == null || !layer.isInMeasurementMode());
			int newIntZoom = getZoom();

			if (completedAnimation) {
				float newZoomFloatPart = isSteplessZoomSupported()
						? (float) (currentViewport.getZoomAnimation() + currentViewport.getZoomFloatPart())
						: 0.0f;
				currentViewport.setZoomAndAnimation(newIntZoom, 0.0, newZoomFloatPart);
				refreshMap();
			} else {
				finishZoomAndRotationGesture();
			}

			if (startRotating) {
				if (!completedAnimation) {
					rotateToAnimate(initialViewport.getRotate() + angleRelative);
				}
				if (angleRelative != 0) {
					mapViewTrackingUtilities.checkAndUpdateManualRotationMode();
				}
			}
			if (application.accessibilityEnabled()) {
				if (newIntZoom != initialViewport.getZoom()) {
					showMessage(application.getString(R.string.zoomIs) + " " + newIntZoom);
				} else {
					LatLon p1 = NativeUtilities.getLatLonFromElevatedPixel(mapRenderer, initialViewport, x1, y1);
					LatLon p2 = NativeUtilities.getLatLonFromElevatedPixel(mapRenderer, initialViewport, x2, y2);
					showMessage(OsmAndFormatter.getFormattedDistance((float) MapUtils.getDistance(
							p1.getLatitude(), p1.getLongitude(), p2.getLatitude(), p2.getLongitude()), application));
				}
			}
		}

		@Override
		public void onZoomEnded(double relativeToStart) {
			// 1.5 works better even on dm.density=1 devices
			finishZoomAndRotationGesture();
			int newZoom = getZoom();
			if (application.accessibilityEnabled()) {
				if (newZoom != initialViewport.getZoom()) {
					showMessage(application.getString(R.string.zoomIs) + " " + newZoom);
				} else {
					MapRendererView mapRenderer = getMapRenderer();
					LatLon p1 = NativeUtilities.getLatLonFromElevatedPixel(mapRenderer, initialViewport, x1, y1);
					LatLon p2 = NativeUtilities.getLatLonFromElevatedPixel(mapRenderer, initialViewport, x2, y2);
					showMessage(OsmAndFormatter.getFormattedDistance((float) MapUtils.getDistance(
							p1.getLatitude(), p1.getLongitude(), p2.getLatitude(), p2.getLongitude()), application));
				}
			}
		}


		@Override
		public void onGestureInit(float x1, float y1, float x2, float y2) {
			this.x1 = x1;
			this.y1 = y1;
			this.x2 = x2;
			this.y2 = y2;
			if (x1 != x2 || y1 != y2) {
				MapRendererView mapRenderer = getMapRenderer();
				if (mapRenderer != null) {
					MapAnimator animator = mapRenderer.getMapAnimator();
					if (animator != null) {
						animator.pause();
						animator.cancelAllAnimations();
					}
				}
				firstTouchPointLatLon = NativeUtilities.getLatLonFromElevatedPixel(mapRenderer, currentViewport, x1, y1);
				secondTouchPointLatLon = NativeUtilities.getLatLonFromElevatedPixel(mapRenderer, currentViewport, x2, y2);
				multiTouch = true;
				wasZoomInMultiTouch = false;
				multiTouchStartTime = System.currentTimeMillis();
			}
		}

		@Override
		public void onActionPointerUp() {
			multiTouch = false;
			if (isZooming()) {
				wasZoomInMultiTouch = true;
			} else {
				multiTouchEndTime = System.currentTimeMillis();
				wasZoomInMultiTouch = false;
			}
		}

		@Override
		public void onActionCancel() {
			multiTouch = false;
		}

		@Override
		public void onChangingViewAngle(float angle) {
			if (mapGestureAllowed(MapGestureType.TWO_POINTERS_TILT)) {
				setElevationAngle(initialElevation - angle);
			}
		}

		@Override
		public void onChangeViewAngleStarted() {
			if (mapGestureAllowed(MapGestureType.TWO_POINTERS_TILT)) {
				initialElevation = elevationAngle;

				MapRendererView mapRenderer = getMapRenderer();
				MeasurementToolLayer measurementToolLayer = getMeasurementToolLayer();
				boolean measurementMode = measurementToolLayer != null && measurementToolLayer.isInMeasurementMode();

				if (mapRenderer != null && !measurementMode && multiTouchSupport != null) {
					if (!targetChanged) {
						targetChanged = true;
						// Remember last target position before it is changed with map gesture
						PointI targetPixelPosition = mapRenderer.getTargetScreenPosition();
						targetPixelX = targetPixelPosition.getX();
						targetPixelY = targetPixelPosition.getY();
						rotate = MapUtils.unifyRotationTo360(-mapRenderer.getAzimuth());
					}

					PointF firstTouchPoint = multiTouchSupport.getFirstPoint();
					PointF secondTouchPoint = multiTouchSupport.getSecondPoint();
					int middleX = (int) ((firstTouchPoint.x + secondTouchPoint.x) / 2f);
					int middleY = (int) ((firstTouchPoint.y + secondTouchPoint.y) / 2f);
					PointI middlePoint31 = NativeUtilities.get31FromElevatedPixel(mapRenderer, middleX, middleY);
					if (middlePoint31 == null) {
						middlePoint31 = mapRenderer.getState().getTarget31();
					}

					mapRenderer.setMapTarget(new PointI(middleX, middleY), middlePoint31);
				}
			}
		}

		@Override
		public void onStopChangingViewAngle() {
			if (mapGestureAllowed(MapGestureType.TWO_POINTERS_TILT)) {
				MapRendererView mapRenderer = getMapRenderer();
				if (mapRenderer != null) {
					notifyOnStopChangingElevation(mapRenderer.getElevationAngle());
				}
			}
		}

		@Override
		public void onZoomStarted(PointF centerPoint) {
			initialMultiTouchCenterPoint = centerPoint;
			initialViewport = getCurrentRotatedTileBox().copy();
			MapRendererView mapRenderer = getMapRenderer();
			initialCenterLatLon = NativeUtilities.getLatLonFromElevatedPixel(mapRenderer, initialViewport,
					initialMultiTouchCenterPoint.x, initialMultiTouchCenterPoint.y);
			startRotating = false;
			startZooming = false;
			notifyLocationListeners(getLatitude(), getLongitude());
		}

		@Override
		public void onZoomingOrRotating(double relativeToStart, float relAngle) {
			double deltaZoom = calculateDeltaZoom(relativeToStart);
			if (Math.abs(deltaZoom) <= ZONE_0_ZOOM_THRESHOLD && !startZooming) {
				deltaZoom = 0; // keep only rotating
			} else {
				startZooming = true;
			}
			if (mapGestureAllowed(MapGestureType.TWO_POINTERS_ROTATION)) {
				startRotating = true;
			} else {
				relAngle = 0;
			}

			if (deltaZoom != 0 || relAngle != 0) {
				changeZoomPosition((float) deltaZoom, relAngle);
			}
		}

		@Override
		public void onZooming(double relativeToStart) {
			double dz = (relativeToStart - 1) * DoubleTapScaleDetector.SCALE_PER_SCREEN;
			changeZoomPosition((float) dz, 0);
		}

		@Override
		public boolean onDoubleTap(MotionEvent e) {
			LOG.debug("onDoubleTap getZoom()");
			if (doubleTapScaleDetector != null && !doubleTapScaleDetector.isInZoomMode()) {
				Zoom zoom = getCurrentZoom();
				if (zoom.isZoomInAllowed()) {
					zoom.zoomIn();

					RotatedTileBox tb = getCurrentRotatedTileBox();
					LatLon latlon = NativeUtilities.getLatLonFromElevatedPixel(mapRenderer, tb, e.getX(), e.getY());
					if (hasMapRenderer()) {
						getAnimatedDraggingThread().startZooming(zoom.getBaseZoom(), zoom.getZoomFloatPart(), latlon, true);
					} else {
						getAnimatedDraggingThread().startMoving(
								latlon.getLatitude(), latlon.getLongitude(), zoom.getBaseZoom(), zoom.getZoomFloatPart());
					}
				}
				afterDoubleTap = true;
				return true;
			} else {
				return false;
			}
		}

		private double calculateDeltaZoom(double relativeToStart) {
			// 1.5/Math.log(2) = 2.1640
			double deltaZoom = Math.log(relativeToStart) * 2.164;
			if (deltaZoom > MAX_DELTA_ZOOM) {
				return MAX_DELTA_ZOOM;
			} else if (deltaZoom < -MAX_DELTA_ZOOM) {
				return -MAX_DELTA_ZOOM;
			}
			return deltaZoom;
		}

		private void changeZoomPosition(float deltaZoom, float angle) {
			RotatedTileBox calc = initialViewport.copy();
			QuadPoint cp = initialViewport.getCenterPixelPoint();
			int multiTouchCenterX;
			int multiTouchCenterY;
			if (multiTouchSupport != null && multiTouchSupport.isInZoomAndRotationMode()) {
				multiTouchCenterX = (int) multiTouchSupport.getCenterPoint().x;
				multiTouchCenterY = (int) multiTouchSupport.getCenterPoint().y;
			} else {
				multiTouchCenterX = (int) initialMultiTouchCenterPoint.x;
				multiTouchCenterY = (int) initialMultiTouchCenterPoint.y;
			}

			calc.setLatLonCenter(initialCenterLatLon.getLatitude(), initialCenterLatLon.getLongitude());
			float calcRotate = calc.getRotate() + angle;
			calc.setRotate(calcRotate);
			calc.setZoomAndAnimation(initialViewport.getZoom(), deltaZoom, initialViewport.getZoomFloatPart());
			if (multiTouch) {
				wasZoomInMultiTouch = true;
			}
			// Keep zoom center fixed or flexible
			if (mapRenderer != null) {
				MeasurementToolLayer layer = getMeasurementToolLayer();
				if ((layer == null || !layer.isInMeasurementMode()) &&
						(doubleTapScaleDetector == null || !doubleTapScaleDetector.isInZoomMode())) {
					if (startZooming) {
						blockTwoFingersTap = true;
					}
					zoomAndRotateToAnimate(startZooming, startRotating);
				} else {
					zoomToAnimate(initialViewport, deltaZoom, multiTouchCenterX, multiTouchCenterY);
					rotateToAnimate(calcRotate, multiTouchCenterX, multiTouchCenterY);
				}
			} else {
				LatLon r = calc.getLatLonFromPixel(cp.x + cp.x - multiTouchCenterX, cp.y + cp.y - multiTouchCenterY);
				setLatLon(r.getLatitude(), r.getLongitude());
				zoomToAnimate(initialViewport, deltaZoom, multiTouchCenterX, multiTouchCenterY);
				rotateToAnimate(calcRotate);
			}
		}

		public void finishZoomAndRotationGesture() {
			double newZoomFloatPart = isSteplessZoomSupported()
					? currentViewport.getZoomAnimation() + currentViewport.getZoomFloatPart()
					: 0;
			if (mainLayer != null) {
				animatedDraggingThread.stopAnimating();
				int intZoom = currentViewport.getZoom();
				setZoomAndAnimationImpl(intZoom, 0, newZoomFloatPart);
				setRotateImpl(rotate);
				refreshMap();
			}
		}
	}

	public void setElevationAngle(float angle) {
		angle = normalizeElevationAngle(angle);
		this.elevationAngle = angle;
		MapRendererView mapRenderer = getMapRenderer();
		if (mapRenderer != null) {
			mapRenderer.setElevationAngle(angle);
		}
		notifyOnElevationChanging(angle);
	}

	private void notifyOnElevationChanging(float angle) {
		for (ElevationListener listener : elevationListeners) {
			listener.onElevationChanging(angle);
		}
	}

	private void notifyOnStopChangingElevation(float angle) {
		for (ElevationListener listener : elevationListeners) {
			listener.onStopChangingElevation(angle);
		}
	}

	private void notifyLocationListeners(double lat, double lon) {
		for (IMapLocationListener listener : locationListeners) {
			listener.locationChanged(lat, lon, this);
		}
	}

	private void notifyViewportChanged() {
		for (ViewportListener listener : viewportListeners) {
			listener.onViewportChanged();
		}
	}

	private class MapTileViewOnGestureListener extends SimpleOnGestureListener {
		@Override
		public boolean onDown(MotionEvent e) {
			MapRendererView mapRenderer = getMapRenderer();
			MapAnimator animator = mapRenderer != null ? mapRenderer.getMapAnimator() : null;
			if (animator != null) {
				animator.pause();
				animator.cancelAllAnimations();
			}
			// Facilitates better map re-linking for two finger tap zoom out
			wasMapLinkedBeforeGesture = mapViewTrackingUtilities.isMapLinkedToLocation();
			return false;
		}

		@Override
		public boolean onFling(MotionEvent e1, MotionEvent e2, float velocityX, float velocityY) {
			if (e1 != null) {
				animatedDraggingThread.startDragging(velocityX / 3, velocityY / 3,
						e1.getX() + scrollDistanceX, e1.getY() + scrollDistanceY,
						e2.getX() + scrollDistanceX, e2.getY() + scrollDistanceY, true);
			}
			return true;
		}

		@Override
		public void onLongPress(MotionEvent e) {
			if (multiTouchSupport != null && multiTouchSupport.isInZoomAndRotationMode()
					|| doubleTapScaleDetector != null && doubleTapScaleDetector.isInZoomMode()
					|| doubleTapScaleDetector != null && doubleTapScaleDetector.isDoubleTapping()) {
				//	|| afterTwoFingersTap) {
				//afterTwoFingersTap = false;
				return;
			}
			if (LOG.isDebugEnabled()) {
				LOG.debug("On long click event " + e.getX() + " " + e.getY());  //$NON-NLS-2$
			}
			PointF point = new PointF(e.getX(), e.getY());
			if ((accessibilityActions != null) && accessibilityActions.onLongClick(point, getCurrentRotatedTileBox())) {
				return;
			}
			List<OsmandMapLayer> layers = getLayers();
			for (int i = layers.size() - 1; i >= 0; i--) {
				if (layers.get(i).onLongPressEvent(point, getCurrentRotatedTileBox())) {
					return;
				}
			}
			if (onLongClickListener != null && onLongClickListener.onLongPressEvent(point)) {
				return;
			}
		}

		@Override
		public boolean onScroll(MotionEvent e1, @NonNull MotionEvent e2, float distanceX, float distanceY) {
			if (multiTouchSupport == null || (!multiTouchSupport.isInTiltMode() && !multiTouchSupport.isInZoomAndRotationMode())) {
				MeasurementToolLayer layer = getMeasurementToolLayer();
				MapRendererView mapRenderer = getMapRenderer();
				if (mapRenderer != null && (layer == null || !layer.isInMeasurementMode())) {
					if (!targetChanged) {
						targetChanged = true;
						// Remember last target position before it is changed with map gesture
						PointI targetPixelPosition = mapRenderer.getTargetScreenPosition();
						targetPixelX = targetPixelPosition.getX();
						targetPixelY = targetPixelPosition.getY();
						findFirstTouchMapLocation(e1.getX(), e1.getY());
						rotate = MapUtils.unifyRotationTo360(-mapRenderer.getAzimuth());
					}
					scrollDistanceX = distanceX;
					scrollDistanceY = distanceY;
					PointI touchPoint = new PointI((int) (e2.getX() + scrollDistanceX), (int) (e2.getY() + scrollDistanceY));
					mapRenderer.setMapTarget(touchPoint, new PointI(firstTouchLocationX, firstTouchLocationY));
					PointI target31 = mapRenderer.getState().getTarget31();
					currentViewport.setLatLonCenter(MapUtils.get31LatitudeY(target31.getY()), MapUtils.get31LongitudeX(target31.getX()));
					refreshMap();
					notifyLocationListeners(getLatitude(), getLongitude());
				} else
					dragToAnimate(e2.getX() + distanceX, e2.getY() + distanceY, e2.getX(), e2.getY(), true);
			}
			return true;
		}

		@Override
		public void onShowPress(MotionEvent e) {
		}

		@Override
		public boolean onSingleTapConfirmed(MotionEvent e) {
			if (doubleTapScaleDetector != null && doubleTapScaleDetector.isDoubleTapping() || afterDoubleTap) {
				// Needed to suppress false single tap detection if we mask MotionEvents for gestures on isDoubleTapping()
				afterDoubleTap = false;
				return true;
			}
			PointF point = new PointF(e.getX(), e.getY());
			if (LOG.isDebugEnabled()) {
				LOG.debug("On click event " + point.x + " " + point.y);  //$NON-NLS-2$
			}
			if ((accessibilityActions != null) && accessibilityActions.onClick(point, getCurrentRotatedTileBox())) {
				return true;
			}
			List<OsmandMapLayer> layers = getLayers();
			for (int i = layers.size() - 1; i >= 0; i--) {
				if (layers.get(i).onSingleTap(point, getCurrentRotatedTileBox())) {
					return true;
				}
			}
			return onClickListener != null && onClickListener.onPressEvent(point);
		}
	}

	public Resources getResources() {
		return application.getResources();
	}

	public Context getContext() {
		return ctx;
	}

	public boolean isLayoutRtl() {
		return AndroidUtils.isLayoutRtl(application);
	}

	@Nullable
	private MeasurementToolLayer getMeasurementToolLayer() {
		return application.getOsmandMap().getMapLayers().getMeasurementToolLayer();
	}

	public void applyBatterySavingModeSetting(MapRendererView mapRenderer) {
		if (settings.BATTERY_SAVING_MODE.get()) {
			mapRenderer.enableBatterySavingMode();
		} else {
			mapRenderer.disableBatterySavingMode();
		}
	}

	public void applyDebugSettings(MapRendererView mapRenderer) {
		OsmandDevelopmentPlugin plugin = PluginsHelper.getPlugin(OsmandDevelopmentPlugin.class);
		if (plugin != null) {
			boolean show = plugin.SHOW_SYMBOLS_DEBUG_INFO.get();
			boolean allow = plugin.ALLOW_SYMBOLS_DISPLAY_ON_TOP.get();
			MapRendererDebugSettings debugSettings = mapRenderer.getDebugSettings();
			debugSettings.setDebugStageEnabled(show);
			debugSettings.setShowSymbolsMarksRejectedByViewpoint(show);
			debugSettings.setShowSymbolsBBoxesRejectedByIntersectionCheck(show);
			debugSettings.setShowSymbolsBBoxesRejectedByMinDistanceToSameContentFromOtherSymbolCheck(show);
			debugSettings.setShowSymbolsBBoxesRejectedByPresentationMode(show);
			debugSettings.setShowTooShortOnPathSymbolsRenderablesPaths(show);
			debugSettings.setSkipSymbolsIntersectionCheck(allow);
			mapRenderer.setDebugSettings(debugSettings);
		}
	}

	private boolean isUseOpenGL() {
		return getApplication().useOpenGlRenderer();
	}

	private boolean isSteplessZoomSupported() {
		return hasMapRenderer();
	}

	public interface ElevationListener {
		void onElevationChanging(float angle);

		void onStopChangingElevation(float angle);
	}
}<|MERGE_RESOLUTION|>--- conflicted
+++ resolved
@@ -1682,9 +1682,6 @@
 
 	public void fitRectToMap(double left, double right, double top, double bottom,
 	                         int tileBoxWidthPx, int tileBoxHeightPx, int marginTopPx, int marginLeftPx) {
-<<<<<<< HEAD
-		fitRectToMap(left, right, top, bottom, tileBoxWidthPx, tileBoxHeightPx, marginTopPx, marginLeftPx, false);
-=======
 		fitRectToMap(left, right, top, bottom, tileBoxWidthPx, tileBoxHeightPx, marginTopPx, marginLeftPx, true);
 	}
 
@@ -1700,7 +1697,6 @@
 			return false;
 		}
 		return true;
->>>>>>> 0b7c8ec8
 	}
 
 	public void fitRectToMap(double left, double right, double top, double bottom,
@@ -1731,24 +1727,6 @@
 		int minZoom = Math.max(getMinZoom(), MIN_ZOOM_LIMIT);
 		int maxZoom = Math.min(getMaxZoom(), MAX_ZOOM_LIMIT);
 		Zoom zoom = new Zoom(tb.getZoom(), (float) tb.getZoomFloatPart(), minZoom, maxZoom);
-<<<<<<< HEAD
-		float step = useSmallZoom ? 0.1f : 1f;
-		while (zoom.isZoomOutAllowed() && !tb.containsRectInRotatedRect(left, top, right, bottom)) {
-			zoom.partialChangeZoom(-step);
-			tb.setZoomAndAnimation(zoom.getBaseZoom(), 0, zoom.getZoomFloatPart());
-		}
-
-		if (useSmallZoom) {
-			zoom.partialChangeZoom(step);
-		}
-		while (zoom.isZoomInAllowed() && tb.containsRectInRotatedRect(left, top, right, bottom)) {
-			zoom.partialChangeZoom(step);
-			tb.setZoomAndAnimation(zoom.getBaseZoom(), 0, zoom.getZoomFloatPart());
-		}
-		if (useSmallZoom) {
-			zoom.partialChangeZoom(-step);
-		}
-=======
 		while (zoom.isZoomOutAllowed() && !fullyContains(tb, left, top, right, bottom)) {
 			zoom.partialChangeZoom(-zoomStep);
 			tb.setZoomAndAnimation(zoom.getBaseZoom(), 0, zoom.getZoomFloatPart());
@@ -1759,7 +1737,6 @@
 			tb.setZoomAndAnimation(zoom.getBaseZoom(), 0, zoom.getZoomFloatPart());
 		}
 		zoom.partialChangeZoom(-zoomStep);
->>>>>>> 0b7c8ec8
 		tb.setZoomAndAnimation(zoom.getBaseZoom(), 0, zoom.getZoomFloatPart());
 		if (dy != 0 || dx != 0) {
 			float x = tb.getPixWidth() / 2f + dx;
