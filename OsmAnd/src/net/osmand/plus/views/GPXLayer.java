--- conflicted
+++ resolved
@@ -365,25 +365,22 @@
 						double epsilon = 16.5;                // Increase for less quality.
 
 						ts.renders.add(new Renderable.StandardTrack(view, ts.points, epsilon));
-<<<<<<< HEAD
 						ts.renders.add(new Renderable.Altitude(view, ts.points, epsilon, 2.5));
 						//ts.renders.add(new Renderable.Speed(view, ts.points, epsilon, 4));
 						ts.renders.add(new Renderable.Distance(view, ts.points, Renderable.Distance.unit.KILOMETERS));
-=======
 
 //						Renderable.Altitude alt = new Renderable.Altitude(view, ts.points, epsilon, 2.5);
 //						alt.setRange(0,500);	// optional  - set colour range 0m to 500m
 //						ts.renders.add(alt);
 
-						Renderable.Speed speed = new Renderable.Speed(view, ts.points, epsilon, 4);
+//						Renderable.Speed speed = new Renderable.Speed(view, ts.points, epsilon, 4);
 						//speed.setRange(0,80);	// optional (0 km/h to 80 km/h range)
-						ts.renders.add(speed);
-
-
-
-						ts.renders.add(new Renderable.Distance(view, ts.points, Renderable.Distance.unit.KILOMETERS));
+///						ts.renders.add(speed);
+
+
+
+	//					ts.renders.add(new Renderable.Distance(view, ts.points, Renderable.Distance.unit.KILOMETERS));
 						//ts.renders.add(new Renderable.Arrows(view, ts.points, view, 20, 500));
->>>>>>> c45fcaf2
 					}
 				}
 				// END OF SECTION TO BE MOVED TO UI
