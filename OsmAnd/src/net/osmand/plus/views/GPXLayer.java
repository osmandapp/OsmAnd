--- conflicted
+++ resolved
@@ -53,12 +53,8 @@
 	
 	
 	@Override
-<<<<<<< HEAD
 	public void onDraw(Canvas canvas, RectF latLonBounds, RectF tilesRect, boolean nightMode) {
-=======
-	public void onDraw(Canvas canvas, RectF latLonBounds, RectF tilesRect, boolean nightMode, boolean moreDetail) {
 		List<List<WptPt>> points = this.points;
->>>>>>> 24b34ed4
 		if(points.isEmpty()){
 			return;
 		}
