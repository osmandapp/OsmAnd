package net.osmand.plus.views;

import android.graphics.Bitmap;
import android.graphics.BitmapFactory;
import android.graphics.Canvas;
import android.graphics.Color;
import android.graphics.Matrix;
import android.graphics.Paint;
import android.graphics.Paint.Cap;
import android.graphics.Path;
import android.graphics.PointF;
import android.graphics.PorterDuff.Mode;
import android.graphics.PorterDuffColorFilter;
import android.graphics.drawable.Drawable;
import android.graphics.drawable.LayerDrawable;
import android.util.Pair;

import androidx.annotation.ColorInt;
import androidx.annotation.Nullable;
import androidx.appcompat.content.res.AppCompatResources;
import androidx.core.content.ContextCompat;

import net.osmand.AndroidUtils;
import net.osmand.Location;
import net.osmand.PlatformUtil;
import net.osmand.data.LatLon;
import net.osmand.data.PointDescription;
import net.osmand.data.QuadRect;
import net.osmand.data.QuadTree;
import net.osmand.data.RotatedTileBox;
import net.osmand.data.TransportRoute;
import net.osmand.data.TransportStop;
import net.osmand.osm.edit.Node;
import net.osmand.osm.edit.OSMSettings;
import net.osmand.osm.edit.Way;
import net.osmand.plus.OsmandApplication;
import net.osmand.plus.R;
import net.osmand.plus.UiUtilities;
import net.osmand.plus.mapcontextmenu.other.TrackChartPoints;
import net.osmand.plus.profiles.LocationIcon;
import net.osmand.plus.render.RenderingIcons;
import net.osmand.plus.routing.RouteCalculationResult;
import net.osmand.plus.routing.RouteDirectionInfo;
import net.osmand.plus.routing.RouteProvider;
import net.osmand.plus.routing.RoutingHelper;
import net.osmand.plus.routing.TransportRoutingHelper;
import net.osmand.plus.transport.TransportStopRoute;
import net.osmand.plus.transport.TransportStopType;
import net.osmand.router.TransportRoutePlanner;
import net.osmand.router.TransportRoutePlanner.TransportRouteResult;
import net.osmand.router.TransportRoutePlanner.TransportRouteResultSegment;
import net.osmand.util.MapUtils;

import org.apache.commons.logging.Log;

import java.util.ArrayList;
import java.util.Collections;
import java.util.HashSet;
import java.util.Iterator;
import java.util.List;
import java.util.Locale;
import java.util.Map;
import java.util.Set;
import java.util.TreeMap;

import gnu.trove.list.array.TByteArrayList;

public class RouteLayer extends OsmandMapLayer implements ContextMenuLayer.IContextMenuProvider {
	
	private static final float EPSILON_IN_DPI = 2;

	private OsmandMapTileView view;
	
	private final RoutingHelper helper;
	private final TransportRoutingHelper transportHelper;
	// keep array lists created
	private List<Location> actionPoints = new ArrayList<Location>();
	private List<TransportStop> routeTransportStops = new ArrayList<>();
	private double[] lastProjectionOnPathPoint;

	// cache
	private Bitmap actionArrow;

	private Paint paintIconAction;
	private Paint paintGridOuterCircle;
	private Paint paintGridCircle;

	private Paint paintIconSelected;
	private LayerDrawable selectedPoint;
	private TrackChartPoints trackChartPoints;

	private RenderingLineAttributes attrs;
	private RenderingLineAttributes attrsPT;
	private RenderingLineAttributes attrsW;
	private boolean nightMode;

	private GeometryWayContext wayContext;

	private LayerDrawable projectionIcon;
	private final static Log log = PlatformUtil.getLog(RouteLayer.class);
	public RouteLayer(RoutingHelper helper) {
		this.helper = helper;
		this.transportHelper = helper.getTransportRoutingHelper();
	}

	public void setTrackChartPoints(TrackChartPoints trackChartPoints) {
		this.trackChartPoints = trackChartPoints;
	}

	private void initUI() {
		float density = view.getDensity();

		actionArrow = BitmapFactory.decodeResource(view.getResources(), R.drawable.map_action_arrow, null);

		paintIconAction = new Paint();
		paintIconAction.setFilterBitmap(true);
		paintIconAction.setAntiAlias(true);

		attrs = new RenderingLineAttributes("route");
		attrs.defaultWidth = (int) (12 * density);
		attrs.defaultWidth3 = (int) (7 * density);
		attrs.defaultColor = view.getResources().getColor(R.color.nav_track);
		attrs.paint3.setStrokeCap(Cap.BUTT);
		attrs.paint3.setColor(Color.WHITE);
		attrs.paint2.setStrokeCap(Cap.BUTT);
		attrs.paint2.setColor(Color.BLACK);

		attrsPT = new RenderingLineAttributes("publicTransportLine");
		attrsPT.defaultWidth = (int) (12 * density);
		attrsPT.defaultWidth3 = (int) (7 * density);
		attrsPT.defaultColor = view.getResources().getColor(R.color.nav_track);
		attrsPT.paint3.setStrokeCap(Cap.BUTT);
		attrsPT.paint3.setColor(Color.WHITE);
		attrsPT.paint2.setStrokeCap(Cap.BUTT);
		attrsPT.paint2.setColor(Color.BLACK);

		attrsW = new RenderingLineAttributes("walkingRouteLine");
		attrsW.defaultWidth = (int) (12 * density);
		attrsW.defaultWidth3 = (int) (7 * density);
		attrsW.defaultColor = view.getResources().getColor(R.color.nav_track_walk_fill);
		attrsW.paint3.setStrokeCap(Cap.BUTT);
		attrsW.paint3.setColor(Color.WHITE);
		attrsW.paint2.setStrokeCap(Cap.BUTT);
		attrsW.paint2.setColor(Color.BLACK);

		wayContext = new GeometryWayContext(view.getContext(), density);

		paintIconSelected = new Paint();
		selectedPoint = (LayerDrawable) AppCompatResources.getDrawable(view.getContext(), R.drawable.map_location_default);

		paintGridCircle = new Paint();
		paintGridCircle.setStyle(Paint.Style.FILL_AND_STROKE);
		paintGridCircle.setAntiAlias(true);
		paintGridCircle.setColor(attrs.defaultColor);
		paintGridCircle.setAlpha(255);
		paintGridOuterCircle = new Paint();
		paintGridOuterCircle.setStyle(Paint.Style.FILL_AND_STROKE);
		paintGridOuterCircle.setAntiAlias(true);
		paintGridOuterCircle.setColor(Color.WHITE);
		paintGridOuterCircle.setAlpha(204);
	}

	@Override
	public void initLayer(OsmandMapTileView view) {
		this.view = view;
		initUI();
	}

	@Override
	public void onPrepareBufferImage(Canvas canvas, RotatedTileBox tileBox, DrawSettings settings) {
		if ((helper.isPublicTransportMode() && transportHelper.getRoutes() != null) ||
				(helper.getFinalLocation() != null && helper.getRoute().isCalculated())) {

			updateAttrs(settings, tileBox);
			
			int w = tileBox.getPixWidth();
			int h = tileBox.getPixHeight();
			Location lastProjection = helper.getLastProjection();
			final RotatedTileBox cp ;
			if(lastProjection != null &&
					tileBox.containsLatLon(lastProjection.getLatitude(), lastProjection.getLongitude())){
				cp = tileBox.copy();
				cp.increasePixelDimensions(w /2, h);
			} else {
				cp = tileBox;
			}

			final QuadRect latlonRect = cp.getLatLonBounds();
			final QuadRect correctedQuadRect = getCorrectedQuadRect(latlonRect);
			drawLocations(tileBox, canvas, correctedQuadRect.top, correctedQuadRect.left, correctedQuadRect.bottom, correctedQuadRect.right);

			if (trackChartPoints != null) {
				canvas.rotate(-tileBox.getRotate(), tileBox.getCenterPixelX(), tileBox.getCenterPixelY());

				drawXAxisPoints(canvas, tileBox);
				LatLon highlightedPoint = trackChartPoints.getHighlightedPoint();
				if (highlightedPoint != null
						&& highlightedPoint.getLatitude() >= latlonRect.bottom
						&& highlightedPoint.getLatitude() <= latlonRect.top
						&& highlightedPoint.getLongitude() >= latlonRect.left
						&& highlightedPoint.getLongitude() <= latlonRect.right) {
					float x = tileBox.getPixXFromLatLon(highlightedPoint.getLatitude(), highlightedPoint.getLongitude());
					float y = tileBox.getPixYFromLatLon(highlightedPoint.getLatitude(), highlightedPoint.getLongitude());
					selectedPoint.setBounds((int) x - selectedPoint.getIntrinsicWidth() / 2,
							(int) y - selectedPoint.getIntrinsicHeight() / 2,
							(int) x + selectedPoint.getIntrinsicWidth() / 2,
							(int) y + selectedPoint.getIntrinsicHeight() / 2);
					selectedPoint.draw(canvas);
				}
				canvas.rotate(tileBox.getRotate(), tileBox.getCenterPixelX(), tileBox.getCenterPixelY());
			}
		}
	
	}

	private void updateAttrs(DrawSettings settings, RotatedTileBox tileBox) {
		boolean updatePaints = attrs.updatePaints(view.getApplication(), settings, tileBox);
		attrs.isPaint3 = false;
		attrs.isPaint2 = false;
		attrsPT.updatePaints(view.getApplication(), settings, tileBox);
		attrsPT.isPaint3 = false;
		attrsPT.isPaint2 = false;
		attrsW.updatePaints(view.getApplication(), settings, tileBox);
		attrsPT.isPaint3 = false;
		attrsPT.isPaint2 = false;

		nightMode = settings != null && settings.isNightMode();

		if (updatePaints) {
			paintIconAction.setColorFilter(new PorterDuffColorFilter(attrs.paint3.getColor(), Mode.MULTIPLY));
			wayContext.updatePaints(nightMode, attrs, attrsPT, attrsW);
		}
	}

	private void drawXAxisPoints(Canvas canvas, RotatedTileBox tileBox) {
		QuadRect latLonBounds = tileBox.getLatLonBounds();
		List<LatLon> xAxisPoints = trackChartPoints.getXAxisPoints();
		if (xAxisPoints != null) {
			float r = 3 * tileBox.getDensity();
			float density = (float) Math.ceil(tileBox.getDensity());
			float outerRadius = r + 2 * density;
			float innerRadius = r + density;
			QuadRect prevPointRect = null;
			for (int i = 0; i < xAxisPoints.size(); i++) {
				LatLon axisPoint = xAxisPoints.get(i);
				if (axisPoint.getLatitude() >= latLonBounds.bottom
						&& axisPoint.getLatitude() <= latLonBounds.top
						&& axisPoint.getLongitude() >= latLonBounds.left
						&& axisPoint.getLongitude() <= latLonBounds.right) {
					float x = tileBox.getPixXFromLatLon(axisPoint.getLatitude(), axisPoint.getLongitude());
					float y = tileBox.getPixYFromLatLon(axisPoint.getLatitude(), axisPoint.getLongitude());
					QuadRect pointRect = new QuadRect(x - outerRadius, y - outerRadius, x + outerRadius, y + outerRadius);
					if (prevPointRect == null || !QuadRect.intersects(prevPointRect, pointRect)) {
						canvas.drawCircle(x, y, outerRadius, paintGridOuterCircle);
						canvas.drawCircle(x, y, innerRadius, paintGridCircle);
						prevPointRect = pointRect;
					}
				}
			}
		}
	}
	
	@Override
	public void onDraw(Canvas canvas, RotatedTileBox tileBox, DrawSettings settings) {}

	private void drawAction(RotatedTileBox tb, Canvas canvas, List<Location> actionPoints) {
		if (actionPoints.size() > 0) {
			canvas.rotate(-tb.getRotate(), tb.getCenterPixelX(), tb.getCenterPixelY());
			try {
				Path pth = new Path();
				Matrix matrix = new Matrix();
				boolean first = true;
				int x = 0, px = 0, py = 0, y = 0;
				for (int i = 0; i < actionPoints.size(); i++) {
					Location o = actionPoints.get(i);
					if (o == null) {
						first = true;
						canvas.drawPath(pth, attrs.paint3);
						double angleRad = Math.atan2(y - py, x - px);
						double angle = (angleRad * 180 / Math.PI) + 90f;
						double distSegment = Math.sqrt((y - py) * (y - py) + (x - px) * (x - px));
						if (distSegment == 0) {
							continue;
						}
						// int len = (int) (distSegment / pxStep);
						float pdx = x - px;
						float pdy = y - py;
						float scale = attrs.paint3.getStrokeWidth() / ( actionArrow.getWidth() / 2.25f);
						float scaledWidth = actionArrow.getWidth();
						matrix.reset();
						matrix.postTranslate(0, -actionArrow.getHeight() / 2f);
						matrix.postRotate((float) angle, actionArrow.getWidth() / 2f, 0);
						if (scale > 1.0f) {
							matrix.postScale(scale, scale);
							scaledWidth *= scale;
						}
						matrix.postTranslate(px + pdx - scaledWidth/ 2f, py + pdy);
						canvas.drawBitmap(actionArrow, matrix, paintIconAction);
					} else {
						px = x;
						py = y;
						x = (int) tb.getPixXFromLatLon(o.getLatitude(), o.getLongitude());
						y = (int) tb.getPixYFromLatLon(o.getLatitude(), o.getLongitude());
						if (first) {
							pth.reset();
							pth.moveTo(x, y);
							first = false;
						} else {
							pth.lineTo(x, y);
						}
					}
				}

			} finally {
				canvas.rotate(tb.getRotate(), tb.getCenterPixelX(), tb.getCenterPixelY());
			}
		}
	}

	private void drawProjectionPoint(Canvas canvas, double[] projectionXY) {
		if (projectionIcon == null) {
			helper.getSettings().getApplicationMode().getLocationIcon();
			projectionIcon = (LayerDrawable) AppCompatResources.getDrawable(view.getContext(), LocationIcon.DEFAULT.getIconId());
		}
		int locationX = (int) projectionXY[0];
		int locationY = (int) projectionXY[1];

		projectionIcon.setBounds(locationX - projectionIcon.getIntrinsicWidth() / 2,
						locationY - projectionIcon.getIntrinsicHeight() / 2,
						locationX + projectionIcon.getIntrinsicWidth() / 2,
						locationY + projectionIcon.getIntrinsicHeight() / 2);
		projectionIcon.draw(canvas);

	}

	@ColorInt
	public int getRouteLineColor(boolean night) {
		updateAttrs(new DrawSettings(night), view.getCurrentRotatedTileBox());
		return attrs.paint.getColor();
	}
	
	private void cullRamerDouglasPeucker(TByteArrayList survivor, List<Location> points,
			int start, int end, double epsillon) {
        double dmax = Double.NEGATIVE_INFINITY;
        int index = -1;
        Location startPt = points.get(start);
        Location endPt = points.get(end);

        for (int i = start + 1; i < end; i++) {
            Location pt = points.get(i);
            double d = MapUtils.getOrthogonalDistance(pt.getLatitude(), pt.getLongitude(), 
            		startPt.getLatitude(), startPt.getLongitude(), endPt.getLatitude(), endPt.getLongitude());
            if (d > dmax) {
                dmax = d;
                index = i;
            }
        }
        if (dmax > epsillon) {
        	cullRamerDouglasPeucker(survivor, points, start, index, epsillon);
        	cullRamerDouglasPeucker(survivor, points, index, end, epsillon);
        } else {
            survivor.set(end, (byte) 1);
        }
    }

<<<<<<< HEAD
    static class PathPoint {
		float x;
		float y;
		double angle;
		GeometryWayStyle style;

		private Matrix matrix = new Matrix();

		PathPoint(float x, float y, double angle, GeometryWayStyle style) {
			this.x = x;
			this.y = y;
			this.angle = angle;
			this.style = style;
		}

		protected Matrix getMatrix() {
			return matrix;
		}

		void draw(Canvas canvas, GeometryWayContext context) {
			if (style != null && style.getPointBitmap() != null) {
				Bitmap bitmap = style.getPointBitmap();
				Integer pointColor = style.getPointColor();
				float paintH2 = bitmap.getHeight() / 2f;
				float paintW2 = bitmap.getWidth() / 2f;

				matrix.reset();
				matrix.postRotate((float) angle, paintW2, paintH2);
				matrix.postTranslate(x - paintW2, y - paintH2);
				if (pointColor != null) {
					Paint paint = context.getPaintIconCustom();
					paint.setColorFilter(new PorterDuffColorFilter(pointColor, Mode.SRC_IN));
					canvas.drawBitmap(bitmap, matrix, paint);
				} else {
					if (style.hasPaintedPointBitmap()) {
						Paint paint = context.getPaintIconCustom();
						paint.setColorFilter(null);
						canvas.drawBitmap(bitmap, matrix, paint);
					} else {
						canvas.drawBitmap(bitmap, matrix, context.getPaintIcon());
					}
				}
			}
		}
	}

=======
>>>>>>> b99a7202
	private static class PathAnchor extends PathPoint {
		PathAnchor(float x, float y, GeometryAnchorWayStyle style) {
			super(x, y, 0, style);
		}
	}

	private static class PathTransportStop extends PathPoint {

		private boolean smallPoint;

		public boolean isSmallPoint() {
			return smallPoint;
		}

		public void setSmallPoint(boolean smallPoint) {
			this.smallPoint = smallPoint;
		}

		PathTransportStop(float x, float y, GeometryTransportWayStyle style) {
			super(x, y, 0, style);
		}

		GeometryTransportWayStyle getTransportWayStyle() {
			return (GeometryTransportWayStyle) style;
		}


		@Override
		void draw(Canvas canvas, GeometryWayContext context) {
			Bitmap stopBitmap = smallPoint ?
					getTransportWayStyle().getStopSmallBitmap() : getTransportWayStyle().getStopBitmap();
			float paintH2 = stopBitmap.getHeight() / 2f;
			float paintW2 = stopBitmap.getWidth() / 2f;

			Matrix matrix = getMatrix();
			matrix.reset();
			matrix.postRotate(0f, paintW2, paintH2);
			matrix.postTranslate(x - paintW2, y - paintH2);
			Paint paint = context.getPaintIconCustom();
			paint.setColorFilter(null);
			canvas.drawBitmap(stopBitmap, matrix, paint);
		}
	}

	private static class GeometryWalkWayStyle extends GeometryWayStyle {

		GeometryWalkWayStyle(GeometryWayContext context) {
			super(context);
		}

		@Override
		public boolean hasPathLine() {
			return false;
		}

		@Override
		public boolean equals(Object other) {
			if (this == other) {
				return true;
			}
			if (!super.equals(other)) {
				return false;
			}
			return other instanceof GeometryWalkWayStyle;
		}

		public Bitmap getPointBitmap() {
			return getContext().getWalkArrowBitmap();
		}

		@Override
		public boolean isWalkLine() {
			return true;
		}

		@Override
		public boolean hasPaintedPointBitmap() {
			return true;
		}
	}

	private static class GeometryAnchorWayStyle extends GeometryWayStyle {

		GeometryAnchorWayStyle(GeometryWayContext context) {
			super(context);
		}

		@Override
		public boolean hasPathLine() {
			return false;
		}

		@Override
		public boolean equals(Object other) {
			if (this == other) {
				return true;
			}
			if (!super.equals(other)) {
				return false;
			}
			return other instanceof GeometryAnchorWayStyle;
		}

		public Bitmap getPointBitmap() {
			return getContext().getAnchorBitmap();
		}

		@Override
		public boolean hasPaintedPointBitmap() {
			return true;
		}
	}

	private static class GeometrySolidWayStyle extends GeometryWayStyle {

		GeometrySolidWayStyle(GeometryWayContext context, Integer color) {
			super(context, color);
		}

		@Override
		public Bitmap getPointBitmap() {
			return getContext().getArrowBitmap();
		}

		@Override
		public boolean equals(Object other) {
			if (this == other) {
				return true;
			}
			if (!super.equals(other)) {
				return false;
			}
			return other instanceof GeometrySolidWayStyle;
		}
	}

	private static class TransportStopsWayStyle extends GeometryTransportWayStyle {
		TransportStopsWayStyle(GeometryWayContext context, TransportRouteResultSegment segment) {
			super(context, segment);
			OsmandApplication app = (OsmandApplication) getCtx().getApplicationContext();
			this.color = ContextCompat.getColor(app, R.color.icon_color_default_light);
			this.pointColor = UiUtilities.getContrastColor(app, color, true);
		}
	}

	private static class GeometryTransportWayStyle extends GeometryWayStyle {

		private TransportRouteResultSegment segment;
		private Drawable stopDrawable;
		protected Integer pointColor;

		GeometryTransportWayStyle(GeometryWayContext context, TransportRouteResultSegment segment) {
			super(context);
			this.segment = segment;

			TransportStopRoute r = new TransportStopRoute();
			TransportRoute route = segment.route;
			r.type = TransportStopType.findType(route.getType());
			r.route = route;
			OsmandApplication app = (OsmandApplication) getCtx().getApplicationContext();
			this.color = r.getRouteColor(app, isNightMode());
			this.pointColor = UiUtilities.getContrastColor(app, color, true);

			TransportStopType type = TransportStopType.findType(route.getType());
			if (type == null) {
				type = TransportStopType.findType("bus");
			}
			if (type != null) {
				stopDrawable = RenderingIcons.getDrawableIcon(getCtx(), type.getResName(), false);
			}
		}

		public TransportRouteResultSegment getSegment() {
			return segment;
		}

		public TransportRoute getRoute() {
			return segment.route;
		}

		@Override
		public boolean hasAnchors() {
			return true;
		}

		@Override
		public Bitmap getPointBitmap() {
			return getContext().getArrowBitmap();
		}

		@Override
		public Integer getPointColor() {
			return pointColor;
		}

		public Bitmap getStopBitmap() {
			return getContext().getStopShieldBitmap(color, stopDrawable);
		}

		public Bitmap getStopSmallBitmap() {
			return getContext().getStopSmallShieldBitmap(color);
		}

		@Override
		public boolean isTransportLine() {
			return true;
		}

		@Override
		public boolean equals(Object other) {
			if (this == other) {
				return true;
			}
			if (!super.equals(other)) {
				return false;
			}
			if (!(other instanceof GeometryTransportWayStyle)) {
				return false;
			}
			return getRoute() == ((GeometryTransportWayStyle) other).getRoute();
		}
	}

	private void drawArrowsOverPath(Canvas canvas, RotatedTileBox tb, List<Float> tx, List<Float> ty,
			List<Double> angles, List<Double> distances, double distPixToFinish, List<GeometryWayStyle> styles) {
		int h = tb.getPixHeight();
		int w = tb.getPixWidth();
		int left =  -w / 4;
		int right = w + w / 4;
		int top = - h/4;
		int bottom = h + h/4;

		boolean hasStyles = styles != null && styles.size() == tx.size();
		double zoomCoef = tb.getZoomAnimation() > 0 ? (Math.pow(2, tb.getZoomAnimation() + tb.getZoomFloatPart())) : 1f;

		Bitmap arrow = wayContext.getArrowBitmap();
		int arrowHeight = arrow.getHeight();
		double pxStep = arrowHeight * 4f * zoomCoef;
		double dist = 0;
		if (distPixToFinish != 0) {
			dist = distPixToFinish - pxStep * ((int) (distPixToFinish / pxStep)); // dist < 1
		}

		List<PathPoint> arrows = new ArrayList<>();
		List<PathAnchor> anchors = new ArrayList<>();
		List<PathTransportStop> stops = new ArrayList<>();
		Set<GeometryTransportWayStyle> transportWaysStyles = new HashSet<>();

		GeometryAnchorWayStyle anchorWayStyle = new GeometryAnchorWayStyle(wayContext);

		GeometryWalkWayStyle walkWayStyle = new GeometryWalkWayStyle(wayContext);
		Bitmap walkArrow = walkWayStyle.getPointBitmap();
		int walkArrowHeight = walkArrow.getHeight();
		double pxStepWalk = walkArrowHeight * 1.2f * zoomCoef;
		double pxStepRegular = arrowHeight * 4f * zoomCoef;

		GeometryWayStyle prevStyle = null;
		for (int i = tx.size() - 2; i >= 0; i --) {
			GeometryWayStyle style = hasStyles ? styles.get(i) : null;
			float px = tx.get(i);
			float py = ty.get(i);
			float x = tx.get(i + 1);
			float y = ty.get(i + 1);
			double distSegment = distances.get(i + 1);
			double angle = angles.get(i + 1);
			if (distSegment == 0) {
				continue;
			}
			if (style != null && style.isWalkLine()) {
				pxStep = pxStepWalk;
			} else {
				pxStep = pxStepRegular;
			}
			if (style != null && !style.equals(prevStyle) && (prevStyle != null || style.hasAnchors())) {
				prevStyle = style;
				anchors.add(new PathAnchor(x, y, anchorWayStyle));
				dist = 0;
			}
			if (style != null && style.isTransportLine()) {
				transportWaysStyles.add((GeometryTransportWayStyle) style);
			}
			if (dist >= pxStep) {
				dist = 0;
			}
			double percent = 1 - (pxStep - dist) / distSegment;
			dist += distSegment;
			while (dist >= pxStep) {
				double pdx = (x - px) * percent;
				double pdy = (y - py) * percent;
				float iconx = (float) (px + pdx);
				float icony = (float) (py + pdy);
				if (isIn(iconx, icony, left, top, right, bottom)) {
					arrows.add(new PathPoint(iconx, icony, angle, style));
				}
				dist -= pxStep;
				percent -= pxStep / distSegment;
			}
		}
		List<TransportStop> routeTransportStops = new ArrayList<>();
		for (GeometryTransportWayStyle style : transportWaysStyles) {
			List<TransportStop> transportStops = style.getRoute().getForwardStops();
			TransportRouteResultSegment segment = style.getSegment();
			int start = segment.start;
			int end = segment.end;
			for (int i = start; i <= end; i++) {
				TransportStop stop = transportStops.get(i);
				double lat = stop.getLocation().getLatitude();
				double lon = stop.getLocation().getLongitude();
				float x = tb.getPixXFromLatLon(lat, lon);
				float y = tb.getPixYFromLatLon(lat, lon);
				if (isIn(x, y, left, top, right, bottom)) {
					if (i != start && i != end) {
						stops.add(new PathTransportStop(x, y, style));
					}
					routeTransportStops.add(transportStops.get(i));
				}
			}
		}
		this.routeTransportStops = routeTransportStops;

		for (int i = arrows.size() - 1; i >= 0; i--) {
			PathPoint a = arrows.get(i);
			if (!tb.isZoomAnimated() || a.style.isWalkLine()) {
				a.draw(canvas, wayContext);
			}
		}
		for (int i = anchors.size() - 1; i >= 0; i--) {
			PathAnchor anchor = anchors.get(i);
			anchor.draw(canvas, wayContext);
		}
		if (stops.size() > 0) {
			QuadTree<QuadRect> boundIntersections = initBoundIntersections(tb);
			List<PathTransportStop> fullObjects = new ArrayList<>();
			Bitmap stopBitmap = null;
			float iconSize = 1f;
			for (int i = stops.size() - 1; i >= 0; i--) {
				PathTransportStop stop = stops.get(i);
				if (stopBitmap == null) {
					stopBitmap = stop.getTransportWayStyle().getStopBitmap();
					iconSize = stopBitmap.getWidth() * 3 / 2.5f;
				}
				float x = stop.x;
				float y = stop.y;
				if (intersects(boundIntersections, x, y, iconSize, iconSize)) {
					stop.setSmallPoint(true);
					stop.draw(canvas, wayContext);
				} else {
					stop.setSmallPoint(false);
					fullObjects.add(stop);
				}
			}
			for (PathTransportStop stop : fullObjects) {
				stop.draw(canvas, wayContext);
			}
		}
	}
	
	private static class RouteGeometryZoom {
		final TByteArrayList simplifyPoints;
		List<Double> distances;
		List<Double> angles;
		
		public RouteGeometryZoom(List<Location> locations, RotatedTileBox tb) {
			//  this.locations = locations;
			tb = new RotatedTileBox(tb);
			tb.setZoomAndAnimation(tb.getZoom(), 0, tb.getZoomFloatPart());
			simplifyPoints = new TByteArrayList(locations.size());
			distances = new ArrayList<>(locations.size());
			angles = new ArrayList<>(locations.size());
			simplifyPoints.fill(0, locations.size(), (byte)0);
			if(locations.size() > 0) {
				simplifyPoints.set(0, (byte) 1);
			}
			double distInPix = (tb.getDistance(0, 0, tb.getPixWidth(), 0) / tb.getPixWidth());
			double cullDistance = (distInPix * (EPSILON_IN_DPI * Math.max(1, tb.getDensity())));
			cullRamerDouglasPeucker(simplifyPoints, locations, 0, locations.size() - 1, cullDistance);
			
			int previousIndex = -1;
			for(int i = 0; i < locations.size(); i++) {
				double d = 0;
				double angle = 0;
				if(simplifyPoints.get(i) > 0) {
					if(previousIndex > -1) {
						Location loc = locations.get(i);
						Location pr = locations.get(previousIndex);
						float x = tb.getPixXFromLatLon(loc.getLatitude(), loc.getLongitude());
						float y = tb.getPixYFromLatLon(loc.getLatitude(), loc.getLongitude());
						float px = tb.getPixXFromLatLon(pr.getLatitude(), pr.getLongitude());
						float py = tb.getPixYFromLatLon(pr.getLatitude(), pr.getLongitude());
						d = Math.sqrt((y - py) * (y - py) + (x - px) * (x - px));
						if(px != x || py != y) {
							double angleRad = Math.atan2(y - py, x - px);
							angle = (angleRad * 180 / Math.PI) + 90f;
						}
					}
					previousIndex = i;
				}
				distances.add(d);
				angles.add(angle);
			}
		}
		
		
		public List<Double> getDistances() {
			return distances;
		}
		
		private void cullRamerDouglasPeucker(TByteArrayList survivor, List<Location> points,
				int start, int end, double epsillon) {
	        double dmax = Double.NEGATIVE_INFINITY;
	        int index = -1;
	        Location startPt = points.get(start);
	        Location endPt = points.get(end);

	        for (int i = start + 1; i < end; i++) {
	            Location pt = points.get(i);
	            double d = MapUtils.getOrthogonalDistance(pt.getLatitude(), pt.getLongitude(), 
	            		startPt.getLatitude(), startPt.getLongitude(), endPt.getLatitude(), endPt.getLongitude());
	            if (d > dmax) {
	                dmax = d;
	                index = i;
	            }
	        }
	        if (dmax > epsillon) {
	        	cullRamerDouglasPeucker(survivor, points, start, index, epsillon);
	        	cullRamerDouglasPeucker(survivor, points, index, end, epsillon);
	        } else {
	            survivor.set(end, (byte) 1);
	        }
	    }
		
		public TByteArrayList getSimplifyPoints() {
			return simplifyPoints;
		}
	}

	private class RouteSimplificationGeometry {
		RouteCalculationResult route;
		TransportRouteResult transportRoute;
		double mapDensity;
		TreeMap<Integer, RouteGeometryZoom> zooms = new TreeMap<>();
		List<Location> locations = Collections.emptyList();
		Map<Integer, GeometryWayStyle> styleMap = Collections.emptyMap();

		// cache arrays
		List<Float> tx = new ArrayList<>();
		List<Float> ty = new ArrayList<>();
		List<Double> angles = new ArrayList<>();
		List<Double> distances = new ArrayList<>();
		List<GeometryWayStyle> styles = new ArrayList<>();

		private GeometryWayStyle getStyle(int index, GeometryWayStyle defaultWayStyle) {
			List<Integer> list = new ArrayList<>(styleMap.keySet());
			for (int i = list.size() - 1; i >= 0; i--) {
				int c = list.get(i);
				if (c <= index) {
					return styleMap.get(c);
				}
			}
			return defaultWayStyle;
		}

		private boolean isTransportRoute() {
			return transportRoute != null;
		}

		public void updateRoute(RotatedTileBox tb, RouteCalculationResult route) {
			if(tb.getMapDensity() != mapDensity || this.route != route) {
				this.route = route;
				if (route == null) {
					locations = Collections.emptyList();
				} else {
					locations = route.getImmutableAllLocations();
				}
				styleMap = Collections.emptyMap();
				this.mapDensity = tb.getMapDensity();
				zooms.clear();
			}
		}

		public void clearRoute() {
			if (route != null) {
				route = null;
				locations = Collections.emptyList();
				styleMap = Collections.emptyMap();
				zooms.clear();
			}
		}

		public void updateTransportRoute(RotatedTileBox tb, TransportRouteResult route) {
			if (tb.getMapDensity() != mapDensity || this.transportRoute != route) {
				this.transportRoute = route;
				if (route == null) {
					locations = Collections.emptyList();
					styleMap = Collections.emptyMap();
				} else {
					LatLon start = transportHelper.getStartLocation();
					LatLon end = transportHelper.getEndLocation();
					List<Way> list = new ArrayList<>();
					List<GeometryWayStyle> styles = new ArrayList<>();
					calculateTransportResult(start, end, route, list, styles);
					List<Location> locs = new ArrayList<>();
					Map<Integer, GeometryWayStyle> stlMap = new TreeMap<>();
					int i = 0;
					int k = 0;
					if (list.size() > 0) {
						for (Way w : list) {
							stlMap.put(k, styles.get(i++));
							for (Node n : w.getNodes()) {
								Location ln = new Location("");
								ln.setLatitude(n.getLatitude());
								ln.setLongitude(n.getLongitude());
								locs.add(ln);
								k++;
							}
						}
					}
					locations = locs;
					styleMap = stlMap;
				}
				this.mapDensity = tb.getMapDensity();
				zooms.clear();
			}
		}

		public void clearTransportRoute() {
			if (transportRoute != null) {
				transportRoute = null;
				locations = Collections.emptyList();
				styleMap = Collections.emptyMap();
				zooms.clear();
			}
		}

		private RouteGeometryZoom getGeometryZoom(RotatedTileBox tb) {
			int zoom = tb.getZoom();
			RouteGeometryZoom zm = zooms.size() > zoom ? zooms.get(zoom) : null;
			if (zm == null) {
				zm = new RouteGeometryZoom(locations, tb);
				zooms.put(zoom, zm);
			}
			return zm;
		}
		
		private void drawSegments(RotatedTileBox tb, Canvas canvas, double topLatitude, double leftLongitude,
				double bottomLatitude, double rightLongitude, Location lastProjection, int currentRoute) {
			if (locations.size() == 0) {
				return;
			}
			RouteGeometryZoom geometryZoom = getGeometryZoom(tb);
			TByteArrayList simplification = geometryZoom.getSimplifyPoints();
			List<Double> odistances = geometryZoom.getDistances();
			
			clearArrays();
			GeometryWayStyle defaultWayStyle = isTransportRoute() ?
					new GeometryWalkWayStyle(wayContext) :
					new GeometrySolidWayStyle(wayContext, attrs.paint.getColor());
			GeometryWayStyle style = defaultWayStyle;
			boolean previousVisible = false;

			Location lastPoint = lastProjection;
			if (lastPoint != null) {
				previousVisible = addPoint(tb, topLatitude, leftLongitude, bottomLatitude, rightLongitude, style, previousVisible, lastPoint);
			}
			Location sp = helper.getRoute().getCurrentStraightAnglePoint();
			if (sp != null) {
				lastPoint = sp;
				previousVisible = addPoint(tb, topLatitude, leftLongitude, bottomLatitude, rightLongitude, style, previousVisible, sp);
			}
			List<Location> routeNodes = locations;
			int previous = -1;
			for (int i = currentRoute; i < routeNodes.size(); i++) {
				Location ls = routeNodes.get(i);
				style = getStyle(i, defaultWayStyle);
				if (leftLongitude <= ls.getLongitude() && ls.getLongitude() <= rightLongitude && bottomLatitude <= ls.getLatitude()
						&& ls.getLatitude() <= topLatitude) {
					double dist = 0;
					if (!previousVisible) {
						Location lt = null;
						if (previous != -1) {
							lt = routeNodes.get(previous);
							dist = odistances.get(i);
						} else if (lastProjection != null) {
							lt = lastProjection;
						}
						if (lt != null) {
							addLocation(tb, lt.getLatitude(), lt.getLongitude(), style, tx, ty, angles, distances, 0, styles); // first point
						}
					}
					addLocation(tb, ls.getLatitude(), ls.getLongitude(), style, tx, ty, angles, distances, dist, styles);
					previousVisible = true;
				} else if (previousVisible) {
					addLocation(tb, ls.getLatitude(), ls.getLongitude(), style, tx, ty, angles, distances, previous == -1 ? 0 : odistances.get(i), styles);
					double distToFinish = 0;
					for(int ki = i + 1; ki < odistances.size(); ki++) {
						distToFinish += odistances.get(ki);
					}
					drawRouteSegment(tb, canvas, tx, ty, angles, distances, distToFinish, styles);
					previousVisible = false;
					clearArrays();
				}
				previous = i;
			}
			drawRouteSegment(tb, canvas, tx, ty, angles, distances, 0, styles);
		}

		private boolean addPoint(RotatedTileBox tb, double topLatitude, double leftLongitude, double bottomLatitude, double rightLongitude, GeometryWayStyle style, boolean previousVisible, Location lastPoint) {
			if (leftLongitude <= lastPoint .getLongitude() && lastPoint .getLongitude() <= rightLongitude
					&& bottomLatitude <= lastPoint .getLatitude() && lastPoint .getLatitude() <= topLatitude) {
				addLocation(tb, lastPoint.getLatitude(), lastPoint.getLongitude(), style, tx, ty, angles, distances, 0, styles);
				previousVisible = true;
			}
			return previousVisible;
		}

		private void clearArrays() {
			tx.clear();
			ty.clear();
			distances.clear();
			angles.clear();
			styles.clear();
		}
	}
	
	private RouteSimplificationGeometry routeGeometry  = new RouteSimplificationGeometry();
	
	private void drawRouteSegment(RotatedTileBox tb, Canvas canvas, List<Float> tx, List<Float> ty,
			List<Double> angles, List<Double> distances, double distToFinish, List<GeometryWayStyle> styles) {
		if (tx.size() < 2) {
			return;
		}
		try {
			List<Pair<Path, GeometryWayStyle>> paths = new ArrayList<>();
			canvas.rotate(-tb.getRotate(), tb.getCenterPixelX(), tb.getCenterPixelY());
			calculatePath(tb, tx, ty, styles, paths);
			for (Pair<Path, GeometryWayStyle> pc : paths) {
				GeometryWayStyle style = pc.second;
				if (style.hasPathLine()) {
					if (style.isTransportLine()) {
						attrsPT.customColor = style.getStrokeColor();
						attrsPT.customColorPaint.setStrokeWidth(attrsPT.paint2.getStrokeWidth());
						attrsPT.drawPath(canvas, pc.first);
						attrsPT.customColorPaint.setStrokeWidth(attrsPT.paint.getStrokeWidth());
						attrsPT.customColor = style.getColor();
						attrsPT.drawPath(canvas, pc.first);
					} else {
						attrs.customColor = style.getColor();
						attrs.drawPath(canvas, pc.first);
					}
				}
			}
			attrs.customColor = 0;
			attrsPT.customColor = 0;
			drawArrowsOverPath(canvas, tb, tx, ty, angles, distances, distToFinish, styles);
		} finally {
			canvas.rotate(tb.getRotate(), tb.getCenterPixelX(), tb.getCenterPixelY());
		}
	}
	
	public void drawLocations(RotatedTileBox tb, Canvas canvas, double topLatitude, double leftLongitude, double bottomLatitude, double rightLongitude) {
		if (helper.isPublicTransportMode()) {
			int currentRoute = transportHelper.getCurrentRoute();
			List<TransportRouteResult> routes = transportHelper.getRoutes();
			TransportRouteResult route = routes != null && routes.size() > currentRoute ? routes.get(currentRoute) : null;
			routeGeometry.clearRoute();
			routeGeometry.updateTransportRoute(tb, route);
			if (route != null) {
				LatLon start = transportHelper.getStartLocation();
				Location startLocation = new Location("transport");
				startLocation.setLatitude(start.getLatitude());
				startLocation.setLongitude(start.getLongitude());
				routeGeometry.drawSegments(tb, canvas, topLatitude, leftLongitude, bottomLatitude, rightLongitude,
						startLocation, 0);
			}
		} else {

			RouteCalculationResult route = helper.getRoute();
			boolean directTo = route.getRouteService() == RouteProvider.RouteService.DIRECT_TO;
			boolean straight = route.getRouteService() == RouteProvider.RouteService.STRAIGHT;
			routeGeometry.clearTransportRoute();
			routeGeometry.updateRoute(tb, route);
			RouteProvider.RouteService rs = helper.getRoute().getRouteService();
			if (directTo) {
				routeGeometry.drawSegments(tb, canvas, topLatitude, leftLongitude, bottomLatitude, rightLongitude,
						null, 0);
			} else if (straight) {
				routeGeometry.drawSegments(tb, canvas, topLatitude, leftLongitude, bottomLatitude, rightLongitude,
						helper.getLastFixedLocation(), route.getCurrentStraightAngleRoute());
			} else {
				routeGeometry.drawSegments(tb, canvas, topLatitude, leftLongitude, bottomLatitude, rightLongitude,
						helper.getLastProjection(), route.getCurrentStraightAngleRoute());
			}
			List<RouteDirectionInfo> rd = helper.getRouteDirections();
			Iterator<RouteDirectionInfo> it = rd.iterator();
			if (!directTo && tb.getZoom() >= 14) {
				List<Location> actionPoints = calculateActionPoints(topLatitude, leftLongitude, bottomLatitude, rightLongitude, helper.getLastProjection(),
						helper.getRoute().getRouteLocations(), helper.getRoute().getCurrentRoute(), it, tb.getZoom());
				drawAction(tb, canvas, actionPoints);
			}
			if (directTo) {
				//add projection point on original route
				double[] projectionOnRoute = calculateProjectionOnRoutePoint(
						helper.getRoute().getImmutableAllLocations(), helper, tb);
				if (projectionOnRoute != null) {
					drawProjectionPoint(canvas, projectionOnRoute);
				}
			}
		}
	}
	
	private double[] calculateProjectionOnRoutePoint(List<Location> routeNodes, RoutingHelper helper, RotatedTileBox box) {
		double[] projectionXY = null;
		Location ll = helper.getLastFixedLocation();
		RouteCalculationResult route = helper.getRoute();
		List<Location> locs = route.getImmutableAllLocations();
		int cr = route.getCurrentRoute();
		int locIndex = locs.size() - 1;
		if(route.getIntermediatePointsToPass() > 0) {
			locIndex = route.getIndexOfIntermediate(route.getIntermediatePointsToPass() - 1);
		}
		if(ll != null && cr > 0 && cr < locs.size() && locIndex >= 0 && locIndex < locs.size()) {
			Location loc1 = locs.get(cr - 1);
			Location loc2 = locs.get(cr);
			double distLeft = route.getDistanceFromPoint(cr) - route.getDistanceFromPoint(locIndex);
			double baDist = route.getDistanceFromPoint(cr - 1) - route.getDistanceFromPoint(cr);
			Location target = locs.get(locIndex);
			double dTarget = ll.distanceTo(target);
			final int aX = box.getPixXFromLonNoRot(loc1.getLongitude());
			final int aY = box.getPixYFromLatNoRot(loc1.getLatitude());
			final int bX = box.getPixXFromLonNoRot(loc2.getLongitude());
			final int bY = box.getPixYFromLatNoRot(loc2.getLatitude());
			if(baDist != 0) {
				double CF = (dTarget - distLeft) / baDist;
				double rX = bX - CF * (bX - aX);
				double rY = bY - CF * (bY - aY);
				projectionXY = new double[] {rX, rY};
			}
		}
		if(projectionXY != null) {

			double distanceLoc2Proj = MapUtils.getSqrtDistance((int)projectionXY[0], (int) projectionXY[1],
					box.getPixXFromLonNoRot(ll.getLongitude()), box.getPixYFromLatNoRot(ll.getLatitude()));
			boolean visible = box.containsPoint((float) projectionXY[0], (float) projectionXY[1], 20.0f)
					&& distanceLoc2Proj > AndroidUtils.dpToPx(view.getContext(), 52) / 2.0;
			if (visible) {
				return projectionXY;
			}
		}
		return null;
	}

	private List<Location> calculateActionPoints(double topLatitude, double leftLongitude, double bottomLatitude,
			double rightLongitude, Location lastProjection, List<Location> routeNodes, int cd,
			Iterator<RouteDirectionInfo> it, int zoom) {
		RouteDirectionInfo nf = null;
		
		double DISTANCE_ACTION = 35;
		if(zoom >= 17) {
			DISTANCE_ACTION = 15;
		} else if (zoom == 15) {
			DISTANCE_ACTION = 70;
		} else if (zoom < 15) {
			DISTANCE_ACTION = 110;
		}
		double actionDist = 0;
		Location previousAction = null; 
		List<Location> actionPoints = this.actionPoints;
		actionPoints.clear();
		int prevFinishPoint = -1;
		for (int routePoint = 0; routePoint < routeNodes.size(); routePoint++) {
			Location loc = routeNodes.get(routePoint);
			if(nf != null) {
				int pnt = nf.routeEndPointOffset == 0 ? nf.routePointOffset : nf.routeEndPointOffset;
				if(pnt < routePoint + cd ) {
					nf = null;
				}
			}
			while (nf == null && it.hasNext()) {
				nf = it.next();
				int pnt = nf.routeEndPointOffset == 0 ? nf.routePointOffset : nf.routeEndPointOffset;
				if (pnt < routePoint + cd) {
					nf = null;
				}
			}
			boolean action = nf != null && (nf.routePointOffset == routePoint + cd ||
					(nf.routePointOffset <= routePoint + cd && routePoint + cd  <= nf.routeEndPointOffset));
			if(!action && previousAction == null) {
				// no need to check
				continue;
			}
			boolean visible = leftLongitude <= loc.getLongitude() && loc.getLongitude() <= rightLongitude && bottomLatitude <= loc.getLatitude()
					&& loc.getLatitude() <= topLatitude;
			if(action && !visible && previousAction == null) {
				continue;
			}
			if (!action) {
				// previousAction != null
				float dist = loc.distanceTo(previousAction);
				actionDist += dist;
				if (actionDist >= DISTANCE_ACTION) {
					actionPoints.add(calculateProjection(1 - (actionDist - DISTANCE_ACTION) / dist, previousAction, loc));
					actionPoints.add(null);
					prevFinishPoint = routePoint;
					previousAction = null;
					actionDist = 0;
				} else {
					actionPoints.add(loc);
					previousAction = loc;
				}
			} else {
				// action point
				if (previousAction == null) {
					addPreviousToActionPoints(actionPoints, lastProjection, routeNodes, DISTANCE_ACTION,
							prevFinishPoint, routePoint, loc);
				}
				actionPoints.add(loc);
				previousAction = loc;
				prevFinishPoint = -1;
				actionDist = 0;
			}
		}
		if(previousAction != null) {
			actionPoints.add(null);
		}
		return actionPoints;
	}


	private void addPreviousToActionPoints(List<Location> actionPoints, Location lastProjection, List<Location> routeNodes, double DISTANCE_ACTION,
			int prevFinishPoint, int routePoint, Location loc) {
		// put some points in front
		int ind = actionPoints.size();
		Location lprevious = loc;
		double dist = 0;
		for (int k = routePoint - 1; k >= -1; k--) {
			Location l = k == -1 ? lastProjection : routeNodes.get(k);
			float locDist = lprevious.distanceTo(l);
			dist += locDist;
			if (dist >= DISTANCE_ACTION) {
				if (locDist > 1) {
					actionPoints.add(ind,
							calculateProjection(1 - (dist - DISTANCE_ACTION) / locDist, lprevious, l));
				}
				break;
			} else {
				actionPoints.add(ind, l);
				lprevious = l;
			}
			if (prevFinishPoint == k) {
				if (ind >= 2) {
					actionPoints.remove(ind - 2);
					actionPoints.remove(ind - 2);
				}
				break;
			}
		}
	}
	
	private Location calculateProjection(double part, Location lp, Location l) {
		Location p = new Location(l);
		p.setLatitude(lp.getLatitude() + part * (l.getLatitude() - lp.getLatitude()));
		p.setLongitude(lp.getLongitude() + part * (l.getLongitude() - lp.getLongitude()));
		return p;
	}


	public RoutingHelper getHelper() {
		return helper;
	}

	
	
	@Override
	public void destroyLayer() {
		
	}
	@Override
	public boolean drawInScreenPixels() {
		return false;
	}

	@Override
	public boolean onLongPressEvent(PointF point, RotatedTileBox tileBox) {
		return false;
	}

	@Override
	public boolean onSingleTap(PointF point, RotatedTileBox tileBox) {
		return false;
	}

	private void calculateTransportResult(LatLon start, LatLon end, TransportRouteResult r, List<Way> res, List<GeometryWayStyle> styles) {
		if (r != null) {
			LatLon p = start;
			TransportRouteResultSegment prev = null;
			for (TransportRouteResultSegment s : r.getSegments()) {
				LatLon floc = s.getStart().getLocation();
				addRouteWalk(prev, s, p, floc, res, styles);
				List<Way> geometry = s.getGeometry();
				res.addAll(geometry);
				addStyle(s, geometry, styles);
				p = s.getEnd().getLocation();
				prev = s;
			}
			addRouteWalk(prev, null, p, end, res, styles);
		}
	}

	private void addRouteWalk(TransportRouteResultSegment s1, TransportRouteResultSegment s2,
							  LatLon start, LatLon end, List<Way> res, List<GeometryWayStyle> styles) {
		final RouteCalculationResult walkingRouteSegment = transportHelper.getWalkingRouteSegment(s1, s2);
		if (walkingRouteSegment != null && walkingRouteSegment.getRouteLocations().size() > 0) {
			final List<Location> routeLocations = walkingRouteSegment.getRouteLocations();
			Way way = new Way(TransportRoutePlanner.GEOMETRY_WAY_ID);
			way.putTag(OSMSettings.OSMTagKey.NAME.getValue(), String.format(Locale.US, "Walk %d m", walkingRouteSegment.getWholeDistance()));
			for (Location l : routeLocations) {
				way.addNode(new Node(l.getLatitude(), l.getLongitude(), -1));
			}
			res.add(way);
			addStyle(null, Collections.singletonList(way), styles);
		} else {
			double dist = MapUtils.getDistance(start, end);
			Way way = new Way(TransportRoutePlanner.GEOMETRY_WAY_ID);
			way.putTag(OSMSettings.OSMTagKey.NAME.getValue(), String.format(Locale.US, "Walk %.1f m", dist));
			way.addNode(new Node(start.getLatitude(), start.getLongitude(), -1));
			way.addNode(new Node(end.getLatitude(), end.getLongitude(), -1));
			res.add(way);
			addStyle(null, Collections.singletonList(way), styles);
		}
	}

	private void addStyle(TransportRouteResultSegment segment, List<Way> geometry, List<GeometryWayStyle> styles) {
		GeometryWayStyle style;
		Way w = geometry.get(0);
		if (segment == null || segment.route == null) {
			style = new GeometryWalkWayStyle(wayContext);
		} else if (w.getId() == TransportRoutePlanner.GEOMETRY_WAY_ID) {
			style = new GeometryTransportWayStyle(wayContext, segment);
		} else {
			style = new TransportStopsWayStyle(wayContext, segment);
		}
		for (int i = 0; i < geometry.size(); i++) {
			styles.add(style);
		}
	}

	private int getRadiusPoi(RotatedTileBox tb){
		final double zoom = tb.getZoom();
		int r;
		if(zoom <= 15) {
			r = 8;
		} else if(zoom <= 16) {
			r = 10;
		} else if(zoom <= 17) {
			r = 14;
		} else {
			r = 18;
		}
		return (int) (r * tb.getDensity());
	}

	private void getFromPoint(RotatedTileBox tb, PointF point, List<? super TransportStop> res) {
		int ex = (int) point.x;
		int ey = (int) point.y;
		final int rp = getRadiusPoi(tb);
		int radius = rp * 3 / 2;
		try {
			for (int i = 0; i < routeTransportStops.size(); i++) {
				TransportStop n = routeTransportStops.get(i);
				if (n.getLocation() == null) {
					continue;
				}
				int x = (int) tb.getPixXFromLatLon(n.getLocation().getLatitude(), n.getLocation().getLongitude());
				int y = (int) tb.getPixYFromLatLon(n.getLocation().getLatitude(), n.getLocation().getLongitude());
				if (Math.abs(x - ex) <= radius && Math.abs(y - ey) <= radius) {
					radius = rp;
					res.add(n);
				}
			}
		} catch (IndexOutOfBoundsException e) {
			// ignore
		}
	}

	@Override
	public void collectObjectsFromPoint(PointF point, RotatedTileBox tileBox, List<Object> res, boolean unknownLocation) {
		if (routeTransportStops.size() > 0) {
			getFromPoint(tileBox, point, res);
		}
	}

	@Override
	public LatLon getObjectLocation(Object o) {
		if (o instanceof TransportStop){
			return ((TransportStop)o).getLocation();
		}
		return null;
	}

	@Override
	public PointDescription getObjectName(Object o) {
		if (o instanceof TransportStop){
			return new PointDescription(PointDescription.POINT_TYPE_TRANSPORT_STOP, view.getContext().getString(R.string.transport_Stop),
					((TransportStop)o).getName());
		}
		return null;
	}

	@Override
	public boolean disableSingleTap() {
		return false;
	}

	@Override
	public boolean disableLongPressOnMap() {
		return false;
	}

	@Override
	public boolean isObjectClickable(Object o) {
		return false;
	}

	@Override
	public boolean runExclusiveAction(@Nullable Object o, boolean unknownLocation) {
		return false;
	}
}<|MERGE_RESOLUTION|>--- conflicted
+++ resolved
@@ -363,55 +363,6 @@
         }
     }
 
-<<<<<<< HEAD
-    static class PathPoint {
-		float x;
-		float y;
-		double angle;
-		GeometryWayStyle style;
-
-		private Matrix matrix = new Matrix();
-
-		PathPoint(float x, float y, double angle, GeometryWayStyle style) {
-			this.x = x;
-			this.y = y;
-			this.angle = angle;
-			this.style = style;
-		}
-
-		protected Matrix getMatrix() {
-			return matrix;
-		}
-
-		void draw(Canvas canvas, GeometryWayContext context) {
-			if (style != null && style.getPointBitmap() != null) {
-				Bitmap bitmap = style.getPointBitmap();
-				Integer pointColor = style.getPointColor();
-				float paintH2 = bitmap.getHeight() / 2f;
-				float paintW2 = bitmap.getWidth() / 2f;
-
-				matrix.reset();
-				matrix.postRotate((float) angle, paintW2, paintH2);
-				matrix.postTranslate(x - paintW2, y - paintH2);
-				if (pointColor != null) {
-					Paint paint = context.getPaintIconCustom();
-					paint.setColorFilter(new PorterDuffColorFilter(pointColor, Mode.SRC_IN));
-					canvas.drawBitmap(bitmap, matrix, paint);
-				} else {
-					if (style.hasPaintedPointBitmap()) {
-						Paint paint = context.getPaintIconCustom();
-						paint.setColorFilter(null);
-						canvas.drawBitmap(bitmap, matrix, paint);
-					} else {
-						canvas.drawBitmap(bitmap, matrix, context.getPaintIcon());
-					}
-				}
-			}
-		}
-	}
-
-=======
->>>>>>> b99a7202
 	private static class PathAnchor extends PathPoint {
 		PathAnchor(float x, float y, GeometryAnchorWayStyle style) {
 			super(x, y, 0, style);
