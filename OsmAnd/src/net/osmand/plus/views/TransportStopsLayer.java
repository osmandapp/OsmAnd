--- conflicted
+++ resolved
@@ -68,11 +68,6 @@
 	
 	@Override
 	public boolean onSingleTap(PointF point) {
-<<<<<<< HEAD
-		TransportStop n = getFromPoint(point);
-		if(n != null){
-			AccessibleToast.makeText(view.getContext(), getStopDescription(n, true), Toast.LENGTH_LONG).show();
-=======
 		ArrayList<TransportStop> stops = new ArrayList<TransportStop >(); 
 		getFromPoint(point, stops);
 		if(!stops.isEmpty()){
@@ -84,8 +79,7 @@
 				}
 				res.append(getStopDescription(n, true));
 			}
-			Toast.makeText(view.getContext(), res.toString(), Toast.LENGTH_LONG).show();
->>>>>>> 4c419483
+			AccessibleToast.makeText(view.getContext(), res.toString(), Toast.LENGTH_LONG).show();
 			return true;
 		}
 		return false;
