package net.osmand.plus.views.layers;

import android.graphics.Canvas;
import android.graphics.Color;
import android.graphics.Paint;
import android.graphics.Paint.Align;
import android.graphics.Paint.Style;
import android.graphics.PointF;
import android.graphics.PorterDuff.Mode;
import android.graphics.PorterDuffColorFilter;
import android.graphics.Rect;
import android.graphics.RectF;
import android.graphics.drawable.Drawable;
import android.graphics.drawable.LayerDrawable;
import android.os.AsyncTask;
import android.util.Pair;

import androidx.annotation.ColorInt;
import androidx.annotation.NonNull;
import androidx.annotation.Nullable;
import androidx.appcompat.content.res.AppCompatResources;
import androidx.core.content.ContextCompat;

import net.osmand.AndroidUtils;
import net.osmand.GPXUtilities;
import net.osmand.GPXUtilities.GPXFile;
import net.osmand.GPXUtilities.TrkSegment;
import net.osmand.GPXUtilities.WptPt;
import net.osmand.Location;
import net.osmand.PlatformUtil;
import net.osmand.data.LatLon;
import net.osmand.data.PointDescription;
import net.osmand.data.QuadRect;
import net.osmand.data.QuadTree;
import net.osmand.data.RotatedTileBox;
import net.osmand.plus.GPXDatabase.GpxDataItem;
import net.osmand.plus.GpxDbHelper;
import net.osmand.plus.GpxSelectionHelper;
import net.osmand.plus.GpxSelectionHelper.GpxDisplayGroup;
import net.osmand.plus.GpxSelectionHelper.GpxDisplayItem;
import net.osmand.plus.GpxSelectionHelper.SelectedGpxFile;
import net.osmand.plus.OsmandApplication;
import net.osmand.plus.R;
import net.osmand.plus.UiUtilities;
import net.osmand.plus.activities.MapActivity;
import net.osmand.plus.base.PointImageDrawable;
import net.osmand.plus.itinerary.ItineraryGroup;
import net.osmand.plus.mapcontextmenu.controllers.SelectedGpxMenuController.SelectedGpxPoint;
import net.osmand.plus.mapcontextmenu.other.TrackChartPoints;
import net.osmand.plus.mapmarkers.MapMarker;
import net.osmand.plus.mapmarkers.MapMarkersHelper;
import net.osmand.plus.render.OsmandRenderer;
import net.osmand.plus.render.OsmandRenderer.RenderingContext;
import net.osmand.plus.routepreparationmenu.MapRouteInfoMenu;
import net.osmand.plus.settings.backend.CommonPreference;
import net.osmand.plus.track.GradientScaleType;
import net.osmand.plus.track.SaveGpxAsyncTask;
import net.osmand.plus.track.TrackDrawInfo;
import net.osmand.plus.track.TrackMenuFragment;
import net.osmand.plus.views.OsmandMapLayer;
import net.osmand.plus.views.OsmandMapTileView;
import net.osmand.plus.views.Renderable;
import net.osmand.plus.views.layers.ContextMenuLayer.IContextMenuProvider;
import net.osmand.plus.views.layers.ContextMenuLayer.IMoveObjectProvider;
import net.osmand.plus.views.layers.MapTextLayer.MapTextProvider;
import net.osmand.plus.views.layers.geometry.GpxGeometryWay;
import net.osmand.plus.views.layers.geometry.GpxGeometryWayContext;
import net.osmand.render.RenderingRuleProperty;
import net.osmand.render.RenderingRuleSearchRequest;
import net.osmand.render.RenderingRulesStorage;
import net.osmand.router.RouteColorize;
import net.osmand.router.RouteColorize.ColorizationType;
import net.osmand.router.RouteColorize.RouteColorizationPoint;
import net.osmand.util.Algorithms;
import net.osmand.util.MapUtils;

import org.apache.commons.logging.Log;

import java.io.File;
import java.util.ArrayList;
import java.util.Arrays;
import java.util.HashMap;
import java.util.Iterator;
import java.util.List;
import java.util.Map;

import static net.osmand.plus.dialogs.ConfigureMapMenu.CURRENT_TRACK_COLOR_ATTR;
import static net.osmand.plus.dialogs.ConfigureMapMenu.CURRENT_TRACK_WIDTH_ATTR;

public class GPXLayer extends OsmandMapLayer implements IContextMenuProvider, IMoveObjectProvider, MapTextProvider<WptPt> {

	private static final Log log = PlatformUtil.getLog(GPXLayer.class);

	private static final double TOUCH_RADIUS_MULTIPLIER = 1.5;
	private static final int DEFAULT_WIDTH_MULTIPLIER = 7;
	private static final int START_ZOOM = 7;

	private OsmandMapTileView view;

	private Paint paint;
	private Paint borderPaint;
	private Paint shadowPaint;
	private Paint paintIcon;

	private int cachedHash;
	@ColorInt
	private int cachedColor;
	private float defaultTrackWidth;
	private Map<String, Float> cachedTrackWidth = new HashMap<>();

	private Drawable startPointIcon;
	private Drawable finishPointIcon;
	private Drawable startAndFinishIcon;
	private LayerDrawable selectedPoint;
	private TrackDrawInfo trackDrawInfo;
	private TrackChartPoints trackChartPoints;

	private GpxDbHelper gpxDbHelper;
	private MapMarkersHelper mapMarkersHelper;
	private GpxSelectionHelper selectedGpxHelper;

	private final Map<String, CachedTrack> segmentsCache = new HashMap<>();

	private List<WptPt> cache = new ArrayList<>();
	private Map<WptPt, SelectedGpxFile> pointFileMap = new HashMap<>();
	private MapTextLayer textLayer;

	private Paint paintOuterRect;
	private Paint paintInnerRect;

	private Paint paintGridOuterCircle;
	private Paint paintGridCircle;

	private Paint paintTextIcon;

	private GpxGeometryWayContext wayContext;
	private GpxGeometryWay wayGeometry;

	private OsmandRenderer osmandRenderer;

	private ContextMenuLayer contextMenuLayer;
	@ColorInt
	private int visitedColor;
	@ColorInt
	private int defPointColor;
	@ColorInt
	private int grayColor;

	private CommonPreference<String> defaultTrackColorPref;
	private CommonPreference<String> defaultTrackWidthPref;

	private CommonPreference<Integer> currentTrackColorPref;
	private CommonPreference<GradientScaleType> currentTrackScaleType;
	private CommonPreference<String> currentTrackSpeedGradientPalette;
	private CommonPreference<String> currentTrackAltitudeGradientPalette;
	private CommonPreference<String> currentTrackSlopeGradientPalette;
	private CommonPreference<String> currentTrackWidthPref;
	private CommonPreference<Boolean> currentTrackShowArrowsPref;
	private CommonPreference<Boolean> currentTrackShowStartFinishPref;

	@Override
	public void initLayer(OsmandMapTileView view) {
		this.view = view;
		gpxDbHelper = view.getApplication().getGpxDbHelper();
		selectedGpxHelper = view.getApplication().getSelectedGpxHelper();
		mapMarkersHelper = view.getApplication().getMapMarkersHelper();
		osmandRenderer = view.getApplication().getResourceManager().getRenderer().getRenderer();

		currentTrackColorPref = view.getSettings().CURRENT_TRACK_COLOR;
		currentTrackScaleType = view.getSettings().CURRENT_TRACK_COLORIZATION;
		currentTrackSpeedGradientPalette = view.getSettings().CURRENT_TRACK_SPEED_GRADIENT_PALETTE;
		currentTrackAltitudeGradientPalette = view.getSettings().CURRENT_TRACK_ALTITUDE_GRADIENT_PALETTE;
		currentTrackSlopeGradientPalette = view.getSettings().CURRENT_TRACK_SLOPE_GRADIENT_PALETTE;
		currentTrackWidthPref = view.getSettings().CURRENT_TRACK_WIDTH;
		currentTrackShowArrowsPref = view.getSettings().CURRENT_TRACK_SHOW_ARROWS;
		currentTrackShowStartFinishPref = view.getSettings().CURRENT_TRACK_SHOW_START_FINISH;
		defaultTrackColorPref = view.getSettings().getCustomRenderProperty(CURRENT_TRACK_COLOR_ATTR).cache();
		defaultTrackWidthPref = view.getSettings().getCustomRenderProperty(CURRENT_TRACK_WIDTH_ATTR).cache();

		initUI();
	}

	public void setTrackChartPoints(TrackChartPoints trackChartPoints) {
		this.trackChartPoints = trackChartPoints;
	}

	public boolean isInTrackAppearanceMode() {
		return trackDrawInfo != null;
	}

	public void setTrackDrawInfo(TrackDrawInfo trackDrawInfo) {
		this.trackDrawInfo = trackDrawInfo;
	}

	private void initUI() {
		paint = new Paint();
		paint.setStyle(Style.STROKE);
		paint.setAntiAlias(true);

		borderPaint = new Paint(Paint.ANTI_ALIAS_FLAG);
		borderPaint.setStyle(Style.STROKE);
		borderPaint.setStrokeJoin(Paint.Join.ROUND);
		borderPaint.setStrokeCap(Paint.Cap.ROUND);
		borderPaint.setColor(0x80000000);

		shadowPaint = new Paint();
		shadowPaint.setStyle(Style.STROKE);
		shadowPaint.setAntiAlias(true);

		paintTextIcon = new Paint();
		paintTextIcon.setTextSize(10 * view.getDensity());
		paintTextIcon.setTextAlign(Align.CENTER);
		paintTextIcon.setFakeBoldText(true);
		paintTextIcon.setAntiAlias(true);

		textLayer = view.getLayerByClass(MapTextLayer.class);

		paintInnerRect = new Paint();
		paintInnerRect.setStyle(Style.FILL);
		paintInnerRect.setAntiAlias(true);
		paintOuterRect = new Paint();
		paintOuterRect.setStyle(Style.STROKE);
		paintOuterRect.setAntiAlias(true);
		paintOuterRect.setStrokeWidth(3);
		paintOuterRect.setAlpha(255);
		paintGridCircle = new Paint();
		paintGridCircle.setStyle(Style.FILL_AND_STROKE);
		paintGridCircle.setAntiAlias(true);
		paintGridOuterCircle = new Paint();
		paintGridOuterCircle.setStyle(Style.FILL_AND_STROKE);
		paintGridOuterCircle.setAntiAlias(true);
		paintGridOuterCircle.setColor(Color.WHITE);
		paintGridOuterCircle.setAlpha(204);

		paintIcon = new Paint();
		selectedPoint = (LayerDrawable) AppCompatResources.getDrawable(view.getContext(), R.drawable.map_location_default);

		UiUtilities iconsCache = view.getApplication().getUIUtilities();
		startPointIcon = iconsCache.getIcon(R.drawable.map_track_point_start);
		finishPointIcon = iconsCache.getIcon(R.drawable.map_track_point_finish);
		startAndFinishIcon = iconsCache.getIcon(R.drawable.map_track_point_start_finish);

		contextMenuLayer = view.getLayerByClass(ContextMenuLayer.class);

		visitedColor = ContextCompat.getColor(view.getApplication(), R.color.color_ok);
		defPointColor = ContextCompat.getColor(view.getApplication(), R.color.gpx_color_point);
		grayColor = ContextCompat.getColor(view.getApplication(), R.color.color_favorite_gray);

		wayContext = new GpxGeometryWayContext(view.getContext(), view.getDensity());
		wayGeometry = new GpxGeometryWay(wayContext);
	}

	@Override
	public void onDraw(Canvas canvas, RotatedTileBox tileBox, DrawSettings settings) {
		if (contextMenuLayer.getMoveableObject() instanceof WptPt) {
			WptPt objectInMotion = (WptPt) contextMenuLayer.getMoveableObject();
			SelectedGpxFile gpxFile = pointFileMap.get(objectInMotion);
			if (gpxFile != null) {
				PointF pf = contextMenuLayer.getMovableCenterPoint(tileBox);
				MapMarker mapMarker = mapMarkersHelper.getMapMarker(objectInMotion);
				float textScale = view.getSettings().TEXT_SCALE.get();
				drawBigPoint(canvas, objectInMotion, getFileColor(gpxFile), pf.x, pf.y, mapMarker, textScale);
			}
		}
	}

	@Override
	public void onPrepareBufferImage(Canvas canvas, RotatedTileBox tileBox, DrawSettings settings) {
		List<SelectedGpxFile> selectedGPXFiles = new ArrayList<>(selectedGpxHelper.getSelectedGPXFiles());

		Iterator<SelectedGpxFile> iterator = selectedGPXFiles.iterator();
		while (iterator.hasNext()) {
			SelectedGpxFile selectedGpxFile = iterator.next();
			if (selectedGpxFile.isFollowTrack(view.getApplication()) && !showTrackToFollow()) {
				iterator.remove();
			}
		}
		cache.clear();
		if (!selectedGPXFiles.isEmpty()) {
			drawSelectedFilesSegments(canvas, tileBox, selectedGPXFiles, settings);
			canvas.rotate(-tileBox.getRotate(), tileBox.getCenterPixelX(), tileBox.getCenterPixelY());
			if (trackChartPoints != null) {
				drawXAxisPoints(canvas, tileBox);
			}
			drawDirectionArrows(canvas, tileBox, selectedGPXFiles);
			drawSelectedFilesSplits(canvas, tileBox, selectedGPXFiles, settings);
			drawSelectedFilesPoints(canvas, tileBox, selectedGPXFiles);
			drawSelectedFilesStartEndPoints(canvas, tileBox, selectedGPXFiles);
		}
		if (textLayer != null && isTextVisible()) {
			textLayer.putData(this, cache);
		}
	}

	private void updatePaints(int color, String width, boolean routePoints, boolean currentTrack, DrawSettings drawSettings, RotatedTileBox tileBox) {
		RenderingRulesStorage rrs = view.getApplication().getRendererRegistry().getCurrentSelectedRenderer();
		boolean nightMode = drawSettings != null && drawSettings.isNightMode();
		int hash = calculateHash(rrs, cachedTrackWidth, routePoints, nightMode, tileBox.getMapDensity(), tileBox.getZoom(),
				defaultTrackColorPref.get(), defaultTrackWidthPref.get());
		if (hash != cachedHash) {
			cachedHash = hash;
			cachedColor = ContextCompat.getColor(view.getApplication(), R.color.gpx_track);
			defaultTrackWidth = DEFAULT_WIDTH_MULTIPLIER * view.getDensity();
			if (rrs != null) {
				RenderingRuleSearchRequest req = new RenderingRuleSearchRequest(rrs);
				req.setBooleanFilter(rrs.PROPS.R_NIGHT_MODE, nightMode);
				if (defaultTrackColorPref != null && defaultTrackColorPref.isSet()) {
					RenderingRuleProperty ctColor = rrs.PROPS.get(CURRENT_TRACK_COLOR_ATTR);
					if (ctColor != null) {
						req.setStringFilter(ctColor, defaultTrackColorPref.get());
					}
				}
				if (defaultTrackWidthPref != null && defaultTrackWidthPref.isSet()) {
					RenderingRuleProperty ctWidth = rrs.PROPS.get(CURRENT_TRACK_WIDTH_ATTR);
					if (ctWidth != null) {
						req.setStringFilter(ctWidth, defaultTrackWidthPref.get());
					}
				}
				String additional = "";
				if (routePoints) {
					additional = "routePoints=true";
				}
				if (currentTrack) {
					additional = (additional.length() == 0 ? "" : ";") + "currentTrack=true";
				}
				req.setIntFilter(rrs.PROPS.R_MINZOOM, tileBox.getZoom());
				req.setIntFilter(rrs.PROPS.R_MAXZOOM, tileBox.getZoom());
				if (additional.length() > 0) {
					req.setStringFilter(rrs.PROPS.R_ADDITIONAL, additional);
				}
				if (req.searchRenderingAttribute("gpx")) {
					RenderingContext rc = new OsmandRenderer.RenderingContext(view.getContext());
					rc.setDensityValue((float) tileBox.getMapDensity());
					cachedColor = req.getIntPropertyValue(rrs.PROPS.R_COLOR);
					defaultTrackWidth = rc.getComplexValue(req, req.ALL.R_STROKE_WIDTH);
					osmandRenderer.updatePaint(req, paint, 0, false, rc);

					if (req.isSpecified(rrs.PROPS.R_SHADOW_RADIUS)) {
						int shadowColor = req.getIntPropertyValue(rrs.PROPS.R_SHADOW_COLOR);
						float shadowRadius = rc.getComplexValue(req, rrs.PROPS.R_SHADOW_RADIUS);
						shadowPaint.setColorFilter(new PorterDuffColorFilter(shadowColor, Mode.SRC_IN));
						shadowPaint.setStrokeWidth(paint.getStrokeWidth() + 2 * shadowRadius);
					}
					for (String key : cachedTrackWidth.keySet()) {
						acquireTrackWidth(key, rrs, req, rc);
					}
				} else {
					log.error("Rendering attribute gpx is not found !");
					for (String key : cachedTrackWidth.keySet()) {
						cachedTrackWidth.put(key, defaultTrackWidth);
					}
				}
			}
		}
		paint.setColor(color == 0 ? cachedColor : color);
		paint.setStrokeWidth(getTrackWidth(width, defaultTrackWidth));
		borderPaint.setStrokeWidth(paint.getStrokeWidth() + AndroidUtils.dpToPx(view.getContext(), 2));
	}

	private void acquireTrackWidth(String widthKey, RenderingRulesStorage rrs, RenderingRuleSearchRequest req, RenderingContext rc) {
		if (!Algorithms.isEmpty(widthKey) && Algorithms.isInt(widthKey)) {
			try {
				int widthDp = Integer.parseInt(widthKey);
				float widthF = AndroidUtils.dpToPx(view.getApplication(), widthDp);
				cachedTrackWidth.put(widthKey, widthF);
			} catch (NumberFormatException e) {
				log.error(e.getMessage(), e);
				cachedTrackWidth.put(widthKey, defaultTrackWidth);
			}
		} else {
			RenderingRuleProperty ctWidth = rrs.PROPS.get(CURRENT_TRACK_WIDTH_ATTR);
			if (ctWidth != null) {
				req.setStringFilter(ctWidth, widthKey);
			}
			if (req.searchRenderingAttribute("gpx")) {
				float widthF = rc.getComplexValue(req, req.ALL.R_STROKE_WIDTH);
				cachedTrackWidth.put(widthKey, widthF);
			}
		}
	}

	private int calculateHash(Object... o) {
		return Arrays.hashCode(o);
	}

	private void drawSelectedFilesSplits(Canvas canvas, RotatedTileBox tileBox, List<SelectedGpxFile> selectedGPXFiles,
										 DrawSettings settings) {
		if (tileBox.getZoom() >= START_ZOOM) {
			// request to load
			OsmandApplication app = view.getApplication();
			for (SelectedGpxFile selectedGpxFile : selectedGPXFiles) {
				List<GpxDisplayGroup> groups = selectedGpxFile.getDisplayGroups(app);
				if (!Algorithms.isEmpty(groups)) {
					int color = getTrackColor(selectedGpxFile.getGpxFile(), cachedColor);
					paintInnerRect.setColor(color);
					paintInnerRect.setAlpha(179);

					int contrastColor = UiUtilities.getContrastColor(app, color, false);
					paintTextIcon.setColor(contrastColor);
					paintOuterRect.setColor(contrastColor);

					List<GpxDisplayItem> items = groups.get(0).getModifiableList();

					drawSplitItems(canvas, tileBox, items, settings);
				}
			}
		}
	}

	private void drawSplitItems(Canvas canvas, RotatedTileBox tileBox, List<GpxDisplayItem> items, DrawSettings settings) {
		final QuadRect latLonBounds = tileBox.getLatLonBounds();
		int r = (int) (12 * tileBox.getDensity());
		paintTextIcon.setTextSize(r);
		int dr = r * 3 / 2;
		float px = -1;
		float py = -1;
		for (int k = 0; k < items.size(); k++) {
			GpxDisplayItem i = items.get(k);
			WptPt point = i.locationEnd;
			if (point != null && point.lat >= latLonBounds.bottom && point.lat <= latLonBounds.top
					&& point.lon >= latLonBounds.left && point.lon <= latLonBounds.right) {
				float x = tileBox.getPixXFromLatLon(point.lat, point.lon);
				float y = tileBox.getPixYFromLatLon(point.lat, point.lon);
				if (px != -1 || py != -1) {
					if (Math.abs(x - px) <= dr && Math.abs(y - py) <= dr) {
						continue;
					}
				}
				px = x;
				py = y;
				String name = i.splitName;
				if (name != null) {
					int ind = name.indexOf(' ');
					if (ind > 0) {
						name = name.substring(0, ind);
					}
					Rect bounds = new Rect();
					paintTextIcon.getTextBounds(name, 0, name.length(), bounds);

					float nameHalfWidth = bounds.width() / 2f;
					float nameHalfHeight = bounds.height() / 2f;
					float density = (float) Math.ceil(tileBox.getDensity());
					RectF rect = new RectF(x - nameHalfWidth - 2 * density,
							y + nameHalfHeight + 3 * density,
							x + nameHalfWidth + 3 * density,
							y - nameHalfHeight - 2 * density);

					canvas.drawRoundRect(rect, 0, 0, paintInnerRect);
					canvas.drawRoundRect(rect, 0, 0, paintOuterRect);
					canvas.drawText(name, x, y + nameHalfHeight, paintTextIcon);
				}
			}
		}
	}

	private void drawDirectionArrows(Canvas canvas, RotatedTileBox tileBox, List<SelectedGpxFile> selectedGPXFiles) {
		if (!tileBox.isZoomAnimated()) {
			for (SelectedGpxFile selectedGpxFile : selectedGPXFiles) {
				boolean showArrows = isShowArrowsForTrack(selectedGpxFile.getGpxFile());
				if (showArrows) {
					QuadRect correctedQuadRect = getCorrectedQuadRect(tileBox.getLatLonBounds());
					String width = getTrackWidthName(selectedGpxFile.getGpxFile(), defaultTrackWidthPref.get());
					float trackWidth = getTrackWidth(width, defaultTrackWidth);
					int trackColor = getTrackColor(selectedGpxFile.getGpxFile(), cachedColor);
					int arrowColor = UiUtilities.getContrastColor(view.getApplication(), trackColor, false);
					GradientScaleType scaleType = getGradientScaleType(selectedGpxFile.getGpxFile());
					List<TrkSegment> segments = scaleType != null ?
							getCachedSegments(selectedGpxFile, scaleType) : selectedGpxFile.getPointsToDisplay();
					for (TrkSegment segment : segments) {
						if (segment.renderer instanceof Renderable.RenderableSegment) {
							((Renderable.RenderableSegment) segment.renderer)
									.drawGeometry(canvas, tileBox, correctedQuadRect, arrowColor, trackColor, trackWidth);
						}
					}
				}
			}
		}
	}

	private void drawSelectedFilesStartEndPoints(Canvas canvas, RotatedTileBox tileBox, List<SelectedGpxFile> selectedGPXFiles) {
		if (tileBox.getZoom() >= START_ZOOM) {
			for (SelectedGpxFile selectedGpxFile : selectedGPXFiles) {
				boolean showStartFinish = isShowStartFinishForTrack(selectedGpxFile.getGpxFile());
				if (showStartFinish) {
					List<TrkSegment> segments = selectedGpxFile.getPointsToDisplay();
					for (TrkSegment segment : segments) {
						if (segment.points.size() >= 2) {
							WptPt start = segment.points.get(0);
							WptPt end = segment.points.get(segment.points.size() - 1);
							drawStartEndPoints(canvas, tileBox, start, selectedGpxFile.isShowCurrentTrack() ? null : end);
						}
					}
				}
			}
		}
	}

	private void drawStartEndPoints(@NonNull Canvas canvas, @NonNull RotatedTileBox tileBox, @Nullable WptPt start, @Nullable WptPt end) {
		int startX = start != null ? (int) tileBox.getPixXFromLatLon(start.lat, start.lon) : 0;
		int startY = start != null ? (int) tileBox.getPixYFromLatLon(start.lat, start.lon) : 0;
		int endX = end != null ? (int) tileBox.getPixXFromLatLon(end.lat, end.lon) : 0;
		int endY = end != null ? (int) tileBox.getPixYFromLatLon(end.lat, end.lon) : 0;

		int iconSize = AndroidUtils.dpToPx(view.getContext(), 14);
		QuadRect startRectWithoutShadow = calculateRect(startX, startY, iconSize, iconSize);
		QuadRect endRectWithoutShadow = calculateRect(endX, endY, iconSize, iconSize);

		if (start != null && end != null && QuadRect.intersects(startRectWithoutShadow, endRectWithoutShadow)) {
			QuadRect startAndFinishRect = calculateRect(startX, startY, startAndFinishIcon.getIntrinsicWidth(), startAndFinishIcon.getIntrinsicHeight());
			drawPoint(canvas, startAndFinishRect, startAndFinishIcon);
		} else {
			if (start != null) {
				QuadRect startRect = calculateRect(startX, startY, startPointIcon.getIntrinsicWidth(), startPointIcon.getIntrinsicHeight());
				drawPoint(canvas, startRect, startPointIcon);
			}
			if (end != null) {
				QuadRect endRect = calculateRect(endX, endY, finishPointIcon.getIntrinsicWidth(), finishPointIcon.getIntrinsicHeight());
				drawPoint(canvas, endRect, finishPointIcon);
			}
		}
	}

	private void drawPoint(Canvas canvas, QuadRect rect, Drawable icon) {
		icon.setBounds((int) rect.left, (int) rect.top, (int) rect.right, (int) rect.bottom);
		icon.draw(canvas);
	}

	private void drawSelectedFilesPoints(Canvas canvas, RotatedTileBox tileBox, List<SelectedGpxFile> selectedGPXFiles) {
		if (tileBox.getZoom() >= START_ZOOM) {
			float textScale = view.getSettings().TEXT_SCALE.get();
			float iconSize = getIconSize(view.getApplication());
			QuadTree<QuadRect> boundIntersections = initBoundIntersections(tileBox);

			List<LatLon> fullObjectsLatLon = new ArrayList<>();
			List<LatLon> smallObjectsLatLon = new ArrayList<>();
			Map<WptPt, SelectedGpxFile> pointFileMap = new HashMap<>();
			// request to load
			final QuadRect latLonBounds = tileBox.getLatLonBounds();
			for (SelectedGpxFile g : selectedGPXFiles) {
				List<Pair<WptPt, MapMarker>> fullObjects = new ArrayList<>();
				int fileColor = getFileColor(g);
				boolean synced = view.getApplication().getItineraryHelper().getMarkersGroup(g.getGpxFile()) != null;
				for (WptPt wpt : getListStarPoints(g)) {
					if (wpt.lat >= latLonBounds.bottom && wpt.lat <= latLonBounds.top
							&& wpt.lon >= latLonBounds.left && wpt.lon <= latLonBounds.right
							&& wpt != contextMenuLayer.getMoveableObject() && !isPointHidden(g, wpt)) {
						pointFileMap.put(wpt, g);
						MapMarker marker = null;
						if (synced) {
							if ((marker = mapMarkersHelper.getMapMarker(wpt)) == null) {
								continue;
							}
						}
						cache.add(wpt);
						float x = tileBox.getPixXFromLatLon(wpt.lat, wpt.lon);
						float y = tileBox.getPixYFromLatLon(wpt.lat, wpt.lon);

						if (intersects(boundIntersections, x, y, iconSize, iconSize)) {
							@ColorInt
							int color;
							if (marker != null && marker.history) {
								color = grayColor;
							} else {
								color = getPointColor(wpt, fileColor);
							}
							PointImageDrawable pointImageDrawable = PointImageDrawable.getFromWpt(view.getContext(), color,
									true, wpt);
							pointImageDrawable.drawSmallPoint(canvas, x, y, textScale);
							smallObjectsLatLon.add(new LatLon(wpt.lat, wpt.lon));
						} else {
							fullObjects.add(new Pair<>(wpt, marker));
							fullObjectsLatLon.add(new LatLon(wpt.lat, wpt.lon));
						}
					}
					if (wpt == contextMenuLayer.getMoveableObject()) {
						pointFileMap.put(wpt, g);
					}
				}
				for (Pair<WptPt, MapMarker> pair : fullObjects) {
					WptPt wpt = pair.first;
					float x = tileBox.getPixXFromLatLon(wpt.lat, wpt.lon);
					float y = tileBox.getPixYFromLatLon(wpt.lat, wpt.lon);
					drawBigPoint(canvas, wpt, fileColor, x, y, pair.second, textScale);
				}
			}
			if (trackChartPoints != null) {
				LatLon highlightedPoint = trackChartPoints.getHighlightedPoint();
				if (highlightedPoint != null) {
					if (highlightedPoint.getLatitude() >= latLonBounds.bottom
							&& highlightedPoint.getLatitude() <= latLonBounds.top
							&& highlightedPoint.getLongitude() >= latLonBounds.left
							&& highlightedPoint.getLongitude() <= latLonBounds.right) {
						float x = tileBox.getPixXFromLatLon(highlightedPoint.getLatitude(), highlightedPoint.getLongitude());
						float y = tileBox.getPixYFromLatLon(highlightedPoint.getLatitude(), highlightedPoint.getLongitude());
						paintIcon.setColorFilter(null);
						selectedPoint.setBounds((int) x - selectedPoint.getIntrinsicWidth() / 2,
								(int) y - selectedPoint.getIntrinsicHeight() / 2,
								(int) x + selectedPoint.getIntrinsicWidth() / 2,
								(int) y + selectedPoint.getIntrinsicHeight() / 2);
						selectedPoint.draw(canvas);
					}
				}
			}
			this.fullObjectsLatLon = fullObjectsLatLon;
			this.smallObjectsLatLon = smallObjectsLatLon;
			this.pointFileMap = pointFileMap;
		}
	}

	private void drawXAxisPoints(Canvas canvas, RotatedTileBox tileBox) {
		int color = trackChartPoints.getSegmentColor();
		if (color == 0) {
			color = getTrackColor(trackChartPoints.getGpx(), cachedColor);
			trackChartPoints.setSegmentColor(color);
		}
		paintGridCircle.setColor(color);
		paintGridCircle.setAlpha(255);
		QuadRect latLonBounds = tileBox.getLatLonBounds();
		float r = 3 * tileBox.getDensity();
		List<LatLon> xAxisPoints = trackChartPoints.getXAxisPoints();
		if (xAxisPoints != null) {
			float density = (float) Math.ceil(tileBox.getDensity());
			float outerRadius = r + 2 * density;
			float innerRadius = r + density;
			QuadRect prevPointRect = null;
			for (int i = 0; i < xAxisPoints.size(); i++) {
				LatLon axisPoint = xAxisPoints.get(i);
				if (axisPoint != null) {
					if (axisPoint.getLatitude() >= latLonBounds.bottom
							&& axisPoint.getLatitude() <= latLonBounds.top
							&& axisPoint.getLongitude() >= latLonBounds.left
							&& axisPoint.getLongitude() <= latLonBounds.right) {
						float x = tileBox.getPixXFromLatLon(axisPoint.getLatitude(), axisPoint.getLongitude());
						float y = tileBox.getPixYFromLatLon(axisPoint.getLatitude(), axisPoint.getLongitude());
						QuadRect pointRect = new QuadRect(x - outerRadius, y - outerRadius, x + outerRadius, y + outerRadius);
						if (prevPointRect == null || !QuadRect.intersects(prevPointRect, pointRect)) {
							canvas.drawCircle(x, y, outerRadius, paintGridOuterCircle);
							canvas.drawCircle(x, y, innerRadius, paintGridCircle);
							prevPointRect = pointRect;
						}
					}
				}
			}
		}
	}

	private int getFileColor(@NonNull SelectedGpxFile g) {
		return g.getColor() == 0 ? defPointColor : g.getColor();
	}

	private void drawBigPoint(Canvas canvas, WptPt wpt, int fileColor, float x, float y, @Nullable MapMarker marker, float textScale) {
		int pointColor = getPointColor(wpt, fileColor);
		PointImageDrawable pointImageDrawable;
		boolean history = false;
		if (marker != null) {
			pointImageDrawable = PointImageDrawable.getOrCreateSyncedIcon(view.getContext(), pointColor, wpt);
			history = marker.history;
		} else {
			pointImageDrawable = PointImageDrawable.getFromWpt(view.getContext(), pointColor, true, wpt);
		}
		pointImageDrawable.drawPoint(canvas, x, y, textScale, history);
	}

	@ColorInt
	private int getPointColor(WptPt o, @ColorInt int fileColor) {
		boolean visit = isPointVisited(o);
		return visit ? visitedColor : o.getColor(fileColor);
	}

	private void drawSelectedFilesSegments(Canvas canvas, RotatedTileBox tileBox,
										   List<SelectedGpxFile> selectedGPXFiles, DrawSettings settings) {
		SelectedGpxFile currentTrack = null;
		for (SelectedGpxFile selectedGpxFile : selectedGPXFiles) {
			String width = getTrackWidthName(selectedGpxFile.getGpxFile(), defaultTrackWidthPref.get());
			if (!cachedTrackWidth.containsKey(width)) {
				cachedTrackWidth.put(width, null);
			}
			if (selectedGpxFile.isShowCurrentTrack()) {
				currentTrack = selectedGpxFile;
			} else {
				drawSelectedFileSegments(selectedGpxFile, false, canvas, tileBox, settings);
			}
		}
		if (currentTrack != null) {
			drawSelectedFileSegments(currentTrack, true, canvas, tileBox, settings);
		}
	}

	private void drawSelectedFileSegments(SelectedGpxFile selectedGpxFile, boolean currentTrack, Canvas canvas,
										  RotatedTileBox tileBox, DrawSettings settings) {
		boolean visible = QuadRect.trivialOverlap(tileBox.getLatLonBounds(), GPXUtilities.calculateTrackBounds(selectedGpxFile.getPointsToDisplay()));
		if (!selectedGpxFile.getGpxFile().hasTrkPt() || !visible) {
			return;
		}

		GPXFile gpxFile = selectedGpxFile.getGpxFile();
		GradientScaleType scaleType = getGradientScaleType(gpxFile);
		List<TrkSegment> segments = new ArrayList<>();

		if (scaleType == null) {
			segments.addAll(selectedGpxFile.getPointsToDisplay());
		} else {
			segments.addAll(getCachedSegments(selectedGpxFile, scaleType));
		}

		for (TrkSegment ts : segments) {
			String width = getTrackWidthName(gpxFile, defaultTrackWidthPref.get());
			int color = getTrackColor(gpxFile, ts.getColor(cachedColor));
			if (ts.renderer == null && !ts.points.isEmpty()) {
				Renderable.RenderableSegment renderer;
				if (currentTrack) {
					renderer = new Renderable.CurrentTrack(ts.points);
				} else {
					renderer = new Renderable.StandardTrack(ts.points, 17.2);
				}
				ts.renderer = renderer;
				renderer.setGeometryWay(new GpxGeometryWay(wayContext));
			}
			updatePaints(color, width, selectedGpxFile.isRoutePoints(), currentTrack, settings, tileBox);
			if (ts.renderer instanceof Renderable.RenderableSegment) {
				Renderable.RenderableSegment renderableSegment = (Renderable.RenderableSegment) ts.renderer;
				renderableSegment.setBorderPaint(borderPaint);
				renderableSegment.setGradientScaleType(scaleType);
				renderableSegment.drawSegment(view.getZoom(), paint, canvas, tileBox);
			}
		}
	}

	private List<TrkSegment> getCachedSegments(SelectedGpxFile selectedGpxFile, GradientScaleType scaleType) {
		GPXFile gpxFile = selectedGpxFile.getGpxFile();
		String path = gpxFile.path;
		long modifiedTime = gpxFile.modifiedTime;
		CachedTrack cachedTrack = segmentsCache.get(path);
		if (cachedTrack == null) {
			cachedTrack = new CachedTrack(view.getApplication(), modifiedTime);
			segmentsCache.put(path, cachedTrack);
		}
		return cachedTrack.getCachedSegments(selectedGpxFile, view.getZoom(), scaleType, getColorizationPalette(gpxFile, scaleType));
	}

	private float getTrackWidth(String width, float defaultTrackWidth) {
		Float trackWidth = cachedTrackWidth.get(width);
		return trackWidth != null ? trackWidth : defaultTrackWidth;
	}

	private int getTrackColor(GPXFile gpxFile, int defaultColor) {
		int color = 0;
		if (hasTrackDrawInfoForTrack(gpxFile)) {
			color = trackDrawInfo.getColor();
		} else if (gpxFile.showCurrentTrack) {
			color = currentTrackColorPref.get();
		} else {
			GpxDataItem dataItem = gpxDbHelper.getItem(new File(gpxFile.path));
			if (dataItem != null) {
				color = dataItem.getColor();
			}
		}
		return color != 0 ? color : defaultColor;
	}

	private GradientScaleType getGradientScaleType(GPXFile gpxFile) {
		if (hasTrackDrawInfoForTrack(gpxFile)) {
			return trackDrawInfo.getGradientScaleType();
		} else if (gpxFile.showCurrentTrack) {
			return currentTrackScaleType.get();
		} else {
			GpxDataItem dataItem = gpxDbHelper.getItem(new File(gpxFile.path));
			if (dataItem != null && dataItem.getGradientScaleType() != null) {
				return dataItem.getGradientScaleType();
			}
		}
		return null;
	}

	private int[] getColorizationPalette(GPXFile gpxFile, GradientScaleType scaleType) {
		if (hasTrackDrawInfoForTrack(gpxFile)) {
			return trackDrawInfo.getGradientPalette(scaleType);
		} else if (gpxFile.showCurrentTrack) {
			String palette;
			if (scaleType == GradientScaleType.SPEED) {
				palette = currentTrackSpeedGradientPalette.get();
			} else if (scaleType == GradientScaleType.ALTITUDE) {
				palette = currentTrackAltitudeGradientPalette.get();
			} else {
				palette = currentTrackSlopeGradientPalette.get();
			}
			return Algorithms.stringToArray(palette);
		}
		GpxDataItem dataItem = gpxDbHelper.getItem(new File(gpxFile.path));
		if (dataItem == null) {
			return RouteColorize.colors;
		}
		if (scaleType == GradientScaleType.SPEED) {
			return dataItem.getGradientSpeedPalette();
		} else if (scaleType == GradientScaleType.ALTITUDE) {
			return dataItem.getGradientAltitudePalette();
		} else {
			return dataItem.getGradientSlopePalette();
		}
	}

	private String getTrackWidthName(GPXFile gpxFile, String defaultWidth) {
		String width = null;
		if (hasTrackDrawInfoForTrack(gpxFile)) {
			width = trackDrawInfo.getWidth();
		} else if (gpxFile.showCurrentTrack) {
			width = currentTrackWidthPref.get();
		} else {
			GpxDataItem dataItem = gpxDbHelper.getItem(new File(gpxFile.path));
			if (dataItem != null) {
				width = dataItem.getWidth();
			}
		}
		return width != null ? width : defaultWidth;
	}

	private boolean isShowArrowsForTrack(GPXFile gpxFile) {
		if (hasTrackDrawInfoForTrack(gpxFile)) {
			return trackDrawInfo.isShowArrows();
		} else if (gpxFile.showCurrentTrack) {
			return currentTrackShowArrowsPref.get();
		} else {
			GpxDataItem dataItem = gpxDbHelper.getItem(new File(gpxFile.path));
			if (dataItem != null) {
				return dataItem.isShowArrows();
			}
			return false;
		}
	}

	private boolean isShowStartFinishForTrack(GPXFile gpxFile) {
		return view.getApplication().getSettings().SHOW_START_FINISH_ICONS.get();
		/*
		if (hasTrackDrawInfoForTrack(gpxFile)) {
			return trackDrawInfo.isShowStartFinish();
		} else if (gpxFile.showCurrentTrack) {
			return currentTrackShowStartFinishPref.get();
		} else {
			return gpxFile.isShowStartFinish();
		}
		*/
	}

	private boolean hasTrackDrawInfoForTrack(GPXFile gpxFile) {
		return trackDrawInfo != null && (trackDrawInfo.isCurrentRecording() && gpxFile.showCurrentTrack
				|| gpxFile.path.equals(trackDrawInfo.getFilePath()));
	}

	private boolean showTrackToFollow() {
		if (view.getContext() instanceof MapActivity) {
			MapActivity mapActivity = (MapActivity) view.getContext();
			OsmandApplication app = mapActivity.getMyApplication();
			MapRouteInfoMenu routeInfoMenu = mapActivity.getMapRouteInfoMenu();
			return !app.getSelectedGpxHelper().shouldHideTrackToFollow()
					|| routeInfoMenu.isVisible()
					|| app.getRoutingHelper().isFollowingMode()
					|| MapRouteInfoMenu.followTrackVisible
					|| MapRouteInfoMenu.chooseRoutesVisible
					|| MapRouteInfoMenu.waypointsVisible;
		}
		return false;
	}

	private boolean isPointVisited(WptPt o) {
		boolean visit = false;
		String visited = o.getExtensionsToRead().get("VISITED_KEY");
		if (visited != null && !visited.equals("0")) {
			visit = true;
		}
		return visit;
	}

	private List<WptPt> getListStarPoints(SelectedGpxFile g) {
		return g.getGpxFile().getPoints();
	}

	private boolean isPointHidden(SelectedGpxFile selectedGpxFile, WptPt point) {
		if (!Algorithms.isEmpty(selectedGpxFile.getHiddenGroups())) {
			return selectedGpxFile.getHiddenGroups().contains(point.category);
		} else {
			return false;
		}
	}

	private boolean calculateBelongs(int ex, int ey, int objx, int objy, int radius) {
		return (Math.abs(objx - ex) <= radius && Math.abs(objy - ey) <= radius);
	}

	public void getWptFromPoint(RotatedTileBox tb, PointF point, List<? super WptPt> res) {
		int r = (int) (getScaledTouchRadius(view.getApplication(), getDefaultRadiusPoi(tb)) * TOUCH_RADIUS_MULTIPLIER);
		int ex = (int) point.x;
		int ey = (int) point.y;
		List<SelectedGpxFile> selectedGpxFiles = new ArrayList<>(selectedGpxHelper.getSelectedGPXFiles());
		for (SelectedGpxFile g : selectedGpxFiles) {
			List<WptPt> pts = getListStarPoints(g);
			// int fcolor = g.getColor() == 0 ? clr : g.getColor();
			for (WptPt n : pts) {
				if (isPointHidden(g, n)) {
					continue;
				}
				int x = (int) tb.getPixXFromLatLon(n.lat, n.lon);
				int y = (int) tb.getPixYFromLatLon(n.lat, n.lon);
				if (calculateBelongs(ex, ey, x, y, r)) {
					res.add(n);
				}
			}
		}
	}

	public void getTracksFromPoint(RotatedTileBox tb, PointF point, List<Object> res) {
		int r = getScaledTouchRadius(view.getApplication(), getDefaultRadiusPoi(tb));
		int mx = (int) point.x;
		int my = (int) point.y;
		List<SelectedGpxFile> selectedGpxFiles = new ArrayList<>(selectedGpxHelper.getSelectedGPXFiles());
		for (SelectedGpxFile selectedGpxFile : selectedGpxFiles) {
			List<TrkSegment> segments = selectedGpxFile.getPointsToDisplay();
			for (TrkSegment segment : segments) {
				QuadRect trackBounds = GPXUtilities.calculateBounds(segment.points);
				if (QuadRect.trivialOverlap(tb.getLatLonBounds(), trackBounds)) {
					Pair<WptPt, WptPt> points = findPointsNearSegment(tb, segment.points, r, mx, my);
					if (points != null) {
						LatLon latLon = tb.getLatLonFromPixel(mx, my);
						SelectedGpxPoint selectedGpxPoint = createSelectedGpxPoint(selectedGpxFile, points.first, points.second, latLon);
						res.add(selectedGpxPoint);
						break;
					}
				}
			}
		}
	}

	@Nullable
	public static Pair<WptPt, WptPt> findPointsNearSegment(RotatedTileBox tb, List<WptPt> points, int r, int mx, int my) {
		if (Algorithms.isEmpty(points)) {
			return null;
		}
		WptPt prevPoint = points.get(0);
		int ppx = (int) tb.getPixXFromLatLon(prevPoint.lat, prevPoint.lon);
		int ppy = (int) tb.getPixYFromLatLon(prevPoint.lat, prevPoint.lon);
		int pcross = placeInBbox(ppx, ppy, mx, my, r, r);

		for (int i = 1; i < points.size(); i++) {
			WptPt point = points.get(i);
			int px = (int) tb.getPixXFromLatLon(point.lat, point.lon);
			int py = (int) tb.getPixYFromLatLon(point.lat, point.lon);
			int cross = placeInBbox(px, py, mx, my, r, r);
			if (cross == 0) {
				return new Pair<>(prevPoint, point);
			}
			if ((pcross & cross) == 0) {
				int mpx = px;
				int mpy = py;
				int mcross = cross;
				while (Math.abs(mpx - ppx) > r || Math.abs(mpy - ppy) > r) {
					int mpxnew = mpx / 2 + ppx / 2;
					int mpynew = mpy / 2 + ppy / 2;
					int mcrossnew = placeInBbox(mpxnew, mpynew, mx, my, r, r);
					if (mcrossnew == 0) {
						return new Pair<>(prevPoint, point);
					}
					if ((mcrossnew & mcross) != 0) {
						mpx = mpxnew;
						mpy = mpynew;
						mcross = mcrossnew;
					} else if ((mcrossnew & pcross) != 0) {
						ppx = mpxnew;
						ppy = mpynew;
						pcross = mcrossnew;
					} else {
						// this should never happen theoretically
						break;
					}
				}
			}
			pcross = cross;
			ppx = px;
			ppy = py;
			prevPoint = point;
		}
		return null;
	}

	private SelectedGpxPoint createSelectedGpxPoint(SelectedGpxFile selectedGpxFile, WptPt prevPoint, WptPt nextPoint, LatLon latLon) {
		WptPt projectionPoint = createProjectionPoint(prevPoint, nextPoint, latLon);

		Location prevPointLocation = new Location("");
		prevPointLocation.setLatitude(prevPoint.lat);
		prevPointLocation.setLongitude(prevPoint.lon);

		Location nextPointLocation = new Location("");
		nextPointLocation.setLatitude(nextPoint.lat);
		nextPointLocation.setLongitude(nextPoint.lon);

		float bearing = prevPointLocation.bearingTo(nextPointLocation);

		return new SelectedGpxPoint(selectedGpxFile, projectionPoint, prevPoint, nextPoint, bearing);
	}

	public static WptPt createProjectionPoint(WptPt prevPoint, WptPt nextPoint, LatLon latLon) {
		LatLon projection = MapUtils.getProjection(latLon.getLatitude(), latLon.getLongitude(), prevPoint.lat, prevPoint.lon, nextPoint.lat, nextPoint.lon);

		WptPt projectionPoint = new WptPt();
		projectionPoint.lat = projection.getLatitude();
		projectionPoint.lon = projection.getLongitude();
		projectionPoint.heading = prevPoint.heading;
		projectionPoint.distance = prevPoint.distance + MapUtils.getDistance(projection, prevPoint.lat, prevPoint.lon);
		projectionPoint.ele = getValueByDistInterpolation(projectionPoint.distance, prevPoint.distance, prevPoint.ele, nextPoint.distance, nextPoint.ele);
		projectionPoint.speed = getValueByDistInterpolation(projectionPoint.distance, prevPoint.distance, prevPoint.speed, nextPoint.distance, nextPoint.speed);
		if (prevPoint.time != 0 && nextPoint.time != 0) {
			projectionPoint.time = (long) getValueByDistInterpolation(projectionPoint.distance, prevPoint.distance, prevPoint.time, nextPoint.distance, nextPoint.time);
		}

		return projectionPoint;
	}

	private static double getValueByDistInterpolation(double projectionDist, double prevDist, double prevVal, double nextDist, double nextVal) {
		return prevVal + (projectionDist - prevDist) * ((nextVal - prevVal) / (nextDist - prevDist));
	}

	private static int placeInBbox(int x, int y, int mx, int my, int halfw, int halfh) {
		int cross = 0;
		cross |= (x < mx - halfw ? 1 : 0);
		cross |= (x > mx + halfw ? 2 : 0);
		cross |= (y < my - halfh ? 4 : 0);
		cross |= (y > my + halfh ? 8 : 0);
		return cross;
	}

	@Override
	public PointDescription getObjectName(Object o) {
		if (o instanceof WptPt) {
			return new PointDescription(PointDescription.POINT_TYPE_WPT, ((WptPt) o).name);
		} else if (o instanceof SelectedGpxPoint) {
			SelectedGpxFile selectedGpxFile = ((SelectedGpxPoint) o).getSelectedGpxFile();
			String name;
			if (selectedGpxFile.isShowCurrentTrack()) {
				name = view.getContext().getString(R.string.shared_string_currently_recording_track);
			} else {
				name = formatName(Algorithms.getFileWithoutDirs(selectedGpxFile.getGpxFile().path));
			}
			return new PointDescription(PointDescription.POINT_TYPE_GPX, name);
		}
		return null;
	}

	private String formatName(String name) {
		int ext = name.lastIndexOf('.');
		if (ext != -1) {
			name = name.substring(0, ext);
		}
		return name.replace('_', ' ');
	}

	@Override
	public boolean disableSingleTap() {
		return isInTrackAppearanceMode();
	}

	@Override
	public boolean disableLongPressOnMap(PointF point, RotatedTileBox tileBox) {
		if (isInTrackAppearanceMode()) {
			return true;
		}
		if (tileBox.getZoom() >= START_ZOOM) {
			List<Object> res = new ArrayList<>();
			getTracksFromPoint(tileBox, point, res);
			return !Algorithms.isEmpty(res);
		}
		return false;
	}

	@Override
	public boolean isObjectClickable(Object o) {
		return o instanceof WptPt || o instanceof SelectedGpxFile;
	}

	@Override
	public boolean runExclusiveAction(Object object, boolean unknownLocation) {
		return false;
	}

	@Override
	public void collectObjectsFromPoint(PointF point, RotatedTileBox tileBox, List<Object> res, boolean unknownLocation) {
		if (tileBox.getZoom() >= START_ZOOM) {
			getWptFromPoint(tileBox, point, res);
			getTracksFromPoint(tileBox, point, res);
		}
	}

	@Override
	public LatLon getObjectLocation(Object o) {
		if (o instanceof WptPt) {
			return new LatLon(((WptPt) o).lat, ((WptPt) o).lon);
		} else if (o instanceof SelectedGpxPoint) {
			WptPt point = ((SelectedGpxPoint) o).getSelectedPoint();
			return new LatLon(point.lat, point.lon);
		}
		return null;
	}


	@Override
	public void destroyLayer() {

	}

	@Override
	public boolean drawInScreenPixels() {
		return false;
	}

	@Override
	public boolean onLongPressEvent(PointF point, RotatedTileBox tileBox) {
		if (tileBox.getZoom() >= START_ZOOM) {
			List<Object> trackPoints = new ArrayList<>();
			getTracksFromPoint(tileBox, point, trackPoints);

			if (!Algorithms.isEmpty(trackPoints)) {
				MapActivity mapActivity = (MapActivity) view.getContext();
				SelectedGpxPoint selectedGpxPoint = (SelectedGpxPoint) trackPoints.get(0);
				LatLon latLon = tileBox.getLatLonFromPixel(point.x, point.y);
				PointDescription description = getObjectName(selectedGpxPoint);
				mapActivity.getContextMenu().show(latLon, description, selectedGpxPoint);
				return true;
			}
		}
		return false;
	}

	@Override
	public boolean showMenuAction(@Nullable Object object) {
		if (!(object instanceof SelectedGpxPoint)) {
			return false;
		}
		MapActivity mapActivity = (MapActivity) view.getContext();
		SelectedGpxPoint point = (SelectedGpxPoint) object;
		TrackMenuFragment.showInstance(mapActivity, point.getSelectedGpxFile(), point, null, null, false);
		return true;
	}

	@Override
	public LatLon getTextLocation(WptPt o) {
		return new LatLon(o.lat, o.lon);
	}

	@Override
	public int getTextShift(WptPt o, RotatedTileBox rb) {
		return (int) (16 * rb.getDensity());
	}

	@Override
	public String getText(WptPt o) {
		return o.name;
	}

	@Override
	public boolean isTextVisible() {
		return view.getSettings().SHOW_POI_LABEL.get();
	}

	@Override
	public boolean isFakeBoldText() {
		return false;
	}


	@Override
	public boolean isObjectMovable(Object o) {
		return o instanceof WptPt;
	}

	@Override
	public void applyNewObjectPosition(@NonNull Object o,
									   @NonNull LatLon position,
									   @Nullable final ContextMenuLayer.ApplyMovedObjectCallback callback) {
		if (o instanceof WptPt) {
			final WptPt objectInMotion = (WptPt) o;
			SelectedGpxFile selectedGpxFile = pointFileMap.get(objectInMotion);
			if (selectedGpxFile != null) {
				GPXFile gpxFile = selectedGpxFile.getGpxFile();
				gpxFile.updateWptPt(objectInMotion, position.getLatitude(),
						position.getLongitude(), System.currentTimeMillis(), objectInMotion.desc,
						objectInMotion.name, objectInMotion.category, objectInMotion.getColor(),
						objectInMotion.getIconName(), objectInMotion.getBackgroundType());

				view.getApplication().getItineraryHelper().runSynchronization(gpxFile);
				if (gpxFile.showCurrentTrack) {
					if (callback != null) {
						callback.onApplyMovedObject(true, objectInMotion);
					}
				} else {
					new SaveGpxAsyncTask(new File(gpxFile.path), gpxFile, new SaveGpxAsyncTask.SaveGpxListener() {

						@Override
						public void gpxSavingStarted() {

						}

						@Override
						public void gpxSavingFinished(Exception errorMessage) {
							if (callback != null) {
								callback.onApplyMovedObject(errorMessage == null, objectInMotion);
							}
						}
					}).executeOnExecutor(AsyncTask.THREAD_POOL_EXECUTOR);
				}
			}
		} else if (callback != null) {
			callback.onApplyMovedObject(false, o);
		}
	}
<<<<<<< HEAD
=======

	private void syncGpx(GPXFile gpxFile) {
		ItineraryGroup group = view.getApplication().getItineraryHelper().getMarkersGroup(gpxFile);
		if (group != null) {
			view.getApplication().getItineraryHelper().runSynchronization(group);
		}
	}

	private static class CachedTrack {

		private OsmandApplication app;

		private long modifiedTime;
		private final Map<String, List<TrkSegment>> cache = new HashMap<>();

		public CachedTrack(@NonNull OsmandApplication app, long modifiedTime) {
			this.app = app;
			this.modifiedTime = modifiedTime;
		}

		public List<TrkSegment> getCachedSegments(@NonNull SelectedGpxFile selectedGpxFile, int zoom,
												  @NonNull GradientScaleType scaleType,
												  int[] gradientPalette) {
			GPXFile gpxFile = selectedGpxFile.getGpxFile();
			String trackId = zoom + "_" + scaleType.toString();
			if (modifiedTime == gpxFile.modifiedTime) {
				List<TrkSegment> segments = cache.get(trackId);
				if (segments == null) {
					segments = calculateGradientTrack(selectedGpxFile, zoom, scaleType, gradientPalette);
					cache.put(trackId, segments);
				}
				return segments;
			} else {
				cache.clear();
				modifiedTime = gpxFile.modifiedTime;
				List<TrkSegment> segments = calculateGradientTrack(selectedGpxFile, zoom, scaleType, gradientPalette);
				cache.put(trackId, segments);
				return segments;
			}
		}

		private List<TrkSegment> calculateGradientTrack(SelectedGpxFile selectedGpxFile, int zoom,
														GradientScaleType scaleType, int[] gradientPalette) {
			GPXFile gpxFile = selectedGpxFile.getGpxFile();
			RouteColorize colorize = new RouteColorize(zoom, gpxFile, selectedGpxFile.getTrackAnalysis(app),
					scaleType.toColorizationType(), app.getSettings().getApplicationMode().getMaxSpeed());
			colorize.setPalette(gradientPalette);
			List<RouteColorizationPoint> colorsOfPoints =  colorize.getResult(true);
			return createSimplifiedSegments(selectedGpxFile.getGpxFile(), colorsOfPoints, scaleType);
		}

		private List<TrkSegment> createSimplifiedSegments(GPXFile gpxFile,
														  List<RouteColorizationPoint> colorizationPoints,
														  GradientScaleType scaleType) {
			List<TrkSegment> simplifiedSegments = new ArrayList<>();
			ColorizationType colorizationType = scaleType.toColorizationType();
			int id = 0;
			int colorPointIdx = 0;

			for (TrkSegment segment : gpxFile.getNonEmptyTrkSegments(false)) {
				TrkSegment simplifiedSegment = new TrkSegment();
				simplifiedSegments.add(simplifiedSegment);
				for (WptPt pt : segment.points) {
					if (colorPointIdx >= colorizationPoints.size()) {
						return simplifiedSegments;
					}
					RouteColorizationPoint colorPoint = colorizationPoints.get(colorPointIdx);
					if (colorPoint.id == id) {
						simplifiedSegment.points.add(pt);
						pt.setColor(colorizationType, colorPoint.color);
						colorPointIdx++;
					}
					id++;
				}
			}

			return simplifiedSegments;
		}
	}
>>>>>>> 940ccf8d
}<|MERGE_RESOLUTION|>--- conflicted
+++ resolved
@@ -1182,8 +1182,7 @@
 						position.getLongitude(), System.currentTimeMillis(), objectInMotion.desc,
 						objectInMotion.name, objectInMotion.category, objectInMotion.getColor(),
 						objectInMotion.getIconName(), objectInMotion.getBackgroundType());
-
-				view.getApplication().getItineraryHelper().runSynchronization(gpxFile);
+				syncGpx(gpxFile);
 				if (gpxFile.showCurrentTrack) {
 					if (callback != null) {
 						callback.onApplyMovedObject(true, objectInMotion);
@@ -1209,8 +1208,6 @@
 			callback.onApplyMovedObject(false, o);
 		}
 	}
-<<<<<<< HEAD
-=======
 
 	private void syncGpx(GPXFile gpxFile) {
 		ItineraryGroup group = view.getApplication().getItineraryHelper().getMarkersGroup(gpxFile);
@@ -1290,5 +1287,4 @@
 			return simplifiedSegments;
 		}
 	}
->>>>>>> 940ccf8d
 }