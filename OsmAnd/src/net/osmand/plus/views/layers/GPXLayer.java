--- conflicted
+++ resolved
@@ -1245,12 +1245,7 @@
 					selectedPoint.lon = latLon.getLongitude();
 					app.getSelectedGpxHelper().selectGpxFile(gpxFile, true, false);
 					SelectedGpxFile selectedGpxFile = app.getSelectedGpxHelper().selectGpxFile(gpxFile, true, false);
-<<<<<<< HEAD
-					SelectedGpxPoint selectedGpxPoint =
-							new SelectedGpxPoint(selectedGpxFile, selectedPoint, null, null, Float.NaN);
-=======
 					SelectedGpxPoint selectedGpxPoint = new SelectedGpxPoint(selectedGpxFile, selectedPoint, null, null, Float.NaN);
->>>>>>> a8fa402a
 					TrackMenuFragment.showInstance(mapActivity, selectedGpxFile, selectedGpxPoint);
 				} else {
 					log.error(errorMessage);
