--- conflicted
+++ resolved
@@ -3,7 +3,6 @@
 import static net.osmand.plus.track.Gpx3DLinePositionType.BOTTOM;
 import static net.osmand.plus.track.Gpx3DLinePositionType.TOP;
 import static net.osmand.plus.track.Gpx3DLinePositionType.TOP_BOTTOM;
-<<<<<<< HEAD
 import static net.osmand.shared.routing.Gpx3DWallColorType.NONE;
 import static net.osmand.shared.routing.Gpx3DWallColorType.SOLID;
 import static net.osmand.shared.routing.Gpx3DWallColorType.UPWARD_GRADIENT;
@@ -16,28 +15,30 @@
 import android.graphics.Matrix;
 import android.graphics.Paint;
 import android.graphics.Path;
-=======
-import static net.osmand.plus.track.Gpx3DWallColorType.NONE;
-import static net.osmand.plus.track.Gpx3DWallColorType.SOLID;
-import static net.osmand.plus.track.Gpx3DWallColorType.UPWARD_GRADIENT;
-import static net.osmand.plus.views.layers.geometry.GeometryWayStyle.COLORIZATION_GRADIENT;
-import static net.osmand.plus.views.layers.geometry.GeometryWayStyle.COLORIZATION_NONE;
-
->>>>>>> 726b21f0
 import android.graphics.PointF;
-import android.graphics.*;
+import android.graphics.PorterDuff;
+import android.graphics.PorterDuffColorFilter;
 
 import androidx.annotation.NonNull;
 import androidx.annotation.Nullable;
 
 import net.osmand.PlatformUtil;
-import net.osmand.core.jni.*;
+import net.osmand.core.jni.FColorARGB;
+import net.osmand.core.jni.PointI;
+import net.osmand.core.jni.QListFColorARGB;
+import net.osmand.core.jni.QListFloat;
+import net.osmand.core.jni.QListVectorLine;
+import net.osmand.core.jni.QVectorPointI;
+import net.osmand.core.jni.VectorDouble;
+import net.osmand.core.jni.VectorLine;
+import net.osmand.core.jni.VectorLineBuilder;
+import net.osmand.core.jni.VectorLinesCollection;
 import net.osmand.data.RotatedTileBox;
 import net.osmand.plus.track.Gpx3DLinePositionType;
 import net.osmand.plus.track.Gpx3DVisualizationType;
-import net.osmand.shared.routing.Gpx3DWallColorType;
 import net.osmand.plus.utils.NativeUtilities;
 import net.osmand.plus.views.layers.geometry.GeometryWayStyle.ColorizationType;
+import net.osmand.shared.routing.Gpx3DWallColorType;
 import net.osmand.util.Algorithms;
 
 import org.apache.commons.logging.Log;
@@ -205,18 +206,6 @@
 		if (!hasOutlineColorizationMapping && hasColorizationMapping && wallColorType.isVerticalGradient()) {
 			hasOutlineColorizationMapping = true;
 			outlineColorizationMapping = colorizationMapping;
-<<<<<<< HEAD
-		}
-
-		if (showRaised && hasColorizationMapping) {
-			long size = colorizationMapping.size();
-			traceColorizationMapping = new QListFColorARGB();
-			for (int i = 0; i < size; i++) {
-				FColorARGB colorARGB = colorizationMapping.get(i);
-				traceColorizationMapping.add(new FColorARGB(colorARGB.getA(), colorARGB.getR(), colorARGB.getG(), colorARGB.getB()));
-			}
-=======
->>>>>>> 726b21f0
 		}
 
 		QListVectorLine lines = collection.getLines();
@@ -247,26 +236,12 @@
 					}
 					line.setFillColor(new FColorARGB(a, r, g, b));
 					line.setOutlineWidth(width * VECTOR_LINE_SCALE_COEF / 2.0f);
-<<<<<<< HEAD
-					line.setColorizationMapping(new QListFColorARGB());
-					line.setOutlineColorizationMapping(traceColorizationMapping);
-=======
-
->>>>>>> 726b21f0
-					if (wallColorType == NONE) {
+
+					if (wallColorType == Gpx3DWallColorType.NONE) {
 						line.setColorizationScheme(COLORIZATION_GRADIENT);
 						line.setNearOutlineColor(new FColorARGB(0, r, g, b));
 						line.setFarOutlineColor(new FColorARGB(0, r, g, b));
 					} else if (wallColorType == SOLID) {
-<<<<<<< HEAD
-						line.setOutlineColor(new FColorARGB(a, r, g, b));
-					} else if (wallColorType.isVerticalGradient()) {
-						line.setColorizationScheme(COLORIZATION_GRADIENT);
-						float fromAlfa = wallColorType == UPWARD_GRADIENT ? 0f : 1f;
-						float toAlfa = wallColorType == UPWARD_GRADIENT ? 1f : 0f;
-						line.setNearOutlineColor(new FColorARGB(fromAlfa, r, g, b));
-						line.setFarOutlineColor(new FColorARGB(toAlfa, r, g, b));
-=======
 						if (!hasOutlineColorizationMapping) {
 							line.setFillColor(new FColorARGB(a, r, g, b));
 							line.setOutlineColor(new FColorARGB(a, r, g, b));
@@ -282,7 +257,6 @@
 							line.setNearOutlineColor(new FColorARGB(fromAlfa, r, g, b));
 							line.setFarOutlineColor(new FColorARGB(toAlfa, r, g, b));
 						}
->>>>>>> 726b21f0
 					}
 				}
 				return;
@@ -317,23 +291,8 @@
 				}
 			}
 		}
-<<<<<<< HEAD
-
-		builder.setColorizationScheme(colorizationScheme);
-		if (hasColorizationMapping) {
-			builder.setColorizationMapping(colorizationMapping);
-		} else {
-			builder.setFillColor(NativeUtilities.createFColorARGB(color));
-		}
-		if (hasOutlineColorizationMapping) {
-			builder.setOutlineColorizationMapping(outlineColorizationMapping);
-		} else {
-			builder.setOutlineColor(NativeUtilities.createFColorARGB(outlineColor));
-		}
-=======
 		setupColorization(builder, colorizationScheme, colorizationMapping, outlineColorizationMapping,
 				hasColorizationMapping, hasOutlineColorizationMapping, color, outlineColor);
->>>>>>> 726b21f0
 
 		if (showRaised) {
 			if (linePositionType != null) {
@@ -356,11 +315,7 @@
 				boolean gradient = wallColorType.isGradient();
 				float fromAlfa = wallColorType == UPWARD_GRADIENT ? 0f : a;
 				float toAlfa = wallColorType == UPWARD_GRADIENT || gradient ? a : 0f;
-<<<<<<< HEAD
-				if (hasColorizationMapping) {
-=======
 				if (hasOutlineColorizationMapping) {
->>>>>>> 726b21f0
 					builder.setNearOutlineColor(new FColorARGB(fromAlfa, 1, 1, 1));
 					builder.setFarOutlineColor(new FColorARGB(toAlfa, 1, 1, 1));
 				} else {
