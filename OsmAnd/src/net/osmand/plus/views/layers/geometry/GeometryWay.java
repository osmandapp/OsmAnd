--- conflicted
+++ resolved
@@ -428,11 +428,7 @@
 								firstX31 = pathData.tx.get(i);
 								firstY31 = pathData.ty.get(i);
 							}
-<<<<<<< HEAD
-						} else if (!update && index >= startLocationIndexCached) {
-=======
 						} else if (!update && index >= startLocationIndexCached && index > 0) {
->>>>>>> c76b9446
 							if (pathData.distances.get(i) == 0 && i > 0) {
 								passedDist += (float) MapUtils.measuredDist31(
 										pathData.tx.get(i - 1), pathData.ty.get(i - 1), pathData.tx.get(i), pathData.ty.get(i));
