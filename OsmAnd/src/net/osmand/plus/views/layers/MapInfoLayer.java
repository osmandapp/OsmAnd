--- conflicted
+++ resolved
@@ -143,12 +143,6 @@
 
 	@Nullable
 	public MapWidgetRegInfo registerSideWidget(TextInfoWidget widget, int drawableMenu,
-<<<<<<< HEAD
-	                                           int messageId, String key, boolean left, int priorityOrder) {
-		MapWidgetRegInfo reg = mapInfoControls.registerSideWidgetInternal(widget, drawableMenu, messageId, key, left, priorityOrder);
-		updateReg(calculateTextState(), reg);
-		return reg;
-=======
 											   int messageId, String key, boolean left, int priorityOrder) {
 		if (mapInfoControls != null) {
 			MapWidgetRegInfo reg = mapInfoControls.registerSideWidgetInternal(widget, drawableMenu, messageId, key, left, priorityOrder);
@@ -157,7 +151,6 @@
 		} else {
 			return null;
 		}
->>>>>>> de044d1b
 	}
 
 	@Nullable
@@ -467,20 +460,6 @@
 	@Override
 	public void onDraw(Canvas canvas, RotatedTileBox tileBox, DrawSettings drawSettings) {
 		this.drawSettings = drawSettings;
-<<<<<<< HEAD
-		// update data on draw
-		updateColorShadowsOfText();
-		mapInfoControls.updateInfo(settings.getApplicationMode(), drawSettings, expanded);
-		streetNameView.updateInfo(drawSettings);
-		topToolbarView.updateInfo();
-		topCoordinatesView.updateInfo();
-		elevationProfileWidget.updateInfo();
-		alarmControl.updateInfo(drawSettings);
-		lanesControl.updateInfo(drawSettings);
-
-		for (RulerWidget rulerWidget : rulerWidgets) {
-			rulerWidget.updateInfo(tileBox, drawSettings);
-=======
 		if (getMapActivity() != null) {
 			// update data on draw
 			updateColorShadowsOfText();
@@ -490,13 +469,13 @@
 			streetNameView.updateInfo(drawSettings);
 			topToolbarView.updateInfo();
 			topCoordinatesView.updateInfo();
+			elevationProfileWidget.updateInfo();
 			alarmControl.updateInfo(drawSettings, false);
 			lanesControl.updateInfo(drawSettings);
 
 			for (RulerWidget rulerWidget : rulerWidgets) {
 				rulerWidget.updateInfo(tileBox, drawSettings);
 			}
->>>>>>> de044d1b
 		}
 	}
 
