package net.osmand.plus.views.layers;

import static net.osmand.IndexConstants.GPX_FILE_EXT;
import static net.osmand.binary.BinaryMapIndexReader.ACCEPT_ALL_POI_TYPE_FILTER;
import static net.osmand.data.Amenity.ROUTE_ID;
import static net.osmand.data.FavouritePoint.DEFAULT_BACKGROUND_TYPE;
import static net.osmand.data.MapObject.AMENITY_ID_RIGHT_SHIFT;
import static net.osmand.osm.OsmRouteType.HIKING;
import static net.osmand.plus.transport.TransportLinesMenu.RENDERING_CATEGORY_TRANSPORT;
import static net.osmand.render.RenderingRuleStorageProperties.UI_CATEGORY_HIDDEN;
import static net.osmand.router.network.NetworkRouteSelector.NetworkRouteSelectorFilter;
import static net.osmand.router.network.NetworkRouteSelector.RouteKey;

import android.content.Context;
import android.graphics.PointF;
import android.text.TextUtils;
import android.util.Pair;

import androidx.annotation.NonNull;
import androidx.annotation.Nullable;

import net.osmand.IndexConstants;
import net.osmand.NativeLibrary.RenderedObject;
import net.osmand.PlatformUtil;
import net.osmand.RenderingContext;
import net.osmand.binary.BinaryMapIndexReader;
import net.osmand.binary.ObfConstants;
import net.osmand.core.android.MapRendererView;
import net.osmand.core.jni.AmenitySymbolsProvider.AmenitySymbolsGroup;
import net.osmand.core.jni.AreaI;
import net.osmand.core.jni.IBillboardMapSymbol;
import net.osmand.core.jni.IMapRenderer.MapSymbolInformation;
import net.osmand.core.jni.IOnPathMapSymbol;
import net.osmand.core.jni.MapObject;
import net.osmand.core.jni.MapObjectsSymbolsProvider.MapObjectSymbolsGroup;
import net.osmand.core.jni.MapSymbol;
import net.osmand.core.jni.MapSymbolInformationList;
import net.osmand.core.jni.MapSymbolsGroup.AdditionalBillboardSymbolInstanceParameters;
import net.osmand.core.jni.ObfMapObject;
import net.osmand.core.jni.PointI;
import net.osmand.core.jni.QStringList;
import net.osmand.core.jni.QStringStringHash;
import net.osmand.core.jni.QVectorPointI;
import net.osmand.core.jni.RasterMapSymbol;
import net.osmand.core.jni.Utilities;
import net.osmand.data.Amenity;
import net.osmand.data.BackgroundType;
import net.osmand.data.FavouritePoint;
import net.osmand.data.LatLon;
import net.osmand.data.QuadRect;
import net.osmand.data.RotatedTileBox;
import net.osmand.data.TransportStop;
import net.osmand.gpx.GPXFile;
import net.osmand.osm.OsmRouteType;
import net.osmand.osm.PoiCategory;
import net.osmand.osm.PoiFilter;
import net.osmand.osm.PoiType;
import net.osmand.plus.OsmandApplication;
import net.osmand.plus.configmap.ConfigureMapUtils;
import net.osmand.plus.mapcontextmenu.controllers.SelectedGpxMenuController.SelectedGpxPoint;
import net.osmand.plus.mapcontextmenu.controllers.TransportStopController;
import net.osmand.plus.plugins.osmedit.OsmBugsLayer.OpenStreetNote;
import net.osmand.plus.render.MapRenderRepositories;
import net.osmand.plus.render.NativeOsmandLibrary;
import net.osmand.plus.settings.backend.preferences.CommonPreference;
import net.osmand.plus.utils.NativeUtilities;
import net.osmand.plus.views.MapLayers;
import net.osmand.plus.views.OsmandMapTileView;
import net.osmand.plus.views.layers.ContextMenuLayer.IContextMenuProvider;
import net.osmand.plus.views.layers.base.OsmandMapLayer;
import net.osmand.plus.wikivoyage.data.TravelGpx;
import net.osmand.render.RenderingRuleProperty;
import net.osmand.router.network.NetworkRouteSelector;
import net.osmand.shared.gpx.primitives.WptPt;
import net.osmand.util.Algorithms;
import net.osmand.util.GeoParsedPoint;
import net.osmand.util.MapUtils;

import org.apache.commons.logging.Log;

import java.io.File;
import java.util.ArrayList;
import java.util.Arrays;
import java.util.HashMap;
import java.util.HashSet;
import java.util.LinkedHashMap;
import java.util.List;
import java.util.Map;
import java.util.Set;

public class MapSelectionHelper {

	private static final Log log = PlatformUtil.getLog(ContextMenuLayer.class);
	private static final int AMENITY_SEARCH_RADIUS = 50;
	private static final int AMENITY_SEARCH_RADIUS_FOR_RELATION = 500;
	private static final int TILE_SIZE = 256;

	private static final String TAG_POI_LAT_LON = "osmand_poi_lat_lon";

	private final OsmandApplication app;
	private final OsmandMapTileView view;
	private final MapLayers mapLayers;

	private List<String> publicTransportTypes;

	private Map<LatLon, BackgroundType> touchedFullMapObjects = new HashMap<>();
	private Map<LatLon, BackgroundType> touchedSmallMapObjects = new HashMap<>();

	public MapSelectionHelper(@NonNull Context context) {
		app = (OsmandApplication) context.getApplicationContext();
		view = app.getOsmandMap().getMapView();
		mapLayers = app.getOsmandMap().getMapLayers();
	}

	@NonNull
	public Map<LatLon, BackgroundType> getTouchedFullMapObjects() {
		return touchedFullMapObjects;
	}

	@NonNull
	public Map<LatLon, BackgroundType> getTouchedSmallMapObjects() {
		return touchedSmallMapObjects;
	}

	public boolean hasTouchedMapObjects() {
		return !touchedSmallMapObjects.isEmpty() || !touchedFullMapObjects.isEmpty();
	}

	public void clearTouchedMapObjects() {
		touchedFullMapObjects.clear();
		touchedSmallMapObjects.clear();
	}

	@NonNull
	protected MapSelectionResult selectObjectsFromMap(@NonNull PointF point, @NonNull RotatedTileBox tileBox, boolean showUnknownLocation) {
		LatLon pointLatLon = NativeUtilities.getLatLonFromElevatedPixel(view.getMapRenderer(), tileBox, point);
		NativeOsmandLibrary nativeLib = NativeOsmandLibrary.getLoadedLibrary();
		Map<Object, IContextMenuProvider> selectedObjects = selectObjectsFromMap(tileBox, point, showUnknownLocation);

		MapSelectionResult result = new MapSelectionResult(selectedObjects, pointLatLon);
		if (app.useOpenGlRenderer()) {
			selectObjectsFromOpenGl(result, tileBox, point);
		} else if (nativeLib != null) {
			selectObjectsFromNative(result, nativeLib, tileBox, point);
		}
		processTransportStops(selectedObjects);
		return result;
	}

	@NonNull
	protected Map<Object, IContextMenuProvider> selectObjectsFromMap(@NonNull RotatedTileBox tileBox,
	                                                                 @NonNull PointF point,
	                                                                 boolean unknownLocation) {
		Map<Object, IContextMenuProvider> selectedObjects = new HashMap<>();
		for (OsmandMapLayer layer : view.getLayers()) {
			if (layer instanceof IContextMenuProvider) {
				List<Object> objects = new ArrayList<>();
				IContextMenuProvider provider = (IContextMenuProvider) layer;
				provider.collectObjectsFromPoint(point, tileBox, objects, unknownLocation, false);
				for (Object o : objects) {
					selectedObjects.put(o, provider);
				}
			}
		}
		return selectedObjects;
	}

	public void acquireTouchedMapObjects(@NonNull RotatedTileBox tileBox, @NonNull PointF point, boolean unknownLocation) {
		Map<LatLon, BackgroundType> touchedMapObjectsFull = new HashMap<>();
		Map<LatLon, BackgroundType> touchedMapObjectsSmall = new HashMap<>();
		for (OsmandMapLayer layer : view.getLayers()) {
			if (layer instanceof IContextMenuProvider) {
				IContextMenuProvider provider = (IContextMenuProvider) layer;
				List<Object> collectedObjects = new ArrayList<>();
				provider.collectObjectsFromPoint(point, tileBox, collectedObjects, unknownLocation, true);
				for (Object o : collectedObjects) {
					LatLon latLon = provider.getObjectLocation(o);
					BackgroundType backgroundType = DEFAULT_BACKGROUND_TYPE;
					if (o instanceof OpenStreetNote) {
						backgroundType = BackgroundType.COMMENT;
					}
					if (o instanceof FavouritePoint) {
						backgroundType = ((FavouritePoint) o).getBackgroundType();
					}
					if (o instanceof WptPt) {
						backgroundType = BackgroundType.getByTypeName(((WptPt) o).getBackgroundType(), DEFAULT_BACKGROUND_TYPE);
					}
					if (layer.isPresentInFullObjects(latLon) && !touchedMapObjectsFull.containsKey(latLon)) {
						touchedMapObjectsFull.put(latLon, backgroundType);
					} else if (layer.isPresentInSmallObjects(latLon) && !touchedMapObjectsSmall.containsKey(latLon)) {
						touchedMapObjectsSmall.put(latLon, backgroundType);
					}
				}
			}
		}
		this.touchedFullMapObjects = touchedMapObjectsFull;
		this.touchedSmallMapObjects = touchedMapObjectsSmall;
	}

	private void selectObjectsFromNative(@NonNull MapSelectionResult result, @NonNull NativeOsmandLibrary nativeLib,
	                                     @NonNull RotatedTileBox tileBox, @NonNull PointF point) {
		MapRenderRepositories maps = app.getResourceManager().getRenderer();
		RenderingContext rc = maps.getVisibleRenderingContext();
		RenderedObject[] renderedObjects = null;
		if (rc != null && rc.zoom == tileBox.getZoom()) {
			double sinRotate = Math.sin(Math.toRadians(rc.rotate - tileBox.getRotate()));
			double cosRotate = Math.cos(Math.toRadians(rc.rotate - tileBox.getRotate()));
			float x = tileBox.getPixXFrom31((int) (rc.leftX * rc.tileDivisor), (int) (rc.topY * rc.tileDivisor));
			float y = tileBox.getPixYFrom31((int) (rc.leftX * rc.tileDivisor), (int) (rc.topY * rc.tileDivisor));
			float dx = point.x - x;
			float dy = point.y - y;
			int coordX = (int) (dx * cosRotate - dy * sinRotate);
			int coordY = (int) (dy * cosRotate + dx * sinRotate);

			renderedObjects = nativeLib.searchRenderedObjectsFromContext(rc, coordX, coordY, true);
		}
		if (renderedObjects != null) {
			double cosRotateTileSize = Math.cos(Math.toRadians(rc.rotate)) * TILE_SIZE;
			double sinRotateTileSize = Math.sin(Math.toRadians(rc.rotate)) * TILE_SIZE;
			boolean isRouteGpxSelected = false;
			for (RenderedObject renderedObject : renderedObjects) {
				String routeID = renderedObject.getRouteID();
				String fileName = renderedObject.getGpxFileName();
				String filter = routeID != null ? routeID : fileName;

				boolean isTravelGpx = !Algorithms.isEmpty(filter);
				boolean isRoute = !Algorithms.isEmpty(OsmRouteType.getRouteKeys(renderedObject.getTags()));
				if (!isTravelGpx && !isRoute && (renderedObject.getId() == null
						|| !renderedObject.isVisible() || renderedObject.isDrawOnPath())) {
					continue;
				}

				if (renderedObject.getLabelX() != 0 && renderedObject.getLabelY() != 0) {
					double lat = MapUtils.get31LatitudeY(renderedObject.getLabelY());
					double lon = MapUtils.get31LongitudeX(renderedObject.getLabelX());
					renderedObject.setLabelLatLon(new LatLon(lat, lon));
				} else {
					double cx = renderedObject.getBbox().centerX();
					double cy = renderedObject.getBbox().centerY();
					double dTileX = (cx * cosRotateTileSize + cy * sinRotateTileSize) / (TILE_SIZE * TILE_SIZE);
					double dTileY = (cy * cosRotateTileSize - cx * sinRotateTileSize) / (TILE_SIZE * TILE_SIZE);
					int x31 = (int) ((dTileX + rc.leftX) * rc.tileDivisor);
					int y31 = (int) ((dTileY + rc.topY) * rc.tileDivisor);
					double lat = MapUtils.get31LatitudeY(y31);
					double lon = MapUtils.get31LongitudeX(x31);
					renderedObject.setLabelLatLon(new LatLon(lat, lon));
				}

				if (renderedObject.getX() != null && renderedObject.getX().size() == 1
						&& renderedObject.getY() != null && renderedObject.getY().size() == 1) {
					result.objectLatLon = new LatLon(MapUtils.get31LatitudeY(renderedObject.getY().get(0)),
							MapUtils.get31LongitudeX(renderedObject.getX().get(0)));
				} else if (renderedObject.getLabelLatLon() != null) {
					result.objectLatLon = renderedObject.getLabelLatLon();
				}
				LatLon searchLatLon = result.objectLatLon != null ? result.objectLatLon : result.pointLatLon;
				if (isTravelGpx && !isRouteGpxSelected) {
					isRouteGpxSelected = addTravelGpx(result, filter, renderedObject.getTagValue("ref"));
				} else {
					if (isRoute && !isRouteGpxSelected) {
						NetworkRouteSelectorFilter routeFilter = createRouteFilter();
						if (!Algorithms.isEmpty(routeFilter.typeFilter)) {
							addOsmRoute(result, tileBox, point, routeFilter);
							isRouteGpxSelected = true;
						}
					}
					boolean amenityAdded = addAmenity(result, renderedObject, searchLatLon);
					if (!amenityAdded && !isRoute) {
						result.selectedObjects.put(renderedObject, null);
					}
				}
			}
		}
	}

	private void selectObjectsFromOpenGl(@NonNull MapSelectionResult result, @NonNull RotatedTileBox tileBox,
	                                     @NonNull PointF point) {
		MapRendererView rendererView = view.getMapRenderer();
		if (rendererView != null) {
			int delta = 20;
			PointI tl = new PointI((int) point.x - delta, (int) point.y - delta);
			PointI br = new PointI((int) point.x + delta, (int) point.y + delta);
			boolean isRouteGpxSelected = false;
			MapSymbolInformationList symbols = rendererView.getSymbolsIn(new AreaI(tl, br), false);
			for (int i = 0; i < symbols.size(); i++) {
				MapSymbolInformation symbolInfo = symbols.get(i);
				IBillboardMapSymbol billboardMapSymbol = null;
				Amenity amenity = null;
				net.osmand.core.jni.Amenity jniAmenity = null;
				try {
					billboardMapSymbol = IBillboardMapSymbol.dynamic_pointer_cast(symbolInfo.getMapSymbol());
				} catch (Exception ignore) {
				}
				if (billboardMapSymbol != null) {
					double lat = Utilities.get31LatitudeY(billboardMapSymbol.getPosition31().getY());
					double lon = Utilities.get31LongitudeX(billboardMapSymbol.getPosition31().getX());
					result.objectLatLon = new LatLon(lat, lon);

					AdditionalBillboardSymbolInstanceParameters billboardAdditionalParams;
					try {
						billboardAdditionalParams = AdditionalBillboardSymbolInstanceParameters
								.dynamic_pointer_cast(symbolInfo.getInstanceParameters());
					} catch (Exception eBillboardParams) {
						billboardAdditionalParams = null;
					}
					if (billboardAdditionalParams != null && billboardAdditionalParams.getOverridesPosition31()) {
						lat = Utilities.get31LatitudeY(billboardAdditionalParams.getPosition31().getY());
						lon = Utilities.get31LongitudeX(billboardAdditionalParams.getPosition31().getX());
						result.objectLatLon = new LatLon(lat, lon);
					}

					try {
						jniAmenity = AmenitySymbolsGroup.dynamic_cast(symbolInfo.getMapSymbol().getGroupPtr()).getAmenity();
					} catch (Exception ignore) {
					}
				} else {
					result.objectLatLon = NativeUtilities.getLatLonFromElevatedPixel(rendererView, tileBox, point);
				}
				if (jniAmenity != null) {
					List<String> names = getValues(jniAmenity.getLocalizedNames());
					names.add(jniAmenity.getNativeName());
					long id = jniAmenity.getId().getId().longValue();
					amenity = findAmenity(app, result.objectLatLon, names, id);
				} else {
					MapObject mapObject;
					try {
						mapObject = MapObjectSymbolsGroup.dynamic_cast(symbolInfo.getMapSymbol().getGroupPtr()).getMapObject();
					} catch (Exception eMapObject) {
						mapObject = null;
					}
					if (mapObject != null) {
						ObfMapObject obfMapObject;
						try {
							obfMapObject = ObfMapObject.dynamic_pointer_cast(mapObject);
						} catch (Exception eObfMapObject) {
							obfMapObject = null;
						}
						if (obfMapObject != null) {
							Map<String, String> tags = getTags(obfMapObject.getResolvedAttributes());
							boolean isOsmRoute = !Algorithms.isEmpty(OsmRouteType.getRouteKeys(tags));
							if (isOsmRoute && !isRouteGpxSelected) {
								NetworkRouteSelectorFilter routeFilter = createRouteFilter();
								if (!Algorithms.isEmpty(routeFilter.typeFilter)) {
									addOsmRoute(result, tileBox, point, routeFilter);
									isRouteGpxSelected = true;
								}
							}
							boolean isTravelGpx = app.getTravelHelper().isTravelGpxTags(tags);
							if (isTravelGpx && !isRouteGpxSelected) {
								isRouteGpxSelected = addTravelGpx(result, tags.get(ROUTE_ID), null);
							}
							IOnPathMapSymbol onPathMapSymbol = getOnPathMapSymbol(symbolInfo);
							if (onPathMapSymbol == null) {
								LatLon latLon = result.objectLatLon;
								if (tags.containsKey(TAG_POI_LAT_LON)) {
									LatLon l = parsePoiLatLon(tags.get(TAG_POI_LAT_LON));
									latLon = l == null ? latLon : l;
									tags.remove(TAG_POI_LAT_LON);
								}
								amenity = getAmenity(latLon, obfMapObject);
								if (amenity != null) {
									amenity.setMapIconName(getMapIconName(symbolInfo));
<<<<<<< HEAD
								} else if (!isOsmRoute && !isTravelGpx) {
									addRenderedObject(result, symbolInfo, obfMapObject);
=======
								} else if (!isRoute) {
									addRenderedObject(result, symbolInfo, obfMapObject, tags);
>>>>>>> 12423a1f
								}
							}
						}
					}
				}
				if (amenity != null && isUniqueAmenity(result.selectedObjects.keySet(), amenity)) {
					result.selectedObjects.put(amenity, mapLayers.getPoiMapLayer());
				}
			}
		}
	}

	@Nullable
	private LatLon parsePoiLatLon(String value) {
		if (value == null) {
			return null;
		}
		GeoParsedPoint p = MapUtils.decodeShortLinkString(value);
		return new LatLon(p.getLatitude(), p.getLongitude());
	}

	@Nullable
	private String getMapIconName(MapSymbolInformation symbolInfo) {
		RasterMapSymbol rasterMapSymbol = getRasterMapSymbol(symbolInfo);
		if (rasterMapSymbol != null && rasterMapSymbol.getContentClass() == MapSymbol.ContentClass.Icon) {
			return rasterMapSymbol.getContent();
		}
		return null;
	}

	private void addRenderedObject(@NonNull MapSelectionResult result, @NonNull MapSymbolInformation symbolInfo,
	                               @NonNull ObfMapObject obfMapObject, Map<String, String> tags) {
		RasterMapSymbol rasterMapSymbol = getRasterMapSymbol(symbolInfo);
		if (rasterMapSymbol != null) {
			RenderedObject renderedObject = new RenderedObject();
			renderedObject.setId(obfMapObject.getId().getId().longValue());
			QVectorPointI points31 = obfMapObject.getPoints31();
			for (int k = 0; k < points31.size(); k++) {
				PointI pointI = points31.get(k);
				renderedObject.addLocation(pointI.getX(), pointI.getY());
			}
			double lat = MapUtils.get31LatitudeY(obfMapObject.getLabelCoordinateY());
			double lon = MapUtils.get31LongitudeX(obfMapObject.getLabelCoordinateX());
			renderedObject.setLabelLatLon(new LatLon(lat, lon));

			if (rasterMapSymbol.getContentClass() == MapSymbol.ContentClass.Caption) {
				renderedObject.setName(rasterMapSymbol.getContent());
			}
			if (rasterMapSymbol.getContentClass() == MapSymbol.ContentClass.Icon) {
				renderedObject.setIconRes(rasterMapSymbol.getContent());
			}
			for (Map.Entry<String, String> entry : tags.entrySet()) {
				renderedObject.putTag(entry.getKey(), entry.getValue());
			}
			result.selectedObjects.put(renderedObject, null);
		}
	}

	@Nullable
	private IOnPathMapSymbol getOnPathMapSymbol(@NonNull MapSymbolInformation symbolInfo) {
		try {
			return IOnPathMapSymbol.dynamic_pointer_cast(symbolInfo.getMapSymbol());
		} catch (Exception ignore) {
		}
		return null;
	}

	@Nullable
	private RasterMapSymbol getRasterMapSymbol(@NonNull MapSymbolInformation symbolInfo) {
		try {
			return RasterMapSymbol.dynamic_pointer_cast(symbolInfo.getMapSymbol());
		} catch (Exception ignore) {
		}
		return null;
	}

	private Amenity getAmenity(LatLon latLon, ObfMapObject obfMapObject) {
		Amenity amenity;
		List<String> names = getValues(obfMapObject.getCaptionsInAllLanguages());
		String caption = obfMapObject.getCaptionInNativeLanguage();
		if (!caption.isEmpty()) {
			names.add(caption);
		}
		long id = obfMapObject.getId().getId().longValue();
		amenity = findAmenity(app, latLon, names, id);
		if (amenity != null && obfMapObject.getPoints31().size() > 1) {
			QVectorPointI points31 = obfMapObject.getPoints31();
			for (int k = 0; k < points31.size(); k++) {
				amenity.getX().add(points31.get(k).getX());
				amenity.getY().add(points31.get(k).getY());
			}
		}
		return amenity;
	}

	private boolean addTravelGpx(@NonNull MapSelectionResult result, @Nullable String routeId, @Nullable String ref) {
		TravelGpx travelGpx = app.getTravelHelper().searchGpx(result.pointLatLon, routeId, ref);
		if (travelGpx != null && isUniqueGpx(result.selectedObjects, travelGpx)) {
			WptPt selectedPoint = new WptPt();
			selectedPoint.setLat(result.pointLatLon.getLatitude());
			selectedPoint.setLon(result.pointLatLon.getLongitude());
			SelectedGpxPoint selectedGpxPoint = new SelectedGpxPoint(null, selectedPoint);
			result.selectedObjects.put(new Pair<>(travelGpx, selectedGpxPoint), mapLayers.getTravelSelectionLayer());
			return true;
		}
		return false;
	}

	private boolean isUniqueGpx(@NonNull Map<Object, IContextMenuProvider> selectedObjects,
	                            @NonNull TravelGpx travelGpx) {
		String tracksDir = app.getAppPath(IndexConstants.GPX_TRAVEL_DIR).getPath();
		File file = new File(tracksDir, travelGpx.getRouteId() + GPX_FILE_EXT);
		if (file.exists()) {
			return false;
		}
		for (Map.Entry<Object, IContextMenuProvider> entry : selectedObjects.entrySet()) {
			if (entry.getKey() instanceof Pair && entry.getValue() instanceof GPXLayer
					&& ((Pair<?, ?>) entry.getKey()).first instanceof TravelGpx) {
				TravelGpx object = (TravelGpx) ((Pair<?, ?>) entry.getKey()).first;
				if (travelGpx.equals(object)) {
					return false;
				}
			}
		}
		return true;
	}

	private void addOsmRoute(@NonNull MapSelectionResult result, @NonNull RotatedTileBox tileBox, @NonNull PointF point,
	                         @NonNull NetworkRouteSelectorFilter selectorFilter) {
		int searchRadius = (int) (OsmandMapLayer.getScaledTouchRadius(app, tileBox.getDefaultRadiusPoi()) * 1.5f);
		LatLon minLatLon = NativeUtilities.getLatLonFromElevatedPixel(view.getMapRenderer(), tileBox,
				point.x - searchRadius, point.y - searchRadius);
		LatLon maxLatLon = NativeUtilities.getLatLonFromElevatedPixel(view.getMapRenderer(), tileBox,
				point.x + searchRadius, point.y + searchRadius);
		QuadRect rect = new QuadRect(minLatLon.getLongitude(), minLatLon.getLatitude(),
				maxLatLon.getLongitude(), maxLatLon.getLatitude());
		putRouteGpxToSelected(result.selectedObjects, mapLayers.getRouteSelectionLayer(), rect, selectorFilter);
	}

	private NetworkRouteSelectorFilter createRouteFilter() {
		NetworkRouteSelectorFilter routeSelectorFilter = new NetworkRouteSelectorFilter();
		Set<OsmRouteType> filteredOsmRouteTypes = new HashSet<>();
		List<RenderingRuleProperty> customRules = ConfigureMapUtils.getCustomRules(app,
				UI_CATEGORY_HIDDEN, RENDERING_CATEGORY_TRANSPORT);
		for (RenderingRuleProperty property : customRules) {
			String attrName = property.getAttrName();
			OsmRouteType osmRouteType = OsmRouteType.getByRenderingProperty(attrName);
			if (osmRouteType != null) {
				boolean enabled;
				if (HIKING.getRenderingPropertyAttr().equals(attrName)) {
					CommonPreference<String> pref = app.getSettings().getCustomRenderProperty(attrName);
					enabled = Arrays.asList(property.getPossibleValues()).contains(pref.get());
				} else {
					CommonPreference<Boolean> pref = app.getSettings().getCustomRenderBooleanProperty(attrName);
					enabled = pref.get();
				}
				if (enabled) {
					filteredOsmRouteTypes.add(osmRouteType);
				}
			}
		}
		if (!Algorithms.isEmpty(filteredOsmRouteTypes)) {
			routeSelectorFilter.typeFilter = filteredOsmRouteTypes;
		}
		return routeSelectorFilter;
	}

	private void putRouteGpxToSelected(@NonNull Map<Object, IContextMenuProvider> selectedObjects,
	                                   @NonNull IContextMenuProvider provider, @NonNull QuadRect rect,
	                                   @NonNull NetworkRouteSelectorFilter selectorFilter) {
		BinaryMapIndexReader[] readers = app.getResourceManager().getReverseGeocodingMapFiles();
		NetworkRouteSelector routeSelector = new NetworkRouteSelector(readers, selectorFilter, null);
		Map<RouteKey, GPXFile> routes = new LinkedHashMap<>();
		try {
			routes = routeSelector.getRoutes(rect, false, null);
		} catch (Exception e) {
			log.error(e);
		}
		for (RouteKey routeKey : routes.keySet()) {
			if (isUniqueRoute(selectedObjects.keySet(), routeKey)) {
				selectedObjects.put(new Pair<>(routeKey, rect), provider);
			}
		}
	}

	private boolean isUniqueRoute(@NonNull Set<Object> set, @NonNull RouteKey tmpRouteKey) {
		for (Object selectedObject : set) {
			if (selectedObject instanceof Pair && ((Pair<?, ?>) selectedObject).first instanceof RouteKey) {
				RouteKey routeKey = (RouteKey) ((Pair<?, ?>) selectedObject).first;
				if (routeKey.equals(tmpRouteKey)) {
					return false;
				}
			}
		}
		return true;
	}

	private boolean addAmenity(@NonNull MapSelectionResult result, @NonNull RenderedObject object, @NonNull LatLon searchLatLon) {
		Amenity amenity = findAmenity(app, searchLatLon, object.getOriginalNames(), object.getId());
		if (amenity != null) {
			if (object.getX() != null && object.getX().size() > 1 && object.getY() != null && object.getY().size() > 1) {
				amenity.getX().addAll(object.getX());
				amenity.getY().addAll(object.getY());
			}
			amenity.setMapIconName(object.getIconRes());
			if (isUniqueAmenity(result.selectedObjects.keySet(), amenity)) {
				result.selectedObjects.put(amenity, mapLayers.getPoiMapLayer());
			}
			return true;
		}
		return false;
	}

	private boolean isUniqueAmenity(@NonNull Set<Object> set, @NonNull Amenity amenity) {
		for (Object o : set) {
			if (o instanceof Amenity && ((Amenity) o).compareTo(amenity) == 0) {
				return false;
			} else if (o instanceof TransportStop && ((TransportStop) o).getName().startsWith(amenity.getName())) {
				return false;
			}
		}
		return true;
	}

	@Nullable
	private List<String> getPublicTransportTypes() {
		if (publicTransportTypes == null && !app.isApplicationInitializing()) {
			PoiCategory category = app.getPoiTypes().getPoiCategoryByName("transportation");
			if (category != null) {
				publicTransportTypes = new ArrayList<>();
				List<PoiFilter> filters = category.getPoiFilters();
				for (PoiFilter poiFilter : filters) {
					if (poiFilter.getKeyName().equals("public_transport") || poiFilter.getKeyName().equals("water_transport")) {
						for (PoiType poiType : poiFilter.getPoiTypes()) {
							publicTransportTypes.add(poiType.getKeyName());
							for (PoiType poiAdditionalType : poiType.getPoiAdditionals()) {
								publicTransportTypes.add(poiAdditionalType.getKeyName());
							}
						}
					}
				}
			}
		}
		return publicTransportTypes;
	}

	private void processTransportStops(@NonNull Map<Object, IContextMenuProvider> selectedObjects) {
		List<String> publicTransportTypes = getPublicTransportTypes();
		if (publicTransportTypes != null) {
			List<Amenity> transportStopAmenities = new ArrayList<>();
			for (Object object : selectedObjects.keySet()) {
				if (object instanceof Amenity) {
					Amenity amenity = (Amenity) object;
					if (!TextUtils.isEmpty(amenity.getSubType()) && publicTransportTypes.contains(amenity.getSubType())) {
						transportStopAmenities.add(amenity);
					}
				}
			}
			if (transportStopAmenities.size() > 0) {
				TransportStopsLayer transportStopsLayer = mapLayers.getTransportStopsLayer();
				for (Amenity amenity : transportStopAmenities) {
					TransportStop transportStop = TransportStopController.findBestTransportStopForAmenity(app, amenity);
					if (transportStop != null && transportStopsLayer != null) {
						selectedObjects.remove(amenity);
						selectedObjects.put(transportStop, transportStopsLayer);
					}
				}
			}
		}
	}

	@NonNull
	private static List<String> getValues(@Nullable QStringStringHash set) {
		List<String> res = new ArrayList<>();
		if (set != null) {
			QStringList keys = set.keys();
			for (int i = 0; i < keys.size(); i++) {
				res.add(set.get(keys.get(i)));
			}
		}
		return res;
	}

	@NonNull
	private static Map<String, String> getTags(@Nullable QStringStringHash set) {
		Map<String, String> res = new HashMap<>();
		if (set != null) {
			QStringList keys = set.keys();
			for (int i = 0; i < keys.size(); i++) {
				String key = keys.get(i);
				res.put(key, set.get(key));
			}
		}
		return res;
	}

	public static Amenity findAmenity(@NonNull OsmandApplication app, @NonNull LatLon latLon,
	                                  @Nullable List<String> names, long id) {
		int searchRadius = ObfConstants.isIdFromRelation(id >> AMENITY_ID_RIGHT_SHIFT)
				? AMENITY_SEARCH_RADIUS_FOR_RELATION
				: AMENITY_SEARCH_RADIUS;
		return findAmenity(app, latLon, names, id, searchRadius);
	}

	@Nullable
	public static Amenity findAmenity(@NonNull OsmandApplication app, @NonNull LatLon latLon,
	                                  @Nullable List<String> names, long id, int radius) {
		id = ObfConstants.getOsmId(id >> AMENITY_ID_RIGHT_SHIFT);
		QuadRect rect = MapUtils.calculateLatLonBbox(latLon.getLatitude(), latLon.getLongitude(), radius);
		List<Amenity> amenities = app.getResourceManager().searchAmenities(ACCEPT_ALL_POI_TYPE_FILTER, rect, true);

		Amenity amenity = findAmenityByOsmId(amenities, id);
		if (amenity == null) {
			amenity = findAmenityByName(amenities, names);
		}
		return amenity;
	}

	@Nullable
	public static Amenity findAmenityByOsmId(@NonNull OsmandApplication app, @NonNull LatLon latLon, long osmId) {
		QuadRect rect = MapUtils.calculateLatLonBbox(latLon.getLatitude(), latLon.getLongitude(), AMENITY_SEARCH_RADIUS);
		List<Amenity> amenities = app.getResourceManager().searchAmenities(ACCEPT_ALL_POI_TYPE_FILTER, rect, true);

		return findAmenityByOsmId(amenities, osmId);
	}

	@Nullable
	public static Amenity findAmenityByOsmId(@NonNull List<Amenity> amenities, long id) {
		for (Amenity amenity : amenities) {
			Long initAmenityId = amenity.getId();
			if (initAmenityId != null) {
				long amenityId;
				if (ObfConstants.isShiftedID(initAmenityId)) {
					amenityId = ObfConstants.getOsmId(initAmenityId);
				} else {
					amenityId = initAmenityId >> AMENITY_ID_RIGHT_SHIFT;
				}
				if (amenityId == id && !amenity.isClosed()) {
					return amenity;
				}
			}
		}
		return null;
	}

	@Nullable
	public static Amenity findAmenityByName(@NonNull List<Amenity> amenities, @Nullable List<String> names) {
		if (!Algorithms.isEmpty(names)) {
			for (Amenity amenity : amenities) {
				for (String name : names) {
					if (name.equals(amenity.getName()) && !amenity.isClosed()) {
						return amenity;
					}
				}
			}
		}
		return null;
	}

	static class MapSelectionResult {

		final LatLon pointLatLon;
		final Map<Object, IContextMenuProvider> selectedObjects;

		private LatLon objectLatLon;

		public MapSelectionResult(@NonNull Map<Object, IContextMenuProvider> selectedObjects,
		                          @NonNull LatLon pointLatLon) {
			this.pointLatLon = pointLatLon;
			this.selectedObjects = selectedObjects;
		}

		public LatLon getObjectLatLon() {
			return objectLatLon;
		}
	}
}<|MERGE_RESOLUTION|>--- conflicted
+++ resolved
@@ -360,13 +360,8 @@
 								amenity = getAmenity(latLon, obfMapObject);
 								if (amenity != null) {
 									amenity.setMapIconName(getMapIconName(symbolInfo));
-<<<<<<< HEAD
 								} else if (!isOsmRoute && !isTravelGpx) {
-									addRenderedObject(result, symbolInfo, obfMapObject);
-=======
-								} else if (!isRoute) {
 									addRenderedObject(result, symbolInfo, obfMapObject, tags);
->>>>>>> 12423a1f
 								}
 							}
 						}
