--- conflicted
+++ resolved
@@ -185,20 +185,11 @@
 
     private void setQuickActionButtonMargin(FrameLayout.LayoutParams params,
                                             Pair<Integer, Integer> fabMargin,
-<<<<<<< HEAD
-                                            int defRightMargin,
-                                            int defBottomMargin) {
-        int rightMargin = fabMargin != null ? fabMargin.first : defRightMargin;
-        int bottomMargin = fabMargin != null ? fabMargin.second : defBottomMargin;
-        bottomMargin += calculateAdditionalBottomMargin();
-
-=======
                                             int defRightMargin, int defBottomMargin) {
         MapActivity mapActivity = getMapActivity();
         if (mapActivity == null) {
             return;
         }
->>>>>>> de044d1b
         int screenHeight = AndroidUtils.getScreenHeight(mapActivity);
         int screenWidth = AndroidUtils.getScreenWidth(mapActivity);
         int btnHeight = quickActionButton.getHeight();
@@ -206,6 +197,9 @@
         int maxRightMargin = screenWidth - btnWidth;
         int maxBottomMargin = screenHeight - btnHeight;
 
+        int rightMargin = fabMargin != null ? fabMargin.first : defRightMargin;
+        int bottomMargin = fabMargin != null ? fabMargin.second : defBottomMargin;
+        bottomMargin += calculateAdditionalBottomMargin();
         // check limits
         if (rightMargin < 0) {
             rightMargin = defRightMargin;
