package net.osmand.plus.views.layers;

import static net.osmand.data.PointDescription.POINT_TYPE_POI;
import static net.osmand.osm.MapPoiTypes.ROUTES;
import static net.osmand.osm.MapPoiTypes.ROUTE_ARTICLE;
import static net.osmand.osm.MapPoiTypes.ROUTE_ARTICLE_POINT;
import static net.osmand.plus.utils.AndroidUtils.dpToPx;

import android.app.Dialog;
import android.content.Context;
import android.graphics.*;
import android.graphics.drawable.Drawable;
import android.text.util.Linkify;
import android.util.Base64;
import android.util.Pair;
import android.util.TypedValue;
import android.view.View;
import android.view.ViewGroup;
import android.widget.LinearLayout;
import android.widget.LinearLayout.LayoutParams;
import android.widget.ScrollView;
import android.widget.TextView;

import androidx.annotation.NonNull;
import androidx.annotation.Nullable;
import androidx.annotation.UiThread;
import androidx.appcompat.widget.Toolbar;
import androidx.core.content.ContextCompat;

import net.osmand.NativeLibrary.RenderedObject;
import net.osmand.PlatformUtil;
import net.osmand.ResultMatcher;
import net.osmand.core.android.MapRendererView;
import net.osmand.core.jni.MapMarker;
import net.osmand.core.jni.MapMarkerBuilder;
import net.osmand.core.jni.MapMarkersCollection;
import net.osmand.core.jni.PointI;
import net.osmand.core.jni.QListMapMarker;
import net.osmand.core.jni.TextRasterizer;
import net.osmand.data.*;
import net.osmand.plus.OsmandApplication;
import net.osmand.plus.R;
import net.osmand.plus.activities.MapActivity;
import net.osmand.plus.card.color.palette.main.data.DefaultColors;
import net.osmand.plus.exploreplaces.ExplorePlacesFragment;
import net.osmand.plus.helpers.AndroidUiHelper;
import net.osmand.plus.helpers.WaypointHelper;
import net.osmand.plus.mapcontextmenu.MapContextMenu;
import net.osmand.plus.plugins.PluginsHelper;
import net.osmand.plus.poi.PoiFilterUtils;
import net.osmand.plus.poi.PoiUIFilter;
import net.osmand.plus.render.RenderingIcons;
import net.osmand.plus.render.TravelRendererHelper;
import net.osmand.plus.render.TravelRendererHelper.OnFileVisibilityChangeListener;
import net.osmand.plus.routing.IRouteInformationListener;
import net.osmand.plus.routing.RoutingHelper;
import net.osmand.plus.search.listitems.QuickSearchWikiItem;
import net.osmand.plus.utils.AndroidUtils;
import net.osmand.plus.utils.ColorUtilities;
import net.osmand.plus.utils.NativeUtilities;
import net.osmand.plus.views.OsmandMapTileView;
import net.osmand.plus.views.PointImageDrawable;
import net.osmand.plus.views.PointImageUtils;
import net.osmand.plus.views.layers.ContextMenuLayer.IContextMenuProvider;
import net.osmand.plus.views.layers.MapSelectionResult.SelectedMapObject;
import net.osmand.plus.views.layers.MapTextLayer.MapTextProvider;
import net.osmand.plus.views.layers.base.OsmandMapLayer;
import net.osmand.plus.views.layers.core.POITileProvider;
import net.osmand.plus.widgets.WebViewEx;
import net.osmand.plus.wikivoyage.data.TravelArticle;
import net.osmand.plus.wikivoyage.data.TravelGpx;
import net.osmand.plus.wikivoyage.data.TravelHelper;
import net.osmand.shared.util.ImageLoaderCallback;
import net.osmand.shared.util.LoadingImage;
import net.osmand.shared.util.NetworkImageLoader;
import net.osmand.util.Algorithms;
import net.osmand.util.MapUtils;

import org.apache.commons.logging.Log;

import java.util.*;
import java.util.stream.Collectors;

public class POIMapLayer extends OsmandMapLayer implements IContextMenuProvider,
		MapTextProvider<Amenity>, IRouteInformationListener, OnFileVisibilityChangeListener {
	private static final int START_ZOOM = 5;
	private static final int START_ZOOM_ROUTE_TRACK = 11;
	private static final int END_ZOOM_ROUTE_TRACK = 13;
	private static final int TOP_PLACES_LIMIT = 20;
	public static final int TILE_POINTS_LIMIT = 25;

	private static final Log LOG = PlatformUtil.getLog(POIMapLayer.class);

	private final OsmandApplication app;
	private final RoutingHelper routingHelper;
	private Set<PoiUIFilter> filters = new TreeSet<>();
	private MapTextLayer mapTextLayer;

	private POITileProvider poiTileProvider;
	private float textScale = 1f;
	private boolean nightMode;
	private boolean textVisible;

	private final TravelRendererHelper travelRendererHelper;
	private boolean showTravel;
	private boolean routeArticleFilterEnabled;
	private boolean routeArticlePointsFilterEnabled;
	private boolean routeTrackFilterEnabled;
	private boolean routeTrackAsPoiFilterEnabled;
	private PoiUIFilter routeArticleFilter;
	private PoiUIFilter routeArticlePointsFilter;
	private Set<PoiUIFilter> routeTrackFilters;
	private String routeArticlePointsFilterByName;
	private boolean fileVisibilityChanged;
	public CustomMapObjects<Amenity> customObjectsDelegate;
	private int topPlacesLimit = TOP_PLACES_LIMIT;

	private static final int SELECTED_MARKER_ID = -1;
	private static final int IMAGE_ICON_BORDER_DP = 2;
	private static final int IMAGE_ICON_SIZE_DP = 45;
	private static final int IMAGE_ICON_OUTER_COLOR = 0xffffffff;
	private static Bitmap imageCircleBitmap;
	private NetworkImageLoader imageLoader;
	private Map<String, LoadingImage> loadingImages;
	private Map<Long, Amenity> topPlaces;
	private Map<Long, Bitmap> topPlacesBitmaps;
	private List<Amenity> visiblePlaces;
	private DataSourceType wikiDataSource;
	private boolean showTopPlacesPreviews;
	private PoiUIFilter topPlacesFilter;
	private RotatedTileBox topPlacesBox;
	private Pair<BaseDetailsObject, Amenity> selectedTopPlace;
	protected MapMarkersCollection selectedTopPlaceCollection;

	/// cache for displayed POI
	// Work with cache (for map copied from AmenityIndexRepositoryOdb)
	private final MapLayerData<List<Amenity>> data;

	private record MapTopPlace(int placeId, @NonNull PointI position, @Nullable Bitmap imageBitmap,
	                           boolean alreadyExists) {
	}

	public interface PoiUIFilterResultMatcher<T> extends ResultMatcher<T> {
		void defferedResults();
	}

	public POIMapLayer(@NonNull Context context) {
		super(context);
		app = (OsmandApplication) context.getApplicationContext();
		routingHelper = app.getRoutingHelper();
		updateTopPlacesLimit();
		travelRendererHelper = app.getTravelRendererHelper();
		showTravel = app.getSettings().SHOW_TRAVEL.get();
		routeArticleFilterEnabled = travelRendererHelper.getRouteArticlesProperty().get();
		routeArticlePointsFilterEnabled = travelRendererHelper.getRouteArticlePointsProperty().get();
		routeArticleFilter = travelRendererHelper.getRouteArticleFilter();
		routeArticlePointsFilter = travelRendererHelper.getRouteArticlePointsFilter();
		routeTrackFilters = travelRendererHelper.getRouteTrackFilters();
		routeArticlePointsFilterByName = routeArticlePointsFilter != null ? routeArticlePointsFilter.getFilterByName() : null;

		routingHelper.addListener(this);
		travelRendererHelper.addFileVisibilityListener(this);
		data = new MapLayerData<>() {

            Set<PoiUIFilter> calculatedFilters;

            {
                ZOOM_THRESHOLD = 0;
            }

            @Override
            public boolean isInterrupted() {
                return super.isInterrupted();
            }

            @Override
            public void layerOnPreExecute() {
                calculatedFilters = collectFilters();
            }

            @Override
            public void layerOnPostExecute() {
				if (isDefferedResults()) {
					clearPoiTileProvider();
					setDefferedResults(false);
				}
				topPlacesBox = null;
                app.getOsmandMap().refreshMap();
            }

            @Override
            protected Pair<List<Amenity>, List<Amenity>> calculateResult(@NonNull QuadRect latLonBounds, int zoom) {
                if (customObjectsDelegate != null) {
					List<Amenity> mapObjects = customObjectsDelegate.getMapObjects();
					return new Pair<>(mapObjects, mapObjects);
                }
                if (calculatedFilters.isEmpty()) {
					topPlacesFilter = null;
                    return new Pair<>(Collections.emptyList(), Collections.emptyList());
                }
                int z = (int) Math.floor(zoom + Math.log(getMapDensity()) / Math.log(2));

                List<Amenity> res = new ArrayList<>();
                Set<String> uniqueRouteIds = new HashSet<>();
				topPlacesFilter = null;
				for (PoiUIFilter filter : calculatedFilters) {
					if (filter.isTopImagesFilter()) {
						topPlacesFilter = filter;
					}
				}
                PoiFilterUtils.combineStandardPoiFilters(calculatedFilters, app);
                for (PoiUIFilter filter : calculatedFilters) {
                    List<Amenity> amenities = filter.searchAmenities(latLonBounds.top, latLonBounds.left,
							latLonBounds.bottom, latLonBounds.right, z, new PoiUIFilterResultMatcher<>() {

								@Override
								public void defferedResults() {
									setDefferedResults(true);
								}

								@Override
                                public boolean publish(Amenity object) {
                                    return true;
                                }

			                    @Override
			                    public boolean isCancelled() {
				                    return isInterrupted();
			                    }
		                    });
					if (filter.isTopWikiFilter()) {
						PoiFilterUtils.sortByElo(amenities);
						res.addAll(0, amenities);
					} else {
						for (Amenity amenity : amenities) {
							if (amenity.isRouteTrack()) {
								String routeId = amenity.getRouteId();
								if (routeId != null && !uniqueRouteIds.add(routeId)) {
									continue; // duplicate
								}
							}
							res.add(amenity);
						}
					}
				}
				Set<Amenity> displayedPoints = collectDisplayedPoints(latLonBounds, zoom, res);
				return new Pair<>(res, new ArrayList<>(displayedPoints));
			}

			@NonNull
			private Set<Amenity> collectDisplayedPoints(@NonNull QuadRect latLonBounds, int zoom, List<Amenity> res) {
				Set<Amenity> displayedPoints = new HashSet<>();
				int i = 0;
<<<<<<< HEAD
=======
				for (Amenity amenity : res) {
					if (shouldDraw(amenity, zoom)) {
						displayedPoints.add(amenity);
						if (i++ > TOP_PLACES_LIMIT) {
							break;
						}
					}
				}
>>>>>>> e49ecbf7
				float minTileX = (float) MapUtils.getTileNumberX(zoom, latLonBounds.left);
				float maxTileX = (float) MapUtils.getTileNumberX(zoom, latLonBounds.right);
				float minTileY = (float) MapUtils.getTileNumberY(zoom, latLonBounds.top);
				float maxTileY = (float) MapUtils.getTileNumberY(zoom, latLonBounds.bottom);
				for (int tileX = (int) minTileX; tileX <= (int) maxTileX; tileX++) {
					for (int tileY = (int) minTileY; tileY <= (int) maxTileY; tileY++) {
						QuadRect tileLatLonBounds = new QuadRect(
								MapUtils.getLongitudeFromTile(zoom, alignTile(zoom, tileX)),
								MapUtils.getLatitudeFromTile(zoom, alignTile(zoom, tileY)),
								MapUtils.getLongitudeFromTile(zoom, alignTile(zoom, tileX + 1.0)),
								MapUtils.getLatitudeFromTile(zoom, alignTile(zoom, tileY + 1.0)));
						QuadRect extTileLatLonBounds = new QuadRect(
								MapUtils.getLongitudeFromTile(zoom, alignTile(zoom, tileX - 0.5)),
								MapUtils.getLatitudeFromTile(zoom, alignTile(zoom, tileY - 0.5)),
								MapUtils.getLongitudeFromTile(zoom, alignTile(zoom, tileX + 1.5)),
								MapUtils.getLatitudeFromTile(zoom, alignTile(zoom, tileY + 1.5)));

						i = 0;
						for (Amenity amenity : res) {
							if (!shouldDraw(amenity, zoom)) {
								continue;
							}
							LatLon latLon = amenity.getLocation();
							if (extTileLatLonBounds.contains(latLon.getLongitude(), latLon.getLatitude(),
									latLon.getLongitude(), latLon.getLatitude())) {
								if (tileLatLonBounds.contains(latLon.getLongitude(), latLon.getLatitude(),
										latLon.getLongitude(), latLon.getLatitude())) {
									displayedPoints.add(amenity);
									if (++i == TILE_POINTS_LIMIT) {
										break;
									}
								}
							}
						}
					}
				}
				return displayedPoints;
			}

			private double alignTile(double zoom, double tile) {
				if (tile < 0) {
					return 0;
				}
				if (tile >= MapUtils.getPowZoom(zoom)) {
					return MapUtils.getPowZoom(zoom) - .000001;
				}
				return tile;
			}
		};
	}

	@Nullable
	public List<Amenity> getCurrentResults() {
		return data.getResults();
	}

	@Nullable
	public List<Amenity> getCurrentDisplayedResults() {
		return data.getDisplayedResults();
	}

	@Nullable
	public Map<Long, Amenity> getTopPlaces() {
		return topPlaces;
	}

	public List<Amenity> getVisiblePlaces() {
		return visiblePlaces;
	}

	@Nullable
	private Bitmap getTopPlaceBitmap(@NonNull Amenity place) {
		return topPlacesBitmaps != null ? topPlacesBitmaps.get(place.getId()) : null;
	}

	private void updateVisiblePlaces(@Nullable List<Amenity> places, @NonNull QuadRect latLonBounds) {
		if (places == null) {
			visiblePlaces = null;
			return;
		}
		List<Amenity> res = new ArrayList<>();
		for (Amenity place : places) {
			LatLon location = place.getLocation();
			if (latLonBounds.contains(location.getLongitude(), location.getLatitude(), location.getLongitude(), location.getLatitude())) {
				res.add(place);
			}
		}
		visiblePlaces = res;
	}

	private void updateTopPlaces(@NonNull List<Amenity> places, @NonNull QuadRect latLonBounds, int zoom) {
		Collection<Amenity> topPlacesList = null;
		if (topPlacesFilter != null) {
			topPlaces = obtainTopPlacesToDisplay(places, latLonBounds, zoom);
			topPlacesBitmaps = new HashMap<>();
			topPlacesList = topPlaces.values();
		}
		if (topPlacesList != null) {
			if (!topPlacesList.isEmpty()) {
				fetchImages(topPlacesList);
			} else {
				cancelLoadingImages();
			}
		}
	}

	private void fetchImages(@NonNull Collection<Amenity> places) {
		if (imageLoader == null) {
			imageLoader = new NetworkImageLoader(app, true);
		}
		if (loadingImages == null) {
			loadingImages = new HashMap<>();
		}
		Set<String> imagesToLoad = places.stream()
				.map(Amenity::getWikiIconUrl).collect(Collectors.toSet());
		loadingImages.entrySet().removeIf(entry -> {
			if (!imagesToLoad.contains(entry.getKey())) {
				entry.getValue().cancel();
				return true;
			}
			return false;
		});

		for (Amenity place : places) {
			Long placeId = place.getId();
			String url = place.getWikiIconUrl();
			if (getTopPlaceBitmap(place) != null || loadingImages.containsKey(url) || Algorithms.isEmpty(url)) {
				continue;
			}
			loadingImages.put(url, imageLoader.loadImage(url, new ImageLoaderCallback() {
				@Override
				public void onStart(@Nullable Bitmap bitmap) {
				}

				@Override
				public void onSuccess(@NonNull Bitmap bitmap) {
					app.runInUIThread(() -> {
						if (loadingImages != null) {
							loadingImages.remove(url);
						}
						if (topPlaces != null && topPlacesBitmaps != null) {
							Amenity p = topPlaces.get(placeId);
							if (p != null) {
								topPlacesBitmaps.put(placeId, bitmap);
								updateTopPlacesCollection();
							}
						}
					});
				}

				@Override
				public void onError() {
					app.runInUIThread(() -> {
						if (loadingImages != null) {
							loadingImages.remove(url);
						}
					});
					LOG.error(String.format("Coil failed to load %s", url));
				}
			}, false));
		}
	}

	private void cancelLoadingImages() {
		if (loadingImages != null) {
			loadingImages.values().forEach(LoadingImage::cancel);
			loadingImages = null;
			topPlaces = null;
			topPlacesBitmaps = null;
			visiblePlaces = null;
		}
	}

	@NonNull
	private Map<Long, Amenity> obtainTopPlacesToDisplay(@NonNull List<Amenity> places, @NonNull QuadRect latLonBounds, int zoom) {
		Map<Long, Amenity> res = new HashMap<>();

		long tileSize31 = (1L << (31 - zoom));
		double from31toPixelsScale = 256.0 / tileSize31;
		double estimatedIconSize = IMAGE_ICON_SIZE_DP * getTextScale();
		float iconSize31 = (float) (estimatedIconSize / from31toPixelsScale);

		int left = MapUtils.get31TileNumberX(latLonBounds.left);
		int top = MapUtils.get31TileNumberY(latLonBounds.top);
		int right = MapUtils.get31TileNumberX(latLonBounds.right);
		int bottom = MapUtils.get31TileNumberY(latLonBounds.bottom);
		QuadTree<QuadRect> boundIntersections = initBoundIntersections(left, top, right, bottom);
		int i = 0;
		for (Amenity place : places) {
			double lat = place.getLocation().getLatitude();
			double lon = place.getLocation().getLongitude();
			if (!latLonBounds.contains(lon, lat, lon, lat) || Algorithms.isEmpty(place.getWikiIconUrl())) {
				continue;
			}
			int x31 = MapUtils.get31TileNumberX(lon);
			int y31 = MapUtils.get31TileNumberY(lat);
			if (!intersectsD(boundIntersections, x31, y31, iconSize31, iconSize31)) {
				res.put(place.getId(), place);
			}
			if (i++ > topPlacesLimit) {
				break;
			}
		}
		return res;
	}

	@UiThread
	private void updateTopPlacesCollection() {
		MapRendererView mapRenderer = getMapRenderer();
		if (mapRenderer == null) {
			return;
		}

		List<Amenity> places = topPlaces != null ? new ArrayList<>(topPlaces.values()) : null;
		if (places == null) {
			clearMapMarkersCollections();
			return;
		}
		if (mapMarkersCollection == null) {
			mapMarkersCollection = new MapMarkersCollection();
		}
		QListMapMarker existingMapPoints = mapMarkersCollection.getMarkers();
		int[] existingIds = new int[(int) existingMapPoints.size()];
		for (int i = 0; i < existingMapPoints.size(); i++) {
			MapMarker mapPoint = existingMapPoints.get(i);
			existingIds[i] = mapPoint.getMarkerId();
		}
		List<MapTopPlace> mapPlaces = new ArrayList<>();
		for (Amenity place : places) {
			int placeId = place.getId() != null ? place.getId().intValue() : place.getTravelEloNumber();
			PointI position = NativeUtilities.getPoint31FromLatLon(place.getLocation().getLatitude(),
					place.getLocation().getLongitude());
			boolean alreadyExists = false;
			for (int i = 0; i < existingIds.length; i++) {
				if (placeId == existingIds[i]) {
					existingIds[i] = 0;
					alreadyExists = true;
					break;
				}
			}
			Bitmap topPlaceBitmap = getTopPlaceBitmap(place);
			if(topPlaceBitmap != null) {
				mapPlaces.add(new MapTopPlace(placeId, position, topPlaceBitmap, alreadyExists));
			}
			if(mapPlaces.size() == topPlacesLimit) {
				break;
			}
		}
		for (int i = 0; i < existingIds.length; i++) {
			if (existingIds[i] != 0) {
				mapMarkersCollection.removeMarker(existingMapPoints.get(i));
			}
		}
		for (MapTopPlace place : mapPlaces) {
			Bitmap imageBitmap = place.imageBitmap;
			if (place.alreadyExists) {
				continue;
			}
			Bitmap imageMapBitmap = createImageBitmap(imageBitmap, false);

			MapMarkerBuilder mapMarkerBuilder = new MapMarkerBuilder();
			mapMarkerBuilder.setIsAccuracyCircleSupported(false)
					.setMarkerId(place.placeId)
					.setBaseOrder(getTopPlaceBaseOrder())
					.setPinIcon(NativeUtilities.createSkImageFromBitmap(imageMapBitmap))
					.setPosition(place.position)
					.setPinIconVerticalAlignment(MapMarker.PinIconVerticalAlignment.CenterVertical)
					.setPinIconHorisontalAlignment(MapMarker.PinIconHorisontalAlignment.CenterHorizontal)
					.buildAndAddToCollection(mapMarkersCollection);
		}
		mapRenderer.addSymbolsProvider(mapMarkersCollection);
	}

	@Override
	protected void updateResources() {
		super.updateResources();
		updateTopPlacesLimit();
		cleanupResources();
		data.clearCache();
	}

	private void updateTopPlacesLimit() {
		MapActivity activity = getMapActivity();
		if (activity != null) {
			int screenSize = Math.min(AndroidUtils.getScreenHeight(activity), AndroidUtils.getScreenWidth(activity));
			topPlacesLimit = (int) ((float) screenSize / getBigIconSize() * 1.5);
		}
	}

	private Set<PoiUIFilter> collectFilters() {
		Set<PoiUIFilter> calculatedFilters = new TreeSet<>(filters);
		if (showTravel) {
			boolean routeArticleFilterEnabled = this.routeArticleFilterEnabled;
			PoiUIFilter routeArticleFilter = this.routeArticleFilter;
			if (routeArticleFilterEnabled && routeArticleFilter != null) {
				calculatedFilters.add(routeArticleFilter);
			}
			boolean routeArticlePointsFilterEnabled = this.routeArticlePointsFilterEnabled;
			PoiUIFilter routeArticlePointsFilter = this.routeArticlePointsFilter;
			if (routeArticlePointsFilterEnabled && routeArticlePointsFilter != null
					&& !Algorithms.isEmpty(routeArticlePointsFilter.getFilterByName())) {
				calculatedFilters.add(routeArticlePointsFilter);
			}
			boolean routeTrackAsPoiFilterEnabled = this.routeTrackAsPoiFilterEnabled;
			if (routeTrackAsPoiFilterEnabled && this.routeTrackFilters != null) {
				calculatedFilters.addAll(this.routeTrackFilters);
			}
		}
		return calculatedFilters;
	}

	public void collectAmenitiesFromPoint(@NonNull MapSelectionResult result) {
		PointF point = result.getPoint();
		RotatedTileBox tileBox = result.getTileBox();
		List<Amenity> objects = data.getDisplayedResults();

		if (tileBox.getZoom() >= START_ZOOM && !Algorithms.isEmpty(objects)) {
			MapRendererView mapRenderer = getMapRenderer();
			float radius = getScaledTouchRadius(view.getApplication(), getRadiusPoi(tileBox)) * TOUCH_RADIUS_MULTIPLIER;
			List<PointI> touchPolygon31 = null;
			if (mapRenderer != null) {
				touchPolygon31 = NativeUtilities.getPolygon31FromPixelAndRadius(mapRenderer, point, radius);
				if (touchPolygon31 == null) {
					return;
				}
			}

			try {
				for (int i = 0; i < objects.size(); i++) {
					Amenity amenity = objects.get(i);
					LatLon latLon = amenity.getLocation();
					boolean add = mapRenderer != null
							? NativeUtilities.isPointInsidePolygon(latLon, touchPolygon31)
							: tileBox.isLatLonNearPixel(latLon, point.x, point.y, radius);
					if (add) {
						if (topPlaces != null && topPlaces.containsValue(amenity)) {
							result.collect(amenity, this);
							break;
						}
						result.collect(amenity, this);
					}
				}
			} catch (IndexOutOfBoundsException e) {
				// that's really rare case, but is much efficient than introduce synchronized block
			}
		}
	}

	@Override
	public void initLayer(@NonNull OsmandMapTileView view) {
		super.initLayer(view);
		mapTextLayer = view.getLayerByClass(MapTextLayer.class);
	}

	public int getRadiusPoi(RotatedTileBox tb) {
		int r;
		double zoom = tb.getZoom();
		if (zoom < START_ZOOM) {
			r = 0;
		} else if (zoom <= 15) {
			r = 10;
		} else if (zoom <= 16) {
			r = 14;
		} else if (zoom <= 17) {
			r = 16;
		} else {
			r = 18;
		}

		return (int) (r * view.getScaleCoefficient());
	}

	private int getColor(@NonNull Amenity amenity) {
		int color = 0;
		if (ROUTE_ARTICLE_POINT.equals(amenity.getSubType())) {
			String colorStr = amenity.getColor();
			if (colorStr != null) {
				color = DefaultColors.valueOf(colorStr);
			}
		}
		return color != 0 ? color : ContextCompat.getColor(app, R.color.osmand_orange);
	}

	private boolean shouldDraw(int zoom) {
		if (!filters.isEmpty() && zoom >= START_ZOOM || customObjectsDelegate != null) {
			return true;
		} else if (filters.isEmpty()) {
			if ((travelRendererHelper.getRouteArticlesProperty().get() && routeArticleFilter != null
					|| travelRendererHelper.getRouteArticlePointsProperty().get() && routeArticlePointsFilter != null)
					&& zoom >= START_ZOOM) {
				return true;
			}
			if (travelRendererHelper.getRouteTracksAsPoiProperty().get() && routeTrackFilters != null) {
				return travelRendererHelper.getRouteTracksProperty().get()
						? zoom >= START_ZOOM : zoom >= START_ZOOM_ROUTE_TRACK;
			}
		}
		return false;
	}

	private boolean shouldDraw(@NonNull Amenity amenity, int zoom) {
		if (customObjectsDelegate != null) {
			return true;
		} else {
			boolean routeArticle = ROUTE_ARTICLE_POINT.equals(amenity.getSubType())
					|| ROUTE_ARTICLE.equals(amenity.getSubType());
			boolean routeTrack = amenity.isRouteTrack();
			if (routeArticle) {
				return zoom >= START_ZOOM;
			} else if (routeTrack) {
				if (travelRendererHelper.getRouteTracksProperty().get()) {
					return zoom >= START_ZOOM && zoom <= END_ZOOM_ROUTE_TRACK;
				} else {
					return zoom >= START_ZOOM_ROUTE_TRACK;
				}
			} else {
				return zoom >= START_ZOOM;
			}
		}
	}

	@Override
	public void fileVisibilityChanged() {
		this.fileVisibilityChanged = true;
	}

	@Override
	public void onPrepareBufferImage(Canvas canvas, RotatedTileBox tileBox, DrawSettings settings) {
		super.onPrepareBufferImage(canvas, tileBox, settings);
		Set<PoiUIFilter> selectedPoiFilters = app.getPoiFilters().getSelectedPoiFilters();
		boolean showTravel = app.getSettings().SHOW_TRAVEL.get();
		boolean routeArticleFilterEnabled = travelRendererHelper.getRouteArticlesProperty().get();
		boolean routeArticlePointsFilterEnabled = travelRendererHelper.getRouteArticlePointsProperty().get();
		boolean routeTrackFilterEnabled = travelRendererHelper.getRouteTracksProperty().get();
		boolean routeTrackAsPoiFilterEnabled = travelRendererHelper.getRouteTracksAsPoiProperty().get();
		PoiUIFilter routeArticleFilter = travelRendererHelper.getRouteArticleFilter();
		PoiUIFilter routeArticlePointsFilter = travelRendererHelper.getRouteArticlePointsFilter();
		Set<PoiUIFilter> routeTrackFilters = travelRendererHelper.getRouteTrackFilters();
		String routeArticlePointsFilterByName = routeArticlePointsFilter != null ? routeArticlePointsFilter.getFilterByName() : null;
		DataSourceType wikiDataSource = app.getSettings().WIKI_DATA_SOURCE_TYPE.get();
		boolean dataChanged = false;
		if (this.filters != selectedPoiFilters
				|| this.wikiDataSource != wikiDataSource
				|| this.showTravel != showTravel
				|| this.routeArticleFilterEnabled != routeArticleFilterEnabled
				|| this.routeArticlePointsFilterEnabled != routeArticlePointsFilterEnabled
				|| this.routeTrackFilterEnabled != routeTrackFilterEnabled
				|| this.routeTrackAsPoiFilterEnabled != routeTrackAsPoiFilterEnabled
				|| this.routeArticleFilter != routeArticleFilter
				|| this.routeArticlePointsFilter != routeArticlePointsFilter
				|| this.routeTrackFilters != routeTrackFilters
				|| this.fileVisibilityChanged
				|| !Algorithms.stringsEqual(this.routeArticlePointsFilterByName, routeArticlePointsFilterByName)) {
			this.filters = selectedPoiFilters;
			this.wikiDataSource = wikiDataSource;
			this.showTravel = showTravel;
			this.routeArticleFilterEnabled = routeArticleFilterEnabled;
			this.routeArticlePointsFilterEnabled = routeArticlePointsFilterEnabled;
			this.routeTrackFilterEnabled = routeTrackFilterEnabled;
			this.routeTrackAsPoiFilterEnabled = routeTrackAsPoiFilterEnabled;
			this.routeArticleFilter = routeArticleFilter;
			this.routeArticlePointsFilter = routeArticlePointsFilter;
			this.routeTrackFilters = routeTrackFilters;
			this.routeArticlePointsFilterByName = routeArticlePointsFilterByName;
			this.fileVisibilityChanged = false;
			data.clearCache();
			dataChanged = true;
		}
		int zoom = tileBox.getZoom();
		MapRendererView mapRenderer = getMapRenderer();
		if (mapRenderer != null) {
			if (shouldDraw(zoom)) {
				float textScale = app.getOsmandMap().getTextScale();
				boolean textScaleChanged = this.textScale != textScale;
				this.textScale = textScale;
				boolean nightMode = settings != null && settings.isNightMode();
				boolean nightModeChanged = this.nightMode != nightMode;
				this.nightMode = nightMode;
				boolean textVisible = isTextVisible();
				boolean textVisibleChanged = this.textVisible != textVisible;
				this.textVisible = textVisible;
				boolean updated = false;
				if (poiTileProvider == null || dataChanged || textScaleChanged || nightModeChanged
						|| textVisibleChanged || mapActivityInvalidated) {
					clearPoiTileProvider();
					clearMapMarkersCollections();
					if (!collectFilters().isEmpty()) {
						float density = view.getDensity();
						TextRasterizer.Style textStyle = MapTextLayer.getTextStyle(getContext(),
								nightMode, textScale, density);
						poiTileProvider = new POITileProvider(getContext(), data, getPointsOrder(), textVisible,
								textStyle, textScale, density);
						poiTileProvider.drawSymbols(mapRenderer);
					}
					updated = true;
				}
				boolean showTopPlacesPreviews = app.getSettings().WIKI_SHOW_IMAGE_PREVIEWS.get();
				boolean showTopPlacesPreviewsChanged = this.showTopPlacesPreviews != showTopPlacesPreviews;
				this.showTopPlacesPreviews = showTopPlacesPreviews;
				if (updated || showTopPlacesPreviewsChanged || topPlacesBox == null || !topPlacesBox.containsTileBox(tileBox)) {
					List<Amenity> places = data.getResults();
					updateVisiblePlaces(data.getDisplayedResults(), tileBox.getLatLonBounds());
					if (showTopPlacesPreviews && places != null) {
						RotatedTileBox extendedBox = tileBox.copy();
						int bigIconSize = getBigIconSize();
						extendedBox.increasePixelDimensions(bigIconSize * 2, bigIconSize * 2);
						topPlacesBox = extendedBox;
						updateTopPlaces(places, tileBox.getLatLonBounds(), zoom);
						updateTopPlacesCollection();
					} else {
						clearMapMarkersCollections();
						cancelLoadingImages();
					}
				}
				MapActivity mapActivity = getMapActivity();
				MapContextMenu contextMenu = mapActivity != null ? mapActivity.getContextMenu() : null;
				if (contextMenu != null) {
					if (selectedTopPlace == null && contextMenu.isVisible()) {
						Object object = contextMenu.getObject();
						if (object instanceof BaseDetailsObject detailsObject) {
							Amenity amenity = getSelectedTopPlace(detailsObject);
							if (amenity != null) {
								updateSelectedTopPlace(Pair.create(detailsObject, amenity));
							}
						}
					} else if (!contextMenu.isVisible() || contextMenu.getObject() != selectedTopPlace.first) {
						updateSelectedTopPlace(null);
					}
				}
			} else {
				clearPoiTileProvider();
				clearMapMarkersCollections();
				cancelLoadingImages();
			}
			mapActivityInvalidated = false;
			return;
		}
		List<Amenity> fullObjects = new ArrayList<>();
		List<LatLon> fullObjectsLatLon = new ArrayList<>();
		List<LatLon> smallObjectsLatLon = new ArrayList<>();
		if (shouldDraw(zoom)) {
			data.queryNewData(tileBox);
			List<Amenity> objects = data.getDisplayedResults();
			updateVisiblePlaces(data.getDisplayedResults(), tileBox.getLatLonBounds());
			if (objects != null) {
				float textScale = getTextScale();
				float iconSize = getIconSize(app);
				QuadTree<QuadRect> boundIntersections = initBoundIntersections(tileBox);
				WaypointHelper wph = app.getWaypointHelper();
				for (Amenity o : objects) {
					PointImageDrawable pointImageDrawable = PointImageUtils.getOrCreate(
							getContext(), getColor(o), true);
					pointImageDrawable.setAlpha(0.8f);
					LatLon latLon = o.getLocation();
					float x = tileBox.getPixXFromLatLon(latLon.getLatitude(), latLon.getLongitude());
					float y = tileBox.getPixYFromLatLon(latLon.getLatitude(), latLon.getLongitude());

					if (tileBox.containsPoint(x, y, iconSize)) {
						boolean intersects = intersects(boundIntersections, x, y, iconSize, iconSize);
						boolean shouldShowNearbyPoi = app.getSettings().SHOW_NEARBY_POI.get()
								&& routingHelper.isFollowingMode();
						if (intersects || shouldShowNearbyPoi && !wph.isAmenityNoPassed(o)) {
							pointImageDrawable.drawSmallPoint(canvas, x, y, textScale);
							smallObjectsLatLon.add(latLon);
						} else {
							fullObjects.add(o);
							fullObjectsLatLon.add(latLon);
						}
					}
				}
				for (Amenity o : fullObjects) {
					LatLon latLon = o.getLocation();
					int x = (int) tileBox.getPixXFromLatLon(latLon.getLatitude(), latLon.getLongitude());
					int y = (int) tileBox.getPixYFromLatLon(latLon.getLatitude(), latLon.getLongitude());
					if (tileBox.containsPoint(x, y, iconSize)) {
						String id = o.getGpxIcon();
						if (id == null) {
							id = RenderingIcons.getIconNameForAmenity(app, o);
						}
						if (id != null) {
							PointImageDrawable pointImageDrawable = PointImageUtils.getOrCreate(
									getContext(), getColor(o), true, RenderingIcons.getResId(id));
							pointImageDrawable.setAlpha(0.8f);
							pointImageDrawable.drawPoint(canvas, x, y, textScale, false);
						}
					}
				}
				this.fullObjectsLatLon = fullObjectsLatLon;
				this.smallObjectsLatLon = smallObjectsLatLon;
			}
		}
		mapTextLayer.putData(this, fullObjects);
		mapActivityInvalidated = false;
	}

	private void clearPoiTileProvider() {
		MapRendererView mapRenderer = getMapRenderer();
		if (mapRenderer != null && poiTileProvider != null) {
			poiTileProvider.clearSymbols(mapRenderer);
			poiTileProvider = null;
		}
	}

	@Override
	public void onDraw(Canvas canvas, RotatedTileBox tileBox, DrawSettings settings) {
	}

	@Override
	public void destroyLayer() {
		super.destroyLayer();
		routingHelper.removeListener(this);
		travelRendererHelper.removeFileVisibilityListener(this);
	}

	@Override
	protected void cleanupResources() {
		super.cleanupResources();
		imageCircleBitmap = null;
		clearSelectedTopPlaceCollection();
		clearPoiTileProvider();
	}

	@Override
	public boolean drawInScreenPixels() {
		return true;
	}

	private void clearSelectedTopPlaceCollection() {
		MapRendererView mapRenderer = getMapRenderer();
		if (mapRenderer != null && selectedTopPlaceCollection != null) {
			mapRenderer.removeSymbolsProvider(selectedTopPlaceCollection);
			selectedTopPlaceCollection = null;
		}
	}

	public static void showPlainDescriptionDialog(Context ctx, OsmandApplication app, String text, String title) {
		TextView textView = new TextView(ctx);
		LinearLayout.LayoutParams llTextParams = new LinearLayout.LayoutParams(ViewGroup.LayoutParams.MATCH_PARENT, ViewGroup.LayoutParams.WRAP_CONTENT);
		int textMargin = dpToPx(app, 10f);
		boolean light = app.getSettings().isLightContent();
		textView.setLayoutParams(llTextParams);
		textView.setPadding(textMargin, textMargin, textMargin, textMargin);
		textView.setTextSize(16);
		textView.setTextColor(ColorUtilities.getPrimaryTextColor(app, !light));
		textView.setAutoLinkMask(Linkify.ALL);
		textView.setLinksClickable(true);
		textView.setText(text);

		showText(ctx, app, textView, title);
	}

	public static void showHtmlDescriptionDialog(Context ctx, OsmandApplication app, String html, String title) {
		WebViewEx webView = new WebViewEx(ctx);
		LinearLayout.LayoutParams llTextParams = new LinearLayout.LayoutParams(ViewGroup.LayoutParams.MATCH_PARENT, ViewGroup.LayoutParams.WRAP_CONTENT);
		webView.setLayoutParams(llTextParams);
		int margin = dpToPx(app, 10f);
		webView.setPadding(margin, margin, margin, margin);
		webView.setScrollbarFadingEnabled(true);
		webView.setVerticalScrollBarEnabled(false);
		webView.setBackgroundColor(Color.TRANSPARENT);
		webView.getSettings().setTextZoom((int) (app.getResources().getConfiguration().fontScale * 100f));
		boolean light = app.getSettings().isLightContent();
		int textColor = ColorUtilities.getPrimaryTextColor(app, !light);
		String rgbHex = Algorithms.colorToString(textColor);
		html = "<body style=\"color:" + rgbHex + ";\">" + html + "</body>";
		String encoded = Base64.encodeToString(html.getBytes(), Base64.NO_PADDING);
		webView.loadData(encoded, "text/html", "base64");

		showText(ctx, app, webView, title);
	}

	static int getResIdFromAttribute(Context ctx, int attr) {
		if (attr == 0) {
			return 0;
		}
		TypedValue typedvalueattr = new TypedValue();
		ctx.getTheme().resolveAttribute(attr, typedvalueattr, true);
		return typedvalueattr.resourceId;
	}

	private static void showText(Context ctx, OsmandApplication app, View view, String title) {
		Dialog dialog = new Dialog(ctx,
				app.getSettings().isLightContent() ? R.style.OsmandLightTheme : R.style.OsmandDarkTheme);

		LinearLayout ll = new LinearLayout(ctx);
		ll.setOrientation(LinearLayout.VERTICAL);

		Toolbar topBar = new Toolbar(ctx);
		topBar.setClickable(true);
		Drawable icBack = app.getUIUtilities().getIcon(AndroidUtils.getNavigationIconResId(ctx));
		topBar.setNavigationIcon(icBack);
		topBar.setNavigationContentDescription(R.string.access_shared_string_navigate_up);
		topBar.setTitle(title);
		topBar.setBackgroundColor(ContextCompat.getColor(ctx, getResIdFromAttribute(ctx, R.attr.pstsTabBackground)));
		topBar.setTitleTextColor(ContextCompat.getColor(ctx, getResIdFromAttribute(ctx, R.attr.pstsTextColor)));
		topBar.setNavigationOnClickListener(v -> dialog.dismiss());

		ScrollView scrollView = new ScrollView(ctx);
		ll.addView(topBar);
		LayoutParams lp = new LinearLayout.LayoutParams(LayoutParams.MATCH_PARENT, 0);
		lp.weight = 1;
		ll.addView(scrollView, lp);
		scrollView.addView(view);

		dialog.setContentView(ll);
		dialog.setCancelable(true);
		dialog.show();
	}

	@Override
	public PointDescription getObjectName(Object o) {
		Amenity amenity = getAmenity(o);
		return amenity != null ? new PointDescription(POINT_TYPE_POI, getAmenityName(amenity)) : null;
	}

	@Nullable
	public Amenity getAmenity(@Nullable Object object) {
		if (object instanceof Amenity amenity) {
			return amenity;
		} else if (object instanceof BaseDetailsObject detailsObject) {
			return detailsObject.getSyntheticAmenity();
		}
		return null;
	}

<<<<<<< HEAD
	@Nullable
	public Amenity getSelectedTopPlace(@NonNull PlaceDetailsObject detailsObject) {
=======
	@Override
	public boolean runExclusiveAction(@Nullable Object object, boolean unknownLocation) {
		MapActivity mapActivity = getMapActivity();
		if (object instanceof Amenity amenity) {
			object = app.getResourceManager().fetchOtherData(app, amenity);
		}
		if (mapActivity != null && object instanceof BaseDetailsObject detailsObject) {
			Amenity amenity = getSelectedTopPlace(detailsObject);
			if (amenity != null) {
				hideExplorePlacesFragment(mapActivity);
				showTopPlaceContextMenu(mapActivity, detailsObject, amenity);
				return true;
			}
		}
		return IContextMenuProvider.super.runExclusiveAction(object, unknownLocation);
	}

	@Nullable
	private Amenity getSelectedTopPlace(@NonNull BaseDetailsObject detailsObject) {
>>>>>>> e49ecbf7
		if (!Algorithms.isEmpty(topPlaces)) {
			for (Amenity amenity : detailsObject.getAmenities()) {
				Amenity topPlace = topPlaces.get(amenity.getId());
				if (topPlace != null) {
					return topPlace;
				}
			}
		}
		return null;
	}

	private void hideExplorePlacesFragment(@NonNull MapActivity mapActivity) {
		ExplorePlacesFragment explorePlacesFragment = mapActivity.getFragmentsHelper().getExplorePlacesFragment();
		if (explorePlacesFragment != null) {
			explorePlacesFragment.hideList();
		}
	}

	@Override
	public void collectObjectsFromPoint(@NonNull MapSelectionResult result,
	                                    boolean unknownLocation, boolean excludeUntouchableObjects) {
		if (result.getTileBox().getZoom() >= START_ZOOM) {
			collectAmenitiesFromPoint(result);
		}
	}

	@Override
	public LatLon getObjectLocation(Object object) {
		Amenity amenity = getAmenity(object);
		if (amenity != null) {
			return amenity.getLocation();
		} else if (object instanceof RenderedObject renderedObject) {
			double lat = MapUtils.get31LatitudeY(renderedObject.getLabelY());
			double lon = MapUtils.get31LongitudeX(renderedObject.getLabelX());
			return new LatLon(lat, lon);
		}
		return null;
	}

	@Override
	public boolean showMenuAction(@Nullable Object object) {
		Amenity amenity = getAmenity(object);
		MapActivity activity = view.getMapActivity();
		if (activity != null && amenity != null && amenity.getType().getKeyName().equals(ROUTES)) {
			String subType = amenity.getSubType();
			TravelHelper travelHelper = app.getTravelHelper();
			if (subType.equals(ROUTE_ARTICLE)) {
				String lang = app.getLanguage();
				lang = amenity.getContentLanguage(Amenity.DESCRIPTION, lang, "en");
				String name = amenity.getGpxFileName(lang);
				TravelArticle article = travelHelper.getArticleByTitle(name, lang, true, null);
				if (article == null) {
					return true;
				}
				travelHelper.openTrackMenu(article, activity, name, amenity.getLocation(), false);
				return true;
			} else if (amenity.isRouteTrack()) {
				TravelGpx travelGpx = new TravelGpx(amenity);
				travelHelper.openTrackMenu(travelGpx, activity, amenity.getGpxFileName(null), amenity.getLocation(), false);
				return true;
			}
		}
		return false;
	}

	@Override
	public LatLon getTextLocation(Amenity o) {
		return o.getLocation();
	}

	@Override
	public int getTextShift(Amenity amenity, RotatedTileBox rb) {
		return (int) (16 * rb.getDensity() * getTextScale());
	}

	@Override
	public String getText(Amenity o) {
		return getAmenityName(o);
	}

	private String getAmenityName(@NonNull Amenity amenity) {
		String locale = app.getSettings().MAP_PREFERRED_LOCALE.get();
		if (amenity.getType().isWiki()) {
			if (Algorithms.isEmpty(locale)) {
				locale = app.getLanguage();
			}
			locale = PluginsHelper.onGetMapObjectsLocale(amenity, locale);
		}
		return amenity.getName(locale, app.getSettings().MAP_TRANSLITERATE_NAMES.get());
	}

	@Override
	public boolean isTextVisible() {
		return app.getSettings().SHOW_POI_LABEL.get();
	}

	@Override
	public boolean isFakeBoldText() {
		return false;
	}

	@Override
	public void newRouteIsCalculated(boolean newRoute, ValueHolder<Boolean> showToast) {
	}

	@Override
	public void routeWasCancelled() {
	}

	@Override
	public void routeWasFinished() {
	}

	public void setCustomMapObjects(List<Amenity> amenities) {
		if (customObjectsDelegate != null) {
			data.clearCache();
			customObjectsDelegate.setCustomMapObjects(amenities);
			getApplication().getOsmandMap().refreshMap();
		}
	}

	public void updateSelectedTopPlace(@Nullable Pair<BaseDetailsObject, Amenity> selectedPlace) {
		MapRendererView mapRenderer = getMapRenderer();
		if (mapRenderer == null) {
			return;
		}
		if (selectedTopPlaceCollection == null) {
			selectedTopPlaceCollection = new MapMarkersCollection();
		}
		MapMarker previousSelectedMarker = null;
		QListMapMarker existingMapPoints = selectedTopPlaceCollection.getMarkers();
		for (int i = 0; i < existingMapPoints.size(); i++) {
			MapMarker mapPoint = existingMapPoints.get(i);
			if (mapPoint.getMarkerId() == SELECTED_MARKER_ID) {
				previousSelectedMarker = mapPoint;
				break;
			}
		}
		this.selectedTopPlace = selectedPlace;
		if (selectedPlace == null || topPlaces != null && !topPlaces.containsValue(selectedPlace.second)) {
			if (previousSelectedMarker != null) {
				selectedTopPlaceCollection.removeMarker(previousSelectedMarker);
			}
			return;
		}

		Bitmap imageBitmap = getTopPlaceBitmap(selectedPlace.second);
		if (imageBitmap != null) {
			LatLon latLon = selectedPlace.second.getLocation();
			Bitmap imageMapBitmap = createImageBitmap(imageBitmap, true);
			int baseOrder = app.getOsmandMap().getMapLayers().getContextMenuLayer().getBaseOrder() + 50;
			MapMarkerBuilder mapMarkerBuilder = new MapMarkerBuilder();
			mapMarkerBuilder.setIsAccuracyCircleSupported(false)
					.setMarkerId(SELECTED_MARKER_ID)
					.setBaseOrder(baseOrder) //context menu layer baseOrder to be over object polygon
					.setPinIcon(NativeUtilities.createSkImageFromBitmap(imageMapBitmap))
					.setPosition(NativeUtilities.getPoint31FromLatLon(latLon.getLatitude(), latLon.getLongitude()))
					.setPinIconVerticalAlignment(MapMarker.PinIconVerticalAlignment.CenterVertical)
					.setPinIconHorisontalAlignment(MapMarker.PinIconHorisontalAlignment.CenterHorizontal)
					.buildAndAddToCollection(selectedTopPlaceCollection);
			mapRenderer.addSymbolsProvider(selectedTopPlaceCollection);
		}
		if (previousSelectedMarker != null) {
			selectedTopPlaceCollection.removeMarker(previousSelectedMarker);
		}
	}

	private void showTopPlaceContextMenu(@NonNull MapActivity mapActivity,
			@NonNull BaseDetailsObject object, @NonNull Amenity topPlace) {
		Amenity amenity = object.getSyntheticAmenity();
		updateSelectedTopPlace(Pair.create(object, topPlace));

		MapContextMenu contextMenu = mapActivity.getContextMenu();
		contextMenu.setCenterMarker(true);
		contextMenu.show(topPlace.getLocation(), QuickSearchWikiItem.getPointDescription(app, amenity), object);
	}

	private Bitmap createImageBitmap(Bitmap bitmap, boolean isSelected) {
		OsmandApplication app = getApplication();
		boolean nightMode = app.getDaynightHelper().isNightModeForMapControls();
		int borderWidth = AndroidUtils.dpToPxAuto(app, IMAGE_ICON_BORDER_DP);
		int bigIconSize = getBigIconSize();
		Bitmap circle = getCircle(bigIconSize);
		Bitmap bitmapResult = Bitmap.createBitmap(bigIconSize, bigIconSize, Bitmap.Config.ARGB_8888);
		Canvas canvas = new Canvas(bitmapResult);
		Paint bitmapPaint = createBitmapPaint();
		bitmapPaint.setColorFilter(new PorterDuffColorFilter(isSelected ? app.getColor(ColorUtilities.getActiveColorId(nightMode)) : IMAGE_ICON_OUTER_COLOR, PorterDuff.Mode.SRC_IN));
		canvas.drawBitmap(circle, 0f, 0f, bitmapPaint);
		int cx = circle.getWidth() / 2;
		int cy = circle.getHeight() / 2;
		int radius = (Math.min(cx, cy) - borderWidth * 2);
		canvas.save();
//		canvas.clipRect(0, 0, circle.getWidth(), circle.getHeight());
		Path circularPath = new Path();
		circularPath.addCircle((float) cx, (float) cy, (float) radius, Path.Direction.CW);
		canvas.clipPath(circularPath);
		Rect srcRect = new Rect(0, 0, bitmap.getWidth(), bitmap.getHeight());
		RectF dstRect = new RectF(0f, 0f, (float) circle.getWidth(), (float) circle.getHeight());
		bitmapPaint.setColorFilter(null);
		canvas.drawBitmap(bitmap, srcRect, dstRect, bitmapPaint);
		canvas.restore();
		bitmapResult = AndroidUtils.scaleBitmap(bitmapResult, bigIconSize, bigIconSize, false);
		return bitmapResult;
	}

	private Bitmap getCircle(int size) {
		if (imageCircleBitmap == null || imageCircleBitmap.getWidth() != size || imageCircleBitmap.getHeight() != size) {
			imageCircleBitmap = RenderingIcons.getBitmapFromVectorDrawable(getContext(),
					R.drawable.bg_point_circle, size, size);
		}
		return imageCircleBitmap;
	}

	private Paint createBitmapPaint() {
		Paint bitmapPaint = new Paint();
		bitmapPaint.setAntiAlias(true);
		bitmapPaint.setDither(true);
		bitmapPaint.setFilterBitmap(true);
		return bitmapPaint;
	}

	private int getBigIconSize() {
		return (int) (AndroidUtils.dpToPxAuto(getContext(), IMAGE_ICON_SIZE_DP) * getTextScale());
	}

	@Override
	public long getSelectionPointOrder(Object selectedObject) {
		if (isTopPlace(selectedObject)) {
			return getTopPlaceBaseOrder();
		} else {
			return IContextMenuProvider.super.getSelectionPointOrder(selectedObject);
		}
	}

	private boolean isTopPlace(Object object) {
		if (topPlaces != null) {
			Long id;
			if (object instanceof Amenity) {
				id = ((Amenity) object).getId();
			} else if (object instanceof PlaceDetailsObject) {
				id = ((PlaceDetailsObject) object).getSyntheticAmenity().getId();
			} else {
				id = null;
			}
			return id != null && topPlaces.containsKey(id);
		}
		return false;
	}

	private int getTopPlaceBaseOrder() {
		return getPointsOrder() - 100;
	}

	@Override
	public long getPointOrder(Object object) {
		return isTopPlace(object) ? getTopPlaceBaseOrder() : getPointsOrder();
	}
}<|MERGE_RESOLUTION|>--- conflicted
+++ resolved
@@ -251,8 +251,6 @@
 			private Set<Amenity> collectDisplayedPoints(@NonNull QuadRect latLonBounds, int zoom, List<Amenity> res) {
 				Set<Amenity> displayedPoints = new HashSet<>();
 				int i = 0;
-<<<<<<< HEAD
-=======
 				for (Amenity amenity : res) {
 					if (shouldDraw(amenity, zoom)) {
 						displayedPoints.add(amenity);
@@ -261,7 +259,6 @@
 						}
 					}
 				}
->>>>>>> e49ecbf7
 				float minTileX = (float) MapUtils.getTileNumberX(zoom, latLonBounds.left);
 				float maxTileX = (float) MapUtils.getTileNumberX(zoom, latLonBounds.right);
 				float minTileY = (float) MapUtils.getTileNumberY(zoom, latLonBounds.top);
@@ -987,30 +984,8 @@
 		return null;
 	}
 
-<<<<<<< HEAD
 	@Nullable
-	public Amenity getSelectedTopPlace(@NonNull PlaceDetailsObject detailsObject) {
-=======
-	@Override
-	public boolean runExclusiveAction(@Nullable Object object, boolean unknownLocation) {
-		MapActivity mapActivity = getMapActivity();
-		if (object instanceof Amenity amenity) {
-			object = app.getResourceManager().fetchOtherData(app, amenity);
-		}
-		if (mapActivity != null && object instanceof BaseDetailsObject detailsObject) {
-			Amenity amenity = getSelectedTopPlace(detailsObject);
-			if (amenity != null) {
-				hideExplorePlacesFragment(mapActivity);
-				showTopPlaceContextMenu(mapActivity, detailsObject, amenity);
-				return true;
-			}
-		}
-		return IContextMenuProvider.super.runExclusiveAction(object, unknownLocation);
-	}
-
-	@Nullable
-	private Amenity getSelectedTopPlace(@NonNull BaseDetailsObject detailsObject) {
->>>>>>> e49ecbf7
+	public Amenity getSelectedTopPlace(@NonNull BaseDetailsObject detailsObject) {
 		if (!Algorithms.isEmpty(topPlaces)) {
 			for (Amenity amenity : detailsObject.getAmenities()) {
 				Amenity topPlace = topPlaces.get(amenity.getId());
@@ -1250,8 +1225,8 @@
 			Long id;
 			if (object instanceof Amenity) {
 				id = ((Amenity) object).getId();
-			} else if (object instanceof PlaceDetailsObject) {
-				id = ((PlaceDetailsObject) object).getSyntheticAmenity().getId();
+			} else if (object instanceof BaseDetailsObject) {
+				id = ((BaseDetailsObject) object).getSyntheticAmenity().getId();
 			} else {
 				id = null;
 			}
