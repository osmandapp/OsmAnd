--- conflicted
+++ resolved
@@ -93,12 +93,8 @@
 	private CoreMapMarker navigationMarkerWithHeading;
 
 	private boolean markersInvalidated = true;
-<<<<<<< HEAD
-	private boolean showHeadingCached;
-=======
 	private boolean showHeadingCached = false;
 	private PointI lastTarget31Cached;
->>>>>>> 52afb70c
 	private Location lastKnownLocationCached;
 	private Float lastHeadingCached;
 	private MarkerState currentMarkerState = MarkerState.Stay;
