package net.osmand.plus.views.layers;

import androidx.annotation.NonNull;
import androidx.annotation.Nullable;
import net.osmand.data.BaseDetailsObject;
import net.osmand.plus.views.layers.ContextMenuLayer.IContextMenuProvider;
import net.osmand.plus.views.layers.MapSelectionResult.SelectedMapObject;

import java.util.*;

import gnu.trove.list.array.TIntArrayList;

public class PlaceDetailsObject extends BaseDetailsObject {

	private final List<SelectedMapObject> selectedObjects = new ArrayList<>();

	public PlaceDetailsObject() {
		super();
	}

	public PlaceDetailsObject(@NonNull Object object, @Nullable IContextMenuProvider provider) {
		super(object);
		addObject(object, provider);
		combineData();
	}

	public void addObject(@NonNull Object object, @Nullable IContextMenuProvider provider) {
		if (shouldSkip(object)) {
			return;
		}
		super.addObject(object);
		selectedObjects.add(new SelectedMapObject(object, provider));
	}

	@NonNull
	public List<SelectedMapObject> getSelectedObjects() {
		return selectedObjects;
	}

<<<<<<< HEAD
=======
	@NonNull
	public List<Amenity> getAmenities() {
		List<Amenity> amenities = new ArrayList<>();
		for (SelectedMapObject mapObject : selectedObjects) {
			if (mapObject.object() instanceof Amenity amenity) {
				amenities.add(amenity);
			}
		}
		return amenities;
	}

	public void addObject(@NonNull Object object, @Nullable IContextMenuProvider provider) {
		if (shouldSkip(object)) {
			return;
		}
		selectedObjects.add(new SelectedMapObject(object, provider));
		if (object instanceof MapObject mapObject) {
			long osmId = ObfConstants.getOsmObjectId(mapObject);
			osmIds.add(osmId);
		}
		if (object instanceof Amenity amenity) {
			String wikidata = amenity.getWikidata();
			if (!Algorithms.isEmpty(wikidata)) {
				wikidataIds.add(wikidata);
			}
		}
	}
>>>>>>> 6a3aa818

    public void setMapIconName(String mapIconName) {
		this.syntheticAmenity.setMapIconName(mapIconName);
    }

	public void setX(TIntArrayList x) {
		this.syntheticAmenity.getX().addAll(x);
	}

	public void setY(TIntArrayList y) {
		this.syntheticAmenity.getY().addAll(y);
	}

	public void addX(int x) {
		this.syntheticAmenity.getX().add(x);
	}

	public void addY(int y) {
		this.syntheticAmenity.getY().add(y);
	}

	public boolean hasGeometry() {
		return !this.syntheticAmenity.getX().isEmpty() && !this.syntheticAmenity.getY().isEmpty();
	}
}<|MERGE_RESOLUTION|>--- conflicted
+++ resolved
@@ -2,6 +2,8 @@
 
 import androidx.annotation.NonNull;
 import androidx.annotation.Nullable;
+
+import net.osmand.data.Amenity;
 import net.osmand.data.BaseDetailsObject;
 import net.osmand.plus.views.layers.ContextMenuLayer.IContextMenuProvider;
 import net.osmand.plus.views.layers.MapSelectionResult.SelectedMapObject;
@@ -37,8 +39,6 @@
 		return selectedObjects;
 	}
 
-<<<<<<< HEAD
-=======
 	@NonNull
 	public List<Amenity> getAmenities() {
 		List<Amenity> amenities = new ArrayList<>();
@@ -50,23 +50,6 @@
 		return amenities;
 	}
 
-	public void addObject(@NonNull Object object, @Nullable IContextMenuProvider provider) {
-		if (shouldSkip(object)) {
-			return;
-		}
-		selectedObjects.add(new SelectedMapObject(object, provider));
-		if (object instanceof MapObject mapObject) {
-			long osmId = ObfConstants.getOsmObjectId(mapObject);
-			osmIds.add(osmId);
-		}
-		if (object instanceof Amenity amenity) {
-			String wikidata = amenity.getWikidata();
-			if (!Algorithms.isEmpty(wikidata)) {
-				wikidataIds.add(wikidata);
-			}
-		}
-	}
->>>>>>> 6a3aa818
 
     public void setMapIconName(String mapIconName) {
 		this.syntheticAmenity.setMapIconName(mapIconName);
