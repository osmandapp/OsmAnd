--- conflicted
+++ resolved
@@ -478,11 +478,6 @@
 			final LatLon latLon = menu.getLatLon();
 			final PointDescription pointDescription = menu.getPointDescriptionForTarget();
 			menu.hide();
-<<<<<<< HEAD
-			final TargetPointsHelper targets = app.getTargetPointsHelper();
-			RoutingHelper routingHelper = app.getRoutingHelper();
-=======
->>>>>>> f8b6be9e
 
 			final TargetPointsHelper targets = app.getTargetPointsHelper();
 			RoutingHelper routingHelper = app.getRoutingHelper();
@@ -493,28 +488,6 @@
 				startRoutePlanningWithDestination(latLon, pointDescription, targets);
 				menu.close();
 			} else {
-<<<<<<< HEAD
-				if (routingHelper.isFollowingMode() || routingHelper.isRoutePlanningMode()) {
-					DirectionsDialogs.addWaypointDialogAndLaunchMap(mapActivity, latLon.getLatitude(),
-							latLon.getLongitude(), pointDescription);
-				} else if (targets.getIntermediatePoints().isEmpty()) {
-					startRoutePlanningWithDestination(latLon, pointDescription, targets);
-					menu.close();
-				} else {
-					AlertDialog.Builder bld = new AlertDialog.Builder(mapActivity);
-					bld.setTitle(R.string.new_directions_point_dialog);
-					final int[] defaultVls = new int[] {0};
-					bld.setSingleChoiceItems(new String[] {
-							getString(R.string.clear_intermediate_points),
-							getString(R.string.keep_intermediate_points)
-					}, 0, new DialogInterface.OnClickListener() {
-						@Override
-						public void onClick(DialogInterface dialog, int which) {
-							defaultVls[0] = which;
-						}
-					});
-					bld.setPositiveButton(R.string.shared_string_ok, (dialog, which) -> {
-=======
 				AlertDialog.Builder bld = new AlertDialog.Builder(mapActivity);
 				bld.setTitle(R.string.new_directions_point_dialog);
 				final int[] defaultVls = new int[] {0};
@@ -531,24 +504,16 @@
 
 					@Override
 					public void onClick(DialogInterface dialog, int which) {
->>>>>>> f8b6be9e
 						if (defaultVls[0] == 0) {
 							targets.removeAllWayPoints(false, true);
 						}
 						targets.navigateToPoint(latLon, true, -1, pointDescription);
 						mapActivity.getMapActions().enterRoutePlanningModeGivenGpx(null, null, null, true, true, MenuState.HEADER_ONLY);
 						menu.close();
-<<<<<<< HEAD
-					});
-					bld.setNegativeButton(R.string.shared_string_cancel, null);
-					bld.show();
-				}
-=======
 					}
 				});
 				bld.setNegativeButton(R.string.shared_string_cancel, null);
 				bld.show();
->>>>>>> f8b6be9e
 			}
 		}
 	}
