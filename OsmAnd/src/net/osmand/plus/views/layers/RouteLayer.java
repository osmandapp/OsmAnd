--- conflicted
+++ resolved
@@ -24,26 +24,13 @@
 import net.osmand.plus.mapcontextmenu.other.TrackChartPoints;
 import net.osmand.plus.measurementtool.MeasurementToolFragment;
 import net.osmand.plus.profiles.LocationIcon;
-<<<<<<< HEAD
-import net.osmand.plus.render.OsmandRenderer;
-import net.osmand.plus.render.OsmandRenderer.RenderingContext;
 import net.osmand.plus.routing.ColoringTypeAvailabilityCache;
-import net.osmand.plus.routing.PreviewRouteLineInfo;
-=======
->>>>>>> 644ffec8
 import net.osmand.plus.routing.RouteCalculationResult;
 import net.osmand.plus.routing.RouteColoringType;
 import net.osmand.plus.routing.RouteDirectionInfo;
 import net.osmand.plus.routing.RouteService;
 import net.osmand.plus.routing.RoutingHelper;
 import net.osmand.plus.routing.TransportRoutingHelper;
-<<<<<<< HEAD
-import net.osmand.plus.settings.backend.CommonPreference;
-import net.osmand.plus.settings.backend.OsmandSettings;
-import net.osmand.plus.views.OsmandMapLayer;
-import net.osmand.plus.views.OsmandMapTileView;
-=======
->>>>>>> 644ffec8
 import net.osmand.plus.views.layers.ContextMenuLayer.IContextMenuProvider;
 import net.osmand.plus.views.layers.geometry.PublicTransportGeometryWay;
 import net.osmand.plus.views.layers.geometry.PublicTransportGeometryWayContext;
@@ -56,10 +43,6 @@
 import org.apache.commons.logging.Log;
 
 import java.util.ArrayList;
-<<<<<<< HEAD
-import java.util.HashMap;
-=======
->>>>>>> 644ffec8
 import java.util.Iterator;
 import java.util.List;
 
@@ -76,11 +59,6 @@
 	// keep array lists created
 	private final List<Location> actionPoints = new ArrayList<>();
 
-<<<<<<< HEAD
-	private Paint paintIconAction;
-	private Paint paintIconActionPreview;
-=======
->>>>>>> 644ffec8
 	private Paint paintGridOuterCircle;
 	private Paint paintGridCircle;
 
@@ -95,19 +73,9 @@
 	private RouteGeometryWay routeGeometry;
 	private PublicTransportGeometryWay publicTransportRouteGeometry;
 
+	private final ColoringTypeAvailabilityCache coloringAvailabilityCache;
+
 	private LayerDrawable projectionIcon;
-<<<<<<< HEAD
-	private LayerDrawable previewIcon;
-
-	private final ColoringTypeAvailabilityCache coloringAvailabilityCache;
-	private RouteColoringType routeColoringType = RouteColoringType.DEFAULT;
-	private String routeInfoAttribute;
-	private int routeLineColor;
-	private Integer directionArrowsColor;
-	private int customTurnArrowColor = 0;
-	private Boolean attrsIsPaint_1 = null;
-=======
->>>>>>> 644ffec8
 
 	public RouteLayer(RoutingHelper helper) {
 		this.helper = helper;
@@ -123,35 +91,9 @@
 		this.trackChartPoints = trackChartPoints;
 	}
 
-<<<<<<< HEAD
-	private void initUI() {
-		float density = view.getDensity();
-
-		actionArrow = BitmapFactory.decodeResource(view.getResources(), R.drawable.map_action_arrow, null);
-
-		paintIconAction = new Paint();
-		paintIconAction.setFilterBitmap(true);
-		paintIconAction.setAntiAlias(true);
-		paintIconActionPreview = new Paint(paintIconAction);
-
-		attrs = new RenderingLineAttributes("route");
-		attrs.defaultWidth = (int) (12 * density);
-		attrs.defaultWidth3 = (int) (7 * density);
-		attrs.defaultColor = view.getResources().getColor(R.color.nav_track);
-		attrs.shadowPaint.setColor(0x80000000);
-		attrs.shadowPaint.setStrokeCap(Cap.ROUND);
-		attrs.paint3.setStrokeCap(Cap.BUTT);
-		attrs.paint3.setColor(Color.WHITE);
-		attrs.paint2.setStrokeCap(Cap.BUTT);
-		attrs.paint2.setColor(Color.BLACK);
-
-		attrsPreview = new RenderingLineAttributes("previewLine");
-		copyRenderingAttrs(attrs, attrsPreview);
-=======
 	@Override
 	protected void initAttrs(float density) {
 		super.initAttrs(density);
->>>>>>> 644ffec8
 
 		attrsPT = new RenderingLineAttributes("publicTransportLine");
 		attrsPT.defaultWidth = (int) (12 * density);
@@ -211,7 +153,7 @@
 				(helper.getFinalLocation() != null && helper.getRoute().isCalculated()) ||
 				isPlanRouteGraphsAvailable()) {
 
-			updateRouteGradient();
+			updateRouteColoringType();
 			updateAttrs(settings, tileBox);
 			updateRouteColors(nightMode);
 			
@@ -266,14 +208,6 @@
 		return false;
 	}
 
-	@Nullable
-	private MapActivity getMapActivity() {
-		if (view.getContext() instanceof MapActivity) {
-			return (MapActivity) view.getContext();
-		}
-		return null;
-	}
-
 	@Override
 	protected void updateAttrs(DrawSettings settings, RotatedTileBox tileBox) {
 		boolean updatePaints = attrs.updatePaints(view.getApplication(), settings, tileBox);
@@ -288,20 +222,9 @@
 
 		nightMode = settings != null && settings.isNightMode();
 
-<<<<<<< HEAD
-		if (updatePaints || attrsIsPaint_1 == null) {
-			attrsIsPaint_1 = attrs.isPaint_1;
-		}
-
-		if (updateRouteColoringType() || updatePaints) {
-			attrs.isPaint_1 = routeColoringType.isDefault() && attrsIsPaint_1;
-			updateTurnArrowColor();
-			copyRenderingAttrs(attrs, attrsPreview);
-=======
 		updateIsPaint_1(updatePaints);
 
 		if (updatePaints) {
->>>>>>> 644ffec8
 			routeWayContext.updatePaints(nightMode, attrs);
 			publicTransportWayContext.updatePaints(nightMode, attrs, attrsPT, attrsW);
 		}
@@ -309,15 +232,10 @@
 
 	@Override
 	protected void updateTurnArrowColor() {
-		if (gradientScaleType != null) {
-			List<Location> locations = helper.getRoute().getImmutableAllLocations();
-			for (Location location : locations) {
-				if (location.hasAltitude()) {
-					customTurnArrowColor = Color.WHITE;
-				}
-			}
-		}
-		if (gradientScaleType == null || customTurnArrowColor == 0) {
+		if (routeColoringType.isGradient()
+				&& coloringAvailabilityCache.isColoringAvailable(routeColoringType, null)) {
+			customTurnArrowColor = Color.WHITE;
+		} else {
 			customTurnArrowColor = attrs.paint3.getColor();
 		}
 		paintIconAction.setColorFilter(new PorterDuffColorFilter(customTurnArrowColor, PorterDuff.Mode.MULTIPLY));
@@ -351,133 +269,6 @@
 		}
 	}
 
-<<<<<<< HEAD
-	@Override
-	public void onDraw(Canvas canvas, RotatedTileBox tileBox, DrawSettings settings) {
-		if (previewRouteLineInfo != null) {
-			float angle = tileBox.getRotate();
-			QuadPoint c = tileBox.getCenterPixelPoint();
-
-			canvas.rotate(-angle, c.x, c.y);
-			drawRouteLinePreview(canvas, tileBox, settings, previewRouteLineInfo);
-			canvas.rotate(angle, c.x, c.y);
-		}
-	}
-
-	private void drawRouteLinePreview(Canvas canvas,
-	                                  RotatedTileBox tileBox,
-	                                  DrawSettings settings,
-	                                  PreviewRouteLineInfo previewInfo) {
-		Rect previewBounds = previewInfo.getLineBounds();
-		if (previewBounds == null) {
-			return;
-		}
-		float startX = previewBounds.left;
-		float startY = previewBounds.bottom;
-		float endX = previewBounds.right;
-		float endY = previewBounds.top;
-		float centerX = previewInfo.getCenterX();
-		float centerY = previewInfo.getCenterY();
-
-		List<Float> tx = new ArrayList<>();
-		List<Float> ty = new ArrayList<>();
-		tx.add(startX);
-		tx.add(centerX);
-		tx.add(centerX);
-		tx.add(endX);
-		ty.add(startY);
-		ty.add(startY);
-		ty.add(endY);
-		ty.add(endY);
-
-		List<Double> angles = new ArrayList<>();
-		List<Double> distances = new ArrayList<>();
-		List<GeometryWayStyle<?>> styles = new ArrayList<>();
-		updateAttrs(settings, tileBox);
-		updateRouteColoringType();
-		updateRouteColors(nightMode);
-		previewLineGeometry.setRouteStyleParams(getRouteLineColor(), getRouteLineWidth(tileBox),
-				getDirectionArrowsColor(), routeColoringType, routeInfoAttribute);
-		fillPreviewLineArrays(tx, ty, angles, distances, styles);
-		canvas.rotate(+tileBox.getRotate(), tileBox.getCenterPixelX(), tileBox.getCenterPixelY());
-		previewLineGeometry.drawRouteSegment(tileBox, canvas, tx, ty, angles, distances, 0, styles);
-		canvas.rotate(-tileBox.getRotate(), tileBox.getCenterPixelX(), tileBox.getCenterPixelY());
-
-		Matrix matrix = new Matrix();
-		Path path = new Path();
-		int lineLength = AndroidUtils.dpToPx(view.getContext(), 24);
-		int offset = AndroidUtils.isLayoutRtl(view.getContext()) ? lineLength : -lineLength;
-		path.moveTo(centerX + offset, startY);
-		path.lineTo(centerX, startY);
-		path.lineTo(centerX, startY - lineLength);
-		canvas.drawPath(path, attrsPreview.paint3);
-		drawDirectionArrow(canvas, attrsPreview.paint3, paintIconActionPreview,
-				matrix, centerX, startY - lineLength, centerX, startY);
-		path.reset();
-		path.moveTo(centerX, endY + lineLength);
-		path.lineTo(centerX, endY);
-		path.lineTo(centerX - offset, endY);
-		canvas.drawPath(path, attrsPreview.paint3);
-		drawDirectionArrow(canvas, attrsPreview.paint3, paintIconActionPreview,
-				matrix, centerX - offset, endY, centerX, endY);
-
-		if (previewIcon == null) {
-			previewIcon = (LayerDrawable) AppCompatResources.getDrawable(view.getContext(), previewInfo.getIconId());
-			DrawableCompat.setTint(previewIcon.getDrawable(1), previewInfo.getIconColor());
-		}
-		canvas.rotate(-90, centerX, centerY);
-		drawIcon(canvas, previewIcon, (int) centerX, (int) centerY);
-		canvas.rotate(90, centerX, centerY);
-	}
-
-	private void fillPreviewLineArrays(List<Float> tx, List<Float> ty, List<Double> angles,
-									   List<Double> distances, List<GeometryWayStyle<?>> styles) {
-		angles.add(0d);
-		distances.add(0d);
-		for (int i = 1; i < tx.size(); i++) {
-			float x = tx.get(i);
-			float y = ty.get(i);
-			float px = tx.get(i - 1);
-			float py = ty.get(i - 1);
-			double angleRad = Math.atan2(y - py, x - px);
-			Double angle = (angleRad * 180 / Math.PI) + 90f;
-			angles.add(angle);
-			double dist = Math.sqrt((y - py) * (y - py) + (x - px) * (x - px));
-			distances.add(dist);
-		}
-
-		if (!routeColoringType.isGradient()) {
-			for (int i = 0; i < tx.size(); i++) {
-				styles.add(previewLineGeometry.getDefaultWayStyle());
-			}
-		} else {
-			for (int i = 1; i < tx.size(); i++) {
-				GeometryGradientWayStyle style = previewLineGeometry.getGradientWayStyle();
-				styles.add(style);
-				double prevDist = distances.get(i - 1);
-				double currDist = distances.get(i);
-				double nextDist = i + 1 == distances.size() ? 0 : distances.get(i + 1);
-				style.currColor = getPreviewColor(i - 1, (prevDist + currDist / 2) / (prevDist + currDist));
-				style.nextColor = getPreviewColor(i, (currDist + nextDist / 2) / (currDist + nextDist));
-			}
-			styles.add(styles.get(styles.size() - 1));
-		}
-	}
-
-	private int getPreviewColor(int index, double coeff) {
-		if (index == 0) {
-			return RouteColorize.GREEN;
-		} else if (index == 1) {
-			return RouteColorize.getGradientColor(RouteColorize.GREEN, RouteColorize.YELLOW, coeff);
-		} else if (index == 2) {
-			return RouteColorize.getGradientColor(RouteColorize.YELLOW, RouteColorize.RED, coeff);
-		} else {
-			return RouteColorize.RED;
-		}
-	}
-
-=======
->>>>>>> 644ffec8
 	private void drawAction(RotatedTileBox tb, Canvas canvas, List<Location> actionPoints) {
 		if (actionPoints.size() > 0) {
 			canvas.rotate(-tb.getRotate(), tb.getCenterPixelX(), tb.getCenterPixelY());
@@ -490,22 +281,13 @@
 					Location o = actionPoints.get(i);
 					if (o == null) {
 						first = true;
-<<<<<<< HEAD
-						int attrColor = attrs.paint3.getColor();
-=======
 						int defaultTurnArrowColor = attrs.paint3.getColor();
->>>>>>> 644ffec8
 						if (customTurnArrowColor != 0) {
 							attrs.paint3.setColor(customTurnArrowColor);
 						}
 						canvas.drawPath(pth, attrs.paint3);
-<<<<<<< HEAD
-						drawDirectionArrow(canvas, attrs.paint3, paintIconAction, matrix, x, y, px, py);
-						attrs.paint3.setColor(attrColor);
-=======
 						drawTurnArrow(canvas, matrix, x, y, px, py);
 						attrs.paint3.setColor(defaultTurnArrowColor);
->>>>>>> 644ffec8
 					} else {
 						px = x;
 						py = y;
@@ -527,166 +309,16 @@
 		}
 	}
 
-<<<<<<< HEAD
-	private void drawDirectionArrow(Canvas canvas, Paint directionArrowsPaint, Paint paintIconAction,
-									Matrix matrix, float x, float y, float px, float py) {
-		double angleRad = Math.atan2(y - py, x - px);
-		double angle = (angleRad * 180 / Math.PI) + 90f;
-		double distSegment = Math.sqrt((y - py) * (y - py) + (x - px) * (x - px));
-		if (distSegment == 0) {
-			return;
-		}
-		float pdx = x - px;
-		float pdy = y - py;
-		float scale = directionArrowsPaint.getStrokeWidth() / (actionArrow.getWidth() / 2.25f);
-		float scaledWidth = actionArrow.getWidth();
-		matrix.reset();
-		matrix.postTranslate(0, -actionArrow.getHeight() / 2f);
-		matrix.postRotate((float) angle, actionArrow.getWidth() / 2f, 0);
-		if (scale > 1.0f) {
-			matrix.postScale(scale, scale);
-			scaledWidth *= scale;
-		}
-		matrix.postTranslate(px + pdx - scaledWidth/ 2f, py + pdy);
-		canvas.drawBitmap(actionArrow, matrix, paintIconAction);
-	}
-
-=======
->>>>>>> 644ffec8
 	private void drawProjectionPoint(Canvas canvas, double[] projectionXY) {
 		if (projectionIcon == null) {
 			helper.getSettings().getApplicationMode().getLocationIcon();
 			projectionIcon = (LayerDrawable) AppCompatResources.getDrawable(view.getContext(), LocationIcon.DEFAULT.getIconId());
 		}
-<<<<<<< HEAD
-		int locationX = (int) projectionXY[0];
-		int locationY = (int) projectionXY[1];
-		drawIcon(canvas, projectionIcon, locationX, locationY);
-	}
-
-	private static void drawIcon(Canvas canvas, Drawable drawable, int locationX, int locationY) {
-		drawable.setBounds(locationX - drawable.getIntrinsicWidth() / 2,
-				locationY - drawable.getIntrinsicHeight() / 2,
-				locationX + drawable.getIntrinsicWidth() / 2,
-				locationY + drawable.getIntrinsicHeight() / 2);
-		drawable.draw(canvas);
-	}
-
-	@ColorInt
-	public int getRouteLineColor(boolean night) {
-		updateRouteColors(night);
-		return routeLineColor;
-	}
-
-	@ColorInt
-	public int getRouteLineColor() {
-		return routeLineColor;
-	}
-
-	@Nullable
-	@ColorInt
-	public Integer getDirectionArrowsColor() {
-		return directionArrowsColor;
-	}
-
-	public void updateRouteColors(boolean night) {
-		updateTurnArrowColor();
-		Integer color;
-		if (previewRouteLineInfo != null) {
-			color = previewRouteLineInfo.getColor(night);
-		} else {
-			CommonPreference<Integer> colorPreference = night ?
-					view.getSettings().ROUTE_LINE_COLOR_NIGHT :
-					view.getSettings().ROUTE_LINE_COLOR_DAY;
-			int storedValue = colorPreference.getModeValue(helper.getAppMode());
-			color = storedValue != 0 ? storedValue : null;
-		}
-		if (color == null) {
-			directionArrowsColor = null;
-			updateAttrs(new DrawSettings(night), view.getCurrentRotatedTileBox());
-			color = attrs.paint.getColor();
-		} else if (routeLineColor != color) {
-			directionArrowsColor = UiUtilities.getContrastColor(view.getContext(), color, false);
-		}
-		routeLineColor = color;
-	}
-
-	private boolean updateRouteColoringType() {
-		RouteColoringType prevType = routeColoringType;
-		String prevAttr = routeInfoAttribute;
-		if (previewRouteLineInfo != null) {
-			routeColoringType = previewRouteLineInfo.getRouteColoringType();
-			routeInfoAttribute = previewRouteLineInfo.getRouteInfoAttribute();
-		} else {
-			OsmandSettings settings = view.getSettings();
-			routeColoringType = settings.ROUTE_COLORING_TYPE.getModeValue(helper.getAppMode());
-			routeInfoAttribute = settings.ROUTE_INFO_ATTRIBUTE.getModeValue(helper.getAppMode());
-		}
-		return prevType != routeColoringType || !Algorithms.objectEquals(prevAttr, routeInfoAttribute);
-	}
-
-	private float getRouteLineWidth(@NonNull RotatedTileBox tileBox) {
-		String widthKey;
-		if (previewRouteLineInfo != null) {
-			widthKey = previewRouteLineInfo.getWidth();
-		} else {
-			widthKey = view.getSettings().ROUTE_LINE_WIDTH.getModeValue(helper.getAppMode());
-		}
-		return widthKey != null ? getWidthByKey(tileBox, widthKey) : attrs.paint.getStrokeWidth();
-	}
-
-	@Nullable
-	private Float getWidthByKey(RotatedTileBox tileBox, String widthKey) {
-		Float resultValue = cachedRouteLineWidth.get(widthKey);
-		if (resultValue != null) {
-			return resultValue;
-		}
-		if (!Algorithms.isEmpty(widthKey) && Algorithms.isInt(widthKey)) {
-			try {
-				int widthDp = Integer.parseInt(widthKey);
-				resultValue = (float) AndroidUtils.dpToPx(view.getApplication(), widthDp);
-			} catch (NumberFormatException e) {
-				log.error(e.getMessage(), e);
-				resultValue = DEFAULT_WIDTH_MULTIPLIER * view.getDensity();
-			}
-		} else {
-			RenderingRulesStorage rrs = view.getApplication().getRendererRegistry().getCurrentSelectedRenderer();
-			RenderingRuleSearchRequest req = new RenderingRuleSearchRequest(rrs);
-			req.setBooleanFilter(rrs.PROPS.R_NIGHT_MODE, nightMode);
-			req.setIntFilter(rrs.PROPS.R_MINZOOM, tileBox.getZoom());
-			req.setIntFilter(rrs.PROPS.R_MAXZOOM, tileBox.getZoom());
-			RenderingRuleProperty ctWidth = rrs.PROPS.get(CURRENT_TRACK_WIDTH_ATTR);
-			if (ctWidth != null) {
-				req.setStringFilter(ctWidth, widthKey);
-			}
-			if (req.searchRenderingAttribute("gpx")) {
-				RenderingContext rc = new OsmandRenderer.RenderingContext(view.getContext());
-				rc.setDensityValue((float) tileBox.getMapDensity());
-				resultValue = rc.getComplexValue(req, req.ALL.R_STROKE_WIDTH);
-			}
-		}
-		cachedRouteLineWidth.put(widthKey, resultValue);
-		return resultValue;
-	}
-
-	private void updateTurnArrowColor() {
-		if (routeColoringType.isGradient() &&
-				coloringAvailabilityCache.isColoringAvailable(routeColoringType, routeInfoAttribute)) {
-			customTurnArrowColor = Color.WHITE;
-		} else {
-			customTurnArrowColor = attrs.paint3.getColor();
-		}
-		attrsPreview.paint3.setColor(routeColoringType.isGradient() ? Color.WHITE : customTurnArrowColor);
-		paintIconAction.setColorFilter(new PorterDuffColorFilter(customTurnArrowColor, PorterDuff.Mode.MULTIPLY));
-		paintIconActionPreview.setColorFilter(
-				new PorterDuffColorFilter(attrsPreview.paint3.getColor(), PorterDuff.Mode.MULTIPLY));
-=======
 		if (projectionIcon != null) {
 			int locationX = (int) projectionXY[0];
 			int locationY = (int) projectionXY[1];
 			drawIcon(canvas, projectionIcon, locationX, locationY);
 		}
->>>>>>> 644ffec8
 	}
 
 	public void drawLocations(RotatedTileBox tb, Canvas canvas, double topLatitude, double leftLongitude, double bottomLatitude, double rightLongitude) {
@@ -709,18 +341,14 @@
 			boolean directTo = route.getRouteService() == RouteService.DIRECT_TO;
 			boolean straight = route.getRouteService() == RouteService.STRAIGHT;
 			publicTransportRouteGeometry.clearRoute();
-<<<<<<< HEAD
-			updateRouteColors(nightMode);
+
 			RouteColoringType actualColoringType =
 					coloringAvailabilityCache.isColoringAvailable(routeColoringType, routeInfoAttribute) ?
 							routeColoringType : RouteColoringType.DEFAULT;
 			routeGeometry.setRouteStyleParams(getRouteLineColor(), getRouteLineWidth(tb),
-					getDirectionArrowsColor(), actualColoringType, routeInfoAttribute);
+					directionArrowsColor, actualColoringType, routeInfoAttribute);
 			routeGeometry.updateRoute(tb, route);
-=======
-			routeGeometry.setRouteStyleParams(getRouteLineColor(), getRouteLineWidth(tb), directionArrowsColor, gradientScaleType);
-			routeGeometry.updateRoute(tb, route, view.getApplication());
->>>>>>> 644ffec8
+
 			if (directTo) {
 				routeGeometry.drawSegments(tb, canvas, topLatitude, leftLongitude, bottomLatitude, rightLongitude,
 						null, 0);
