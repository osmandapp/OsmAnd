--- conflicted
+++ resolved
@@ -5,10 +5,7 @@
 import androidx.annotation.NonNull;
 import androidx.annotation.Nullable;
 
-<<<<<<< HEAD
 import net.osmand.shared.gpx.GpxFile;
-=======
->>>>>>> 726b21f0
 import net.osmand.Location;
 import net.osmand.data.LatLon;
 import net.osmand.data.PointDescription;
@@ -47,7 +44,6 @@
 		return false;
 	}
 
-<<<<<<< HEAD
 	public void setGPXRouteParams(@Nullable GpxFile result) {
 		app.logRoutingEvent("setGPXRouteParams result " + (result != null ? result.getPath() : null));
 		if (result == null) {
@@ -74,30 +70,11 @@
 					pointsHelper.setStartPoint(new LatLon(startLoc.getLatitude(), startLoc.getLongitude()), false, null);
 				}
 				pointsHelper.navigateToPoint(new LatLon(finishLoc.getLatitude(), finishLoc.getLongitude()), false, -1);
-=======
-	public void setGPXRouteParams(@Nullable GPXFile gpxFile) {
-		app.logRoutingEvent("setGPXRouteParams result " + (gpxFile != null ? gpxFile.path : null));
-		if (gpxFile == null) {
-			app.getRoutingHelper().setGpxParams(null);
-			settings.FOLLOW_THE_GPX_ROUTE.set(null);
-		} else {
-			ApplicationMode appMode = app.getRoutingHelper().getAppMode();
-			if (!gpxFile.isAttachedToRoads() && settings.DETAILED_TRACK_GUIDANCE.getModeValue(appMode) == AUTOMATIC) {
-				GpxApproximationParams params = new GpxApproximationParams();
-				params.setAppMode(appMode);
-				params.setDistanceThreshold(settings.GPX_APPROXIMATION_DISTANCE.getModeValue(appMode));
-				GpxApproximationHelper.approximateGpxAsync(app, gpxFile, params, approxGpx -> {
-					setParams(approxGpx);
-					app.getTargetPointsHelper().updateRouteAndRefresh(true);
-					return true;
-				});
-			} else {
-				setParams(gpxFile);
-			}
-		}
-	}
-
-	private void setParams(@NonNull GPXFile gpxFile) {
+			}
+		}
+	}
+
+	private void setParams(@NonNull GpxFile gpxFile) {
 		GPXRouteParamsBuilder params = new GPXRouteParamsBuilder(gpxFile, settings);
 		params.setCalculateOsmAndRouteParts(settings.GPX_ROUTE_CALC_OSMAND_PARTS.get());
 		params.setCalculateOsmAndRoute(settings.GPX_ROUTE_CALC.get());
@@ -105,7 +82,7 @@
 		params.setSelectedRoute(settings.GPX_ROUTE_INDEX.get());
 		List<Location> ps = params.getPoints(settings.getContext());
 		app.getRoutingHelper().setGpxParams(params);
-		settings.FOLLOW_THE_GPX_ROUTE.set(gpxFile.path);
+		settings.FOLLOW_THE_GPX_ROUTE.set(gpxFile.getPath());
 		if (!ps.isEmpty()) {
 			Location startLoc = ps.get(0);
 			Location finishLoc = ps.get(ps.size() - 1);
@@ -116,7 +93,6 @@
 				pointsHelper.clearStartPoint(false);
 			} else {
 				pointsHelper.setStartPoint(new LatLon(startLoc.getLatitude(), startLoc.getLongitude()), false, null);
->>>>>>> 726b21f0
 			}
 			pointsHelper.navigateToPoint(new LatLon(finishLoc.getLatitude(), finishLoc.getLongitude()), false, -1);
 		}
