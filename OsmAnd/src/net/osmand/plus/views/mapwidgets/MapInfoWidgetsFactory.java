--- conflicted
+++ resolved
@@ -48,12 +48,9 @@
 import net.osmand.plus.OsmAndLocationProvider;
 import net.osmand.plus.OsmAndLocationProvider.GPSInfo;
 import net.osmand.plus.OsmandApplication;
-<<<<<<< HEAD
 import net.osmand.plus.settings.backend.OsmandPreference;
 import net.osmand.plus.settings.backend.OsmandSettings;
 import net.osmand.plus.settings.backend.OsmandSettings.RulerMode;
-=======
->>>>>>> 5f7c59cd
 import net.osmand.plus.R;
 import net.osmand.plus.UiUtilities;
 import net.osmand.plus.activities.MapActivity;
@@ -165,57 +162,6 @@
 		return gpsInfoControl;
 	}
 
-<<<<<<< HEAD
-	public static class CompassRulerControlWidgetState extends WidgetState {
-
-		public static final int COMPASS_CONTROL_WIDGET_STATE_SHOW = R.id.compass_ruler_control_widget_state_show;
-		public static final int COMPASS_CONTROL_WIDGET_STATE_HIDE = R.id.compass_ruler_control_widget_state_hide;
-
-		private final OsmandPreference<Boolean> showCompass;
-
-		public CompassRulerControlWidgetState(OsmandApplication ctx) {
-			super(ctx);
-			showCompass = ctx.getSettings().SHOW_COMPASS_CONTROL_RULER;
-		}
-
-		@Override
-		public int getMenuTitleId() {
-			return R.string.map_widget_ruler_control;
-		}
-
-		@Override
-		public int getMenuIconId() {
-			return R.drawable.ic_action_ruler_circle;
-		}
-
-		@Override
-		public int getMenuItemId() {
-			return showCompass.get() ? COMPASS_CONTROL_WIDGET_STATE_SHOW : COMPASS_CONTROL_WIDGET_STATE_HIDE;
-		}
-
-		@Override
-		public int[] getMenuTitleIds() {
-			return new int[]{R.string.show_compass_ruler, R.string.hide_compass_ruler};
-		}
-
-		@Override
-		public int[] getMenuIconIds() {
-			return new int[]{R.drawable.ic_action_compass_widget, R.drawable.ic_action_compass_widget_hide};
-		}
-
-		@Override
-		public int[] getMenuItemIds() {
-			return new int[]{COMPASS_CONTROL_WIDGET_STATE_SHOW, COMPASS_CONTROL_WIDGET_STATE_HIDE};
-		}
-
-		@Override
-		public void changeState(int stateId) {
-			showCompass.set(stateId == COMPASS_CONTROL_WIDGET_STATE_SHOW);
-		}
-	}
-
-=======
->>>>>>> 5f7c59cd
 	public TextInfoWidget createRulerControl(final MapActivity map) {
 		final String title = "—";
 		final TextInfoWidget rulerControl = new TextInfoWidget(map) {
