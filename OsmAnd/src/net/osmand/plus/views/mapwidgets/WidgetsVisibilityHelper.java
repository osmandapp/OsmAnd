package net.osmand.plus.views.mapwidgets;

import android.view.View;

import androidx.annotation.NonNull;
import androidx.fragment.app.Fragment;

import net.osmand.plus.R;
import net.osmand.plus.activities.MapActivity;
import net.osmand.plus.views.MapLayers;
import net.osmand.plus.helpers.AndroidUiHelper;
import net.osmand.plus.mapcontextmenu.MapContextMenu;
import net.osmand.plus.mapcontextmenu.MapContextMenuFragment;
import net.osmand.plus.mapcontextmenu.other.MapMultiSelectionMenu;
import net.osmand.plus.routepreparationmenu.MapRouteInfoMenu;
import net.osmand.plus.routing.RoutingHelper;
import net.osmand.plus.settings.backend.OsmandSettings;
import net.osmand.plus.views.layers.MapQuickActionLayer;

import java.lang.ref.WeakReference;

public class WidgetsVisibilityHelper {

	private final MapActivity mapActivity;
	private final OsmandSettings settings;
	private final RoutingHelper routingHelper;
	private final MapLayers mapLayers;

	public WidgetsVisibilityHelper(@NonNull MapActivity mapActivity) {
		this.mapActivity = mapActivity;
		this.settings = mapActivity.getMyApplication().getSettings();
		this.routingHelper = mapActivity.getRoutingHelper();
		this.mapLayers = mapActivity.getMapLayers();
	}

	public boolean shouldShowQuickActionButton() {
		return isQuickActionLayerOn()
				&& !isInChangeMarkerPositionMode()
				&& !isInGpxDetailsMode()
				&& !isInMeasurementToolMode()
				&& !isInPlanRouteMode()
				&& !isInTrackAppearanceMode()
				&& !isInTrackMenuMode()
				&& !isInRouteLineAppearanceMode()
				&& !isMapRouteInfoMenuVisible()
				&& !isInChoosingRoutesMode()
				&& !isInWaypointsChoosingMode()
				&& !isInFollowTrackMode()
				&& !isContextMenuFragmentVisible()
				&& !isMultiSelectionMenuFragmentVisible();
	}

	public boolean shouldShowTopCoordinatesWidget() {
		return settings.SHOW_COORDINATES_WIDGET.get()
				&& !mapActivity.shouldHideTopControls()
				&& mapActivity.getMapRouteInfoMenu().shouldShowTopControls()
				&& !mapActivity.isTopToolbarActive()
				&& !isInTrackAppearanceMode()
				&& !isInRouteLineAppearanceMode()
				&& !isInChoosingRoutesMode()
				&& !isInWaypointsChoosingMode()
				&& !isInFollowTrackMode();
	}

	public boolean shouldHideMapMarkersWidget() {
		View addressTopBar = mapActivity.findViewById(R.id.map_top_bar);
		return !settings.MARKERS_DISTANCE_INDICATION_ENABLED.get()
				|| !settings.MAP_MARKERS_MODE.get().isToolbar()
				|| addressTopBar != null && addressTopBar.getVisibility() == View.VISIBLE
				|| routingHelper.isFollowingMode()
				|| routingHelper.isRoutePlanningMode()
				|| isMapRouteInfoMenuVisible()
				|| mapActivity.isTopToolbarActive()
				|| mapActivity.shouldHideTopControls()
				|| isInTrackAppearanceMode()
				|| isInPlanRouteMode()
				|| isInRouteLineAppearanceMode();
	}

	public boolean shouldShowBottomMenuButtons() {
		return !mapActivity.shouldHideTopControls()
				&& !isInMovingMarkerMode()
				&& !isInGpxDetailsMode()
				&& !isInMeasurementToolMode()
				&& !isInPlanRouteMode()
				&& !isInChoosingRoutesMode()
				&& !isInWaypointsChoosingMode()
				&& !isInFollowTrackMode()
				&& !isInTrackAppearanceMode()
				&& !isInRouteLineAppearanceMode();
	}

	public boolean shouldShowZoomButtons() {
		boolean additionalDialogsHide = !isInGpxApproximationMode()
				&& !isInTrackAppearanceMode()
				&& !isInChoosingRoutesMode()
				&& !isInWaypointsChoosingMode()
				&& !isInRouteLineAppearanceMode();
		return !mapActivity.shouldHideTopControls()
				&& !isInFollowTrackMode()
				&& (additionalDialogsHide || !isPortrait());
	}

	public boolean shouldHideCompass() {
		return mapActivity.shouldHideTopControls()
				|| isTrackDetailsMenuOpened()
				|| isInPlanRouteMode()
				|| isInChoosingRoutesMode()
				|| isInTrackAppearanceMode()
				|| isInWaypointsChoosingMode()
				|| isInFollowTrackMode()
				|| isInRouteLineAppearanceMode();
	}

	public boolean shouldShowTopButtons() {
		return !mapActivity.shouldHideTopControls()
				&& !isTrackDetailsMenuOpened()
				&& !isInPlanRouteMode()
				&& !isInChoosingRoutesMode()
				&& !isInTrackAppearanceMode()
				&& !isInWaypointsChoosingMode()
				&& !isInFollowTrackMode()
				&& !isInRouteLineAppearanceMode();
	}

	public boolean shouldShowBackToLocationButton() {
		boolean additionalDialogsHide = !isInTrackAppearanceMode()
				&& !isInGpxApproximationMode()
				&& !isInChoosingRoutesMode()
				&& !isInWaypointsChoosingMode()
				&& !isInFollowTrackMode()
				&& !isInRouteLineAppearanceMode();
		return !mapActivity.shouldHideTopControls()
				&& !isInPlanRouteMode()
				&& !(isMapLinkedToLocation() && routingHelper.isFollowingMode())
				&& (additionalDialogsHide || !isPortrait());
	}

<<<<<<< HEAD
	public boolean shouldShowElevationProfileWidget() {
		return settings.SHOW_ELEVATION_PROFILE_WIDGET.get()
				&& isRouteCalculated()
				&& !isInChangeMarkerPositionMode()
				&& !isInGpxDetailsMode()
				&& !isInMeasurementToolMode()
				&& !isInPlanRouteMode()
				&& !isInTrackAppearanceMode()
				&& !isInTrackMenuMode()
				&& !isInRouteLineAppearanceMode()
				&& !isMapRouteInfoMenuVisible()
				&& !isInChoosingRoutesMode()
				&& !isInWaypointsChoosingMode()
				&& !isInFollowTrackMode()
				&& !isContextMenuFragmentVisible()
				&& !isMultiSelectionMenuFragmentVisible();
=======
	public boolean shouldShowDownloadMapWidget() {
		return !isInRouteLineAppearanceMode();
>>>>>>> de044d1b
	}

	private boolean isQuickActionLayerOn() {
		return mapLayers.getMapQuickActionLayer().isLayerOn();
	}

	private boolean isMapRouteInfoMenuVisible() {
		return mapActivity.getMapRouteInfoMenu().isVisible();
	}

	private boolean isInMovingMarkerMode() {
		MapQuickActionLayer quickActionLayer = mapLayers.getMapQuickActionLayer();
		boolean isInMovingMarkerMode = quickActionLayer != null && quickActionLayer.isInMovingMarkerMode();
		return isInMovingMarkerMode || isInChangeMarkerPositionMode() || isInAddGpxPointMode();
	}

	private boolean isInGpxDetailsMode() {
		return mapLayers.getContextMenuLayer().isInGpxDetailsMode();
	}

	private boolean isInAddGpxPointMode() {
		return mapLayers.getContextMenuLayer().isInAddGpxPointMode();
	}

	private boolean isInChangeMarkerPositionMode() {
		return mapLayers.getContextMenuLayer().isInChangeMarkerPositionMode();
	}

	private boolean isInMeasurementToolMode() {
		return mapLayers.getMeasurementToolLayer().isInMeasurementMode();
	}

	private boolean isInPlanRouteMode() {
		return mapLayers.getMapMarkersLayer().isInPlanRouteMode();
	}

	private boolean isInTrackAppearanceMode() {
		return mapLayers.getGpxLayer().isInTrackAppearanceMode();
	}

	private boolean isInGpxApproximationMode() {
		return mapLayers.getMeasurementToolLayer().isTapsDisabled();
	}

	public boolean isInTrackMenuMode() {
		return mapActivity.getTrackMenuFragment() != null && mapActivity.getTrackMenuFragment().isVisible();
	}

	private boolean isInChoosingRoutesMode() {
		return MapRouteInfoMenu.chooseRoutesVisible;
	}

	private boolean isInWaypointsChoosingMode() {
		return MapRouteInfoMenu.waypointsVisible;
	}

	private boolean isInRouteLineAppearanceMode() {
		return mapLayers.getRouteLayer().isPreviewRouteLineVisible();
	}

	private boolean isInFollowTrackMode() {
		return MapRouteInfoMenu.followTrackVisible;
	}

	private boolean isContextMenuFragmentVisible() {
		MapContextMenu contextMenu = mapActivity.getContextMenu();
		WeakReference<MapContextMenuFragment> contextMenuMenuFragmentRef = contextMenu.findMenuFragment();
		MapContextMenuFragment contextMenuMenuFragment = contextMenuMenuFragmentRef != null ? contextMenuMenuFragmentRef.get() : null;
		if (contextMenuMenuFragment != null && contextMenu.isVisible()) {
			return !contextMenuMenuFragment.isRemoving() || contextMenuMenuFragment.isAdded();
		}
		return false;
	}

	private boolean isMultiSelectionMenuFragmentVisible() {
		MapContextMenu contextMenu = mapActivity.getContextMenu();
		MapMultiSelectionMenu multiSelectionMenu = contextMenu.getMultiSelectionMenu();
		Fragment multiMenuFragment = multiSelectionMenu.getFragmentByTag();
		if (multiMenuFragment != null && multiSelectionMenu.isVisible()) {
			return multiMenuFragment.isAdded() || !multiMenuFragment.isRemoving();
		}
		return false;
	}

	private boolean isMapLinkedToLocation() {
		return mapActivity.getMapViewTrackingUtilities().isMapLinkedToLocation();
	}

	private boolean isTrackDetailsMenuOpened() {
		return mapActivity.getTrackDetailsMenu().isVisible();
	}

	private boolean isRouteCalculated() {
		return mapActivity.getRoutingHelper().isRouteCalculated();
	}

	private boolean isPortrait() {
		return AndroidUiHelper.isOrientationPortrait(mapActivity);
	}

	public void updateControlsVisibility(boolean topControlsVisible, boolean bottomControlsVisible) {
		AndroidUiHelper.updateVisibility(mapActivity.findViewById(R.id.map_center_info), topControlsVisible);
		AndroidUiHelper.updateVisibility(mapActivity.findViewById(R.id.map_left_widgets_panel), topControlsVisible);
		AndroidUiHelper.updateVisibility(mapActivity.findViewById(R.id.map_right_widgets_panel), topControlsVisible);
		AndroidUiHelper.updateVisibility(mapActivity.findViewById(R.id.bottom_controls_container), bottomControlsVisible);
	}
}<|MERGE_RESOLUTION|>--- conflicted
+++ resolved
@@ -136,7 +136,6 @@
 				&& (additionalDialogsHide || !isPortrait());
 	}
 
-<<<<<<< HEAD
 	public boolean shouldShowElevationProfileWidget() {
 		return settings.SHOW_ELEVATION_PROFILE_WIDGET.get()
 				&& isRouteCalculated()
@@ -153,10 +152,10 @@
 				&& !isInFollowTrackMode()
 				&& !isContextMenuFragmentVisible()
 				&& !isMultiSelectionMenuFragmentVisible();
-=======
+	}
+
 	public boolean shouldShowDownloadMapWidget() {
 		return !isInRouteLineAppearanceMode();
->>>>>>> de044d1b
 	}
 
 	private boolean isQuickActionLayerOn() {
