--- conflicted
+++ resolved
@@ -3,11 +3,7 @@
 import android.graphics.drawable.Drawable;
 import android.view.View;
 import android.view.View.OnClickListener;
-<<<<<<< HEAD
-import android.widget.LinearLayout;
-=======
 import android.view.ViewGroup;
->>>>>>> bcafacf6
 
 import androidx.annotation.ColorRes;
 import androidx.annotation.DrawableRes;
@@ -21,40 +17,22 @@
 import net.osmand.plus.R;
 import net.osmand.plus.activities.MapActivity;
 import net.osmand.plus.settings.backend.ApplicationMode;
-<<<<<<< HEAD
-=======
 import net.osmand.plus.settings.backend.OsmAndAppCustomization;
->>>>>>> bcafacf6
 import net.osmand.plus.settings.backend.OsmandSettings;
 import net.osmand.plus.settings.backend.preferences.OsmandPreference;
 import net.osmand.plus.utils.ColorUtilities;
 import net.osmand.plus.utils.UiUtilities;
 import net.osmand.plus.views.layers.MapInfoLayer;
-<<<<<<< HEAD
-import net.osmand.plus.views.layers.MapQuickActionLayer;
-import net.osmand.plus.views.layers.base.OsmandMapLayer.DrawSettings;
-=======
 import net.osmand.plus.views.layers.base.OsmandMapLayer.DrawSettings;
 import net.osmand.plus.views.mapwidgets.widgets.CoordinatesWidget;
 import net.osmand.plus.views.mapwidgets.widgets.MapMarkersBarWidget;
 import net.osmand.plus.views.mapwidgets.widgets.MapWidget;
 import net.osmand.plus.views.mapwidgets.widgets.StreetNameWidget;
->>>>>>> bcafacf6
 import net.osmand.plus.views.mapwidgets.widgets.TextInfoWidget;
 import net.osmand.plus.views.mapwidgets.widgetstates.WidgetState;
-<<<<<<< HEAD
-import net.osmand.plus.widgets.ctxmenu.ContextMenuAdapter;
-import net.osmand.plus.widgets.ctxmenu.callback.ItemClickListener;
-import net.osmand.plus.widgets.ctxmenu.callback.OnDataChangeUiAdapter;
-import net.osmand.plus.widgets.ctxmenu.callback.OnRowItemClick;
-import net.osmand.plus.widgets.ctxmenu.data.ContextMenuItem;
-=======
->>>>>>> bcafacf6
 import net.osmand.plus.widgets.popup.PopUpMenuHelper;
 import net.osmand.plus.widgets.popup.PopUpMenuHelper.PopUpMenuWidthType;
 import net.osmand.plus.widgets.popup.PopUpMenuItem;
-
-import org.jetbrains.annotations.NotNull;
 
 import java.util.ArrayList;
 import java.util.Collections;
@@ -66,8 +44,6 @@
 import java.util.Map;
 import java.util.Set;
 import java.util.TreeSet;
-
-import static net.osmand.aidlapi.OsmAndCustomizationConstants.APP_PROFILES_ID;
 
 public class MapWidgetRegistry {
 
@@ -285,27 +261,7 @@
 		return elements != null && (elements.contains(key) || elements.contains(COLLAPSED_PREFIX + key));
 	}
 
-<<<<<<< HEAD
-	private void setVisibility(OnDataChangeUiAdapter uiAdapter,
-	                           MapWidgetRegInfo r,
-	                           ContextMenuItem item,
-	                           boolean visible,
-	                           boolean collapsed) {
-		setVisibility(r, visible, collapsed);
-		MapInfoLayer mil = app.getOsmandMap().getMapLayers().getMapInfoLayer();
-		if (mil != null) {
-			mil.recreateControls();
-		}
-		item.setSelected(visible);
-		item.setColor(app, visible ? R.color.osmand_orange : ContextMenuItem.INVALID_ID);
-		item.setDescription(visible && collapsed ? getString(R.string.shared_string_collapse) : null);
-		uiAdapter.onDataSetChanged();
-	}
-
-	public void setVisibility(MapWidgetRegInfo m, boolean visible, boolean collapsed) {
-=======
 	public void setVisibility(@NonNull MapWidgetInfo widgetInfo, boolean visible, boolean collapsed) {
->>>>>>> bcafacf6
 		ApplicationMode mode = settings.APPLICATION_MODE.get();
 		setVisibility(mode, widgetInfo, visible, collapsed);
 
@@ -459,120 +415,6 @@
 		return widgets;
 	}
 
-<<<<<<< HEAD
-	public Set<MapWidgetRegInfo> getLeftWidgetSet() {
-		return leftWidgetSet;
-	}
-
-	public void addControls(@NonNull MapActivity mapActivity, @NonNull ContextMenuAdapter cm,
-	                        @NonNull ApplicationMode mode) {
-		addQuickActionControl(mapActivity, cm);
-		// Right panel
-		addHeader(mapActivity, cm, R.string.map_widget_right);
-		addControls(mapActivity, cm, rightWidgetSet, mode);
-		// Left panel
-		addHeader(mapActivity, cm, R.string.map_widget_left);
-		addControls(mapActivity, cm, leftWidgetSet, mode);
-		// Remaining items
-		addHeader(mapActivity, cm, R.string.map_widget_appearance_rem);
-		addControlsAppearance(mapActivity, cm, mode);
-	}
-
-	private void addHeader(@NonNull MapActivity mapActivity, @NonNull ContextMenuAdapter cm, int titleId) {
-		cm.addItem(new ContextMenuItem(null)
-				.setCategory(true)
-				.setTitleId(titleId, mapActivity)
-				.setLayout(R.layout.list_group_title_with_switch));
-	}
-
-	private void addQuickActionControl(@NonNull MapActivity mapActivity, @NonNull ContextMenuAdapter cm) {
-		cm.addItem(new ContextMenuItem(null)
-				.setCategory(true)
-				.setTitleId(R.string.map_widget_right, mapActivity)
-				.setLayout(R.layout.list_group_empty_title_with_switch));
-
-		boolean selected = app.getQuickActionRegistry().isQuickActionOn();
-		cm.addItem(new ContextMenuItem(null)
-				.setTitleId(R.string.configure_screen_quick_action, mapActivity)
-				.setIcon(R.drawable.ic_quick_action)
-				.setSelected(selected)
-				.setColor(app, selected ? R.color.osmand_orange : ContextMenuItem.INVALID_ID)
-				.setSecondaryIcon(R.drawable.ic_action_additional_option)
-				.setListener(new OnRowItemClick() {
-					@Override
-					public boolean onContextMenuClick(@Nullable OnDataChangeUiAdapter uiAdapter, @Nullable View view, @NotNull ContextMenuItem item, boolean isChecked) {
-						setVisibility(uiAdapter, item, isChecked);
-						return false;
-					}
-
-					@Override
-					public boolean onRowItemClick(@NotNull OnDataChangeUiAdapter uiAdapter,
-					                              @NotNull View view, @NotNull ContextMenuItem item) {
-						QuickActionListFragment.showInstance(mapActivity, true, true);
-						return true;
-					}
-
-					private void setVisibility(OnDataChangeUiAdapter uiAdapter,
-					                           ContextMenuItem item,
-					                           boolean visible) {
-
-						app.getQuickActionRegistry().setQuickActionFabState(visible);
-
-						MapQuickActionLayer mil = mapActivity.getMapLayers().getMapQuickActionLayer();
-						if (mil != null) {
-							mil.refreshLayer();
-						}
-						item.setSelected(visible);
-						item.setColor(app, visible ? R.color.osmand_orange : ContextMenuItem.INVALID_ID);
-						uiAdapter.onDataSetChanged();
-					}
-				}));
-	}
-
-	private void addControls(@NonNull MapActivity mapActivity, @NonNull ContextMenuAdapter contextMenuAdapter,
-	                         @NonNull Set<MapWidgetRegInfo> groupTitle, @NonNull ApplicationMode mode) {
-		for (final MapWidgetRegInfo r : groupTitle) {
-			if (!mode.isWidgetAvailable(r.key)) {
-				continue;
-			}
-			boolean selected = r.isVisibleCollapsed(mode) || r.isVisible(mode);
-			String desc = mapActivity.getString(R.string.shared_string_collapse);
-			ContextMenuItem item = new ContextMenuItem(null)
-					.setIcon(r.getDrawableMenu())
-					.setSelected(selected)
-					.setColor(app, selected ? R.color.osmand_orange : ContextMenuItem.INVALID_ID)
-					.setSecondaryIcon(r.widget != null ? R.drawable.ic_action_additional_option : ContextMenuItem.INVALID_ID)
-					.setDescription(r.isVisibleCollapsed(mode) ? desc : null)
-					.setListener(new OnRowItemClick() {
-						@Override
-						public boolean onRowItemClick(@NotNull OnDataChangeUiAdapter uiAdapter,
-						                              @NotNull View view, @NotNull ContextMenuItem _item) {
-							if (r.widget == null) {
-								setVisibility(uiAdapter, r, _item, !r.isVisible(mode), false);
-								return false;
-							}
-							boolean selected = r.isVisibleCollapsed(mode) || r.isVisible(mode);
-							showPopUpMenu(mapActivity, view, uiAdapter, r.getWidgetState(), r.getMessage(), mode,
-									getPopupMenuItemListener(uiAdapter, r, _item, true, false),
-									getPopupMenuItemListener(uiAdapter, r, _item, false, false),
-									getPopupMenuItemListener(uiAdapter, r, _item, true, true),
-									selected, _item);
-
-							return false;
-						}
-
-						@Override
-						public boolean onContextMenuClick(@Nullable OnDataChangeUiAdapter uiAdapter, @Nullable View view, @NotNull ContextMenuItem item, boolean isChecked) {
-							setVisibility(uiAdapter, r, item, isChecked, false);
-							return false;
-						}
-
-					});
-			if (r.getMessage() != null) {
-				item.setTitle(r.getMessage());
-			} else {
-				item.setTitleId(r.getMessageId(), mapActivity);
-=======
 	@NonNull
 	public Set<MapWidgetInfo> getAvailableWidgetsForPanel(@NonNull ApplicationMode appMode, @NonNull WidgetsPanel panel) {
 		Set<MapWidgetInfo> widgets = new TreeSet<>();
@@ -581,106 +423,11 @@
 			OsmAndAppCustomization appCustomization = app.getAppCustomization();
 			if (!appCustomization.areWidgetsCustomized() || !appCustomization.isWidgetAvailable(widgetInfo.key, appMode)) {
 				widgets.add(widgetInfo);
->>>>>>> bcafacf6
 			}
 		}
 		return widgets;
 	}
 
-<<<<<<< HEAD
-	private OnClickListener getPopupMenuItemListener(OnDataChangeUiAdapter uiAdapter,
-	                                                 MapWidgetRegInfo r,
-	                                                 ContextMenuItem item,
-	                                                 boolean visible,
-	                                                 boolean collapsed) {
-		return v -> setVisibility(uiAdapter, r, item, visible, collapsed);
-	}
-
-	public void addControlsAppearance(@NonNull MapActivity mapActivity, @NonNull ContextMenuAdapter cm, @NonNull ApplicationMode mode) {
-		if (mode != ApplicationMode.DEFAULT) {
-			addControlId(mapActivity, cm, R.string.map_widget_top_text, settings.SHOW_STREET_NAME);
-		}
-		cm.addItem(new ContextMenuItem(null).setTitleId(R.string.coordinates_widget, mapActivity)
-				.setIcon(R.drawable.ic_action_coordinates_widget)
-				.setSelected(settings.SHOW_COORDINATES_WIDGET.get())
-				.setListener(new AppearanceItemClickListener(settings.SHOW_COORDINATES_WIDGET, mapActivity))
-				.setLayout(R.layout.list_item_icon_and_switch));
-
-		cm.addItem(new ContextMenuItem(null).setTitleId(R.string.map_widget_distance_by_tap, mapActivity)
-				.setIcon(R.drawable.ic_action_ruler_line)
-				.setSelected(settings.SHOW_DISTANCE_RULER.get())
-				.setListener(new AppearanceItemClickListener(settings.SHOW_DISTANCE_RULER, mapActivity))
-				.setLayout(R.layout.list_item_icon_and_switch));
-
-		if (InAppPurchaseHelper.isOsmAndProAvailable(app)) {
-			addElevationProfileWidget(mapActivity, cm, mode);
-		}
-
-		cm.addItem(new ContextMenuItem(null).setTitleId(R.string.map_markers, mapActivity)
-				.setDescription(settings.MAP_MARKERS_MODE.get().toHumanString(mapActivity))
-				.setListener((uiAdapter, view, item, isChecked) -> {
-					DirectionIndicationDialogFragment fragment = new DirectionIndicationDialogFragment();
-					fragment.setListener(showDirectionEnabled -> {
-						updateMapMarkersMode(mapActivity);
-						item.setDescription(settings.MAP_MARKERS_MODE.get().toHumanString(mapActivity));
-						uiAdapter.onDataSetChanged();
-					});
-					fragment.show(mapActivity.getSupportFragmentManager(), DirectionIndicationDialogFragment.TAG);
-					return false;
-				}).setLayout(R.layout.list_item_text_button));
-		addControlId(mapActivity, cm, R.string.map_widget_transparent, settings.TRANSPARENT_MAP_THEME);
-		addControlId(mapActivity, cm, R.string.show_lanes, settings.SHOW_LANES);
-	}
-
-	public void addElevationProfileWidget(@NonNull MapActivity mapActivity, @NonNull ContextMenuAdapter cm,
-	                                      @NonNull ApplicationMode mode) {
-		final OsmandPreference<Boolean> pref = settings.SHOW_ELEVATION_PROFILE_WIDGET;
-
-		final ElevationProfileWidgetState widgetState = new ElevationProfileWidgetState(app);
-		ContextMenuItem item = new ContextMenuItem(null)
-				.setTitleId(widgetState.getMenuTitleId(), app)
-				.setIcon(R.drawable.ic_action_elevation_profile)
-				.setSelected(pref.get())
-				.setSecondaryIcon(R.drawable.ic_action_additional_option)
-				.setListener(new OnRowItemClick() {
-					@Override
-					public boolean onRowItemClick(@NonNull OnDataChangeUiAdapter uiAdapter,
-					                              @NonNull View view, @NonNull ContextMenuItem _item) {
-						boolean selected = pref.get();
-						showPopUpMenu(mapActivity, view, uiAdapter, widgetState, null, mode,
-								getElevationPopupMenuItemListener(mapActivity, uiAdapter, pref, _item, true),
-								getElevationPopupMenuItemListener(mapActivity, uiAdapter, pref, _item, false),
-								null, selected, _item);
-						return false;
-					}
-
-					@Override
-					public boolean onContextMenuClick(@Nullable OnDataChangeUiAdapter uiAdapter,
-					                                  @Nullable View view, @NotNull ContextMenuItem item,
-					                                  boolean isChecked) {
-						updateAppearancePref(mapActivity, pref, uiAdapter, !pref.get());
-						return false;
-					}
-				});
-		cm.addItem(item);
-	}
-
-	public OnClickListener getElevationPopupMenuItemListener(@NonNull MapActivity mapActivity,
-	                                                         @NonNull OnDataChangeUiAdapter uiAdapter,
-	                                                         @NonNull OsmandPreference<Boolean> pref,
-	                                                         @NonNull ContextMenuItem item, boolean visible) {
-		return v -> {
-			item.setSelected(visible);
-			updateAppearancePref(mapActivity, pref, uiAdapter, visible);
-		};
-	}
-
-	public void showPopUpMenu(@NonNull MapActivity mapActivity,
-	                          @NonNull View view,
-	                          @NonNull OnDataChangeUiAdapter uiAdapter,
-	                          @Nullable WidgetState widgetState,
-	                          @Nullable String message,
-=======
 	@NonNull
 	public Set<MapWidgetInfo> getWidgetsForPanel(@NonNull WidgetsPanel panel) {
 		Set<MapWidgetInfo> widgets = allWidgets.get(panel);
@@ -694,18 +441,12 @@
 	public void showPopUpMenu(@NonNull View view,
 	                          @NonNull final CallbackWithObject<WidgetState> callback,
 	                          @Nullable final WidgetState widgetState,
->>>>>>> bcafacf6
 	                          @NonNull ApplicationMode mode,
 	                          @Nullable OnClickListener showBtnListener,
 	                          @Nullable OnClickListener hideBtnListener,
 	                          @Nullable OnClickListener collapseBtnListener,
 	                          boolean selected,
-<<<<<<< HEAD
-	                          ContextMenuItem item) {
-		final boolean nightMode = app.getDaynightHelper().isNightModeForMapControls();
-=======
 	                          boolean nightMode) {
->>>>>>> bcafacf6
 		final int currentModeColor = mode.getProfileColor(nightMode);
 		View parentView = view.findViewById(R.id.text_wrapper);
 		List<PopUpMenuItem> items = new ArrayList<>();
@@ -734,17 +475,7 @@
 								if (layer != null) {
 									layer.recreateControls();
 								}
-<<<<<<< HEAD
-								item.setIcon(widgetState.getMenuIconId());
-								if (message != null) {
-									item.setTitle(message);
-								} else {
-									item.setTitle(getString(widgetState.getMenuTitleId()));
-								}
-								uiAdapter.onDataSetChanged();
-=======
 								callback.processResult(widgetState);
->>>>>>> bcafacf6
 							})
 							.showCompoundBtn(currentModeColor)
 							.setSelected(checkedItem)
@@ -781,36 +512,10 @@
 				.show();
 	}
 
-<<<<<<< HEAD
-	public ContextMenuAdapter getViewConfigureMenuAdapter(@NonNull MapActivity mapActivity) {
-		ContextMenuAdapter cm = new ContextMenuAdapter(app);
-		cm.addItem(new ContextMenuItem(APP_PROFILES_ID)
-				.setTitleId(R.string.app_modes_choose, mapActivity)
-				.setLayout(R.layout.mode_toggles));
-		ApplicationMode mode = settings.getApplicationMode();
-		addControls(mapActivity, cm, mode);
-		return cm;
-	}
-
-=======
->>>>>>> bcafacf6
 	private String getString(@StringRes int resId) {
 		return app.getString(resId);
 	}
 
-<<<<<<< HEAD
-	private static void updateAppearancePref(@NonNull MapActivity mapActivity, @NonNull OsmandPreference<Boolean> pref,
-	                                         @NonNull OnDataChangeUiAdapter uiAdapter, boolean value) {
-		pref.set(value);
-		mapActivity.updateApplicationModeSettings();
-		uiAdapter.onDataSetChanged();
-	}
-
-	static class AppearanceItemClickListener implements ItemClickListener {
-
-		private final MapActivity mapActivity;
-		private final OsmandPreference<Boolean> pref;
-=======
 	@ColorRes
 	public int getStatusBarColorForTopWidget(boolean night) {
 		Set<MapWidgetInfo> topWidgetsInfo = getWidgetsForPanel(WidgetsPanel.TOP);
@@ -819,7 +524,6 @@
 			if (widget.getView().getVisibility() != View.VISIBLE) {
 				continue;
 			}
->>>>>>> bcafacf6
 
 			if (widget instanceof CoordinatesWidget) {
 				return R.color.status_bar_main_dark;
@@ -832,14 +536,6 @@
 			}
 		}
 
-<<<<<<< HEAD
-		@Override
-		public boolean onContextMenuClick(@Nullable OnDataChangeUiAdapter uiAdapter, @Nullable View view, @NotNull ContextMenuItem item, boolean isChecked) {
-			updateAppearancePref(mapActivity, pref, uiAdapter, !pref.get());
-			return false;
-		}
-=======
 		return -1;
->>>>>>> bcafacf6
 	}
 }