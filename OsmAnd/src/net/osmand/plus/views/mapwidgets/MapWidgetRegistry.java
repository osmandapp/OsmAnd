package net.osmand.plus.views.mapwidgets;

import android.content.Context;
import android.graphics.drawable.Drawable;
import android.view.View;
import android.widget.ArrayAdapter;
import android.widget.LinearLayout;

import androidx.annotation.DrawableRes;
import androidx.annotation.NonNull;
import androidx.annotation.Nullable;
import androidx.annotation.StringRes;

import net.osmand.StateChangedListener;
import net.osmand.plus.ColorUtilities;
import net.osmand.plus.settings.backend.ApplicationMode;
import net.osmand.plus.ContextMenuAdapter;
import net.osmand.plus.ContextMenuItem;
import net.osmand.plus.OsmandApplication;
import net.osmand.plus.settings.backend.OsmandSettings;
import net.osmand.plus.settings.backend.OsmandPreference;
import net.osmand.plus.R;
import net.osmand.plus.UiUtilities;
import net.osmand.plus.activities.MapActivity;
import net.osmand.plus.dialogs.ConfigureMapMenu;
import net.osmand.plus.mapmarkers.DirectionIndicationDialogFragment;
import net.osmand.plus.quickaction.QuickActionListFragment;
import net.osmand.plus.views.layers.MapInfoLayer;
import net.osmand.plus.views.layers.MapQuickActionLayer;
import net.osmand.plus.views.OsmandMapLayer.DrawSettings;
import net.osmand.plus.views.mapwidgets.widgets.TextInfoWidget;
import net.osmand.plus.views.mapwidgets.widgetstates.ElevationProfileWidgetState;
import net.osmand.plus.views.mapwidgets.widgetstates.WidgetState;
import net.osmand.plus.widgets.popup.PopUpMenuItem;
import net.osmand.plus.widgets.popup.PopUpMenuHelper;
import net.osmand.plus.widgets.popup.PopUpMenuHelper.PopUpMenuWidthType;

import java.util.ArrayList;
import java.util.Collections;
import java.util.Iterator;
import java.util.LinkedHashMap;
import java.util.LinkedHashSet;
import java.util.List;
import java.util.Map;
import java.util.Set;
import java.util.TreeSet;

public class MapWidgetRegistry {

	public static final String COLLAPSED_PREFIX = "+";
	public static final String HIDE_PREFIX = "-";
	public static final String SHOW_PREFIX = "";
	public static final String SETTINGS_SEPARATOR = ";";

	public static String WIDGET_NEXT_TURN = "next_turn";
	public static String WIDGET_NEXT_TURN_SMALL = "next_turn_small";
	public static String WIDGET_NEXT_NEXT_TURN = "next_next_turn";
	public static String WIDGET_COMPASS = "compass";
	public static String WIDGET_DISTANCE = "distance";
	public static String WIDGET_INTERMEDIATE_DISTANCE = "intermediate_distance";
	public static String WIDGET_TIME = "time";
	public static String WIDGET_INTERMEDIATE_TIME = "intermediate_time";
	public static String WIDGET_MAX_SPEED = "max_speed";
	public static String WIDGET_SPEED = "speed";
	public static String WIDGET_ALTITUDE = "altitude";
	public static String WIDGET_GPS_INFO = "gps_info";
	public static String WIDGET_MARKER_1 = "map_marker_1st";
	public static String WIDGET_MARKER_2 = "map_marker_2nd";
	public static String WIDGET_BEARING = "bearing";
	public static String WIDGET_PLAIN_TIME = "plain_time";
	public static String WIDGET_BATTERY = "battery";
	public static String WIDGET_RADIUS_RULER = "ruler";

	public static String WIDGET_STREET_NAME = "street_name";


<<<<<<< HEAD
	private Set<MapWidgetRegInfo> leftWidgetSet = new TreeSet<>();
	private Set<MapWidgetRegInfo> rightWidgetSet = new TreeSet<>();
	private Map<ApplicationMode, Set<String>> visibleElementsFromSettings = new LinkedHashMap<>();
	private final MapActivity map;
	private final OsmandApplication app;
	private final OsmandSettings settings;

	public MapWidgetRegistry(MapActivity map) {
		this.map = map;
		this.app = map.getMyApplication();
=======
	private final Set<MapWidgetRegInfo> leftWidgetSet = new TreeSet<>();
	private final Set<MapWidgetRegInfo> rightWidgetSet = new TreeSet<>();
	private final Map<ApplicationMode, Set<String>> visibleElementsFromSettings = new LinkedHashMap<>();
	private final OsmandApplication app;
	private final OsmandSettings settings;

	private final StateChangedListener<String> listener;

	public MapWidgetRegistry(OsmandApplication app) {
		this.app = app;
>>>>>>> de044d1b
		this.settings = app.getSettings();
		loadVisibleElementsFromSettings();
		listener = change -> updateVisibleWidgets();
		settings.AVAILABLE_APP_MODES.addListener(listener);
		settings.MAP_INFO_CONTROLS.addListener(listener);
	}

	public void populateStackControl(LinearLayout stack,
	                                 ApplicationMode mode, boolean left, boolean expanded) {
		Set<MapWidgetRegInfo> s = left ? this.leftWidgetSet : this.rightWidgetSet;
		for (MapWidgetRegInfo r : s) {
			if (r.widget != null && (r.isVisible(mode) || r.widget.isExplicitlyVisible())) {
				stack.addView(r.widget.getView());
			}
		}
		if (expanded) {
			for (MapWidgetRegInfo r : s) {
				if (r.widget != null && r.isVisibleCollapsed(mode) && !r.widget.isExplicitlyVisible()) {
					stack.addView(r.widget.getView());
				}
			}
		}
	}

	public boolean hasCollapsibles(ApplicationMode mode) {
		for (MapWidgetRegInfo r : leftWidgetSet) {
			if (r.isVisibleCollapsed(mode)) {
				return true;
			}
		}
		for (MapWidgetRegInfo r : rightWidgetSet) {
			if (r.isVisibleCollapsed(mode)) {
				return true;
			}
		}
		return false;
	}


	public void updateInfo(ApplicationMode mode, DrawSettings drawSettings, boolean expanded) {
		update(mode, drawSettings, expanded, leftWidgetSet);
		update(mode, drawSettings, expanded, rightWidgetSet);
	}

	private void update(ApplicationMode mode, DrawSettings drawSettings, boolean expanded, Set<MapWidgetRegInfo> l) {
		for (MapWidgetRegInfo r : l) {
			if (r.widget != null && (r.isVisible(mode) || (r.isVisibleCollapsed(mode) && expanded))) {
				r.widget.updateInfo(drawSettings);
			}
		}
	}

	public void removeSideWidgetInternal(TextInfoWidget widget) {
		Iterator<MapWidgetRegInfo> it = leftWidgetSet.iterator();
		while (it.hasNext()) {
			if (it.next().widget == widget) {
				it.remove();
			}
		}
		it = rightWidgetSet.iterator();
		while (it.hasNext()) {
			if (it.next().widget == widget) {
				it.remove();
			}
		}
	}

	public void clearSideWidgets() {
		leftWidgetSet.clear();
		rightWidgetSet.clear();
	}

	public <T extends TextInfoWidget> T getSideWidget(Class<T> cl) {
		for (MapWidgetRegInfo ri : leftWidgetSet) {
			if (cl.isInstance(ri)) {
				//noinspection unchecked
				return (T) ri.widget;
			}
		}
		for (MapWidgetRegInfo ri : rightWidgetSet) {
			if (cl.isInstance(ri)) {
				//noinspection unchecked
				return (T) ri.widget;
			}
		}
		return null;
	}

	public MapWidgetRegInfo registerSideWidgetInternal(TextInfoWidget widget,
	                                                   WidgetState widgetState,
	                                                   String key, boolean left, int priorityOrder) {
		MapWidgetRegInfo ii = new MapWidgetRegInfo(key, widget, widgetState, priorityOrder, left);
		processVisibleModes(key, ii);
		if (widget != null) {
			widget.setContentTitle(widgetState.getMenuTitleId());
		}
		if (left) {
			this.leftWidgetSet.add(ii);
		} else {
			this.rightWidgetSet.add(ii);
		}
		return ii;
	}

	public MapWidgetRegInfo registerSideWidgetInternal(TextInfoWidget widget,
	                                                   @DrawableRes int drawableMenu,
	                                                   String message,
	                                                   String key, boolean left, int priorityOrder) {
		MapWidgetRegInfo ii = new MapWidgetRegInfo(key, widget, drawableMenu,
				message, priorityOrder, left);
		processVisibleModes(key, ii);
		if (widget != null) {
			widget.setContentTitle(message);
		}
		if (left) {
			this.leftWidgetSet.add(ii);
		} else {
			this.rightWidgetSet.add(ii);
		}
		return ii;
	}

	public MapWidgetRegInfo registerSideWidgetInternal(TextInfoWidget widget,
	                                                   @DrawableRes int drawableMenu,
	                                                   @StringRes int messageId,
	                                                   String key, boolean left, int priorityOrder) {
		MapWidgetRegInfo ii = new MapWidgetRegInfo(key, widget, drawableMenu,
				messageId, priorityOrder, left);
		processVisibleModes(key, ii);
		if (widget != null) {
			widget.setContentTitle(messageId);
		}
		if (left) {
			this.leftWidgetSet.add(ii);
		} else {
			this.rightWidgetSet.add(ii);
		}
		return ii;
	}

	private void processVisibleModes(String key, MapWidgetRegInfo ii) {
		for (ApplicationMode ms : ApplicationMode.values(app)) {
			boolean collapse = ms.isWidgetCollapsible(key);
			boolean def = ms.isWidgetVisible(key);
			Set<String> set = visibleElementsFromSettings.get(ms);
			if (set != null) {
				if (set.contains(key)) {
					def = true;
					collapse = false;
				} else if (set.contains(HIDE_PREFIX + key)) {
					def = false;
					collapse = false;
				} else if (set.contains(COLLAPSED_PREFIX + key)) {
					def = false;
					collapse = true;
				}
			}
			if (def) {
				ii.addVisible(ms);
			} else if (collapse) {
				ii.addVisibleCollapsible(ms);
			} else {
				ii.removeVisible(ms);
				ii.removeVisibleCollapsible(ms);
			}
		}
	}

	private void restoreModes(Set<String> set, Set<MapWidgetRegInfo> mi, ApplicationMode mode) {
		for (MapWidgetRegInfo m : mi) {
			if (m.isVisible(mode)) {
				set.add(m.key);
<<<<<<< HEAD
			} else if (m.isVisibleCollapsed(mode)) {
=======
			} else if (m.visibleCollapsible.contains(mode)) {
>>>>>>> de044d1b
				set.add(COLLAPSED_PREFIX + m.key);
			} else {
				set.add(HIDE_PREFIX + m.key);
			}
		}
	}

	public boolean isVisible(String key) {
		ApplicationMode mode = settings.APPLICATION_MODE.get();
		Set<String> elements = visibleElementsFromSettings.get(mode);
		return elements != null && (elements.contains(key) || elements.contains(COLLAPSED_PREFIX + key));
	}

	private void setVisibility(ArrayAdapter<ContextMenuItem> adapter,
	                           MapWidgetRegInfo r,
	                           int position,
	                           boolean visible,
	                           boolean collapsed) {
		setVisibility(r, visible, collapsed);
		MapInfoLayer mil = map.getMapLayers().getMapInfoLayer();
		if (mil != null) {
			mil.recreateControls();
		}

		ContextMenuItem item = adapter.getItem(position);
		item.setSelected(visible);
		item.setColor(app, visible ? R.color.osmand_orange : ContextMenuItem.INVALID_ID);
		item.setDescription(visible && collapsed ? getString(R.string.shared_string_collapse) : null);
		adapter.notifyDataSetChanged();
	}

	public void setVisibility(MapWidgetRegInfo m, boolean visible, boolean collapsed) {
		ApplicationMode mode = settings.APPLICATION_MODE.get();
		setVisibility(mode, m, visible, collapsed);
	}

	public void setVisibility(ApplicationMode mode, MapWidgetRegInfo m, boolean visible, boolean collapsed) {
		defineDefaultSettingsElement(mode);
		// clear everything
		this.visibleElementsFromSettings.get(mode).remove(m.key);
		this.visibleElementsFromSettings.get(mode).remove(COLLAPSED_PREFIX + m.key);
		this.visibleElementsFromSettings.get(mode).remove(HIDE_PREFIX + m.key);
		m.removeVisible(mode);
		m.removeVisibleCollapsible(mode);
		if (visible && collapsed) {
			// Set "collapsed" state
			m.addVisibleCollapsible(mode);
			this.visibleElementsFromSettings.get(mode).add(COLLAPSED_PREFIX + m.key);
		} else if (visible) {
			// Set "visible" state
			m.addVisible(mode);
			this.visibleElementsFromSettings.get(mode).add(SHOW_PREFIX + m.key);
		} else {
			// Set "hidden" state
			this.visibleElementsFromSettings.get(mode).add(HIDE_PREFIX + m.key);
		}
		saveVisibleElementsToSettings(mode);
		if (m.getStateChangeListener() != null) {
			m.getStateChangeListener().run();
		}
	}

	private void defineDefaultSettingsElement(ApplicationMode mode) {
		if (this.visibleElementsFromSettings.get(mode) == null) {
			LinkedHashSet<String> set = new LinkedHashSet<>();
			restoreModes(set, leftWidgetSet, mode);
			restoreModes(set, rightWidgetSet, mode);
			this.visibleElementsFromSettings.put(mode, set);
		}
	}

	public void updateVisibleWidgets() {
		loadVisibleElementsFromSettings();
		for (MapWidgetRegInfo ri : leftWidgetSet) {
			processVisibleModes(ri.key, ri);
		}
		for (MapWidgetRegInfo ri : rightWidgetSet) {
			processVisibleModes(ri.key, ri);
		}
	}

	private void loadVisibleElementsFromSettings() {
		visibleElementsFromSettings.clear();
		for (ApplicationMode ms : ApplicationMode.values(app)) {
			String mpf = settings.MAP_INFO_CONTROLS.getModeValue(ms);
			if (mpf.equals(SHOW_PREFIX)) {
				visibleElementsFromSettings.put(ms, null);
			} else {
				LinkedHashSet<String> set = new LinkedHashSet<>();
				visibleElementsFromSettings.put(ms, set);
				Collections.addAll(set, mpf.split(SETTINGS_SEPARATOR));
			}
		}
	}

	private void saveVisibleElementsToSettings(ApplicationMode mode) {
		StringBuilder bs = new StringBuilder();
		for (String ks : this.visibleElementsFromSettings.get(mode)) {
			bs.append(ks).append(SETTINGS_SEPARATOR);
		}
		settings.MAP_INFO_CONTROLS.set(bs.toString());
	}


	private void resetDefault(ApplicationMode mode, Set<MapWidgetRegInfo> set) {
		for (MapWidgetRegInfo ri : set) {
			ri.removeVisibleCollapsible(mode);
			ri.removeVisible(mode);
			if (mode.isWidgetVisible(ri.key)) {
				if (mode.isWidgetCollapsible(ri.key)) {
					ri.addVisibleCollapsible(mode);
				} else {
					ri.addVisible(mode);
				}
			}
		}
	}

	public void resetToDefault() {
		ApplicationMode appMode = settings.getApplicationMode();
		resetDefault(appMode, leftWidgetSet);
		resetDefault(appMode, rightWidgetSet);
		resetDefaultAppearance(appMode);
		this.visibleElementsFromSettings.put(appMode, null);
		settings.MAP_INFO_CONTROLS.set(SHOW_PREFIX);
	}

	private void resetDefaultAppearance(ApplicationMode mode) {
		settings.TRANSPARENT_MAP_THEME.resetModeToDefault(mode);
		settings.SHOW_STREET_NAME.resetModeToDefault(mode);
		settings.MAP_MARKERS_MODE.resetModeToDefault(mode);
	}

	public void updateMapMarkersMode(MapActivity mapActivity) {
		for (MapWidgetRegInfo info : rightWidgetSet) {
			if ("map_marker_1st".equals(info.key)) {
				setVisibility(info, settings.MAP_MARKERS_MODE.get().isWidgets()
						&& settings.MARKERS_DISTANCE_INDICATION_ENABLED.get(), false);
			} else if ("map_marker_2nd".equals(info.key)) {
				setVisibility(info, settings.MAP_MARKERS_MODE.get().isWidgets()
						&& settings.MARKERS_DISTANCE_INDICATION_ENABLED.get()
						&& settings.DISPLAYED_MARKERS_WIDGETS_COUNT.get() == 2, false);
			}
		}
		MapInfoLayer mil = mapActivity.getMapLayers().getMapInfoLayer();
		if (mil != null) {
			mil.recreateControls();
		}
		mapActivity.refreshMap();
	}

	private void addControlId(ContextMenuAdapter cm,
	                          @StringRes int stringId,
	                          OsmandPreference<Boolean> pref) {
		cm.addItem(new ContextMenuItem.ItemBuilder().setTitleId(stringId, map)
				.setSelected(pref.get())
				.setListener(new AppearanceItemClickListener(pref, map)).createItem());
	}

	public static boolean distChanged(int oldDist, int dist) {
		return !(oldDist != 0 && oldDist - dist < 100 && Math.abs(((float) dist - oldDist) / oldDist) < 0.01);
	}

	public String getText(Context ctx, final ApplicationMode mode, final MapWidgetRegInfo r) {
		if (r.getMessage() != null) {
			return (r.isVisibleCollapsed(mode) ? " + " : "  ") + r.getMessage();
		}
		return (r.isVisibleCollapsed(mode) ? " + " : "  ") + ctx.getString(r.getMessageId());
	}

	public Set<MapWidgetRegInfo> getRightWidgetSet() {
		return rightWidgetSet;
	}

	public Set<MapWidgetRegInfo> getLeftWidgetSet() {
		return leftWidgetSet;
	}

	public void addControls(ContextMenuAdapter cm) {
		ApplicationMode mode = settings.getApplicationMode();
		addQuickActionControl(cm);
		// Right panel
		addHeader(cm, R.string.map_widget_right);
		addControls(cm, rightWidgetSet, mode);
		// Left panel
		addHeader(cm, R.string.map_widget_left);
		addControls(cm, leftWidgetSet, mode);
		// Remaining items
		addHeader(cm, R.string.map_widget_appearance_rem);
		addControlsAppearance(cm, mode);
	}

	private void addHeader(ContextMenuAdapter cm, int titleId) {
		cm.addItem(new ContextMenuItem.ItemBuilder().setTitleId(titleId, map)
				.setCategory(true).setLayout(R.layout.list_group_title_with_switch).createItem());
	}

	private void addQuickActionControl(final ContextMenuAdapter contextMenuAdapter) {
		contextMenuAdapter.addItem(new ContextMenuItem.ItemBuilder().setTitleId(R.string.map_widget_right, map)
				.setCategory(true).setLayout(R.layout.list_group_empty_title_with_switch).createItem());

		boolean selected = app.getQuickActionRegistry().isQuickActionOn();
		contextMenuAdapter.addItem(new ContextMenuItem.ItemBuilder()
				.setTitleId(R.string.configure_screen_quick_action, map)
				.setIcon(R.drawable.ic_quick_action)
				.setSelected(selected)
				.setColor(app, selected ? R.color.osmand_orange : ContextMenuItem.INVALID_ID)
				.setSecondaryIcon(R.drawable.ic_action_additional_option)
				.setListener(new ContextMenuAdapter.OnRowItemClick() {
					@Override
					public boolean onContextMenuClick(ArrayAdapter<ContextMenuItem> adapter, int itemId, int position, boolean isChecked, int[] viewCoordinates) {
						setVisibility(adapter, position, isChecked);
						return false;
					}

					@Override
					public boolean onRowItemClick(ArrayAdapter<ContextMenuItem> adapter, View view, int itemId, int position) {
<<<<<<< HEAD
						int slideInAnim = R.anim.slide_in_bottom;
						int slideOutAnim = R.anim.slide_out_bottom;

						QuickActionListFragment fragment = new QuickActionListFragment();
						fragment.setFromDashboard(true);
						map.getSupportFragmentManager().beginTransaction()
								.setCustomAnimations(slideInAnim, slideOutAnim, slideInAnim, slideOutAnim)
								.add(R.id.fragmentContainer, fragment, QuickActionListFragment.TAG)
								.addToBackStack(QuickActionListFragment.TAG).commitAllowingStateLoss();

=======
						QuickActionListFragment.showInstance(mapActivity, true, true);
>>>>>>> de044d1b
						return true;
					}

					private void setVisibility(ArrayAdapter<ContextMenuItem> adapter,
					                           int position,
					                           boolean visible) {

						app.getQuickActionRegistry().setQuickActionFabState(visible);

						MapQuickActionLayer mil = map.getMapLayers().getMapQuickActionLayer();
						if (mil != null) {
							mil.refreshLayer();
						}
						ContextMenuItem item = adapter.getItem(position);
						item.setSelected(visible);
						item.setColor(app, visible ? R.color.osmand_orange : ContextMenuItem.INVALID_ID);
						adapter.notifyDataSetChanged();

					}
				})
				.createItem());
	}

	private void addControls(final ContextMenuAdapter contextMenuAdapter,
	                         Set<MapWidgetRegInfo> groupTitle,
	                         final ApplicationMode mode) {
		for (final MapWidgetRegInfo r : groupTitle) {
			if (!mode.isWidgetAvailable(r.key)) continue;

			boolean selected = r.isVisibleCollapsed(mode) || r.isVisible(mode);
			String desc = map.getString(R.string.shared_string_collapse);
			ContextMenuItem.ItemBuilder itemBuilder = new ContextMenuItem.ItemBuilder()
					.setIcon(r.getDrawableMenu())
					.setSelected(selected)
					.setColor(app, selected ? R.color.osmand_orange : ContextMenuItem.INVALID_ID)
					.setSecondaryIcon(r.widget != null ? R.drawable.ic_action_additional_option : ContextMenuItem.INVALID_ID)
					.setDescription(r.isVisibleCollapsed(mode) ? desc : null)
					.setListener(new ContextMenuAdapter.OnRowItemClick() {
						@Override
						public boolean onRowItemClick(final ArrayAdapter<ContextMenuItem> adapter,
						                              final View view,
						                              final int itemId,
						                              final int pos) {
							if (r.widget == null) {
								setVisibility(adapter, r, pos, !r.isVisible(mode), false);
								return false;
							}
<<<<<<< HEAD
							boolean selected = r.isVisibleCollapsed(mode) || r.isVisible(mode);
							showPopUpMenu(view, adapter, r.getWidgetState(), r.getMessage(), mode,
									getPopupMenuItemListener(adapter, r, pos, true, false),
									getPopupMenuItemListener(adapter, r, pos, false, false),
									getPopupMenuItemListener(adapter, r, pos, true, true),
									selected, pos);
=======
							View textWrapper = view.findViewById(R.id.text_wrapper);
							List<PopUpMenuItem> items = new ArrayList<>();
							UiUtilities ic = app.getUIUtilities();

							final int[] menuIconIds = r.getDrawableMenuIds();
							final int[] menuTitleIds = r.getMessageIds();
							final int[] menuItemIds = r.getItemIds();
							int checkedId = r.getItemId();
							boolean selected = r.visibleCollapsed(mode) || r.visible(mode);
							if (menuIconIds != null && menuTitleIds != null && menuItemIds != null
									&& menuIconIds.length == menuTitleIds.length && menuIconIds.length == menuItemIds.length) {
								for (int i = 0; i < menuIconIds.length; i++) {
									int iconId = menuIconIds[i];
									int titleId = menuTitleIds[i];
									final int id = menuItemIds[i];
									boolean isChecked = id == checkedId;
									String title = app.getString(titleId);
									Drawable icon = isChecked && selected ? ic.getPaintedIcon(iconId, currentModeColor) : ic.getThemedIcon(iconId);
									items.add(new PopUpMenuItem.Builder(app)
											.setTitle(title)
											.setIcon(icon)
											.setOnClickListener(v -> {
												r.changeState(id);
												MapInfoLayer mil = mapActivity.getMapLayers().getMapInfoLayer();
												if (mil != null) {
													mil.recreateControls();
												}
												ContextMenuItem item = adapter.getItem(pos);
												item.setIcon(r.getDrawableMenu());
												if (r.getMessage() != null) {
													item.setTitle(r.getMessage());
												} else {
													item.setTitle(mapActivity.getResources().getString(r.getMessageId()));
												}
												adapter.notifyDataSetChanged();
											})
											.showCompoundBtn(currentModeColor)
											.setSelected(isChecked)
											.create());
								}
							}

							// show
							items.add(new PopUpMenuItem.Builder(app)
									.setTitleId(R.string.shared_string_show)
									.setIcon(ic.getThemedIcon(R.drawable.ic_action_view))
									.setOnClickListener(v -> setVisibility(adapter, pos, true, false))
									.showTopDivider(items.size() > 0)
									.create());

							// hide
							items.add(new PopUpMenuItem.Builder(app)
									.setTitleId(R.string.shared_string_hide)
									.setIcon(ic.getThemedIcon(R.drawable.ic_action_hide))
									.setOnClickListener(v -> setVisibility(adapter, pos, false, false))
									.create());

							// collapse
							items.add(new PopUpMenuItem.Builder(app)
									.setTitleId(R.string.shared_string_collapse)
									.setIcon(ic.getThemedIcon(R.drawable.ic_action_widget_collapse))
									.setOnClickListener(v -> setVisibility(adapter, pos, true, true))
									.create());

							new PopUpMenuHelper.Builder(textWrapper, items, nightMode)
									.setWidthType(PopUpMenuWidthType.STANDARD)
									.setBackgroundColor(ColorUtilities.getListBgColor(mapActivity, nightMode))
									.show();

>>>>>>> de044d1b
							return false;
						}

						@Override
						public boolean onContextMenuClick(ArrayAdapter<ContextMenuItem> a,
						                                  int itemId, int pos, boolean isChecked, int[] viewCoordinates) {
							setVisibility(a, r, pos, isChecked, false);
							return false;
						}

					});
			if (r.getMessage() != null) {
				itemBuilder.setTitle(r.getMessage());
			} else {
				itemBuilder.setTitleId(r.getMessageId(), map);
			}
			contextMenuAdapter.addItem(itemBuilder.createItem());
		}
	}

	private View.OnClickListener getPopupMenuItemListener(final ArrayAdapter<ContextMenuItem> adapter,
	                                                      final MapWidgetRegInfo r,
	                                                      final int pos,
	                                                      final boolean visible,
	                                                      final boolean collapsed) {
		return new View.OnClickListener() {
			@Override
			public void onClick(View v) {
				setVisibility(adapter, r, pos, visible, collapsed);
			}
		};
	}

	public void addControlsAppearance(final ContextMenuAdapter cm, ApplicationMode mode) {
		if (mode != ApplicationMode.DEFAULT) {
			addControlId(cm, R.string.map_widget_top_text, settings.SHOW_STREET_NAME);
		}
		cm.addItem(new ContextMenuItem.ItemBuilder().setTitleId(R.string.coordinates_widget, map)
				.setIcon(R.drawable.ic_action_coordinates_widget)
				.setSelected(settings.SHOW_COORDINATES_WIDGET.get())
				.setListener(new AppearanceItemClickListener(settings.SHOW_COORDINATES_WIDGET, map))
				.setLayout(R.layout.list_item_icon_and_switch).createItem());

		cm.addItem(new ContextMenuItem.ItemBuilder().setTitleId(R.string.map_widget_distance_by_tap, map)
				.setIcon(R.drawable.ic_action_ruler_line)
				.setSelected(settings.SHOW_DISTANCE_RULER.get())
				.setListener(new AppearanceItemClickListener(settings.SHOW_DISTANCE_RULER, map))
				.setLayout(R.layout.list_item_icon_and_switch).createItem());

		addElevationProfileWidget(cm, mode);

		cm.addItem(new ContextMenuItem.ItemBuilder().setTitleId(R.string.map_markers, map)
				.setDescription(settings.MAP_MARKERS_MODE.get().toHumanString(map))
				.setListener(new ContextMenuAdapter.ItemClickListener() {
					@Override
					public boolean onContextMenuClick(final ArrayAdapter<ContextMenuItem> adapter, int itemId, final int position, boolean isChecked, int[] viewCoordinates) {
						DirectionIndicationDialogFragment fragment = new DirectionIndicationDialogFragment();
						fragment.setListener(new DirectionIndicationDialogFragment.DirectionIndicationFragmentListener() {
							@Override
							public void onMapMarkersModeChanged(boolean showDirectionEnabled) {
								updateMapMarkersMode(map);
								cm.getItem(position).setDescription(settings.MAP_MARKERS_MODE.get().toHumanString(map));
								adapter.notifyDataSetChanged();
							}
						});
						fragment.show(map.getSupportFragmentManager(), DirectionIndicationDialogFragment.TAG);
						return false;
					}
				}).setLayout(R.layout.list_item_text_button).createItem());
		addControlId(cm, R.string.map_widget_transparent, settings.TRANSPARENT_MAP_THEME);
		addControlId(cm, R.string.show_lanes, settings.SHOW_LANES);
	}

	public void addElevationProfileWidget(final ContextMenuAdapter cm,
	                                      final ApplicationMode mode) {
		final OsmandPreference<Boolean> pref = settings.SHOW_ELEVATION_PROFILE_WIDGET;

		final ElevationProfileWidgetState widgetState = new ElevationProfileWidgetState(app);
		ContextMenuItem.ItemBuilder itemBuilder = new ContextMenuItem.ItemBuilder()
				.setTitleId(widgetState.getMenuTitleId(), app)
				.setIcon(R.drawable.ic_action_elevation)
				.setSelected(pref.get())
				.setSecondaryIcon(R.drawable.ic_action_additional_option)
				.setListener(new ContextMenuAdapter.OnRowItemClick() {
					@Override
					public boolean onRowItemClick(final ArrayAdapter<ContextMenuItem> adapter,
					                              final View view,
					                              final int itemId,
					                              final int pos) {
						boolean selected = pref.get();
						showPopUpMenu(view, adapter, widgetState, null, mode,
								getElevationPopupMenuItemListener(adapter, pref, pos, true),
								getElevationPopupMenuItemListener(adapter, pref, pos, false),
								null, selected, pos);
						return false;
					}

					@Override
					public boolean onContextMenuClick(ArrayAdapter<ContextMenuItem> a,
					                                  int itemId, int pos, boolean isChecked,
					                                  int[] viewCoordinates) {
						updateAppearancePref(map, pref, a, !pref.get());
						return false;
					}
				});
		cm.addItem(itemBuilder.createItem());
	}

	public View.OnClickListener getElevationPopupMenuItemListener(final ArrayAdapter<ContextMenuItem> adapter,
	                                                              final OsmandPreference<Boolean> pref,
	                                                              final int pos,
	                                                              final boolean visible) {
		return new View.OnClickListener() {
			@Override
			public void onClick(View v) {
				adapter.getItem(pos).setSelected(visible);
				updateAppearancePref(map, pref, adapter, visible);
			}
		};
	}

	public void showPopUpMenu(@NonNull View view,
	                          @NonNull final ArrayAdapter<ContextMenuItem> adapter,
	                          @Nullable final WidgetState widgetState,
	                          @Nullable final String message,
	                          @NonNull ApplicationMode mode,
	                          @NonNull View.OnClickListener showBtnListener,
	                          @NonNull View.OnClickListener hideBtnListener,
	                          @Nullable View.OnClickListener collapseBtnListener,
	                          boolean selected,
	                          final int pos) {
		final boolean nightMode = app.getDaynightHelper().isNightModeForMapControls();
		final int currentModeColor = mode.getProfileColor(nightMode);
		View parentView = view.findViewById(R.id.text_wrapper);
		List<PopUpMenuItem> items = new ArrayList<>();
		UiUtilities uiUtilities = app.getUIUtilities();

		if (widgetState != null) {
			final int[] menuIconIds = widgetState.getMenuIconIds();
			final int[] menuTitleIds = widgetState.getMenuTitleIds();
			final int[] menuItemIds = widgetState.getMenuItemIds();
			if (menuIconIds != null && menuTitleIds != null && menuItemIds != null &&
					menuIconIds.length == menuTitleIds.length && menuIconIds.length == menuItemIds.length) {
				for (int i = 0; i < menuIconIds.length; i++) {
					int iconId = menuIconIds[i];
					int titleId = menuTitleIds[i];
					final int id = menuItemIds[i];
					boolean checkedItem = id == widgetState.getMenuItemId();
					Drawable icon = checkedItem && selected ?
							uiUtilities.getPaintedIcon(iconId, currentModeColor) :
							uiUtilities.getThemedIcon(iconId);
					items.add(new PopUpMenuItem.Builder(app)
							.setTitle(getString(titleId))
							.setIcon(icon)
							.setOnClickListener(new View.OnClickListener() {
								@Override
								public void onClick(View v) {
									widgetState.changeState(id);
									MapInfoLayer mil = map.getMapLayers().getMapInfoLayer();
									if (mil != null) {
										mil.recreateControls();
									}
									ContextMenuItem item = adapter.getItem(pos);
									item.setIcon(widgetState.getMenuIconId());
									if (message != null) {
										item.setTitle(message);
									} else {
										item.setTitle(getString(widgetState.getMenuTitleId()));
									}
									adapter.notifyDataSetChanged();
								}
							})
							.showCompoundBtn(currentModeColor)
							.setSelected(checkedItem)
							.create());
				}
			}
		}

		// show
		items.add(new PopUpMenuItem.Builder(app)
				.setTitleId(R.string.shared_string_show)
				.setIcon(uiUtilities.getThemedIcon(R.drawable.ic_action_view))
				.setOnClickListener(showBtnListener)
				.create());

		// hide
		items.add(new PopUpMenuItem.Builder(app)
				.setTitleId(R.string.shared_string_hide)
				.setIcon(uiUtilities.getThemedIcon(R.drawable.ic_action_hide))
				.setOnClickListener(hideBtnListener)
				.create());

		// collapse
		if (collapseBtnListener != null) {
			items.add(new PopUpMenuItem.Builder(app)
					.setTitleId(R.string.shared_string_collapse)
					.setIcon(uiUtilities.getThemedIcon(R.drawable.ic_action_widget_collapse))
					.setOnClickListener(collapseBtnListener)
					.create());
		}

		new PopUpMenuHelper.Builder(parentView, items, nightMode)
				.setWidthType(PopUpMenuWidthType.STANDARD)
				.show();
	}

	public ContextMenuAdapter getViewConfigureMenuAdapter() {
		final ContextMenuAdapter cm = new ContextMenuAdapter(app);
		boolean nightMode = app.getDaynightHelper().isNightModeForMapControls();
		cm.setProfileDependent(true);
		cm.setNightMode(nightMode);
		cm.setDefaultLayoutId(R.layout.list_item_icon_and_menu);
		cm.addItem(new ContextMenuItem.ItemBuilder().setTitleId(R.string.app_modes_choose, map)
				.setLayout(R.layout.mode_toggles).createItem());
<<<<<<< HEAD
		cm.setChangeAppModeListener(new ConfigureMapMenu.OnClickListener() {

			@Override
			public void onClick() {
				map.getDashboard().updateListAdapter(getViewConfigureMenuAdapter());
			}
		});
		addControls(cm);
=======
		cm.setChangeAppModeListener(() -> map.getDashboard().updateListAdapter(getViewConfigureMenuAdapter(map)));
		final ApplicationMode mode = settings.getApplicationMode();
		addControls(map, cm, mode);
>>>>>>> de044d1b
		return cm;
	}

	private String getString(@StringRes int resId) {
		return app.getString(resId);
	}

	private static void updateAppearancePref(MapActivity map,
	                                         OsmandPreference<Boolean> pref,
	                                         ArrayAdapter<ContextMenuItem> a,
	                                         boolean value) {
		pref.set(value);
		map.updateApplicationModeSettings();
		a.notifyDataSetChanged();
	}

	static class AppearanceItemClickListener implements ContextMenuAdapter.ItemClickListener {

<<<<<<< HEAD
		private final MapActivity map;
=======
		private final MapActivity mapActivity;
>>>>>>> de044d1b
		private final OsmandPreference<Boolean> pref;

		public AppearanceItemClickListener(OsmandPreference<Boolean> pref, MapActivity map) {
			this.pref = pref;
			this.map = map;
		}

		@Override
		public boolean onContextMenuClick(ArrayAdapter<ContextMenuItem> a,
		                                  int itemId, int pos, boolean isChecked,
		                                  int[] viewCoordinates) {
			updateAppearancePref(map, pref, a, !pref.get());
			return false;
		}
	}
}<|MERGE_RESOLUTION|>--- conflicted
+++ resolved
@@ -74,18 +74,6 @@
 	public static String WIDGET_STREET_NAME = "street_name";
 
 
-<<<<<<< HEAD
-	private Set<MapWidgetRegInfo> leftWidgetSet = new TreeSet<>();
-	private Set<MapWidgetRegInfo> rightWidgetSet = new TreeSet<>();
-	private Map<ApplicationMode, Set<String>> visibleElementsFromSettings = new LinkedHashMap<>();
-	private final MapActivity map;
-	private final OsmandApplication app;
-	private final OsmandSettings settings;
-
-	public MapWidgetRegistry(MapActivity map) {
-		this.map = map;
-		this.app = map.getMyApplication();
-=======
 	private final Set<MapWidgetRegInfo> leftWidgetSet = new TreeSet<>();
 	private final Set<MapWidgetRegInfo> rightWidgetSet = new TreeSet<>();
 	private final Map<ApplicationMode, Set<String>> visibleElementsFromSettings = new LinkedHashMap<>();
@@ -96,7 +84,6 @@
 
 	public MapWidgetRegistry(OsmandApplication app) {
 		this.app = app;
->>>>>>> de044d1b
 		this.settings = app.getSettings();
 		loadVisibleElementsFromSettings();
 		listener = change -> updateVisibleWidgets();
@@ -269,11 +256,7 @@
 		for (MapWidgetRegInfo m : mi) {
 			if (m.isVisible(mode)) {
 				set.add(m.key);
-<<<<<<< HEAD
 			} else if (m.isVisibleCollapsed(mode)) {
-=======
-			} else if (m.visibleCollapsible.contains(mode)) {
->>>>>>> de044d1b
 				set.add(COLLAPSED_PREFIX + m.key);
 			} else {
 				set.add(HIDE_PREFIX + m.key);
@@ -491,20 +474,7 @@
 
 					@Override
 					public boolean onRowItemClick(ArrayAdapter<ContextMenuItem> adapter, View view, int itemId, int position) {
-<<<<<<< HEAD
-						int slideInAnim = R.anim.slide_in_bottom;
-						int slideOutAnim = R.anim.slide_out_bottom;
-
-						QuickActionListFragment fragment = new QuickActionListFragment();
-						fragment.setFromDashboard(true);
-						map.getSupportFragmentManager().beginTransaction()
-								.setCustomAnimations(slideInAnim, slideOutAnim, slideInAnim, slideOutAnim)
-								.add(R.id.fragmentContainer, fragment, QuickActionListFragment.TAG)
-								.addToBackStack(QuickActionListFragment.TAG).commitAllowingStateLoss();
-
-=======
 						QuickActionListFragment.showInstance(mapActivity, true, true);
->>>>>>> de044d1b
 						return true;
 					}
 
@@ -552,84 +522,13 @@
 								setVisibility(adapter, r, pos, !r.isVisible(mode), false);
 								return false;
 							}
-<<<<<<< HEAD
 							boolean selected = r.isVisibleCollapsed(mode) || r.isVisible(mode);
 							showPopUpMenu(view, adapter, r.getWidgetState(), r.getMessage(), mode,
 									getPopupMenuItemListener(adapter, r, pos, true, false),
 									getPopupMenuItemListener(adapter, r, pos, false, false),
 									getPopupMenuItemListener(adapter, r, pos, true, true),
 									selected, pos);
-=======
-							View textWrapper = view.findViewById(R.id.text_wrapper);
-							List<PopUpMenuItem> items = new ArrayList<>();
-							UiUtilities ic = app.getUIUtilities();
-
-							final int[] menuIconIds = r.getDrawableMenuIds();
-							final int[] menuTitleIds = r.getMessageIds();
-							final int[] menuItemIds = r.getItemIds();
-							int checkedId = r.getItemId();
-							boolean selected = r.visibleCollapsed(mode) || r.visible(mode);
-							if (menuIconIds != null && menuTitleIds != null && menuItemIds != null
-									&& menuIconIds.length == menuTitleIds.length && menuIconIds.length == menuItemIds.length) {
-								for (int i = 0; i < menuIconIds.length; i++) {
-									int iconId = menuIconIds[i];
-									int titleId = menuTitleIds[i];
-									final int id = menuItemIds[i];
-									boolean isChecked = id == checkedId;
-									String title = app.getString(titleId);
-									Drawable icon = isChecked && selected ? ic.getPaintedIcon(iconId, currentModeColor) : ic.getThemedIcon(iconId);
-									items.add(new PopUpMenuItem.Builder(app)
-											.setTitle(title)
-											.setIcon(icon)
-											.setOnClickListener(v -> {
-												r.changeState(id);
-												MapInfoLayer mil = mapActivity.getMapLayers().getMapInfoLayer();
-												if (mil != null) {
-													mil.recreateControls();
-												}
-												ContextMenuItem item = adapter.getItem(pos);
-												item.setIcon(r.getDrawableMenu());
-												if (r.getMessage() != null) {
-													item.setTitle(r.getMessage());
-												} else {
-													item.setTitle(mapActivity.getResources().getString(r.getMessageId()));
-												}
-												adapter.notifyDataSetChanged();
-											})
-											.showCompoundBtn(currentModeColor)
-											.setSelected(isChecked)
-											.create());
-								}
-							}
-
-							// show
-							items.add(new PopUpMenuItem.Builder(app)
-									.setTitleId(R.string.shared_string_show)
-									.setIcon(ic.getThemedIcon(R.drawable.ic_action_view))
-									.setOnClickListener(v -> setVisibility(adapter, pos, true, false))
-									.showTopDivider(items.size() > 0)
-									.create());
-
-							// hide
-							items.add(new PopUpMenuItem.Builder(app)
-									.setTitleId(R.string.shared_string_hide)
-									.setIcon(ic.getThemedIcon(R.drawable.ic_action_hide))
-									.setOnClickListener(v -> setVisibility(adapter, pos, false, false))
-									.create());
-
-							// collapse
-							items.add(new PopUpMenuItem.Builder(app)
-									.setTitleId(R.string.shared_string_collapse)
-									.setIcon(ic.getThemedIcon(R.drawable.ic_action_widget_collapse))
-									.setOnClickListener(v -> setVisibility(adapter, pos, true, true))
-									.create());
-
-							new PopUpMenuHelper.Builder(textWrapper, items, nightMode)
-									.setWidthType(PopUpMenuWidthType.STANDARD)
-									.setBackgroundColor(ColorUtilities.getListBgColor(mapActivity, nightMode))
-									.show();
-
->>>>>>> de044d1b
+
 							return false;
 						}
 
@@ -814,6 +713,7 @@
 				.setTitleId(R.string.shared_string_show)
 				.setIcon(uiUtilities.getThemedIcon(R.drawable.ic_action_view))
 				.setOnClickListener(showBtnListener)
+				.showTopDivider(items.size() > 0)
 				.create());
 
 		// hide
@@ -834,6 +734,7 @@
 
 		new PopUpMenuHelper.Builder(parentView, items, nightMode)
 				.setWidthType(PopUpMenuWidthType.STANDARD)
+				.setBackgroundColor(ColorUtilities.getListBgColor(mapActivity, nightMode))
 				.show();
 	}
 
@@ -845,20 +746,9 @@
 		cm.setDefaultLayoutId(R.layout.list_item_icon_and_menu);
 		cm.addItem(new ContextMenuItem.ItemBuilder().setTitleId(R.string.app_modes_choose, map)
 				.setLayout(R.layout.mode_toggles).createItem());
-<<<<<<< HEAD
-		cm.setChangeAppModeListener(new ConfigureMapMenu.OnClickListener() {
-
-			@Override
-			public void onClick() {
-				map.getDashboard().updateListAdapter(getViewConfigureMenuAdapter());
-			}
-		});
-		addControls(cm);
-=======
 		cm.setChangeAppModeListener(() -> map.getDashboard().updateListAdapter(getViewConfigureMenuAdapter(map)));
 		final ApplicationMode mode = settings.getApplicationMode();
 		addControls(map, cm, mode);
->>>>>>> de044d1b
 		return cm;
 	}
 
@@ -877,11 +767,7 @@
 
 	static class AppearanceItemClickListener implements ContextMenuAdapter.ItemClickListener {
 
-<<<<<<< HEAD
-		private final MapActivity map;
-=======
 		private final MapActivity mapActivity;
->>>>>>> de044d1b
 		private final OsmandPreference<Boolean> pref;
 
 		public AppearanceItemClickListener(OsmandPreference<Boolean> pref, MapActivity map) {
