package net.osmand.plus.views.mapwidgets.configure.panel;

import static net.osmand.plus.views.mapwidgets.MapWidgetRegistry.AVAILABLE_MODE;
import static net.osmand.plus.views.mapwidgets.MapWidgetRegistry.DEFAULT_MODE;
import static net.osmand.plus.views.mapwidgets.MapWidgetRegistry.DISABLED_MODE;
import static net.osmand.plus.views.mapwidgets.MapWidgetRegistry.ENABLED_MODE;
import static net.osmand.plus.views.mapwidgets.configure.settings.WidgetSettingsBaseFragment.KEY_APP_MODE;
import static net.osmand.plus.views.mapwidgets.configure.settings.WidgetSettingsBaseFragment.KEY_WIDGET_ID;

import android.content.Context;
import android.graphics.drawable.Drawable;
import android.os.Bundle;
import android.view.LayoutInflater;
import android.view.View;
import android.view.ViewGroup;
import android.view.ViewTreeObserver.OnScrollChangedListener;
import android.widget.ImageView;
import android.widget.TextView;

import androidx.annotation.ColorInt;
import androidx.annotation.NonNull;
import androidx.annotation.Nullable;
import androidx.core.widget.NestedScrollView;
import androidx.fragment.app.Fragment;
import androidx.fragment.app.FragmentActivity;
import androidx.fragment.app.FragmentManager;

import net.osmand.plus.OsmandApplication;
import net.osmand.plus.R;
import net.osmand.plus.activities.MapActivity;
import net.osmand.plus.helpers.AndroidUiHelper;
import net.osmand.plus.profiles.SelectCopyAppModeBottomSheet.CopyAppModePrefsListener;
import net.osmand.plus.settings.backend.ApplicationMode;
import net.osmand.plus.settings.backend.OsmandSettings;
import net.osmand.plus.utils.AndroidUtils;
import net.osmand.plus.utils.UiUtilities;
import net.osmand.plus.views.layers.MapInfoLayer;
import net.osmand.plus.views.mapwidgets.MapWidgetInfo;
import net.osmand.plus.views.mapwidgets.MapWidgetRegistry;
import net.osmand.plus.views.mapwidgets.MapWidgetsFactory;
import net.osmand.plus.views.mapwidgets.WidgetGroup;
import net.osmand.plus.views.mapwidgets.WidgetType;
import net.osmand.plus.views.mapwidgets.WidgetsPanel;
import net.osmand.plus.views.mapwidgets.configure.ConfigureScreenActionsCard;
import net.osmand.plus.views.mapwidgets.configure.ConfirmResetToDefaultBottomSheetDialog.ResetToDefaultListener;
import net.osmand.plus.views.mapwidgets.configure.WidgetIconsHelper;
import net.osmand.plus.views.mapwidgets.configure.add.AddWidgetFragment;
import net.osmand.plus.views.mapwidgets.configure.reorder.ReorderWidgetsFragment;
import net.osmand.plus.views.mapwidgets.configure.reorder.viewholder.AvailableItemViewHolder;
import net.osmand.plus.views.mapwidgets.configure.settings.WidgetSettingsBaseFragment;
import net.osmand.plus.views.mapwidgets.widgets.MapWidget;
import net.osmand.util.Algorithms;

import java.util.ArrayList;
import java.util.Collections;
import java.util.List;
import java.util.Map;
import java.util.Set;
import java.util.TreeMap;

public class WidgetsListFragment extends Fragment implements OnScrollChangedListener,
		ResetToDefaultListener, CopyAppModePrefsListener {

	private static final String SELECTED_GROUP_ATTR = "selected_group_key";

	private OsmandApplication app;
	private OsmandSettings settings;
	private MapWidgetRegistry widgetRegistry;

	private WidgetsPanel selectedPanel;
	private ApplicationMode selectedAppMode;
	private WidgetIconsHelper iconsHelper;

	private View view;
	private NestedScrollView scrollView;
	private View changeOrderListButton;
	private View changeOrderFooterButton;
	private ViewGroup enabledWidgetsContainer;
	private ViewGroup availableWidgetsContainer;
	private ViewGroup actionsCardContainer;

	private final int enabledWidgetsFilter = AVAILABLE_MODE | ENABLED_MODE;

	private boolean nightMode;

	public void setSelectedPanel(@NonNull WidgetsPanel panel) {
		this.selectedPanel = panel;
	}

	@Override
	public void onCreate(@Nullable Bundle savedInstanceState) {
		super.onCreate(savedInstanceState);
		app = (OsmandApplication) requireContext().getApplicationContext();
		widgetRegistry = app.getOsmandMap().getMapLayers().getMapWidgetRegistry();

		settings = app.getSettings();
		nightMode = !settings.isLightContent();
		selectedAppMode = settings.getApplicationMode();
		iconsHelper = new WidgetIconsHelper(app, selectedAppMode.getProfileColor(nightMode), nightMode);
		if (savedInstanceState != null) {
			selectedPanel = WidgetsPanel.valueOf(savedInstanceState.getString(SELECTED_GROUP_ATTR));
		}
	}

	@Nullable
	@Override
	public View onCreateView(@NonNull LayoutInflater inflater, @Nullable ViewGroup container, @Nullable Bundle savedInstanceState) {
		inflater = UiUtilities.getInflater(requireContext(), nightMode);
		view = inflater.inflate(R.layout.fragment_widgets_list, container, false);

		enabledWidgetsContainer = view.findViewById(R.id.enabled_widgets_list);
		availableWidgetsContainer = view.findViewById(R.id.available_widgets_list);
		changeOrderListButton = view.findViewById(R.id.change_order_button_in_list);
		changeOrderFooterButton = view.findViewById(R.id.change_order_button_in_bottom);
		actionsCardContainer = view.findViewById(R.id.configure_screen_actions_container);

		scrollView = view.findViewById(R.id.scroll_view);
		scrollView.getViewTreeObserver().addOnScrollChangedListener(this);

		updateContent();

		TextView panelTitle = view.findViewById(R.id.panel_title);
		panelTitle.setText(getString(selectedPanel.getTitleId(AndroidUtils.isLayoutRtl(app))));

		setupReorderButton(changeOrderListButton);
		setupReorderButton(changeOrderFooterButton);
		setupActionsCard();

		return view;
	}

	@Override
	public void onResume() {
		super.onResume();

		Fragment fragment = getParentFragment();
		if (fragment instanceof ConfigureWidgetsFragment) {
			((ConfigureWidgetsFragment) fragment).setSelectedFragment(this);
		}
	}

	@Override
	public void onPause() {
		super.onPause();

		Fragment fragment = getParentFragment();
		if (fragment instanceof ConfigureWidgetsFragment) {
			((ConfigureWidgetsFragment) fragment).setSelectedFragment(null);
		}
	}

	public void setupReorderButton(@NonNull View view) {
		view.setOnClickListener(v -> {
			FragmentActivity activity = getActivity();
			if (activity != null) {
				ReorderWidgetsFragment.showInstance(activity.getSupportFragmentManager(), selectedPanel,
						selectedAppMode, getParentFragment());
			}
		});
		setupListItemBackground(view);
	}

	public void scrollToActions() {
		scrollView.smoothScrollTo(0, (int) actionsCardContainer.getY());
	}

	private void setupActionsCard() {
		int panelTitleId = selectedPanel.getTitleId(AndroidUtils.isLayoutRtl(app));
		View cardView = new ConfigureScreenActionsCard(requireMapActivity(), this, selectedAppMode, panelTitleId)
				.build(view.getContext());
		actionsCardContainer.addView(cardView);
	}

	@Override
	public void onResetToDefaultConfirmed() {
		MapActivity mapActivity = getMapActivity();
		if (mapActivity == null) {
			return;
		}

		List<WidgetsPanel> panels = Collections.singletonList(selectedPanel);
		Set<MapWidgetInfo> widgetInfos = widgetRegistry
				.getWidgetsForPanel(mapActivity, selectedAppMode, 0, panels);
		for (MapWidgetInfo widgetInfo : widgetInfos) {
			Boolean newEnableState = isOriginalWidgetOnAnotherPanel(widgetInfo)
					? false // Disable (not reset), because widget can be enabled by default
					: null;
			widgetRegistry.enableDisableWidgetForMode(selectedAppMode, widgetInfo, newEnableState, false);
		}
		selectedPanel.getOrderPreference(settings).resetModeToDefault(selectedAppMode);

		MapInfoLayer mapInfoLayer = app.getOsmandMap().getMapLayers().getMapInfoLayer();
		if (mapInfoLayer != null) {
			mapInfoLayer.recreateAllControls(mapActivity);
		}
		updateContent();
	}

	private boolean isOriginalWidgetOnAnotherPanel(@NonNull MapWidgetInfo widgetInfo) {
		boolean original = WidgetType.isOriginalWidget(widgetInfo.key);
		WidgetType widgetType = widgetInfo.widget.getWidgetType();
		return original && widgetType != null && widgetType.defaultPanel != widgetInfo.widgetPanel;
	}

	@Override
	public void copyAppModePrefs(@NonNull ApplicationMode appMode) {
		MapActivity mapActivity = getMapActivity();
		if (mapActivity == null) {
			return;
		}
		MapWidgetsFactory widgetsFactory = new MapWidgetsFactory(mapActivity);

		List<WidgetsPanel> panels = Collections.singletonList(selectedPanel);
		List<MapWidgetInfo> defaultWidgetInfos = getDefaultWidgetInfos(mapActivity);
		Set<MapWidgetInfo> widgetInfosToCopy = widgetRegistry
				.getWidgetsForPanel(mapActivity, appMode, ENABLED_MODE | AVAILABLE_MODE, panels);
		List<List<String>> newPagedOrder = new ArrayList<>();
		int previousPage = -1;

		for (MapWidgetInfo widgetInfoToCopy : widgetInfosToCopy) {
			if (!selectedAppMode.isWidgetAvailable(widgetInfoToCopy.key)) {
				continue;
			}

			WidgetType widgetTypeToCopy = widgetInfoToCopy.widget.getWidgetType();
			boolean duplicateNotPossible = widgetTypeToCopy == null || !selectedPanel.isDuplicatesAllowed();
			String defaultWidgetId = WidgetType.getDefaultWidgetId(widgetInfoToCopy.key);
			MapWidgetInfo defaultWidgetInfo = getWidgetInfoById(defaultWidgetId, defaultWidgetInfos);

			if (defaultWidgetInfo != null) {
				String widgetIdToAdd;
				boolean disabled = !defaultWidgetInfo.isEnabledForAppMode(selectedAppMode);
				boolean inAnotherPanel = defaultWidgetInfo.widgetPanel != selectedPanel;
				if (duplicateNotPossible || (disabled && !inAnotherPanel)) {
					widgetRegistry.enableDisableWidgetForMode(selectedAppMode, defaultWidgetInfo, true, false);
					widgetIdToAdd = defaultWidgetInfo.key;
				} else {
					MapWidgetInfo duplicateWidgetInfo = createDuplicateWidgetInfo(widgetTypeToCopy, widgetsFactory);
					widgetIdToAdd = duplicateWidgetInfo != null ? duplicateWidgetInfo.key : null;
				}

				if (!Algorithms.isEmpty(widgetIdToAdd)) {
					if (previousPage != widgetInfoToCopy.pageIndex || newPagedOrder.size() == 0) {
						previousPage = widgetInfoToCopy.pageIndex;
						newPagedOrder.add(new ArrayList<>());
					}
					newPagedOrder.get(newPagedOrder.size() - 1).add(widgetIdToAdd);
				}
			}
		}

		selectedPanel.setWidgetsOrder(selectedAppMode, newPagedOrder, settings);

		MapInfoLayer mapInfoLayer = app.getOsmandMap().getMapLayers().getMapInfoLayer();
		if (settings.getApplicationMode().equals(selectedAppMode) && mapInfoLayer != null) {
			mapInfoLayer.recreateAllControls(mapActivity);
		}
		updateContent();
	}

	@NonNull
	private List<MapWidgetInfo> getDefaultWidgetInfos(@NonNull MapActivity mapActivity) {
		Set<MapWidgetInfo> widgetInfos = widgetRegistry
				.getWidgetsForPanel(mapActivity, selectedAppMode, 0, selectedPanel.getMergedPanels());
		for (MapWidgetInfo widgetInfo : widgetInfos) {
			if (widgetInfo.widgetPanel == selectedPanel) {
				Boolean visibility = WidgetType.isOriginalWidget(widgetInfo.key) ? false : null;
				widgetRegistry.enableDisableWidgetForMode(selectedAppMode, widgetInfo, visibility, false);
			}
		}
		selectedPanel.getOrderPreference(settings).resetModeToDefault(selectedAppMode);
		return new ArrayList<>(widgetInfos);
	}

	@Nullable
	private MapWidgetInfo createDuplicateWidgetInfo(@NonNull WidgetType widgetType,
	                                                @NonNull MapWidgetsFactory widgetsFactory) {
		String duplicateWidgetId = WidgetType.getDuplicateWidgetId(widgetType.id);
		MapWidget duplicateWidget = widgetsFactory.createMapWidget(duplicateWidgetId, widgetType);
		if (duplicateWidget != null) {
			settings.CUSTOM_WIDGETS_KEYS.addModeValue(selectedAppMode, duplicateWidgetId);
			MapWidgetInfo duplicateWidgetInfo = widgetRegistry.createCustomWidget(duplicateWidgetId,
					duplicateWidget, widgetType, selectedPanel, selectedAppMode);
			widgetRegistry.enableDisableWidgetForMode(selectedAppMode, duplicateWidgetInfo, true, false);
			return duplicateWidgetInfo;
		}
		return null;
	}

	@Nullable
	private MapWidgetInfo getWidgetInfoById(@NonNull String widgetId, @NonNull List<MapWidgetInfo> widgetInfos) {
		for (MapWidgetInfo widgetInfo : widgetInfos) {
			if (widgetId.equals(widgetInfo.key)) {
				return widgetInfo;
			}
		}
		return null;
	}

	public void updateContent() {
		updateEnabledWidgets();
		updateAvailableWidgets();
	}

	private void updateEnabledWidgets() {
		enabledWidgetsContainer.removeAllViews();

		MapActivity mapActivity = requireMapActivity();
		Set<MapWidgetInfo> enabledWidgets = widgetRegistry.getWidgetsForPanel(mapActivity, selectedAppMode,
				enabledWidgetsFilter, Collections.singletonList(selectedPanel));
		boolean noEnabledWidgets = Algorithms.isEmpty(enabledWidgets);

		View noWidgetsContainer = view.findViewById(R.id.no_widgets_container);
		AndroidUiHelper.updateVisibility(noWidgetsContainer, noEnabledWidgets);
		if (noEnabledWidgets) {
			boolean rtl = AndroidUtils.isLayoutRtl(app);
			ImageView imageView = view.findViewById(R.id.no_widgets_image);
			imageView.setImageDrawable(app.getUIUtilities().getIcon(selectedPanel.getIconId(rtl), nightMode));
		} else {
			inflateEnabledWidgets();
		}
	}

	private void inflateEnabledWidgets() {
		MapActivity mapActivity = requireMapActivity();
		LayoutInflater inflater = UiUtilities.getInflater(mapActivity, nightMode);
		if (selectedPanel.isPagingAllowed()) {
			List<Set<MapWidgetInfo>> pagedWidgets = widgetRegistry.getPagedWidgetsForPanel(mapActivity, selectedAppMode, selectedPanel, enabledWidgetsFilter);
			for (int i = 0; i < pagedWidgets.size(); i++) {
				inflatePageItemView(i, inflater);
				inflateWidgetItemsViews(pagedWidgets.get(i), inflater);
			}
		} else {
			Set<MapWidgetInfo> widgets = widgetRegistry.getWidgetsForPanel(mapActivity, selectedAppMode, enabledWidgetsFilter, Collections.singletonList(selectedPanel));
			inflateWidgetItemsViews(widgets, inflater);
		}
	}

	private void inflatePageItemView(int index, @NonNull LayoutInflater inflater) {
		View view = inflater.inflate(R.layout.configure_screen_list_item_page, enabledWidgetsContainer, false);
		View topDivider = view.findViewById(R.id.top_divider);
		TextView pageText = view.findViewById(R.id.page);
		AndroidUiHelper.updateVisibility(topDivider, index > 0);
		pageText.setText(getString(R.string.page_number, String.valueOf(index + 1)));
		enabledWidgetsContainer.addView(view);
	}

	private void inflateWidgetItemsViews(@NonNull Set<MapWidgetInfo> widgetsInfo, @NonNull LayoutInflater inflater) {
		List<MapWidgetInfo> widgets = new ArrayList<>(widgetsInfo);

		for (int i = 0; i < widgets.size(); i++) {
			MapWidgetInfo widgetInfo = widgets.get(i);

			View view = inflater.inflate(R.layout.configure_screen_widget_item, enabledWidgetsContainer, false);

			TextView title = view.findViewById(R.id.title);
			title.setText(widgetInfo.getTitle(app));

			WidgetType widgetType = WidgetType.getById(widgetInfo.key);
			WidgetGroup widgetGroup = widgetType == null ? null : widgetType.group;
			if (widgetGroup != null) {
				TextView description = view.findViewById(R.id.description);
				description.setText(widgetGroup.titleId);
				AndroidUiHelper.updateVisibility(description, true);
			}

			ImageView imageView = view.findViewById(R.id.icon);
			iconsHelper.updateWidgetIcon(imageView, widgetInfo);

			View settingsButton = view.findViewById(R.id.settings_button);
			WidgetSettingsBaseFragment fragment = widgetType != null ? widgetType.getSettingsFragment() : null;
			if (fragment != null) {
				settingsButton.setOnClickListener(v -> {
					FragmentActivity activity = getActivity();
					if (activity != null) {
						Bundle args = new Bundle();
						args.putString(KEY_WIDGET_ID, widgetInfo.key);
						args.putString(KEY_APP_MODE, selectedAppMode.getStringKey());

						Fragment target = getParentFragment();
						FragmentManager manager = activity.getSupportFragmentManager();
						WidgetSettingsBaseFragment.showFragment(manager, args, target, fragment);
					}
				});
<<<<<<< HEAD
				setupListItemBackground(settingsButton);
=======
				setupListItemBackground(app, settingsButton, selectedAppMode.getProfileColor(nightMode));
>>>>>>> 4144d0e7
			}

			View infoButton = view.findViewById(R.id.info_button);
			infoButton.setOnClickListener(v -> {
				FragmentActivity activity = getActivity();
				if (activity != null) {
					FragmentManager fragmentManager = activity.getSupportFragmentManager();
					Fragment target = getParentFragment();
					if (widgetGroup != null) {
						AddWidgetFragment.showGroupDialog(fragmentManager, target,
								selectedAppMode, selectedPanel, widgetGroup, null);
					} else {
						AddWidgetFragment.showWidgetDialog(fragmentManager, target,
								selectedAppMode, selectedPanel, widgetType, null);
					}
				}
			});
			view.setOnClickListener(v -> infoButton.callOnClick());

			AndroidUiHelper.updateVisibility(settingsButton, fragment != null);
			AndroidUiHelper.updateVisibility(infoButton, true);
			AndroidUiHelper.updateVisibility(view.findViewById(R.id.buttons_divider), fragment != null);

			setupListItemBackground(view);

			View bottomDivider = view.findViewById(R.id.bottom_divider);
			boolean last = i + 1 == widgets.size();
			AndroidUiHelper.updateVisibility(bottomDivider, !last);

			enabledWidgetsContainer.addView(view);
		}
	}

	private void updateAvailableWidgets() {
		availableWidgetsContainer.removeAllViews();

		int filter = AVAILABLE_MODE | DEFAULT_MODE;
		if (!selectedPanel.isDuplicatesAllowed()) {
			filter |= DISABLED_MODE;
		}

		MapActivity mapActivity = requireMapActivity();
		Set<MapWidgetInfo> availableWidgets = widgetRegistry.getWidgetsForPanel(mapActivity, selectedAppMode, filter, selectedPanel.getMergedPanels());
		boolean hasAvailableWidgets = !Algorithms.isEmpty(availableWidgets);
		if (hasAvailableWidgets) {
			List<WidgetType> disabledDefaultWidgets = listDefaultWidgets(availableWidgets);
			List<MapWidgetInfo> externalWidgets = listExternalWidgets(availableWidgets);

			inflateAvailableDefaultWidgets(excludeGroupsDuplicated(disabledDefaultWidgets), !Algorithms.isEmpty(externalWidgets));
			inflateAvailableExternalWidgets(externalWidgets);
		}
		AndroidUiHelper.updateVisibility(view.findViewById(R.id.available_widgets_container), hasAvailableWidgets);
	}

	@NonNull
	private List<WidgetType> excludeGroupsDuplicated(List<WidgetType> widgets) {
		List<WidgetGroup> visitedGroups = new ArrayList<>();
		List<WidgetType> matchingWidgets = new ArrayList<>();
		for (WidgetType widget : widgets) {
			WidgetGroup group = widget.group;
			if (group != null && !visitedGroups.contains(group)) {
				visitedGroups.add(group);
				matchingWidgets.add(widget);
			} else if (group == null) {
				matchingWidgets.add(widget);
			}
		}
		return matchingWidgets;
	}

	private void inflateAvailableDefaultWidgets(@NonNull List<WidgetType> widgets, boolean hasExternalWidgets) {
		LayoutInflater inflater = UiUtilities.getInflater(getContext(), nightMode);
		for (int i = 0; i < widgets.size(); i++) {
			WidgetType widgetType = widgets.get(i);
			WidgetGroup widgetGroup = widgetType.group;

			View view = inflater.inflate(R.layout.configure_screen_widget_item, availableWidgetsContainer, false);

			ImageView icon = view.findViewById(R.id.icon);
			if (widgetGroup != null) {
				icon.setImageResource(widgetGroup.getIconId(nightMode));
			} else {
				iconsHelper.updateWidgetIcon(icon, widgetType);
			}

			CharSequence title = widgetGroup != null
					? AvailableItemViewHolder.getGroupTitle(widgetGroup, app, nightMode)
					: getString(widgetType.titleId);
			((TextView) view.findViewById(R.id.title)).setText(title);

			View infoButton = view.findViewById(R.id.info_button);
			infoButton.setOnClickListener(v -> {
				FragmentActivity activity = getActivity();
				if (activity != null) {
					FragmentManager fragmentManager = activity.getSupportFragmentManager();
					Fragment target = getParentFragment();
					if (widgetGroup != null) {
						AddWidgetFragment.showGroupDialog(fragmentManager, target,
								selectedAppMode, selectedPanel, widgetGroup, null);
					} else {
						AddWidgetFragment.showWidgetDialog(fragmentManager, target,
								selectedAppMode, selectedPanel, widgetType, null);
					}
				}
			});
			view.setOnClickListener(v -> infoButton.callOnClick());

			AndroidUiHelper.updateVisibility(infoButton, true);
			AndroidUiHelper.updateVisibility(view.findViewById(R.id.settings_button), false);
			AndroidUiHelper.updateVisibility(view.findViewById(R.id.buttons_divider), false);

			boolean last = i + 1 == widgets.size();
			AndroidUiHelper.updateVisibility(view.findViewById(R.id.bottom_divider), !last || hasExternalWidgets);

			setupListItemBackground(view);

			availableWidgetsContainer.addView(view);
		}
	}

	private void inflateAvailableExternalWidgets(@NonNull List<MapWidgetInfo> externalWidgets) {
		LayoutInflater inflater = UiUtilities.getInflater(getContext(), nightMode);
		for (int i = 0; i < externalWidgets.size(); i++) {
			MapWidgetInfo widgetInfo = externalWidgets.get(i);

			View view = inflater.inflate(R.layout.configure_screen_widget_item, availableWidgetsContainer, false);

			ImageView icon = view.findViewById(R.id.icon);
			iconsHelper.updateWidgetIcon(icon, widgetInfo);

			TextView title = view.findViewById(R.id.title);
			title.setText(widgetInfo.getTitle(app));

			View infoButton = view.findViewById(R.id.info_button);
			infoButton.setOnClickListener(v -> {
				FragmentActivity activity = getActivity();
				String externalProviderPackage = widgetInfo.getExternalProviderPackage();
				if (activity != null && !Algorithms.isEmpty(externalProviderPackage)) {
					FragmentManager fragmentManager = activity.getSupportFragmentManager();
					AddWidgetFragment.showExternalWidgetDialog(fragmentManager, getParentFragment(),
							selectedAppMode, selectedPanel, widgetInfo.key, externalProviderPackage, null);
				}
			});
			AndroidUiHelper.updateVisibility(infoButton, true);
			AndroidUiHelper.updateVisibility(view.findViewById(R.id.settings_button), false);
			AndroidUiHelper.updateVisibility(view.findViewById(R.id.buttons_divider), false);

			boolean last = i + 1 == externalWidgets.size();
			AndroidUiHelper.updateVisibility(view.findViewById(R.id.bottom_divider), !last);

			availableWidgetsContainer.addView(view);
		}
	}

	@NonNull
	private List<WidgetType> listDefaultWidgets(@NonNull Set<MapWidgetInfo> widgets) {
		Map<Integer, WidgetType> defaultWidgets = new TreeMap<>();
		for (MapWidgetInfo widgetInfo : widgets) {
			WidgetType widgetType = WidgetType.getById(widgetInfo.key);
			if (widgetType != null) {
				defaultWidgets.put(widgetType.ordinal(), widgetType);
			}
		}
		return new ArrayList<>(defaultWidgets.values());
	}

	@NonNull
	private List<MapWidgetInfo> listExternalWidgets(@NonNull Set<MapWidgetInfo> widgets) {
		List<MapWidgetInfo> externalWidgets = new ArrayList<>();
		for (MapWidgetInfo widgetInfo : widgets) {
			WidgetType widgetType = WidgetType.getById(widgetInfo.key);
			if (widgetType == null) {
				externalWidgets.add(widgetInfo);
			}
		}
		return externalWidgets;
	}

	private void setupListItemBackground(@NonNull View view) {
		View container = view.findViewById(R.id.container);
		setupListItemBackground(app, container, selectedAppMode.getProfileColor(nightMode));
	}

	public static void setupListItemBackground(@NonNull Context context, @NonNull View view, @ColorInt int color) {
		Drawable background = UiUtilities.getColoredSelectableDrawable(context, color, 0.3f);
		AndroidUtils.setBackground(view, background);
	}

	@Override
	public void onSaveInstanceState(@NonNull Bundle outState) {
		super.onSaveInstanceState(outState);
		outState.putString(SELECTED_GROUP_ATTR, selectedPanel.name());
	}

	@Override
	public void onScrollChanged() {
		int y1 = AndroidUtils.getViewOnScreenY(changeOrderListButton);
		int y2 = AndroidUtils.getViewOnScreenY(changeOrderFooterButton);
		changeOrderFooterButton.setVisibility(y1 <= y2 ? View.GONE : View.VISIBLE);
	}

	@NonNull
	public MapActivity requireMapActivity() {
		FragmentActivity activity = getActivity();
		if (!(activity instanceof MapActivity)) {
			throw new IllegalStateException("Fragment " + this + " not attached to an activity.");
		}
		return (MapActivity) activity;
	}

	@Nullable
	private MapActivity getMapActivity() {
		FragmentActivity activity = getActivity();
		return activity instanceof MapActivity ? ((MapActivity) activity) : null;
	}
}<|MERGE_RESOLUTION|>--- conflicted
+++ resolved
@@ -382,11 +382,7 @@
 						WidgetSettingsBaseFragment.showFragment(manager, args, target, fragment);
 					}
 				});
-<<<<<<< HEAD
-				setupListItemBackground(settingsButton);
-=======
 				setupListItemBackground(app, settingsButton, selectedAppMode.getProfileColor(nightMode));
->>>>>>> 4144d0e7
 			}
 
 			View infoButton = view.findViewById(R.id.info_button);
