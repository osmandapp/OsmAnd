--- conflicted
+++ resolved
@@ -239,15 +239,10 @@
 		String shieldValue = shield.getValue();
 		String shieldTag = shield.getTag();
 		int[] types = object.getTypes();
-<<<<<<< HEAD
 		RenderingRulesStorage storage = app.getRendererRegistry().getCurrentSelectedRenderer();
 		if (storage == null) {
 			return false;
 		}
-=======
-
-		RenderingRulesStorage storage = rendererRegistry.getCurrentSelectedRenderer();
->>>>>>> 88f17bcb
 		RenderingRuleSearchRequest rreq = app.getResourceManager().getRenderer()
 				.getSearchRequestWithAppliedCustomRules(storage, isNightMode());
 
