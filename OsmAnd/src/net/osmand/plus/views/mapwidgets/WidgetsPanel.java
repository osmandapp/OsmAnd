package net.osmand.plus.views.mapwidgets;

import android.text.TextUtils;
import android.util.Pair;

import androidx.annotation.DrawableRes;
import androidx.annotation.NonNull;
import androidx.annotation.StringRes;

import net.osmand.plus.R;
import net.osmand.plus.settings.backend.ApplicationMode;
import net.osmand.plus.settings.backend.OsmandSettings;
import net.osmand.plus.settings.backend.preferences.ListStringPreference;
import net.osmand.util.Algorithms;

import java.util.ArrayList;
import java.util.Arrays;
import java.util.Collections;
import java.util.List;

public enum WidgetsPanel {

	LEFT(R.drawable.ic_action_screen_side_left, R.string.map_widget_left),
	RIGHT(R.drawable.ic_action_screen_side_right, R.string.map_widget_right),
	TOP(R.drawable.ic_action_screen_side_top, R.string.top_widgets_panel),
	BOTTOM(R.drawable.ic_action_screen_side_bottom, R.string.bottom_widgets_panel);

	public static final String PAGE_SEPARATOR = ";";
	public static final String WIDGET_SEPARATOR = ",";
	public static final Integer DEFAULT_ORDER = 1000;

	private static final List<String> ORIGINAL_LEFT_ORDER = new ArrayList<>();
	private static final List<String> ORIGINAL_RIGHT_ORDER = new ArrayList<>();
	private static final List<String> ORIGINAL_TOP_ORDER = new ArrayList<>();
	private static final List<String> ORIGINAL_BOTTOM_ORDER = new ArrayList<>();

	static {
		for (WidgetType widget : WidgetType.values()) {
			String id = widget.id;
			WidgetsPanel defaultPanel = widget.defaultPanel;
			if (defaultPanel == LEFT) {
				ORIGINAL_LEFT_ORDER.add(id);
			} else if (defaultPanel == TOP) {
				ORIGINAL_TOP_ORDER.add(id);
			} else if (defaultPanel == RIGHT) {
				ORIGINAL_RIGHT_ORDER.add(id);
			} else if (defaultPanel == BOTTOM) {
				ORIGINAL_BOTTOM_ORDER.add(id);
			} else {
				throw new IllegalStateException("Unsupported panel");
			}
		}
	}

	@DrawableRes
	private final int iconId;
	@StringRes
	private final int titleId;

	WidgetsPanel(@DrawableRes int iconId, @StringRes int titleId) {
		this.iconId = iconId;
		this.titleId = titleId;
	}

	@DrawableRes
	public int getIconId(boolean rtl) {
		return getRtlPanel(rtl).iconId;
	}

	@StringRes
	public int getTitleId(boolean rtl) {
		return getRtlPanel(rtl).titleId;
	}

	@NonNull
	private WidgetsPanel getRtlPanel(boolean rtl) {
		if (!rtl || this == TOP || this == BOTTOM) {
			return this;
		} else if (this == LEFT) {
			return RIGHT;
		} else if (this == RIGHT) {
			return LEFT;
		}
		throw new IllegalStateException("Unsupported panel");
	}

	@NonNull
	public List<String> getOriginalOrder() {
		if (this == LEFT) {
			return new ArrayList<>(ORIGINAL_LEFT_ORDER);
		} else if (this == RIGHT) {
			return new ArrayList<>(ORIGINAL_RIGHT_ORDER);
		} else if (this == TOP) {
			return new ArrayList<>(ORIGINAL_TOP_ORDER);
		} else {
			return new ArrayList<>(ORIGINAL_BOTTOM_ORDER);
		}
	}

	public int getOriginalWidgetOrder(@NonNull String widgetId) {
		int order = getOriginalOrder().indexOf(widgetId);
		return order != -1 ? order : DEFAULT_ORDER;
	}

	public int getWidgetPage(@NonNull String widgetId, @NonNull OsmandSettings settings) {
		return getWidgetPage(settings.getApplicationMode(), widgetId, settings);
	}

	public int getWidgetPage(@NonNull ApplicationMode appMode, @NonNull String widgetId, @NonNull OsmandSettings settings) {
		return getPagedOrder(appMode, widgetId, settings).first;
	}

	public int getWidgetOrder(@NonNull String widgetId, @NonNull OsmandSettings settings) {
		return getWidgetOrder(settings.getApplicationMode(), widgetId, settings);
	}

	public int getWidgetOrder(@NonNull ApplicationMode appMode, @NonNull String widgetId, @NonNull OsmandSettings settings) {
		return getPagedOrder(appMode, widgetId, settings).second;
	}

	@NonNull
	private Pair<Integer, Integer> getPagedOrder(@NonNull ApplicationMode appMode,
	                                             @NonNull String widgetId,
	                                             @NonNull OsmandSettings settings) {
		ListStringPreference orderPreference = getOrderPreference(settings);
		List<String> pages = orderPreference.getStringsListForProfile(appMode);
		if (Algorithms.isEmpty(pages)) {
			return Pair.create(0, DEFAULT_ORDER);
		}

		for (int pageIndex = 0; pageIndex < pages.size(); pageIndex++) {
			String page = pages.get(pageIndex);
			List<String> orders = Arrays.asList(page.split(","));
			int order = orders.indexOf(widgetId);
			if (order != -1) {
				return Pair.create(pageIndex, order);
			}
		}

		return Pair.create(0, DEFAULT_ORDER);
	}

	public boolean setWidgetsOrder(@NonNull ApplicationMode appMode,
	                               @NonNull List<List<String>> pagedOrder,
	                               @NonNull OsmandSettings settings) {
		ListStringPreference orderPreference = getOrderPreference(settings);
		StringBuilder stringBuilder = new StringBuilder();
		for (List<String> widgets : pagedOrder) {
			String widgetsOrder = TextUtils.join(WIDGET_SEPARATOR, widgets);
			if (!Algorithms.isEmpty(widgetsOrder)) {
				stringBuilder.append(widgetsOrder)
						.append(PAGE_SEPARATOR);
			}
		}
		return orderPreference.setModeValue(appMode, stringBuilder.toString());
	}

	@NonNull
	public List<List<String>> getWidgetsOrder(@NonNull ApplicationMode appMode, @NonNull OsmandSettings settings) {
		List<List<String>> widgetsOrder = new ArrayList<>();
		ListStringPreference preference = getOrderPreference(settings);
		List<String> pages = preference.getStringsListForProfile(appMode);

		if (!Algorithms.isEmpty(pages)) {
			for (int pageIndex = 0; pageIndex < pages.size(); pageIndex++) {
				String page = pages.get(pageIndex);
				List<String> orders = Arrays.asList(page.split(WIDGET_SEPARATOR));
				if (!Algorithms.isEmpty(orders)) {
					widgetsOrder.add(orders);
				}
			}
		}
		return widgetsOrder;
	}

	public boolean isPagingAllowed() {
		return this == LEFT || this == RIGHT;
	}

	public boolean isDuplicatesAllowed() {
		return this == LEFT || this == RIGHT;
	}

	@NonNull
	public ListStringPreference getOrderPreference(@NonNull OsmandSettings settings) {
		if (this == LEFT) {
			return settings.LEFT_WIDGET_PANEL_ORDER;
		} else if (this == RIGHT) {
			return settings.RIGHT_WIDGET_PANEL_ORDER;
		} else if (this == TOP) {
			return settings.TOP_WIDGET_PANEL_ORDER;
		} else if (this == BOTTOM) {
			return settings.BOTTOM_WIDGET_PANEL_ORDER;
		}
		throw new IllegalStateException("Unsupported panel");
	}

	@NonNull
	public List<WidgetsPanel> getMergedPanels() {
		if (this == LEFT || this == RIGHT) {
			return Arrays.asList(LEFT, RIGHT);
		} else if (this == TOP) {
			return Collections.singletonList(TOP);
		} else if (this == BOTTOM) {
			return Collections.singletonList(BOTTOM);
		}
		throw new IllegalStateException("Unsupported widgets panel");
	}
<<<<<<< HEAD

	@Nullable
	public WidgetsPanel getSharedPanel() {
		if (this == LEFT) {
			return RIGHT;
		} else if (this == RIGHT) {
			return LEFT;
		}
		return null;
	}

	@NonNull
	public static WidgetsPanel[] getSidePanels() {
		return new WidgetsPanel[] {LEFT, RIGHT};
	}
=======
>>>>>>> a63e5fb1
}<|MERGE_RESOLUTION|>--- conflicted
+++ resolved
@@ -2,10 +2,6 @@
 
 import android.text.TextUtils;
 import android.util.Pair;
-
-import androidx.annotation.DrawableRes;
-import androidx.annotation.NonNull;
-import androidx.annotation.StringRes;
 
 import net.osmand.plus.R;
 import net.osmand.plus.settings.backend.ApplicationMode;
@@ -17,6 +13,10 @@
 import java.util.Arrays;
 import java.util.Collections;
 import java.util.List;
+
+import androidx.annotation.DrawableRes;
+import androidx.annotation.NonNull;
+import androidx.annotation.StringRes;
 
 public enum WidgetsPanel {
 
@@ -206,22 +206,4 @@
 		}
 		throw new IllegalStateException("Unsupported widgets panel");
 	}
-<<<<<<< HEAD
-
-	@Nullable
-	public WidgetsPanel getSharedPanel() {
-		if (this == LEFT) {
-			return RIGHT;
-		} else if (this == RIGHT) {
-			return LEFT;
-		}
-		return null;
-	}
-
-	@NonNull
-	public static WidgetsPanel[] getSidePanels() {
-		return new WidgetsPanel[] {LEFT, RIGHT};
-	}
-=======
->>>>>>> a63e5fb1
 }