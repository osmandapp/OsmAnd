package net.osmand.plus.views;

import android.graphics.Bitmap;
import android.graphics.BitmapFactory;
import android.graphics.Canvas;
import android.graphics.Paint;
import android.graphics.Path;
import android.graphics.PathMeasure;
import android.graphics.PointF;
import android.graphics.PorterDuff;
import android.graphics.PorterDuffColorFilter;
import android.graphics.Rect;
import android.os.Handler;
import android.os.Message;
import android.support.annotation.NonNull;
import android.support.annotation.Nullable;
import android.support.design.widget.Snackbar;
import android.support.v4.content.ContextCompat;
import android.view.GestureDetector;
import android.view.MotionEvent;
import android.view.View;

import net.osmand.Location;
import net.osmand.data.Amenity;
import net.osmand.data.LatLon;
import net.osmand.data.PointDescription;
import net.osmand.data.QuadPoint;
import net.osmand.data.RotatedTileBox;
import net.osmand.plus.GPXUtilities.TrkSegment;
import net.osmand.plus.MapMarkersHelper;
import net.osmand.plus.MapMarkersHelper.MapMarker;
import net.osmand.plus.OsmAndConstants;
import net.osmand.plus.OsmAndFormatter;
import net.osmand.plus.OsmandApplication;
import net.osmand.plus.OsmandSettings;
import net.osmand.plus.R;
import net.osmand.plus.TargetPointsHelper.TargetPoint;
import net.osmand.plus.activities.MapActivity;
import net.osmand.plus.base.MapViewTrackingUtilities;
import net.osmand.plus.views.ContextMenuLayer.ApplyMovedObjectCallback;
import net.osmand.plus.views.ContextMenuLayer.IContextMenuProvider;
import net.osmand.plus.views.ContextMenuLayer.IContextMenuProviderSelection;
import net.osmand.plus.views.mapwidgets.MapMarkersWidgetsFactory;
import net.osmand.util.MapUtils;

import java.util.ArrayList;
import java.util.Collections;
import java.util.List;

import gnu.trove.list.array.TIntArrayList;

public class MapMarkersLayer extends OsmandMapLayer implements IContextMenuProvider,
		IContextMenuProviderSelection, ContextMenuLayer.IMoveObjectProvider {

	private static final long USE_FINGER_LOCATION_DELAY = 1000;
	private static final int MAP_REFRESH_MESSAGE = OsmAndConstants.UI_HANDLER_MAP_VIEW + 6;
	protected static final int DIST_TO_SHOW = 80;

	private final MapActivity map;
	private OsmandMapTileView view;

	private MapMarkersWidgetsFactory widgetsFactory;

	private Paint bitmapPaint;
	private Bitmap markerBitmapBlue;
	private Bitmap markerBitmapGreen;
	private Bitmap markerBitmapOrange;
	private Bitmap markerBitmapRed;
	private Bitmap markerBitmapYellow;
	private Bitmap markerBitmapTeal;
	private Bitmap markerBitmapPurple;

	private Paint bitmapPaintDestBlue;
	private Paint bitmapPaintDestGreen;
	private Paint bitmapPaintDestOrange;
	private Paint bitmapPaintDestRed;
	private Paint bitmapPaintDestYellow;
	private Paint bitmapPaintDestTeal;
	private Paint bitmapPaintDestPurple;
	private Bitmap arrowLight;
	private Bitmap arrowToDestination;
	private Bitmap arrowShadow;
	private float[] calculations = new float[2];

	private final RenderingLineAttributes lineAttrs = new RenderingLineAttributes("measureDistanceLine");
	private final RenderingLineAttributes textAttrs = new RenderingLineAttributes("rulerLineFont");
	private final RenderingLineAttributes planRouteAttrs = new RenderingLineAttributes("markerPlanRouteline");
	private TrkSegment route;

	private float textSize;
	private int verticalOffset;

	private TIntArrayList tx = new TIntArrayList();
	private TIntArrayList ty = new TIntArrayList();
	private Path linePath = new Path();

	private LatLon fingerLocation;
	private boolean hasMoved;
	private boolean moving;
	private boolean useFingerLocation;
	private GestureDetector longTapDetector;
	private Handler handler;

	private ContextMenuLayer contextMenuLayer;

	private boolean inPlanRouteMode;
	private boolean defaultAppMode = true;

	public MapMarkersLayer(MapActivity map) {
		this.map = map;
	}

	public MapMarkersWidgetsFactory getWidgetsFactory() {
		return widgetsFactory;
	}

	public boolean isInPlanRouteMode() {
		return inPlanRouteMode;
	}

	public void setInPlanRouteMode(boolean inPlanRouteMode) {
		this.inPlanRouteMode = inPlanRouteMode;
	}

	public void setDefaultAppMode(boolean defaultAppMode) {
		this.defaultAppMode = defaultAppMode;
	}

	private void initUI() {
		bitmapPaint = new Paint();
		bitmapPaint.setAntiAlias(true);
		bitmapPaint.setFilterBitmap(true);
		markerBitmapBlue = BitmapFactory.decodeResource(view.getResources(), R.drawable.map_marker_blue);
		markerBitmapGreen = BitmapFactory.decodeResource(view.getResources(), R.drawable.map_marker_green);
		markerBitmapOrange = BitmapFactory.decodeResource(view.getResources(), R.drawable.map_marker_orange);
		markerBitmapRed = BitmapFactory.decodeResource(view.getResources(), R.drawable.map_marker_red);
		markerBitmapYellow = BitmapFactory.decodeResource(view.getResources(), R.drawable.map_marker_yellow);
		markerBitmapTeal = BitmapFactory.decodeResource(view.getResources(), R.drawable.map_marker_teal);
		markerBitmapPurple = BitmapFactory.decodeResource(view.getResources(), R.drawable.map_marker_purple);

		arrowLight = BitmapFactory.decodeResource(view.getResources(), R.drawable.map_marker_direction_arrow_p1_light);
		arrowToDestination = BitmapFactory.decodeResource(view.getResources(), R.drawable.map_marker_direction_arrow_p2_color);
		arrowShadow = BitmapFactory.decodeResource(view.getResources(), R.drawable.map_marker_direction_arrow_p3_shadow);
		bitmapPaintDestBlue = createPaintDest(R.color.marker_blue);
		bitmapPaintDestGreen = createPaintDest(R.color.marker_green);
		bitmapPaintDestOrange = createPaintDest(R.color.marker_orange);
		bitmapPaintDestRed = createPaintDest(R.color.marker_red);
		bitmapPaintDestYellow = createPaintDest(R.color.marker_yellow);
		bitmapPaintDestTeal = createPaintDest(R.color.marker_teal);
		bitmapPaintDestPurple = createPaintDest(R.color.marker_purple);

		widgetsFactory = new MapMarkersWidgetsFactory(map);

		contextMenuLayer = view.getLayerByClass(ContextMenuLayer.class);

		textSize = map.getResources().getDimensionPixelSize(R.dimen.guide_line_text_size);
		verticalOffset = map.getResources().getDimensionPixelSize(R.dimen.guide_line_vertical_offset);
	}

	private Paint createPaintDest(int colorId) {
		Paint paint = new Paint();
		paint.setDither(true);
		paint.setAntiAlias(true);
		paint.setFilterBitmap(true);
		int color = ContextCompat.getColor(map, colorId);
		paint.setColorFilter(new PorterDuffColorFilter(color, PorterDuff.Mode.SRC_IN));
		return paint;
	}

	private Paint getMarkerDestPaint(int colorIndex) {
		switch (colorIndex) {
			case 0:
				return bitmapPaintDestBlue;
			case 1:
				return bitmapPaintDestGreen;
			case 2:
				return bitmapPaintDestOrange;
			case 3:
				return bitmapPaintDestRed;
			case 4:
				return bitmapPaintDestYellow;
			case 5:
				return bitmapPaintDestTeal;
			case 6:
				return bitmapPaintDestPurple;
			default:
				return bitmapPaintDestBlue;
		}
	}

	private Bitmap getMapMarkerBitmap(int colorIndex) {
		switch (colorIndex) {
			case 0:
				return markerBitmapBlue;
			case 1:
				return markerBitmapGreen;
			case 2:
				return markerBitmapOrange;
			case 3:
				return markerBitmapRed;
			case 4:
				return markerBitmapYellow;
			case 5:
				return markerBitmapTeal;
			case 6:
				return markerBitmapPurple;
			default:
				return markerBitmapBlue;
		}
	}

	public void setRoute(TrkSegment route) {
		this.route = route;
	}

	@Override
	public void initLayer(OsmandMapTileView view) {
		this.view = view;
		handler = new Handler();
		initUI();
		longTapDetector = new GestureDetector(view.getContext(), new GestureDetector.SimpleOnGestureListener() {
			@Override
			public void onLongPress(MotionEvent e) {
				cancelFingerAction();
			}
		});
	}

	@Override
	public void onPrepareBufferImage(Canvas canvas, RotatedTileBox tileBox, DrawSettings nightMode) {
		Location myLoc;
		if (useFingerLocation && fingerLocation != null) {
			myLoc = new Location("");
			myLoc.setLatitude(fingerLocation.getLatitude());
			myLoc.setLongitude(fingerLocation.getLongitude());
		} else {
			myLoc = map.getMyApplication().getLocationProvider().getLastStaleKnownLocation();
		}
		MapMarkersHelper markersHelper = map.getMyApplication().getMapMarkersHelper();
		List<MapMarker> activeMapMarkers = markersHelper.getMapMarkers();
		int displayedWidgets = map.getMyApplication().getSettings().DISPLAYED_MARKERS_WIDGETS_COUNT.get();

		if (route != null && route.points.size() > 0) {
			planRouteAttrs.updatePaints(view, nightMode, tileBox);
			route.renders.clear();
			route.renders.add(new Renderable.StandardTrack(new ArrayList<>(route.points), 17.2));
			route.drawRenderers(view.getZoom(), defaultAppMode ? planRouteAttrs.paint : planRouteAttrs.paint2, canvas, tileBox);
		}

		if (map.getMyApplication().getSettings().SHOW_LINES_TO_FIRST_MARKERS.get() && myLoc != null) {
			textAttrs.paint.setTextSize(textSize);
			textAttrs.paint2.setTextSize(textSize);

			lineAttrs.updatePaints(view, nightMode, tileBox);
			textAttrs.updatePaints(view, nightMode, tileBox);
			textAttrs.paint.setStyle(Paint.Style.FILL);

			boolean drawMarkerName = map.getMyApplication().getSettings().DISPLAYED_MARKERS_WIDGETS_COUNT.get() == 1;

			int locX;
			int locY;
			if (map.getMapViewTrackingUtilities().isMapLinkedToLocation()
					&& !MapViewTrackingUtilities.isSmallSpeedForAnimation(myLoc)
					&& !map.getMapViewTrackingUtilities().isMovingToMyLocation()) {
				locX = (int) tileBox.getPixXFromLatLon(tileBox.getLatitude(), tileBox.getLongitude());
				locY = (int) tileBox.getPixYFromLatLon(tileBox.getLatitude(), tileBox.getLongitude());
			} else {
				locX = (int) tileBox.getPixXFromLatLon(myLoc.getLatitude(), myLoc.getLongitude());
				locY = (int) tileBox.getPixYFromLatLon(myLoc.getLatitude(), myLoc.getLongitude());
			}
			int[] colors = MapMarker.getColors(map);
			for (int i = 0; i < activeMapMarkers.size() && i < displayedWidgets; i++) {
				MapMarker marker = activeMapMarkers.get(i);
				int markerX = (int) tileBox.getPixXFromLatLon(marker.getLatitude(), marker.getLongitude());
				int markerY = (int) tileBox.getPixYFromLatLon(marker.getLatitude(), marker.getLongitude());

				linePath.reset();
				tx.clear();
				ty.clear();

				tx.add(locX);
				ty.add(locY);
				tx.add(markerX);
				ty.add(markerY);

				calculatePath(tileBox, tx, ty, linePath);
				PathMeasure pm = new PathMeasure(linePath, false);
				float[] pos = new float[2];
				pm.getPosTan(pm.getLength() / 2, pos, null);

				float dist = (float) MapUtils.getDistance(myLoc.getLatitude(), myLoc.getLongitude(), marker.getLatitude(), marker.getLongitude());
				String distSt = OsmAndFormatter.getFormattedDistance(dist, view.getApplication());
				String text = distSt + (drawMarkerName ? " • " + marker.getName(map) : "");
				Rect bounds = new Rect();
				textAttrs.paint.getTextBounds(text, 0, text.length(), bounds);
				float hOffset = pm.getLength() / 2 - bounds.width() / 2;
				lineAttrs.paint.setColor(colors[marker.colorIndex]);

				canvas.rotate(-tileBox.getRotate(), tileBox.getCenterPixelX(), tileBox.getCenterPixelY());
				canvas.drawPath(linePath, lineAttrs.paint);
				if (locX >= markerX) {
					canvas.rotate(180, pos[0], pos[1]);
					canvas.drawTextOnPath(text, linePath, hOffset, bounds.height() + verticalOffset, textAttrs.paint2);
					canvas.drawTextOnPath(text, linePath, hOffset, bounds.height() + verticalOffset, textAttrs.paint);
					canvas.rotate(-180, pos[0], pos[1]);
				} else {
					canvas.drawTextOnPath(text, linePath, hOffset, -verticalOffset, textAttrs.paint2);
					canvas.drawTextOnPath(text, linePath, hOffset, -verticalOffset, textAttrs.paint);
				}
				canvas.rotate(tileBox.getRotate(), tileBox.getCenterPixelX(), tileBox.getCenterPixelY());
			}
		}
	}

	@Override
	public void onDraw(Canvas canvas, RotatedTileBox tileBox, DrawSettings nightMode) {
		Location myLoc = map.getMyApplication().getLocationProvider().getLastStaleKnownLocation();
		widgetsFactory.updateInfo(useFingerLocation ? fingerLocation : (myLoc == null
				? tileBox.getCenterLatLon() : new LatLon(myLoc.getLatitude(), myLoc.getLongitude())), tileBox.getZoom());
		OsmandSettings settings = map.getMyApplication().getSettings();

		if (tileBox.getZoom() < 3 || !settings.USE_MAP_MARKERS.get()) {
			return;
		}

		int displayedWidgets = settings.DISPLAYED_MARKERS_WIDGETS_COUNT.get();

		MapMarkersHelper markersHelper = map.getMyApplication().getMapMarkersHelper();

		for (MapMarker marker : markersHelper.getMapMarkers()) {
			if (isLocationVisible(tileBox, marker) && !overlappedByWaypoint(marker)
					&& !isInMotion(marker) && !isSynced(marker)) {
				Bitmap bmp = getMapMarkerBitmap(marker.colorIndex);
				int marginX = bmp.getWidth() / 6;
				int marginY = bmp.getHeight();
				int locationX = tileBox.getPixXFromLonNoRot(marker.getLongitude());
				int locationY = tileBox.getPixYFromLatNoRot(marker.getLatitude());
				canvas.rotate(-tileBox.getRotate(), locationX, locationY);
				canvas.drawBitmap(bmp, locationX - marginX, locationY - marginY, bitmapPaint);
				canvas.rotate(tileBox.getRotate(), locationX, locationY);
			}
		}

		if (settings.SHOW_ARROWS_TO_FIRST_MARKERS.get()) {
			LatLon loc = tileBox.getCenterLatLon();
			int i = 0;
			for (MapMarker marker : markersHelper.getMapMarkers()) {
				if (!isLocationVisible(tileBox, marker) && !isInMotion(marker)) {
					canvas.save();
					net.osmand.Location.distanceBetween(loc.getLatitude(), loc.getLongitude(),
							marker.getLatitude(), marker.getLongitude(), calculations);
					float bearing = calculations[1] - 90;
					float radiusBearing = DIST_TO_SHOW * tileBox.getDensity();
					final QuadPoint cp = tileBox.getCenterPixelPoint();
					canvas.rotate(bearing, cp.x, cp.y);
					canvas.translate(-24 * tileBox.getDensity() + radiusBearing, -22 * tileBox.getDensity());
					canvas.drawBitmap(arrowShadow, cp.x, cp.y, bitmapPaint);
					canvas.drawBitmap(arrowToDestination, cp.x, cp.y, getMarkerDestPaint(marker.colorIndex));
					canvas.drawBitmap(arrowLight, cp.x, cp.y, bitmapPaint);
					canvas.restore();
				}
				i++;
				if (i > displayedWidgets - 1) {
					break;
				}
			}
		}

		if (contextMenuLayer.getMoveableObject() instanceof MapMarker) {
			MapMarker objectInMotion = (MapMarker) contextMenuLayer.getMoveableObject();
			PointF pf = contextMenuLayer.getMovableCenterPoint(tileBox);
			Bitmap bitmap = getMapMarkerBitmap(objectInMotion.colorIndex);
			int marginX = bitmap.getWidth() / 6;
			int marginY = bitmap.getHeight();
			float locationX = pf.x;
			float locationY = pf.y;
			canvas.rotate(-tileBox.getRotate(), locationX, locationY);
			canvas.drawBitmap(bitmap, locationX - marginX, locationY - marginY, bitmapPaint);

		}
	}

	private boolean isSynced(@NonNull MapMarker marker) {
		return marker.wptPt != null || marker.favouritePoint != null;
	}

	private boolean isInMotion(@NonNull MapMarker marker) {
		return marker.equals(contextMenuLayer.getMoveableObject());
	}

	public boolean isLocationVisible(RotatedTileBox tb, MapMarker marker) {
		//noinspection SimplifiableIfStatement
		if (marker == null || tb == null) {
			return false;
		}
		return containsLatLon(tb, marker.getLatitude(), marker.getLongitude());
	}

	public boolean containsLatLon(RotatedTileBox tb, double lat, double lon) {
		double widgetHeight = 0;
		if (widgetsFactory.isTopBarVisible()) {
			widgetHeight = widgetsFactory.getTopBarHeight();
		}
		double tx = tb.getPixXFromLatLon(lat, lon);
		double ty = tb.getPixYFromLatLon(lat, lon);
		return tx >= 0 && tx <= tb.getPixWidth() && ty >= widgetHeight && ty <= tb.getPixHeight();
	}

	public boolean overlappedByWaypoint(MapMarker marker) {
		List<TargetPoint> targetPoints = map.getMyApplication().getTargetPointsHelper().getAllPoints();
		for (TargetPoint t : targetPoints) {
			if (t.point.equals(marker.point)) {
				return true;
			}
		}
		return false;
	}

	@Override
	public void destroyLayer() {
	}

	@Override
	public boolean onTouchEvent(MotionEvent event, RotatedTileBox tileBox) {
		if (!longTapDetector.onTouchEvent(event)) {
			switch (event.getAction()) {
				case MotionEvent.ACTION_DOWN:
					float x = event.getX();
					float y = event.getY();
					fingerLocation = tileBox.getLatLonFromPixel(x, y);
					hasMoved = false;
					moving = true;
					break;

				case MotionEvent.ACTION_MOVE:
					if (!hasMoved) {
						if (!handler.hasMessages(MAP_REFRESH_MESSAGE)) {
							Message msg = Message.obtain(handler, new Runnable() {
								@Override
								public void run() {
									handler.removeMessages(MAP_REFRESH_MESSAGE);
									if (moving) {
										if (!useFingerLocation) {
											useFingerLocation = true;
											map.refreshMap();
										}
									}
								}
							});
							msg.what = MAP_REFRESH_MESSAGE;
							handler.sendMessageDelayed(msg, USE_FINGER_LOCATION_DELAY);
						}
						hasMoved = true;
					}
					break;

				case MotionEvent.ACTION_UP:
				case MotionEvent.ACTION_CANCEL:
					cancelFingerAction();
					break;
			}
		}
		return super.onTouchEvent(event, tileBox);
	}

	private void cancelFingerAction() {
		handler.removeMessages(MAP_REFRESH_MESSAGE);
		useFingerLocation = false;
		moving = false;
		fingerLocation = null;
		map.refreshMap();
	}

	@Override
	public boolean drawInScreenPixels() {
		return false;
	}

	@Override
	public boolean disableSingleTap() {
		return inPlanRouteMode;
	}

	@Override
	public boolean disableLongPressOnMap() {
		return inPlanRouteMode;
	}

	@Override
	public boolean isObjectClickable(Object o) {
		return false;
	}

	@Override
	public boolean runExclusiveAction(Object o, boolean unknownLocation) {
		if (unknownLocation || o == null || !(o instanceof MapMarker)
				|| !map.getMyApplication().getSettings().SELECT_MARKER_ON_SINGLE_TAP.get()) {
			return false;
		}
		final MapMarkersHelper helper = map.getMyApplication().getMapMarkersHelper();
		final MapMarker old = helper.getMapMarkers().get(0);
		helper.moveMarkerToTop((MapMarker) o);
		String title = map.getString(R.string.marker_activated, helper.getMapMarkers().get(0).getName(map));
		Snackbar.make(map.findViewById(R.id.bottomFragmentContainer), title, Snackbar.LENGTH_LONG)
				.setAction(R.string.shared_string_cancel, new View.OnClickListener() {
					@Override
					public void onClick(View v) {
						helper.moveMarkerToTop(old);
					}
				})
				.show();
		return true;
	}

	@Override
	public void collectObjectsFromPoint(PointF point, RotatedTileBox tileBox, List<Object> o, boolean unknownLocation) {
		if (tileBox.getZoom() < 3 || !map.getMyApplication().getSettings().USE_MAP_MARKERS.get()) {
			return;
		}

		OsmandApplication app = map.getMyApplication();
		int r = getRadiusPoi(tileBox);
		for (MapMarker marker : app.getMapMarkersHelper().getMapMarkers()) {
			if ((!unknownLocation && app.getSettings().SELECT_MARKER_ON_SINGLE_TAP.get()) || !isSynced(marker)) {
				LatLon latLon = marker.point;
				if (latLon != null) {
					int x = (int) tileBox.getPixXFromLatLon(latLon.getLatitude(), latLon.getLongitude());
					int y = (int) tileBox.getPixYFromLatLon(latLon.getLatitude(), latLon.getLongitude());
<<<<<<< HEAD
					if (calculateBelongs(ex, ey, x, y, r)) {
						if (map.getMyApplication().getSettings().SELECT_MARKER_ON_SINGLE_TAP.get()) {
							o.add(marker);
						} else {
							Amenity mapObj = null;
							if (marker.mapObjectName != null && marker.point != null) {
								mapObj = findAmenity(map.getMyApplication(), -1,
										Collections.singletonList(marker.mapObjectName), marker.point);
							}
							o.add(mapObj == null ? marker : mapObj);
						}
=======
					if (calculateBelongs((int) point.x, (int) point.y, x, y, r)) {
						o.add(marker);
>>>>>>> b1961ac6
					}
				}
			}
		}
	}

	private boolean calculateBelongs(int ex, int ey, int objx, int objy, int radius) {
		return Math.abs(objx - ex) <= radius && (ey - objy) <= radius && (objy - ey) <= 2.5 * radius;
	}

	public int getRadiusPoi(RotatedTileBox tb) {
		int r;
		final double zoom = tb.getZoom();
		if (zoom <= 15) {
			r = 10;
		} else if (zoom <= 16) {
			r = 14;
		} else if (zoom <= 17) {
			r = 16;
		} else {
			r = 18;
		}
		return (int) (r * tb.getDensity());
	}

	@Override
	public LatLon getObjectLocation(Object o) {
		if (o instanceof MapMarker) {
			return ((MapMarker) o).point;
		}
		return null;
	}


	@Override
	public PointDescription getObjectName(Object o) {
		if (o instanceof MapMarker) {
			return ((MapMarker) o).getPointDescription(view.getContext());
		}
		return null;
	}

	@Override
	public int getOrder(Object o) {
		return 0;
	}

	@Override
	public void setSelectedObject(Object o) {
	}

	@Override
	public void clearSelectedObject() {
	}

	@Override
	public boolean isObjectMovable(Object o) {
		return o instanceof MapMarker;
	}

	@Override
	public void applyNewObjectPosition(@NonNull Object o, @NonNull LatLon position,
									   @Nullable ApplyMovedObjectCallback callback) {
		boolean result = false;
		MapMarker newObject = null;
		if (o instanceof MapMarker) {
			MapMarkersHelper markersHelper = map.getMyApplication().getMapMarkersHelper();
			MapMarker marker = (MapMarker) o;

			PointDescription originalDescription = marker.getOriginalPointDescription();
			if (originalDescription.isLocation()) {
				originalDescription.setName(PointDescription.getSearchAddressStr(map));
			}
			markersHelper.moveMapMarker(marker, position);
			int index = markersHelper.getMapMarkers().indexOf(marker);
			if (index != -1) {
				newObject = markersHelper.getMapMarkers().get(index);
			}
			result = true;
		}
		if (callback != null) {
			callback.onApplyMovedObject(result, newObject == null ? o : newObject);
		}
	}
}<|MERGE_RESOLUTION|>--- conflicted
+++ resolved
@@ -21,7 +21,6 @@
 import android.view.View;
 
 import net.osmand.Location;
-import net.osmand.data.Amenity;
 import net.osmand.data.LatLon;
 import net.osmand.data.PointDescription;
 import net.osmand.data.QuadPoint;
@@ -44,7 +43,6 @@
 import net.osmand.util.MapUtils;
 
 import java.util.ArrayList;
-import java.util.Collections;
 import java.util.List;
 
 import gnu.trove.list.array.TIntArrayList;
@@ -526,22 +524,8 @@
 				if (latLon != null) {
 					int x = (int) tileBox.getPixXFromLatLon(latLon.getLatitude(), latLon.getLongitude());
 					int y = (int) tileBox.getPixYFromLatLon(latLon.getLatitude(), latLon.getLongitude());
-<<<<<<< HEAD
-					if (calculateBelongs(ex, ey, x, y, r)) {
-						if (map.getMyApplication().getSettings().SELECT_MARKER_ON_SINGLE_TAP.get()) {
-							o.add(marker);
-						} else {
-							Amenity mapObj = null;
-							if (marker.mapObjectName != null && marker.point != null) {
-								mapObj = findAmenity(map.getMyApplication(), -1,
-										Collections.singletonList(marker.mapObjectName), marker.point);
-							}
-							o.add(mapObj == null ? marker : mapObj);
-						}
-=======
 					if (calculateBelongs((int) point.x, (int) point.y, x, y, r)) {
 						o.add(marker);
->>>>>>> b1961ac6
 					}
 				}
 			}
