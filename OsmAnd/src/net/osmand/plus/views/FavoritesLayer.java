--- conflicted
+++ resolved
@@ -107,12 +107,6 @@
 
 	@Override
 	public boolean onSingleTap(PointF point) {
-<<<<<<< HEAD
-		FavouritePoint fav = getFavoriteFromPoint(point);
-		if(fav != null){
-			String format = view.getContext().getString(R.string.favorite) + " : " + fav.getName();  //$NON-NLS-1$
-			AccessibleToast.makeText(view.getContext(), format, Toast.LENGTH_LONG).show();
-=======
 		List<FavouritePoint> favs = new ArrayList<FavouritePoint>();
 		getFavoriteFromPoint(point, favs);
 		if(!favs.isEmpty()){
@@ -124,8 +118,7 @@
 				}
 				res.append(view.getContext().getString(R.string.favorite) + " : " + fav.getName());  //$NON-NLS-1$
 			}
-			Toast.makeText(view.getContext(), res.toString(), Toast.LENGTH_LONG).show();
->>>>>>> 4c419483
+			AccessibleToast.makeText(view.getContext(), res.toString(), Toast.LENGTH_LONG).show();
 			return true;
 		}
 		return false;
