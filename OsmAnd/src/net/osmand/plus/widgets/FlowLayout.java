--- conflicted
+++ resolved
@@ -116,15 +116,12 @@
 	private int getFreeSizeSpacing(int width, LayoutParams lp, int childWidth) {
 		int itemsCount = width / (childWidth + lp.horizontalSpacing);
 		if (itemsCount > 1 && horizontalAutoSpacing) {
-<<<<<<< HEAD
 			freeSizeSpacing = (width - childWidth) / (itemsCount-1);
 		} else if (!horizontalAutoSpacing) {
 			freeSizeSpacing = childWidth + lp.horizontalSpacing;
 		} else {
 			freeSizeSpacing = (width % childWidth / itemsCount);
-=======
 			return (width % childWidth / (itemsCount - 1)) + lp.horizontalSpacing;
->>>>>>> fa38d19a
 		}
 		return lp.horizontalSpacing;
 	}
