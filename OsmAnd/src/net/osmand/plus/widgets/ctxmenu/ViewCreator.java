package net.osmand.plus.widgets.ctxmenu;

import static net.osmand.plus.widgets.ctxmenu.data.ContextMenuItem.INVALID_ID;

import android.app.Activity;
import android.content.Intent;
import android.graphics.drawable.ColorDrawable;
import android.graphics.drawable.Drawable;
import android.graphics.drawable.LayerDrawable;
import android.net.Uri;
import android.view.ContextThemeWrapper;
import android.view.View;
import android.widget.CompoundButton;
import android.widget.CompoundButton.OnCheckedChangeListener;
import android.widget.ImageView;
import android.widget.ProgressBar;
import android.widget.TextView;

import androidx.annotation.LayoutRes;
import androidx.annotation.NonNull;
import androidx.annotation.Nullable;
import androidx.appcompat.widget.AppCompatImageView;
import androidx.fragment.app.FragmentActivity;
import androidx.fragment.app.FragmentManager;

import com.google.android.material.slider.Slider;

import net.osmand.plus.OsmandApplication;
import net.osmand.plus.R;
import net.osmand.plus.activities.actions.AppModeDialog;
import net.osmand.plus.dialogs.HelpArticleDialogFragment;
import net.osmand.plus.helpers.AndroidUiHelper;
import net.osmand.plus.settings.backend.ApplicationMode;
import net.osmand.plus.settings.backend.OsmandSettings;
import net.osmand.plus.utils.AndroidUtils;
import net.osmand.plus.utils.ColorUtilities;
import net.osmand.plus.utils.UiUtilities;
import net.osmand.plus.widgets.ctxmenu.callback.ItemClickListener;
import net.osmand.plus.widgets.ctxmenu.callback.OnDataChangeUiAdapter;
import net.osmand.plus.widgets.ctxmenu.callback.OnIntegerValueChangedListener;
import net.osmand.plus.widgets.ctxmenu.data.ContextMenuItem;
import net.osmand.util.Algorithms;

import java.util.LinkedHashSet;
import java.util.Set;

public class ViewCreator {

	// Constants to determine profiles list item type (drawer menu items in 'Switch profile' mode)
	public static final int PROFILES_NORMAL_PROFILE_TAG = 0;
	public static final int PROFILES_CHOSEN_PROFILE_TAG = 1;
	public static final int PROFILES_CONTROL_BUTTON_TAG = 2;

	private final Activity ctx;
	private final UiUtilities iconsCache;
	private final boolean nightMode;

	private OnDataChangeUiAdapter uiAdapter;
	@LayoutRes
	private int defLayoutId = R.layout.list_menu_item_native;
	private Integer customControlsColor;

	public ViewCreator(@NonNull Activity ctx, boolean nightMode) {
		OsmandApplication app = (OsmandApplication) ctx.getApplicationContext();
		this.ctx = ctx;
		this.nightMode = nightMode;
		iconsCache = app.getUIUtilities();
	}

	public void setUiAdapter(OnDataChangeUiAdapter uiAdapter) {
		this.uiAdapter = uiAdapter;
	}

	public void setDefaultLayoutId(int defLayoutId) {
		this.defLayoutId = defLayoutId;
	}

	public void setCustomControlsColor(Integer customControlsColor) {
		this.customControlsColor = customControlsColor;
	}

	public int getDefaultLayoutId() {
		return defLayoutId;
	}

	@NonNull
	public View getView(@NonNull ContextMenuItem item, @Nullable View convertView) {
		int layoutId = item.getLayout() != INVALID_ID ? item.getLayout() : defLayoutId;
		if (convertView == null || !(convertView.getTag() instanceof Integer)
				|| (layoutId != (Integer) convertView.getTag())) {
			int themeRes = nightMode ? R.style.OsmandDarkTheme : R.style.OsmandLightTheme;
			convertView = View.inflate(new ContextThemeWrapper(ctx, themeRes), layoutId, null);
			convertView.setTag(layoutId);
		}
		if (item.getMinHeight() > 0) {
			convertView.setMinimumHeight(item.getMinHeight());
		}

		View specialView = getSpecialView(layoutId, item, convertView);
		if (specialView != null) {
			return specialView;
		}

		TextView title = convertView.findViewById(R.id.title);
		if (title != null) {
			title.setText(item.getTitle());
		}

		if (this.defLayoutId == R.layout.simple_list_menu_item) {
			if (title != null) {
				setupTitle(title, item);
			}
		} else {
			AppCompatImageView icon = convertView.findViewById(R.id.icon);
			if (icon != null) {
				setupIcon(icon, item);
			}
		}

		ImageView secondaryIcon = convertView.findViewById(R.id.secondary_icon);
		if (secondaryIcon != null) {
<<<<<<< HEAD
			setupSecondaryIcon(secondaryIcon, item.getSecondaryIcon(), item);
=======
			setupSecondaryIcon(secondaryIcon, item);
>>>>>>> 5be3f94b
		}

		CompoundButton toggle = convertView.findViewById(R.id.toggle_item);
		if (toggle != null && !item.isCategory()) {
			setupToggle(toggle, convertView, item);
		}

		if (item.isShowProIcon()) {
			ImageView proIcon = convertView.findViewById(R.id.pro_icon);
			if (proIcon != null) {
				setupProIcon(proIcon);
			}
			if (toggle != null) {
				AndroidUiHelper.updateVisibility(toggle, false);
			}
		}

		Slider slider = convertView.findViewById(R.id.slider);
		if (slider != null) {
			setupSlider(slider, item);
		}

		ProgressBar progressBar = convertView.findViewById(R.id.ProgressBar);
		if (progressBar != null) {
			setupProgressBar(progressBar, item);
		}

		TextView description = convertView.findViewById(R.id.description);
		if (description != null) {
			boolean noProgress = progressBar == null || !item.isLoading();
			setupDescription(description, item.getDescription(), noProgress);
		}

		TextView secondaryDescription = convertView.findViewById(R.id.secondary_description);
		if (secondaryDescription != null) {
			setupSecondaryDescription(secondaryDescription, item.getSecondaryDescription());
		}

		View dividerView = convertView.findViewById(R.id.divider);
		if (dividerView != null) {
			boolean hideDivider = item.shouldHideDivider();
			AndroidUiHelper.updateVisibility(dividerView, !hideDivider);
		}

		if (item.isCategory()) {
			convertView.setFocusable(false);
			convertView.setClickable(false);
		}

		if (!item.isClickable()) {
			convertView.setFocusable(false);
			convertView.setClickable(false);
		}

		return convertView;
	}

	@Nullable
	private View getSpecialView(@LayoutRes int layoutId, @NonNull ContextMenuItem item, @NonNull View convertView) {
		if (layoutId == R.layout.mode_toggles) {
			return getAppModeToggleView();
		} else if (layoutId == R.layout.main_menu_drawer_btn_switch_profile ||
				layoutId == R.layout.main_menu_drawer_btn_configure_profile) {
			return getDrawerProfileView(convertView, layoutId, item);
		} else if (layoutId == R.layout.profile_list_item) {
			return getProfileListItemView(convertView, item);
		} else if (layoutId == R.layout.help_to_improve_item) {
			return getHelpToImproveItemView(convertView);
		} else if (layoutId == R.layout.main_menu_drawer_osmand_version) {
			return getOsmAndVersionView(convertView, item);
		} else if (layoutId == R.layout.list_item_terrain_description) {
			return getTerrainDescriptionView(convertView, item);
		}
		return null;
	}

	@NonNull
	private View getAppModeToggleView() {
		Set<ApplicationMode> selected = new LinkedHashSet<>();
		return AppModeDialog.prepareAppModeDrawerView(ctx, selected, true,
				view -> {
					if (selected.size() > 0) {
						OsmandApplication app = (OsmandApplication) ctx.getApplicationContext();
						OsmandSettings settings = app.getSettings();
						settings.setApplicationMode(selected.iterator().next());
					}
				});
	}

	@NonNull
	private View getDrawerProfileView(@NonNull View view, @LayoutRes int layoutId, @NonNull ContextMenuItem item) {
		int color = item.getColor();
		TextView title = view.findViewById(R.id.title);
		title.setText(item.getTitle());

		if (layoutId == R.layout.main_menu_drawer_btn_switch_profile) {
			ImageView icon = view.findViewById(R.id.icon);
			icon.setImageDrawable(iconsCache.getPaintedIcon(item.getIcon(), color));
			ImageView icArrow = view.findViewById(R.id.ic_expand_list);
			icArrow.setImageDrawable(iconsCache.getIcon(item.getSecondaryIcon()));
			TextView desc = view.findViewById(R.id.description);
			desc.setText(item.getDescription());
		} else if (layoutId == R.layout.main_menu_drawer_btn_configure_profile) {
			View fatDivider = view.findViewById(R.id.fatDivider);
			fatDivider.setBackgroundColor(color);
		}

		Drawable selectableBg = UiUtilities.getColoredSelectableDrawable(ctx, color, 0.3f);
		Drawable[] layers = {new ColorDrawable(ColorUtilities.getColorWithAlpha(color, 0.15f)), selectableBg};
		LayerDrawable layerDrawable = new LayerDrawable(layers);
		AndroidUtils.setBackground(view, layerDrawable);
		return view;
	}

	@NonNull
	private View getProfileListItemView(@NonNull View view, @NonNull ContextMenuItem item) {
		int tag = item.getTag();
		int colorNoAlpha = item.getColor();
		TextView title = view.findViewById(R.id.title);
		TextView desc = view.findViewById(R.id.description);
		ImageView icon = view.findViewById(R.id.icon);
		title.setText(item.getTitle());

		view.findViewById(R.id.divider_up).setVisibility(View.INVISIBLE);
		view.findViewById(R.id.divider_bottom).setVisibility(View.INVISIBLE);
		view.findViewById(R.id.menu_image).setVisibility(View.GONE);
		view.findViewById(R.id.compound_button).setVisibility(View.GONE);

		Drawable drawable = UiUtilities.getColoredSelectableDrawable(ctx, colorNoAlpha, 0.3f);

		if (tag == PROFILES_CONTROL_BUTTON_TAG) {
			title.setTextColor(colorNoAlpha);
			icon.setVisibility(View.INVISIBLE);
			desc.setVisibility(View.GONE);
		} else {
			AndroidUiHelper.updateVisibility(icon, true);
			AndroidUiHelper.updateVisibility(desc, true);
			AndroidUtils.setTextPrimaryColor(ctx, title, nightMode);
			icon.setImageDrawable(iconsCache.getPaintedIcon(item.getIcon(), colorNoAlpha));
			desc.setText(item.getDescription());
			boolean selectedMode = tag == PROFILES_CHOSEN_PROFILE_TAG;
			if (selectedMode) {
				int colorWithAlpha = ColorUtilities.getColorWithAlpha(colorNoAlpha, 0.15f);
				Drawable[] layers = {new ColorDrawable(colorWithAlpha), drawable};
				drawable = new LayerDrawable(layers);
			}
		}
		AndroidUtils.setBackground(view, drawable);
		return view;
	}

	@NonNull
	private View getHelpToImproveItemView(@NonNull View view) {
		TextView feedbackButton = view.findViewById(R.id.feedbackButton);
		Drawable pollIcon = iconsCache.getThemedIcon(R.drawable.ic_action_big_poll);
		feedbackButton.setCompoundDrawablesWithIntrinsicBounds(null, pollIcon, null, null);
		feedbackButton.setOnClickListener(v -> {
			String name = ctx.getString(R.string.feedback);
			String url = ctx.getString(R.string.osmand_poll);
			FragmentManager fm = ((FragmentActivity) ctx).getSupportFragmentManager();
			HelpArticleDialogFragment.instantiateWithUrl(url, name).show(fm, null);
		});
		TextView contactUsButton = view.findViewById(R.id.contactUsButton);
		Drawable contactUsIcon = iconsCache.getThemedIcon(R.drawable.ic_action_big_feedback);
		contactUsButton.setCompoundDrawablesWithIntrinsicBounds(null, contactUsIcon, null,
				null);
		String email = ctx.getString(R.string.support_email);
		contactUsButton.setOnClickListener(v -> {
			Intent intent = new Intent(Intent.ACTION_SENDTO);
			intent.setData(Uri.parse("mailto:"));
			intent.putExtra(Intent.EXTRA_EMAIL, new String[] {email});
			AndroidUtils.startActivityIfSafe(ctx, intent);
		});
		return view;
	}

	private View getTerrainDescriptionView(@NonNull View view, @NonNull ContextMenuItem item) {
		View btnGet = view.findViewById(R.id.button_get);
		UiUtilities.setupDialogButton(nightMode, btnGet, UiUtilities.DialogButtonType.SECONDARY_ACTIVE, R.string.shared_string_get);
		btnGet.setOnClickListener(v -> {
			ItemClickListener listener = item.getSpecialViewClickListener();
			if (listener != null) {
				listener.onContextMenuClick(uiAdapter, view, item, false);
			}
		});
		return view;
	}

	@NonNull
	private View getOsmAndVersionView(@NonNull View view, @NonNull ContextMenuItem item) {
		TextView osmAndVersionText = view.findViewById(R.id.osmand_version);
		osmAndVersionText.setText(item.getTitle());

		String releaseDate = item.getDescription();
		if (!Algorithms.isEmpty(releaseDate)) {
			TextView releaseDateText = view.findViewById(R.id.release_date);
			releaseDateText.setText(releaseDate);
			AndroidUiHelper.updateVisibility(releaseDateText, true);
		}
		return view;
	}

	private void setupTitle(@NonNull TextView tvTitle, @NonNull ContextMenuItem item) {
		int colorId = ColorUtilities.getDefaultIconColorId(nightMode);
		Drawable drawable = item.getIcon() != INVALID_ID
				? iconsCache.getIcon(item.getIcon(), colorId)
				: null;
		if (drawable != null) {
			int paddingInPixels = (int) ctx.getResources().getDimension(R.dimen.bottom_sheet_icon_margin);
			int drawableSizeInPixels = (int) ctx.getResources().getDimension(R.dimen.standard_icon_size);
			drawable.setBounds(0, 0, drawableSizeInPixels, drawableSizeInPixels);
			tvTitle.setCompoundDrawablesRelative(drawable, null, null, null);
			tvTitle.setCompoundDrawablePadding(paddingInPixels);
		}
	}

	private void setupIcon(@NonNull AppCompatImageView icon, @NonNull ContextMenuItem item) {
		int iconId = item.getIcon();
		if (iconId != INVALID_ID) {
			Integer color = item.getColor();
			Drawable drawable;
			if (color == null) {
				int colorId = ColorUtilities.getDefaultIconColorId(nightMode);
				colorId = item.useNaturalIconColor() ? 0 : colorId;
				drawable = iconsCache.getIcon(iconId, colorId);
			} else if (customControlsColor != null) {
				drawable = iconsCache.getPaintedIcon(iconId, customControlsColor);
			} else {
				drawable = iconsCache.getPaintedIcon(iconId, color);
			}

			icon.setImageDrawable(drawable);
			AndroidUiHelper.updateVisibility(icon, true);
		} else {
			AndroidUiHelper.updateVisibility(icon, false);
		}
	}

<<<<<<< HEAD
	private void setupProIcon(@NonNull ImageView proIcon) {
		proIcon.setImageDrawable(iconsCache.getIcon(nightMode ? R.drawable.img_button_pro_night : R.drawable.img_button_pro_day));
		AndroidUiHelper.updateVisibility(proIcon, true);
	}

	private void setupSecondaryIcon(@NonNull ImageView secondaryIcon, @DrawableRes int secondaryIconId, @NonNull ContextMenuItem item) {
=======
	private void setupSecondaryIcon(@NonNull ImageView secondaryIcon, @NonNull ContextMenuItem item) {
		int secondaryIconId = item.getSecondaryIcon();
>>>>>>> 5be3f94b
		if (secondaryIconId != INVALID_ID) {
			int colorId = ColorUtilities.getDefaultIconColorId(nightMode);
			colorId = item.useNaturalSecondIconColor() ? 0 : colorId;
			Drawable drawable = iconsCache.getIcon(secondaryIconId, colorId);
			secondaryIcon.setImageDrawable(drawable);
			if (secondaryIconId == R.drawable.ic_action_additional_option) {
				UiUtilities.rotateImageByLayoutDirection(secondaryIcon);
			}
			AndroidUiHelper.updateVisibility(secondaryIcon, true);
		} else {
			AndroidUiHelper.updateVisibility(secondaryIcon, false);
		}
	}

	private void setupToggle(@NonNull CompoundButton toggle, @NonNull View convertView, @NonNull ContextMenuItem item) {
		Boolean selected = item.getSelected();
		if (selected != null) {
			toggle.setOnCheckedChangeListener(null); // Removing listener required before checking/unchecking
			toggle.setChecked(selected);
			OnCheckedChangeListener listener = (buttonView, isChecked) -> {
				item.setSelected(isChecked);
				ItemClickListener clickListener = item.getItemClickListener();
				if (clickListener != null) {
					clickListener.onContextMenuClick(uiAdapter, convertView, item, isChecked);
				}
			};
			toggle.setOnCheckedChangeListener(listener);
			AndroidUiHelper.updateVisibility(toggle, !item.shouldHideCompoundButton());
		} else {
			AndroidUiHelper.updateVisibility(toggle, false);
		}
		if (customControlsColor != null) {
			UiUtilities.setupCompoundButton(nightMode, customControlsColor, toggle);
		}
		toggle.setSaveEnabled(false);
	}

	private void setupSlider(@NonNull Slider slider, @NonNull ContextMenuItem item) {
		int selectedValue = item.getProgress();
		if (selectedValue != INVALID_ID) {
			slider.setValue(selectedValue);
			slider.clearOnChangeListeners();
			slider.addOnChangeListener((slider1, value, fromUser) -> {
				OnIntegerValueChangedListener listener = item.getIntegerListener();
				int progress = (int) value;
				item.setProgress(progress);
				if (listener != null && fromUser) {
					listener.onIntegerValueChangedListener(progress);
				}
			});
			AndroidUiHelper.updateVisibility(slider, true);
		} else {
			AndroidUiHelper.updateVisibility(slider, false);
		}
		if (customControlsColor != null) {
			UiUtilities.setupSlider(slider, nightMode, customControlsColor);
		} else {
			int activeColor = ColorUtilities.getActiveColor(ctx, nightMode);
			UiUtilities.setupSlider(slider, nightMode, activeColor);
		}
	}

	private void setupProgressBar(@NonNull ProgressBar progressBar, @NonNull ContextMenuItem item) {
		if (item.isLoading()) {
			int progress = item.getProgress();
			if (progress == INVALID_ID) {
				progressBar.setIndeterminate(true);
			} else {
				progressBar.setIndeterminate(false);
				progressBar.setProgress(progress);
			}
			AndroidUiHelper.updateVisibility(progressBar, true);
		} else {
			AndroidUiHelper.updateVisibility(progressBar, false);
		}
	}

	private void setupDescription(@NonNull TextView tvDesc, @Nullable String description, boolean noProgress) {
		if (description != null && noProgress) {
			tvDesc.setText(description);
			AndroidUiHelper.updateVisibility(tvDesc, true);
		} else {
			AndroidUiHelper.updateVisibility(tvDesc, false);
		}
	}

	private void setupSecondaryDescription(@NonNull TextView tvDesc, @Nullable String description) {
		if (description != null) {
			tvDesc.setText(description);
			AndroidUiHelper.updateVisibility(tvDesc, true);
		} else {
			AndroidUiHelper.updateVisibility(tvDesc, false);
		}
	}

}<|MERGE_RESOLUTION|>--- conflicted
+++ resolved
@@ -119,26 +119,12 @@
 
 		ImageView secondaryIcon = convertView.findViewById(R.id.secondary_icon);
 		if (secondaryIcon != null) {
-<<<<<<< HEAD
-			setupSecondaryIcon(secondaryIcon, item.getSecondaryIcon(), item);
-=======
 			setupSecondaryIcon(secondaryIcon, item);
->>>>>>> 5be3f94b
 		}
 
 		CompoundButton toggle = convertView.findViewById(R.id.toggle_item);
 		if (toggle != null && !item.isCategory()) {
 			setupToggle(toggle, convertView, item);
-		}
-
-		if (item.isShowProIcon()) {
-			ImageView proIcon = convertView.findViewById(R.id.pro_icon);
-			if (proIcon != null) {
-				setupProIcon(proIcon);
-			}
-			if (toggle != null) {
-				AndroidUiHelper.updateVisibility(toggle, false);
-			}
 		}
 
 		Slider slider = convertView.findViewById(R.id.slider);
@@ -304,7 +290,7 @@
 		View btnGet = view.findViewById(R.id.button_get);
 		UiUtilities.setupDialogButton(nightMode, btnGet, UiUtilities.DialogButtonType.SECONDARY_ACTIVE, R.string.shared_string_get);
 		btnGet.setOnClickListener(v -> {
-			ItemClickListener listener = item.getSpecialViewClickListener();
+			ItemClickListener listener = item.getItemClickListener();
 			if (listener != null) {
 				listener.onContextMenuClick(uiAdapter, view, item, false);
 			}
@@ -362,17 +348,8 @@
 		}
 	}
 
-<<<<<<< HEAD
-	private void setupProIcon(@NonNull ImageView proIcon) {
-		proIcon.setImageDrawable(iconsCache.getIcon(nightMode ? R.drawable.img_button_pro_night : R.drawable.img_button_pro_day));
-		AndroidUiHelper.updateVisibility(proIcon, true);
-	}
-
-	private void setupSecondaryIcon(@NonNull ImageView secondaryIcon, @DrawableRes int secondaryIconId, @NonNull ContextMenuItem item) {
-=======
 	private void setupSecondaryIcon(@NonNull ImageView secondaryIcon, @NonNull ContextMenuItem item) {
 		int secondaryIconId = item.getSecondaryIcon();
->>>>>>> 5be3f94b
 		if (secondaryIconId != INVALID_ID) {
 			int colorId = ColorUtilities.getDefaultIconColorId(nightMode);
 			colorId = item.useNaturalSecondIconColor() ? 0 : colorId;
