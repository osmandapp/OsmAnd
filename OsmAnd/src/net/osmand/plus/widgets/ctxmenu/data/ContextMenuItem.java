--- conflicted
+++ resolved
@@ -59,7 +59,6 @@
 
 	private OnRefreshCallback onRefreshCallback;
 	private ItemClickListener itemClickListener;
-	private ItemClickListener specialViewClickListener;
 	private ItemLongClickListener itemLongClickListener;
 	private OnIntegerValueChangedListener integerListener;
 	private ProgressListener progressListener;
@@ -133,13 +132,10 @@
 		return useNaturalIconColor;
 	}
 
-<<<<<<< HEAD
 	public boolean isShowProIcon() {
 		return showProIcon;
 	}
 
-=======
->>>>>>> 5be3f94b
 	public boolean useNaturalSecondIconColor() {
 		return useNaturalSecondIconColor;
 	}
@@ -183,10 +179,6 @@
 	@Nullable
 	public ItemClickListener getItemClickListener() {
 		return itemClickListener;
-	}
-
-	public ItemClickListener getSpecialViewClickListener() {
-		return specialViewClickListener;
 	}
 
 	@Nullable
@@ -287,15 +279,12 @@
 	}
 
 	@NonNull
-<<<<<<< HEAD
 	public ContextMenuItem showProIcon(boolean showProIcon) {
 		this.showProIcon = showProIcon;
 		return this;
 	}
 
 	@NonNull
-=======
->>>>>>> 5be3f94b
 	public ContextMenuItem setUseNaturalSecondIconColor(boolean useNaturalSecondIconColor) {
 		this.useNaturalSecondIconColor = useNaturalSecondIconColor;
 		return this;
@@ -365,12 +354,6 @@
 	@NonNull
 	public ContextMenuItem setListener(@Nullable ItemClickListener itemClickListener) {
 		this.itemClickListener = itemClickListener;
-		return this;
-	}
-
-	@NonNull
-	public ContextMenuItem setSpecialViewListener(@Nullable ItemClickListener specialViewClickListener) {
-		this.specialViewClickListener = specialViewClickListener;
 		return this;
 	}
 
