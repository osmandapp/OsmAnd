package net.osmand.plus;

import android.database.SQLException;
import android.database.sqlite.SQLiteDiskIOException;
import android.graphics.Bitmap;
import android.graphics.BitmapFactory;

import net.osmand.IndexConstants;
import net.osmand.PlatformUtil;
import net.osmand.data.QuadRect;
import net.osmand.map.ITileSource;
import net.osmand.map.TileSourceManager.TileSourceTemplate;
import net.osmand.plus.api.SQLiteAPI.SQLiteConnection;
import net.osmand.plus.api.SQLiteAPI.SQLiteCursor;
import net.osmand.util.Algorithms;

import org.apache.commons.logging.Log;

import java.io.File;
import java.io.FileInputStream;
import java.io.IOException;
import java.nio.ByteBuffer;
import java.util.Arrays;
import java.util.List;

import static net.osmand.IndexConstants.SQLITE_EXT;
import static net.osmand.IndexConstants.TILES_INDEX_DIR;


public class SQLiteTileSource implements ITileSource {

	public static final String EXT = IndexConstants.SQLITE_EXT;
	private static final Log LOG = PlatformUtil.getLog(SQLiteTileSource.class);

	private static final String MIN_ZOOM = "minzoom";
	private static final String MAX_ZOOM = "maxzoom";
	private static final String URL = "url";
	private static final String RANDOMS = "randoms";
	private static final String ELLIPSOID = "ellipsoid";
	private static final String INVERTED_Y = "inverted_y";
	private static final String REFERER = "referer";
<<<<<<< HEAD
	private static final String TIME_SUPPORTED = "timesupported";
	private static final String EXPIRE_MINUTES = "expireminutes";

	private static final String TILES_TABLE_CREATE = "CREATE TABLE IF NOT EXISTS tiles (x INTEGER NOT NULL, y INTEGER NOT NULL, z INTEGER NOT NULL, s INTEGER, image BLOB, time INTEGER, PRIMARY KEY (x, y, z))";
	private static final String CREATE_INDEX_X = "CREATE INDEX index_tiles_on_x ON tiles (x)";
	private static final String CREATE_INDEX_Y = "CREATE INDEX index_tiles_on_y ON tiles (y)";
	private static final String CREATE_INDEX_Z = "CREATE INDEX index_tiles_on_z ON tiles (z)";
	private static final String CREATE_INDEX_S = "CREATE INDEX index_tiles_on_s ON tiles (s)";

	private static final String MAXZOOM_FIELD = "maxzoom";
	private static final String MINZOOM_FIELD = "minzoom";
	private static final String ELLIPSOID_FIELD = "ellipsoid";
	private static final String URL_FIELD = "url";
	private static final String EXPIREMINUTES_FIELD = "expireminutes";
=======
	private static final String TIME_COLUMN = "timecolumn";
	private static final String EXPIRE_MINUTES = "expireminutes";
	private static final String RULE = "rule";
	private static final String TILENUMBERING = "tilenumbering";
	private static final String BIG_PLANET_TILE_NUMBERING = "BigPlanet";
	private static final String TILESIZE = "tilesize";
>>>>>>> 1691f90e

	private ITileSource base;
	private String urlTemplate = null;
	private String name;
	private SQLiteConnection db = null;
	private File file = null;
	private int minZoom = 1;
	private int maxZoom = 17; 
	private boolean inversiveZoom = true; // BigPlanet
	private boolean timeSupported = false;
	private long expirationTimeMillis = -1; // never
	private boolean isEllipsoid = false;
	private boolean invertedY = false;
	private String randoms;
	private String[] randomsArray;
	private String rule = null;
	private String referer = null;
	
	int tileSize = 256;
	boolean tileSizeSpecified = false;
	private OsmandApplication ctx;
	private boolean onlyReadonlyAvailable = false;


	public SQLiteTileSource(OsmandApplication ctx, File f, List<TileSourceTemplate> toFindUrl){
		this.ctx = ctx;
		this.file = f;
		if (f != null) {
			int i = f.getName().lastIndexOf('.');
			name = f.getName().substring(0, i);
			i = name.lastIndexOf('.');
			if (i > 0) {
				String sourceName = name.substring(i + 1);
				for (TileSourceTemplate is : toFindUrl) {
					if (is.getName().equalsIgnoreCase(sourceName)) {
						base = is;
						urlTemplate = is.getUrlTemplate();
						break;
					}
				}
			}
		}
		
	}

	public SQLiteTileSource(OsmandApplication ctx, String name, int minZoom, int maxZoom, String urlTemplate,
							String randoms, boolean isEllipsoid, boolean invertedY, String referer,
							boolean timeSupported, long expirationTimeMillis, boolean inversiveZoom) {
		this.ctx = ctx;
		this.name = name;
		this.urlTemplate = urlTemplate;
		this.maxZoom = maxZoom;
		this.minZoom = minZoom;
		this.isEllipsoid = isEllipsoid;
		this.expirationTimeMillis = expirationTimeMillis;
		this.randoms = randoms;
		this.referer = referer;
		this.invertedY = invertedY;
		this.timeSupported = timeSupported;
		this.inversiveZoom = inversiveZoom;
	}

	public void createDataBase() {
		db = ctx.getSQLiteAPI().getOrCreateDatabase(
				ctx.getAppPath(TILES_INDEX_DIR).getAbsolutePath() + "/" + name + SQLITE_EXT, true);

<<<<<<< HEAD
		db.execSQL("CREATE TABLE IF NOT EXISTS info (" +
				MIN_ZOOM + ", " +
				MAX_ZOOM +
				");");
		db.execSQL("INSERT INTO info (" + MIN_ZOOM + "," + MAX_ZOOM + ") VALUES ('" + minZoom + "','" + maxZoom + "');");
=======
		db.execSQL("CREATE TABLE tiles (x int, y int, z int, s int, image blob, time long, PRIMARY KEY (x,y,z,s))");
		db.execSQL("CREATE INDEX IND on tiles (x,y,z,s)");
		db.execSQL("CREATE TABLE info(tilenumbering,minzoom,maxzoom)");
		db.execSQL("CREATE TABLE android_metadata (locale TEXT)");
		db.execSQL("INSERT INTO info (tilenumbering,minzoom,maxzoom) VALUES ('simple','" + minZoom + "','" + maxZoom + "');");
>>>>>>> 1691f90e

		addInfoColumn(URL, urlTemplate);
		addInfoColumn(RANDOMS, randoms);
		addInfoColumn(ELLIPSOID, isEllipsoid ? "1" : "0");
		addInfoColumn(INVERTED_Y, invertedY ? "1" : "0");
		addInfoColumn(REFERER, referer);
<<<<<<< HEAD
		addInfoColumn(TIME_SUPPORTED, timeSupported ? "yes" : "no");
		addInfoColumn(EXPIRE_MINUTES, String.valueOf(getExpirationTimeMinutes()));

		db.execSQL(TILES_TABLE_CREATE);
		db.execSQL(CREATE_INDEX_X);
		db.execSQL(CREATE_INDEX_Y);
		db.execSQL(CREATE_INDEX_Z);
		db.execSQL(CREATE_INDEX_S);
		db.close();
	}

=======
		addInfoColumn(TIME_COLUMN, timeSupported ? "yes" : "no");
		addInfoColumn(EXPIRE_MINUTES, String.valueOf(getExpirationTimeMinutes()));


		db.close();
	}
	
>>>>>>> 1691f90e
	@Override
	public int getBitDensity() {
		return base != null ? base.getBitDensity() : 16;
	}

	@Override
	public int getMaximumZoomSupported() {
		return base != null ? base.getMaximumZoomSupported() : maxZoom;
	}

	@Override
	public int getMinimumZoomSupported() {
		return base != null ? base.getMinimumZoomSupported() : minZoom;
	}

	@Override
	public String getName() {
		return name;
	}

	@Override
	public String getTileFormat() {
		return base != null ? base.getTileFormat() : ".png"; //$NON-NLS-1$
	}

	@Override
	public int getTileSize() {
		return base != null ? base.getTileSize() : tileSize;
	}

	@Override
	public String getUrlToLoad(int x, int y, int zoom) {
		if (zoom > maxZoom)
			return null;
		SQLiteConnection db = getDatabase();
		if (db == null || db.isReadOnly() || urlTemplate == null) {
			return null;
		}
		if (invertedY) {
			y = (1 << zoom) - 1 - y;
		}
		return TileSourceTemplate.buildUrlToLoad(urlTemplate, randomsArray, x, y, zoom);
	}

	@Override
	public String getUrlTemplate() {
		if (this.urlTemplate != null) {
			return this.urlTemplate;
		} else {
			SQLiteConnection db = getDatabase();
			if (db == null || urlTemplate == null) {
				return null;
			} else {
				return this.urlTemplate;
			}
		}
	}

	@Override
	public int hashCode() {
		final int prime = 31;
		int result = 1;
		result = prime * result + ((base == null) ? 0 : base.hashCode());
		result = prime * result + ((name == null) ? 0 : name.hashCode());
		return result;
	}

	@Override
	public boolean equals(Object obj) {
		if (this == obj)
			return true;
		if (obj == null)
			return false;
		if (getClass() != obj.getClass())
			return false;
		SQLiteTileSource other = (SQLiteTileSource) obj;
		if (base == null) {
			if (other.base != null)
				return false;
		} else if (!base.equals(other.base))
			return false;
		if (name == null) {
			if (other.name != null)
				return false;
		} else if (!name.equals(other.name))
			return false;
		return true;
	}
	
	protected SQLiteConnection getDatabase(){
		if((db == null || db.isClosed()) && file.exists() ){
			LOG.debug("Open " + file.getAbsolutePath());
			try {
				onlyReadonlyAvailable = false;
				db = ctx.getSQLiteAPI().openByAbsolutePath(file.getAbsolutePath(), false);
			} catch(RuntimeException e) {
				onlyReadonlyAvailable = true;
				db = ctx.getSQLiteAPI().openByAbsolutePath(file.getAbsolutePath(), true);
			}
			try {
				SQLiteCursor cursor = db.rawQuery("SELECT * FROM info", null);
				if(cursor.moveToFirst()) {
					String[] columnNames = cursor.getColumnNames();
					List<String> list = Arrays.asList(columnNames);
					int url = list.indexOf(URL);
					if(url != -1) {
						String template = cursor.getString(url);
						if(!Algorithms.isEmpty(template)){
							urlTemplate = TileSourceTemplate.normalizeUrl(template);
						}
					}
					int ruleId = list.indexOf(RULE);
					if(ruleId != -1) {
						rule = cursor.getString(ruleId);
					}
					int refererId = list.indexOf(REFERER);
					if(refererId != -1) {
						referer = cursor.getString(refererId);
					}
					int tnumbering = list.indexOf(TILENUMBERING);
					if(tnumbering != -1) {
						inversiveZoom = BIG_PLANET_TILE_NUMBERING.equalsIgnoreCase(cursor.getString(tnumbering));
					} else {
						inversiveZoom = true;
						addInfoColumn(TILENUMBERING, BIG_PLANET_TILE_NUMBERING);
					}
					int timecolumn = list.indexOf(TIME_COLUMN);
					if (timecolumn != -1) {
						timeSupported = "yes".equalsIgnoreCase(cursor.getString(timecolumn));
					} else {
						timeSupported = hasTimeColumn();
						addInfoColumn(TIME_COLUMN, timeSupported? "yes" : "no");
					}
					int expireminutes = list.indexOf(EXPIRE_MINUTES);
					this.expirationTimeMillis = -1;
					if(expireminutes != -1) {
						int minutes = (int) cursor.getInt(expireminutes);
						if(minutes > 0) {
							this.expirationTimeMillis = minutes * 60 * 1000l;
						}
					} else {
						addInfoColumn(EXPIRE_MINUTES, "0");
					}
					int tsColumn = list.indexOf(TILESIZE);
					this.tileSizeSpecified = tsColumn != -1;
					if(tileSizeSpecified) {
						this.tileSize = (int) cursor.getInt(tsColumn);
					}
					int ellipsoid = list.indexOf(ELLIPSOID);
					if(ellipsoid != -1) {
						int set = (int) cursor.getInt(ellipsoid);
						if(set == 1){
							this.isEllipsoid = true;
						}
					}
					int invertedY = list.indexOf(INVERTED_Y);
					if(invertedY != -1) {
						int set = (int) cursor.getInt(invertedY);
						if(set == 1){
							this.invertedY = true;
						}
					}
					int randomsId = list.indexOf(RANDOMS);
					if(randomsId != -1) {
						this.randoms = cursor.getString(randomsId);
						this.randomsArray = TileSourceTemplate.buildRandomsArray(this.randoms);
					}
					//boolean inversiveInfoZoom = tnumbering != -1 && "BigPlanet".equals(cursor.getString(tnumbering));
					boolean inversiveInfoZoom = inversiveZoom;
					int mnz = list.indexOf(MIN_ZOOM);
					if(mnz != -1) {
						minZoom = (int) cursor.getInt(mnz);
					}
					int mxz = list.indexOf(MAX_ZOOM);
					if(mxz != -1) {
						maxZoom = (int) cursor.getInt(mxz);
					}
					if(inversiveInfoZoom) {
						mnz = minZoom;
						minZoom = 17 - maxZoom;
						maxZoom = 17 - mnz;
					}
				}
				cursor.close();
			} catch (RuntimeException e) {
				e.printStackTrace();
			}
		}
		return db;
	}

	public void updateFromTileSourceTemplate(TileSourceTemplate r) {
		if (!onlyReadonlyAvailable) {
			int maxZoom = r.getMaximumZoomSupported();
			int minZoom = r.getMinimumZoomSupported();
			if (inversiveZoom) {
				int mnz = minZoom;
				minZoom = 17 - maxZoom;
				maxZoom = 17 - mnz;
			}
			if (getUrlTemplate() != null && !getUrlTemplate().equals(r.getUrlTemplate())) {
				db.execSQL("update info set " + URL + " = '" + r.getUrlTemplate() + "'");
			}
			if (r.getMinimumZoomSupported() != minZoom) {
				db.execSQL("update info set " + MIN_ZOOM + " = '" + minZoom + "'");
			}
			if (r.getMaximumZoomSupported() != maxZoom) {
				db.execSQL("update info set " + MAX_ZOOM + " = '" + maxZoom + "'");
			}
			if (r.isEllipticYTile() != isEllipticYTile()) {
				db.execSQL("update info set " + ELLIPSOID + " = '" + (r.isEllipticYTile() ? 1 : 0) + "'");
			}
			if (r.getExpirationTimeMinutes() != getExpirationTimeMinutes()) {
				db.execSQL("update info set " + EXPIRE_MINUTES + " = '" + r.getExpirationTimeMinutes() + "'");
			}
		}
	}

	private void addInfoColumn(String columnName, String value) {
		if(!onlyReadonlyAvailable) {
			try {
				db.execSQL("alter table info add column " + columnName + " TEXT");
			} catch (SQLException e) {
				LOG.info("Error adding column " + e);
			}
			db.execSQL("update info set "+columnName+" = '"+value+"'");
		}
	}

	private boolean hasTimeColumn() {
		SQLiteCursor cursor;
		cursor = db.rawQuery("SELECT * FROM tiles", null);
		cursor.moveToFirst();
		List<String> cols = Arrays.asList(cursor.getColumnNames());
		boolean timeSupported = cols.contains("time");
		cursor.close();
		return timeSupported;
	}
	
	public boolean exists(int x, int y, int zoom) {
		SQLiteConnection db = getDatabase();
		if (db == null) {
			return false;
		}
		try {
			int z = getFileZoom(zoom);
			SQLiteCursor cursor = db.rawQuery(
					"SELECT 1 FROM tiles WHERE x = ? AND y = ? AND z = ?", new String[] { x + "", y + "", z + "" }); //$NON-NLS-1$//$NON-NLS-2$//$NON-NLS-3$//$NON-NLS-4$
			try {
				boolean e = cursor.moveToFirst();
				cursor.close();
				return e;
			} catch (SQLiteDiskIOException e) {
				return false;
			}
		} finally {
			if (LOG.isDebugEnabled()) {
				long time = System.currentTimeMillis();
				LOG.debug("Checking tile existance x = " + x + " y = " + y + " z = " + zoom + " for " + (System.currentTimeMillis() - time)); //$NON-NLS-1$ //$NON-NLS-2$ //$NON-NLS-3$ //$NON-NLS-4$
			}
		}
	}
	
	public boolean isLocked() {
		SQLiteConnection db = getDatabase();
		if(db == null){
			return false;
		}
		return db.isDbLockedByOtherThreads();
	}

	public byte[] getBytes(int x, int y, int zoom, String dirWithTiles, long[] timeHolder) throws IOException {
		SQLiteConnection db = getDatabase();
		if(db == null){
			return null;
		}
		long ts = System.currentTimeMillis();
		try {
			if (zoom <= maxZoom) {
				// return the normal tile if exists
				String[] params = new String[] { x + "", y + "", getFileZoom(zoom) + "" };
				boolean queryTime = timeHolder != null && timeHolder.length > 0 && timeSupported;
				SQLiteCursor cursor = db.rawQuery("SELECT image " +(queryTime?", time":"")+"  FROM tiles WHERE x = ? AND y = ? AND z = ?",
						params); //$NON-NLS-1$//$NON-NLS-2$//$NON-NLS-3$//$NON-NLS-4$
				byte[] blob = null;
				if (cursor.moveToFirst()) {
					blob = cursor.getBlob(0);
					if(queryTime) {
						timeHolder[0] = cursor.getLong(1);
					}
				}
				cursor.close();
				return blob;
			}
			return null;
		} finally {
			if(LOG.isDebugEnabled()) {
				LOG.debug("Load tile " + x + "/" + y + "/" + zoom + " for " + (System.currentTimeMillis() - ts)
					+ " ms ");
			}
		}
	}
	
	@Override
	public byte[] getBytes(int x, int y, int zoom, String dirWithTiles) throws IOException {
		return getBytes(x, y, zoom, dirWithTiles, null);
	}
	
	public Bitmap getImage(int x, int y, int zoom, long[] timeHolder) {
		SQLiteConnection db = getDatabase();
		if(db == null){
			return null;
		}
		String[] params = new String[] { x + "", y + "", getFileZoom(zoom) + "" };
		byte[] blob;
		try {
			blob = getBytes(x, y, zoom, null, timeHolder);
		} catch (IOException e) {
			return null;
		}
		if (blob != null) {
			Bitmap bmp = null;
			bmp = BitmapFactory.decodeByteArray(blob, 0, blob.length);
			if(bmp == null) {
				// broken image delete it
				db.execSQL("DELETE FROM tiles WHERE x = ? AND y = ? AND z = ?", params); 
			} else if(!tileSizeSpecified &&
					tileSize != bmp.getWidth() && bmp.getWidth() > 0) {
				tileSize = bmp.getWidth();
				addInfoColumn("tilesize", tileSize+"");
				tileSizeSpecified = true;
			}
			return bmp;
		}
		return null;
	}
	 
	public ITileSource getBase() {
		return base;
	}
	
	public QuadRect getRectBoundary(int coordinatesZoom, int minZ){
		SQLiteConnection db = getDatabase();
		if(db == null || coordinatesZoom > 25 ){
			return null;
		}
		SQLiteCursor q ;
		if (inversiveZoom) {
			int minZoom = (17 - minZ) + 1;
			// 17 - z = zoom, x << (25 - zoom) = 25th x tile = 8 + z,
			q = db.rawQuery("SELECT max(x << (8+z)), min(x << (8+z)), max(y << (8+z)), min(y << (8+z))" +
					" from tiles where z < "
					+ minZoom, new String[0]);
		} else {
			q = db.rawQuery("SELECT max(x << (25-z)), min(x << (25-z)), max(y << (25-z)), min(y << (25-z))"
					+ " from tiles where z > " + minZ,
					new String[0]);
		}
		q.moveToFirst();
		int right = (int) (q.getInt(0) >> (25 - coordinatesZoom));
		int left = (int) (q.getInt(1) >> (25 - coordinatesZoom));
		int top = (int) (q.getInt(3) >> (25 - coordinatesZoom));
		int bottom  = (int) (q.getInt(2) >> (25 - coordinatesZoom));
		return new QuadRect(left, top, right, bottom);
		
		
	}

	public void deleteImage(int x, int y, int zoom) {
		SQLiteConnection db = getDatabase();
		if(db == null || db.isReadOnly()){
			return;
		}
		db.execSQL("DELETE FROM tiles WHERE x = ? AND y = ? AND z = ?", new String[] {x+"", y+"", getFileZoom(zoom)+""});    //$NON-NLS-1$//$NON-NLS-2$//$NON-NLS-3$//$NON-NLS-4$
	}

	private static final int BUF_SIZE = 1024;
	
	public void insertImage(int x, int y, int zoom, File fileToSave) throws IOException {
		ByteBuffer buf = ByteBuffer.allocate((int) fileToSave.length());
		FileInputStream is = new FileInputStream(fileToSave);
		int i = 0;
		byte[] b = new byte[BUF_SIZE];
		while ((i = is.read(b, 0, BUF_SIZE)) > -1) {
			buf.put(b, 0, i);
		}

		insertImage(x, y, zoom, buf.array());
		is.close();
	}
	

	@Override
	public void deleteTiles(String path) {
		SQLiteConnection db = getDatabase();
		if (db == null || db.isReadOnly() || onlyReadonlyAvailable) {
			return;
		}
		db.execSQL("DELETE FROM tiles");
	}

	@Override
	public int getAvgSize() {
		return base != null ? base.getAvgSize() : -1;
	}

	@Override
	public String getRule() {
		return rule;
	}

	@Override
	public String getRandoms() {
		return randoms;
	}

	@Override
	public boolean isInvertedYTile() {
		return invertedY;
	}

	@Override
	public boolean isTimeSupported() {
		return timeSupported;
	}

	@Override
	public boolean getInversiveZoom() {
		return inversiveZoom;
	}

	/**
	 * Makes method synchronized to give a little more time for get methods and 
	 * let all writing attempts to wait outside of this method   
	 */
	public /*synchronized*/ void insertImage(int x, int y, int zoom, byte[] dataToSave) throws IOException {
		SQLiteConnection db = getDatabase();
		if (db == null || db.isReadOnly() || onlyReadonlyAvailable) {
			return;
		}
		/*There is no sense to downoad and do not save. If needed, check should perform before downlad 
		  if (exists(x, y, zoom)) {
			return;
		}*/
		
		String query = timeSupported ? "INSERT OR REPLACE INTO tiles(x,y,z,s,image,time) VALUES(?, ?, ?, ?, ?, ?)"
				: "INSERT OR REPLACE INTO tiles(x,y,z,s,image) VALUES(?, ?, ?, ?, ?)";
		net.osmand.plus.api.SQLiteAPI.SQLiteStatement statement = db.compileStatement(query); //$NON-NLS-1$
		statement.bindLong(1, x);
		statement.bindLong(2, y);
		statement.bindLong(3, getFileZoom(zoom));
		statement.bindLong(4, 0);
		statement.bindBlob(5, dataToSave);
		if (timeSupported) {
			statement.bindLong(6, System.currentTimeMillis());
		}
		statement.execute();
		statement.close();

	}

	private int getFileZoom(int zoom) {
		return inversiveZoom ? 17 - zoom : zoom;
	}
	
	public void closeDB(){
		LOG.debug("closeDB");
		if(timeSupported) {
			clearOld();
		}
		if(db != null){
			db.close();
			db = null;
		}
	}

	public void clearOld() {
		SQLiteConnection db = getDatabase();
		long expiration = getExpirationTimeMillis();
		if(db == null || db.isReadOnly() || expiration <= 0){
			return;
		}
		String sql = "DELETE FROM tiles WHERE time < "+
				(System.currentTimeMillis() - expiration);
		LOG.debug(sql);
		db.execSQL(sql);
		db.execSQL("VACUUM");
	}

	@Override
	public boolean couldBeDownloadedFromInternet() {
		if(getDatabase() == null || getDatabase().isReadOnly() || onlyReadonlyAvailable){
			return false;
		}
		return urlTemplate != null;
	}

	@Override
	public boolean isEllipticYTile() {
		return this.isEllipsoid;
		//return false;
	}

	public int getExpirationTimeMinutes() {
		if(expirationTimeMillis  < 0) {
			return -1;
		}
		return (int) (expirationTimeMillis / (60  * 1000));
	}
	
	public long getExpirationTimeMillis() {
		return expirationTimeMillis;
	}
	
	public String getReferer() {
		return referer;
	}
<<<<<<< HEAD
=======

>>>>>>> 1691f90e
}<|MERGE_RESOLUTION|>--- conflicted
+++ resolved
@@ -39,29 +39,12 @@
 	private static final String ELLIPSOID = "ellipsoid";
 	private static final String INVERTED_Y = "inverted_y";
 	private static final String REFERER = "referer";
-<<<<<<< HEAD
-	private static final String TIME_SUPPORTED = "timesupported";
-	private static final String EXPIRE_MINUTES = "expireminutes";
-
-	private static final String TILES_TABLE_CREATE = "CREATE TABLE IF NOT EXISTS tiles (x INTEGER NOT NULL, y INTEGER NOT NULL, z INTEGER NOT NULL, s INTEGER, image BLOB, time INTEGER, PRIMARY KEY (x, y, z))";
-	private static final String CREATE_INDEX_X = "CREATE INDEX index_tiles_on_x ON tiles (x)";
-	private static final String CREATE_INDEX_Y = "CREATE INDEX index_tiles_on_y ON tiles (y)";
-	private static final String CREATE_INDEX_Z = "CREATE INDEX index_tiles_on_z ON tiles (z)";
-	private static final String CREATE_INDEX_S = "CREATE INDEX index_tiles_on_s ON tiles (s)";
-
-	private static final String MAXZOOM_FIELD = "maxzoom";
-	private static final String MINZOOM_FIELD = "minzoom";
-	private static final String ELLIPSOID_FIELD = "ellipsoid";
-	private static final String URL_FIELD = "url";
-	private static final String EXPIREMINUTES_FIELD = "expireminutes";
-=======
 	private static final String TIME_COLUMN = "timecolumn";
 	private static final String EXPIRE_MINUTES = "expireminutes";
 	private static final String RULE = "rule";
 	private static final String TILENUMBERING = "tilenumbering";
 	private static final String BIG_PLANET_TILE_NUMBERING = "BigPlanet";
 	private static final String TILESIZE = "tilesize";
->>>>>>> 1691f90e
 
 	private ITileSource base;
 	private String urlTemplate = null;
@@ -128,46 +111,24 @@
 		db = ctx.getSQLiteAPI().getOrCreateDatabase(
 				ctx.getAppPath(TILES_INDEX_DIR).getAbsolutePath() + "/" + name + SQLITE_EXT, true);
 
-<<<<<<< HEAD
-		db.execSQL("CREATE TABLE IF NOT EXISTS info (" +
-				MIN_ZOOM + ", " +
-				MAX_ZOOM +
-				");");
-		db.execSQL("INSERT INTO info (" + MIN_ZOOM + "," + MAX_ZOOM + ") VALUES ('" + minZoom + "','" + maxZoom + "');");
-=======
 		db.execSQL("CREATE TABLE tiles (x int, y int, z int, s int, image blob, time long, PRIMARY KEY (x,y,z,s))");
 		db.execSQL("CREATE INDEX IND on tiles (x,y,z,s)");
 		db.execSQL("CREATE TABLE info(tilenumbering,minzoom,maxzoom)");
 		db.execSQL("CREATE TABLE android_metadata (locale TEXT)");
 		db.execSQL("INSERT INTO info (tilenumbering,minzoom,maxzoom) VALUES ('simple','" + minZoom + "','" + maxZoom + "');");
->>>>>>> 1691f90e
 
 		addInfoColumn(URL, urlTemplate);
 		addInfoColumn(RANDOMS, randoms);
 		addInfoColumn(ELLIPSOID, isEllipsoid ? "1" : "0");
 		addInfoColumn(INVERTED_Y, invertedY ? "1" : "0");
 		addInfoColumn(REFERER, referer);
-<<<<<<< HEAD
-		addInfoColumn(TIME_SUPPORTED, timeSupported ? "yes" : "no");
-		addInfoColumn(EXPIRE_MINUTES, String.valueOf(getExpirationTimeMinutes()));
-
-		db.execSQL(TILES_TABLE_CREATE);
-		db.execSQL(CREATE_INDEX_X);
-		db.execSQL(CREATE_INDEX_Y);
-		db.execSQL(CREATE_INDEX_Z);
-		db.execSQL(CREATE_INDEX_S);
-		db.close();
-	}
-
-=======
 		addInfoColumn(TIME_COLUMN, timeSupported ? "yes" : "no");
 		addInfoColumn(EXPIRE_MINUTES, String.valueOf(getExpirationTimeMinutes()));
 
 
 		db.close();
 	}
-	
->>>>>>> 1691f90e
+
 	@Override
 	public int getBitDensity() {
 		return base != null ? base.getBitDensity() : 16;
@@ -685,8 +646,5 @@
 	public String getReferer() {
 		return referer;
 	}
-<<<<<<< HEAD
-=======
-
->>>>>>> 1691f90e
+
 }