--- conflicted
+++ resolved
@@ -31,7 +31,6 @@
 
 	public static final String EXT = IndexConstants.SQLITE_EXT;
 	private static final Log LOG = PlatformUtil.getLog(SQLiteTileSource.class);
-<<<<<<< HEAD
 
 	private static final String MIN_ZOOM = "minzoom";
 	private static final String MAX_ZOOM = "maxzoom";
@@ -42,14 +41,6 @@
 	private static final String REFERER = "referer";
 	private static final String TIME_SUPPORTED = "timesupported";
 	private static final String EXPIRE_MINUTES = "expireminutes";
-
-=======
-	private static final String MAXZOOM_FIELD = "maxzoom";
-	private static final String MINZOOM_FIELD = "minzoom";
-	private static final String ELLIPSOID_FIELD = "ellipsoid";
-	private static final String URL_FIELD = "url";
-	private static final String EXPIREMINUTES_FIELD = "expireminutes";
->>>>>>> 8cee7336
 
 	private ITileSource base;
 	private String urlTemplate = null;
@@ -267,7 +258,7 @@
 						timeSupported = hasTimeColumn();
 						addInfoColumn("timecolumn", timeSupported? "yes" : "no");
 					}
-					int expireminutes = list.indexOf(EXPIREMINUTES_FIELD);
+					int expireminutes = list.indexOf(EXPIRE_MINUTES);
 					this.expirationTimeMillis = -1;
 					if(expireminutes != -1) {
 						int minutes = (int) cursor.getInt(expireminutes);
@@ -275,14 +266,14 @@
 							this.expirationTimeMillis = minutes * 60 * 1000l;
 						}
 					} else {
-						addInfoColumn(EXPIREMINUTES_FIELD, "0");
+						addInfoColumn(EXPIRE_MINUTES, "0");
 					}
 					int tsColumn = list.indexOf("tilesize");
 					this.tileSizeSpecified = tsColumn != -1;
 					if(tileSizeSpecified) {
 						this.tileSize = (int) cursor.getInt(tsColumn);
 					}
-					int ellipsoid = list.indexOf(ELLIPSOID_FIELD);
+					int ellipsoid = list.indexOf(ELLIPSOID);
 					if(ellipsoid != -1) {
 						int set = (int) cursor.getInt(ellipsoid);
 						if(set == 1){
@@ -303,11 +294,11 @@
 					}
 					//boolean inversiveInfoZoom = tnumbering != -1 && "BigPlanet".equals(cursor.getString(tnumbering));
 					boolean inversiveInfoZoom = inversiveZoom;
-					int mnz = list.indexOf(MINZOOM_FIELD);
+					int mnz = list.indexOf(MIN_ZOOM);
 					if(mnz != -1) {
 						minZoom = (int) cursor.getInt(mnz);
 					}
-					int mxz = list.indexOf(MAXZOOM_FIELD);
+					int mxz = list.indexOf(MAX_ZOOM);
 					if(mxz != -1) {
 						maxZoom = (int) cursor.getInt(mxz);
 					}
@@ -335,25 +326,24 @@
 				maxZoom = 17 - mnz;
 			}
 			if (getUrlTemplate() != null && !getUrlTemplate().equals(r.getUrlTemplate())) {
-				db.execSQL("update info set " + URL_FIELD + " = '" + r.getUrlTemplate() + "'");
+				db.execSQL("update info set " + URL + " = '" + r.getUrlTemplate() + "'");
 			}
 			if (r.getMinimumZoomSupported() != minZoom) {
-				db.execSQL("update info set " + MINZOOM_FIELD + " = '" + minZoom + "'");
+				db.execSQL("update info set " + MIN_ZOOM + " = '" + minZoom + "'");
 			}
 			if (r.getMaximumZoomSupported() != maxZoom) {
-				db.execSQL("update info set " + MAXZOOM_FIELD + " = '" + maxZoom + "'");
+				db.execSQL("update info set " + MAX_ZOOM + " = '" + maxZoom + "'");
 			}
 			if (r.isEllipticYTile() != isEllipticYTile()) {
-				db.execSQL("update info set " + ELLIPSOID_FIELD + " = '" + (r.isEllipticYTile() ? 1 : 0) + "'");
+				db.execSQL("update info set " + ELLIPSOID + " = '" + (r.isEllipticYTile() ? 1 : 0) + "'");
 			}
 			if (r.getExpirationTimeMinutes() != getExpirationTimeMinutes()) {
-				db.execSQL("update info set " + EXPIREMINUTES_FIELD + " = '" + r.getExpirationTimeMinutes() + "'");
+				db.execSQL("update info set " + EXPIRE_MINUTES + " = '" + r.getExpirationTimeMinutes() + "'");
 			}
 		}
 	}
 
 	private void addInfoColumn(String columnName, String value) {
-<<<<<<< HEAD
 		if(!onlyReadonlyAvailable) {
 			try {
 				db.execSQL("alter table info add column " + columnName + " TEXT");
@@ -361,11 +351,6 @@
 				LOG.info("Error adding column " + e);
 			}
 			db.execSQL("update info set "+columnName+" = '"+value+"'");
-=======
-		if (!onlyReadonlyAvailable) {
-			db.execSQL("alter table info add column " + columnName + " TEXT");
-			db.execSQL("update info set " + columnName + " = '" + value + "'");
->>>>>>> 8cee7336
 		}
 	}
 
@@ -657,13 +642,5 @@
 	public String getReferer() {
 		return referer;
 	}
-<<<<<<< HEAD
-}
-=======
-
-	public String getUrlTemplate() {
-		return urlTemplate;
-	}
-}
-
->>>>>>> 8cee7336
+
+}