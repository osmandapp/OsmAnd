--- conflicted
+++ resolved
@@ -43,18 +43,12 @@
 	@Override
 	public void onCreate(Bundle savedInstanceState) {
 		super.onCreate(savedInstanceState);
-<<<<<<< HEAD
-		selectedXAxisMode = listener.getSelectedAxisType();
-		selectedYAxisMode.addAll(listener.getSelectedDataSetTypes());
-=======
-		app = requiredMyApplication();
 		if (listener == null) {
 			dismiss();
 		} else {
 			selectedXAxisMode = listener.getSelectedAxisType();
 			selectedYAxisMode.addAll(listener.getSelectedDataSetTypes());
 		}
->>>>>>> 0ecd005f
 	}
 
 	@Override
