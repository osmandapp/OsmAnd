package net.osmand.plus.activities;


import java.io.File;
import java.lang.ref.WeakReference;
import java.text.MessageFormat;
import java.util.Calendar;
import java.util.Date;
import java.util.List;
import java.util.Random;

import android.support.v4.app.FragmentManager;
import net.osmand.access.AccessibleAlertBuilder;
import net.osmand.plus.OsmAndAppCustomization;
import net.osmand.plus.OsmAndLocationProvider;
import net.osmand.plus.OsmandApplication;
import net.osmand.plus.R;
import net.osmand.plus.Version;
import net.osmand.plus.base.BasicProgressAsyncTask;
import net.osmand.plus.dashboard.*;
import net.osmand.plus.download.BaseDownloadActivity;
import net.osmand.plus.download.DownloadActivity;
import net.osmand.plus.download.IndexItem;
import net.osmand.plus.render.MapRenderRepositories;
import net.osmand.plus.sherpafy.SherpafyLoadingFragment;
import net.osmand.plus.sherpafy.TourViewActivity;
import android.app.Activity;
import android.app.AlertDialog;
import android.app.AlertDialog.Builder;
import android.app.Dialog;
import android.app.ProgressDialog;
import android.content.DialogInterface;
import android.content.Intent;
import android.content.SharedPreferences;
import android.content.pm.ApplicationInfo;
import android.content.pm.PackageInfo;
import android.content.pm.PackageManager;
import android.content.pm.PackageManager.NameNotFoundException;
import android.graphics.drawable.ColorDrawable;
import android.net.Uri;
import android.os.Build;
import android.os.Bundle;
import android.support.v4.app.Fragment;
import android.text.SpannableString;
import android.text.Spanned;
import android.text.format.DateFormat;
import android.text.method.LinkMovementMethod;
import android.text.style.ClickableSpan;
import android.util.TypedValue;
import android.view.View;
import android.view.View.OnClickListener;
import android.widget.ScrollView;
import android.widget.TextView;

import com.actionbarsherlock.view.Menu;
import com.actionbarsherlock.view.MenuItem;

/**
 */
public class DashboardActivity extends BaseDownloadActivity {
	public static final boolean TIPS_AND_TRICKS = false;
	public static final int APP_EXIT_CODE = 4;
	public static final String APP_EXIT_KEY = "APP_EXIT_KEY";
	
	private static final String FIRST_TIME_APP_RUN = "FIRST_TIME_APP_RUN"; //$NON-NLS-1$
	private static final String VECTOR_INDEXES_CHECK = "VECTOR_INDEXES_CHECK"; //$NON-NLS-1$
	private static final String TIPS_SHOW = "TIPS_SHOW"; //$NON-NLS-1$
	private static final String VERSION_INSTALLED = "VERSION_INSTALLED"; //$NON-NLS-1$
	private static final String EXCEPTION_FILE_SIZE = "EXCEPTION_FS"; //$NON-NLS-1$
	
	private static final String CONTRIBUTION_VERSION_FLAG = "CONTRIBUTION_VERSION_FLAG";
	private static final int HELP_ID = 0;
	private static final int SETTINGS_ID = 1;
	private static final int EXIT_ID = 2;
<<<<<<< HEAD

=======
	private ProgressDialog startProgressDialog;
	private OsmAndLocationProvider lp;
	
>>>>>>> cad08ee5
	@Override
	protected void onCreate(Bundle savedInstanceState) {
		getMyApplication().applyTheme(this);
		super.onCreate(savedInstanceState);
		if(getIntent() != null){
			Intent intent = getIntent();
			if(intent.getExtras() != null && intent.getExtras().containsKey(APP_EXIT_KEY)){
				getMyApplication().closeApplication(this);
				return;
			}
		}
		if(Version.isSherpafy(getMyApplication())) {
			final Intent mapIntent = new Intent(this, TourViewActivity.class);
			startActivity(mapIntent);
			finish();
			return;
		}
		setContentView(R.layout.dashboard);
		lp = getMyApplication().getLocationProvider();
		
		final String textVersion = Version.getFullVersion(getMyApplication());
		getSupportActionBar().setTitle(textVersion);
		ColorDrawable color = new ColorDrawable(getResources().getColor(R.color.actionbar_color));
		getSupportActionBar().setBackgroundDrawable(color);
		getSupportActionBar().setIcon(android.R.color.transparent);
		
		initApp(this, getMyApplication());
<<<<<<< HEAD
		addFragments();
=======
		
>>>>>>> cad08ee5
	}
	
	@Override
	protected void onActivityResult(int requestCode, int resultCode, Intent data) {
		super.onActivityResult(requestCode, resultCode, data);
		if(resultCode == APP_EXIT_CODE){
			getMyApplication().closeApplication(this);
		}
	}
	
	protected void setupContributionVersion() {
		findViewById(R.id.credentials).setVisibility(View.VISIBLE);
		final TextView textVersionView = (TextView) findViewById(R.id.Copyright);
		final Calendar inst = Calendar.getInstance();
		inst.setTime(new Date());
		final String textVersion = "\u00A9 OsmAnd " + inst.get(Calendar.YEAR);
		textVersionView.setText(textVersion);
		final SharedPreferences prefs = getApplicationContext().getSharedPreferences("net.osmand.settings", MODE_WORLD_READABLE);
		textVersionView.setOnClickListener(new OnClickListener(){

			int i = 0;
			@Override
			public void onClick(View v) {
				if(i++ > 8 && Version.isDeveloperVersion(getMyApplication())) {
					prefs.edit().putBoolean(CONTRIBUTION_VERSION_FLAG, true).commit();
					enableLink(DashboardActivity.this, textVersion, textVersionView);
				}
			}
		});
		// only one commit should be with contribution version flag
//		 prefs.edit().putBoolean(CONTRIBUTION_VERSION_FLAG, true).commit();
		if (prefs.contains(CONTRIBUTION_VERSION_FLAG) && Version.isDeveloperVersion(getMyApplication())) {
			enableLink(this, textVersion, textVersionView);
		}
		final TextView about = (TextView) findViewById(R.id.About);
		final String aboutString = getString(R.string.about_settings);
		SpannableString ss = new SpannableString(aboutString);
		ClickableSpan clickableSpan = new ClickableSpan() {
		    @Override
		    public void onClick(View textView) {
		    	showAboutDialog(DashboardActivity.this, getMyApplication());
		    }
		};
		ss.setSpan(clickableSpan, 0, aboutString.length(), Spanned.SPAN_EXCLUSIVE_EXCLUSIVE);
		about.setText(ss);
		about.setMovementMethod(LinkMovementMethod.getInstance());
	}
	
	public void addFragments() {
		android.support.v4.app.FragmentManager manager = getSupportFragmentManager();
		android.support.v4.app.FragmentTransaction fragmentTransaction = manager.beginTransaction();
		//after rotation list of fragments in fragment transaction is not cleared
		//so we need to check whether some fragments are already existing
		if (manager.findFragmentByTag(DashMapFragment.TAG) == null){
			DashMapFragment mapFragment = new DashMapFragment();
			fragmentTransaction.add(R.id.content, mapFragment, DashMapFragment.TAG);
		}
		if (manager.findFragmentByTag(DashSearchFragment.TAG) == null){
			DashSearchFragment searchFragment = new DashSearchFragment();
			fragmentTransaction.add(R.id.content, searchFragment, DashSearchFragment.TAG);
		}
		if (manager.findFragmentByTag(DashFavoritesFragment.TAG) == null){
			DashFavoritesFragment favoritesFragment = new DashFavoritesFragment();
			fragmentTransaction.add(R.id.content, favoritesFragment, DashFavoritesFragment.TAG);
		}
		if (manager.findFragmentByTag(DashUpdatesFragment.TAG) == null){
			DashUpdatesFragment updatesFragment = new DashUpdatesFragment();
			fragmentTransaction.add(R.id.content, updatesFragment, DashUpdatesFragment.TAG);
		}
		if (manager.findFragmentByTag(DashPluginsFragment.TAG) == null){
			DashPluginsFragment pluginsFragment = new DashPluginsFragment();
			fragmentTransaction.add(R.id.content, pluginsFragment, DashPluginsFragment.TAG).commit();
		}
		setupContributionVersion();
	}

	private void addErrorFragment(){
		android.support.v4.app.FragmentManager manager = getSupportFragmentManager();
		android.support.v4.app.FragmentTransaction fragmentTransaction = manager.beginTransaction();
		if (manager.findFragmentByTag(DashErrorFragment.TAG) == null){
			DashErrorFragment errorFragment = new DashErrorFragment();
			fragmentTransaction.add(R.id.content, errorFragment, DashErrorFragment.TAG).commit();
		}
	}
	
	public static void showAboutDialog(final Activity activity, final OsmandApplication app) {
		Builder bld = new AlertDialog.Builder(activity);
		bld.setTitle(R.string.about_settings);
        ScrollView sv = new ScrollView(activity);
        TextView tv = new TextView(activity);
        sv.addView(tv);
		String version = Version.getFullVersion(app);
		String vt = activity.getString(R.string.about_version) +"\t";
		int st = vt.length();
		String edition = "";
        SharedPreferences prefs = app.getSharedPreferences("net.osmand.settings", MODE_WORLD_READABLE);
        if (prefs.contains(CONTRIBUTION_VERSION_FLAG) && Version.isDeveloperVersion(app)) {
            try {
                PackageManager pm = activity.getPackageManager();
                ApplicationInfo appInfo = pm.getApplicationInfo(OsmandApplication.class.getPackage().getName(), 0);
                Date date = new Date(new File(appInfo.sourceDir).lastModified());
                edition = activity.getString(R.string.local_index_installed) + " :\t" + DateFormat.getDateFormat(app).format(date);
            } catch (Exception e) {
            }
            SpannableString content = new SpannableString(vt + version +"\n" +
    				edition +"\n\n"+
    				activity.getString(R.string.about_content));
    		content.setSpan(new ClickableSpan() {
    			@Override
    			public void onClick(View widget) {
    				final Intent mapIntent = new Intent(activity, ContributionVersionActivity.class);
    				activity.startActivityForResult(mapIntent, 0);
    			}
    			
    		}, st, st + version.length(), 0);
    		tv.setText(content);
        } else {
        	tv.setText(vt + version +"\n\n" +
    				activity.getString(R.string.about_content));
        }
        
		tv.setPadding(5, 0, 5, 5);
		tv.setTextSize(TypedValue.COMPLEX_UNIT_SP, 19);
		tv.setMovementMethod(LinkMovementMethod.getInstance());
		bld.setView(sv);
		bld.setPositiveButton(R.string.default_buttons_ok, null);
		bld.show();
		
	}

	
	protected void initApp(final Activity activity, OsmandApplication app) {
		final OsmAndAppCustomization appCustomization = app.getAppCustomization();
		// restore follow route mode
		if(app.getSettings().FOLLOW_THE_ROUTE.get() && !app.getRoutingHelper().isRouteCalculated()){
			final Intent mapIndent = new Intent(this, appCustomization.getMapActivity());
			startActivityForResult(mapIndent, 0);
			return;
		}
		boolean firstTime = false;
		SharedPreferences pref = getPreferences(MODE_WORLD_WRITEABLE);
		boolean appVersionChanged = false;
		if (!pref.contains(FIRST_TIME_APP_RUN)) {
			firstTime = true;
			pref.edit().putBoolean(FIRST_TIME_APP_RUN, true).commit();
			pref.edit().putString(VERSION_INSTALLED, Version.getFullVersion(app)).commit();
		} else if (!Version.getFullVersion(app).equals(pref.getString(VERSION_INSTALLED, ""))) {
			pref.edit().putString(VERSION_INSTALLED, Version.getFullVersion(app)).commit();
			appVersionChanged = true;
		}
		if (appCustomization.showFirstTimeRunAndTips(firstTime, appVersionChanged)) {
			if (firstTime) {
				applicationInstalledFirstTime();
			} else {
				int i = pref.getInt(TIPS_SHOW, 0);
				if (i < 7) {
					pref.edit().putInt(TIPS_SHOW, ++i).commit();
				}
				if (i == 1 || i == 5 || appVersionChanged) {
					if(TIPS_AND_TRICKS) {
					TipsAndTricksActivity tipsActivity = new TipsAndTricksActivity(this);
					Dialog dlg = tipsActivity.getDialogToShowTips(!appVersionChanged, false);
					dlg.show();
					} else {
						if(appVersionChanged) {
							final Intent helpIntent = new Intent(activity, HelpActivity.class);
							helpIntent.putExtra(HelpActivity.TITLE, Version.getAppVersion(getMyApplication()));
							helpIntent.putExtra(HelpActivity.URL, "changes-1.9.html");
							activity.startActivity(helpIntent);
						}
					}
				}
			}
		}

		if(appCustomization.checkExceptionsOnStart()){
			checkPreviousRunsForExceptions(firstTime);
		}
	}
	
	private void applicationInstalledFirstTime() {
		boolean netOsmandWasInstalled = false;
		try {
			ApplicationInfo applicationInfo = getPackageManager().getApplicationInfo("net.osmand", PackageManager.GET_META_DATA);
			netOsmandWasInstalled = applicationInfo != null && !Version.isFreeVersion(getMyApplication());
		} catch (NameNotFoundException e) {
			netOsmandWasInstalled = false;
		}
		
		if(netOsmandWasInstalled){
//			Builder builder = new AccessibleAlertBuilder(this);
//			builder.setMessage(R.string.osmand_net_previously_installed);
//			builder.setPositiveButton(R.string.default_buttons_ok, null);
//			builder.show();
		} else {
			Builder builder = new AccessibleAlertBuilder(this);
			builder.setMessage(R.string.first_time_msg);
			builder.setPositiveButton(R.string.first_time_download, new DialogInterface.OnClickListener() {

				@Override
				public void onClick(DialogInterface dialog, int which) {
					startActivity(new Intent(DashboardActivity.this, getMyApplication().getAppCustomization().getDownloadIndexActivity()));
				}

			});
			builder.setNegativeButton(R.string.first_time_continue, null);
			builder.show();
		}
	}
	
	public void checkPreviousRunsForExceptions(boolean firstTime) {
		long size = getPreferences(MODE_WORLD_READABLE).getLong(EXCEPTION_FILE_SIZE, 0);
		final OsmandApplication app = ((OsmandApplication) getApplication());
		final File file = app.getAppPath(OsmandApplication.EXCEPTION_PATH);
		if (file.exists() && file.length() > 0) {
			if (size != file.length() && !firstTime) {
				addErrorFragment();
			}
			getPreferences(MODE_WORLD_WRITEABLE).edit().putLong(EXCEPTION_FILE_SIZE, file.length()).commit();
		} else {
			if (size > 0) {
				getPreferences(MODE_WORLD_WRITEABLE).edit().putLong(EXCEPTION_FILE_SIZE, 0).commit();
			}
		}
	}


	
	@Override
	public boolean onCreateOptionsMenu(Menu menu) {
		menu.add(0, HELP_ID, 0, R.string.tips_and_tricks).setIcon(R.drawable.ic_ac_help)
				.setShowAsAction(MenuItem.SHOW_AS_ACTION_ALWAYS);
		menu.add(0, SETTINGS_ID, 0, R.string.settings).setIcon(R.drawable.ic_ac_settings)
				.setShowAsAction(MenuItem.SHOW_AS_ACTION_ALWAYS);
		menu.add(0, EXIT_ID, 0, R.string.exit_Button).setIcon(R.drawable.ic_ac_close)
				.setShowAsAction(MenuItem.SHOW_AS_ACTION_ALWAYS);
		return true;
	}


	@Override
	public boolean onPrepareOptionsMenu(Menu menu) {
		return true;
	}

	@Override
	public boolean onOptionsItemSelected(MenuItem item) {
		OsmAndAppCustomization appCustomization = getMyApplication().getAppCustomization();
		if (item.getItemId() == HELP_ID) {
			if(TIPS_AND_TRICKS) {
				TipsAndTricksActivity activity = new TipsAndTricksActivity(this);
				Dialog dlg = activity.getDialogToShowTips(false, true);
				dlg.show();
			} else {
				final Intent helpIntent = new Intent(this, HelpActivity.class);
				startActivity(helpIntent);
			}
		} else if (item.getItemId() == SETTINGS_ID){
			final Intent settings = new Intent(this, appCustomization.getSettingsActivity());
			startActivity(settings);
		} else if (item.getItemId() == EXIT_ID){
			getMyApplication().closeApplication(this);
		}
		return true;
	}

	protected void checkVectorIndexesDownloaded() {
		MapRenderRepositories maps = getMyApplication().getResourceManager().getRenderer();
		SharedPreferences pref = getPreferences(MODE_WORLD_WRITEABLE);
		boolean check = pref.getBoolean(VECTOR_INDEXES_CHECK, true);
		// do not show each time 
		if (check && new Random().nextInt() % 5 == 1) {
			Builder builder = new AccessibleAlertBuilder(this);
			if(maps.isEmpty()){
				builder.setMessage(R.string.vector_data_missing);
			} else if(!maps.basemapExists()){
				builder.setMessage(R.string.basemap_missing);
			} else {
				return;
			}
			builder.setPositiveButton(R.string.download_files, new DialogInterface.OnClickListener() {

				@Override
				public void onClick(DialogInterface dialog, int which) {
					startActivity(new Intent(DashboardActivity.this, DownloadActivity.class));
				}

			});
			builder.setNeutralButton(R.string.vector_map_not_needed, new DialogInterface.OnClickListener() {
				@Override
				public void onClick(DialogInterface dialog, int which) {
					getPreferences(MODE_WORLD_WRITEABLE).edit().putBoolean(VECTOR_INDEXES_CHECK, false).commit();
				}
			});
			builder.setNegativeButton(R.string.first_time_continue, null);
			builder.show();
		}
		
	}
	
	private static void enableLink(final Activity activity, String textVersion, TextView textVersionView) {
		SpannableString content = new SpannableString(textVersion);
		content.setSpan(new ClickableSpan() {

			@Override
			public void onClick(View widget) {
				final Intent mapIntent = new Intent(activity, ContributionVersionActivity.class);
				activity.startActivityForResult(mapIntent, 0);
			}
		}, 0, content.length(), 0);
		textVersionView.setText(content);
		textVersionView.setMovementMethod(LinkMovementMethod.getInstance());
	}

	@Override
	public void updateProgress(boolean updateOnlyProgress) {
		BasicProgressAsyncTask<?, ?, ?> basicProgressAsyncTask = BaseDownloadActivity.downloadListIndexThread.getCurrentRunningTask();
		for(WeakReference<Fragment> ref : fragList) {
			Fragment f = ref.get();
			if(f instanceof DashUpdatesFragment) {
				if(!f.isDetached()) {
					((DashUpdatesFragment) f).updateProgress(basicProgressAsyncTask, updateOnlyProgress);
				}
			}
		}
	}

	@Override
	public void updateDownloadList(List<IndexItem> list){
		for(WeakReference<Fragment> ref : fragList) {
			Fragment f = ref.get();
			if(f instanceof DashUpdatesFragment) {
				if(!f.isDetached()) {
					((DashUpdatesFragment) f).updatedDownloadsList(list);
				}
			}
		}
	}
}<|MERGE_RESOLUTION|>--- conflicted
+++ resolved
@@ -72,13 +72,8 @@
 	private static final int HELP_ID = 0;
 	private static final int SETTINGS_ID = 1;
 	private static final int EXIT_ID = 2;
-<<<<<<< HEAD
-
-=======
-	private ProgressDialog startProgressDialog;
 	private OsmAndLocationProvider lp;
-	
->>>>>>> cad08ee5
+
 	@Override
 	protected void onCreate(Bundle savedInstanceState) {
 		getMyApplication().applyTheme(this);
@@ -106,11 +101,7 @@
 		getSupportActionBar().setIcon(android.R.color.transparent);
 		
 		initApp(this, getMyApplication());
-<<<<<<< HEAD
 		addFragments();
-=======
-		
->>>>>>> cad08ee5
 	}
 	
 	@Override
