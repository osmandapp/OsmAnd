--- conflicted
+++ resolved
@@ -1,248 +1,245 @@
-package net.osmand.plus.activities;
-
-import java.io.File;
-import java.text.MessageFormat;
-
-import net.osmand.Version;
-import net.osmand.plus.OsmandSettings;
-import net.osmand.plus.R;
-import net.osmand.plus.ResourceManager;
-import net.osmand.plus.activities.search.SearchActivity;
-import android.app.Activity;
-import android.app.AlertDialog;
-import android.app.AlertDialog.Builder;
-import android.content.DialogInterface;
-import android.content.Intent;
-import android.content.SharedPreferences;
-import android.content.pm.ApplicationInfo;
-import android.content.pm.PackageInfo;
-import android.content.pm.PackageManager;
-import android.content.pm.PackageManager.NameNotFoundException;
-import android.net.Uri;
-import android.os.Build;
-import android.os.Bundle;
-<<<<<<< HEAD
-import android.os.Environment;
-import android.text.SpannableString;
-import android.text.method.LinkMovementMethod;
-import android.text.style.ClickableSpan;
-=======
->>>>>>> dea9ca34
-import android.view.KeyEvent;
-import android.view.View;
-import android.view.Window;
-import android.view.View.OnClickListener;
-import android.view.animation.AccelerateInterpolator;
-import android.view.animation.Animation;
-import android.view.animation.TranslateAnimation;
-import android.widget.TextView;
-
-public class MainMenuActivity extends Activity {
-
-	private static final String FIRST_TIME_APP_RUN = "FIRST_TIME_APP_RUN"; //$NON-NLS-1$
-	private static final String EXCEPTION_FILE_SIZE = ResourceManager.APP_DIR + "exception.log"; //$NON-NLS-1$
-	
-	private View showMap;
-	private View settingsButton;
-	private View searchButton;
-	private View favouritesButton;
-	private View closeButton;
-	
-	private static final String CONTRIBUTION_VERSION_FLAG = "CONTRIBUTION_VERSION_FLAG";
-
-	
-	public void checkPreviousRunsForExceptions(boolean firstTime) {
-		long size = getPreferences(MODE_WORLD_READABLE).getLong(EXCEPTION_FILE_SIZE, 0);
-		final File file = OsmandSettings.extendOsmandPath(getApplicationContext(), OsmandApplication.EXCEPTION_PATH);
-		if (file.exists() && file.length() > 0) {
-			if (size != file.length() && !firstTime) {
-				String msg = MessageFormat.format(getString(R.string.previous_run_crashed), OsmandApplication.EXCEPTION_PATH);
-				Builder builder = new AlertDialog.Builder(MainMenuActivity.this);
-				builder.setMessage(msg).setNeutralButton(getString(R.string.close), null);
-				builder.setPositiveButton(R.string.send_report, new DialogInterface.OnClickListener() {
-					@Override
-					public void onClick(DialogInterface dialog, int which) {
-						Intent intent = new Intent(Intent.ACTION_SEND);
-						intent.putExtra(Intent.EXTRA_EMAIL, new String[] { "osmand.app@gmail.com" }); //$NON-NLS-1$
-						intent.putExtra(Intent.EXTRA_STREAM, Uri.fromFile(file));
-						intent.setType("vnd.android.cursor.dir/email"); //$NON-NLS-1$
-						intent.putExtra(Intent.EXTRA_SUBJECT, "OsmAnd bug"); //$NON-NLS-1$
-						StringBuilder text = new StringBuilder();
-						text.append("\nDevice : ").append(Build.DEVICE); //$NON-NLS-1$
-						text.append("\nBrand : ").append(Build.BRAND); //$NON-NLS-1$
-						text.append("\nModel : ").append(Build.MODEL); //$NON-NLS-1$
-						text.append("\nProduct : ").append(Build.PRODUCT); //$NON-NLS-1$
-						text.append("\nBuild : ").append(Build.DISPLAY); //$NON-NLS-1$
-						text.append("\nVersion : ").append(Build.VERSION.RELEASE); //$NON-NLS-1$
-						text.append("\nApp Version : ").append(Version.APP_NAME_VERSION); //$NON-NLS-1$
-						try {
-							PackageInfo info = getPackageManager().getPackageInfo(getPackageName(), 0);
-							if (info != null) {
-								text.append("\nApk Version : ").append(info.versionName).append(" ").append(info.versionCode); //$NON-NLS-1$ //$NON-NLS-2$
-							}
-						} catch (NameNotFoundException e) {
-						}
-						intent.putExtra(Intent.EXTRA_TEXT, text.toString());
-						startActivity(Intent.createChooser(intent, getString(R.string.send_report)));
-					}
-
-				});
-				builder.show();
-			}
-			getPreferences(MODE_WORLD_READABLE).edit().putLong(EXCEPTION_FILE_SIZE, file.length()).commit();
-		} else {
-			if (size > 0) {
-				getPreferences(MODE_WORLD_READABLE).edit().putLong(EXCEPTION_FILE_SIZE, 0).commit();
-			}
-		}
-	}
-	
-	public Animation getAnimation(int left, int top){
-		Animation anim = new TranslateAnimation(TranslateAnimation.RELATIVE_TO_SELF, left, 
-				TranslateAnimation.RELATIVE_TO_SELF, 0, TranslateAnimation.RELATIVE_TO_SELF, top, TranslateAnimation.RELATIVE_TO_SELF, 0);
-		anim.setDuration(700);
-		anim.setInterpolator(new AccelerateInterpolator());
-		return anim;
-	}
-	
-	@Override
-	protected void onCreate(Bundle savedInstanceState) {
-		super.onCreate(savedInstanceState);
-
-		requestWindowFeature(Window.FEATURE_NO_TITLE);
-		setContentView(R.layout.menu);
-		View head = (View) findViewById(R.id.Headliner);
-		head.startAnimation(getAnimation(0, -1));
-		
-		View leftview = (View) findViewById(R.id.MapButton);
-		leftview.startAnimation(getAnimation(-1, 0));
-		leftview = (View) findViewById(R.id.FavoritesButton);
-		leftview.startAnimation(getAnimation(-1, 0));
-		
-		View rightview = (View) findViewById(R.id.SettingsButton);
-		rightview.startAnimation(getAnimation(1, 0));
-		rightview = (View) findViewById(R.id.SearchButton);
-		rightview.startAnimation(getAnimation(1, 0));
-		
-		String textVersion = Version.APP_VERSION+ " "+ Version.APP_DESCRIPTION;
-		final TextView textVersionView = (TextView) findViewById(R.id.TextVersion);
-		textVersionView.setText(textVersion);
-		SharedPreferences prefs = OsmandSettings.getPrefs(this);
-		
-		// only one commit should be with contribution version flag
-		prefs.edit().putBoolean(CONTRIBUTION_VERSION_FLAG, true).commit();
-		if (prefs.contains(CONTRIBUTION_VERSION_FLAG)) {
-			final TextView appName = (TextView) findViewById(R.id.AppName);
-			appName.setText("OsmAnd!");
-			SpannableString content = new SpannableString(textVersion);
-			content.setSpan(new ClickableSpan() {
-				
-				@Override
-				public void onClick(View widget) {
-					final Intent mapIndent = new Intent(MainMenuActivity.this, ContributionVersionActivity.class);
-					startActivityForResult(mapIndent, 0);					
-				}
-			}, 0, content.length(), 0);
-			textVersionView.setText(content);
-			textVersionView.setMovementMethod(LinkMovementMethod.getInstance());
-		}
-		
-
-		showMap = findViewById(R.id.MapButton);
-		showMap.setOnClickListener(new OnClickListener() {
-			@Override
-			public void onClick(View v) {
-				final Intent mapIndent = new Intent(MainMenuActivity.this, MapActivity.class);
-				startActivityForResult(mapIndent, 0);
-			}
-		});
-		settingsButton = findViewById(R.id.SettingsButton);
-		settingsButton.setOnClickListener(new OnClickListener() {
-			@Override
-			public void onClick(View v) {
-				final Intent settings = new Intent(MainMenuActivity.this, SettingsActivity.class);
-				startActivity(settings);
-			}
-		});
-		
-		favouritesButton = findViewById(R.id.FavoritesButton);
-		favouritesButton.setOnClickListener(new OnClickListener() {
-			@Override
-			public void onClick(View v) {
-				final Intent settings = new Intent(MainMenuActivity.this, FavouritesActivity.class);
-				startActivity(settings);
-			}
-		});
-		
-		closeButton = findViewById(R.id.CloseButton);
-		closeButton.setOnClickListener(new OnClickListener() {
-			@Override
-			public void onClick(View v) {
-				finish();
-			}
-		});
-		
-		searchButton = findViewById(R.id.SearchButton);
-		searchButton.setOnClickListener(new OnClickListener() {
-			@Override
-			public void onClick(View v) {
-				final Intent search = new Intent(MainMenuActivity.this, SearchActivity.class);
-				startActivity(search);
-			}
-		});
-		
-		
-		((OsmandApplication)getApplication()).checkApplicationIsBeingInitialized(this);
-		
-		
-		SharedPreferences pref = getPreferences(MODE_WORLD_WRITEABLE);
-		boolean firstTime = false;
-		if(!pref.contains(FIRST_TIME_APP_RUN)){
-			firstTime = true;
-			pref.edit().putBoolean(FIRST_TIME_APP_RUN, true).commit();
-			
-			boolean netOsmandWasInstalled = false;
-			try {
-				ApplicationInfo applicationInfo = getPackageManager().getApplicationInfo("net.osmand", PackageManager.GET_META_DATA);
-				netOsmandWasInstalled = applicationInfo != null;
-			} catch (NameNotFoundException e) {
-				netOsmandWasInstalled = false;
-			}
-			
-			if(netOsmandWasInstalled){
-				Builder builder = new AlertDialog.Builder(this);
-				builder.setMessage(R.string.osmand_net_previously_installed);
-				builder.setPositiveButton(R.string.default_buttons_ok, null);
-				builder.show();
-			} else {
-				Builder builder = new AlertDialog.Builder(this);
-				builder.setMessage(R.string.first_time_msg);
-				builder.setPositiveButton(R.string.first_time_download, new DialogInterface.OnClickListener() {
-
-					@Override
-					public void onClick(DialogInterface dialog, int which) {
-						startActivity(new Intent(MainMenuActivity.this, DownloadIndexActivity.class));
-					}
-
-				});
-				builder.setNegativeButton(R.string.first_time_continue, null);
-				builder.show();
-			}
-		}
-		checkPreviousRunsForExceptions(firstTime);
-	}
-	
-
-    @Override
-    public boolean onKeyDown(int keyCode, KeyEvent event) {
-        if (keyCode == KeyEvent.KEYCODE_SEARCH
-                && event.getRepeatCount() == 0) {
-			final Intent search = new Intent(MainMenuActivity.this, SearchActivity.class);
-			startActivity(search);
-            return true;
-        }
-        return super.onKeyDown(keyCode, event);
-    }
-	
-	
-}
+package net.osmand.plus.activities;
+
+import java.io.File;
+import java.text.MessageFormat;
+
+import net.osmand.Version;
+import net.osmand.plus.OsmandSettings;
+import net.osmand.plus.R;
+import net.osmand.plus.ResourceManager;
+import net.osmand.plus.activities.search.SearchActivity;
+import android.app.Activity;
+import android.app.AlertDialog;
+import android.app.AlertDialog.Builder;
+import android.content.DialogInterface;
+import android.content.Intent;
+import android.content.SharedPreferences;
+import android.content.pm.ApplicationInfo;
+import android.content.pm.PackageInfo;
+import android.content.pm.PackageManager;
+import android.content.pm.PackageManager.NameNotFoundException;
+import android.net.Uri;
+import android.os.Build;
+import android.os.Bundle;
+import android.os.Environment;
+import android.text.SpannableString;
+import android.text.method.LinkMovementMethod;
+import android.text.style.ClickableSpan;
+import android.view.KeyEvent;
+import android.view.View;
+import android.view.Window;
+import android.view.View.OnClickListener;
+import android.view.animation.AccelerateInterpolator;
+import android.view.animation.Animation;
+import android.view.animation.TranslateAnimation;
+import android.widget.TextView;
+
+public class MainMenuActivity extends Activity {
+
+	private static final String FIRST_TIME_APP_RUN = "FIRST_TIME_APP_RUN"; //$NON-NLS-1$
+	private static final String EXCEPTION_FILE_SIZE = ResourceManager.APP_DIR + "exception.log"; //$NON-NLS-1$
+	
+	private View showMap;
+	private View settingsButton;
+	private View searchButton;
+	private View favouritesButton;
+	private View closeButton;
+	
+	private static final String CONTRIBUTION_VERSION_FLAG = "CONTRIBUTION_VERSION_FLAG";
+
+	
+	public void checkPreviousRunsForExceptions(boolean firstTime) {
+		long size = getPreferences(MODE_WORLD_READABLE).getLong(EXCEPTION_FILE_SIZE, 0);
+		final File file = OsmandSettings.extendOsmandPath(getApplicationContext(), OsmandApplication.EXCEPTION_PATH);
+		if (file.exists() && file.length() > 0) {
+			if (size != file.length() && !firstTime) {
+				String msg = MessageFormat.format(getString(R.string.previous_run_crashed), OsmandApplication.EXCEPTION_PATH);
+				Builder builder = new AlertDialog.Builder(MainMenuActivity.this);
+				builder.setMessage(msg).setNeutralButton(getString(R.string.close), null);
+				builder.setPositiveButton(R.string.send_report, new DialogInterface.OnClickListener() {
+					@Override
+					public void onClick(DialogInterface dialog, int which) {
+						Intent intent = new Intent(Intent.ACTION_SEND);
+						intent.putExtra(Intent.EXTRA_EMAIL, new String[] { "osmand.app@gmail.com" }); //$NON-NLS-1$
+						intent.putExtra(Intent.EXTRA_STREAM, Uri.fromFile(file));
+						intent.setType("vnd.android.cursor.dir/email"); //$NON-NLS-1$
+						intent.putExtra(Intent.EXTRA_SUBJECT, "OsmAnd bug"); //$NON-NLS-1$
+						StringBuilder text = new StringBuilder();
+						text.append("\nDevice : ").append(Build.DEVICE); //$NON-NLS-1$
+						text.append("\nBrand : ").append(Build.BRAND); //$NON-NLS-1$
+						text.append("\nModel : ").append(Build.MODEL); //$NON-NLS-1$
+						text.append("\nProduct : ").append(Build.PRODUCT); //$NON-NLS-1$
+						text.append("\nBuild : ").append(Build.DISPLAY); //$NON-NLS-1$
+						text.append("\nVersion : ").append(Build.VERSION.RELEASE); //$NON-NLS-1$
+						text.append("\nApp Version : ").append(Version.APP_NAME_VERSION); //$NON-NLS-1$
+						try {
+							PackageInfo info = getPackageManager().getPackageInfo(getPackageName(), 0);
+							if (info != null) {
+								text.append("\nApk Version : ").append(info.versionName).append(" ").append(info.versionCode); //$NON-NLS-1$ //$NON-NLS-2$
+							}
+						} catch (NameNotFoundException e) {
+						}
+						intent.putExtra(Intent.EXTRA_TEXT, text.toString());
+						startActivity(Intent.createChooser(intent, getString(R.string.send_report)));
+					}
+
+				});
+				builder.show();
+			}
+			getPreferences(MODE_WORLD_READABLE).edit().putLong(EXCEPTION_FILE_SIZE, file.length()).commit();
+		} else {
+			if (size > 0) {
+				getPreferences(MODE_WORLD_READABLE).edit().putLong(EXCEPTION_FILE_SIZE, 0).commit();
+			}
+		}
+	}
+	
+	public Animation getAnimation(int left, int top){
+		Animation anim = new TranslateAnimation(TranslateAnimation.RELATIVE_TO_SELF, left, 
+				TranslateAnimation.RELATIVE_TO_SELF, 0, TranslateAnimation.RELATIVE_TO_SELF, top, TranslateAnimation.RELATIVE_TO_SELF, 0);
+		anim.setDuration(700);
+		anim.setInterpolator(new AccelerateInterpolator());
+		return anim;
+	}
+	
+	@Override
+	protected void onCreate(Bundle savedInstanceState) {
+		super.onCreate(savedInstanceState);
+
+		requestWindowFeature(Window.FEATURE_NO_TITLE);
+		setContentView(R.layout.menu);
+		View head = (View) findViewById(R.id.Headliner);
+		head.startAnimation(getAnimation(0, -1));
+		
+		View leftview = (View) findViewById(R.id.MapButton);
+		leftview.startAnimation(getAnimation(-1, 0));
+		leftview = (View) findViewById(R.id.FavoritesButton);
+		leftview.startAnimation(getAnimation(-1, 0));
+		
+		View rightview = (View) findViewById(R.id.SettingsButton);
+		rightview.startAnimation(getAnimation(1, 0));
+		rightview = (View) findViewById(R.id.SearchButton);
+		rightview.startAnimation(getAnimation(1, 0));
+		
+		String textVersion = Version.APP_VERSION+ " "+ Version.APP_DESCRIPTION;
+		final TextView textVersionView = (TextView) findViewById(R.id.TextVersion);
+		textVersionView.setText(textVersion);
+		SharedPreferences prefs = OsmandSettings.getPrefs(this);
+		
+		// only one commit should be with contribution version flag
+		prefs.edit().putBoolean(CONTRIBUTION_VERSION_FLAG, true).commit();
+		if (prefs.contains(CONTRIBUTION_VERSION_FLAG)) {
+			final TextView appName = (TextView) findViewById(R.id.AppName);
+			appName.setText("OsmAnd!");
+			SpannableString content = new SpannableString(textVersion);
+			content.setSpan(new ClickableSpan() {
+				
+				@Override
+				public void onClick(View widget) {
+					final Intent mapIndent = new Intent(MainMenuActivity.this, ContributionVersionActivity.class);
+					startActivityForResult(mapIndent, 0);					
+				}
+			}, 0, content.length(), 0);
+			textVersionView.setText(content);
+			textVersionView.setMovementMethod(LinkMovementMethod.getInstance());
+		}
+		
+
+		showMap = findViewById(R.id.MapButton);
+		showMap.setOnClickListener(new OnClickListener() {
+			@Override
+			public void onClick(View v) {
+				final Intent mapIndent = new Intent(MainMenuActivity.this, MapActivity.class);
+				startActivityForResult(mapIndent, 0);
+			}
+		});
+		settingsButton = findViewById(R.id.SettingsButton);
+		settingsButton.setOnClickListener(new OnClickListener() {
+			@Override
+			public void onClick(View v) {
+				final Intent settings = new Intent(MainMenuActivity.this, SettingsActivity.class);
+				startActivity(settings);
+			}
+		});
+		
+		favouritesButton = findViewById(R.id.FavoritesButton);
+		favouritesButton.setOnClickListener(new OnClickListener() {
+			@Override
+			public void onClick(View v) {
+				final Intent settings = new Intent(MainMenuActivity.this, FavouritesActivity.class);
+				startActivity(settings);
+			}
+		});
+		
+		closeButton = findViewById(R.id.CloseButton);
+		closeButton.setOnClickListener(new OnClickListener() {
+			@Override
+			public void onClick(View v) {
+				finish();
+			}
+		});
+		
+		searchButton = findViewById(R.id.SearchButton);
+		searchButton.setOnClickListener(new OnClickListener() {
+			@Override
+			public void onClick(View v) {
+				final Intent search = new Intent(MainMenuActivity.this, SearchActivity.class);
+				startActivity(search);
+			}
+		});
+		
+		
+		((OsmandApplication)getApplication()).checkApplicationIsBeingInitialized(this);
+		
+		
+		SharedPreferences pref = getPreferences(MODE_WORLD_WRITEABLE);
+		boolean firstTime = false;
+		if(!pref.contains(FIRST_TIME_APP_RUN)){
+			firstTime = true;
+			pref.edit().putBoolean(FIRST_TIME_APP_RUN, true).commit();
+			
+			boolean netOsmandWasInstalled = false;
+			try {
+				ApplicationInfo applicationInfo = getPackageManager().getApplicationInfo("net.osmand", PackageManager.GET_META_DATA);
+				netOsmandWasInstalled = applicationInfo != null;
+			} catch (NameNotFoundException e) {
+				netOsmandWasInstalled = false;
+			}
+			
+			if(netOsmandWasInstalled){
+				Builder builder = new AlertDialog.Builder(this);
+				builder.setMessage(R.string.osmand_net_previously_installed);
+				builder.setPositiveButton(R.string.default_buttons_ok, null);
+				builder.show();
+			} else {
+				Builder builder = new AlertDialog.Builder(this);
+				builder.setMessage(R.string.first_time_msg);
+				builder.setPositiveButton(R.string.first_time_download, new DialogInterface.OnClickListener() {
+
+					@Override
+					public void onClick(DialogInterface dialog, int which) {
+						startActivity(new Intent(MainMenuActivity.this, DownloadIndexActivity.class));
+					}
+
+				});
+				builder.setNegativeButton(R.string.first_time_continue, null);
+				builder.show();
+			}
+		}
+		checkPreviousRunsForExceptions(firstTime);
+	}
+	
+
+    @Override
+    public boolean onKeyDown(int keyCode, KeyEvent event) {
+        if (keyCode == KeyEvent.KEYCODE_SEARCH
+                && event.getRepeatCount() == 0) {
+			final Intent search = new Intent(MainMenuActivity.this, SearchActivity.class);
+			startActivity(search);
+            return true;
+        }
+        return super.onKeyDown(keyCode, event);
+    }
+	
+	
+}