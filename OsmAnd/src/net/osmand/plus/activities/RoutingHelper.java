--- conflicted
+++ resolved
@@ -509,27 +509,13 @@
 		return currentRunningJob != null;
 	}
 	
-<<<<<<< HEAD
-	private void showMessage(final String msg, final int length){
-		if (uiActivity != null) {
-			uiActivity.runOnUiThread(new Runnable() {
-				@Override
-				public void run() {
-					if(uiActivity != null){
-						AccessibleToast.makeText(uiActivity, msg, length).show();
-					}
-				}
-			});
-		}
-=======
 	private void showMessage(final String msg, final int length) {
 		uiHandler.post(new Runnable() {
 			@Override
 			public void run() {
-				Toast.makeText(context, msg, length).show();
+				AccessibleToast.makeText(context, msg, length).show();
 			}
 		});
->>>>>>> 8249b34d
 	}
 	private void showMessage(final String msg){
 		showMessage(msg, Toast.LENGTH_SHORT);
