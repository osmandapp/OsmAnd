/**
 *
 */
package net.osmand.plus.activities;

import android.content.Context;
import android.content.Intent;
import android.content.pm.ActivityInfo;
import android.net.Uri;
import android.os.Bundle;
import android.print.PrintAttributes;
import android.print.PrintDocumentAdapter;
import android.print.PrintJob;
import android.print.PrintJobId;
import android.print.PrintManager;
import android.webkit.WebView;
import android.webkit.WebViewClient;

import androidx.annotation.NonNull;

import net.osmand.PlatformUtil;
import net.osmand.plus.OsmandApplication;
import net.osmand.plus.R;

import org.apache.commons.logging.Log;

public class PrintDialogActivity extends ActionBarProgressActivity {

	private static final Log log = PlatformUtil.getLog(PrintDialogActivity.class);

	private OsmandApplication app;
	private WebView webView;
	private PrintJobId printJobId = null;

	@Override
	public void onCreate(Bundle icicle) {
		//This has to be called before setContentView and you must use the
		//class in com.actionbarsherlock.view and NOT android.view
		app = getMyApplication();
		app.applyTheme(this);
		getWindow().setUiOptions(ActivityInfo.UIOPTION_SPLIT_ACTION_BAR_WHEN_NARROW);

		super.onCreate(icicle);
		setSupportProgressBarIndeterminateVisibility(false);
		getSupportActionBar().setTitle(R.string.print_route);

		setContentView(R.layout.print_dialog);
		webView = (WebView) findViewById(R.id.printDialogWebview);

		Intent intent = getIntent();
		if (intent != null) {
			Uri fileUri = intent.getData();
			if (fileUri != null) {
				openFile(fileUri);
			}
		}
	}

	@Override
	protected void onResume() {
		super.onResume();
		webView.onResume();

		if (printJobId != null) {
			finish();
		}
	}

	@Override
	protected void onPause() {
		webView.onPause();
		super.onPause();
	}

	private void openFile(@NonNull Uri uri) {
		webView.setWebViewClient(new WebViewClient() {

			public boolean shouldOverrideUrlLoading(WebView view, String url) {
				return false;
			}

			@Override
			public void onPageFinished(WebView view, String url) {
				createWebPrintJob(view);
			}
		});

		webView.loadUrl(uri.toString());
	}

<<<<<<< HEAD
	@SuppressLint("NewApi")
	private void createWebPrintJob(WebView webView) {
		String jobName = "OsmAnd route info";
		String docName = jobName + " Document";

		PrintManager printManager = (PrintManager) getSystemService(Context.PRINT_SERVICE);
		PrintDocumentAdapter printAdapter = webView.createPrintDocumentAdapter(docName);

		PrintJob printJob = printManager.print(jobName, printAdapter,
		        new PrintAttributes.Builder().build());
		printJobId = printJob.getId();
=======
	private void createWebPrintJob(@NonNull WebView webView) {
		try {
			String jobName = "OsmAnd route info";
			PrintDocumentAdapter adapter = webView.createPrintDocumentAdapter(jobName);
			PrintManager manager = (PrintManager) getSystemService(Context.PRINT_SERVICE);

			PrintJob printJob = manager.print(jobName, adapter, new PrintAttributes.Builder().build());
			printJobId = printJob.getId();
		} catch (Exception e) {
			log.error(e);
			app.showToastMessage(e.getMessage());
		}
>>>>>>> 7e2cc947
	}
}
<|MERGE_RESOLUTION|>--- conflicted
+++ resolved
@@ -1,6 +1,3 @@
-/**
- *
- */
 package net.osmand.plus.activities;
 
 import android.content.Context;
@@ -45,7 +42,7 @@
 		getSupportActionBar().setTitle(R.string.print_route);
 
 		setContentView(R.layout.print_dialog);
-		webView = (WebView) findViewById(R.id.printDialogWebview);
+		webView = findViewById(R.id.printDialogWebview);
 
 		Intent intent = getIntent();
 		if (intent != null) {
@@ -88,19 +85,6 @@
 		webView.loadUrl(uri.toString());
 	}
 
-<<<<<<< HEAD
-	@SuppressLint("NewApi")
-	private void createWebPrintJob(WebView webView) {
-		String jobName = "OsmAnd route info";
-		String docName = jobName + " Document";
-
-		PrintManager printManager = (PrintManager) getSystemService(Context.PRINT_SERVICE);
-		PrintDocumentAdapter printAdapter = webView.createPrintDocumentAdapter(docName);
-
-		PrintJob printJob = printManager.print(jobName, printAdapter,
-		        new PrintAttributes.Builder().build());
-		printJobId = printJob.getId();
-=======
 	private void createWebPrintJob(@NonNull WebView webView) {
 		try {
 			String jobName = "OsmAnd route info";
@@ -113,6 +97,5 @@
 			log.error(e);
 			app.showToastMessage(e.getMessage());
 		}
->>>>>>> 7e2cc947
 	}
 }
