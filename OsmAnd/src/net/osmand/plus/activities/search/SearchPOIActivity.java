/**
 * 
 */
package net.osmand.plus.activities.search;


import gnu.trove.set.hash.TLongHashSet;

import java.util.ArrayList;
import java.util.Calendar;
import java.util.Collection;
import java.util.Collections;
import java.util.Iterator;
import java.util.List;
import java.util.Map;
import java.util.Map.Entry;

import net.osmand.access.AccessibleToast;
import net.osmand.access.NavigationInfo;
import net.osmand.Algoritms;
import net.osmand.LogUtil;
import net.osmand.OsmAndFormatter;
import net.osmand.ResultMatcher;
import net.osmand.data.Amenity;
import net.osmand.data.AmenityType;
import net.osmand.osm.LatLon;
import net.osmand.osm.OpeningHoursParser;
import net.osmand.osm.OpeningHoursParser.OpeningHoursRule;
import net.osmand.plus.NameFinderPoiFilter;
import net.osmand.plus.OsmandSettings;
import net.osmand.plus.PoiFilter;
import net.osmand.plus.R;
import net.osmand.plus.SearchByNameFilter;
import net.osmand.plus.activities.CustomTitleBar;
import net.osmand.plus.activities.EditPOIFilterActivity;
import net.osmand.plus.activities.MapActivity;
import net.osmand.plus.activities.OsmandApplication;
import net.osmand.plus.activities.OsmandListActivity;
import android.app.AlertDialog;
<<<<<<< HEAD
import android.app.ListActivity;
import android.content.Context;
=======
>>>>>>> 4c419483
import android.content.DialogInterface;
import android.content.Intent;
import android.graphics.Canvas;
import android.graphics.ColorFilter;
import android.graphics.Paint;
import android.graphics.Paint.Style;
import android.graphics.Path;
import android.graphics.drawable.Drawable;
import android.hardware.Sensor;
import android.hardware.SensorEvent;
import android.hardware.SensorEventListener;
import android.hardware.SensorManager;
import android.location.Location;
import android.location.LocationListener;
import android.location.LocationManager;
import android.location.LocationProvider;
import android.os.AsyncTask;
import android.os.AsyncTask.Status;
import android.os.Build;
import android.os.Bundle;
import android.os.Handler;
import android.os.Message;
import android.text.Editable;
import android.text.TextWatcher;
import android.util.Log;
import android.view.LayoutInflater;
import android.view.View;
import android.view.View.OnClickListener;
import android.view.ViewGroup;
import android.widget.AdapterView;
import android.widget.ArrayAdapter;
import android.widget.Button;
import android.widget.EditText;
import android.widget.Filter;
import android.widget.ImageButton;
import android.widget.ImageView;
import android.widget.ListView;
import android.widget.TextView;
import android.widget.Toast;

/**
 * Search poi activity
 */
public class SearchPOIActivity extends OsmandListActivity implements SensorEventListener {

	public static final String AMENITY_FILTER = "net.osmand.amenity_filter"; //$NON-NLS-1$
	public static final String SEARCH_LAT = SearchActivity.SEARCH_LAT; //$NON-NLS-1$
	public static final String SEARCH_LON = SearchActivity.SEARCH_LON; //$NON-NLS-1$
	private static final int GPS_TIMEOUT_REQUEST = 1000;
	private static final int GPS_DIST_REQUEST = 5;
	private static final int MIN_DISTANCE_TO_RESEARCH = 70;
	private static final int MIN_DISTANCE_TO_UPDATE = 6;

	private NavigationInfo navigationInfo = new NavigationInfo(this);


	private Button searchPOILevel;
	private ImageButton showOnMap;
	private ImageButton showFilter;
	private PoiFilter filter;
	private AmenityAdapter amenityAdapter;
	private TextView searchArea;
	private EditText searchFilter;
	private View searchFilterLayout;
	
	private boolean searchNearBy = false;
	private Location location = null; 
	private Float heading = null;
	
	private String currentLocationProvider = null;
	private boolean sensorRegistered = false;
	private Handler uiHandler;
	private OsmandSettings settings;
	
	// never null represents current running task or last finished
	private SearchAmenityTask currentSearchTask = new SearchAmenityTask(null); 

	
	@Override
	public void onCreate(Bundle icicle) {
		super.onCreate(icicle);
		CustomTitleBar titleBar = new CustomTitleBar(this, R.string.searchpoi_activity, R.drawable.tab_search_poi_icon);
		setContentView(R.layout.searchpoi);
		titleBar.afterSetContentView();
		
		uiHandler = new Handler();
		searchPOILevel = (Button) findViewById(R.id.SearchPOILevelButton);
		searchArea = (TextView) findViewById(R.id.SearchAreaText);
		searchFilter = (EditText) findViewById(R.id.SearchFilter);
		searchFilterLayout = findViewById(R.id.SearchFilterLayout);
		showOnMap = (ImageButton) findViewById(R.id.ShowOnMap);
		showFilter = (ImageButton) findViewById(R.id.ShowFilter);
		
		settings = OsmandSettings.getOsmandSettings(this);
		
		searchPOILevel.setOnClickListener(new OnClickListener() {
			@Override
			public void onClick(View v) {
				String query = searchFilter.getText().toString();
				if (query.length() < 2 && (isNameFinderFilter() || isSearchByNameFilter())) {
					AccessibleToast.makeText(SearchPOIActivity.this, R.string.poi_namefinder_query_empty, Toast.LENGTH_LONG).show();
					return;
				}
				if(isNameFinderFilter() && 
						!Algoritms.objectEquals(((NameFinderPoiFilter) filter).getQuery(), query)){
					filter.clearPreviousZoom();
					((NameFinderPoiFilter) filter).setQuery(query);
					runNewSearchQuery(SearchAmenityRequest.buildRequest(location, SearchAmenityRequest.NEW_SEARCH_INIT));
				} else if(isSearchByNameFilter() && 
						!Algoritms.objectEquals(((SearchByNameFilter) filter).getQuery(), query)){
					showFilter.setVisibility(View.INVISIBLE);
					filter.clearPreviousZoom();
					showPoiCategoriesByNameFilter(query, location);
					((SearchByNameFilter) filter).setQuery(query);
					runNewSearchQuery(SearchAmenityRequest.buildRequest(location, SearchAmenityRequest.NEW_SEARCH_INIT));
				} else {
					runNewSearchQuery(SearchAmenityRequest.buildRequest(location, SearchAmenityRequest.SEARCH_FURTHER));
				}
			}
		});
		
		showFilter.setOnClickListener(new OnClickListener() {
			@Override
			public void onClick(View v) {
				if(isSearchByNameFilter()){
					Intent newIntent = new Intent(SearchPOIActivity.this, EditPOIFilterActivity.class);
					newIntent.putExtra(EditPOIFilterActivity.AMENITY_FILTER, PoiFilter.CUSTOM_FILTER_ID);
					if(location != null) {
						newIntent.putExtra(EditPOIFilterActivity.SEARCH_LAT, location.getLatitude());
						newIntent.putExtra(EditPOIFilterActivity.SEARCH_LON, location.getLongitude());
					}
					startActivity(newIntent);
				} else {
					if (searchFilterLayout.getVisibility() == View.GONE) {
						searchFilterLayout.setVisibility(View.VISIBLE);
					} else {
						searchFilter.setText(""); //$NON-NLS-1$
						searchFilterLayout.setVisibility(View.GONE);
					}
				}
			}
		});
		
		searchFilter.addTextChangedListener(new TextWatcher(){
			@Override
			public void afterTextChanged(Editable s) {
				if(!isNameFinderFilter() && !isSearchByNameFilter()){
					amenityAdapter.getFilter().filter(s);
				} else {
					searchPOILevel.setEnabled(true);
					searchPOILevel.setText(R.string.search_button);
				}
			}
			@Override
			public void beforeTextChanged(CharSequence s, int start, int count, int after) {
			}

			@Override
			public void onTextChanged(CharSequence s, int start, int before, int count) {
			}
		});
		
		showOnMap.setOnClickListener(new OnClickListener() {
			@Override
			public void onClick(View v) {
				if(searchFilter.getVisibility() == View.VISIBLE) {
					filter.setNameFilter(searchFilter.getText().toString());
				}
				settings.setPoiFilterForMap(filter.getFilterId());
				settings.SHOW_POI_OVER_MAP.set(true);
				if(location != null){
					settings.setMapLocationToShow(location.getLatitude(), location.getLongitude(), 15);
				}
				MapActivity.launchMapActivityMoveToTop(SearchPOIActivity.this);
			}
		});
		amenityAdapter = new AmenityAdapter(new ArrayList<Amenity>());
		setListAdapter(amenityAdapter);
		
		// ListActivity has a ListView, which you can get with:
		ListView lv = getListView();

		lv.setOnItemLongClickListener(new AdapterView.OnItemLongClickListener() {
			@Override
			public boolean onItemLongClick(AdapterView<?> av, View v, int pos, long id) {
				final Amenity amenity = ((AmenityAdapter) getListAdapter()).getItem(pos);
				onLongClick(amenity);
				return true;
			}
		});
	}
	
	@Override
	protected void onResume() {
		super.onResume();
		Bundle bundle = this.getIntent().getExtras();
		if(bundle.containsKey(SEARCH_LAT) && bundle.containsKey(SEARCH_LON)){
			location = new Location("internal"); //$NON-NLS-1$
			location.setLatitude(bundle.getDouble(SEARCH_LAT));
			location.setLongitude(bundle.getDouble(SEARCH_LON));
			searchNearBy = false;
		} else {
			location = null;
			searchNearBy = true;
		}
		
		String filterId = bundle.getString(AMENITY_FILTER);
		PoiFilter filter = ((OsmandApplication)getApplication()).getPoiFilters().getFilterById(filterId);
		if (filter != this.filter) {
			this.filter = filter;
			if (filter != null) {
				filter.clearPreviousZoom();
			} else {
				amenityAdapter.setNewModel(Collections.<Amenity> emptyList(), "");
				searchPOILevel.setText(R.string.search_POI_level_btn);
				searchPOILevel.setEnabled(false);
			}
			// run query again
			clearSearchQuery();
		}
		if(filter != null) {
			filter.clearNameFilter();
		}
		
		if(isNameFinderFilter()){
			showFilter.setVisibility(View.GONE);
			searchFilterLayout.setVisibility(View.VISIBLE);
		} else if(isSearchByNameFilter() ){
			showFilter.setVisibility(View.INVISIBLE);
			searchFilterLayout.setVisibility(View.VISIBLE);
		} else {
			showFilter.setVisibility(View.VISIBLE);
			showOnMap.setEnabled(filter != null);
		}
		showOnMap.setVisibility(isSearchByNameFilter() ? View.GONE : View.VISIBLE);
		
		if (filter != null) {
			searchArea.setText(filter.getSearchArea());
			updateSearchPoiTextButton();
			
			setLocation(location);
			if (searchNearBy) {
				LocationManager service = (LocationManager) getSystemService(LOCATION_SERVICE);
				service.requestLocationUpdates(LocationManager.GPS_PROVIDER, GPS_TIMEOUT_REQUEST, GPS_DIST_REQUEST, gpsListener);
				currentLocationProvider = LocationManager.GPS_PROVIDER;
				if (!isRunningOnEmulator()) {
					// try to always ask for network provide it is faster way to find location
					service.requestLocationUpdates(LocationManager.NETWORK_PROVIDER, GPS_TIMEOUT_REQUEST, GPS_DIST_REQUEST,
									networkListener);
					currentLocationProvider = LocationManager.NETWORK_PROVIDER;
				}
			}
		}
	}
	
	private void showPoiCategoriesByNameFilter(String query, Location loc){
		OsmandApplication app = (OsmandApplication) getApplication();
		if(loc != null){
			Map<AmenityType, List<String>> map = app.getResourceManager().searchAmenityCategoriesByName(query, loc.getLatitude(), loc.getLongitude());
			if(!map.isEmpty()){
				PoiFilter filter = ((OsmandApplication)getApplication()).getPoiFilters().getFilterById(PoiFilter.CUSTOM_FILTER_ID);
				if(filter != null){
					showFilter.setVisibility(View.VISIBLE);
					filter.setMapToAccept(map);
				}
				
				String s = typesToString(map);
				Toast.makeText(this, getString(R.string.poi_query_by_name_matches_categories) + s, Toast.LENGTH_LONG).show();
			}
		}
	}
	
	private String typesToString(Map<AmenityType, List<String>> map) {
		StringBuilder b = new StringBuilder();
		int count = 0;
		Iterator<Entry<AmenityType, List<String>>> iterator = map.entrySet().iterator();
		while(iterator.hasNext() && count < 4){
			Entry<AmenityType, List<String>> e = iterator.next();
			b.append("\n").append(OsmAndFormatter.toPublicString(e.getKey(), this)).append(" - ");
			if(e.getValue() == null){
				b.append("...");
			} else {
				for(int j=0; j<e.getValue().size() && j < 3; j++){
					if(j > 0){
						b.append(", ");
					}
					b.append(e.getValue().get(j));
				}
			}
		}
		if(iterator.hasNext()){
			b.append("\n...");
		}
		return b.toString();
	}

	private void updateSearchPoiTextButton(){
		if(location == null){
			searchPOILevel.setText(R.string.search_poi_location);
			searchPOILevel.setEnabled(false);
		} else if (!isNameFinderFilter() && !isSearchByNameFilter()) {
			searchPOILevel.setText(R.string.search_POI_level_btn);
			searchPOILevel.setEnabled(currentSearchTask.getStatus() != Status.RUNNING &&
					filter.isSearchFurtherAvailable());
		} else {
			searchPOILevel.setText(R.string.search_button);
			searchPOILevel.setEnabled(currentSearchTask.getStatus() != Status.RUNNING && 
					filter.isSearchFurtherAvailable());
		}
	}
	
	public void setLocation(Location l){
		registerUnregisterSensor(l);
		navigationInfo.setLocation(l);
		boolean handled = false;
		if (l != null && filter != null) {
			Location searchedLocation = getSearchedLocation();
			if (searchedLocation == null) {
  				searchedLocation = l;
				if (!isNameFinderFilter() && !isSearchByNameFilter()) {
					runNewSearchQuery(SearchAmenityRequest.buildRequest(l, SearchAmenityRequest.NEW_SEARCH_INIT));
				}
				handled = true;
			} else if (l.distanceTo(searchedLocation) > MIN_DISTANCE_TO_RESEARCH) {
				runNewSearchQuery(SearchAmenityRequest.buildRequest(l, SearchAmenityRequest.SEARCH_AGAIN));
				handled = true;
			} else if(location == null || location.distanceTo(l) > MIN_DISTANCE_TO_UPDATE){
				handled = true;
			}
		} else {
			if(location != null){
				handled = true;
			}
		}
		if(handled) {
			location = l;
			updateSearchPoiTextButton();
			amenityAdapter.notifyDataSetInvalidated();
		}
		
	}
	
	private Location getSearchedLocation(){
		return currentSearchTask.getSearchedLocation();
	}
	
	private synchronized void runNewSearchQuery(SearchAmenityRequest request){
		if(currentSearchTask.getStatus() == Status.FINISHED ||
				currentSearchTask.getSearchedLocation() == null){
			currentSearchTask = new SearchAmenityTask(request);
			currentSearchTask.execute();
		}
	}
	
	private synchronized void clearSearchQuery(){
		if(currentSearchTask.getStatus() == Status.FINISHED ||
				currentSearchTask.getSearchedLocation() == null){
			currentSearchTask = new SearchAmenityTask(null);
		}
	}
	
	
	private void onLongClick(final Amenity amenity) {
		String format = OsmAndFormatter.getPoiSimpleFormat(amenity, SearchPOIActivity.this, settings.USE_ENGLISH_NAMES.get());
		if (amenity.getOpeningHours() != null) {
			Toast.makeText(this, format + "  " + getString(R.string.opening_hours) + " : " + amenity.getOpeningHours(), Toast.LENGTH_LONG).show();
		}
		
		AlertDialog.Builder builder = new AlertDialog.Builder(SearchPOIActivity.this);
		builder.setTitle(format);
		builder.setItems(new String[]{getString(R.string.show_poi_on_map), getString(R.string.navigate_to), getString(R.string.show_details)}, new DialogInterface.OnClickListener(){

			@Override
			public void onClick(DialogInterface dialog, int which) {
<<<<<<< HEAD
				if(which == 2){
					showPOIDetails(amenity, settings.USE_ENGLISH_NAMES.get());
				} else {
					if(which == 0){
						int z = settings.getLastKnownMapZoom();
						String poiSimpleFormat = OsmAndFormatter.getPoiSimpleFormat(amenity, SearchPOIActivity.this, settings.usingEnglishNames());
						settings.setMapLocationToShow( 
								amenity.getLocation().getLatitude(), amenity.getLocation().getLongitude(), 
								Math.max(16, z), getString(R.string.poi)+" : " + poiSimpleFormat); //$NON-NLS-1$
					} else if(which == 1){
						LatLon l = amenity.getLocation();
						String poiSimpleFormat = OsmAndFormatter.getPoiSimpleFormat(amenity, SearchPOIActivity.this, settings.usingEnglishNames());
						settings.setPointToNavigate(l.getLatitude(), l.getLongitude(), getString(R.string.poi)+" : " + poiSimpleFormat);
					}
					if(filter != null){
						settings.setPoiFilterForMap(filter.getFilterId());
						settings.SHOW_POI_OVER_MAP.set(true);
					}

					MapActivity.launchMapActivityMoveToTop(SearchPOIActivity.this);
=======
				if(which == 0){
					int z = settings.getLastKnownMapZoom();
					String poiSimpleFormat = OsmAndFormatter.getPoiSimpleFormat(amenity, SearchPOIActivity.this, settings.usingEnglishNames());
					String name = getString(R.string.poi)+" : " + poiSimpleFormat;
					settings.setMapLocationToShow( 
							amenity.getLocation().getLatitude(), amenity.getLocation().getLongitude(), 
							Math.max(16, z), name, name, amenity);
				} else if(which == 1){
					LatLon l = amenity.getLocation();
					String poiSimpleFormat = OsmAndFormatter.getPoiSimpleFormat(amenity, SearchPOIActivity.this, settings.usingEnglishNames());
					settings.setPointToNavigate(l.getLatitude(), l.getLongitude(), getString(R.string.poi)+" : " + poiSimpleFormat);
				}
				if(filter != null){
					settings.setPoiFilterForMap(filter.getFilterId());
					settings.SHOW_POI_OVER_MAP.set(true);
>>>>>>> 4c419483
				}
			}
			
		});
		builder.show();
	}
	
	private boolean isRunningOnEmulator(){
		if (Build.DEVICE.equals("generic")) { //$NON-NLS-1$ 
			return true;
		}  
		return false;
	}
	
	public boolean isNameFinderFilter(){
		return filter instanceof NameFinderPoiFilter; 
	}
	
	public boolean isSearchByNameFilter(){
		return filter != null && PoiFilter.BY_NAME_FILTER_ID.equals(filter.getFilterId()); 
	}
	

	@Override
	public void onSensorChanged(SensorEvent event) {
		// Attention : sensor produces a lot of events & can hang the system
		if(heading != null && Math.abs(heading - event.values[0]) < 4){
			// this is very small variation
			return;
		}
		heading = event.values[0];
		
		if(!uiHandler.hasMessages(5)){
			Message msg = Message.obtain(uiHandler, new Runnable(){
				@Override
				public void run() {
					amenityAdapter.notifyDataSetChanged();
				}
			});
			msg.what = 5;
			uiHandler.sendMessageDelayed(msg, 100);
		}
		
	}
	@Override
	public void onAccuracyChanged(Sensor sensor, int accuracy) {
	}

	
	
	
	private void registerUnregisterSensor(Location location){
    	// show point view only if gps enabled
    	if(location == null){
    		if(sensorRegistered) {
    			Log.d(LogUtil.TAG, "Disable sensor"); //$NON-NLS-1$
    			((SensorManager) getSystemService(SENSOR_SERVICE)).unregisterListener(this);
    			sensorRegistered = false;
    			heading = null;
    		}
    	} else {
    		if(!sensorRegistered){
    			Log.d(LogUtil.TAG, "Enable sensor"); //$NON-NLS-1$
    			SensorManager sensorMgr = (SensorManager) getSystemService(SENSOR_SERVICE);
    			Sensor s = sensorMgr.getDefaultSensor(Sensor.TYPE_ORIENTATION);
    			if (s != null) {
    				sensorMgr.registerListener(this, s, SensorManager.SENSOR_DELAY_UI);
    			}
    			sensorRegistered = true;
    		}
    	}
    }
	
	@Override
	protected void onPause() {
		super.onPause();
		if (searchNearBy) {
			LocationManager service = (LocationManager) getSystemService(LOCATION_SERVICE);
			service.removeUpdates(gpsListener);
			service.removeUpdates(networkListener);

			SensorManager sensorMgr = (SensorManager) getSystemService(SENSOR_SERVICE);
			sensorMgr.unregisterListener(this);
			sensorRegistered = false;
			currentLocationProvider = null;
		}
	}

	@Override
	public void onListItemClick(ListView parent, View v, int position, long id) {
		if(filter != null){
			settings.setPoiFilterForMap(filter.getFilterId());
			settings.SHOW_POI_OVER_MAP.set(true);
		}
		int z = settings.getLastKnownMapZoom();
		Amenity amenity = ((AmenityAdapter) getListAdapter()).getItem(position);
		String poiSimpleFormat = OsmAndFormatter.getPoiSimpleFormat(amenity, this, settings.usingEnglishNames());
		String name = getString(R.string.poi)+" : " + poiSimpleFormat;
		settings.setMapLocationToShow( amenity.getLocation().getLatitude(), amenity.getLocation().getLongitude(), 
				Math.max(16, z), name, name, amenity); //$NON-NLS-1$
		MapActivity.launchMapActivityMoveToTop(SearchPOIActivity.this);
	}
	
	
	static class SearchAmenityRequest {
		private static final int SEARCH_AGAIN = 1;
		private static final int NEW_SEARCH_INIT = 2;
		private static final int SEARCH_FURTHER = 3;
		private int type;
		private Location location;
		
		public static SearchAmenityRequest buildRequest(Location l, int type){
			SearchAmenityRequest req = new SearchAmenityRequest();
			req.type = type;
			req.location = l;
			return req;
			
		}
	}
	
	class SearchAmenityTask extends AsyncTask<Void, Amenity, List<Amenity>> implements ResultMatcher<Amenity> {
		
		private SearchAmenityRequest request;
		private TLongHashSet existingObjects = null;
		private final static int LIMIT_TO_LIVE_SEARCH = 150;
		
		public SearchAmenityTask(SearchAmenityRequest request){
			this.request = request;
			
		}
		
		Location getSearchedLocation(){
			return request != null ? request.location : null; 
		}

		@Override
		protected void onPreExecute() {
			findViewById(R.id.ProgressBar).setVisibility(View.VISIBLE);
			findViewById(R.id.SearchAreaText).setVisibility(View.GONE);
			searchPOILevel.setEnabled(false);
			if(request.type == SearchAmenityRequest.NEW_SEARCH_INIT){
				amenityAdapter.clear();
			} else if (request.type == SearchAmenityRequest.SEARCH_FURTHER) {
				List<Amenity> list = amenityAdapter.getOriginalAmenityList();
				if (list.size() < LIMIT_TO_LIVE_SEARCH) {
					existingObjects = new TLongHashSet();
					for (Amenity a : list) {
						existingObjects.add(a.getId());
					}
				}
			}
		}
		
		@Override
		protected void onPostExecute(List<Amenity> result) {
			findViewById(R.id.ProgressBar).setVisibility(View.GONE);
			findViewById(R.id.SearchAreaText).setVisibility(View.VISIBLE);
			searchPOILevel.setEnabled(filter.isSearchFurtherAvailable());
			searchPOILevel.setText(R.string.search_POI_level_btn);
			if (isNameFinderFilter()) {
				if (!Algoritms.isEmpty(((NameFinderPoiFilter) filter).getLastError())) {
					Toast.makeText(SearchPOIActivity.this, ((NameFinderPoiFilter) filter).getLastError(), Toast.LENGTH_LONG).show();
				}
				amenityAdapter.setNewModel(result, "");
				showOnMap.setEnabled(amenityAdapter.getCount() > 0);
			} else if (isSearchByNameFilter()) {
				amenityAdapter.setNewModel(result, "");
			} else {
				amenityAdapter.setNewModel(result, searchFilter.getText().toString());
			}
			searchArea.setText(filter.getSearchArea());
		}
		
		@Override
		protected void onProgressUpdate(Amenity... values) {
			for(Amenity a : values){
				amenityAdapter.add(a);
			}
		}


		@Override
		protected List<Amenity> doInBackground(Void... params) {
			if (request.location != null) {
				if (request.type == SearchAmenityRequest.NEW_SEARCH_INIT) {
					return filter.initializeNewSearch(request.location.getLatitude(), request.location.getLongitude(), -1, this);
				} else if (request.type == SearchAmenityRequest.SEARCH_FURTHER) {
					return filter.searchFurther(request.location.getLatitude(), request.location.getLongitude(), this);
				} else if (request.type == SearchAmenityRequest.SEARCH_AGAIN) {
					return filter.searchAgain(request.location.getLatitude(), request.location.getLongitude());
				}
			}
			return Collections.emptyList();
		}

		@Override
		public boolean publish(Amenity object) {
			if(request.type == SearchAmenityRequest.NEW_SEARCH_INIT){
				publishProgress(object);
			} else if (request.type == SearchAmenityRequest.SEARCH_FURTHER) {
				if(existingObjects != null && !existingObjects.contains(object.getId())){
					publishProgress(object);
				}
			}
			
			return true;
		}
		
	}
	
	
	class AmenityAdapter extends ArrayAdapter<Amenity> {
		private AmenityFilter listFilter;
		private List<Amenity> originalAmenityList;
		AmenityAdapter(List<Amenity> list) {
			super(SearchPOIActivity.this, R.layout.searchpoi_list, list);
			originalAmenityList = new ArrayList<Amenity>(list);
			this.setNotifyOnChange(false);
		}
		
		public List<Amenity> getOriginalAmenityList() {
			return originalAmenityList;
		}

		public void setNewModel(List<Amenity> amenityList, String filter) {
			setNotifyOnChange(false);
			originalAmenityList = new ArrayList<Amenity>(amenityList);
			clear();
			for (Amenity obj : amenityList) {
				add(obj);
			}
			getFilter().filter(filter);
			setNotifyOnChange(true);
			this.notifyDataSetChanged();
			
		}

		@Override
		public View getView(int position, View convertView, ViewGroup parent) {
			View row = convertView;
			if (row == null) {
				LayoutInflater inflater = getLayoutInflater();
				row = inflater.inflate(R.layout.searchpoi_list, parent, false);
			}
			float[] mes = null;
			TextView label = (TextView) row.findViewById(R.id.poi_label);
			TextView distanceLabel = (TextView) row.findViewById(R.id.poidistance_label);
			ImageView icon = (ImageView) row.findViewById(R.id.poi_icon);
			Amenity amenity = getItem(position);
			Location loc = location;
			if(loc != null){
				mes = new float[2];
				LatLon l = amenity.getLocation();
				Location.distanceBetween(l.getLatitude(), l.getLongitude(), loc.getLatitude(), loc.getLongitude(), mes);
			}
			String str = OsmAndFormatter.getPoiStringWithoutType(amenity, settings.usingEnglishNames());
			label.setText(str);
			int opened = -1;
			if (amenity.getOpeningHours() != null) {
				List<OpeningHoursRule> rs = OpeningHoursParser.parseOpenedHours(amenity.getOpeningHours());
				if (rs != null) {
					Calendar inst = Calendar.getInstance();
					inst.setTimeInMillis(System.currentTimeMillis());
					boolean work = false;
					for (OpeningHoursRule p : rs) {
						if (p.isOpenedForTime(inst)) {
							work = true;
							break;
						}
					}
					if (work) {
						opened = 0;
					} else {
						opened = 1;
					}
				}
			}
			if(loc != null){
				DirectionDrawable draw = new DirectionDrawable();
				Float h = heading;
				float a = h != null ? h : 0;
				draw.setAngle(mes[1] - a + 180);
				draw.setOpenedColor(opened);
				icon.setImageDrawable(draw);
			} else {
				if(opened == -1){
					icon.setImageResource(R.drawable.poi);
				} else if(opened == 0){
					icon.setImageResource(R.drawable.opened_poi);
				} else {
					icon.setImageResource(R.drawable.closed_poi);
				}
			}

			if(mes == null){
				distanceLabel.setText(""); //$NON-NLS-1$
			} else {
				distanceLabel.setText(" " + OsmAndFormatter.getFormattedDistance((int) mes[0], SearchPOIActivity.this)); //$NON-NLS-1$
			}
			return (row);
		}
		
		@Override
		public Filter getFilter() {
			if (listFilter == null) {
				listFilter = new AmenityFilter();
			}
			return listFilter;
		}
		
		private final class AmenityFilter extends Filter {
			
			@Override
			protected FilterResults performFiltering(CharSequence constraint) {
				FilterResults results = new FilterResults();
				List<Amenity> listToFilter = originalAmenityList;
				if (constraint == null || constraint.length() == 0) {
					results.values = listToFilter;
					results.count = listToFilter.size();
				} else {
					String lowerCase = constraint.toString()
							.toLowerCase();
					List<Amenity> filter = new ArrayList<Amenity>();
					for (Amenity item : listToFilter) {
						String lower = OsmAndFormatter.getPoiStringWithoutType(item, settings.usingEnglishNames()).toLowerCase();
						if(lower.indexOf(lowerCase) != -1){
							filter.add(item);
						}
					}
					results.values = filter;
					results.count = filter.size();
				}
				return results;
			}

			@SuppressWarnings("unchecked")
			@Override
			protected void publishResults(CharSequence constraint, FilterResults results) {
				clear();
				for (Amenity item : (Collection<Amenity>) results.values) {
					add(item);
				}
			}
		}
	}

	private void showPOIDetails(final Amenity amenity, boolean en) {
		AlertDialog.Builder b = new AlertDialog.Builder(SearchPOIActivity.this);
		b.setTitle(OsmAndFormatter.getPoiSimpleFormat(amenity, SearchPOIActivity.this, en));
		b.setPositiveButton(R.string.default_buttons_ok, new DialogInterface.OnClickListener() {
			public void onClick(DialogInterface dialog, int id) {
				dialog.cancel();
			}
		});
		List<String> attributes = new ArrayList<String>();
		String direction = navigationInfo.getDirectionString(amenity.getLocation(), heading);
		if (direction != null)
			attributes.add(direction);
		if (amenity.getPhone() != null) 
			attributes.add(getString(R.string.phone) + " " + amenity.getPhone());
		if (amenity.getOpeningHours() != null)
			attributes.add(getString(R.string.opening_hours) + " " + amenity.getOpeningHours());
		attributes.add(getString(R.string.navigate_point_latitude) + " " + Double.toString(amenity.getLocation().getLatitude()));
		attributes.add(getString(R.string.navigate_point_longitude) + " " + Double.toString(amenity.getLocation().getLongitude()));
		b.setItems(attributes.toArray(new String[attributes.size()]),
			new DialogInterface.OnClickListener() {
				@Override
				public void onClick(DialogInterface dialog, int which) {
				}
			});
		b.show();
	}

	// Working with location listeners
	private LocationListener networkListener = new LocationListener(){
		@Override
		public void onLocationChanged(Location location) {
			setLocation(location);
		}

		@Override
		public void onProviderDisabled(String provider) {
			setLocation(null);
		}

		@Override
		public void onProviderEnabled(String provider) {
		}

		@Override
		public void onStatusChanged(String provider, int status, Bundle extras) {
			if(LocationProvider.OUT_OF_SERVICE == status){
				setLocation(null);
			}
		}
	};
	private LocationListener gpsListener = new LocationListener(){
		@Override
		public void onLocationChanged(Location location) {
			setLocation(location);
		}

		@Override
		public void onProviderDisabled(String provider) {
			setLocation(null);
		}

		@Override
		public void onProviderEnabled(String provider) {
		}

		@Override
		public void onStatusChanged(String provider, int status, Bundle extras) {
			LocationManager service = (LocationManager) getSystemService(LOCATION_SERVICE);
			// do not change provider for temporarily unavailable (possible bug for htc hero 2.1 ?)
			if (LocationProvider.OUT_OF_SERVICE == status /*|| LocationProvider.TEMPORARILY_UNAVAILABLE == status*/) {
				if(LocationProvider.OUT_OF_SERVICE == status){
					setLocation(null);
				}
				if (!isRunningOnEmulator() && service.isProviderEnabled(LocationManager.NETWORK_PROVIDER)) {
					if (!Algoritms.objectEquals(currentLocationProvider, LocationManager.NETWORK_PROVIDER)) {
						currentLocationProvider = LocationManager.NETWORK_PROVIDER;
						service.requestLocationUpdates(LocationManager.NETWORK_PROVIDER, GPS_TIMEOUT_REQUEST, GPS_DIST_REQUEST, this);
					}
				}
			} else if (LocationProvider.AVAILABLE == status) {
				if (!Algoritms.objectEquals(currentLocationProvider, LocationManager.GPS_PROVIDER)) {
					currentLocationProvider = LocationManager.GPS_PROVIDER;
					service.removeUpdates(networkListener);
				}
			}
		}
	};
	
	class DirectionDrawable extends Drawable {
		Paint paintRouteDirection;
		Path path = new Path();
		private float angle;
		
		private final int width = 24;
		private final int height = 24;
		
		public DirectionDrawable(){
			paintRouteDirection = new Paint();
			paintRouteDirection.setStyle(Style.FILL_AND_STROKE);
			paintRouteDirection.setColor(getResources().getColor(R.color.poi_direction));
			paintRouteDirection.setAntiAlias(true);
			
			int h = 15;
			int w = 4;
			float sarrowL = 8; // side of arrow
			float harrowL = (float) Math.sqrt(2) * sarrowL; // hypotenuse of arrow
			float hpartArrowL = (float) (harrowL - w) / 2;
			
			path.moveTo(width / 2, height - (height - h) / 3);
			path.rMoveTo(w / 2, 0);
			path.rLineTo(0, -h);
			path.rLineTo(hpartArrowL, 0);
			path.rLineTo(-harrowL / 2, -harrowL / 2); // center
			path.rLineTo(-harrowL / 2, harrowL / 2);
			path.rLineTo(hpartArrowL, 0);
			path.rLineTo(0, h);
		}
		
		public void setOpenedColor(int opened){
			if(opened == 0){
				paintRouteDirection.setColor(getResources().getColor(R.color.poi_open));
			} else if(opened == -1){
				paintRouteDirection.setColor(getResources().getColor(R.color.poi_unknown_arrow));
			} else {
				paintRouteDirection.setColor(getResources().getColor(R.color.poi_closed));
			}
		}
		
		
		public void setAngle(float angle){
			this.angle = angle;
		}

		@Override
		public void draw(Canvas canvas) {
			canvas.rotate(angle, width/2, height/2);
			canvas.drawPath(path, paintRouteDirection);
		}

		@Override
		public int getOpacity() {
			return 0;
		}

		@Override
		public void setAlpha(int alpha) {
			paintRouteDirection.setAlpha(alpha);
			
		}

		@Override
		public void setColorFilter(ColorFilter cf) {
			paintRouteDirection.setColorFilter(cf);
		}
	}
}<|MERGE_RESOLUTION|>--- conflicted
+++ resolved
@@ -37,11 +37,6 @@
 import net.osmand.plus.activities.OsmandApplication;
 import net.osmand.plus.activities.OsmandListActivity;
 import android.app.AlertDialog;
-<<<<<<< HEAD
-import android.app.ListActivity;
-import android.content.Context;
-=======
->>>>>>> 4c419483
 import android.content.DialogInterface;
 import android.content.Intent;
 import android.graphics.Canvas;
@@ -416,16 +411,16 @@
 
 			@Override
 			public void onClick(DialogInterface dialog, int which) {
-<<<<<<< HEAD
 				if(which == 2){
-					showPOIDetails(amenity, settings.USE_ENGLISH_NAMES.get());
+					showPOIDetails(amenity, settings.usingEnglishNames());
 				} else {
 					if(which == 0){
 						int z = settings.getLastKnownMapZoom();
 						String poiSimpleFormat = OsmAndFormatter.getPoiSimpleFormat(amenity, SearchPOIActivity.this, settings.usingEnglishNames());
+						String name = getString(R.string.poi)+" : " + poiSimpleFormat;
 						settings.setMapLocationToShow( 
 								amenity.getLocation().getLatitude(), amenity.getLocation().getLongitude(), 
-								Math.max(16, z), getString(R.string.poi)+" : " + poiSimpleFormat); //$NON-NLS-1$
+								Math.max(16, z), name, name, amenity);
 					} else if(which == 1){
 						LatLon l = amenity.getLocation();
 						String poiSimpleFormat = OsmAndFormatter.getPoiSimpleFormat(amenity, SearchPOIActivity.this, settings.usingEnglishNames());
@@ -435,25 +430,6 @@
 						settings.setPoiFilterForMap(filter.getFilterId());
 						settings.SHOW_POI_OVER_MAP.set(true);
 					}
-
-					MapActivity.launchMapActivityMoveToTop(SearchPOIActivity.this);
-=======
-				if(which == 0){
-					int z = settings.getLastKnownMapZoom();
-					String poiSimpleFormat = OsmAndFormatter.getPoiSimpleFormat(amenity, SearchPOIActivity.this, settings.usingEnglishNames());
-					String name = getString(R.string.poi)+" : " + poiSimpleFormat;
-					settings.setMapLocationToShow( 
-							amenity.getLocation().getLatitude(), amenity.getLocation().getLongitude(), 
-							Math.max(16, z), name, name, amenity);
-				} else if(which == 1){
-					LatLon l = amenity.getLocation();
-					String poiSimpleFormat = OsmAndFormatter.getPoiSimpleFormat(amenity, SearchPOIActivity.this, settings.usingEnglishNames());
-					settings.setPointToNavigate(l.getLatitude(), l.getLongitude(), getString(R.string.poi)+" : " + poiSimpleFormat);
-				}
-				if(filter != null){
-					settings.setPoiFilterForMap(filter.getFilterId());
-					settings.SHOW_POI_OVER_MAP.set(true);
->>>>>>> 4c419483
 				}
 			}
 			
