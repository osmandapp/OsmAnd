package net.osmand.plus.activities.search;

import android.app.ProgressDialog;
import android.content.DialogInterface;
import android.content.DialogInterface.OnCancelListener;
import android.content.Intent;
import android.net.Uri;
import android.os.AsyncTask;
import android.os.Bundle;
<<<<<<< HEAD
import android.util.Log;
=======
>>>>>>> 12060c37
import android.view.LayoutInflater;
import android.view.View;
import android.view.ViewGroup;
import android.widget.AdapterView;
import android.widget.ArrayAdapter;
import android.widget.TextView;
import android.widget.Toast;

import net.osmand.ResultMatcher;
import net.osmand.access.AccessibleToast;
import net.osmand.data.Amenity;
import net.osmand.data.City;
import net.osmand.data.LatLon;
import net.osmand.data.MapObject;
import net.osmand.data.PointDescription;
import net.osmand.data.Street;
import net.osmand.plus.AppInitializer;
import net.osmand.plus.AppInitializer.AppInitializeListener;
import net.osmand.plus.AppInitializer.InitEvents;
import net.osmand.plus.OsmAndFormatter;
import net.osmand.plus.OsmandApplication;
import net.osmand.plus.OsmandSettings;
import net.osmand.plus.R;
import net.osmand.plus.activities.MapActivity;
import net.osmand.plus.activities.OsmandListActivity;
import net.osmand.plus.resources.RegionAddressRepository;
import net.osmand.plus.resources.ResourceManager;
import net.osmand.util.GeoPointParserUtil;
import net.osmand.util.MapUtils;

import java.util.ArrayList;
import java.util.Collection;
import java.util.Collections;
import java.util.Iterator;
import java.util.List;

import gnu.trove.map.hash.TLongObjectHashMap;

public class GeoIntentActivity extends OsmandListActivity {

	private static final String TAG = "GeoIntentActivity";
	private ProgressDialog progressDlg;
	private LatLon location;
	protected static final boolean DO_NOT_SEARCH_ADDRESS = true;

	@Override
	protected void onCreate(Bundle savedInstanceState) {
		super.onCreate(savedInstanceState);
		setContentView(R.layout.search_address_offline);
		getSupportActionBar().setTitle(R.string.search_osm_offline);
		
		getMyApplication().checkApplicationIsBeingInitialized(this, new AppInitializeListener() {
			@Override
			public void onProgress(AppInitializer init, InitEvents event) {
			}
			
			@Override
			public void onFinish(AppInitializer init) {
			}
		});
		location = getMyApplication().getSettings().getLastKnownMapLocation();

		final Intent intent = getIntent();
		if (intent != null) {
			final ProgressDialog progress = ProgressDialog.show(GeoIntentActivity.this, getString(R.string.searching),
					getString(R.string.searching_address));
			final GeoIntentTask task = new GeoIntentTask(progress, intent);

			progress.setOnCancelListener(new OnCancelListener() {
				@Override
				public void onCancel(DialogInterface dialog) {
					task.cancel(true);
				}
			});
			progress.setCancelable(true);

			task.execute();
			setIntent(null);
		}
	}

	@Override
	public void onItemClick(AdapterView<?> parent, View view, int position, long id) {
		MapObject item = ((MapObjectAdapter) getListAdapter()).getItem(position);
		OsmandSettings settings = getMyApplication().getSettings();
		settings.setMapLocationToShow(item.getLocation().getLatitude(), item.getLocation().getLongitude(),
				settings.getLastKnownMapZoom(), getString(item)); //$NON-NLS-1$
		MapActivity.launchMapActivityMoveToTop(this);
	}

	private class GeoIntentTask extends AsyncTask<Void, Void, ExecutionResult> {
		private final ProgressDialog progress;
		private final Intent intent;

		private GeoIntentTask(final ProgressDialog progress, final Intent intent) {
			this.progress = progress;
			this.intent = intent;
		}

		@Override
		protected void onPreExecute() {
		}

		@Override
		protected ExecutionResult doInBackground(Void... nothing) {
			try {
				while (getMyApplication().isApplicationInitializing()) {
					Thread.sleep(200);
				}
				Log.v(TAG, "intent.getData()" + intent.getData());
				return extract(intent.getData()).execute();
			} catch (Exception e) {
				Log.e(TAG, "", e);
				return null;
			}
		}

		@Override
		protected void onPostExecute(ExecutionResult result) {
			progress.dismiss();
			if (result != null) {
				if (result.isEmpty()) {
					AccessibleToast.makeText(GeoIntentActivity.this, getString(R.string.search_nothing_found),
							Toast.LENGTH_LONG).show();
				} else {
					if (result.hasZoom()) {
						getMyApplication().getSettings().setLastKnownMapZoom(result.getZoom());
					}

					final List<MapObject> places = new ArrayList<MapObject>(result.getMapObjects());
					setListAdapter(new MapObjectAdapter(places));
					if (places.size() == 1) {
						onItemClick(getListView(), getListAdapter().getView(0, null, null), 0, getListAdapter()
								.getItemId(0));
					}
				}
				finish();
			} else {
				AccessibleToast.makeText(GeoIntentActivity.this,
						getString(R.string.search_offline_geo_error, intent.getData()), Toast.LENGTH_LONG).show();
			}
		}

	}

	private class MapObjectAdapter extends ArrayAdapter<MapObject> {

		public MapObjectAdapter(List<MapObject> places) {
			super(GeoIntentActivity.this, R.layout.search_address_offline_list_item, places);
		}

		@Override
		public View getView(int position, View convertView, ViewGroup parent) {
			View row = convertView;
			if (row == null) {
				LayoutInflater inflater = getLayoutInflater();
				row = inflater.inflate(R.layout.search_address_offline_list_item, parent, false);
			}
			MapObject model = getItem(position);
			TextView label = (TextView) row.findViewById(R.id.label);
			TextView distanceLabel = (TextView) row.findViewById(R.id.distance_label);
			if (location != null) {
				int dist = (int) (MapUtils.getDistance(location, model.getLocation().getLatitude(), model.getLocation()
						.getLongitude()));
				distanceLabel.setText(OsmAndFormatter.getFormattedDistance(dist, (OsmandApplication) getApplication()));
			} else {
				distanceLabel.setText(""); //$NON-NLS-1$
			}
			label.setText(getString(model).getFullPlainName(getApplication()));
			return row;
		}
	}

	private PointDescription getString(MapObject o) {
		if (o instanceof Amenity) {
			return new PointDescription(PointDescription.POINT_TYPE_POI,
					OsmAndFormatter.getPoiStringWithoutType((Amenity) o, ((OsmandApplication) getApplication()).getSettings().MAP_PREFERRED_LOCALE.get()));
		}
		if (o instanceof Street) {
			return new PointDescription(PointDescription.POINT_TYPE_ADDRESS, ((Street) o).getCity().getName() + " " + o.getName());
		}
		return new PointDescription(PointDescription.POINT_TYPE_ADDRESS, o.toString());
	}


	@Override
	protected void onStop() {
		dismiss();
		super.onStop();
	}

	private void dismiss() {
		if (progressDlg != null) {
			progressDlg.dismiss();
			progressDlg = null;
		}
	}

	/**
	 * Extracts information from geo and map intents:
	 * 
	 * geo:47.6,-122.3<br/>
	 * geo:47.6,-122.3?z=11<br/>
	 * geo:0,0?q=34.99,-106.61(Treasure)<br/>
	 * geo:0,0?q=1600+Amphitheatre+Parkway%2C+CA<br/>
	 * 
	 * @param uri
	 *            The intent uri
	 * @return
	 */
	private MyService extract(final Uri uri) {
		GeoPointParserUtil.GeoParsedPoint p = GeoPointParserUtil.parse(uri.toString());
		if (p.isGeoPoint()) {
			if (p.getLabel() != null) {
				return new GeoPointSearch(p.getLatitude(), p.getLongitude(), p.getLabel(), p.getZoom());
			}
			return new GeoPointSearch(p.getLatitude(), p.getLongitude(), p.getZoom());
		} else {
			return new GeoAddressSearch(p.getQuery());
		}
	}

	private final class GeoAddressSearch implements MyService {
		private List<String> elements;

		public GeoAddressSearch(String query) {
			query = query.replaceAll("%20", ",").replaceAll("%0A", ",").replaceAll("\n", ",").replaceAll("\t", ",")
					.replaceAll(" ", ",");
			System.out.println(query);
			// String is split on each comma
			String[] s = query.substring(query.indexOf("q=") + 2).split(",");

			elements = new ArrayList<String>();
			for (int i = 0; i < s.length; i++) {
				if (s[i].isEmpty()) {
					continue;
				}
				elements.add(s[i].replace('+', ' ').trim());
			}
		}

		public MapObject checkGeoPoint() {
			double lat = Double.NaN;
			double lon = Double.NaN;
			for (String e : elements) {
				if (e.startsWith("S") || e.startsWith("N")) {
					try {
						lat = Double.parseDouble(e.substring(1));
						if (e.startsWith("S")) {
							lat = -lat;
						}
					} catch (NumberFormatException es) {
					}
				} else if (e.startsWith("E") || e.startsWith("W")) {
					try {
						lon = Double.parseDouble(e.substring(1));
						if (e.startsWith("W")) {
							lon = -lon;
						}
					} catch (NumberFormatException es) {
					}
				} else if (e.contains(".")) {
					try {
						double n = Double.parseDouble(e);
						if (Double.isNaN(lat)) {
							lat = n;
						} else {
							lon = n;
						}
					} catch (NumberFormatException es) {
					}
				}

			}
			if (Double.isNaN(lat) || Double.isNaN(lon)) {
				return null;
			}

			Amenity point = new Amenity();
			((Amenity) point).setType(getMyApplication().getPoiTypes().getUserDefinedCategory());
			((Amenity) point).setSubType("");
			point.setLocation(lat, lon);
			point.setName("Lat: " + lat + ",Lon:" + lon);
			return point;
		}

		@Override
		public ExecutionResult execute() {
			if (elements.isEmpty()) {
				return ExecutionResult.EMPTY;
			}
			List<String> q = new ArrayList<String>(elements);
			MapObject geo = checkGeoPoint();
			if (geo != null) {
				return new ExecutionResult(Collections.singleton(geo));
			}
			// do not 
			if(DO_NOT_SEARCH_ADDRESS) {
				return ExecutionResult.EMPTY;
			}

			// now try to search the City, Street, Etc.. if Street is not found,
			// try to search POI
			Collection<RegionAddressRepository> countriesToSearch = limitSearchToCountries(q);
			// search cities for found countries
			final List<Street> allStreets = new ArrayList<Street>();
			final TLongObjectHashMap<City> cityIds = new TLongObjectHashMap<City>();
			for (RegionAddressRepository rar : countriesToSearch) {
				for (String element : q) {
					if (element != null && element.length() > 2) {
						rar.searchMapObjectsByName(element, new ResultMatcher<MapObject>() {
							@Override
							public boolean publish(MapObject object) {
								if (object instanceof City && object.getId() != null) {
									cityIds.put(object.getId(), (City) object);
								} else if (object instanceof Street) {
									allStreets.add((Street) object);
								}
								return false;
							}

							@Override
							public boolean isCancelled() {
								return false;
							}
						});
					}
				}
			}
			if (cityIds.isEmpty()) {
				return new ExecutionResult(allStreets);
			}
			final List<MapObject> connectedStreets = new ArrayList<MapObject>();
			Iterator<Street> p = allStreets.iterator();
			while (p.hasNext()) {
				Street s = p.next();
				if (cityIds.contains(s.getCity().getId())) {
					connectedStreets.add(s);
				} else {
					boolean tooFar = true;
					for (City c : cityIds.valueCollection()) {
						if (MapUtils.getDistance(c.getLocation(), s.getLocation()) < 50000) {
							tooFar = false;
							break;
						}
					}
					if (tooFar) {
						p.remove();
					}
				}
			}
			if (connectedStreets.isEmpty()) {
				List<MapObject> all = new ArrayList<MapObject>();
				all.addAll(cityIds.valueCollection());
				all.addAll(allStreets);
				return new ExecutionResult(all);
			} else {
				// add all other results to connected streets
				connectedStreets.addAll(cityIds.valueCollection());
				return new ExecutionResult(connectedStreets);
			}
		}

		private Collection<RegionAddressRepository> limitSearchToCountries(List<String> q) {
			ResourceManager resourceManager = getMyApplication().getResourceManager();
			List<RegionAddressRepository> foundCountries = new ArrayList<RegionAddressRepository>();
			RegionAddressRepository country;
			Iterator<String> it = q.iterator();
			while (it.hasNext()) {
				String maybeCountry = it.next();
				country = resourceManager.getRegionRepository(maybeCountry);
				if (country != null) {
					foundCountries.add(country);
					it.remove();
				}
			}
			Collection<RegionAddressRepository> countriesToSearch = foundCountries;
			if (foundCountries.isEmpty()) {
				// there is no country, we have to search each country
				countriesToSearch = resourceManager.getAddressRepositories();
			}
			return countriesToSearch;
		}

	}

	@SuppressWarnings("unused")
	private class GeoPointSearch implements MyService {
		private final MapObject point;
		private final int zoom;

		public GeoPointSearch(double lat, double lon) {
			this(lat, lon, ExecutionResult.NO_ZOOM);
		}

		public GeoPointSearch(double lat, double lon, int zoom) {
			this(lat, lon, "Lat: " + lat + ",Lon: " + lon, zoom);
		}

		public GeoPointSearch(double lat, double lon, String name) {
			this(lat, lon, name, ExecutionResult.NO_ZOOM);
		}

		public GeoPointSearch(double lat, double lon, String name, int zoom) {
			final Amenity amenity = new Amenity();
			amenity.setLocation(lat, lon);
			amenity.setName(name);
			amenity.setType(getMyApplication().getPoiTypes().getUserDefinedCategory());
			amenity.setSubType("");

			this.point = amenity;
			this.zoom = zoom;
		}

		@Override
		public ExecutionResult execute() {
			if (point != null) {
				return new ExecutionResult(Collections.singletonList(point), zoom);
			} else {
				return ExecutionResult.EMPTY;
			}
		}

	}

	private static class ExecutionResult {
		public static final int NO_ZOOM = -1;
		public static final ExecutionResult EMPTY = new ExecutionResult(new ArrayList<MapObject>(), NO_ZOOM);

		private final Collection<? extends MapObject> mapObjects;
		private final int zoom;

		public ExecutionResult(final Collection<? extends MapObject> mapObjects) {
			this(mapObjects, NO_ZOOM);
		}

		public ExecutionResult(final Collection<? extends MapObject> mapObjects, final int zoom) {
			this.mapObjects = mapObjects;
			this.zoom = zoom;
		}

		public boolean isEmpty() {
			return mapObjects.isEmpty();
		}

		public boolean hasZoom() {
			return zoom != NO_ZOOM;
		}

		public Collection<? extends MapObject> getMapObjects() {
			return mapObjects;
		}

		public int getZoom() {
			return zoom;
		}

		@Override
		public String toString() {
			return "ExecutionResult{" + "mapObjects=" + mapObjects + ", zoom=" + zoom + '}';
		}
	}

	private static interface MyService {
		public ExecutionResult execute();
	}
}<|MERGE_RESOLUTION|>--- conflicted
+++ resolved
@@ -7,10 +7,6 @@
 import android.net.Uri;
 import android.os.AsyncTask;
 import android.os.Bundle;
-<<<<<<< HEAD
-import android.util.Log;
-=======
->>>>>>> 12060c37
 import android.view.LayoutInflater;
 import android.view.View;
 import android.view.ViewGroup;
@@ -51,7 +47,6 @@
 
 public class GeoIntentActivity extends OsmandListActivity {
 
-	private static final String TAG = "GeoIntentActivity";
 	private ProgressDialog progressDlg;
 	private LatLon location;
 	protected static final boolean DO_NOT_SEARCH_ADDRESS = true;
@@ -120,10 +115,8 @@
 				while (getMyApplication().isApplicationInitializing()) {
 					Thread.sleep(200);
 				}
-				Log.v(TAG, "intent.getData()" + intent.getData());
 				return extract(intent.getData()).execute();
 			} catch (Exception e) {
-				Log.e(TAG, "", e);
 				return null;
 			}
 		}
