package net.osmand.plus.activities.search;

import android.content.Context;
import android.content.Intent;
import android.graphics.drawable.Drawable;
import android.os.Bundle;
import android.view.Menu;
import android.view.MenuInflater;
import android.view.MenuItem;
import android.view.MenuItem.OnMenuItemClickListener;
import android.view.View;
import android.widget.Button;
import android.widget.ImageView;
import android.widget.RadioButton;
import android.widget.RadioGroup;
import android.widget.TextView;
import android.widget.Toast;

import androidx.annotation.NonNull;
import androidx.annotation.Nullable;
import androidx.fragment.app.Fragment;
import androidx.fragment.app.FragmentManager;

import net.osmand.data.LatLon;
import net.osmand.data.PointDescription;
import net.osmand.plus.OsmandApplication;
import net.osmand.plus.activities.PluginsFragment;
import net.osmand.plus.settings.backend.OsmandSettings;
import net.osmand.plus.R;
import net.osmand.plus.activities.MapActivity;
import net.osmand.plus.helpers.FileNameTranslationHelper;
import net.osmand.plus.resources.RegionAddressRepository;
import net.osmand.util.Algorithms;

public class SearchAddressFragment extends Fragment {

	public static final String TAG = SearchAddressFragment.class.getName();

	public static final String SELECT_ADDRESS_POINT_INTENT_KEY = "SELECT_ADDRESS_POINT_INTENT_KEY";
	public static final int SELECT_ADDRESS_POINT_RESULT_OK = 1;	
	private static final boolean ENABLE_ONLINE_ADDRESS = false; // disabled moved to poi search
	public static final String SELECT_ADDRESS_POINT_LAT = "SELECT_ADDRESS_POINT_LAT";
	public static final String SELECT_ADDRESS_POINT_LON = "SELECT_ADDRESS_POINT_LON";
	private static final int SHOW_ON_MAP = 2;
	private static final int ONLINE_SEARCH = 3;
	private static final int SELECT_POINT = 4;
	
	private Button streetButton;
	private Button cityButton;
	private Button countryButton;
	private Button buildingButton;
	
	private String region = null;
	private String city = null;
	private String postcode = null;
	private String street = null;
	private String building = null;
	private String street2 = null;
	private boolean radioBuilding = true;
	
	private OsmandSettings osmandSettings;
	private LatLon searchPoint = null;

	private View view;

	public View onCreateView(android.view.LayoutInflater inflater, android.view.ViewGroup container, Bundle savedInstanceState) {
		view = inflater.inflate(R.layout.search_address, container, false);
		
		streetButton = (Button) findViewById(R.id.StreetButton);
		cityButton = (Button) findViewById(R.id.CityButton);
		countryButton = (Button) findViewById(R.id.CountryButton);
		buildingButton = (Button) findViewById(R.id.BuildingButton);
		osmandSettings = getApplication().getSettings();
		attachListeners();
		setHasOptionsMenu(true);
		return view;
	}

	@Override
	public void onCreateOptionsMenu(Menu onCreate, MenuInflater inflater) {
		Menu menu = onCreate;
		if(getActivity() instanceof SearchActivity) {
			((SearchActivity) getActivity()).getClearToolbar(false);
		}
		if(getActivity() instanceof SearchAddressActivity) {
			MenuItem menuItem = menu.add(0, SELECT_POINT, 0, "");
			menuItem.setShowAsAction(MenuItem.SHOW_AS_ACTION_ALWAYS);
			if (getApplication().accessibilityEnabled())
				menuItem.setTitle(R.string.shared_string_ok);
			menuItem = menuItem.setIcon(R.drawable.ic_action_done);
			menuItem.setOnMenuItemClickListener(new OnMenuItemClickListener() {
				@Override
				public boolean onMenuItemClick(MenuItem item) {
					select(SELECT_POINT);
					return true;
				}
			});
		} else {
			MenuItem menuItem = menu.add(0, SHOW_ON_MAP, 0, R.string.shared_string_show_on_map);
			menuItem.setShowAsAction(MenuItem.SHOW_AS_ACTION_ALWAYS);
			menuItem = menuItem.setIcon(R.drawable.ic_action_marker_dark);

			menuItem.setOnMenuItemClickListener(new OnMenuItemClickListener() {
				@Override
				public boolean onMenuItemClick(MenuItem item) {
					select(SHOW_ON_MAP);
					return true;
				}
			});
			if (ENABLE_ONLINE_ADDRESS) {
				menuItem = menu.add(0, ONLINE_SEARCH, 0, R.string.search_online_address);
				menuItem.setShowAsAction(MenuItem.SHOW_AS_ACTION_ALWAYS);
				menuItem = menuItem.setIcon(R.drawable.ic_world_globe_dark);
				menuItem.setOnMenuItemClickListener(new OnMenuItemClickListener() {
					@Override
					public boolean onMenuItemClick(MenuItem item) {
						((SearchActivity) getActivity()).startSearchAddressOnline();
						return true;
					}
				});
			}
		}

	}
	
	private OsmandApplication getApplication() {
		return (OsmandApplication) getActivity().getApplication();
	}

	private Intent createIntent(Class<?> cl){
		LatLon location = null;
		Intent intent = getActivity().getIntent();
		if(intent != null){
			double lat = intent.getDoubleExtra(SearchActivity.SEARCH_LAT, 0);
			double lon = intent.getDoubleExtra(SearchActivity.SEARCH_LON, 0);
			if(lat != 0 || lon != 0){
				location = new LatLon(lat, lon);
			}
		}
		if (location == null && getActivity() instanceof SearchActivity) {
			location = ((SearchActivity) getActivity()).getSearchPoint();
		}
		Intent newIntent = new Intent(getActivity(), cl);
		if (location != null) {
			newIntent.putExtra(SearchActivity.SEARCH_LAT, location.getLatitude());
			newIntent.putExtra(SearchActivity.SEARCH_LON, location.getLongitude());
		}
		
		if(intent != null && getActivity() instanceof SearchAddressActivity) {
			newIntent.putExtra(SearchByNameAbstractActivity.SELECT_ADDRESS, true);
		}
		return newIntent;
	}
	
	private void attachListeners() {
		countryButton.setOnClickListener(new View.OnClickListener(){
			@Override
			public void onClick(View v) {
				startActivity(createIntent(SearchRegionByNameActivity.class));
			}
		});
		cityButton.setOnClickListener(new View.OnClickListener(){
			@Override
			public void onClick(View v) {
				startActivity(createIntent(SearchCityByNameActivity.class));
			}
		});
		streetButton.setOnClickListener(new View.OnClickListener(){
			@Override
			public void onClick(View v) {
				startActivity(createIntent(SearchStreetByNameActivity.class));
			}
		});
		buildingButton.setOnClickListener(new View.OnClickListener(){
			@Override
			public void onClick(View v) {
				if(radioBuilding){
					startActivity(createIntent(SearchBuildingByNameActivity.class));
				} else {
					startActivity(createIntent(SearchStreet2ByNameActivity.class));
				}
			}
		});
		OsmandApplication app = getApplication();
		Drawable icon = getApplication().getUIUtilities().getThemedIcon(R.drawable.ic_action_remove_dark);
		((ImageView)findViewById(R.id.ResetBuilding)).setBackgroundDrawable(icon);
		findViewById(R.id.ResetBuilding).setOnClickListener(new View.OnClickListener(){
			@Override
			public void onClick(View v) {
				building = null;
				searchPoint = null;
				osmandSettings.setLastSearchedBuilding("", null);
				//also empties Point, REMOVES intersecting street
				updateUI();
			}
		 });
		((ImageView)findViewById(R.id.ResetStreet)).setBackgroundDrawable(icon);
		 findViewById(R.id.ResetStreet).setOnClickListener(new View.OnClickListener(){
			@Override
			public void onClick(View v) {
				street = null;
				street2 = null;
				building = null;
				searchPoint = null;
				osmandSettings.setLastSearchedStreet("", null);
				//also empties Building, (Intersecting Street), Point
				updateUI();
			}
		 });
		 ((ImageView)findViewById(R.id.ResetCity)).setBackgroundDrawable(icon);
		 findViewById(R.id.ResetCity).setOnClickListener(new View.OnClickListener(){
			@Override
			public void onClick(View v) {
				postcode = null;
				city = null;
				street = null;
				street2 = null;
				building = null;
				searchPoint = null;
				osmandSettings.setLastSearchedCity(-1L, "", null);
				//also empties Street, (Intersecting Street), Building, Point, REMOVES Postcode
				updateUI();
			}
		 });
		 ((ImageView)findViewById(R.id.ResetCountry)).setBackgroundDrawable(icon);
		 findViewById(R.id.ResetCountry).setOnClickListener(new View.OnClickListener(){
			@Override
			public void onClick(View v) {
				region = null;
				postcode = null;
				city = null;
				street = null;
				street2 = null;
				building = null;
				searchPoint = null;
				osmandSettings.setLastSearchedRegion("", null);
				// also empties City, Postcode, Street, (Interseting street), Building, Point
				updateUI();
			}
		});
		((RadioGroup)findViewById(R.id.RadioGroup)).setOnCheckedChangeListener(new RadioGroup.OnCheckedChangeListener(){
			@Override
			public void onCheckedChanged(RadioGroup group, int checkedId) {
				SearchAddressFragment.this.radioBuilding = checkedId == R.id.RadioBuilding;
				if(radioBuilding){
					SearchAddressFragment.this.street2 = null;
				} else {
					SearchAddressFragment.this.building = null;
				}
				updateBuildingSection();
			}
		});
	}
	
	public static class AddressInformation {
		String objectType = "";
		int zoom = 14;
		public String objectName ="";
		
		public PointDescription getHistoryName() {
			return new PointDescription(PointDescription.POINT_TYPE_ADDRESS, objectType, objectName);
		}
		
		public static AddressInformation build2StreetIntersection(Context ctx, OsmandSettings settings){
			AddressInformation ai = new AddressInformation();
			String cityName = getCityName(settings);
			ai.objectName = settings.getLastSearchedStreet() +" x " +
 					settings.getLastSearchedIntersectedStreet() + " " + cityName;
			ai.objectType = cityName;
			ai.zoom = 17;
			return ai;
		}
		
		public static AddressInformation buildStreet(Context ctx, OsmandSettings settings){
			AddressInformation ai = new AddressInformation();
			String cityName = getCityName(settings);
			String street = settings.getLastSearchedStreet();
			ai.objectName = street;
			ai.objectType = cityName;
			ai.zoom = 16;
			return ai;
		}
		
		public static AddressInformation buildBuilding(Context ctx, OsmandSettings settings){
			AddressInformation ai = new AddressInformation();
			String cityName = getCityName(settings);
			String street = settings.getLastSearchedStreet();
			String building = settings.getLastSearchedBuilding();
			ai.objectName = street + " " + building;
			ai.objectType = cityName;
			ai.zoom = 17;
			return ai;
		}

		private static String getCityName(OsmandSettings settings) {
			String postcode = settings.getLastSearchedPostcode();
			String city = settings.getLastSearchedCityName();
			String cityName = !Algorithms.isEmpty(postcode) ? postcode : city;
			return cityName;
		}

		private static String getRegionName(Context ctx, OsmandSettings settings) {
			OsmandApplication app = ((OsmandApplication) ctx.getApplicationContext());
			RegionAddressRepository reg = app.getResourceManager().getRegionRepository(settings.getLastSearchedRegion());
			if(reg != null) {
				return FileNameTranslationHelper.getFileName(ctx, 
						app.getResourceManager().getOsmandRegions(), reg.getFileName());
			} else {
				return settings.getLastSearchedRegion().replace('_', ' ');
			}
		}
		
		public static AddressInformation buildCity(Context ctx, OsmandSettings settings){
			AddressInformation ai = new AddressInformation();
			String city = settings.getLastSearchedCityName();
			ai.objectName = city;
			ai.objectType = getRegionName(ctx, settings);
			ai.zoom = 14;
			return ai;
		}
	}
	
	public void select(int mode) {
		if (searchPoint == null) {
			Toast.makeText(getActivity(), R.string.please_select_address, Toast.LENGTH_SHORT).show();
			return;
		}
		AddressInformation ai = new AddressInformation();
		PointDescription pointDescription = ai.getHistoryName();
		if (!Algorithms.isEmpty(street2) && !Algorithms.isEmpty(street)) {
			ai = AddressInformation.build2StreetIntersection(getActivity(), osmandSettings);
			pointDescription.setName(street2);
			pointDescription.setTypeName(getRegionName() + ", " + city);
		} else if (!Algorithms.isEmpty(building)) {
			ai = AddressInformation.buildBuilding(getActivity(), osmandSettings);
			pointDescription.setName(street + ", " + building);
			pointDescription.setTypeName(getRegionName() + ", " + city);
		} else if (!Algorithms.isEmpty(street)) {
			ai = AddressInformation.buildStreet(getActivity(), osmandSettings);
			pointDescription.setName(street);
			pointDescription.setTypeName(getRegionName() + ", " + city);
		} else if(!Algorithms.isEmpty(city)) {
			ai = AddressInformation.buildCity(getActivity(), osmandSettings);
			pointDescription.setName(city);
			pointDescription.setTypeName(getRegionName());
		}

		if(mode == SELECT_POINT ){
			Intent intent = getActivity().getIntent();
			intent.putExtra(SELECT_ADDRESS_POINT_INTENT_KEY, ai.objectName);
			intent.putExtra(SELECT_ADDRESS_POINT_LAT, searchPoint.getLatitude());
			intent.putExtra(SELECT_ADDRESS_POINT_LON, searchPoint.getLongitude());
			getActivity().setResult(SELECT_ADDRESS_POINT_RESULT_OK, intent);
			getActivity().finish();
		} else {
			if (mode == SHOW_ON_MAP) {
				osmandSettings.setMapLocationToShow(searchPoint.getLatitude(), searchPoint.getLongitude(), ai.zoom, pointDescription);
				MapActivity.launchMapActivityMoveToTop(getActivity());
			}
		}
	}
	
	
	protected void updateBuildingSection(){
		if(radioBuilding){
			((TextView)findViewById(R.id.BuildingText)).setText(R.string.search_address_building);
			if(Algorithms.isEmpty(building)){
				((TextView)findViewById(R.id.BuildingButton)).setText(R.string.choose_building);
			} else {
				((TextView)findViewById(R.id.BuildingButton)).setText(building);
			}
		} else {
			((TextView)findViewById(R.id.BuildingText)).setText(R.string.search_address_street);
			if(Algorithms.isEmpty(street2)){
				((TextView)findViewById(R.id.BuildingButton)).setText(R.string.choose_intersected_street);
			} else {
				((TextView)findViewById(R.id.BuildingButton)).setText(street2);
			}
		}
		findViewById(R.id.ResetBuilding).setEnabled(!Algorithms.isEmpty(street2) || !Algorithms.isEmpty(building));
	}

	private View findViewById(int resId) {
		return view.findViewById(resId);
	}

	protected void updateUI(){
		findViewById(R.id.ResetCountry).setEnabled(!Algorithms.isEmpty(region));
		if(Algorithms.isEmpty(region)){
			countryButton.setText(R.string.ChooseCountry);
		} else {
			String rnname = getRegionName();
			countryButton.setText(rnname);
		}

		findViewById(R.id.ResetCity).setEnabled(!Algorithms.isEmpty(city) || !Algorithms.isEmpty(postcode));
		if(Algorithms.isEmpty(city) && Algorithms.isEmpty(postcode)){
			cityButton.setText(R.string.choose_city);
		} else {
			if(!Algorithms.isEmpty(postcode)){
				cityButton.setText(postcode);
			} else {
				cityButton.setText(city.replace('_', ' '));
			}
		}
		cityButton.setEnabled(!Algorithms.isEmpty(region));

		findViewById(R.id.ResetStreet).setEnabled(!Algorithms.isEmpty(street));
		if(Algorithms.isEmpty(street)){
			streetButton.setText(R.string.choose_street);
		} else {
			streetButton.setText(street);
		}
		streetButton.setEnabled(!Algorithms.isEmpty(city) || !Algorithms.isEmpty(postcode));
		
		buildingButton.setEnabled(!Algorithms.isEmpty(street));
		findViewById(R.id.RadioGroup).setVisibility(Algorithms.isEmpty(street) ? View.GONE : View.VISIBLE);
		
		if(radioBuilding){
			((RadioButton)findViewById(R.id.RadioBuilding)).setChecked(true);
		} else {
			((RadioButton)findViewById(R.id.RadioIntersStreet)).setChecked(true);
		}
		updateBuildingSection();
	}

	private String getRegionName() {
		OsmandApplication app = getApplication();
		RegionAddressRepository reg = app.getResourceManager().getRegionRepository(region);
		if (reg != null) {
			return FileNameTranslationHelper.getFileName(app,
					app.getResourceManager().getOsmandRegions(), reg.getFileName());
		} else {
			return region;
		}
	}
	
	public void loadData() {
		if (!Algorithms.isEmpty(region)) {
			String postcodeStr = osmandSettings.getLastSearchedPostcode();
			if (!Algorithms.isEmpty(postcodeStr)) {
				postcode = postcodeStr;
			} else {
				city = osmandSettings.getLastSearchedCityName();
			}

			if (!Algorithms.isEmpty(postcode) || !Algorithms.isEmpty(city)) {
				street = osmandSettings.getLastSearchedStreet();
				if (!Algorithms.isEmpty(street)) {
					String str = osmandSettings.getLastSearchedIntersectedStreet();
					radioBuilding = Algorithms.isEmpty(str);
					if (!radioBuilding) {
						street2 = str;
					} else {
						building = osmandSettings.getLastSearchedBuilding();
					}
				}
			}
		}
	}
	
	@Override
	public void onResume() {
		super.onResume();
		searchPoint = osmandSettings.getLastSearchedPoint();
		region = null;
		postcode = null;
		city = null;
		street = null;
		building = null;
		region = osmandSettings.getLastSearchedRegion();
		loadData();
		updateUI();
	}
<<<<<<< HEAD

	public static boolean showInstance(@NonNull FragmentManager fragmentManager, @Nullable Bundle arguments) {
		if (!fragmentManager.isStateSaved() && fragmentManager.findFragmentByTag(TAG) == null) {
			SearchAddressFragment details = new SearchAddressFragment();
			details.setArguments(arguments);
			fragmentManager.beginTransaction()
					.add(android.R.id.content, details, TAG)
					.commitAllowingStateLoss();
			return true;
		}
		return false;
	}
=======
>>>>>>> fef6c1ab
}<|MERGE_RESOLUTION|>--- conflicted
+++ resolved
@@ -280,7 +280,7 @@
 			ai.zoom = 16;
 			return ai;
 		}
-		
+
 		public static AddressInformation buildBuilding(Context ctx, OsmandSettings settings){
 			AddressInformation ai = new AddressInformation();
 			String cityName = getCityName(settings);
@@ -458,7 +458,7 @@
 			}
 		}
 	}
-	
+
 	@Override
 	public void onResume() {
 		super.onResume();
@@ -472,7 +472,6 @@
 		loadData();
 		updateUI();
 	}
-<<<<<<< HEAD
 
 	public static boolean showInstance(@NonNull FragmentManager fragmentManager, @Nullable Bundle arguments) {
 		if (!fragmentManager.isStateSaved() && fragmentManager.findFragmentByTag(TAG) == null) {
@@ -485,6 +484,4 @@
 		}
 		return false;
 	}
-=======
->>>>>>> fef6c1ab
 }