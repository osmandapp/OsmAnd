--- conflicted
+++ resolved
@@ -109,14 +109,6 @@
 		CustomTitleBar titleBar = new CustomTitleBar(this, R.string.local_index_download, R.drawable.tab_download_screen_icon);
 		setContentView(R.layout.download_index);
 		titleBar.afterSetContentView();
-<<<<<<< HEAD
-	    tracker = GoogleAnalyticsTracker.getInstance();
-	    // Start the tracker in manual dispatch mode...
-	    tracker.startNewSession(getString(R.string.ga_api_key), 60, this);
-	    setCustomVarsToTracker();
-	    tracker.trackPageView("/download.activity?" +Version.getVersionAsURLParam(this));
-=======
->>>>>>> ccc45683
 		
 		downloadFileHelper = new DownloadFileHelper(this);
 		findViewById(R.id.DownloadButton).setOnClickListener(new View.OnClickListener(){
