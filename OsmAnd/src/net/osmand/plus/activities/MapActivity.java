--- conflicted
+++ resolved
@@ -1163,13 +1163,8 @@
 					SettingsActivity.class);
 			startActivity(intentSettings);
 			return true;
-<<<<<<< HEAD
-		case R.id.map_where_am_i:
+		} else if (itemId == R.id.map_where_am_i) {
 			whereAmIDialog();
-=======
-		} else if (itemId == R.id.map_where_am_i) {
-			backToLocationImpl();
->>>>>>> adffdd59
 			return true;
 		} else if (itemId == R.id.map_show_gps_status) {
 			startGpsStatusIntent();
