package net.osmand.plus.activities;

import java.io.File;
import java.util.ArrayList;
import java.util.List;

<<<<<<< HEAD
import net.osmand.access.AccessibleActivity;
import net.osmand.access.AccessibleToast;
import net.osmand.access.NavigationInfo;
=======
import com.google.android.apps.analytics.easytracking.TrackedActivity;

>>>>>>> 4c419483
import net.osmand.Algoritms;
import net.osmand.GPXUtilities;
import net.osmand.GPXUtilities.GPXFile;
import net.osmand.GPXUtilities.WptPt;
import net.osmand.LogUtil;
import net.osmand.Version;
import net.osmand.data.MapTileDownloader.DownloadRequest;
import net.osmand.data.MapTileDownloader.IMapDownloaderCallback;
import net.osmand.map.IMapLocationListener;
import net.osmand.osm.LatLon;
import net.osmand.plus.BusyIndicator;
import net.osmand.plus.FavouritesDbHelper;
import net.osmand.plus.OsmandSettings;
import net.osmand.plus.R;
import net.osmand.plus.ResourceManager;
import net.osmand.plus.activities.search.SearchActivity;
import net.osmand.plus.routing.RouteAnimation;
import net.osmand.plus.routing.RouteProvider.GPXRouteParams;
import net.osmand.plus.routing.RoutingHelper;
import net.osmand.plus.views.AnimateDraggingMapThread;
import net.osmand.plus.views.MapTileLayer;
import net.osmand.plus.views.OsmandMapTileView;
import net.osmand.plus.views.PointLocationLayer;
import android.app.Activity;
import android.app.AlertDialog;
import android.app.AlertDialog.Builder;
import android.app.Dialog;
import android.app.Notification;
import android.app.NotificationManager;
import android.app.PendingIntent;
import android.app.ProgressDialog;
import android.content.ActivityNotFoundException;
import android.content.ComponentName;
import android.content.DialogInterface;
import android.content.Intent;
import android.content.pm.PackageManager;
import android.content.pm.ResolveInfo;
import android.graphics.Color;
import android.graphics.drawable.ColorDrawable;
import android.hardware.Sensor;
import android.hardware.SensorEvent;
import android.hardware.SensorEventListener;
import android.hardware.SensorManager;
import android.location.Location;
import android.location.LocationListener;
import android.location.LocationManager;
import android.location.LocationProvider;
import android.media.AudioManager;
import android.net.Uri;
import android.os.AsyncTask;
import android.os.Build;
import android.os.Bundle;
import android.os.Environment;
import android.os.Handler;
import android.os.Message;
import android.provider.Settings.Secure;
import android.util.Log;
import android.view.KeyEvent;
import android.view.Menu;
import android.view.MenuInflater;
import android.view.MenuItem;
import android.view.MotionEvent;
import android.view.View;
import android.view.View.OnClickListener;
import android.view.Window;
import android.view.animation.AccelerateInterpolator;
import android.view.animation.Animation;
import android.view.animation.Transformation;
import android.widget.Toast;

<<<<<<< HEAD
public class MapActivity extends AccessibleActivity implements IMapLocationListener, SensorEventListener {
=======
public class MapActivity extends TrackedActivity implements IMapLocationListener, SensorEventListener {
>>>>>>> 4c419483

	private static final String GPS_STATUS_ACTIVITY = "com.eclipsim.gpsstatus2.GPSStatus"; //$NON-NLS-1$
	private static final String GPS_STATUS_COMPONENT = "com.eclipsim.gpsstatus2"; //$NON-NLS-1$
	
	// stupid error but anyway hero 2.1 : always lost gps signal (temporarily unavailable) for timeout = 2000
	private static final int GPS_TIMEOUT_REQUEST = 0;
	private static final int GPS_DIST_REQUEST = 0;
	// use only gps (not network) for 12 seconds 
	private static final int USE_ONLY_GPS_INTERVAL = 12000; 
	
	private static final int SHOW_POSITION_MSG_ID = 7;
	private static final int SHOW_POSITION_DELAY = 2500;
	private static final float ACCURACY_FOR_GPX_AND_ROUTING = 50;
	
	private static final int AUTO_FOLLOW_MSG_ID = 8; 
	private static final int LOST_LOCATION_MSG_ID = 10;
	private static final long LOST_LOCATION_CHECK_DELAY = 20000;
	
	private static final int LONG_KEYPRESS_MSG_ID = 28;
	private static final int LONG_KEYPRESS_DELAY = 500;

	private long lastTimeAutoZooming = 0;
	
	private long lastTimeGPSLocationFixed = 0;
	
    /** Called when the activity is first created. */
	private OsmandMapTileView mapView;
	final private MapActivityActions mapActions = new MapActivityActions(this);
	private EditingPOIActivity poiActions;
	final private MapActivityLayers mapLayers = new MapActivityLayers(this);
	final private NavigationInfo navigationInfo = new NavigationInfo(this);
	
	private SavingTrackHelper savingTrackHelper;
	private LiveMonitoringHelper liveMonitoringHelper;
	private RoutingHelper routingHelper;
	
	private boolean sensorRegistered = false;

	// Notification status
	private NotificationManager mNotificationManager;
	private int APP_NOTIFICATION_ID;
	// handler to show/hide trackball position and to link map with delay
	private Handler uiHandler = new Handler();
	// Current screen orientation
	private int currentScreenOrientation;
	// 
	private Dialog progressDlg = null;
	// App settings
	private OsmandSettings settings;
	// Store previous map rotation settings for rotate button
	private Integer previousMapRotate = null;

	private RouteAnimation routeAnimation = new RouteAnimation();

	private boolean isMapLinkedToLocation = false;
	private ProgressDialog startProgressDialog;
	private List<DialogProvider> dialogProviders = new ArrayList<DialogProvider>(2);
	
	private Notification getNotification(){
		Intent notificationIndent = new Intent(this, MapActivity.class);
		notificationIndent.setFlags(Intent.FLAG_ACTIVITY_CLEAR_TOP);
		Notification notification = new Notification(R.drawable.icon, "", //$NON-NLS-1$
				System.currentTimeMillis());
		notification.setLatestEventInfo(this, Version.getAppName(this),
				getString(R.string.go_back_to_osmand), PendingIntent.getActivity(
						this, 0, notificationIndent,
						PendingIntent.FLAG_UPDATE_CURRENT));
		return notification;
	}
	
	@Override
	public void onCreate(Bundle savedInstanceState) {
		super.onCreate(savedInstanceState);
		settings = getMyApplication().getSettings();		
		requestWindowFeature(Window.FEATURE_NO_TITLE); 
		// Full screen is not used here
		//getWindow().setFlags(WindowManager.LayoutParams.FLAG_FULLSCREEN, WindowManager.LayoutParams.FLAG_FULLSCREEN);
		setContentView(R.layout.main);
		startProgressDialog = new ProgressDialog(this);
		startProgressDialog.setCancelable(true);
		((OsmandApplication) getApplication()).checkApplicationIsBeingInitialized(this, startProgressDialog);
		// Do some action on close
		startProgressDialog.setOnDismissListener(new DialogInterface.OnDismissListener() {
			@Override
			public void onDismiss(DialogInterface dialog) {
				OsmandApplication app = ((OsmandApplication) getApplication());
				if (settings.MAP_VECTOR_DATA.get() && app.getResourceManager().getRenderer().isEmpty()) {
					AccessibleToast.makeText(MapActivity.this, getString(R.string.no_vector_map_loaded), Toast.LENGTH_LONG).show();
				}
			}
		});
		parseLaunchIntentLocation();
		
		mapView = (OsmandMapTileView) findViewById(R.id.MapView);
		mapView.setTrackBallDelegate(new OsmandMapTileView.OnTrackBallListener(){
			@Override
			public boolean onTrackBallEvent(MotionEvent e) {
				showAndHideMapPosition();
				return MapActivity.this.onTrackballEvent(e);
			}

		});
		poiActions = new EditingPOIActivity(this);
		getMyApplication().getResourceManager().getMapTileDownloader().addDownloaderCallback(new IMapDownloaderCallback(){
			@Override
			public void tileDownloaded(DownloadRequest request) {
				if(request != null && !request.error && request.fileToSave != null){
					ResourceManager mgr = getMyApplication().getResourceManager();
					mgr.tileDownloaded(request);
				}
				if(request == null || !request.error){
					mapView.tileDownloaded(request);
				}
			}
		});
		
				
		savingTrackHelper = new SavingTrackHelper(this);
		liveMonitoringHelper = new LiveMonitoringHelper(this);
		LatLon pointToNavigate = settings.getPointToNavigate();
		
		routingHelper = getMyApplication().getRoutingHelper();
		// This situtation could be when navigation suddenly crashed and after restarting
		// it tries to continue the last route
		if(settings.FOLLOW_THE_ROUTE.get() && !routingHelper.isRouteCalculated()){
			restoreRoutingMode(pointToNavigate);
		}
		
		mapView.setMapLocationListener(this);
		mapLayers.createLayers(mapView);
		
		if(!settings.isLastKnownMapLocation()){
			// show first time when application ran
			LocationManager service = (LocationManager) getSystemService(LOCATION_SERVICE);
			Location location = null;
			for (String provider : service.getAllProviders()) {
				try {
					Location loc = service.getLastKnownLocation(provider);
					if (location == null) {
						location = loc;
					} else if (loc != null && location.getTime() < loc.getTime()) {
						location = loc;
					}
				} catch (IllegalArgumentException e) {
					Log.d(LogUtil.TAG, "Location provider not available"); //$NON-NLS-1$
				}
			}
			if(location != null){
				mapView.setLatLon(location.getLatitude(), location.getLongitude());
				mapView.setZoom(14);
			}
		}
		
		addDialogProvider(mapActions);
		addDialogProvider(poiActions);
		addDialogProvider(mapLayers.getOsmBugsLayer());
	}

	@Override
	protected void onResume() {
		super.onResume();
		if (settings.MAP_SCREEN_ORIENTATION.get() != getRequestedOrientation()) {
			setRequestedOrientation(settings.MAP_SCREEN_ORIENTATION.get());
			// can't return from this method we are not sure if activity will be recreated or not
		}
		mapLayers.getNavigationLayer().setPointToNavigate(settings.getPointToNavigate());

		currentScreenOrientation = getWindow().getWindowManager().getDefaultDisplay().getOrientation();

		// for voice navigation
		if (settings.AUDIO_STREAM_GUIDANCE.get() != null) {
			setVolumeControlStream(settings.AUDIO_STREAM_GUIDANCE.get());
		} else {
			setVolumeControlStream(AudioManager.STREAM_MUSIC);
		}

		mapLayers.updateMapSource(mapView, null);
		updateApplicationModeSettings();

		mapLayers.getPoiMapLayer().setFilter(settings.getPoiFilterForMap((OsmandApplication) getApplication()));

		mapLayers.getMapInfoLayer().getBackToLocation().setEnabled(false);
		// by default turn off causing unexpected movements due to network establishing
		// best to show previous location
		setMapLinkedToLocation(false);

		// if destination point was changed try to recalculate route 
		if (routingHelper.isFollowingMode() && !Algoritms.objectEquals(settings.getPointToNavigate(), routingHelper.getFinalLocation())) {
			routingHelper.setFinalAndCurrentLocation(settings.getPointToNavigate(), routingHelper.getCurrentLocation(), routingHelper.getCurrentGPXRoute());
		}

		LocationManager service = (LocationManager) getSystemService(LOCATION_SERVICE);
		try {
			service.requestLocationUpdates(LocationManager.GPS_PROVIDER, GPS_TIMEOUT_REQUEST, GPS_DIST_REQUEST, gpsListener);
		} catch (IllegalArgumentException e) {
			Log.d(LogUtil.TAG, "GPS location provider not available"); //$NON-NLS-1$
		}
		// try to always ask for network provide : it is faster way to find location
		try {
			service.requestLocationUpdates(LocationManager.NETWORK_PROVIDER, GPS_TIMEOUT_REQUEST, GPS_DIST_REQUEST, networkListener);
		} catch (IllegalArgumentException e) {
			Log.d(LogUtil.TAG, "Network location provider not available"); //$NON-NLS-1$
		}

		if (settings != null && settings.isLastKnownMapLocation()) {
			LatLon l = settings.getLastKnownMapLocation();
			mapView.setLatLon(l.getLatitude(), l.getLongitude());
			mapView.setZoom(settings.getLastKnownMapZoom());
		}

		settings.MAP_ACTIVITY_ENABLED.set(true);
		checkExternalStorage();
		showAndHideMapPosition();

		LatLon cur = new LatLon(mapView.getLatitude(), mapView.getLongitude());
		LatLon latLonToShow = settings.getAndClearMapLocationToShow();
		String mapLabelToShow = settings.getAndClearMapLabelToShow();
		Object toShow = settings.getAndClearObjectToShow();
		if(mapLabelToShow != null && latLonToShow != null){
			mapLayers.getContextMenuLayer().setSelectedObject(toShow);
			mapLayers.getContextMenuLayer().setLocation(latLonToShow, mapLabelToShow);
		}
		if (latLonToShow != null && !latLonToShow.equals(cur)) {
			mapView.getAnimatedDraggingThread().startMoving(latLonToShow.getLatitude(), latLonToShow.getLongitude(), 
					settings.getMapZoomToShow(), true);
			
		}

		View progress = mapLayers.getMapInfoLayer().getProgressBar();
		if (progress != null) {
			getMyApplication().getResourceManager().setBusyIndicator(new BusyIndicator(this, progress));
		}

		getMyApplication().getDaynightHelper().onMapResume();
		mapView.refreshMap(true);
	}

	private void notRestoreRoutingMode(){
		boolean changed = settings.APPLICATION_MODE.set(ApplicationMode.DEFAULT);
		updateApplicationModeSettings();
		routingHelper.clearCurrentRoute(null);
		mapView.refreshMap(changed);	
	}

	private void restoreRoutingMode(final LatLon pointToNavigate) {
		final String gpxPath = settings.FOLLOW_THE_GPX_ROUTE.get();
		if (pointToNavigate == null && gpxPath == null) {
			notRestoreRoutingMode();
		} else {
			Builder builder = new AlertDialog.Builder(MapActivity.this);
			builder.setView(accessibleMessage(R.string.continue_follow_previous_route));
			builder.setPositiveButton(R.string.default_buttons_yes, new DialogInterface.OnClickListener() {
				@Override
				public void onClick(DialogInterface dialog, int which) {
					AsyncTask<String, Void, GPXFile> task = new AsyncTask<String, Void, GPXFile>() {
						@Override
						protected GPXFile doInBackground(String... params) {
							if (gpxPath != null) {
								// Reverse also should be stored ?
								GPXFile f = GPXUtilities.loadGPXFile(MapActivity.this, new File(gpxPath), false);
								if (f.warning != null) {
									return null;
								}
								return f;
							} else {
								return null;
							}
						}

						@Override
						protected void onPostExecute(GPXFile result) {
							final GPXRouteParams gpxRoute = result == null ? null : new GPXRouteParams(result, false);
							LatLon endPoint = pointToNavigate != null ? pointToNavigate : gpxRoute.getLastPoint();
							Location startPoint = gpxRoute == null ? null : gpxRoute.getStartPointForRoute();
							if (endPoint == null) {
								notRestoreRoutingMode();
							} else {
								routingHelper.setFollowingMode(true);
								routingHelper.setFinalAndCurrentLocation(endPoint, startPoint, gpxRoute);
								getMyApplication().showDialogInitializingCommandPlayer(MapActivity.this);
							}
						}
					};
					task.execute(gpxPath);

				}
			});
			builder.setNegativeButton(R.string.default_buttons_no, new DialogInterface.OnClickListener() {
				@Override
				public void onClick(DialogInterface dialog, int which) {
					notRestoreRoutingMode();
				}
			});
			builder.show();
		}

	}

	OsmandApplication getMyApplication() {
		return ((OsmandApplication) getApplication());
	}

	private void addDialogProvider(DialogProvider dp) {
		dialogProviders.add(dp);
	}
	
	@Override
	protected Dialog onCreateDialog(int id) {
	Dialog dialog = null;
	for (DialogProvider dp : dialogProviders) {
		dialog = dp.onCreateDialog(id);
		if (dialog != null) {
			return dialog;
		}
	}
		if (id == OsmandApplication.PROGRESS_DIALOG) {
			return startProgressDialog;
		}
		return null;
	}

	@Override
	protected void onPrepareDialog(int id, Dialog dialog) {
		super.onPrepareDialog(id, dialog);
		for (DialogProvider dp : dialogProviders) {
			dp.onPrepareDialog(id, dialog);
		}
	}

	public void changeZoom(int newZoom){
		boolean changeLocation = settings.AUTO_ZOOM_MAP.get();
		mapView.getAnimatedDraggingThread().startZooming(newZoom, changeLocation);
		AccessibleToast.makeText(this, getString(R.string.zoomIs) + " " + String.valueOf(newZoom), Toast.LENGTH_SHORT).show(); //$NON-NLS-1$
		showAndHideMapPosition();
	}

   
	public void backToMainMenu() {
		final Dialog dlg = new Dialog(this, R.style.Dialog_Fullscreen);
		final View menuView = (View) getLayoutInflater().inflate(R.layout.menu, null);
		menuView.setBackgroundColor(Color.argb(200, 150, 150, 150));
		dlg.setContentView(menuView);
		MainMenuActivity.onCreateMainMenu(dlg.getWindow(), this);
		Animation anim = new Animation() {
			@Override
			protected void applyTransformation(float interpolatedTime, Transformation t) {
				ColorDrawable colorDraw = ((ColorDrawable) menuView.getBackground());
				colorDraw.setAlpha((int) (interpolatedTime * 200));
			}
		};
		anim.setDuration(700);
		anim.setInterpolator(new AccelerateInterpolator());
		menuView.setAnimation(anim);

		View showMap = dlg.findViewById(R.id.MapButton);
		showMap.setOnClickListener(new OnClickListener() {
			@Override
			public void onClick(View v) {
				dlg.dismiss();
			}
		});
		View settingsButton = dlg.findViewById(R.id.SettingsButton);
		settingsButton.setOnClickListener(new OnClickListener() {
			@Override
			public void onClick(View v) {
				final Intent settings = new Intent(MapActivity.this, SettingsActivity.class);
				MapActivity.this.startActivity(settings);
				dlg.dismiss();
			}
		});

		View favouritesButton = dlg.findViewById(R.id.FavoritesButton);
		favouritesButton.setOnClickListener(new OnClickListener() {
			@Override
			public void onClick(View v) {
				final Intent favorites = new Intent(MapActivity.this, FavouritesActivity.class);
				favorites.setFlags(Intent.FLAG_ACTIVITY_REORDER_TO_FRONT);
				MapActivity.this.startActivity(favorites);
				dlg.dismiss();
			}
		});

		View closeButton = dlg.findViewById(R.id.CloseButton);
		closeButton.setOnClickListener(new OnClickListener() {
			@Override
			public void onClick(View v) {
				dlg.dismiss();

				getMyApplication().closeApplication();
				// 1. Work for almost all cases when user open apps from main menu
				Intent newIntent = new Intent(MapActivity.this, MainMenuActivity.class);
				newIntent.setFlags(Intent.FLAG_ACTIVITY_CLEAR_TOP);
				newIntent.putExtra(MainMenuActivity.APP_EXIT_KEY, MainMenuActivity.APP_EXIT_CODE);
				startActivity(newIntent);
				// 2. good analogue but user will come back to the current activity onResume()
				// so application is not reloaded !!!
				// moveTaskToBack(true);
				// 3. bad results if user comes from favorites
				// MapActivity.this.setResult(MainMenuActivity.APP_EXIT_CODE);
				// MapActivity.this.finish();
			}
		});

		View searchButton = dlg.findViewById(R.id.SearchButton);
		searchButton.setOnClickListener(new OnClickListener() {
			@Override
			public void onClick(View v) {
				final Intent search = new Intent(MapActivity.this, SearchActivity.class);
				LatLon loc = getMapLocation();
				search.putExtra(SearchActivity.SEARCH_LAT, loc.getLatitude());
				search.putExtra(SearchActivity.SEARCH_LON, loc.getLongitude());
				// causes wrong position caching:  search.setFlags(Intent.FLAG_ACTIVITY_REORDER_TO_FRONT);
				search.setFlags(Intent.FLAG_ACTIVITY_CLEAR_TOP);
				MapActivity.this.startActivity(search);
				dlg.dismiss();
			}
		});
		menuView.setOnClickListener(new OnClickListener() {

			@Override
			public void onClick(View v) {
				dlg.dismiss();
			}
		});

		dlg.show();
		// Intent newIntent = new Intent(MapActivity.this, MainMenuActivity.class);
		// newIntent.setFlags(Intent.FLAG_ACTIVITY_CLEAR_TOP);
		// startActivity(newIntent);
	}
 
<<<<<<< HEAD
    @Override
    public boolean onKeyDown(int keyCode, KeyEvent event) {
        if (keyCode == KeyEvent.KEYCODE_DPAD_CENTER) {
            if (!uiHandler.hasMessages(LONG_KEYPRESS_MSG_ID)) {
                Message msg = Message.obtain(uiHandler, new Runnable() {
                        @Override
                            public void run() {
                            emitNavigationHint();
                        }
                    });
                msg.what = LONG_KEYPRESS_MSG_ID;
                uiHandler.sendMessageDelayed(msg, LONG_KEYPRESS_DELAY);
            }
            return true;
        } else if (keyCode == KeyEvent.KEYCODE_SEARCH && event.getRepeatCount() == 0) {
=======
	@Override
	public boolean onKeyDown(int keyCode, KeyEvent event) {
		if (keyCode == KeyEvent.KEYCODE_BACK) {
			//some application/hardware needs that back button reacts on key up, so
			//that they could do some key combinations with it...
			// Victor : doing in that way doesn't close dialog properly!
			//return true;
		} else if (keyCode == KeyEvent.KEYCODE_SEARCH && event.getRepeatCount() == 0) {
>>>>>>> 4c419483
			Intent newIntent = new Intent(MapActivity.this, SearchActivity.class);
			// causes wrong position caching:  newIntent.setFlags(Intent.FLAG_ACTIVITY_REORDER_TO_FRONT);
			LatLon loc = getMapLocation();
			newIntent.putExtra(SearchActivity.SEARCH_LAT, loc.getLatitude());
			newIntent.putExtra(SearchActivity.SEARCH_LON, loc.getLongitude());
			startActivity(newIntent);
			newIntent.setFlags(Intent.FLAG_ACTIVITY_CLEAR_TOP);
			return true;
		} else if (!routingHelper.isFollowingMode()) {
			if (keyCode == KeyEvent.KEYCODE_VOLUME_UP && event.getRepeatCount() == 0) {
				if (mapView.isZooming()) {
					changeZoom(mapView.getZoom() + 2);
				} else {
					changeZoom(mapView.getZoom() + 1);
				}
				return true;
			} else if (keyCode == KeyEvent.KEYCODE_VOLUME_DOWN && event.getRepeatCount() == 0) {
				changeZoom(mapView.getZoom() - 1);
				return true;
			}
		}
<<<<<<< HEAD
        return super.onKeyDown(keyCode, event);
    }

    public String getNavigationHint(LatLon point) {
        String hint = navigationInfo.getDirectionString(point, mapLayers.getLocationLayer().getHeading());
        if (hint == null)
            hint = getString(R.string.no_info);
        return hint;
    }

    private void emitNavigationHint() {
        final LatLon point = settings.getPointToNavigate();
        if (point != null) {
            if (routingHelper.isRouteCalculated()) {
                routingHelper.getVoiceRouter().announceCurrentDirection();
            } else {
                AccessibleToast.makeText(this, getNavigationHint(point), Toast.LENGTH_LONG).show();
            }
        } else {
            AccessibleToast.makeText(this, R.string.mark_final_location_first, Toast.LENGTH_SHORT).show();
        }
    }

    private void whereAmIDialog() {
        final List<String> items = new ArrayList<String>();
        items.add(getString(R.string.show_location));
        items.add(getString(R.string.show_details));
        AlertDialog.Builder menu = new AlertDialog.Builder(this);
        menu.setItems(items.toArray(new String[items.size()]),
                      new DialogInterface.OnClickListener() {
                          @Override
                          public void onClick(DialogInterface dialog, int item) {
                              dialog.dismiss();
                              switch (item) {
                              case 0:
                                  backToLocationImpl();
                                  break;
                              case 1:
                                  navigationInfo.show(settings.getPointToNavigate(), mapLayers.getLocationLayer().getHeading());
                                  break;
                              default:
                                  break;
                              }
                          }
                      });
        menu.show();
    }
    
    public void setMapLocation(double lat, double lon){
=======
		return super.onKeyDown(keyCode, event);
	}

	public void setMapLocation(double lat, double lon){
>>>>>>> 4c419483
		mapView.setLatLon(lat, lon);
		locationChanged(lat, lon, this);
	}

	@Override
	public boolean onTrackballEvent(MotionEvent event) {
		if(event.getAction() == MotionEvent.ACTION_MOVE && settings.USE_TRACKBALL_FOR_MOVEMENTS.get()){
			float x = event.getX();
			float y = event.getY();
			LatLon l = mapView.getLatLonFromScreenPoint(mapView.getCenterPointX() + x * 15, mapView.getCenterPointY() + y * 15);
			setMapLocation(l.getLatitude(), l.getLongitude());
			return true;
		}
		return super.onTrackballEvent(event);
	}

	@Override
	protected void onStart() {
		super.onStart();
	}

	protected void setProgressDlg(Dialog progressDlg) {
		this.progressDlg = progressDlg;
	}

	protected Dialog getProgressDlg() {
		return progressDlg;
	}

	@Override
	protected void onStop() {
		if(routingHelper.isFollowingMode()){
			mNotificationManager = (NotificationManager) getSystemService(NOTIFICATION_SERVICE);
			mNotificationManager.notify(APP_NOTIFICATION_ID, getNotification());
		}
		if(progressDlg != null){
			progressDlg.dismiss();
			progressDlg = null;
		}
		super.onStop();
	}

	@Override
	protected void onDestroy() {
		super.onDestroy();
		savingTrackHelper.close();
		routeAnimation.close();
		if(mNotificationManager != null){
			mNotificationManager.cancel(APP_NOTIFICATION_ID);
		}
		getMyApplication().getResourceManager().getMapTileDownloader().removeDownloaderCallback(mapView);
	}



	private void registerUnregisterSensor(Location location){
		boolean currentShowingAngle = settings.SHOW_VIEW_ANGLE.get(); 
		int currentMapRotation = settings.ROTATE_MAP.get();
		boolean show = (currentShowingAngle && location != null) || currentMapRotation == OsmandSettings.ROTATE_MAP_COMPASS;
		// show point view only if gps enabled
		if (sensorRegistered && !show) {
			Log.d(LogUtil.TAG, "Disable sensor"); //$NON-NLS-1$
			((SensorManager) getSystemService(SENSOR_SERVICE)).unregisterListener(this);
			sensorRegistered = false;
			mapLayers.getLocationLayer().setHeading(null);
		} else if (!sensorRegistered && show) {
			Log.d(LogUtil.TAG, "Enable sensor"); //$NON-NLS-1$
			SensorManager sensorMgr = (SensorManager) getSystemService(SENSOR_SERVICE);
			Sensor s = sensorMgr.getDefaultSensor(Sensor.TYPE_ORIENTATION);
			if (s != null) {
				sensorMgr.registerListener(this, s, SensorManager.SENSOR_DELAY_UI);
			}
			sensorRegistered = true;
		}
	}

	public void backToLocationImpl() {
		mapLayers.getMapInfoLayer().getBackToLocation().setEnabled(false);
		PointLocationLayer locationLayer = mapLayers.getLocationLayer();
		if(!isMapLinkedToLocation()){
			setMapLinkedToLocation(true);
			if(locationLayer.getLastKnownLocation() != null){
				Location lastKnownLocation = locationLayer.getLastKnownLocation();
				AnimateDraggingMapThread thread = mapView.getAnimatedDraggingThread();
				int fZoom = mapView.getZoom() < 14 ? 14 : mapView.getZoom();
				thread.startMoving( lastKnownLocation.getLatitude(), lastKnownLocation.getLongitude(), fZoom, false);
			}
		}
		if(locationLayer.getLastKnownLocation() == null){
			AccessibleToast.makeText(this, R.string.unknown_location, Toast.LENGTH_LONG).show();
		}
	}

	private void updateSpeedBearing(Location location) {
		// For network/gps it's bad way (not accurate). It's widely used for testing purposes
		// possibly keep using only for emulator case
		PointLocationLayer locationLayer = mapLayers.getLocationLayer();
		if (isRunningOnEmulator()
			&& locationLayer.getLastKnownLocation() != null && location != null) {
			if (locationLayer.getLastKnownLocation().distanceTo(location) > 3) {
				float d = location.distanceTo(locationLayer.getLastKnownLocation());
				long time = location.getTime() - locationLayer.getLastKnownLocation().getTime();
				float speed;
				if (time == 0) {
					speed = 0;
				} else {
					speed = ((float) d * 1000) / time ;
				}
				// Be aware only for emulator ! code is incorrect in case of airplane
				if (speed > 100) {
					speed = 100;
				}
				location.setSpeed(speed);
			}
		}
		if(locationLayer.getLastKnownLocation() != null && location != null && location.hasBearing()){
			if(locationLayer.getLastKnownLocation().distanceTo(location) > 10 && !isRunningOnEmulator()){
				location.setBearing(locationLayer.getLastKnownLocation().bearingTo(location));
			}
		}
	}

	public void setLocation(Location location){
		if(Log.isLoggable(LogUtil.TAG, Log.DEBUG)){
			Log.d(LogUtil.TAG, "Location changed " + location.getProvider()); //$NON-NLS-1$
		}
		if(location != null ){
			// write only with 50 meters accuracy
			if (!location.hasAccuracy() || location.getAccuracy() < ACCURACY_FOR_GPX_AND_ROUTING) {
				if (settings.SAVE_TRACK_TO_GPX.get()) {
					savingTrackHelper.insertData(location.getLatitude(), location.getLongitude(), location.getAltitude(),
							location.getSpeed(), location.getAccuracy(), location.getTime(), settings);
					if (settings.SHOW_CURRENT_GPX_TRACK.get()) {
						WptPt pt = new GPXUtilities.WptPt(location.getLatitude(), location.getLongitude(), location.getTime(),
								location.getAltitude(), location.getSpeed(), location.getAccuracy());
						mapLayers.getGpxLayer().addTrackPoint(pt);
					}
				}
			}
			if(settings.LIVE_MONITORING.get()){
				liveMonitoringHelper.insertData(location.getLatitude(), location.getLongitude(), location.getAltitude(),
						location.getSpeed(), location.getAccuracy(), location.getTime(), settings);
			}
		}
<<<<<<< HEAD
    	registerUnregisterSensor(location);
    	updateSpeedBearing(location);
    	mapLayers.getLocationLayer().setLastKnownLocation(location);
    	navigationInfo.setLocation(location);
    	if(routingHelper.isFollowingMode()){
    		if(location == null || 
    				!location.hasAccuracy() || location.getAccuracy() < ACCURACY_FOR_GPX_AND_ROUTING) {
    			// Update routing position  
    			routingHelper.setCurrentLocation(location);
    			// Check with delay that gps location is not lost
    			if(location != null && routingHelper.getLeftDistance() > 0){
    				Message msg = Message.obtain(uiHandler, new Runnable() {
    					@Override
    					public void run() {
=======

	
		registerUnregisterSensor(location);
		updateSpeedBearing(location);
		mapLayers.getLocationLayer().setLastKnownLocation(location);
		if(routingHelper.isFollowingMode()){
			if(location == null || !location.hasAccuracy() || location.getAccuracy() < ACCURACY_FOR_GPX_AND_ROUTING) {
				// Update routing position  
				routingHelper.setCurrentLocation(location);
				// Check with delay that gps location is not lost
				if(location != null && routingHelper.getLeftDistance() > 0){
					Message msg = Message.obtain(uiHandler, new Runnable() {
						@Override						public void run() {
>>>>>>> 4c419483
							if (routingHelper.getLeftDistance() > 0 && settings.MAP_ACTIVITY_ENABLED.get()) {
								routingHelper.getVoiceRouter().gpsLocationLost();
							}
						}
					});
					msg.what = LOST_LOCATION_MSG_ID;
					uiHandler.removeMessages(LOST_LOCATION_MSG_ID);
					uiHandler.sendMessageDelayed(msg, LOST_LOCATION_CHECK_DELAY);
				}
			}
		}
	
		if (location != null) {
			if (isMapLinkedToLocation()) {
				if(settings.AUTO_ZOOM_MAP.get() && location.hasSpeed()){
					int z = defineZoomFromSpeed(location.getSpeed(), mapView.getZoom());
					if(mapView.getZoom() != z && !mapView.mapIsAnimating()){
						long now = System.currentTimeMillis();
						// prevent ui hysterisis (check time interval for autozoom)
						if(Math.abs(mapView.getZoom() - z) > 1 || (lastTimeAutoZooming - now) > 6500){
							lastTimeAutoZooming = now;
							mapView.setZoom(z);
						}
					}
				}
				int currentMapRotation = settings.ROTATE_MAP.get();
				if (location.hasBearing() && currentMapRotation == OsmandSettings.ROTATE_MAP_BEARING) {
					mapView.setRotate(-location.getBearing());
				}
				mapView.setLatLon(location.getLatitude(), location.getLongitude());
			} else {
				if(!mapLayers.getMapInfoLayer().getBackToLocation().isEnabled()){
					mapLayers.getMapInfoLayer().getBackToLocation().setEnabled(true);
				}
			}
		} else {
			if(mapLayers.getMapInfoLayer().getBackToLocation().isEnabled()){
				mapLayers.getMapInfoLayer().getBackToLocation().setEnabled(false);
			}
		}
		// When location is changed we need to refresh map in order to show movement! 
		mapView.refreshMap();
	}

	public int defineZoomFromSpeed(float speed, int currentZoom){
		speed *= 3.6;
   	 	if(speed < 4){
			return currentZoom;
		} else if(speed < 33){
			// less than 33 - show 17 
			return 17;
		} else if(speed < 53){
			return 16;
		} else if(speed < 83){
			return 15;
		}
		// more than 80 - show 14 (it is slow)
		return 14;
	}

	public void navigateToPoint(LatLon point){
		if(point != null){
			settings.setPointToNavigate(point.getLatitude(), point.getLongitude(), null);
		} else {
			settings.clearPointToNavigate();
		}
		routingHelper.setFinalAndCurrentLocation(point, routingHelper.getCurrentLocation(), routingHelper.getCurrentGPXRoute());
		mapLayers.getNavigationLayer().setPointToNavigate(point);
	}
	
	public Location getLastKnownLocation(){
		return mapLayers.getLocationLayer().getLastKnownLocation();
	}
	
	public LatLon getMapLocation(){
		return new LatLon(mapView.getLatitude(), mapView.getLongitude());
	}
	
	public LatLon getPointToNavigate(){
		return mapLayers.getNavigationLayer().getPointToNavigate();
	}
	
	public RoutingHelper getRoutingHelper() {
		return routingHelper;
	}
	
	private boolean isRunningOnEmulator(){
		if (Build.DEVICE.equals("generic")) { //$NON-NLS-1$ 
			return true;
		}  
		return false;
	}
	
	private boolean useOnlyGPS() {
		return (routingHelper != null && routingHelper.isFollowingMode())
				|| (System.currentTimeMillis() - lastTimeGPSLocationFixed) < USE_ONLY_GPS_INTERVAL || isRunningOnEmulator();
	}


	// Working with location listeners
	private LocationListener networkListener = new LocationListener(){
		
		@Override
		public void onLocationChanged(Location location) {
			// double check about use only gps
			// that strange situation but it could happen?
			if(!useOnlyGPS()){
				setLocation(location);
			}
		}

		@Override
		public void onProviderDisabled(String provider) {
			if(!useOnlyGPS()){
				setLocation(null);
			}
		}

		@Override
		public void onProviderEnabled(String provider) {
		}

		@Override
		public void onStatusChanged(String provider, int status, Bundle extras) {
			if(LocationProvider.OUT_OF_SERVICE == status && !useOnlyGPS()){
				setLocation(null);
			}
		}
	};
	
	
	private LocationListener gpsListener = new LocationListener(){
		@Override
		public void onLocationChanged(Location location) {
			if (location != null) {
				lastTimeGPSLocationFixed = location.getTime();
			}
			setLocation(location);
		}

		@Override
		public void onProviderDisabled(String provider) {
			LocationManager service = (LocationManager) getSystemService(LOCATION_SERVICE);
			if (!useOnlyGPS() && service.isProviderEnabled(LocationManager.NETWORK_PROVIDER)) {
				Location loc = service.getLastKnownLocation(LocationManager.NETWORK_PROVIDER);
				if(loc != null && (System.currentTimeMillis() - loc.getTime()) < USE_ONLY_GPS_INTERVAL){
					setLocation(loc);
				}
			} else {
				setLocation(null);
			}
		}

		@Override
		public void onProviderEnabled(String provider) {
		}

		@Override
		public void onStatusChanged(String provider, int status, Bundle extras) {
			if (LocationProvider.TEMPORARILY_UNAVAILABLE == status) {
				if(routingHelper.isFollowingMode() && routingHelper.getLeftDistance() > 0){
					// Suppress gpsLocationLost() prompt here for now, as it causes duplicate announcement and then also prompts when signal is found again
					//routingHelper.getVoiceRouter().gpsLocationLost();
				}
			} else if (LocationProvider.OUT_OF_SERVICE == status) {
				if(routingHelper.isFollowingMode() && routingHelper.getLeftDistance() > 0){
					routingHelper.getVoiceRouter().gpsLocationLost();
				}
			} else if (LocationProvider.AVAILABLE == status) {
				// Do not remove right now network listener
				// service.removeUpdates(networkListener);
			}

		}
	};
	
	@Override
	protected void onPause() {
		super.onPause();
		LocationManager service = (LocationManager) getSystemService(LOCATION_SERVICE);
		service.removeUpdates(gpsListener);
		service.removeUpdates(networkListener);
		
		SensorManager sensorMgr = (SensorManager) getSystemService(SENSOR_SERVICE);
		sensorMgr.unregisterListener(this);
		sensorRegistered = false;
		
		getMyApplication().getDaynightHelper().onMapPause();
		
		settings.setLastKnownMapLocation((float) mapView.getLatitude(), (float) mapView.getLongitude());
		AnimateDraggingMapThread animatedThread = mapView.getAnimatedDraggingThread();
		if(animatedThread.isAnimating() && animatedThread.getTargetZoom() != 0){
			settings.setMapLocationToShow(animatedThread.getTargetLatitude(), animatedThread.getTargetLongitude(), 
					animatedThread.getTargetZoom());
		}
		
		settings.setLastKnownMapZoom(mapView.getZoom());
		settings.MAP_ACTIVITY_ENABLED.set(false);
		getMyApplication().getResourceManager().interruptRendering();
		getMyApplication().getResourceManager().setBusyIndicator(null);
	}
	
	public void updateApplicationModeSettings(){
		boolean currentShowingAngle = settings.SHOW_VIEW_ANGLE.get(); 
		int currentMapRotation = settings.ROTATE_MAP.get();
		if(currentMapRotation == OsmandSettings.ROTATE_MAP_NONE){
			mapView.setRotate(0);
		}
		if(!currentShowingAngle){
			mapLayers.getLocationLayer().setHeading(null);
		}
		routingHelper.setAppMode(settings.getApplicationMode());
		mapView.setMapPosition(settings.POSITION_ON_MAP.get());
		registerUnregisterSensor(getLastKnownLocation());
		mapLayers.getMapInfoLayer().applyTheme();
		mapLayers.updateLayers(mapView);
		mapLayers.updateMapSource(mapView, settings.MAP_TILE_SOURCES);
		getMyApplication().getDaynightHelper().setDayNightMode(settings.DAYNIGHT_MODE.get());
	}
	
	
	public void switchRotateMapMode(){
		if(settings.ROTATE_MAP.get() != OsmandSettings.ROTATE_MAP_COMPASS){
			previousMapRotate = settings.ROTATE_MAP.get();
			settings.ROTATE_MAP.set(OsmandSettings.ROTATE_MAP_COMPASS);
		} else if(previousMapRotate != null){
			settings.ROTATE_MAP.set(previousMapRotate);
		} else {
			settings.ROTATE_MAP.set(settings.ROTATE_MAP.getProfileDefaultValue());
		}
		registerUnregisterSensor(getLastKnownLocation());
		if(settings.ROTATE_MAP.get() != OsmandSettings.ROTATE_MAP_COMPASS){
			mapView.setRotate(0);
		}
		mapView.refreshMap();
	}
	
	@Override
	public boolean onKeyUp(int keyCode, KeyEvent event) {
<<<<<<< HEAD
		if (keyCode == KeyEvent.KEYCODE_DPAD_CENTER) {
			if (uiHandler.hasMessages(LONG_KEYPRESS_MSG_ID)) {
				uiHandler.removeMessages(LONG_KEYPRESS_MSG_ID);
				contextMenuPoint(mapView.getLatitude(), mapView.getLongitude());
			}
			return true;
		}
		// Parrot device has only dpad left and right
		if (keyCode == KeyEvent.KEYCODE_DPAD_LEFT) {
			changeZoom(mapView.getZoom() - 1);
	    	return true;
=======
		if (keyCode == KeyEvent.KEYCODE_BACK) {
			//some application/hardware needs that back button reacts on key up, so
			//that they could do some key combinations with it...
			// Android 1.6 doesn't have onBackPressed() method it should be finish instead!
   			//onBackPressed();
			//return true;
		} else if (keyCode == KeyEvent.KEYCODE_DPAD_CENTER) {
			contextMenuPoint(mapView.getLatitude(), mapView.getLongitude());
			return true;
		} else 
			// Parrot device has only dpad left and right
			if (keyCode == KeyEvent.KEYCODE_DPAD_LEFT) {
				changeZoom(mapView.getZoom() - 1);
				return true;
>>>>>>> 4c419483
		} else if (keyCode == KeyEvent.KEYCODE_DPAD_RIGHT) {
			changeZoom(mapView.getZoom() + 1);
			return true;
		}
		return super.onKeyUp(keyCode,event);
	}
	
	public void checkExternalStorage(){
		String state = Environment.getExternalStorageState();
		if(Environment.MEDIA_MOUNTED.equals(state)){
			// ok
		} else if(Environment.MEDIA_MOUNTED_READ_ONLY.equals(state)){
			AccessibleToast.makeText(this, R.string.sd_mounted_ro, Toast.LENGTH_LONG).show();
		} else {
			AccessibleToast.makeText(this, R.string.sd_unmounted, Toast.LENGTH_LONG).show();
		}
	}
	
	
	public void showAndHideMapPosition() {
		mapView.setShowMapPosition(true);
		Message msg = Message.obtain(uiHandler, new Runnable() {
			@Override
			public void run() {
				if (mapView.isShowMapPosition()) {
					mapView.setShowMapPosition(false);
					mapView.refreshMap();
				}
			}

		});
		msg.what = SHOW_POSITION_MSG_ID;
		uiHandler.removeMessages(SHOW_POSITION_MSG_ID);
		uiHandler.sendMessageDelayed(msg, SHOW_POSITION_DELAY);
	}
	
	

	@Override
	public void locationChanged(double newLatitude, double newLongitude, Object source) {
		// when user start dragging 
		if(mapLayers.getLocationLayer().getLastKnownLocation() != null){
			setMapLinkedToLocation(false);
			if (!mapLayers.getMapInfoLayer().getBackToLocation().isEnabled()) {
				runOnUiThread(new Runnable() {
					@Override
					public void run() {
						mapLayers.getMapInfoLayer().getBackToLocation().setEnabled(true);
					}
				});
			}
		}
	}
	
	public OsmandMapTileView getMapView() {
		return mapView;
	}
	
	@Override
	public void onSensorChanged(SensorEvent event) {
		// Attention : sensor produces a lot of events & can hang the system
		float val = event.values[0];
		if(currentScreenOrientation == 1){
			val += 90;
		}
		if (settings.ROTATE_MAP.get() == OsmandSettings.ROTATE_MAP_COMPASS) {
			mapView.setRotate(-val);
		}
		if(settings.SHOW_VIEW_ANGLE.get().booleanValue()){
			if(mapLayers.getLocationLayer().getHeading() == null || Math.abs(mapLayers.getLocationLayer().getHeading() - val) > 10){
				mapLayers.getLocationLayer().setHeading(val);
			}
		}
		
	}
	
	@Override
	public boolean onCreateOptionsMenu(Menu menu) {
		MenuInflater inflater = getMenuInflater();
		inflater.inflate(R.menu.map_menu, menu);
		return true;
	}
	
	@Override
	public boolean onPrepareOptionsMenu(Menu menu) {
		boolean val = super.onPrepareOptionsMenu(menu);
		MenuItem navigateToPointMenu = menu.findItem(R.id.map_navigate_to_point);
		if (navigateToPointMenu != null) {
			if (settings.getPointToNavigate() != null) {
				navigateToPointMenu.setTitle((routingHelper.isRouteCalculated() || routingHelper.isFollowingMode() || routingHelper.isRouteBeingCalculated()) ? R.string.stop_routing : R.string.stop_navigation);
				navigateToPointMenu.setVisible(true);
			} else {
				navigateToPointMenu.setVisible(false);
			}
		}
		MenuItem muteMenu = menu.findItem(R.id.map_mute); 
		if(muteMenu != null){
			if (routingHelper.getFinalLocation() != null && routingHelper.isFollowingMode()) {
				muteMenu.setTitle(routingHelper.getVoiceRouter().isMute() ? R.string.menu_mute_on : R.string.menu_mute_off);
				muteMenu.setVisible(true);
			} else {
				muteMenu.setVisible(false);
			}
		}
		MenuItem directions = menu.findItem(R.id.map_get_directions);
		if(routingHelper.isRouteCalculated()){
			directions.setTitle(R.string.show_route);
		} else {
			directions.setTitle(R.string.get_directions);
		}
		
		MenuItem animateMenu = menu.findItem(R.id.map_animate_route);
		
		if (animateMenu != null) {
			if(settings.TEST_ANIMATE_ROUTING.get()){
				animateMenu.setTitle(routeAnimation.isRouteAnimating() ? R.string.animate_route_off
					: R.string.animate_route);
				animateMenu.setVisible("1".equals(Secure.getString(
					getContentResolver(), Secure.ALLOW_MOCK_LOCATION))
					&& settings.getPointToNavigate() != null
					&& routingHelper.isRouteCalculated());
				animateMenu.setVisible(true);
			} else {
				animateMenu.setVisible(false);
			}
		}
		return val;
	}
	
	@Override
	public boolean onOptionsItemSelected(MenuItem item) {
		switch (item.getItemId()) {
		case R.id.map_show_settings:
			final Intent intentSettings = new Intent(MapActivity.this,
					SettingsActivity.class);
			startActivity(intentSettings);
			return true;
		case R.id.map_where_am_i:
			whereAmIDialog();
			return true;
		case R.id.map_show_gps_status:
			startGpsStatusIntent();
			return true;
		case R.id.map_get_directions:
			if(routingHelper.isRouteCalculated()){
				mapActions.aboutRoute();
			} else {
				Location loc = getLastKnownLocation();
				if (loc != null) {
					mapActions.getDirections(loc.getLatitude(), loc.getLongitude(), true);
				} else {
					mapActions.getDirections(mapView.getLatitude(), mapView.getLongitude(), true);
				}
			}
			return true;
		case R.id.map_layers:
			mapLayers.openLayerSelectionDialog(mapView);
			return true;
		case R.id.map_specify_point:
			// next 2 lines replaced for Issue 493, replaced by new 3 lines
			// NavigatePointActivity dlg = new NavigatePointActivity(this);
			// dlg.showDialog();
			Intent newIntent = new Intent(MapActivity.this, SearchActivity.class);
			// causes wrong position caching:  newIntent.setFlags(Intent.FLAG_ACTIVITY_REORDER_TO_FRONT);
			LatLon mapLoc = getMapLocation();
			newIntent.putExtra(SearchActivity.SEARCH_LAT, mapLoc.getLatitude());
			newIntent.putExtra(SearchActivity.SEARCH_LON, mapLoc.getLongitude());
			newIntent.setFlags(Intent.FLAG_ACTIVITY_CLEAR_TOP);
			startActivity(newIntent);
			return true;
		case R.id.map_mute:
			routingHelper.getVoiceRouter().setMute(
					!routingHelper.getVoiceRouter().isMute());
			return true;
		case R.id.map_navigate_to_point:
			if (mapLayers.getNavigationLayer().getPointToNavigate() != null) {
				if(routingHelper.isRouteCalculated() || routingHelper.isFollowingMode() || routingHelper.isRouteBeingCalculated()){
					routingHelper.setFinalAndCurrentLocation(null, routingHelper.getCurrentLocation(), routingHelper.getCurrentGPXRoute());
				} else {
					navigateToPoint(null);
				}
			} else {
			navigateToPoint(new LatLon(mapView.getLatitude(), mapView.getLongitude()));
		}
			mapView.refreshMap();
			return true;
		case R.id.map_show_point_options:
			contextMenuPoint(mapView.getLatitude(), mapView.getLongitude());
			return true;
		case R.id.map_animate_route:
			//animate moving on route
			routeAnimation.startStopRouteAnimation(routingHelper, this);
			return true;			
		default:
			return super.onOptionsItemSelected(item);
		}
	}

	private void startGpsStatusIntent() {
		Intent intent = new Intent();
		intent.setComponent(new ComponentName(GPS_STATUS_COMPONENT,
				GPS_STATUS_ACTIVITY));
		ResolveInfo resolved = getPackageManager().resolveActivity(intent,
				PackageManager.MATCH_DEFAULT_ONLY);
		if (resolved != null) {
			startActivity(intent);
		} else {
			AlertDialog.Builder builder = new AlertDialog.Builder(this);
			builder.setView(accessibleMessage(getString(R.string.gps_status_app_not_found)));
			builder.setPositiveButton(
					getString(R.string.default_buttons_yes),
					new DialogInterface.OnClickListener() {
						@Override
						public void onClick(DialogInterface dialog,
								int which) {
							Intent intent = new Intent(Intent.ACTION_VIEW,
									Uri.parse("market://search?q=pname:"
											+ GPS_STATUS_COMPONENT));
							try {
								startActivity(intent);
							} catch (ActivityNotFoundException e) {
							}
						}
					});
			builder.setNegativeButton(
					getString(R.string.default_buttons_no), null);
			builder.show();
		}
	}
	

	protected void parseLaunchIntentLocation(){
   	 	Intent intent = getIntent();
		if(intent != null && intent.getData() != null){
			Uri data = intent.getData();
			if("http".equalsIgnoreCase(data.getScheme()) && "download.osmand.net".equals(data.getHost()) &&
					"/go".equals( data.getPath())) {
				String lat = data.getQueryParameter("lat");
				String lon = data.getQueryParameter("lon");
					if (lat != null && lon != null) {
					try {
						double lt = Double.parseDouble(lat);
						double ln = Double.parseDouble(lon);
						settings.setLastKnownMapLocation((float) lt, (float) ln);
						String zoom = data.getQueryParameter("z");
						if(zoom != null){
							settings.setLastKnownMapZoom(Integer.parseInt(zoom));
						}
					} catch (NumberFormatException e) {
					}
				}
			}
		}
	}
	
	public FavouritesDbHelper getFavoritesHelper() {
		return getMyApplication().getFavorites();
	}
	
		
	public void contextMenuPoint(final double latitude, final double longitude){
		contextMenuPoint(latitude, longitude, null, null);
	}
	
	public void contextMenuPoint(final double latitude, final double longitude, List<String> additionalItems, 
			final DialogInterface.OnClickListener additionalActions){
		Builder builder = new AlertDialog.Builder(this);
		final int sizeAdditional = additionalActions == null || additionalItems == null ? 0 : additionalItems.size();
		List<String> actions = new ArrayList<String>();
		if(sizeAdditional > 0){
			actions.addAll(additionalItems);
		}
		final int[] contextMenuStandardActions = new int[]{
			R.string.context_menu_item_navigate_point,
			R.string.context_menu_item_show_route,
			R.string.context_menu_item_search,
			R.string.context_menu_item_add_favorite,
			R.string.context_menu_item_share_location,
			R.string.context_menu_item_create_poi,
			R.string.context_menu_item_add_waypoint,
			R.string.context_menu_item_open_bug,
			//MapTileLayer menu actions
			R.string.context_menu_item_update_map,
			R.string.context_menu_item_download_map
		};
		int actionsToUse = (mapView.getMainLayer() instanceof MapTileLayer) ? contextMenuStandardActions.length : contextMenuStandardActions.length - 2;
		for(int j = 0; j<actionsToUse; j++){
			actions.add(getResources().getString(contextMenuStandardActions[j]));
		}
	
		builder.setItems(actions.toArray(new String[actions.size()]), new DialogInterface.OnClickListener(){

		@Override
		public void onClick(DialogInterface dialog, int which) {
			if(which < sizeAdditional){
				additionalActions.onClick(dialog, which);
				return;
			}
			int standardId = contextMenuStandardActions[which - sizeAdditional];
			if(standardId == R.string.context_menu_item_navigate_point){
				navigateToPoint(new LatLon(latitude, longitude));
			} else if(standardId == R.string.context_menu_item_show_route){
				mapActions.getDirections(latitude, longitude, false);
			} else if(standardId == R.string.context_menu_item_search){
				Intent intent = new Intent(MapActivity.this, SearchActivity.class);
				intent.putExtra(SearchActivity.SEARCH_LAT, latitude);
				intent.putExtra(SearchActivity.SEARCH_LON, longitude);
				intent.setFlags(Intent.FLAG_ACTIVITY_CLEAR_TOP);
				startActivity(intent);
			} else if(standardId == R.string.context_menu_item_add_favorite){
				mapActions.addFavouritePoint(latitude, longitude);
			} else if(standardId == R.string.context_menu_item_share_location){
				mapActions.shareLocation(latitude, longitude, mapView.getZoom());
			} else if(standardId == R.string.context_menu_item_create_poi){
				getPoiActions().showCreateDialog(latitude, longitude);
			} else if(standardId == R.string.context_menu_item_add_waypoint){
				mapActions.addWaypoint(latitude, longitude);
			} else if(standardId == R.string.context_menu_item_open_bug){
				mapLayers.getOsmBugsLayer().openBug(latitude, longitude);
			} else if(standardId == R.string.context_menu_item_update_map){
				mapActions.reloadTile(mapView.getZoom(), latitude, longitude);
			} else if(standardId == R.string.context_menu_item_download_map){
				DownloadTilesDialog dlg = new DownloadTilesDialog(MapActivity.this, 
						(OsmandApplication) getApplication(), mapView);
				dlg.openDialog();
			}
		}
	});
	builder.create().show();
	}

	public MapActivityActions getMapActions() {
		return mapActions;
	}

	public EditingPOIActivity getPoiActions() {
		return poiActions;
	}
	
	public MapActivityLayers getMapLayers() {
		return mapLayers;
	}

	public SavingTrackHelper getSavingTrackHelper() {
		return savingTrackHelper;
	}

	@Override
	public void onAccuracyChanged(Sensor sensor, int accuracy) {
	}
	
	public static void launchMapActivityMoveToTop(Activity activity){
		Intent newIntent = new Intent(activity, MapActivity.class);
		newIntent.setFlags(Intent.FLAG_ACTIVITY_REORDER_TO_FRONT);
		activity.startActivity(newIntent);
	}

	
	private boolean isMapLinkedToLocation(){
		return isMapLinkedToLocation;
	}
	
	public void setMapLinkedToLocation(boolean isMapLinkedToLocation) {
		if(!isMapLinkedToLocation){
			int autoFollow = settings.AUTO_FOLLOW_ROUTE.get();
			// try without AUTO_FOLLOW_ROUTE_NAV (see forum discussion 'Simplify our navigation preference menu')
			//if(autoFollow > 0 && (!settings.AUTO_FOLLOW_ROUTE_NAV.get() || routingHelper.isFollowingMode())){
			if(autoFollow > 0 && routingHelper.isFollowingMode()){
				uiHandler.removeMessages(AUTO_FOLLOW_MSG_ID);
				Message msg = Message.obtain(uiHandler, new Runnable() {
					@Override
					public void run() {
						if (settings.MAP_ACTIVITY_ENABLED.get()) {
							Toast.makeText(MapActivity.this, R.string.auto_follow_location_enabled, Toast.LENGTH_SHORT).show();
							backToLocationImpl();
						}
					}
				});
				msg.what = AUTO_FOLLOW_MSG_ID;
				uiHandler.sendMessageDelayed(msg, autoFollow * 1000);
			}
		}
		this.isMapLinkedToLocation = isMapLinkedToLocation;
	}

}<|MERGE_RESOLUTION|>--- conflicted
+++ resolved
@@ -4,14 +4,12 @@
 import java.util.ArrayList;
 import java.util.List;
 
-<<<<<<< HEAD
-import net.osmand.access.AccessibleActivity;
+import com.google.android.apps.analytics.easytracking.TrackedActivity;
+
+import net.osmand.access.AccessibleTrackedActivity;
 import net.osmand.access.AccessibleToast;
 import net.osmand.access.NavigationInfo;
-=======
-import com.google.android.apps.analytics.easytracking.TrackedActivity;
-
->>>>>>> 4c419483
+
 import net.osmand.Algoritms;
 import net.osmand.GPXUtilities;
 import net.osmand.GPXUtilities.GPXFile;
@@ -82,11 +80,7 @@
 import android.view.animation.Transformation;
 import android.widget.Toast;
 
-<<<<<<< HEAD
-public class MapActivity extends AccessibleActivity implements IMapLocationListener, SensorEventListener {
-=======
-public class MapActivity extends TrackedActivity implements IMapLocationListener, SensorEventListener {
->>>>>>> 4c419483
+public class MapActivity extends AccessibleTrackedActivity implements IMapLocationListener, SensorEventListener {
 
 	private static final String GPS_STATUS_ACTIVITY = "com.eclipsim.gpsstatus2.GPSStatus"; //$NON-NLS-1$
 	private static final String GPS_STATUS_COMPONENT = "com.eclipsim.gpsstatus2"; //$NON-NLS-1$
@@ -518,23 +512,6 @@
 		// startActivity(newIntent);
 	}
  
-<<<<<<< HEAD
-    @Override
-    public boolean onKeyDown(int keyCode, KeyEvent event) {
-        if (keyCode == KeyEvent.KEYCODE_DPAD_CENTER) {
-            if (!uiHandler.hasMessages(LONG_KEYPRESS_MSG_ID)) {
-                Message msg = Message.obtain(uiHandler, new Runnable() {
-                        @Override
-                            public void run() {
-                            emitNavigationHint();
-                        }
-                    });
-                msg.what = LONG_KEYPRESS_MSG_ID;
-                uiHandler.sendMessageDelayed(msg, LONG_KEYPRESS_DELAY);
-            }
-            return true;
-        } else if (keyCode == KeyEvent.KEYCODE_SEARCH && event.getRepeatCount() == 0) {
-=======
 	@Override
 	public boolean onKeyDown(int keyCode, KeyEvent event) {
 		if (keyCode == KeyEvent.KEYCODE_BACK) {
@@ -542,8 +519,19 @@
 			//that they could do some key combinations with it...
 			// Victor : doing in that way doesn't close dialog properly!
 			//return true;
+		} else if (keyCode == KeyEvent.KEYCODE_DPAD_CENTER) {
+			if (!uiHandler.hasMessages(LONG_KEYPRESS_MSG_ID)) {
+				Message msg = Message.obtain(uiHandler, new Runnable() {
+						@Override
+						public void run() {
+							emitNavigationHint();
+						}
+					});
+				msg.what = LONG_KEYPRESS_MSG_ID;
+				uiHandler.sendMessageDelayed(msg, LONG_KEYPRESS_DELAY);
+			}
+			return true;
 		} else if (keyCode == KeyEvent.KEYCODE_SEARCH && event.getRepeatCount() == 0) {
->>>>>>> 4c419483
 			Intent newIntent = new Intent(MapActivity.this, SearchActivity.class);
 			// causes wrong position caching:  newIntent.setFlags(Intent.FLAG_ACTIVITY_REORDER_TO_FRONT);
 			LatLon loc = getMapLocation();
@@ -565,9 +553,8 @@
 				return true;
 			}
 		}
-<<<<<<< HEAD
-        return super.onKeyDown(keyCode, event);
-    }
+		return super.onKeyDown(keyCode, event);
+	}
 
     public String getNavigationHint(LatLon point) {
         String hint = navigationInfo.getDirectionString(point, mapLayers.getLocationLayer().getHeading());
@@ -613,14 +600,8 @@
                       });
         menu.show();
     }
-    
-    public void setMapLocation(double lat, double lon){
-=======
-		return super.onKeyDown(keyCode, event);
-	}
 
 	public void setMapLocation(double lat, double lon){
->>>>>>> 4c419483
 		mapView.setLatLon(lat, lon);
 		locationChanged(lat, lon, this);
 	}
@@ -765,27 +746,12 @@
 						location.getSpeed(), location.getAccuracy(), location.getTime(), settings);
 			}
 		}
-<<<<<<< HEAD
-    	registerUnregisterSensor(location);
-    	updateSpeedBearing(location);
-    	mapLayers.getLocationLayer().setLastKnownLocation(location);
-    	navigationInfo.setLocation(location);
-    	if(routingHelper.isFollowingMode()){
-    		if(location == null || 
-    				!location.hasAccuracy() || location.getAccuracy() < ACCURACY_FOR_GPX_AND_ROUTING) {
-    			// Update routing position  
-    			routingHelper.setCurrentLocation(location);
-    			// Check with delay that gps location is not lost
-    			if(location != null && routingHelper.getLeftDistance() > 0){
-    				Message msg = Message.obtain(uiHandler, new Runnable() {
-    					@Override
-    					public void run() {
-=======
 
 	
 		registerUnregisterSensor(location);
 		updateSpeedBearing(location);
 		mapLayers.getLocationLayer().setLastKnownLocation(location);
+		navigationInfo.setLocation(location);
 		if(routingHelper.isFollowingMode()){
 			if(location == null || !location.hasAccuracy() || location.getAccuracy() < ACCURACY_FOR_GPX_AND_ROUTING) {
 				// Update routing position  
@@ -794,7 +760,6 @@
 				if(location != null && routingHelper.getLeftDistance() > 0){
 					Message msg = Message.obtain(uiHandler, new Runnable() {
 						@Override						public void run() {
->>>>>>> 4c419483
 							if (routingHelper.getLeftDistance() > 0 && settings.MAP_ACTIVITY_ENABLED.get()) {
 								routingHelper.getVoiceRouter().gpsLocationLost();
 							}
@@ -1034,19 +999,6 @@
 	
 	@Override
 	public boolean onKeyUp(int keyCode, KeyEvent event) {
-<<<<<<< HEAD
-		if (keyCode == KeyEvent.KEYCODE_DPAD_CENTER) {
-			if (uiHandler.hasMessages(LONG_KEYPRESS_MSG_ID)) {
-				uiHandler.removeMessages(LONG_KEYPRESS_MSG_ID);
-				contextMenuPoint(mapView.getLatitude(), mapView.getLongitude());
-			}
-			return true;
-		}
-		// Parrot device has only dpad left and right
-		if (keyCode == KeyEvent.KEYCODE_DPAD_LEFT) {
-			changeZoom(mapView.getZoom() - 1);
-	    	return true;
-=======
 		if (keyCode == KeyEvent.KEYCODE_BACK) {
 			//some application/hardware needs that back button reacts on key up, so
 			//that they could do some key combinations with it...
@@ -1054,14 +1006,16 @@
    			//onBackPressed();
 			//return true;
 		} else if (keyCode == KeyEvent.KEYCODE_DPAD_CENTER) {
-			contextMenuPoint(mapView.getLatitude(), mapView.getLongitude());
+			if (uiHandler.hasMessages(LONG_KEYPRESS_MSG_ID)) {
+				uiHandler.removeMessages(LONG_KEYPRESS_MSG_ID);
+				contextMenuPoint(mapView.getLatitude(), mapView.getLongitude());
+			}
 			return true;
 		} else 
 			// Parrot device has only dpad left and right
 			if (keyCode == KeyEvent.KEYCODE_DPAD_LEFT) {
 				changeZoom(mapView.getZoom() - 1);
 				return true;
->>>>>>> 4c419483
 		} else if (keyCode == KeyEvent.KEYCODE_DPAD_RIGHT) {
 			changeZoom(mapView.getZoom() + 1);
 			return true;
