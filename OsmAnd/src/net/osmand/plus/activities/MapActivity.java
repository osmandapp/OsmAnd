package net.osmand.plus.activities;


import java.io.File;
import java.util.ArrayList;
import java.util.LinkedHashMap;
import java.util.List;
import java.util.Map;
import java.util.regex.Matcher;
import java.util.regex.Pattern;

import net.osmand.Location;
import net.osmand.StateChangedListener;
import net.osmand.access.AccessibilityPlugin;
import net.osmand.access.AccessibleActivity;
import net.osmand.access.AccessibleToast;
import net.osmand.access.MapAccessibilityActions;
import net.osmand.data.LatLon;
import net.osmand.data.QuadPoint;
import net.osmand.data.RotatedTileBox;
import net.osmand.map.MapTileDownloader.DownloadRequest;
import net.osmand.map.MapTileDownloader.IMapDownloaderCallback;
import net.osmand.plus.ApplicationMode;
import net.osmand.plus.BusyIndicator;
import net.osmand.plus.DeviceAdminRecv;
import net.osmand.plus.OsmAndConstants;
import net.osmand.plus.OsmandApplication;
import net.osmand.plus.OsmandPlugin;
import net.osmand.plus.OsmandSettings;
import net.osmand.plus.PoiFilter;
import net.osmand.plus.R;
import net.osmand.plus.TargetPointsHelper;
import net.osmand.plus.TargetPointsHelper.TargetPoint;
import net.osmand.plus.Version;
import net.osmand.plus.activities.search.SearchActivity;
import net.osmand.plus.base.FailSafeFuntions;
import net.osmand.plus.base.MapViewTrackingUtilities;
import net.osmand.plus.helpers.GpxImportHelper;
import net.osmand.plus.render.RendererRegistry;
import net.osmand.plus.resources.ResourceManager;
import net.osmand.plus.routing.RoutingHelper;
import net.osmand.plus.routing.RoutingHelper.RouteCalculationProgressCallback;
import net.osmand.plus.routing.VoiceRouter;
import net.osmand.plus.views.AnimateDraggingMapThread;
import net.osmand.plus.views.OsmAndMapLayersView;
import net.osmand.plus.views.OsmAndMapSurfaceView;
import net.osmand.plus.views.OsmandMapLayer;
import net.osmand.plus.views.OsmandMapTileView;
import net.osmand.plus.views.corenative.NativeQtLibrary;
import net.osmand.render.RenderingRulesStorage;
import net.osmand.util.Algorithms;
import android.app.Dialog;
import android.app.Notification;
import android.app.NotificationManager;
import android.app.PendingIntent;
import android.app.ProgressDialog;
import android.app.admin.DevicePolicyManager;
import android.content.ComponentName;
import android.content.Context;
import android.content.DialogInterface;
import android.content.Intent;
import android.media.AudioManager;
import android.net.Uri;
import android.opengl.GLSurfaceView;
import android.os.Bundle;
import android.os.Environment;
import android.os.Handler;
import android.os.Message;
import android.os.PowerManager;
import android.util.DisplayMetrics;
import android.util.Log;
import android.view.Gravity;
import android.view.KeyEvent;
import android.view.MotionEvent;
import android.view.View;
import android.view.ViewGroup.LayoutParams;
import android.view.ViewStub;
import android.view.Window;
import android.view.WindowManager;
import android.widget.FrameLayout;
import android.widget.ProgressBar;
import android.widget.Toast;

public class MapActivity extends AccessibleActivity implements
		VoiceRouter.VoiceMessageListener {

	public static final String START_LAT = "START_LAT";
	public static final String START_LON = "START_LON";
	
	private static final int SHOW_POSITION_MSG_ID = OsmAndConstants.UI_HANDLER_MAP_VIEW + 1;
	private static final int LONG_KEYPRESS_MSG_ID = OsmAndConstants.UI_HANDLER_MAP_VIEW + 2;
	private static final int LONG_KEYPRESS_DELAY = 500;
	
	private static MapViewTrackingUtilities mapViewTrackingUtilities;
	
    /** Called when the activity is first created. */
	private OsmandMapTileView mapView;
	private GLSurfaceView glSurfaceView;
	
	private MapActivityActions mapActions;
	private MapActivityLayers mapLayers;
	
	// Notification status
	private NotificationManager mNotificationManager;
	private int APP_NOTIFICATION_ID = 1;
	
	// handler to show/hide trackball position and to link map with delay
	private Handler uiHandler = new Handler();
	// App variables
	private OsmandApplication app;
	private OsmandSettings settings;

	private Dialog progressDlg = null;
	
	private ProgressDialog startProgressDialog;
	private List<DialogProvider> dialogProviders = new ArrayList<DialogProvider>(2);
	private StateChangedListener<ApplicationMode> applicationModeListener;
	private FrameLayout lockView;
	private GpxImportHelper gpxImportHelper;
	private PowerManager.WakeLock wakeLock = null;
	private ReleaseWakeLocksRunnable releaseWakeLocksRunnable = new ReleaseWakeLocksRunnable();
	private boolean active = false;
	private boolean intentLocation = false;
	
	private DevicePolicyManager mDevicePolicyManager;
	private ComponentName mDeviceAdmin;
	
	private Notification getNotification() {
		Intent notificationIndent = new Intent(this, getMyApplication().getAppCustomization().getMapActivity());
		notificationIndent.setFlags(Intent.FLAG_ACTIVITY_CLEAR_TOP);
		Notification notification = new Notification(R.drawable.icon, "", //$NON-NLS-1$
				System.currentTimeMillis());
		notification.flags |= Notification.FLAG_AUTO_CANCEL;
		notification.setLatestEventInfo(this, Version.getAppName(app), getString(R.string.go_back_to_osmand),
				PendingIntent.getActivity(this, 0, notificationIndent, PendingIntent.FLAG_UPDATE_CURRENT));
		return notification;
	}
	
	@Override
	public void onCreate(Bundle savedInstanceState) {
		app = getMyApplication();
		settings = app.getSettings();
		app.applyTheme(this);
		super.onCreate(savedInstanceState);
		requestWindowFeature(Window.FEATURE_NO_TITLE);
		// Full screen is not used here
		//getWindow().setFlags(WindowManager.LayoutParams.FLAG_FULLSCREEN, WindowManager.LayoutParams.FLAG_FULLSCREEN);
		setContentView(R.layout.main);
		
		mapActions = new MapActivityActions(this);
		mapLayers = new MapActivityLayers(this);

		startProgressDialog = new ProgressDialog(this);
		startProgressDialog.setCancelable(true);
		app.checkApplicationIsBeingInitialized(this, startProgressDialog);
		parseLaunchIntentLocation();
		
		if(settings.USE_NATIVE_RENDER.get() && NativeQtLibrary.isInit()) {
			ViewStub stub = (ViewStub) findViewById(R.id.glSurfaceStub);
			glSurfaceView = (GLSurfaceView) stub.inflate();
			OsmAndMapLayersView ml = (OsmAndMapLayersView) findViewById(R.id.MapLayersView);
			ml.setVisibility(View.VISIBLE);
			NativeQtLibrary.initView(glSurfaceView);
			mapView = ml.getMapView();
			mapView.setMapRender(NativeQtLibrary.getMapRenderer());
		} else {
			OsmAndMapSurfaceView surf = (OsmAndMapSurfaceView) findViewById(R.id.MapView);
			surf.setVisibility(View.VISIBLE);
			mapView = surf.getMapView();
		}
		
		mapView.setTrackBallDelegate(new OsmandMapTileView.OnTrackBallListener(){
			@Override
			public boolean onTrackBallEvent(MotionEvent e) {
				showAndHideMapPosition();
				return MapActivity.this.onTrackballEvent(e);
			}
		});
		mapView.setAccessibilityActions(new MapAccessibilityActions(this));
		if(mapViewTrackingUtilities == null) {
			mapViewTrackingUtilities = new MapViewTrackingUtilities(app);
		}
		mapViewTrackingUtilities.setMapView(mapView);
		
		

		// Do some action on close
		startProgressDialog.setOnDismissListener(new DialogInterface.OnDismissListener() {
			@Override
			public void onDismiss(DialogInterface dialog) {
				app.getResourceManager().getRenderer().clearCache();
				mapView.refreshMap(true);
			}
		});
		
		app.getResourceManager().getMapTileDownloader().addDownloaderCallback(new IMapDownloaderCallback(){
			@Override
			public void tileDownloaded(DownloadRequest request) {
				if(request != null && !request.error && request.fileToSave != null){
					ResourceManager mgr = app.getResourceManager();
					mgr.tileDownloaded(request);
				}
				if(request == null || !request.error){
					mapView.tileDownloaded(request);
				}
			}
		});
		createProgressBarForRouting();
		mapLayers.createLayers(mapView);
		// This situtation could be when navigation suddenly crashed and after restarting
		// it tries to continue the last route
		if (settings.FOLLOW_THE_ROUTE.get() && !app.getRoutingHelper().isRouteCalculated()
				&& !app.getRoutingHelper().isRouteBeingCalculated()) {
			FailSafeFuntions.restoreRoutingMode(this);
		}
		
		if(!settings.isLastKnownMapLocation()){
			// show first time when application ran
			net.osmand.Location location = app.getLocationProvider().getFirstTimeRunDefaultLocation();
			if(location != null){
				mapView.setLatLon(location.getLatitude(), location.getLongitude());
				mapView.setIntZoom(14);
			}
		}
		addDialogProvider(mapActions);
		OsmandPlugin.onMapActivityCreate(this);
		if(lockView != null) {
			((FrameLayout)mapView.getParent()).addView(lockView);
		}
		gpxImportHelper = new GpxImportHelper(this, getMyApplication(), getMapView());

		mapActions.prepareStartOptionsMenu();
<<<<<<< HEAD

		Intent intent = getIntent();
		if (intent != null && intent.getExtras() != null) {
			double lat = intent.getExtras().getDouble(START_LAT);
			double lon = intent.getExtras().getDouble(START_LON);
			if(lat != 0 && lon != 0){
				mapView.setLatLon(lat, lon);
				mapView.setIntZoom(14);
				intentLocation = true;
			}
		}
=======
		
		mDeviceAdmin = new ComponentName(getApplicationContext(), DeviceAdminRecv.class);
		mDevicePolicyManager = (DevicePolicyManager) getSystemService(DEVICE_POLICY_SERVICE);
>>>>>>> 4a39a6cb
	}
	
	public void addLockView(FrameLayout lockView) {
		this.lockView = lockView;
	}

	private void createProgressBarForRouting() {
		FrameLayout parent = (FrameLayout) mapView.getParent();
		FrameLayout.LayoutParams params = new FrameLayout.LayoutParams(LayoutParams.WRAP_CONTENT, LayoutParams.WRAP_CONTENT,
				Gravity.CENTER_HORIZONTAL | Gravity.TOP);
		DisplayMetrics dm = getResources().getDisplayMetrics();
		params.topMargin = (int) (60 * dm.density);
		final ProgressBar pb = new ProgressBar(this, null, android.R.attr.progressBarStyleHorizontal);
		pb.setIndeterminate(false);
		pb.setMax(100);
		pb.setLayoutParams(params);
		pb.setVisibility(View.GONE);
		
		parent.addView(pb);
		app.getRoutingHelper().setProgressBar(new RouteCalculationProgressCallback() {
			
			@Override
			public void updateProgress(int progress) {
				pb.setVisibility(View.VISIBLE);
				pb.setProgress(progress);
				
			}
			
			@Override
			public void finish() {
				pb.setVisibility(View.GONE);
			}
		});
	}

	private void changeKeyguardFlags() {
		if (settings.WAKE_ON_VOICE_INT.get() > 0) {
			getWindow().setFlags(
					WindowManager.LayoutParams.FLAG_DISMISS_KEYGUARD
							| WindowManager.LayoutParams.FLAG_SHOW_WHEN_LOCKED,
					WindowManager.LayoutParams.FLAG_DISMISS_KEYGUARD
							| WindowManager.LayoutParams.FLAG_SHOW_WHEN_LOCKED);
		} else {
			getWindow().clearFlags(
					WindowManager.LayoutParams.FLAG_DISMISS_KEYGUARD
							| WindowManager.LayoutParams.FLAG_SHOW_WHEN_LOCKED);
		}
	}
	
	@SuppressWarnings("rawtypes")
	public Object getLastNonConfigurationInstanceByKey(String key) {
		Object k = super.getLastNonConfigurationInstance();
		if(k instanceof Map) {
			return ((Map) k).get(key);
		}
		return null;
	}
	
	@Override
	public Object onRetainCustomNonConfigurationInstance() {
		LinkedHashMap<String, Object> l = new LinkedHashMap<String, Object>();
		for(OsmandMapLayer ml :  mapView.getLayers() ) {
			ml.onRetainNonConfigurationInstance(l);
		}
		return l;
	}
	
    @Override
    protected void onNewIntent(final Intent intent)
    {
        setIntent(intent);
    }

	@Override
	public void onBackPressed() {
		if (!mapActions.onBackPressed()) {
			super.onBackPressed();
		}
	}

	@Override
	protected void onResume() {
		super.onResume();

		cancelNotification();
		//fixing bug with action bar appearing on android 2.3.3
		if (getSupportActionBar() != null){
			getSupportActionBar().hide();
		}
		if (settings.MAP_SCREEN_ORIENTATION.get() != getRequestedOrientation()) {
			setRequestedOrientation(settings.MAP_SCREEN_ORIENTATION.get());
			// can't return from this method we are not sure if activity will be recreated or not
		}
		
		app.getLocationProvider().checkIfLastKnownLocationIsValid();
		// for voice navigation
		if (settings.AUDIO_STREAM_GUIDANCE.get() != null) {
			setVolumeControlStream(settings.AUDIO_STREAM_GUIDANCE.get());
		} else {
			setVolumeControlStream(AudioManager.STREAM_MUSIC);
		}
		
		changeKeyguardFlags();

		applicationModeListener = new StateChangedListener<ApplicationMode>() {
			@Override
			public void stateChanged(ApplicationMode change) {
				updateApplicationModeSettings();
			}
		};
		settings.APPLICATION_MODE.addListener(applicationModeListener);
		updateApplicationModeSettings();
		
		String filterId = settings.getPoiFilterForMap();
		PoiFilter poiFilter = app.getPoiFilters().getFilterById(filterId);
		if (poiFilter == null) {
			poiFilter = new PoiFilter(null, app);
		}

		mapLayers.getPoiMapLayer().setFilter(poiFilter);

		// if destination point was changed try to recalculate route
		TargetPointsHelper targets = app.getTargetPointsHelper();
		RoutingHelper routingHelper = app.getRoutingHelper();
		if (routingHelper.isFollowingMode() && (
				!Algorithms.objectEquals(targets.getPointToNavigate().point, routingHelper.getFinalLocation() )||
				!Algorithms.objectEquals(targets.getIntermediatePointsLatLon(), routingHelper.getIntermediatePoints())
				)) {
			targets.updateRouteAndReferesh(true);
		}
		app.getLocationProvider().resumeAllUpdates();

		if (settings != null && settings.isLastKnownMapLocation() && !intentLocation) {
			LatLon l = settings.getLastKnownMapLocation();
			mapView.setLatLon(l.getLatitude(), l.getLongitude());
			mapView.setIntZoom(settings.getLastKnownMapZoom());
		} else {
			intentLocation = false;
		}

		settings.MAP_ACTIVITY_ENABLED.set(true);
		app.setMapActivity(this);
		checkExternalStorage();
		showAndHideMapPosition();

		LatLon cur = new LatLon(mapView.getLatitude(), mapView.getLongitude());
		LatLon latLonToShow = settings.getAndClearMapLocationToShow();
		String mapLabelToShow = settings.getAndClearMapLabelToShow();
		Object toShow = settings.getAndClearObjectToShow();
		int status = settings.isRouteToPointNavigateAndClear();
		if(status != 0){
			// always enable and follow and let calculate it (i.e.GPS is not accessible in a garage)
			Location loc = new Location("map");
			loc.setLatitude(mapView.getLatitude());
			loc.setLongitude(mapView.getLongitude());
			getMapActions().enterRoutePlanningMode(null, null, status == OsmandSettings.NAVIGATE_CURRENT_GPX);
		}
		if(mapLabelToShow != null && latLonToShow != null){
			mapLayers.getContextMenuLayer().setSelectedObject(toShow);
			mapLayers.getContextMenuLayer().setLocation(latLonToShow, mapLabelToShow);
		}
		if (latLonToShow != null && !latLonToShow.equals(cur)) {
			mapView.getAnimatedDraggingThread().startMoving(latLonToShow.getLatitude(), latLonToShow.getLongitude(), 
					settings.getMapZoomToShow(), true);
		}
		if(latLonToShow != null) {
			// remember if map should come back to isMapLinkedToLocation=true
			mapViewTrackingUtilities.setMapLinkedToLocation(false);
		}

        final Intent intent = getIntent();
		if (intent != null) {
			if (Intent.ACTION_VIEW.equals(intent.getAction())) {
				if (intent.getData() != null) {
					final Uri data = intent.getData();
					final String scheme = data.getScheme();
					if ("file".equals(scheme)) {
						gpxImportHelper.handleFileImport(data, new File(data.getPath()).getName());
						setIntent(null);
					} else if ("content".equals(scheme)) {
						gpxImportHelper.handleContenImport(data);
						setIntent(null);
					} else if ("google.navigation".equals(scheme) || "osmand.navigation".equals(scheme)) {
						final String schemeSpecificPart = data.getSchemeSpecificPart();

						final Matcher matcher = Pattern.compile("(?:q|ll)=([\\-0-9.]+),([\\-0-9.]+)(?:.*)").matcher(schemeSpecificPart);
						if (matcher.matches()) {
							try {
								final double lat = Double.valueOf(matcher.group(1));
								final double lon = Double.valueOf(matcher.group(2));

								getMyApplication().getTargetPointsHelper().navigateToPoint(new LatLon(lat, lon), false, -1);
								getMapActions().enterRoutePlanningMode(null, null, false);
							} catch (NumberFormatException e) {
								AccessibleToast.makeText(this, getString(R.string.navigation_intent_invalid, schemeSpecificPart), Toast.LENGTH_LONG).show(); //$NON-NLS-1$
							}
						} else {
							AccessibleToast.makeText(this, getString(R.string.navigation_intent_invalid, schemeSpecificPart), Toast.LENGTH_LONG).show(); //$NON-NLS-1$
						}
						setIntent(null);
					}
				}
			}
		}

		View progress = mapLayers.getMapInfoLayer().getProgressBar();
		if (progress != null) {
			app.getResourceManager().setBusyIndicator(new BusyIndicator(this, progress));
		}

		OsmandPlugin.onMapActivityResume(this);
		mapView.refreshMap(true);
		if(glSurfaceView != null) {
			glSurfaceView.onResume();
		}
	}


	public OsmandApplication getMyApplication() {
		return ((OsmandApplication) getApplication());
	}

	public void addDialogProvider(DialogProvider dp) {
		dialogProviders.add(dp);
	}
	
	@Override
	protected Dialog onCreateDialog(int id) {
		Dialog dialog = null;
		for (DialogProvider dp : dialogProviders) {
			dialog = dp.onCreateDialog(id);
			if (dialog != null) {
				return dialog;
			}
		}
		if (id == OsmandApplication.PROGRESS_DIALOG) {
			return startProgressDialog;
		}
		return null;
	}

	@Override
	protected void onPrepareDialog(int id, Dialog dialog) {
		super.onPrepareDialog(id, dialog);
		for (DialogProvider dp : dialogProviders) {
			dp.onPrepareDialog(id, dialog);
		}
	}

	public void changeZoom(int stp, long time) {
		mapViewTrackingUtilities.setZoomTime(time);
		changeZoom(stp);
	}

	public void changeZoom(int stp){
		// delta = Math.round(delta * OsmandMapTileView.ZOOM_DELTA) * OsmandMapTileView.ZOOM_DELTA_1;
		boolean changeLocation = false;
//		if (settings.AUTO_ZOOM_MAP.get() == AutoZoomMap.NONE) {
//			changeLocation = false;
//		}
		final int newZoom = mapView.getZoom() + stp;
		if (newZoom > 22) {
			AccessibleToast.makeText(this, R.string.edit_tilesource_maxzoom, Toast.LENGTH_SHORT).show(); //$NON-NLS-1$
			return;
		}
		mapView.getAnimatedDraggingThread().startZooming(newZoom, changeLocation);
		if (app.accessibilityEnabled())
			AccessibleToast.makeText(this, getString(R.string.zoomIs) + " " + newZoom, Toast.LENGTH_SHORT).show(); //$NON-NLS-1$
		showAndHideMapPosition();
	}
 
	@Override
	public boolean onKeyDown(int keyCode, KeyEvent event) {
		if (keyCode == KeyEvent.KEYCODE_DPAD_CENTER && 
				app.accessibilityEnabled()) {
			if (!uiHandler.hasMessages(LONG_KEYPRESS_MSG_ID)) {
				Message msg = Message.obtain(uiHandler, new Runnable() {
					@Override
					public void run() {
						app.getLocationProvider().emitNavigationHint();
					}
				});
				msg.what = LONG_KEYPRESS_MSG_ID;
				uiHandler.sendMessageDelayed(msg, LONG_KEYPRESS_DELAY);
			}
			return true;
		} else if (keyCode == KeyEvent.KEYCODE_MENU && event.getRepeatCount() == 0) {
			mapActions.onMenuPressed();
			return true;
		} else if (keyCode == KeyEvent.KEYCODE_SEARCH && event.getRepeatCount() == 0) {
			Intent newIntent = new Intent(MapActivity.this, getMyApplication().getAppCustomization().getSearchActivity());
			// causes wrong position caching:  newIntent.setFlags(Intent.FLAG_ACTIVITY_REORDER_TO_FRONT);
			LatLon loc = getMapLocation();
			newIntent.putExtra(SearchActivity.SEARCH_LAT, loc.getLatitude());
			newIntent.putExtra(SearchActivity.SEARCH_LON, loc.getLongitude());
			startActivity(newIntent);
			newIntent.setFlags(Intent.FLAG_ACTIVITY_CLEAR_TOP);
			return true;
		} else if (!app.getRoutingHelper().isFollowingMode() && 
				OsmandPlugin.getEnabledPlugin(AccessibilityPlugin.class) != null) {
			// Find more appropriate plugin for it?
			if (keyCode == KeyEvent.KEYCODE_VOLUME_UP && event.getRepeatCount() == 0) {
				if (mapView.isZooming()) {
					changeZoom(+ 2);
				} else {
					changeZoom(+ 1);
				}
				return true;
			} else if (keyCode == KeyEvent.KEYCODE_VOLUME_DOWN && event.getRepeatCount() == 0) {
				changeZoom(- 1);
				return true;
			}
		}
		return super.onKeyDown(keyCode, event);
	}

	public void setMapLocation(double lat, double lon){
		mapView.setLatLon(lat, lon);
		mapViewTrackingUtilities.locationChanged(lat, lon, this);
	}

	@Override
	public boolean onTrackballEvent(MotionEvent event) {
		if(event.getAction() == MotionEvent.ACTION_MOVE && settings.USE_TRACKBALL_FOR_MOVEMENTS.get()){
			float x = event.getX();
			float y = event.getY();
			final RotatedTileBox tb = mapView.getCurrentRotatedTileBox();
			final QuadPoint cp = tb.getCenterPixelPoint();
			final LatLon l = tb.getLatLonFromPixel(cp.x + x * 15, cp.y + y * 15);
			setMapLocation(l.getLatitude(), l.getLongitude());
			return true;
		}
		return super.onTrackballEvent(event);
	}

	@Override
	protected void onStart() {
		super.onStart();
		active = true;
		if (wakeLock == null) {
			VoiceRouter voiceRouter = app.getRoutingHelper().getVoiceRouter();
			voiceRouter.removeVoiceMessageListener(this);
		}
	}

	protected void setProgressDlg(Dialog progressDlg) {
		this.progressDlg = progressDlg;
	}

	protected Dialog getProgressDlg() {
		return progressDlg;
	}

	@Override
	protected void onStop() {
		if(app.getRoutingHelper().isFollowingMode()){
			mNotificationManager = (NotificationManager) getSystemService(NOTIFICATION_SERVICE);
			if(mNotificationManager != null) {
				mNotificationManager.notify(APP_NOTIFICATION_ID, getNotification());
			}
		}
		if(progressDlg != null){
			progressDlg.dismiss();
			progressDlg = null;
		}
		if (!isFinishing() && (settings.WAKE_ON_VOICE_INT.get() > 0)) {
			VoiceRouter voiceRouter = app.getRoutingHelper().getVoiceRouter();
			voiceRouter.addVoiceMessageListener(this);
		}
		active = false;
		super.onStop();
	}

	@Override
	protected void onDestroy() {
		super.onDestroy();
		FailSafeFuntions.quitRouteRestoreDialog();
		OsmandPlugin.onMapActivityDestroy(this);
		mapViewTrackingUtilities.setMapView(null);
		cancelNotification();
		app.getResourceManager().getMapTileDownloader().removeDownloaderCallback(mapView);
	}

	private void cancelNotification() {
		if(mNotificationManager == null){
			mNotificationManager = (NotificationManager) getSystemService(NOTIFICATION_SERVICE);
		}
		if(mNotificationManager != null) {
			mNotificationManager.cancel(APP_NOTIFICATION_ID);
		}
	}

	
	
	public LatLon getMapLocation(){
		return new LatLon(mapView.getLatitude(), mapView.getLongitude());
	}
	
	// Duplicate methods to OsmAndApplication
	public TargetPoint getPointToNavigate(){
		return app.getTargetPointsHelper().getPointToNavigate();
	}
	
	public RoutingHelper getRoutingHelper() {
		return app.getRoutingHelper();
	}
	
	@Override
	protected void onPause() {
		super.onPause();
		app.getLocationProvider().pauseAllUpdates();
		app.getDaynightHelper().stopSensorIfNeeded();
		settings.APPLICATION_MODE.removeListener(applicationModeListener);
		
		settings.setLastKnownMapLocation((float) mapView.getLatitude(), (float) mapView.getLongitude());
		AnimateDraggingMapThread animatedThread = mapView.getAnimatedDraggingThread();
		if(animatedThread.isAnimating() && animatedThread.getTargetIntZoom() != 0){
			settings.setMapLocationToShow(animatedThread.getTargetLatitude(), animatedThread.getTargetLongitude(), 
					animatedThread.getTargetIntZoom());
		}
		
		settings.setLastKnownMapZoom(mapView.getZoom());
		settings.MAP_ACTIVITY_ENABLED.set(false);
		app.setMapActivity(null);
		app.getResourceManager().interruptRendering();
		app.getResourceManager().setBusyIndicator(null);
		OsmandPlugin.onMapActivityPause(this);
		if(glSurfaceView != null) {
			glSurfaceView.onPause();
		}
	}

	
	public void updateApplicationModeSettings() {
		changeKeyguardFlags();
		// update vector renderer
		RendererRegistry registry = app.getRendererRegistry();
		RenderingRulesStorage newRenderer = registry.getRenderer(settings.RENDERER.get());
		if (newRenderer == null) {
			newRenderer = registry.defaultRender();
		}
		if (registry.getCurrentSelectedRenderer() != newRenderer) {
			registry.setCurrentSelectedRender(newRenderer);
			app.getResourceManager().getRenderer().clearCache();
		}
		mapViewTrackingUtilities.updateSettings();
		app.getRoutingHelper().setAppMode(settings.getApplicationMode());
		if (mapLayers.getMapInfoLayer() != null) {
			mapLayers.getMapInfoLayer().recreateControls();
		}
		mapLayers.updateLayers(mapView);
		mapView.setComplexZoom(mapView.getZoom(), mapView.getSettingsZoomScale());
		app.getDaynightHelper().startSensorIfNeeded(new StateChangedListener<Boolean>() {

			@Override
			public void stateChanged(Boolean change) {
				getMapView().refreshMap(true);
			}
		});
		getMapView().refreshMap(true);
	}
	
	
	@Override
	public boolean onKeyUp(int keyCode, KeyEvent event) {
		if (keyCode == KeyEvent.KEYCODE_DPAD_CENTER) {
			if (!app.accessibilityEnabled()) {
				mapActions.contextMenuPoint(mapView.getLatitude(), mapView.getLongitude());
			} else if (uiHandler.hasMessages(LONG_KEYPRESS_MSG_ID)) {
				uiHandler.removeMessages(LONG_KEYPRESS_MSG_ID);
				mapActions.contextMenuPoint(mapView.getLatitude(), mapView.getLongitude());
			}
			return true;
		} else if (settings.ZOOM_BY_TRACKBALL.get()) {
			// Parrot device has only dpad left and right
			if (keyCode == KeyEvent.KEYCODE_DPAD_LEFT) {
				changeZoom(- 1);
				return true;
			} else if (keyCode == KeyEvent.KEYCODE_DPAD_RIGHT) {
				changeZoom( 1);
				return true;
			}
		} else if (keyCode == KeyEvent.KEYCODE_DPAD_LEFT || 
				keyCode == KeyEvent.KEYCODE_DPAD_RIGHT ||keyCode == KeyEvent.KEYCODE_DPAD_DOWN || 
				keyCode == KeyEvent.KEYCODE_DPAD_UP) {
			int dx = keyCode == KeyEvent.KEYCODE_DPAD_RIGHT ? 15 : (keyCode == KeyEvent.KEYCODE_DPAD_LEFT ? - 15 : 0);
			int dy = keyCode == KeyEvent.KEYCODE_DPAD_DOWN ? 15 : (keyCode == KeyEvent.KEYCODE_DPAD_UP ? -15 : 0);
			final RotatedTileBox tb = mapView.getCurrentRotatedTileBox();
			final QuadPoint cp = tb.getCenterPixelPoint();
			final LatLon l = tb.getLatLonFromPixel(cp.x + dx, cp.y + dy);
			setMapLocation(l.getLatitude(), l.getLongitude());
			return true;
		} else if(OsmandPlugin.onMapActivityKeyUp(this, keyCode)) {
			return true;
		}
		return super.onKeyUp(keyCode,event);
	}
	
	public void checkExternalStorage(){
		String state = Environment.getExternalStorageState();
		if(Environment.MEDIA_MOUNTED.equals(state)){
			// ok
		} else if(Environment.MEDIA_MOUNTED_READ_ONLY.equals(state)){
			AccessibleToast.makeText(this, R.string.sd_mounted_ro, Toast.LENGTH_LONG).show();
		} else {
			AccessibleToast.makeText(this, R.string.sd_unmounted, Toast.LENGTH_LONG).show();
		}
	}
	
	
	public void showAndHideMapPosition() {
		mapView.setShowMapPosition(true);
		app.runMessageInUIThreadAndCancelPrevious(SHOW_POSITION_MSG_ID, new Runnable() {
			@Override
			public void run() {
				if (mapView.isShowMapPosition()) {
					mapView.setShowMapPosition(false);
					mapView.refreshMap();
				}
			}
		}, 2500);
	}
	
	
	public OsmandMapTileView getMapView() {
		return mapView;
	}
	
	public static MapViewTrackingUtilities getMapViewTrackingUtilities() {
		return mapViewTrackingUtilities;
	}
	
	protected void parseLaunchIntentLocation(){
   	 	Intent intent = getIntent();
		if (intent != null && intent.getData() != null) {
			Uri data = intent.getData();
			if ("http".equalsIgnoreCase(data.getScheme()) && "download.osmand.net".equals(data.getHost()) && "/go".equals(data.getPath())) {
				String lat = data.getQueryParameter("lat");
				String lon = data.getQueryParameter("lon");
				if (lat != null && lon != null) {
					try {
						double lt = Double.parseDouble(lat);
						double ln = Double.parseDouble(lon);
						String zoom = data.getQueryParameter("z");
						int z = settings.getLastKnownMapZoom();
						if (zoom != null) {
							z = Integer.parseInt(zoom);
						}
						settings.setMapLocationToShow(lt, ln, z, getString(R.string.shared_location));
					} catch (NumberFormatException e) {
					}
				}
			}
		}
	}

	public MapActivityActions getMapActions() {
		return mapActions;
	}

	public MapActivityLayers getMapLayers() {
		return mapLayers;
	}

	
	public static void launchMapActivityMoveToTop(Context activity){
		Intent newIntent = new Intent(activity, ((OsmandApplication) activity.getApplicationContext()).getAppCustomization().getMapActivity());
		newIntent.setFlags(Intent.FLAG_ACTIVITY_REORDER_TO_FRONT);
		activity.startActivity(newIntent);
	}

	
	@Override
	protected void onActivityResult(int requestCode, int resultCode, Intent data) {
		OsmandPlugin.onMapActivityResult(requestCode, resultCode, data);
	}

	public void refreshMap() {
		getMapView().refreshMap();
	}

	public View getLayout() {
		return getWindow().getDecorView().findViewById(android.R.id.content);
	}

	@Override
	public void onVoiceMessage() {
		final Integer screenPowerSave = settings.WAKE_ON_VOICE_INT.get();
		if (screenPowerSave > 0) {
			uiHandler.removeCallbacks(releaseWakeLocksRunnable);

			if (!active && wakeLock == null) {
				PowerManager pm = (PowerManager) getSystemService(POWER_SERVICE);
				wakeLock = pm.newWakeLock(PowerManager.SCREEN_BRIGHT_WAKE_LOCK
						| PowerManager.ACQUIRE_CAUSES_WAKEUP,
						"OsmAndOnVoiceWakeupTag");
				wakeLock.acquire();
			}

			uiHandler.postDelayed(releaseWakeLocksRunnable,
					screenPowerSave * 1000L);
		}
	}
	
	private void releaseWakeLocks() {
		if (wakeLock != null) {
			wakeLock.release();
			wakeLock = null;
		}
		
		if (mDevicePolicyManager != null && mDeviceAdmin != null) {
			final Integer screenPowerSave = settings.WAKE_ON_VOICE_INT.get();
			if (screenPowerSave > 0) {
				if (mDevicePolicyManager.isAdminActive(mDeviceAdmin)) {
					try {
						mDevicePolicyManager.lockNow();
					} catch (SecurityException e) {
//						Log.d(TAG,
//								"SecurityException: No device admin permission to lock the screen!");
					}
				} else {
//					Log.d(TAG,
//							"No device admin permission to lock the screen!");
				}
			}
		}
	}
	
	private class ReleaseWakeLocksRunnable implements Runnable {
		
		@Override
		public void run() {
			releaseWakeLocks();
		}
	}
}<|MERGE_RESOLUTION|>--- conflicted
+++ resolved
@@ -230,8 +230,10 @@
 		gpxImportHelper = new GpxImportHelper(this, getMyApplication(), getMapView());
 
 		mapActions.prepareStartOptionsMenu();
-<<<<<<< HEAD
-
+		
+		mDeviceAdmin = new ComponentName(getApplicationContext(), DeviceAdminRecv.class);
+		mDevicePolicyManager = (DevicePolicyManager) getSystemService(DEVICE_POLICY_SERVICE);
+		
 		Intent intent = getIntent();
 		if (intent != null && intent.getExtras() != null) {
 			double lat = intent.getExtras().getDouble(START_LAT);
@@ -242,11 +244,6 @@
 				intentLocation = true;
 			}
 		}
-=======
-		
-		mDeviceAdmin = new ComponentName(getApplicationContext(), DeviceAdminRecv.class);
-		mDevicePolicyManager = (DevicePolicyManager) getSystemService(DEVICE_POLICY_SERVICE);
->>>>>>> 4a39a6cb
 	}
 	
 	public void addLockView(FrameLayout lockView) {
