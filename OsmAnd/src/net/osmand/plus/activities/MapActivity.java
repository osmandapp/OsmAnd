--- conflicted
+++ resolved
@@ -3,7 +3,6 @@
 import android.Manifest;
 import android.app.Activity;
 import android.app.AlarmManager;
-import android.app.Application;
 import android.app.Dialog;
 import android.app.PendingIntent;
 import android.content.BroadcastReceiver;
@@ -157,2020 +156,6 @@
 import java.util.regex.Pattern;
 
 public class MapActivity extends OsmandActionBarActivity implements DownloadEvents,
-<<<<<<< HEAD
-        OnRequestPermissionsResultCallback, IRouteInformationListener, AMapPointUpdateListener,
-        MapMarkerChangedListener, OnDismissDialogFragmentListener, OnDrawMapListener, OsmAndAppCustomizationListener {
-    public static final String INTENT_KEY_PARENT_MAP_ACTIVITY = "intent_parent_map_activity_key";
-
-    private static final int SHOW_POSITION_MSG_ID = OsmAndConstants.UI_HANDLER_MAP_VIEW + 1;
-    private static final int LONG_KEYPRESS_MSG_ID = OsmAndConstants.UI_HANDLER_MAP_VIEW + 2;
-    private static final int LONG_KEYPRESS_DELAY = 500;
-    private static final int ZOOM_LABEL_DISPLAY = 16;
-    private static final int MIN_ZOOM_LABEL_DISPLAY = 12;
-    private static final int SECOND_SPLASH_TIME_OUT = 8000;
-
-    private static final Log LOG = PlatformUtil.getLog(MapActivity.class);
-
-    private MapViewTrackingUtilities mapViewTrackingUtilities;
-    private static MapContextMenu mapContextMenu = new MapContextMenu();
-    private static MapRouteInfoMenu mapRouteInfoMenu = new MapRouteInfoMenu();
-    private static TrackDetailsMenu trackDetailsMenu = new TrackDetailsMenu();
-    private static Intent prevActivityIntent = null;
-
-    private List<ActivityResultListener> activityResultListeners = new ArrayList<>();
-
-    private BroadcastReceiver screenOffReceiver;
-
-    /**
-     * Called when the activity is first created.
-     */
-    private OsmandMapTileView mapView;
-    private AtlasMapRendererView atlasMapRendererView;
-
-    private MapActivityActions mapActions;
-    private MapActivityLayers mapLayers;
-
-    // handler to show/hide trackball position and to link map with delay
-    private Handler uiHandler = new Handler();
-    // App variables
-    private OsmandApplication app;
-    private OsmandSettings settings;
-
-    private boolean landscapeLayout;
-
-    private Dialog progressDlg = null;
-
-    private List<DialogProvider> dialogProviders = new ArrayList<>(2);
-    private StateChangedListener<ApplicationMode> applicationModeListener;
-    private ImportHelper importHelper;
-    private boolean intentLocation = false;
-
-    private DashboardOnMap dashboardOnMap = new DashboardOnMap(this);
-    private AppInitializeListener initListener;
-    private IMapDownloaderCallback downloaderCallback;
-    private DrawerLayout drawerLayout;
-    private boolean drawerDisabled;
-
-    private static boolean permissionDone;
-    private boolean permissionAsked;
-    private boolean permissionGranted;
-
-    private boolean mIsDestroyed = false;
-    private boolean pendingPause = false;
-    private Timer splashScreenTimer;
-    private boolean activityRestartNeeded = false;
-    private boolean stopped = true;
-
-    private ExecutorService singleThreadExecutor = Executors.newSingleThreadExecutor();
-
-    @Override
-    public void onCreate(Bundle savedInstanceState) {
-        setRequestedOrientation(AndroidUiHelper.getScreenOrientation(this));
-        long tm = System.currentTimeMillis();
-        app = getMyApplication();
-        settings = app.getSettings();
-        app.applyTheme(this);
-        supportRequestWindowFeature(Window.FEATURE_NO_TITLE);
-
-        boolean portraitMode = AndroidUiHelper.isOrientationPortrait(this);
-        boolean largeDevice = AndroidUiHelper.isXLargeDevice(this);
-        landscapeLayout = !portraitMode && !largeDevice;
-        mapViewTrackingUtilities = app.getMapViewTrackingUtilities();
-        mapContextMenu.setMapActivity(this);
-        mapRouteInfoMenu.setMapActivity(this);
-        trackDetailsMenu.setMapActivity(this);
-
-        super.onCreate(savedInstanceState);
-        // Full screen is not used here
-        // getWindow().setFlags(WindowManager.LayoutParams.FLAG_FULLSCREEN, WindowManager.LayoutParams.FLAG_FULLSCREEN);
-        setContentView(R.layout.main);
-
-        if (Build.VERSION.SDK_INT >= 21) {
-            enterToFullScreen();
-            // Navigation Drawer:
-            AndroidUtils.addStatusBarPadding21v(this, findViewById(R.id.menuItems));
-        }
-
-        int statusBarHeight = 0;
-        int resourceId = getResources().getIdentifier("status_bar_height", "dimen", "android");
-        if (resourceId > 0) {
-            statusBarHeight = getResources().getDimensionPixelSize(resourceId);
-        }
-        DisplayMetrics dm = new DisplayMetrics();
-        getWindowManager().getDefaultDisplay().getMetrics(dm);
-        int w = dm.widthPixels;
-        int h = dm.heightPixels - statusBarHeight;
-
-        mapView = new OsmandMapTileView(this, w, h);
-        if (app.getAppInitializer().checkAppVersionChanged() && WhatsNewDialogFragment.SHOW) {
-            SecondSplashScreenFragment.SHOW = false;
-            WhatsNewDialogFragment.SHOW = false;
-            new WhatsNewDialogFragment().show(getSupportFragmentManager(), null);
-        }
-        mapActions = new MapActivityActions(this);
-        mapLayers = new MapActivityLayers(this);
-        if (mapViewTrackingUtilities == null) {
-            mapViewTrackingUtilities = new MapViewTrackingUtilities(app);
-        }
-        dashboardOnMap.createDashboardView();
-        checkAppInitialization();
-        parseLaunchIntentLocation();
-        mapView.setTrackBallDelegate(new OsmandMapTileView.OnTrackBallListener() {
-            @Override
-            public boolean onTrackBallEvent(MotionEvent e) {
-                showAndHideMapPosition();
-                return MapActivity.this.onTrackballEvent(e);
-            }
-        });
-        mapView.setAccessibilityActions(new MapAccessibilityActions(this));
-        mapViewTrackingUtilities.setMapView(mapView);
-
-        // to not let it gc
-        downloaderCallback = new IMapDownloaderCallback() {
-            @Override
-            public void tileDownloaded(DownloadRequest request) {
-                if (request != null && !request.error && request.fileToSave != null) {
-                    ResourceManager mgr = app.getResourceManager();
-                    mgr.tileDownloaded(request);
-                }
-                if (request == null || !request.error) {
-                    mapView.tileDownloaded(request);
-                }
-            }
-        };
-        app.getResourceManager().getMapTileDownloader().addDownloaderCallback(downloaderCallback);
-        mapLayers.createLayers(mapView);
-        createProgressBarForRouting();
-        updateStatusBarColor();
-        // This situtation could be when navigation suddenly crashed and after restarting
-        // it tries to continue the last route
-        if (settings.FOLLOW_THE_ROUTE.get() && !app.getRoutingHelper().isRouteCalculated()
-                && !app.getRoutingHelper().isRouteBeingCalculated()) {
-            FailSafeFuntions.restoreRoutingMode(this);
-        } else if (!app.getRoutingHelper().isRoutePlanningMode()
-                && !settings.FOLLOW_THE_ROUTE.get()
-                && app.getTargetPointsHelper().getAllPoints().size() > 0) {
-            app.getRoutingHelper().clearCurrentRoute(null, new ArrayList<LatLon>());
-            app.getTargetPointsHelper().removeAllWayPoints(false, false);
-        }
-
-        if (!settings.isLastKnownMapLocation()) {
-            // show first time when application ran
-            net.osmand.Location location = app.getLocationProvider().getFirstTimeRunDefaultLocation();
-            mapViewTrackingUtilities.setMapLinkedToLocation(true);
-            if (location != null) {
-                mapView.setLatLon(location.getLatitude(), location.getLongitude());
-                mapView.setIntZoom(14);
-            }
-        }
-        addDialogProvider(mapActions);
-        OsmandPlugin.onMapActivityCreate(this);
-        importHelper = new ImportHelper(this, getMyApplication(), getMapView());
-        if (System.currentTimeMillis() - tm > 50) {
-            System.err.println("OnCreate for MapActivity took " + (System.currentTimeMillis() - tm) + " ms");
-        }
-        mapView.refreshMap(true);
-
-        mapActions.updateDrawerMenu();
-        drawerLayout = (DrawerLayout) findViewById(R.id.drawer_layout);
-
-        IntentFilter filter = new IntentFilter(Intent.ACTION_SCREEN_OFF);
-        screenOffReceiver = new ScreenOffReceiver();
-        registerReceiver(screenOffReceiver, filter);
-
-        app.getAidlApi().onCreateMapActivity(this);
-
-        mIsDestroyed = false;
-    }
-
-    public void exitFromFullScreen() {
-        AndroidUtils.exitFromFullScreen(this);
-    }
-
-    public void enterToFullScreen() {
-        AndroidUtils.enterToFullScreen(this);
-    }
-
-    @Override
-    protected void onSaveInstanceState(Bundle outState) {
-        if (removeFragment(PlanRouteFragment.TAG)) {
-            app.getMapMarkersHelper().getPlanRouteContext().setFragmentVisible(true);
-        }
-        if (trackDetailsMenu.isVisible()) {
-            trackDetailsMenu.dismiss();
-        }
-        removeFragment(ImportGpxBottomSheetDialogFragment.TAG);
-        removeFragment(AdditionalActionsBottomSheetDialogFragment.TAG);
-        super.onSaveInstanceState(outState);
-    }
-
-    private boolean removeFragment(String tag) {
-        FragmentManager fm = getSupportFragmentManager();
-        Fragment fragment = fm.findFragmentByTag(tag);
-        if (fragment != null) {
-            fm.beginTransaction()
-                    .remove(fragment)
-                    .commitNowAllowingStateLoss();
-            return true;
-        }
-        return false;
-    }
-
-    private void checkAppInitialization() {
-        if (app.isApplicationInitializing()) {
-            findViewById(R.id.init_progress).setVisibility(View.VISIBLE);
-            initListener = new AppInitializeListener() {
-                boolean openGlSetup = false;
-
-                @Override
-                public void onProgress(AppInitializer init, InitEvents event) {
-                    String tn = init.getCurrentInitTaskName();
-                    if (tn != null) {
-                        ((TextView) findViewById(R.id.ProgressMessage)).setText(tn);
-                    }
-                    boolean openGlInitialized = event == InitEvents.NATIVE_OPEN_GLINITIALIZED && NativeCoreContext.isInit();
-                    if ((openGlInitialized || event == InitEvents.NATIVE_INITIALIZED) && !openGlSetup) {
-                        setupOpenGLView(false);
-                        openGlSetup = true;
-                    }
-                    if (event == InitEvents.MAPS_INITIALIZED) {
-                        // TODO investigate if this false cause any issues!
-                        mapView.refreshMap(false);
-                        if (dashboardOnMap != null) {
-                            dashboardOnMap.updateLocation(true, true, false);
-                        }
-                        app.getTargetPointsHelper().lookupAddessAll();
-                        app.getMapMarkersHelper().lookupAddressAll();
-                    }
-                    if (event == InitEvents.FAVORITES_INITIALIZED) {
-                        refreshMap();
-                    }
-                }
-
-                @Override
-                public void onFinish(AppInitializer init) {
-                    if (!openGlSetup) {
-                        setupOpenGLView(false);
-                    }
-                    mapView.refreshMap(false);
-                    if (dashboardOnMap != null) {
-                        dashboardOnMap.updateLocation(true, true, false);
-                    }
-                    findViewById(R.id.init_progress).setVisibility(View.GONE);
-                    findViewById(R.id.drawer_layout).invalidate();
-                }
-            };
-            getMyApplication().checkApplicationIsBeingInitialized(this, initListener);
-        } else {
-            setupOpenGLView(true);
-        }
-    }
-
-    private void setupOpenGLView(boolean init) {
-        if (settings.USE_OPENGL_RENDER.get() && NativeCoreContext.isInit()) {
-            ViewStub stub = (ViewStub) findViewById(R.id.atlasMapRendererViewStub);
-            atlasMapRendererView = (AtlasMapRendererView) stub.inflate();
-            OsmAndMapLayersView ml = (OsmAndMapLayersView) findViewById(R.id.MapLayersView);
-            ml.setVisibility(View.VISIBLE);
-            atlasMapRendererView.setAzimuth(0);
-            atlasMapRendererView.setElevationAngle(90);
-            NativeCoreContext.getMapRendererContext().setMapRendererView(atlasMapRendererView);
-            ml.setMapView(mapView);
-            mapViewTrackingUtilities.setMapView(mapView);
-            mapView.setMapRender(atlasMapRendererView);
-            OsmAndMapSurfaceView surf = (OsmAndMapSurfaceView) findViewById(R.id.MapView);
-            surf.setVisibility(View.GONE);
-        } else {
-            OsmAndMapSurfaceView surf = (OsmAndMapSurfaceView) findViewById(R.id.MapView);
-            surf.setVisibility(View.VISIBLE);
-            surf.setMapView(mapView);
-        }
-    }
-
-    private void createProgressBarForRouting() {
-        final ProgressBar pb = (ProgressBar) findViewById(R.id.map_horizontal_progress);
-
-        final RouteCalculationProgressCallback progressCallback = new RouteCalculationProgressCallback() {
-
-            @Override
-            public void start() {
-                setupRouteCalculationProgressBar(pb);
-                mapRouteInfoMenu.routeCalculationStarted();
-            }
-
-            @Override
-            public void updateProgress(int progress) {
-                mapRouteInfoMenu.updateRouteCalculationProgress(progress);
-                dashboardOnMap.updateRouteCalculationProgress(progress);
-                if (findViewById(R.id.MapHudButtonsOverlay).getVisibility() == View.VISIBLE) {
-                    if (mapRouteInfoMenu.isVisible() || dashboardOnMap.isVisible()) {
-                        pb.setVisibility(View.GONE);
-                        return;
-                    }
-                    if (pb.getVisibility() == View.GONE) {
-                        pb.setVisibility(View.VISIBLE);
-                    }
-                    pb.setProgress(progress);
-                    pb.invalidate();
-                    pb.requestLayout();
-                }
-            }
-
-            @Override
-            public void requestPrivateAccessRouting() {
-                if (!settings.FORCE_PRIVATE_ACCESS_ROUTING_ASKED.getModeValue(getRoutingHelper().getAppMode())) {
-                    final OsmandSettings.CommonPreference<Boolean> allowPrivate
-                            = settings.getCustomRoutingBooleanProperty(GeneralRouter.ALLOW_PRIVATE, false);
-                    final List<ApplicationMode> modes = ApplicationMode.values(app);
-                    for (ApplicationMode mode : modes) {
-                        if (!allowPrivate.getModeValue(mode)) {
-                            settings.FORCE_PRIVATE_ACCESS_ROUTING_ASKED.setModeValue(mode, true);
-                        }
-                    }
-                    if (!allowPrivate.getModeValue(getRoutingHelper().getAppMode())) {
-                        AlertDialog.Builder dlg = new AlertDialog.Builder(MapActivity.this);
-                        dlg.setMessage(R.string.private_access_routing_req);
-                        dlg.setPositiveButton(R.string.shared_string_yes, new DialogInterface.OnClickListener() {
-                            @Override
-                            public void onClick(DialogInterface dialog, int which) {
-                                for (ApplicationMode mode : modes) {
-                                    if (!allowPrivate.getModeValue(mode)) {
-                                        allowPrivate.setModeValue(mode, true);
-                                    }
-                                }
-                                getRoutingHelper().recalculateRouteDueToSettingsChange();
-                            }
-                        });
-                        dlg.setNegativeButton(R.string.shared_string_no, null);
-                        dlg.show();
-                    }
-                }
-            }
-
-            @Override
-            public void finish() {
-                mapRouteInfoMenu.routeCalculationFinished();
-                dashboardOnMap.routeCalculationFinished();
-                pb.setVisibility(View.GONE);
-            }
-        };
-
-        app.getRoutingHelper().setProgressBar(progressCallback);
-
-        app.getTransportRoutingHelper().setProgressBar(new TransportRouteCalculationProgressCallback() {
-            @Override
-            public void start() {
-                progressCallback.start();
-            }
-
-            @Override
-            public void updateProgress(int progress) {
-                progressCallback.updateProgress(progress);
-            }
-
-            @Override
-            public void finish() {
-                progressCallback.finish();
-            }
-        });
-    }
-
-    public void setupRouteCalculationProgressBar(@NonNull ProgressBar pb) {
-        DayNightHelper dayNightHelper = getMyApplication().getDaynightHelper();
-
-        boolean nightMode = dayNightHelper.isNightModeForMapControls();
-        boolean useRouteLineColor = nightMode == dayNightHelper.isNightMode();
-
-        int bgColorId = nightMode ? R.color.map_progress_bar_bg_dark : R.color.map_progress_bar_bg_light;
-        int bgColor = ContextCompat.getColor(this, bgColorId);
-
-        int progressColor = useRouteLineColor
-                ? mapLayers.getRouteLayer().getRouteLineColor(nightMode)
-                : ContextCompat.getColor(this, R.color.wikivoyage_active_light);
-
-        pb.setProgressDrawable(AndroidUtils.createProgressDrawable(bgColor, progressColor));
-        pb.setIndeterminate(getRoutingHelper().getAppMode() == ApplicationMode.PUBLIC_TRANSPORT);
-        pb.getIndeterminateDrawable().setColorFilter(progressColor, android.graphics.PorterDuff.Mode.SRC_IN);
-    }
-
-    public ImportHelper getImportHelper() {
-        return importHelper;
-    }
-
-    @SuppressWarnings("rawtypes")
-    public Object getLastNonConfigurationInstanceByKey(String key) {
-        Object k = super.getLastNonConfigurationInstance();
-        if (k instanceof Map) {
-
-            return ((Map) k).get(key);
-        }
-        return null;
-    }
-
-    @Override
-    public Object onRetainCustomNonConfigurationInstance() {
-        LinkedHashMap<String, Object> l = new LinkedHashMap<>();
-        for (OsmandMapLayer ml : mapView.getLayers()) {
-            ml.onRetainNonConfigurationInstance(l);
-        }
-        return l;
-    }
-
-    @Override
-    protected void onNewIntent(final Intent intent) {
-        setIntent(intent);
-    }
-
-    @Override
-    public void startActivity(Intent intent) {
-        clearPrevActivityIntent();
-        super.startActivity(intent);
-    }
-
-    @Override
-    public void onBackPressed() {
-        if (dashboardOnMap.onBackPressed()) {
-            return;
-        }
-        if (drawerLayout.isDrawerOpen(Gravity.START)) {
-            closeDrawer();
-            return;
-        }
-        if (getQuickSearchDialogFragment() != null) {
-            showQuickSearch(ShowQuickSearchMode.CURRENT, false);
-            return;
-        }
-        if (trackDetailsMenu.isVisible()) {
-            trackDetailsMenu.hide();
-            if (prevActivityIntent == null) {
-                return;
-            }
-        }
-        PlanRouteFragment planRouteFragment = getPlanRouteFragment();
-        if (planRouteFragment != null) {
-            if (planRouteFragment.quit(true)) {
-                MapMarkersDialogFragment.showInstance(this);
-            }
-            return;
-        }
-        MeasurementToolFragment measurementToolFragment = getMeasurementToolFragment();
-        if (measurementToolFragment != null) {
-            measurementToolFragment.quit(true);
-            return;
-        }
-        ChooseRouteFragment chooseRouteFragment = getChooseRouteFragment();
-        if (chooseRouteFragment != null) {
-            chooseRouteFragment.dismiss();
-            return;
-        }
-        if (mapContextMenu.isVisible() && mapContextMenu.isClosable()) {
-            if (mapContextMenu.getCurrentMenuState() != MenuState.HEADER_ONLY) {
-                mapContextMenu.openMenuHeaderOnly();
-            } else {
-                mapContextMenu.close();
-            }
-            return;
-        }
-        if (getMapLayers().getContextMenuLayer().isInAddGpxPointMode()) {
-            quitAddGpxPointMode();
-        }
-        if (prevActivityIntent != null && getSupportFragmentManager().getBackStackEntryCount() == 0) {
-            prevActivityIntent.addFlags(Intent.FLAG_ACTIVITY_REORDER_TO_FRONT);
-            LatLon loc = getMapLocation();
-            prevActivityIntent.putExtra(SearchActivity.SEARCH_LAT, loc.getLatitude());
-            prevActivityIntent.putExtra(SearchActivity.SEARCH_LON, loc.getLongitude());
-            if (mapViewTrackingUtilities.isMapLinkedToLocation()) {
-                prevActivityIntent.putExtra(SearchActivity.SEARCH_NEARBY, true);
-            }
-            this.startActivity(prevActivityIntent);
-            prevActivityIntent = null;
-            return;
-        }
-        if (getMapView().getLayerByClass(MapQuickActionLayer.class).onBackPressed())
-            return;
-
-        super.onBackPressed();
-    }
-
-    private void quitAddGpxPointMode() {
-        getMapLayers().getContextMenuLayer().getAddGpxPointBottomSheetHelper().hide();
-        getMapLayers().getContextMenuLayer().quitAddGpxPoint();
-    }
-
-    @Override
-    protected void onRestart() {
-        super.onRestart();
-        parseLaunchIntentLocation();
-    }
-
-    @Override
-    protected void onResume() {
-        super.onResume();
-
-        if (activityRestartNeeded) {
-            activityRestartNeeded = false;
-            recreate();
-            return;
-        }
-
-        long tm = System.currentTimeMillis();
-
-        if (app.getMapMarkersHelper().getPlanRouteContext().isFragmentVisible()) {
-            PlanRouteFragment.showInstance(this);
-        }
-
-        if (app.isApplicationInitializing() || DashboardOnMap.staticVisible) {
-            if (!dashboardOnMap.isVisible()) {
-                if (settings.SHOW_DASHBOARD_ON_START.get()) {
-                    dashboardOnMap.setDashboardVisibility(true, DashboardOnMap.staticVisibleType);
-                } else {
-                    if (ErrorBottomSheetDialog.shouldShow(settings, this)) {
-                        SecondSplashScreenFragment.SHOW = false;
-                        new ErrorBottomSheetDialog().show(getSupportFragmentManager(), "dialog");
-                    } else if (RateUsBottomSheetDialog.shouldShow(app)) {
-                        SecondSplashScreenFragment.SHOW = false;
-                        new RateUsBottomSheetDialog().show(getSupportFragmentManager(), "dialog");
-                    }
-                }
-            } else {
-                dashboardOnMap.updateDashboard();
-            }
-        }
-        dashboardOnMap.updateLocation(true, true, false);
-
-        getMyApplication().getNotificationHelper().refreshNotifications();
-        // fixing bug with action bar appearing on android 2.3.3
-        if (getSupportActionBar() != null) {
-            getSupportActionBar().hide();
-        }
-
-        // for voice navigation
-        ApplicationMode routingAppMode = getRoutingHelper().getAppMode();
-        if (routingAppMode != null && settings.AUDIO_STREAM_GUIDANCE.getModeValue(routingAppMode) != null) {
-            setVolumeControlStream(settings.AUDIO_STREAM_GUIDANCE.getModeValue(routingAppMode));
-        } else {
-            setVolumeControlStream(AudioManager.STREAM_MUSIC);
-        }
-
-        applicationModeListener = new StateChangedListener<ApplicationMode>() {
-            @Override
-            public void stateChanged(ApplicationMode change) {
-                updateApplicationModeSettings();
-            }
-        };
-        settings.APPLICATION_MODE.addListener(applicationModeListener);
-        updateApplicationModeSettings();
-
-
-        // if destination point was changed try to recalculate route
-        TargetPointsHelper targets = app.getTargetPointsHelper();
-        RoutingHelper routingHelper = app.getRoutingHelper();
-        if (routingHelper.isFollowingMode()
-                && (!Algorithms.objectEquals(targets.getPointToNavigate().point, routingHelper.getFinalLocation()) || !Algorithms
-                .objectEquals(targets.getIntermediatePointsLatLonNavigation(), routingHelper.getIntermediatePoints()))) {
-            targets.updateRouteAndRefresh(true);
-        }
-        app.getLocationProvider().resumeAllUpdates();
-
-        if (settings != null && settings.isLastKnownMapLocation() && !intentLocation) {
-            LatLon l = settings.getLastKnownMapLocation();
-            mapView.setLatLon(l.getLatitude(), l.getLongitude());
-            mapView.setIntZoom(settings.getLastKnownMapZoom());
-        } else {
-            intentLocation = false;
-        }
-
-        settings.MAP_ACTIVITY_ENABLED.set(true);
-        checkExternalStorage();
-        showAndHideMapPosition();
-
-        readLocationToShow();
-
-        OsmandPlugin.onMapActivityResume(this);
-
-        boolean showOsmAndWelcomeScreen = true;
-        final Intent intent = getIntent();
-        if (intent != null) {
-            if (Intent.ACTION_VIEW.equals(intent.getAction())) {
-                final Uri data = intent.getData();
-                if (data != null) {
-                    final String scheme = data.getScheme();
-                    if ("file".equals(scheme)) {
-                        final String path = data.getPath();
-                        if (path != null) {
-                            importHelper.handleFileImport(data, new File(path).getName(), true);
-                        }
-                        clearIntent(intent);
-                    } else if ("content".equals(scheme)) {
-                        importHelper.handleContentImport(data, true);
-                        clearIntent(intent);
-                    } else if ("google.navigation".equals(scheme) || "osmand.navigation".equals(scheme)) {
-                        parseNavigationIntent(data);
-                    } else if ("osmand.api".equals(scheme)) {
-                        ExternalApiHelper apiHelper = new ExternalApiHelper(this);
-                        Intent result = apiHelper.processApiRequest(intent);
-                        setResult(apiHelper.getResultCode(), result);
-                        result.setAction(null);
-                        setIntent(result);
-                        if (apiHelper.needFinish()) {
-                            finish();
-                        }
-                    }
-                }
-            }
-            if (intent.hasExtra(FirstUsageWelcomeFragment.SHOW_OSMAND_WELCOME_SCREEN)) {
-                showOsmAndWelcomeScreen = intent.getBooleanExtra(FirstUsageWelcomeFragment.SHOW_OSMAND_WELCOME_SCREEN, true);
-            }
-            if (intent.hasExtra(MapMarkersDialogFragment.OPEN_MAP_MARKERS_GROUPS)) {
-                Bundle openMapMarkersGroupsExtra = intent.getBundleExtra(MapMarkersDialogFragment.OPEN_MAP_MARKERS_GROUPS);
-                if (openMapMarkersGroupsExtra != null) {
-                    MapMarkersDialogFragment.showInstance(this, openMapMarkersGroupsExtra.getString(MapMarkersHelper.MapMarkersGroup.MARKERS_SYNC_GROUP_ID));
-                }
-                setIntent(null);
-            }
-            if (intent.hasExtra(EditProfileFragment.OPEN_CONFIG_ON_MAP)) {
-                switch (intent.getStringExtra(EditProfileFragment.OPEN_CONFIG_ON_MAP)) {
-                    case EditProfileFragment.MAP_CONFIG:
-                        this.getDashboard().setDashboardVisibility(true, DashboardType.CONFIGURE_MAP, null);
-                        break;
-
-                    case EditProfileFragment.SCREEN_CONFIG:
-                        this.getDashboard().setDashboardVisibility(true, DashboardType.CONFIGURE_SCREEN, null);
-                        break;
-                }
-                setIntent(null);
-            }
-
-        }
-        mapView.refreshMap(true);
-        if (atlasMapRendererView != null) {
-            atlasMapRendererView.handleOnResume();
-        }
-
-        app.getDownloadThread().setUiActivity(this);
-
-        if (mapViewTrackingUtilities.getShowRouteFinishDialog()) {
-            DestinationReachedMenu.show(this);
-            mapViewTrackingUtilities.setShowRouteFinishDialog(false);
-        }
-
-        routingHelper.addListener(this);
-        app.getMapMarkersHelper().addListener(this);
-
-        QuickSearchDialogFragment searchDialogFragment = getQuickSearchDialogFragment();
-        if (searchDialogFragment != null) {
-            if (searchDialogFragment.isSearchHidden()) {
-                searchDialogFragment.hide();
-                searchDialogFragment.restoreToolbar();
-            }
-        }
-
-        if (System.currentTimeMillis() - tm > 50) {
-            System.err.println("OnCreate for MapActivity took " + (System.currentTimeMillis() - tm) + " ms");
-        }
-
-        boolean showWelcomeScreen = ((app.getAppInitializer().isFirstTime() && Version.isDeveloperVersion(app)) || !app.getResourceManager().isAnyMapInstalled())
-                && FirstUsageWelcomeFragment.SHOW && settings.SHOW_OSMAND_WELCOME_SCREEN.get() && showOsmAndWelcomeScreen;
-
-        if (!showWelcomeScreen && !permissionDone && !app.getAppInitializer().isFirstTime()) {
-            if (!permissionAsked) {
-                if (app.isExternalStorageDirectoryReadOnly()
-                        && getSupportFragmentManager().findFragmentByTag(DataStoragePlaceDialogFragment.TAG) == null) {
-                    if (DownloadActivity.hasPermissionToWriteExternalStorage(this)) {
-                        DataStoragePlaceDialogFragment.showInstance(getSupportFragmentManager(), true);
-                    } else {
-                        ActivityCompat.requestPermissions(this,
-                                new String[]{Manifest.permission.WRITE_EXTERNAL_STORAGE},
-                                DownloadActivity.PERMISSIONS_REQUEST_WRITE_EXTERNAL_STORAGE);
-                    }
-                }
-            } else {
-                if (permissionGranted) {
-                    restartApp();
-                } else if (getSupportFragmentManager().findFragmentByTag(DataStoragePlaceDialogFragment.TAG) == null) {
-                    DataStoragePlaceDialogFragment.showInstance(getSupportFragmentManager(), true);
-                }
-                permissionAsked = false;
-                permissionGranted = false;
-                permissionDone = true;
-            }
-        }
-        enableDrawer();
-
-        if (showWelcomeScreen) {
-            SecondSplashScreenFragment.SHOW = false;
-            getSupportFragmentManager().beginTransaction()
-                    .add(R.id.fragmentContainer, new FirstUsageWelcomeFragment(),
-                            FirstUsageWelcomeFragment.TAG).commitAllowingStateLoss();
-        } else if (!isFirstScreenShowing() && OsmLiveCancelledDialog.shouldShowDialog(app)) {
-            OsmLiveCancelledDialog.showInstance(getSupportFragmentManager());
-        }
-        FirstUsageWelcomeFragment.SHOW = false;
-        if (isFirstScreenShowing() && (!settings.SHOW_OSMAND_WELCOME_SCREEN.get() || !showOsmAndWelcomeScreen)) {
-            FirstUsageWelcomeFragment welcomeFragment = getFirstUsageWelcomeFragment();
-            if (welcomeFragment != null) {
-                welcomeFragment.closeWelcomeFragment();
-            }
-            FirstUsageWizardFragment wizardFragment = getFirstUsageWizardFragment();
-            if (wizardFragment != null) {
-                wizardFragment.closeWizard();
-            }
-        }
-        if (SecondSplashScreenFragment.SHOW) {
-            SecondSplashScreenFragment.SHOW = false;
-            SecondSplashScreenFragment.VISIBLE = true;
-            getSupportFragmentManager()
-                    .beginTransaction()
-                    .add(R.id.fragmentContainer, new SecondSplashScreenFragment(), SecondSplashScreenFragment.TAG)
-                    .commitAllowingStateLoss();
-            mapView.setOnDrawMapListener(this);
-            splashScreenTimer = new Timer();
-            splashScreenTimer.schedule(new TimerTask() {
-                @Override
-                public void run() {
-                    dismissSecondSplashScreen();
-                }
-            }, SECOND_SPLASH_TIME_OUT);
-        } else {
-            if (SecondSplashScreenFragment.VISIBLE) {
-                dismissSecondSplashScreen();
-            }
-            //setRequestedOrientation(ActivityInfo.SCREEN_ORIENTATION_UNSPECIFIED);
-            if (settings.MAP_SCREEN_ORIENTATION.get() != getRequestedOrientation()) {
-                setRequestedOrientation(settings.MAP_SCREEN_ORIENTATION.get());
-            }
-        }
-    }
-
-    private void clearIntent(Intent intent) {
-        intent.setAction(null);
-        intent.setData(null);
-    }
-
-    public void updateStatusBarColor() {
-        if (Build.VERSION.SDK_INT >= 21) {
-            int colorId = -1;
-            BaseOsmAndFragment fragmentAboveDashboard = getVisibleBaseOsmAndFragment(R.id.fragmentContainer);
-            BaseOsmAndFragment fragmentBelowDashboard = getVisibleBaseOsmAndFragment(R.id.routeMenuContainer,
-                    R.id.topFragmentContainer, R.id.bottomFragmentContainer);
-            if (fragmentAboveDashboard != null) {
-                colorId = fragmentAboveDashboard.getStatusBarColorId();
-            } else if (dashboardOnMap.isVisible()) {
-                colorId = dashboardOnMap.getStatusBarColor();
-            } else if (fragmentBelowDashboard != null) {
-                colorId = fragmentBelowDashboard.getStatusBarColorId();
-            } else if (mapLayers.getMapQuickActionLayer() != null
-                    && mapLayers.getMapQuickActionLayer().isWidgetVisible()) {
-                colorId = R.color.status_bar_transparent_gradient;
-            }
-            if (colorId != -1) {
-                getWindow().setStatusBarColor(ContextCompat.getColor(this, colorId));
-                return;
-            }
-            int color = TopToolbarController.NO_COLOR;
-            boolean mapControlsVisible = findViewById(R.id.MapHudButtonsOverlay).getVisibility() == View.VISIBLE;
-            boolean night = app.getDaynightHelper().isNightModeForMapControls();
-            TopToolbarController toolbarController = getMapLayers().getMapInfoLayer().getTopToolbarController();
-            if (toolbarController != null && mapControlsVisible) {
-                color = toolbarController.getStatusBarColor(this, night);
-            }
-            if (color == TopToolbarController.NO_COLOR) {
-                boolean mapTopBar = findViewById(R.id.map_top_bar).getVisibility() == View.VISIBLE;
-                boolean markerTopBar = findViewById(R.id.map_markers_top_bar).getVisibility() == View.VISIBLE;
-                boolean coordinatesTopBar = findViewById(R.id.coordinates_top_bar).getVisibility() == View.VISIBLE;
-                if (coordinatesTopBar && mapControlsVisible) {
-                    colorId = night ? R.color.status_bar_main_dark : R.color.status_bar_main_dark;
-                } else if (mapTopBar && mapControlsVisible) {
-                    colorId = night ? R.color.status_bar_route_dark : R.color.status_bar_route_light;
-                } else if (markerTopBar && mapControlsVisible) {
-                    colorId = R.color.status_bar_dark;
-                } else {
-                    colorId = night ? R.color.status_bar_transparent_dark : R.color.status_bar_transparent_light;
-                }
-                color = ContextCompat.getColor(this, colorId);
-            }
-            getWindow().setStatusBarColor(color);
-        }
-    }
-
-    private BaseOsmAndFragment getVisibleBaseOsmAndFragment(int... ids) {
-        for (int id : ids) {
-            Fragment fragment = getSupportFragmentManager().findFragmentById(id);
-            if (fragment != null && !fragment.isRemoving() && fragment instanceof BaseOsmAndFragment
-                    && ((BaseOsmAndFragment) fragment).getStatusBarColorId() != -1) {
-                return (BaseOsmAndFragment) fragment;
-            }
-        }
-        return null;
-    }
-
-    public boolean isInAppPurchaseAllowed() {
-        return true;
-    }
-
-    public void showXMasDialog() {
-        SecondSplashScreenFragment.SHOW = false;
-        dismissSecondSplashScreen();
-        new XMasDialogFragment().show(getSupportFragmentManager(), XMasDialogFragment.TAG);
-    }
-
-    private void dismissSecondSplashScreen() {
-        if (SecondSplashScreenFragment.VISIBLE) {
-            SecondSplashScreenFragment.VISIBLE = false;
-            SecondSplashScreenFragment.SHOW = false;
-            Fragment fragment = getSupportFragmentManager().findFragmentByTag(SecondSplashScreenFragment.TAG);
-            if (fragment != null) {
-                getSupportFragmentManager().beginTransaction().remove(fragment).commitAllowingStateLoss();
-            }
-            //setRequestedOrientation(ActivityInfo.SCREEN_ORIENTATION_UNSPECIFIED);
-            if (app.getSettings().MAP_SCREEN_ORIENTATION.get() != getRequestedOrientation()) {
-                setRequestedOrientation(app.getSettings().MAP_SCREEN_ORIENTATION.get());
-            }
-        }
-    }
-
-    @Override
-    public void onDrawOverMap() {
-        mapView.setOnDrawMapListener(null);
-        cancelSplashScreenTimer();
-        dismissSecondSplashScreen();
-    }
-
-    private void cancelSplashScreenTimer() {
-        if (splashScreenTimer != null) {
-            splashScreenTimer.cancel();
-            splashScreenTimer = null;
-        }
-    }
-
-    public void dismissCardDialog() {
-        try {
-            getSupportFragmentManager().popBackStack(ContextMenuCardDialogFragment.TAG, FragmentManager.POP_BACK_STACK_INCLUSIVE);
-        } catch (Exception e) {
-            e.printStackTrace();
-        }
-    }
-
-    @Override
-    public void onDismissDialogFragment(DialogFragment dialogFragment) {
-        if (dialogFragment instanceof DataStoragePlaceDialogFragment) {
-            FirstUsageWizardFragment wizardFragment = getFirstUsageWizardFragment();
-            if (wizardFragment != null) {
-                wizardFragment.updateStorageView();
-            }
-        }
-    }
-
-    public boolean isActivityDestroyed() {
-        return mIsDestroyed;
-    }
-
-    private void restartApp() {
-        AlertDialog.Builder bld = new AlertDialog.Builder(this);
-        bld.setMessage(R.string.storage_permission_restart_is_required);
-        bld.setPositiveButton(R.string.shared_string_ok, new DialogInterface.OnClickListener() {
-
-            @Override
-            public void onClick(DialogInterface dialog, int which) {
-                doRestart(MapActivity.this);
-                //android.os.Process.killProcess(android.os.Process.myPid());
-            }
-        });
-        bld.show();
-    }
-
-    public static void doRestart(Context c) {
-        boolean res = false;
-        try {
-            //check if the context is given
-            if (c != null) {
-                //fetch the packagemanager so we can get the default launch activity
-                // (you can replace this intent with any other activity if you want
-                PackageManager pm = c.getPackageManager();
-                //check if we got the PackageManager
-                if (pm != null) {
-                    //create the intent with the default start activity for your application
-                    Intent mStartActivity = pm.getLaunchIntentForPackage(
-                            c.getPackageName()
-                    );
-                    if (mStartActivity != null) {
-                        mStartActivity.addFlags(Intent.FLAG_ACTIVITY_CLEAR_TOP);
-                        //create a pending intent so the application is restarted after System.exit(0) was called.
-                        // We use an AlarmManager to call this intent in 100ms
-                        int mPendingIntentId = 84523443;
-                        PendingIntent mPendingIntent = PendingIntent
-                                .getActivity(c, mPendingIntentId, mStartActivity,
-                                        PendingIntent.FLAG_CANCEL_CURRENT);
-                        AlarmManager mgr = (AlarmManager) c.getSystemService(Context.ALARM_SERVICE);
-                        if (Build.VERSION.SDK_INT >= 19) {
-                            mgr.setExact(AlarmManager.RTC, System.currentTimeMillis() + 100, mPendingIntent);
-                        } else {
-                            mgr.set(AlarmManager.RTC, System.currentTimeMillis() + 100, mPendingIntent);
-                        }
-                        //kill the application
-                        res = true;
-                        android.os.Process.killProcess(android.os.Process.myPid());
-                        //System.exit(0);
-                    } else {
-                        LOG.error("Was not able to restart application, mStartActivity null");
-                    }
-                } else {
-                    LOG.error("Was not able to restart application, PM null");
-                }
-            } else {
-                LOG.error("Was not able to restart application, Context null");
-            }
-        } catch (Exception ex) {
-            LOG.error("Was not able to restart application");
-        }
-        if (!res) {
-            android.os.Process.killProcess(android.os.Process.myPid());
-        }
-    }
-
-    private void parseNavigationIntent(final Uri data) {
-        final String schemeSpecificPart = data.getSchemeSpecificPart();
-
-        final Matcher matcher = Pattern.compile("(?:q|ll)=([\\-0-9.]+),([\\-0-9.]+)(?:.*)").matcher(
-                schemeSpecificPart);
-        if (matcher.matches()) {
-            try {
-                final double lat = Double.valueOf(matcher.group(1));
-                final double lon = Double.valueOf(matcher.group(2));
-
-                getMyApplication().getTargetPointsHelper().navigateToPoint(new LatLon(lat, lon), false,
-                        -1);
-                getMapActions().enterRoutePlanningModeGivenGpx(null, null, null, false, true);
-            } catch (NumberFormatException e) {
-                Toast.makeText(this,
-                        getString(R.string.navigation_intent_invalid, schemeSpecificPart),
-                        Toast.LENGTH_LONG).show(); //$NON-NLS-1$
-            }
-        } else {
-            Toast.makeText(this,
-                    getString(R.string.navigation_intent_invalid, schemeSpecificPart),
-                    Toast.LENGTH_LONG).show(); //$NON-NLS-1$
-        }
-        clearIntent(getIntent());
-    }
-
-    public void readLocationToShow() {
-        if (!getDashboard().isVisible()) {
-            mapLayers.getMapControlsLayer().showMapControlsIfHidden();
-        }
-
-        LatLon cur = new LatLon(mapView.getLatitude(), mapView.getLongitude());
-        LatLon latLonToShow = settings.getAndClearMapLocationToShow();
-        PointDescription mapLabelToShow = settings.getAndClearMapLabelToShow(latLonToShow);
-        Object toShow = settings.getAndClearObjectToShow();
-        boolean editToShow = settings.getAndClearEditObjectToShow();
-        int status = settings.isRouteToPointNavigateAndClear();
-        String searchRequestToShow = settings.getAndClearSearchRequestToShow();
-        if (status != 0) {
-            // always enable and follow and let calculate it (i.e.GPS is not accessible in a garage)
-            Location loc = new Location("map");
-            loc.setLatitude(mapView.getLatitude());
-            loc.setLongitude(mapView.getLongitude());
-            getMapActions().enterRoutePlanningModeGivenGpx(null, null, null, true, true);
-            if (dashboardOnMap.isVisible()) {
-                dashboardOnMap.hideDashboard();
-            }
-        }
-        if (trackDetailsMenu.isVisible()) {
-            trackDetailsMenu.show();
-        }
-        if (searchRequestToShow != null) {
-            showQuickSearch(searchRequestToShow);
-        }
-        if (latLonToShow != null) {
-            if (dashboardOnMap.isVisible()) {
-                dashboardOnMap.hideDashboard();
-            }
-            // remember if map should come back to isMapLinkedToLocation=true
-            mapViewTrackingUtilities.setMapLinkedToLocation(false);
-            if (mapLabelToShow != null && !mapLabelToShow.contextMenuDisabled()) {
-                mapContextMenu.setMapCenter(latLonToShow);
-                mapContextMenu.setMapPosition(mapView.getMapPosition());
-                mapContextMenu.setCenterMarker(true);
-
-                RotatedTileBox tb = mapView.getCurrentRotatedTileBox().copy();
-                LatLon prevCenter = tb.getCenterLatLon();
-
-                double border = 0.8;
-                int tbw = (int) (tb.getPixWidth() * border);
-                int tbh = (int) (tb.getPixHeight() * border);
-                tb.setPixelDimensions(tbw, tbh);
-
-                tb.setLatLonCenter(latLonToShow.getLatitude(), latLonToShow.getLongitude());
-                tb.setZoom(ZOOM_LABEL_DISPLAY);
-                while (!tb.containsLatLon(prevCenter.getLatitude(), prevCenter.getLongitude()) && tb.getZoom() > MIN_ZOOM_LABEL_DISPLAY) {
-                    tb.setZoom(tb.getZoom() - 1);
-                }
-                //mapContextMenu.setMapZoom(settings.getMapZoomToShow());
-                mapContextMenu.setMapZoom(tb.getZoom());
-                if (toShow instanceof GpxDisplayItem) {
-                    trackDetailsMenu.setGpxItem((GpxDisplayItem) toShow);
-                    trackDetailsMenu.show();
-                } else if (mapRouteInfoMenu.isVisible()) {
-                    mapContextMenu.showMinimized(latLonToShow, mapLabelToShow, toShow);
-                    mapRouteInfoMenu.updateMenu();
-                    MapRouteInfoMenu.showLocationOnMap(this, latLonToShow.getLatitude(), latLonToShow.getLongitude());
-                } else if (toShow instanceof QuadRect) {
-                    QuadRect qr = (QuadRect) toShow;
-                    mapView.fitRectToMap(qr.left, qr.right, qr.top, qr.bottom, (int) qr.width(), (int) qr.height(), 0);
-                } else if (toShow instanceof NewGpxPoint) {
-                    NewGpxPoint newGpxPoint = (NewGpxPoint) toShow;
-                    QuadRect qr = newGpxPoint.getRect();
-                    mapView.fitRectToMap(qr.left, qr.right, qr.top, qr.bottom, (int) qr.width(), (int) qr.height(), 0);
-                    getMapLayers().getContextMenuLayer().enterAddGpxPointMode(newGpxPoint);
-                } else if (toShow instanceof NewGpxData) {
-                    NewGpxData newGpxData = (NewGpxData) toShow;
-                    QuadRect qr = newGpxData.getRect();
-                    mapView.fitRectToMap(qr.left, qr.right, qr.top, qr.bottom, (int) qr.width(), (int) qr.height(), 0);
-                    MeasurementEditingContext editingContext = new MeasurementEditingContext();
-                    editingContext.setNewGpxData(newGpxData);
-                    MeasurementToolFragment.showInstance(getSupportFragmentManager(), editingContext);
-                } else {
-                    mapContextMenu.show(latLonToShow, mapLabelToShow, toShow);
-                }
-                if (editToShow) {
-                    mapContextMenu.openEditor();
-                }
-            } else if (!latLonToShow.equals(cur)) {
-                mapView.getAnimatedDraggingThread().startMoving(latLonToShow.getLatitude(),
-                        latLonToShow.getLongitude(), settings.getMapZoomToShow(), true);
-            }
-        }
-    }
-
-    public OsmandApplication getMyApplication() {
-        return ((OsmandApplication) getApplication());
-    }
-
-    public void addDialogProvider(DialogProvider dp) {
-        dialogProviders.add(dp);
-    }
-
-    @Override
-    protected Dialog onCreateDialog(int id) {
-        Dialog dialog = null;
-        for (DialogProvider dp : dialogProviders) {
-            dialog = dp.onCreateDialog(id);
-            if (dialog != null) {
-                return dialog;
-            }
-        }
-        return null;
-    }
-
-    @Override
-    protected void onPrepareDialog(int id, Dialog dialog) {
-        super.onPrepareDialog(id, dialog);
-        for (DialogProvider dp : dialogProviders) {
-            dp.onPrepareDialog(id, dialog);
-        }
-    }
-
-    public void changeZoom(int stp, long time) {
-        mapViewTrackingUtilities.setZoomTime(time);
-        changeZoom(stp);
-    }
-
-    public void changeZoom(int stp) {
-        // delta = Math.round(delta * OsmandMapTileView.ZOOM_DELTA) * OsmandMapTileView.ZOOM_DELTA_1;
-        boolean changeLocation = false;
-        // if (settings.AUTO_ZOOM_MAP.get() == AutoZoomMap.NONE) {
-        // changeLocation = false;
-        // }
-
-        // double curZoom = mapView.getZoom() + mapView.getZoomFractionalPart() + stp * 0.3;
-        // int newZoom = (int) Math.round(curZoom);
-        // double zoomFrac = curZoom - newZoom;
-
-        final int newZoom = mapView.getZoom() + stp;
-        final double zoomFrac = mapView.getZoomFractionalPart();
-        if (newZoom > mapView.getMaxZoom()) {
-            Toast.makeText(this, R.string.edit_tilesource_maxzoom, Toast.LENGTH_SHORT).show(); //$NON-NLS-1$
-            return;
-        }
-        if (newZoom < mapView.getMinZoom()) {
-            Toast.makeText(this, R.string.edit_tilesource_minzoom, Toast.LENGTH_SHORT).show(); //$NON-NLS-1$
-            return;
-        }
-        mapView.getAnimatedDraggingThread().startZooming(newZoom, zoomFrac, changeLocation);
-        if (app.accessibilityEnabled())
-            Toast.makeText(this, getString(R.string.zoomIs) + " " + newZoom, Toast.LENGTH_SHORT).show(); //$NON-NLS-1$
-        showAndHideMapPosition();
-    }
-
-    public void setMapLocation(double lat, double lon) {
-        mapView.setLatLon(lat, lon);
-        mapViewTrackingUtilities.locationChanged(lat, lon, this);
-    }
-
-    @Override
-    public boolean onTrackballEvent(MotionEvent event) {
-        if (event.getAction() == MotionEvent.ACTION_MOVE && settings.USE_TRACKBALL_FOR_MOVEMENTS.get()) {
-            float x = event.getX();
-            float y = event.getY();
-            final RotatedTileBox tb = mapView.getCurrentRotatedTileBox();
-            final QuadPoint cp = tb.getCenterPixelPoint();
-            final LatLon l = tb.getLatLonFromPixel(cp.x + x * 15, cp.y + y * 15);
-            setMapLocation(l.getLatitude(), l.getLongitude());
-            return true;
-        }
-        return super.onTrackballEvent(event);
-    }
-
-
-    @Override
-    protected void onStart() {
-        super.onStart();
-        stopped = false;
-        getMyApplication().getNotificationHelper().showNotifications();
-    }
-
-    protected void setProgressDlg(Dialog progressDlg) {
-        this.progressDlg = progressDlg;
-    }
-
-    protected Dialog getProgressDlg() {
-        return progressDlg;
-    }
-
-    @Override
-    protected void onStop() {
-        getMyApplication().getNotificationHelper().removeNotifications();
-        if (pendingPause) {
-            onPauseActivity();
-        }
-        stopped = true;
-        super.onStop();
-    }
-
-    @Override
-    protected void onDestroy() {
-        super.onDestroy();
-        mapContextMenu.setMapActivity(null);
-        mapRouteInfoMenu.setMapActivity(null);
-        trackDetailsMenu.setMapActivity(null);
-        unregisterReceiver(screenOffReceiver);
-        app.getAidlApi().onDestroyMapActivity(this);
-        FailSafeFuntions.quitRouteRestoreDialog();
-        OsmandPlugin.onMapActivityDestroy(this);
-        getMyApplication().unsubscribeInitListener(initListener);
-        mapViewTrackingUtilities.setMapView(null);
-        app.getResourceManager().getMapTileDownloader().removeDownloaderCallback(mapView);
-        if (atlasMapRendererView != null) {
-            atlasMapRendererView.handleOnDestroy();
-        }
-        mIsDestroyed = true;
-    }
-
-    public LatLon getMapLocation() {
-        return mapViewTrackingUtilities.getMapLocation();
-    }
-
-    public float getMapRotate() {
-        if (mapView == null) {
-            return 0;
-        }
-        return mapView.getRotate();
-    }
-
-    // Duplicate methods to OsmAndApplication
-    public TargetPoint getPointToNavigate() {
-        return app.getTargetPointsHelper().getPointToNavigate();
-    }
-
-    public RoutingHelper getRoutingHelper() {
-        return app.getRoutingHelper();
-    }
-
-    @Override
-    protected void onPause() {
-        super.onPause();
-        if (Build.VERSION.SDK_INT >= Build.VERSION_CODES.N && isInMultiWindowMode()) {
-            pendingPause = true;
-        } else {
-            onPauseActivity();
-        }
-
-    }
-
-    private void onPauseActivity() {
-        pendingPause = false;
-        mapView.setOnDrawMapListener(null);
-        cancelSplashScreenTimer();
-        app.getMapMarkersHelper().removeListener(this);
-        app.getRoutingHelper().removeListener(this);
-        app.getDownloadThread().resetUiActivity(this);
-        if (atlasMapRendererView != null) {
-            atlasMapRendererView.handleOnPause();
-        }
-        app.getLocationProvider().pauseAllUpdates();
-        app.getDaynightHelper().stopSensorIfNeeded();
-        settings.APPLICATION_MODE.removeListener(applicationModeListener);
-
-        settings.setLastKnownMapLocation((float) mapView.getLatitude(), (float) mapView.getLongitude());
-        AnimateDraggingMapThread animatedThread = mapView.getAnimatedDraggingThread();
-        if (animatedThread.isAnimating() && animatedThread.getTargetIntZoom() != 0 && !mapViewTrackingUtilities.isMapLinkedToLocation()) {
-            settings.setMapLocationToShow(animatedThread.getTargetLatitude(), animatedThread.getTargetLongitude(),
-                    animatedThread.getTargetIntZoom());
-        }
-
-        settings.setLastKnownMapZoom(mapView.getZoom());
-        settings.MAP_ACTIVITY_ENABLED.set(false);
-        app.getResourceManager().interruptRendering();
-        OsmandPlugin.onMapActivityPause(this);
-    }
-
-    public void updateApplicationModeSettings() {
-        updateMapSettings();
-        mapViewTrackingUtilities.updateSettings();
-        //app.getRoutingHelper().setAppMode(settings.getApplicationMode());
-        if (mapLayers.getMapInfoLayer() != null) {
-            mapLayers.getMapInfoLayer().recreateControls();
-        }
-        if (mapLayers.getMapQuickActionLayer() != null) {
-            mapLayers.getMapQuickActionLayer().refreshLayer();
-        }
-        mapLayers.updateLayers(mapView);
-        mapActions.updateDrawerMenu();
-        mapView.setComplexZoom(mapView.getZoom(), mapView.getSettingsMapDensity());
-        app.getDaynightHelper().startSensorIfNeeded(new StateChangedListener<Boolean>() {
-
-            @Override
-            public void stateChanged(Boolean change) {
-                getMapView().refreshMap(true);
-            }
-        });
-        getMapView().refreshMap(true);
-    }
-
-    public void updateMapSettings() {
-        if (app.isApplicationInitializing()) {
-            return;
-        }
-        // update vector renderer
-        new AsyncTask<Void, Void, Void>() {
-
-            @Override
-            protected Void doInBackground(Void... params) {
-                RendererRegistry registry = app.getRendererRegistry();
-                RenderingRulesStorage newRenderer = registry.getRenderer(settings.RENDERER.get());
-                if (newRenderer == null) {
-                    newRenderer = registry.defaultRender();
-                }
-                if (mapView.getMapRenderer() != null) {
-                    NativeCoreContext.getMapRendererContext().updateMapSettings();
-                }
-                if (registry.getCurrentSelectedRenderer() != newRenderer) {
-                    registry.setCurrentSelectedRender(newRenderer);
-                    app.getResourceManager().getRenderer().clearCache();
-                    mapView.resetDefaultColor();
-                    mapView.refreshMap(true);
-                } else {
-                    mapView.resetDefaultColor();
-                }
-
-                return null;
-            }
-
-            protected void onPostExecute(Void result) {
-            }
-        }.executeOnExecutor(singleThreadExecutor, (Void) null);
-
-    }
-
-    @Override
-    public boolean onKeyDown(int keyCode, KeyEvent event) {
-        if (keyCode == KeyEvent.KEYCODE_DPAD_CENTER && app.accessibilityEnabled()) {
-            if (!uiHandler.hasMessages(LONG_KEYPRESS_MSG_ID)) {
-                Message msg = Message.obtain(uiHandler, new Runnable() {
-                    @Override
-                    public void run() {
-                        app.getLocationProvider().emitNavigationHint();
-                    }
-                });
-                msg.what = LONG_KEYPRESS_MSG_ID;
-                uiHandler.sendMessageDelayed(msg, LONG_KEYPRESS_DELAY);
-            }
-            return true;
-        }
-        return super.onKeyDown(keyCode, event);
-    }
-
-    @Override
-    public boolean onKeyUp(int keyCode, KeyEvent event) {
-        if (keyCode == KeyEvent.KEYCODE_DPAD_CENTER) {
-            if (!app.accessibilityEnabled()) {
-                mapActions.contextMenuPoint(mapView.getLatitude(), mapView.getLongitude());
-            } else if (uiHandler.hasMessages(LONG_KEYPRESS_MSG_ID)) {
-                uiHandler.removeMessages(LONG_KEYPRESS_MSG_ID);
-                mapActions.contextMenuPoint(mapView.getLatitude(), mapView.getLongitude());
-            }
-            return true;
-        } else if (keyCode == KeyEvent.KEYCODE_MENU /*&& event.getRepeatCount() == 0*/) {
-            // repeat count 0 doesn't work for samsung, 1 doesn't work for lg
-            toggleDrawer();
-            return true;
-        } else if (settings.ZOOM_BY_TRACKBALL.get()) {
-            // Parrot device has only dpad left and right
-            if (keyCode == KeyEvent.KEYCODE_DPAD_LEFT) {
-                changeZoom(-1);
-                return true;
-            } else if (keyCode == KeyEvent.KEYCODE_DPAD_RIGHT) {
-                changeZoom(1);
-                return true;
-            }
-        } else if (keyCode == KeyEvent.KEYCODE_DPAD_LEFT || keyCode == KeyEvent.KEYCODE_DPAD_RIGHT
-                || keyCode == KeyEvent.KEYCODE_DPAD_DOWN || keyCode == KeyEvent.KEYCODE_DPAD_UP) {
-            int dx = keyCode == KeyEvent.KEYCODE_DPAD_RIGHT ? 15 : (keyCode == KeyEvent.KEYCODE_DPAD_LEFT ? -15 : 0);
-            int dy = keyCode == KeyEvent.KEYCODE_DPAD_DOWN ? 15 : (keyCode == KeyEvent.KEYCODE_DPAD_UP ? -15 : 0);
-            final RotatedTileBox tb = mapView.getCurrentRotatedTileBox();
-            final QuadPoint cp = tb.getCenterPixelPoint();
-            final LatLon l = tb.getLatLonFromPixel(cp.x + dx, cp.y + dy);
-            setMapLocation(l.getLatitude(), l.getLongitude());
-            return true;
-        } else if (OsmandPlugin.onMapActivityKeyUp(this, keyCode)) {
-            return true;
-        }
-        return super.onKeyUp(keyCode, event);
-    }
-
-    public void checkExternalStorage() {
-        if (Build.VERSION.SDK_INT >= 19) {
-            return;
-        }
-        String state = Environment.getExternalStorageState();
-        if (Environment.MEDIA_MOUNTED.equals(state)) {
-            // ok
-        } else if (Environment.MEDIA_MOUNTED_READ_ONLY.equals(state)) {
-            Toast.makeText(this, R.string.sd_mounted_ro, Toast.LENGTH_LONG).show();
-        } else {
-            Toast.makeText(this, R.string.sd_unmounted, Toast.LENGTH_LONG).show();
-        }
-    }
-
-    public void showAndHideMapPosition() {
-        mapView.setShowMapPosition(true);
-        app.runMessageInUIThreadAndCancelPrevious(SHOW_POSITION_MSG_ID, new Runnable() {
-            @Override
-            public void run() {
-                if (mapView.isShowMapPosition()) {
-                    mapView.setShowMapPosition(false);
-                    mapView.refreshMap();
-                }
-            }
-        }, 2500);
-    }
-
-    public OsmandMapTileView getMapView() {
-        return mapView;
-    }
-
-    public MapViewTrackingUtilities getMapViewTrackingUtilities() {
-        return mapViewTrackingUtilities;
-    }
-
-
-    protected void parseLaunchIntentLocation() {
-        Intent intent = getIntent();
-        if (intent != null && intent.getData() != null) {
-            Uri data = intent.getData();
-            if (("http".equalsIgnoreCase(data.getScheme()) || "https".equalsIgnoreCase(data.getScheme())) && data.getHost() != null && data.getHost().contains("osmand.net") &&
-                    data.getPath() != null && data.getPath().startsWith("/go")) {
-                String lat = data.getQueryParameter("lat");
-                String lon = data.getQueryParameter("lon");
-                if (lat != null && lon != null) {
-                    try {
-                        double lt = Double.parseDouble(lat);
-                        double ln = Double.parseDouble(lon);
-                        String zoom = data.getQueryParameter("z");
-                        int z = settings.getLastKnownMapZoom();
-                        if (zoom != null) {
-                            z = Integer.parseInt(zoom);
-                        }
-                        settings.setMapLocationToShow(lt, ln, z, new PointDescription(lt, ln));
-                    } catch (NumberFormatException e) {
-                        LOG.error("error", e);
-                    }
-                }
-                setIntent(null);
-            }
-        }
-    }
-
-    public MapActivityActions getMapActions() {
-        return mapActions;
-    }
-
-    public MapActivityLayers getMapLayers() {
-        return mapLayers;
-    }
-
-    public static void launchMapActivityMoveToTop(Context activity, String intentExtraActionName, Bundle intentExtraActionValue) {
-        if (activity instanceof MapActivity) {
-            if (((MapActivity) activity).getDashboard().isVisible()) {
-                ((MapActivity) activity).getDashboard().hideDashboard();
-            }
-            ((MapActivity) activity).readLocationToShow();
-        } else {
-            if (activity instanceof Activity) {
-                Intent intent = ((Activity) activity).getIntent();
-                if (intent != null) {
-                    prevActivityIntent = new Intent(intent);
-                    prevActivityIntent.putExtra(INTENT_KEY_PARENT_MAP_ACTIVITY, true);
-                } else {
-                    prevActivityIntent = null;
-                }
-            } else {
-                prevActivityIntent = null;
-            }
-
-            Intent newIntent = new Intent(activity, ((OsmandApplication) activity.getApplicationContext())
-                    .getAppCustomization().getMapActivity());
-            newIntent.addFlags(Intent.FLAG_ACTIVITY_REORDER_TO_FRONT | Intent.FLAG_ACTIVITY_CLEAR_TOP);
-            if (activity instanceof Application) {
-                newIntent.addFlags(Intent.FLAG_ACTIVITY_NEW_TASK);
-            }
-            if (intentExtraActionName != null) {
-                newIntent.putExtra(intentExtraActionName, intentExtraActionValue);
-            }
-            activity.startActivity(newIntent);
-        }
-    }
-
-    public static void launchMapActivityMoveToTop(Context activity) {
-        launchMapActivityMoveToTop(activity, null, null);
-    }
-
-    public static void clearPrevActivityIntent() {
-        prevActivityIntent = null;
-    }
-
-    @Override
-    protected void onActivityResult(int requestCode, int resultCode, Intent data) {
-        for (ActivityResultListener listener : activityResultListeners) {
-            if (listener.processResult(requestCode, resultCode, data)) {
-                removeActivityResultListener(listener);
-                return;
-            }
-        }
-        OsmandPlugin.onMapActivityResult(requestCode, resultCode, data);
-        super.onActivityResult(requestCode, resultCode, data);
-    }
-
-    public void refreshMap() {
-        getMapView().refreshMap();
-    }
-
-    public View getLayout() {
-        return getWindow().getDecorView().findViewById(android.R.id.content);
-    }
-
-    public DashboardOnMap getDashboard() {
-        return dashboardOnMap;
-    }
-
-    @NonNull
-    public MapContextMenu getContextMenu() {
-        return mapContextMenu;
-    }
-
-    @NonNull
-    public MapRouteInfoMenu getMapRouteInfoMenu() {
-        return mapRouteInfoMenu;
-    }
-
-    @NonNull
-    public TrackDetailsMenu getTrackDetailsMenu() {
-        return trackDetailsMenu;
-    }
-
-    public void hideContextAndRouteInfoMenues() {
-        mapContextMenu.hideMenues();
-        mapRouteInfoMenu.hide();
-    }
-
-    public void openDrawer() {
-        mapActions.updateDrawerMenu();
-        boolean animate = !settings.DO_NOT_USE_ANIMATIONS.get();
-        drawerLayout.openDrawer(Gravity.START, animate);
-    }
-
-    public void disableDrawer() {
-        drawerDisabled = true;
-        if (settings.DO_NOT_USE_ANIMATIONS.get()) {
-            closeDrawer();
-        }
-        drawerLayout.setDrawerLockMode(DrawerLayout.LOCK_MODE_LOCKED_CLOSED);
-    }
-
-    public void enableDrawer() {
-        drawerDisabled = false;
-        drawerLayout.setDrawerLockMode(DrawerLayout.LOCK_MODE_UNLOCKED);
-    }
-
-    public boolean isDrawerDisabled() {
-        return drawerDisabled;
-    }
-
-    @Override
-    public boolean dispatchTouchEvent(MotionEvent event) {
-        if (settings.DO_NOT_USE_ANIMATIONS.get()) {
-            if (event.getAction() == MotionEvent.ACTION_DOWN) {
-                if (drawerLayout.isDrawerOpen(Gravity.START)) {
-                    int width = AndroidUtils.dpToPx(this, 280);
-                    if (event.getRawX() > width) {
-                        closeDrawer();
-                    }
-
-                }
-            }
-        }
-        return super.dispatchTouchEvent(event);
-    }
-
-    public void closeDrawer() {
-        boolean animate = !settings.DO_NOT_USE_ANIMATIONS.get();
-        drawerLayout.closeDrawer(Gravity.START, animate);
-    }
-
-    public void toggleDrawer() {
-        if (drawerLayout.isDrawerOpen(Gravity.START)) {
-            closeDrawer();
-        } else {
-            openDrawer();
-        }
-    }
-
-    public FirstUsageWelcomeFragment getFirstUsageWelcomeFragment() {
-        FirstUsageWelcomeFragment welcomeFragment = (FirstUsageWelcomeFragment) getSupportFragmentManager().findFragmentByTag(FirstUsageWelcomeFragment.TAG);
-        if (welcomeFragment != null && !welcomeFragment.isDetached()) {
-            return welcomeFragment;
-        } else {
-            return null;
-        }
-    }
-
-    public FirstUsageWizardFragment getFirstUsageWizardFragment() {
-        FirstUsageWizardFragment wizardFragment = (FirstUsageWizardFragment) getSupportFragmentManager().findFragmentByTag(FirstUsageWizardFragment.TAG);
-        if (wizardFragment != null && !wizardFragment.isDetached()) {
-            return wizardFragment;
-        } else {
-            return null;
-        }
-    }
-
-    public boolean isFirstScreenShowing() {
-        FirstUsageWelcomeFragment welcomeFragment = (FirstUsageWelcomeFragment) getSupportFragmentManager().findFragmentByTag(FirstUsageWelcomeFragment.TAG);
-        FirstUsageWizardFragment wizardFragment = (FirstUsageWizardFragment) getSupportFragmentManager().findFragmentByTag(FirstUsageWizardFragment.TAG);
-        return welcomeFragment != null && !welcomeFragment.isDetached()
-                || wizardFragment != null && !wizardFragment.isDetached();
-    }
-
-    // DownloadEvents
-    @Override
-    public void newDownloadIndexes() {
-        for (Fragment fragment : getSupportFragmentManager().getFragments()) {
-            if (fragment instanceof DownloadEvents) {
-                ((DownloadEvents) fragment).newDownloadIndexes();
-            }
-        }
-        if (dashboardOnMap.isVisible()) {
-            dashboardOnMap.onNewDownloadIndexes();
-        }
-        refreshMap();
-    }
-
-    @Override
-    public void downloadInProgress() {
-        for (Fragment fragment : getSupportFragmentManager().getFragments()) {
-            if (fragment instanceof DownloadEvents) {
-                ((DownloadEvents) fragment).downloadInProgress();
-            }
-        }
-        if (dashboardOnMap.isVisible()) {
-            dashboardOnMap.onDownloadInProgress();
-        }
-    }
-
-    @Override
-    public void downloadHasFinished() {
-        for (Fragment fragment : getSupportFragmentManager().getFragments()) {
-            if (fragment instanceof DownloadEvents) {
-                ((DownloadEvents) fragment).downloadHasFinished();
-            }
-        }
-        if (dashboardOnMap.isVisible()) {
-            dashboardOnMap.onDownloadHasFinished();
-        }
-        refreshMap();
-    }
-
-    @Override
-    public void onRequestPermissionsResult(int requestCode, @NonNull String[] permissions, @NonNull final int[] grantResults) {
-        if (grantResults.length > 0) {
-            OsmandPlugin.onRequestPermissionsResult(requestCode, permissions, grantResults);
-
-            MapControlsLayer mcl = mapView.getLayerByClass(MapControlsLayer.class);
-            if (mcl != null) {
-                mcl.onRequestPermissionsResult(requestCode, permissions, grantResults);
-            }
-
-            if (requestCode == DownloadActivity.PERMISSIONS_REQUEST_WRITE_EXTERNAL_STORAGE
-                    && grantResults.length > 0 && permissions.length > 0
-                    && Manifest.permission.WRITE_EXTERNAL_STORAGE.equals(permissions[0])) {
-                permissionAsked = true;
-                permissionGranted = grantResults[0] == PackageManager.PERMISSION_GRANTED;
-            } else if (requestCode == FirstUsageWizardFragment.FIRST_USAGE_REQUEST_WRITE_EXTERNAL_STORAGE_PERMISSION
-                    && grantResults.length > 0 && permissions.length > 0
-                    && Manifest.permission.WRITE_EXTERNAL_STORAGE.equals(permissions[0])) {
-
-                new Timer().schedule(new TimerTask() {
-                    @Override
-                    public void run() {
-                        FirstUsageWizardFragment wizardFragment = getFirstUsageWizardFragment();
-                        if (wizardFragment != null) {
-                            wizardFragment.processStoragePermission(grantResults[0] == PackageManager.PERMISSION_GRANTED);
-                        }
-                    }
-                }, 1);
-            } else if (requestCode == FirstUsageWizardFragment.FIRST_USAGE_LOCATION_PERMISSION) {
-                new Timer().schedule(new TimerTask() {
-                    @Override
-                    public void run() {
-                        FirstUsageWizardFragment wizardFragment = getFirstUsageWizardFragment();
-                        if (wizardFragment != null) {
-                            wizardFragment.processLocationPermission(grantResults[0] == PackageManager.PERMISSION_GRANTED);
-                        }
-                    }
-                }, 1);
-            } else if (requestCode == MapActivityActions.REQUEST_LOCATION_FOR_DIRECTIONS_NAVIGATION_PERMISSION
-                    && grantResults.length > 0 && permissions.length > 0
-                    && Manifest.permission.ACCESS_FINE_LOCATION.equals(permissions[0])) {
-                if (grantResults[0] == PackageManager.PERMISSION_GRANTED) {
-                    LatLon latLon = getContextMenu().getLatLon();
-                    if (latLon != null) {
-                        mapActions.enterDirectionsFromPoint(latLon.getLatitude(), latLon.getLongitude());
-                    }
-                } else {
-                    app.showToastMessage(R.string.ask_for_location_permission);
-                }
-            }
-        }
-
-        super.onRequestPermissionsResult(requestCode, permissions, grantResults);
-    }
-
-    @Override
-    public void onMapMarkerChanged(MapMarker mapMarker) {
-        refreshMap();
-    }
-
-    @Override
-    public void onMapMarkersChanged() {
-        refreshMap();
-    }
-
-    @Override
-    public void onAMapPointUpdated(final AMapPoint point, String layerId) {
-        if (canUpdateAMapPointMenu(point, layerId)) {
-            app.runInUIThread(new Runnable() {
-                @Override
-                public void run() {
-                    ALatLon loc = point.getLocation();
-                    LatLon latLon = new LatLon(loc.getLatitude(), loc.getLongitude());
-                    PointDescription pointDescription = new PointDescription(PointDescription.POINT_TYPE_MARKER, point.getFullName());
-                    mapContextMenu.update(latLon, pointDescription, point);
-                    mapContextMenu.centerMarkerLocation();
-                }
-            });
-        }
-    }
-
-    private boolean canUpdateAMapPointMenu(AMapPoint point, String layerId) {
-        Object object = mapContextMenu.getObject();
-        if (!mapContextMenu.isVisible() || !(object instanceof AMapPoint)) {
-            return false;
-        }
-        AMapPoint oldPoint = (AMapPoint) object;
-        return oldPoint.getLayerId().equals(layerId) && oldPoint.getId().equals(point.getId());
-    }
-
-    private class ScreenOffReceiver extends BroadcastReceiver {
-
-        @Override
-        public void onReceive(Context context, Intent intent) {
-            OsmandPlugin.onMapActivityScreenOff(MapActivity.this);
-        }
-
-    }
-
-    public boolean isLandscapeLayout() {
-        return landscapeLayout;
-    }
-
-    @Override
-    public void newRouteIsCalculated(boolean newRoute, ValueHolder<Boolean> showToast) {
-        if (mapRouteInfoMenu.isSelectFromMapTouch()) {
-            return;
-        }
-
-        RoutingHelper rh = app.getRoutingHelper();
-        if (newRoute && rh.isRoutePlanningMode() && mapView != null) {
-            Location lt = rh.getLastProjection();
-            if (lt == null) {
-                lt = app.getTargetPointsHelper().getPointToStartLocation();
-            }
-            if (lt != null) {
-                double left = lt.getLongitude(), right = lt.getLongitude();
-                double top = lt.getLatitude(), bottom = lt.getLatitude();
-                List<Location> list = rh.getCurrentCalculatedRoute();
-                for (Location l : list) {
-                    left = Math.min(left, l.getLongitude());
-                    right = Math.max(right, l.getLongitude());
-                    top = Math.max(top, l.getLatitude());
-                    bottom = Math.min(bottom, l.getLatitude());
-                }
-                List<TargetPoint> targetPoints = app.getTargetPointsHelper().getIntermediatePointsWithTarget();
-                for (TargetPoint l : targetPoints) {
-                    left = Math.min(left, l.getLongitude());
-                    right = Math.max(right, l.getLongitude());
-                    top = Math.max(top, l.getLatitude());
-                    bottom = Math.min(bottom, l.getLatitude());
-                }
-
-                RotatedTileBox tb = mapView.getCurrentRotatedTileBox().copy();
-                int tileBoxWidthPx = 0;
-                int tileBoxHeightPx = 0;
-
-                WeakReference<MapRouteInfoMenuFragment> fragmentRef = mapRouteInfoMenu.findMenuFragment();
-                if (fragmentRef != null) {
-                    MapRouteInfoMenuFragment f = fragmentRef.get();
-                    if (!f.isPortrait()) {
-                        tileBoxWidthPx = tb.getPixWidth() - f.getWidth();
-                    } else {
-                        tileBoxHeightPx = tb.getPixHeight() - f.getHeight();
-                    }
-                }
-                mapView.fitRectToMap(left, right, top, bottom, tileBoxWidthPx, tileBoxHeightPx, 0);
-            }
-        }
-    }
-
-    @Override
-    public void routeWasCancelled() {
-    }
-
-    @Override
-    public void routeWasFinished() {
-        if (!mIsDestroyed) {
-            DestinationReachedMenu.show(this);
-        }
-    }
-
-    public void showQuickSearch(double latitude, double longitude) {
-        hideContextMenu();
-        QuickSearchDialogFragment fragment = getQuickSearchDialogFragment();
-        if (fragment != null) {
-            fragment.dismiss();
-            refreshMap();
-        }
-        QuickSearchDialogFragment.showInstance(this, "", null,
-                QuickSearchType.REGULAR, QuickSearchTab.CATEGORIES, new LatLon(latitude, longitude));
-    }
-
-    public void showQuickSearch(String searchQuery) {
-        hideContextMenu();
-        QuickSearchDialogFragment fragment = getQuickSearchDialogFragment();
-        if (fragment != null) {
-            fragment.dismiss();
-            refreshMap();
-        }
-        QuickSearchDialogFragment.showInstance(this, searchQuery, null,
-                QuickSearchType.REGULAR, QuickSearchTab.CATEGORIES, null);
-    }
-
-    public void showQuickSearch(Object object) {
-        hideContextMenu();
-        QuickSearchDialogFragment fragment = getQuickSearchDialogFragment();
-        if (fragment != null) {
-            fragment.dismiss();
-            refreshMap();
-        }
-        QuickSearchDialogFragment.showInstance(this, "", object,
-                QuickSearchType.REGULAR, QuickSearchTab.CATEGORIES, null);
-    }
-
-    public void showQuickSearch(ShowQuickSearchMode mode, boolean showCategories) {
-        showQuickSearch(mode, showCategories, "", null);
-    }
-
-    public void showQuickSearch(ShowQuickSearchMode mode, QuickSearchTab showSearchTab) {
-        showQuickSearch(mode, showSearchTab, "", null);
-    }
-
-    public void showQuickSearch(@NonNull ShowQuickSearchMode mode, boolean showCategories,
-                                @NonNull String searchQuery, @Nullable LatLon searchLocation) {
-        if (mode == ShowQuickSearchMode.CURRENT) {
-            mapContextMenu.close();
-        } else {
-            hideContextMenu();
-        }
-        QuickSearchDialogFragment fragment = getQuickSearchDialogFragment();
-        if (mode.isPointSelection()) {
-            if (fragment != null) {
-                fragment.dismiss();
-            }
-            QuickSearchType searchType = null;
-            switch (mode) {
-                case START_POINT_SELECTION:
-                    searchType = QuickSearchType.START_POINT;
-                    break;
-                case DESTINATION_SELECTION:
-                    searchType = QuickSearchType.DESTINATION;
-                    break;
-                case DESTINATION_SELECTION_AND_START:
-                    searchType = QuickSearchType.DESTINATION_AND_START;
-                    break;
-                case INTERMEDIATE_SELECTION:
-                    searchType = QuickSearchType.INTERMEDIATE;
-                    break;
-                case HOME_POINT_SELECTION:
-                    searchType = QuickSearchType.HOME_POINT;
-                    break;
-                case WORK_POINT_SELECTION:
-                    searchType = QuickSearchType.WORK_POINT;
-                    break;
-            }
-            if (searchType != null) {
-                QuickSearchDialogFragment.showInstance(this, searchQuery, null,
-                        searchType, showCategories ? QuickSearchTab.CATEGORIES : QuickSearchTab.ADDRESS, searchLocation);
-            }
-        } else if (fragment != null) {
-            if (mode == ShowQuickSearchMode.NEW
-                    || (mode == ShowQuickSearchMode.NEW_IF_EXPIRED && fragment.isExpired())) {
-                fragment.dismiss();
-                QuickSearchDialogFragment.showInstance(this, searchQuery, null,
-                        QuickSearchType.REGULAR, showCategories ? QuickSearchTab.CATEGORIES : QuickSearchTab.HISTORY, searchLocation);
-            } else {
-                fragment.show();
-            }
-            refreshMap();
-        } else {
-            QuickSearchDialogFragment.showInstance(this, searchQuery, null,
-                    QuickSearchType.REGULAR, showCategories ? QuickSearchTab.CATEGORIES : QuickSearchTab.HISTORY, searchLocation);
-        }
-    }
-
-    public void showQuickSearch(@NonNull ShowQuickSearchMode mode, QuickSearchTab showSearchTab,
-                                @NonNull String searchQuery, @Nullable LatLon searchLocation) {
-        if (mode == ShowQuickSearchMode.CURRENT) {
-            mapContextMenu.close();
-        } else {
-            hideContextMenu();
-        }
-        QuickSearchDialogFragment fragment = getQuickSearchDialogFragment();
-        if (mode.isPointSelection()) {
-            if (fragment != null) {
-                fragment.dismiss();
-            }
-            QuickSearchType searchType = null;
-            switch (mode) {
-                case START_POINT_SELECTION:
-                    searchType = QuickSearchType.START_POINT;
-                    break;
-                case DESTINATION_SELECTION:
-                case DESTINATION_SELECTION_AND_START:
-                    searchType = QuickSearchType.DESTINATION;
-                    break;
-                case INTERMEDIATE_SELECTION:
-                    searchType = QuickSearchType.INTERMEDIATE;
-                    break;
-                case HOME_POINT_SELECTION:
-                    searchType = QuickSearchType.HOME_POINT;
-                    break;
-                case WORK_POINT_SELECTION:
-                    searchType = QuickSearchType.WORK_POINT;
-                    break;
-            }
-            QuickSearchDialogFragment.showInstance(this, searchQuery, null,
-                    searchType, showSearchTab, searchLocation);
-        } else if (fragment != null) {
-            if (mode == ShowQuickSearchMode.NEW
-                    || (mode == ShowQuickSearchMode.NEW_IF_EXPIRED && fragment.isExpired())) {
-                fragment.dismiss();
-                QuickSearchDialogFragment.showInstance(this, searchQuery, null,
-                        QuickSearchType.REGULAR, showSearchTab, searchLocation);
-            } else {
-                fragment.show();
-            }
-            refreshMap();
-        } else {
-            QuickSearchDialogFragment.showInstance(this, searchQuery, null,
-                    QuickSearchType.REGULAR, showSearchTab, searchLocation);
-        }
-    }
-
-    private void hideContextMenu() {
-        if (mapContextMenu.isVisible()) {
-            mapContextMenu.hide();
-        } else if (mapContextMenu.getMultiSelectionMenu().isVisible()) {
-            mapContextMenu.getMultiSelectionMenu().hide();
-        }
-    }
-
-    public void closeQuickSearch() {
-        QuickSearchDialogFragment fragment = getQuickSearchDialogFragment();
-        if (fragment != null) {
-            fragment.closeSearch();
-            refreshMap();
-        }
-    }
-
-    public QuickSearchDialogFragment getQuickSearchDialogFragment() {
-        Fragment fragment = getSupportFragmentManager().findFragmentByTag(QuickSearchDialogFragment.TAG);
-        return fragment != null && !fragment.isDetached() && !fragment.isRemoving() ? (QuickSearchDialogFragment) fragment : null;
-    }
-
-    public PlanRouteFragment getPlanRouteFragment() {
-        Fragment fragment = getSupportFragmentManager().findFragmentByTag(PlanRouteFragment.TAG);
-        return fragment != null && !fragment.isDetached() && !fragment.isRemoving() ? (PlanRouteFragment) fragment : null;
-    }
-
-    public MeasurementToolFragment getMeasurementToolFragment() {
-        Fragment fragment = getSupportFragmentManager().findFragmentByTag(MeasurementToolFragment.TAG);
-        return fragment != null && !fragment.isDetached() && !fragment.isRemoving() ? (MeasurementToolFragment) fragment : null;
-    }
-
-    public ChooseRouteFragment getChooseRouteFragment() {
-        Fragment fragment = getSupportFragmentManager().findFragmentByTag(ChooseRouteFragment.TAG);
-        return fragment != null && !fragment.isDetached() && !fragment.isRemoving() ? (ChooseRouteFragment) fragment : null;
-    }
-
-    public boolean isTopToolbarActive() {
-        MapInfoLayer mapInfoLayer = getMapLayers().getMapInfoLayer();
-        return mapInfoLayer.hasTopToolbar();
-    }
-
-    public TopToolbarController getTopToolbarController(TopToolbarControllerType type) {
-        MapInfoLayer mapInfoLayer = getMapLayers().getMapInfoLayer();
-        return mapInfoLayer.getTopToolbarController(type);
-    }
-
-    public void showTopToolbar(TopToolbarController controller) {
-        MapInfoLayer mapInfoLayer = getMapLayers().getMapInfoLayer();
-        mapInfoLayer.addTopToolbarController(controller);
-        updateStatusBarColor();
-    }
-
-    public void hideTopToolbar(TopToolbarController controller) {
-        MapInfoLayer mapInfoLayer = getMapLayers().getMapInfoLayer();
-        mapInfoLayer.removeTopToolbarController(controller);
-        updateStatusBarColor();
-    }
-
-    public void registerActivityResultListener(ActivityResultListener listener) {
-        activityResultListeners.add(listener);
-    }
-
-    public void removeActivityResultListener(ActivityResultListener listener) {
-        activityResultListeners.remove(listener);
-    }
-
-    @Override
-    public void onOsmAndSettingsCustomized() {
-        if (stopped) {
-            activityRestartNeeded = true;
-        } else {
-            recreate();
-        }
-    }
-
-    @Override
-    public void onInAppPurchaseGetItems() {
-        DiscountHelper.checkAndDisplay(this);
-    }
-
-    public enum ShowQuickSearchMode {
-        NEW,
-        NEW_IF_EXPIRED,
-        CURRENT,
-        START_POINT_SELECTION,
-        DESTINATION_SELECTION,
-        DESTINATION_SELECTION_AND_START,
-        INTERMEDIATE_SELECTION,
-        HOME_POINT_SELECTION,
-        WORK_POINT_SELECTION;
-
-        public boolean isPointSelection() {
-            return this != NEW && this != NEW_IF_EXPIRED && this != CURRENT;
-        }
-    }
-=======
 		OnRequestPermissionsResultCallback, IRouteInformationListener, AMapPointUpdateListener,
 		MapMarkerChangedListener, OnDismissDialogFragmentListener, OnDrawMapListener, OsmAndAppCustomizationListener {
 	public static final String INTENT_KEY_PARENT_MAP_ACTIVITY = "intent_parent_map_activity_key";
@@ -4200,5 +2185,4 @@
 		}
 	}
 
->>>>>>> f2b88dc7
 }