package net.osmand.plus.activities;

import static net.osmand.aidlapi.OsmAndCustomizationConstants.FRAGMENT_DRAWER_ID;
import static net.osmand.aidlapi.OsmAndCustomizationConstants.MAP_STYLE_ID;
import static net.osmand.plus.chooseplan.OsmAndFeature.UNLIMITED_MAP_DOWNLOADS;
import static net.osmand.plus.firstusage.FirstUsageWizardFragment.FIRST_USAGE;
import static net.osmand.plus.measurementtool.MeasurementToolFragment.PLAN_ROUTE_MODE;
import static net.osmand.plus.views.AnimateDraggingMapThread.TARGET_NO_ROTATION;

import android.Manifest;
import android.app.Activity;
import android.content.BroadcastReceiver;
import android.content.Context;
import android.content.Intent;
import android.content.IntentFilter;
import android.content.res.Configuration;
import android.net.Uri;
import android.os.Build;
import android.os.Bundle;
import android.view.KeyEvent;
import android.view.MotionEvent;
import android.view.View;
import android.view.ViewGroup;
import android.view.Window;
import android.view.WindowManager;
import android.widget.ProgressBar;

import androidx.annotation.NonNull;
import androidx.annotation.Nullable;
import androidx.core.app.ActivityCompat;
import androidx.core.content.ContextCompat;
import androidx.core.view.GravityCompat;
import androidx.drawerlayout.widget.DrawerLayout;
import androidx.fragment.app.Fragment;
import androidx.fragment.app.FragmentManager;
import androidx.preference.Preference;
import androidx.preference.PreferenceFragmentCompat;
import androidx.preference.PreferenceFragmentCompat.OnPreferenceStartFragmentCallback;

import net.osmand.Location;
import net.osmand.PlatformUtil;
import net.osmand.SecondSplashScreenFragment;
import net.osmand.StateChangedListener;
import net.osmand.aidl.AidlMapPointWrapper;
import net.osmand.aidl.OsmandAidlApi.AMapPointUpdateListener;
import net.osmand.core.android.MapRendererView;
import net.osmand.data.LatLon;
import net.osmand.data.PointDescription;
import net.osmand.data.QuadRect;
import net.osmand.data.RotatedTileBox;
import net.osmand.data.ValueHolder;
import net.osmand.plus.AppInitializeListener;
import net.osmand.plus.OsmandApplication;
import net.osmand.plus.R;
import net.osmand.plus.Version;
import net.osmand.plus.auto.NavigationSession;
import net.osmand.plus.base.ContextMenuFragment;
import net.osmand.plus.base.MapViewTrackingUtilities;
import net.osmand.plus.chooseplan.ChoosePlanFragment;
import net.osmand.plus.chooseplan.HMDPromoFragment;
import net.osmand.plus.chooseplan.HugerockPromoFragment;
import net.osmand.plus.chooseplan.TripltekPromoFragment;
import net.osmand.plus.configmap.ConfigureMapFragment;
import net.osmand.plus.dashboard.DashboardOnMap;
import net.osmand.plus.dialogs.WhatsNewDialogFragment;
import net.osmand.plus.download.DownloadActivity;
import net.osmand.plus.download.DownloadIndexesThread.DownloadEvents;
import net.osmand.plus.download.DownloadValidationManager;
import net.osmand.plus.exploreplaces.ExplorePlacesFragment;
import net.osmand.plus.feedback.CrashBottomSheetDialogFragment;
import net.osmand.plus.feedback.RateUsHelper;
import net.osmand.plus.feedback.RenderInitErrorBottomSheet;
import net.osmand.plus.feedback.SendAnalyticsBottomSheetDialogFragment;
import net.osmand.plus.firstusage.FirstUsageWizardFragment;
import net.osmand.plus.helpers.*;
import net.osmand.plus.helpers.LockHelper.LockUIAdapter;
import net.osmand.plus.importfiles.ImportHelper;
import net.osmand.plus.importfiles.ui.ImportGpxBottomSheetDialogFragment;
import net.osmand.plus.keyevent.KeyEventHelper;
import net.osmand.plus.keyevent.TrackballController;
import net.osmand.plus.mapcontextmenu.AdditionalActionsBottomSheetDialogFragment;
import net.osmand.plus.mapcontextmenu.MapContextMenu;
import net.osmand.plus.mapcontextmenu.other.DestinationReachedFragment;
import net.osmand.plus.mapcontextmenu.other.TrackDetailsMenu;
import net.osmand.plus.mapmarkers.MapMarker;
import net.osmand.plus.mapmarkers.MapMarkersHelper.MapMarkerChangedListener;
import net.osmand.plus.mapmarkers.PlanRouteFragment;
import net.osmand.plus.measurementtool.GpxData;
import net.osmand.plus.measurementtool.MeasurementEditingContext;
import net.osmand.plus.measurementtool.MeasurementToolFragment;
import net.osmand.plus.onlinerouting.engine.OnlineRoutingEngine;
import net.osmand.plus.plugins.OsmandPlugin;
import net.osmand.plus.plugins.PluginsHelper;
import net.osmand.plus.plugins.accessibility.MapAccessibilityActions;
import net.osmand.plus.routepreparationmenu.MapRouteInfoMenu;
import net.osmand.plus.routing.IRouteInformationListener;
import net.osmand.plus.routing.RouteCalculationProgressListener;
import net.osmand.plus.routing.RouteService;
import net.osmand.plus.routing.RoutingHelper;
import net.osmand.plus.routing.TransportRoutingHelper.TransportRouteCalculationProgressCallback;
import net.osmand.plus.search.ShowQuickSearchMode;
import net.osmand.plus.search.dialogs.QuickSearchDialogFragment;
import net.osmand.plus.settings.backend.ApplicationMode;
import net.osmand.plus.settings.backend.OsmAndAppCustomization.OsmAndAppCustomizationListener;
import net.osmand.plus.settings.backend.OsmandSettings;
import net.osmand.plus.settings.datastorage.SharedStorageWarningFragment;
import net.osmand.plus.settings.fragments.BaseSettingsFragment;
import net.osmand.plus.settings.fragments.SettingsScreenType;
import net.osmand.plus.simulation.LoadSimulatedLocationsTask.LoadSimulatedLocationsListener;
import net.osmand.plus.simulation.OsmAndLocationSimulation;
import net.osmand.plus.simulation.SimulatedLocation;
import net.osmand.plus.track.GpxSelectionParams;
import net.osmand.plus.track.fragments.TrackAppearanceFragment;
import net.osmand.plus.track.fragments.TrackMenuFragment;
import net.osmand.plus.track.helpers.GpxDisplayItem;
import net.osmand.plus.track.helpers.SelectedGpxFile;
import net.osmand.plus.utils.AndroidUtils;
import net.osmand.plus.utils.UiUtilities;
import net.osmand.plus.views.AddGpxPointBottomSheetHelper.NewGpxPoint;
import net.osmand.plus.views.AnimateDraggingMapThread;
import net.osmand.plus.views.MapLayers;
import net.osmand.plus.views.MapViewWithLayers;
import net.osmand.plus.views.OsmandMapTileView;
import net.osmand.plus.views.OsmandMapTileView.OnDrawMapListener;
import net.osmand.plus.views.layers.MapControlsLayer;
import net.osmand.plus.views.layers.MapInfoLayer;
import net.osmand.plus.views.mapwidgets.TopToolbarController;
import net.osmand.plus.views.mapwidgets.TopToolbarController.TopToolbarControllerType;
import net.osmand.plus.views.mapwidgets.WidgetsVisibilityHelper;
import net.osmand.shared.gpx.GpxFile;
import net.osmand.util.Algorithms;

import org.apache.commons.logging.Log;

import java.lang.ref.WeakReference;
import java.util.ArrayList;
import java.util.List;
import java.util.Timer;
import java.util.TimerTask;

public class MapActivity extends OsmandActionBarActivity implements DownloadEvents,
		IRouteInformationListener, AMapPointUpdateListener, MapMarkerChangedListener,
		OnDrawMapListener, OsmAndAppCustomizationListener, LockUIAdapter,
		OnPreferenceStartFragmentCallback {

	public static final String INTENT_KEY_PARENT_MAP_ACTIVITY = "intent_parent_map_activity_key";
	public static final String INTENT_PARAMS = "intent_prarams";

	private static final int ZOOM_LABEL_DISPLAY = 16;
	private static final int MAX_ZOOM_OUT_STEPS = 2;
	private static final int SECOND_SPLASH_TIME_OUT = 8000;

	private static final Log LOG = PlatformUtil.getLog(MapActivity.class);

	private static final MapContextMenu mapContextMenu = new MapContextMenu();
	private static final MapRouteInfoMenu mapRouteInfoMenu = new MapRouteInfoMenu();
	private static final TrackDetailsMenu trackDetailsMenu = new TrackDetailsMenu();
	@Nullable
	private static Intent prevActivityIntent = null;

	private final List<ActivityResultListener> activityResultListeners = new ArrayList<>();

	private BroadcastReceiver screenOffReceiver;
	private WidgetsVisibilityHelper mapWidgetsVisibilityHelper;
	private ExtendedMapActivity extendedMapActivity;

	// App variables
	private OsmandApplication app;
	private OsmandSettings settings;

	private LockHelper lockHelper;
	private ImportHelper importHelper;
	private IntentHelper intentHelper;
	private MapScrollHelper mapScrollHelper;
	private RestoreNavigationHelper restoreNavigationHelper;

	private StateChangedListener<ApplicationMode> applicationModeListener;

	private final DashboardOnMap dashboardOnMap = new DashboardOnMap(this);
	private final MapFragmentsHelper fragmentsHelper = new MapFragmentsHelper(this);
	private final TrackballController trackballController = new TrackballController(this);
	private final MapPermissionsResultCallback permissionsResultCallback = new MapPermissionsResultCallback(this);

	private AppInitializeListener initListener;
	private MapViewWithLayers mapViewWithLayers;
	private DrawerLayout drawerLayout;
	private boolean drawerDisabled;

	private boolean mIsDestroyed;
	private boolean pendingPause;
	private Timer splashScreenTimer;
	private boolean activityRestartNeeded;
	private boolean stopped = true;


	private final StateChangedListener<Integer> mapScreenOrientationSettingListener = new StateChangedListener<Integer>() {
		@Override
		public void stateChanged(Integer change) {
			app.runInUIThread(() -> applyScreenOrientation());
		}
	};

	private final StateChangedListener<Boolean> useSystemScreenTimeoutListener = new StateChangedListener<Boolean>() {
		@Override
		public void stateChanged(Boolean change) {
			app.runInUIThread(() -> changeKeyguardFlags());
		}
	};
	private KeyEventHelper keyEventHelper;
	private RouteCalculationProgressListener routeCalculationProgressCallback;
	private TransportRouteCalculationProgressCallback transportRouteCalculationProgressCallback;
	private LoadSimulatedLocationsListener simulatedLocationsListener;

	@Override
	public void onCreate(Bundle savedInstanceState) {
		setRequestedOrientation(AndroidUiHelper.getScreenOrientation(this));
		long tm = System.currentTimeMillis();
		app = getMyApplication();
		settings = app.getSettings();
		lockHelper = app.getLockHelper();
		mapScrollHelper = new MapScrollHelper(app);
		keyEventHelper = app.getKeyEventHelper();
		restoreNavigationHelper = new RestoreNavigationHelper(app, this);
		app.applyTheme(this);
		supportRequestWindowFeature(Window.FEATURE_NO_TITLE);

		getMapActions().setMapActivity(this);
		mapContextMenu.setMapActivity(this);
		mapRouteInfoMenu.setMapActivity(this);
		trackDetailsMenu.setMapActivity(this);

		super.onCreate(savedInstanceState);
		setContentView(R.layout.main);
		enterToFullScreen();
		// Navigation Drawer
		AndroidUtils.addStatusBarPadding21v(this, findViewById(R.id.menuItems));

		if (WhatsNewDialogFragment.shouldShowDialog(app)) {
			boolean showed = WhatsNewDialogFragment.showInstance(getSupportFragmentManager());
			if (showed) {
				SecondSplashScreenFragment.SHOW = false;
			}
		}
		mapWidgetsVisibilityHelper = new WidgetsVisibilityHelper(this);
		dashboardOnMap.createDashboardView();
		extendedMapActivity = new ExtendedMapActivity();

		getMapActions().setMapActivity(this);
		getMapView().setMapActivity(this);
		getMapLayers().setMapActivity(this);

		intentHelper = new IntentHelper(this);
		intentHelper.parseLaunchIntents();

		OsmandMapTileView mapView = getMapView();

		mapView.setTrackBallDelegate(e -> {
			mapView.showAndHideMapPosition();
			return onTrackballEvent(e);
		});
		mapView.setAccessibilityActions(new MapAccessibilityActions(this));
		getMapViewTrackingUtilities().setMapView(mapView);
		getMapLayers().createAdditionalLayers(this);

		createProgressBarForRouting();
		updateStatusBarColor();

		if ((app.getRoutingHelper().isRouteCalculated() || app.getRoutingHelper().isRouteBeingCalculated())
				&& !app.getRoutingHelper().isRoutePlanningMode()
				&& !settings.FOLLOW_THE_ROUTE.get()
				&& app.getTargetPointsHelper().getAllPoints().size() > 0) {
			app.getRoutingHelper().clearCurrentRoute(null, new ArrayList<>());
			app.getTargetPointsHelper().removeAllWayPoints(false, false);
		}

		if (!settings.isLastKnownMapLocation()) {
			// show first time when application ran
			net.osmand.Location location = app.getLocationProvider().getFirstTimeRunDefaultLocation(loc -> {
				if (app.getLocationProvider().getLastKnownLocation() == null) {
					setMapInitialLatLon(getMapView(), loc);
				}
			});
			getMapViewTrackingUtilities().setMapLinkedToLocation(true);
			if (location != null) {
				setMapInitialLatLon(mapView, location);
			}
		}
		PluginsHelper.onMapActivityCreate(this);
		importHelper = app.getImportHelper();
		importHelper.setUiActivity(this);
		if (System.currentTimeMillis() - tm > 50) {
			LOG.error("OnCreate for MapActivity took " + (System.currentTimeMillis() - tm) + " ms");
		}
		mapView.refreshMap(true);

		drawerLayout = findViewById(R.id.drawer_layout);
		mapViewWithLayers = findViewById(R.id.map_view_with_layers);

		checkAppInitialization();

		getMapActions().updateDrawerMenu();

		IntentFilter filter = new IntentFilter(Intent.ACTION_SCREEN_OFF);
		screenOffReceiver = new ScreenOffReceiver();
		registerReceiver(screenOffReceiver, filter);

		app.getAidlApi().onCreateMapActivity(this);

		lockHelper.setLockUIAdapter(this);
		keyEventHelper.setMapActivity(this);
		mIsDestroyed = false;
		if (mapViewWithLayers != null) {
			mapViewWithLayers.onCreate(savedInstanceState);
		}
		extendedMapActivity.onCreate(this, savedInstanceState);
	}

	private void setMapInitialLatLon(@NonNull OsmandMapTileView mapView, @Nullable Location location) {
		if (location != null) {
			mapView.setLatLon(location.getLatitude(), location.getLongitude());
			mapView.setIntZoom(14);
		}
	}

	public void exitFromFullScreen(View view) {
		if (!PluginsHelper.isDevelopment() || settings.TRANSPARENT_STATUS_BAR.get()) {
			AndroidUtils.exitFromFullScreen(this, view);
		}
	}

	public void enterToFullScreen() {
		if (!PluginsHelper.isDevelopment() || settings.TRANSPARENT_STATUS_BAR.get()) {
			AndroidUtils.enterToFullScreen(this, getLayout());
		}
	}

	@Override
	protected void onSaveInstanceState(@NonNull Bundle outState) {
		if (fragmentsHelper.removeFragment(PlanRouteFragment.TAG)) {
			app.getMapMarkersHelper().getPlanRouteContext().setFragmentVisible(true);
		}
		fragmentsHelper.removeFragment(ImportGpxBottomSheetDialogFragment.TAG);
		fragmentsHelper.removeFragment(AdditionalActionsBottomSheetDialogFragment.TAG);
		extendedMapActivity.onSaveInstanceState(this, outState);
		super.onSaveInstanceState(outState);
	}

	private void checkAppInitialization() {
		if (app.isApplicationInitializing()) {
			findViewById(R.id.init_progress).setVisibility(View.VISIBLE);

			initListener = new MapAppInitializeListener(this);
			getMyApplication().checkApplicationIsBeingInitialized(initListener);
		} else {
			app.getOsmandMap().setupRenderingView();
			restoreNavigationHelper.checkRestoreRoutingMode();
		}
	}

	private void createProgressBarForRouting() {
		routeCalculationProgressCallback = new MapRouteCalculationProgressListener(this);

		app.getRoutingHelper().addCalculationProgressListener(routeCalculationProgressCallback);

		transportRouteCalculationProgressCallback = new TransportRouteCalculationProgressCallback() {
			@Override
			public void start() {
				if (routeCalculationProgressCallback != null) {
					routeCalculationProgressCallback.onCalculationStart();
				}
			}

			@Override
			public void updateProgress(int progress) {
				if (routeCalculationProgressCallback != null) {
					routeCalculationProgressCallback.onUpdateCalculationProgress(progress);
				}
			}

			@Override
			public void finish() {
				if (routeCalculationProgressCallback != null) {
					routeCalculationProgressCallback.onCalculationFinish();
				}
			}
		};
		app.getTransportRoutingHelper().setProgressBar(transportRouteCalculationProgressCallback);

		simulatedLocationsListener = new LoadSimulatedLocationsListener() {
			@Override
			public void onLocationsStartedLoading() {
				if (!isRouteBeingCalculated()) {
					ProgressBar progressBar = findViewById(R.id.map_horizontal_progress);
					AndroidUiHelper.updateVisibility(progressBar, true);
				}
			}

			@Override
			public void onLocationsLoadingProgress(int progress) {
				if (!isRouteBeingCalculated()) {
					updateProgress(progress);
				}
			}

			@Override
			public void onLocationsLoaded(@Nullable List<SimulatedLocation> locations) {
				if (!isRouteBeingCalculated()) {
					ProgressBar progressBar = findViewById(R.id.map_horizontal_progress);
					AndroidUiHelper.updateVisibility(progressBar, false);
				}
			}
		};
		app.getLocationProvider().getLocationSimulation().addListener(simulatedLocationsListener);
	}

	private void destroyProgressBarForRouting() {
		app.getLocationProvider().getLocationSimulation().removeListener(simulatedLocationsListener);
		simulatedLocationsListener = null;
		app.getTransportRoutingHelper().setProgressBar(null);
		transportRouteCalculationProgressCallback = null;
		app.getRoutingHelper().removeCalculationProgressListener(routeCalculationProgressCallback);
		routeCalculationProgressCallback = null;
	}

	public void updateProgress(int progress) {
		ProgressBar progressBar = findViewById(R.id.map_horizontal_progress);
		if (findViewById(R.id.map_hud_layout).getVisibility() == View.VISIBLE) {
			if (mapRouteInfoMenu.isVisible() || dashboardOnMap.isVisible() || isOnlineRoutingWithApproximation()) {
				AndroidUiHelper.updateVisibility(progressBar, false);
				return;
			}
			if (progressBar.getVisibility() == View.GONE) {
				AndroidUiHelper.updateVisibility(progressBar, true);
			}
			progressBar.setProgress(progress);
			progressBar.invalidate();
			progressBar.requestLayout();
		}
	}

	public boolean isOnlineRoutingWithApproximation() {
		ApplicationMode mode = getRoutingHelper().getAppMode();
		if (mode != null && mode.getRouteService() == RouteService.ONLINE) {
			OnlineRoutingEngine engine = app.getOnlineRoutingHelper().getEngineByKey(mode.getRoutingProfile());
			return engine != null
					? engine.isOnlineEngineWithApproximation()
					: app.getOnlineRoutingHelper().wasOnlineEngineWithApproximationUsed();
		}
		return false;
	}

	private boolean isRouteBeingCalculated() {
		return app.getRoutingHelper().isRouteBeingCalculated() || app.getTransportRoutingHelper().isRouteBeingCalculated();
	}

	public void setupRouteCalculationProgressBar(@NonNull ProgressBar pb) {
		RoutingHelper routingHelper = getRoutingHelper();
		setupProgressBar(pb, routingHelper.isPublicTransportMode() || !routingHelper.isOsmandRouting());
	}

	public void setupProgressBar(@NonNull ProgressBar pb, boolean indeterminate) {
		DayNightHelper dayNightHelper = getMyApplication().getDaynightHelper();

		boolean nightMode = dayNightHelper.isNightModeForMapControls();
		boolean useRouteLineColor = nightMode == dayNightHelper.isNightMode();

		int bgColorId = nightMode ? R.color.map_progress_bar_bg_dark : R.color.map_progress_bar_bg_light;
		int bgColor = ContextCompat.getColor(this, bgColorId);

		int progressColor = useRouteLineColor
				? getMapLayers().getRouteLayer().getRouteLineColor(nightMode)
				: ContextCompat.getColor(this, R.color.active_color_primary_light);

		pb.setProgressDrawable(AndroidUtils.createProgressDrawable(bgColor, progressColor));
		pb.setIndeterminate(indeterminate);
		pb.getIndeterminateDrawable().setColorFilter(progressColor, android.graphics.PorterDuff.Mode.SRC_IN);
	}

	public ImportHelper getImportHelper() {
		return importHelper;
	}

	@Override
	protected void onNewIntent(Intent intent) {
		super.onNewIntent(intent);
		setIntent(intent);

		importHelper.setUiActivity(this);
		if (!intentHelper.parseLaunchIntents()) {
			intentHelper.parseContentIntent();
		}
	}

	@Override
	public void startActivity(Intent intent) {
		clearPrevActivityIntent();
		super.startActivity(intent);
	}

	@Override
	public void onBackPressed() {
		if (dashboardOnMap.onBackPressed()) {
			return;
		}
		if (drawerLayout.isDrawerOpen(GravityCompat.START)) {
			closeDrawer();
			return;
		}
		if (getMapLayers().getContextMenuLayer().isInAddGpxPointMode()) {
			quitAddGpxPointMode();
		}
		int backStackEntryCount = getSupportFragmentManager().getBackStackEntryCount();
		if (backStackEntryCount == 0 && launchPrevActivityIntent()) {
			return;
		}
<<<<<<< HEAD
		ExplorePlacesFragment nearbyPlacesFragment = fragmentsHelper.getExplorePlacesFragment();
		if(nearbyPlacesFragment != null && nearbyPlacesFragment.onBackPress()) {
=======
		ExplorePlacesFragment nearbyPlacesFragment = fragmentsHelper.getNearbyPlacesFragment();
		if (nearbyPlacesFragment != null && nearbyPlacesFragment.onBackPress()) {
>>>>>>> 7b653929
			return;
		}
		QuickSearchDialogFragment quickSearchFragment = fragmentsHelper.getQuickSearchDialogFragment();
		if ((backStackEntryCount == 0 || mapContextMenu.isVisible()) && quickSearchFragment != null
				&& quickSearchFragment.isSearchHidden()) {
			fragmentsHelper.showQuickSearch(ShowQuickSearchMode.CURRENT, false);
			return;
		}
		super.onBackPressed();
	}

	public boolean launchPrevActivityIntent() {
		if (prevActivityIntent != null) {
			prevActivityIntent.addFlags(Intent.FLAG_ACTIVITY_REORDER_TO_FRONT);
			AndroidUtils.startActivityIfSafe(this, prevActivityIntent);
			prevActivityIntent = null;
			return true;
		}
		return false;
	}

	private void quitAddGpxPointMode() {
		getMapLayers().getContextMenuLayer().getAddGpxPointBottomSheetHelper().hide();
		getMapLayers().getContextMenuLayer().quitAddGpxPoint();
	}

	@Override
	protected void onRestart() {
		super.onRestart();
		intentHelper.parseLaunchIntents();
	}

	@Override
	protected void onResume() {
		super.onResume();

		MapActivity mapViewMapActivity = getMapView().getMapActivity();
		if (activityRestartNeeded || !getMapLayers().hasMapActivity()
				|| (mapViewMapActivity != null && mapViewMapActivity != this)) {
			activityRestartNeeded = false;
			recreate();
			return;
		}
		importHelper.setUiActivity(this);

		long time = System.currentTimeMillis();
		FragmentManager fragmentManager = getSupportFragmentManager();

		if (app.getMapMarkersHelper().getPlanRouteContext().isFragmentVisible()) {
			PlanRouteFragment.showInstance(this);
		}

		if (app.isApplicationInitializing() || DashboardOnMap.staticVisible) {
			if (!dashboardOnMap.isVisible() && settings.SHOW_DASHBOARD_ON_START.get()) {
				dashboardOnMap.setDashboardVisibility(true, DashboardOnMap.staticVisibleType);
			}
		}
		dashboardOnMap.updateLocation(true, true, false);

		if (!dashboardOnMap.isVisible()) {
			if (RenderInitErrorBottomSheet.shouldShow(settings, this)) {
				SecondSplashScreenFragment.SHOW = false;
				RenderInitErrorBottomSheet.showInstance(fragmentManager);
			} else if (CrashBottomSheetDialogFragment.shouldShow(settings, this)) {
				SecondSplashScreenFragment.SHOW = false;
				CrashBottomSheetDialogFragment.showInstance(fragmentManager);
			} else if (RateUsHelper.shouldShowRateDialog(app)) {
				SecondSplashScreenFragment.SHOW = false;
				RateUsHelper.showRateDialog(this);
			} else if (TripltekPromoFragment.shouldShow(app)) {
				SecondSplashScreenFragment.SHOW = false;
				TripltekPromoFragment.showInstance(fragmentManager);
			} else if (HugerockPromoFragment.shouldShow(app)) {
				SecondSplashScreenFragment.SHOW = false;
				HugerockPromoFragment.showInstance(fragmentManager);
			} else if (HMDPromoFragment.shouldShow(app)) {
				SecondSplashScreenFragment.SHOW = false;
				HMDPromoFragment.showInstance(fragmentManager);
			}
		}

		boolean showStorageMigrationScreen = false;
		if (fragmentsHelper.getFragment(WhatsNewDialogFragment.TAG) == null || WhatsNewDialogFragment.wasNotShown()) {
			if (fragmentsHelper.getFragment(SharedStorageWarningFragment.TAG) == null && SharedStorageWarningFragment.dialogShowRequired(app)) {
				showStorageMigrationScreen = true;
				SecondSplashScreenFragment.SHOW = false;
				SharedStorageWarningFragment.showInstance(getSupportFragmentManager(), true);
			}
		}

		getMyApplication().getNotificationHelper().refreshNotifications();
		// fixing bug with action bar appearing on android 2.3.3
		if (getSupportActionBar() != null) {
			getSupportActionBar().hide();
		}

		// for voice navigation. Lags behind routingAppMode changes, hence repeated under onCalculationFinish()
		ApplicationMode routingAppMode = getRoutingHelper().getAppMode();
		if (routingAppMode != null && settings.AUDIO_MANAGER_STREAM.getModeValue(routingAppMode) != null) {
			setVolumeControlStream(settings.AUDIO_MANAGER_STREAM.getModeValue(routingAppMode));
		}

		applicationModeListener = prevAppMode -> app.runInUIThread(() -> {
			if (settings.APPLICATION_MODE.get() != prevAppMode) {
				settings.setLastKnownMapRotation(prevAppMode, getMapRotateTarget());
				settings.setLastKnownMapElevation(prevAppMode, getMapElevationAngle());
				updateApplicationModeSettings();
			}
		});
		settings.APPLICATION_MODE.addListener(applicationModeListener);
		updateApplicationModeSettings(!app.getPoiFilters().isShowingAnyPoi());


		// if destination point was changed try to recalculate route
		TargetPointsHelper targets = app.getTargetPointsHelper();
		RoutingHelper routingHelper = app.getRoutingHelper();
		if (routingHelper.isFollowingMode()
				&& (!Algorithms.objectEquals(targets.getPointToNavigate().getLatLon(), routingHelper.getFinalLocation()) || !Algorithms
				.objectEquals(targets.getIntermediatePointsLatLonNavigation(), routingHelper.getIntermediatePoints()))) {
			targets.updateRouteAndRefresh(true);
		}
		app.getLocationProvider().resumeAllUpdates();

		OsmandMapTileView mapView = getMapView();
		if (settings.isLastKnownMapLocation()) {
			LatLon l = settings.getLastKnownMapLocation();
			mapView.setLatLon(l.getLatitude(), l.getLongitude());
			mapView.setHeight(settings.getLastKnownMapHeight());
			mapView.setZoomWithFloatPart(settings.getLastKnownMapZoom(), settings.getLastKnownMapZoomFloatPart());
			mapView.initMapRotationByCompassMode();
		}

		settings.MAP_ACTIVITY_ENABLED = true;
		LOG.info(">>>> MAP_ACTIVITY_ENABLED = true");

		mapView.showAndHideMapPosition();

		readLocationToShow();

		PluginsHelper.checkInstalledMarketPlugins(app, this);
		PluginsHelper.onMapActivityResume(this);

		intentHelper.parseContentIntent();
		mapView.refreshMap(true);

		if (mapViewWithLayers != null) {
			mapViewWithLayers.onResume();
		}
		app.getLauncherShortcutsHelper().updateLauncherShortcuts();
		app.getDownloadThread().setUiActivity(this);

		boolean routeWasFinished = routingHelper.isRouteWasFinished();
		if (routeWasFinished && !DestinationReachedFragment.wasShown()) {
			DestinationReachedFragment.show(this);
		}

		routingHelper.addListener(this);
		app.getMapMarkersHelper().addListener(this);

		if (System.currentTimeMillis() - time > 50) {
			LOG.error("onResume for MapActivity took " + (System.currentTimeMillis() - time) + " ms");
		}

		boolean showOsmAndWelcomeScreen = true;
		Intent intent = getIntent();
		if (intent != null && intent.hasExtra(FirstUsageWizardFragment.SHOW_OSMAND_WELCOME_SCREEN)) {
			showOsmAndWelcomeScreen = intent.getBooleanExtra(FirstUsageWizardFragment.SHOW_OSMAND_WELCOME_SCREEN, true);
		}
		boolean showWelcomeScreen = ((app.getAppInitializer().isFirstTime() && Version.isDeveloperVersion(app)) || !app.getResourceManager().isAnyMapInstalled())
				&& settings.SHOW_OSMAND_WELCOME_SCREEN.get()
				&& showOsmAndWelcomeScreen && !showStorageMigrationScreen;

		if (!showWelcomeScreen && !MapPermissionsResultCallback.permissionDone && !app.getAppInitializer().isFirstTime()) {
			if (!permissionsResultCallback.permissionAsked) {
				if (app.isExternalStorageDirectoryReadOnly() && !showStorageMigrationScreen
						&& fragmentManager.findFragmentByTag(SharedStorageWarningFragment.TAG) == null
						&& fragmentManager.findFragmentByTag(SettingsScreenType.DATA_STORAGE.fragmentName) == null) {
					if (AndroidUtils.hasPermission(this, Manifest.permission.WRITE_EXTERNAL_STORAGE)) {
						Bundle args = new Bundle();
						args.putBoolean(FIRST_USAGE, true);
						BaseSettingsFragment.showInstance(this, SettingsScreenType.DATA_STORAGE, null, args, null);
					} else {
						ActivityCompat.requestPermissions(this,
								new String[] {Manifest.permission.WRITE_EXTERNAL_STORAGE},
								DownloadActivity.PERMISSIONS_REQUEST_WRITE_EXTERNAL_STORAGE);
					}
				}
			} else {
				if (permissionsResultCallback.permissionGranted) {
					RestartActivity.doRestart(this, getString(R.string.storage_permission_restart_is_required));
				} else if (fragmentManager.findFragmentByTag(SettingsScreenType.DATA_STORAGE.fragmentName) == null) {
					Bundle args = new Bundle();
					args.putBoolean(FIRST_USAGE, true);
					BaseSettingsFragment.showInstance(this, SettingsScreenType.DATA_STORAGE, null, args, null);
				}
				permissionsResultCallback.permissionAsked = false;
				permissionsResultCallback.permissionGranted = false;
				MapPermissionsResultCallback.permissionDone = true;
			}
		}
		if (isDrawerAvailable()) {
			enableDrawer();
		} else {
			disableDrawer();
		}

		if (showWelcomeScreen && FirstUsageWizardFragment.showFragment(this)) {
			SecondSplashScreenFragment.SHOW = false;
		} else if (SendAnalyticsBottomSheetDialogFragment.shouldShowDialog(app)) {
			SendAnalyticsBottomSheetDialogFragment.showInstance(app, fragmentManager, null);
		}
		if (fragmentsHelper.isFirstScreenShowing() && (!settings.SHOW_OSMAND_WELCOME_SCREEN.get() || !showOsmAndWelcomeScreen)) {
			fragmentsHelper.disableFirstUsageFragment();
		}
		if (SecondSplashScreenFragment.SHOW && SecondSplashScreenFragment.showInstance(fragmentManager)) {
			SecondSplashScreenFragment.SHOW = false;
			SecondSplashScreenFragment.VISIBLE = true;
			mapView.setOnDrawMapListener(this);
			splashScreenTimer = new Timer();
			splashScreenTimer.schedule(new TimerTask() {
				@Override
				public void run() {
					app.runInUIThread(fragmentsHelper::dismissSecondSplashScreen);
				}
			}, SECOND_SPLASH_TIME_OUT);
		} else {
			if (SecondSplashScreenFragment.VISIBLE) {
				fragmentsHelper.dismissSecondSplashScreen();
			}
			applyScreenOrientation();
		}

		settings.MAP_SCREEN_ORIENTATION.addListener(mapScreenOrientationSettingListener);
		settings.USE_SYSTEM_SCREEN_TIMEOUT.addListener(useSystemScreenTimeoutListener);

		extendedMapActivity.onResume(this);

		getMapView().getAnimatedDraggingThread().toggleAnimations();
	}

	@Override
	public void onTopResumedActivityChanged(boolean isTopResumedActivity) {
		if (isTopResumedActivity) {
			PluginsHelper.onMapActivityResumeOnTop(this);
		}
	}

	public void applyScreenOrientation() {
		if (settings.MAP_SCREEN_ORIENTATION.get() != getRequestedOrientation()) {
			setRequestedOrientation(settings.MAP_SCREEN_ORIENTATION.get());
		}
	}

	public void setKeepScreenOn(boolean keepScreenOn) {
		if (mapViewWithLayers != null) {
			mapViewWithLayers.setKeepScreenOn(keepScreenOn);
		}
	}

	public void updateStatusBarColor() {
		UiUtilities.updateStatusBarColor(this);
	}

	public boolean isInAppPurchaseAllowed() {
		return true;
	}

	@Override
	public void onDrawOverMap() {
		getMapView().setOnDrawMapListener(null);
		cancelSplashScreenTimer();
		fragmentsHelper.dismissSecondSplashScreen();
	}

	private void cancelSplashScreenTimer() {
		if (splashScreenTimer != null) {
			splashScreenTimer.cancel();
			splashScreenTimer = null;
		}
	}

	public boolean isActivityDestroyed() {
		return mIsDestroyed;
	}

	public boolean isMapVisible() {
		if (fragmentsHelper.isFragmentVisible()) {
			return false;
		}
		return AndroidUtils.isActivityNotDestroyed(this) && settings.MAP_ACTIVITY_ENABLED
				&& !dashboardOnMap.isVisible();
	}

	public void readLocationToShow() {
		showMapControls();
		OsmandMapTileView mapView = getMapView();
		LatLon currentLatLon = new LatLon(mapView.getLatitude(), mapView.getLongitude());
		LatLon latLonToShow = settings.getAndClearMapLocationToShow();
		PointDescription mapLabelToShow = settings.getAndClearMapLabelToShow(latLonToShow);
		Object toShow = settings.getAndClearObjectToShow();
		boolean editToShow = settings.getAndClearEditObjectToShow();
		int status = settings.isRouteToPointNavigateAndClear();
		String searchRequestToShow = settings.getAndClearSearchRequestToShow();
		if (status != 0 || searchRequestToShow != null || latLonToShow != null) {
			fragmentsHelper.dismissSettingsScreens();
		}
		if (status != 0) {
			// always enable and follow and let calculate it (i.e.GPS is not accessible in a garage)
			Location loc = new Location("map");
			loc.setLatitude(mapView.getLatitude());
			loc.setLongitude(mapView.getLongitude());
			getMapActions().enterRoutePlanningModeGivenGpx(null, null, null, true, true);
			if (dashboardOnMap.isVisible()) {
				dashboardOnMap.hideDashboard();
			}
		}
		if (trackDetailsMenu.isVisible()) {
			trackDetailsMenu.show();
		}
		if (searchRequestToShow != null) {
			fragmentsHelper.showQuickSearch(searchRequestToShow);
		}
		if (latLonToShow != null) {
			if (dashboardOnMap.isVisible()) {
				dashboardOnMap.hideDashboard();
			}
			// remember if map should come back to isMapLinkedToLocation=true
			getMapViewTrackingUtilities().setMapLinkedToLocation(false);
			if (mapLabelToShow != null && !mapLabelToShow.contextMenuDisabled()) {
				mapContextMenu.setMapCenter(latLonToShow);
				mapContextMenu.setCenterMarker(true);

				RotatedTileBox tb = mapView.getCurrentRotatedTileBox().copy();
				LatLon prevCenter = tb.getCenterLatLon();

				double border = 0.8;
				int tbw = (int) (tb.getPixWidth() * border);
				int tbh = (int) (tb.getPixHeight() * border);
				tb.setPixelDimensions(tbw, tbh);

				tb.setLatLonCenter(latLonToShow.getLatitude(), latLonToShow.getLongitude());

				int zoom = settings.hasMapZoomToShow() ? settings.getMapZoomToShow() : ZOOM_LABEL_DISPLAY;
				tb.setZoom(zoom);
				while (!tb.containsLatLon(prevCenter.getLatitude(), prevCenter.getLongitude()) && tb.getZoom() > zoom - MAX_ZOOM_OUT_STEPS) {
					tb.setZoom(tb.getZoom() - 1);
				}
				boolean containsPrevious = tb.containsLatLon(prevCenter.getLatitude(), prevCenter.getLongitude());
				mapContextMenu.setMapZoom(containsPrevious ? tb.getZoom() : zoom);

				if (toShow instanceof GpxDisplayItem) {
					trackDetailsMenu.setGpxItem((GpxDisplayItem) toShow);
					trackDetailsMenu.show();
				} else if (mapRouteInfoMenu.isVisible()) {
					mapContextMenu.showMinimized(latLonToShow, mapLabelToShow, toShow);
					mapRouteInfoMenu.updateMenu();
					MapRouteInfoMenu.showLocationOnMap(this, latLonToShow.getLatitude(), latLonToShow.getLongitude());
				} else if (toShow instanceof GpxFile) {
					hideContextAndRouteInfoMenues();
					GpxFile gpxFile = (GpxFile) toShow;
					SelectedGpxFile selectedGpxFile;
					if (gpxFile.isShowCurrentTrack()) {
						selectedGpxFile = app.getSavingTrackHelper().getCurrentTrack();
					} else {
						GpxSelectionParams params = GpxSelectionParams.newInstance()
								.showOnMap().selectedAutomatically().saveSelection();
						selectedGpxFile = app.getSelectedGpxHelper().selectGpxFile(gpxFile, params);
					}

					TrackAppearanceFragment.showInstance(this, selectedGpxFile, null);
				} else if (toShow instanceof QuadRect) {
					QuadRect qr = (QuadRect) toShow;
					mapView.fitRectToMap(qr.left, qr.right, qr.top, qr.bottom, (int) qr.width(), (int) qr.height(), 0);
				} else if (toShow instanceof NewGpxPoint) {
					NewGpxPoint newGpxPoint = (NewGpxPoint) toShow;
					QuadRect qr = newGpxPoint.getRect();
					mapView.fitRectToMap(qr.left, qr.right, qr.top, qr.bottom, (int) qr.width(), (int) qr.height(), 0);
					getMapLayers().getContextMenuLayer().enterAddGpxPointMode(newGpxPoint);
				} else if (toShow instanceof GpxData) {
					hideContextAndRouteInfoMenues();

					GpxData gpxData = (GpxData) toShow;
					QuadRect qr = gpxData.getRect();
					mapView.fitRectToMap(qr.left, qr.right, qr.top, qr.bottom, (int) qr.width(), (int) qr.height(), 0);
					MeasurementEditingContext editingContext = new MeasurementEditingContext(app);
					editingContext.setGpxData(gpxData);
					MeasurementToolFragment.showInstance(getSupportFragmentManager(), editingContext, PLAN_ROUTE_MODE, true);
				} else {
					mapContextMenu.show(latLonToShow, mapLabelToShow, toShow);
				}
				if (editToShow) {
					mapContextMenu.openEditor();
				}
			} else if (!latLonToShow.equals(currentLatLon)) {
				mapView.getAnimatedDraggingThread().startMoving(latLonToShow.getLatitude(),
						latLonToShow.getLongitude(), settings.getMapZoomToShow());
			}
		}
	}

	@Override
	public boolean onTrackballEvent(MotionEvent event) {
		if (trackballController.onTrackballEvent(event)) {
			return true;
		}
		return super.onTrackballEvent(event);
	}

	@Override
	protected void onStart() {
		super.onStart();
		stopped = false;
		lockHelper.onStart();
		getMyApplication().getNotificationHelper().showNotifications();
		extendedMapActivity.onStart(this);
	}

	@Override
	protected void onStop() {
		getMyApplication().getNotificationHelper().removeNotifications(true);
		if (pendingPause) {
			onPauseActivity();
		}
		stopped = true;
		lockHelper.onStop(this);
		extendedMapActivity.onStop(this);
		super.onStop();
	}

	@Override
	protected void onDestroy() {
		super.onDestroy();
		destroyProgressBarForRouting();
		getMapActions().setMapActivity(null);
		getMapLayers().setMapActivity(null);
		getMapView().setMapActivity(null);
		mapContextMenu.setMapActivity(null);
		mapRouteInfoMenu.setMapActivity(null);
		trackDetailsMenu.setMapActivity(null);
		unregisterReceiver(screenOffReceiver);
		app.getAidlApi().onDestroyMapActivity(this);
		app.getImportHelper().resetUIActivity(this);
		PluginsHelper.onMapActivityDestroy(this);
		app.unsubscribeInitListener(initListener);
		NavigationSession carNavigationSession = app.getCarNavigationSession();
		if (carNavigationSession == null || !carNavigationSession.hasStarted()) {
			getMapViewTrackingUtilities().setMapView(null);
		}
		if (mapViewWithLayers != null) {
			mapViewWithLayers.onDestroy();
		}
		lockHelper.setLockUIAdapter(null);
		keyEventHelper.setMapActivity(null);
		extendedMapActivity.onDestroy(this);

		mIsDestroyed = true;
	}

	public LatLon getMapLocation() {
		return getMapViewTrackingUtilities().getMapLocation();
	}

	public float getMapRotate() {
		return getMapView().getRotate();
	}

	public float getMapRotateTarget() {
		OsmandMapTileView mapView = getMapView();
		if (mapView.isAnimatingMapRotation()) {
			float targetRotate = mapView.getAnimatedDraggingThread().getTargetRotate();
			if (targetRotate != TARGET_NO_ROTATION) {
				return targetRotate;
			}
		}
		return mapView.getRotate();
	}

	public float getMapElevationAngle() {
		return getMapView().getElevationAngle();
	}

	// Duplicate methods to OsmAndApplication
	@Nullable
	public TargetPoint getPointToNavigate() {
		return app.getTargetPointsHelper().getPointToNavigate();
	}

	public RoutingHelper getRoutingHelper() {
		return app.getRoutingHelper();
	}

	@Override
	protected void onPause() {
		super.onPause();
		settings.LAST_MAP_ACTIVITY_PAUSED_TIME.set(System.currentTimeMillis());
		if (Build.VERSION.SDK_INT >= Build.VERSION_CODES.N && isInMultiWindowMode()) {
			pendingPause = true;
		} else {
			onPauseActivity();
		}
		extendedMapActivity.onPause(this);
	}

	private void onPauseActivity() {
		settings.MAP_SCREEN_ORIENTATION.removeListener(mapScreenOrientationSettingListener);
		settings.USE_SYSTEM_SCREEN_TIMEOUT.removeListener(useSystemScreenTimeoutListener);
		if (!app.getRoutingHelper().isRouteWasFinished()) {
			DestinationReachedFragment.resetShownState();
		}
		if (trackDetailsMenu.isVisible()) {
			trackDetailsMenu.dismiss(false);
		}
		pendingPause = false;
		OsmandMapTileView mapView = getMapView();
		mapView.setOnDrawMapListener(null);
		cancelSplashScreenTimer();
		app.getMapMarkersHelper().removeListener(this);
		app.getRoutingHelper().removeListener(this);
		app.getDownloadThread().resetUiActivity(this);

		if (mapViewWithLayers != null) {
			mapViewWithLayers.onPause();
		}
		app.getLocationProvider().pauseAllUpdates();
		app.getDaynightHelper().stopSensorIfNeeded();
		settings.APPLICATION_MODE.removeListener(applicationModeListener);

		LatLon mapLocation = new LatLon(mapView.getLatitude(), mapView.getLongitude());
		settings.setLastKnownMapLocation(mapLocation);
		AnimateDraggingMapThread animatedThread = mapView.getAnimatedDraggingThread();
		if (animatedThread.isAnimating() && animatedThread.getTargetIntZoom() != 0 && !getMapViewTrackingUtilities().isMapLinkedToLocation()) {
			settings.setMapLocationToShow(animatedThread.getTargetLatitude(), animatedThread.getTargetLongitude(),
					animatedThread.getTargetIntZoom());
		}

		MapRendererView mapRenderer = mapView.getMapRenderer();
		if (mapRenderer != null)
			settings.setLastKnownMapHeight(mapRenderer.getMapTargetHeightInMeters());
		settings.setLastKnownMapZoom(mapView.getZoom());
		settings.setLastKnownMapZoomFloatPart(mapView.getZoomFloatPart());
		settings.setLastKnownMapRotation(mapView.getRotate());
		settings.setLastKnownMapElevation(mapView.getElevationAngle());
		settings.MAP_ACTIVITY_ENABLED = false;
		LOG.info(">>>> MAP_ACTIVITY_ENABLED = false");

		getMapView().getAnimatedDraggingThread().toggleAnimations();
		app.getResourceManager().interruptRendering();
		PluginsHelper.onMapActivityPause(this);
	}

	public void updateApplicationModeSettings() {
		updateApplicationModeSettings(true);
	}

	public void updateApplicationModeSettings(boolean forceUpdatePoiFilters) {
		changeKeyguardFlags();
		updateMapSettings(false);
		if (forceUpdatePoiFilters) {
			app.getPoiFilters().loadSelectedPoiFilters();
		}
		app.getSearchUICore().refreshCustomPoiFilters();
		app.getMapButtonsHelper().updateActiveActions();
		getMapViewTrackingUtilities().appModeChanged();
		keyEventHelper.updateGlobalCommands();

		OsmandMapTileView mapView = getMapView();
		MapLayers mapLayers = getMapLayers();
		if (mapLayers.getMapInfoLayer() != null) {
			mapLayers.getMapInfoLayer().recreateAllControls(this);
		}
		if (mapLayers.getMapQuickActionLayer() != null) {
			mapLayers.getMapQuickActionLayer().refreshLayer();
		}
		MapControlsLayer mapControlsLayer = mapLayers.getMapControlsLayer();
		if (mapControlsLayer != null) {
			mapControlsLayer.refreshButtons();
			if (!mapControlsLayer.isMapControlsVisible() && !settings.MAP_EMPTY_STATE_ALLOWED.get()) {
				showMapControls();
			}
		}

		mapLayers.updateLayers(this);

		getMapActions().updateDrawerMenu();
		updateNavigationBarColor();
		//mapView.setComplexZoom(mapView.getZoom(), mapView.getSettingsMapDensity());
		mapView.setMapDensity(mapView.getSettingsMapDensity());
		app.getDaynightHelper().startSensorIfNeeded(change -> app.runInUIThread(() -> getMapView().refreshMap(true)));
		getMapView().refreshMap(true);
		applyScreenOrientation();
		app.getAppCustomization().updateMapMargins(this);
		dashboardOnMap.onAppModeChanged();
	}

	public void updateNavigationBarColor() {
		if (getMyApplication().getDaynightHelper().isNightModeForMapControls() || getMyApplication().getDaynightHelper().isNightMode()) {
			getWindow().setNavigationBarColor(ContextCompat.getColor(app, R.color.navigation_bar_bg_dark));
		} else {
			getWindow().setNavigationBarColor(ContextCompat.getColor(app, R.color.navigation_bar_bg_light));
		}
	}

	public void updateMapSettings(boolean updateMapRenderer) {
		getMapView().updateMapSettings(updateMapRenderer, changed -> {
			if (changed) {
				ConfigureMapFragment fragment = ConfigureMapFragment.getVisibleInstance(this);
				if (fragment != null) {
					fragment.onRefreshItem(MAP_STYLE_ID);
				}
			}
			return true;
		});
	}

	public MapScrollHelper getMapScrollHelper() {
		return mapScrollHelper;
	}

	@Override
	public boolean onKeyDown(int keyCode, KeyEvent event) {
		if (keyEventHelper != null && keyEventHelper.onKeyDown(keyCode, event)) {
			return true;
		}
		return super.onKeyDown(keyCode, event);
	}

	@Override
	public boolean onKeyUp(int keyCode, KeyEvent event) {
		if (keyEventHelper != null && keyEventHelper.onKeyUp(keyCode, event)) {
			return true;
		}
		return super.onKeyUp(keyCode, event);
	}

	@Override
	public boolean onKeyLongPress(int keyCode, KeyEvent event) {
		if (keyEventHelper != null && keyEventHelper.onKeyLongPress(keyCode, event)) {
			return true;
		}
		return super.onKeyLongPress(keyCode, event);
	}

	@Override
	public boolean onKeyMultiple(int keyCode, int repeatCount, KeyEvent event) {
		if (keyEventHelper != null && keyEventHelper.onKeyMultiple(keyCode, repeatCount, event)) {
			return true;
		}
		return super.onKeyMultiple(keyCode, repeatCount, event);
	}

	public void showMapControls() {
		MapLayers mapLayers = getMapLayers();
		if (!getDashboard().isVisible() && mapLayers.getMapControlsLayer() != null) {
			mapLayers.getMapControlsLayer().showMapControlsIfHidden();
		}
	}

	public boolean shouldHideTopControls() {
		boolean hideTopControls = !mapContextMenu.shouldShowTopControls();

		TrackMenuFragment fragment = fragmentsHelper.getTrackMenuFragment();
		if (fragment != null) {
			hideTopControls = hideTopControls || !fragment.shouldShowTopControls();
		}

		return hideTopControls;
	}

	@NonNull
	public OsmandMapTileView getMapView() {
		return app.getOsmandMap().getMapView();
	}

	@NonNull
	public MapViewTrackingUtilities getMapViewTrackingUtilities() {
		return app.getMapViewTrackingUtilities();
	}

	@NonNull
	public MapDisplayPositionManager getMapPositionManager() {
		return app.getMapViewTrackingUtilities().getMapDisplayPositionManager();
	}

	@NonNull
	public MapActivityActions getMapActions() {
		return app.getOsmandMap().getMapActions();
	}

	@NonNull
	public MapLayers getMapLayers() {
		return app.getOsmandMap().getMapLayers();
	}

	@NonNull
	public WidgetsVisibilityHelper getWidgetsVisibilityHelper() {
		return mapWidgetsVisibilityHelper;
	}

	public static void launchMapActivityMoveToTop(@NonNull Context activity) {
		launchMapActivityMoveToTop(activity, null, null, null);
	}

	public static void launchMapActivityMoveToTop(@NonNull Context activity,
	                                              @Nullable Bundle prevIntentParams,
	                                              @Nullable Uri intentData,
	                                              @Nullable Bundle intentParams) {
		if (activity instanceof MapActivity) {
			if (((MapActivity) activity).getDashboard().isVisible()) {
				((MapActivity) activity).getDashboard().hideDashboard();
			}
			((MapActivity) activity).readLocationToShow();
		} else {
			int additionalFlags = 0;
			if (activity instanceof Activity) {
				Intent intent = ((Activity) activity).getIntent();
				if (intent != null) {
					prevActivityIntent = new Intent(intent);
					if (prevIntentParams != null) {
						prevActivityIntent.putExtra(INTENT_PARAMS, prevIntentParams);
						prevActivityIntent.putExtras(prevIntentParams);
					}
					prevActivityIntent.putExtra(INTENT_KEY_PARENT_MAP_ACTIVITY, true);
				} else {
					prevActivityIntent = null;
				}
			} else {
				prevActivityIntent = null;
				additionalFlags = Intent.FLAG_ACTIVITY_NEW_TASK;
			}

			Intent newIntent = new Intent(activity, ((OsmandApplication) activity.getApplicationContext())
					.getAppCustomization().getMapActivity());
			newIntent.addFlags(Intent.FLAG_ACTIVITY_REORDER_TO_FRONT | Intent.FLAG_ACTIVITY_CLEAR_TOP | additionalFlags);
			if (intentData != null) {
				newIntent.setAction(Intent.ACTION_VIEW);
				newIntent.setData(intentData);
			}
			if (intentParams != null) {
				newIntent.putExtra(INTENT_PARAMS, intentParams);
				newIntent.putExtras(intentParams);
			}
			AndroidUtils.startActivityIfSafe(activity, newIntent);
		}
	}

	public static void clearPrevActivityIntent() {
		prevActivityIntent = null;
	}

	@Override
	protected void onActivityResult(int requestCode, int resultCode, Intent data) {
		for (ActivityResultListener listener : activityResultListeners) {
			if (listener.processResult(requestCode, resultCode, data)) {
				removeActivityResultListener(listener);
				return;
			}
		}
		PluginsHelper.onMapActivityResult(requestCode, resultCode, data);
		extendedMapActivity.onActivityResult(this, requestCode, resultCode, data);
		super.onActivityResult(requestCode, resultCode, data);
	}

	public void refreshMap() {
		getMapView().refreshMap();
	}

	public void updateLayers() {
		getMapLayers().updateLayers(this);
	}

	public void refreshMapComplete() {
		getMapView().refreshMapComplete();
	}

	public View getLayout() {
		return getWindow().getDecorView().findViewById(android.R.id.content);
	}

	public void setMargins(int leftMargin, int topMargin, int rightMargin, int bottomMargin) {
		View layout = getLayout();
		if (layout != null) {
			ViewGroup.LayoutParams params = layout.getLayoutParams();
			if (params instanceof ViewGroup.MarginLayoutParams) {
				((ViewGroup.MarginLayoutParams) params).setMargins(leftMargin, topMargin, rightMargin, bottomMargin);
			}
		}
	}

	@NonNull
	public DashboardOnMap getDashboard() {
		return dashboardOnMap;
	}

	@NonNull
	public MapContextMenu getContextMenu() {
		return mapContextMenu;
	}

	@NonNull
	public MapRouteInfoMenu getMapRouteInfoMenu() {
		return mapRouteInfoMenu;
	}

	@NonNull
	public TrackDetailsMenu getTrackDetailsMenu() {
		return trackDetailsMenu;
	}

	@NonNull
	public MapFragmentsHelper getFragmentsHelper() {
		return fragmentsHelper;
	}

	@NonNull
	public RestoreNavigationHelper getRestoreNavigationHelper() {
		return restoreNavigationHelper;
	}

	public void hideContextAndRouteInfoMenues() {
		mapContextMenu.hideMenus();
		mapRouteInfoMenu.hide();
	}

	public void openDrawer() {
		if (isDrawerAvailable()) {
			getMapActions().updateDrawerMenu();
			boolean animate = !settings.DO_NOT_USE_ANIMATIONS.get();
			drawerLayout.openDrawer(GravityCompat.START, animate);
		}
	}

	public void disableDrawer() {
		drawerDisabled = true;
		if (settings.DO_NOT_USE_ANIMATIONS.get()) {
			closeDrawer();
		}
		drawerLayout.setDrawerLockMode(DrawerLayout.LOCK_MODE_LOCKED_CLOSED);
	}

	public void enableDrawer() {
		if (isDrawerAvailable()) {
			drawerDisabled = false;
			drawerLayout.setDrawerLockMode(DrawerLayout.LOCK_MODE_UNLOCKED);
		}
	}

	public boolean isDrawerDisabled() {
		return drawerDisabled;
	}

	public boolean isDrawerAvailable() {
		return app.getAppCustomization().isFeatureEnabled(FRAGMENT_DRAWER_ID);
	}

	@Override
	public boolean dispatchTouchEvent(MotionEvent event) {
		if (lockHelper.isScreenLocked()) {
			return lockHelper.getLockGestureDetector(this).onTouchEvent(event);
		}

		if (event.getAction() == MotionEvent.ACTION_DOWN || event.getAction() == MotionEvent.ACTION_MOVE) {
			lockHelper.resetLockTimerIfNeeded();
		}

		if (settings.DO_NOT_USE_ANIMATIONS.get()) {
			if (event.getAction() == MotionEvent.ACTION_DOWN) {
				if (drawerLayout.isDrawerOpen(GravityCompat.START)) {
					int drawerWidth = AndroidUtils.dpToPx(this, 280);
					int screenWidth = AndroidUtils.getScreenWidth(this);
					boolean isLayoutRtl = AndroidUtils.isLayoutRtl(app);
					if ((!isLayoutRtl && event.getRawX() > drawerWidth)
							|| (isLayoutRtl && event.getRawX() <= screenWidth - drawerWidth)) {
						closeDrawer();
					}
				}
			}
		}
		return super.dispatchTouchEvent(event);
	}

	public void closeDrawer() {
		boolean animate = !settings.DO_NOT_USE_ANIMATIONS.get();
		drawerLayout.closeDrawer(GravityCompat.START, animate);
	}

	public void toggleDrawer() {
		if (drawerLayout.isDrawerOpen(GravityCompat.START)) {
			closeDrawer();
		} else {
			openDrawer();
		}
	}

	// DownloadEvents
	@Override
	public void onUpdatedIndexesList() {
		for (Fragment fragment : getSupportFragmentManager().getFragments()) {
			if (fragment instanceof DownloadEvents && fragment.isAdded()) {
				((DownloadEvents) fragment).onUpdatedIndexesList();
			}
		}
		if (dashboardOnMap.isVisible()) {
			dashboardOnMap.onNewDownloadIndexes();
		}
		refreshMap();
	}

	@Override
	public void downloadInProgress() {
		for (Fragment fragment : getSupportFragmentManager().getFragments()) {
			if (fragment instanceof DownloadEvents && fragment.isAdded()) {
				((DownloadEvents) fragment).downloadInProgress();
			}
		}
		if (dashboardOnMap.isVisible()) {
			dashboardOnMap.onDownloadInProgress();
		}
	}

	@Override
	public void downloadingError(@NonNull String error) {
		if (Algorithms.stringsEqual(error, DownloadValidationManager.getFreeVersionMessage(app))) {
			ChoosePlanFragment.showInstance(this, UNLIMITED_MAP_DOWNLOADS);
		}
	}

	@Override
	public void downloadHasFinished() {
		for (Fragment fragment : getSupportFragmentManager().getFragments()) {
			if (fragment instanceof DownloadEvents && fragment.isAdded()) {
				((DownloadEvents) fragment).downloadHasFinished();
			}
		}
		if (dashboardOnMap.isVisible()) {
			dashboardOnMap.onDownloadHasFinished();
		}
		refreshMapComplete();
	}

	@Override
	public void onRequestPermissionsResult(int requestCode, @NonNull String[] permissions, @NonNull int[] grantResults) {
		permissionsResultCallback.onRequestPermissionsResult(requestCode, permissions, grantResults);
		super.onRequestPermissionsResult(requestCode, permissions, grantResults);
	}

	@Override
	public void onMapMarkerChanged(MapMarker mapMarker) {
		refreshMap();
	}

	@Override
	public void onMapMarkersChanged() {
		refreshMap();
	}

	@Override
	public void onAMapPointUpdated(AidlMapPointWrapper point, String layerId) {
		if (canUpdateAMapPointMenu(point, layerId)) {
			app.runInUIThread(() -> {
				LatLon latLon = point.getLocation();
				PointDescription pointDescription = new PointDescription(PointDescription.POINT_TYPE_MARKER, point.getFullName());
				mapContextMenu.update(latLon, pointDescription, point);
				mapContextMenu.centerMarkerLocation();
			});
		}
	}

	private boolean canUpdateAMapPointMenu(AidlMapPointWrapper point, String layerId) {
		Object object = mapContextMenu.getObject();
		if (!mapContextMenu.isVisible() || !(object instanceof AidlMapPointWrapper)) {
			return false;
		}
		AidlMapPointWrapper oldPoint = (AidlMapPointWrapper) object;
		return oldPoint.getLayerId().equals(layerId) && oldPoint.getId().equals(point.getId());
	}

	public void changeKeyguardFlags() {
		boolean enabled = settings.TURN_SCREEN_ON_TIME_INT.get() >= 0;
		boolean keepScreenOn = !settings.USE_SYSTEM_SCREEN_TIMEOUT.get();
		changeKeyguardFlags(enabled, keepScreenOn);
	}

	private void changeKeyguardFlags(boolean enable, boolean forceKeepScreenOn) {
		if (enable) {
			getWindow().setFlags(WindowManager.LayoutParams.FLAG_DISMISS_KEYGUARD | WindowManager.LayoutParams.FLAG_SHOW_WHEN_LOCKED,
					WindowManager.LayoutParams.FLAG_DISMISS_KEYGUARD | WindowManager.LayoutParams.FLAG_SHOW_WHEN_LOCKED);
		} else {
			getWindow().clearFlags(WindowManager.LayoutParams.FLAG_DISMISS_KEYGUARD | WindowManager.LayoutParams.FLAG_SHOW_WHEN_LOCKED);
		}
		setKeepScreenOn(forceKeepScreenOn);
	}

	@Override
	public void lock() {
		changeKeyguardFlags(false, false);
	}

	@Override
	public void unlock() {
		changeKeyguardFlags(true, true);
	}

	@Override
	public boolean onPreferenceStartFragment(PreferenceFragmentCompat caller, Preference pref) {
		return fragmentsHelper.onPreferenceStartFragment(caller, pref);
	}

	private class ScreenOffReceiver extends BroadcastReceiver {

		@Override
		public void onReceive(Context context, Intent intent) {
			PluginsHelper.onMapActivityScreenOff(MapActivity.this);
		}
	}

	@Override
	public void newRouteIsCalculated(boolean newRoute, ValueHolder<Boolean> showToast) {
		if (mapRouteInfoMenu.isSelectFromMapTouch()) {
			return;
		}
		refreshMap();
		RoutingHelper rh = app.getRoutingHelper();
		if (newRoute && rh.isRoutePlanningMode() && !getMapView().isCarView()) {
			app.runInUIThread(this::fitCurrentRouteToMap, 300);
		}
		if (app.getSettings().simulateNavigation) {
			OsmAndLocationSimulation sim = app.getLocationProvider().getLocationSimulation();
			if (newRoute && rh.isFollowingMode() && !sim.isRouteAnimating()) {
				sim.startStopRouteAnimation(this);
			}
		}
		for (OsmandPlugin plugin : PluginsHelper.getEnabledPlugins()) {
			plugin.newRouteIsCalculated(newRoute);
		}
	}

	private void fitCurrentRouteToMap() {
		boolean portrait = true;
		int leftBottomPaddingPx = 0;
		WeakReference<?> fragmentRef = mapRouteInfoMenu.findMenuFragment();
		if (fragmentRef == null) {
			fragmentRef = mapRouteInfoMenu.findFollowTrackFragment();
		}
		View mapBottomView = findViewById(R.id.map_bottom_widgets_panel);
		int mapBottomViewHeight = mapBottomView.getHeight();
		if (fragmentRef != null) {
			ContextMenuFragment f = (ContextMenuFragment) fragmentRef.get();
			portrait = f.isPortrait();
			if (!portrait) {
				leftBottomPaddingPx = f.getWidth();
			} else {
				leftBottomPaddingPx = Math.max(0, f.getHeight() - mapBottomViewHeight);
			}
		}
		app.getOsmandMap().fitCurrentRouteToMap(portrait, leftBottomPaddingPx);
	}

	@Override
	public void routeWasCancelled() {
		changeKeyguardFlags();
	}

	@Override
	public void routeWasFinished() {
		if (!mIsDestroyed) {
			DestinationReachedFragment.show(this);
			changeKeyguardFlags();
		}
	}

	public boolean isTopToolbarActive() {
		MapInfoLayer mapInfoLayer = getMapLayers().getMapInfoLayer();
		return mapInfoLayer.hasTopToolbar();
	}

	public TopToolbarController getTopToolbarController(@NonNull TopToolbarControllerType type) {
		MapInfoLayer mapInfoLayer = getMapLayers().getMapInfoLayer();
		return mapInfoLayer.getTopToolbarController(type);
	}

	public void showTopToolbar(@NonNull TopToolbarController controller) {
		MapInfoLayer mapInfoLayer = getMapLayers().getMapInfoLayer();
		mapInfoLayer.addTopToolbarController(controller);
		updateStatusBarColor();
	}

	public void hideTopToolbar(@NonNull TopToolbarController controller) {
		MapInfoLayer mapInfoLayer = getMapLayers().getMapInfoLayer();
		mapInfoLayer.removeTopToolbarController(controller);
		updateStatusBarColor();
	}

	public void hideTopToolbar(@NonNull TopToolbarControllerType type) {
		TopToolbarController controller = getTopToolbarController(type);
		if (controller != null) {
			hideTopToolbar(controller);
		}
	}

	@Nullable
	protected List<View> getHidingViews() {
		List<View> views = new ArrayList<>();
		View mainContainer = findViewById(R.id.map_hud_layout);
		if (mainContainer != null) {
			views.add(mainContainer);
		}
		return views;
	}

	@Override
	public List<Fragment> getActiveTalkbackFragments() {
		return fragmentsHelper.getActiveTalkbackFragments();
	}

	public void registerActivityResultListener(ActivityResultListener listener) {
		activityResultListeners.add(listener);
	}

	public void removeActivityResultListener(ActivityResultListener listener) {
		activityResultListeners.remove(listener);
	}

	@Override
	public void onOsmAndSettingsCustomized() {
		restart();
	}

	public void restart() {
		if (stopped) {
			activityRestartNeeded = true;
		} else {
			recreate();
		}
	}

	@Override
	public void onConfigurationChanged(@NonNull Configuration newConfig) {
		super.onConfigurationChanged(newConfig);

		app.getLocaleHelper().setLanguage(this);
		app.runInUIThread(fragmentsHelper::updateFragments);
		app.getNotificationHelper().refreshNotifications();
	}

	@Override
	public void onInAppPurchaseGetItems() {
		DiscountHelper.checkAndDisplay(this);
	}

	@Override
	public void onInAppPurchaseItemPurchased(String sku) {
		getMapLayers().getRouteLayer().resetColorAvailabilityCache();
	}
}<|MERGE_RESOLUTION|>--- conflicted
+++ resolved
@@ -513,13 +513,8 @@
 		if (backStackEntryCount == 0 && launchPrevActivityIntent()) {
 			return;
 		}
-<<<<<<< HEAD
 		ExplorePlacesFragment nearbyPlacesFragment = fragmentsHelper.getExplorePlacesFragment();
-		if(nearbyPlacesFragment != null && nearbyPlacesFragment.onBackPress()) {
-=======
-		ExplorePlacesFragment nearbyPlacesFragment = fragmentsHelper.getNearbyPlacesFragment();
 		if (nearbyPlacesFragment != null && nearbyPlacesFragment.onBackPress()) {
->>>>>>> 7b653929
 			return;
 		}
 		QuickSearchDialogFragment quickSearchFragment = fragmentsHelper.getQuickSearchDialogFragment();
