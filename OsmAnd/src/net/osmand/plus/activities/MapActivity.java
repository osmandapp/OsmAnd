package net.osmand.plus.activities;

import static net.osmand.aidlapi.OsmAndCustomizationConstants.DRAWER_SETTINGS_ID;
import static net.osmand.aidlapi.OsmAndCustomizationConstants.FRAGMENT_CRASH_ID;
import static net.osmand.aidlapi.OsmAndCustomizationConstants.FRAGMENT_RATE_US_ID;
<<<<<<< HEAD
import static net.osmand.plus.firstusage.FirstUsageWizardFragment.FIRST_USAGE;
=======
>>>>>>> 60ea1469

import android.Manifest;
import android.app.Activity;
import android.app.Dialog;
import android.content.BroadcastReceiver;
import android.content.Context;
import android.content.Intent;
import android.content.IntentFilter;
import android.content.pm.PackageManager;
import android.media.AudioManager;
import android.net.Uri;
import android.os.Build;
import android.os.Bundle;
import android.view.KeyEvent;
import android.view.MotionEvent;
import android.view.View;
import android.view.ViewGroup;
import android.view.ViewStub;
import android.view.Window;
import android.view.WindowManager;
import android.widget.ProgressBar;
import android.widget.TextView;
import android.widget.Toast;

import androidx.annotation.MainThread;
import androidx.annotation.NonNull;
import androidx.annotation.Nullable;
import androidx.appcompat.app.AlertDialog;
import androidx.core.app.ActivityCompat;
import androidx.core.app.ActivityCompat.OnRequestPermissionsResultCallback;
import androidx.core.content.ContextCompat;
import androidx.core.view.GravityCompat;
import androidx.drawerlayout.widget.DrawerLayout;
import androidx.fragment.app.Fragment;
import androidx.fragment.app.FragmentManager;
import androidx.fragment.app.FragmentManager.BackStackEntry;
import androidx.preference.Preference;
import androidx.preference.PreferenceFragmentCompat;
import androidx.preference.PreferenceFragmentCompat.OnPreferenceStartFragmentCallback;

import net.osmand.GPXUtilities.GPXFile;
import net.osmand.Location;
import net.osmand.PlatformUtil;
import net.osmand.SecondSplashScreenFragment;
import net.osmand.StateChangedListener;
import net.osmand.aidl.AidlMapPointWrapper;
import net.osmand.aidl.OsmandAidlApi.AMapPointUpdateListener;
import net.osmand.core.android.AtlasMapRendererView;
import net.osmand.data.LatLon;
import net.osmand.data.PointDescription;
import net.osmand.data.QuadPoint;
import net.osmand.data.QuadRect;
import net.osmand.data.RotatedTileBox;
import net.osmand.data.ValueHolder;
import net.osmand.map.WorldRegion;
import net.osmand.plus.AppInitializer;
import net.osmand.plus.AppInitializer.AppInitializeListener;
import net.osmand.plus.AppInitializer.InitEvents;
import net.osmand.plus.OsmAndConstants;
import net.osmand.plus.OsmAndLocationSimulation;
import net.osmand.plus.OsmandApplication;
import net.osmand.plus.R;
import net.osmand.plus.Version;
import net.osmand.plus.activities.search.SearchActivity;
import net.osmand.plus.auto.NavigationSession;
import net.osmand.plus.base.BaseOsmAndFragment;
import net.osmand.plus.base.ContextMenuFragment;
import net.osmand.plus.base.FailSafeFuntions;
import net.osmand.plus.base.MapViewTrackingUtilities;
import net.osmand.plus.dashboard.DashBaseFragment;
import net.osmand.plus.dashboard.DashboardOnMap;
import net.osmand.plus.dialogs.CrashBottomSheetDialogFragment;
import net.osmand.plus.dialogs.SendAnalyticsBottomSheetDialogFragment;
import net.osmand.plus.dialogs.WhatsNewDialogFragment;
import net.osmand.plus.dialogs.XMasDialogFragment;
import net.osmand.plus.download.DownloadActivity;
import net.osmand.plus.download.DownloadIndexesThread.DownloadEvents;
import net.osmand.plus.firstusage.FirstUsageWelcomeFragment;
import net.osmand.plus.firstusage.FirstUsageWizardFragment;
import net.osmand.plus.helpers.AndroidUiHelper;
import net.osmand.plus.helpers.DayNightHelper;
import net.osmand.plus.helpers.DiscountHelper;
import net.osmand.plus.helpers.IntentHelper;
import net.osmand.plus.helpers.LockHelper;
import net.osmand.plus.helpers.LockHelper.LockUIAdapter;
import net.osmand.plus.helpers.RateUsHelper;
import net.osmand.plus.helpers.ScrollHelper;
import net.osmand.plus.helpers.ScrollHelper.OnScrollEventListener;
import net.osmand.plus.helpers.TargetPointsHelper;
import net.osmand.plus.helpers.TargetPointsHelper.TargetPoint;
import net.osmand.plus.importfiles.ImportHelper;
import net.osmand.plus.importfiles.ui.ImportGpxBottomSheetDialogFragment;
import net.osmand.plus.inapp.InAppPurchaseHelper;
import net.osmand.plus.mapcontextmenu.AdditionalActionsBottomSheetDialogFragment;
import net.osmand.plus.mapcontextmenu.MapContextMenu;
import net.osmand.plus.mapcontextmenu.builders.cards.dialogs.ContextMenuCardDialogFragment;
import net.osmand.plus.mapcontextmenu.other.DestinationReachedMenu;
import net.osmand.plus.mapcontextmenu.other.TrackDetailsMenu;
import net.osmand.plus.mapmarkers.MapMarker;
import net.osmand.plus.mapmarkers.MapMarkersHelper.MapMarkerChangedListener;
import net.osmand.plus.mapmarkers.PlanRouteFragment;
import net.osmand.plus.measurementtool.GpxApproximationFragment;
import net.osmand.plus.measurementtool.GpxData;
import net.osmand.plus.measurementtool.LoginBottomSheetFragment;
import net.osmand.plus.measurementtool.MeasurementEditingContext;
import net.osmand.plus.measurementtool.MeasurementToolFragment;
import net.osmand.plus.measurementtool.SnapTrackWarningFragment;
import net.osmand.plus.plugins.OsmandPlugin;
import net.osmand.plus.plugins.accessibility.MapAccessibilityActions;
import net.osmand.plus.plugins.monitoring.TripRecordingStartingBottomSheet;
import net.osmand.plus.render.UpdateVectorRendererAsyncTask;
import net.osmand.plus.routepreparationmenu.ChooseRouteFragment;
import net.osmand.plus.routepreparationmenu.MapRouteInfoMenu;
import net.osmand.plus.routing.IRouteInformationListener;
import net.osmand.plus.routing.RouteCalculationProgressCallback;
import net.osmand.plus.routing.RoutingHelper;
import net.osmand.plus.routing.TransportRoutingHelper.TransportRouteCalculationProgressCallback;
import net.osmand.plus.search.QuickSearchDialogFragment;
import net.osmand.plus.search.QuickSearchDialogFragment.QuickSearchTab;
import net.osmand.plus.search.QuickSearchDialogFragment.QuickSearchType;
import net.osmand.plus.settings.backend.ApplicationMode;
import net.osmand.plus.settings.backend.OsmAndAppCustomization;
import net.osmand.plus.settings.backend.OsmAndAppCustomization.OsmAndAppCustomizationListener;
import net.osmand.plus.settings.backend.OsmandSettings;
import net.osmand.plus.settings.backend.preferences.CommonPreference;
import net.osmand.plus.settings.datastorage.DataStorageFragment;
import net.osmand.plus.settings.datastorage.SharedStorageWarningFragment;
import net.osmand.plus.settings.fragments.BaseSettingsFragment;
import net.osmand.plus.settings.fragments.BaseSettingsFragment.SettingsScreenType;
import net.osmand.plus.settings.fragments.ConfigureProfileFragment;
import net.osmand.plus.track.fragments.GpsFilterFragment;
import net.osmand.plus.track.fragments.TrackAppearanceFragment;
import net.osmand.plus.track.fragments.TrackMenuFragment;
import net.osmand.plus.track.helpers.GpxSelectionHelper.GpxDisplayItem;
import net.osmand.plus.track.helpers.GpxSelectionHelper.SelectedGpxFile;
import net.osmand.plus.utils.AndroidUtils;
import net.osmand.plus.views.AddGpxPointBottomSheetHelper.NewGpxPoint;
import net.osmand.plus.views.AnimateDraggingMapThread;
import net.osmand.plus.views.MapLayers;
import net.osmand.plus.views.OsmAndMapLayersView;
import net.osmand.plus.views.OsmAndMapSurfaceView;
import net.osmand.plus.views.OsmandMap.OsmandMapListener;
import net.osmand.plus.views.OsmandMapTileView;
import net.osmand.plus.views.OsmandMapTileView.OnDrawMapListener;
import net.osmand.plus.views.corenative.NativeCoreContext;
import net.osmand.plus.views.layers.MapControlsLayer;
import net.osmand.plus.views.layers.MapInfoLayer;
import net.osmand.plus.views.mapwidgets.MapInfoWidgetsFactory.TopToolbarController;
import net.osmand.plus.views.mapwidgets.MapInfoWidgetsFactory.TopToolbarControllerType;
import net.osmand.plus.views.mapwidgets.WidgetsVisibilityHelper;
import net.osmand.router.GeneralRouter;
import net.osmand.util.Algorithms;

import org.apache.commons.logging.Log;

import java.lang.ref.WeakReference;
import java.util.ArrayList;
import java.util.List;
import java.util.Timer;
import java.util.TimerTask;
import java.util.concurrent.ExecutorService;
import java.util.concurrent.Executors;

public class MapActivity extends OsmandActionBarActivity implements DownloadEvents,
		OnRequestPermissionsResultCallback, IRouteInformationListener, AMapPointUpdateListener,
		MapMarkerChangedListener, OnDrawMapListener,
		OsmAndAppCustomizationListener, LockUIAdapter, OnPreferenceStartFragmentCallback,
		OnScrollEventListener, OsmandMapListener {

	public static final String INTENT_KEY_PARENT_MAP_ACTIVITY = "intent_parent_map_activity_key";
	public static final String INTENT_PARAMS = "intent_prarams";

	private static final int SHOW_POSITION_MSG_ID = OsmAndConstants.UI_HANDLER_MAP_VIEW + 1;
	private static final int ZOOM_LABEL_DISPLAY = 16;
	private static final int MIN_ZOOM_LABEL_DISPLAY = 12;
	private static final int SECOND_SPLASH_TIME_OUT = 8000;

	private static final int SMALL_SCROLLING_UNIT = 1;
	private static final int BIG_SCROLLING_UNIT = 200;

	private static final Log LOG = PlatformUtil.getLog(MapActivity.class);

	private static final MapContextMenu mapContextMenu = new MapContextMenu();
	private static final MapRouteInfoMenu mapRouteInfoMenu = new MapRouteInfoMenu();
	private static final TrackDetailsMenu trackDetailsMenu = new TrackDetailsMenu();
	private static Intent prevActivityIntent = null;

	private final List<ActivityResultListener> activityResultListeners = new ArrayList<>();

	private BroadcastReceiver screenOffReceiver;

	private AtlasMapRendererView atlasMapRendererView;

	private MapActivityActions mapActions;
	private WidgetsVisibilityHelper mapWidgetsVisibilityHelper;

	private ExtendedMapActivity extendedMapActivity;

	// App variables
	private OsmandApplication app;
	private OsmandSettings settings;

	private LockHelper lockHelper;
	private ImportHelper importHelper;
	private IntentHelper intentHelper;
	private ScrollHelper mapScrollHelper;

	private boolean landscapeLayout;

	private final List<DialogProvider> dialogProviders = new ArrayList<>(2);
	private StateChangedListener<ApplicationMode> applicationModeListener;
	private boolean intentLocation = false;

	private final DashboardOnMap dashboardOnMap = new DashboardOnMap(this);
	private AppInitializeListener initListener;
	private DrawerLayout drawerLayout;
	private boolean drawerDisabled;

	private static boolean permissionDone;
	private boolean permissionAsked;
	private boolean permissionGranted;

	private boolean mIsDestroyed = false;
	private boolean pendingPause = false;
	private Timer splashScreenTimer;
	private boolean activityRestartNeeded = false;
	private boolean stopped = true;

	private final ExecutorService singleThreadExecutor = Executors.newSingleThreadExecutor();

	private final StateChangedListener<Integer> mapScreenOrientationSettingListener = new StateChangedListener<Integer>() {
		@Override
		public void stateChanged(Integer change) {
			app.runInUIThread(() -> applyScreenOrientation());
		}
	};

	private final StateChangedListener<Boolean> useSystemScreenTimeoutListener = new StateChangedListener<Boolean>() {
		@Override
		public void stateChanged(Boolean change) {
			app.runInUIThread(() -> changeKeyguardFlags());
		}
	};
	private MapActivityKeyListener mapActivityKeyListener;

	@Override
	public void onCreate(Bundle savedInstanceState) {
		setRequestedOrientation(AndroidUiHelper.getScreenOrientation(this));
		long tm = System.currentTimeMillis();
		app = getMyApplication();
		settings = app.getSettings();
		lockHelper = app.getLockHelper();
		mapScrollHelper = new ScrollHelper(app);
		app.applyTheme(this);
		supportRequestWindowFeature(Window.FEATURE_NO_TITLE);

		boolean portraitMode = AndroidUiHelper.isOrientationPortrait(this);
		boolean largeDevice = AndroidUiHelper.isXLargeDevice(this);
		landscapeLayout = !portraitMode && !largeDevice;

		mapContextMenu.setMapActivity(this);
		mapRouteInfoMenu.setMapActivity(this);
		trackDetailsMenu.setMapActivity(this);

		super.onCreate(savedInstanceState);
		setContentView(R.layout.main);
		enterToFullScreen();
		// Navigation Drawer
		AndroidUtils.addStatusBarPadding21v(this, findViewById(R.id.menuItems));

		if (WhatsNewDialogFragment.shouldShowDialog(app)) {
			boolean showed = WhatsNewDialogFragment.showInstance(getSupportFragmentManager());
			if (showed) {
				SecondSplashScreenFragment.SHOW = false;
			}
		}
		mapActions = new MapActivityActions(this);
		mapWidgetsVisibilityHelper = new WidgetsVisibilityHelper(this);
		dashboardOnMap.createDashboardView();
		extendedMapActivity = new ExtendedMapActivity();

		getMapView().setMapActivity(this);
		getMapLayers().setMapActivity(this);

		intentHelper = new IntentHelper(this, getMyApplication());
		intentHelper.parseLaunchIntents();

		OsmandMapTileView mapView = getMapView();

		mapView.setTrackBallDelegate(e -> {
			showAndHideMapPosition();
			return MapActivity.this.onTrackballEvent(e);
		});
		mapView.setAccessibilityActions(new MapAccessibilityActions(this));
		getMapViewTrackingUtilities().setMapView(mapView);
		getMapLayers().createAdditionalLayers();

		createProgressBarForRouting();
		updateStatusBarColor();

		if ((app.getRoutingHelper().isRouteCalculated() || app.getRoutingHelper().isRouteBeingCalculated())
				&& !app.getRoutingHelper().isRoutePlanningMode()
				&& !settings.FOLLOW_THE_ROUTE.get()
				&& app.getTargetPointsHelper().getAllPoints().size() > 0) {
			app.getRoutingHelper().clearCurrentRoute(null, new ArrayList<>());
			app.getTargetPointsHelper().removeAllWayPoints(false, false);
		}

		if (!settings.isLastKnownMapLocation()) {
			// show first time when application ran
			net.osmand.Location location = app.getLocationProvider().getFirstTimeRunDefaultLocation(loc -> {
				if (app.getLocationProvider().getLastKnownLocation() == null) {
					setMapInitialLatLon(getMapView(), loc);
				}
			});
			getMapViewTrackingUtilities().setMapLinkedToLocation(true);
			if (location != null) {
				setMapInitialLatLon(mapView, location);
			}
		}
		addDialogProvider(mapActions);
		OsmandPlugin.onMapActivityCreate(this);
		importHelper = new ImportHelper(this, getMyApplication());
		if (System.currentTimeMillis() - tm > 50) {
			System.err.println("OnCreate for MapActivity took " + (System.currentTimeMillis() - tm) + " ms");
		}
		mapView.refreshMap(true);
		app.getOsmandMap().addListener(this);

		checkAppInitialization();

		mapActions.updateDrawerMenu();
		drawerLayout = findViewById(R.id.drawer_layout);

		IntentFilter filter = new IntentFilter(Intent.ACTION_SCREEN_OFF);
		screenOffReceiver = new ScreenOffReceiver();
		registerReceiver(screenOffReceiver, filter);

		app.getAidlApi().onCreateMapActivity(this);

		lockHelper.setLockUIAdapter(this);
		mapActivityKeyListener = new MapActivityKeyListener(this);
		mIsDestroyed = false;

		extendedMapActivity.onCreate(this, savedInstanceState);
	}

	private void setMapInitialLatLon(@NonNull OsmandMapTileView mapView, @Nullable Location location) {
		if (location != null) {
			mapView.setLatLon(location.getLatitude(), location.getLongitude());
			mapView.setIntZoom(14);
		}
	}

	public void exitFromFullScreen(View view) {
		if (!OsmandPlugin.isDevelopment() || settings.TRANSPARENT_STATUS_BAR.get()) {
			AndroidUtils.exitFromFullScreen(this, view);
		}
	}

	public void enterToFullScreen() {
		if (!OsmandPlugin.isDevelopment() || settings.TRANSPARENT_STATUS_BAR.get()) {
			AndroidUtils.enterToFullScreen(this, getLayout());
		}
	}

	@Override
	protected void onSaveInstanceState(@NonNull Bundle outState) {
		if (removeFragment(PlanRouteFragment.TAG)) {
			app.getMapMarkersHelper().getPlanRouteContext().setFragmentVisible(true);
		}
		removeFragment(ImportGpxBottomSheetDialogFragment.TAG);
		removeFragment(AdditionalActionsBottomSheetDialogFragment.TAG);
		extendedMapActivity.onSaveInstanceState(this, outState);
		super.onSaveInstanceState(outState);
	}

	@MainThread
	private boolean removeFragment(String tag) {
		FragmentManager fm = getSupportFragmentManager();
		Fragment fragment = fm.findFragmentByTag(tag);
		if (fragment != null) {
			fm.beginTransaction()
					.remove(fragment)
					.commitNowAllowingStateLoss();
			return true;
		}
		return false;
	}

	private void checkAppInitialization() {
		if (app.isApplicationInitializing()) {
			findViewById(R.id.init_progress).setVisibility(View.VISIBLE);
			initListener = new AppInitializeListener() {
				boolean openGlSetup = false;

				@Override
				public void onStart(AppInitializer init) {

				}

				@Override
				public void onProgress(AppInitializer init, InitEvents event) {
					String tn = init.getCurrentInitTaskName();
					if (tn != null) {
						((TextView) findViewById(R.id.ProgressMessage)).setText(tn);
					}
					boolean openGlInitialized = event == InitEvents.NATIVE_OPEN_GL_INITIALIZED && NativeCoreContext.isInit();
					if ((openGlInitialized || event == InitEvents.NATIVE_INITIALIZED) && !openGlSetup) {
						app.getOsmandMap().setupOpenGLView(false);
						openGlSetup = true;
					}
					if (event == InitEvents.MAPS_INITIALIZED) {
						// TODO investigate if this false cause any issues!
						getMapView().refreshMap(false);
						if (dashboardOnMap != null) {
							dashboardOnMap.updateLocation(true, true, false);
						}
						app.getTargetPointsHelper().lookupAddressAll();
					}
					if (event == InitEvents.FAVORITES_INITIALIZED) {
						refreshMap();
					}
					if (event == InitEvents.ROUTING_CONFIG_INITIALIZED) {
						checkRestoreRoutingMode();
					}
				}

				@Override
				public void onFinish(AppInitializer init) {
					if (!openGlSetup) {
						app.getOsmandMap().setupOpenGLView(false);
					}
					getMapView().refreshMap(false);
					if (dashboardOnMap != null) {
						dashboardOnMap.updateLocation(true, true, false);
					}
					findViewById(R.id.init_progress).setVisibility(View.GONE);
					findViewById(R.id.drawer_layout).invalidate();
				}
			};
			getMyApplication().checkApplicationIsBeingInitialized(initListener);
		} else {
			app.getOsmandMap().setupOpenGLView(true);
			checkRestoreRoutingMode();
		}
	}

	private void checkRestoreRoutingMode() {
		// This situation could be when navigation suddenly crashed and after restarting
		// it tries to continue the last route
		if (settings.FOLLOW_THE_ROUTE.get()
				&& !app.getRoutingHelper().isRouteCalculated()
				&& !app.getRoutingHelper().isRouteBeingCalculated()) {
			FailSafeFuntions.restoreRoutingMode(MapActivity.this);
		}
	}

	private void setupOpenGLView(boolean init) {
		OsmandMapTileView mapView = getMapView();
		NavigationSession carNavigationSession = app.getCarNavigationSession();
		View androidAutoPlaceholder = findViewById(R.id.AndroidAutoPlaceholder);
		boolean useAndroidAuto = carNavigationSession != null && carNavigationSession.hasStarted()
				&& InAppPurchaseHelper.isAndroidAutoAvailable(app);
		if (settings.USE_OPENGL_RENDER.get() && NativeCoreContext.isInit()) {
			ViewStub stub = findViewById(R.id.atlasMapRendererViewStub);
			if (atlasMapRendererView == null) {
				atlasMapRendererView = (AtlasMapRendererView) stub.inflate();
				atlasMapRendererView.setAzimuth(0);
				atlasMapRendererView.setElevationAngle(app.getSettings().getLastKnownMapElevation());
				NativeCoreContext.getMapRendererContext().setMapRendererView(atlasMapRendererView);
			}
			OsmAndMapLayersView ml = findViewById(R.id.MapLayersView);
			if (useAndroidAuto) {
				ml.setVisibility(View.GONE);
				ml.setMapView(null);
				androidAutoPlaceholder.setVisibility(View.VISIBLE);
			} else {
				ml.setVisibility(View.VISIBLE);
				ml.setMapView(mapView);
				androidAutoPlaceholder.setVisibility(View.GONE);
			}
			getMapViewTrackingUtilities().setMapView(mapView);
			mapView.setMapRender(atlasMapRendererView);
			OsmAndMapSurfaceView surf = findViewById(R.id.MapView);
			surf.setVisibility(View.GONE);
		} else {
			OsmAndMapSurfaceView surf = findViewById(R.id.MapView);
			if (useAndroidAuto) {
				surf.setVisibility(View.GONE);
				surf.setMapView(null);
				androidAutoPlaceholder.setVisibility(View.VISIBLE);
			} else {
				surf.setVisibility(View.VISIBLE);
				surf.setMapView(mapView);
				androidAutoPlaceholder.setVisibility(View.GONE);
			}
		}
	}

	private void createProgressBarForRouting() {
		final ProgressBar pb = findViewById(R.id.map_horizontal_progress);
		final RouteCalculationProgressCallback progressCallback = new RouteCalculationProgressCallback() {

			@Override
			public void start() {
				setupRouteCalculationProgressBar(pb);
				mapRouteInfoMenu.routeCalculationStarted();
				RoutingHelper routingHelper = getRoutingHelper();
				if (routingHelper.isPublicTransportMode() || !routingHelper.isOsmandRouting()) {
					dashboardOnMap.updateRouteCalculationProgress(0);
				}
			}

			@Override
			public void updateProgress(int progress) {
				mapRouteInfoMenu.updateRouteCalculationProgress(progress);
				dashboardOnMap.updateRouteCalculationProgress(progress);
				if (findViewById(R.id.MapHudButtonsOverlay).getVisibility() == View.VISIBLE) {
					if (mapRouteInfoMenu.isVisible() || dashboardOnMap.isVisible()) {
						pb.setVisibility(View.GONE);
						return;
					}
					if (pb.getVisibility() == View.GONE) {
						pb.setVisibility(View.VISIBLE);
					}
					pb.setProgress(progress);
					pb.invalidate();
					pb.requestLayout();
				}
			}

			@Override
			public void requestPrivateAccessRouting() {
				if (!settings.FORCE_PRIVATE_ACCESS_ROUTING_ASKED.getModeValue(getRoutingHelper().getAppMode())) {
					final CommonPreference<Boolean> allowPrivate
							= settings.getCustomRoutingBooleanProperty(GeneralRouter.ALLOW_PRIVATE, false);
					final List<ApplicationMode> modes = ApplicationMode.values(app);
					for (ApplicationMode mode : modes) {
						if (!allowPrivate.getModeValue(mode)) {
							settings.FORCE_PRIVATE_ACCESS_ROUTING_ASKED.setModeValue(mode, true);
						}
					}
					if (!allowPrivate.getModeValue(getRoutingHelper().getAppMode())) {
						AlertDialog.Builder dlg = new AlertDialog.Builder(MapActivity.this);
						dlg.setMessage(R.string.private_access_routing_req);
						dlg.setPositiveButton(R.string.shared_string_yes, (dialog, which) -> {
							for (ApplicationMode mode : modes) {
								if (!allowPrivate.getModeValue(mode)) {
									allowPrivate.setModeValue(mode, true);
								}
							}
							getRoutingHelper().onSettingsChanged(null, true);
						});
						dlg.setNegativeButton(R.string.shared_string_no, null);
						dlg.show();
					}
				}
			}

			@Override
			public void updateMissingMaps(@Nullable List<WorldRegion> missingMaps, boolean onlineSearch) {
				mapRouteInfoMenu.updateSuggestedMissingMaps(missingMaps, onlineSearch);
			}

			@Override
			public void finish() {
				mapRouteInfoMenu.routeCalculationFinished();
				dashboardOnMap.routeCalculationFinished();
				pb.setVisibility(View.GONE);
			}
		};

		app.getRoutingHelper().setProgressBar(progressCallback);

		app.getTransportRoutingHelper().setProgressBar(new TransportRouteCalculationProgressCallback() {
			@Override
			public void start() {
				progressCallback.start();
			}

			@Override
			public void updateProgress(int progress) {
				progressCallback.updateProgress(progress);
			}

			@Override
			public void finish() {
				progressCallback.finish();
			}
		});
	}

	public void setupRouteCalculationProgressBar(@NonNull ProgressBar pb) {
		DayNightHelper dayNightHelper = getMyApplication().getDaynightHelper();

		boolean nightMode = dayNightHelper.isNightModeForMapControls();
		boolean useRouteLineColor = nightMode == dayNightHelper.isNightMode();

		int bgColorId = nightMode ? R.color.map_progress_bar_bg_dark : R.color.map_progress_bar_bg_light;
		int bgColor = ContextCompat.getColor(this, bgColorId);

		int progressColor = useRouteLineColor
				? getMapLayers().getRouteLayer().getRouteLineColor(nightMode)
				: ContextCompat.getColor(this, R.color.wikivoyage_active_light);

		RoutingHelper routingHelper = getRoutingHelper();
		pb.setProgressDrawable(AndroidUtils.createProgressDrawable(bgColor, progressColor));
		pb.setIndeterminate(routingHelper.isPublicTransportMode() || !routingHelper.isOsmandRouting());
		pb.getIndeterminateDrawable().setColorFilter(progressColor, android.graphics.PorterDuff.Mode.SRC_IN);
	}

	public ImportHelper getImportHelper() {
		return importHelper;
	}

	@Override
	protected void onNewIntent(final Intent intent) {
		super.onNewIntent(intent);
		setIntent(intent);
		if (!intentHelper.parseLaunchIntents()) {
			intentHelper.parseContentIntent();
		}
	}

	@Override
	public void startActivity(Intent intent) {
		clearPrevActivityIntent();
		super.startActivity(intent);
	}

	@Override
	public void onBackPressed() {
		if (dashboardOnMap.onBackPressed()) {
			return;
		}
		if (drawerLayout.isDrawerOpen(GravityCompat.START)) {
			closeDrawer();
			return;
		}
		if (getMapLayers().getContextMenuLayer().isInAddGpxPointMode()) {
			quitAddGpxPointMode();
		}
		if (getSupportFragmentManager().getBackStackEntryCount() == 0 && launchPrevActivityIntent()) {
			return;
		}
		super.onBackPressed();
	}

	public boolean launchPrevActivityIntent() {
		if (prevActivityIntent != null) {
			prevActivityIntent.addFlags(Intent.FLAG_ACTIVITY_REORDER_TO_FRONT);
			LatLon loc = getMapLocation();
			prevActivityIntent.putExtra(SearchActivity.SEARCH_LAT, loc.getLatitude());
			prevActivityIntent.putExtra(SearchActivity.SEARCH_LON, loc.getLongitude());
			if (getMapViewTrackingUtilities().isMapLinkedToLocation()) {
				prevActivityIntent.putExtra(SearchActivity.SEARCH_NEARBY, true);
			}
			AndroidUtils.startActivityIfSafe(this, prevActivityIntent);
			prevActivityIntent = null;
			return true;
		}
		return false;
	}

	private void quitAddGpxPointMode() {
		getMapLayers().getContextMenuLayer().getAddGpxPointBottomSheetHelper().hide();
		getMapLayers().getContextMenuLayer().quitAddGpxPoint();
	}

	@Override
	protected void onRestart() {
		super.onRestart();
		intentHelper.parseLaunchIntents();
	}

	@Override
	protected void onResume() {
		super.onResume();

		MapActivity mapViewMapActivity = getMapView().getMapActivity();
		if (activityRestartNeeded || !getMapLayers().hasMapActivity()
				|| (mapViewMapActivity != null && mapViewMapActivity != this)) {
			activityRestartNeeded = false;
			recreate();
			return;
		}

		long tm = System.currentTimeMillis();
		FragmentManager fragmentManager = getSupportFragmentManager();

		if (app.getMapMarkersHelper().getPlanRouteContext().isFragmentVisible()) {
			PlanRouteFragment.showInstance(this);
		}

		if (app.isApplicationInitializing() || DashboardOnMap.staticVisible) {
			if (!dashboardOnMap.isVisible()) {
				if (settings.SHOW_DASHBOARD_ON_START.get()) {
					dashboardOnMap.setDashboardVisibility(true, DashboardOnMap.staticVisibleType);
				} else {
					OsmAndAppCustomization customization = app.getAppCustomization();
					if (customization.isFeatureEnabled(FRAGMENT_CRASH_ID)
							&& CrashBottomSheetDialogFragment.shouldShow(settings, this)) {
						SecondSplashScreenFragment.SHOW = false;
						CrashBottomSheetDialogFragment.showInstance(fragmentManager);
					} else if (customization.isFeatureEnabled(FRAGMENT_RATE_US_ID)
							&& RateUsHelper.shouldShowRateDialog(app)) {
						SecondSplashScreenFragment.SHOW = false;
						RateUsHelper.showRateDialog(this);
					}
				}
			} else {
				dashboardOnMap.updateDashboard();
			}
		}
		dashboardOnMap.updateLocation(true, true, false);

		boolean showStorageMigrationScreen = false;
		if (getFragment(WhatsNewDialogFragment.TAG) == null || WhatsNewDialogFragment.wasNotShown()) {
			if (getFragment(SharedStorageWarningFragment.TAG) == null && SharedStorageWarningFragment.dialogShowRequired(app)) {
				showStorageMigrationScreen = true;
				SecondSplashScreenFragment.SHOW = false;
				SharedStorageWarningFragment.showInstance(getSupportFragmentManager(), true);
			}
		}

		getMyApplication().getNotificationHelper().refreshNotifications();
		// fixing bug with action bar appearing on android 2.3.3
		if (getSupportActionBar() != null) {
			getSupportActionBar().hide();
		}

		// for voice navigation
		ApplicationMode routingAppMode = getRoutingHelper().getAppMode();
		if (routingAppMode != null && settings.AUDIO_MANAGER_STREAM.getModeValue(routingAppMode) != null) {
			setVolumeControlStream(settings.AUDIO_MANAGER_STREAM.getModeValue(routingAppMode));
		} else {
			setVolumeControlStream(AudioManager.STREAM_MUSIC);
		}

		applicationModeListener = change -> app.runInUIThread(this::updateApplicationModeSettings);
		settings.APPLICATION_MODE.addListener(applicationModeListener);
		updateApplicationModeSettings();


		// if destination point was changed try to recalculate route
		TargetPointsHelper targets = app.getTargetPointsHelper();
		RoutingHelper routingHelper = app.getRoutingHelper();
		if (routingHelper.isFollowingMode()
				&& (!Algorithms.objectEquals(targets.getPointToNavigate().point, routingHelper.getFinalLocation()) || !Algorithms
				.objectEquals(targets.getIntermediatePointsLatLonNavigation(), routingHelper.getIntermediatePoints()))) {
			targets.updateRouteAndRefresh(true);
		}
		app.getLocationProvider().resumeAllUpdates();

		OsmandMapTileView mapView = getMapView();
		if (settings.isLastKnownMapLocation() && !intentLocation) {
			LatLon l = settings.getLastKnownMapLocation();
			mapView.setLatLon(l.getLatitude(), l.getLongitude());
			mapView.setIntZoom(settings.getLastKnownMapZoom());
		} else {
			intentLocation = false;
		}

		settings.MAP_ACTIVITY_ENABLED.set(true);
		showAndHideMapPosition();

		readLocationToShow();

		OsmandPlugin.checkInstalledMarketPlugins(app, this);
		OsmandPlugin.onMapActivityResume(this);

		intentHelper.parseContentIntent();
		mapView.refreshMap(true);
		if (atlasMapRendererView != null) {
			atlasMapRendererView.handleOnResume();
		}

		app.getLauncherShortcutsHelper().updateLauncherShortcuts();
		app.getDownloadThread().setUiActivity(this);

		boolean routeWasFinished = routingHelper.isRouteWasFinished();
		if (routeWasFinished && !DestinationReachedMenu.wasShown()) {
			DestinationReachedMenu.show(this);
		}

		routingHelper.addListener(this);
		app.getMapMarkersHelper().addListener(this);

		QuickSearchDialogFragment searchDialogFragment = getQuickSearchDialogFragment();
		if (searchDialogFragment != null) {
			if (searchDialogFragment.isSearchHidden()) {
				searchDialogFragment.hide();
				searchDialogFragment.restoreToolbar();
			}
		}

		if (System.currentTimeMillis() - tm > 50) {
			System.err.println("OnCreate for MapActivity took " + (System.currentTimeMillis() - tm) + " ms");
		}

		boolean showOsmAndWelcomeScreen = true;
		final Intent intent = getIntent();
		if (intent != null && intent.hasExtra(FirstUsageWelcomeFragment.SHOW_OSMAND_WELCOME_SCREEN)) {
			showOsmAndWelcomeScreen = intent.getBooleanExtra(FirstUsageWelcomeFragment.SHOW_OSMAND_WELCOME_SCREEN, true);
		}
		boolean showWelcomeScreen = ((app.getAppInitializer().isFirstTime() && Version.isDeveloperVersion(app)) || !app.getResourceManager().isAnyMapInstalled())
				&& FirstUsageWelcomeFragment.SHOW && settings.SHOW_OSMAND_WELCOME_SCREEN.get()
				&& showOsmAndWelcomeScreen && !showStorageMigrationScreen;

		if (!showWelcomeScreen && !permissionDone && !app.getAppInitializer().isFirstTime()) {
			if (!permissionAsked) {
				if (app.isExternalStorageDirectoryReadOnly() && !showStorageMigrationScreen
						&& fragmentManager.findFragmentByTag(SharedStorageWarningFragment.TAG) == null
						&& fragmentManager.findFragmentByTag(SettingsScreenType.DATA_STORAGE.fragmentName) == null) {
					if (DownloadActivity.hasPermissionToWriteExternalStorage(this)) {
						Bundle args = new Bundle();
						args.putBoolean(FIRST_USAGE, true);
						BaseSettingsFragment.showInstance(this, SettingsScreenType.DATA_STORAGE, null, args, null);
					} else {
						ActivityCompat.requestPermissions(this,
								new String[] {Manifest.permission.WRITE_EXTERNAL_STORAGE},
								DownloadActivity.PERMISSIONS_REQUEST_WRITE_EXTERNAL_STORAGE);
					}
				}
			} else {
				if (permissionGranted) {
					RestartActivity.doRestart(this, getString(R.string.storage_permission_restart_is_required));
				} else if (fragmentManager.findFragmentByTag(SettingsScreenType.DATA_STORAGE.fragmentName) == null) {
					Bundle args = new Bundle();
					args.putBoolean(FIRST_USAGE, true);
					BaseSettingsFragment.showInstance(this, SettingsScreenType.DATA_STORAGE, null, args, null);

				}
				permissionAsked = false;
				permissionGranted = false;
				permissionDone = true;
			}
		}
		enableDrawer();

		if (showWelcomeScreen && FirstUsageWelcomeFragment.showInstance(fragmentManager)) {
			SecondSplashScreenFragment.SHOW = false;
		} else if (SendAnalyticsBottomSheetDialogFragment.shouldShowDialog(app)) {
			SendAnalyticsBottomSheetDialogFragment.showInstance(app, fragmentManager, null);
		}
		FirstUsageWelcomeFragment.SHOW = false;
		if (isFirstScreenShowing() && (!settings.SHOW_OSMAND_WELCOME_SCREEN.get() || !showOsmAndWelcomeScreen)) {
			FirstUsageWelcomeFragment welcomeFragment = getFirstUsageWelcomeFragment();
			if (welcomeFragment != null) {
				welcomeFragment.closeWelcomeFragment();
			}
			FirstUsageWizardFragment wizardFragment = getFirstUsageWizardFragment();
			if (wizardFragment != null) {
				wizardFragment.closeWizard();
			}
		}
		if (SecondSplashScreenFragment.SHOW && SecondSplashScreenFragment.showInstance(fragmentManager)) {
			SecondSplashScreenFragment.SHOW = false;
			SecondSplashScreenFragment.VISIBLE = true;
			mapView.setOnDrawMapListener(this);
			splashScreenTimer = new Timer();
			splashScreenTimer.schedule(new TimerTask() {
				@Override
				public void run() {
					app.runInUIThread(() -> dismissSecondSplashScreen());
				}
			}, SECOND_SPLASH_TIME_OUT);
		} else {
			if (SecondSplashScreenFragment.VISIBLE) {
				dismissSecondSplashScreen();
			}
			applyScreenOrientation();
		}

		settings.MAP_SCREEN_ORIENTATION.addListener(mapScreenOrientationSettingListener);
		settings.USE_SYSTEM_SCREEN_TIMEOUT.addListener(useSystemScreenTimeoutListener);

		extendedMapActivity.onResume(this);
	}

	@Override
	public void onTopResumedActivityChanged(boolean isTopResumedActivity) {
		if (isTopResumedActivity) {
			OsmandPlugin.onMapActivityResumeOnTop(this);
		}
	}

	public void applyScreenOrientation() {
		if (settings.MAP_SCREEN_ORIENTATION.get() != getRequestedOrientation()) {
			setRequestedOrientation(settings.MAP_SCREEN_ORIENTATION.get());
		}
	}

	public void setKeepScreenOn(boolean keepScreenOn) {
		View mainView = findViewById(R.id.MapViewWithLayers);
		if (mainView != null) {
			mainView.setKeepScreenOn(keepScreenOn);
		}
	}

	public void updateStatusBarColor() {
		int colorId = -1;
		MapLayers mapLayers = getMapLayers();
		BaseOsmAndFragment fragmentAboveDashboard = getVisibleBaseOsmAndFragment(R.id.fragmentContainer);
		BaseSettingsFragment settingsFragmentAboveDashboard = getVisibleBaseSettingsFragment(R.id.fragmentContainer);
		BaseOsmAndFragment fragmentBelowDashboard = getVisibleBaseOsmAndFragment(R.id.routeMenuContainer,
				R.id.topFragmentContainer, R.id.bottomFragmentContainer);
		if (fragmentAboveDashboard != null) {
			colorId = fragmentAboveDashboard.getStatusBarColorId();
		} else if (settingsFragmentAboveDashboard != null) {
			colorId = settingsFragmentAboveDashboard.getStatusBarColorId();
		} else if (dashboardOnMap.isVisible()) {
			colorId = dashboardOnMap.getStatusBarColor();
		} else if (fragmentBelowDashboard != null) {
			colorId = fragmentBelowDashboard.getStatusBarColorId();
		} else if (mapLayers.getMapQuickActionLayer() != null
				&& mapLayers.getMapQuickActionLayer().isWidgetVisible()) {
			colorId = R.color.status_bar_transparent_gradient;
		}
		if (colorId != -1) {
			getWindow().setStatusBarColor(ContextCompat.getColor(this, colorId));
			return;
		}
		int color = TopToolbarController.NO_COLOR;
		boolean mapControlsVisible = findViewById(R.id.MapHudButtonsOverlay).getVisibility() == View.VISIBLE;
		boolean topToolbarVisible = getMapLayers().getMapInfoLayer().isTopToolbarViewVisible();
		boolean night = app.getDaynightHelper().isNightModeForMapControls();
		TopToolbarController toolbarController = getMapLayers().getMapInfoLayer().getTopToolbarController();
		if (toolbarController != null && mapControlsVisible && topToolbarVisible) {
			color = toolbarController.getStatusBarColor(this, night);
		}
		if (color == TopToolbarController.NO_COLOR) {
			boolean mapTopBar = findViewById(R.id.map_top_bar).getVisibility() == View.VISIBLE;
			boolean markerTopBar = findViewById(R.id.map_markers_top_bar).getVisibility() == View.VISIBLE;
			boolean coordinatesTopBar = findViewById(R.id.coordinates_top_bar).getVisibility() == View.VISIBLE;
			if (coordinatesTopBar && mapControlsVisible) {
				colorId = night ? R.color.status_bar_main_dark : R.color.status_bar_main_dark;
			} else if (mapTopBar && mapControlsVisible) {
				colorId = night ? R.color.status_bar_route_dark : R.color.status_bar_route_light;
			} else if (markerTopBar && mapControlsVisible) {
				colorId = R.color.status_bar_color_dark;
			} else {
				colorId = night ? R.color.status_bar_transparent_dark : R.color.status_bar_transparent_light;
			}
			color = ContextCompat.getColor(this, colorId);
		}
		getWindow().setStatusBarColor(color);
	}

	private BaseOsmAndFragment getVisibleBaseOsmAndFragment(int... ids) {
		for (int id : ids) {
			Fragment fragment = getSupportFragmentManager().findFragmentById(id);
			if (fragment != null && !fragment.isRemoving() && fragment instanceof BaseOsmAndFragment
					&& ((BaseOsmAndFragment) fragment).getStatusBarColorId() != -1) {
				return (BaseOsmAndFragment) fragment;
			}
		}
		return null;
	}

	private BaseSettingsFragment getVisibleBaseSettingsFragment(int... ids) {
		for (int id : ids) {
			Fragment fragment = getSupportFragmentManager().findFragmentById(id);
			if (fragment != null && !fragment.isRemoving() && fragment instanceof BaseSettingsFragment
					&& ((BaseSettingsFragment) fragment).getStatusBarColorId() != -1) {
				return (BaseSettingsFragment) fragment;
			}
		}
		return null;
	}

	public boolean isInAppPurchaseAllowed() {
		return true;
	}

	public void showXMasDialog() {
		SecondSplashScreenFragment.SHOW = false;
		dismissSecondSplashScreen();
		new XMasDialogFragment().show(getSupportFragmentManager(), XMasDialogFragment.TAG);
	}


	private void dismissSecondSplashScreen() {
		if (SecondSplashScreenFragment.VISIBLE) {
			SecondSplashScreenFragment.VISIBLE = false;
			SecondSplashScreenFragment.SHOW = false;
			removeFragment(SecondSplashScreenFragment.TAG);
			applyScreenOrientation();
		}
	}

	@Override
	public void onDrawOverMap() {
		getMapView().setOnDrawMapListener(null);
		cancelSplashScreenTimer();
		dismissSecondSplashScreen();
	}

	private void cancelSplashScreenTimer() {
		if (splashScreenTimer != null) {
			splashScreenTimer.cancel();
			splashScreenTimer = null;
		}
	}

	public void dismissCardDialog() {
		FragmentManager fragmentManager = getSupportFragmentManager();
		if (!fragmentManager.isStateSaved()) {
			fragmentManager.popBackStack(ContextMenuCardDialogFragment.TAG, FragmentManager.POP_BACK_STACK_INCLUSIVE);
		}
	}

	public boolean isActivityDestroyed() {
		return mIsDestroyed;
	}

	public boolean isMapVisible() {
		if (isFragmentVisible()) {
			return false;
		}
		return AndroidUtils.isActivityNotDestroyed(this) && settings.MAP_ACTIVITY_ENABLED.get()
				&& !dashboardOnMap.isVisible();
	}

	public boolean isFragmentVisible() {
		for (Fragment fragment : getSupportFragmentManager().getFragments()) {
			if (!(fragment instanceof DashBaseFragment) && fragment.isVisible()
					|| dashboardOnMap.isVisible()) {
				return true;
			}
		}
		return false;
	}

	public void readLocationToShow() {
		showMapControls();
		OsmandMapTileView mapView = getMapView();
		LatLon cur = new LatLon(mapView.getLatitude(), mapView.getLongitude());
		LatLon latLonToShow = settings.getAndClearMapLocationToShow();
		PointDescription mapLabelToShow = settings.getAndClearMapLabelToShow(latLonToShow);
		Object toShow = settings.getAndClearObjectToShow();
		boolean editToShow = settings.getAndClearEditObjectToShow();
		int status = settings.isRouteToPointNavigateAndClear();
		String searchRequestToShow = settings.getAndClearSearchRequestToShow();
		if (status != 0 || searchRequestToShow != null || latLonToShow != null) {
			dismissSettingsScreens();
		}
		if (status != 0) {
			// always enable and follow and let calculate it (i.e.GPS is not accessible in a garage)
			Location loc = new Location("map");
			loc.setLatitude(mapView.getLatitude());
			loc.setLongitude(mapView.getLongitude());
			getMapActions().enterRoutePlanningModeGivenGpx(null, null, null, true, true);
			if (dashboardOnMap.isVisible()) {
				dashboardOnMap.hideDashboard();
			}
		}
		if (trackDetailsMenu.isVisible()) {
			trackDetailsMenu.show();
		}
		if (searchRequestToShow != null) {
			showQuickSearch(searchRequestToShow);
		}
		if (latLonToShow != null) {
			if (dashboardOnMap.isVisible()) {
				dashboardOnMap.hideDashboard();
			}
			// remember if map should come back to isMapLinkedToLocation=true
			getMapViewTrackingUtilities().setMapLinkedToLocation(false);
			if (mapLabelToShow != null && !mapLabelToShow.contextMenuDisabled()) {
				mapContextMenu.setMapCenter(latLonToShow);
				mapContextMenu.setMapPosition(mapView.getMapPosition());
				mapContextMenu.setCenterMarker(true);

				RotatedTileBox tb = mapView.getCurrentRotatedTileBox().copy();
				LatLon prevCenter = tb.getCenterLatLon();

				double border = 0.8;
				int tbw = (int) (tb.getPixWidth() * border);
				int tbh = (int) (tb.getPixHeight() * border);
				tb.setPixelDimensions(tbw, tbh);

				tb.setLatLonCenter(latLonToShow.getLatitude(), latLonToShow.getLongitude());
				tb.setZoom(ZOOM_LABEL_DISPLAY);
				while (!tb.containsLatLon(prevCenter.getLatitude(), prevCenter.getLongitude()) && tb.getZoom() > MIN_ZOOM_LABEL_DISPLAY) {
					tb.setZoom(tb.getZoom() - 1);
				}
				//mapContextMenu.setMapZoom(settings.getMapZoomToShow());
				mapContextMenu.setMapZoom(tb.getZoom());
				if (toShow instanceof GpxDisplayItem) {
					trackDetailsMenu.setGpxItem((GpxDisplayItem) toShow);
					trackDetailsMenu.show();
				} else if (mapRouteInfoMenu.isVisible()) {
					mapContextMenu.showMinimized(latLonToShow, mapLabelToShow, toShow);
					mapRouteInfoMenu.updateMenu();
					MapRouteInfoMenu.showLocationOnMap(this, latLonToShow.getLatitude(), latLonToShow.getLongitude());
				} else if (toShow instanceof GPXFile) {
					hideContextAndRouteInfoMenues();
					GPXFile gpxFile = (GPXFile) toShow;
					SelectedGpxFile selectedGpxFile;
					if (gpxFile.showCurrentTrack) {
						selectedGpxFile = app.getSavingTrackHelper().getCurrentTrack();
					} else {
						selectedGpxFile = app.getSelectedGpxHelper()
								.selectGpxFile(gpxFile, true, false, false, false, false);
					}

					TrackAppearanceFragment.showInstance(this, selectedGpxFile, null);
				} else if (toShow instanceof QuadRect) {
					QuadRect qr = (QuadRect) toShow;
					mapView.fitRectToMap(qr.left, qr.right, qr.top, qr.bottom, (int) qr.width(), (int) qr.height(), 0);
				} else if (toShow instanceof NewGpxPoint) {
					NewGpxPoint newGpxPoint = (NewGpxPoint) toShow;
					QuadRect qr = newGpxPoint.getRect();
					mapView.fitRectToMap(qr.left, qr.right, qr.top, qr.bottom, (int) qr.width(), (int) qr.height(), 0);
					getMapLayers().getContextMenuLayer().enterAddGpxPointMode(newGpxPoint);
				} else if (toShow instanceof GpxData) {
					hideContextAndRouteInfoMenues();

					GpxData gpxData = (GpxData) toShow;
					QuadRect qr = gpxData.getRect();
					mapView.fitRectToMap(qr.left, qr.right, qr.top, qr.bottom, (int) qr.width(), (int) qr.height(), 0);
					MeasurementEditingContext editingContext = new MeasurementEditingContext(app);
					editingContext.setGpxData(gpxData);
					MeasurementToolFragment.showInstance(getSupportFragmentManager(), editingContext);
				} else {
					mapContextMenu.show(latLonToShow, mapLabelToShow, toShow);
				}
				if (editToShow) {
					mapContextMenu.openEditor();
				}
			} else if (!latLonToShow.equals(cur)) {
				mapView.getAnimatedDraggingThread().startMoving(latLonToShow.getLatitude(),
						latLonToShow.getLongitude(), settings.getMapZoomToShow(), true);
			}
		}
	}

	public OsmandApplication getMyApplication() {
		return ((OsmandApplication) getApplication());
	}

	public void addDialogProvider(DialogProvider dp) {
		dialogProviders.add(dp);
	}

	@Override
	protected Dialog onCreateDialog(int id) {
		Dialog dialog = null;
		for (DialogProvider dp : dialogProviders) {
			dialog = dp.onCreateDialog(id);
			if (dialog != null) {
				return dialog;
			}
		}
		return null;
	}

	@Override
	protected void onPrepareDialog(int id, Dialog dialog) {
		super.onPrepareDialog(id, dialog);
		for (DialogProvider dp : dialogProviders) {
			dp.onPrepareDialog(id, dialog);
		}
	}

	@Override
	public boolean onTrackballEvent(MotionEvent event) {
		if (event.getAction() == MotionEvent.ACTION_MOVE && settings.USE_TRACKBALL_FOR_MOVEMENTS.get()) {
			float x = event.getX();
			float y = event.getY();
			final RotatedTileBox tb = getMapView().getCurrentRotatedTileBox();
			final QuadPoint cp = tb.getCenterPixelPoint();
			final LatLon l = tb.getLatLonFromPixel(cp.x + x * 15, cp.y + y * 15);
			app.getOsmandMap().setMapLocation(l.getLatitude(), l.getLongitude());
			return true;
		}
		return super.onTrackballEvent(event);
	}

	@Override
	protected void onStart() {
		super.onStart();
		stopped = false;
		lockHelper.onStart();
		mapScrollHelper.setListener(this);
		getMyApplication().getNotificationHelper().showNotifications();
		extendedMapActivity.onStart(this);
	}

	@Override
	protected void onStop() {
		getMyApplication().getNotificationHelper().removeNotifications(true);
		if (pendingPause) {
			onPauseActivity();
		}
		stopped = true;
		lockHelper.onStop(this);
		mapScrollHelper.setListener(null);
		extendedMapActivity.onStop(this);
		super.onStop();
	}

	@Override
	protected void onDestroy() {
		super.onDestroy();
		app.getOsmandMap().removeListener(this);
		getMapLayers().setMapActivity(null);
		getMapView().setMapActivity(null);
		mapContextMenu.setMapActivity(null);
		mapRouteInfoMenu.setMapActivity(null);
		trackDetailsMenu.setMapActivity(null);
		unregisterReceiver(screenOffReceiver);
		app.getAidlApi().onDestroyMapActivity(this);
		FailSafeFuntions.quitRouteRestoreDialog();
		OsmandPlugin.onMapActivityDestroy(this);
		getMyApplication().unsubscribeInitListener(initListener);
		NavigationSession carNavigationSession = app.getCarNavigationSession();
		if (carNavigationSession == null) {
			getMapViewTrackingUtilities().setMapView(null);
		}
		if (atlasMapRendererView != null) {
			atlasMapRendererView.handleOnDestroy();
		}
		lockHelper.setLockUIAdapter(null);
		extendedMapActivity.onDestroy(this);

		mIsDestroyed = true;
	}

	public LatLon getMapLocation() {
		return getMapViewTrackingUtilities().getMapLocation();
	}

	public float getMapRotate() {
		return getMapView().getRotate();
	}

	// Duplicate methods to OsmAndApplication
	public TargetPoint getPointToNavigate() {
		return app.getTargetPointsHelper().getPointToNavigate();
	}

	public RoutingHelper getRoutingHelper() {
		return app.getRoutingHelper();
	}

	@Override
	protected void onPause() {
		super.onPause();
		settings.LAST_MAP_ACTIVITY_PAUSED_TIME.set(System.currentTimeMillis());
		if (Build.VERSION.SDK_INT >= Build.VERSION_CODES.N && isInMultiWindowMode()) {
			pendingPause = true;
		} else {
			onPauseActivity();
		}
		extendedMapActivity.onPause(this);
	}

	private void onPauseActivity() {
		settings.MAP_SCREEN_ORIENTATION.removeListener(mapScreenOrientationSettingListener);
		settings.USE_SYSTEM_SCREEN_TIMEOUT.removeListener(useSystemScreenTimeoutListener);
		if (!app.getRoutingHelper().isRouteWasFinished()) {
			DestinationReachedMenu.resetShownState();
		}
		if (trackDetailsMenu.isVisible()) {
			trackDetailsMenu.dismiss(false);
		}
		pendingPause = false;
		OsmandMapTileView mapView = getMapView();
		mapView.setOnDrawMapListener(null);
		cancelSplashScreenTimer();
		app.getMapMarkersHelper().removeListener(this);
		app.getRoutingHelper().removeListener(this);
		app.getDownloadThread().resetUiActivity(this);
		if (atlasMapRendererView != null) {
			atlasMapRendererView.handleOnPause();
		}
		app.getLocationProvider().pauseAllUpdates();
		app.getDaynightHelper().stopSensorIfNeeded();
		settings.APPLICATION_MODE.removeListener(applicationModeListener);

		settings.setLastKnownMapLocation((float) mapView.getLatitude(), (float) mapView.getLongitude());
		AnimateDraggingMapThread animatedThread = mapView.getAnimatedDraggingThread();
		if (animatedThread.isAnimating() && animatedThread.getTargetIntZoom() != 0 && !getMapViewTrackingUtilities().isMapLinkedToLocation()) {
			settings.setMapLocationToShow(animatedThread.getTargetLatitude(), animatedThread.getTargetLongitude(),
					animatedThread.getTargetIntZoom());
		}

		settings.setLastKnownMapZoom(mapView.getZoom());
		settings.setLastKnownMapElevation(mapView.getElevationAngle());
		settings.MAP_ACTIVITY_ENABLED.set(false);
		app.getResourceManager().interruptRendering();
		OsmandPlugin.onMapActivityPause(this);
	}

	public void updateApplicationModeSettings() {
		changeKeyguardFlags();
		updateMapSettings();
		app.getPoiFilters().loadSelectedPoiFilters();
		getMapViewTrackingUtilities().appModeChanged();

		OsmandMapTileView mapView = getMapView();
		MapLayers mapLayers = getMapLayers();
		if (mapLayers.getMapInfoLayer() != null) {
			mapLayers.getMapInfoLayer().recreateControls();
		}
		if (mapLayers.getMapQuickActionLayer() != null) {
			mapLayers.getMapQuickActionLayer().refreshLayer();
		}
		MapControlsLayer mapControlsLayer = mapLayers.getMapControlsLayer();
		if (mapControlsLayer != null && (!mapControlsLayer.isMapControlsVisible() && !settings.MAP_EMPTY_STATE_ALLOWED.get())) {
			showMapControls();
		}

		mapLayers.updateLayers(this);
		mapActions.updateDrawerMenu();
		updateNavigationBarColor();
		mapView.setComplexZoom(mapView.getZoom(), mapView.getSettingsMapDensity());
		app.getDaynightHelper().startSensorIfNeeded(change -> app.runInUIThread(() -> getMapView().refreshMap(true)));
		getMapView().refreshMap(true);
		applyScreenOrientation();
		app.getAppCustomization().updateMapMargins(this);
		dashboardOnMap.onApplicationModeSettingsUpdated();
	}

	public void updateNavigationBarColor() {
		if (getMyApplication().getDaynightHelper().isNightModeForMapControls() || getMyApplication().getDaynightHelper().isNightMode()) {
			getWindow().setNavigationBarColor(ContextCompat.getColor(app, R.color.navigation_bar_bg_dark));
		} else {
			getWindow().setNavigationBarColor(ContextCompat.getColor(app, R.color.navigation_bar_bg_light));
		}
	}

	public void updateMapSettings() {
		if (!app.isApplicationInitializing()) {
			UpdateVectorRendererAsyncTask task = new UpdateVectorRendererAsyncTask(app, changed -> {
				if (changed) {
					OsmandPlugin.registerRenderingPreferences(app);
				}
				DashboardOnMap dashboard = getDashboard();
				if (dashboard != null) {
					dashboard.onMapSettingsUpdated();
				}
				return true;
			});
			task.executeOnExecutor(singleThreadExecutor);
		}
	}

	public ScrollHelper getMapScrollHelper() {
		return mapScrollHelper;
	}

	@Override
	public boolean onKeyDown(int keyCode, KeyEvent event) {
		if (mapActivityKeyListener != null) {
			if (mapActivityKeyListener.onKeyDown(keyCode, event)) {
				return true;
			}
		}
		return super.onKeyDown(keyCode, event);
	}

	@Override
	public boolean onKeyUp(int keyCode, KeyEvent event) {
		if (mapActivityKeyListener != null) {
			if (mapActivityKeyListener.onKeyUp(keyCode, event)) {
				return true;
			}
		}
		return super.onKeyUp(keyCode, event);
	}

	public void scrollMap(float dx, float dy) {
		final RotatedTileBox tb = getMapView().getCurrentRotatedTileBox();
		final QuadPoint cp = tb.getCenterPixelPoint();
		final LatLon l = tb.getLatLonFromPixel(cp.x + dx, cp.y + dy);
		app.getOsmandMap().setMapLocation(l.getLatitude(), l.getLongitude());
	}

	public void showAndHideMapPosition() {
		getMapView().setShowMapPosition(true);
		app.runMessageInUIThreadAndCancelPrevious(SHOW_POSITION_MSG_ID, () -> {
			OsmandMapTileView mapView = getMapView();
			if (mapView.isShowMapPosition()) {
				mapView.setShowMapPosition(false);
				mapView.refreshMap();
			}
		}, 2500);
	}

	public void showMapControls() {
		MapLayers mapLayers = getMapLayers();
		if (!getDashboard().isVisible() && mapLayers.getMapControlsLayer() != null) {
			mapLayers.getMapControlsLayer().showMapControlsIfHidden();
		}
	}

	public boolean shouldHideTopControls() {
		boolean hideTopControls = !mapContextMenu.shouldShowTopControls();

		TrackMenuFragment fragment = getTrackMenuFragment();
		if (fragment != null) {
			hideTopControls = hideTopControls || !fragment.shouldShowTopControls();
		}

		return hideTopControls;
	}

	@NonNull
	public OsmandMapTileView getMapView() {
		return app.getOsmandMap().getMapView();
	}

	public MapViewTrackingUtilities getMapViewTrackingUtilities() {
		return app.getMapViewTrackingUtilities();
	}

	public MapActivityActions getMapActions() {
		return mapActions;
	}

	public MapLayers getMapLayers() {
		return app.getOsmandMap().getMapLayers();
	}

	public WidgetsVisibilityHelper getWidgetsVisibilityHelper() {
		return mapWidgetsVisibilityHelper;
	}

	public static void launchMapActivityMoveToTop(@NonNull Context activity,
	                                              @Nullable Bundle prevIntentParams,
	                                              @Nullable Uri intentData,
	                                              @Nullable Bundle intentParams) {
		if (activity instanceof MapActivity) {
			if (((MapActivity) activity).getDashboard().isVisible()) {
				((MapActivity) activity).getDashboard().hideDashboard();
			}
			((MapActivity) activity).readLocationToShow();
		} else {
			int additionalFlags = 0;
			if (activity instanceof Activity) {
				Intent intent = ((Activity) activity).getIntent();
				if (intent != null) {
					prevActivityIntent = new Intent(intent);
					if (prevIntentParams != null) {
						prevActivityIntent.putExtra(INTENT_PARAMS, prevIntentParams);
						prevActivityIntent.putExtras(prevIntentParams);
					}
					prevActivityIntent.putExtra(INTENT_KEY_PARENT_MAP_ACTIVITY, true);
				} else {
					prevActivityIntent = null;
				}
			} else {
				prevActivityIntent = null;
				additionalFlags = Intent.FLAG_ACTIVITY_NEW_TASK;
			}

			Intent newIntent = new Intent(activity, ((OsmandApplication) activity.getApplicationContext())
					.getAppCustomization().getMapActivity());
			newIntent.addFlags(Intent.FLAG_ACTIVITY_REORDER_TO_FRONT | Intent.FLAG_ACTIVITY_CLEAR_TOP | additionalFlags);
			if (intentData != null) {
				newIntent.setAction(Intent.ACTION_VIEW);
				newIntent.setData(intentData);
			}
			if (intentParams != null) {
				newIntent.putExtra(INTENT_PARAMS, intentParams);
				newIntent.putExtras(intentParams);
			}
			AndroidUtils.startActivityIfSafe(activity, newIntent);
		}
	}

	public static void launchMapActivityMoveToTop(@NonNull Context activity) {
		launchMapActivityMoveToTop(activity, null);
	}

	public static void launchMapActivityMoveToTop(@NonNull Context activity, @Nullable Bundle prevIntentParams) {
		launchMapActivityMoveToTop(activity, prevIntentParams, null, null);
	}

	public static void clearPrevActivityIntent() {
		prevActivityIntent = null;
	}

	@Override
	protected void onActivityResult(int requestCode, int resultCode, Intent data) {
		for (ActivityResultListener listener : activityResultListeners) {
			if (listener.processResult(requestCode, resultCode, data)) {
				removeActivityResultListener(listener);
				return;
			}
		}
		OsmandPlugin.onMapActivityResult(requestCode, resultCode, data);
		extendedMapActivity.onActivityResult(this, requestCode, resultCode, data);
		super.onActivityResult(requestCode, resultCode, data);
	}

	public void refreshMap() {
		getMapView().refreshMap();
	}

	public void updateLayers() {
		getMapLayers().updateLayers(this);
	}

	public void refreshMapComplete() {
		getMyApplication().getResourceManager().getRenderer().clearCache();
		updateMapSettings();
		getMapView().refreshMap(true);
	}

	public View getLayout() {
		return getWindow().getDecorView().findViewById(android.R.id.content);
	}

	public void setMargins(int leftMargin, int topMargin, int rightMargin, int bottomMargin) {
		View layout = getLayout();
		if (layout != null) {
			ViewGroup.LayoutParams params = layout.getLayoutParams();
			if (params instanceof ViewGroup.MarginLayoutParams) {
				((ViewGroup.MarginLayoutParams) params).setMargins(leftMargin, topMargin, rightMargin, bottomMargin);
			}
		}
	}

	public DashboardOnMap getDashboard() {
		return dashboardOnMap;
	}

	@NonNull
	public MapContextMenu getContextMenu() {
		return mapContextMenu;
	}

	@NonNull
	public MapRouteInfoMenu getMapRouteInfoMenu() {
		return mapRouteInfoMenu;
	}

	@NonNull
	public TrackDetailsMenu getTrackDetailsMenu() {
		return trackDetailsMenu;
	}

	public void hideContextAndRouteInfoMenues() {
		mapContextMenu.hideMenues();
		mapRouteInfoMenu.hide();
	}

	public void openDrawer() {
		mapActions.updateDrawerMenu();
		boolean animate = !settings.DO_NOT_USE_ANIMATIONS.get();
		drawerLayout.openDrawer(GravityCompat.START, animate);
	}

	public void disableDrawer() {
		drawerDisabled = true;
		if (settings.DO_NOT_USE_ANIMATIONS.get()) {
			closeDrawer();
		}
		drawerLayout.setDrawerLockMode(DrawerLayout.LOCK_MODE_LOCKED_CLOSED);
	}

	public void enableDrawer() {
		drawerDisabled = false;
		drawerLayout.setDrawerLockMode(DrawerLayout.LOCK_MODE_UNLOCKED);
	}

	public boolean isDrawerDisabled() {
		return drawerDisabled;
	}

	@Override
	public boolean dispatchTouchEvent(MotionEvent event) {
		if (settings.DO_NOT_USE_ANIMATIONS.get()) {
			if (event.getAction() == MotionEvent.ACTION_DOWN) {
				if (drawerLayout.isDrawerOpen(GravityCompat.START)) {
					int drawerWidth = AndroidUtils.dpToPx(this, 280);
					int screenWidth = AndroidUtils.getScreenWidth(MapActivity.this);
					boolean isLayoutRtl = AndroidUtils.isLayoutRtl(app);
					if ((!isLayoutRtl && event.getRawX() > drawerWidth)
							|| (isLayoutRtl && event.getRawX() <= screenWidth - drawerWidth)) {
						closeDrawer();
					}
				}
			}
		}
		return super.dispatchTouchEvent(event);
	}

	public void closeDrawer() {
		boolean animate = !settings.DO_NOT_USE_ANIMATIONS.get();
		drawerLayout.closeDrawer(GravityCompat.START, animate);
	}

	public void toggleDrawer() {
		if (drawerLayout.isDrawerOpen(GravityCompat.START)) {
			closeDrawer();
		} else {
			openDrawer();
		}
	}

	public FirstUsageWelcomeFragment getFirstUsageWelcomeFragment() {
		FirstUsageWelcomeFragment fragment = (FirstUsageWelcomeFragment) getSupportFragmentManager()
				.findFragmentByTag(FirstUsageWelcomeFragment.TAG);
		return fragment != null && !fragment.isDetached() ? fragment : null;
	}

	public FirstUsageWizardFragment getFirstUsageWizardFragment() {
		FirstUsageWizardFragment fragment = (FirstUsageWizardFragment) getSupportFragmentManager()
				.findFragmentByTag(FirstUsageWizardFragment.TAG);
		return fragment != null && !fragment.isDetached() ? fragment : null;
	}

	public boolean isFirstScreenShowing() {
		return getFirstUsageWelcomeFragment() != null || getFirstUsageWizardFragment() != null;
	}

	// DownloadEvents
	@Override
	public void onUpdatedIndexesList() {
		for (Fragment fragment : getSupportFragmentManager().getFragments()) {
			if (fragment instanceof DownloadEvents && fragment.isAdded()) {
				((DownloadEvents) fragment).onUpdatedIndexesList();
			}
		}
		if (dashboardOnMap.isVisible()) {
			dashboardOnMap.onNewDownloadIndexes();
		}
		refreshMap();
	}

	@Override
	public void downloadInProgress() {
		for (Fragment fragment : getSupportFragmentManager().getFragments()) {
			if (fragment instanceof DownloadEvents && fragment.isAdded()) {
				((DownloadEvents) fragment).downloadInProgress();
			}
		}
		if (dashboardOnMap.isVisible()) {
			dashboardOnMap.onDownloadInProgress();
		}
	}

	@Override
	public void downloadHasFinished() {
		for (Fragment fragment : getSupportFragmentManager().getFragments()) {
			if (fragment instanceof DownloadEvents && fragment.isAdded()) {
				((DownloadEvents) fragment).downloadHasFinished();
			}
		}
		if (dashboardOnMap.isVisible()) {
			dashboardOnMap.onDownloadHasFinished();
		}
		refreshMapComplete();
	}

	@Override
	public void onRequestPermissionsResult(int requestCode, @NonNull String[] permissions, @NonNull final int[] grantResults) {
		if (grantResults.length > 0) {
			OsmandPlugin.onRequestPermissionsResult(requestCode, permissions, grantResults);

			MapControlsLayer mcl = getMapView().getLayerByClass(MapControlsLayer.class);
			if (mcl != null) {
				mcl.onRequestPermissionsResult(requestCode, permissions, grantResults);
			}

			if (requestCode == DataStorageFragment.PERMISSIONS_REQUEST_WRITE_EXTERNAL_STORAGE
					&& permissions.length > 0
					&& Manifest.permission.WRITE_EXTERNAL_STORAGE.equals(permissions[0])) {
				app.runInUIThread(() -> {
					FirstUsageWizardFragment wizardFragment = getFirstUsageWizardFragment();
					if (wizardFragment != null) {
						wizardFragment.processStoragePermission(grantResults[0] == PackageManager.PERMISSION_GRANTED);
					}
				}, 1);
				if (grantResults[0] != PackageManager.PERMISSION_GRANTED) {
					Toast.makeText(this,
							R.string.missing_write_external_storage_permission,
							Toast.LENGTH_LONG).show();
				}
			} else if (requestCode == DownloadActivity.PERMISSIONS_REQUEST_WRITE_EXTERNAL_STORAGE
					&& permissions.length > 0
					&& Manifest.permission.WRITE_EXTERNAL_STORAGE.equals(permissions[0])) {
				permissionAsked = true;
				permissionGranted = grantResults[0] == PackageManager.PERMISSION_GRANTED;
			} else if (requestCode == FirstUsageWizardFragment.FIRST_USAGE_LOCATION_PERMISSION) {
				app.runInUIThread(() -> {
					FirstUsageWizardFragment wizardFragment = getFirstUsageWizardFragment();
					if (wizardFragment != null) {
						wizardFragment.processLocationPermission(grantResults[0] == PackageManager.PERMISSION_GRANTED);
					}
				}, 1);
			} else if (requestCode == MapActivityActions.REQUEST_LOCATION_FOR_DIRECTIONS_NAVIGATION_PERMISSION
					&& permissions.length > 0
					&& Manifest.permission.ACCESS_FINE_LOCATION.equals(permissions[0])) {
				if (grantResults[0] == PackageManager.PERMISSION_GRANTED) {
					LatLon latLon = getContextMenu().getLatLon();
					if (latLon != null) {
						mapActions.enterDirectionsFromPoint(latLon.getLatitude(), latLon.getLongitude());
					}
				} else {
					app.showToastMessage(R.string.ask_for_location_permission);
				}
			}
		}

		super.onRequestPermissionsResult(requestCode, permissions, grantResults);
	}

	@Override
	public void onMapMarkerChanged(MapMarker mapMarker) {
		refreshMap();
	}

	@Override
	public void onMapMarkersChanged() {
		refreshMap();
	}

	@Override
	public void onAMapPointUpdated(final AidlMapPointWrapper point, String layerId) {
		if (canUpdateAMapPointMenu(point, layerId)) {
			app.runInUIThread(() -> {
				LatLon latLon = point.getLocation();
				PointDescription pointDescription = new PointDescription(PointDescription.POINT_TYPE_MARKER, point.getFullName());
				mapContextMenu.update(latLon, pointDescription, point);
				mapContextMenu.centerMarkerLocation();
			});
		}
	}

	private boolean canUpdateAMapPointMenu(AidlMapPointWrapper point, String layerId) {
		Object object = mapContextMenu.getObject();
		if (!mapContextMenu.isVisible() || !(object instanceof AidlMapPointWrapper)) {
			return false;
		}
		AidlMapPointWrapper oldPoint = (AidlMapPointWrapper) object;
		return oldPoint.getLayerId().equals(layerId) && oldPoint.getId().equals(point.getId());
	}

	public void changeKeyguardFlags() {
		boolean enabled = settings.TURN_SCREEN_ON_TIME_INT.get() >= 0;
		boolean keepScreenOn = !settings.USE_SYSTEM_SCREEN_TIMEOUT.get();
		changeKeyguardFlags(enabled, keepScreenOn);
	}

	private void changeKeyguardFlags(boolean enable, boolean forceKeepScreenOn) {
		if (enable) {
			getWindow().setFlags(WindowManager.LayoutParams.FLAG_DISMISS_KEYGUARD | WindowManager.LayoutParams.FLAG_SHOW_WHEN_LOCKED,
					WindowManager.LayoutParams.FLAG_DISMISS_KEYGUARD | WindowManager.LayoutParams.FLAG_SHOW_WHEN_LOCKED);
		} else {
			getWindow().clearFlags(WindowManager.LayoutParams.FLAG_DISMISS_KEYGUARD | WindowManager.LayoutParams.FLAG_SHOW_WHEN_LOCKED);
		}
		setKeepScreenOn(forceKeepScreenOn);
	}

	@Override
	public void lock() {
		changeKeyguardFlags(false, false);
	}

	@Override
	public void unlock() {
		changeKeyguardFlags(true, true);
	}

	@Override
	public boolean onPreferenceStartFragment(PreferenceFragmentCompat caller, Preference pref) {
		try {
			FragmentManager manager = getSupportFragmentManager();
			String fragmentName = pref.getFragment();
			Fragment fragment = manager.getFragmentFactory().instantiate(this.getClassLoader(), fragmentName);
			if (caller instanceof BaseSettingsFragment) {
				fragment.setArguments(((BaseSettingsFragment) caller).buildArguments());
			}
			String tag = fragment.getClass().getName();
			if (AndroidUtils.isFragmentCanBeAdded(manager, tag)) {
				manager.beginTransaction()
						.replace(R.id.fragmentContainer, fragment, tag)
						.addToBackStack(DRAWER_SETTINGS_ID)
						.commitAllowingStateLoss();
				return true;
			}
		} catch (Exception e) {
			LOG.error(e);
		}
		return false;
	}

	public void dismissSettingsScreens() {
		FragmentManager fragmentManager = getSupportFragmentManager();
		if (!fragmentManager.isStateSaved()) {
			fragmentManager.popBackStack(DRAWER_SETTINGS_ID, FragmentManager.POP_BACK_STACK_INCLUSIVE);
		}
	}

	@Override
	public void onScrollEvent(boolean continuousScrolling, boolean up, boolean down, boolean left, boolean right) {
		int scrollingUnit = continuousScrolling ? SMALL_SCROLLING_UNIT : BIG_SCROLLING_UNIT;
		int dx = (left ? -scrollingUnit : 0) + (right ? scrollingUnit : 0);
		int dy = (up ? -scrollingUnit : 0) + (down ? scrollingUnit : 0);
		scrollMap(dx, dy);
	}

	@Override
	public void onChangeZoom(int stp) {
		showAndHideMapPosition();
	}

	@Override
	public void onSetMapElevation(float angle) {
		if (atlasMapRendererView != null) {
			atlasMapRendererView.setElevationAngle(angle);
		}
	}

	@Override
	public void onSetupOpenGLView(boolean init) {
		setupOpenGLView(init);
	}

	private class ScreenOffReceiver extends BroadcastReceiver {

		@Override
		public void onReceive(Context context, Intent intent) {
			OsmandPlugin.onMapActivityScreenOff(MapActivity.this);
		}

	}

	public boolean isLandscapeLayout() {
		return landscapeLayout;
	}

	@Override
	public void newRouteIsCalculated(boolean newRoute, ValueHolder<Boolean> showToast) {
		if (mapRouteInfoMenu.isSelectFromMapTouch()) {
			return;
		}
		refreshMap();
		RoutingHelper rh = app.getRoutingHelper();
		if (newRoute && rh.isRoutePlanningMode() && !getMapView().isCarView()) {
			app.runInUIThread(this::fitCurrentRouteToMap, 300);
		}
		if (app.getSettings().simulateNavigation) {
			OsmAndLocationSimulation sim = app.getLocationProvider().getLocationSimulation();
			if (newRoute && rh.isFollowingMode() && !sim.isRouteAnimating()) {
				sim.startStopRouteAnimation(this);
			}
		}
	}

	private void fitCurrentRouteToMap() {
		boolean portrait = true;
		int leftBottomPaddingPx = 0;
		WeakReference<?> fragmentRef = mapRouteInfoMenu.findMenuFragment();
		if (fragmentRef == null) {
			fragmentRef = mapRouteInfoMenu.findFollowTrackFragment();
		}
		View mapBottomView = findViewById(R.id.MapBottomContainer);
		int mapBottomViewHeight = mapBottomView.getHeight();
		if (fragmentRef != null) {
			ContextMenuFragment f = (ContextMenuFragment) fragmentRef.get();
			portrait = f.isPortrait();
			if (!portrait) {
				leftBottomPaddingPx = f.getWidth();
			} else {
				leftBottomPaddingPx = Math.max(0, f.getHeight() - mapBottomViewHeight);
			}
		}
		app.getOsmandMap().fitCurrentRouteToMap(portrait, leftBottomPaddingPx);
	}

	@Override
	public void routeWasCancelled() {
		changeKeyguardFlags();
	}

	@Override
	public void routeWasFinished() {
		if (!mIsDestroyed) {
			DestinationReachedMenu.show(this);
			changeKeyguardFlags();
		}
	}

	public void showQuickSearch(double latitude, double longitude) {
		hideVisibleMenu();
		QuickSearchDialogFragment fragment = getQuickSearchDialogFragment();
		if (fragment != null) {
			fragment.dismiss();
			refreshMap();
		}
		QuickSearchDialogFragment.showInstance(this, "", null,
				QuickSearchType.REGULAR, QuickSearchTab.CATEGORIES, new LatLon(latitude, longitude));
	}

	public void showQuickSearch(String searchQuery) {
		hideVisibleMenu();
		QuickSearchDialogFragment fragment = getQuickSearchDialogFragment();
		if (fragment != null) {
			fragment.dismiss();
			refreshMap();
		}
		QuickSearchDialogFragment.showInstance(this, searchQuery, null,
				QuickSearchType.REGULAR, QuickSearchTab.CATEGORIES, null);
	}

	public void showQuickSearch(Object object) {
		showQuickSearch(object, null);
	}

	public void showQuickSearch(Object object, @Nullable LatLon latLon) {
		hideVisibleMenu();
		QuickSearchDialogFragment fragment = getQuickSearchDialogFragment();
		if (fragment != null) {
			fragment.dismiss();
			refreshMap();
		}
		QuickSearchDialogFragment.showInstance(this, "", object,
				QuickSearchType.REGULAR, QuickSearchTab.CATEGORIES, latLon);
	}

	public void showQuickSearch(ShowQuickSearchMode mode, boolean showCategories) {
		showQuickSearch(mode, showCategories, "", null);
	}

	public void showQuickSearch(ShowQuickSearchMode mode, QuickSearchTab showSearchTab) {
		showQuickSearch(mode, showSearchTab, "", null);
	}

	public void showQuickSearch(@NonNull ShowQuickSearchMode mode, boolean showCategories,
	                            @NonNull String searchQuery, @Nullable LatLon searchLocation) {
		if (mode == ShowQuickSearchMode.CURRENT) {
			mapContextMenu.close();
		} else {
			hideVisibleMenu();
		}
		QuickSearchDialogFragment fragment = getQuickSearchDialogFragment();
		if (mode.isPointSelection()) {
			if (fragment != null) {
				fragment.dismiss();
			}
			QuickSearchType searchType = null;
			switch (mode) {
				case START_POINT_SELECTION:
					searchType = QuickSearchType.START_POINT;
					break;
				case DESTINATION_SELECTION:
					searchType = QuickSearchType.DESTINATION;
					break;
				case DESTINATION_SELECTION_AND_START:
					searchType = QuickSearchType.DESTINATION_AND_START;
					break;
				case INTERMEDIATE_SELECTION:
					searchType = QuickSearchType.INTERMEDIATE;
					break;
				case HOME_POINT_SELECTION:
					searchType = QuickSearchType.HOME_POINT;
					break;
				case WORK_POINT_SELECTION:
					searchType = QuickSearchType.WORK_POINT;
					break;
			}
			if (searchType != null) {
				QuickSearchDialogFragment.showInstance(this, searchQuery, null,
						searchType, showCategories ? QuickSearchTab.CATEGORIES : QuickSearchTab.ADDRESS, searchLocation);
			}
		} else if (fragment != null) {
			if (mode == ShowQuickSearchMode.NEW
					|| (mode == ShowQuickSearchMode.NEW_IF_EXPIRED && fragment.isExpired())) {
				fragment.dismiss();
				QuickSearchDialogFragment.showInstance(this, searchQuery, null,
						QuickSearchType.REGULAR, showCategories ? QuickSearchTab.CATEGORIES : QuickSearchTab.HISTORY, searchLocation);
			} else {
				fragment.show();
			}
			refreshMap();
		} else {
			QuickSearchDialogFragment.showInstance(this, searchQuery, null,
					QuickSearchType.REGULAR, showCategories ? QuickSearchTab.CATEGORIES : QuickSearchTab.HISTORY, searchLocation);
		}
	}

	public void showQuickSearch(@NonNull ShowQuickSearchMode mode, QuickSearchTab showSearchTab,
	                            @NonNull String searchQuery, @Nullable LatLon searchLocation) {
		if (mode == ShowQuickSearchMode.CURRENT) {
			mapContextMenu.close();
		} else {
			hideVisibleMenu();
		}
		QuickSearchDialogFragment fragment = getQuickSearchDialogFragment();
		if (mode.isPointSelection()) {
			if (fragment != null) {
				fragment.dismiss();
			}
			QuickSearchType searchType = null;
			switch (mode) {
				case START_POINT_SELECTION:
					searchType = QuickSearchType.START_POINT;
					break;
				case DESTINATION_SELECTION:
				case DESTINATION_SELECTION_AND_START:
					searchType = QuickSearchType.DESTINATION;
					break;
				case INTERMEDIATE_SELECTION:
					searchType = QuickSearchType.INTERMEDIATE;
					break;
				case HOME_POINT_SELECTION:
					searchType = QuickSearchType.HOME_POINT;
					break;
				case WORK_POINT_SELECTION:
					searchType = QuickSearchType.WORK_POINT;
					break;
			}
			QuickSearchDialogFragment.showInstance(this, searchQuery, null,
					searchType, showSearchTab, searchLocation);
		} else if (fragment != null) {
			if (mode == ShowQuickSearchMode.NEW
					|| (mode == ShowQuickSearchMode.NEW_IF_EXPIRED && fragment.isExpired())) {
				fragment.dismiss();
				QuickSearchDialogFragment.showInstance(this, searchQuery, null,
						QuickSearchType.REGULAR, showSearchTab, searchLocation);
			} else {
				fragment.show();
			}
			refreshMap();
		} else {
			QuickSearchDialogFragment.showInstance(this, searchQuery, null,
					QuickSearchType.REGULAR, showSearchTab, searchLocation);
		}
	}

	public void showSettings() {
		dismissSettingsScreens();
		BaseSettingsFragment.showInstance(this, SettingsScreenType.MAIN_SETTINGS);
	}

	private void hideVisibleMenu() {
		if (mapContextMenu.isVisible()) {
			mapContextMenu.hide();
		} else if (mapContextMenu.getMultiSelectionMenu().isVisible()) {
			mapContextMenu.getMultiSelectionMenu().hide();
		} else if (getTrackMenuFragment() != null) {
			dismissTrackMenu();
		}
	}

	public void closeQuickSearch() {
		QuickSearchDialogFragment fragment = getQuickSearchDialogFragment();
		if (fragment != null) {
			fragment.closeSearch();
			refreshMap();
		}
	}

	public QuickSearchDialogFragment getQuickSearchDialogFragment() {
		return getFragment(QuickSearchDialogFragment.TAG);
	}

	public PlanRouteFragment getPlanRouteFragment() {
		return getFragment(PlanRouteFragment.TAG);
	}

	public MeasurementToolFragment getMeasurementToolFragment() {
		return getFragment(MeasurementToolFragment.TAG);
	}

	public TripRecordingStartingBottomSheet getTripRecordingBottomSheet() {
		return getFragment(TripRecordingStartingBottomSheet.TAG);
	}

	public ChooseRouteFragment getChooseRouteFragment() {
		return getFragment(ChooseRouteFragment.TAG);
	}

	public GpxApproximationFragment getGpxApproximationFragment() {
		return getFragment(GpxApproximationFragment.TAG);
	}

	public LoginBottomSheetFragment getLoginBottomSheetFragment() {
		return getFragment(LoginBottomSheetFragment.TAG);
	}

	public SnapTrackWarningFragment getSnapTrackWarningBottomSheet() {
		return getFragment(SnapTrackWarningFragment.TAG);
	}

	public TrackMenuFragment getTrackMenuFragment() {
		return getFragment(TrackMenuFragment.TAG);
	}

	@Nullable
	public GpsFilterFragment getGpsFilterFragment() {
		return getFragment(GpsFilterFragment.TAG);
	}

	public void dismissTrackMenu() {
		FragmentManager fragmentManager = getSupportFragmentManager();
		if (!fragmentManager.isStateSaved()) {
			fragmentManager.popBackStack(TrackMenuFragment.TAG, FragmentManager.POP_BACK_STACK_INCLUSIVE);
		}
	}

	public void backToConfigureProfileFragment() {
		FragmentManager fragmentManager = getSupportFragmentManager();
		int backStackEntryCount = fragmentManager.getBackStackEntryCount();
		if (backStackEntryCount > 0 && !fragmentManager.isStateSaved()) {
			BackStackEntry entry = fragmentManager.getBackStackEntryAt(backStackEntryCount - 1);
			if (ConfigureProfileFragment.TAG.equals(entry.getName())) {
				fragmentManager.popBackStack();
			}
		}
	}

	@Nullable
	public <T> T getFragment(String fragmentTag) {
		Fragment fragment = getSupportFragmentManager().findFragmentByTag(fragmentTag);
		return fragment != null && !fragment.isDetached() && !fragment.isRemoving() ? (T) fragment : null;
	}

	public boolean isTopToolbarActive() {
		MapInfoLayer mapInfoLayer = getMapLayers().getMapInfoLayer();
		return mapInfoLayer.hasTopToolbar();
	}

	public TopToolbarController getTopToolbarController(@NonNull TopToolbarControllerType type) {
		MapInfoLayer mapInfoLayer = getMapLayers().getMapInfoLayer();
		return mapInfoLayer.getTopToolbarController(type);
	}

	public void showTopToolbar(@NonNull TopToolbarController controller) {
		MapInfoLayer mapInfoLayer = getMapLayers().getMapInfoLayer();
		mapInfoLayer.addTopToolbarController(controller);
		updateStatusBarColor();
	}

	public void hideTopToolbar(@NonNull TopToolbarController controller) {
		MapInfoLayer mapInfoLayer = getMapLayers().getMapInfoLayer();
		mapInfoLayer.removeTopToolbarController(controller);
		updateStatusBarColor();
	}

	public void hideTopToolbar(@NonNull TopToolbarControllerType type) {
		TopToolbarController controller = getTopToolbarController(type);
		if (controller != null) {
			hideTopToolbar(controller);
		}
	}

	public void registerActivityResultListener(ActivityResultListener listener) {
		activityResultListeners.add(listener);
	}

	public void removeActivityResultListener(ActivityResultListener listener) {
		activityResultListeners.remove(listener);
	}

	@Override
	public void onOsmAndSettingsCustomized() {
		restart();
	}

	public void restart() {
		if (stopped) {
			activityRestartNeeded = true;
		} else {
			recreate();
		}
	}

	@Override
	public void onInAppPurchaseGetItems() {
		DiscountHelper.checkAndDisplay(this);
	}

	public enum ShowQuickSearchMode {
		NEW,
		NEW_IF_EXPIRED,
		CURRENT,
		START_POINT_SELECTION,
		DESTINATION_SELECTION,
		DESTINATION_SELECTION_AND_START,
		INTERMEDIATE_SELECTION,
		HOME_POINT_SELECTION,
		WORK_POINT_SELECTION;

		public boolean isPointSelection() {
			return this != NEW && this != NEW_IF_EXPIRED && this != CURRENT;
		}
	}
}<|MERGE_RESOLUTION|>--- conflicted
+++ resolved
@@ -3,10 +3,6 @@
 import static net.osmand.aidlapi.OsmAndCustomizationConstants.DRAWER_SETTINGS_ID;
 import static net.osmand.aidlapi.OsmAndCustomizationConstants.FRAGMENT_CRASH_ID;
 import static net.osmand.aidlapi.OsmAndCustomizationConstants.FRAGMENT_RATE_US_ID;
-<<<<<<< HEAD
-import static net.osmand.plus.firstusage.FirstUsageWizardFragment.FIRST_USAGE;
-=======
->>>>>>> 60ea1469
 
 import android.Manifest;
 import android.app.Activity;
@@ -40,6 +36,7 @@
 import androidx.core.content.ContextCompat;
 import androidx.core.view.GravityCompat;
 import androidx.drawerlayout.widget.DrawerLayout;
+import androidx.fragment.app.DialogFragment;
 import androidx.fragment.app.Fragment;
 import androidx.fragment.app.FragmentManager;
 import androidx.fragment.app.FragmentManager.BackStackEntry;
@@ -65,6 +62,7 @@
 import net.osmand.plus.AppInitializer;
 import net.osmand.plus.AppInitializer.AppInitializeListener;
 import net.osmand.plus.AppInitializer.InitEvents;
+import net.osmand.plus.OnDismissDialogFragmentListener;
 import net.osmand.plus.OsmAndConstants;
 import net.osmand.plus.OsmAndLocationSimulation;
 import net.osmand.plus.OsmandApplication;
@@ -84,6 +82,7 @@
 import net.osmand.plus.dialogs.XMasDialogFragment;
 import net.osmand.plus.download.DownloadActivity;
 import net.osmand.plus.download.DownloadIndexesThread.DownloadEvents;
+import net.osmand.plus.download.ui.DataStoragePlaceDialogFragment;
 import net.osmand.plus.firstusage.FirstUsageWelcomeFragment;
 import net.osmand.plus.firstusage.FirstUsageWizardFragment;
 import net.osmand.plus.helpers.AndroidUiHelper;
@@ -172,7 +171,7 @@
 
 public class MapActivity extends OsmandActionBarActivity implements DownloadEvents,
 		OnRequestPermissionsResultCallback, IRouteInformationListener, AMapPointUpdateListener,
-		MapMarkerChangedListener, OnDrawMapListener,
+		MapMarkerChangedListener, OnDismissDialogFragmentListener, OnDrawMapListener,
 		OsmAndAppCustomizationListener, LockUIAdapter, OnPreferenceStartFragmentCallback,
 		OnScrollEventListener, OsmandMapListener {
 
@@ -821,11 +820,9 @@
 			if (!permissionAsked) {
 				if (app.isExternalStorageDirectoryReadOnly() && !showStorageMigrationScreen
 						&& fragmentManager.findFragmentByTag(SharedStorageWarningFragment.TAG) == null
-						&& fragmentManager.findFragmentByTag(SettingsScreenType.DATA_STORAGE.fragmentName) == null) {
+						&& fragmentManager.findFragmentByTag(DataStoragePlaceDialogFragment.TAG) == null) {
 					if (DownloadActivity.hasPermissionToWriteExternalStorage(this)) {
-						Bundle args = new Bundle();
-						args.putBoolean(FIRST_USAGE, true);
-						BaseSettingsFragment.showInstance(this, SettingsScreenType.DATA_STORAGE, null, args, null);
+						DataStoragePlaceDialogFragment.showInstance(fragmentManager, null, true);
 					} else {
 						ActivityCompat.requestPermissions(this,
 								new String[] {Manifest.permission.WRITE_EXTERNAL_STORAGE},
@@ -835,11 +832,8 @@
 			} else {
 				if (permissionGranted) {
 					RestartActivity.doRestart(this, getString(R.string.storage_permission_restart_is_required));
-				} else if (fragmentManager.findFragmentByTag(SettingsScreenType.DATA_STORAGE.fragmentName) == null) {
-					Bundle args = new Bundle();
-					args.putBoolean(FIRST_USAGE, true);
-					BaseSettingsFragment.showInstance(this, SettingsScreenType.DATA_STORAGE, null, args, null);
-
+				} else if (fragmentManager.findFragmentByTag(DataStoragePlaceDialogFragment.TAG) == null) {
+					DataStoragePlaceDialogFragment.showInstance(fragmentManager, null, true);
 				}
 				permissionAsked = false;
 				permissionGranted = false;
@@ -1017,6 +1011,16 @@
 		FragmentManager fragmentManager = getSupportFragmentManager();
 		if (!fragmentManager.isStateSaved()) {
 			fragmentManager.popBackStack(ContextMenuCardDialogFragment.TAG, FragmentManager.POP_BACK_STACK_INCLUSIVE);
+		}
+	}
+
+	@Override
+	public void onDismissDialogFragment(DialogFragment dialogFragment) {
+		if (dialogFragment instanceof DataStoragePlaceDialogFragment) {
+			FirstUsageWizardFragment wizardFragment = getFirstUsageWizardFragment();
+			if (wizardFragment != null) {
+				wizardFragment.updateStorageView();
+			}
 		}
 	}
 
@@ -1681,12 +1685,6 @@
 			if (requestCode == DataStorageFragment.PERMISSIONS_REQUEST_WRITE_EXTERNAL_STORAGE
 					&& permissions.length > 0
 					&& Manifest.permission.WRITE_EXTERNAL_STORAGE.equals(permissions[0])) {
-				app.runInUIThread(() -> {
-					FirstUsageWizardFragment wizardFragment = getFirstUsageWizardFragment();
-					if (wizardFragment != null) {
-						wizardFragment.processStoragePermission(grantResults[0] == PackageManager.PERMISSION_GRANTED);
-					}
-				}, 1);
 				if (grantResults[0] != PackageManager.PERMISSION_GRANTED) {
 					Toast.makeText(this,
 							R.string.missing_write_external_storage_permission,
@@ -1697,6 +1695,15 @@
 					&& Manifest.permission.WRITE_EXTERNAL_STORAGE.equals(permissions[0])) {
 				permissionAsked = true;
 				permissionGranted = grantResults[0] == PackageManager.PERMISSION_GRANTED;
+			} else if (requestCode == FirstUsageWizardFragment.FIRST_USAGE_REQUEST_WRITE_EXTERNAL_STORAGE_PERMISSION
+					&& permissions.length > 0
+					&& Manifest.permission.WRITE_EXTERNAL_STORAGE.equals(permissions[0])) {
+				app.runInUIThread(() -> {
+					FirstUsageWizardFragment wizardFragment = getFirstUsageWizardFragment();
+					if (wizardFragment != null) {
+						wizardFragment.processStoragePermission(grantResults[0] == PackageManager.PERMISSION_GRANTED);
+					}
+				}, 1);
 			} else if (requestCode == FirstUsageWizardFragment.FIRST_USAGE_LOCATION_PERMISSION) {
 				app.runInUIThread(() -> {
 					FirstUsageWizardFragment wizardFragment = getFirstUsageWizardFragment();
