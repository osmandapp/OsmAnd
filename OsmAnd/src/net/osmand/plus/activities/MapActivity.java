package net.osmand.plus.activities;

import java.io.File;
import java.util.ArrayList;
import java.util.List;

import net.osmand.Algoritms;
import net.osmand.GPXUtilities;
import net.osmand.GPXUtilities.GPXFile;
import net.osmand.LogUtil;
import net.osmand.Version;
import net.osmand.access.AccessibilityPlugin;
import net.osmand.access.AccessibleActivity;
import net.osmand.access.AccessibleAlertBuilder;
import net.osmand.access.AccessibleToast;
import net.osmand.access.NavigationInfo;
import net.osmand.data.MapTileDownloader.DownloadRequest;
import net.osmand.data.MapTileDownloader.IMapDownloaderCallback;
import net.osmand.map.IMapLocationListener;
import net.osmand.osm.LatLon;
import net.osmand.osm.MapUtils;
import net.osmand.plus.BusyIndicator;
import net.osmand.plus.FavouritesDbHelper;
import net.osmand.plus.OsmandApplication;
import net.osmand.plus.OsmandPlugin;
import net.osmand.plus.OsmandSettings;
import net.osmand.plus.R;
import net.osmand.plus.ResourceManager;
import net.osmand.plus.activities.search.SearchActivity;
import net.osmand.plus.routing.RouteAnimation;
import net.osmand.plus.routing.RouteProvider.GPXRouteParams;
import net.osmand.plus.routing.RoutingHelper;
import net.osmand.plus.views.AnimateDraggingMapThread;
import net.osmand.plus.views.OsmandMapTileView;
import net.osmand.plus.views.PointLocationLayer;
import android.app.Activity;
import android.app.AlertDialog.Builder;
import android.app.Dialog;
import android.app.Notification;
import android.app.NotificationManager;
import android.app.PendingIntent;
import android.app.ProgressDialog;
import android.content.DialogInterface;
import android.content.DialogInterface.OnDismissListener;
import android.content.Intent;
import android.graphics.Color;
import android.graphics.drawable.ColorDrawable;
import android.hardware.Sensor;
import android.hardware.SensorEvent;
import android.hardware.SensorEventListener;
import android.hardware.SensorManager;
import android.location.Location;
import android.location.LocationListener;
import android.location.LocationManager;
import android.location.LocationProvider;
import android.media.AudioManager;
import android.net.Uri;
import android.os.AsyncTask;
import android.os.Build;
import android.os.Bundle;
import android.os.Environment;
import android.os.Handler;
import android.os.Message;
import android.util.DisplayMetrics;
import android.util.Log;
import android.view.KeyEvent;
import android.view.Menu;
import android.view.MenuItem;
import android.view.MotionEvent;
import android.view.View;
import android.view.View.OnClickListener;
import android.view.Window;
import android.view.animation.AccelerateInterpolator;
import android.view.animation.Animation;
import android.view.animation.Transformation;
import android.widget.Toast;

public class MapActivity extends AccessibleActivity implements IMapLocationListener, SensorEventListener {
	
	// stupid error but anyway hero 2.1 : always lost gps signal (temporarily unavailable) for timeout = 2000
	private static final int GPS_TIMEOUT_REQUEST = 0;
	private static final int GPS_DIST_REQUEST = 0;
	// use only gps (not network) for 12 seconds 
	private static final int USE_ONLY_GPS_INTERVAL = 12000; 
	
	private static final int SHOW_POSITION_MSG_ID = 7;
	private static final int SHOW_POSITION_DELAY = 2500;
	private static final float ACCURACY_FOR_GPX_AND_ROUTING = 50;
	
	private static final int AUTO_FOLLOW_MSG_ID = 8; 
	private static final int LOST_LOCATION_MSG_ID = 10;
	private static final long LOST_LOCATION_CHECK_DELAY = 20000;
	
	private static final int LONG_KEYPRESS_MSG_ID = 28;
	private static final int LONG_KEYPRESS_DELAY = 500;
	
	private long lastTimeAutoZooming = 0;
	private long lastTimeSensorRotation = 0;
	private long lastTimeGPSLocationFixed = 0;
	
    /** Called when the activity is first created. */
	private OsmandMapTileView mapView;
	private MapActivityActions mapActions;
	private MapActivityLayers mapLayers;
	private NavigationInfo navigationInfo;
	
	private SavingTrackHelper savingTrackHelper;
	private LiveMonitoringHelper liveMonitoringHelper;
	private RoutingHelper routingHelper;
	
	private boolean sensorRegistered = false;
	private float previousSensorValue = 0;

	// Notification status
	private NotificationManager mNotificationManager;
	private int APP_NOTIFICATION_ID;
	// handler to show/hide trackball position and to link map with delay
	private Handler uiHandler = new Handler();
	// Current screen orientation
	private int currentScreenOrientation;
	// 
	private Dialog progressDlg = null;
	// App settings
	private OsmandSettings settings;

	private RouteAnimation routeAnimation = new RouteAnimation();

	private boolean isMapLinkedToLocation = false;
	private ProgressDialog startProgressDialog;
	private List<DialogProvider> dialogProviders = new ArrayList<DialogProvider>(2);
	
	private Notification getNotification(){
		Intent notificationIndent = new Intent(this, OsmandIntents.getMapActivity());
		notificationIndent.setFlags(Intent.FLAG_ACTIVITY_CLEAR_TOP);
		Notification notification = new Notification(R.drawable.icon, "", //$NON-NLS-1$
				System.currentTimeMillis());
		notification.flags |= Notification.FLAG_AUTO_CANCEL;
		notification.setLatestEventInfo(this, Version.getAppName(this),
				getString(R.string.go_back_to_osmand), PendingIntent.getActivity(
						this, 0, notificationIndent,
						PendingIntent.FLAG_UPDATE_CURRENT));
		return notification;
	}
	
	@Override
	public void onCreate(Bundle savedInstanceState) {
		super.onCreate(savedInstanceState);
		settings = getMyApplication().getSettings();	
		mapActions = new MapActivityActions(this);
		mapLayers = new MapActivityLayers(this);
		navigationInfo = new NavigationInfo(this);
		requestWindowFeature(Window.FEATURE_NO_TITLE); 
		// Full screen is not used here
		//getWindow().setFlags(WindowManager.LayoutParams.FLAG_FULLSCREEN, WindowManager.LayoutParams.FLAG_FULLSCREEN);
		setContentView(R.layout.main);
		startProgressDialog = new ProgressDialog(this);
		startProgressDialog.setCancelable(true);
		((OsmandApplication) getApplication()).checkApplicationIsBeingInitialized(this, startProgressDialog);
		startProgressDialog.setOnDismissListener(new OnDismissListener() {
			@Override
			public void onDismiss(DialogInterface dialog) {
				getMapView().refreshMap(true);
			}
		});
		parseLaunchIntentLocation();
		
		mapView = (OsmandMapTileView) findViewById(R.id.MapView);
		mapView.setTrackBallDelegate(new OsmandMapTileView.OnTrackBallListener(){
			@Override
			public boolean onTrackBallEvent(MotionEvent e) {
				showAndHideMapPosition();
				return MapActivity.this.onTrackballEvent(e);
			}
		});
		
		// Do some action on close
		startProgressDialog.setOnDismissListener(new DialogInterface.OnDismissListener() {
			@Override
			public void onDismiss(DialogInterface dialog) {
				mapView.refreshMap();
			}
		});
		
		getMyApplication().getResourceManager().getMapTileDownloader().addDownloaderCallback(new IMapDownloaderCallback(){
			@Override
			public void tileDownloaded(DownloadRequest request) {
				if(request != null && !request.error && request.fileToSave != null){
					ResourceManager mgr = getMyApplication().getResourceManager();
					mgr.tileDownloaded(request);
				}
				if(request == null || !request.error){
					mapView.tileDownloaded(request);
				}
			}
		});
		
				
		savingTrackHelper = getMyApplication().getSavingTrackHelper();
		liveMonitoringHelper = getMyApplication().getLiveMonitoringHelper();
		LatLon pointToNavigate = settings.getPointToNavigate();
		
		routingHelper = getMyApplication().getRoutingHelper();
		// This situtation could be when navigation suddenly crashed and after restarting
		// it tries to continue the last route
		if(settings.FOLLOW_THE_ROUTE.get() && !routingHelper.isRouteCalculated()){
			restoreRoutingMode(pointToNavigate);
		}
		
		mapView.setMapLocationListener(this);
		mapLayers.createLayers(mapView);
		
		if(!settings.isLastKnownMapLocation()){
			// show first time when application ran
			LocationManager service = (LocationManager) getSystemService(LOCATION_SERVICE);
			Location location = null;
			for (String provider : service.getAllProviders()) {
				try {
					Location loc = service.getLastKnownLocation(provider);
					if (location == null) {
						location = loc;
					} else if (loc != null && location.getTime() < loc.getTime()) {
						location = loc;
					}
				} catch (IllegalArgumentException e) {
					Log.d(LogUtil.TAG, "Location provider not available"); //$NON-NLS-1$
				}
			}
			if(location != null){
				mapView.setLatLon(location.getLatitude(), location.getLongitude());
				mapView.setZoom(14);
			}
		}
		
		addDialogProvider(mapActions);
		OsmandPlugin.onMapActivityCreate(this);
	}

	@Override
	protected void onResume() {
		super.onResume();
		cancelNotification();
		
		if (settings.MAP_SCREEN_ORIENTATION.get() != getRequestedOrientation()) {
			setRequestedOrientation(settings.MAP_SCREEN_ORIENTATION.get());
			// can't return from this method we are not sure if activity will be recreated or not
		}
		mapLayers.getNavigationLayer().setPointToNavigate(settings.getPointToNavigate());
		Location loc = getLastKnownLocation();
		if (loc != null && (System.currentTimeMillis() - loc.getTime()) > 30 * 1000) {
			setLocation(null);
		}

		currentScreenOrientation = getWindow().getWindowManager().getDefaultDisplay().getOrientation();

		// for voice navigation
		if (settings.AUDIO_STREAM_GUIDANCE.get() != null) {
			setVolumeControlStream(settings.AUDIO_STREAM_GUIDANCE.get());
		} else {
			setVolumeControlStream(AudioManager.STREAM_MUSIC);
		}

		updateApplicationModeSettings();

		mapLayers.getPoiMapLayer().setFilter(settings.getPoiFilterForMap((OsmandApplication) getApplication()));

		mapLayers.getMapInfoLayer().getBackToLocation().setEnabled(false);
		// by default turn off causing unexpected movements due to network establishing
		// best to show previous location
		setMapLinkedToLocation(false);

		// if destination point was changed try to recalculate route 
		if (routingHelper.isFollowingMode() && !Algoritms.objectEquals(settings.getPointToNavigate(), routingHelper.getFinalLocation())) {
			routingHelper.setFinalAndCurrentLocation(settings.getPointToNavigate(), routingHelper.getCurrentLocation(), routingHelper.getCurrentGPXRoute());
		}

		LocationManager service = (LocationManager) getSystemService(LOCATION_SERVICE);
		try {
			service.requestLocationUpdates(LocationManager.GPS_PROVIDER, GPS_TIMEOUT_REQUEST, GPS_DIST_REQUEST, gpsListener);
		} catch (IllegalArgumentException e) {
			Log.d(LogUtil.TAG, "GPS location provider not available"); //$NON-NLS-1$
		}
		// try to always ask for network provide : it is faster way to find location
		try {
			service.requestLocationUpdates(LocationManager.NETWORK_PROVIDER, GPS_TIMEOUT_REQUEST, GPS_DIST_REQUEST, networkListener);
		} catch (IllegalArgumentException e) {
			Log.d(LogUtil.TAG, "Network location provider not available"); //$NON-NLS-1$
		}

		if (settings != null && settings.isLastKnownMapLocation()) {
			LatLon l = settings.getLastKnownMapLocation();
			mapView.setLatLon(l.getLatitude(), l.getLongitude());
			mapView.setZoom(settings.getLastKnownMapZoom());
		}

		settings.MAP_ACTIVITY_ENABLED.set(true);
		checkExternalStorage();
		showAndHideMapPosition();

		LatLon cur = new LatLon(mapView.getLatitude(), mapView.getLongitude());
		LatLon latLonToShow = settings.getAndClearMapLocationToShow();
		String mapLabelToShow = settings.getAndClearMapLabelToShow();
		Object toShow = settings.getAndClearObjectToShow();
		if(mapLabelToShow != null && latLonToShow != null){
			mapLayers.getContextMenuLayer().setSelectedObject(toShow);
			mapLayers.getContextMenuLayer().setLocation(latLonToShow, mapLabelToShow);
		}
		if (latLonToShow != null && !latLonToShow.equals(cur)) {
			mapView.getAnimatedDraggingThread().startMoving(latLonToShow.getLatitude(), latLonToShow.getLongitude(), 
					settings.getMapZoomToShow(), true);
			
		}

		View progress = mapLayers.getMapInfoLayer().getProgressBar();
		if (progress != null) {
			getMyApplication().getResourceManager().setBusyIndicator(new BusyIndicator(this, progress));
		}

		OsmandPlugin.onMapActivityResume(this);
		getMyApplication().getDaynightHelper().onMapResume();
		mapView.refreshMap(true);
	}

	private void notRestoreRoutingMode(){
		boolean changed = settings.APPLICATION_MODE.set(settings.PREV_APPLICATION_MODE.get());
		updateApplicationModeSettings();
		routingHelper.clearCurrentRoute(null);
		mapView.refreshMap(changed);	
	}

	private void restoreRoutingMode(final LatLon pointToNavigate) {
		final String gpxPath = settings.FOLLOW_THE_GPX_ROUTE.get();
		if (pointToNavigate == null && gpxPath == null) {
			notRestoreRoutingMode();
		} else {
			Builder builder = new AccessibleAlertBuilder(MapActivity.this);
			builder.setMessage(R.string.continue_follow_previous_route);
			builder.setPositiveButton(R.string.default_buttons_yes, new DialogInterface.OnClickListener() {
				@Override
				public void onClick(DialogInterface dialog, int which) {
					AsyncTask<String, Void, GPXFile> task = new AsyncTask<String, Void, GPXFile>() {
						@Override
						protected GPXFile doInBackground(String... params) {
							if (gpxPath != null) {
								// Reverse also should be stored ?
								GPXFile f = GPXUtilities.loadGPXFile(MapActivity.this, new File(gpxPath), false);
								if (f.warning != null) {
									return null;
								}
								return f;
							} else {
								return null;
							}
						}

						@Override
						protected void onPostExecute(GPXFile result) {
							final GPXRouteParams gpxRoute = result == null ? null : new GPXRouteParams(result, false, settings);
							LatLon endPoint = pointToNavigate != null ? pointToNavigate : gpxRoute.getLastPoint();
							Location startPoint = gpxRoute == null ? null : gpxRoute.getStartPointForRoute();
							if (endPoint == null) {
								notRestoreRoutingMode();
							} else {
								routingHelper.setFollowingMode(true);
								routingHelper.setFinalAndCurrentLocation(endPoint, startPoint, gpxRoute);
								getMyApplication().showDialogInitializingCommandPlayer(MapActivity.this);
							}
						}
					};
					task.execute(gpxPath);

				}
			});
			builder.setNegativeButton(R.string.default_buttons_no, new DialogInterface.OnClickListener() {
				@Override
				public void onClick(DialogInterface dialog, int which) {
					notRestoreRoutingMode();
				}
			});
			builder.show();
		}

	}

	OsmandApplication getMyApplication() {
		return ((OsmandApplication) getApplication());
	}

	public void addDialogProvider(DialogProvider dp) {
		dialogProviders.add(dp);
	}
	
	@Override
	protected Dialog onCreateDialog(int id) {
	Dialog dialog = null;
	for (DialogProvider dp : dialogProviders) {
		dialog = dp.onCreateDialog(id);
		if (dialog != null) {
			return dialog;
		}
	}
		if (id == OsmandApplication.PROGRESS_DIALOG) {
			return startProgressDialog;
		}
		return null;
	}

	@Override
	protected void onPrepareDialog(int id, Dialog dialog) {
		super.onPrepareDialog(id, dialog);
		for (DialogProvider dp : dialogProviders) {
			dp.onPrepareDialog(id, dialog);
		}
	}

	public void changeZoom(int newZoom){
		boolean changeLocation = settings.AUTO_ZOOM_MAP.get();
		mapView.getAnimatedDraggingThread().startZooming(newZoom, changeLocation);
		if (getMyApplication().accessibilityEnabled())
			AccessibleToast.makeText(this, getString(R.string.zoomIs) + " " + String.valueOf(newZoom), Toast.LENGTH_SHORT).show(); //$NON-NLS-1$
		showAndHideMapPosition();
	}

   
	public void backToMainMenu() {
		final Dialog dlg = new Dialog(this, R.style.Dialog_Fullscreen);
		final View menuView = (View) getLayoutInflater().inflate(R.layout.menu, null);
		menuView.setBackgroundColor(Color.argb(200, 150, 150, 150));
		dlg.setContentView(menuView);
		MainMenuActivity.onCreateMainMenu(dlg.getWindow(), this);
		Animation anim = new Animation() {
			@Override
			protected void applyTransformation(float interpolatedTime, Transformation t) {
				ColorDrawable colorDraw = ((ColorDrawable) menuView.getBackground());
				colorDraw.setAlpha((int) (interpolatedTime * 200));
			}
		};
		anim.setDuration(700);
		anim.setInterpolator(new AccelerateInterpolator());
		menuView.setAnimation(anim);

		View showMap = dlg.findViewById(R.id.MapButton);
		showMap.setOnClickListener(new OnClickListener() {
			@Override
			public void onClick(View v) {
				dlg.dismiss();
			}
		});
		View settingsButton = dlg.findViewById(R.id.SettingsButton);
		settingsButton.setOnClickListener(new OnClickListener() {
			@Override
			public void onClick(View v) {
				final Intent settings = new Intent(MapActivity.this, OsmandIntents.getSettingsActivity());
				MapActivity.this.startActivity(settings);
				dlg.dismiss();
			}
		});

		View favouritesButton = dlg.findViewById(R.id.FavoritesButton);
		favouritesButton.setOnClickListener(new OnClickListener() {
			@Override
			public void onClick(View v) {
				final Intent favorites = new Intent(MapActivity.this, OsmandIntents.getFavoritesActivity());
				favorites.setFlags(Intent.FLAG_ACTIVITY_REORDER_TO_FRONT);
				MapActivity.this.startActivity(favorites);
				dlg.dismiss();
			}
		});

		View closeButton = dlg.findViewById(R.id.CloseButton);
		closeButton.setOnClickListener(new OnClickListener() {
			@Override
			public void onClick(View v) {
				dlg.dismiss();

				getMyApplication().closeApplication();
				// 1. Work for almost all cases when user open apps from main menu
				Intent newIntent = new Intent(MapActivity.this, OsmandIntents.getMainMenuActivity());
				newIntent.setFlags(Intent.FLAG_ACTIVITY_CLEAR_TOP);
				newIntent.putExtra(MainMenuActivity.APP_EXIT_KEY, MainMenuActivity.APP_EXIT_CODE);
				startActivity(newIntent);
				// 2. good analogue but user will come back to the current activity onResume()
				// so application is not reloaded !!!
				// moveTaskToBack(true);
				// 3. bad results if user comes from favorites
				// MapActivity.this.setResult(MainMenuActivity.APP_EXIT_CODE);
				// MapActivity.this.finish();
			}
		});

		View searchButton = dlg.findViewById(R.id.SearchButton);
		searchButton.setOnClickListener(new OnClickListener() {
			@Override
			public void onClick(View v) {
				final Intent search = new Intent(MapActivity.this, OsmandIntents.getSearchActivity());
				LatLon loc = getMapLocation();
				search.putExtra(SearchActivity.SEARCH_LAT, loc.getLatitude());
				search.putExtra(SearchActivity.SEARCH_LON, loc.getLongitude());
				// causes wrong position caching:  search.setFlags(Intent.FLAG_ACTIVITY_REORDER_TO_FRONT);
				search.setFlags(Intent.FLAG_ACTIVITY_CLEAR_TOP);
				MapActivity.this.startActivity(search);
				dlg.dismiss();
			}
		});
		menuView.setOnClickListener(new OnClickListener() {

			@Override
			public void onClick(View v) {
				dlg.dismiss();
			}
		});

		dlg.show();
		// Intent newIntent = new Intent(MapActivity.this, MainMenuActivity.class);
		// newIntent.setFlags(Intent.FLAG_ACTIVITY_CLEAR_TOP);
		// startActivity(newIntent);
	}
 
	@Override
	public boolean onKeyDown(int keyCode, KeyEvent event) {
		if (keyCode == KeyEvent.KEYCODE_BACK) {
			//some application/hardware needs that back button reacts on key up, so
			//that they could do some key combinations with it...
			// Victor : doing in that way doesn't close dialog properly!
			//return true;
		} else if (getMyApplication().accessibilityEnabled() && (keyCode == KeyEvent.KEYCODE_DPAD_CENTER)) {
			if (!uiHandler.hasMessages(LONG_KEYPRESS_MSG_ID)) {
				Message msg = Message.obtain(uiHandler, new Runnable() {
						@Override
						public void run() {
							emitNavigationHint();
						}
					});
				msg.what = LONG_KEYPRESS_MSG_ID;
				uiHandler.sendMessageDelayed(msg, LONG_KEYPRESS_DELAY);
			}
			return true;
		} else if (keyCode == KeyEvent.KEYCODE_SEARCH && event.getRepeatCount() == 0) {
			Intent newIntent = new Intent(MapActivity.this, OsmandIntents.getSearchActivity());
			// causes wrong position caching:  newIntent.setFlags(Intent.FLAG_ACTIVITY_REORDER_TO_FRONT);
			LatLon loc = getMapLocation();
			newIntent.putExtra(SearchActivity.SEARCH_LAT, loc.getLatitude());
			newIntent.putExtra(SearchActivity.SEARCH_LON, loc.getLongitude());
			startActivity(newIntent);
			newIntent.setFlags(Intent.FLAG_ACTIVITY_CLEAR_TOP);
			return true;
		} else if (!routingHelper.isFollowingMode() && OsmandPlugin.getEnabledPlugin(AccessibilityPlugin.class) != null) {
			// Find more appropriate plugin for it?
			if (keyCode == KeyEvent.KEYCODE_VOLUME_UP && event.getRepeatCount() == 0) {
				if (mapView.isZooming()) {
					changeZoom(mapView.getZoom() + 2);
				} else {
					changeZoom(mapView.getZoom() + 1);
				}
				return true;
			} else if (keyCode == KeyEvent.KEYCODE_VOLUME_DOWN && event.getRepeatCount() == 0) {
				changeZoom(mapView.getZoom() - 1);
				return true;
			}
		}
		return super.onKeyDown(keyCode, event);
	}

    public String getNavigationHint(LatLon point) {
        String hint = getNavigationInfo().getDirectionString(point, mapLayers.getLocationLayer().getHeading());
        if (hint == null)
            hint = getString(R.string.no_info);
        return hint;
    }

    private void emitNavigationHint() {
        final LatLon point = settings.getPointToNavigate();
        if (point != null) {
            if (routingHelper.isRouteCalculated()) {
                routingHelper.getVoiceRouter().announceCurrentDirection();
            } else {
                AccessibleToast.makeText(this, getNavigationHint(point), Toast.LENGTH_LONG).show();
            }
        } else {
            AccessibleToast.makeText(this, R.string.mark_final_location_first, Toast.LENGTH_SHORT).show();
        }
    }

	public void setMapLocation(double lat, double lon){
		mapView.setLatLon(lat, lon);
		locationChanged(lat, lon, this);
	}

	@Override
	public boolean onTrackballEvent(MotionEvent event) {
		if(event.getAction() == MotionEvent.ACTION_MOVE && settings.USE_TRACKBALL_FOR_MOVEMENTS.get()){
			float x = event.getX();
			float y = event.getY();
			LatLon l = mapView.getLatLonFromScreenPoint(mapView.getCenterPointX() + x * 15, mapView.getCenterPointY() + y * 15);
			setMapLocation(l.getLatitude(), l.getLongitude());
			return true;
		}
		return super.onTrackballEvent(event);
	}

	@Override
	protected void onStart() {
		super.onStart();
	}

	protected void setProgressDlg(Dialog progressDlg) {
		this.progressDlg = progressDlg;
	}

	protected Dialog getProgressDlg() {
		return progressDlg;
	}

	@Override
	protected void onStop() {
		if(routingHelper.isFollowingMode()){
			mNotificationManager = (NotificationManager) getSystemService(NOTIFICATION_SERVICE);
			mNotificationManager.notify(APP_NOTIFICATION_ID, getNotification());
		}
		if(progressDlg != null){
			progressDlg.dismiss();
			progressDlg = null;
		}
		super.onStop();
	}

	@Override
	protected void onDestroy() {
		super.onDestroy();
		OsmandPlugin.onMapActivityDestroy(this);
		savingTrackHelper.close();
		routeAnimation.close();
		cancelNotification();
		getMyApplication().getResourceManager().getMapTileDownloader().removeDownloaderCallback(mapView);
	}

	private void cancelNotification() {
		if(mNotificationManager == null){
			mNotificationManager = (NotificationManager) getSystemService(NOTIFICATION_SERVICE);
		}
		mNotificationManager.cancel(APP_NOTIFICATION_ID);
	}



	private void registerUnregisterSensor(Location location, boolean overruleRegister){
		boolean currentShowingAngle = settings.SHOW_VIEW_ANGLE.get(); 
		int currentMapRotation = settings.ROTATE_MAP.get();
		boolean show = overruleRegister || (currentShowingAngle && location != null) || currentMapRotation == OsmandSettings.ROTATE_MAP_COMPASS;
		// show point view only if gps enabled
		if (sensorRegistered && !show) {
			Log.d(LogUtil.TAG, "Disable sensor"); //$NON-NLS-1$
			((SensorManager) getSystemService(SENSOR_SERVICE)).unregisterListener(this);
			sensorRegistered = false;
			previousSensorValue = 0;
			mapLayers.getLocationLayer().setHeading(null);
		} else if (!sensorRegistered && show) {
			Log.d(LogUtil.TAG, "Enable sensor"); //$NON-NLS-1$
			SensorManager sensorMgr = (SensorManager) getSystemService(SENSOR_SERVICE);
			Sensor s = sensorMgr.getDefaultSensor(Sensor.TYPE_ORIENTATION);
			if (s != null) {
				sensorMgr.registerListener(this, s, SensorManager.SENSOR_DELAY_UI);
			}
			sensorRegistered = true;
		}
	}

	public void backToLocationImpl() {
		mapLayers.getMapInfoLayer().getBackToLocation().setEnabled(false);
		PointLocationLayer locationLayer = mapLayers.getLocationLayer();
		if(!isMapLinkedToLocation()){
			setMapLinkedToLocation(true);
			if(locationLayer.getLastKnownLocation() != null){
				Location lastKnownLocation = locationLayer.getLastKnownLocation();
				AnimateDraggingMapThread thread = mapView.getAnimatedDraggingThread();
				int fZoom = mapView.getZoom() < 13 ? 13 : mapView.getZoom();
				thread.startMoving( lastKnownLocation.getLatitude(), lastKnownLocation.getLongitude(), fZoom, false);
			}
		}
		if(locationLayer.getLastKnownLocation() == null){
			AccessibleToast.makeText(this, R.string.unknown_location, Toast.LENGTH_LONG).show();
		}
	}

	// location not null!
	private void updateSpeedBearingEmulator(Location location) {
		// For network/gps it's bad way (not accurate). It's widely used for testing purposes
		// possibly keep using only for emulator case
		PointLocationLayer locationLayer = mapLayers.getLocationLayer();
		if (isRunningOnEmulator()
			&& locationLayer.getLastKnownLocation() != null) {
			if (locationLayer.getLastKnownLocation().distanceTo(location) > 3) {
				float d = location.distanceTo(locationLayer.getLastKnownLocation());
				long time = location.getTime() - locationLayer.getLastKnownLocation().getTime();
				float speed;
				if (time == 0) {
					speed = 0;
				} else {
					speed = ((float) d * 1000) / time ;
				}
				// Be aware only for emulator ! code is incorrect in case of airplane
				if (speed > 100) {
					speed = 100;
				}
				location.setSpeed(speed);
			}
		}
		if(locationLayer.getLastKnownLocation() != null && !location.hasBearing()){
			if(locationLayer.getLastKnownLocation().distanceTo(location) > 10 && !isRunningOnEmulator()){
				// very innacurate?
				// location.setBearing(locationLayer.getLastKnownLocation().bearingTo(location));
			}
		}
	}

	public void setLocation( Location location){
		if(Log.isLoggable(LogUtil.TAG, Log.DEBUG)){
			Log.d(LogUtil.TAG, "Location changed " + location.getProvider()); //$NON-NLS-1$
		}
		if(location != null ) {
			// use because there is a bug on some devices with location.getTime()
			long locationTime = System.currentTimeMillis();
			// write only with 50 meters accuracy
			if (!location.hasAccuracy() || location.getAccuracy() < ACCURACY_FOR_GPX_AND_ROUTING) {
				if (settings.SAVE_TRACK_TO_GPX.get()) {
					savingTrackHelper.insertData(location.getLatitude(), location.getLongitude(), location.getAltitude(),
							location.getSpeed(), location.getAccuracy(), locationTime, settings);
				}
				// live monitoring is aware of accuracy (it would be good to create an option)
				if(settings.LIVE_MONITORING.get()){
					liveMonitoringHelper.insertData(location.getLatitude(), location.getLongitude(), location.getAltitude(),
						location.getSpeed(), location.getAccuracy(), location.getTime(), settings);
				}
			
			}
			// only for emulator
			updateSpeedBearingEmulator(location);
		}

		boolean enableSensorNavigation = routingHelper.isFollowingMode() ? 
				location == null || !location.hasBearing() :  false;
		registerUnregisterSensor(location, enableSensorNavigation);
		
<<<<<<< HEAD
=======
		mapLayers.getLocationLayer().setLastKnownLocation(location);
		getNavigationInfo().setLocation(location);
>>>>>>> 5eb5fd96
		if(routingHelper.isFollowingMode()){
			if(location == null || !location.hasAccuracy() || location.getAccuracy() < ACCURACY_FOR_GPX_AND_ROUTING) {
				// Update routing position and get location for sticking mode  
				Location updatedLocation = routingHelper.setCurrentLocation(location);
				location = updatedLocation;
				// Check with delay that gps location is not lost
				if(location != null && routingHelper.getLeftDistance() > 0){
					final long fixTime = location.getTime();
					Message msg = Message.obtain(uiHandler, new Runnable() {
						@Override
						public void run() {
							Location lastKnown = getLastKnownLocation();
							if(lastKnown != null && lastKnown.getTime() - fixTime < LOST_LOCATION_CHECK_DELAY) {
								// false positive case, still strange how we got here with removeMessages
								return;
							}
							if (routingHelper.getLeftDistance() > 0 && settings.MAP_ACTIVITY_ENABLED.get()) {
								routingHelper.getVoiceRouter().gpsLocationLost();
							}
						}
					});
					msg.what = LOST_LOCATION_MSG_ID;
					uiHandler.removeMessages(LOST_LOCATION_MSG_ID);
					uiHandler.sendMessageDelayed(msg, LOST_LOCATION_CHECK_DELAY);
				}
			}
		}
		mapLayers.getLocationLayer().setLastKnownLocation(location);
		navigationInfo.setLocation(location);
	
		if (location != null) {
			long now = System.currentTimeMillis();
			if (isMapLinkedToLocation()) {
				if(settings.AUTO_ZOOM_MAP.get() && location.hasSpeed()){
					int z = defineZoomFromSpeed(location.getSpeed(), mapView.getZoom());
					if(mapView.getZoom() != z && !mapView.mapIsAnimating()){
						// prevent ui hysteresis (check time interval for autozoom)
						if(Math.abs(mapView.getZoom() - z) > 1 || (now - lastTimeAutoZooming) > 6500){
							lastTimeAutoZooming = now;
							mapView.setZoom(z);
						}
					}
				}
				int currentMapRotation = settings.ROTATE_MAP.get();
				if (location.hasBearing() && currentMapRotation == OsmandSettings.ROTATE_MAP_BEARING) {
					mapView.setRotate(-location.getBearing());
				} else if(!location.hasBearing() && routingHelper.isFollowingMode() 
						&& currentMapRotation == OsmandSettings.ROTATE_MAP_BEARING) {
					if (Math.abs(MapUtils.degreesDiff(mapView.getRotate(), -previousSensorValue)) > 15
							&& now - lastTimeSensorRotation > 1500) {
						lastTimeSensorRotation = now;
						mapView.setRotate(-previousSensorValue);
					}
				}
			} else {
				if(!mapLayers.getMapInfoLayer().getBackToLocation().isEnabled()){
					mapLayers.getMapInfoLayer().getBackToLocation().setEnabled(true);
				}
				if (settings.AUTO_FOLLOW_ROUTE.get() > 0 && routingHelper.isFollowingMode()
						&& !uiHandler.hasMessages(AUTO_FOLLOW_MSG_ID)) {
					backToLocationWithDelay(1);
				}
			}
		} else {
			if(mapLayers.getMapInfoLayer().getBackToLocation().isEnabled()){
				mapLayers.getMapInfoLayer().getBackToLocation().setEnabled(false);
			}
		}
		// When location is changed we need to refresh map in order to show movement! 
		mapView.refreshMap();
	}

	public int defineZoomFromSpeed(float speed, int currentZoom){
		DisplayMetrics metrics = new DisplayMetrics();
		getWindowManager().getDefaultDisplay().getMetrics(metrics);

		//FIXME victor review
		//correct for roughly constant "look ahead" distance on different screens, see Issue 914
		int screenSizeCorrection = (int)Math.round(Math.log(((float)metrics.heightPixels)/320.0f) / Math.log(2.0f)); 

   	 	if(speed < 5f/3.6){
			return currentZoom;
		// less than 23: show zoom 17 
		} else if(speed < 23f/3.6){
			return 17 + screenSizeCorrection;
		} else if(speed < 43f/3.6){
			return 16 + screenSizeCorrection;
		} else if(speed < 63f/3.6){
			return 15 + screenSizeCorrection;
		} else if(speed < 83f/3.6){
			return 14 + screenSizeCorrection;
		}
		return 13 + screenSizeCorrection;
	}

	public void navigateToPoint(LatLon point){
		if(point != null){
			settings.setPointToNavigate(point.getLatitude(), point.getLongitude(), null);
		} else {
			settings.clearPointToNavigate();
		}
		routingHelper.setFinalAndCurrentLocation(point, routingHelper.getCurrentLocation(), routingHelper.getCurrentGPXRoute());
		mapLayers.getNavigationLayer().setPointToNavigate(point);
	}
	
	public Location getLastKnownLocation(){
		return mapLayers.getLocationLayer().getLastKnownLocation();
	}
	
	public LatLon getMapLocation(){
		return new LatLon(mapView.getLatitude(), mapView.getLongitude());
	}
	
	public LatLon getPointToNavigate(){
		return mapLayers.getNavigationLayer().getPointToNavigate();
	}
	
	public RoutingHelper getRoutingHelper() {
		return routingHelper;
	}
	
	private boolean isRunningOnEmulator(){
		if (Build.DEVICE.equals("generic")) { //$NON-NLS-1$ 
			return true;
		}  
		return false;
	}
	
	private boolean useOnlyGPS() {
		return (routingHelper != null && routingHelper.isFollowingMode())
				|| (System.currentTimeMillis() - lastTimeGPSLocationFixed) < USE_ONLY_GPS_INTERVAL || isRunningOnEmulator();
	}


	// Working with location listeners
	private LocationListener networkListener = new LocationListener(){
		
		@Override
		public void onLocationChanged(Location location) {
			// double check about use only gps
			// that strange situation but it could happen?
			if(!useOnlyGPS()){
				setLocation(location);
			}
		}

		@Override
		public void onProviderDisabled(String provider) {
			if(!useOnlyGPS()){
				setLocation(null);
			}
		}

		@Override
		public void onProviderEnabled(String provider) {
		}

		@Override
		public void onStatusChanged(String provider, int status, Bundle extras) {
			if(LocationProvider.OUT_OF_SERVICE == status && !useOnlyGPS()){
				setLocation(null);
			}
		}
	};
	
	
	private LocationListener gpsListener = new LocationListener(){
		@Override
		public void onLocationChanged(Location location) {
			if (location != null) {
				lastTimeGPSLocationFixed = location.getTime();
			}
			setLocation(location);
		}

		@Override
		public void onProviderDisabled(String provider) {
			LocationManager service = (LocationManager) getSystemService(LOCATION_SERVICE);
			if (!useOnlyGPS() && service.isProviderEnabled(LocationManager.NETWORK_PROVIDER)) {
				Location loc = service.getLastKnownLocation(LocationManager.NETWORK_PROVIDER);
				if(loc != null && (System.currentTimeMillis() - loc.getTime()) < USE_ONLY_GPS_INTERVAL){
					setLocation(loc);
				}
			} else {
				setLocation(null);
			}
		}

		@Override
		public void onProviderEnabled(String provider) {
		}

		@Override
		public void onStatusChanged(String provider, int status, Bundle extras) {
			if (LocationProvider.TEMPORARILY_UNAVAILABLE == status) {
				if(routingHelper.isFollowingMode() && routingHelper.getLeftDistance() > 0){
					// Suppress gpsLocationLost() prompt here for now, as it causes duplicate announcement and then also prompts when signal is found again
					//routingHelper.getVoiceRouter().gpsLocationLost();
				}
			} else if (LocationProvider.OUT_OF_SERVICE == status) {
				if(routingHelper.isFollowingMode() && routingHelper.getLeftDistance() > 0){
					routingHelper.getVoiceRouter().gpsLocationLost();
				}
			} else if (LocationProvider.AVAILABLE == status) {
				// Do not remove right now network listener
				// service.removeUpdates(networkListener);
			}

		}
	};
	
	public LocationListener getGpsListener() {
		return gpsListener;
	}
	
	@Override
	protected void onPause() {
		super.onPause();
		LocationManager service = (LocationManager) getSystemService(LOCATION_SERVICE);
		service.removeUpdates(gpsListener);
		service.removeUpdates(networkListener);
		
		SensorManager sensorMgr = (SensorManager) getSystemService(SENSOR_SERVICE);
		sensorMgr.unregisterListener(this);
		sensorRegistered = false;
		
		getMyApplication().getDaynightHelper().onMapPause();
		
		settings.setLastKnownMapLocation((float) mapView.getLatitude(), (float) mapView.getLongitude());
		AnimateDraggingMapThread animatedThread = mapView.getAnimatedDraggingThread();
		if(animatedThread.isAnimating() && animatedThread.getTargetZoom() != 0){
			settings.setMapLocationToShow(animatedThread.getTargetLatitude(), animatedThread.getTargetLongitude(), 
					animatedThread.getTargetZoom());
		}
		
		settings.setLastKnownMapZoom(mapView.getZoom());
		settings.MAP_ACTIVITY_ENABLED.set(false);
		getMyApplication().getResourceManager().interruptRendering();
		getMyApplication().getResourceManager().setBusyIndicator(null);
		OsmandPlugin.onMapActivityPause(this);
	}
	
	public void updateApplicationModeSettings(){
		boolean currentShowingAngle = settings.SHOW_VIEW_ANGLE.get(); 
		int currentMapRotation = settings.ROTATE_MAP.get();
		if(currentMapRotation == OsmandSettings.ROTATE_MAP_NONE){
			mapView.setRotate(0);
		}
		if(!currentShowingAngle){
			mapLayers.getLocationLayer().setHeading(null);
		}
		routingHelper.setAppMode(settings.getApplicationMode());
		mapView.setMapPosition(settings.POSITION_ON_MAP.get());
		registerUnregisterSensor(getLastKnownLocation(), false);
		mapLayers.getMapInfoLayer().applyTheme();
		mapLayers.updateLayers(mapView);
		
		getMyApplication().getDaynightHelper().setDayNightMode(settings.DAYNIGHT_MODE.get());
	}
	
	
	public void switchRotateMapMode(){
		int vl = (settings.ROTATE_MAP.get() + 1) % 3;
		Location loc = getLastKnownLocation();
		if(vl == OsmandSettings.ROTATE_MAP_BEARING && (loc == null || !loc.hasBearing())){
			vl = (vl + 1) % 3;
		}
		settings.ROTATE_MAP.set(vl);
		registerUnregisterSensor(getLastKnownLocation(), false);
		if(settings.ROTATE_MAP.get() != OsmandSettings.ROTATE_MAP_COMPASS){
			mapView.setRotate(0);
		}
		mapView.refreshMap();
	}
	
	@Override
	public boolean onKeyUp(int keyCode, KeyEvent event) {
		if (keyCode == KeyEvent.KEYCODE_BACK) {
			//some application/hardware needs that back button reacts on key up, so
			//that they could do some key combinations with it...
			// Android 1.6 doesn't have onBackPressed() method it should be finish instead!
   			//onBackPressed();
			//return true;
		} else if (keyCode == KeyEvent.KEYCODE_DPAD_CENTER) {
			if (!getMyApplication().accessibilityEnabled()) {
				mapActions.contextMenuPoint(mapView.getLatitude(), mapView.getLongitude());
			} else if (uiHandler.hasMessages(LONG_KEYPRESS_MSG_ID)) {
				uiHandler.removeMessages(LONG_KEYPRESS_MSG_ID);
				mapActions.contextMenuPoint(mapView.getLatitude(), mapView.getLongitude());
			}
			return true;
		} else if (settings.ZOOM_BY_TRACKBALL.get()) {
			// Parrot device has only dpad left and right
			if (keyCode == KeyEvent.KEYCODE_DPAD_LEFT) {
				changeZoom(mapView.getZoom() - 1);
				return true;
			} else if (keyCode == KeyEvent.KEYCODE_DPAD_RIGHT) {
				changeZoom(mapView.getZoom() + 1);
				return true;
			}
		}
		return super.onKeyUp(keyCode,event);
	}
	
	public void checkExternalStorage(){
		String state = Environment.getExternalStorageState();
		if(Environment.MEDIA_MOUNTED.equals(state)){
			// ok
		} else if(Environment.MEDIA_MOUNTED_READ_ONLY.equals(state)){
			AccessibleToast.makeText(this, R.string.sd_mounted_ro, Toast.LENGTH_LONG).show();
		} else {
			AccessibleToast.makeText(this, R.string.sd_unmounted, Toast.LENGTH_LONG).show();
		}
	}
	
	
	public void showAndHideMapPosition() {
		mapView.setShowMapPosition(true);
		Message msg = Message.obtain(uiHandler, new Runnable() {
			@Override
			public void run() {
				if (mapView.isShowMapPosition()) {
					mapView.setShowMapPosition(false);
					mapView.refreshMap();
				}
			}

		});
		msg.what = SHOW_POSITION_MSG_ID;
		uiHandler.removeMessages(SHOW_POSITION_MSG_ID);
		uiHandler.sendMessageDelayed(msg, SHOW_POSITION_DELAY);
	}
	
	

	@Override
	public void locationChanged(double newLatitude, double newLongitude, Object source) {
		// when user start dragging 
		if(mapLayers.getLocationLayer().getLastKnownLocation() != null){
			setMapLinkedToLocation(false);
			if (!mapLayers.getMapInfoLayer().getBackToLocation().isEnabled()) {
				runOnUiThread(new Runnable() {
					@Override
					public void run() {
						mapLayers.getMapInfoLayer().getBackToLocation().setEnabled(true);
					}
				});
			}
		}
	}
	
	public OsmandMapTileView getMapView() {
		return mapView;
	}
	
	@Override
	public void onSensorChanged(SensorEvent event) {
		// Attention : sensor produces a lot of events & can hang the system
		float val = event.values[0];
		if(currentScreenOrientation == 1){
			val += 90;
		}
		previousSensorValue = val;
		if (settings.ROTATE_MAP.get() == OsmandSettings.ROTATE_MAP_COMPASS) {
			if(Math.abs(MapUtils.degreesDiff(mapView.getRotate(), -val)) > 5) {
				mapView.setRotate(-val);
			}
		}
		if(settings.SHOW_VIEW_ANGLE.get().booleanValue()){
			if(mapLayers.getLocationLayer().getHeading() == null || Math.abs(mapLayers.getLocationLayer().getHeading() - val) > 10){
				mapLayers.getLocationLayer().setHeading(val);
			}
		}
		
	}

	@Override
	public boolean onCreateOptionsMenu(Menu menu) {
		return mapActions.onCreateOptionsMenu(menu);
	}
	
	@Override
	public boolean onPrepareOptionsMenu(Menu menu) {
		boolean val = super.onPrepareOptionsMenu(menu);
		mapActions.onPrepareOptionsMenu(menu);
		return val;
	}
	
	@Override
	public boolean onOptionsItemSelected(MenuItem item) {
<<<<<<< HEAD
		final int itemId = item.getItemId();
		if (itemId == R.id.map_show_settings) {
			final Intent intentSettings = new Intent(MapActivity.this, OsmandIntents.getSettingsActivity());
			startActivity(intentSettings);
			return true;
		} else if (itemId == R.id.map_where_am_i) {
			if (getMyApplication().accessibilityEnabled()) {
				whereAmIDialog();
			} else {
				backToLocationImpl();
			}
			return true;
		} else if (itemId == R.id.map_show_gps_status) {
			startGpsStatusIntent();
			return true;
		} else if (itemId == R.id.map_specify_point) {
			Intent newIntent = new Intent(this, OsmandIntents.getSearchActivity());
			// causes wrong position caching:  newIntent.setFlags(Intent.FLAG_ACTIVITY_REORDER_TO_FRONT);
			LatLon loc = getMapLocation();
			newIntent.putExtra(SearchActivity.SEARCH_LAT, loc.getLatitude());
			newIntent.putExtra(SearchActivity.SEARCH_LON, loc.getLongitude());
			newIntent.setFlags(Intent.FLAG_ACTIVITY_CLEAR_TOP);
			startActivity(newIntent);
			return true;
		} else if (itemId == R.id.map_get_directions) {
			if (routingHelper.isRouteCalculated()) {
				mapActions.aboutRoute();
			} else {
				Location loc = getLastKnownLocation();
				if (loc != null) {
					mapActions.getDirections(loc.getLatitude(), loc.getLongitude(), true);
				} else {
					mapActions.getDirections(mapView.getLatitude(), mapView.getLongitude(), true);
				}
			}
			return true;
		} else if (itemId == R.id.map_layers) {
			mapLayers.openLayerSelectionDialog(mapView);
			return true;
		} else if (itemId == R.id.map_mute) {
			routingHelper.getVoiceRouter().setMute(!routingHelper.getVoiceRouter().isMute());
			return true;
		} else if (itemId == R.id.map_navigate_to_point) {
			if (mapLayers.getNavigationLayer().getPointToNavigate() != null) {
				if (routingHelper.isRouteCalculated() || routingHelper.isFollowingMode() || routingHelper.isRouteBeingCalculated()) {
					routingHelper.setFinalAndCurrentLocation(null, routingHelper.getCurrentLocation(), routingHelper.getCurrentGPXRoute());
					// restore default mode
					boolean changed = settings.APPLICATION_MODE.set(settings.PREV_APPLICATION_MODE.get());
					updateApplicationModeSettings();
					mapView.refreshMap(changed);
				} else {
					navigateToPoint(null);
				}
			} else {
				navigateToPoint(new LatLon(mapView.getLatitude(), mapView.getLongitude()));
			}
			mapView.refreshMap();
			return true;
		} else if (itemId == R.id.map_show_point_options) {
			contextMenuPoint(mapView.getLatitude(), mapView.getLongitude());
			return true;
		} else if (itemId == R.id.map_animate_route) {
			// animate moving on route
			routeAnimation.startStopRouteAnimation(routingHelper, this);
			return true;
		} else {
			return super.onOptionsItemSelected(item);
		}
	}

	private void startGpsStatusIntent() {
		Intent intent = new Intent();
		intent.setComponent(new ComponentName(GPS_STATUS_COMPONENT,
				GPS_STATUS_ACTIVITY));
		ResolveInfo resolved = getPackageManager().resolveActivity(intent,
				PackageManager.MATCH_DEFAULT_ONLY);
		if (resolved != null) {
			startActivity(intent);
		} else {
			AlertDialog.Builder builder = new AccessibleAlertBuilder(this);
			builder.setMessage(getString(R.string.gps_status_app_not_found));
			builder.setPositiveButton(
					getString(R.string.default_buttons_yes),
					new DialogInterface.OnClickListener() {
						@Override
						public void onClick(DialogInterface dialog,
								int which) {
							Intent intent = new Intent(Intent.ACTION_VIEW,
									Uri.parse("market://search?q=pname:"
											+ GPS_STATUS_COMPONENT));
							try {
								startActivity(intent);
							} catch (ActivityNotFoundException e) {
							}
						}
					});
			builder.setNegativeButton(
					getString(R.string.default_buttons_no), null);
			builder.show();
		}
=======
		return mapActions.onOptionsItemSelected(item) == true ? true : super.onOptionsItemSelected(item);
>>>>>>> 5eb5fd96
	}
	
	protected void parseLaunchIntentLocation(){
   	 	Intent intent = getIntent();
		if(intent != null && intent.getData() != null){
			Uri data = intent.getData();
			if("http".equalsIgnoreCase(data.getScheme()) && "download.osmand.net".equals(data.getHost()) &&
					"/go".equals( data.getPath())) {
				String lat = data.getQueryParameter("lat");
				String lon = data.getQueryParameter("lon");
					if (lat != null && lon != null) {
					try {
						double lt = Double.parseDouble(lat);
						double ln = Double.parseDouble(lon);
						settings.setLastKnownMapLocation((float) lt, (float) ln);
						String zoom = data.getQueryParameter("z");
						if(zoom != null){
							settings.setLastKnownMapZoom(Integer.parseInt(zoom));
						}
					} catch (NumberFormatException e) {
					}
				}
			}
		}
	}
	
	public FavouritesDbHelper getFavoritesHelper() {
		return getMyApplication().getFavorites();
	}
	
	public MapActivityActions getMapActions() {
		return mapActions;
	}

	public MapActivityLayers getMapLayers() {
		return mapLayers;
	}

	public SavingTrackHelper getSavingTrackHelper() {
		return savingTrackHelper;
	}

	@Override
	public void onAccuracyChanged(Sensor sensor, int accuracy) {
	}
	
	public static void launchMapActivityMoveToTop(Activity activity){
		Intent newIntent = new Intent(activity, OsmandIntents.getMapActivity());
		newIntent.setFlags(Intent.FLAG_ACTIVITY_REORDER_TO_FRONT);
		activity.startActivity(newIntent);
	}

	
	private boolean isMapLinkedToLocation(){
		return isMapLinkedToLocation;
	}
	
	public void setMapLinkedToLocation(boolean isMapLinkedToLocation) {
		if(!isMapLinkedToLocation){
			int autoFollow = settings.AUTO_FOLLOW_ROUTE.get();
			if(autoFollow > 0 && routingHelper.isFollowingMode()){
				backToLocationWithDelay(autoFollow);
			}
		}
		this.isMapLinkedToLocation = isMapLinkedToLocation;
	}

	private void backToLocationWithDelay(int delay) {
		uiHandler.removeMessages(AUTO_FOLLOW_MSG_ID);
		Message msg = Message.obtain(uiHandler, new Runnable() {
			@Override
			public void run() {
				if (settings.MAP_ACTIVITY_ENABLED.get()) {
					AccessibleToast.makeText(MapActivity.this, R.string.auto_follow_location_enabled, Toast.LENGTH_SHORT).show();
					backToLocationImpl();
				}
			}
		});
		msg.what = AUTO_FOLLOW_MSG_ID;
		uiHandler.sendMessageDelayed(msg, delay * 1000);
	}

	public NavigationInfo getNavigationInfo() {
		return navigationInfo;
	}

}<|MERGE_RESOLUTION|>--- conflicted
+++ resolved
@@ -561,7 +561,7 @@
 	}
 
     public String getNavigationHint(LatLon point) {
-        String hint = getNavigationInfo().getDirectionString(point, mapLayers.getLocationLayer().getHeading());
+        String hint = navigationInfo.getDirectionString(point, mapLayers.getLocationLayer().getHeading());
         if (hint == null)
             hint = getString(R.string.no_info);
         return hint;
@@ -740,11 +740,6 @@
 				location == null || !location.hasBearing() :  false;
 		registerUnregisterSensor(location, enableSensorNavigation);
 		
-<<<<<<< HEAD
-=======
-		mapLayers.getLocationLayer().setLastKnownLocation(location);
-		getNavigationInfo().setLocation(location);
->>>>>>> 5eb5fd96
 		if(routingHelper.isFollowingMode()){
 			if(location == null || !location.hasAccuracy() || location.getAccuracy() < ACCURACY_FOR_GPX_AND_ROUTING) {
 				// Update routing position and get location for sticking mode  
@@ -1135,112 +1130,10 @@
 	
 	@Override
 	public boolean onOptionsItemSelected(MenuItem item) {
-<<<<<<< HEAD
-		final int itemId = item.getItemId();
-		if (itemId == R.id.map_show_settings) {
-			final Intent intentSettings = new Intent(MapActivity.this, OsmandIntents.getSettingsActivity());
-			startActivity(intentSettings);
-			return true;
-		} else if (itemId == R.id.map_where_am_i) {
-			if (getMyApplication().accessibilityEnabled()) {
-				whereAmIDialog();
-			} else {
-				backToLocationImpl();
-			}
-			return true;
-		} else if (itemId == R.id.map_show_gps_status) {
-			startGpsStatusIntent();
-			return true;
-		} else if (itemId == R.id.map_specify_point) {
-			Intent newIntent = new Intent(this, OsmandIntents.getSearchActivity());
-			// causes wrong position caching:  newIntent.setFlags(Intent.FLAG_ACTIVITY_REORDER_TO_FRONT);
-			LatLon loc = getMapLocation();
-			newIntent.putExtra(SearchActivity.SEARCH_LAT, loc.getLatitude());
-			newIntent.putExtra(SearchActivity.SEARCH_LON, loc.getLongitude());
-			newIntent.setFlags(Intent.FLAG_ACTIVITY_CLEAR_TOP);
-			startActivity(newIntent);
-			return true;
-		} else if (itemId == R.id.map_get_directions) {
-			if (routingHelper.isRouteCalculated()) {
-				mapActions.aboutRoute();
-			} else {
-				Location loc = getLastKnownLocation();
-				if (loc != null) {
-					mapActions.getDirections(loc.getLatitude(), loc.getLongitude(), true);
-				} else {
-					mapActions.getDirections(mapView.getLatitude(), mapView.getLongitude(), true);
-				}
-			}
-			return true;
-		} else if (itemId == R.id.map_layers) {
-			mapLayers.openLayerSelectionDialog(mapView);
-			return true;
-		} else if (itemId == R.id.map_mute) {
-			routingHelper.getVoiceRouter().setMute(!routingHelper.getVoiceRouter().isMute());
-			return true;
-		} else if (itemId == R.id.map_navigate_to_point) {
-			if (mapLayers.getNavigationLayer().getPointToNavigate() != null) {
-				if (routingHelper.isRouteCalculated() || routingHelper.isFollowingMode() || routingHelper.isRouteBeingCalculated()) {
-					routingHelper.setFinalAndCurrentLocation(null, routingHelper.getCurrentLocation(), routingHelper.getCurrentGPXRoute());
-					// restore default mode
-					boolean changed = settings.APPLICATION_MODE.set(settings.PREV_APPLICATION_MODE.get());
-					updateApplicationModeSettings();
-					mapView.refreshMap(changed);
-				} else {
-					navigateToPoint(null);
-				}
-			} else {
-				navigateToPoint(new LatLon(mapView.getLatitude(), mapView.getLongitude()));
-			}
-			mapView.refreshMap();
-			return true;
-		} else if (itemId == R.id.map_show_point_options) {
-			contextMenuPoint(mapView.getLatitude(), mapView.getLongitude());
-			return true;
-		} else if (itemId == R.id.map_animate_route) {
-			// animate moving on route
-			routeAnimation.startStopRouteAnimation(routingHelper, this);
-			return true;
-		} else {
-			return super.onOptionsItemSelected(item);
-		}
-	}
-
-	private void startGpsStatusIntent() {
-		Intent intent = new Intent();
-		intent.setComponent(new ComponentName(GPS_STATUS_COMPONENT,
-				GPS_STATUS_ACTIVITY));
-		ResolveInfo resolved = getPackageManager().resolveActivity(intent,
-				PackageManager.MATCH_DEFAULT_ONLY);
-		if (resolved != null) {
-			startActivity(intent);
-		} else {
-			AlertDialog.Builder builder = new AccessibleAlertBuilder(this);
-			builder.setMessage(getString(R.string.gps_status_app_not_found));
-			builder.setPositiveButton(
-					getString(R.string.default_buttons_yes),
-					new DialogInterface.OnClickListener() {
-						@Override
-						public void onClick(DialogInterface dialog,
-								int which) {
-							Intent intent = new Intent(Intent.ACTION_VIEW,
-									Uri.parse("market://search?q=pname:"
-											+ GPS_STATUS_COMPONENT));
-							try {
-								startActivity(intent);
-							} catch (ActivityNotFoundException e) {
-							}
-						}
-					});
-			builder.setNegativeButton(
-					getString(R.string.default_buttons_no), null);
-			builder.show();
-		}
-=======
 		return mapActions.onOptionsItemSelected(item) == true ? true : super.onOptionsItemSelected(item);
->>>>>>> 5eb5fd96
-	}
-	
+	}
+	
+
 	protected void parseLaunchIntentLocation(){
    	 	Intent intent = getIntent();
 		if(intent != null && intent.getData() != null){
@@ -1296,6 +1189,7 @@
 		return isMapLinkedToLocation;
 	}
 	
+	
 	public void setMapLinkedToLocation(boolean isMapLinkedToLocation) {
 		if(!isMapLinkedToLocation){
 			int autoFollow = settings.AUTO_FOLLOW_ROUTE.get();
