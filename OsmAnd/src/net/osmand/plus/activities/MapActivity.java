--- conflicted
+++ resolved
@@ -275,17 +275,7 @@
 
 	@Override
 	public void onBackPressed() {
-<<<<<<< HEAD
 		if (!mapActions.onBackPressed()) {
-			super.onBackPressed();
-		}
-	}
-
-	@Override
-	public void onBackPressed() {
-=======
->>>>>>> 1993eb9b
-		if (!mapActions.onBackPressed()){
 			super.onBackPressed();
 		}
 	}
