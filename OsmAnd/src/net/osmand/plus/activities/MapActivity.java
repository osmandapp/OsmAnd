package net.osmand.plus.activities;

import android.app.Dialog;
import android.app.Notification;
import android.app.NotificationManager;
import android.app.PendingIntent;
import android.content.BroadcastReceiver;
import android.content.Context;
import android.content.Intent;
import android.content.IntentFilter;
import android.media.AudioManager;
import android.net.Uri;
import android.os.AsyncTask;
import android.os.Build;
import android.os.Bundle;
import android.os.Environment;
import android.os.Handler;
import android.os.Message;
import android.support.v4.app.ActivityCompat;
import android.support.v4.app.NotificationCompat.Builder;
import android.support.v4.widget.DrawerLayout;
import android.support.v7.app.NotificationCompat;
import android.view.Gravity;
import android.view.KeyEvent;
import android.view.MotionEvent;
import android.view.View;
import android.view.ViewStub;
import android.view.Window;
import android.view.WindowManager;
import android.widget.ProgressBar;
import android.widget.TextView;
import android.widget.Toast;

import net.osmand.Location;
import net.osmand.PlatformUtil;
import net.osmand.StateChangedListener;
import net.osmand.access.AccessibilityPlugin;
import net.osmand.access.AccessibleActivity;
import net.osmand.access.AccessibleToast;
import net.osmand.access.MapAccessibilityActions;
import net.osmand.core.android.AtlasMapRendererView;
import net.osmand.data.LatLon;
import net.osmand.data.PointDescription;
import net.osmand.data.QuadPoint;
import net.osmand.data.RotatedTileBox;
import net.osmand.map.MapTileDownloader.DownloadRequest;
import net.osmand.map.MapTileDownloader.IMapDownloaderCallback;
import net.osmand.plus.AppInitializer;
import net.osmand.plus.AppInitializer.AppInitializeListener;
import net.osmand.plus.AppInitializer.InitEvents;
import net.osmand.plus.ApplicationMode;
import net.osmand.plus.BusyIndicator;
import net.osmand.plus.FirstUsageFragment;
import net.osmand.plus.OsmAndConstants;
import net.osmand.plus.OsmandApplication;
import net.osmand.plus.OsmandPlugin;
import net.osmand.plus.OsmandSettings;
import net.osmand.plus.R;
import net.osmand.plus.TargetPointsHelper;
import net.osmand.plus.TargetPointsHelper.TargetPoint;
import net.osmand.plus.Version;
import net.osmand.plus.activities.search.SearchActivity;
import net.osmand.plus.base.FailSafeFuntions;
import net.osmand.plus.base.MapViewTrackingUtilities;
import net.osmand.plus.dashboard.DashboardOnMap;
import net.osmand.plus.dialogs.ErrorBottomSheetDialog;
import net.osmand.plus.dialogs.RateUsBottomSheetDialog;
import net.osmand.plus.dialogs.WhatsNewDialogFragment;
import net.osmand.plus.download.DownloadIndexesThread.DownloadEvents;
import net.osmand.plus.helpers.GpxImportHelper;
import net.osmand.plus.helpers.WakeLockHelper;
import net.osmand.plus.mapcontextmenu.MapContextMenu;
import net.osmand.plus.mapcontextmenu.MapContextMenuFragment;
import net.osmand.plus.render.RendererRegistry;
import net.osmand.plus.resources.ResourceManager;
import net.osmand.plus.routing.RoutingHelper;
import net.osmand.plus.routing.RoutingHelper.RouteCalculationProgressCallback;
import net.osmand.plus.views.AnimateDraggingMapThread;
import net.osmand.plus.views.MapControlsLayer;
import net.osmand.plus.views.OsmAndMapLayersView;
import net.osmand.plus.views.OsmAndMapSurfaceView;
import net.osmand.plus.views.OsmandMapLayer;
import net.osmand.plus.views.OsmandMapTileView;
import net.osmand.plus.views.corenative.NativeCoreContext;
import net.osmand.render.RenderingRulesStorage;
import net.osmand.util.Algorithms;

import org.apache.commons.logging.Log;

import java.io.File;
import java.lang.ref.WeakReference;
import java.util.ArrayList;
import java.util.LinkedHashMap;
import java.util.List;
import java.util.Map;
import java.util.regex.Matcher;
import java.util.regex.Pattern;

public class MapActivity extends AccessibleActivity implements DownloadEvents,
		ActivityCompat.OnRequestPermissionsResultCallback {
	private static final int SHOW_POSITION_MSG_ID = OsmAndConstants.UI_HANDLER_MAP_VIEW + 1;
	private static final int LONG_KEYPRESS_MSG_ID = OsmAndConstants.UI_HANDLER_MAP_VIEW + 2;
	private static final int LONG_KEYPRESS_DELAY = 500;

	private static final Log LOG = PlatformUtil.getLog(MapActivity.class);

	private static MapViewTrackingUtilities mapViewTrackingUtilities;
	private static MapContextMenu mapContextMenu = new MapContextMenu();

	private BroadcastReceiver screenOffReceiver;

	/**
	 * Called when the activity is first created.
	 */
	private OsmandMapTileView mapView;
	private AtlasMapRendererView atlasMapRendererView;

	private MapActivityActions mapActions;
	private MapActivityLayers mapLayers;

	// Notification status
	private NotificationManager mNotificationManager;
	private int APP_NOTIFICATION_ID = 1;

	// handler to show/hide trackball position and to link map with delay
	private Handler uiHandler = new Handler();
	// App variables
	private OsmandApplication app;
	private OsmandSettings settings;

	boolean firstTime;

	private Dialog progressDlg = null;

	private List<DialogProvider> dialogProviders = new ArrayList<>(2);
	private StateChangedListener<ApplicationMode> applicationModeListener;
	private GpxImportHelper gpxImportHelper;
	private WakeLockHelper wakeLockHelper;
	private boolean intentLocation = false;

	private DashboardOnMap dashboardOnMap = new DashboardOnMap(this);
	private AppInitializeListener initListener;
	private IMapDownloaderCallback downloaderCallback;
	private DrawerLayout drawerLayout;

	private Notification getNotification() {
		Intent notificationIndent = new Intent(this, getMyApplication().getAppCustomization().getMapActivity());
		notificationIndent.setFlags(Intent.FLAG_ACTIVITY_CLEAR_TOP);
		PendingIntent pi = PendingIntent.getActivity(this, 0, notificationIndent, PendingIntent.FLAG_UPDATE_CURRENT);
//		Notification notification = new Notification(R.drawable.bgs_icon_drive, "", //$NON-NLS-1$
//				System.currentTimeMillis());
//		notification.flags |= Notification.FLAG_AUTO_CANCEL;
//		notification.setLatestEventInfo(this, Version.getAppName(app), getString(R.string.go_back_to_osmand),
//				pi);
		int smallIcon = app.getSettings().getApplicationMode().getSmallIconDark();
		final Builder noti = new NotificationCompat.Builder(this).setContentTitle(Version.getAppName(app))
				.setContentText(getString(R.string.go_back_to_osmand))
				.setSmallIcon(smallIcon)
//	        .setLargeIcon(Helpers.getBitmap(R.drawable.mirakel, getBaseContext()))
				.setContentIntent(pi).setOngoing(true);
		return noti.build();
	}

	@Override
	public void onCreate(Bundle savedInstanceState) {
		long tm = System.currentTimeMillis();
		app = getMyApplication();
		settings = app.getSettings();
		app.applyTheme(this);
		supportRequestWindowFeature(Window.FEATURE_NO_TITLE);

		mapContextMenu.setMapActivity(this);

		super.onCreate(savedInstanceState);
		// Full screen is not used here
		// getWindow().setFlags(WindowManager.LayoutParams.FLAG_FULLSCREEN, WindowManager.LayoutParams.FLAG_FULLSCREEN);
		setContentView(R.layout.main);

		mapView = new OsmandMapTileView(this, getWindow().getDecorView().getWidth(),
				getWindow().getDecorView().getHeight());
		if (app.getAppInitializer().checkAppVersionChanged(this)) {
			new WhatsNewDialogFragment().show(getSupportFragmentManager(), null);
		}
		mapActions = new MapActivityActions(this);
		mapLayers = new MapActivityLayers(this);
		if (mapViewTrackingUtilities == null) {
			mapViewTrackingUtilities = new MapViewTrackingUtilities(app);
		}
		dashboardOnMap.createDashboardView();
		checkAppInitialization();
		parseLaunchIntentLocation();
		mapView.setTrackBallDelegate(new OsmandMapTileView.OnTrackBallListener() {
			@Override
			public boolean onTrackBallEvent(MotionEvent e) {
				showAndHideMapPosition();
				return MapActivity.this.onTrackballEvent(e);
			}
		});
		mapView.setAccessibilityActions(new MapAccessibilityActions(this));
		mapViewTrackingUtilities.setMapView(mapView);

		// to not let it gc
		downloaderCallback = new IMapDownloaderCallback() {
			@Override
			public void tileDownloaded(DownloadRequest request) {
				if (request != null && !request.error && request.fileToSave != null) {
					ResourceManager mgr = app.getResourceManager();
					mgr.tileDownloaded(request);
				}
				if (request == null || !request.error) {
					mapView.tileDownloaded(request);
				}
			}
		};
		app.getResourceManager().getMapTileDownloader().addDownloaderCallback(downloaderCallback);
		createProgressBarForRouting();
		mapLayers.createLayers(mapView);
		// This situtation could be when navigation suddenly crashed and after restarting
		// it tries to continue the last route
		if (settings.FOLLOW_THE_ROUTE.get() && !app.getRoutingHelper().isRouteCalculated()
				&& !app.getRoutingHelper().isRouteBeingCalculated()) {
			FailSafeFuntions.restoreRoutingMode(this);
		}

		if (!settings.isLastKnownMapLocation()) {
			// show first time when application ran
			net.osmand.Location location = app.getLocationProvider().getFirstTimeRunDefaultLocation();
			mapViewTrackingUtilities.setMapLinkedToLocation(true);
			if (location != null) {
				mapView.setLatLon(location.getLatitude(), location.getLongitude());
				mapView.setIntZoom(14);
			}
		}
		addDialogProvider(mapActions);
		OsmandPlugin.onMapActivityCreate(this);
		gpxImportHelper = new GpxImportHelper(this, getMyApplication(), getMapView());
		wakeLockHelper = new WakeLockHelper(getMyApplication());
		if (System.currentTimeMillis() - tm > 50) {
			System.err.println("OnCreate for MapActivity took " + (System.currentTimeMillis() - tm) + " ms");
		}
		mapView.refreshMap(true);

		if (getMyApplication().getAppInitializer().isFirstTime(this)) {
			getSupportFragmentManager().beginTransaction()
					.add(R.id.fragmentContainer, new FirstUsageFragment(),
							FirstUsageFragment.TAG).commit();
		}
		mapActions.updateDrawerMenu();
		drawerLayout = (DrawerLayout) findViewById(R.id.drawer_layout);

		IntentFilter filter = new IntentFilter(Intent.ACTION_SCREEN_OFF);
		screenOffReceiver = new ScreenOffReceiver();
		registerReceiver(screenOffReceiver, filter);
	}


	private void checkAppInitialization() {
		if (app.isApplicationInitializing()) {
			findViewById(R.id.init_progress).setVisibility(View.VISIBLE);
			initListener = new AppInitializeListener() {
				boolean openGlSetup = false;

				@Override
				public void onProgress(AppInitializer init, InitEvents event) {
					String tn = init.getCurrentInitTaskName();
					if (tn != null) {
						((TextView) findViewById(R.id.ProgressMessage)).setText(tn);
					}
					if (event == InitEvents.NATIVE_INITIALIZED) {
						setupOpenGLView(false);
						openGlSetup = true;
					}
					if (event == InitEvents.MAPS_INITIALIZED) {
						// TODO investigate if this false cause any issues!
						mapView.refreshMap(false);
						if (dashboardOnMap != null) {
							dashboardOnMap.updateLocation(true, true, false);
						}
					}
				}

				@Override
				public void onFinish(AppInitializer init) {
					if (!openGlSetup) {
						setupOpenGLView(false);
					}
					mapView.refreshMap(false);
					if (dashboardOnMap != null) {
						dashboardOnMap.updateLocation(true, true, false);
					}
					findViewById(R.id.init_progress).setVisibility(View.GONE);
					findViewById(R.id.drawer_layout).invalidate();
				}
			};
			getMyApplication().checkApplicationIsBeingInitialized(this, initListener);
		} else {
			setupOpenGLView(true);
		}
	}

	private void setupOpenGLView(boolean init) {
		if (settings.USE_OPENGL_RENDER.get() && NativeCoreContext.isInit()) {
			ViewStub stub = (ViewStub) findViewById(R.id.atlasMapRendererViewStub);
			atlasMapRendererView = (AtlasMapRendererView) stub.inflate();
			OsmAndMapLayersView ml = (OsmAndMapLayersView) findViewById(R.id.MapLayersView);
			ml.setVisibility(View.VISIBLE);
			atlasMapRendererView.setAzimuth(0);
			atlasMapRendererView.setElevationAngle(90);
			NativeCoreContext.getMapRendererContext().setMapRendererView(atlasMapRendererView);
			ml.setMapView(mapView);
			mapViewTrackingUtilities.setMapView(mapView);
			mapView.setMapRender(atlasMapRendererView);
			OsmAndMapSurfaceView surf = (OsmAndMapSurfaceView) findViewById(R.id.MapView);
			surf.setVisibility(View.GONE);
		} else {
			OsmAndMapSurfaceView surf = (OsmAndMapSurfaceView) findViewById(R.id.MapView);
			surf.setVisibility(View.VISIBLE);
			surf.setMapView(mapView);
		}
	}

	private void createProgressBarForRouting() {
		final ProgressBar pb = (ProgressBar) findViewById(R.id.map_horizontal_progress);
		app.getRoutingHelper().setProgressBar(new RouteCalculationProgressCallback() {

			@Override
			public void updateProgress(int progress) {
				pb.setVisibility(View.VISIBLE);
				pb.setProgress(progress);
				pb.requestLayout();
			}

			@Override
			public void finish() {
				pb.setVisibility(View.GONE);
			}
		});
	}

	private void changeKeyguardFlags() {
		if (settings.WAKE_ON_VOICE_INT.get() > 0) {
			getWindow()
					.setFlags(
							WindowManager.LayoutParams.FLAG_DISMISS_KEYGUARD
									| WindowManager.LayoutParams.FLAG_SHOW_WHEN_LOCKED,
							WindowManager.LayoutParams.FLAG_DISMISS_KEYGUARD
									| WindowManager.LayoutParams.FLAG_SHOW_WHEN_LOCKED);
		} else {
			getWindow()
					.clearFlags(
							WindowManager.LayoutParams.FLAG_DISMISS_KEYGUARD
									| WindowManager.LayoutParams.FLAG_SHOW_WHEN_LOCKED);
		}
	}

	@SuppressWarnings("rawtypes")
	public Object getLastNonConfigurationInstanceByKey(String key) {
		Object k = super.getLastNonConfigurationInstance();
		if (k instanceof Map) {

			return ((Map) k).get(key);
		}
		return null;
	}

	@Override
	public Object onRetainCustomNonConfigurationInstance() {
		LinkedHashMap<String, Object> l = new LinkedHashMap<>();
		for (OsmandMapLayer ml : mapView.getLayers()) {
			ml.onRetainNonConfigurationInstance(l);
		}
		return l;
	}

	@Override
	protected void onNewIntent(final Intent intent) {
		setIntent(intent);
	}

	@Override
	public void onBackPressed() {
		if (dashboardOnMap.onBackPressed()) {
			return;
		}
		if (drawerLayout.isDrawerOpen(Gravity.LEFT)) {
			closeDrawer();
			return;
		}
		super.onBackPressed();
	}

	@Override
	protected void onResume() {
		super.onResume();
		long tm = System.currentTimeMillis();

		if (app.isApplicationInitializing() || DashboardOnMap.staticVisible) {
			if (!dashboardOnMap.isVisible()) {
				if (settings.SHOW_DASHBOARD_ON_START.get()) {
					dashboardOnMap.setDashboardVisibility(true, DashboardOnMap.staticVisibleType);
				} else {
					if (ErrorBottomSheetDialog.shouldShow(settings, this)) {
						new ErrorBottomSheetDialog().show(getSupportFragmentManager(), "dialog");
					} else if (RateUsBottomSheetDialog.shouldShow(app)) {
						new RateUsBottomSheetDialog().show(getSupportFragmentManager(), "dialog");
					}
				}
			}
		}
		dashboardOnMap.updateLocation(true, true, false);

		cancelNotification();
		// fixing bug with action bar appearing on android 2.3.3
		if (getSupportActionBar() != null) {
			getSupportActionBar().hide();
		}
		if (settings.MAP_SCREEN_ORIENTATION.get() != getRequestedOrientation()) {
			setRequestedOrientation(settings.MAP_SCREEN_ORIENTATION.get());
			// can't return from this method we are not sure if activity will be recreated or not
		}

		app.getLocationProvider().checkIfLastKnownLocationIsValid();
		// for voice navigation
		if (settings.AUDIO_STREAM_GUIDANCE.get() != null) {
			setVolumeControlStream(settings.AUDIO_STREAM_GUIDANCE.get());
		} else {
			setVolumeControlStream(AudioManager.STREAM_MUSIC);
		}

		changeKeyguardFlags();

		applicationModeListener = new StateChangedListener<ApplicationMode>() {
			@Override
			public void stateChanged(ApplicationMode change) {
				updateApplicationModeSettings();
			}
		};
		settings.APPLICATION_MODE.addListener(applicationModeListener);
		updateApplicationModeSettings();


		// if destination point was changed try to recalculate route
		TargetPointsHelper targets = app.getTargetPointsHelper();
		RoutingHelper routingHelper = app.getRoutingHelper();
		if (routingHelper.isFollowingMode()
				&& (!Algorithms.objectEquals(targets.getPointToNavigate().point, routingHelper.getFinalLocation()) || !Algorithms
				.objectEquals(targets.getIntermediatePointsLatLonNavigation(), routingHelper.getIntermediatePoints()))) {
			targets.updateRouteAndReferesh(true);
		}
		app.getLocationProvider().resumeAllUpdates();

		if (settings != null && settings.isLastKnownMapLocation() && !intentLocation) {
			LatLon l = settings.getLastKnownMapLocation();
			mapView.setLatLon(l.getLatitude(), l.getLongitude());
			mapView.setIntZoom(settings.getLastKnownMapZoom());
		} else {
			intentLocation = false;
		}

		settings.MAP_ACTIVITY_ENABLED.set(true);
		checkExternalStorage();
		showAndHideMapPosition();

		readLocationToShow();

		final Intent intent = getIntent();
		if (intent != null) {
			if (Intent.ACTION_VIEW.equals(intent.getAction())) {
				if (intent.getData() != null) {
					final Uri data = intent.getData();
					final String scheme = data.getScheme();
					if ("file".equals(scheme)) {
						gpxImportHelper.handleFileImport(data, new File(data.getPath()).getName());
						setIntent(null);
					} else if ("content".equals(scheme)) {
						gpxImportHelper.handleContenImport(data);
						setIntent(null);
					} else if ("google.navigation".equals(scheme) || "osmand.navigation".equals(scheme)) {
						parseNavigationIntent(data);
					}
				}
			}
			if (intent.getStringExtra(ShowRouteInfoActivity.START_NAVIGATION) != null) {
				mapLayers.getMapControlsLayer().startNavigation();
			}
		}

		View progress = mapLayers.getMapInfoLayer().getProgressBar();
		if (progress != null) {
			app.getResourceManager().setBusyIndicator(new BusyIndicator(this, progress));
		}

		getMapLayers().getDownloadedRegionsLayer().updateObjects();

		OsmandPlugin.onMapActivityResume(this);
		mapView.refreshMap(true);
		if (atlasMapRendererView != null) {
			atlasMapRendererView.handleOnResume();
		}

		app.getDownloadThread().setUiActivity(this);

		getMyApplication().getAppCustomization().resumeActivity(MapActivity.class, this);
		if (System.currentTimeMillis() - tm > 50) {
			System.err.println("OnCreate for MapActivity took " + (System.currentTimeMillis() - tm) + " ms");
		}
	}

	private void parseNavigationIntent(final Uri data) {
		final String schemeSpecificPart = data.getSchemeSpecificPart();

		final Matcher matcher = Pattern.compile("(?:q|ll)=([\\-0-9.]+),([\\-0-9.]+)(?:.*)").matcher(
				schemeSpecificPart);
		if (matcher.matches()) {
			try {
				final double lat = Double.valueOf(matcher.group(1));
				final double lon = Double.valueOf(matcher.group(2));

				getMyApplication().getTargetPointsHelper().navigateToPoint(new LatLon(lat, lon), false,
						-1);
				getMapActions().enterRoutePlanningModeGivenGpx(null, null, null, false);
			} catch (NumberFormatException e) {
				AccessibleToast.makeText(this,
						getString(R.string.navigation_intent_invalid, schemeSpecificPart),
						Toast.LENGTH_LONG).show(); //$NON-NLS-1$
			}
		} else {
			AccessibleToast.makeText(this,
					getString(R.string.navigation_intent_invalid, schemeSpecificPart),
					Toast.LENGTH_LONG).show(); //$NON-NLS-1$
		}
		setIntent(null);
	}

	public void readLocationToShow() {
		LatLon cur = new LatLon(mapView.getLatitude(), mapView.getLongitude());
		LatLon latLonToShow = settings.getAndClearMapLocationToShow();
		PointDescription mapLabelToShow = settings.getAndClearMapLabelToShow(latLonToShow);
		Object toShow = settings.getAndClearObjectToShow();
		int status = settings.isRouteToPointNavigateAndClear();
		if (status != 0) {
			// always enable and follow and let calculate it (i.e.GPS is not accessible in a garage)
			Location loc = new Location("map");
			loc.setLatitude(mapView.getLatitude());
			loc.setLongitude(mapView.getLongitude());
			getMapActions().enterRoutePlanningModeGivenGpx(null, null, null, true);
			if (dashboardOnMap.isVisible()) {
				dashboardOnMap.hideDashboard();
			}
		}
		if (latLonToShow != null) {
			if (dashboardOnMap.isVisible()) {
				dashboardOnMap.hideDashboard();
			}
			if (mapLabelToShow != null && !mapLabelToShow.contextMenuDisabled()) {
				mapContextMenu.setMapCenter(latLonToShow);
				mapContextMenu.setMapPosition(mapView.getMapPosition());
				mapContextMenu.show(latLonToShow, mapLabelToShow, toShow);
			}
			if (!latLonToShow.equals(cur)) {
				mapView.getAnimatedDraggingThread().startMoving(latLonToShow.getLatitude(),
						latLonToShow.getLongitude(), settings.getMapZoomToShow(), true);
			}
			// remember if map should come back to isMapLinkedToLocation=true
			mapViewTrackingUtilities.setMapLinkedToLocation(false);
		}
	}

	public OsmandApplication getMyApplication() {
		return ((OsmandApplication) getApplication());
	}

	public void addDialogProvider(DialogProvider dp) {
		dialogProviders.add(dp);
	}

	@Override
	protected Dialog onCreateDialog(int id) {
		Dialog dialog = null;
		for (DialogProvider dp : dialogProviders) {
			dialog = dp.onCreateDialog(id);
			if (dialog != null) {
				return dialog;
			}
		}
		return null;
	}

	@Override
	protected void onPrepareDialog(int id, Dialog dialog) {
		super.onPrepareDialog(id, dialog);
		for (DialogProvider dp : dialogProviders) {
			dp.onPrepareDialog(id, dialog);
		}
	}

	public void changeZoom(int stp, long time) {
		mapViewTrackingUtilities.setZoomTime(time);
		changeZoom(stp);
	}

	public void changeZoom(int stp) {
		// delta = Math.round(delta * OsmandMapTileView.ZOOM_DELTA) * OsmandMapTileView.ZOOM_DELTA_1;
		boolean changeLocation = false;
		// if (settings.AUTO_ZOOM_MAP.get() == AutoZoomMap.NONE) {
		// changeLocation = false;
		// }

		// double curZoom = mapView.getZoom() + mapView.getZoomFractionalPart() + stp * 0.3;
		// int newZoom = (int) Math.round(curZoom);
		// double zoomFrac = curZoom - newZoom;

		final int newZoom = mapView.getZoom() + stp;
		final double zoomFrac = mapView.getZoomFractionalPart();
		if (newZoom > 22) {
			AccessibleToast.makeText(this, R.string.edit_tilesource_maxzoom, Toast.LENGTH_SHORT).show(); //$NON-NLS-1$
			return;
		}
		if (newZoom < 1) {
			AccessibleToast.makeText(this, R.string.edit_tilesource_minzoom, Toast.LENGTH_SHORT).show(); //$NON-NLS-1$
			return;
		}
		mapView.getAnimatedDraggingThread().startZooming(newZoom, zoomFrac, changeLocation);
		if (app.accessibilityEnabled())
			AccessibleToast.makeText(this, getString(R.string.zoomIs) + " " + newZoom, Toast.LENGTH_SHORT).show(); //$NON-NLS-1$
		showAndHideMapPosition();
	}

	public void setMapLocation(double lat, double lon) {
		mapView.setLatLon(lat, lon);
		mapViewTrackingUtilities.locationChanged(lat, lon, this);
	}

	@Override
	public boolean onTrackballEvent(MotionEvent event) {
		if (event.getAction() == MotionEvent.ACTION_MOVE && settings.USE_TRACKBALL_FOR_MOVEMENTS.get()) {
			float x = event.getX();
			float y = event.getY();
			final RotatedTileBox tb = mapView.getCurrentRotatedTileBox();
			final QuadPoint cp = tb.getCenterPixelPoint();
			final LatLon l = tb.getLatLonFromPixel(cp.x + x * 15, cp.y + y * 15);
			setMapLocation(l.getLatitude(), l.getLongitude());
			return true;
		}
		return super.onTrackballEvent(event);
	}


	@Override
	protected void onStart() {
		super.onStart();
		wakeLockHelper.onStart(this);
		getMyApplication().getNotificationHelper().showNotification();
	}

	protected void setProgressDlg(Dialog progressDlg) {
		this.progressDlg = progressDlg;
	}

	protected Dialog getProgressDlg() {
		return progressDlg;
	}

	@Override
	protected void onStop() {
		if (app.getRoutingHelper().isFollowingMode()) {
			mNotificationManager = (NotificationManager) getSystemService(NOTIFICATION_SERVICE);
			if (mNotificationManager != null) {
				mNotificationManager.notify(APP_NOTIFICATION_ID, getNotification());
			}
		}
		wakeLockHelper.onStop(this);
		if (getMyApplication().getNavigationService() == null) {
			getMyApplication().getNotificationHelper().removeServiceNotificationCompletely();
		}
		super.onStop();
	}

	@Override
	protected void onDestroy() {
		super.onDestroy();
		unregisterReceiver(screenOffReceiver);
		FailSafeFuntions.quitRouteRestoreDialog();
		OsmandPlugin.onMapActivityDestroy(this);
		getMyApplication().unsubscribeInitListener(initListener);
		mapViewTrackingUtilities.setMapView(null);
		cancelNotification();
		app.getResourceManager().getMapTileDownloader().removeDownloaderCallback(mapView);
		if (atlasMapRendererView != null) {
			atlasMapRendererView.handleOnDestroy();
		}
	}

	private void cancelNotification() {
		if (mNotificationManager == null) {
			mNotificationManager = (NotificationManager) getSystemService(NOTIFICATION_SERVICE);
		}
		if (mNotificationManager != null) {
			mNotificationManager.cancel(APP_NOTIFICATION_ID);
		}
	}

	public LatLon getMapLocation() {
		if (mapView == null) {
			return settings.getLastKnownMapLocation();
		}
		return new LatLon(mapView.getLatitude(), mapView.getLongitude());
	}

	public float getMapRotate() {
		if (mapView == null) {
			return 0;
		}
		return mapView.getRotate();
	}

	// Duplicate methods to OsmAndApplication
	public TargetPoint getPointToNavigate() {
		return app.getTargetPointsHelper().getPointToNavigate();
	}

	public RoutingHelper getRoutingHelper() {
		return app.getRoutingHelper();
	}

	@Override
	protected void onPause() {
		app.getDownloadThread().resetUiActivity(this);
		if (atlasMapRendererView != null) {
			atlasMapRendererView.handleOnPause();
		}
		super.onPause();
		app.getLocationProvider().pauseAllUpdates();
		app.getDaynightHelper().stopSensorIfNeeded();
		settings.APPLICATION_MODE.removeListener(applicationModeListener);

		settings.setLastKnownMapLocation((float) mapView.getLatitude(), (float) mapView.getLongitude());
		AnimateDraggingMapThread animatedThread = mapView.getAnimatedDraggingThread();
		if (animatedThread.isAnimating() && animatedThread.getTargetIntZoom() != 0) {
			settings.setMapLocationToShow(animatedThread.getTargetLatitude(), animatedThread.getTargetLongitude(),
					animatedThread.getTargetIntZoom());
		}

		settings.setLastKnownMapZoom(mapView.getZoom());
		settings.MAP_ACTIVITY_ENABLED.set(false);
		getMyApplication().getAppCustomization().pauseActivity(MapActivity.class);
		app.getResourceManager().interruptRendering();
		app.getResourceManager().setBusyIndicator(null);
		OsmandPlugin.onMapActivityPause(this);
	}

	public void updateApplicationModeSettings() {
		changeKeyguardFlags();
		updateMapSettings();
		mapViewTrackingUtilities.updateSettings();
		app.getRoutingHelper().setAppMode(settings.getApplicationMode());
		if (mapLayers.getMapInfoLayer() != null) {
			mapLayers.getMapInfoLayer().recreateControls();
		}
		mapLayers.updateLayers(mapView);
		mapView.setComplexZoom(mapView.getZoom(), mapView.getSettingsMapDensity());
		app.getDaynightHelper().startSensorIfNeeded(new StateChangedListener<Boolean>() {

			@Override
			public void stateChanged(Boolean change) {
				getMapView().refreshMap(true);
			}
		});
		getMapView().refreshMap(true);
	}

	public void updateMapSettings() {
		if (app.isApplicationInitializing()) {
			return;
		}
		// update vector renderer
		new AsyncTask<Void, Void, Void>() {

			@Override
			protected Void doInBackground(Void... params) {
				RendererRegistry registry = app.getRendererRegistry();
				RenderingRulesStorage newRenderer = registry.getRenderer(settings.RENDERER.get());
				if (newRenderer == null) {
					newRenderer = registry.defaultRender();
				}
				if (mapView.getMapRenderer() != null) {
					NativeCoreContext.getMapRendererContext().updateMapSettings();
				}
				if (registry.getCurrentSelectedRenderer() != newRenderer) {
					registry.setCurrentSelectedRender(newRenderer);
					app.getResourceManager().getRenderer().clearCache();
					mapView.refreshMap(true);
				}
				return null;
			}

			protected void onPostExecute(Void result) {
			}
		}.execute((Void) null);

	}

	@Override
	public boolean onKeyDown(int keyCode, KeyEvent event) {
		if (keyCode == KeyEvent.KEYCODE_DPAD_CENTER && app.accessibilityEnabled()) {
			if (!uiHandler.hasMessages(LONG_KEYPRESS_MSG_ID)) {
				Message msg = Message.obtain(uiHandler, new Runnable() {
					@Override
					public void run() {
						app.getLocationProvider().emitNavigationHint();
					}
				});
				msg.what = LONG_KEYPRESS_MSG_ID;
				uiHandler.sendMessageDelayed(msg, LONG_KEYPRESS_DELAY);
			}
			return true;
		} else if (keyCode == KeyEvent.KEYCODE_SEARCH && event.getRepeatCount() == 0) {
			Intent newIntent = new Intent(MapActivity.this, getMyApplication().getAppCustomization()
					.getSearchActivity());
			// causes wrong position caching: newIntent.setFlags(Intent.FLAG_ACTIVITY_REORDER_TO_FRONT);
			LatLon loc = getMapLocation();
			newIntent.putExtra(SearchActivity.SEARCH_LAT, loc.getLatitude());
			newIntent.putExtra(SearchActivity.SEARCH_LON, loc.getLongitude());
			if (mapViewTrackingUtilities.isMapLinkedToLocation()) {
				newIntent.putExtra(SearchActivity.SEARCH_NEARBY, true);
			}
			startActivity(newIntent);
			newIntent.setFlags(Intent.FLAG_ACTIVITY_CLEAR_TOP);
			return true;
		} else if (!app.getRoutingHelper().isFollowingMode()
				&& OsmandPlugin.getEnabledPlugin(AccessibilityPlugin.class) != null) {
			// Find more appropriate plugin for it?
			if (keyCode == KeyEvent.KEYCODE_VOLUME_UP && event.getRepeatCount() == 0) {
				if (mapView.isZooming()) {
					changeZoom(+2);
				} else {
					changeZoom(+1);
				}
				return true;
			} else if (keyCode == KeyEvent.KEYCODE_VOLUME_DOWN && event.getRepeatCount() == 0) {
				changeZoom(-1);
				return true;
			}
		}
		return super.onKeyDown(keyCode, event);
	}

	@Override
	public boolean onKeyUp(int keyCode, KeyEvent event) {
		if (keyCode == KeyEvent.KEYCODE_DPAD_CENTER) {
			if (!app.accessibilityEnabled()) {
				mapActions.contextMenuPoint(mapView.getLatitude(), mapView.getLongitude());
			} else if (uiHandler.hasMessages(LONG_KEYPRESS_MSG_ID)) {
				uiHandler.removeMessages(LONG_KEYPRESS_MSG_ID);
				mapActions.contextMenuPoint(mapView.getLatitude(), mapView.getLongitude());
			}
			return true;
		} else if (keyCode == KeyEvent.KEYCODE_MENU /*&& event.getRepeatCount() == 0*/) {
			// repeat count 0 doesn't work for samsung, 1 doesn't work for lg
			toggleDrawer();
			return true;
		} else if (settings.ZOOM_BY_TRACKBALL.get()) {
			// Parrot device has only dpad left and right
			if (keyCode == KeyEvent.KEYCODE_DPAD_LEFT) {
				changeZoom(-1);
				return true;
			} else if (keyCode == KeyEvent.KEYCODE_DPAD_RIGHT) {
				changeZoom(1);
				return true;
			}
		} else if (keyCode == KeyEvent.KEYCODE_DPAD_LEFT || keyCode == KeyEvent.KEYCODE_DPAD_RIGHT
				|| keyCode == KeyEvent.KEYCODE_DPAD_DOWN || keyCode == KeyEvent.KEYCODE_DPAD_UP) {
			int dx = keyCode == KeyEvent.KEYCODE_DPAD_RIGHT ? 15 : (keyCode == KeyEvent.KEYCODE_DPAD_LEFT ? -15 : 0);
			int dy = keyCode == KeyEvent.KEYCODE_DPAD_DOWN ? 15 : (keyCode == KeyEvent.KEYCODE_DPAD_UP ? -15 : 0);
			final RotatedTileBox tb = mapView.getCurrentRotatedTileBox();
			final QuadPoint cp = tb.getCenterPixelPoint();
			final LatLon l = tb.getLatLonFromPixel(cp.x + dx, cp.y + dy);
			setMapLocation(l.getLatitude(), l.getLongitude());
			return true;
		} else if (OsmandPlugin.onMapActivityKeyUp(this, keyCode)) {
			return true;
		}
		return super.onKeyUp(keyCode, event);
	}

	public void checkExternalStorage() {
		if (Build.VERSION.SDK_INT >= 19) {
			return;
		}
		String state = Environment.getExternalStorageState();
		if (Environment.MEDIA_MOUNTED.equals(state)) {
			// ok
		} else if (Environment.MEDIA_MOUNTED_READ_ONLY.equals(state)) {
			AccessibleToast.makeText(this, R.string.sd_mounted_ro, Toast.LENGTH_LONG).show();
		} else {
			AccessibleToast.makeText(this, R.string.sd_unmounted, Toast.LENGTH_LONG).show();
		}
	}

	public void showAndHideMapPosition() {
		mapView.setShowMapPosition(true);
		app.runMessageInUIThreadAndCancelPrevious(SHOW_POSITION_MSG_ID, new Runnable() {
			@Override
			public void run() {
				if (mapView.isShowMapPosition()) {
					mapView.setShowMapPosition(false);
					mapView.refreshMap();
				}
			}
		}, 2500);
	}

	public OsmandMapTileView getMapView() {
		return mapView;
	}

	public MapViewTrackingUtilities getMapViewTrackingUtilities() {
		return mapViewTrackingUtilities;
	}

	public static MapViewTrackingUtilities getSingleMapViewTrackingUtilities() {
		return mapViewTrackingUtilities;
	}

	protected void parseLaunchIntentLocation() {
		Intent intent = getIntent();
		if (intent != null && intent.getData() != null) {
			Uri data = intent.getData();
			if ("http".equalsIgnoreCase(data.getScheme()) && data.getHost() != null && data.getHost().contains("osmand.net") &&
					data.getPath() != null && data.getPath().startsWith("/go")) {
				String lat = data.getQueryParameter("lat");
				String lon = data.getQueryParameter("lon");
				if (lat != null && lon != null) {
					try {
						double lt = Double.parseDouble(lat);
						double ln = Double.parseDouble(lon);
						String zoom = data.getQueryParameter("z");
						int z = settings.getLastKnownMapZoom();
						if (zoom != null) {
							z = Integer.parseInt(zoom);
						}
						settings.setMapLocationToShow(lt, ln, z, new PointDescription(
								PointDescription.POINT_TYPE_MARKER, getString(R.string.shared_location)));
					} catch (NumberFormatException e) {
						LOG.error("error", e);
					}
				}
			}
		}
	}

	public MapActivityActions getMapActions() {
		return mapActions;
	}

	public MapActivityLayers getMapLayers() {
		return mapLayers;
	}

	public static void launchMapActivityMoveToTop(Context activity) {
		if (activity instanceof MapActivity) {
			if (((MapActivity) activity).getDashboard().isVisible()) {
				((MapActivity) activity).getDashboard().hideDashboard();
			}
			((MapActivity) activity).readLocationToShow();
		} else {
			Intent newIntent = new Intent(activity, ((OsmandApplication) activity.getApplicationContext())
					.getAppCustomization().getMapActivity());
			newIntent.setFlags(Intent.FLAG_ACTIVITY_REORDER_TO_FRONT);
			activity.startActivity(newIntent);
		}
	}

	@Override
	protected void onActivityResult(int requestCode, int resultCode, Intent data) {
		OsmandPlugin.onMapActivityResult(requestCode, resultCode, data);
		MapControlsLayer mcl = mapView.getLayerByClass(MapControlsLayer.class);
		if (mcl != null) {
			mcl.onActivityResult(requestCode, resultCode, data);
		}
	}

	public void refreshMap() {
		getMapView().refreshMap();
	}

	public View getLayout() {
		return getWindow().getDecorView().findViewById(android.R.id.content);
	}

	public DashboardOnMap getDashboard() {
		return dashboardOnMap;
	}

	public MapContextMenu getContextMenu() {
		return mapContextMenu;
	}

	public void openDrawer() {
		mapActions.updateDrawerMenu();
		drawerLayout.openDrawer(Gravity.LEFT);
	}

	public void disableDrawer() {
		drawerLayout.setDrawerLockMode(DrawerLayout.LOCK_MODE_LOCKED_CLOSED);
	}

	public void enableDrawer() {
		drawerLayout.setDrawerLockMode(DrawerLayout.LOCK_MODE_UNLOCKED);
	}

	public void closeDrawer() {
		drawerLayout.closeDrawer(Gravity.LEFT);
	}

	public void toggleDrawer() {
		if (drawerLayout.isDrawerOpen(Gravity.LEFT)) {
			closeDrawer();
		} else {
			openDrawer();
		}
	}

	// DownloadEvents
	@Override
	public void newDownloadIndexes() {
		WeakReference<MapContextMenuFragment> fragmentRef = getContextMenu().findMenuFragment();
		if (fragmentRef != null) {
			fragmentRef.get().newDownloadIndexes();
		}
		if (getMapLayers().getDownloadedRegionsLayer().updateObjects()) {
			refreshMap();
		}
	}

	@Override
	public void downloadInProgress() {
		WeakReference<MapContextMenuFragment> fragmentRef = getContextMenu().findMenuFragment();
		if (fragmentRef != null) {
			fragmentRef.get().downloadInProgress();
		}
		if (getMapLayers().getDownloadedRegionsLayer().updateObjects()) {
			refreshMap();
		}
	}

	@Override
	public void downloadHasFinished() {
		WeakReference<MapContextMenuFragment> fragmentRef = getContextMenu().findMenuFragment();
		if (fragmentRef != null) {
			fragmentRef.get().downloadHasFinished();
		}
		if (getMapLayers().getDownloadedRegionsLayer().updateObjects()) {
			refreshMap();
		}
	}

	@Override
	public void onRequestPermissionsResult(int requestCode, String[] permissions, int[] grantResults) {
<<<<<<< HEAD
		OsmandPlugin.onRequestPermissionsResult(requestCode, permissions, grantResults);
=======
		OsmandPlugin.onRequestPermissionsResult(requestCode, permissions, grantResults, this);
		MapControlsLayer mcl = mapView.getLayerByClass(MapControlsLayer.class);
		if (mcl != null) {
			mcl.onRequestPermissionsResult(requestCode, permissions, grantResults);
		}
>>>>>>> 715546fb
		super.onRequestPermissionsResult(requestCode, permissions, grantResults);
	}

	private class ScreenOffReceiver extends BroadcastReceiver {

		@Override
		public void onReceive(Context context, Intent intent) {
			OsmandPlugin.onMapActivityScreenOff(MapActivity.this);
		}

	}
}<|MERGE_RESOLUTION|>--- conflicted
+++ resolved
@@ -1057,15 +1057,11 @@
 
 	@Override
 	public void onRequestPermissionsResult(int requestCode, String[] permissions, int[] grantResults) {
-<<<<<<< HEAD
 		OsmandPlugin.onRequestPermissionsResult(requestCode, permissions, grantResults);
-=======
-		OsmandPlugin.onRequestPermissionsResult(requestCode, permissions, grantResults, this);
 		MapControlsLayer mcl = mapView.getLayerByClass(MapControlsLayer.class);
 		if (mcl != null) {
 			mcl.onRequestPermissionsResult(requestCode, permissions, grantResults);
 		}
->>>>>>> 715546fb
 		super.onRequestPermissionsResult(requestCode, permissions, grantResults);
 	}
 
