--- conflicted
+++ resolved
@@ -83,12 +83,6 @@
 public class MapActivity extends AccessibleActivity implements
 		VoiceRouter.VoiceMessageListener {
 
-<<<<<<< HEAD
-=======
-	public static final String START_LAT = "START_LAT";
-	public static final String START_LON = "START_LON";
-	
->>>>>>> 1ee3c2d1
 	private static final int SHOW_POSITION_MSG_ID = OsmAndConstants.UI_HANDLER_MAP_VIEW + 1;
 	private static final int LONG_KEYPRESS_MSG_ID = OsmAndConstants.UI_HANDLER_MAP_VIEW + 2;
 	private static final int LONG_KEYPRESS_DELAY = 500;
@@ -236,19 +230,6 @@
 		mDeviceAdmin = new ComponentName(getApplicationContext(), DeviceAdminRecv.class);
 		mDevicePolicyManager = (DevicePolicyManager) getSystemService(DEVICE_POLICY_SERVICE);
 		
-<<<<<<< HEAD
-=======
-		Intent intent = getIntent();
-		if (intent != null && intent.getExtras() != null) {
-			double lat = intent.getExtras().getDouble(START_LAT);
-			double lon = intent.getExtras().getDouble(START_LON);
-			if(lat != 0 && lon != 0){
-				mapView.setLatLon(lat, lon);
-				mapView.setIntZoom(14);
-				intentLocation = true;
-			}
-		}
->>>>>>> 1ee3c2d1
 	}
 	
 	public void addLockView(FrameLayout lockView) {
