package net.osmand.plus.activities;

import android.Manifest;
import android.app.Activity;
import android.app.AlarmManager;
import android.app.Dialog;
import android.app.PendingIntent;
import android.content.BroadcastReceiver;
import android.content.Context;
import android.content.DialogInterface;
import android.content.Intent;
import android.content.IntentFilter;
import android.content.pm.PackageManager;
import android.media.AudioManager;
import android.net.Uri;
import android.os.AsyncTask;
import android.os.Build;
import android.os.Bundle;
import android.os.Environment;
import android.os.Handler;
import android.os.Message;
import android.support.annotation.NonNull;
import android.support.v4.app.ActivityCompat;
import android.support.v4.app.ActivityCompat.OnRequestPermissionsResultCallback;
import android.support.v4.app.DialogFragment;
import android.support.v4.app.Fragment;
import android.support.v4.widget.DrawerLayout;
import android.support.v7.app.AlertDialog;
import android.util.DisplayMetrics;
import android.view.Gravity;
import android.view.KeyEvent;
import android.view.MotionEvent;
import android.view.View;
import android.view.ViewStub;
import android.view.Window;
import android.view.WindowManager;
import android.widget.ProgressBar;
import android.widget.TextView;
import android.widget.Toast;

import net.osmand.Location;
import net.osmand.PlatformUtil;
import net.osmand.StateChangedListener;
import net.osmand.ValueHolder;
import net.osmand.access.MapAccessibilityActions;
import net.osmand.core.android.AtlasMapRendererView;
import net.osmand.data.LatLon;
import net.osmand.data.PointDescription;
import net.osmand.data.QuadPoint;
import net.osmand.data.RotatedTileBox;
import net.osmand.map.MapTileDownloader.DownloadRequest;
import net.osmand.map.MapTileDownloader.IMapDownloaderCallback;
import net.osmand.plus.AppInitializer;
import net.osmand.plus.AppInitializer.AppInitializeListener;
import net.osmand.plus.AppInitializer.InitEvents;
import net.osmand.plus.ApplicationMode;
import net.osmand.plus.GpxSelectionHelper.GpxDisplayItem;
import net.osmand.plus.MapMarkersHelper.MapMarker;
import net.osmand.plus.MapMarkersHelper.MapMarkerChangedListener;
import net.osmand.plus.OnDismissDialogFragmentListener;
import net.osmand.plus.OsmAndConstants;
import net.osmand.plus.OsmandApplication;
import net.osmand.plus.OsmandPlugin;
import net.osmand.plus.OsmandSettings;
import net.osmand.plus.R;
import net.osmand.plus.TargetPointsHelper;
import net.osmand.plus.TargetPointsHelper.TargetPoint;
import net.osmand.plus.Version;
import net.osmand.plus.activities.search.SearchActivity;
import net.osmand.plus.base.FailSafeFuntions;
import net.osmand.plus.base.MapViewTrackingUtilities;
import net.osmand.plus.dashboard.DashboardOnMap;
import net.osmand.plus.dialogs.ErrorBottomSheetDialog;
import net.osmand.plus.dialogs.RateUsBottomSheetDialog;
import net.osmand.plus.dialogs.WhatsNewDialogFragment;
import net.osmand.plus.dialogs.XMasDialogFragment;
import net.osmand.plus.download.DownloadActivity;
import net.osmand.plus.download.DownloadIndexesThread.DownloadEvents;
import net.osmand.plus.download.ui.DataStoragePlaceDialogFragment;
import net.osmand.plus.firstusage.FirstUsageWelcomeFragment;
import net.osmand.plus.firstusage.FirstUsageWizardFragment;
import net.osmand.plus.helpers.AndroidUiHelper;
import net.osmand.plus.helpers.DiscountHelper;
import net.osmand.plus.helpers.ExternalApiHelper;
import net.osmand.plus.helpers.GpxImportHelper;
import net.osmand.plus.helpers.WakeLockHelper;
import net.osmand.plus.inapp.InAppHelper;
import net.osmand.plus.mapcontextmenu.MapContextMenu;
import net.osmand.plus.mapcontextmenu.MapContextMenuFragment;
import net.osmand.plus.mapcontextmenu.other.DestinationReachedMenu;
import net.osmand.plus.mapcontextmenu.other.MapRouteInfoMenu;
import net.osmand.plus.mapcontextmenu.other.MapRouteInfoMenuFragment;
import net.osmand.plus.mapcontextmenu.other.TrackDetailsMenu;
import net.osmand.plus.render.RendererRegistry;
import net.osmand.plus.resources.ResourceManager;
import net.osmand.plus.routing.RoutingHelper;
import net.osmand.plus.routing.RoutingHelper.IRouteInformationListener;
import net.osmand.plus.routing.RoutingHelper.RouteCalculationProgressCallback;
import net.osmand.plus.search.QuickSearchDialogFragment;
import net.osmand.plus.search.QuickSearchDialogFragment.QuickSearchTab;
import net.osmand.plus.search.QuickSearchDialogFragment.QuickSearchType;
import net.osmand.plus.views.AnimateDraggingMapThread;
import net.osmand.plus.views.MapControlsLayer;
import net.osmand.plus.views.MapInfoLayer;
import net.osmand.plus.views.MapQuickActionLayer;
import net.osmand.plus.views.OsmAndMapLayersView;
import net.osmand.plus.views.OsmAndMapSurfaceView;
import net.osmand.plus.views.OsmandMapLayer;
import net.osmand.plus.views.OsmandMapTileView;
import net.osmand.plus.views.corenative.NativeCoreContext;
import net.osmand.plus.views.mapwidgets.MapInfoWidgetsFactory.TopToolbarController;
import net.osmand.plus.views.mapwidgets.MapInfoWidgetsFactory.TopToolbarControllerType;
import net.osmand.render.RenderingRulesStorage;
import net.osmand.router.GeneralRouter;
import net.osmand.util.Algorithms;

import org.apache.commons.logging.Log;

import java.io.File;
import java.lang.ref.WeakReference;
import java.util.ArrayList;
import java.util.LinkedHashMap;
import java.util.List;
import java.util.Map;
import java.util.Timer;
import java.util.TimerTask;
import java.util.regex.Matcher;
import java.util.regex.Pattern;

public class MapActivity extends OsmandActionBarActivity implements DownloadEvents,
		OnRequestPermissionsResultCallback, IRouteInformationListener,
		MapMarkerChangedListener, OnDismissDialogFragmentListener {
	public static final String INTENT_KEY_PARENT_MAP_ACTIVITY = "intent_parent_map_activity_key";

	private static final int SHOW_POSITION_MSG_ID = OsmAndConstants.UI_HANDLER_MAP_VIEW + 1;
	private static final int LONG_KEYPRESS_MSG_ID = OsmAndConstants.UI_HANDLER_MAP_VIEW + 2;
	private static final int LONG_KEYPRESS_DELAY = 500;
	private static final int ZOOM_LABEL_DISPLAY = 16;
	private static final int MIN_ZOOM_LABEL_DISPLAY = 12;

	private static final Log LOG = PlatformUtil.getLog(MapActivity.class);

	private static MapViewTrackingUtilities mapViewTrackingUtilities;
	private static MapContextMenu mapContextMenu = new MapContextMenu();
	private static Intent prevActivityIntent = null;

	private List<ActivityResultListener> activityResultListeners = new ArrayList<>();

	private BroadcastReceiver screenOffReceiver;

	/**
	 * Called when the activity is first created.
	 */
	private OsmandMapTileView mapView;
	private AtlasMapRendererView atlasMapRendererView;

	private MapActivityActions mapActions;
	private MapActivityLayers mapLayers;

	// handler to show/hide trackball position and to link map with delay
	private Handler uiHandler = new Handler();
	// App variables
	private OsmandApplication app;
	private OsmandSettings settings;

	private boolean landscapeLayout;

	private Dialog progressDlg = null;

	private List<DialogProvider> dialogProviders = new ArrayList<>(2);
	private StateChangedListener<ApplicationMode> applicationModeListener;
	private GpxImportHelper gpxImportHelper;
	private WakeLockHelper wakeLockHelper;
	private boolean intentLocation = false;

	private DashboardOnMap dashboardOnMap = new DashboardOnMap(this);
	private AppInitializeListener initListener;
	private IMapDownloaderCallback downloaderCallback;
	private DrawerLayout drawerLayout;
	private boolean drawerDisabled;

	private static boolean permissionDone;
	private boolean permissionAsked;
	private boolean permissionGranted;

	private boolean mIsDestroyed = false;
	private InAppHelper inAppHelper;

	private DrawerLayout.DrawerListener drawerListener;

	@Override
	public void onCreate(Bundle savedInstanceState) {
		long tm = System.currentTimeMillis();
		app = getMyApplication();
		settings = app.getSettings();
		app.applyTheme(this);
		supportRequestWindowFeature(Window.FEATURE_NO_TITLE);

		boolean portraitMode = AndroidUiHelper.isOrientationPortrait(this);
		boolean largeDevice = AndroidUiHelper.isXLargeDevice(this);
		landscapeLayout = !portraitMode && !largeDevice;

		mapContextMenu.setMapActivity(this);

		super.onCreate(savedInstanceState);
		// Full screen is not used here
		// getWindow().setFlags(WindowManager.LayoutParams.FLAG_FULLSCREEN, WindowManager.LayoutParams.FLAG_FULLSCREEN);
		if (settings.NEW_MAP_VIEW.get()) {
			setContentView(R.layout.main_new);
		} else {
			setContentView(R.layout.main);
		}

		int statusBarHeight = 0;
		int resourceId = getResources().getIdentifier("status_bar_height", "dimen", "android");
		if (resourceId > 0) {
			statusBarHeight = getResources().getDimensionPixelSize(resourceId);
		}
		DisplayMetrics dm = new DisplayMetrics();
		getWindowManager().getDefaultDisplay().getMetrics(dm);
		int w = dm.widthPixels;
		int h = dm.heightPixels - statusBarHeight;

		mapView = new OsmandMapTileView(this, w, h);
		if (app.getAppInitializer().checkAppVersionChanged() && WhatsNewDialogFragment.SHOW) {
			WhatsNewDialogFragment.SHOW = false;
			new WhatsNewDialogFragment().show(getSupportFragmentManager(), null);
		}
		mapActions = new MapActivityActions(this);
		mapLayers = new MapActivityLayers(this);
		if (mapViewTrackingUtilities == null) {
			mapViewTrackingUtilities = new MapViewTrackingUtilities(app);
		}
		dashboardOnMap.createDashboardView();
		checkAppInitialization();
		parseLaunchIntentLocation();
		mapView.setTrackBallDelegate(new OsmandMapTileView.OnTrackBallListener() {
			@Override
			public boolean onTrackBallEvent(MotionEvent e) {
				showAndHideMapPosition();
				return MapActivity.this.onTrackballEvent(e);
			}
		});
		mapView.setAccessibilityActions(new MapAccessibilityActions(this));
		mapViewTrackingUtilities.setMapView(mapView);

		// to not let it gc
		downloaderCallback = new IMapDownloaderCallback() {
			@Override
			public void tileDownloaded(DownloadRequest request) {
				if (request != null && !request.error && request.fileToSave != null) {
					ResourceManager mgr = app.getResourceManager();
					mgr.tileDownloaded(request);
				}
				if (request == null || !request.error) {
					mapView.tileDownloaded(request);
				}
			}
		};
		app.getResourceManager().getMapTileDownloader().addDownloaderCallback(downloaderCallback);
		createProgressBarForRouting();
		mapLayers.createLayers(mapView);
		// This situtation could be when navigation suddenly crashed and after restarting
		// it tries to continue the last route
		if (settings.FOLLOW_THE_ROUTE.get() && !app.getRoutingHelper().isRouteCalculated()
				&& !app.getRoutingHelper().isRouteBeingCalculated()) {
			FailSafeFuntions.restoreRoutingMode(this);
		} else if (app.getSettings().USE_MAP_MARKERS.get()
				&& !app.getRoutingHelper().isRoutePlanningMode()
				&& !settings.FOLLOW_THE_ROUTE.get()
				&& app.getTargetPointsHelper().getAllPoints().size() > 0) {
			app.getRoutingHelper().clearCurrentRoute(null, new ArrayList<LatLon>());
			app.getTargetPointsHelper().removeAllWayPoints(false, false);
		}

		if (!settings.isLastKnownMapLocation()) {
			// show first time when application ran
			net.osmand.Location location = app.getLocationProvider().getFirstTimeRunDefaultLocation();
			mapViewTrackingUtilities.setMapLinkedToLocation(true);
			if (location != null) {
				mapView.setLatLon(location.getLatitude(), location.getLongitude());
				mapView.setIntZoom(14);
			}
		}
		addDialogProvider(mapActions);
		OsmandPlugin.onMapActivityCreate(this);
		gpxImportHelper = new GpxImportHelper(this, getMyApplication(), getMapView());
		wakeLockHelper = new WakeLockHelper(getMyApplication());
		if (System.currentTimeMillis() - tm > 50) {
			System.err.println("OnCreate for MapActivity took " + (System.currentTimeMillis() - tm) + " ms");
		}
		mapView.refreshMap(true);

<<<<<<< HEAD
		mapActions.updateDrawerMenu();
		drawerLayout = (DrawerLayout) findViewById(R.id.drawer_layout);
		drawerListener = new DrawerLayout.DrawerListener() {
			@Override
			public void onDrawerSlide(View drawerView, float slideOffset) {
				mapView.setMultiTouch(false);
			}

			@Override
			public void onDrawerOpened(View drawerView) {

			}

			@Override
			public void onDrawerClosed(View drawerView) {

			}

			@Override
			public void onDrawerStateChanged(int newState) {

			}
		};
		drawerLayout.addDrawerListener(drawerListener);
=======
		if (!settings.NEW_MAP_VIEW.get()) {
			mapActions.updateDrawerMenu();
			drawerLayout = (DrawerLayout) findViewById(R.id.drawer_layout);
		}
>>>>>>> fe5029c0

		IntentFilter filter = new IntentFilter(Intent.ACTION_SCREEN_OFF);
		screenOffReceiver = new ScreenOffReceiver();
		registerReceiver(screenOffReceiver, filter);

		app.getAidlApi().onCreateMapActivity(this);

		mIsDestroyed = false;
	}


	private void checkAppInitialization() {
		if (app.isApplicationInitializing()) {
			findViewById(R.id.init_progress).setVisibility(View.VISIBLE);
			initListener = new AppInitializeListener() {
				boolean openGlSetup = false;

				@Override
				public void onProgress(AppInitializer init, InitEvents event) {
					String tn = init.getCurrentInitTaskName();
					if (tn != null) {
						((TextView) findViewById(R.id.ProgressMessage)).setText(tn);
					}
					if (event == InitEvents.NATIVE_INITIALIZED) {
						setupOpenGLView(false);
						openGlSetup = true;
					}
					if (event == InitEvents.MAPS_INITIALIZED) {
						// TODO investigate if this false cause any issues!
						mapView.refreshMap(false);
						if (dashboardOnMap != null) {
							dashboardOnMap.updateLocation(true, true, false);
						}
						app.getTargetPointsHelper().lookupAddessAll();
						app.getMapMarkersHelper().lookupAddressAll();
					}
				}

				@Override
				public void onFinish(AppInitializer init) {
					if (!openGlSetup) {
						setupOpenGLView(false);
					}
					mapView.refreshMap(false);
					if (dashboardOnMap != null) {
						dashboardOnMap.updateLocation(true, true, false);
					}
					findViewById(R.id.init_progress).setVisibility(View.GONE);
					if (!settings.NEW_MAP_VIEW.get()) {
						findViewById(R.id.drawer_layout).invalidate();
					}
				}
			};
			getMyApplication().checkApplicationIsBeingInitialized(this, initListener);
		} else {
			setupOpenGLView(true);
		}
	}

	private void setupOpenGLView(boolean init) {
		if (settings.USE_OPENGL_RENDER.get() && NativeCoreContext.isInit()) {
			ViewStub stub = (ViewStub) findViewById(R.id.atlasMapRendererViewStub);
			atlasMapRendererView = (AtlasMapRendererView) stub.inflate();
			OsmAndMapLayersView ml = (OsmAndMapLayersView) findViewById(R.id.MapLayersView);
			ml.setVisibility(View.VISIBLE);
			atlasMapRendererView.setAzimuth(0);
			atlasMapRendererView.setElevationAngle(90);
			NativeCoreContext.getMapRendererContext().setMapRendererView(atlasMapRendererView);
			ml.setMapView(mapView);
			mapViewTrackingUtilities.setMapView(mapView);
			mapView.setMapRender(atlasMapRendererView);
			OsmAndMapSurfaceView surf = (OsmAndMapSurfaceView) findViewById(R.id.MapView);
			surf.setVisibility(View.GONE);
		} else {
			OsmAndMapSurfaceView surf = (OsmAndMapSurfaceView) findViewById(R.id.MapView);
			surf.setVisibility(View.VISIBLE);
			surf.setMapView(mapView);
		}
	}

	private void createProgressBarForRouting() {
		final ProgressBar pb = (ProgressBar) findViewById(R.id.map_horizontal_progress);
		final View pbExtView = findViewById(R.id.progress_layout_external);
		final ProgressBar pbExt = (ProgressBar) findViewById(R.id.map_horizontal_progress_external);

		app.getRoutingHelper().setProgressBar(new RouteCalculationProgressCallback() {

			@Override
			public void updateProgress(int progress) {
				if (findViewById(R.id.MapHudButtonsOverlay).getVisibility() == View.VISIBLE) {
					pbExtView.setVisibility(View.GONE);
					pb.setVisibility(View.VISIBLE);
					pb.setProgress(progress);
					pb.requestLayout();
				} else {
					pb.setVisibility(View.GONE);
					pbExtView.setVisibility(View.VISIBLE);
					pbExt.setProgress(progress);
					pbExt.requestLayout();
				}
			}

			@Override
			public void requestPrivateAccessRouting() {
				if (!settings.FORCE_PRIVATE_ACCESS_ROUTING_ASKED.getModeValue(getRoutingHelper().getAppMode())) {
					final OsmandSettings.CommonPreference<Boolean> allowPrivate
							= settings.getCustomRoutingBooleanProperty(GeneralRouter.ALLOW_PRIVATE, false);
					final List<ApplicationMode> modes = ApplicationMode.values(settings);
					for (ApplicationMode mode : modes) {
						if (!allowPrivate.getModeValue(mode)) {
							settings.FORCE_PRIVATE_ACCESS_ROUTING_ASKED.setModeValue(mode, true);
						}
					}
					if (!allowPrivate.getModeValue(getRoutingHelper().getAppMode())) {
						AlertDialog.Builder dlg = new AlertDialog.Builder(MapActivity.this);
						dlg.setMessage(R.string.private_access_routing_req);
						dlg.setPositiveButton(R.string.shared_string_yes, new DialogInterface.OnClickListener() {
							@Override
							public void onClick(DialogInterface dialog, int which) {
								for (ApplicationMode mode : modes) {
									if (!allowPrivate.getModeValue(mode)) {
										allowPrivate.setModeValue(mode, true);
									}
								}
								getRoutingHelper().recalculateRouteDueToSettingsChange();
							}
						});
						dlg.setNegativeButton(R.string.shared_string_no, null);
						dlg.show();
					}
				}
			}

			@Override
			public void finish() {
				pbExtView.setVisibility(View.GONE);
				pb.setVisibility(View.GONE);
			}
		});
	}

	private void changeKeyguardFlags() {
		if (settings.WAKE_ON_VOICE_INT.get() > 0) {
			getWindow().setFlags(WindowManager.LayoutParams.FLAG_DISMISS_KEYGUARD | WindowManager.LayoutParams.FLAG_SHOW_WHEN_LOCKED,
							WindowManager.LayoutParams.FLAG_DISMISS_KEYGUARD | WindowManager.LayoutParams.FLAG_SHOW_WHEN_LOCKED);
		} else {
			getWindow().clearFlags(WindowManager.LayoutParams.FLAG_DISMISS_KEYGUARD | WindowManager.LayoutParams.FLAG_SHOW_WHEN_LOCKED);
		}
	}

	public GpxImportHelper getGpxImportHelper() {
		return gpxImportHelper;
	}

	@SuppressWarnings("rawtypes")
	public Object getLastNonConfigurationInstanceByKey(String key) {
		Object k = super.getLastNonConfigurationInstance();
		if (k instanceof Map) {

			return ((Map) k).get(key);
		}
		return null;
	}

	@Override
	public Object onRetainCustomNonConfigurationInstance() {
		LinkedHashMap<String, Object> l = new LinkedHashMap<>();
		for (OsmandMapLayer ml : mapView.getLayers()) {
			ml.onRetainNonConfigurationInstance(l);
		}
		return l;
	}

	@Override
	protected void onNewIntent(final Intent intent) {
		setIntent(intent);
	}

	@Override
	public void startActivity(Intent intent) {
		clearPrevActivityIntent();
		super.startActivity(intent);
	}

	@Override
	public void onBackPressed() {
		if (dashboardOnMap.onBackPressed()) {
			return;
		}
		if (!settings.NEW_MAP_VIEW.get()) {
			if (drawerLayout.isDrawerOpen(Gravity.LEFT)) {
				closeDrawer();
				return;
			}
		}
		if (getQuickSearchDialogFragment() != null) {
			showQuickSearch(ShowQuickSearchMode.CURRENT, false);
			return;
		}
		if (TrackDetailsMenu.isVisible()) {
			getMapLayers().getMapControlsLayer().getTrackDetailsMenu().hide();
			if (prevActivityIntent == null) {
				return;
			}
		}
		if (prevActivityIntent != null && getSupportFragmentManager().getBackStackEntryCount() == 0) {
			prevActivityIntent.addFlags(Intent.FLAG_ACTIVITY_REORDER_TO_FRONT);
			LatLon loc = getMapLocation();
			prevActivityIntent.putExtra(SearchActivity.SEARCH_LAT, loc.getLatitude());
			prevActivityIntent.putExtra(SearchActivity.SEARCH_LON, loc.getLongitude());
			if (mapViewTrackingUtilities.isMapLinkedToLocation()) {
				prevActivityIntent.putExtra(SearchActivity.SEARCH_NEARBY, true);
			}
			this.startActivity(prevActivityIntent);
			prevActivityIntent = null;
			return;
		}
		if (getMapView().getLayerByClass(MapQuickActionLayer.class).onBackPressed())
			return;

		super.onBackPressed();

	}

	@Override
	protected void onRestart() {
		super.onRestart();
		parseLaunchIntentLocation();
	}

	@Override
	protected void onResume() {
		super.onResume();
		long tm = System.currentTimeMillis();

		if (app.isApplicationInitializing() || DashboardOnMap.staticVisible) {
			if (!dashboardOnMap.isVisible()) {
				if (settings.SHOW_DASHBOARD_ON_START.get()) {
					dashboardOnMap.setDashboardVisibility(true, DashboardOnMap.staticVisibleType);
				} else {
					if (ErrorBottomSheetDialog.shouldShow(settings, this)) {
						new ErrorBottomSheetDialog().show(getSupportFragmentManager(), "dialog");
					} else if (RateUsBottomSheetDialog.shouldShow(app)) {
						new RateUsBottomSheetDialog().show(getSupportFragmentManager(), "dialog");
					}
				}
			} else {
				dashboardOnMap.updateDashboard();
			}
		}
		dashboardOnMap.updateLocation(true, true, false);

		getMyApplication().getNotificationHelper().refreshNotifications();
		// fixing bug with action bar appearing on android 2.3.3
		if (getSupportActionBar() != null) {
			getSupportActionBar().hide();
		}
		if (settings.MAP_SCREEN_ORIENTATION.get() != getRequestedOrientation()) {
			setRequestedOrientation(settings.MAP_SCREEN_ORIENTATION.get());
			// can't return from this method we are not sure if activity will be recreated or not
		}

		app.getLocationProvider().checkIfLastKnownLocationIsValid();
		// for voice navigation
		ApplicationMode routingAppMode = getRoutingHelper().getAppMode();
		if (routingAppMode != null && settings.AUDIO_STREAM_GUIDANCE.getModeValue(routingAppMode) != null) {
			setVolumeControlStream(settings.AUDIO_STREAM_GUIDANCE.getModeValue(routingAppMode));
		} else {
			setVolumeControlStream(AudioManager.STREAM_MUSIC);
		}

		changeKeyguardFlags();

		applicationModeListener = new StateChangedListener<ApplicationMode>() {
			@Override
			public void stateChanged(ApplicationMode change) {
				updateApplicationModeSettings();
			}
		};
		settings.APPLICATION_MODE.addListener(applicationModeListener);
		updateApplicationModeSettings();


		// if destination point was changed try to recalculate route
		TargetPointsHelper targets = app.getTargetPointsHelper();
		RoutingHelper routingHelper = app.getRoutingHelper();
		if (routingHelper.isFollowingMode()
				&& (!Algorithms.objectEquals(targets.getPointToNavigate().point, routingHelper.getFinalLocation()) || !Algorithms
				.objectEquals(targets.getIntermediatePointsLatLonNavigation(), routingHelper.getIntermediatePoints()))) {
			targets.updateRouteAndRefresh(true);
		}
		app.getLocationProvider().resumeAllUpdates();

		if (settings != null && settings.isLastKnownMapLocation() && !intentLocation) {
			LatLon l = settings.getLastKnownMapLocation();
			mapView.setLatLon(l.getLatitude(), l.getLongitude());
			mapView.setIntZoom(settings.getLastKnownMapZoom());
		} else {
			intentLocation = false;
		}

		settings.MAP_ACTIVITY_ENABLED.set(true);
		checkExternalStorage();
		showAndHideMapPosition();

		readLocationToShow();

		OsmandPlugin.onMapActivityResume(this);

		final Intent intent = getIntent();
		if (intent != null) {
			if (Intent.ACTION_VIEW.equals(intent.getAction())) {
				if (intent.getData() != null) {
					final Uri data = intent.getData();
					final String scheme = data.getScheme();
					if ("file".equals(scheme)) {
						gpxImportHelper.handleFileImport(data, new File(data.getPath()).getName(), true);
						setIntent(null);
					} else if ("content".equals(scheme)) {
						gpxImportHelper.handleContentImport(data, true);
						setIntent(null);
					} else if ("google.navigation".equals(scheme) || "osmand.navigation".equals(scheme)) {
						parseNavigationIntent(data);
					} else if ("osmand.api".equals(scheme)) {
						ExternalApiHelper apiHelper = new ExternalApiHelper(this);
						Intent result = apiHelper.processApiRequest(intent);
						setResult(apiHelper.getResultCode(), result);
						result.setAction(null);
						setIntent(result);
						if (apiHelper.needFinish()) {
							finish();
						}
					}
				}
			}
		}
		mapView.refreshMap(true);
		if (atlasMapRendererView != null) {
			atlasMapRendererView.handleOnResume();
		}

		app.getDownloadThread().setUiActivity(this);

		if (mapViewTrackingUtilities.getShowRouteFinishDialog()) {
			DestinationReachedMenu.show(this);
			mapViewTrackingUtilities.setShowRouteFinishDialog(false);
		}

		routingHelper.addListener(this);
		app.getMapMarkersHelper().addListener(this);

		DiscountHelper.checkAndDisplay(this);

		QuickSearchDialogFragment searchDialogFragment = getQuickSearchDialogFragment();
		if (searchDialogFragment != null) {
			if (searchDialogFragment.isSearchHidden()) {
				searchDialogFragment.hide();
				searchDialogFragment.restoreToolbar();
			}
		}

		getMyApplication().getAppCustomization().resumeActivity(MapActivity.class, this);
		if (System.currentTimeMillis() - tm > 50) {
			System.err.println("OnCreate for MapActivity took " + (System.currentTimeMillis() - tm) + " ms");
		}

		boolean showWelcomeScreen = ((app.getAppInitializer().isFirstTime() && Version.isDeveloperVersion(app))
				|| !app.getResourceManager().isAnyMapIstalled()) && FirstUsageWelcomeFragment.SHOW;

		if (!showWelcomeScreen && !permissionDone && !app.getAppInitializer().isFirstTime()) {
			if (!permissionAsked) {
				if (app.isExternalStorageDirectoryReadOnly()
						&& getSupportFragmentManager().findFragmentByTag(DataStoragePlaceDialogFragment.TAG) == null) {
					if (DownloadActivity.hasPermissionToWriteExternalStorage(this)) {
						DataStoragePlaceDialogFragment.showInstance(getSupportFragmentManager(), true);
					} else {
						ActivityCompat.requestPermissions(this,
								new String[]{Manifest.permission.WRITE_EXTERNAL_STORAGE},
								DownloadActivity.PERMISSIONS_REQUEST_WRITE_EXTERNAL_STORAGE);
					}
				}
			} else {
				if (permissionGranted) {
					restartApp();
				} else if (getSupportFragmentManager().findFragmentByTag(DataStoragePlaceDialogFragment.TAG) == null) {
					DataStoragePlaceDialogFragment.showInstance(getSupportFragmentManager(), true);
				}
				permissionAsked = false;
				permissionGranted = false;
				permissionDone = true;
			}
		}
		if (!settings.NEW_MAP_VIEW.get()) {
			enableDrawer();
		}

		if (showWelcomeScreen) {
			getSupportFragmentManager().beginTransaction()
					.add(R.id.fragmentContainer, new FirstUsageWelcomeFragment(),
							FirstUsageWelcomeFragment.TAG).commitAllowingStateLoss();
		} else if (!isFirstScreenShowing() && XMasDialogFragment.shouldShowXmasDialog(app)) {
			new XMasDialogFragment().show(getSupportFragmentManager(), XMasDialogFragment.TAG);
		}
		FirstUsageWelcomeFragment.SHOW = false;
	}

	@Override
	public void onDismissDialogFragment(DialogFragment dialogFragment) {
		if (dialogFragment instanceof DataStoragePlaceDialogFragment) {
			FirstUsageWizardFragment wizardFragment = getFirstUsageWizardFragment();
			if (wizardFragment != null) {
				wizardFragment.updateStorageView();
			}
		}
	}

	public boolean isActivityDestroyed() {
		return mIsDestroyed;
	}

	private void restartApp() {
		AlertDialog.Builder bld = new AlertDialog.Builder(this);
		bld.setMessage(R.string.storage_permission_restart_is_required);
		bld.setPositiveButton(R.string.shared_string_ok, new DialogInterface.OnClickListener() {

			@Override
			public void onClick(DialogInterface dialog, int which) {
				doRestart(MapActivity.this);
				//android.os.Process.killProcess(android.os.Process.myPid());
			}
		});
		bld.show();
	}

	public static void doRestart(Context c) {
		boolean res = false;
		try {
			//check if the context is given
			if (c != null) {
				//fetch the packagemanager so we can get the default launch activity
				// (you can replace this intent with any other activity if you want
				PackageManager pm = c.getPackageManager();
				//check if we got the PackageManager
				if (pm != null) {
					//create the intent with the default start activity for your application
					Intent mStartActivity = pm.getLaunchIntentForPackage(
							c.getPackageName()
					);
					if (mStartActivity != null) {
						mStartActivity.addFlags(Intent.FLAG_ACTIVITY_CLEAR_TOP);
						//create a pending intent so the application is restarted after System.exit(0) was called.
						// We use an AlarmManager to call this intent in 100ms
						int mPendingIntentId = 84523443;
						PendingIntent mPendingIntent = PendingIntent
								.getActivity(c, mPendingIntentId, mStartActivity,
										PendingIntent.FLAG_CANCEL_CURRENT);
						AlarmManager mgr = (AlarmManager) c.getSystemService(Context.ALARM_SERVICE);
						mgr.set(AlarmManager.RTC, System.currentTimeMillis() + 100, mPendingIntent);
						//kill the application
						res = true;
						android.os.Process.killProcess(android.os.Process.myPid());
						//System.exit(0);
					} else {
						LOG.error("Was not able to restart application, mStartActivity null");
					}
				} else {
					LOG.error("Was not able to restart application, PM null");
				}
			} else {
				LOG.error("Was not able to restart application, Context null");
			}
		} catch (Exception ex) {
			LOG.error("Was not able to restart application");
		}
		if (!res) {
			android.os.Process.killProcess(android.os.Process.myPid());
		}
	}

	private void parseNavigationIntent(final Uri data) {
		final String schemeSpecificPart = data.getSchemeSpecificPart();

		final Matcher matcher = Pattern.compile("(?:q|ll)=([\\-0-9.]+),([\\-0-9.]+)(?:.*)").matcher(
				schemeSpecificPart);
		if (matcher.matches()) {
			try {
				final double lat = Double.valueOf(matcher.group(1));
				final double lon = Double.valueOf(matcher.group(2));

				getMyApplication().getTargetPointsHelper().navigateToPoint(new LatLon(lat, lon), false,
						-1);
				getMapActions().enterRoutePlanningModeGivenGpx(null, null, null, false, true);
			} catch (NumberFormatException e) {
				Toast.makeText(this,
						getString(R.string.navigation_intent_invalid, schemeSpecificPart),
						Toast.LENGTH_LONG).show(); //$NON-NLS-1$
			}
		} else {
			Toast.makeText(this,
					getString(R.string.navigation_intent_invalid, schemeSpecificPart),
					Toast.LENGTH_LONG).show(); //$NON-NLS-1$
		}
		setIntent(null);
	}

	public void readLocationToShow() {
		LatLon cur = new LatLon(mapView.getLatitude(), mapView.getLongitude());
		LatLon latLonToShow = settings.getAndClearMapLocationToShow();
		PointDescription mapLabelToShow = settings.getAndClearMapLabelToShow(latLonToShow);
		Object toShow = settings.getAndClearObjectToShow();
		boolean editToShow = settings.getAndClearEditObjectToShow();
		int status = settings.isRouteToPointNavigateAndClear();
		String searchRequestToShow = settings.getAndClearSearchRequestToShow();
		if (status != 0) {
			// always enable and follow and let calculate it (i.e.GPS is not accessible in a garage)
			Location loc = new Location("map");
			loc.setLatitude(mapView.getLatitude());
			loc.setLongitude(mapView.getLongitude());
			getMapActions().enterRoutePlanningModeGivenGpx(null, null, null, true, true);
			if (dashboardOnMap.isVisible()) {
				dashboardOnMap.hideDashboard();
			}
		}
		if (searchRequestToShow != null) {
			showQuickSearch(searchRequestToShow);
		}
		if (latLonToShow != null) {
			if (dashboardOnMap.isVisible()) {
				dashboardOnMap.hideDashboard();
			}
			// remember if map should come back to isMapLinkedToLocation=true
			mapViewTrackingUtilities.setMapLinkedToLocation(false);
			if (mapLabelToShow != null && !mapLabelToShow.contextMenuDisabled()) {
				mapContextMenu.setMapCenter(latLonToShow);
				mapContextMenu.setMapPosition(mapView.getMapPosition());
				mapContextMenu.setCenterMarker(true);

				RotatedTileBox tb = mapView.getCurrentRotatedTileBox().copy();
				LatLon prevCenter = tb.getCenterLatLon();

				double border = 0.8;
				int tbw = (int) (tb.getPixWidth() * border);
				int tbh = (int) (tb.getPixHeight() * border);
				tb.setPixelDimensions(tbw, tbh);

				tb.setLatLonCenter(latLonToShow.getLatitude(), latLonToShow.getLongitude());
				tb.setZoom(ZOOM_LABEL_DISPLAY);
				while (!tb.containsLatLon(prevCenter.getLatitude(), prevCenter.getLongitude()) && tb.getZoom() > MIN_ZOOM_LABEL_DISPLAY) {
					tb.setZoom(tb.getZoom() - 1);
				}
				//mapContextMenu.setMapZoom(settings.getMapZoomToShow());
				mapContextMenu.setMapZoom(tb.getZoom());
				if (toShow instanceof GpxDisplayItem) {
					TrackDetailsMenu trackDetailsMenu = mapLayers.getMapControlsLayer().getTrackDetailsMenu();
					trackDetailsMenu.setGpxItem((GpxDisplayItem) toShow);
					trackDetailsMenu.show();
				} else if (MapRouteInfoMenu.isVisible()) {
					mapContextMenu.showMinimized(latLonToShow, mapLabelToShow, toShow);
					mapLayers.getMapControlsLayer().getMapRouteInfoMenu().updateMenu();
					MapRouteInfoMenu.showLocationOnMap(this, latLonToShow.getLatitude(), latLonToShow.getLongitude());
				} else {
					mapContextMenu.show(latLonToShow, mapLabelToShow, toShow);
				}
				if (editToShow) {
					mapContextMenu.openEditor();
				}
			} else if (!latLonToShow.equals(cur)) {
				mapView.getAnimatedDraggingThread().startMoving(latLonToShow.getLatitude(),
						latLonToShow.getLongitude(), settings.getMapZoomToShow(), true);
			}
		}
	}

	public OsmandApplication getMyApplication() {
		return ((OsmandApplication) getApplication());
	}

	public void addDialogProvider(DialogProvider dp) {
		dialogProviders.add(dp);
	}

	@Override
	protected Dialog onCreateDialog(int id) {
		Dialog dialog = null;
		for (DialogProvider dp : dialogProviders) {
			dialog = dp.onCreateDialog(id);
			if (dialog != null) {
				return dialog;
			}
		}
		return null;
	}

	@Override
	protected void onPrepareDialog(int id, Dialog dialog) {
		super.onPrepareDialog(id, dialog);
		for (DialogProvider dp : dialogProviders) {
			dp.onPrepareDialog(id, dialog);
		}
	}

	public void changeZoom(int stp, long time) {
		mapViewTrackingUtilities.setZoomTime(time);
		changeZoom(stp);
	}

	public void changeZoom(int stp) {
		// delta = Math.round(delta * OsmandMapTileView.ZOOM_DELTA) * OsmandMapTileView.ZOOM_DELTA_1;
		boolean changeLocation = false;
		// if (settings.AUTO_ZOOM_MAP.get() == AutoZoomMap.NONE) {
		// changeLocation = false;
		// }

		// double curZoom = mapView.getZoom() + mapView.getZoomFractionalPart() + stp * 0.3;
		// int newZoom = (int) Math.round(curZoom);
		// double zoomFrac = curZoom - newZoom;

		final int newZoom = mapView.getZoom() + stp;
		final double zoomFrac = mapView.getZoomFractionalPart();
		if (newZoom > mapView.getMaxZoom()) {
			Toast.makeText(this, R.string.edit_tilesource_maxzoom, Toast.LENGTH_SHORT).show(); //$NON-NLS-1$
			return;
		}
		if (newZoom < mapView.getMinZoom()) {
			Toast.makeText(this, R.string.edit_tilesource_minzoom, Toast.LENGTH_SHORT).show(); //$NON-NLS-1$
			return;
		}
		mapView.getAnimatedDraggingThread().startZooming(newZoom, zoomFrac, changeLocation);
		if (app.accessibilityEnabled())
			Toast.makeText(this, getString(R.string.zoomIs) + " " + newZoom, Toast.LENGTH_SHORT).show(); //$NON-NLS-1$
		showAndHideMapPosition();
	}

	public void setMapLocation(double lat, double lon) {
		mapView.setLatLon(lat, lon);
		mapViewTrackingUtilities.locationChanged(lat, lon, this);
	}

	@Override
	public boolean onTrackballEvent(MotionEvent event) {
		if (event.getAction() == MotionEvent.ACTION_MOVE && settings.USE_TRACKBALL_FOR_MOVEMENTS.get()) {
			float x = event.getX();
			float y = event.getY();
			final RotatedTileBox tb = mapView.getCurrentRotatedTileBox();
			final QuadPoint cp = tb.getCenterPixelPoint();
			final LatLon l = tb.getLatLonFromPixel(cp.x + x * 15, cp.y + y * 15);
			setMapLocation(l.getLatitude(), l.getLongitude());
			return true;
		}
		return super.onTrackballEvent(event);
	}


	@Override
	protected void onStart() {
		super.onStart();
		wakeLockHelper.onStart(this);
		getMyApplication().getNotificationHelper().showNotifications();
	}

	protected void setProgressDlg(Dialog progressDlg) {
		this.progressDlg = progressDlg;
	}

	protected Dialog getProgressDlg() {
		return progressDlg;
	}

	@Override
	protected void onStop() {
	//	if (app.getRoutingHelper().isFollowingMode()) {
	//		mNotificationManager = (NotificationManager) getSystemService(NOTIFICATION_SERVICE);
	//		if (mNotificationManager != null) {
	//			mNotificationManager.notify(APP_NOTIFICATION_ID, getNotification());
	//		}
	//	}
		wakeLockHelper.onStop(this);
		getMyApplication().getNotificationHelper().removeNotifications();
		super.onStop();
	}

	@Override
	protected void onDestroy() {
		super.onDestroy();
		unregisterReceiver(screenOffReceiver);
		app.getAidlApi().onDestroyMapActivity(this);
		FailSafeFuntions.quitRouteRestoreDialog();
		OsmandPlugin.onMapActivityDestroy(this);
		getMyApplication().unsubscribeInitListener(initListener);
		mapViewTrackingUtilities.setMapView(null);
		app.getResourceManager().getMapTileDownloader().removeDownloaderCallback(mapView);
		if (atlasMapRendererView != null) {
			atlasMapRendererView.handleOnDestroy();
		}
		if (inAppHelper != null) {
			inAppHelper.stop();
		}
		if (drawerLayout != null) {
			drawerLayout.removeDrawerListener(drawerListener);
		}
		mIsDestroyed = true;
	}

	public LatLon getMapLocation() {
		if (mapView == null) {
			return settings.getLastKnownMapLocation();
		}
		return new LatLon(mapView.getLatitude(), mapView.getLongitude());
	}

	public float getMapRotate() {
		if (mapView == null) {
			return 0;
		}
		return mapView.getRotate();
	}

	// Duplicate methods to OsmAndApplication
	public TargetPoint getPointToNavigate() {
		return app.getTargetPointsHelper().getPointToNavigate();
	}

	public RoutingHelper getRoutingHelper() {
		return app.getRoutingHelper();
	}

	@Override
	protected void onPause() {
		app.getMapMarkersHelper().removeListener(this);
		app.getRoutingHelper().removeListener(this);
		app.getDownloadThread().resetUiActivity(this);
		if (atlasMapRendererView != null) {
			atlasMapRendererView.handleOnPause();
		}
		super.onPause();
		app.getLocationProvider().pauseAllUpdates();
		app.getDaynightHelper().stopSensorIfNeeded();
		settings.APPLICATION_MODE.removeListener(applicationModeListener);

		settings.setLastKnownMapLocation((float) mapView.getLatitude(), (float) mapView.getLongitude());
		AnimateDraggingMapThread animatedThread = mapView.getAnimatedDraggingThread();
		if (animatedThread.isAnimating() && animatedThread.getTargetIntZoom() != 0) {
			settings.setMapLocationToShow(animatedThread.getTargetLatitude(), animatedThread.getTargetLongitude(),
					animatedThread.getTargetIntZoom());
		}

		settings.setLastKnownMapZoom(mapView.getZoom());
		settings.MAP_ACTIVITY_ENABLED.set(false);
		getMyApplication().getAppCustomization().pauseActivity(MapActivity.class);
		app.getResourceManager().interruptRendering();
		OsmandPlugin.onMapActivityPause(this);
	}

	public void updateApplicationModeSettings() {
		changeKeyguardFlags();
		updateMapSettings();
		mapViewTrackingUtilities.updateSettings();
		//app.getRoutingHelper().setAppMode(settings.getApplicationMode());
		if (mapLayers.getMapInfoLayer() != null) {
			mapLayers.getMapInfoLayer().recreateControls();
		}
		if (mapLayers.getMapQuickActionLayer() != null) {
			mapLayers.getMapQuickActionLayer().refreshLayer();
		}
		mapLayers.updateLayers(mapView);
		if (!settings.NEW_MAP_VIEW.get()) {
			mapActions.updateDrawerMenu();
		}
		mapView.setComplexZoom(mapView.getZoom(), mapView.getSettingsMapDensity());
		app.getDaynightHelper().startSensorIfNeeded(new StateChangedListener<Boolean>() {

			@Override
			public void stateChanged(Boolean change) {
				getMapView().refreshMap(true);
			}
		});
		getMapView().refreshMap(true);
	}

	public void updateMapSettings() {
		if (app.isApplicationInitializing()) {
			return;
		}
		// update vector renderer
		new AsyncTask<Void, Void, Void>() {

			@Override
			protected Void doInBackground(Void... params) {
				RendererRegistry registry = app.getRendererRegistry();
				RenderingRulesStorage newRenderer = registry.getRenderer(settings.RENDERER.get());
				if (newRenderer == null) {
					newRenderer = registry.defaultRender();
				}
				if (mapView.getMapRenderer() != null) {
					NativeCoreContext.getMapRendererContext().updateMapSettings();
				}
				if (registry.getCurrentSelectedRenderer() != newRenderer) {
					registry.setCurrentSelectedRender(newRenderer);
					app.getResourceManager().getRenderer().clearCache();
					mapView.refreshMap(true);
				}
				return null;
			}

			protected void onPostExecute(Void result) {
			}
		}.execute((Void) null);

	}

	@Override
	public boolean onKeyDown(int keyCode, KeyEvent event) {
		if (keyCode == KeyEvent.KEYCODE_DPAD_CENTER && app.accessibilityEnabled()) {
			if (!uiHandler.hasMessages(LONG_KEYPRESS_MSG_ID)) {
				Message msg = Message.obtain(uiHandler, new Runnable() {
					@Override
					public void run() {
						app.getLocationProvider().emitNavigationHint();
					}
				});
				msg.what = LONG_KEYPRESS_MSG_ID;
				uiHandler.sendMessageDelayed(msg, LONG_KEYPRESS_DELAY);
			}
			return true;
		} else if (keyCode == KeyEvent.KEYCODE_SEARCH && event.getRepeatCount() == 0) {
			Intent newIntent = new Intent(MapActivity.this, getMyApplication().getAppCustomization()
					.getSearchActivity());
			// causes wrong position caching: newIntent.setFlags(Intent.FLAG_ACTIVITY_REORDER_TO_FRONT);
			LatLon loc = getMapLocation();
			newIntent.putExtra(SearchActivity.SEARCH_LAT, loc.getLatitude());
			newIntent.putExtra(SearchActivity.SEARCH_LON, loc.getLongitude());
			if (mapViewTrackingUtilities.isMapLinkedToLocation()) {
				newIntent.putExtra(SearchActivity.SEARCH_NEARBY, true);
			}
			startActivity(newIntent);
			newIntent.setFlags(Intent.FLAG_ACTIVITY_CLEAR_TOP);
			return true;
		}
		return super.onKeyDown(keyCode, event);
	}

	@Override
	public boolean onKeyUp(int keyCode, KeyEvent event) {
		if (keyCode == KeyEvent.KEYCODE_DPAD_CENTER) {
			if (!app.accessibilityEnabled()) {
				mapActions.contextMenuPoint(mapView.getLatitude(), mapView.getLongitude());
			} else if (uiHandler.hasMessages(LONG_KEYPRESS_MSG_ID)) {
				uiHandler.removeMessages(LONG_KEYPRESS_MSG_ID);
				mapActions.contextMenuPoint(mapView.getLatitude(), mapView.getLongitude());
			}
			return true;
		} else if (keyCode == KeyEvent.KEYCODE_MENU /*&& event.getRepeatCount() == 0*/) {
			// repeat count 0 doesn't work for samsung, 1 doesn't work for lg
			if (!settings.NEW_MAP_VIEW.get()) {
				toggleDrawer();
			}
			return true;
		} else if (settings.ZOOM_BY_TRACKBALL.get()) {
			// Parrot device has only dpad left and right
			if (keyCode == KeyEvent.KEYCODE_DPAD_LEFT) {
				changeZoom(-1);
				return true;
			} else if (keyCode == KeyEvent.KEYCODE_DPAD_RIGHT) {
				changeZoom(1);
				return true;
			}
		} else if (keyCode == KeyEvent.KEYCODE_DPAD_LEFT || keyCode == KeyEvent.KEYCODE_DPAD_RIGHT
				|| keyCode == KeyEvent.KEYCODE_DPAD_DOWN || keyCode == KeyEvent.KEYCODE_DPAD_UP) {
			int dx = keyCode == KeyEvent.KEYCODE_DPAD_RIGHT ? 15 : (keyCode == KeyEvent.KEYCODE_DPAD_LEFT ? -15 : 0);
			int dy = keyCode == KeyEvent.KEYCODE_DPAD_DOWN ? 15 : (keyCode == KeyEvent.KEYCODE_DPAD_UP ? -15 : 0);
			final RotatedTileBox tb = mapView.getCurrentRotatedTileBox();
			final QuadPoint cp = tb.getCenterPixelPoint();
			final LatLon l = tb.getLatLonFromPixel(cp.x + dx, cp.y + dy);
			setMapLocation(l.getLatitude(), l.getLongitude());
			return true;
		} else if (OsmandPlugin.onMapActivityKeyUp(this, keyCode)) {
			return true;
		}
		return super.onKeyUp(keyCode, event);
	}

	public void checkExternalStorage() {
		if (Build.VERSION.SDK_INT >= 19) {
			return;
		}
		String state = Environment.getExternalStorageState();
		if (Environment.MEDIA_MOUNTED.equals(state)) {
			// ok
		} else if (Environment.MEDIA_MOUNTED_READ_ONLY.equals(state)) {
			Toast.makeText(this, R.string.sd_mounted_ro, Toast.LENGTH_LONG).show();
		} else {
			Toast.makeText(this, R.string.sd_unmounted, Toast.LENGTH_LONG).show();
		}
	}

	public void showAndHideMapPosition() {
		mapView.setShowMapPosition(true);
		app.runMessageInUIThreadAndCancelPrevious(SHOW_POSITION_MSG_ID, new Runnable() {
			@Override
			public void run() {
				if (mapView.isShowMapPosition()) {
					mapView.setShowMapPosition(false);
					mapView.refreshMap();
				}
			}
		}, 2500);
	}

	public OsmandMapTileView getMapView() {
		return mapView;
	}

	public MapViewTrackingUtilities getMapViewTrackingUtilities() {
		return mapViewTrackingUtilities;
	}

	public static MapViewTrackingUtilities getSingleMapViewTrackingUtilities() {
		return mapViewTrackingUtilities;
	}

	protected void parseLaunchIntentLocation() {
		Intent intent = getIntent();
		if (intent != null && intent.getData() != null) {
			Uri data = intent.getData();
			if ("http".equalsIgnoreCase(data.getScheme()) && data.getHost() != null && data.getHost().contains("osmand.net") &&
					data.getPath() != null && data.getPath().startsWith("/go")) {
				String lat = data.getQueryParameter("lat");
				String lon = data.getQueryParameter("lon");
				if (lat != null && lon != null) {
					try {
						double lt = Double.parseDouble(lat);
						double ln = Double.parseDouble(lon);
						String zoom = data.getQueryParameter("z");
						int z = settings.getLastKnownMapZoom();
						if (zoom != null) {
							z = Integer.parseInt(zoom);
						}
						settings.setMapLocationToShow(lt, ln, z, new PointDescription(
								PointDescription.POINT_TYPE_MARKER, getString(R.string.shared_location)));
					} catch (NumberFormatException e) {
						LOG.error("error", e);
					}
				}
			}
		}
	}

	public MapActivityActions getMapActions() {
		return mapActions;
	}

	public MapActivityLayers getMapLayers() {
		return mapLayers;
	}

	public static void launchMapActivityMoveToTop(Context activity) {
		if (activity instanceof MapActivity) {
			if (((MapActivity) activity).getDashboard().isVisible()) {
				((MapActivity) activity).getDashboard().hideDashboard();
			}
			((MapActivity) activity).readLocationToShow();
		} else {
			if (activity instanceof Activity) {
				Intent intent = ((Activity) activity).getIntent();
				if (intent != null) {
					prevActivityIntent = new Intent(intent);
					prevActivityIntent.putExtra(INTENT_KEY_PARENT_MAP_ACTIVITY, true);
				} else {
					prevActivityIntent = null;
				}
			} else {
				prevActivityIntent = null;
			}

			Intent newIntent = new Intent(activity, ((OsmandApplication) activity.getApplicationContext())
					.getAppCustomization().getMapActivity());
			newIntent.addFlags(Intent.FLAG_ACTIVITY_REORDER_TO_FRONT | Intent.FLAG_ACTIVITY_CLEAR_TOP);
			activity.startActivity(newIntent);
		}
	}

	public static void clearPrevActivityIntent() {
		prevActivityIntent = null;
	}

	@Override
	protected void onActivityResult(int requestCode, int resultCode, Intent data) {
		if (inAppHelper != null && inAppHelper.onActivityResultHandled(requestCode, resultCode, data)) {
			return;
		}
		for (ActivityResultListener listener : activityResultListeners) {
			if (listener.processResult(requestCode, resultCode, data)) {
				removeActivityResultListener(listener);
				return;
			}
		}
		OsmandPlugin.onMapActivityResult(requestCode, resultCode, data);
	}

	public void refreshMap() {
		getMapView().refreshMap();
	}

	public View getLayout() {
		return getWindow().getDecorView().findViewById(android.R.id.content);
	}

	public DashboardOnMap getDashboard() {
		return dashboardOnMap;
	}

	public MapContextMenu getContextMenu() {
		return mapContextMenu;
	}

	public void openDrawer() {
		mapActions.updateDrawerMenu();
		drawerLayout.openDrawer(Gravity.LEFT);
	}

	public void disableDrawer() {
		drawerDisabled = true;
		drawerLayout.setDrawerLockMode(DrawerLayout.LOCK_MODE_LOCKED_CLOSED);
	}

	public void enableDrawer() {
		drawerDisabled = false;
		drawerLayout.setDrawerLockMode(DrawerLayout.LOCK_MODE_UNLOCKED);
	}

	public boolean isDrawerDisabled() {
		return drawerDisabled;
	}

	public void closeDrawer() {
		drawerLayout.closeDrawer(Gravity.LEFT);
	}

	public void toggleDrawer() {
		if (!settings.NEW_MAP_VIEW.get()) {
			if (drawerLayout.isDrawerOpen(Gravity.LEFT)) {
				closeDrawer();
			} else {
				openDrawer();
			}
		}
	}

	public FirstUsageWizardFragment getFirstUsageWizardFragment() {
		FirstUsageWizardFragment wizardFragment = (FirstUsageWizardFragment) getSupportFragmentManager().findFragmentByTag(FirstUsageWizardFragment.TAG);
		if (wizardFragment != null && !wizardFragment.isDetached()) {
			return wizardFragment;
		} else {
			return null;
		}
	}

	public boolean isFirstScreenShowing() {
		FirstUsageWelcomeFragment welcomeFragment = (FirstUsageWelcomeFragment) getSupportFragmentManager().findFragmentByTag(FirstUsageWelcomeFragment.TAG);
		FirstUsageWizardFragment wizardFragment = (FirstUsageWizardFragment) getSupportFragmentManager().findFragmentByTag(FirstUsageWizardFragment.TAG);
		return welcomeFragment != null && !welcomeFragment.isDetached()
				|| wizardFragment != null && !wizardFragment.isDetached();
	}

	// DownloadEvents
	@Override
	public void newDownloadIndexes() {
		FirstUsageWizardFragment wizardFragment = getFirstUsageWizardFragment();
		if (wizardFragment != null) {
			wizardFragment.newDownloadIndexes();
		}
		WeakReference<MapContextMenuFragment> fragmentRef = getContextMenu().findMenuFragment();
		if (fragmentRef != null) {
			fragmentRef.get().newDownloadIndexes();
		}
		if (dashboardOnMap.isVisible()) {
			dashboardOnMap.onNewDownloadIndexes();
		}
		refreshMap();
	}

	@Override
	public void downloadInProgress() {
		FirstUsageWizardFragment wizardFragment = getFirstUsageWizardFragment();
		if (wizardFragment != null) {
			wizardFragment.downloadInProgress();
		}
		WeakReference<MapContextMenuFragment> fragmentRef = getContextMenu().findMenuFragment();
		if (fragmentRef != null) {
			fragmentRef.get().downloadInProgress();
		}
		if (dashboardOnMap.isVisible()) {
			dashboardOnMap.onDownloadInProgress();
		}
	}

	@Override
	public void downloadHasFinished() {
		FirstUsageWizardFragment wizardFragment = getFirstUsageWizardFragment();
		if (wizardFragment != null) {
			wizardFragment.downloadHasFinished();
		}
		WeakReference<MapContextMenuFragment> fragmentRef = getContextMenu().findMenuFragment();
		if (fragmentRef != null) {
			fragmentRef.get().downloadHasFinished();
		}
		if (dashboardOnMap.isVisible()) {
			dashboardOnMap.onDownloadHasFinished();
		}
		refreshMap();
	}

	@Override
	public void onRequestPermissionsResult(int requestCode, @NonNull String[] permissions, @NonNull final int[] grantResults) {
		OsmandPlugin.onRequestPermissionsResult(requestCode, permissions, grantResults);

		MapControlsLayer mcl = mapView.getLayerByClass(MapControlsLayer.class);
		if (mcl != null) {
			mcl.onRequestPermissionsResult(requestCode, permissions, grantResults);
		}

		if (requestCode == DownloadActivity.PERMISSIONS_REQUEST_WRITE_EXTERNAL_STORAGE
				&& grantResults.length > 0 && permissions.length > 0
				&& Manifest.permission.WRITE_EXTERNAL_STORAGE.equals(permissions[0])) {
			permissionAsked = true;
			permissionGranted = grantResults[0] == PackageManager.PERMISSION_GRANTED;
		} else if (requestCode == FirstUsageWizardFragment.FIRST_USAGE_REQUEST_WRITE_EXTERNAL_STORAGE_PERMISSION
				&& grantResults.length > 0 && permissions.length > 0
				&& Manifest.permission.WRITE_EXTERNAL_STORAGE.equals(permissions[0])) {

			new Timer().schedule(new TimerTask() {
				@Override
				public void run() {
					FirstUsageWizardFragment wizardFragment = getFirstUsageWizardFragment();
					if (wizardFragment != null) {
						wizardFragment.processStoragePermission(grantResults[0] == PackageManager.PERMISSION_GRANTED);
					}
				}
			}, 1);
		} else if (requestCode == FirstUsageWizardFragment.FIRST_USAGE_LOCATION_PERMISSION) {
			new Timer().schedule(new TimerTask() {
				@Override
				public void run() {
					FirstUsageWizardFragment wizardFragment = getFirstUsageWizardFragment();
					if (wizardFragment != null) {
						wizardFragment.processLocationPermission(grantResults[0] == PackageManager.PERMISSION_GRANTED);
					}
				}
			}, 1);
		}

		super.onRequestPermissionsResult(requestCode, permissions, grantResults);
	}

	@Override
	public void onMapMarkerChanged(MapMarker mapMarker) {
		refreshMap();
	}

	@Override
	public void onMapMarkersChanged() {
		refreshMap();
	}

	private class ScreenOffReceiver extends BroadcastReceiver {

		@Override
		public void onReceive(Context context, Intent intent) {
			OsmandPlugin.onMapActivityScreenOff(MapActivity.this);
		}

	}

	public boolean isLandscapeLayout() {
		return landscapeLayout;
	}

	@Override
	public void newRouteIsCalculated(boolean newRoute, ValueHolder<Boolean> showToast) {
		RoutingHelper rh = app.getRoutingHelper();
		if (newRoute && rh.isRoutePlanningMode() && mapView != null) {
			Location lt = rh.getLastProjection();
			if (lt == null) {
				lt = app.getTargetPointsHelper().getPointToStartLocation();
			}
			if (lt != null) {
				double left = lt.getLongitude(), right = lt.getLongitude();
				double top = lt.getLatitude(), bottom = lt.getLatitude();
				List<Location> list = rh.getCurrentCalculatedRoute();
				for (Location l : list) {
					left = Math.min(left, l.getLongitude());
					right = Math.max(right, l.getLongitude());
					top = Math.max(top, l.getLatitude());
					bottom = Math.min(bottom, l.getLatitude());
				}
				List<TargetPoint> targetPoints = app.getTargetPointsHelper().getIntermediatePointsWithTarget();
				for (TargetPoint l : targetPoints) {
					left = Math.min(left, l.getLongitude());
					right = Math.max(right, l.getLongitude());
					top = Math.max(top, l.getLatitude());
					bottom = Math.min(bottom, l.getLatitude());
				}

				RotatedTileBox tb = mapView.getCurrentRotatedTileBox().copy();
				int tileBoxWidthPx = 0;
				int tileBoxHeightPx = 0;

				MapRouteInfoMenu routeInfoMenu = mapLayers.getMapControlsLayer().getMapRouteInfoMenu();
				WeakReference<MapRouteInfoMenuFragment> fragmentRef = routeInfoMenu.findMenuFragment();
				if (fragmentRef != null) {
					MapRouteInfoMenuFragment f = fragmentRef.get();
					if (landscapeLayout) {
						tileBoxWidthPx = tb.getPixWidth() - f.getWidth();
					} else {
						tileBoxHeightPx = tb.getPixHeight() - f.getHeight();
					}
				}
				mapView.fitRectToMap(left, right, top, bottom, tileBoxWidthPx, tileBoxHeightPx, 0);
			}
		}
	}

	@Override
	public void routeWasCancelled() {
	}

	@Override
	public void routeWasFinished() {
		if (!mIsDestroyed) {
			DestinationReachedMenu.show(this);
		}
	}

	public void showQuickSearch(double latitude, double longitude) {
		hideContextMenu();
		QuickSearchDialogFragment fragment = getQuickSearchDialogFragment();
		if (fragment != null) {
			fragment.dismiss();
			refreshMap();
		}
		QuickSearchDialogFragment.showInstance(this, "", null,
				QuickSearchType.REGULAR, QuickSearchTab.CATEGORIES, new LatLon(latitude, longitude));
	}

	public void showQuickSearch(String searchQuery) {
		hideContextMenu();
		QuickSearchDialogFragment fragment = getQuickSearchDialogFragment();
		if (fragment != null) {
			fragment.dismiss();
			refreshMap();
		}
		QuickSearchDialogFragment.showInstance(this, searchQuery, null,
				QuickSearchType.REGULAR, QuickSearchTab.CATEGORIES, null);
	}

	public void showQuickSearch(Object object) {
		hideContextMenu();
		QuickSearchDialogFragment fragment = getQuickSearchDialogFragment();
		if (fragment != null) {
			fragment.dismiss();
			refreshMap();
		}
		QuickSearchDialogFragment.showInstance(this, "", object,
				QuickSearchType.REGULAR, QuickSearchTab.CATEGORIES, null);
	}

	public void showQuickSearch(ShowQuickSearchMode mode, boolean showCategories) {
		hideContextMenu();
		QuickSearchDialogFragment fragment = getQuickSearchDialogFragment();
		if (mode == ShowQuickSearchMode.START_POINT_SELECTION || mode == ShowQuickSearchMode.DESTINATION_SELECTION) {
			if (fragment != null) {
				fragment.dismiss();
			}
			if (mode == ShowQuickSearchMode.START_POINT_SELECTION) {
				QuickSearchDialogFragment.showInstance(this, "", null,
						QuickSearchType.START_POINT, showCategories ? QuickSearchTab.CATEGORIES : QuickSearchTab.ADDRESS, null);
			} else {
				QuickSearchDialogFragment.showInstance(this, "", null,
						QuickSearchType.DESTINATION, showCategories ? QuickSearchTab.CATEGORIES : QuickSearchTab.ADDRESS, null);
			}
		} else if (fragment != null) {
			if (mode == ShowQuickSearchMode.NEW
					|| (mode == ShowQuickSearchMode.NEW_IF_EXPIRED && fragment.isExpired())) {
				fragment.dismiss();
				QuickSearchDialogFragment.showInstance(this, "", null,
						QuickSearchType.REGULAR, showCategories ? QuickSearchTab.CATEGORIES : QuickSearchTab.HISTORY, null);
			} else {
				fragment.show();
			}
			refreshMap();
		} else {
			QuickSearchDialogFragment.showInstance(this, "", null,
					QuickSearchType.REGULAR, showCategories ? QuickSearchTab.CATEGORIES : QuickSearchTab.HISTORY, null);
		}
	}

	private void hideContextMenu() {
		if (mapContextMenu.isVisible()) {
			mapContextMenu.hide();
		} else if (mapContextMenu.getMultiSelectionMenu().isVisible()) {
			mapContextMenu.getMultiSelectionMenu().hide();
		}
	}

	public void closeQuickSearch() {
		QuickSearchDialogFragment fragment = getQuickSearchDialogFragment();
		if (fragment != null) {
			fragment.closeSearch();
			refreshMap();
		}
	}

	public QuickSearchDialogFragment getQuickSearchDialogFragment() {
		Fragment fragment = getSupportFragmentManager().findFragmentByTag(QuickSearchDialogFragment.TAG);
		return fragment!= null && !fragment.isDetached() && !fragment.isRemoving() ? (QuickSearchDialogFragment) fragment : null;
	}

	public boolean isTopToolbarActive() {
		MapInfoLayer mapInfoLayer = getMapLayers().getMapInfoLayer();
		return mapInfoLayer.hasTopToolbar();
	}

	public TopToolbarController getTopToolbarController(TopToolbarControllerType type) {
		MapInfoLayer mapInfoLayer = getMapLayers().getMapInfoLayer();
		return mapInfoLayer.getTopToolbarController(type);
	}

	public void showTopToolbar(TopToolbarController controller) {
		MapInfoLayer mapInfoLayer = getMapLayers().getMapInfoLayer();
		mapInfoLayer.addTopToolbarController(controller);
	}

	public void hideTopToolbar(TopToolbarController controller) {
		MapInfoLayer mapInfoLayer = getMapLayers().getMapInfoLayer();
		mapInfoLayer.removeTopToolbarController(controller);
	}

	public void registerActivityResultListener(ActivityResultListener listener) {
		activityResultListeners.add(listener);
	}

	public void removeActivityResultListener(ActivityResultListener listener) {
		activityResultListeners.remove(listener);
	}

	public enum ShowQuickSearchMode {
		NEW,
		NEW_IF_EXPIRED,
		CURRENT,
		START_POINT_SELECTION,
		DESTINATION_SELECTION,
	}

	public InAppHelper execInAppTask(@NonNull InAppHelper.InAppRunnable runnable) {
		if (inAppHelper != null) {
			inAppHelper.stop();
		}
		if (Version.isGooglePlayEnabled(app)) {
			inAppHelper = new InAppHelper(getMyApplication(), false);
			inAppHelper.addListener(new InAppHelper.InAppListener() {
				@Override
				public void onError(String error) {
					inAppHelper = null;
				}

				@Override
				public void onGetItems() {
					inAppHelper = null;
				}

				@Override
				public void onItemPurchased(String sku) {
					inAppHelper = null;
				}

				@Override
				public void showProgress() {

				}

				@Override
				public void dismissProgress() {

				}
			});
			inAppHelper.exec(runnable);
			return inAppHelper;
		} else {
			return null;
		}
	}
}<|MERGE_RESOLUTION|>--- conflicted
+++ resolved
@@ -186,8 +186,6 @@
 	private boolean mIsDestroyed = false;
 	private InAppHelper inAppHelper;
 
-	private DrawerLayout.DrawerListener drawerListener;
-
 	@Override
 	public void onCreate(Bundle savedInstanceState) {
 		long tm = System.currentTimeMillis();
@@ -291,37 +289,10 @@
 		}
 		mapView.refreshMap(true);
 
-<<<<<<< HEAD
-		mapActions.updateDrawerMenu();
-		drawerLayout = (DrawerLayout) findViewById(R.id.drawer_layout);
-		drawerListener = new DrawerLayout.DrawerListener() {
-			@Override
-			public void onDrawerSlide(View drawerView, float slideOffset) {
-				mapView.setMultiTouch(false);
-			}
-
-			@Override
-			public void onDrawerOpened(View drawerView) {
-
-			}
-
-			@Override
-			public void onDrawerClosed(View drawerView) {
-
-			}
-
-			@Override
-			public void onDrawerStateChanged(int newState) {
-
-			}
-		};
-		drawerLayout.addDrawerListener(drawerListener);
-=======
 		if (!settings.NEW_MAP_VIEW.get()) {
 			mapActions.updateDrawerMenu();
 			drawerLayout = (DrawerLayout) findViewById(R.id.drawer_layout);
 		}
->>>>>>> fe5029c0
 
 		IntentFilter filter = new IntentFilter(Intent.ACTION_SCREEN_OFF);
 		screenOffReceiver = new ScreenOffReceiver();
@@ -1019,9 +990,6 @@
 		if (inAppHelper != null) {
 			inAppHelper.stop();
 		}
-		if (drawerLayout != null) {
-			drawerLayout.removeDrawerListener(drawerListener);
-		}
 		mIsDestroyed = true;
 	}
 
