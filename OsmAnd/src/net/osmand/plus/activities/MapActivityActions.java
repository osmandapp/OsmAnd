package net.osmand.plus.activities;

import android.Manifest;
import android.app.Activity;
import android.app.Dialog;
import android.content.DialogInterface;
import android.content.Intent;
import android.graphics.Bitmap;
import android.os.AsyncTask;
import android.os.Bundle;
import android.support.annotation.NonNull;
import android.support.annotation.Nullable;
import android.support.v4.app.ActivityCompat;
import android.support.v4.content.ContextCompat;
import android.support.v7.app.AlertDialog;
import android.view.View;
import android.view.ViewGroup;
import android.view.WindowManager;
import android.widget.AdapterView;
import android.widget.ArrayAdapter;
import android.widget.EditText;
import android.widget.ImageView;
import android.widget.ListView;
import android.widget.TextView;
import android.widget.Toast;

import net.osmand.AndroidUtils;
import net.osmand.IndexConstants;
import net.osmand.Location;
import net.osmand.PlatformUtil;
import net.osmand.data.LatLon;
import net.osmand.data.PointDescription;
import net.osmand.data.QuadRect;
import net.osmand.data.RotatedTileBox;
import net.osmand.map.ITileSource;
import net.osmand.plus.ApplicationMode;
import net.osmand.plus.ContextMenuAdapter;
import net.osmand.plus.ContextMenuAdapter.ItemClickListener;
import net.osmand.plus.ContextMenuItem;
import net.osmand.plus.ContextMenuItem.ItemBuilder;
import net.osmand.plus.GPXUtilities;
import net.osmand.plus.GPXUtilities.GPXFile;
import net.osmand.plus.GPXUtilities.WptPt;
import net.osmand.plus.GpxSelectionHelper.SelectedGpxFile;
import net.osmand.plus.MapMarkersHelper;
import net.osmand.plus.OsmAndLocationProvider;
import net.osmand.plus.OsmandApplication;
import net.osmand.plus.OsmandPlugin;
import net.osmand.plus.OsmandSettings;
import net.osmand.plus.R;
import net.osmand.plus.TargetPointsHelper;
import net.osmand.plus.Version;
import net.osmand.plus.activities.actions.OsmAndDialogs;
import net.osmand.plus.activities.actions.OsmandRestoreOrExitDialog;
import net.osmand.plus.dashboard.DashboardOnMap.DashboardType;
import net.osmand.plus.dialogs.ErrorBottomSheetDialog;
import net.osmand.plus.dialogs.FavoriteDialogs;
import net.osmand.plus.download.IndexItem;
import net.osmand.plus.liveupdates.OsmLiveActivity;
import net.osmand.plus.mapcontextmenu.AdditionalActionsBottomSheetDialogFragment;
import net.osmand.plus.mapmarkers.MapMarkersDialogFragment;
import net.osmand.plus.mapmarkers.MarkersPlanRouteContext;
import net.osmand.plus.measurementtool.MeasurementToolFragment;
import net.osmand.plus.monitoring.OsmandMonitoringPlugin;
import net.osmand.plus.routing.RouteProvider.GPXRouteParamsBuilder;
import net.osmand.plus.routing.RoutingHelper;
import net.osmand.plus.views.BaseMapLayer;
import net.osmand.plus.views.MapControlsLayer;
import net.osmand.plus.views.MapTileLayer;
import net.osmand.plus.views.OsmandMapTileView;
import net.osmand.plus.wikivoyage.WikivoyageWelcomeDialogFragment;
import net.osmand.plus.wikivoyage.data.TravelDbHelper;
import net.osmand.plus.wikivoyage.explore.WikivoyageExploreActivity;
import net.osmand.router.GeneralRouter;

import org.apache.commons.logging.Log;

import java.io.File;
import java.text.MessageFormat;
import java.util.ArrayList;
import java.util.Date;
import java.util.List;

<<<<<<< HEAD
import static net.osmand.plus.OsmAndCustomizationConstants.MAP_CONTEXT_MENU_ADD_GPX_WAYPOINT;
import static net.osmand.plus.OsmAndCustomizationConstants.MAP_CONTEXT_MENU_DIRECTIONS_FROM_ID;
=======
import static net.osmand.plus.OsmAndCustomizationConstants.POINT_ADD_GPX_WAYPOINT;
import static net.osmand.plus.OsmAndCustomizationConstants.POINT_DIRECTIONS_FROM_ID;
>>>>>>> e4940488
import static net.osmand.plus.OsmAndCustomizationConstants.DRAWER_CONFIGURE_MAP_ID;
import static net.osmand.plus.OsmAndCustomizationConstants.DRAWER_CONFIGURE_SCREEN_ID;
import static net.osmand.plus.OsmAndCustomizationConstants.DRAWER_DASHBOARD_ID;
import static net.osmand.plus.OsmAndCustomizationConstants.DRAWER_DIRECTIONS_ID;
import static net.osmand.plus.OsmAndCustomizationConstants.DRAWER_DIVIDER_ID;
import static net.osmand.plus.OsmAndCustomizationConstants.DRAWER_DOWNLOAD_MAPS_ID;
import static net.osmand.plus.OsmAndCustomizationConstants.DRAWER_HELP_ID;
import static net.osmand.plus.OsmAndCustomizationConstants.DRAWER_MAP_MARKERS_ID;
import static net.osmand.plus.OsmAndCustomizationConstants.DRAWER_MEASURE_DISTANCE_ID;
import static net.osmand.plus.OsmAndCustomizationConstants.DRAWER_MY_PLACES_ID;
import static net.osmand.plus.OsmAndCustomizationConstants.DRAWER_OSMAND_LIVE_ID;
import static net.osmand.plus.OsmAndCustomizationConstants.DRAWER_PLUGINS_ID;
import static net.osmand.plus.OsmAndCustomizationConstants.DRAWER_SEARCH_ID;
import static net.osmand.plus.OsmAndCustomizationConstants.DRAWER_SETTINGS_ID;
import static net.osmand.plus.OsmAndCustomizationConstants.DRAWER_TRAVEL_GUIDES_ID;
<<<<<<< HEAD
import static net.osmand.plus.OsmAndCustomizationConstants.MAP_CONTEXT_MENU_EDIT_GPX_WP;
import static net.osmand.plus.OsmAndCustomizationConstants.MAP_CONTEXT_MENU_MEASURE_DISTANCE;
import static net.osmand.plus.OsmAndCustomizationConstants.MAP_CONTEXT_MENU_SEARCH_NEARBY;
=======
import static net.osmand.plus.OsmAndCustomizationConstants.POINT_EDIT_GPX_WP;
import static net.osmand.plus.OsmAndCustomizationConstants.POINT_MEASURE_DISTANCE;
import static net.osmand.plus.OsmAndCustomizationConstants.POINT_SEARCH_NEARBY;
>>>>>>> e4940488
import static net.osmand.plus.helpers.ImportHelper.GPX_SUFFIX;

public class MapActivityActions implements DialogProvider {
	private static final Log LOG = PlatformUtil.getLog(MapActivityActions.class);
	public static final String KEY_LONGITUDE = "longitude";
	public static final String KEY_LATITUDE = "latitude";
	public static final String KEY_NAME = "name";

	public static final String KEY_ZOOM = "zoom";
	
	public static final int REQUEST_LOCATION_FOR_DIRECTIONS_NAVIGATION_PERMISSION = 203;

	// Constants for determining the order of items in the additional actions context menu
	public static final int DIRECTIONS_FROM_ITEM_ORDER = 1000;
	public static final int SEARCH_NEAR_ITEM_ORDER = 2000;
	public static final int CHANGE_POSITION_ITEM_ORDER = 3000;
	public static final int EDIT_GPX_WAYPOINT_ITEM_ORDER = 9000;
	public static final int ADD_GPX_WAYPOINT_ITEM_ORDER = 9000;
	public static final int MEASURE_DISTANCE_ITEM_ORDER = 13000;

	private static final int DIALOG_ADD_FAVORITE = 100;
	private static final int DIALOG_REPLACE_FAVORITE = 101;
	private static final int DIALOG_ADD_WAYPOINT = 102;
	private static final int DIALOG_RELOAD_TITLE = 103;

	private static final int DIALOG_SAVE_DIRECTIONS = 106;

	// make static
	private static Bundle dialogBundle = new Bundle();

	private final MapActivity mapActivity;
	private OsmandSettings settings;
	private RoutingHelper routingHelper;

	@NonNull
	private ImageView drawerLogoHeader;
	private View drawerOsmAndFooter;

	public MapActivityActions(MapActivity mapActivity) {
		this.mapActivity = mapActivity;
		settings = mapActivity.getMyApplication().getSettings();
		routingHelper = mapActivity.getMyApplication().getRoutingHelper();
		drawerLogoHeader = new ImageView(mapActivity);
		drawerLogoHeader.setPadding(-AndroidUtils.dpToPx(mapActivity, 8f), AndroidUtils.dpToPx(mapActivity, 16f), 0,0);
		drawerOsmAndFooter = mapActivity.getLayoutInflater().inflate(R.layout.powered_by_osmand_item, null);
	}

	public void addAsTarget(double latitude, double longitude, PointDescription pd) {
		TargetPointsHelper targets = getMyApplication().getTargetPointsHelper();
		targets.navigateToPoint(new LatLon(latitude, longitude), true, targets.getIntermediatePoints().size() + 1,
				pd);
		openIntermediatePointsDialog();
	}


	public void addMapMarker(double latitude, double longitude, PointDescription pd, @Nullable String mapObjectName) {
		MapMarkersHelper markersHelper = getMyApplication().getMapMarkersHelper();
		markersHelper.addMapMarker(new LatLon(latitude, longitude), pd, mapObjectName);
	}

	public void editWaypoints() {
		openIntermediatePointsDialog();
	}

	private Bundle enhance(Bundle aBundle, double latitude, double longitude, String name) {
		aBundle.putDouble(KEY_LATITUDE, latitude);
		aBundle.putDouble(KEY_LONGITUDE, longitude);
		aBundle.putString(KEY_NAME, name);
		return aBundle;
	}

	private Bundle enhance(Bundle bundle, double latitude, double longitude, final int zoom) {
		bundle.putDouble(KEY_LATITUDE, latitude);
		bundle.putDouble(KEY_LONGITUDE, longitude);
		bundle.putInt(KEY_ZOOM, zoom);
		return bundle;
	}

	private Dialog createAddWaypointDialog(final Bundle args) {
		AlertDialog.Builder builder = new AlertDialog.Builder(mapActivity);
		builder.setTitle(R.string.add_waypoint_dialog_title);
		View view = mapActivity.getLayoutInflater().inflate(R.layout.add_gpx_point_dialog, null);
		final EditText editText = (EditText) view.findViewById(android.R.id.edit);
		builder.setView(view);
		builder.setNegativeButton(R.string.shared_string_cancel, null);
		builder.setPositiveButton(R.string.shared_string_add, new DialogInterface.OnClickListener() {
			@Override
			public void onClick(DialogInterface dialog, int which) {
				double latitude = args.getDouble(KEY_LATITUDE);
				double longitude = args.getDouble(KEY_LONGITUDE);
				String name = editText.getText().toString();
				SavingTrackHelper savingTrackHelper = mapActivity.getMyApplication().getSavingTrackHelper();
				savingTrackHelper.insertPointData(latitude, longitude, System.currentTimeMillis(), null, name, null, 0);
				Toast.makeText(mapActivity, MessageFormat.format(getString(R.string.add_waypoint_dialog_added), name), Toast.LENGTH_SHORT)
						.show();
				dialog.dismiss();
			}
		});
		final AlertDialog alertDialog = builder.create();
		editText.setOnFocusChangeListener(new View.OnFocusChangeListener() {
			@Override
			public void onFocusChange(View v, boolean hasFocus) {
				if (hasFocus) {
					alertDialog.getWindow().setSoftInputMode(WindowManager.LayoutParams.SOFT_INPUT_STATE_ALWAYS_VISIBLE);
				}
			}
		});
		return alertDialog;
	}

	public void reloadTile(final int zoom, final double latitude, final double longitude) {
		enhance(dialogBundle, latitude, longitude, zoom);
		mapActivity.showDialog(DIALOG_RELOAD_TITLE);
	}

	protected String getString(int res) {
		return mapActivity.getString(res);
	}

	protected void showToast(final String msg) {
		mapActivity.runOnUiThread(new Runnable() {
			@Override
			public void run() {
				Toast.makeText(mapActivity, msg, Toast.LENGTH_LONG).show();
			}
		});
	}

	protected Location getLastKnownLocation() {
		return getMyApplication().getLocationProvider().getLastKnownLocation();
	}

	protected OsmandApplication getMyApplication() {
		return mapActivity.getMyApplication();
	}

	public void saveDirections() {
		mapActivity.showDialog(DIALOG_SAVE_DIRECTIONS);
	}

	public static Dialog createSaveDirections(Activity activity, RoutingHelper routingHelper) {
		final OsmandApplication app = ((OsmandApplication) activity.getApplication());
		final File fileDir = app.getAppPath(IndexConstants.GPX_INDEX_DIR);
		final Dialog dlg = new Dialog(activity);
		dlg.setTitle(R.string.shared_string_save_as_gpx);
		dlg.setContentView(R.layout.save_directions_dialog);
		final EditText edit = (EditText) dlg.findViewById(R.id.FileNameEdit);

		final GPXRouteParamsBuilder rp = routingHelper.getCurrentGPXRoute();
		final String editText;
		if (rp == null || rp.getFile() == null || rp.getFile().path == null) {
			editText = "_" + MessageFormat.format("{0,date,yyyy-MM-dd}", new Date()) + "_";
		} else {
			editText = new File(rp.getFile().path).getName();
		}
		edit.setText(editText);

		dlg.findViewById(R.id.Save).setOnClickListener(new View.OnClickListener() {
			@Override
			public void onClick(View v) {
				String name = edit.getText().toString();
				//noinspection ResultOfMethodCallIgnored
				fileDir.mkdirs();
				File toSave = fileDir;
				if (name.length() > 0) {
					if (!name.endsWith(GPX_SUFFIX)) {
						name += GPX_SUFFIX;
					}
					toSave = new File(fileDir, name);
				}
				if (toSave.exists()) {
					dlg.findViewById(R.id.DuplicateFileName).setVisibility(View.VISIBLE);
				} else {
					dlg.dismiss();
					new SaveDirectionsAsyncTask(app).executeOnExecutor(AsyncTask.THREAD_POOL_EXECUTOR, toSave);
				}
			}
		});

		dlg.findViewById(R.id.Cancel).setOnClickListener(new View.OnClickListener() {
			@Override
			public void onClick(View v) {
				dlg.dismiss();
			}
		});


		return dlg;
	}

	private static class SaveDirectionsAsyncTask extends AsyncTask<File, Void, String> {

		private final OsmandApplication app;

		public SaveDirectionsAsyncTask(OsmandApplication app) {
			this.app = app;
		}

		@Override
		protected String doInBackground(File... params) {
			if (params.length > 0) {
				File file = params[0];
				String fileName = file.getName();
				GPXFile gpx = app.getRoutingHelper().generateGPXFileWithRoute(fileName.substring(0,fileName.length()-GPX_SUFFIX.length()));
				GPXUtilities.writeGpxFile(file, gpx, app);
				return app.getString(R.string.route_successfully_saved_at, file.getName());
			}
			return null;
		}

		@Override
		protected void onPostExecute(String result) {
			if (result != null) {
				Toast.makeText(app, result, Toast.LENGTH_LONG).show();
			}
		}

	}

	public void contextMenuPoint(final double latitude, final double longitude, final ContextMenuAdapter iadapter, Object selectedObj) {
		final ContextMenuAdapter adapter = iadapter == null ? new ContextMenuAdapter() : iadapter;
		ItemBuilder itemBuilder = new ItemBuilder();

		adapter.addItem(itemBuilder
				.setTitleId(R.string.context_menu_item_directions_from, mapActivity)
<<<<<<< HEAD
				.setId(MAP_CONTEXT_MENU_DIRECTIONS_FROM_ID)
=======
				.setId(POINT_DIRECTIONS_FROM_ID)
>>>>>>> e4940488
				.setIcon(R.drawable.ic_action_route_direction_from_here)
				.setOrder(DIRECTIONS_FROM_ITEM_ORDER)
				.createItem());
		adapter.addItem(itemBuilder
				.setTitleId(R.string.context_menu_item_search, mapActivity)
<<<<<<< HEAD
				.setId(MAP_CONTEXT_MENU_SEARCH_NEARBY)
=======
				.setId(POINT_SEARCH_NEARBY)
>>>>>>> e4940488
				.setIcon(R.drawable.ic_action_search_dark)
				.setOrder(SEARCH_NEAR_ITEM_ORDER)
				.createItem());

		OsmandPlugin.registerMapContextMenu(mapActivity, latitude, longitude, adapter, selectedObj);

		ContextMenuAdapter.ItemClickListener listener = new ContextMenuAdapter.ItemClickListener() {
			@Override
			public boolean onContextMenuClick(ArrayAdapter<ContextMenuItem> adapter, int resId, int pos, boolean isChecked, int[] viewCoordinates) {
				if (resId == R.string.context_menu_item_add_waypoint) {
					mapActivity.getContextMenu().addWptPt();
				} else if (resId == R.string.context_menu_item_edit_waypoint) {
					mapActivity.getContextMenu().editWptPt();
				}
				return true;
			}
		};

		if (selectedObj instanceof WptPt
				&& getMyApplication().getSelectedGpxHelper().getSelectedGPXFile((WptPt) selectedObj) != null) {
			adapter.addItem(new ContextMenuItem.ItemBuilder()
					.setTitleId(R.string.context_menu_item_edit_waypoint, mapActivity)
<<<<<<< HEAD
					.setId(MAP_CONTEXT_MENU_EDIT_GPX_WP)
=======
					.setId(POINT_EDIT_GPX_WP)
>>>>>>> e4940488
					.setIcon(R.drawable.ic_action_edit_dark)
					.setOrder(EDIT_GPX_WAYPOINT_ITEM_ORDER)
					.setListener(listener).createItem());
		} else if (!getMyApplication().getSelectedGpxHelper().getSelectedGPXFiles().isEmpty()
				|| (OsmandPlugin.getEnabledPlugin(OsmandMonitoringPlugin.class) != null)) {
			adapter.addItem(new ContextMenuItem.ItemBuilder()
					.setTitleId(R.string.context_menu_item_add_waypoint, mapActivity)
<<<<<<< HEAD
					.setTitle(MAP_CONTEXT_MENU_ADD_GPX_WAYPOINT)
=======
					.setId(POINT_ADD_GPX_WAYPOINT)
>>>>>>> e4940488
					.setIcon(R.drawable.ic_action_gnew_label_dark)
					.setOrder(ADD_GPX_WAYPOINT_ITEM_ORDER)
					.setListener(listener).createItem());
		}

		adapter.addItem(itemBuilder
				.setTitleId(R.string.measurement_tool, mapActivity)
<<<<<<< HEAD
				.setId(MAP_CONTEXT_MENU_MEASURE_DISTANCE)
=======
				.setId(POINT_MEASURE_DISTANCE)
>>>>>>> e4940488
				.setIcon(R.drawable.ic_action_ruler)
				.setOrder(MEASURE_DISTANCE_ITEM_ORDER)
				.createItem());

		adapter.sortItemsByOrder();

		final ArrayAdapter<ContextMenuItem> listAdapter =
				adapter.createListAdapter(mapActivity, getMyApplication().getSettings().isLightContent());

		AdditionalActionsBottomSheetDialogFragment actionsBottomSheetDialogFragment = new AdditionalActionsBottomSheetDialogFragment();
		actionsBottomSheetDialogFragment.setAdapter(adapter, new AdditionalActionsBottomSheetDialogFragment.ContextMenuItemClickListener() {
			@Override
			public void onItemClick(int position) {
				ContextMenuItem item = adapter.getItem(position);
				int standardId = item.getTitleId();
				ItemClickListener click = item.getItemClickListener();
				if (click != null) {
					click.onContextMenuClick(listAdapter, standardId, position, false, null);
				} else if (standardId == R.string.context_menu_item_search) {
					mapActivity.showQuickSearch(latitude, longitude);
				} else if (standardId == R.string.context_menu_item_directions_from) {
					if (OsmAndLocationProvider.isLocationPermissionAvailable(mapActivity)) {
						enterDirectionsFromPoint(latitude, longitude);
					} else if (!ActivityCompat.shouldShowRequestPermissionRationale(mapActivity, Manifest.permission.ACCESS_FINE_LOCATION)) {
						mapActivity.getMyApplication().showToastMessage(R.string.ask_for_location_permission);
					} else {
						ActivityCompat.requestPermissions(mapActivity, new String[]{Manifest.permission.ACCESS_FINE_LOCATION}, REQUEST_LOCATION_FOR_DIRECTIONS_NAVIGATION_PERMISSION);
					}
				} else if (standardId == R.string.measurement_tool) {
					mapActivity.getContextMenu().close();
					MeasurementToolFragment.showInstance(mapActivity.getSupportFragmentManager(), new LatLon(latitude, longitude));
				}
			}
		});
		actionsBottomSheetDialogFragment.show(mapActivity.getSupportFragmentManager(), AdditionalActionsBottomSheetDialogFragment.TAG);
	}

	public void enterDirectionsFromPoint(final double latitude, final double longitude) {
		mapActivity.getContextMenu().hide();
		if (getMyApplication().getTargetPointsHelper().getPointToNavigate() == null) {
			setFirstMapMarkerAsTarget();
		}
		if (!mapActivity.getRoutingHelper().isFollowingMode() && !mapActivity.getRoutingHelper().isRoutePlanningMode()) {
			enterRoutePlanningMode(new LatLon(latitude, longitude),
					mapActivity.getContextMenu().getPointDescription());
		} else {
			getMyApplication().getTargetPointsHelper().setStartPoint(new LatLon(latitude, longitude),
					true, mapActivity.getContextMenu().getPointDescription());
		}
	}

	public void setGPXRouteParams(GPXFile result) {
		if (result == null) {
			mapActivity.getRoutingHelper().setGpxParams(null);
			settings.FOLLOW_THE_GPX_ROUTE.set(null);
		} else {
			GPXRouteParamsBuilder params = new GPXRouteParamsBuilder(result, mapActivity.getMyApplication()
					.getSettings());
			if (result.hasRtePt() && !result.hasTrkPt()) {
				settings.GPX_CALCULATE_RTEPT.set(true);
			} else {
				settings.GPX_CALCULATE_RTEPT.set(false);
			}
			params.setCalculateOsmAndRouteParts(settings.GPX_ROUTE_CALC_OSMAND_PARTS.get());
			params.setUseIntermediatePointsRTE(settings.GPX_CALCULATE_RTEPT.get());
			params.setCalculateOsmAndRoute(settings.GPX_ROUTE_CALC.get());
			List<Location> ps = params.getPoints();
			mapActivity.getRoutingHelper().setGpxParams(params);
			settings.FOLLOW_THE_GPX_ROUTE.set(result.path);
			if (!ps.isEmpty()) {
				Location startLoc = ps.get(0);
				Location finishLoc = ps.get(ps.size() - 1);
				TargetPointsHelper tg = mapActivity.getMyApplication().getTargetPointsHelper();
				tg.navigateToPoint(new LatLon(finishLoc.getLatitude(), finishLoc.getLongitude()), false, -1);
				if (startLoc != finishLoc) {
					tg.setStartPoint(new LatLon(startLoc.getLatitude(), startLoc.getLongitude()), false, null);
				} else {
					tg.clearStartPoint(false);
				}
			}
		}
	}

	public void enterRoutePlanningMode(final LatLon from, final PointDescription fromName) {
		final boolean useIntermediatePointsByDefault = true;
		List<SelectedGpxFile> selectedGPXFiles = mapActivity.getMyApplication().getSelectedGpxHelper()
				.getSelectedGPXFiles();
		final List<GPXFile> gpxFiles = new ArrayList<>();
		for (SelectedGpxFile gs : selectedGPXFiles) {
			if (!gs.isShowCurrentTrack() && !gs.notShowNavigationDialog) {
				if (gs.getGpxFile().hasRtePt() || gs.getGpxFile().hasTrkPt()) {
					gpxFiles.add(gs.getGpxFile());
				}
			}
		}

		if (gpxFiles.size() > 0) {
			AlertDialog.Builder bld = new AlertDialog.Builder(mapActivity);
			if (gpxFiles.size() == 1) {
				bld.setMessage(R.string.use_displayed_track_for_navigation);
				bld.setPositiveButton(R.string.shared_string_yes, new DialogInterface.OnClickListener() {
					@Override
					public void onClick(DialogInterface dialog, int which) {
						enterRoutePlanningModeGivenGpx(gpxFiles.get(0), from, fromName, useIntermediatePointsByDefault, true);
					}
				});
			} else {
				bld.setTitle(R.string.navigation_over_track);
				ArrayAdapter<GPXFile> adapter = new ArrayAdapter<GPXFile>(mapActivity, R.layout.drawer_list_item, gpxFiles) {
					@Override
					public View getView(int position, View convertView, ViewGroup parent) {
						if (convertView == null) {
							convertView = mapActivity.getLayoutInflater().inflate(R.layout.drawer_list_item, null);
						}
						String path = getItem(position).path;
						String name = path.substring(path.lastIndexOf("/") + 1, path.length());
						((TextView) convertView.findViewById(R.id.title)).setText(name);
						convertView.findViewById(R.id.icon).setVisibility(View.GONE);
						convertView.findViewById(R.id.toggle_item).setVisibility(View.GONE);
						return convertView;
					}
				};
				bld.setAdapter(adapter, new DialogInterface.OnClickListener() {
					@Override
					public void onClick(DialogInterface dialogInterface, int i) {
						enterRoutePlanningModeGivenGpx(gpxFiles.get(i), from, fromName, useIntermediatePointsByDefault, true);
					}
				});
			}

			bld.setNegativeButton(R.string.shared_string_no, new DialogInterface.OnClickListener() {
				@Override
				public void onClick(DialogInterface dialog, int which) {
					enterRoutePlanningModeGivenGpx(null, from, fromName, useIntermediatePointsByDefault, true);
				}
			});
			bld.show();
		} else {
			enterRoutePlanningModeGivenGpx(null, from, fromName, useIntermediatePointsByDefault, true);
		}
	}

	public void enterRoutePlanningModeGivenGpx(GPXFile gpxFile, LatLon from, PointDescription fromName,
											   boolean useIntermediatePointsByDefault, boolean showDialog) {
		settings.USE_INTERMEDIATE_POINTS_NAVIGATION.set(useIntermediatePointsByDefault);
		OsmandApplication app = mapActivity.getMyApplication();
		TargetPointsHelper targets = app.getTargetPointsHelper();

		ApplicationMode mode = getRouteMode(from);
		//app.getSettings().APPLICATION_MODE.set(mode);
		app.getRoutingHelper().setAppMode(mode);
		app.initVoiceCommandPlayer(mapActivity, mode, true, null, false, false);
		// save application mode controls
		settings.FOLLOW_THE_ROUTE.set(false);
		app.getRoutingHelper().setFollowingMode(false);
		app.getRoutingHelper().setRoutePlanningMode(true);
		// reset start point
		targets.setStartPoint(from, false, fromName);
		// then set gpx
		setGPXRouteParams(gpxFile);
		// then update start and destination point  
		targets.updateRouteAndRefresh(true);

		mapActivity.getMapViewTrackingUtilities().switchToRoutePlanningMode();
		mapActivity.getMapView().refreshMap(true);
		if (showDialog) {
			mapActivity.getMapLayers().getMapControlsLayer().showDialog();
		}
		if (targets.hasTooLongDistanceToNavigate()) {
			app.showToastMessage(R.string.route_is_too_long_v2);
		}
	}

	public void recalculateRoute(boolean showDialog) {
		settings.USE_INTERMEDIATE_POINTS_NAVIGATION.set(true);
		OsmandApplication app = mapActivity.getMyApplication();
		TargetPointsHelper targets = app.getTargetPointsHelper();

		ApplicationMode mode = getRouteMode(null);
		//app.getSettings().APPLICATION_MODE.set(mode);
		app.getRoutingHelper().setAppMode(mode);
		//Test for #2810: No need to init player here?
		//app.initVoiceCommandPlayer(mapActivity, true, null, false, false);
		// save application mode controls
		settings.FOLLOW_THE_ROUTE.set(false);
		app.getRoutingHelper().setFollowingMode(false);
		app.getRoutingHelper().setRoutePlanningMode(true);
		// reset start point
		targets.setStartPoint(null, false, null);
		// then update start and destination point
		targets.updateRouteAndRefresh(true);

		mapActivity.getMapViewTrackingUtilities().switchToRoutePlanningMode();
		mapActivity.getMapView().refreshMap(true);
		if (showDialog) {
			mapActivity.getMapLayers().getMapControlsLayer().showDialog();
		}
		if (targets.hasTooLongDistanceToNavigate()) {
			app.showToastMessage(R.string.route_is_too_long_v2);
		}
	}

	public ApplicationMode getRouteMode(LatLon from) {
		MarkersPlanRouteContext planRouteContext = mapActivity.getMyApplication().getMapMarkersHelper().getPlanRouteContext();
		if (planRouteContext.isNavigationFromMarkers() && planRouteContext.getSnappedMode() != ApplicationMode.DEFAULT) {
			planRouteContext.setNavigationFromMarkers(false);
			return planRouteContext.getSnappedMode();
		}
		ApplicationMode mode = settings.DEFAULT_APPLICATION_MODE.get();
		ApplicationMode selected = settings.APPLICATION_MODE.get();
		if (selected != ApplicationMode.DEFAULT) {
			mode = selected;
		} else if (mode == ApplicationMode.DEFAULT) {
			mode = ApplicationMode.CAR;
			if (settings.LAST_ROUTING_APPLICATION_MODE != null &&
					settings.LAST_ROUTING_APPLICATION_MODE != ApplicationMode.DEFAULT) {
				mode = settings.LAST_ROUTING_APPLICATION_MODE;
			}
		}
		return mode;
	}

	public void contextMenuPoint(final double latitude, final double longitude) {
		contextMenuPoint(latitude, longitude, null, null);
	}

	private Dialog createReloadTitleDialog(final Bundle args) {
		AlertDialog.Builder builder = new AlertDialog.Builder(mapActivity);
		builder.setMessage(R.string.context_menu_item_update_map_confirm);
		builder.setNegativeButton(R.string.shared_string_cancel, null);
		final OsmandMapTileView mapView = mapActivity.getMapView();
		builder.setPositiveButton(R.string.context_menu_item_update_map, new DialogInterface.OnClickListener() {
			@Override
			public void onClick(DialogInterface dialog, int which) {
				int zoom = args.getInt(KEY_ZOOM);
				BaseMapLayer mainLayer = mapView.getMainLayer();
				if (!(mainLayer instanceof MapTileLayer) || !((MapTileLayer) mainLayer).isVisible()) {
					Toast.makeText(mapActivity, R.string.maps_could_not_be_downloaded, Toast.LENGTH_SHORT).show();
					return;
				}
				final ITileSource mapSource = ((MapTileLayer) mainLayer).getMap();
				if (mapSource == null || !mapSource.couldBeDownloadedFromInternet()) {
					Toast.makeText(mapActivity, R.string.maps_could_not_be_downloaded, Toast.LENGTH_SHORT).show();
					return;
				}
				final RotatedTileBox tb = mapView.getCurrentRotatedTileBox();
				final QuadRect tilesRect = tb.getTileBounds();
				int left = (int) Math.floor(tilesRect.left);
				int top = (int) Math.floor(tilesRect.top);
				int width = (int) (Math.ceil(tilesRect.right) - left);
				int height = (int) (Math.ceil(tilesRect.bottom) - top);
				for (int i = 0; i < width; i++) {
					for (int j = 0; j < height; j++) {
						((OsmandApplication) mapActivity.getApplication()).getResourceManager().
								clearTileForMap(null, mapSource, i + left, j + top, zoom);
					}
				}


				mapView.refreshMap();
			}
		});
		return builder.create();
	}


	@Override
	public Dialog onCreateDialog(int id) {
		Bundle args = dialogBundle;
		switch (id) {
			case DIALOG_ADD_FAVORITE:
				return FavoriteDialogs.createAddFavouriteDialog(mapActivity, args);
			case DIALOG_REPLACE_FAVORITE:
				return FavoriteDialogs.createReplaceFavouriteDialog(mapActivity, args);
			case DIALOG_ADD_WAYPOINT:
				return createAddWaypointDialog(args);
			case DIALOG_RELOAD_TITLE:
				return createReloadTitleDialog(args);
			case DIALOG_SAVE_DIRECTIONS:
				return createSaveDirections(mapActivity, mapActivity.getRoutingHelper());
		}
		return OsmAndDialogs.createDialog(id, mapActivity, args);
	}

	@Override
	public void onPrepareDialog(int id, Dialog dialog) {
		Bundle args = dialogBundle;
		switch (id) {
			case DIALOG_ADD_FAVORITE:
				FavoriteDialogs.prepareAddFavouriteDialog(mapActivity, dialog, args,
						args.getDouble(KEY_LATITUDE), args.getDouble(KEY_LONGITUDE),
						new PointDescription(PointDescription.POINT_TYPE_FAVORITE, args.getString(KEY_NAME)));
				break;
			case DIALOG_ADD_WAYPOINT:
				EditText v = (EditText) dialog.getWindow().findViewById(android.R.id.edit);
				v.setPadding(5, 0, 5, 0);
				if (args.getString(KEY_NAME) != null) {
					v.setText(args.getString(KEY_NAME));
					v.selectAll();
				} else {
					v.setText("");
				}
				break;
		}
	}


	public ContextMenuAdapter createMainOptionsMenu() {
		final OsmandMapTileView mapView = mapActivity.getMapView();
		final OsmandApplication app = mapActivity.getMyApplication();
		ContextMenuAdapter optionsMenuHelper = new ContextMenuAdapter();

		optionsMenuHelper.addItem(new ItemBuilder().setTitleId(R.string.home, mapActivity)
				.setId(DRAWER_DASHBOARD_ID)
				.setIcon(R.drawable.map_dashboard)
				.setListener(new ContextMenuAdapter.ItemClickListener() {
					@Override
					public boolean onContextMenuClick(ArrayAdapter<ContextMenuItem> adapter, int itemId, int pos, boolean isChecked, int[] viewCoordinates) {
						app.logEvent(mapActivity, "drawer_dashboard_open");
						MapActivity.clearPrevActivityIntent();
						mapActivity.closeDrawer();
						mapActivity.getDashboard().setDashboardVisibility(true, DashboardType.DASHBOARD, viewCoordinates);
						return true;
					}
				}).createItem());

		optionsMenuHelper.addItem(new ItemBuilder().setTitleId(R.string.map_markers, mapActivity)
				.setId(DRAWER_MAP_MARKERS_ID)
				.setIcon(R.drawable.ic_action_flag_dark)
				.setListener(new ContextMenuAdapter.ItemClickListener() {
					@Override
					public boolean onContextMenuClick(ArrayAdapter<ContextMenuItem> adapter, int itemId, int pos, boolean isChecked, int[] viewCoordinates) {
						app.logEvent(mapActivity, "drawer_markers_open");
						MapActivity.clearPrevActivityIntent();
						MapMarkersDialogFragment.showInstance(mapActivity);
						return true;
					}
				}).createItem());

		optionsMenuHelper.addItem(new ItemBuilder().setTitleId(R.string.shared_string_my_places, mapActivity)
				.setId(DRAWER_MY_PLACES_ID)
				.setIcon(R.drawable.ic_action_fav_dark)
				.setListener(new ContextMenuAdapter.ItemClickListener() {
					@Override
					public boolean onContextMenuClick(ArrayAdapter<ContextMenuItem> adapter, int itemId, int pos, boolean isChecked, int[] viewCoordinates) {
						app.logEvent(mapActivity, "drawer_myplaces_open");
						Intent newIntent = new Intent(mapActivity, mapActivity.getMyApplication().getAppCustomization()
								.getFavoritesActivity());
						newIntent.setFlags(Intent.FLAG_ACTIVITY_REORDER_TO_FRONT);
						mapActivity.startActivity(newIntent);
						return true;
					}
				}).createItem());

		optionsMenuHelper.addItem(new ItemBuilder().setTitleId(R.string.search_button, mapActivity)
				.setId(DRAWER_SEARCH_ID)
				.setIcon(R.drawable.ic_action_search_dark)
				.setListener(new ContextMenuAdapter.ItemClickListener() {
					@Override
					public boolean onContextMenuClick(ArrayAdapter<ContextMenuItem> adapter, int itemId, int pos, boolean isChecked, int[] viewCoordinates) {
						app.logEvent(mapActivity, "drawer_search_open");
						mapActivity.showQuickSearch(MapActivity.ShowQuickSearchMode.NEW_IF_EXPIRED, false);
						return true;
					}
				}).createItem());

		
		optionsMenuHelper.addItem(new ItemBuilder().setTitleId(R.string.get_directions, mapActivity)
				.setId(DRAWER_DIRECTIONS_ID)
				.setIcon(R.drawable.ic_action_gdirections_dark)
				.setListener(new ContextMenuAdapter.ItemClickListener() {
					@Override
					public boolean onContextMenuClick(ArrayAdapter<ContextMenuItem> adapter, int itemId, int pos, boolean isChecked, int[] viewCoordinates) {
						app.logEvent(mapActivity, "drawer_directions_open");
						MapControlsLayer mapControlsLayer = mapActivity.getMapLayers().getMapControlsLayer();
						if (mapControlsLayer != null) {
							mapControlsLayer.doRoute(false);
						}
						return true;
					}
				}).createItem());

		/*
		optionsMenuHelper.addItem(new ContextMenuItem.ItemBuilder().setTitleId(R.string.show_point_options, mapActivity)
				.setIcon(R.drawable.ic_action_marker_dark)
				.setListener(new ContextMenuAdapter.ItemClickListener() {
					@Override
					public boolean onContextMenuClick(ArrayAdapter<ContextMenuItem> adapter, int itemId, int pos, boolean isChecked) {
						MapActivity.clearPrevActivityIntent();
						mapActivity.getMapLayers().getContextMenuLayer().showContextMenu(mapView.getLatitude(), mapView.getLongitude(), true);
						return true;
					}
				}).createItem());
		*/

		optionsMenuHelper.addItem(new ContextMenuItem.ItemBuilder().setTitleId(R.string.configure_map, mapActivity)
				.setId(DRAWER_CONFIGURE_MAP_ID)
				.setIcon(R.drawable.ic_action_layers_dark)
				.setListener(new ContextMenuAdapter.ItemClickListener() {
					@Override
					public boolean onContextMenuClick(ArrayAdapter<ContextMenuItem> adapter, int itemId, int pos, boolean isChecked, int[] viewCoordinates) {
						app.logEvent(mapActivity, "drawer_config_map_open");
						MapActivity.clearPrevActivityIntent();
						mapActivity.getDashboard().setDashboardVisibility(true, DashboardType.CONFIGURE_MAP, viewCoordinates);
						return false;
					}
				}).createItem());

		String d = getString(R.string.welmode_download_maps);
		if (app.getDownloadThread().getIndexes().isDownloadedFromInternet) {
			List<IndexItem> updt = app.getDownloadThread().getIndexes().getItemsToUpdate();
			if (updt != null && updt.size() > 0) {
				d += " (" + updt.size() + ")";
			}
		}
		optionsMenuHelper.addItem(new ItemBuilder().setTitleId(R.string.welmode_download_maps, null)
				.setId(DRAWER_DOWNLOAD_MAPS_ID)
				.setTitle(d).setIcon(R.drawable.ic_type_archive)
				.setListener(new ContextMenuAdapter.ItemClickListener() {
					@Override
					public boolean onContextMenuClick(ArrayAdapter<ContextMenuItem> adapter, int itemId, int pos, boolean isChecked, int[] viewCoordinates) {
						app.logEvent(mapActivity, "drawer_download_maps_open");
						Intent newIntent = new Intent(mapActivity, mapActivity.getMyApplication().getAppCustomization()
								.getDownloadActivity());
						newIntent.addFlags(Intent.FLAG_ACTIVITY_REORDER_TO_FRONT);
						mapActivity.startActivity(newIntent);
						return true;
					}
				}).createItem());

		if (Version.isGooglePlayEnabled(app) || Version.isDeveloperVersion(app)) {
			optionsMenuHelper.addItem(new ItemBuilder().setTitleId(R.string.osm_live, mapActivity)
					.setId(DRAWER_OSMAND_LIVE_ID)
					.setIcon(R.drawable.ic_action_osm_live)
					.setListener(new ContextMenuAdapter.ItemClickListener() {
						@Override
						public boolean onContextMenuClick(ArrayAdapter<ContextMenuItem> adapter, int itemId, int pos, boolean isChecked, int[] viewCoordinates) {
							app.logEvent(mapActivity, "drawer_osm_live_open");
							Intent intent = new Intent(mapActivity, OsmLiveActivity.class);
							intent.addFlags(Intent.FLAG_ACTIVITY_REORDER_TO_FRONT);
							mapActivity.startActivity(intent);
							return true;
						}
					}).createItem());
		}

		optionsMenuHelper.addItem(new ItemBuilder().setTitle(getString(R.string.shared_string_travel_guides) + " (Beta)")
				.setId(DRAWER_TRAVEL_GUIDES_ID)
				.setIcon(R.drawable.ic_action_travel)
				.setListener(new ItemClickListener() {
					@Override
					public boolean onContextMenuClick(ArrayAdapter<ContextMenuItem> adapter, int itemId, int pos, boolean isChecked, int[] viewCoordinates) {
						MapActivity.clearPrevActivityIntent();
						TravelDbHelper travelDbHelper = getMyApplication().getTravelDbHelper();
						travelDbHelper.initTravelBooks();
						if (travelDbHelper.getSelectedTravelBook() == null) {
							WikivoyageWelcomeDialogFragment.showInstance(mapActivity.getSupportFragmentManager());
						} else {
							Intent intent = new Intent(mapActivity, WikivoyageExploreActivity.class);
							intent.addFlags(Intent.FLAG_ACTIVITY_REORDER_TO_FRONT);
							mapActivity.startActivity(intent);
						}
						return true;
					}
				}).createItem());

		optionsMenuHelper.addItem(new ContextMenuItem.ItemBuilder().setTitleId(R.string.measurement_tool, mapActivity)
				.setId(DRAWER_MEASURE_DISTANCE_ID)
				.setIcon(R.drawable.ic_action_ruler)
				.setListener(new ContextMenuAdapter.ItemClickListener() {
					@Override
					public boolean onContextMenuClick(ArrayAdapter<ContextMenuItem> adapter, int itemId, int position, boolean isChecked, int[] viewCoordinates) {
						MeasurementToolFragment.showInstance(mapActivity.getSupportFragmentManager());
						return true;
					}
				}).createItem());

		app.getAidlApi().registerNavDrawerItems(mapActivity, optionsMenuHelper);

		optionsMenuHelper.addItem(new ItemBuilder().setTitleId(R.string.layer_map_appearance, mapActivity)
				.setId(DRAWER_CONFIGURE_SCREEN_ID)
				.setIcon(R.drawable.ic_configure_screen_dark)
				.setListener(new ContextMenuAdapter.ItemClickListener() {
					@Override
					public boolean onContextMenuClick(ArrayAdapter<ContextMenuItem> adapter, int itemId, int pos, boolean isChecked, int[] viewCoordinates) {
						app.logEvent(mapActivity, "drawer_config_screen_open");
						MapActivity.clearPrevActivityIntent();
						mapActivity.getDashboard().setDashboardVisibility(true, DashboardType.CONFIGURE_SCREEN, viewCoordinates);
						return false;
					}
				}).createItem());

		optionsMenuHelper.addItem(new ItemBuilder().setTitleId(R.string.prefs_plugins, mapActivity)
				.setId(DRAWER_PLUGINS_ID)
				.setIcon(R.drawable.ic_extension_dark)
				.setListener(new ItemClickListener() {
					@Override
					public boolean onContextMenuClick(ArrayAdapter<ContextMenuItem> adapter, int itemId, int pos, boolean isChecked, int[] viewCoordinates) {
						app.logEvent(mapActivity, "drawer_plugins_open");
						Intent newIntent = new Intent(mapActivity, mapActivity.getMyApplication().getAppCustomization()
								.getPluginsActivity());
						newIntent.addFlags(Intent.FLAG_ACTIVITY_REORDER_TO_FRONT);
						mapActivity.startActivity(newIntent);
						return true;
					}
				}).createItem());

		optionsMenuHelper.addItem(new ItemBuilder().setTitleId(R.string.shared_string_settings, mapActivity)
				.setId(DRAWER_SETTINGS_ID)
				.setIcon(R.drawable.ic_action_settings)
				.setListener(new ContextMenuAdapter.ItemClickListener() {
					@Override
					public boolean onContextMenuClick(ArrayAdapter<ContextMenuItem> adapter, int itemId, int pos, boolean isChecked, int[] viewCoordinates) {
						app.logEvent(mapActivity, "drawer_settings_open");
						final Intent settings = new Intent(mapActivity, getMyApplication().getAppCustomization()
								.getSettingsActivity());
						settings.addFlags(Intent.FLAG_ACTIVITY_REORDER_TO_FRONT);
						mapActivity.startActivity(settings);
						return true;
					}
				}).createItem());

		/*
		optionsMenuHelper.addItem(new ContextMenuItem.ItemBuilder().setTitleId(R.string.configure_map, mapActivity)
				.setIcon(R.drawable.ic_action_layers_dark)
				.setListener(new ContextMenuAdapter.ItemClickListener() {
					@Override
					public boolean onContextMenuClick(ArrayAdapter<ContextMenuItem> adapter, int itemId, int pos, boolean isChecked) {
						MapActivity.clearPrevActivityIntent();
						mapActivity.getDashboard().setDashboardVisibility(true, DashboardType.CONFIGURE_MAP);
						return false;
					}
				}).createItem());
		*/

		optionsMenuHelper.addItem(new ItemBuilder().setTitleId(R.string.shared_string_help, mapActivity)
				.setId(DRAWER_HELP_ID)
				.setIcon(R.drawable.ic_action_help)
				.setListener(new ContextMenuAdapter.ItemClickListener() {
					@Override
					public boolean onContextMenuClick(ArrayAdapter<ContextMenuItem> adapter, int itemId, int pos, boolean isChecked, int[] viewCoordinates) {
						app.logEvent(mapActivity, "drawer_help_open");
						Intent intent = new Intent(mapActivity, HelpActivity.class);
						intent.addFlags(Intent.FLAG_ACTIVITY_REORDER_TO_FRONT);
						mapActivity.startActivity(intent);
						return true;
					}
				}).createItem());

		//////////// Others
		OsmandPlugin.registerOptionsMenu(mapActivity, optionsMenuHelper);

		// Place divider between functionality and configuration related menu items
		int dividerItemIndex = -1;
		for (int i = 0; i < optionsMenuHelper.length(); i++) {
			if (optionsMenuHelper.getItem(i).getTitleId() == R.string.layer_map_appearance) {
				dividerItemIndex = i;
				break;
			}
		}

		ItemBuilder divider = new ItemBuilder().setLayout(R.layout.drawer_divider);
		divider.setId(DRAWER_DIVIDER_ID);
		divider.setPosition(dividerItemIndex >= 0 ? dividerItemIndex : 8);
		optionsMenuHelper.addItem(divider.createItem());

		return optionsMenuHelper;
	}

	public void openIntermediatePointsDialog() {
		mapActivity.getDashboard().setDashboardVisibility(true, DashboardType.WAYPOINTS);
	}

	public void openRoutePreferencesDialog() {
		mapActivity.getDashboard().setDashboardVisibility(true, DashboardType.ROUTE_PREFERENCES);
	}

	public void stopNavigationWithoutConfirm() {
		getMyApplication().stopNavigation();
		mapActivity.updateApplicationModeSettings();
		mapActivity.getDashboard().clearDeletedPoints();
		List<ApplicationMode> modes = ApplicationMode.values(getMyApplication());
		for (ApplicationMode mode : modes) {
			if (settings.FORCE_PRIVATE_ACCESS_ROUTING_ASKED.getModeValue(mode)) {
				settings.FORCE_PRIVATE_ACCESS_ROUTING_ASKED.setModeValue(mode, false);
				settings.getCustomRoutingBooleanProperty(GeneralRouter.ALLOW_PRIVATE, false).setModeValue(mode, false);
			}
		}
	}

	public AlertDialog stopNavigationActionConfirm() {
		AlertDialog.Builder builder = new AlertDialog.Builder(mapActivity);
		// Stop the navigation
		builder.setTitle(getString(R.string.cancel_route));
		builder.setMessage(getString(R.string.stop_routing_confirm));
		builder.setPositiveButton(R.string.shared_string_yes, new DialogInterface.OnClickListener() {
			@Override
			public void onClick(DialogInterface dialog, int which) {
				stopNavigationWithoutConfirm();
			}
		});
		builder.setNegativeButton(R.string.shared_string_no, null);
		return builder.show();
	}

	public void whereAmIDialog() {
		final List<String> items = new ArrayList<>();
		items.add(getString(R.string.show_location));
		items.add(getString(R.string.shared_string_show_details));
		AlertDialog.Builder menu = new AlertDialog.Builder(mapActivity);
		menu.setItems(items.toArray(new String[items.size()]), new DialogInterface.OnClickListener() {
			@Override
			public void onClick(DialogInterface dialog, int item) {
				dialog.dismiss();
				switch (item) {
					case 0:
						mapActivity.getMapViewTrackingUtilities().backToLocationImpl();
						break;
					case 1:
						OsmAndLocationProvider locationProvider = getMyApplication().getLocationProvider();
						locationProvider.showNavigationInfo(mapActivity.getPointToNavigate(), mapActivity);
						break;
					default:
						break;
				}
			}
		});
		menu.show();
	}

	public void restoreOrReturnDialog(final String packageName) {
        AlertDialog.Builder builder = new AlertDialog.Builder(mapActivity);
        builder.setTitle("Restore OsmAnd");
        builder.setMessage("Do you want to Restore OsmAnd or get back to the Client App?");
        builder.setPositiveButton("Restore", new DialogInterface.OnClickListener() {
            @Override
            public void onClick(DialogInterface dialogInterface, int i) {
                restoreOsmand();
            }
        });
        builder.setNeutralButton("Return", new DialogInterface.OnClickListener() {
            @Override
            public void onClick(DialogInterface dialogInterface, int i) {
                executeHeadersIntent(packageName);
            }
        });
        builder.setNegativeButton("Cancel", null);
        builder.show();
    }

	protected void updateDrawerMenu() {
		boolean nightMode = getMyApplication().getDaynightHelper().isNightModeForMapControls();
		final ListView menuItemsListView = (ListView) mapActivity.findViewById(R.id.menuItems);
		if (nightMode) {
			menuItemsListView.setBackgroundColor(ContextCompat.getColor(mapActivity, R.color.bg_color_dark));
		} else {
			menuItemsListView.setBackgroundColor(ContextCompat.getColor(mapActivity, R.color.bg_color_light));
		}
		menuItemsListView.removeHeaderView(drawerLogoHeader);
		menuItemsListView.removeFooterView(drawerOsmAndFooter);
		Bitmap navDrawerLogo = getMyApplication().getAppCustomization().getNavDrawerLogo();
		final ArrayList<String> navDrawerLogoParams = getMyApplication().getAppCustomization().getNavDrawerLogoParams();

		boolean customHeader = false;
		if (navDrawerLogo != null) {
			customHeader = true;
			drawerLogoHeader.setImageBitmap(navDrawerLogo);
			menuItemsListView.addHeaderView(drawerLogoHeader);
		}
		menuItemsListView.setDivider(null);
		final ContextMenuAdapter contextMenuAdapter = createMainOptionsMenu();
		contextMenuAdapter.setDefaultLayoutId(R.layout.simple_list_menu_item);
		final ArrayAdapter<ContextMenuItem> simpleListAdapter = contextMenuAdapter.createListAdapter(mapActivity,
				!nightMode);
		menuItemsListView.setAdapter(simpleListAdapter);
		menuItemsListView.setOnItemClickListener(new AdapterView.OnItemClickListener() {
			@Override
			public void onItemClick(AdapterView<?> parent, View view, int position, long id) {
				mapActivity.dismissCardDialog();
				boolean hasHeader = menuItemsListView.getHeaderViewsCount() > 0;
				boolean hasFooter = menuItemsListView.getFooterViewsCount() > 0;
				if (hasHeader && position ==0 || (hasFooter && position== menuItemsListView.getCount() - 1)) {
						if(navDrawerLogoParams!=null) executeHeadersIntent(navDrawerLogoParams.get(0));
						else restoreOsmand();
					} else {
						position -= menuItemsListView.getHeaderViewsCount();
						ContextMenuItem item = contextMenuAdapter.getItem(position);
						ContextMenuAdapter.ItemClickListener click = item.getItemClickListener();
						if (click != null && click.onContextMenuClick(simpleListAdapter, item.getTitleId(),
								position, false, AndroidUtils.getCenterViewCoordinates(view))) {
							mapActivity.closeDrawer();
						}
			        }
			}

		});
		if (customHeader) {
			menuItemsListView.post(new Runnable() {
				public void run() {
					View footerLayout = mapActivity.findViewById(R.id.drawer_footer_layout);
					boolean showFooterLayout = false;
					if (menuItemsListView.getChildCount() > 0) {
						int numItemsVisible = menuItemsListView.getLastVisiblePosition() -
								menuItemsListView.getFirstVisiblePosition();
						View lastView = menuItemsListView.getChildAt(menuItemsListView.getLastVisiblePosition());
						boolean overlapped = lastView != null && lastView.getY() + lastView.getHeight() * 2 > menuItemsListView.getHeight();
						if (simpleListAdapter.getCount() - 1 > numItemsVisible || overlapped) {
							menuItemsListView.addFooterView(drawerOsmAndFooter);
						} else {
							showFooterLayout = true;
						}
					} else {
						showFooterLayout = true;
					}
					if (showFooterLayout) {
						footerLayout.setVisibility(View.VISIBLE);
						footerLayout.setOnClickListener(new View.OnClickListener() {
							@Override
							public void onClick(View v) {
<<<<<<< HEAD
								if(navDrawerLogoParams!=null)
									mapActivity.closeDrawer();
									new OsmandRestoreOrExitDialog().show(mapActivity.getSupportFragmentManager(), "dialog");
									//showReturnConfirmationDialog(navDrawerLogoParams.get(0));

=======
								if(navDrawerLogoParams!=null) showReturnConfirmationDialog(navDrawerLogoParams.get(0));
								else restoreOsmand();
>>>>>>> e4940488
							}
						});
					} else {
						footerLayout.setVisibility(View.GONE);
					}
				}
			});
		}
	}

	private void executeHeadersIntent(String packageName) {
		Intent launchIntent = mapActivity.getPackageManager().getLaunchIntentForPackage(packageName);
		if(launchIntent!=null) mapActivity.startActivity(launchIntent);
		mapActivity.closeDrawer();
	}

	private void showReturnConfirmationDialog(String packageName) {
		restoreOrReturnDialog(packageName);
	    mapActivity.closeDrawer();
	}

	private void restoreOsmand(){
		getMyApplication().getAppCustomization().restoreOsmand();
		mapActivity.closeDrawer();
	}


	public void setFirstMapMarkerAsTarget() {
		if (getMyApplication().getMapMarkersHelper().getMapMarkers().size() > 0) {
			MapMarkersHelper.MapMarker marker = getMyApplication().getMapMarkersHelper().getMapMarkers().get(0);
			PointDescription pointDescription = marker.getOriginalPointDescription();
			if (pointDescription.isLocation()
					&& pointDescription.getName().equals(PointDescription.getAddressNotFoundStr(mapActivity))) {
				pointDescription = new PointDescription(PointDescription.POINT_TYPE_LOCATION, "");
			}
			TargetPointsHelper targets = getMyApplication().getTargetPointsHelper();
			targets.navigateToPoint(new LatLon(marker.getLatitude(), marker.getLongitude()),
					true, targets.getIntermediatePoints().size() + 1, pointDescription);
		}
	}
}<|MERGE_RESOLUTION|>--- conflicted
+++ resolved
@@ -81,13 +81,8 @@
 import java.util.Date;
 import java.util.List;
 
-<<<<<<< HEAD
 import static net.osmand.plus.OsmAndCustomizationConstants.MAP_CONTEXT_MENU_ADD_GPX_WAYPOINT;
 import static net.osmand.plus.OsmAndCustomizationConstants.MAP_CONTEXT_MENU_DIRECTIONS_FROM_ID;
-=======
-import static net.osmand.plus.OsmAndCustomizationConstants.POINT_ADD_GPX_WAYPOINT;
-import static net.osmand.plus.OsmAndCustomizationConstants.POINT_DIRECTIONS_FROM_ID;
->>>>>>> e4940488
 import static net.osmand.plus.OsmAndCustomizationConstants.DRAWER_CONFIGURE_MAP_ID;
 import static net.osmand.plus.OsmAndCustomizationConstants.DRAWER_CONFIGURE_SCREEN_ID;
 import static net.osmand.plus.OsmAndCustomizationConstants.DRAWER_DASHBOARD_ID;
@@ -103,15 +98,9 @@
 import static net.osmand.plus.OsmAndCustomizationConstants.DRAWER_SEARCH_ID;
 import static net.osmand.plus.OsmAndCustomizationConstants.DRAWER_SETTINGS_ID;
 import static net.osmand.plus.OsmAndCustomizationConstants.DRAWER_TRAVEL_GUIDES_ID;
-<<<<<<< HEAD
 import static net.osmand.plus.OsmAndCustomizationConstants.MAP_CONTEXT_MENU_EDIT_GPX_WP;
 import static net.osmand.plus.OsmAndCustomizationConstants.MAP_CONTEXT_MENU_MEASURE_DISTANCE;
 import static net.osmand.plus.OsmAndCustomizationConstants.MAP_CONTEXT_MENU_SEARCH_NEARBY;
-=======
-import static net.osmand.plus.OsmAndCustomizationConstants.POINT_EDIT_GPX_WP;
-import static net.osmand.plus.OsmAndCustomizationConstants.POINT_MEASURE_DISTANCE;
-import static net.osmand.plus.OsmAndCustomizationConstants.POINT_SEARCH_NEARBY;
->>>>>>> e4940488
 import static net.osmand.plus.helpers.ImportHelper.GPX_SUFFIX;
 
 public class MapActivityActions implements DialogProvider {
@@ -337,21 +326,13 @@
 
 		adapter.addItem(itemBuilder
 				.setTitleId(R.string.context_menu_item_directions_from, mapActivity)
-<<<<<<< HEAD
 				.setId(MAP_CONTEXT_MENU_DIRECTIONS_FROM_ID)
-=======
-				.setId(POINT_DIRECTIONS_FROM_ID)
->>>>>>> e4940488
 				.setIcon(R.drawable.ic_action_route_direction_from_here)
 				.setOrder(DIRECTIONS_FROM_ITEM_ORDER)
 				.createItem());
 		adapter.addItem(itemBuilder
 				.setTitleId(R.string.context_menu_item_search, mapActivity)
-<<<<<<< HEAD
 				.setId(MAP_CONTEXT_MENU_SEARCH_NEARBY)
-=======
-				.setId(POINT_SEARCH_NEARBY)
->>>>>>> e4940488
 				.setIcon(R.drawable.ic_action_search_dark)
 				.setOrder(SEARCH_NEAR_ITEM_ORDER)
 				.createItem());
@@ -374,11 +355,7 @@
 				&& getMyApplication().getSelectedGpxHelper().getSelectedGPXFile((WptPt) selectedObj) != null) {
 			adapter.addItem(new ContextMenuItem.ItemBuilder()
 					.setTitleId(R.string.context_menu_item_edit_waypoint, mapActivity)
-<<<<<<< HEAD
 					.setId(MAP_CONTEXT_MENU_EDIT_GPX_WP)
-=======
-					.setId(POINT_EDIT_GPX_WP)
->>>>>>> e4940488
 					.setIcon(R.drawable.ic_action_edit_dark)
 					.setOrder(EDIT_GPX_WAYPOINT_ITEM_ORDER)
 					.setListener(listener).createItem());
@@ -386,11 +363,8 @@
 				|| (OsmandPlugin.getEnabledPlugin(OsmandMonitoringPlugin.class) != null)) {
 			adapter.addItem(new ContextMenuItem.ItemBuilder()
 					.setTitleId(R.string.context_menu_item_add_waypoint, mapActivity)
-<<<<<<< HEAD
 					.setTitle(MAP_CONTEXT_MENU_ADD_GPX_WAYPOINT)
-=======
 					.setId(POINT_ADD_GPX_WAYPOINT)
->>>>>>> e4940488
 					.setIcon(R.drawable.ic_action_gnew_label_dark)
 					.setOrder(ADD_GPX_WAYPOINT_ITEM_ORDER)
 					.setListener(listener).createItem());
@@ -398,11 +372,7 @@
 
 		adapter.addItem(itemBuilder
 				.setTitleId(R.string.measurement_tool, mapActivity)
-<<<<<<< HEAD
 				.setId(MAP_CONTEXT_MENU_MEASURE_DISTANCE)
-=======
-				.setId(POINT_MEASURE_DISTANCE)
->>>>>>> e4940488
 				.setIcon(R.drawable.ic_action_ruler)
 				.setOrder(MEASURE_DISTANCE_ITEM_ORDER)
 				.createItem());
@@ -1122,16 +1092,11 @@
 						footerLayout.setOnClickListener(new View.OnClickListener() {
 							@Override
 							public void onClick(View v) {
-<<<<<<< HEAD
 								if(navDrawerLogoParams!=null)
 									mapActivity.closeDrawer();
 									new OsmandRestoreOrExitDialog().show(mapActivity.getSupportFragmentManager(), "dialog");
 									//showReturnConfirmationDialog(navDrawerLogoParams.get(0));
 
-=======
-								if(navDrawerLogoParams!=null) showReturnConfirmationDialog(navDrawerLogoParams.get(0));
-								else restoreOsmand();
->>>>>>> e4940488
 							}
 						});
 					} else {
