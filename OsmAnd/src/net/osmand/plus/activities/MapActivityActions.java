--- conflicted
+++ resolved
@@ -213,14 +213,10 @@
 				double longitude = args.getDouble(KEY_LONGITUDE);
 				String name = editText.getText().toString();
 				mapActivity.getSavingTrackHelper().insertPointData(latitude, longitude, System.currentTimeMillis(), name);
-<<<<<<< HEAD
-				AccessibleToast.makeText(mapActivity, MessageFormat.format(getString(R.string.add_waypoint_dialog_added), name), Toast.LENGTH_SHORT)
-=======
 				if(OsmandSettings.getOsmandSettings(mapActivity).SHOW_CURRENT_GPX_TRACK.get()) {
 					getMyApplication().favorites.addFavoritePointToGPXFile(new FavouritePoint(latitude, longitude, name, ""));
 				}
-				Toast.makeText(mapActivity, MessageFormat.format(getString(R.string.add_waypoint_dialog_added), name), Toast.LENGTH_SHORT)
->>>>>>> 4c419483
+				AccessibleToast.makeText(mapActivity, MessageFormat.format(getString(R.string.add_waypoint_dialog_added), name), Toast.LENGTH_SHORT)
 							.show();
 				dialog.dismiss();
 			}
