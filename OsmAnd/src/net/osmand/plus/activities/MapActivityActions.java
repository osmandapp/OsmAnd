--- conflicted
+++ resolved
@@ -526,42 +526,16 @@
 		return true;
 	}
 
-<<<<<<< HEAD
-	public void enterRoutePlanningModeGivenGpx(GPXFile gpxFile, ApplicationMode appMode, LatLon from, PointDescription fromName,
-											   boolean useIntermediatePointsByDefault, boolean showMenu, int menuState) {
-		settings.USE_INTERMEDIATE_POINTS_NAVIGATION.set(useIntermediatePointsByDefault);
-		TargetPointsHelper targets = app.getTargetPointsHelper();
-
-		if (showMenu) {
-			mapActivity.getMapRouteInfoMenu().addVoiceMuteChangeListener();
-		}
-
-		ApplicationMode mode = appMode != null ? appMode : getRouteMode();
-		//app.getSettings().setApplicationMode(mode, false);
-		app.getRoutingHelper().setAppMode(mode);
-		app.initVoiceCommandPlayer(mapActivity, mode, null, true,
-				false, false, showMenu);
-		// save application mode controls
-		settings.FOLLOW_THE_ROUTE.set(false);
-		app.getRoutingHelper().setFollowingMode(false);
-		app.getRoutingHelper().setRoutePlanningMode(true);
-		// reset start point
-		targets.setStartPoint(from, false, fromName);
-		// then set gpx
-		setGPXRouteParams(gpxFile);
-		// then update start and destination point  
-		targets.updateRouteAndRefresh(true);
-
-		mapActivity.getMapViewTrackingUtilities().switchToRoutePlanningMode();
-		mapActivity.getMapView().refreshMap(true);
-=======
 	@Override
 	public void enterRoutePlanningModeGivenGpx(GPXFile gpxFile, ApplicationMode appMode, LatLon from,
 											   PointDescription fromName, boolean useIntermediatePointsByDefault,
 											   boolean showMenu, int menuState) {
+		if (showMenu) {
+			mapActivity.getMapRouteInfoMenu().addVoiceMuteChangeListener();
+		}
+
 		super.enterRoutePlanningModeGivenGpx(gpxFile, appMode, from, fromName, useIntermediatePointsByDefault,
 				showMenu, menuState);
->>>>>>> 6c681783
 		if (showMenu) {
 			app.getOsmandMap().getMapLayers().getMapControlsLayer().showRouteInfoMenu(menuState);
 		}
