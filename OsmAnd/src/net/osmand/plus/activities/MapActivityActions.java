--- conflicted
+++ resolved
@@ -8,11 +8,8 @@
 import java.util.Iterator;
 import java.util.List;
 
-<<<<<<< HEAD
 import net.osmand.access.AccessibleToast;
-=======
 import net.osmand.CallbackWithObject;
->>>>>>> 8249b34d
 import net.osmand.FavouritePoint;
 import net.osmand.GPXUtilities;
 import net.osmand.LogUtil;
@@ -112,13 +109,8 @@
 						mapActivity.getMapView().refreshMap();
 					}
 				});
-<<<<<<< HEAD
-				if(ar.length == 0){
+				if(names.length == 0){
 					AccessibleToast.makeText(mapActivity, getString(R.string.fav_points_not_exist), Toast.LENGTH_SHORT).show();
-=======
-				if(names.length == 0){
-					Toast.makeText(mapActivity, getString(R.string.fav_points_not_exist), Toast.LENGTH_SHORT).show();
->>>>>>> 8249b34d
 					helper.close();
 				}  else {
 					b.show();
@@ -134,11 +126,7 @@
 				point.setCategory(cat.getText().toString());
 				boolean added = helper.addFavourite(point);
 				if (added) {
-<<<<<<< HEAD
-					AccessibleToast.makeText(mapActivity, MessageFormat.format(getString(R.string.add_favorite_dialog_favourite_added_template), p.getName()), Toast.LENGTH_SHORT)
-=======
-					Toast.makeText(mapActivity, MessageFormat.format(getString(R.string.add_favorite_dialog_favourite_added_template), point.getName()), Toast.LENGTH_SHORT)
->>>>>>> 8249b34d
+					AccessibleToast.makeText(mapActivity, MessageFormat.format(getString(R.string.add_favorite_dialog_favourite_added_template), point.getName()), Toast.LENGTH_SHORT)
 							.show();
 				}
 				mapActivity.getMapView().refreshMap();
