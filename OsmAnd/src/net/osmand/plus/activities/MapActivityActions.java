--- conflicted
+++ resolved
@@ -97,11 +97,8 @@
 
 	DrawerLayout mDrawerLayout;
 	ListView mDrawerList;
-<<<<<<< HEAD
 	private WaypointDialogHelper waypointDialogHelper;
 	private ConfigureSettingsMenu configureSettingsMenu;
-=======
->>>>>>> 1993eb9b
 	
 
 	public MapActivityActions(MapActivity mapActivity){
@@ -443,16 +440,6 @@
 		
 		return dlg;
 	}
-
-	public boolean onBackPressed() {
-		if (mDrawerLayout.isDrawerOpen(GravityCompat.START)){
-			mDrawerLayout.closeDrawer(mDrawerList);
-
-			return true;
-		}
-		return false;
-	}
-
 
 	private static class SaveDirectionsAsyncTask extends AsyncTask<File, Void, String> {
 		
@@ -765,17 +752,11 @@
 
 	public void createOptionsMenuAsDrawer(boolean show){
 		final ContextMenuAdapter cm = createOptionsMenu();
-<<<<<<< HEAD
 		if (mDrawerLayout == null){
 			mDrawerLayout = (DrawerLayout) mapActivity.findViewById(R.id.drawer_layout);
 		mDrawerList = (ListView) mapActivity.findViewById(R.id.left_drawer);
 			mDrawerLayout.setDrawerShadow(R.drawable.drawer_shadow, GravityCompat.START);
 		}
-=======
-		mDrawerLayout = (DrawerLayout) mapActivity.findViewById(R.id.drawer_layout);
-		mDrawerList = (ListView) mapActivity.findViewById(R.id.left_drawer);
-		mDrawerLayout.setDrawerShadow(R.drawable.drawer_shadow, GravityCompat.START);
->>>>>>> 1993eb9b
 		ListAdapter listAdapter;
 		if(Build.VERSION.SDK_INT < Build.VERSION_CODES.HONEYCOMB){
 			listAdapter =
