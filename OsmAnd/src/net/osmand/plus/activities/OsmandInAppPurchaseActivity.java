package net.osmand.plus.activities;

import android.annotation.SuppressLint;
import android.app.Activity;
import android.content.ActivityNotFoundException;
import android.content.Intent;
import android.net.Uri;
<<<<<<< HEAD
import android.widget.Toast;
=======
>>>>>>> 9332c344

import androidx.annotation.NonNull;
import androidx.annotation.Nullable;
import androidx.fragment.app.Fragment;
import androidx.fragment.app.FragmentManager;

import net.osmand.AndroidUtils;
import net.osmand.PlatformUtil;
import net.osmand.plus.OsmandApplication;
import net.osmand.plus.Version;
import net.osmand.plus.download.DownloadActivity;
import net.osmand.plus.inapp.InAppPurchaseHelper;
import net.osmand.plus.inapp.InAppPurchaseHelper.InAppPurchaseInitCallback;
import net.osmand.plus.inapp.InAppPurchaseHelper.InAppPurchaseListener;
import net.osmand.plus.inapp.InAppPurchaseHelper.InAppPurchaseTaskType;
import net.osmand.plus.liveupdates.OsmLiveRestartBottomSheetDialogFragment;

import org.apache.commons.logging.Log;

import java.lang.ref.WeakReference;
import java.util.List;

@SuppressLint("Registered")
public class OsmandInAppPurchaseActivity extends OsmandBaseActivity implements InAppPurchaseListener {
	private static final Log LOG = PlatformUtil.getLog(OsmandInAppPurchaseActivity.class);

	private InAppPurchaseHelper purchaseHelper;
	private boolean activityDestroyed;

	@Override
	protected void onResume() {
		super.onResume();
		initInAppPurchaseHelper();
	}

	@Override
	protected void onDestroy() {
		super.onDestroy();
		deinitInAppPurchaseHelper();
		activityDestroyed = true;
	}

	private void initInAppPurchaseHelper() {
		deinitInAppPurchaseHelper();
		if (purchaseHelper == null) {
			OsmandApplication app = getMyApplication();
			InAppPurchaseHelper purchaseHelper = app.getInAppPurchaseHelper();
			if (app.getSettings().isInternetConnectionAvailable()
					&& isInAppPurchaseAllowed()
<<<<<<< HEAD
					&& isInAppPurchaseSupported(purchaseHelper)) {
=======
					&& isInAppPurchaseSupported()) {
>>>>>>> 9332c344
				this.purchaseHelper = purchaseHelper;
			}
		}
		if (purchaseHelper != null) {
			final WeakReference<OsmandInAppPurchaseActivity> activityRef = new WeakReference<>(this);
			purchaseHelper.isInAppPurchaseSupported(this, new InAppPurchaseInitCallback() {
				@Override
				public void onSuccess() {
					OsmandInAppPurchaseActivity activity = activityRef.get();
					if (!activityDestroyed && AndroidUtils.isActivityNotDestroyed(activity)) {
						purchaseHelper.setUiActivity(activity);
						if (purchaseHelper.needRequestInventory()) {
							purchaseHelper.requestInventory();
						}
					}
				}

				@Override
				public void onFail() {
				}
			});
		}
	}

	private void deinitInAppPurchaseHelper() {
		if (purchaseHelper != null) {
			purchaseHelper.resetUiActivity(this);
			purchaseHelper.stop();
		}
	}

	public static void purchaseFullVersion(@NonNull final Activity activity) {
		OsmandApplication app = (OsmandApplication) activity.getApplication();
		if (app != null && Version.isFreeVersion(app)) {
			if (app.isPlusVersionInApp()) {
				InAppPurchaseHelper purchaseHelper = app.getInAppPurchaseHelper();
				if (purchaseHelper != null) {
					app.logEvent("in_app_purchase_redirect");
					try {
						purchaseHelper.purchaseFullVersion(activity);
					} catch (UnsupportedOperationException e) {
						LOG.error("purchaseFullVersion is not supported", e);
					}
				}
			} else {
				app.logEvent("paid_version_redirect");
				Intent intent = new Intent(Intent.ACTION_VIEW,
						Uri.parse(Version.getUrlWithUtmRef(app, "net.osmand.plus")));
				try {
					activity.startActivity(intent);
				} catch (ActivityNotFoundException e) {
					LOG.error("ActivityNotFoundException", e);
				}
			}
		}
	}

	public static void purchaseDepthContours(@NonNull final Activity activity) {
		OsmandApplication app = (OsmandApplication) activity.getApplication();
		if (app != null) {
			InAppPurchaseHelper purchaseHelper = app.getInAppPurchaseHelper();
			if (purchaseHelper != null) {
				app.logEvent("depth_contours_purchase_redirect");
				try {
					purchaseHelper.purchaseDepthContours(activity);
				} catch (UnsupportedOperationException e) {
					LOG.error("purchaseDepthContours is not supported", e);
				}
			}
		}
	}

	public static void purchaseContourLines(@NonNull final Activity activity) {
		OsmandApplication app = (OsmandApplication) activity.getApplication();
		if (app != null) {
			InAppPurchaseHelper purchaseHelper = app.getInAppPurchaseHelper();
			if (purchaseHelper != null) {
				app.logEvent("contour_lines_purchase_redirect");
				try {
					purchaseHelper.purchaseContourLines(activity);
				} catch (UnsupportedOperationException e) {
					LOG.error("purchaseContourLines is not supported", e);
				}
			}
		}
	}

	public OsmandApplication getMyApplication() {
		return (OsmandApplication) getApplication();
	}

	@Nullable
	public InAppPurchaseHelper getPurchaseHelper() {
		return purchaseHelper;
	}

	public boolean isInAppPurchaseAllowed() {
		return false;
	}

<<<<<<< HEAD
	public boolean isInAppPurchaseSupported(InAppPurchaseHelper purchaseHelper) {
=======
	public boolean isInAppPurchaseSupported() {
>>>>>>> 9332c344
		OsmandApplication app = getMyApplication();
		return Version.isGooglePlayEnabled(app) || Version.isHuawei(app);
	}

	@Override
	public void onError(InAppPurchaseTaskType taskType, String error) {
		onInAppPurchaseError(taskType, error);
		fireInAppPurchaseErrorOnFragments(getSupportFragmentManager(), taskType, error);
	}

	public void fireInAppPurchaseErrorOnFragments(@NonNull FragmentManager fragmentManager,
												  InAppPurchaseTaskType taskType, String error) {
		List<Fragment> fragments = fragmentManager.getFragments();
		for (Fragment f : fragments) {
			if (f instanceof InAppPurchaseListener && f.isAdded()) {
				((InAppPurchaseListener) f).onError(taskType, error);
			}
		}
	}

	@Override
	public void onGetItems() {
		onInAppPurchaseGetItems();
		fireInAppPurchaseGetItemsOnFragments(getSupportFragmentManager());
	}

	public void fireInAppPurchaseGetItemsOnFragments(@NonNull FragmentManager fragmentManager) {
		List<Fragment> fragments = fragmentManager.getFragments();
		for (Fragment f : fragments) {
			if (f instanceof InAppPurchaseListener && f.isAdded()) {
				((InAppPurchaseListener) f).onGetItems();
			}
		}
	}

	@Override
	public void onItemPurchased(String sku, boolean active) {
		FragmentManager fragmentManager = getSupportFragmentManager();
		if (purchaseHelper != null && purchaseHelper.getLiveUpdates().containsSku(sku)) {
			getMyApplication().logEvent("live_osm_subscription_purchased");

			if (!active && !fragmentManager.isStateSaved()) {
				OsmLiveRestartBottomSheetDialogFragment fragment = new OsmLiveRestartBottomSheetDialogFragment();
				fragment.setUsedOnMap(this instanceof MapActivity);
				fragment.show(fragmentManager, OsmLiveRestartBottomSheetDialogFragment.TAG);
			}
		}
		onInAppPurchaseItemPurchased(sku);
		fireInAppPurchaseItemPurchasedOnFragments(fragmentManager, sku, active);
		if (purchaseHelper != null && purchaseHelper.getContourLines().getSku().equals(sku)) {
			if (!(this instanceof MapActivity)) {
				finish();
			}
		}
	}

	public void fireInAppPurchaseItemPurchasedOnFragments(@NonNull FragmentManager fragmentManager,
														  String sku, boolean active) {
		List<Fragment> fragments = fragmentManager.getFragments();
		for (Fragment f : fragments) {
			if (f instanceof InAppPurchaseListener && f.isAdded()) {
				((InAppPurchaseListener) f).onItemPurchased(sku, active);
			}
		}
	}

	@Override
	public void showProgress(InAppPurchaseTaskType taskType) {
		showInAppPurchaseProgress(taskType);
		fireInAppPurchaseShowProgressOnFragments(getSupportFragmentManager(), taskType);
	}

	public void fireInAppPurchaseShowProgressOnFragments(@NonNull FragmentManager fragmentManager,
														 InAppPurchaseTaskType taskType) {
		List<Fragment> fragments = fragmentManager.getFragments();
		for (Fragment f : fragments) {
			if (f instanceof InAppPurchaseListener && f.isAdded()) {
				((InAppPurchaseListener) f).showProgress(taskType);
			}
		}
	}

	@Override
	public void dismissProgress(InAppPurchaseTaskType taskType) {
		dismissInAppPurchaseProgress(taskType);
		fireInAppPurchaseDismissProgressOnFragments(getSupportFragmentManager(), taskType);
	}

	public void fireInAppPurchaseDismissProgressOnFragments(@NonNull FragmentManager fragmentManager,
														 InAppPurchaseTaskType taskType) {
		List<Fragment> fragments = fragmentManager.getFragments();
		for (Fragment f : fragments) {
			if (f instanceof InAppPurchaseListener && f.isAdded()) {
				((InAppPurchaseListener) f).dismissProgress(taskType);
			}
		}
	}

	@Override
	protected void onActivityResult(int requestCode, int resultCode, @Nullable Intent data) {
		boolean handled = false;
		if (purchaseHelper != null) {
			handled = purchaseHelper.onActivityResult(this, requestCode, resultCode, data);
		}
		if (!handled) {
			super.onActivityResult(requestCode, resultCode, data);
		}
	}

	public void onInAppPurchaseError(InAppPurchaseTaskType taskType, String error) {
		// not implemented
	}

	public void onInAppPurchaseGetItems() {
		// not implemented
	}

	public void onInAppPurchaseItemPurchased(String sku) {
		// not implemented
	}

	public void showInAppPurchaseProgress(InAppPurchaseTaskType taskType) {
		// not implemented
	}

	public void dismissInAppPurchaseProgress(InAppPurchaseTaskType taskType) {
		// not implemented
	}
}<|MERGE_RESOLUTION|>--- conflicted
+++ resolved
@@ -5,10 +5,7 @@
 import android.content.ActivityNotFoundException;
 import android.content.Intent;
 import android.net.Uri;
-<<<<<<< HEAD
 import android.widget.Toast;
-=======
->>>>>>> 9332c344
 
 import androidx.annotation.NonNull;
 import androidx.annotation.Nullable;
@@ -58,11 +55,7 @@
 			InAppPurchaseHelper purchaseHelper = app.getInAppPurchaseHelper();
 			if (app.getSettings().isInternetConnectionAvailable()
 					&& isInAppPurchaseAllowed()
-<<<<<<< HEAD
 					&& isInAppPurchaseSupported(purchaseHelper)) {
-=======
-					&& isInAppPurchaseSupported()) {
->>>>>>> 9332c344
 				this.purchaseHelper = purchaseHelper;
 			}
 		}
@@ -163,11 +156,7 @@
 		return false;
 	}
 
-<<<<<<< HEAD
 	public boolean isInAppPurchaseSupported(InAppPurchaseHelper purchaseHelper) {
-=======
-	public boolean isInAppPurchaseSupported() {
->>>>>>> 9332c344
 		OsmandApplication app = getMyApplication();
 		return Version.isGooglePlayEnabled(app) || Version.isHuawei(app);
 	}
