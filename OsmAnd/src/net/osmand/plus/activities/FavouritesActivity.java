--- conflicted
+++ resolved
@@ -362,14 +362,9 @@
 					protected void onPostExecute(String warning) {
 						hideProgressBar();
 						if(warning == null){
-<<<<<<< HEAD
-							AccessibleToast.makeText(FavouritesActivity.this, MessageFormat.format(getString(R.string.fav_saved_sucessfully), f.getAbsolutePath()), 
-									Toast.LENGTH_LONG).show();
-=======
-							Toast.makeText(
+							AccessibleToast.makeText(
 									FavouritesActivity.this,
 									MessageFormat.format(getString(R.string.fav_saved_sucessfully), tosave.getAbsolutePath()), Toast.LENGTH_LONG).show();
->>>>>>> 4c419483
 						} else {
 							AccessibleToast.makeText(FavouritesActivity.this, warning, Toast.LENGTH_LONG).show();
 						}
@@ -392,15 +387,8 @@
 				}
 			}
 		} else if(item.getItemId() == IMPORT_ID){
-<<<<<<< HEAD
-			File appDir = OsmandSettings.getOsmandSettings(this).extendOsmandPath(ResourceManager.APP_DIR);
-			final File f = new File(appDir, FILE_TO_SAVE);
-			if(!f.exists()){
-				AccessibleToast.makeText(this, MessageFormat.format(getString(R.string.fav_file_to_load_not_found), f.getAbsolutePath()), Toast.LENGTH_LONG).show();
-=======
 			if(!tosave.exists()){
-				Toast.makeText(this, MessageFormat.format(getString(R.string.fav_file_to_load_not_found), tosave.getAbsolutePath()), Toast.LENGTH_LONG).show();
->>>>>>> 4c419483
+				AccessibleToast.makeText(this, MessageFormat.format(getString(R.string.fav_file_to_load_not_found), tosave.getAbsolutePath()), Toast.LENGTH_LONG).show();
 			} else {
 				new AsyncTask<Void, FavouritePoint, String>(){
 					@Override
