--- conflicted
+++ resolved
@@ -439,23 +439,12 @@
 					}
 				}
 				
-<<<<<<< HEAD
 				if(result != null && result.path.contains(getString(R.string.plan_file_name_prefix))){	//if a plan GPX file is loaded, add the points to the pointLocation layer
 					activity.getMeasurementActivity().showGPXPlan(result);
 				}else{
 					getApplication().setGpxFileToDisplay(toShow, result == null);
 					updateGPXLayer();
 				}
-=======
-				settings.SHOW_FAVORITES.set(true);
-				getApplication().setGpxFileToDisplay(toShow, result == null);
-				WptPt loc = toShow.findPointToShow();
-				if(loc != null){
-					mapView.getAnimatedDraggingThread().startMoving(loc.lat, loc.lon, 
-							mapView.getZoom(), true);
-				}
-				updateGPXLayer();
->>>>>>> c5fde904
 				mapView.refreshMap();
 				return true;
 			}
