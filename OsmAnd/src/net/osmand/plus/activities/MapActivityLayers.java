package net.osmand.plus.activities;

import gnu.trove.list.array.TIntArrayList;

import java.io.File;
import java.util.ArrayList;
import java.util.Arrays;
import java.util.Comparator;
import java.util.LinkedHashMap;
import java.util.List;
import java.util.Map;
import java.util.Map.Entry;

import net.osmand.access.AccessibleToast;
import net.osmand.Algoritms;
import net.osmand.CallbackWithObject;
import net.osmand.GPXUtilities;
import net.osmand.GPXUtilities.GPXFile;
import net.osmand.GPXUtilities.WptPt;
import net.osmand.OsmAndFormatter;
import net.osmand.ResultMatcher;
import net.osmand.data.AmenityType;
import net.osmand.map.ITileSource;
import net.osmand.map.TileSourceManager.TileSourceTemplate;
import net.osmand.plus.OsmandSettings;
import net.osmand.plus.OsmandSettings.CommonPreference;
import net.osmand.plus.PoiFilter;
import net.osmand.plus.PoiFiltersHelper;
import net.osmand.plus.R;
import net.osmand.plus.ResourceManager;
import net.osmand.plus.SQLiteTileSource;
import net.osmand.plus.render.MapRenderRepositories;
import net.osmand.plus.render.MapVectorLayer;
import net.osmand.plus.routing.RoutingHelper;
import net.osmand.plus.views.BaseMapLayer;
import net.osmand.plus.views.ContextMenuLayer;
import net.osmand.plus.views.FavoritesLayer;
import net.osmand.plus.views.GPXLayer;
import net.osmand.plus.views.MapControlsLayer;
import net.osmand.plus.views.MapInfoLayer;
import net.osmand.plus.views.MapTileLayer;
import net.osmand.plus.views.OsmBugsLayer;
import net.osmand.plus.views.OsmandMapTileView;
import net.osmand.plus.views.POIMapLayer;
import net.osmand.plus.views.PointLocationLayer;
import net.osmand.plus.views.PointNavigationLayer;
import net.osmand.plus.views.RouteInfoLayer;
import net.osmand.plus.views.RouteLayer;
import net.osmand.plus.views.TransportInfoLayer;
import net.osmand.plus.views.TransportStopsLayer;
import android.app.AlertDialog;
import android.app.AlertDialog.Builder;
import android.app.ProgressDialog;
import android.content.DialogInterface;
import android.content.DialogInterface.OnMultiChoiceClickListener;
import android.content.Intent;
import android.graphics.drawable.Drawable;
import android.view.View;
import android.view.ViewGroup;
import android.widget.AdapterView;
import android.widget.AdapterView.OnItemClickListener;
import android.widget.ArrayAdapter;
import android.widget.CheckBox;
import android.widget.CompoundButton;
import android.widget.CompoundButton.OnCheckedChangeListener;
import android.widget.ImageView;
import android.widget.LinearLayout;
import android.widget.ListView;
import android.widget.TextView;
import android.widget.Toast;

/**
 * Object is responsible to maintain layers using by map activity 
 */
public class MapActivityLayers {
	
	private final MapActivity activity;
	
	// the order of layer should be preserved ! when you are inserting new layer
	private MapTileLayer mapTileLayer; 
	private MapVectorLayer mapVectorLayer;
	private MapTileLayer overlayLayer;
	private MapTileLayer underlayLayer;
	private GPXLayer gpxLayer;
	private RouteLayer routeLayer;
	private OsmBugsLayer osmBugsLayer;
	private POIMapLayer poiMapLayer;
	private FavoritesLayer favoritesLayer;
	private TransportStopsLayer transportStopsLayer;
	private TransportInfoLayer transportInfoLayer;
	private PointLocationLayer locationLayer;
	private PointNavigationLayer navigationLayer;
	private MapInfoLayer mapInfoLayer;
	private ContextMenuLayer contextMenuLayer;
	private RouteInfoLayer routeInfoLayer;
	private MapControlsLayer mapControlsLayer;

	public MapActivityLayers(MapActivity activity) {
		this.activity = activity;
	}

	public OsmandApplication getApplication(){
		return (OsmandApplication) activity.getApplication();
	}
	
	
	public void createLayers(OsmandMapTileView mapView){
		
		RoutingHelper routingHelper = ((OsmandApplication) getApplication()).getRoutingHelper();
		
		underlayLayer = new MapTileLayer(false);
		// mapView.addLayer(underlayLayer, -0.5f);
		
		mapTileLayer = new MapTileLayer(true);
		mapView.addLayer(mapTileLayer, 0.0f);
		mapView.setMainLayer(mapTileLayer);
		
		// 0.5 layer
		mapVectorLayer = new MapVectorLayer(mapTileLayer);
		mapView.addLayer(mapVectorLayer, 0.5f);
		
		overlayLayer = new MapTileLayer(false);
		// mapView.addLayer(overlayLayer, 0.7f);
		
		// 0.9 gpx layer
		gpxLayer = new GPXLayer();
		mapView.addLayer(gpxLayer, 0.9f);
		
		// 1. route layer
		routeLayer = new RouteLayer(routingHelper);
		mapView.addLayer(routeLayer, 1);
		
		// 2. osm bugs layer
		osmBugsLayer = new OsmBugsLayer(activity);
		// 3. poi layer
		poiMapLayer = new POIMapLayer(activity);
		// 4. favorites layer
		favoritesLayer = new FavoritesLayer();
		// 5. transport layer
		transportStopsLayer = new TransportStopsLayer();
		// 5.5 transport info layer 
		transportInfoLayer = new TransportInfoLayer(TransportRouteHelper.getInstance());
		mapView.addLayer(transportInfoLayer, 5.5f);
		// 6. point location layer 
		locationLayer = new PointLocationLayer();
		mapView.addLayer(locationLayer, 6);
		// 7. point navigation layer
		navigationLayer = new PointNavigationLayer();
		mapView.addLayer(navigationLayer, 7);
		// 8. context menu layer 
		contextMenuLayer = new ContextMenuLayer(activity);
		mapView.addLayer(contextMenuLayer, 8);
		// 9. map info layer
		mapInfoLayer = new MapInfoLayer(activity, routeLayer);
		mapView.addLayer(mapInfoLayer, 9);
		// 10. route info layer
		routeInfoLayer = new RouteInfoLayer(routingHelper, activity, contextMenuLayer);
		mapView.addLayer(routeInfoLayer, 10);
		// 11. route info layer
		mapControlsLayer = new MapControlsLayer(activity);
		mapView.addLayer(mapControlsLayer, 11);

	}
	
	
	public void updateLayers(OsmandMapTileView mapView){
		OsmandSettings settings = getApplication().getSettings();
		if(mapView.getLayers().contains(transportStopsLayer) != settings.SHOW_TRANSPORT_OVER_MAP.get()){
			if(settings.SHOW_TRANSPORT_OVER_MAP.get()){
				mapView.addLayer(transportStopsLayer, 5);
			} else {
				mapView.removeLayer(transportStopsLayer);
			}
		}
		if(mapView.getLayers().contains(osmBugsLayer) != settings.SHOW_OSM_BUGS.get()){
			if(settings.SHOW_OSM_BUGS.get()){
				mapView.addLayer(osmBugsLayer, 2);
			} else {
				mapView.removeLayer(osmBugsLayer);
			}
		}

		if(mapView.getLayers().contains(poiMapLayer) != settings.SHOW_POI_OVER_MAP.get()){
			if(settings.SHOW_POI_OVER_MAP.get()){
				mapView.addLayer(poiMapLayer, 3);
			} else {
				mapView.removeLayer(poiMapLayer);
			}
		}
		
		if(mapView.getLayers().contains(favoritesLayer) != settings.SHOW_FAVORITES.get()){
			if(settings.SHOW_FAVORITES.get()){
				mapView.addLayer(favoritesLayer, 4);
			} else {
				mapView.removeLayer(favoritesLayer);
			}
		}
		updateGPXLayer();
	}
	
	public void updateMapSource(OsmandMapTileView mapView, CommonPreference<String> settingsToWarnAboutMap){
		OsmandSettings settings = getApplication().getSettings();
		
		// update transparency
		overlayLayer.setAlpha(settings.MAP_OVERLAY_TRANSPARENCY.get());
		int mapTransparency = settings.MAP_UNDERLAY.get() == null ? 255 :  settings.MAP_TRANSPARENCY.get();
		mapTileLayer.setAlpha(mapTransparency);
		mapVectorLayer.setAlpha(mapTransparency);
		
		// update overlay layer
		updateLayer(mapView, settings, overlayLayer, settings.MAP_OVERLAY, 0.7f, settings.MAP_OVERLAY == settingsToWarnAboutMap);
		updateLayer(mapView, settings, underlayLayer, settings.MAP_UNDERLAY, -0.5f, settings.MAP_UNDERLAY == settingsToWarnAboutMap);
		
		boolean vectorData = settings.MAP_VECTOR_DATA.get();
		OsmandApplication app = ((OsmandApplication)getApplication());
		ResourceManager rm = app.getResourceManager();
		if(vectorData && !app.isApplicationInitializing()){
			if(rm.getRenderer().isEmpty()){
				AccessibleToast.makeText(activity, activity.getString(R.string.no_vector_map_loaded), Toast.LENGTH_LONG).show();
				vectorData = false;
			}
		}
		ITileSource newSource = settings.getMapTileSource(settings.MAP_TILE_SOURCES == settingsToWarnAboutMap);
		ITileSource oldMap = mapTileLayer.getMap();
		if(oldMap instanceof SQLiteTileSource){
			((SQLiteTileSource)oldMap).closeDB();
		}
		mapTileLayer.setMap(newSource);
		mapTileLayer.setVisible(!vectorData);
		mapVectorLayer.setVisible(vectorData);
		if(vectorData){
			mapView.setMainLayer(mapVectorLayer);
		} else {
			mapView.setMainLayer(mapTileLayer);
		}
	}

	private void updateLayer(OsmandMapTileView mapView, OsmandSettings settings,
			MapTileLayer layer, CommonPreference<String> preference, float layerOrder, boolean warnWhenSelected) {
		ITileSource overlay = settings.getTileSourceByName(preference.get(), warnWhenSelected);
		if(!Algoritms.objectEquals(overlay, layer.getMap())){
			if(overlay == null){
				mapView.removeLayer(layer);
			} else {
				mapView.addLayer(layer, layerOrder);
			}
			layer.setMap(overlay);
			mapView.refreshMap();
		}
	}
	
	public void openLayerSelectionDialog(final OsmandMapTileView mapView){
		
		final TIntArrayList layers = new TIntArrayList();
		final TIntArrayList selectedList = new TIntArrayList();
		final TIntArrayList iconList = new TIntArrayList();
		final OsmandSettings settings = getApplication().getSettings();
		layers.add(R.string.layer_map);
		iconList.add(R.drawable.list_activities_map_src);
		selectedList.add(-1);
		layers.add(R.string.layer_poi);
		iconList.add(R.drawable.list_activities_poi);
		selectedList.add(settings.SHOW_POI_OVER_MAP.get() ? 1 : 0);
		if(settings.SHOW_POI_OVER_MAP.get()){
			layers.add(R.string.layer_poi_label);
			selectedList.add(settings.SHOW_POI_LABEL.get() ? 1 : 0);
			iconList.add(0);
		}
		layers.add(R.string.layer_favorites);
		iconList.add(R.drawable.list_activities_favorites);
		selectedList.add(settings.SHOW_FAVORITES.get() ? 1 : 0);
		layers.add(R.string.layer_gpx_layer);
		selectedList.add(getApplication().getGpxFileToDisplay() != null ? 1 : 0);
		iconList.add(R.drawable.list_activities_gpx_tracks);
		if(routeInfoLayer.couldBeVisible()){
			layers.add(R.string.layer_route);
			selectedList.add(routeInfoLayer.isUserDefinedVisible() ? 1 : 0);
			iconList.add(0);
		}
		layers.add(R.string.layer_transport);
		selectedList.add(settings.SHOW_TRANSPORT_OVER_MAP.get() ? 1 : 0);
		iconList.add(R.drawable.list_activities_transport_stops);
		if(TransportRouteHelper.getInstance().routeIsCalculated()){
			layers.add(R.string.layer_transport_route);
			selectedList.add(routeInfoLayer.isUserDefinedVisible() ? 1 : 0);
			iconList.add(0);
		}
		layers.add(R.string.layer_osm_bugs);
		selectedList.add(settings.SHOW_OSM_BUGS.get() ? 1 : 0);
		iconList.add(R.drawable.list_activities_osm_bugs);
		
		layers.add(R.string.layer_overlay);
		selectedList.add(overlayLayer.getMap() != null ? 1 : 0);
		iconList.add(R.drawable.list_activities_overlay_map);
		layers.add(R.string.layer_underlay);
		selectedList.add(underlayLayer.getMap() != null ? 1 : 0);
		iconList.add(R.drawable.list_activities_underlay_map);
		
		final OnMultiChoiceClickListener listener = new DialogInterface.OnMultiChoiceClickListener() {
			@Override
			public void onClick(DialogInterface dialog, int item, boolean isChecked) {
				if (layers.get(item) == R.string.layer_map) {
					dialog.dismiss();
					selectMapLayer(mapView);
				} else if(layers.get(item) == R.string.layer_poi){
					if(isChecked){
						selectPOIFilterLayer(mapView);
					}
					settings.SHOW_POI_OVER_MAP.set(isChecked);
				} else if(layers.get(item) == R.string.layer_poi_label){
					settings.SHOW_POI_LABEL.set(isChecked);
				} else if(layers.get(item) == R.string.layer_favorites){
					settings.SHOW_FAVORITES.set(isChecked);
				} else if(layers.get(item) == R.string.layer_gpx_layer){
					if(getApplication().getGpxFileToDisplay() != null){
						getApplication().setGpxFileToDisplay(null, false);
						gpxLayer.clearCurrentGPX();
					} else {
						dialog.dismiss();
						showGPXFileLayer(mapView);
					}
				} else if(layers.get(item) == R.string.layer_route){
					routeInfoLayer.setVisible(isChecked);
				} else if(layers.get(item) == R.string.layer_transport_route){
					transportInfoLayer.setVisible(isChecked);
				} else if(layers.get(item) == R.string.layer_transport){
					settings.SHOW_TRANSPORT_OVER_MAP.set(isChecked);
				} else if(layers.get(item) == R.string.layer_osm_bugs){
					settings.SHOW_OSM_BUGS.set(isChecked);
				} else if(layers.get(item) == R.string.layer_overlay){
					if(overlayLayer.getMap() != null){
						settings.MAP_OVERLAY.set(null);
						updateMapSource(mapView, null);
					} else {
						dialog.dismiss();
						selectMapOverlayLayer(mapView, settings.MAP_OVERLAY, settings.MAP_OVERLAY_TRANSPARENCY, 
								overlayLayer);
					}
				} else if(layers.get(item) == R.string.layer_underlay){
					if(underlayLayer.getMap() != null){
						settings.MAP_UNDERLAY.set(null);
						updateMapSource(mapView, null);
					} else {
						dialog.dismiss();
						selectMapOverlayLayer(mapView, settings.MAP_UNDERLAY,settings.MAP_TRANSPARENCY, 
								mapTileLayer, mapVectorLayer);
					}
				}
				updateLayers(mapView);
				mapView.refreshMap();
			}
		};
		Builder b = new AlertDialog.Builder(activity);
		ListView list = new ListView(activity);
//		list.setBackgroundColor(white);
		list.setCacheColorHint(activity.getResources().getColor(R.color.color_transparent));
		b.setView(list);
		final List<String> layerNames = new ArrayList<String>();
		for (int i = 0; i < layers.size(); i++) {
			layerNames.add(getString(layers.get(i)));

		}
		final AlertDialog dlg = b.create();
		final int minWidth = activity.getResources().getDrawable(R.drawable.list_activities_favorites).getMinimumWidth();
		ArrayAdapter<String> adapter = new ArrayAdapter<String>(activity, R.layout.layers_list_activity_item, 
				layerNames) {
			@Override
			public View getView(final int position, View convertView, ViewGroup parent) {
				View row = activity.getLayoutInflater().inflate(R.layout.layers_list_activity_item, null);
				((TextView) row.findViewById(R.id.title)).setText(layerNames.get(position));
				if(iconList.get(position) != 0) {
					Drawable d = activity.getResources().getDrawable(iconList.get(position));
					((ImageView) row.findViewById(R.id.icon)).setImageDrawable(d);
				} else {
					LinearLayout.LayoutParams layoutParams = (android.widget.LinearLayout.LayoutParams) ((ImageView) row.findViewById(R.id.icon)).getLayoutParams();
					layoutParams.leftMargin = minWidth;
				}
				final CheckBox ch = ((CheckBox) row.findViewById(R.id.check_item));
				if(selectedList.get(position) == -1){
					ch.setVisibility(View.INVISIBLE);
				} else {
					ch.setChecked(selectedList.get(position) > 0);
					ch.setOnCheckedChangeListener(new OnCheckedChangeListener() {
						@Override
						public void onCheckedChanged(CompoundButton buttonView, boolean isChecked) {
							listener.onClick(dlg, position, isChecked);
						}
					});
				}
//				row.setOnClickListener(new View.OnClickListener() {
//					@Override
//					public void onClick(View v) {
//						if(selectedList.get(position) >= 0) {
//							ch.setChecked(!ch.isChecked());
//						} else {
//							listener.onClick(dlg, position, selectedList.get(position) > 0);
//						}
//					}
//				});
				return row;
			}
		};
		list.setAdapter(adapter);
		list.setOnItemClickListener(new OnItemClickListener() {
			@Override
			public void onItemClick(AdapterView<?> parent, View view, int position, long id) {
				if(selectedList.get(position) >= 0) {
					CheckBox ch = ((CheckBox) view.findViewById(R.id.check_item));
					ch.setChecked(!ch.isChecked());
				} else {
					listener.onClick(dlg, position, selectedList.get(position) > 0);
				}
			}
		});
		dlg.setCanceledOnTouchOutside(true);
		dlg.show();
	}
	
	public void showGPXFileLayer(final OsmandMapTileView mapView){
		final OsmandSettings settings = getApplication().getSettings();
		selectGPXFileLayer(new CallbackWithObject<GPXFile>() {
			@Override
			public boolean processResult(GPXFile result) {
				GPXFile toShow = result;
				if (toShow == null) {
					if(!settings.SAVE_TRACK_TO_GPX.get()){
						Toast.makeText(activity, R.string.gpx_monitoring_disabled_warn, Toast.LENGTH_SHORT).show();
						return true;
					}
					Map<String, GPXFile> data = activity.getSavingTrackHelper().collectRecordedData();
					if(data.isEmpty()){
						toShow = new GPXFile();						
					} else {
						toShow = data.values().iterator().next();
					}
				}
				
				settings.SHOW_FAVORITES.set(true);
				getApplication().setGpxFileToDisplay(toShow, result == null);
				WptPt loc = toShow.findPointToShow();
				if(loc != null){
					mapView.getAnimatedDraggingThread().startMoving(loc.lat, loc.lon, 
							mapView.getZoom(), true);
				}
				updateGPXLayer();
				mapView.refreshMap();
				return true;
			}
		}, true, true);
	}
	
	private void updateGPXLayer(){
		GPXFile gpxFileToDisplay = getApplication().getGpxFileToDisplay();
		if(gpxFileToDisplay == null){
			gpxLayer.setTracks(null);
		} else {
			gpxLayer.setTracks(gpxFileToDisplay.tracks);
		}
	}
	
	public void selectGPXFileLayer(final CallbackWithObject<GPXFile> callbackWithObject, final boolean convertCloudmade,
			final boolean showCurrentGpx) {
		final List<String> list = new ArrayList<String>();
		final OsmandSettings settings = getApplication().getSettings();
		final File dir = settings.extendOsmandPath(ResourceManager.GPX_PATH);
		if (dir != null && dir.canRead()) {
			File[] files = dir.listFiles();
			if (files != null) {
				Arrays.sort(files, new Comparator<File>() {
					@Override
					public int compare(File object1, File object2) {
						if (object1.getName().compareTo(object2.getName()) > 0) {
							return -1;
						} else if (object1.getName().equals(object2.getName())) {
							return 0;
						}
						return 1;
					}

				});

				for (File f : files) {
					if (f.getName().endsWith(".gpx")) { //$NON-NLS-1$
						list.add(f.getName());
					}
				}
			}
		}
		
		if(list.isEmpty()){
<<<<<<< HEAD
			AccessibleToast.makeText(activity, R.string.gpx_files_not_found, Toast.LENGTH_LONG).show();
		} else {
=======
			Toast.makeText(activity, R.string.gpx_files_not_found, Toast.LENGTH_LONG).show();
		}
		if(!list.isEmpty() || showCurrentGpx){
>>>>>>> 4c419483
			Builder builder = new AlertDialog.Builder(activity);
			if(showCurrentGpx){
				list.add(0, getString(R.string.show_current_gpx_title));
			}
			builder.setItems(list.toArray(new String[list.size()]), new DialogInterface.OnClickListener() {

				@Override
				public void onClick(DialogInterface dialog, int which) {
					dialog.dismiss();
<<<<<<< HEAD
					final ProgressDialog dlg = ProgressDialog.show(activity, getString(R.string.loading),
							getString(R.string.loading_data));
					final File f = new File(dir, list.get(which));
					new Thread(new Runnable() {
						@Override
						public void run() {
							final GPXFile res = GPXUtilities.loadGPXFile(activity, f, convertCloudmade);
							dlg.dismiss();
							activity.runOnUiThread(new Runnable() {
								@Override
								public void run() {
									if(res.warning != null){
										AccessibleToast.makeText(activity, res.warning, Toast.LENGTH_LONG).show();
									} else {
										callbackWithObject.processResult(res);
=======
					if(showCurrentGpx && which == 0){
						callbackWithObject.processResult(null);
					} else {
						final ProgressDialog dlg = ProgressDialog.show(activity, getString(R.string.loading),
								getString(R.string.loading_data));
						final File f = new File(dir, list.get(which));
						new Thread(new Runnable() {
							@Override
							public void run() {
								final GPXFile res = GPXUtilities.loadGPXFile(activity, f, convertCloudmade);
								dlg.dismiss();
								activity.runOnUiThread(new Runnable() {
									@Override
									public void run() {
										if (res.warning != null) {
											Toast.makeText(activity, res.warning, Toast.LENGTH_LONG).show();
										} else {
											callbackWithObject.processResult(res);
										}
>>>>>>> 4c419483
									}
								});
							}

						}, "Loading gpx").start(); //$NON-NLS-1$
					}
				}

			});
			builder.show();
		}
	}
	
	private void selectPOIFilterLayer(final OsmandMapTileView mapView){
		final List<PoiFilter> userDefined = new ArrayList<PoiFilter>();
		List<String> list = new ArrayList<String>();
		list.add(getString(R.string.any_poi));
		
		final PoiFiltersHelper poiFilters = ((OsmandApplication)getApplication()).getPoiFilters();
		for (PoiFilter f : poiFilters.getUserDefinedPoiFilters()) {
			if(!f.getFilterId().equals(PoiFilter.BY_NAME_FILTER_ID)){
				userDefined.add(f);
				list.add(f.getName());
			}
		}
		for(AmenityType t : AmenityType.values()){
			list.add(OsmAndFormatter.toPublicString(t, activity));
		}
		Builder builder = new AlertDialog.Builder(activity);
		builder.setItems(list.toArray(new String[list.size()]), new DialogInterface.OnClickListener(){

			@Override
			public void onClick(DialogInterface dialog, int which) {
				String filterId;
				if (which == 0) {
					filterId = PoiFiltersHelper.getOsmDefinedFilterId(null);
				} else if (which <= userDefined.size()) {
					filterId = userDefined.get(which - 1).getFilterId();
				} else {
					filterId = PoiFiltersHelper.getOsmDefinedFilterId(AmenityType.values()[which - userDefined.size() - 1]);
				}
				if(filterId.equals(PoiFilter.CUSTOM_FILTER_ID)){
					Intent newIntent = new Intent(activity, EditPOIFilterActivity.class);
					newIntent.putExtra(EditPOIFilterActivity.AMENITY_FILTER, filterId);
					newIntent.putExtra(EditPOIFilterActivity.SEARCH_LAT, mapView.getLatitude());
					newIntent.putExtra(EditPOIFilterActivity.SEARCH_LON, mapView.getLongitude());
					activity.startActivity(newIntent);
				} else {
					getApplication().getSettings().setPoiFilterForMap(filterId);
					PoiFilter f = poiFilters.getFilterById(filterId);
					if(f != null){
						f.clearNameFilter();
					}
					poiMapLayer.setFilter(f);
					mapView.refreshMap();
				}
			}
			
		});
		builder.show();
	}
	
	public void selectMapLayer(final OsmandMapTileView mapView){
		final OsmandSettings settings = getApplication().getSettings();
		
		final LinkedHashMap<String, String> entriesMap = new LinkedHashMap<String, String>();
		
		final String layerOsmVector = "LAYER_OSM_VECTOR";
		final String layerInstallMore = "LAYER_INSTALL_MORE";
		
		entriesMap.put(layerOsmVector, getString(R.string.vector_data));
		entriesMap.putAll(settings.getTileSourceEntries());
		entriesMap.put(layerInstallMore, getString(R.string.install_more));
		
		final List<Entry<String, String>> entriesMapList = new ArrayList<Entry<String, String>>(entriesMap.entrySet());
		
		Builder builder = new AlertDialog.Builder(activity);
		
		String selectedTileSourceKey = settings.MAP_TILE_SOURCES.get();		

		int selectedItem = -1;
		if (settings.MAP_VECTOR_DATA.get()) {
			selectedItem = 0;
		} else {
		
			Entry<String, String> selectedEntry = null;
			for (Entry<String, String> entry : entriesMap.entrySet()) {
				if (entry.getKey().equals(selectedTileSourceKey)) {
					selectedEntry = entry;
					break;
				}
			}
			if (selectedEntry != null) {
				selectedItem = 0;
				entriesMapList.remove(selectedEntry);
				entriesMapList.add(0, selectedEntry);
			}
		}
		
		final String[] items = new String[entriesMapList.size()];
		int i = 0;
		for (Entry<String, String> entry : entriesMapList) {
			items[i++] = entry.getValue();
		}
		
		builder.setSingleChoiceItems(items, selectedItem, new DialogInterface.OnClickListener(){
			@Override
			public void onClick(DialogInterface dialog, int which) {
				String layerKey = entriesMapList.get(which).getKey();
				if (layerKey.equals(layerOsmVector)) {
					MapRenderRepositories r = ((OsmandApplication) getApplication()).getResourceManager().getRenderer();
					if (r.isEmpty()) {
						AccessibleToast.makeText(activity, getString(R.string.no_vector_map_loaded), Toast.LENGTH_LONG).show();
						return;
					} else {
						settings.MAP_VECTOR_DATA.set(true);
					}
					updateMapSource(mapView, null);
				} else if (layerKey.equals(layerInstallMore)) {
					SettingsActivity.installMapLayers(activity, new ResultMatcher<TileSourceTemplate>() {
						TileSourceTemplate template = null;
						int count = 0;
						@Override
						public boolean publish(TileSourceTemplate object) {
							if(object == null){
								if(count == 1){
									settings.MAP_TILE_SOURCES.set(template.getName());
									settings.MAP_VECTOR_DATA.set(false);
									updateMapSource(mapView, settings.MAP_TILE_SOURCES);
								} else {
									selectMapLayer(mapView);
								}
							} else {
								count ++;
								template = object;
							}
							return false;
						}
						
						@Override
						public boolean isCancelled() {
							return false;
						}
					});
				} else {
					settings.MAP_TILE_SOURCES.set(layerKey);
					settings.MAP_VECTOR_DATA.set(false);
					updateMapSource(mapView, settings.MAP_TILE_SOURCES);
				}

				dialog.dismiss();
			}
			
		});
		builder.show();
	}

	private void selectMapOverlayLayer(final OsmandMapTileView mapView, 
			final CommonPreference<String> mapPref, final CommonPreference<Integer> transparencyPref,
			final BaseMapLayer... transparencyToChange){
		final OsmandSettings settings = getApplication().getSettings();
		Map<String, String> entriesMap = settings.getTileSourceEntries();
		final ArrayList<String> keys = new ArrayList<String>(entriesMap.keySet());
		Builder builder = new AlertDialog.Builder(activity);
		final String[] items = new String[entriesMap.size() + 1];
		int i = 0;
		for(String it : entriesMap.values()){
			items[i++] = it;
		}
		
		items[i] = getString(R.string.install_more);
		builder.setSingleChoiceItems(items, -1, new DialogInterface.OnClickListener(){
			@Override
			public void onClick(DialogInterface dialog, int which) {
				if (which == items.length - 1){
					SettingsActivity.installMapLayers(activity, new ResultMatcher<TileSourceTemplate>() {
						TileSourceTemplate template = null;
						int count = 0;
						@Override
						public boolean publish(TileSourceTemplate object) {
							if(object == null){
								if(count == 1){
									mapPref.set(template.getName());
									mapControlsLayer.showAndHideTransparencyBar(transparencyPref, transparencyToChange);
									updateMapSource(mapView, mapPref);
								} else {
									selectMapOverlayLayer(mapView, mapPref, transparencyPref, transparencyToChange);
								}
							} else {
								count ++;
								template = object;
							}
							return false;
						}
						
						@Override
						public boolean isCancelled() {
							return false;
						}
					});
				} else {
					mapPref.set(keys.get(which));
					mapControlsLayer.showAndHideTransparencyBar(transparencyPref, transparencyToChange);
					updateMapSource(mapView, mapPref);
				}
				
				dialog.dismiss();
			}
			
		});
		builder.show();
	}
	
	
	private String getString(int resId) {
		return activity.getString(resId);
	}

	public PointNavigationLayer getNavigationLayer() {
		return navigationLayer;
	}
	
	public GPXLayer getGpxLayer() {
		return gpxLayer;
	}
	
	public ContextMenuLayer getContextMenuLayer() {
		return contextMenuLayer;
	}
	
	public FavoritesLayer getFavoritesLayer() {
		return favoritesLayer;
	}
	public PointLocationLayer getLocationLayer() {
		return locationLayer;
	}
	
	public MapInfoLayer getMapInfoLayer() {
		return mapInfoLayer;
	}
	
	public POIMapLayer getPoiMapLayer() {
		return poiMapLayer;
	}
	
	public OsmBugsLayer getOsmBugsLayer() {
		return osmBugsLayer;
	}
}<|MERGE_RESOLUTION|>--- conflicted
+++ resolved
@@ -488,14 +488,9 @@
 		}
 		
 		if(list.isEmpty()){
-<<<<<<< HEAD
 			AccessibleToast.makeText(activity, R.string.gpx_files_not_found, Toast.LENGTH_LONG).show();
-		} else {
-=======
-			Toast.makeText(activity, R.string.gpx_files_not_found, Toast.LENGTH_LONG).show();
 		}
 		if(!list.isEmpty() || showCurrentGpx){
->>>>>>> 4c419483
 			Builder builder = new AlertDialog.Builder(activity);
 			if(showCurrentGpx){
 				list.add(0, getString(R.string.show_current_gpx_title));
@@ -505,23 +500,6 @@
 				@Override
 				public void onClick(DialogInterface dialog, int which) {
 					dialog.dismiss();
-<<<<<<< HEAD
-					final ProgressDialog dlg = ProgressDialog.show(activity, getString(R.string.loading),
-							getString(R.string.loading_data));
-					final File f = new File(dir, list.get(which));
-					new Thread(new Runnable() {
-						@Override
-						public void run() {
-							final GPXFile res = GPXUtilities.loadGPXFile(activity, f, convertCloudmade);
-							dlg.dismiss();
-							activity.runOnUiThread(new Runnable() {
-								@Override
-								public void run() {
-									if(res.warning != null){
-										AccessibleToast.makeText(activity, res.warning, Toast.LENGTH_LONG).show();
-									} else {
-										callbackWithObject.processResult(res);
-=======
 					if(showCurrentGpx && which == 0){
 						callbackWithObject.processResult(null);
 					} else {
@@ -537,11 +515,10 @@
 									@Override
 									public void run() {
 										if (res.warning != null) {
-											Toast.makeText(activity, res.warning, Toast.LENGTH_LONG).show();
+											AccessibleToast.makeText(activity, res.warning, Toast.LENGTH_LONG).show();
 										} else {
 											callbackWithObject.processResult(res);
 										}
->>>>>>> 4c419483
 									}
 								});
 							}
