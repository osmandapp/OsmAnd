package net.osmand.plus.sherpafy;

<<<<<<< HEAD
import java.io.File;
import java.util.LinkedHashMap;
import java.util.List;

import android.graphics.Point;
import android.graphics.drawable.BitmapDrawable;
import android.graphics.drawable.Drawable;
import android.text.Html;
import android.view.Display;
=======
import java.util.ArrayList;
import java.util.LinkedHashMap;
import java.util.List;

>>>>>>> 7a9bd688
import net.osmand.IProgress;
import net.osmand.access.AccessibleAlertBuilder;
import net.osmand.plus.GPXUtilities.GPXFile;
import net.osmand.plus.GPXUtilities.WptPt;
import net.osmand.plus.OsmandApplication;
import net.osmand.plus.R;
import net.osmand.plus.activities.DownloadIndexActivity;
import net.osmand.plus.activities.MapActivity;
import net.osmand.plus.sherpafy.TourInformation.StageInformation;
import android.app.Activity;
import android.app.AlertDialog;
import android.app.AlertDialog.Builder;
import android.app.ProgressDialog;
import android.content.DialogInterface;
import android.content.Intent;
import android.content.DialogInterface.OnClickListener;
import android.content.pm.ActivityInfo;
import android.graphics.Bitmap;
import android.graphics.BitmapFactory;
import android.graphics.Matrix;
import android.graphics.Point;
import android.graphics.BitmapFactory.Options;
import android.graphics.drawable.BitmapDrawable;
import android.graphics.drawable.Drawable;
import android.net.Uri;
import android.os.AsyncTask;
import android.os.Bundle;
import android.text.Html;
import android.text.Html.ImageGetter;
import android.util.TypedValue;
import android.view.Gravity;
import android.view.View;
import android.view.inputmethod.EditorInfo;
import android.widget.Button;
import android.widget.CompoundButton;
import android.widget.EditText;
import android.widget.ImageView;
import android.widget.LinearLayout;
import android.widget.LinearLayout.LayoutParams;
import android.widget.FrameLayout;
import android.widget.ProgressBar;
import android.widget.RadioButton;
import android.widget.RadioGroup;
import android.widget.ScrollView;
import android.widget.TextView;
import android.widget.Toast;
import android.widget.ToggleButton;

import com.actionbarsherlock.app.SherlockFragmentActivity;
import com.actionbarsherlock.view.Menu;
import com.actionbarsherlock.view.MenuItem;
import com.actionbarsherlock.view.MenuItem.OnMenuItemClickListener;

/**
 */
public class TourViewActivity extends SherlockFragmentActivity {

	private static final int GO_TO_MAP = 1;
	private static final int SETTINGS_ID = 2;
	private static final int TOUR_ID = 3;
	private static final int STATE_TOUR_VIEW = 1; 
	private static final int STATE_LOADING = 0;
	private static final int STATE_SELECT_TOUR = -1;
	private static int state = STATE_LOADING;
	private SherpafyCustomization customization;
	ImageView img;
	TextView description;
	LinearLayout fullDescriptionView;
	RadioGroup stages;
	private ToggleButton collapser;
	Point size;
	private boolean afterDownload = false;

	@Override
	protected void onCreate(Bundle savedInstanceState) {

		if (!(getMyApplication().getAppCustomization() instanceof SherpafyCustomization)) {
            getMyApplication().setAppCustomization(new SherpafyCustomization());
        }
        customization = (SherpafyCustomization) getMyApplication().getAppCustomization();
    	setTheme(R.style.OsmandLightTheme);
        ((OsmandApplication) getApplication()).setLanguage(this);
        super.onCreate(savedInstanceState);
        if(getRequestedOrientation() == ActivityInfo.SCREEN_ORIENTATION_PORTRAIT || 
        		getRequestedOrientation() == ActivityInfo.SCREEN_ORIENTATION_REVERSE_PORTRAIT) {
        	getSherlock().setUiOptions(ActivityInfo.UIOPTION_SPLIT_ACTION_BAR_WHEN_NARROW);
        }
        getSupportActionBar().setDisplayHomeAsUpEnabled(false);
        getSupportActionBar().setTitle(R.string.sherpafy_app_name);

		setContentView(R.layout.sherpafy_loading);

		size = new Point();
		getWindowManager().getDefaultDisplay().getSize(size);
		if (state == STATE_LOADING) {
			getMyApplication().checkApplicationIsBeingInitialized(this, (TextView) findViewById(R.id.ProgressMessage),
					(ProgressBar) findViewById(R.id.ProgressBar), new Runnable() {
						@Override
						public void run() {
							if(customization.getSelectedTour() != null) {
								startTourView();
							} else {
								startSettings();
							}
						}
					});
		} else if(state == STATE_SELECT_TOUR ){
			state = STATE_LOADING;
			startSettings();
		} else if(state == STATE_TOUR_VIEW){
			state = STATE_LOADING;
			startTourView();
		}

	}

<<<<<<< HEAD
=======
	private ImageGetter getImageGetter(final View v) {
		return new Html.ImageGetter() {
			@Override
			public Drawable getDrawable(String s) {
				Bitmap file = customization.getSelectedTour().getImageBitmapFromPath(s);
				v.setTag(file);
				Drawable bmp = new BitmapDrawable(getResources(), file);
				// if image is thicker than screen - it may cause some problems, so we need to scale it
				int imagewidth = bmp.getIntrinsicWidth();
				if (size.x - 1 > imagewidth) {
					bmp.setBounds(0, 0, bmp.getIntrinsicWidth(), bmp.getIntrinsicHeight());
				} else {
					double scale = (double) (size.x - 1) / imagewidth;
					bmp.setBounds(0, 0, (int) (scale * bmp.getIntrinsicWidth()),
							(int) (scale * bmp.getIntrinsicHeight()));
				}

				return bmp;
			}

		};
	}

>>>>>>> 7a9bd688
	@Override
	protected void onResume() {
		super.onResume();

		//this flag needed to start indexing tours is user downloaded some and returned to activity
		if (afterDownload){
			if (customization.getTourInformations().isEmpty()){
				customization.onIndexingFiles(IProgress.EMPTY_PROGRESS,new LinkedHashMap<String, String>());
			}

			if (!customization.getTourInformations().isEmpty()){
				if (customization.getSelectedTour() == null){
					setTourSelectionContentView();
					state = STATE_SELECT_TOUR;
				} else {
					startTourView();
				}

			}
		}

	}
	
	private void setTourInfoContent() {
		setContentView(R.layout.sherpafy_tour_info);

		collapser = (ToggleButton) findViewById(R.id.collapse);
		stages = (RadioGroup) findViewById(R.id.stages);
		stages.setOnCheckedChangeListener(new RadioGroup.OnCheckedChangeListener() {
			@Override
			public void onCheckedChanged(RadioGroup radioGroup, int i) {
				if (i == 0) {
					customization.selectStage(null, IProgress.EMPTY_PROGRESS);
				} else {
					final StageInformation st = customization.getSelectedTour().getStageInformation().get(i - 1);
					customization.selectStage(st, IProgress.EMPTY_PROGRESS);
				}
				updateTourContentView();
			}

		});

		collapser.setOnCheckedChangeListener(new CompoundButton.OnCheckedChangeListener() {
			
			@Override
			public void onCheckedChanged(CompoundButton buttonView, boolean isChecked) {
				if (isChecked) {
					stages.setVisibility(View.VISIBLE);
				} else {
					stages.setVisibility(View.GONE);
				}
			}
		});
	}

	private void updateTourContentView() {
		if (customization.getSelectedStage() == null) {
			if (customization.getSelectedTour() != null) {
				TourInformation curTour = customization.getSelectedTour();
				description.setText(Html.fromHtml(curTour.getShortDescription(), getImageGetter(description), null));
				setFullDescriptions(curTour.getFulldescription());
				// ((TextView)findViewById(R.id.tour_name)).setText(getString(R.string.overview));
				setCollapserText(getString(R.string.overview));
				prepareBitmap(curTour.getImageBitmap());
			}
		} else {
			StageInformation st = customization.getSelectedStage();
<<<<<<< HEAD
			description.setText(Html.fromHtml(st.getDescription(), new Html.ImageGetter() {
				@Override
				public Drawable getDrawable(String s) {
					Bitmap file = customization.getSelectedTour().getImageBitmapFromPath(s);
					Drawable bmp = new BitmapDrawable(getResources(),file);
					//if image is thicker than screen - it may cause some problems, so we need to scale it
					int imagewidth = bmp.getIntrinsicWidth();
					if (size.x-1 > imagewidth) {
						bmp.setBounds(0,0, bmp.getIntrinsicWidth(), bmp.getIntrinsicHeight());
					}
					else {
						double scale = (double)(size.x-1)/imagewidth;
						bmp.setBounds(0,0, (int)(scale*bmp.getIntrinsicWidth()), (int)(scale*bmp.getIntrinsicHeight()));
					}

					return bmp;
				}

			}, null));

			fullDescription.setText(Html.fromHtml(st.getFullDescription()));
=======
			description.setText(Html.fromHtml(st.getShortDescription(), getImageGetter(description), null));
			setFullDescriptions(st.getFullDescription());
			
>>>>>>> 7a9bd688
			// ((TextView)findViewById(R.id.tour_name)).setText(st.getName());
			setCollapserText(st.getName());
			prepareBitmap(st.getImageBitmap());
		}
	}


	private void setFullDescriptions(String fulldescription) {
		List<String> list = new ArrayList<String>();
		if (fulldescription.length() > 0) {
			int i = 0;
			while ((i = fulldescription.indexOf("<img", 1)) != -1) {
				list.add(fulldescription.substring(0, i));
				fulldescription = fulldescription.substring(i);
			}
		}
		list.add(fulldescription);
		fullDescriptionView.removeAllViews();
		for (int i = 0; i < list.size(); i++) {
			final TextView tv = new TextView(this);
			tv.setGravity(Gravity.CENTER_HORIZONTAL);
			tv.setTextSize(TypedValue.COMPLEX_UNIT_SP, 18);
			tv.setPadding(0, 3, 0, 3);
			tv.setLayoutParams(new LinearLayout.LayoutParams(LayoutParams.MATCH_PARENT, LayoutParams.WRAP_CONTENT));
			addOnClickListener(tv);
			tv.setText(Html.fromHtml(list.get(i), getImageGetter(tv), null));
			fullDescriptionView.addView(tv);
		}
		
	}

	private void addOnClickListener(final TextView tv) {
		tv.setOnClickListener(new View.OnClickListener() {
			
			@Override
			public void onClick(View v) {
				if(v.getTag() instanceof Bitmap) {
					final AccessibleAlertBuilder dlg = new AccessibleAlertBuilder(getActivity());
					dlg.setPositiveButton(R.string.default_buttons_ok, null);
					ScrollView sv = new ScrollView(getActivity());
					ImageView img = new ImageView(getActivity());
					img.setImageBitmap((Bitmap) tv.getTag());
					sv.addView(img);
					dlg.setView(sv);
					dlg.show();
				}
			}
		});
	}

	private void setCollapserText(String t) {
		collapser.setText("  " + t);
		collapser.setTextOff("  " + t);
		collapser.setTextOn("  " + t);
	}

	private void startSettings() {
		if(state != STATE_SELECT_TOUR) {
			setTourSelectionContentView();
			state = STATE_SELECT_TOUR;
		}
		invalidateOptionsMenu();
	}
	
	private void startTourView() {
		if(state != STATE_TOUR_VIEW) {
			setTourInfoContent();
			state = STATE_TOUR_VIEW;
		}
		getSupportActionBar().setTitle(customization.getSelectedTour().getName());
		updateTourView();
		invalidateOptionsMenu();
	}
	


	
	@Override
	public boolean onCreateOptionsMenu(com.actionbarsherlock.view.Menu menu) {
		if (state == STATE_TOUR_VIEW) {
			createMenuItem(menu, GO_TO_MAP, R.string.start_tour, 0, 0,/* R.drawable.ic_action_marker_light, */
					MenuItem.SHOW_AS_ACTION_ALWAYS | MenuItem.SHOW_AS_ACTION_WITH_TEXT);
			createMenuItem(menu, SETTINGS_ID, R.string.settings, R.drawable.ic_action_settings_light,
					R.drawable.ic_action_settings_dark, MenuItem.SHOW_AS_ACTION_IF_ROOM
							| MenuItem.SHOW_AS_ACTION_WITH_TEXT);
		} else if(state == STATE_SELECT_TOUR) {
			if (customization.isTourSelected()) {
				createMenuItem(menu, TOUR_ID, R.string.default_buttons_ok, R.drawable.ic_action_ok_light,
						R.drawable.ic_action_ok_dark, MenuItem.SHOW_AS_ACTION_IF_ROOM
								| MenuItem.SHOW_AS_ACTION_WITH_TEXT);
			}
		}
		return super.onCreateOptionsMenu(menu);
	}
	
	public MenuItem createMenuItem(Menu m, int id, int titleRes, int iconLight, int iconDark, int menuItemType) {
//		int r = getMyApplication().getSettings().isLightActionBar() ? iconLight : iconDark;
		int r = iconLight;
		MenuItem menuItem = m.add(0, id, 0, titleRes);
		if (r != 0) {
			menuItem.setIcon(r);
		}
		menuItem.setShowAsActionFlags(menuItemType).setOnMenuItemClickListener(new OnMenuItemClickListener() {
			@Override
			public boolean onMenuItemClick(com.actionbarsherlock.view.MenuItem item) {
				return onOptionsItemSelected(item);
			}
		});
		return menuItem;
	}


	private void updateTourView() {
		TourInformation curTour = customization.getSelectedTour();
		List<StageInformation> stagesInfo = curTour.getStageInformation();

		img = (ImageView) findViewById(R.id.tour_image);
		description = (TextView) findViewById(R.id.tour_description);
		description.setVisibility(View.VISIBLE);
		addOnClickListener(description);
		fullDescriptionView = (LinearLayout) findViewById(R.id.tour_fulldescription);
		fullDescriptionView.setVisibility(View.VISIBLE);

		// in case of reloading view - remove all previous radio buttons
		stages.removeAllViews();

		// get count of radio buttons
		final int count = stagesInfo.size() + 1;
		final RadioButton[] rb = new RadioButton[count];

		rb[0] = new RadioButton(this);
		rb[0].setId(0);
		stages.addView(rb[0]);
		rb[0].setText(getString(R.string.overview));
		// add radio buttons to view
		for (int i = 1; i < count; i++) {
			rb[i] = new RadioButton(this);
			rb[i].setId(i);
			stages.addView(rb[i]);
			rb[i].setText(stagesInfo.get(i - 1).getName());
		}

		StageInformation stage = customization.getSelectedStage();
		
		int i = 0;
		if (stage != null) {
			for (i = 1; i < count; i++) {
				if (stage == stagesInfo.get(i - 1))
					break;
			}
		}
		if (i != count) {
			stages.check(i);
		} else {
			stages.check(0);
		}
	}
	
	private void goToMap() {
		if (customization.getSelectedStage() != null) {
			GPXFile gpx = customization.getSelectedStage().getGpx();
			if (gpx != null && gpx.findPointToShow() != null) {
				WptPt p = gpx.findPointToShow();
				getMyApplication().getSettings().setMapLocationToShow(p.lat, p.lon,
						getMyApplication().getSettings().getLastKnownMapZoom(), null);
				getMyApplication().getSelectedGpxHelper().setGpxFileToDisplay(gpx);
			}
		}
		MapActivity.launchMapActivityMoveToTop(getActivity());
	}

	private void prepareBitmap(Bitmap imageBitmap) {
		if (imageBitmap != null) {
			img.setImageBitmap(imageBitmap);
			img.setAdjustViewBounds(true);
			img.setScaleType(ImageView.ScaleType.CENTER_INSIDE);
			img.setCropToPadding(true);
			img.setVisibility(View.VISIBLE);
		} else {
			img.setVisibility(View.GONE);
		}
	}

	private OsmandApplication getMyApplication() {
		return (OsmandApplication) getApplication();
	}

	
	@Override
	public boolean onOptionsItemSelected(com.actionbarsherlock.view.MenuItem item) {
		if (item.getItemId() == GO_TO_MAP) {
			goToMap();
			return true;
		} else if (item.getItemId() == SETTINGS_ID) {
			startSettings();
			return true;
		} else if (item.getItemId() == TOUR_ID) {
			startTourView();
			return true;
		} else {
			return super.onOptionsItemSelected(item);
		}
	}


	private void setTourSelectionContentView() {
		setContentView(R.layout.sherpafy_start);
		final Button selectTour = (Button) findViewById(R.id.select_tour);
		final View accessCode = (View) findViewById(R.id.access_code);
		accessCode.setOnClickListener(new View.OnClickListener() {
			@Override
			public void onClick(View v) {
				openAccessCode(false);
			}
		});
		
		if (!customization.getTourInformations().isEmpty()) {
			selectTour.setText(R.string.select_tour);
			selectTour.setOnClickListener(new View.OnClickListener() {
				@Override
				public void onClick(View v) {
					selectTourDialog();
				}
			});
		} else {
			selectTour.setText(R.string.download_tour);
			selectTour.setOnClickListener(new View.OnClickListener() {
				@Override
				public void onClick(View v) {
					if(customization.getAccessCode().length() == 0) {
						openAccessCode(true);
					} else {

						startDownloadActivity();
					}
				}

			});
		}
	}
	
	protected void openAccessCode(final boolean startDownload) {
		Builder builder = new AlertDialog.Builder(this);
		builder.setTitle(R.string.enter_access_code);
		final EditText editText = new EditText(this);
		editText.setInputType(EditorInfo.TYPE_TEXT_FLAG_CAP_CHARACTERS);
		LinearLayout ll = new LinearLayout(this);
		ll.setPadding(5, 3, 5, 0);
		ll.addView(editText, new LinearLayout.LayoutParams(LayoutParams.MATCH_PARENT, LayoutParams.WRAP_CONTENT));
		builder.setView(ll);
		builder.setNegativeButton(R.string.default_buttons_cancel, null);
		builder.setPositiveButton(R.string.default_buttons_yes, new DialogInterface.OnClickListener() {
			@Override
			public void onClick(DialogInterface dialog, int which) {
				String acCode = editText.getText().toString();
				if(!customization.setAccessCode(acCode)) {
					Toast.makeText(getActivity(), R.string.access_code_is_not_valid, Toast.LENGTH_LONG).show();
					return;
				}
				if(startDownload) {
					startDownloadActivity();
				}
			}
		});
		builder.create().show();
	}


	private void startDownloadActivity() {
		final Intent download = new Intent(this, DownloadIndexActivity.class);
		download.setFlags(Intent.FLAG_ACTIVITY_REORDER_TO_FRONT);
		afterDownload = true;
		startActivity(download);
	}
	
	private void selectTourDialog() {
		// creating alert dialog with multiple tours to select
		AlertDialog.Builder adb = new AlertDialog.Builder(getActivity());
		final List<TourInformation> tours = customization.getTourInformations();

		final String[] tourNames = new String[tours.size() + 1];
		// creating list of tour names to select
		for (int i = 0; i < tourNames.length - 1; i++) {
			tourNames[i] = tours.get(i).getName();
		}
		tourNames[tourNames.length - 1] = getString(R.string.download_more);
		int ch = -1;
		if (customization.getSelectedTour() != null) {
			for (int i = 0; i < tourNames.length - 1; i++) {
				if (customization.getSelectedTour().equals(tours.get(i))) {
					ch = i;
					break;
				}
			}
		}

		adb.setSingleChoiceItems(tourNames, ch, new DialogInterface.OnClickListener() {

			@Override
			public void onClick(DialogInterface dialogInterface, int i) {
				dialogInterface.dismiss();
				if (i == tourNames.length - 1) {
					startDownloadActivity();
				} else {
					selectTourAsync(tours.get(i));
				}
			}
		});

		adb.setTitle(R.string.select_tour);
		adb.setNegativeButton(R.string.default_buttons_cancel, null);
		adb.show();
	}


	private Activity getActivity() {
		return this;
	}

	private void selectTourAsync(final TourInformation tour){
		new AsyncTask<TourInformation, Void, Void>(){
			private ProgressDialog dlg;

			protected void onPreExecute() {
				dlg = new ProgressDialog(getActivity());
				dlg.setTitle(R.string.selecting_tour_progress);
				dlg.setMessage(getString(R.string.indexing_tour, tour == null ? "" : tour.getName()));
				dlg.show();
			};

			@Override
			protected Void doInBackground(TourInformation... params) {
				//if tour is already selected - do nothing
				if (customization.getSelectedTour()!= null){
					if (customization.getSelectedTour().equals(params[0])){
						return null;
					}
				}
				customization.selectTour(params[0], IProgress.EMPTY_PROGRESS);
				return null;
			}

			protected void onPostExecute(Void result) {
				//to avoid illegal argument exception when rotating phone during loading
				try {
					dlg.dismiss();
				} catch (Exception ex){
					ex.printStackTrace();
				}
				startTourView();
			};
		}.execute(tour);
	}

}<|MERGE_RESOLUTION|>--- conflicted
+++ resolved
@@ -1,21 +1,9 @@
 package net.osmand.plus.sherpafy;
 
-<<<<<<< HEAD
-import java.io.File;
-import java.util.LinkedHashMap;
-import java.util.List;
-
-import android.graphics.Point;
-import android.graphics.drawable.BitmapDrawable;
-import android.graphics.drawable.Drawable;
-import android.text.Html;
-import android.view.Display;
-=======
 import java.util.ArrayList;
 import java.util.LinkedHashMap;
 import java.util.List;
 
->>>>>>> 7a9bd688
 import net.osmand.IProgress;
 import net.osmand.access.AccessibleAlertBuilder;
 import net.osmand.plus.GPXUtilities.GPXFile;
@@ -132,8 +120,6 @@
 
 	}
 
-<<<<<<< HEAD
-=======
 	private ImageGetter getImageGetter(final View v) {
 		return new Html.ImageGetter() {
 			@Override
@@ -157,7 +143,6 @@
 		};
 	}
 
->>>>>>> 7a9bd688
 	@Override
 	protected void onResume() {
 		super.onResume();
@@ -225,33 +210,9 @@
 			}
 		} else {
 			StageInformation st = customization.getSelectedStage();
-<<<<<<< HEAD
-			description.setText(Html.fromHtml(st.getDescription(), new Html.ImageGetter() {
-				@Override
-				public Drawable getDrawable(String s) {
-					Bitmap file = customization.getSelectedTour().getImageBitmapFromPath(s);
-					Drawable bmp = new BitmapDrawable(getResources(),file);
-					//if image is thicker than screen - it may cause some problems, so we need to scale it
-					int imagewidth = bmp.getIntrinsicWidth();
-					if (size.x-1 > imagewidth) {
-						bmp.setBounds(0,0, bmp.getIntrinsicWidth(), bmp.getIntrinsicHeight());
-					}
-					else {
-						double scale = (double)(size.x-1)/imagewidth;
-						bmp.setBounds(0,0, (int)(scale*bmp.getIntrinsicWidth()), (int)(scale*bmp.getIntrinsicHeight()));
-					}
-
-					return bmp;
-				}
-
-			}, null));
-
-			fullDescription.setText(Html.fromHtml(st.getFullDescription()));
-=======
 			description.setText(Html.fromHtml(st.getShortDescription(), getImageGetter(description), null));
 			setFullDescriptions(st.getFullDescription());
 			
->>>>>>> 7a9bd688
 			// ((TextView)findViewById(R.id.tour_name)).setText(st.getName());
 			setCollapserText(st.getName());
 			prepareBitmap(st.getImageBitmap());
@@ -484,7 +445,6 @@
 					if(customization.getAccessCode().length() == 0) {
 						openAccessCode(true);
 					} else {
-
 						startDownloadActivity();
 					}
 				}
