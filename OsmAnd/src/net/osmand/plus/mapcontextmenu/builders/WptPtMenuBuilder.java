package net.osmand.plus.mapcontextmenu.builders;

import android.support.annotation.ColorInt;
import android.support.annotation.NonNull;
import android.support.v4.content.ContextCompat;
import android.view.View;

import net.osmand.plus.GPXUtilities;
import net.osmand.plus.GPXUtilities.WptPt;
import net.osmand.plus.GpxSelectionHelper;
import net.osmand.plus.GpxSelectionHelper.SelectedGpxFile;
import net.osmand.plus.OsmAndFormatter;
import net.osmand.plus.R;
import net.osmand.plus.activities.MapActivity;
import net.osmand.plus.mapcontextmenu.MenuBuilder;
import net.osmand.plus.mapillary.MapillaryPlugin;
import net.osmand.plus.views.POIMapLayer;
import net.osmand.util.Algorithms;

import java.io.File;
import java.text.DateFormat;
import java.util.Date;
import java.util.List;

public class WptPtMenuBuilder extends MenuBuilder {

	private final WptPt wpt;

	public WptPtMenuBuilder(MapActivity mapActivity, final WptPt wpt) {
		super(mapActivity);
		this.wpt = wpt;
		setShowNearestWiki(true);
	}

	@Override
	protected boolean needBuildPlainMenuItems() {
		return false;
	}

	@Override
	public void buildInternal(View view) {
		if (wpt.time > 0) {
			DateFormat dateFormat = android.text.format.DateFormat.getMediumDateFormat(view.getContext());
			DateFormat timeFormat = android.text.format.DateFormat.getTimeFormat(view.getContext());
			Date date = new Date(wpt.time);
			buildRow(view, R.drawable.ic_action_data,
					dateFormat.format(date) + " — " + timeFormat.format(date), 0, false, null, false, 0, false, null, false);
		}
		if (wpt.speed > 0) {
			buildRow(view, R.drawable.ic_action_speed,
					OsmAndFormatter.getFormattedSpeed((float)wpt.speed, app), 0, false, null, false, 0, false, null, false);
		}
		if (!Double.isNaN(wpt.ele)) {
			buildRow(view, R.drawable.ic_action_altitude,
					OsmAndFormatter.getFormattedDistance((float) wpt.ele, app), 0, false, null, false, 0, false, null, false);
		}
		if (!Double.isNaN(wpt.hdop)) {
			buildRow(view, R.drawable.ic_action_gps_info,
					Algorithms.capitalizeFirstLetterAndLowercase(app.getString(R.string.plugin_distance_point_hdop)) + ": " + (int)wpt.hdop, 0,
					false, null, false, 0, false, null, false);
		}
		if (!Algorithms.isEmpty(wpt.desc)) {
			final View row = buildRow(view, R.drawable.ic_action_note_dark, wpt.desc, 0, false, null, true, 10, false, null, false);
			row.setOnClickListener(new View.OnClickListener() {
				@Override
				public void onClick(View v) {
					POIMapLayer.showDescriptionDialog(row.getContext(), app, wpt.desc,
							row.getResources().getString(R.string.description));
				}
			});
		}
		if (!Algorithms.isEmpty(wpt.comment)) {
			final View rowc = buildRow(view, R.drawable.ic_action_note_dark, wpt.comment, 0,
					false, null, true, 10, false, null, false);
			rowc.setOnClickListener(new View.OnClickListener() {
				@Override
				public void onClick(View v) {
					POIMapLayer.showDescriptionDialog(rowc.getContext(), app, wpt.comment,
							rowc.getResources().getString(R.string.poi_dialog_comment));
				}
			});
		}

		buildWaypointsView(view);
		buildPlainMenuItems(view);
	}

	private void buildWaypointsView(View view) {
		GpxSelectionHelper gpxSelectionHelper = app.getSelectedGpxHelper();
		SelectedGpxFile selectedGpxFile = gpxSelectionHelper.getSelectedGPXFile(wpt);
		if (selectedGpxFile != null) {
			List<WptPt> points = selectedGpxFile.getGpxFile().getPoints();
			GPXUtilities.GPXFile gpx = selectedGpxFile.getGpxFile();
			if (points.size() > 0) {
				String title = view.getContext().getString(R.string.context_menu_points_of_group);
				File file = new File(gpx.path);
				String gpxName = file.getName().replace(".gpx", "").replace("/", " ").replace("_", " ");
				int color = getPointColor(wpt, getFileColor(selectedGpxFile));
				buildRow(view, app.getIconsCache().getPaintedIcon(R.drawable.ic_type_waypoints_group, color), title, 0, gpxName,
						true, getCollapsableWaypointsView(view.getContext(), true, gpx, wpt),
<<<<<<< HEAD
						false, 0, false, null);
=======
						false, 0, false, null, false);
>>>>>>> acd60f00
			}
		}
	}

	private int getFileColor(@NonNull SelectedGpxFile g) {
		return g.getColor() == 0 ? ContextCompat.getColor(app, R.color.gpx_color_point) : g.getColor();
	}

	@ColorInt
	private int getPointColor(WptPt o, @ColorInt int fileColor) {
		boolean visit = isPointVisited(o);
		return visit ? ContextCompat.getColor(app, R.color.color_ok) : o.getColor(fileColor);
	}

	private boolean isPointVisited(WptPt o) {
		boolean visit = false;
		String visited = o.getExtensionsToRead().get("VISITED_KEY");
		if (visited != null && !visited.equals("0")) {
			visit = true;
		}
		return visit;
	}
}<|MERGE_RESOLUTION|>--- conflicted
+++ resolved
@@ -98,11 +98,7 @@
 				int color = getPointColor(wpt, getFileColor(selectedGpxFile));
 				buildRow(view, app.getIconsCache().getPaintedIcon(R.drawable.ic_type_waypoints_group, color), title, 0, gpxName,
 						true, getCollapsableWaypointsView(view.getContext(), true, gpx, wpt),
-<<<<<<< HEAD
-						false, 0, false, null);
-=======
 						false, 0, false, null, false);
->>>>>>> acd60f00
 			}
 		}
 	}
