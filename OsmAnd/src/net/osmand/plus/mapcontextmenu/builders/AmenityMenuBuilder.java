--- conflicted
+++ resolved
@@ -270,28 +270,6 @@
 	}
 
 	private void processRoutePointAmenityTags(View view) {
-<<<<<<< HEAD
-		if (!amenity.isRoutePoint()) {
-			return;
-		}
-		final String wptExtraTags = additionalInfo.get(WPT_EXTRA_TAGS);
-		if (!Algorithms.isEmpty(wptExtraTags)) {
-			Gson gson = new Gson();
-			Type type = new TypeToken<Map<String, String>>() {}.getType();
-			additionalInfo.putAll(gson.fromJson(wptExtraTags, type));
-			additionalInfo.remove(WPT_EXTRA_TAGS);
-		}
-		final String url = additionalInfo.get(TAG_URL);
-		if (PicassoUtils.isImageUrl(url)) {
-			AppCompatImageView imageView = inflateAndGetMainImageView(view);
-			imageView.setTag(R.id.testId, url);
-			PicassoUtils.setupImageViewByUrl(app, imageView, url, true);
-		}
-		final String description = additionalInfo.get(DESCRIPTION);
-		if (!Algorithms.isEmpty(description)) {
-			buildDescriptionRow(view, description);
-			additionalInfo.remove(DESCRIPTION);
-=======
 		if (amenity.isRoutePoint()) {
 			String wptExtraTags = extensions.get(WPT_EXTRA_TAGS);
 			if (!Algorithms.isEmpty(wptExtraTags)) {
@@ -303,9 +281,9 @@
 			String url = extensions.get(TAG_URL);
 			if (PicassoUtils.isImageUrl(url)) {
 				AppCompatImageView imageView = inflateAndGetMainImageView(view);
+				imageView.setTag(R.id.testId, url);
 				PicassoUtils.setupImageViewByUrl(app, imageView, url, true);
 			}
->>>>>>> eefacca6
 		}
 	}
 
