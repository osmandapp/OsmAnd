--- conflicted
+++ resolved
@@ -12,10 +12,7 @@
 import net.osmand.data.FavouritePoint;
 import net.osmand.data.LatLon;
 import net.osmand.data.PointDescription;
-<<<<<<< HEAD
 import net.osmand.data.TransportStop;
-=======
->>>>>>> c923889a
 import net.osmand.plus.R;
 import net.osmand.plus.activities.MapActivity;
 import net.osmand.plus.mapcontextmenu.CollapsableView;
@@ -28,11 +25,8 @@
 import net.osmand.plus.widgets.TextViewEx;
 import net.osmand.util.Algorithms;
 
-<<<<<<< HEAD
-=======
 import org.apache.commons.logging.Log;
 
->>>>>>> c923889a
 import java.util.List;
 import java.util.Map;
 
@@ -51,16 +45,8 @@
 	}
 
 	private void acquireOriginObject() {
-<<<<<<< HEAD
 		originObject = collectUpdatedPointInfo(fav.getExtensions(), fav.getAmenityOriginName(),
 				fav.getLatitude(), fav.getLongitude());
-=======
-		originObject = point.getAmenity();
-		if (originObject == null) {
-			String originObjectName = point.getOriginObjectName();
-			originObject = findAmenityObject(originObjectName, point.getLatitude(), point.getLongitude());
-		}
->>>>>>> c923889a
 	}
 
 	public Object getOriginObject() {
@@ -82,16 +68,9 @@
 
 	@Override
 	public void buildInternal(View view) {
-<<<<<<< HEAD
-		if (fav != null && fav.getTimestamp() != 0) {
-			buildDateRow(view, fav.getTimestamp());
-		}
-		if (!Algorithms.isEmpty(fav.getComment())) {
-			View rowc = buildRow(view, R.drawable.ic_action_note_dark, null, fav.getComment(), 0,
-					false, null, true, 10, false, null, false);
-			rowc.setOnClickListener(v -> POIMapLayer.showPlainDescriptionDialog(rowc.getContext(),
-					app, fav.getComment(), rowc.getResources().getString(R.string.poi_dialog_comment)));
-		}
+		buildDateRow(view, point.getTimestamp());
+		buildCommentRow(view, point.getComment());
+
 		if (originObject != null) {
 			Map<String, String> additionalInfo = null;
 			if (originObject instanceof Map) {
@@ -101,16 +80,6 @@
 			helper.setLight(light);
 			helper.setLatLon(getLatLon());
 			helper.buildInternal(view);
-=======
-		buildDateRow(view, point.getTimestamp());
-		buildCommentRow(view, point.getComment());
-
-		if (originObject != null && originObject instanceof Amenity) {
-			AmenityMenuBuilder builder = new AmenityMenuBuilder(mapActivity, (Amenity) originObject);
-			builder.setLatLon(getLatLon());
-			builder.setLight(light);
-			builder.buildInternal(view);
->>>>>>> c923889a
 		}
 	}
 
