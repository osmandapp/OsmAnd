--- conflicted
+++ resolved
@@ -78,15 +78,9 @@
 			int disabledColor = light ? R.color.secondary_text_light : R.color.secondary_text_dark;
 			color = favoriteGroup.visible ? (color | 0xff000000) : view.getResources().getColor(disabledColor);
 			String name = view.getContext().getString(R.string.context_menu_points_of_group);
-<<<<<<< HEAD
-			buildRow(view, app.getIconsCache().getPaintedIcon(R.drawable.ic_action_folder, color), name, 0,
-					true, getCollapsableFavouritesView(view.getContext(), true, favoriteGroup, fav),
-					false, 0, false, null);
-=======
 			buildRow(view, app.getIconsCache().getPaintedIcon(R.drawable.ic_action_folder, color), name, 0, null,
 					true, getCollapsableFavouritesView(view.getContext(), true, favoriteGroup, fav),
 					false, 0, false, null, false);
->>>>>>> acd60f00
 		}
 	}
 
