package net.osmand.plus.mapcontextmenu.controllers;

import android.view.View;

import net.osmand.data.Amenity;
import net.osmand.data.LatLon;
import net.osmand.data.PointDescription;
import net.osmand.data.QuadRect;
import net.osmand.data.TransportRoute;
import net.osmand.data.TransportStop;
import net.osmand.osm.PoiCategory;
import net.osmand.osm.PoiFilter;
import net.osmand.osm.PoiType;
import net.osmand.plus.MapMarkersHelper.MapMarker;
import net.osmand.plus.R;
import net.osmand.plus.activities.MapActivity;
import net.osmand.plus.mapcontextmenu.MapContextMenu;
import net.osmand.plus.mapcontextmenu.MenuBuilder;
import net.osmand.plus.mapcontextmenu.MenuController;
import net.osmand.plus.mapcontextmenu.OpeningHoursInfo;
import net.osmand.plus.mapcontextmenu.builders.AmenityMenuBuilder;
import net.osmand.plus.mapcontextmenu.controllers.TransportStopController.TransportStopRoute;
import net.osmand.plus.render.RenderingIcons;
import net.osmand.plus.resources.TransportIndexRepository;
import net.osmand.plus.views.POIMapLayer;
import net.osmand.plus.views.TransportStopsLayer;
import net.osmand.util.Algorithms;
import net.osmand.util.MapUtils;
import net.osmand.util.OpeningHoursParser;

import java.util.ArrayList;
import java.util.Calendar;
import java.util.Collection;
import java.util.Collections;
import java.util.Comparator;
import java.util.List;

public class AmenityMenuController extends MenuController {

	private Amenity amenity;
	private List<TransportStopRoute> routes = new ArrayList<>();

<<<<<<< HEAD
	public AmenityMenuController(final MapActivity mapActivity, PointDescription pointDescription, final Amenity amenity) {
=======
	private MapMarker marker;

	public AmenityMenuController(MapActivity mapActivity, PointDescription pointDescription, Amenity amenity) {
>>>>>>> b2eb71ec
		super(new AmenityMenuBuilder(mapActivity, amenity), pointDescription, mapActivity);
		this.amenity = amenity;
		if (amenity.getType().getKeyName().equals("transportation")) {
			boolean showTransportStops = false;
			PoiFilter f = amenity.getType().getPoiFilterByName("public_transport");
			if (f != null) {
				for (PoiType t : f.getPoiTypes()) {
					if (t.getKeyName().equals(amenity.getSubType())) {
						showTransportStops = true;
						break;
					}
				}
			}
			if (showTransportStops) {
				processTransportStop();
			}
		}
<<<<<<< HEAD
		if (amenity.getType().isWiki()) {
			leftTitleButtonController = new TitleButtonController() {
				@Override
				public void buttonPressed() {
					POIMapLayer.showWikipediaDialog(mapActivity, mapActivity.getMyApplication(), amenity);
				}
			};
			leftTitleButtonController.caption = getMapActivity().getString(R.string.context_menu_read_article);
			leftTitleButtonController.leftIcon = getIcon(R.drawable.ic_action_note_dark, isLight() ? R.color.ctx_menu_controller_button_text_color_light_n : R.color.ctx_menu_controller_button_text_color_dark_n);
=======

		marker = mapActivity.getMyApplication().getMapMarkersHelper().getMapMarker(amenity.getName());
		if (marker != null) {
			MapMarkerMenuController markerMenuController =
					new MapMarkerMenuController(mapActivity, marker.getPointDescription(mapActivity), marker);
			leftTitleButtonController = markerMenuController.getLeftTitleButtonController();
			leftSubtitleButtonController = markerMenuController.getLeftSubtitleButtonController();
>>>>>>> b2eb71ec
		}
	}

	@Override
	protected void setObject(Object object) {
		if (object instanceof Amenity) {
			this.amenity = (Amenity) object;
		}
	}

	@Override
	protected Object getObject() {
		return amenity;
	}

	@Override
	public boolean isWaypointButtonEnabled() {
		return marker == null;
	}

	@Override
	public boolean needStreetName() {
		if (amenity.getSubType() != null && amenity.getType() != null) {
			PoiType pt = amenity.getType().getPoiTypeByKeyName(amenity.getSubType());
			if (pt != null && pt.getOsmTag() != null && pt.getOsmTag().equals("place")) {
				return false;
			}
		}
		return true;
	}

	@Override
	public int getLeftIconId() {
		return getLeftIconId(amenity);
	}

	private static int getLeftIconId(Amenity amenity) {
		String id = null;
		PoiType st = amenity.getType().getPoiTypeByKeyName(amenity.getSubType());
		if (st != null) {
			if (RenderingIcons.containsBigIcon(st.getIconKeyName())) {
				id = st.getIconKeyName();
			} else if (RenderingIcons.containsBigIcon(st.getOsmTag() + "_" + st.getOsmValue())) {
				id = st.getOsmTag() + "_" + st.getOsmValue();
			}
		}
		if (id != null) {
			return RenderingIcons.getBigIconResourceId(id);
		}
		return 0;
	}

	@Override
	public boolean displayDistanceDirection() {
		return true;
	}

	@Override
	public String getNameStr() {
		return amenity.getName(
				amenity.getType().isWiki() ? getPreferredMapAppLang() : getPreferredMapLang(),
				isTransliterateNames());
	}

	@Override
	public String getTypeStr() {
		return getTypeStr(amenity);
	}

	@Override
	public OpeningHoursInfo getOpeningHoursInfo() {
		return processOpeningHours(amenity);
	}

	public static String getTypeStr(Amenity amenity) {
		PoiCategory pc = amenity.getType();
		PoiType pt = pc.getPoiTypeByKeyName(amenity.getSubType());
		String typeStr = amenity.getSubType();
		if (pt != null) {
			typeStr = pt.getTranslation();
		} else if (typeStr != null) {
			typeStr = Algorithms.capitalizeFirstLetterAndLowercase(typeStr.replace('_', ' '));
		}
		return typeStr;
	}

	public static OpeningHoursInfo processOpeningHours(Amenity amenity) {
		OpeningHoursParser.OpeningHours openingHours = OpeningHoursParser.parseOpenedHours(amenity.getOpeningHours());
		if (openingHours == null) {
			return null;
		} else {
			OpeningHoursInfo info = new OpeningHoursInfo();
			Calendar cal = Calendar.getInstance();
			boolean opened = openingHours.isOpenedForTime(cal);
			info.setOpened(opened);
			if (opened) {
				info.setOpened24_7(openingHours.isOpened24_7());
				info.setClosingTime(openingHours.getClosingTime(cal));
				info.setNearToClosingTime(openingHours.getNearToClosingTime(cal));
			} else {
				info.setOpeningTime(openingHours.getOpeningTime(cal));
				info.setNearToOpeningTime(openingHours.getNearToOpeningTime(cal));
				info.setOpeningDay(openingHours.getOpeningDay(cal));
			}
			return info;
		}
	}

	@Override
	public String getCommonTypeStr() {
		PoiCategory pc = amenity.getType();
		return pc.getTranslation();
	}

	@Override
	public List<TransportStopRoute> getTransportStopRoutes() {
		return routes;
	}

	@Override
	public void addPlainMenuItems(String typeStr, PointDescription pointDescription, LatLon latLon) {
	}

	public static void addPlainMenuItems(Amenity amenity, String typeStr, MenuBuilder builder) {
		if (!Algorithms.isEmpty(typeStr)) {
			int resId = getLeftIconId(amenity);
			if (resId == 0) {
				PoiCategory pc = amenity.getType();
				resId = RenderingIcons.getBigIconResourceId(pc.getIconKeyName());
			}
			if (resId == 0) {
				resId = R.drawable.ic_action_folder_stroke;
			}
			builder.addPlainMenuItem(resId, typeStr, false, false, null);
		}
	}

	private void processTransportStop() {
		routes = new ArrayList<>();
		List<TransportIndexRepository> reps = getMapActivity().getMyApplication()
				.getResourceManager().searchTransportRepositories(amenity.getLocation().getLatitude(),
						amenity.getLocation().getLongitude());

		boolean useEnglishNames = getMapActivity().getMyApplication().getSettings().usingEnglishNames();

		for (TransportIndexRepository t : reps) {
			ArrayList<TransportStop> ls = new ArrayList<>();
			QuadRect ll = MapUtils.calculateLatLonBbox(amenity.getLocation().getLatitude(), amenity.getLocation().getLongitude(), 150);
			t.searchTransportStops(ll.top, ll.left, ll.bottom, ll.right, -1, ls, null);
			for (TransportStop tstop : ls) {
				addRoutes(useEnglishNames, t, tstop,
						(int) MapUtils.getDistance(tstop.getLocation(), amenity.getLocation()));
			}
		}
		Collections.sort(routes, new Comparator<TransportStopRoute>() {

			@Override
			public int compare(TransportStopRoute o1, TransportStopRoute o2) {
				if (o1.distance != o2.distance) {
					return Algorithms.compare(o1.distance, o2.distance);
				}
				int i1 = Algorithms.extractFirstIntegerNumber(o1.desc);
				int i2 = Algorithms.extractFirstIntegerNumber(o2.desc);
				if (i1 != i2) {
					return Algorithms.compare(i1, i2);
				}
				return o1.desc.compareTo(o2.desc);
			}
		});

		builder.setRoutes(routes);
	}

	private void addRoutes(boolean useEnglishNames, TransportIndexRepository t, TransportStop s, int dist) {
		Collection<TransportRoute> rts = t.getRouteForStop(s);
		if (rts != null) {
			for (TransportRoute rs : rts) {
				if (!containsRef(rs)) {
					TransportStopController.TransportStopType type = TransportStopController.TransportStopType.findType(rs.getType());
					TransportStopRoute r = new TransportStopRoute();
					r.type = type;
					r.desc = useEnglishNames ? rs.getEnName(true) : rs.getName();
					r.route = rs;
					r.stop = s;
					r.distance = dist;
					this.routes.add(r);
				}
			}
		}
	}

	private boolean containsRef(TransportRoute transportRoute) {
		for (TransportStopRoute route : routes) {
			if (route.route.getRef().equals(transportRoute.getRef())) {
				return true;
			}
		}
		return false;
	}
}<|MERGE_RESOLUTION|>--- conflicted
+++ resolved
@@ -40,13 +40,9 @@
 	private Amenity amenity;
 	private List<TransportStopRoute> routes = new ArrayList<>();
 
-<<<<<<< HEAD
-	public AmenityMenuController(final MapActivity mapActivity, PointDescription pointDescription, final Amenity amenity) {
-=======
 	private MapMarker marker;
 
 	public AmenityMenuController(MapActivity mapActivity, PointDescription pointDescription, Amenity amenity) {
->>>>>>> b2eb71ec
 		super(new AmenityMenuBuilder(mapActivity, amenity), pointDescription, mapActivity);
 		this.amenity = amenity;
 		if (amenity.getType().getKeyName().equals("transportation")) {
@@ -64,17 +60,6 @@
 				processTransportStop();
 			}
 		}
-<<<<<<< HEAD
-		if (amenity.getType().isWiki()) {
-			leftTitleButtonController = new TitleButtonController() {
-				@Override
-				public void buttonPressed() {
-					POIMapLayer.showWikipediaDialog(mapActivity, mapActivity.getMyApplication(), amenity);
-				}
-			};
-			leftTitleButtonController.caption = getMapActivity().getString(R.string.context_menu_read_article);
-			leftTitleButtonController.leftIcon = getIcon(R.drawable.ic_action_note_dark, isLight() ? R.color.ctx_menu_controller_button_text_color_light_n : R.color.ctx_menu_controller_button_text_color_dark_n);
-=======
 
 		marker = mapActivity.getMyApplication().getMapMarkersHelper().getMapMarker(amenity.getName());
 		if (marker != null) {
@@ -82,7 +67,17 @@
 					new MapMarkerMenuController(mapActivity, marker.getPointDescription(mapActivity), marker);
 			leftTitleButtonController = markerMenuController.getLeftTitleButtonController();
 			leftSubtitleButtonController = markerMenuController.getLeftSubtitleButtonController();
->>>>>>> b2eb71ec
+		} else {
+			if (amenity.getType().isWiki()) {
+				leftTitleButtonController = new TitleButtonController() {
+					@Override
+					public void buttonPressed() {
+						POIMapLayer.showWikipediaDialog(mapActivity, mapActivity.getMyApplication(), amenity);
+					}
+				};
+				leftTitleButtonController.caption = getMapActivity().getString(R.string.context_menu_read_article);
+				leftTitleButtonController.leftIcon = getIcon(R.drawable.ic_action_note_dark, isLight() ? R.color.ctx_menu_controller_button_text_color_light_n : R.color.ctx_menu_controller_button_text_color_dark_n);
+			}
 		}
 	}
 
