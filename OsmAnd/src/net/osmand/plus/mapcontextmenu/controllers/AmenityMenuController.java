package net.osmand.plus.mapcontextmenu.controllers;

import net.osmand.data.Amenity;
import net.osmand.data.LatLon;
import net.osmand.data.PointDescription;
import net.osmand.data.QuadRect;
import net.osmand.data.TransportRoute;
import net.osmand.data.TransportStop;
import net.osmand.osm.PoiCategory;
import net.osmand.osm.PoiFilter;
import net.osmand.osm.PoiType;
import net.osmand.plus.MapMarkersHelper.MapMarker;
import net.osmand.plus.R;
import net.osmand.plus.activities.MapActivity;
import net.osmand.plus.mapcontextmenu.MenuBuilder;
import net.osmand.plus.mapcontextmenu.MenuController;
import net.osmand.plus.mapcontextmenu.OpeningHoursInfo;
import net.osmand.plus.mapcontextmenu.builders.AmenityMenuBuilder;
import net.osmand.plus.transport.TransportStopRoute;
import net.osmand.plus.render.RenderingIcons;
import net.osmand.plus.resources.TransportIndexRepository;
<<<<<<< HEAD
import net.osmand.plus.transport.TransportStopType;
import net.osmand.plus.views.POIMapLayer;
=======
import net.osmand.plus.views.POIMapLayer;
import net.osmand.plus.views.TransportStopsLayer;
>>>>>>> acd60f00
import net.osmand.util.Algorithms;
import net.osmand.util.MapUtils;
import net.osmand.util.OpeningHoursParser;

import java.util.ArrayList;
import java.util.Calendar;
import java.util.Collection;
import java.util.Collections;
import java.util.Comparator;
import java.util.List;

public class AmenityMenuController extends MenuController {

	private Amenity amenity;
	private List<TransportStopRoute> routes = new ArrayList<>();
	private OpeningHoursInfo openingHoursInfo;

	private MapMarker marker;

	public AmenityMenuController(final MapActivity mapActivity, PointDescription pointDescription, final Amenity amenity) {
		super(new AmenityMenuBuilder(mapActivity, amenity), pointDescription, mapActivity);
		this.amenity = amenity;
		if (amenity.getType().getKeyName().equals("transportation")) {
			boolean showTransportStops = false;
			PoiFilter f = amenity.getType().getPoiFilterByName("public_transport");
			if (f != null) {
				for (PoiType t : f.getPoiTypes()) {
					if (t.getKeyName().equals(amenity.getSubType())) {
						showTransportStops = true;
						break;
					}
				}
			}
			if (showTransportStops) {
				processTransportStop();
			}
		}

		marker = mapActivity.getMyApplication().getMapMarkersHelper().getMapMarker(amenity.getName());
		if (marker != null) {
			MapMarkerMenuController markerMenuController =
					new MapMarkerMenuController(mapActivity, marker.getPointDescription(mapActivity), marker);
			leftTitleButtonController = markerMenuController.getLeftTitleButtonController();
			rightTitleButtonController = markerMenuController.getRightTitleButtonController();
<<<<<<< HEAD
		} else {
			if (amenity.getType().isWiki()) {
				leftTitleButtonController = new TitleButtonController() {
					@Override
					public void buttonPressed() {
						POIMapLayer.showWikipediaDialog(mapActivity, mapActivity.getMyApplication(), amenity);
					}
				};
				leftTitleButtonController.caption = getMapActivity().getString(R.string.context_menu_read_article);
				leftTitleButtonController.leftIcon = getIcon(R.drawable.ic_action_note_dark, isLight() ? R.color.ctx_menu_controller_button_text_color_light_n : R.color.ctx_menu_controller_button_text_color_dark_n);
			}
=======
		} else if (amenity.getType().isWiki()) {
			leftTitleButtonController = new TitleButtonController() {
				@Override
				public void buttonPressed() {
					POIMapLayer.showWikipediaDialog(mapActivity, mapActivity.getMyApplication(), amenity);
				}
			};
			leftTitleButtonController.caption = getMapActivity().getString(R.string.context_menu_read_article);
			leftTitleButtonController.leftIcon = getIcon(R.drawable.ic_action_note_dark, isLight() ? R.color.ctx_menu_controller_button_text_color_light_n : R.color.ctx_menu_controller_button_text_color_dark_n);
>>>>>>> acd60f00
		}

		openingHoursInfo = processOpeningHours(amenity);
	}

	@Override
	protected void setObject(Object object) {
		if (object instanceof Amenity) {
			this.amenity = (Amenity) object;
		}
	}

	@Override
	protected Object getObject() {
		return amenity;
	}

	@Override
	public boolean isWaypointButtonEnabled() {
		return marker == null;
	}

	@Override
	public boolean needStreetName() {
		if (amenity.getSubType() != null && amenity.getType() != null) {
			PoiType pt = amenity.getType().getPoiTypeByKeyName(amenity.getSubType());
			if (pt != null && pt.getOsmTag() != null && pt.getOsmTag().equals("place")) {
				return false;
			}
		}
		return true;
	}

	@Override
	public int getLeftIconId() {
		return getLeftIconId(amenity);
	}

	private static int getLeftIconId(Amenity amenity) {
		String id = null;
		PoiType st = amenity.getType().getPoiTypeByKeyName(amenity.getSubType());
		if (st != null) {
			if (RenderingIcons.containsBigIcon(st.getIconKeyName())) {
				id = st.getIconKeyName();
			} else if (RenderingIcons.containsBigIcon(st.getOsmTag() + "_" + st.getOsmValue())) {
				id = st.getOsmTag() + "_" + st.getOsmValue();
			}
		}
		if (id != null) {
			return RenderingIcons.getBigIconResourceId(id);
		}
		return 0;
	}

	@Override
	public boolean displayDistanceDirection() {
		return true;
	}

	@Override
	public String getNameStr() {
		return amenity.getName(
				amenity.getType().isWiki() ? getPreferredMapAppLang() : getPreferredMapLang(),
				isTransliterateNames());
	}

	@Override
	public String getTypeStr() {
		return getTypeStr(amenity);
	}

	@Override
<<<<<<< HEAD
	public int getAdditionalInfoColor() {
		if (openingHoursInfo != null) {
			return openingHoursInfo.isOpened() ? R.color.ctx_menu_amenity_opened_text_color : R.color.ctx_menu_amenity_closed_text_color;
		}
		return 0;
	}

	@Override
	public String getAdditionalInfoStr() {
		if (openingHoursInfo != null) {
			return openingHoursInfo.getInfo(getMapActivity());
		}
		return "";
	}

	@Override
	public int getAdditionalInfoIconRes() {
		if (openingHoursInfo != null) {
			return R.drawable.ic_action_opening_hour_16;
		}
		return 0;
=======
	public OpeningHoursInfo getOpeningHoursInfo() {
		return processOpeningHours(amenity);
>>>>>>> acd60f00
	}

	public static String getTypeStr(Amenity amenity) {
		PoiCategory pc = amenity.getType();
		PoiType pt = pc.getPoiTypeByKeyName(amenity.getSubType());
		String typeStr = amenity.getSubType();
		if (pt != null) {
			typeStr = pt.getTranslation();
		} else if (typeStr != null) {
			typeStr = Algorithms.capitalizeFirstLetterAndLowercase(typeStr.replace('_', ' '));
		}
		return typeStr;
	}

	public static OpeningHoursInfo processOpeningHours(Amenity amenity) {
		OpeningHoursParser.OpeningHours openingHours = OpeningHoursParser.parseOpenedHours(amenity.getOpeningHours());
		if (openingHours == null) {
			return null;
		} else {
			OpeningHoursInfo info = new OpeningHoursInfo();
			Calendar cal = Calendar.getInstance();
			boolean opened = openingHours.isOpenedForTime(cal);
			info.setOpened(opened);
			if (opened) {
				info.setOpened24_7(openingHours.isOpened24_7());
				info.setClosingTime(openingHours.getClosingTime(cal));
				info.setNearToClosingTime(openingHours.getNearToClosingTime(cal));
			} else {
				info.setOpeningTime(openingHours.getOpeningTime(cal));
				info.setNearToOpeningTime(openingHours.getNearToOpeningTime(cal));
				info.setOpeningDay(openingHours.getOpeningDay(cal));
			}
			return info;
		}
	}

	@Override
	public String getCommonTypeStr() {
		PoiCategory pc = amenity.getType();
		return pc.getTranslation();
	}

	@Override
	public List<TransportStopRoute> getTransportStopRoutes() {
		return routes;
	}

	@Override
	public void addPlainMenuItems(String typeStr, PointDescription pointDescription, LatLon latLon) {
	}

	public static void addPlainMenuItems(Amenity amenity, String typeStr, MenuBuilder builder) {
		if (!Algorithms.isEmpty(typeStr)) {
			int resId = getLeftIconId(amenity);
			if (resId == 0) {
				PoiCategory pc = amenity.getType();
				resId = RenderingIcons.getBigIconResourceId(pc.getIconKeyName());
			}
			if (resId == 0) {
				resId = R.drawable.ic_action_folder_stroke;
			}
			builder.addPlainMenuItem(resId, typeStr, false, false, null);
		}
	}

	private void processTransportStop() {
		routes = new ArrayList<>();
		List<TransportIndexRepository> reps = getMapActivity().getMyApplication()
				.getResourceManager().searchTransportRepositories(amenity.getLocation().getLatitude(),
						amenity.getLocation().getLongitude());

		boolean useEnglishNames = getMapActivity().getMyApplication().getSettings().usingEnglishNames();

		for (TransportIndexRepository t : reps) {
			ArrayList<TransportStop> ls = new ArrayList<>();
			QuadRect ll = MapUtils.calculateLatLonBbox(amenity.getLocation().getLatitude(), amenity.getLocation().getLongitude(), 150);
			t.searchTransportStops(ll.top, ll.left, ll.bottom, ll.right, -1, ls, null);
			for (TransportStop tstop : ls) {
				addRoutes(useEnglishNames, t, tstop,
						(int) MapUtils.getDistance(tstop.getLocation(), amenity.getLocation()));
			}
		}
		Collections.sort(routes, new Comparator<TransportStopRoute>() {

			@Override
			public int compare(TransportStopRoute o1, TransportStopRoute o2) {
				if (o1.distance != o2.distance) {
					return Algorithms.compare(o1.distance, o2.distance);
				}
				int i1 = Algorithms.extractFirstIntegerNumber(o1.desc);
				int i2 = Algorithms.extractFirstIntegerNumber(o2.desc);
				if (i1 != i2) {
					return Algorithms.compare(i1, i2);
				}
				return o1.desc.compareTo(o2.desc);
			}
		});

		builder.setRoutes(routes);
	}

	private void addRoutes(boolean useEnglishNames, TransportIndexRepository t, TransportStop s, int dist) {
		Collection<TransportRoute> rts = t.getRouteForStop(s);
		if (rts != null) {
			for (TransportRoute rs : rts) {
				if (!containsRef(rs)) {
<<<<<<< HEAD
					TransportStopType type = TransportStopType.findType(rs.getType());
=======
					TransportStopController.TransportStopType type = TransportStopController.TransportStopType.findType(rs.getType());
>>>>>>> acd60f00
					TransportStopRoute r = new TransportStopRoute();
					r.type = type;
					r.desc = useEnglishNames ? rs.getEnName(true) : rs.getName();
					r.route = rs;
					r.stop = s;
					r.distance = dist;
					this.routes.add(r);
				}
			}
		}
	}

	private boolean containsRef(TransportRoute transportRoute) {
		for (TransportStopRoute route : routes) {
			if (route.route.getRef().equals(transportRoute.getRef())) {
				return true;
			}
		}
		return false;
	}
}<|MERGE_RESOLUTION|>--- conflicted
+++ resolved
@@ -19,13 +19,8 @@
 import net.osmand.plus.transport.TransportStopRoute;
 import net.osmand.plus.render.RenderingIcons;
 import net.osmand.plus.resources.TransportIndexRepository;
-<<<<<<< HEAD
 import net.osmand.plus.transport.TransportStopType;
 import net.osmand.plus.views.POIMapLayer;
-=======
-import net.osmand.plus.views.POIMapLayer;
-import net.osmand.plus.views.TransportStopsLayer;
->>>>>>> acd60f00
 import net.osmand.util.Algorithms;
 import net.osmand.util.MapUtils;
 import net.osmand.util.OpeningHoursParser;
@@ -70,19 +65,6 @@
 					new MapMarkerMenuController(mapActivity, marker.getPointDescription(mapActivity), marker);
 			leftTitleButtonController = markerMenuController.getLeftTitleButtonController();
 			rightTitleButtonController = markerMenuController.getRightTitleButtonController();
-<<<<<<< HEAD
-		} else {
-			if (amenity.getType().isWiki()) {
-				leftTitleButtonController = new TitleButtonController() {
-					@Override
-					public void buttonPressed() {
-						POIMapLayer.showWikipediaDialog(mapActivity, mapActivity.getMyApplication(), amenity);
-					}
-				};
-				leftTitleButtonController.caption = getMapActivity().getString(R.string.context_menu_read_article);
-				leftTitleButtonController.leftIcon = getIcon(R.drawable.ic_action_note_dark, isLight() ? R.color.ctx_menu_controller_button_text_color_light_n : R.color.ctx_menu_controller_button_text_color_dark_n);
-			}
-=======
 		} else if (amenity.getType().isWiki()) {
 			leftTitleButtonController = new TitleButtonController() {
 				@Override
@@ -92,7 +74,6 @@
 			};
 			leftTitleButtonController.caption = getMapActivity().getString(R.string.context_menu_read_article);
 			leftTitleButtonController.leftIcon = getIcon(R.drawable.ic_action_note_dark, isLight() ? R.color.ctx_menu_controller_button_text_color_light_n : R.color.ctx_menu_controller_button_text_color_dark_n);
->>>>>>> acd60f00
 		}
 
 		openingHoursInfo = processOpeningHours(amenity);
@@ -165,7 +146,6 @@
 	}
 
 	@Override
-<<<<<<< HEAD
 	public int getAdditionalInfoColor() {
 		if (openingHoursInfo != null) {
 			return openingHoursInfo.isOpened() ? R.color.ctx_menu_amenity_opened_text_color : R.color.ctx_menu_amenity_closed_text_color;
@@ -187,10 +167,6 @@
 			return R.drawable.ic_action_opening_hour_16;
 		}
 		return 0;
-=======
-	public OpeningHoursInfo getOpeningHoursInfo() {
-		return processOpeningHours(amenity);
->>>>>>> acd60f00
 	}
 
 	public static String getTypeStr(Amenity amenity) {
@@ -297,11 +273,7 @@
 		if (rts != null) {
 			for (TransportRoute rs : rts) {
 				if (!containsRef(rs)) {
-<<<<<<< HEAD
 					TransportStopType type = TransportStopType.findType(rs.getType());
-=======
-					TransportStopController.TransportStopType type = TransportStopController.TransportStopType.findType(rs.getType());
->>>>>>> acd60f00
 					TransportStopRoute r = new TransportStopRoute();
 					r.type = type;
 					r.desc = useEnglishNames ? rs.getEnName(true) : rs.getName();
