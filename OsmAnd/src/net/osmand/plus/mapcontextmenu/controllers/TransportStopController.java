package net.osmand.plus.mapcontextmenu.controllers;

import android.view.View;
import android.view.View.OnClickListener;

import net.osmand.data.LatLon;
import net.osmand.data.PointDescription;
import net.osmand.data.QuadRect;
import net.osmand.data.TransportRoute;
import net.osmand.data.TransportStop;
import net.osmand.plus.R;
import net.osmand.plus.transport.TransportStopRoute;
import net.osmand.plus.activities.MapActivity;
import net.osmand.plus.mapcontextmenu.MapContextMenu;
import net.osmand.plus.mapcontextmenu.MenuBuilder;
import net.osmand.plus.mapcontextmenu.MenuController;
import net.osmand.plus.resources.TransportIndexRepository;
import net.osmand.plus.transport.TransportStopType;
import net.osmand.plus.views.TransportStopsLayer;
import net.osmand.util.Algorithms;
import net.osmand.util.MapUtils;

import java.util.ArrayList;
import java.util.Collection;
import java.util.Collections;
import java.util.Comparator;
import java.util.List;

public class TransportStopController extends MenuController {

	private TransportStop transportStop;
	private List<TransportStopRoute> routes = new ArrayList<>();
	private TransportStopType topType;

	public TransportStopController(MapActivity mapActivity,
								   PointDescription pointDescription, TransportStop transportStop) {
		super(new MenuBuilder(mapActivity), pointDescription, mapActivity);
		this.transportStop = transportStop;
<<<<<<< HEAD
		processTransportStop(builder);
=======
		routes = processTransportStop();
		builder.setRoutes(routes);
>>>>>>> acd60f00
	}

	@Override
	protected void setObject(Object object) {
		if (object instanceof TransportStop) {
			this.transportStop = (TransportStop) object;
<<<<<<< HEAD
			processTransportStop(builder);
=======
			routes = processTransportStop();
			builder.setRoutes(routes);
>>>>>>> acd60f00
		}
	}

	@Override
	protected Object getObject() {
		return transportStop;
	}

	@Override
	public int getLeftIconId() {
		if (topType == null) {
			return R.drawable.mx_public_transport;
		} else {
			return topType.getTopResourceId();
		}
	}

	@Override
	public List<TransportStopRoute> getTransportStopRoutes() {
		return routes;
	}

	@Override
	public boolean needStreetName() {
		return Algorithms.isEmpty(getNameStr());
	}

	@Override
	public boolean displayDistanceDirection() {
		return true;
	}

	@Override
	public String getTypeStr() {
		return getPointDescription().getTypeName();
	}

<<<<<<< HEAD
	public void processTransportStop(MenuBuilder builder) {
		routes.clear();
=======
	public List<TransportStopRoute> processTransportStop() {
		ArrayList<TransportStopRoute> routes = new ArrayList<>();
>>>>>>> acd60f00
		List<TransportIndexRepository> reps = getMapActivity().getMyApplication()
				.getResourceManager().searchTransportRepositories(transportStop.getLocation().getLatitude(),
						transportStop.getLocation().getLongitude());

		boolean useEnglishNames = getMapActivity().getMyApplication().getSettings().usingEnglishNames();

		for (TransportIndexRepository t : reps) {
			if (t.acceptTransportStop(transportStop)) {
				boolean empty = transportStop.getReferencesToRoutes() == null || transportStop.getReferencesToRoutes().length == 0;
				if(!empty) {
					addRoutes(routes, useEnglishNames, t, transportStop, transportStop, 0);
				}
				ArrayList<TransportStop> ls = new ArrayList<>();
				QuadRect ll = MapUtils.calculateLatLonBbox(transportStop.getLocation().getLatitude(), transportStop.getLocation().getLongitude(), 150);
				t.searchTransportStops(ll.top, ll.left, ll.bottom, ll.right, -1, ls, null);
				for(TransportStop tstop : ls) {
					if(tstop.getId().longValue() != transportStop.getId().longValue() || empty) {
						addRoutes(routes, useEnglishNames, t, tstop, transportStop,
								(int) MapUtils.getDistance(tstop.getLocation(), transportStop.getLocation()));
					}
				}
			}
		}
		Collections.sort(routes, new Comparator<TransportStopRoute>() {

			@Override
			public int compare(TransportStopRoute o1, TransportStopRoute o2) {
				if(o1.distance != o2.distance) {
					return Algorithms.compare(o1.distance, o2.distance);
				}
				int i1 = Algorithms.extractFirstIntegerNumber(o1.desc);
				int i2 = Algorithms.extractFirstIntegerNumber(o2.desc);
				if(i1 != i2) {
					return Algorithms.compare(i1, i2);
				}
				return o1.desc.compareTo(o2.desc);
			}
		});

<<<<<<< HEAD
		builder.setRoutes(routes);
=======
		return routes;
>>>>>>> acd60f00
	}

	private void addRoutes(List<TransportStopRoute> routes, boolean useEnglishNames, TransportIndexRepository t, TransportStop s, TransportStop refStop, int dist) {
		Collection<TransportRoute> rts = t.getRouteForStop(s);
		if (rts != null) {
			for (TransportRoute rs : rts) {
				TransportStopType type = TransportStopType.findType(rs.getType());
				if (topType == null && type != null && type.isTopType()) {
					topType = type;
				}
<<<<<<< HEAD
				if (!containsRef(rs)) {
=======
				if (!containsRef(routes, rs)) {
>>>>>>> acd60f00
					TransportStopRoute r = new TransportStopRoute();
					r.type = type;
					r.desc = useEnglishNames ? rs.getEnName(true) : rs.getName();
					r.route = rs;
					r.refStop = refStop;
					r.stop = s;
					r.distance = dist;
<<<<<<< HEAD
					this.routes.add(r);
				}
=======
					routes.add(r);
				}
			}
		}
	}

	private boolean containsRef(List<TransportStopRoute> routes, TransportRoute transportRoute) {
		for (TransportStopRoute route : routes) {
			if (route.route.getRef().equals(transportRoute.getRef())) {
				return true;
>>>>>>> acd60f00
			}
		}
		return false;
	}

	private boolean containsRef(TransportRoute transportRoute) {
		for (TransportStopRoute route : routes) {
			if (route.route.getRef().equals(transportRoute.getRef())) {
				return true;
			}
		}
		return false;
	}

}<|MERGE_RESOLUTION|>--- conflicted
+++ resolved
@@ -36,24 +36,16 @@
 								   PointDescription pointDescription, TransportStop transportStop) {
 		super(new MenuBuilder(mapActivity), pointDescription, mapActivity);
 		this.transportStop = transportStop;
-<<<<<<< HEAD
-		processTransportStop(builder);
-=======
 		routes = processTransportStop();
 		builder.setRoutes(routes);
->>>>>>> acd60f00
 	}
 
 	@Override
 	protected void setObject(Object object) {
 		if (object instanceof TransportStop) {
 			this.transportStop = (TransportStop) object;
-<<<<<<< HEAD
-			processTransportStop(builder);
-=======
 			routes = processTransportStop();
 			builder.setRoutes(routes);
->>>>>>> acd60f00
 		}
 	}
 
@@ -91,13 +83,8 @@
 		return getPointDescription().getTypeName();
 	}
 
-<<<<<<< HEAD
-	public void processTransportStop(MenuBuilder builder) {
-		routes.clear();
-=======
 	public List<TransportStopRoute> processTransportStop() {
 		ArrayList<TransportStopRoute> routes = new ArrayList<>();
->>>>>>> acd60f00
 		List<TransportIndexRepository> reps = getMapActivity().getMyApplication()
 				.getResourceManager().searchTransportRepositories(transportStop.getLocation().getLatitude(),
 						transportStop.getLocation().getLongitude());
@@ -137,11 +124,7 @@
 			}
 		});
 
-<<<<<<< HEAD
-		builder.setRoutes(routes);
-=======
 		return routes;
->>>>>>> acd60f00
 	}
 
 	private void addRoutes(List<TransportStopRoute> routes, boolean useEnglishNames, TransportIndexRepository t, TransportStop s, TransportStop refStop, int dist) {
@@ -152,11 +135,7 @@
 				if (topType == null && type != null && type.isTopType()) {
 					topType = type;
 				}
-<<<<<<< HEAD
-				if (!containsRef(rs)) {
-=======
 				if (!containsRef(routes, rs)) {
->>>>>>> acd60f00
 					TransportStopRoute r = new TransportStopRoute();
 					r.type = type;
 					r.desc = useEnglishNames ? rs.getEnName(true) : rs.getName();
@@ -164,10 +143,6 @@
 					r.refStop = refStop;
 					r.stop = s;
 					r.distance = dist;
-<<<<<<< HEAD
-					this.routes.add(r);
-				}
-=======
 					routes.add(r);
 				}
 			}
@@ -178,16 +153,6 @@
 		for (TransportStopRoute route : routes) {
 			if (route.route.getRef().equals(transportRoute.getRef())) {
 				return true;
->>>>>>> acd60f00
-			}
-		}
-		return false;
-	}
-
-	private boolean containsRef(TransportRoute transportRoute) {
-		for (TransportStopRoute route : routes) {
-			if (route.route.getRef().equals(transportRoute.getRef())) {
-				return true;
 			}
 		}
 		return false;
