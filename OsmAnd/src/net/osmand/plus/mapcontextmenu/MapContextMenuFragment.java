package net.osmand.plus.mapcontextmenu;

import android.animation.Animator;
import android.animation.AnimatorListenerAdapter;
import android.annotation.TargetApi;
import android.content.Context;
import android.content.res.Resources;
import android.graphics.Typeface;
import android.graphics.drawable.Drawable;
import android.graphics.drawable.GradientDrawable;
import android.os.Build;
import android.os.Bundle;
import android.text.Spannable;
import android.text.SpannableStringBuilder;
import android.text.TextUtils;
import android.text.style.ForegroundColorSpan;
import android.util.Pair;
import android.util.TypedValue;
import android.view.GestureDetector;
import android.view.Gravity;
import android.view.LayoutInflater;
import android.view.MotionEvent;
import android.view.VelocityTracker;
import android.view.View;
import android.view.View.OnLayoutChangeListener;
import android.view.ViewConfiguration;
import android.view.ViewGroup;
import android.view.ViewParent;
import android.view.ViewTreeObserver;
import android.view.animation.DecelerateInterpolator;
import android.widget.FrameLayout;
import android.widget.GridView;
import android.widget.ImageButton;
import android.widget.ImageView;
import android.widget.LinearLayout;
import android.widget.OverScroller;
import android.widget.ProgressBar;
import android.widget.TextView;

import androidx.activity.OnBackPressedCallback;
import androidx.annotation.NonNull;
import androidx.annotation.Nullable;
import androidx.appcompat.content.res.AppCompatResources;
import androidx.appcompat.view.ContextThemeWrapper;
import androidx.core.content.ContextCompat;
import androidx.fragment.app.FragmentActivity;
import androidx.fragment.app.FragmentManager;

import net.osmand.AndroidUtils;
import net.osmand.data.LatLon;
import net.osmand.data.PointDescription;
import net.osmand.data.QuadPoint;
import net.osmand.data.QuadRect;
import net.osmand.data.RotatedTileBox;
import net.osmand.data.TransportRoute;
import net.osmand.plus.ContextMenuAdapter;
import net.osmand.plus.ContextMenuItem;
import net.osmand.plus.LockableScrollView;
import net.osmand.plus.OsmAndFormatter;
import net.osmand.plus.OsmandApplication;
<<<<<<< HEAD
import net.osmand.plus.settings.backend.MainContextMenuItemsSettings;
import net.osmand.plus.settings.backend.OsmandSettings;
=======
>>>>>>> 5f7c59cd
import net.osmand.plus.R;
import net.osmand.plus.UiUtilities;
import net.osmand.plus.UiUtilities.DialogButtonType;
import net.osmand.plus.UiUtilities.UpdateLocationViewCache;
import net.osmand.plus.activities.MapActivity;
import net.osmand.plus.base.BaseOsmAndFragment;
import net.osmand.plus.base.ContextMenuFragment;
import net.osmand.plus.download.DownloadIndexesThread.DownloadEvents;
import net.osmand.plus.helpers.FontCache;
import net.osmand.plus.mapcontextmenu.AdditionalActionsBottomSheetDialogFragment.ContextMenuItemClickListener;
import net.osmand.plus.mapcontextmenu.MenuController.MenuState;
import net.osmand.plus.mapcontextmenu.MenuController.TitleButtonController;
import net.osmand.plus.mapcontextmenu.MenuController.TitleProgressController;
import net.osmand.plus.mapcontextmenu.controllers.TransportStopController;
import net.osmand.plus.routepreparationmenu.ChooseRouteFragment;
import net.osmand.plus.routepreparationmenu.MapRouteInfoMenu;
import net.osmand.plus.settings.backend.OsmandSettings;
import net.osmand.plus.transport.TransportStopRoute;
import net.osmand.plus.views.AnimateDraggingMapThread;
import net.osmand.plus.views.OsmandMapTileView;
import net.osmand.plus.views.controls.HorizontalSwipeConfirm;
import net.osmand.plus.views.controls.SingleTapConfirm;
import net.osmand.plus.views.layers.TransportStopsLayer;
import net.osmand.plus.widgets.style.CustomTypefaceSpan;
import net.osmand.router.TransportRouteResult;
import net.osmand.util.Algorithms;

import java.util.ArrayList;
import java.util.List;

import static net.osmand.aidlapi.OsmAndCustomizationConstants.MAP_CONTEXT_MENU_MORE_ID;
import static net.osmand.plus.mapcontextmenu.MenuBuilder.SHADOW_HEIGHT_TOP_DP;
import static net.osmand.plus.settings.fragments.ConfigureMenuItemsFragment.MAIN_BUTTONS_QUANTITY;


public class MapContextMenuFragment extends BaseOsmAndFragment implements DownloadEvents {
	public static final String TAG = "MapContextMenuFragment";

	public static final float ZOOM_PADDING_TOP_DP = 4f;
	public static final float MARKER_PADDING_DP = 20f;
	public static final float MARKER_PADDING_X_DP = 50f;
	public static final int ZOOM_IN_STANDARD = 17;

	public static final int CURRENT_Y_UNDEFINED = Integer.MAX_VALUE;

	private static final String TRANSPORT_BADGE_MORE_ITEM = "...";

	private View view;
	private InterceptorLinearLayout mainView;

	private View toolbarContainer;
	private TextView toolbarTextView;
	private View topButtonContainer;

	private LinearLayout mainRouteBadgeContainer;
	private LinearLayout nearbyRoutesLayout;
	private LinearLayout routesBadgesContainer;
	private GridView localTransportStopRoutesGrid;
	private GridView nearbyTransportStopRoutesGrid;
	private TextView nearbyRoutesWithinTv;
	private TextView localRoutesMoreTv;

	private View zoomButtonsView;

	private MapContextMenu menu;
	private OnLayoutChangeListener containerLayoutListener;
	private boolean forceUpdateLayout;

	private int menuTopViewHeight;
	private int menuTopShadowAllHeight;
	private int menuTitleHeight;
	private int menuBottomViewHeight;
	private int menuButtonsHeight;
	private int menuFullHeight;
	private int menuFullHeightMax;
	private int menuTopViewHeightExcludingTitle;
	private int menuTitleTopBottomPadding;

	private int screenHeight;
	private int viewHeight;
	private int zoomButtonsHeight;

	private int markerPaddingPx;
	private int markerPaddingXPx;
	private int topScreenPosY;
	private int bottomToolbarPosY;
	private int minHalfY;
	private int zoomPaddingTop;

	private OsmandMapTileView map;
	private LatLon mapCenter;
	private int origMarkerX;
	private int origMarkerY;
	private boolean customMapCenter;
	private boolean moving;
	private boolean nightMode;
	private boolean centered;
	private boolean initLayout = true;
	private boolean wasDrawerDisabled;
	private boolean zoomIn;

	private boolean created;

	private boolean transportBadgesCreated;

	private UpdateLocationViewCache updateLocationViewCache;

	@Override
	public void onCreate(@Nullable Bundle savedInstanceState) {
		super.onCreate(savedInstanceState);
		MapActivity mapActivity = getMapActivity();
		if (mapActivity != null) {
			boolean enabled = mapActivity.getQuickSearchDialogFragment() == null;
			mapActivity.getOnBackPressedDispatcher().addCallback(this, new OnBackPressedCallback(enabled) {
				public void handleOnBackPressed() {
					if (menu.isVisible() && menu.isClosable()) {
						if (menu.getCurrentMenuState() != MenuState.HEADER_ONLY && !menu.isLandscapeLayout()) {
							menu.openMenuHeaderOnly();
						} else {
							menu.close();
						}
					}
				}
			});
		}
	}

	@Override
	public View onCreateView(@NonNull LayoutInflater inflater, ViewGroup container,
	                         Bundle savedInstanceState) {

		MapActivity mapActivity = getMapActivity();
		if (mapActivity == null) {
			return null;
		}

		processScreenHeight(container);

		menu = mapActivity.getContextMenu();
		OsmandApplication app = mapActivity.getMyApplication();
		updateLocationViewCache = app.getUIUtilities().getUpdateLocationViewCache();

		markerPaddingPx = dpToPx(MARKER_PADDING_DP);
		markerPaddingXPx = dpToPx(MARKER_PADDING_X_DP);
		int shadowHeight = dpToPx(SHADOW_HEIGHT_TOP_DP);
		topScreenPosY = addStatusBarHeightIfNeeded(-shadowHeight);
		bottomToolbarPosY = addStatusBarHeightIfNeeded(getResources().getDimensionPixelSize(R.dimen.dashboard_map_toolbar));
		minHalfY = viewHeight - (int) (viewHeight * menu.getHalfScreenMaxHeightKoef());
		zoomPaddingTop = dpToPx(ZOOM_PADDING_TOP_DP);

		view = inflater.inflate(R.layout.map_context_menu_fragment, container, false);
		if (!menu.isActive()) {
			return view;
		}
		AndroidUtils.addStatusBarPadding21v(mapActivity, view);

		nightMode = menu.isNightMode();
		mainView = view.findViewById(R.id.context_menu_main);

		toolbarContainer = view.findViewById(R.id.context_menu_toolbar_container);
		ImageView toolbarBackButton = view.findViewById(R.id.context_menu_toolbar_back);
		toolbarTextView = (TextView) view.findViewById(R.id.context_menu_toolbar_text);
		updateVisibility(toolbarContainer, 0);
		toolbarBackButton.setOnClickListener(new View.OnClickListener() {
			@Override
			public void onClick(View v) {
				openMenuHeaderOnly();
			}
		});
		toolbarBackButton.setImageResource(AndroidUtils.getNavigationIconResId(mapActivity));

		topButtonContainer = view.findViewById(R.id.context_menu_top_button_container);
		ImageView backButton = (ImageView) view.findViewById(R.id.context_menu_top_back);
		backButton.setOnClickListener(new View.OnClickListener() {
			@Override
			public void onClick(View v) {
				openMenuHeaderOnly();
			}
		});
		backButton.setImageResource(AndroidUtils.getNavigationIconResId(mapActivity));
		updateVisibility(topButtonContainer, 0);

		map = mapActivity.getMapView();
		RotatedTileBox box = map.getCurrentRotatedTileBox().copy();
		customMapCenter = menu.getMapCenter() != null;
		if (!customMapCenter) {
			mapCenter = box.getCenterLatLon();
			menu.setMapCenter(mapCenter);
			double markerLat = menu.getLatLon().getLatitude();
			double markerLon = menu.getLatLon().getLongitude();
			origMarkerX = (int) box.getPixXFromLatLon(markerLat, markerLon);
			origMarkerY = (int) box.getPixYFromLatLon(markerLat, markerLon);
		} else {
			mapCenter = menu.getMapCenter();
			origMarkerX = box.getCenterPixelX();
			origMarkerY = box.getCenterPixelY();
		}

		// Left title button
		final View leftTitleButtonView = view.findViewById(R.id.title_button_view);
		leftTitleButtonView.setOnClickListener(new View.OnClickListener() {
			@Override
			public void onClick(View v) {
				TitleButtonController leftTitleButtonController = menu.getLeftTitleButtonController();
				if (leftTitleButtonController != null) {
					leftTitleButtonController.buttonPressed();
				}
			}
		});

		// Right title button
		final View rightTitleButtonView = view.findViewById(R.id.title_button_right_view);
		rightTitleButtonView.setOnClickListener(new View.OnClickListener() {
			@Override
			public void onClick(View v) {
				TitleButtonController rightTitleButtonController = menu.getRightTitleButtonController();
				if (rightTitleButtonController != null) {
					rightTitleButtonController.buttonPressed();
				}
			}
		});

		// Left download button
		final View leftDownloadButtonView = view.findViewById(R.id.download_button_left_view);
		leftDownloadButtonView.setOnClickListener(new View.OnClickListener() {
			@Override
			public void onClick(View v) {
				TitleButtonController leftDownloadButtonController = menu.getLeftDownloadButtonController();
				if (leftDownloadButtonController != null) {
					leftDownloadButtonController.buttonPressed();
				}
			}
		});

		// Right download button
		final View rightDownloadButtonView = (View) view.findViewById(R.id.download_button_right_view);
		rightDownloadButtonView.setOnClickListener(new View.OnClickListener() {
			@Override
			public void onClick(View v) {
				TitleButtonController rightDownloadButtonController = menu.getRightDownloadButtonController();
				if (rightDownloadButtonController != null) {
					rightDownloadButtonController.buttonPressed();
				}
			}
		});

		// Bottom title button
		final View bottomTitleButtonView = view.findViewById(R.id.title_button_bottom_view);
		bottomTitleButtonView.setOnClickListener(new View.OnClickListener() {
			@Override
			public void onClick(View v) {
				TitleButtonController bottomTitleButtonController = menu.getBottomTitleButtonController();
				if (bottomTitleButtonController != null) {
					bottomTitleButtonController.buttonPressed();
				}
			}
		});

		// Progress bar
		final ImageView progressButton = (ImageView) view.findViewById(R.id.progressButton);
		progressButton.setImageDrawable(getIcon(R.drawable.ic_action_remove_dark, R.color.ctx_menu_buttons_icon_color));
		progressButton.setOnClickListener(new View.OnClickListener() {
			@Override
			public void onClick(View v) {
				TitleProgressController titleProgressController = menu.getTitleProgressController();
				if (titleProgressController != null) {
					titleProgressController.buttonPressed();
				}
			}
		});

		menu.updateData();
		updateButtonsAndProgress();

		if (menu.isLandscapeLayout()) {
			final TypedValue typedValueAttr = new TypedValue();
			int bgAttrId = AndroidUtils.isLayoutRtl(app) ? R.attr.right_menu_view_bg : R.attr.left_menu_view_bg;
			mapActivity.getTheme().resolveAttribute(bgAttrId, typedValueAttr, true);
			mainView.setBackgroundResource(typedValueAttr.resourceId);
			mainView.setLayoutParams(new FrameLayout.LayoutParams(menu.getLandscapeWidthPx(),
					ViewGroup.LayoutParams.MATCH_PARENT));
			View fabContainer = view.findViewById(R.id.context_menu_fab_container);
			fabContainer.setLayoutParams(new FrameLayout.LayoutParams(menu.getLandscapeWidthPx(),
					ViewGroup.LayoutParams.MATCH_PARENT));
		}

		runLayoutListener();

		final GestureDetector singleTapDetector = new GestureDetector(view.getContext(), new SingleTapConfirm());
		final GestureDetector swipeDetector = new GestureDetector(view.getContext(), new HorizontalSwipeConfirm(true));

		final View.OnTouchListener slideTouchListener = new View.OnTouchListener() {
			private float dy;
			private float dyMain;
			private float mDownY;

			private int minimumVelocity;
			private int maximumVelocity;
			private VelocityTracker velocityTracker;
			private OverScroller scroller;

			private boolean slidingUp;
			private boolean slidingDown;

			private boolean hasMoved;

			{
				scroller = new OverScroller(getContext());
				final ViewConfiguration configuration = ViewConfiguration.get(getContext());
				minimumVelocity = configuration.getScaledMinimumFlingVelocity();
				maximumVelocity = configuration.getScaledMaximumFlingVelocity();
			}

			@Override
			public boolean onTouch(View v, MotionEvent event) {

				if (!hasMoved && event.getY() <= menuTopViewHeight) {
					if (singleTapDetector.onTouchEvent(event)) {
						moving = false;
						openMenuHalfScreen();

						recycleVelocityTracker();
						return true;
					}
				}
				if (menu.isLandscapeLayout()) {
					if (swipeDetector.onTouchEvent(event)) {
						menu.close();

						recycleVelocityTracker();
						return true;
					}
				}

				switch (event.getAction()) {
					case MotionEvent.ACTION_DOWN:
						hasMoved = false;
						mDownY = event.getRawY();
						dy = event.getY();
						dyMain = getViewY();

						initOrResetVelocityTracker();
						velocityTracker.addMovement(event);
						break;

					case MotionEvent.ACTION_MOVE:
						if (Math.abs(event.getRawY() - mDownY) > mainView.getTouchSlop()) {
							moving = true;
						}
						if (moving) {
							hasMoved = true;
							float y = event.getY();
							float newY = getViewY() + (y - dy);
							if (menu.isLandscapeLayout() && newY > topScreenPosY) {
								newY = topScreenPosY;
							}
							setViewY((int) newY, false, false, 0);

							menuFullHeight = view.getHeight() - (int) newY + 10;
							ViewGroup.LayoutParams lp = mainView.getLayoutParams();
							lp.height = Math.max(menuFullHeight, menuTitleHeight);
							mainView.setLayoutParams(lp);
							mainView.requestLayout();

							float newEventY = newY - (dyMain - dy);
							MotionEvent ev = MotionEvent.obtain(event.getDownTime(), event.getEventTime(), event.getAction(),
									event.getX(), newEventY, event.getMetaState());

							initVelocityTrackerIfNotExists();
							velocityTracker.addMovement(ev);

							updateToolbar();
							updateTopButton();
						}

						break;

					case MotionEvent.ACTION_UP:
						if (moving) {
							moving = false;
							hasMoved = false;
							int currentY = getViewY();

							final VelocityTracker velocityTracker = this.velocityTracker;
							velocityTracker.computeCurrentVelocity(1000, maximumVelocity);
							int initialVelocity = (int) velocityTracker.getYVelocity();

							if ((Math.abs(initialVelocity) > minimumVelocity)) {

								scroller.abortAnimation();
								scroller.fling(0, currentY, 0, initialVelocity, 0, 0,
										Math.min(viewHeight - menuFullHeightMax, getFullScreenTopPosY()),
										screenHeight,
										0, 0);
								currentY = scroller.getFinalY();
								scroller.abortAnimation();

								slidingUp = initialVelocity < -2000;
								slidingDown = initialVelocity > 2000;
							} else {
								slidingUp = false;
								slidingDown = false;
							}

							changeMenuState(currentY, slidingUp, slidingDown);
						}
						recycleVelocityTracker();
						break;
					case MotionEvent.ACTION_CANCEL:
						moving = false;
						hasMoved = false;
						recycleVelocityTracker();
						break;

				}
				return true;
			}

			private void initOrResetVelocityTracker() {
				if (velocityTracker == null) {
					velocityTracker = VelocityTracker.obtain();
				} else {
					velocityTracker.clear();
				}
			}

			private void initVelocityTrackerIfNotExists() {
				if (velocityTracker == null) {
					velocityTracker = VelocityTracker.obtain();
					velocityTracker.clear();
				}
			}

			private void recycleVelocityTracker() {
				if (velocityTracker != null) {
					velocityTracker.recycle();
					velocityTracker = null;
				}
			}

		};

		View topShadowAllView = view.findViewById(R.id.context_menu_top_shadow_all);
		AndroidUtils.setBackground(mapActivity, topShadowAllView, nightMode, R.drawable.bg_map_context_menu_light,
				R.drawable.bg_map_context_menu_dark);

		((InterceptorLinearLayout) mainView).setListener(slideTouchListener);
		mainView.setOnTouchListener(slideTouchListener);

		buildHeader();

		((TextView) view.findViewById(R.id.context_menu_line1)).setTextColor(ContextCompat.getColor(mapActivity,
				nightMode ? R.color.text_color_primary_dark : R.color.text_color_primary_light));
		View menuLine2 = view.findViewById(R.id.context_menu_line2);
		if (menuLine2 != null) {
			((TextView) menuLine2).setTextColor(ContextCompat.getColor(mapActivity, R.color.ctx_menu_subtitle_color));
		}
		((TextView) view.findViewById(R.id.distance)).setTextColor(ContextCompat.getColor(mapActivity,
				nightMode ? R.color.ctx_menu_direction_color_dark : R.color.ctx_menu_direction_color_light));

		AndroidUtils.setTextSecondaryColor(mapActivity,
				(TextView) view.findViewById(R.id.progressTitle), nightMode);

		// Zoom buttons
		zoomButtonsView = view.findViewById(R.id.context_menu_zoom_buttons);
		if (menu.zoomButtonsVisible()) {
			ImageButton zoomInButtonView = view.findViewById(R.id.context_menu_zoom_in_button);
			ImageButton zoomOutButtonView = view.findViewById(R.id.context_menu_zoom_out_button);
			AndroidUtils.updateImageButton(app, zoomInButtonView, R.drawable.ic_zoom_in, R.drawable.ic_zoom_in,
					R.drawable.btn_circle_trans, R.drawable.btn_circle_night, nightMode);
			AndroidUtils.updateImageButton(app, zoomOutButtonView, R.drawable.ic_zoom_out, R.drawable.ic_zoom_out,
					R.drawable.btn_circle_trans, R.drawable.btn_circle_night, nightMode);
			zoomInButtonView.setOnClickListener(new View.OnClickListener() {
				@Override
				public void onClick(View v) {
					menu.zoomInPressed();
				}
			});
			zoomOutButtonView.setOnClickListener(new View.OnClickListener() {
				@Override
				public void onClick(View v) {
					menu.zoomOutPressed();
				}
			});
			zoomButtonsView.setVisibility(View.VISIBLE);
		} else {
			zoomButtonsView.setVisibility(View.GONE);
		}

		localTransportStopRoutesGrid = (GridView) view.findViewById(R.id.transport_stop_routes_grid);
		nearbyTransportStopRoutesGrid = (GridView) view.findViewById(R.id.transport_stop_nearby_routes_grid);
		nearbyRoutesWithinTv = (TextView) view.findViewById(R.id.nearby_routes_within_text_view);
		localRoutesMoreTv = (TextView) view.findViewById(R.id.local_routes_more_text_view);
		nearbyRoutesLayout = (LinearLayout) view.findViewById(R.id.nearby_routes);
		routesBadgesContainer = (LinearLayout) view.findViewById(R.id.transport_badges_container);
		mainRouteBadgeContainer = (LinearLayout) view.findViewById(R.id.main_transport_route_badge);

		if (nightMode) {
			nearbyRoutesWithinTv.setTextColor(ContextCompat.getColor(mapActivity, R.color.text_color_secondary_dark));
			localRoutesMoreTv.setTextColor(ContextCompat.getColor(mapActivity, R.color.text_color_secondary_dark));
		} else {
			nearbyRoutesWithinTv.setTextColor(ContextCompat.getColor(mapActivity, R.color.text_color_secondary_light));
			localRoutesMoreTv.setTextColor(ContextCompat.getColor(mapActivity, R.color.text_color_secondary_light));
		}

		View buttonsBottomBorder = view.findViewById(R.id.buttons_bottom_border);
		int buttonsBorderColor = ContextCompat.getColor(mapActivity,
				nightMode ? R.color.ctx_menu_buttons_divider_dark : R.color.ctx_menu_buttons_divider_light);
		buttonsBottomBorder.setBackgroundColor(buttonsBorderColor);
		View bottomButtons = view.findViewById(R.id.context_menu_bottom_buttons);
<<<<<<< HEAD
		bottomButtons.setBackgroundColor(ContextCompat.getColor(mapActivity, nightMode ? R.color.list_background_color_dark : R.color.activity_background_color_light));
		if (!menu.navigateButtonVisible()) {
			bottomButtons.findViewById(R.id.context_menu_directions_button).setVisibility(View.GONE);
		}

		// Action buttons
		ContextMenuAdapter adapter = menu.getActionsContextMenuAdapter(false);
		List<ContextMenuItem> items = adapter.getVisibleItems();
		List<String> mainIds = ((MainContextMenuItemsSettings) app.getSettings().CONTEXT_MENU_ACTIONS_ITEMS.get()).getMainIds();
		ContextMenuAdapter mainAdapter = new ContextMenuAdapter(requireMyApplication());
		ContextMenuAdapter additionalAdapter = new ContextMenuAdapter(requireMyApplication());

		if (!mainIds.isEmpty()){
			for (ContextMenuItem item : items) {
				if (mainIds.contains(item.getId())) {
					mainAdapter.addItem(item);
				} else {
					additionalAdapter.addItem(item);
				}
			}
		} else {
			for (int i = 0; i < items.size(); i++) {
				if (i < MAIN_BUTTONS_QUANTITY) {
					mainAdapter.addItem(items.get(i));
				} else {
					additionalAdapter.addItem(items.get(i));
				}
			}
		}
		LinearLayout.LayoutParams params = new LinearLayout.LayoutParams(
				ViewGroup.LayoutParams.MATCH_PARENT,
				ViewGroup.LayoutParams.MATCH_PARENT,
				1f
		);
		buttons.removeAllViews();
		ContextMenuItemClickListener mainListener = menu.getContextMenuItemClickListener(mainAdapter);
		ContextMenuItemClickListener additionalListener = menu.getContextMenuItemClickListener(additionalAdapter);

		if (!mainIds.isEmpty()){
			for (ContextMenuItem item: mainAdapter.getItems()) {
				buttons.addView(getActionView(item, mainAdapter.getItems().indexOf(item), mainAdapter, additionalAdapter, mainListener, additionalListener), params);
			}
		} else {
			int mainButtonsQuantity = Math.min(MAIN_BUTTONS_QUANTITY, items.size());
			for (int i = 0; i < mainButtonsQuantity; i++) {
				buttons.addView(getActionView(items.get(i), i, mainAdapter, additionalAdapter, mainListener, additionalListener), params);
			}
		}
		buttons.setGravity(Gravity.CENTER);
=======
		bottomButtons.setBackgroundColor(ContextCompat.getColor(mapActivity,
				nightMode ? R.color.list_background_color_dark : R.color.activity_background_color_light));
		bottomButtons.findViewById(R.id.context_menu_directions_button)
				.setVisibility(menu.navigateButtonVisible() ? View.VISIBLE : View.GONE);
		View buttonsTopBorder = view.findViewById(R.id.buttons_top_border);
		buttonsTopBorder.setBackgroundColor(buttonsBorderColor);
		buttonsTopBorder.setVisibility(menu.buttonsVisible() ? View.VISIBLE : View.GONE);
>>>>>>> 5f7c59cd

		//Bottom buttons
		int bottomButtonsColor = nightMode ? R.color.ctx_menu_controller_button_text_color_dark_n : R.color.ctx_menu_controller_button_text_color_light_n;
		TextView detailsButton = (TextView) view.findViewById(R.id.context_menu_details_button);
		detailsButton.setTextColor(ContextCompat.getColor(mapActivity, bottomButtonsColor));
		detailsButton.setOnClickListener(new View.OnClickListener() {
			@Override
			public void onClick(View view) {
				openMenuHalfScreen();
			}
		});
		TextView directionsButton = (TextView) view.findViewById(R.id.context_menu_directions_button);
		int iconResId = R.drawable.ic_action_gdirections_dark;
		if (menu.navigateInPedestrianMode()) {
			iconResId = R.drawable.ic_action_pedestrian_dark;
		}
		Drawable drawable = getIcon(iconResId, bottomButtonsColor);
		directionsButton.setTextColor(ContextCompat.getColor(mapActivity, bottomButtonsColor));
		AndroidUtils.setCompoundDrawablesWithIntrinsicBounds(
				directionsButton, null, null, drawable, null);
		int contentPaddingHalf = (int) getResources().getDimension(R.dimen.content_padding_half);
		directionsButton.setCompoundDrawablePadding(contentPaddingHalf);
		directionsButton.setOnClickListener(new View.OnClickListener() {
			@Override
			public void onClick(View view) {
				menu.navigateButtonPressed();
			}
		});

		buildBottomView();

		LockableScrollView bottomScrollView = (LockableScrollView) view.findViewById(R.id.context_menu_bottom_scroll);
		bottomScrollView.setScrollingEnabled(false);
		bottomScrollView.setBackgroundColor(getResources()
				.getColor(nightMode ? R.color.ctx_menu_bottom_view_bg_dark : R.color.ctx_menu_bottom_view_bg_light));
		view.findViewById(R.id.context_menu_bottom_view).setBackgroundColor(getResources()
				.getColor(nightMode ? R.color.ctx_menu_bottom_view_bg_dark : R.color.ctx_menu_bottom_view_bg_light));

		//getMapActivity().getMapLayers().getMapControlsLayer().setControlsClickable(false);

		containerLayoutListener = new OnLayoutChangeListener() {
			@Override
			public void onLayoutChange(View view, int left, int top, int right, int bottom,
			                           int oldLeft, int oldTop, int oldRight, int oldBottom) {
				if (!transportBadgesCreated) {
					createTransportBadges();
				}
				if (forceUpdateLayout || bottom != oldBottom) {
					forceUpdateLayout = false;
					processScreenHeight(view.getParent());
					runLayoutListener();
				}
			}
		};

		created = true;
		return view;
	}

	private void updateActionButtons(MapActivity mapActivity) {
		LinearLayout buttons = view.findViewById(R.id.context_menu_buttons);
		buttons.setBackgroundColor(ContextCompat.getColor(mapActivity,
				nightMode ? R.color.list_background_color_dark : R.color.activity_background_color_light));
		buttons.setVisibility(menu.buttonsVisible() ? View.VISIBLE : View.GONE);
		// Action buttons
		ContextMenuAdapter adapter = menu.getActionsContextMenuAdapter(false);
		List<ContextMenuItem> items = adapter.getVisibleItems();
		List<String> mainIds = ((OsmandSettings.MainContextMenuItemsSettings) mapActivity.getMyApplication()
				.getSettings().CONTEXT_MENU_ACTIONS_ITEMS.get()).getMainIds();
		ContextMenuAdapter mainAdapter = new ContextMenuAdapter(requireMyApplication());
		ContextMenuAdapter additionalAdapter = new ContextMenuAdapter(requireMyApplication());

		if (!mainIds.isEmpty()) {
			for (ContextMenuItem item : items) {
				if (mainIds.contains(item.getId())) {
					mainAdapter.addItem(item);
				} else {
					additionalAdapter.addItem(item);
				}
			}
		} else {
			for (int i = 0; i < items.size(); i++) {
				if (i < MAIN_BUTTONS_QUANTITY) {
					mainAdapter.addItem(items.get(i));
				} else {
					additionalAdapter.addItem(items.get(i));
				}
			}
		}
		LinearLayout.LayoutParams params = new LinearLayout.LayoutParams(
				ViewGroup.LayoutParams.MATCH_PARENT,
				ViewGroup.LayoutParams.MATCH_PARENT,
				1f
		);
		buttons.removeAllViews();
		ContextMenuItemClickListener mainListener = menu.getContextMenuItemClickListener(mainAdapter);
		ContextMenuItemClickListener additionalListener = menu.getContextMenuItemClickListener(additionalAdapter);

		if (!mainIds.isEmpty()) {
			for (ContextMenuItem item : mainAdapter.getItems()) {
				buttons.addView(getActionView(item, mainAdapter.getItems().indexOf(item), mainAdapter, additionalAdapter, mainListener, additionalListener), params);
			}
		} else {
			int mainButtonsQuantity = Math.min(MAIN_BUTTONS_QUANTITY, items.size());
			for (int i = 0; i < mainButtonsQuantity; i++) {
				buttons.addView(getActionView(items.get(i), i, mainAdapter, additionalAdapter, mainListener, additionalListener), params);
			}
		}
		buttons.setGravity(Gravity.CENTER);
	}

	private View getActionView(ContextMenuItem contextMenuItem,
	                           final int position,
	                           final ContextMenuAdapter mainAdapter,
	                           final ContextMenuAdapter additionalAdapter,
	                           final ContextMenuItemClickListener mainListener,
	                           final ContextMenuItemClickListener additionalListener) {
		UiUtilities uiUtilities = requireMyApplication().getUIUtilities();
		LayoutInflater inflater = UiUtilities.getInflater(getMyApplication(), nightMode);
		View view = inflater.inflate(R.layout.context_menu_action_item, null);
		LinearLayout item = view.findViewById(R.id.item);
		ImageView icon = view.findViewById(R.id.icon);
		TextView title = view.findViewById(R.id.text);
		icon.setImageDrawable(uiUtilities.getIcon(contextMenuItem.getIcon(), nightMode));
		title.setText(contextMenuItem.getTitle());
		String id = contextMenuItem.getId();
		if (MAP_CONTEXT_MENU_MORE_ID.equals(id)) {
			item.setOnClickListener(new View.OnClickListener() {
				@Override
				public void onClick(View view) {
					menu.showAdditionalActionsFragment(additionalAdapter, additionalListener);
				}
			});
		} else {
			item.setOnClickListener(new View.OnClickListener() {
				@Override
				public void onClick(View view) {
					mainListener.onItemClick(position);
				}
			});
		}
		return view;
	}

	@Nullable
	private TransportStopRouteAdapter createTransportStopRouteAdapter(List<TransportStopRoute> routes, boolean needMoreItem) {
		OsmandApplication app = getMyApplication();
		if (app == null) {
			return null;
		}
		List<Object> items = new ArrayList<Object>(routes);
		if (needMoreItem) {
			items.add(TRANSPORT_BADGE_MORE_ITEM);
		}
		final TransportStopRouteAdapter adapter = new TransportStopRouteAdapter(app, items, nightMode);
		adapter.setListener(new TransportStopRouteAdapter.OnClickListener() {
			@Override
			public void onClick(int position) {
				Object object = adapter.getItem(position);
				MapActivity mapActivity = getMapActivity();
				if (object != null && mapActivity != null) {
					OsmandApplication app = mapActivity.getMyApplication();
					if (object instanceof TransportStopRoute) {
						TransportStopRoute route = (TransportStopRoute) object;
						PointDescription pd = new PointDescription(PointDescription.POINT_TYPE_TRANSPORT_ROUTE,
								route.getDescription(app, false));
						menu.show(menu.getLatLon(), pd, route);
						TransportStopsLayer stopsLayer = mapActivity.getMapLayers().getTransportStopsLayer();
						stopsLayer.setRoute(route);
						int cz = route.calculateZoom(0, mapActivity.getMapView().getCurrentRotatedTileBox());
						mapActivity.changeZoom(cz - mapActivity.getMapView().getZoom());
					} else if (object instanceof String) {
						if (object.equals(TRANSPORT_BADGE_MORE_ITEM)) {
							if (menu.isLandscapeLayout()) {
								changeMenuState(getFullScreenTopPosY(), false, false);
							} else {
								openMenuFullScreen();
							}
						}
					}
				}
			}
		});
		return adapter;
	}

	private List<TransportStopRoute> filterTransportRoutes(List<TransportStopRoute> routes) {
		List<TransportStopRoute> filteredRoutes = new ArrayList<>();
		for (TransportStopRoute route : routes) {
			if (!containsRef(filteredRoutes, route.route)) {
				filteredRoutes.add(route);
			}
		}
		return filteredRoutes;
	}

	private List<TransportStopRoute> filterNearbyTransportRoutes(List<TransportStopRoute> routes, List<TransportStopRoute> filterFromRoutes) {
		List<TransportStopRoute> nearbyFilteredTransportStopRoutes = filterTransportRoutes(routes);
		if (filterFromRoutes == null || filterFromRoutes.isEmpty()) {
			return nearbyFilteredTransportStopRoutes;
		}
		List<TransportStopRoute> filteredRoutes = new ArrayList<>();
		for (TransportStopRoute route : nearbyFilteredTransportStopRoutes) {
			if (!containsRef(filterFromRoutes, route.route)) {
				filteredRoutes.add(route);
			}
		}
		return filteredRoutes;
	}

	private boolean containsRef(List<TransportStopRoute> routes, TransportRoute transportRoute) {
		for (TransportStopRoute route : routes) {
			if (route.route.getRef().equals(transportRoute.getRef())) {
				return true;
			}
		}
		return false;
	}

	private float getToolbarAlpha(int y) {
		float a = 0;
		if (menu != null && !menu.isLandscapeLayout()) {
			if (y < bottomToolbarPosY) {
				a = 1f - (y - topScreenPosY) * (1f / (bottomToolbarPosY - topScreenPosY));
			}
			if (a < 0) {
				a = 0;
			} else if (a > 1) {
				a = 1;
			}
		}
		return a;
	}

	private void updateToolbar() {
		float a = getToolbarAlpha(getViewY());
		updateVisibility(toolbarContainer, a);
	}

	private float getTopButtonAlpha(int y) {
		float a = 0;
		if (menu != null && !menu.isLandscapeLayout() && !menu.hasActiveToolbar()) {
			int headerTopY = getHeaderOnlyTopY();
			if (y < headerTopY) {
				a = 1f - (y - minHalfY) * (1f / (headerTopY - minHalfY));
			}
			if (a < 0) {
				a = 0;
			} else if (a > 1) {
				a = 1;
			}
		}
		return a;
	}

	private void updateTopButton() {
		float a = getTopButtonAlpha(getViewY());
		updateVisibility(topButtonContainer, a);
	}

	private void updateVisibility(View v, float alpha) {
		boolean visible = alpha > 0;
		v.setAlpha(alpha);
		if (visible && v.getVisibility() != View.VISIBLE) {
			v.setVisibility(View.VISIBLE);
		} else if (!visible && v.getVisibility() == View.VISIBLE) {
			v.setVisibility(View.INVISIBLE);
		}
	}

	private void updateVisibility(View v, boolean visible) {
		if (visible && v.getVisibility() != View.VISIBLE) {
			v.setVisibility(View.VISIBLE);
		} else if (!visible && v.getVisibility() == View.VISIBLE) {
			v.setVisibility(View.INVISIBLE);
		}
	}

	private void toggleDetailsHideButton() {
		int menuState = menu.getCurrentMenuState();
		final boolean showShowHideButton = menuState == MenuState.HALF_SCREEN || (!menu.isLandscapeLayout() && menuState == MenuState.FULL_SCREEN);
		TextView detailsButton = (TextView) view.findViewById(R.id.context_menu_details_button);
		detailsButton.setText(showShowHideButton ? R.string.shared_string_collapse : R.string.rendering_category_details);
		detailsButton.setOnClickListener(new View.OnClickListener() {
			@Override
			public void onClick(View view) {
				if (showShowHideButton) {
					openMenuHeaderOnly();
				} else {
					openMenuHalfScreen();
				}
			}
		});
	}

	private void deactivate(View view) {
		view.setEnabled(false);
		view.setAlpha(0.5f);
	}

	@Override
	public int getStatusBarColorId() {
		if (menu != null && (menu.getCurrentMenuState() == MenuState.FULL_SCREEN || menu.isLandscapeLayout())) {
			return nightMode ? R.color.status_bar_color_dark : R.color.status_bar_route_light;
		}
		return -1;
	}

	private void updateImageButton(ImageButton button, int iconLightId, int iconDarkId, int bgLightId, int bgDarkId, boolean night) {
		MapActivity mapActivity = getMapActivity();
		if (mapActivity != null) {
			button.setImageDrawable(mapActivity.getMyApplication().getUIUtilities().getIcon(night ? iconDarkId : iconLightId));
			if (Build.VERSION.SDK_INT > Build.VERSION_CODES.LOLLIPOP) {
				button.setBackground(AppCompatResources.getDrawable(mapActivity, night ? bgDarkId : bgLightId));
			} else {
				button.setBackgroundDrawable(AppCompatResources.getDrawable(mapActivity, night ? bgDarkId : bgLightId));
			}
		}
	}

	private void processScreenHeight(ViewParent parent) {
		View container = (View) parent;
		screenHeight = container.getHeight() + AndroidUtils.getStatusBarHeight(container.getContext());
		viewHeight = screenHeight - AndroidUtils.getStatusBarHeight(container.getContext());
	}

	public void openMenuFullScreen() {
		changeMenuState(getMenuStatePosY(MenuState.FULL_SCREEN), false, false);
	}

	public void openMenuHeaderOnly() {
		if (!menu.isLandscapeLayout()) {
			changeMenuState(getMenuStatePosY(MenuState.HEADER_ONLY), false, false);
		}
	}

	public void openMenuHalfScreen() {
		if (!menu.isLandscapeLayout()) {
			changeMenuState(getMenuStatePosY(MenuState.HALF_SCREEN), false, false);
		}
	}

	private void changeMenuState(int currentY, boolean slidingUp, boolean slidingDown) {
		boolean needCloseMenu = false;

		int currentMenuState = menu.getCurrentMenuState();
		if (!menu.isLandscapeLayout()) {
			int headerDist = Math.abs(currentY - getMenuStatePosY(MenuState.HEADER_ONLY));
			int halfDist = Math.abs(currentY - getMenuStatePosY(MenuState.HALF_SCREEN));
			int fullDist = Math.abs(currentY - getMenuStatePosY(MenuState.FULL_SCREEN));
			int newState;
			if (headerDist < halfDist && headerDist < fullDist) {
				newState = MenuState.HEADER_ONLY;
			} else if (halfDist < headerDist && halfDist < fullDist) {
				newState = MenuState.HALF_SCREEN;
			} else {
				newState = MenuState.FULL_SCREEN;
			}

			if (slidingDown && currentMenuState == MenuState.FULL_SCREEN && getViewY() < getFullScreenTopPosY()) {
				slidingDown = false;
				newState = MenuState.FULL_SCREEN;
			}
			if (menuBottomViewHeight > 0 && slidingUp) {
				while (menu.getCurrentMenuState() != newState) {
					if (!menu.slideUp()) {
						break;
					}
				}
			} else if (slidingDown) {
				if (currentMenuState == MenuState.HEADER_ONLY) {
					needCloseMenu = true;
				} else {
					while (menu.getCurrentMenuState() != newState) {
						if (!menu.slideDown()) {
							needCloseMenu = true;
							break;
						}
					}
				}
			} else {
				if (currentMenuState < newState) {
					while (menu.getCurrentMenuState() != newState) {
						if (!menu.slideUp()) {
							break;
						}
					}
				} else {
					while (menu.getCurrentMenuState() != newState) {
						if (!menu.slideDown()) {
							break;
						}
					}
				}
			}
		}
		int newMenuState = menu.getCurrentMenuState();
		boolean needMapAdjust = currentMenuState != newMenuState && (currentMenuState == MenuState.HEADER_ONLY || newMenuState == MenuState.HEADER_ONLY);

		if (newMenuState != currentMenuState) {
			menu.updateControlsVisibility(true);
			doBeforeMenuStateChange(currentMenuState, newMenuState);
			toggleDetailsHideButton();
		}

		applyPosY(currentY, needCloseMenu, needMapAdjust, currentMenuState, newMenuState, 0);
	}

	private void restoreCustomMapRatio() {
		if (map != null && map.hasCustomMapRatio()) {
			map.restoreMapRatio();
		}
	}

	private void setCustomMapRatio() {
		LatLon latLon = menu.getLatLon();
		RotatedTileBox tb = map.getCurrentRotatedTileBox().copy();
		float px = tb.getPixXFromLatLon(latLon.getLatitude(), latLon.getLongitude());
		float py = tb.getPixYFromLatLon(latLon.getLatitude(), latLon.getLongitude());
		float ratioX = px / tb.getPixWidth();
		float ratioY = py / tb.getPixHeight();
		map.setCustomMapRatio(ratioX, ratioY);
		map.setLatLon(latLon.getLatitude(), latLon.getLongitude());
	}

	public void doZoomIn() {
		MapActivity mapActivity = getMapActivity();
		if (mapActivity != null) {
			RotatedTileBox tb = map.getCurrentRotatedTileBox().copy();
			boolean containsLatLon = tb.containsLatLon(menu.getLatLon());
			if (!containsLatLon) {
				restoreCustomMapRatio();
			}
			if (map.isZooming() && (map.hasCustomMapRatio() || !containsLatLon)) {
				mapActivity.changeZoom(2, System.currentTimeMillis());
			} else {
				if (containsLatLon) {
					setCustomMapRatio();
				}
				mapActivity.changeZoom(1, System.currentTimeMillis());
			}
		}
	}

	public void doZoomOut() {
		MapActivity mapActivity = getMapActivity();
		if (mapActivity != null) {
			RotatedTileBox tb = map.getCurrentRotatedTileBox().copy();
			boolean containsLatLon = tb.containsLatLon(menu.getLatLon());
			if (containsLatLon) {
				setCustomMapRatio();
			} else {
				restoreCustomMapRatio();
			}
			mapActivity.changeZoom(-1, System.currentTimeMillis());
		}
	}

	private void applyPosY(final int currentY, final boolean needCloseMenu, boolean needMapAdjust,
	                       final int previousMenuState, final int newMenuState, int dZoom) {
		final int posY = getPosY(currentY, needCloseMenu, previousMenuState);
		if (getViewY() != posY || dZoom != 0) {
			if (posY < getViewY()) {
				updateMainViewLayout(posY);
			}

			final float topButtonAlpha = getTopButtonAlpha(posY);
			if (topButtonAlpha > 0) {
				updateVisibility(topButtonContainer, true);
			}
			topButtonContainer.animate().alpha(topButtonAlpha)
					.setDuration(200)
					.setInterpolator(new DecelerateInterpolator())
					.setListener(new AnimatorListenerAdapter() {
						@Override
						public void onAnimationEnd(Animator animation) {
							updateVisibility(topButtonContainer, topButtonAlpha);
						}
					})
					.start();

			final float toolbarAlpha = getToolbarAlpha(posY);
			if (toolbarAlpha > 0) {
				updateVisibility(toolbarContainer, true);
			}
			toolbarContainer.animate().alpha(toolbarAlpha)
					.setDuration(200)
					.setInterpolator(new DecelerateInterpolator())
					.setListener(new AnimatorListenerAdapter() {
						@Override
						public void onAnimationEnd(Animator animation) {
							updateVisibility(toolbarContainer, toolbarAlpha);
						}
					})
					.start();

			mainView.animate().y(posY)
					.setDuration(200)
					.setInterpolator(new DecelerateInterpolator())
					.setListener(new AnimatorListenerAdapter() {

						boolean canceled = false;

						@Override
						public void onAnimationCancel(Animator animation) {
							canceled = true;
						}

						@Override
						public void onAnimationEnd(Animator animation) {
							if (!canceled) {
								if (needCloseMenu) {
									menu.close();
								} else {
									updateMainViewLayout(posY);
									if (previousMenuState != 0 && newMenuState != 0 && previousMenuState != newMenuState) {
										doAfterMenuStateChange(previousMenuState, newMenuState);
									}
								}
							}
						}
					})
					.start();

			zoomButtonsView.animate().y(getZoomButtonsY(posY))
					.setDuration(200)
					.setInterpolator(new DecelerateInterpolator())
					.start();

			if (needMapAdjust) {
				int mapPosY = posY;
				if (newMenuState == MenuState.FULL_SCREEN) {
					mapPosY = getMenuStatePosY(MenuState.HALF_SCREEN);
				}
				adjustMapPosition(mapPosY, true, centered, dZoom);
			}
		}
	}

	public void updateMapCenter(LatLon mapCenter) {
		customMapCenter = true;
		if (menu != null) {
			menu.setMapCenter(mapCenter);
		}
		this.mapCenter = mapCenter;
		if (map != null) {
			RotatedTileBox box = map.getCurrentRotatedTileBox().copy();
			origMarkerX = box.getCenterPixelX();
			origMarkerY = box.getCenterPixelY();
		}
	}

	private void setupButton(View buttonView, boolean enabled, CharSequence text) {
		buttonView.setEnabled(enabled);
		UiUtilities.setupDialogButton(nightMode, buttonView, DialogButtonType.STROKED, text);
	}

	public void updateButtonsAndProgress() {
		if (view != null) {
			TitleButtonController leftTitleButtonController = menu.getLeftTitleButtonController();
			TitleButtonController rightTitleButtonController = menu.getRightTitleButtonController();
			TitleButtonController bottomTitleButtonController = menu.getBottomTitleButtonController();
			TitleButtonController leftDownloadButtonController = menu.getLeftDownloadButtonController();
			TitleButtonController rightDownloadButtonController = menu.getRightDownloadButtonController();
			List<Pair<TitleButtonController, TitleButtonController>> additionalButtonsControllers = menu.getAdditionalButtonsControllers();
			TitleProgressController titleProgressController = menu.getTitleProgressController();

			// Title buttons
			boolean showTitleButtonsContainer = (leftTitleButtonController != null || rightTitleButtonController != null);
			final View titleButtonsContainer = view.findViewById(R.id.title_button_container);
			titleButtonsContainer.setVisibility(showTitleButtonsContainer ? View.VISIBLE : View.GONE);

			// Left title button
			final View leftTitleButtonView = view.findViewById(R.id.title_button_view);
			final TextView leftTitleButton = (TextView) leftTitleButtonView.findViewById(R.id.button_text);
			if (leftTitleButtonController != null) {
				SpannableStringBuilder title = new SpannableStringBuilder(leftTitleButtonController.caption);
				if (leftTitleButtonController.needRightText) {
					int startIndex = title.length();
					title.append(" ").append(leftTitleButtonController.rightTextCaption);
					Context context = view.getContext();
					Typeface typeface = FontCache.getRobotoRegular(context);
					title.setSpan(new CustomTypefaceSpan(typeface), startIndex, title.length(), Spannable.SPAN_EXCLUSIVE_EXCLUSIVE);
					title.setSpan(new ForegroundColorSpan(
									ContextCompat.getColor(context, nightMode ? R.color.text_color_secondary_dark : R.color.text_color_secondary_light)),
							startIndex, title.length(), Spannable.SPAN_EXCLUSIVE_EXCLUSIVE);
				}
				setupButton(leftTitleButtonView, leftTitleButtonController.enabled, title);
				if (leftTitleButtonController.visible) {
					leftTitleButtonView.setVisibility(View.VISIBLE);
					Drawable startIcon = leftTitleButtonController.getStartIcon();
					Drawable endIcon = leftTitleButtonController.getEndIcon();
					AndroidUtils.setCompoundDrawablesWithIntrinsicBounds(
							leftTitleButton, startIcon, null, endIcon, null);
					leftTitleButton.setCompoundDrawablePadding(view.getResources().getDimensionPixelSize(R.dimen.content_padding_half));
					((LinearLayout) leftTitleButtonView).setGravity(endIcon != null ? Gravity.END : Gravity.START);
				} else {
					leftTitleButtonView.setVisibility(View.INVISIBLE);
				}
			} else {
				leftTitleButtonView.setVisibility(View.INVISIBLE);
			}

			// Right title button
			final View rightTitleButtonView = view.findViewById(R.id.title_button_right_view);
			final TextView rightTitleButton = (TextView) rightTitleButtonView.findViewById(R.id.button_text);
			if (rightTitleButtonController != null) {
				setupButton(rightTitleButtonView, rightTitleButtonController.enabled, rightTitleButtonController.caption);
				rightTitleButtonView.setVisibility(rightTitleButtonController.visible ? View.VISIBLE : View.INVISIBLE);

				Drawable startIcon = rightTitleButtonController.getStartIcon();
				Drawable endIcon = rightTitleButtonController.getEndIcon();
				AndroidUtils.setCompoundDrawablesWithIntrinsicBounds(
						rightTitleButton, startIcon, null, endIcon, null);
				rightTitleButton.setCompoundDrawablePadding(view.getResources().getDimensionPixelSize(R.dimen.content_padding_half));
				((LinearLayout) rightTitleButtonView).setGravity(endIcon != null ? Gravity.END : Gravity.START);
			} else {
				rightTitleButtonView.setVisibility(View.INVISIBLE);
			}

			// Bottom title button
			final View bottomTitleButtonView = view.findViewById(R.id.title_button_bottom_view);
			final TextView bottomTitleButton = (TextView) bottomTitleButtonView.findViewById(R.id.button_text);
			if (bottomTitleButtonController != null) {
				setupButton(bottomTitleButtonView, bottomTitleButtonController.enabled, bottomTitleButtonController.caption);
				bottomTitleButtonView.setVisibility(bottomTitleButtonController.visible ? View.VISIBLE : View.GONE);

				Drawable startIcon = bottomTitleButtonController.getStartIcon();
				Drawable endIcon = bottomTitleButtonController.getEndIcon();
				AndroidUtils.setCompoundDrawablesWithIntrinsicBounds(
						bottomTitleButton, startIcon, null, endIcon, null);
				bottomTitleButton.setCompoundDrawablePadding(view.getResources().getDimensionPixelSize(R.dimen.content_padding_half));
				((LinearLayout) bottomTitleButtonView).setGravity(endIcon != null ? Gravity.END : Gravity.START);
			} else {
				bottomTitleButtonView.setVisibility(View.GONE);
			}

			// Download buttons
			boolean showDownloadButtonsContainer =
					((leftDownloadButtonController != null && leftDownloadButtonController.visible)
							|| (rightDownloadButtonController != null && rightDownloadButtonController.visible))
							&& (titleProgressController == null || !titleProgressController.visible);
			final View downloadButtonsContainer = view.findViewById(R.id.download_buttons_container);
			downloadButtonsContainer.setVisibility(showDownloadButtonsContainer ? View.VISIBLE : View.GONE);

			// Left download button
			final View leftDownloadButtonView = view.findViewById(R.id.download_button_left_view);
			final TextView leftDownloadButton = (TextView) leftDownloadButtonView.findViewById(R.id.button_text);
			if (leftDownloadButtonController != null) {
				setupButton(leftDownloadButtonView, leftDownloadButtonController.enabled, leftDownloadButtonController.caption);
				leftDownloadButtonView.setVisibility(leftDownloadButtonController.visible ? View.VISIBLE : View.INVISIBLE);

				Drawable startIcon = leftDownloadButtonController.getStartIcon();
				Drawable endIcon = leftDownloadButtonController.getEndIcon();
				AndroidUtils.setCompoundDrawablesWithIntrinsicBounds(
						leftDownloadButton, startIcon, null, endIcon, null);
				leftDownloadButton.setCompoundDrawablePadding(view.getResources().getDimensionPixelSize(R.dimen.content_padding_half));
				((LinearLayout) leftDownloadButtonView).setGravity(endIcon != null ? Gravity.END : Gravity.START);
			} else {
				leftDownloadButtonView.setVisibility(View.INVISIBLE);
			}

			// Right download button
			final View rightDownloadButtonView = view.findViewById(R.id.download_button_right_view);
			final TextView rightDownloadButton = (TextView) rightDownloadButtonView.findViewById(R.id.button_text);
			if (rightDownloadButtonController != null) {
				setupButton(rightDownloadButtonView, rightDownloadButtonController.enabled, rightDownloadButtonController.caption);
				rightDownloadButtonView.setVisibility(rightDownloadButtonController.visible ? View.VISIBLE : View.INVISIBLE);

				Drawable startIcon = rightDownloadButtonController.getStartIcon();
				Drawable endIcon = rightDownloadButtonController.getEndIcon();
				AndroidUtils.setCompoundDrawablesWithIntrinsicBounds(
						rightDownloadButton, startIcon, null, endIcon, null);
				rightDownloadButton.setCompoundDrawablePadding(view.getResources().getDimensionPixelSize(R.dimen.content_padding_half));
				((LinearLayout) rightDownloadButtonView).setGravity(endIcon != null ? Gravity.END : Gravity.START);
			} else {
				rightDownloadButtonView.setVisibility(View.INVISIBLE);
			}

			final LinearLayout additionalButtonsContainer = (LinearLayout) view.findViewById(R.id.additional_buttons_container);
			if (additionalButtonsControllers != null && !additionalButtonsControllers.isEmpty()) {
				additionalButtonsContainer.removeAllViews();
				for (Pair<TitleButtonController, TitleButtonController> buttonControllers : additionalButtonsControllers) {
					attachButtonsRow(additionalButtonsContainer, buttonControllers.first, buttonControllers.second);
				}
				additionalButtonsContainer.setVisibility(View.VISIBLE);
			} else {
				additionalButtonsContainer.setVisibility(View.GONE);
			}

			// Progress bar
			final View titleProgressContainer = view.findViewById(R.id.title_progress_container);
			if (titleProgressController != null) {
				titleProgressContainer.setVisibility(titleProgressController.visible ? View.VISIBLE : View.GONE);
				if (titleProgressController.visible && showTitleButtonsContainer) {
					LinearLayout.LayoutParams ll = (LinearLayout.LayoutParams) titleProgressContainer.getLayoutParams();
					if (ll.topMargin != 0) {
						ll.setMargins(0, 0, 0, 0);
					}
				}

				final ProgressBar progressBar = (ProgressBar) view.findViewById(R.id.progressBar);
				final TextView progressTitle = (TextView) view.findViewById(R.id.progressTitle);
				progressTitle.setText(titleProgressController.caption);
				progressBar.setIndeterminate(titleProgressController.indeterminate);
				progressBar.setProgress(titleProgressController.progress);
				progressBar.setVisibility(titleProgressController.progressVisible ? View.VISIBLE : View.GONE);

				final ImageView progressButton = (ImageView) view.findViewById(R.id.progressButton);
				progressButton.setVisibility(titleProgressController.buttonVisible ? View.VISIBLE : View.GONE);
			} else {
				titleProgressContainer.setVisibility(View.GONE);
			}
			updateActionButtons(getMapActivity());
			updateAdditionalInfoVisibility();
		}
	}

	private void attachButtonsRow(ViewGroup container, final TitleButtonController leftButtonController, final TitleButtonController rightButtonController) {
		ContextThemeWrapper ctx = new ContextThemeWrapper(getMapActivity(), !nightMode ? R.style.OsmandLightTheme : R.style.OsmandDarkTheme);
		LayoutInflater inflater = LayoutInflater.from(ctx);
		View view = inflater.inflate(R.layout.context_menu_buttons, container, false);

		// Left button
		final View leftButtonView = view.findViewById(R.id.additional_button_left_view);
		final TextView leftButton = (TextView) leftButtonView.findViewById(R.id.button_text);
		fillButtonInfo(leftButtonController, leftButtonView, leftButton);

		// Right button
		final View rightButtonView = view.findViewById(R.id.additional_button_right_view);
		final TextView rightButton = (TextView) rightButtonView.findViewById(R.id.button_text);
		fillButtonInfo(rightButtonController, rightButtonView, rightButton);

		container.addView(view);
	}

	private void fillButtonInfo(final TitleButtonController buttonController, View buttonView, TextView buttonText) {
		if (buttonController != null) {
			setupButton(buttonView, buttonController.enabled, buttonController.caption);
			buttonView.setVisibility(buttonController.visible ? View.VISIBLE : View.INVISIBLE);

			Drawable startIcon = buttonController.getStartIcon();
			Drawable endIcon = buttonController.getEndIcon();
			AndroidUtils.setCompoundDrawablesWithIntrinsicBounds(
					buttonText, startIcon, null, endIcon, null);
			buttonText.setCompoundDrawablePadding(view.getResources().getDimensionPixelSize(R.dimen.content_padding_half));
			((LinearLayout) buttonView).setGravity(endIcon != null ? Gravity.END : Gravity.START);
			buttonView.setOnClickListener(new View.OnClickListener() {
				@Override
				public void onClick(View v) {
					buttonController.buttonPressed();
				}
			});
		} else {
			buttonView.setVisibility(View.INVISIBLE);
		}
	}

	private void buildHeader() {
		OsmandApplication app = getMyApplication();
		if (app != null && view != null) {
			final ImageView iconView = (ImageView) view.findViewById(R.id.context_menu_icon_view);
			Drawable icon = menu.getRightIcon();
			int iconId = menu.getRightIconId();
			int sizeId = menu.isBigRightIcon() ? R.dimen.context_menu_big_icon_size : R.dimen.standard_icon_size;
			if (menu.getPointDescription().isFavorite() || menu.getPointDescription().isWpt()) {
				sizeId = R.dimen.favorites_my_places_icon_size;
			}
			int iconViewSize = getResources().getDimensionPixelSize(sizeId);
			ViewGroup.LayoutParams params = iconView.getLayoutParams();
			params.width = iconViewSize;
			params.height = iconViewSize;

			if (icon != null) {
				iconView.setImageDrawable(icon);
				iconView.setVisibility(View.VISIBLE);
			} else if (iconId != 0) {
				iconView.setImageDrawable(getIcon(iconId,
						!nightMode ? R.color.osmand_orange : R.color.osmand_orange_dark));
				iconView.setVisibility(View.VISIBLE);
			} else {
				iconView.setVisibility(View.GONE);
			}
			setAddressLocation();
		}
	}

	private void buildBottomView() {
		if (view != null) {
			View bottomView = view.findViewById(R.id.context_menu_bottom_view);
			if (menu.isExtended()) {
				menu.build(bottomView);
			}
		}
	}

	@Override
	public void onResume() {
		super.onResume();
		MapActivity mapActivity = getMapActivity();
		if (mapActivity != null) {
			if (!menu.isActive() || (mapActivity.getMapRouteInfoMenu().isVisible()) || MapRouteInfoMenu.waypointsVisible) {
				dismissMenu();
				return;
			}
			if (MapRouteInfoMenu.chooseRoutesVisible) {
				mapActivity.getChooseRouteFragment().dismiss();
			}
			updateLocationViewCache = mapActivity.getMyApplication().getUIUtilities().getUpdateLocationViewCache();
			mapActivity.getMapViewTrackingUtilities().setContextMenu(menu);
			mapActivity.getMapViewTrackingUtilities().setMapLinkedToLocation(false);
			wasDrawerDisabled = mapActivity.isDrawerDisabled();
			if (!wasDrawerDisabled) {
				mapActivity.disableDrawer();
			}
			ViewParent parent = view.getParent();
			if (parent != null && containerLayoutListener != null) {
				((View) parent).addOnLayoutChangeListener(containerLayoutListener);
			}
			menu.updateControlsVisibility(true);
			menu.onFragmentResume();
			mapActivity.getMapLayers().getMapControlsLayer().showMapControlsIfHidden();
		}
	}

	@Override
	public void onPause() {
		if (view != null) {
			restoreCustomMapRatio();
			ViewParent parent = view.getParent();
			if (parent != null && containerLayoutListener != null) {
				((View) parent).removeOnLayoutChangeListener(containerLayoutListener);
			}
			MapActivity mapActivity = getMapActivity();
			if (mapActivity != null) {
				mapActivity.getMapViewTrackingUtilities().setContextMenu(null);
				mapActivity.getMapViewTrackingUtilities().setMapLinkedToLocation(false);
				if (!wasDrawerDisabled) {
					mapActivity.enableDrawer();
				}
				menu.updateControlsVisibility(false);
			}
		}
		super.onPause();
	}

	@Override
	public void onDestroyView() {
		super.onDestroyView();
		menu.setMapCenter(null);
		menu.setMapZoom(0);
	}

	public void rebuildMenu(boolean centered) {
		OsmandApplication app = getMyApplication();
		if (app != null && view != null) {
			buildHeader();

			LinearLayout bottomLayout = (LinearLayout) view.findViewById(R.id.context_menu_bottom_view);
			bottomLayout.removeAllViews();
			buildBottomView();

			if (centered) {
				this.initLayout = true;
				this.centered = true;
			}
			updateButtonsAndProgress();
			runLayoutListener();
		}
	}

	private void createTransportBadges() {
		if (!transportBadgesCreated) {
			List<TransportStopRoute> localTransportStopRoutes = menu.getLocalTransportStopRoutes();
			List<TransportStopRoute> nearbyTransportStopRoutes = menu.getNearbyTransportStopRoutes();
			int maxLocalRows = 0;
			if (localTransportStopRoutes != null && !localTransportStopRoutes.isEmpty()) {
				List<TransportStopRoute> localFilteredTransportStopRoutes = filterTransportRoutes(localTransportStopRoutes);
				int minBadgeWidth = getMinBadgeWidth(localFilteredTransportStopRoutes);
				int localColumnsPerRow = getRoutesBadgesColumnsPerRow(null, minBadgeWidth);
				maxLocalRows = (int) Math.round(Math.ceil((double) localFilteredTransportStopRoutes.size() / localColumnsPerRow));
				localTransportStopRoutesGrid.setColumnWidth(minBadgeWidth);
				updateLocalRoutesBadges(localFilteredTransportStopRoutes, localColumnsPerRow);
			}
			if (nearbyTransportStopRoutes != null && !nearbyTransportStopRoutes.isEmpty()) {
				updateNearbyRoutesBadges(maxLocalRows, filterNearbyTransportRoutes(nearbyTransportStopRoutes, localTransportStopRoutes));
			}
			transportBadgesCreated = true;
		}
	}

	private View createRouteBadge(TransportStopRoute transportStopRoute) {
		LinearLayout convertView = null;
		MapActivity mapActivity = getMapActivity();
		if (mapActivity != null) {
			OsmandApplication app = mapActivity.getMyApplication();
			convertView = (LinearLayout) mapActivity.getLayoutInflater().inflate(R.layout.transport_stop_route_item_with_icon, null, false);
			if (transportStopRoute != null) {
				String routeDescription = transportStopRoute.getDescription(app);
				String routeRef = transportStopRoute.route.getAdjustedRouteRef(true);
				int bgColor = transportStopRoute.getColor(app, nightMode);

				TextView transportStopRouteTextView = (TextView) convertView.findViewById(R.id.transport_stop_route_text);
				ImageView transportStopRouteImageView = (ImageView) convertView.findViewById(R.id.transport_stop_route_icon);

				int drawableResId = transportStopRoute.type == null ? R.drawable.ic_action_bus_dark : transportStopRoute.type.getResourceId();
				transportStopRouteImageView.setImageDrawable(app.getUIUtilities().getPaintedIcon(drawableResId, UiUtilities.getContrastColor(mapActivity, bgColor, true)));
				transportStopRouteTextView.setText(routeRef + ": " + routeDescription);
				GradientDrawable gradientDrawableBg = (GradientDrawable) convertView.getBackground();
				gradientDrawableBg.setColor(bgColor);
				transportStopRouteTextView.setTextColor(UiUtilities.getContrastColor(mapActivity, bgColor, true));
			}
		}
		return convertView;
	}

	public void fitRectOnMap(QuadRect rect) {
		MapActivity mapActivity = getMapActivity();
		if (mapActivity != null) {
			RotatedTileBox tb = mapActivity.getMapView().getCurrentRotatedTileBox().copy();
			int tileBoxWidthPx = 0;
			int tileBoxHeightPx;
			if (menu.isLandscapeLayout()) {
				tileBoxWidthPx = tb.getPixWidth() - mainView.getWidth();
				tileBoxHeightPx = viewHeight;
			} else {
				tileBoxHeightPx = viewHeight - menuFullHeight;
			}
			if (tileBoxHeightPx > 0 || tileBoxWidthPx > 0) {
				int topMarginPx = AndroidUtils.getStatusBarHeight(mapActivity);
				int leftMarginPx = mainView.getWidth();
				restoreCustomMapRatio();
				mapActivity.getMapView().fitRectToMap(rect.left, rect.right, rect.top, rect.bottom,
						tileBoxWidthPx, tileBoxHeightPx, topMarginPx, leftMarginPx);
			}
		}
	}

	private void updateLocalRoutesBadges(List<TransportStopRoute> localTransportStopRoutes, int localColumnsPerRow) {
		int localRoutesSize = localTransportStopRoutes.size();
		OsmandApplication app = requireMyApplication();
		TransportRouteResult activeRoute = app.getRoutingHelper().getTransportRoutingHelper().getActiveRoute();
		if (localRoutesSize > 0 && activeRoute != null) {
			for (int i = 0; i < localTransportStopRoutes.size(); i++) {
				final TransportStopRoute stopRoute = localTransportStopRoutes.get(i);
				if (activeRoute.isRouteStop(stopRoute.stop)) {
					View routeBadge = createRouteBadge(stopRoute);
					mainRouteBadgeContainer.addView(routeBadge);
					mainRouteBadgeContainer.setVisibility(View.VISIBLE);
					mainRouteBadgeContainer.setOnClickListener(new View.OnClickListener() {
						@Override
						public void onClick(View v) {
							dismissMenu();
							ChooseRouteFragment.showInstance(requireMyActivity().getSupportFragmentManager(),
									requireMyApplication().getRoutingHelper().getTransportRoutingHelper().getCurrentRoute(),
									ContextMenuFragment.MenuState.FULL_SCREEN);
							/* fit route segment on map
							TransportRouteResult activeRoute = requireMyApplication().getRoutingHelper().getTransportRoutingHelper().getActiveRoute();
							if (activeRoute != null) {
								TransportRouteResultSegment segment = activeRoute.getRouteStopSegment(stopRoute.stop);
								if (segment != null) {
									QuadRect rect = segment.getSegmentRect();
									if (rect != null) {
										//openMenuHeaderOnly();
										fitRectOnMap(rect);
									}
								}
							}
							*/
						}
					});
					localTransportStopRoutes.remove(i);
					localRoutesSize--;
					break;
				}
			}
		}
		if (localRoutesSize > 0) {
			int maxLocalBadges = localColumnsPerRow * 5;
			TransportStopRouteAdapter adapter;
			if (localRoutesSize > maxLocalBadges) {
				adapter = createTransportStopRouteAdapter(localTransportStopRoutes.subList(0, maxLocalBadges), false);
				localRoutesMoreTv.setVisibility(View.VISIBLE);
			} else {
				adapter = createTransportStopRouteAdapter(localTransportStopRoutes, false);
				localRoutesMoreTv.setVisibility(View.GONE);
			}
			localTransportStopRoutesGrid.setAdapter(adapter);
			localTransportStopRoutesGrid.setVisibility(View.VISIBLE);
		} else {
			localTransportStopRoutesGrid.setVisibility(View.GONE);
			localRoutesMoreTv.setVisibility(View.GONE);
		}
	}

	private void updateNearbyRoutesBadges(int maxLocalRows, List<TransportStopRoute> nearbyTransportStopRoutes) {
		int nearbyRoutesSize = nearbyTransportStopRoutes.size();
		boolean moreLocalItems = localRoutesMoreTv.getVisibility() == View.VISIBLE;
		if (maxLocalRows <= 5 && !moreLocalItems && nearbyRoutesSize > 0) {
			String nearInDistance = getString(R.string.transport_nearby_routes) + " "
					+ OsmAndFormatter.getFormattedDistance(TransportStopController.SHOW_STOPS_RADIUS_METERS, getMyApplication()) + ":";
			nearbyRoutesWithinTv.setText(nearInDistance);
			int minBadgeWidth = getMinBadgeWidth(nearbyTransportStopRoutes);
			int nearbyColumnsPerRow = getRoutesBadgesColumnsPerRow(nearInDistance, minBadgeWidth);
			int maxNearbyRows = Math.min(3, 6 - maxLocalRows);
			int nearbyMaxItems = maxNearbyRows * nearbyColumnsPerRow - 1;
			TransportStopRouteAdapter adapter;
			if (nearbyRoutesSize > nearbyMaxItems) {
				adapter = createTransportStopRouteAdapter(nearbyTransportStopRoutes.subList(0, nearbyMaxItems), true);
			} else {
				adapter = createTransportStopRouteAdapter(nearbyTransportStopRoutes, false);
			}
			nearbyTransportStopRoutesGrid.setColumnWidth(minBadgeWidth);
			nearbyTransportStopRoutesGrid.setAdapter(adapter);
			nearbyTransportStopRoutesGrid.setVisibility(View.VISIBLE);
			nearbyRoutesLayout.setVisibility(View.VISIBLE);
		} else {
			nearbyRoutesLayout.setVisibility(View.GONE);
		}
	}

	private int getRoutesBadgesColumnsPerRow(@Nullable String nearInDistance, int minBadgeWidth) {
		try {
			double gridSpacing = getResources().getDimension(R.dimen.context_menu_transport_grid_spacing);
			double gridPadding = getResources().getDimension(R.dimen.content_padding);
			int availableSpace;
			if (nearInDistance == null) {
				availableSpace = (int) (routesBadgesContainer.getWidth() - gridPadding * 2);
			} else {
				int textWidth = AndroidUtils.getTextWidth(getResources().getDimensionPixelSize(R.dimen.default_sub_text_size), nearInDistance);
				double paddingTv = getResources().getDimension(R.dimen.context_menu_padding_margin_small);
				availableSpace = (int) (routesBadgesContainer.getWidth() - gridPadding * 2 - paddingTv - textWidth);
			}
			return (int) ((availableSpace + gridSpacing) / (minBadgeWidth + gridSpacing));
		} catch (Resources.NotFoundException e) {
			return -1;
		}
	}

	private int getMinBadgeWidth(List<TransportStopRoute> transportStopRoutes) {
		try {
			int minBadgeWidth = getResources().getDimensionPixelSize(R.dimen.context_menu_transport_grid_item_width);
			int textPadding = getResources().getDimensionPixelSize(R.dimen.context_menu_subtitle_margin);
			float textSizeSmall = getResources().getDimensionPixelSize(R.dimen.default_sub_text_size_small);

			for (TransportStopRoute transportStopRoute : transportStopRoutes) {
				String routeRef = transportStopRoute.route.getAdjustedRouteRef(false);
				int textWidth = AndroidUtils.getTextWidth(textSizeSmall, routeRef) + textPadding * 2;
				if (textWidth > minBadgeWidth) {
					minBadgeWidth = textWidth;
				}
			}

			return minBadgeWidth;
		} catch (Resources.NotFoundException e) {
			return dpToPx(32);
		}
	}

	@TargetApi(Build.VERSION_CODES.JELLY_BEAN)
	private void runLayoutListener() {
		if (view != null) {
			ViewTreeObserver vto = view.getViewTreeObserver();
			vto.addOnGlobalLayoutListener(new ViewTreeObserver.OnGlobalLayoutListener() {

				@Override
				public void onGlobalLayout() {

					if (view != null) {
						ViewTreeObserver obs = view.getViewTreeObserver();
						if (Build.VERSION.SDK_INT >= Build.VERSION_CODES.JELLY_BEAN) {
							obs.removeOnGlobalLayoutListener(this);
						} else {
							obs.removeGlobalOnLayoutListener(this);
						}

						if (getActivity() == null) {
							return;
						}

						int newMenuTopViewHeight = view.findViewById(R.id.context_menu_top_view).getHeight();
						int newMenuTopShadowAllHeight = view.findViewById(R.id.context_menu_top_shadow_all).getHeight();
						menuFullHeight = view.findViewById(R.id.context_menu_main).getHeight();
						zoomButtonsHeight = zoomButtonsView.getHeight();

						int dy = 0;
						if (!menu.isLandscapeLayout()) {
							TextView line1 = (TextView) view.findViewById(R.id.context_menu_line1);
							TextView line2 = (TextView) view.findViewById(R.id.context_menu_line2);
							int line2LineCount = 0;
							int line2LineHeight = 0;
							int line2MeasuredHeight = 0;
							if (line2 != null) {
								line2LineCount = line2.getLineCount();
								line2LineHeight = line2.getLineHeight();
								line2MeasuredHeight = line2.getMeasuredHeight();
							}

							int line3Height = 0;
							View line3Container = view.findViewById(R.id.additional_info_row_container);
							if (line3Container.getVisibility() == View.VISIBLE) {
								line3Height = line3Container.getMeasuredHeight();
							}

							int titleButtonHeight = 0;
							View titleButtonContainer = view.findViewById(R.id.title_button_container);
							if (titleButtonContainer.getVisibility() == View.VISIBLE) {
								titleButtonHeight = titleButtonContainer.getMeasuredHeight();
							}

							int downloadButtonsHeight = 0;
							View downloadButtonsContainer = view.findViewById(R.id.download_buttons_container);
							if (downloadButtonsContainer.getVisibility() == View.VISIBLE) {
								downloadButtonsHeight = downloadButtonsContainer.getMeasuredHeight();
							}

							int titleBottomButtonHeight = 0;
							View titleBottomButtonContainer = view.findViewById(R.id.title_bottom_button_container);
							if (titleBottomButtonContainer.getVisibility() == View.VISIBLE) {
								titleBottomButtonHeight = titleBottomButtonContainer.getMeasuredHeight();
							}

							int additionalButtonsHeight = 0;
							View additionalButtonsContainer = view.findViewById(R.id.additional_buttons_container);
							if (additionalButtonsContainer.getVisibility() == View.VISIBLE) {
								additionalButtonsHeight = additionalButtonsContainer.getMeasuredHeight();
							}

							int titleProgressHeight = 0;
							View titleProgressContainer = view.findViewById(R.id.title_progress_container);
							if (titleProgressContainer.getVisibility() == View.VISIBLE) {
								titleProgressHeight = titleProgressContainer.getMeasuredHeight();
							}

							if (menuTopViewHeight != 0) {
								int titleHeight = line1.getLineCount() * line1.getLineHeight()
										+ line2LineCount * line2LineHeight + menuTitleTopBottomPadding;
								if (titleHeight < line1.getMeasuredHeight() + line2MeasuredHeight) {
									titleHeight = line1.getMeasuredHeight() + line2MeasuredHeight;
								}
								newMenuTopViewHeight = menuTopViewHeightExcludingTitle + titleHeight
										+ titleButtonHeight + downloadButtonsHeight
										+ titleBottomButtonHeight + additionalButtonsHeight + titleProgressHeight + line3Height;
								dy = Math.max(0, newMenuTopViewHeight - menuTopViewHeight
										- (newMenuTopShadowAllHeight - menuTopShadowAllHeight));
							} else {
								menuTopViewHeightExcludingTitle = newMenuTopViewHeight - line1.getMeasuredHeight() - line2MeasuredHeight
										- titleButtonHeight - downloadButtonsHeight - titleBottomButtonHeight - additionalButtonsHeight - titleProgressHeight - line3Height;
								menuTitleTopBottomPadding = (line1.getMeasuredHeight() - line1.getLineCount() * line1.getLineHeight())
										+ (line2MeasuredHeight - line2LineCount * line2LineHeight);
								menuButtonsHeight = view.findViewById(R.id.context_menu_bottom_buttons).getHeight()
										+ view.findViewById(R.id.buttons_bottom_border).getHeight()
										+ view.findViewById(R.id.context_menu_buttons).getHeight();
							}
						}
						menuTopViewHeight = newMenuTopViewHeight;
						menuTopShadowAllHeight = newMenuTopShadowAllHeight;
						menuTitleHeight = menuTopShadowAllHeight + dy;
						menuBottomViewHeight = view.findViewById(R.id.context_menu_bottom_view).getHeight();

						menuFullHeightMax = menuTitleHeight + menuBottomViewHeight;

						if (origMarkerX == 0 && origMarkerY == 0) {
							origMarkerX = view.getWidth() / 2;
							origMarkerY = view.getHeight() / 2;
						}

						if (initLayout && centered) {
							centerMarkerLocation();
						}
						if (!moving) {
							doLayoutMenu();
						}
						initLayout = false;
					}
				}

			});
		}
	}

	public void centerMarkerLocation() {
		centered = true;
		showOnMap(menu.getLatLon(), true, false, getZoom());
	}

	private int getZoom() {
		int zoom;
		if (zoomIn) {
			zoom = ZOOM_IN_STANDARD;
		} else {
			zoom = menu.getMapZoom();
		}
		if (zoom == 0) {
			zoom = map.getZoom();
		}
		return zoom;
	}

	private LatLon calculateCenterLatLon(LatLon latLon, int zoom, boolean updateOrigXY) {
		double flat = latLon.getLatitude();
		double flon = latLon.getLongitude();

		RotatedTileBox cp = map.getCurrentRotatedTileBox().copy();
		cp.setCenterLocation(0.5f, map.getMapPosition() == OsmandSettings.BOTTOM_CONSTANT ? 0.15f : 0.5f);
		cp.setLatLonCenter(flat, flon);
		cp.setZoom(zoom);
		flat = cp.getLatFromPixel(cp.getPixWidth() / 2f, cp.getPixHeight() / 2f);
		flon = cp.getLonFromPixel(cp.getPixWidth() / 2f, cp.getPixHeight() / 2f);

		if (updateOrigXY) {
			origMarkerX = cp.getCenterPixelX();
			origMarkerY = cp.getCenterPixelY();
		}
		return new LatLon(flat, flon);
	}

	private void showOnMap(LatLon latLon, boolean updateCoords, boolean alreadyAdjusted, int zoom) {
		AnimateDraggingMapThread thread = map.getAnimatedDraggingThread();
		int calculatedZoom = menu.isZoomOutOnly() ? thread.calculateMoveZoom(null, latLon.getLatitude(), latLon.getLongitude(), null) : 0;
		if (calculatedZoom > 0) {
			zoom = Math.min(zoom, calculatedZoom);
		}
		menu.setZoomOutOnly(false);
		LatLon calcLatLon = calculateCenterLatLon(latLon, zoom, updateCoords);
		if (updateCoords) {
			mapCenter = calcLatLon;
			menu.setMapCenter(mapCenter);
		}
		if (!alreadyAdjusted) {
			calcLatLon = getAdjustedMarkerLocation(getPosY(), calcLatLon, true, zoom);
		}
		thread.startMoving(calcLatLon.getLatitude(), calcLatLon.getLongitude(), zoom, true);
	}

	private void setAddressLocation() {
		if (view != null) {
			// Text line 1
			TextView line1 = view.findViewById(R.id.context_menu_line1);
			line1.setText(menu.getTitleStr());
			toolbarTextView.setText(menu.getTitleStr());
			// Text line 2
			LinearLayout line2layout = view.findViewById(R.id.context_menu_line2_layout);
			TextView line2 = view.findViewById(R.id.context_menu_line2);
			if (menu.hasCustomAddressLine()) {
				line2layout.removeAllViews();
				menu.buildCustomAddressLine(line2layout);
			} else {
				String typeStr = menu.getTypeStr();
				String streetStr = menu.getStreetStr();
				StringBuilder line2Str = new StringBuilder();
				if (!Algorithms.isEmpty(typeStr)) {
					line2Str.append(typeStr);
					Drawable icon = menu.getTypeIcon();
					AndroidUtils.setCompoundDrawablesWithIntrinsicBounds(
							line2, icon, null, null, null);
					line2.setCompoundDrawablePadding(dpToPx(5f));
				}
				if (!Algorithms.isEmpty(streetStr) && !menu.displayStreetNameInTitle()) {
					if (line2Str.length() > 0) {
						line2Str.append(", ");
					}
					line2Str.append(streetStr);
				}
				if (!TextUtils.isEmpty(line2Str)) {
					line2.setText(line2Str.toString());
					line2.setVisibility(View.VISIBLE);
				} else {
					line2.setVisibility(View.GONE);
				}
			}

			TextView line3 = (TextView) view.findViewById(R.id.context_menu_line3);
			CharSequence subtypeStr = menu.getSubtypeStr();
			if (TextUtils.isEmpty(subtypeStr)) {
				line3.setVisibility(View.GONE);
			} else {
				line3.setVisibility(View.VISIBLE);
				line3.setText(subtypeStr);
				Drawable icon = menu.getSubtypeIcon();
				AndroidUtils.setCompoundDrawablesWithIntrinsicBounds(
						line3, icon, null, null, null);
				line3.setCompoundDrawablePadding(dpToPx(5f));
			}

			ImageView additionalInfoImageView = (ImageView) view.findViewById(R.id.additional_info_image_view);
			TextView additionalInfoTextView = (TextView) view.findViewById(R.id.additional_info_text_view);
			CharSequence additionalInfoStr = menu.getAdditionalInfo();
			boolean showAdditionalImage = false;
			boolean showAdditionalInfo = !TextUtils.isEmpty(additionalInfoStr);
			if (showAdditionalInfo) {
				int colorId = menu.getAdditionalInfoColor();
				int additionalInfoIconRes = menu.getAdditionalInfoIconRes();
				if (colorId != 0) {
					additionalInfoTextView.setTextColor(ContextCompat.getColor(additionalInfoTextView.getContext(), colorId));
					if (additionalInfoIconRes != 0) {
						Drawable additionalIcon = getIcon(additionalInfoIconRes, colorId);
						additionalInfoImageView.setImageDrawable(additionalIcon);
						showAdditionalImage = true;
					}
				}
				additionalInfoTextView.setText(additionalInfoStr);
				additionalInfoTextView.setVisibility(View.VISIBLE);
			} else {
				additionalInfoTextView.setVisibility(View.GONE);
			}
			additionalInfoImageView.setVisibility(showAdditionalImage ? View.VISIBLE : View.GONE);

			boolean showSeparator = showAdditionalInfo && menu.displayDistanceDirection();
			view.findViewById(R.id.info_compass_separator)
					.setVisibility(showSeparator ? View.VISIBLE : View.GONE);
		}
		updateCompassVisibility();
		updateAdditionalInfoVisibility();
	}

	private void updateCompassVisibility() {
		OsmandApplication app = getMyApplication();
		if (app != null && view != null) {
			View compassView = view.findViewById(R.id.compass_layout);
			if (menu.displayDistanceDirection()) {
				updateDistanceDirection();
				compassView.setVisibility(View.VISIBLE);
			} else {
				compassView.setVisibility(View.INVISIBLE);
			}
		}
	}

	private void updateAdditionalInfoVisibility() {
		View line3 = view.findViewById(R.id.context_menu_line3);
		View additionalInfoImageView = view.findViewById(R.id.additional_info_image_view);
		View additionalInfoTextView = view.findViewById(R.id.additional_info_text_view);
		View compassView = view.findViewById(R.id.compass_layout);
		View titleButtonContainer = view.findViewById(R.id.title_button_container);
		View downloadButtonsContainer = view.findViewById(R.id.download_buttons_container);
		View titleBottomButtonContainer = view.findViewById(R.id.title_bottom_button_container);
		View titleProgressContainer = view.findViewById(R.id.title_progress_container);

		if (line3.getVisibility() == View.GONE
				&& additionalInfoImageView.getVisibility() == View.GONE
				&& additionalInfoTextView.getVisibility() == View.GONE
				&& compassView.getVisibility() == View.INVISIBLE
				&& titleButtonContainer.getVisibility() == View.GONE
				&& downloadButtonsContainer.getVisibility() == View.GONE
				&& titleBottomButtonContainer.getVisibility() == View.GONE) {
			if (titleProgressContainer.getVisibility() == View.VISIBLE) {
				view.findViewById(R.id.additional_info_row_container).setVisibility(View.GONE);
			}
			view.findViewById(R.id.additional_info_row).setVisibility(View.GONE);
		} else {
			view.findViewById(R.id.additional_info_row_container).setVisibility(View.VISIBLE);
			view.findViewById(R.id.additional_info_row).setVisibility(View.VISIBLE);
		}
	}

	private void updateDistanceDirection() {
		OsmandApplication app = getMyApplication();
		FragmentActivity activity = getActivity();
		if (app != null && activity != null && view != null) {
			TextView distanceText = (TextView) view.findViewById(R.id.distance);
			ImageView direction = (ImageView) view.findViewById(R.id.direction);
			app.getUIUtilities().updateLocationView(updateLocationViewCache, direction, distanceText, menu.getLatLon());
		}
	}

	private void updateZoomButtonsVisibility(int menuState) {
		boolean zoomButtonsVisible = menu.zoomButtonsVisible() && menuState == MenuState.HEADER_ONLY;
		if (zoomButtonsVisible) {
			if (zoomButtonsView.getVisibility() != View.VISIBLE) {
				zoomButtonsView.setVisibility(View.VISIBLE);
			}
		} else {
			if (zoomButtonsView.getVisibility() == View.VISIBLE) {
				zoomButtonsView.setVisibility(View.INVISIBLE);
			}
		}
	}

	private int getHeaderOnlyTopY() {
		return viewHeight - menuTitleHeight;
	}

	private int getFullScreenTopPosY() {
		return -menuTitleHeight + menuButtonsHeight + bottomToolbarPosY;
	}

	private int getMenuStatePosY(int menuState) {
		if (menu.isLandscapeLayout()) {
			return topScreenPosY;
		}
		switch (menuState) {
			case MenuState.HEADER_ONLY:
				return getHeaderOnlyTopY();
			case MenuState.HALF_SCREEN:
				return minHalfY;
			case MenuState.FULL_SCREEN:
				return getFullScreenTopPosY();
			default:
				return 0;
		}
	}

	private int getPosY() {
		return getPosY(CURRENT_Y_UNDEFINED, false);
	}

	private int getPosY(final int currentY, boolean needCloseMenu) {
		return getPosY(currentY, needCloseMenu, 0);
	}

	private int getPosY(final int currentY, boolean needCloseMenu, int previousState) {
		if (needCloseMenu) {
			return screenHeight;
		}

		int destinationState;
		if (menu.isExtended()) {
			destinationState = menu.getCurrentMenuState();
		} else {
			destinationState = MenuState.HEADER_ONLY;
		}

		updateZoomButtonsVisibility(destinationState);

		int posY = 0;
		switch (destinationState) {
			case MenuState.HEADER_ONLY:
				posY = getMenuStatePosY(MenuState.HEADER_ONLY);
				break;
			case MenuState.HALF_SCREEN:
				posY = getMenuStatePosY(MenuState.HALF_SCREEN);
				break;
			case MenuState.FULL_SCREEN:
				if (currentY != CURRENT_Y_UNDEFINED) {
					int maxPosY = viewHeight - menuFullHeightMax;
					int minPosY = getMenuStatePosY(MenuState.FULL_SCREEN);
					if (maxPosY > minPosY) {
						maxPosY = minPosY;
					}
					if (currentY > minPosY || previousState != MenuState.FULL_SCREEN) {
						posY = minPosY;
					} else if (currentY < maxPosY) {
						posY = maxPosY;
					} else {
						posY = currentY;
					}
				} else {
					posY = getMenuStatePosY(MenuState.FULL_SCREEN);
				}
				break;
			default:
				break;
		}
		MapActivity mapActivity = getMapActivity();
		if (!menu.isLandscapeLayout() && mapActivity != null) {
			mapActivity.updateStatusBarColor();
		}
		return posY;
	}

	private int addStatusBarHeightIfNeeded(int res) {
		MapActivity mapActivity = getMapActivity();
		if (Build.VERSION.SDK_INT >= 21 && mapActivity != null) {
			// One pixel is needed to fill a thin gap between the status bar and the fragment.
			return res + AndroidUtils.getStatusBarHeight(mapActivity) - 1;
		}
		return res;
	}

	private void updateMainViewLayout(int posY) {
		if (view != null) {
			menuFullHeight = view.getHeight() - posY;
			menuTopShadowAllHeight = menuTitleHeight;
			ViewGroup.LayoutParams lp = mainView.getLayoutParams();
			lp.height = Math.max(menuFullHeight, menuTitleHeight);
			mainView.setLayoutParams(lp);
			mainView.requestLayout();
		}
	}

	private int getViewY() {
		return (int) mainView.getY();
	}

	private void setViewY(int y, boolean animated, boolean adjustMapPos, int mapY) {
		mainView.setY(y);
		zoomButtonsView.setY(getZoomButtonsY(y));
		if (!customMapCenter) {
			if (adjustMapPos) {
				adjustMapPosition(mapY, animated, centered, 0);
			}
		} else {
			customMapCenter = false;
		}
	}

	private void adjustMapPosition(int y, boolean animated, boolean center, int dZoom) {
		map.getAnimatedDraggingThread().stopAnimatingSync();
		int zoom = getZoom() + dZoom;
		LatLon latlon = getAdjustedMarkerLocation(y, menu.getLatLon(), center, zoom);

		if (map.hasCustomMapRatio()
				|| (map.getLatitude() == latlon.getLatitude() && map.getLongitude() == latlon.getLongitude() && dZoom == 0)) {
			return;
		}

		if (animated) {
			showOnMap(latlon, false, true, zoom);
		} else {
			if (dZoom != 0) {
				map.setIntZoom(zoom);
			}
			map.setLatLon(latlon.getLatitude(), latlon.getLongitude());
		}
	}

	private LatLon getAdjustedMarkerLocation(int y, LatLon reqMarkerLocation, boolean center, int zoom) {
		double markerLat = reqMarkerLocation.getLatitude();
		double markerLon = reqMarkerLocation.getLongitude();
		RotatedTileBox box = map.getCurrentRotatedTileBox().copy();
		box.setCenterLocation(0.5f, map.getMapPosition() == OsmandSettings.BOTTOM_CONSTANT ? 0.15f : 0.5f);
		box.setZoom(zoom);
		boolean hasMapCenter = mapCenter != null;
		int markerMapCenterX = 0;
		int markerMapCenterY = 0;
		if (hasMapCenter) {
			markerMapCenterX = (int) box.getPixXFromLatLon(mapCenter.getLatitude(), mapCenter.getLongitude());
			markerMapCenterY = (int) box.getPixYFromLatLon(mapCenter.getLatitude(), mapCenter.getLongitude());
		}
		float cpyOrig = box.getCenterPixelPoint().y;

		box.setCenterLocation(0.5f, 0.5f);
		int markerX = (int) box.getPixXFromLatLon(markerLat, markerLon);
		int markerY = (int) box.getPixYFromLatLon(markerLat, markerLon);
		QuadPoint cp = box.getCenterPixelPoint();
		float cpx = cp.x;
		float cpy = cp.y;

		float cpyDelta = menu.isLandscapeLayout() ? 0 : cpyOrig - cpy;

		markerY += cpyDelta;
		y += cpyDelta;
		float origMarkerY = this.origMarkerY + cpyDelta;

		LatLon latlon;
		if (center || !hasMapCenter) {
			latlon = reqMarkerLocation;
		} else {
			latlon = box.getLatLonFromPixel(markerMapCenterX, markerMapCenterY);
		}
		if (menu.isLandscapeLayout()) {
			int x = menu.getLandscapeWidthPx();
			if (markerX - markerPaddingXPx < x || markerX > origMarkerX) {
				int dx = (x + markerPaddingXPx) - markerX;
				int dy = 0;
				if (center) {
					dy = (int) cpy - markerY;
				} else {
					cpy = cpyOrig;
				}
				if (dx >= 0 || center) {
					latlon = box.getLatLonFromPixel(cpx - dx, cpy - dy);
				}
			}
		} else {
			if (markerY + markerPaddingPx > y || markerY < origMarkerY) {
				int dx = 0;
				int dy = markerY - (y - markerPaddingPx);
				if (markerY - dy <= origMarkerY) {
					if (center) {
						dx = markerX - (int) cpx;
					}
					latlon = box.getLatLonFromPixel(cpx + dx, cpy + dy);
				}
			}
		}
		return latlon;
	}

	private int getZoomButtonsY(int y) {
		return y - mainView.getTop() - zoomButtonsHeight + zoomPaddingTop;
	}

	private void doLayoutMenu() {
		int state = menu.getCurrentMenuState();
		int posY = getPosY(getViewY(), false, state);
		int mapPosY = state == MenuState.FULL_SCREEN ? getMenuStatePosY(MenuState.HALF_SCREEN) : posY;
		setViewY(posY, true, !initLayout || !centered, mapPosY);
		updateMainViewLayout(posY);
	}

	public void dismissMenu() {
		FragmentActivity activity = getActivity();
		if (activity != null) {
			FragmentManager fragmentManager = activity.getSupportFragmentManager();
			if (!fragmentManager.isStateSaved()) {
				fragmentManager.popBackStack(TAG, FragmentManager.POP_BACK_STACK_INCLUSIVE);
			}
		}
	}

	public void updateLayout() {
		runLayoutListener();
	}

	public void refreshTitle() {
		setAddressLocation();
		runLayoutListener();
	}

	public void setFragmentVisibility(boolean visible) {
		if (view != null) {
			if (visible) {
				forceUpdateLayout = true;
				view.setVisibility(View.VISIBLE);
				if (mapCenter != null) {
					map.setLatLon(mapCenter.getLatitude(), mapCenter.getLongitude());
				}
				int posY = getPosY();
				int mapPosY = menu.getCurrentMenuState() == MenuState.FULL_SCREEN ? getMenuStatePosY(MenuState.HALF_SCREEN) : posY;
				adjustMapPosition(mapPosY, true, false, 0);
			} else {
				view.setVisibility(View.GONE);
			}
		}
	}

	@Nullable
	public OsmandApplication getMyApplication() {
		if (getActivity() == null) {
			return null;
		}
		return (OsmandApplication) getActivity().getApplication();
	}

	public static boolean showInstance(final MapContextMenu menu, final MapActivity mapActivity,
	                                   final boolean centered) {
		try {

			if (menu.getLatLon() == null || mapActivity == null || mapActivity.isActivityDestroyed()) {
				return false;
			}

			int slideInAnim = 0;
			int slideOutAnim = 0;
			if (!mapActivity.getMyApplication().getSettings().DO_NOT_USE_ANIMATIONS.get()) {
				slideInAnim = R.anim.slide_in_bottom;
				slideOutAnim = R.anim.slide_out_bottom;

				if (menu.isExtended()) {
					slideInAnim = menu.getSlideInAnimation();
					slideOutAnim = menu.getSlideOutAnimation();
				}
			}

			MapContextMenuFragment fragment = new MapContextMenuFragment();
			fragment.centered = centered;
			mapActivity.getSupportFragmentManager().beginTransaction()
					.setCustomAnimations(slideInAnim, slideOutAnim, slideInAnim, slideOutAnim)
					.add(R.id.fragmentContainer, fragment, TAG)
					.addToBackStack(TAG).commitAllowingStateLoss();

			return true;

		} catch (RuntimeException e) {
			return false;
		}
	}

	//DownloadEvents
	@Override
	public void newDownloadIndexes() {
		updateOnDownload();
	}

	@Override
	public void downloadInProgress() {
		updateOnDownload();
	}

	@Override
	public void downloadHasFinished() {
		updateOnDownload();
		if (menu != null && menu.isVisible() && menu.isMapDownloaded()) {
			rebuildMenu(false);
		}
	}

	private void updateOnDownload() {
		if (menu != null) {
			boolean wasProgressVisible = menu.getTitleProgressController() != null && menu.getTitleProgressController().visible;
			menu.updateData();
			boolean progressVisible = menu.getTitleProgressController() != null && menu.getTitleProgressController().visible;
			updateButtonsAndProgress();
			if (wasProgressVisible != progressVisible) {
				refreshTitle();
			}
		}
	}

	public void updateMenu() {
		if (created) {
			menu.updateData();
			updateButtonsAndProgress();
			refreshTitle();
		}
	}

	@Nullable
	private MapActivity getMapActivity() {
		return (MapActivity) getActivity();
	}

	private int dpToPx(float dp) {
		MapActivity mapActivity = getMapActivity();
		return mapActivity != null ? AndroidUtils.dpToPx(mapActivity, dp) : (int) dp;
	}

	public void updateLocation(boolean centerChanged, boolean locationChanged, boolean compassChanged) {
		updateDistanceDirection();
	}

	private void doBeforeMenuStateChange(int previousState, int newState) {
		if (newState == MenuState.HALF_SCREEN) {
			centered = true;
			if (!zoomIn && menu.supportZoomIn()) {
				if (getZoom() < ZOOM_IN_STANDARD) {
					zoomIn = true;
				}
			}
			calculateCenterLatLon(menu.getLatLon(), getZoom(), true);
		}
	}

	private void doAfterMenuStateChange(int previousState, int newState) {
		updateCompassVisibility();
		updateAdditionalInfoVisibility();
		runLayoutListener();
	}
}<|MERGE_RESOLUTION|>--- conflicted
+++ resolved
@@ -58,11 +58,8 @@
 import net.osmand.plus.LockableScrollView;
 import net.osmand.plus.OsmAndFormatter;
 import net.osmand.plus.OsmandApplication;
-<<<<<<< HEAD
 import net.osmand.plus.settings.backend.MainContextMenuItemsSettings;
 import net.osmand.plus.settings.backend.OsmandSettings;
-=======
->>>>>>> 5f7c59cd
 import net.osmand.plus.R;
 import net.osmand.plus.UiUtilities;
 import net.osmand.plus.UiUtilities.DialogButtonType;
@@ -573,57 +570,6 @@
 				nightMode ? R.color.ctx_menu_buttons_divider_dark : R.color.ctx_menu_buttons_divider_light);
 		buttonsBottomBorder.setBackgroundColor(buttonsBorderColor);
 		View bottomButtons = view.findViewById(R.id.context_menu_bottom_buttons);
-<<<<<<< HEAD
-		bottomButtons.setBackgroundColor(ContextCompat.getColor(mapActivity, nightMode ? R.color.list_background_color_dark : R.color.activity_background_color_light));
-		if (!menu.navigateButtonVisible()) {
-			bottomButtons.findViewById(R.id.context_menu_directions_button).setVisibility(View.GONE);
-		}
-
-		// Action buttons
-		ContextMenuAdapter adapter = menu.getActionsContextMenuAdapter(false);
-		List<ContextMenuItem> items = adapter.getVisibleItems();
-		List<String> mainIds = ((MainContextMenuItemsSettings) app.getSettings().CONTEXT_MENU_ACTIONS_ITEMS.get()).getMainIds();
-		ContextMenuAdapter mainAdapter = new ContextMenuAdapter(requireMyApplication());
-		ContextMenuAdapter additionalAdapter = new ContextMenuAdapter(requireMyApplication());
-
-		if (!mainIds.isEmpty()){
-			for (ContextMenuItem item : items) {
-				if (mainIds.contains(item.getId())) {
-					mainAdapter.addItem(item);
-				} else {
-					additionalAdapter.addItem(item);
-				}
-			}
-		} else {
-			for (int i = 0; i < items.size(); i++) {
-				if (i < MAIN_BUTTONS_QUANTITY) {
-					mainAdapter.addItem(items.get(i));
-				} else {
-					additionalAdapter.addItem(items.get(i));
-				}
-			}
-		}
-		LinearLayout.LayoutParams params = new LinearLayout.LayoutParams(
-				ViewGroup.LayoutParams.MATCH_PARENT,
-				ViewGroup.LayoutParams.MATCH_PARENT,
-				1f
-		);
-		buttons.removeAllViews();
-		ContextMenuItemClickListener mainListener = menu.getContextMenuItemClickListener(mainAdapter);
-		ContextMenuItemClickListener additionalListener = menu.getContextMenuItemClickListener(additionalAdapter);
-
-		if (!mainIds.isEmpty()){
-			for (ContextMenuItem item: mainAdapter.getItems()) {
-				buttons.addView(getActionView(item, mainAdapter.getItems().indexOf(item), mainAdapter, additionalAdapter, mainListener, additionalListener), params);
-			}
-		} else {
-			int mainButtonsQuantity = Math.min(MAIN_BUTTONS_QUANTITY, items.size());
-			for (int i = 0; i < mainButtonsQuantity; i++) {
-				buttons.addView(getActionView(items.get(i), i, mainAdapter, additionalAdapter, mainListener, additionalListener), params);
-			}
-		}
-		buttons.setGravity(Gravity.CENTER);
-=======
 		bottomButtons.setBackgroundColor(ContextCompat.getColor(mapActivity,
 				nightMode ? R.color.list_background_color_dark : R.color.activity_background_color_light));
 		bottomButtons.findViewById(R.id.context_menu_directions_button)
@@ -631,7 +577,6 @@
 		View buttonsTopBorder = view.findViewById(R.id.buttons_top_border);
 		buttonsTopBorder.setBackgroundColor(buttonsBorderColor);
 		buttonsTopBorder.setVisibility(menu.buttonsVisible() ? View.VISIBLE : View.GONE);
->>>>>>> 5f7c59cd
 
 		//Bottom buttons
 		int bottomButtonsColor = nightMode ? R.color.ctx_menu_controller_button_text_color_dark_n : R.color.ctx_menu_controller_button_text_color_light_n;
