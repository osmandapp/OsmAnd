package net.osmand.plus.mapcontextmenu;

import static net.osmand.aidlapi.OsmAndCustomizationConstants.MAP_CONTEXT_MENU_MORE_ID;
import static net.osmand.plus.mapcontextmenu.MenuBuilder.SHADOW_HEIGHT_TOP_DP;
import static net.osmand.plus.settings.fragments.ConfigureMenuItemsFragment.MAIN_BUTTONS_QUANTITY;

import android.animation.Animator;
import android.animation.AnimatorListenerAdapter;
import android.annotation.TargetApi;
import android.content.Context;
import android.content.res.Resources;
import android.graphics.Typeface;
import android.graphics.drawable.Drawable;
import android.graphics.drawable.GradientDrawable;
import android.os.Build;
import android.os.Bundle;
import android.text.Spannable;
import android.text.SpannableStringBuilder;
import android.text.TextUtils;
import android.text.style.ForegroundColorSpan;
import android.util.Pair;
import android.util.TypedValue;
import android.view.GestureDetector;
import android.view.Gravity;
import android.view.LayoutInflater;
import android.view.MotionEvent;
import android.view.VelocityTracker;
import android.view.View;
import android.view.View.OnLayoutChangeListener;
import android.view.ViewConfiguration;
import android.view.ViewGroup;
import android.view.ViewParent;
import android.view.ViewTreeObserver;
import android.view.animation.DecelerateInterpolator;
import android.widget.FrameLayout;
import android.widget.GridView;
import android.widget.ImageButton;
import android.widget.ImageView;
import android.widget.LinearLayout;
import android.widget.OverScroller;
import android.widget.ProgressBar;
import android.widget.TextView;

import androidx.activity.OnBackPressedCallback;
import androidx.annotation.NonNull;
import androidx.annotation.Nullable;
import androidx.appcompat.content.res.AppCompatResources;
import androidx.appcompat.view.ContextThemeWrapper;
import androidx.core.content.ContextCompat;
import androidx.fragment.app.FragmentActivity;
import androidx.fragment.app.FragmentManager;

import net.osmand.AndroidUtils;
import net.osmand.data.LatLon;
import net.osmand.data.PointDescription;
import net.osmand.data.QuadPoint;
import net.osmand.data.QuadRect;
import net.osmand.data.RotatedTileBox;
import net.osmand.data.TransportRoute;
import net.osmand.plus.ColorUtilities;
import net.osmand.plus.ContextMenuAdapter;
import net.osmand.plus.ContextMenuItem;
import net.osmand.plus.LockableScrollView;
import net.osmand.plus.OsmAndFormatter;
import net.osmand.plus.OsmandApplication;
import net.osmand.plus.R;
import net.osmand.plus.UiUtilities;
import net.osmand.plus.UiUtilities.DialogButtonType;
import net.osmand.plus.UiUtilities.UpdateLocationViewCache;
import net.osmand.plus.activities.MapActivity;
import net.osmand.plus.base.BaseOsmAndFragment;
import net.osmand.plus.base.ContextMenuFragment;
import net.osmand.plus.download.DownloadIndexesThread.DownloadEvents;
import net.osmand.plus.helpers.AndroidUiHelper;
import net.osmand.plus.helpers.FontCache;
import net.osmand.plus.mapcontextmenu.AdditionalActionsBottomSheetDialogFragment.ContextMenuItemClickListener;
import net.osmand.plus.mapcontextmenu.MenuController.MenuState;
import net.osmand.plus.mapcontextmenu.MenuController.TitleButtonController;
import net.osmand.plus.mapcontextmenu.MenuController.TitleProgressController;
import net.osmand.plus.mapcontextmenu.controllers.TransportStopController;
import net.osmand.plus.routepreparationmenu.ChooseRouteFragment;
import net.osmand.plus.routepreparationmenu.MapRouteInfoMenu;
import net.osmand.plus.settings.backend.MainContextMenuItemsSettings;
import net.osmand.plus.settings.backend.OsmandSettings;
import net.osmand.plus.transport.TransportStopRoute;
import net.osmand.plus.views.AnimateDraggingMapThread;
import net.osmand.plus.views.OsmandMapTileView;
import net.osmand.plus.views.controls.HorizontalSwipeConfirm;
import net.osmand.plus.views.controls.SingleTapConfirm;
import net.osmand.plus.views.layers.TransportStopsLayer;
import net.osmand.plus.widgets.style.CustomTypefaceSpan;
import net.osmand.router.TransportRouteResult;
import net.osmand.util.Algorithms;

import java.util.ArrayList;
import java.util.List;


public class MapContextMenuFragment extends BaseOsmAndFragment implements DownloadEvents {
	public static final String TAG = "MapContextMenuFragment";

	public static final float ZOOM_PADDING_TOP_DP = 4f;
	public static final float MARKER_PADDING_DP = 20f;
	public static final float MARKER_PADDING_X_DP = 50f;
	public static final int ZOOM_IN_STANDARD = 17;

	public static final int CURRENT_Y_UNDEFINED = Integer.MAX_VALUE;

	private static final String TRANSPORT_BADGE_MORE_ITEM = "...";

	private View view;
	private InterceptorLinearLayout mainView;

	private View toolbarContainer;
	private TextView toolbarTextView;
	private View topButtonContainer;

	private LinearLayout mainRouteBadgeContainer;
	private LinearLayout nearbyRoutesLayout;
	private LinearLayout routesBadgesContainer;
	private GridView localTransportStopRoutesGrid;
	private GridView nearbyTransportStopRoutesGrid;
	private TextView nearbyRoutesWithinTv;
	private TextView localRoutesMoreTv;

	private View zoomButtonsView;

	private MapContextMenu menu;
	private OnLayoutChangeListener containerLayoutListener;
	private boolean forceUpdateLayout;

	private int menuTopViewHeight;
	private int menuTopShadowAllHeight;
	private int menuTitleHeight;
	private int menuBottomViewHeight;
	private int menuButtonsHeight;
	private int menuFullHeight;
	private int menuFullHeightMax;
	private int menuTopViewHeightExcludingTitle;
	private int menuTitleTopBottomPadding;

	private int screenHeight;
	private int viewHeight;
	private int zoomButtonsHeight;

	private int markerPaddingPx;
	private int markerPaddingXPx;
	private int topScreenPosY;
	private int bottomToolbarPosY;
	private int minHalfY;
	private int zoomPaddingTop;

	private OsmandMapTileView map;
	private LatLon mapCenter;
	private int origMarkerX;
	private int origMarkerY;
	private boolean customMapCenter;
	private boolean moving;
	private boolean nightMode;
	private boolean centered;
	private boolean initLayout = true;
	private boolean wasDrawerDisabled;
	private boolean zoomIn;

	private boolean created;

	private boolean transportBadgesCreated;

	private UpdateLocationViewCache updateLocationViewCache;

	@Override
	public void onCreate(@Nullable Bundle savedInstanceState) {
		super.onCreate(savedInstanceState);
		MapActivity mapActivity = getMapActivity();
		if (mapActivity != null) {
			boolean enabled = mapActivity.getQuickSearchDialogFragment() == null;
			mapActivity.getOnBackPressedDispatcher().addCallback(this, new OnBackPressedCallback(enabled) {
				public void handleOnBackPressed() {
					if (menu.isVisible() && menu.isClosable()) {
						if (menu.getCurrentMenuState() != MenuState.HEADER_ONLY && !menu.isLandscapeLayout()) {
							menu.openMenuHeaderOnly();
						} else {
							menu.close();
						}
					}
				}
			});
		}
	}

	@Override
	public View onCreateView(@NonNull LayoutInflater inflater, ViewGroup container,
	                         Bundle savedInstanceState) {

		MapActivity mapActivity = getMapActivity();
		menu = mapActivity != null ? mapActivity.getContextMenu() : null;
		if (menu == null || menu.getLatLon() == null) {
			return null;
		}

		processScreenHeight(container);

		OsmandApplication app = mapActivity.getMyApplication();
		updateLocationViewCache = app.getUIUtilities().getUpdateLocationViewCache();

		markerPaddingPx = dpToPx(MARKER_PADDING_DP);
		markerPaddingXPx = dpToPx(MARKER_PADDING_X_DP);
		int shadowHeight = dpToPx(SHADOW_HEIGHT_TOP_DP);
		topScreenPosY = addStatusBarHeightIfNeeded(-shadowHeight);
		bottomToolbarPosY = addStatusBarHeightIfNeeded(getResources().getDimensionPixelSize(R.dimen.dashboard_map_toolbar));
		minHalfY = viewHeight - (int) (viewHeight * menu.getHalfScreenMaxHeightKoef());
		zoomPaddingTop = dpToPx(ZOOM_PADDING_TOP_DP);

		view = inflater.inflate(R.layout.map_context_menu_fragment, container, false);
		AndroidUtils.addStatusBarPadding21v(mapActivity, view);

		nightMode = menu.isNightMode();
		mainView = view.findViewById(R.id.context_menu_main);

		toolbarContainer = view.findViewById(R.id.context_menu_toolbar_container);
		ImageView toolbarBackButton = view.findViewById(R.id.context_menu_toolbar_back);
		toolbarTextView = (TextView) view.findViewById(R.id.context_menu_toolbar_text);
		updateVisibility(toolbarContainer, 0);
		toolbarBackButton.setOnClickListener(new View.OnClickListener() {
			@Override
			public void onClick(View v) {
				openMenuHeaderOnly();
			}
		});
		toolbarBackButton.setImageResource(AndroidUtils.getNavigationIconResId(mapActivity));

		topButtonContainer = view.findViewById(R.id.context_menu_top_button_container);
		ImageView backButton = (ImageView) view.findViewById(R.id.context_menu_top_back);
		backButton.setOnClickListener(new View.OnClickListener() {
			@Override
			public void onClick(View v) {
				openMenuHeaderOnly();
			}
		});
		backButton.setImageResource(AndroidUtils.getNavigationIconResId(mapActivity));
		updateVisibility(topButtonContainer, 0);

		map = mapActivity.getMapView();
		RotatedTileBox box = map.getCurrentRotatedTileBox().copy();
		customMapCenter = menu.getMapCenter() != null;
		if (!customMapCenter) {
			mapCenter = box.getCenterLatLon();
			menu.setMapCenter(mapCenter);
			LatLon latLon = menu.getLatLon();
			if (latLon == null) {
				origMarkerX = box.getCenterPixelX();
				origMarkerY = box.getCenterPixelY();
			} else {
				double markerLat = latLon.getLatitude();
				double markerLon = latLon.getLongitude();
				origMarkerX = (int) box.getPixXFromLatLon(markerLat, markerLon);
				origMarkerY = (int) box.getPixYFromLatLon(markerLat, markerLon);
			}
		} else {
			mapCenter = menu.getMapCenter();
			origMarkerX = box.getCenterPixelX();
			origMarkerY = box.getCenterPixelY();
		}

		// Left title button
		final View leftTitleButtonView = view.findViewById(R.id.title_button_view);
		leftTitleButtonView.setOnClickListener(new View.OnClickListener() {
			@Override
			public void onClick(View v) {
				TitleButtonController leftTitleButtonController = menu.getLeftTitleButtonController();
				if (leftTitleButtonController != null) {
					leftTitleButtonController.buttonPressed();
				}
			}
		});

		// Right title button
		final View rightTitleButtonView = view.findViewById(R.id.title_button_right_view);
		rightTitleButtonView.setOnClickListener(new View.OnClickListener() {
			@Override
			public void onClick(View v) {
				TitleButtonController rightTitleButtonController = menu.getRightTitleButtonController();
				if (rightTitleButtonController != null) {
					rightTitleButtonController.buttonPressed();
				}
			}
		});

		// Left download button
		final View leftDownloadButtonView = view.findViewById(R.id.download_button_left_view);
		leftDownloadButtonView.setOnClickListener(new View.OnClickListener() {
			@Override
			public void onClick(View v) {
				TitleButtonController leftDownloadButtonController = menu.getLeftDownloadButtonController();
				if (leftDownloadButtonController != null) {
					leftDownloadButtonController.buttonPressed();
				}
			}
		});

		// Right download button
		final View rightDownloadButtonView = (View) view.findViewById(R.id.download_button_right_view);
		rightDownloadButtonView.setOnClickListener(new View.OnClickListener() {
			@Override
			public void onClick(View v) {
				TitleButtonController rightDownloadButtonController = menu.getRightDownloadButtonController();
				if (rightDownloadButtonController != null) {
					rightDownloadButtonController.buttonPressed();
				}
			}
		});

		// Bottom title button
		final View bottomTitleButtonView = view.findViewById(R.id.title_button_bottom_view);
		bottomTitleButtonView.setOnClickListener(new View.OnClickListener() {
			@Override
			public void onClick(View v) {
				TitleButtonController bottomTitleButtonController = menu.getBottomTitleButtonController();
				if (bottomTitleButtonController != null) {
					bottomTitleButtonController.buttonPressed();
				}
			}
		});

		// Progress bar
		final ImageView progressButton = (ImageView) view.findViewById(R.id.progressButton);
		progressButton.setImageDrawable(getIcon(R.drawable.ic_action_remove_dark, R.color.ctx_menu_buttons_icon_color));
		progressButton.setOnClickListener(new View.OnClickListener() {
			@Override
			public void onClick(View v) {
				TitleProgressController titleProgressController = menu.getTitleProgressController();
				if (titleProgressController != null) {
					titleProgressController.buttonPressed();
				}
			}
		});

		menu.updateData();
		updateButtonsAndProgress();

		if (menu.isLandscapeLayout()) {
			final TypedValue typedValueAttr = new TypedValue();
			int bgAttrId = AndroidUtils.isLayoutRtl(app) ? R.attr.right_menu_view_bg : R.attr.left_menu_view_bg;
			mapActivity.getTheme().resolveAttribute(bgAttrId, typedValueAttr, true);
			mainView.setBackgroundResource(typedValueAttr.resourceId);
			mainView.setLayoutParams(new FrameLayout.LayoutParams(menu.getLandscapeWidthPx(),
					ViewGroup.LayoutParams.MATCH_PARENT));
			View fabContainer = view.findViewById(R.id.context_menu_fab_container);
			fabContainer.setLayoutParams(new FrameLayout.LayoutParams(menu.getLandscapeWidthPx(),
					ViewGroup.LayoutParams.MATCH_PARENT));
		}

		runLayoutListener();

		final GestureDetector singleTapDetector = new GestureDetector(view.getContext(), new SingleTapConfirm());
		final GestureDetector swipeDetector = new GestureDetector(view.getContext(), new HorizontalSwipeConfirm(true));

		final View.OnTouchListener slideTouchListener = new View.OnTouchListener() {
			private float dy;
			private float dyMain;
			private float mDownY;

			private int minimumVelocity;
			private int maximumVelocity;
			private VelocityTracker velocityTracker;
			private OverScroller scroller;

			private boolean slidingUp;
			private boolean slidingDown;

			private boolean hasMoved;

			{
				scroller = new OverScroller(getContext());
				final ViewConfiguration configuration = ViewConfiguration.get(getContext());
				minimumVelocity = configuration.getScaledMinimumFlingVelocity();
				maximumVelocity = configuration.getScaledMaximumFlingVelocity();
			}

			@Override
			public boolean onTouch(View v, MotionEvent event) {

				if (!hasMoved && event.getY() <= menuTopViewHeight) {
					if (singleTapDetector.onTouchEvent(event)) {
						moving = false;
						openMenuHalfScreen();

						recycleVelocityTracker();
						return true;
					}
				}
				if (menu.isLandscapeLayout()) {
					if (swipeDetector.onTouchEvent(event)) {
						menu.close();

						recycleVelocityTracker();
						return true;
					}
				}

				switch (event.getAction()) {
					case MotionEvent.ACTION_DOWN:
						hasMoved = false;
						mDownY = event.getRawY();
						dy = event.getY();
						dyMain = getViewY();

						initOrResetVelocityTracker();
						velocityTracker.addMovement(event);
						break;

					case MotionEvent.ACTION_MOVE:
						if (Math.abs(event.getRawY() - mDownY) > mainView.getTouchSlop()) {
							moving = true;
						}
						if (moving) {
							hasMoved = true;
							float y = event.getY();
							float newY = getViewY() + (y - dy);
							if (menu.isLandscapeLayout() && newY > topScreenPosY) {
								newY = topScreenPosY;
							}
							setViewY((int) newY, false, false, 0);

							menuFullHeight = view.getHeight() - (int) newY + 10;
							ViewGroup.LayoutParams lp = mainView.getLayoutParams();
							lp.height = Math.max(menuFullHeight, menuTitleHeight);
							mainView.setLayoutParams(lp);
							mainView.requestLayout();

							float newEventY = newY - (dyMain - dy);
							MotionEvent ev = MotionEvent.obtain(event.getDownTime(), event.getEventTime(), event.getAction(),
									event.getX(), newEventY, event.getMetaState());

							initVelocityTrackerIfNotExists();
							velocityTracker.addMovement(ev);

							updateToolbar();
							updateTopButton();
						}

						break;

					case MotionEvent.ACTION_UP:
						if (moving) {
							moving = false;
							hasMoved = false;
							int currentY = getViewY();

							final VelocityTracker velocityTracker = this.velocityTracker;
							velocityTracker.computeCurrentVelocity(1000, maximumVelocity);
							int initialVelocity = (int) velocityTracker.getYVelocity();

							if ((Math.abs(initialVelocity) > minimumVelocity)) {

								scroller.abortAnimation();
								scroller.fling(0, currentY, 0, initialVelocity, 0, 0,
										Math.min(viewHeight - menuFullHeightMax, getFullScreenTopPosY()),
										screenHeight,
										0, 0);
								currentY = scroller.getFinalY();
								scroller.abortAnimation();

								slidingUp = initialVelocity < -2000;
								slidingDown = initialVelocity > 2000;
							} else {
								slidingUp = false;
								slidingDown = false;
							}

							changeMenuState(currentY, slidingUp, slidingDown);
						}
						recycleVelocityTracker();
						break;
					case MotionEvent.ACTION_CANCEL:
						moving = false;
						hasMoved = false;
						recycleVelocityTracker();
						break;

				}
				return true;
			}

			private void initOrResetVelocityTracker() {
				if (velocityTracker == null) {
					velocityTracker = VelocityTracker.obtain();
				} else {
					velocityTracker.clear();
				}
			}

			private void initVelocityTrackerIfNotExists() {
				if (velocityTracker == null) {
					velocityTracker = VelocityTracker.obtain();
					velocityTracker.clear();
				}
			}

			private void recycleVelocityTracker() {
				if (velocityTracker != null) {
					velocityTracker.recycle();
					velocityTracker = null;
				}
			}

		};

		View topShadowAllView = view.findViewById(R.id.context_menu_top_shadow_all);
		AndroidUtils.setBackground(mapActivity, topShadowAllView, nightMode, R.drawable.bg_map_context_menu_light,
				R.drawable.bg_map_context_menu_dark);

		((InterceptorLinearLayout) mainView).setListener(slideTouchListener);
		mainView.setOnTouchListener(slideTouchListener);

		buildHeader();

		((TextView) view.findViewById(R.id.context_menu_line1))
				.setTextColor(ColorUtilities.getPrimaryTextColor(mapActivity, nightMode));
		View menuLine2 = view.findViewById(R.id.context_menu_line2);
		if (menuLine2 != null) {
			((TextView) menuLine2).setTextColor(ContextCompat.getColor(mapActivity, R.color.ctx_menu_subtitle_color));
		}
		((TextView) view.findViewById(R.id.distance)).setTextColor(ContextCompat.getColor(mapActivity,
				nightMode ? R.color.ctx_menu_direction_color_dark : R.color.ctx_menu_direction_color_light));

		AndroidUtils.setTextSecondaryColor(mapActivity,
				(TextView) view.findViewById(R.id.progressTitle), nightMode);

		// Zoom buttons
		zoomButtonsView = view.findViewById(R.id.context_menu_zoom_buttons);
		if (menu.zoomButtonsVisible()) {
			ImageButton zoomInButtonView = view.findViewById(R.id.context_menu_zoom_in_button);
			ImageButton zoomOutButtonView = view.findViewById(R.id.context_menu_zoom_out_button);
			AndroidUtils.updateImageButton(app, zoomInButtonView, R.drawable.ic_zoom_in, R.drawable.ic_zoom_in,
					R.drawable.btn_circle_trans, R.drawable.btn_circle_night, nightMode);
			AndroidUtils.updateImageButton(app, zoomOutButtonView, R.drawable.ic_zoom_out, R.drawable.ic_zoom_out,
					R.drawable.btn_circle_trans, R.drawable.btn_circle_night, nightMode);
			zoomInButtonView.setOnClickListener(new View.OnClickListener() {
				@Override
				public void onClick(View v) {
					menu.zoomInPressed();
				}
			});
			zoomOutButtonView.setOnClickListener(new View.OnClickListener() {
				@Override
				public void onClick(View v) {
					menu.zoomOutPressed();
				}
			});
			zoomButtonsView.setVisibility(View.VISIBLE);
		} else {
			zoomButtonsView.setVisibility(View.GONE);
		}

		localTransportStopRoutesGrid = (GridView) view.findViewById(R.id.transport_stop_routes_grid);
		nearbyTransportStopRoutesGrid = (GridView) view.findViewById(R.id.transport_stop_nearby_routes_grid);
		nearbyRoutesWithinTv = (TextView) view.findViewById(R.id.nearby_routes_within_text_view);
		localRoutesMoreTv = (TextView) view.findViewById(R.id.local_routes_more_text_view);
		nearbyRoutesLayout = (LinearLayout) view.findViewById(R.id.nearby_routes);
		routesBadgesContainer = (LinearLayout) view.findViewById(R.id.transport_badges_container);
		mainRouteBadgeContainer = (LinearLayout) view.findViewById(R.id.main_transport_route_badge);

		if (nightMode) {
			nearbyRoutesWithinTv.setTextColor(ContextCompat.getColor(mapActivity, R.color.text_color_secondary_dark));
			localRoutesMoreTv.setTextColor(ContextCompat.getColor(mapActivity, R.color.text_color_secondary_dark));
		} else {
			nearbyRoutesWithinTv.setTextColor(ContextCompat.getColor(mapActivity, R.color.text_color_secondary_light));
			localRoutesMoreTv.setTextColor(ContextCompat.getColor(mapActivity, R.color.text_color_secondary_light));
		}

		View buttonsBottomBorder = view.findViewById(R.id.buttons_bottom_border);
		int buttonsBorderColor = ContextCompat.getColor(mapActivity,
				nightMode ? R.color.ctx_menu_buttons_divider_dark : R.color.ctx_menu_buttons_divider_light);
		buttonsBottomBorder.setBackgroundColor(buttonsBorderColor);
		View bottomButtons = view.findViewById(R.id.context_menu_bottom_buttons);
		bottomButtons.setBackgroundColor(ContextCompat.getColor(mapActivity,
				nightMode ? R.color.list_background_color_dark : R.color.activity_background_color_light));
		bottomButtons.findViewById(R.id.context_menu_directions_button)
				.setVisibility(menu.navigateButtonVisible() ? View.VISIBLE : View.GONE);
		View buttonsTopBorder = view.findViewById(R.id.buttons_top_border);
		buttonsTopBorder.setBackgroundColor(buttonsBorderColor);
		buttonsTopBorder.setVisibility(menu.buttonsVisible() ? View.VISIBLE : View.GONE);

		//Bottom buttons
		int bottomButtonsColor = nightMode ? R.color.ctx_menu_controller_button_text_color_dark_n : R.color.ctx_menu_controller_button_text_color_light_n;
		TextView detailsButton = (TextView) view.findViewById(R.id.context_menu_details_button);
		detailsButton.setTextColor(ContextCompat.getColor(mapActivity, bottomButtonsColor));
		detailsButton.setOnClickListener(new View.OnClickListener() {
			@Override
			public void onClick(View view) {
				openMenuHalfScreen();
			}
		});
		TextView directionsButton = (TextView) view.findViewById(R.id.context_menu_directions_button);
		int iconResId = R.drawable.ic_action_gdirections_dark;
		if (menu.navigateInPedestrianMode()) {
			iconResId = R.drawable.ic_action_pedestrian_dark;
		}
		Drawable drawable = getIcon(iconResId, bottomButtonsColor);
		directionsButton.setTextColor(ContextCompat.getColor(mapActivity, bottomButtonsColor));
		AndroidUtils.setCompoundDrawablesWithIntrinsicBounds(
				directionsButton, null, null, drawable, null);
		int contentPaddingHalf = (int) getResources().getDimension(R.dimen.content_padding_half);
		directionsButton.setCompoundDrawablePadding(contentPaddingHalf);
		directionsButton.setOnClickListener(new View.OnClickListener() {
			@Override
			public void onClick(View view) {
				menu.navigateButtonPressed();
			}
		});

		buildBottomView();

		LockableScrollView bottomScrollView = (LockableScrollView) view.findViewById(R.id.context_menu_bottom_scroll);
		bottomScrollView.setScrollingEnabled(false);
		bottomScrollView.setBackgroundColor(getResources()
				.getColor(nightMode ? R.color.ctx_menu_bottom_view_bg_dark : R.color.ctx_menu_bottom_view_bg_light));
		view.findViewById(R.id.context_menu_bottom_view).setBackgroundColor(getResources()
				.getColor(nightMode ? R.color.ctx_menu_bottom_view_bg_dark : R.color.ctx_menu_bottom_view_bg_light));

		//getMapActivity().getMapLayers().getMapControlsLayer().setControlsClickable(false);

		containerLayoutListener = new OnLayoutChangeListener() {
			@Override
			public void onLayoutChange(View view, int left, int top, int right, int bottom,
			                           int oldLeft, int oldTop, int oldRight, int oldBottom) {
				if (!transportBadgesCreated) {
					createTransportBadges();
				}
				if (forceUpdateLayout || bottom != oldBottom) {
					forceUpdateLayout = false;
					processScreenHeight(view.getParent());
					runLayoutListener();
				}
			}
		};

		created = true;
		return view;
	}

	private void updateActionButtons(MapActivity mapActivity) {
		LinearLayout buttons = view.findViewById(R.id.context_menu_buttons);
		buttons.setBackgroundColor(ContextCompat.getColor(mapActivity,
				nightMode ? R.color.list_background_color_dark : R.color.activity_background_color_light));
		buttons.setVisibility(menu.buttonsVisible() ? View.VISIBLE : View.GONE);
		// Action buttons
		ContextMenuAdapter adapter = menu.getActionsContextMenuAdapter(false);
		List<ContextMenuItem> items = adapter.getVisibleItems();
		List<String> mainIds = ((MainContextMenuItemsSettings) mapActivity.getMyApplication()
				.getSettings().CONTEXT_MENU_ACTIONS_ITEMS.get()).getMainIds();
		ContextMenuAdapter mainAdapter = new ContextMenuAdapter(requireMyApplication());
		ContextMenuAdapter additionalAdapter = new ContextMenuAdapter(requireMyApplication());

		if (!mainIds.isEmpty()) {
			for (ContextMenuItem item : items) {
				if (mainIds.contains(item.getId())) {
					mainAdapter.addItem(item);
				} else {
					additionalAdapter.addItem(item);
				}
			}
		} else {
			for (int i = 0; i < items.size(); i++) {
				if (i < MAIN_BUTTONS_QUANTITY) {
					mainAdapter.addItem(items.get(i));
				} else {
					additionalAdapter.addItem(items.get(i));
				}
			}
		}
		LinearLayout.LayoutParams params = new LinearLayout.LayoutParams(
				ViewGroup.LayoutParams.MATCH_PARENT,
				ViewGroup.LayoutParams.MATCH_PARENT,
				1f
		);
		buttons.removeAllViews();
		ContextMenuItemClickListener mainListener = menu.getContextMenuItemClickListener(mainAdapter);
		ContextMenuItemClickListener additionalListener = menu.getContextMenuItemClickListener(additionalAdapter);

		if (!mainIds.isEmpty()) {
			for (ContextMenuItem item : mainAdapter.getItems()) {
				buttons.addView(getActionView(item, mainAdapter.getItems().indexOf(item), mainAdapter, additionalAdapter, mainListener, additionalListener), params);
			}
		} else {
			int mainButtonsQuantity = Math.min(MAIN_BUTTONS_QUANTITY, items.size());
			for (int i = 0; i < mainButtonsQuantity; i++) {
				buttons.addView(getActionView(items.get(i), i, mainAdapter, additionalAdapter, mainListener, additionalListener), params);
			}
		}
		buttons.setGravity(Gravity.CENTER);
	}

	private View getActionView(ContextMenuItem contextMenuItem,
	                           final int position,
	                           final ContextMenuAdapter mainAdapter,
	                           final ContextMenuAdapter additionalAdapter,
	                           final ContextMenuItemClickListener mainListener,
	                           final ContextMenuItemClickListener additionalListener) {
		UiUtilities uiUtilities = requireMyApplication().getUIUtilities();
		LayoutInflater inflater = UiUtilities.getInflater(getMyApplication(), nightMode);
		View view = inflater.inflate(R.layout.context_menu_action_item, null);
		LinearLayout item = view.findViewById(R.id.item);
		ImageView icon = view.findViewById(R.id.icon);
		TextView title = view.findViewById(R.id.text);
		icon.setImageDrawable(uiUtilities.getIcon(contextMenuItem.getIcon(), nightMode));
		title.setText(contextMenuItem.getTitle());
		String id = contextMenuItem.getId();
		if (MAP_CONTEXT_MENU_MORE_ID.equals(id)) {
			item.setOnClickListener(new View.OnClickListener() {
				@Override
				public void onClick(View view) {
					menu.showAdditionalActionsFragment(additionalAdapter, additionalListener);
				}
			});
		} else {
			item.setOnClickListener(new View.OnClickListener() {
				@Override
				public void onClick(View view) {
					mainListener.onItemClick(position);
				}
			});
		}
		return view;
	}

	@Nullable
	private TransportStopRouteAdapter createTransportStopRouteAdapter(List<TransportStopRoute> routes, boolean needMoreItem) {
		OsmandApplication app = getMyApplication();
		if (app == null) {
			return null;
		}
		List<Object> items = new ArrayList<Object>(routes);
		if (needMoreItem) {
			items.add(TRANSPORT_BADGE_MORE_ITEM);
		}
		final TransportStopRouteAdapter adapter = new TransportStopRouteAdapter(app, items, nightMode);
		adapter.setListener(new TransportStopRouteAdapter.OnClickListener() {
			@Override
			public void onClick(int position) {
				Object object = adapter.getItem(position);
				MapActivity mapActivity = getMapActivity();
				if (object != null && mapActivity != null) {
					OsmandApplication app = mapActivity.getMyApplication();
					if (object instanceof TransportStopRoute) {
						TransportStopRoute route = (TransportStopRoute) object;
						PointDescription pd = new PointDescription(PointDescription.POINT_TYPE_TRANSPORT_ROUTE,
								route.getDescription(app, false));
						menu.show(menu.getLatLon(), pd, route);
						TransportStopsLayer stopsLayer = mapActivity.getMapLayers().getTransportStopsLayer();
						stopsLayer.setRoute(route);
						int cz = route.calculateZoom(0, mapActivity.getMapView().getCurrentRotatedTileBox());
						mapActivity.changeZoom(cz - mapActivity.getMapView().getZoom());
					} else if (object instanceof String) {
						if (object.equals(TRANSPORT_BADGE_MORE_ITEM)) {
							if (menu.isLandscapeLayout()) {
								changeMenuState(getFullScreenTopPosY(), false, false);
							} else {
								openMenuFullScreen();
							}
						}
					}
				}
			}
		});
		return adapter;
	}

	private List<TransportStopRoute> filterTransportRoutes(List<TransportStopRoute> routes) {
		List<TransportStopRoute> filteredRoutes = new ArrayList<>();
		for (TransportStopRoute route : routes) {
			if (!containsRef(filteredRoutes, route.route)) {
				filteredRoutes.add(route);
			}
		}
		return filteredRoutes;
	}

	private List<TransportStopRoute> filterNearbyTransportRoutes(List<TransportStopRoute> routes, List<TransportStopRoute> filterFromRoutes) {
		List<TransportStopRoute> nearbyFilteredTransportStopRoutes = filterTransportRoutes(routes);
		if (filterFromRoutes == null || filterFromRoutes.isEmpty()) {
			return nearbyFilteredTransportStopRoutes;
		}
		List<TransportStopRoute> filteredRoutes = new ArrayList<>();
		for (TransportStopRoute route : nearbyFilteredTransportStopRoutes) {
			if (!containsRef(filterFromRoutes, route.route)) {
				filteredRoutes.add(route);
			}
		}
		return filteredRoutes;
	}

	private boolean containsRef(List<TransportStopRoute> routes, TransportRoute transportRoute) {
		for (TransportStopRoute route : routes) {
			if (route.route.getRef().equals(transportRoute.getRef())) {
				return true;
			}
		}
		return false;
	}

	private float getToolbarAlpha(int y) {
		float a = 0;
		if (menu != null && !menu.isLandscapeLayout()) {
			if (y < bottomToolbarPosY) {
				a = 1f - (y - topScreenPosY) * (1f / (bottomToolbarPosY - topScreenPosY));
			}
			if (a < 0) {
				a = 0;
			} else if (a > 1) {
				a = 1;
			}
		}
		return a;
	}

	private void updateToolbar() {
		float a = getToolbarAlpha(getViewY());
		updateVisibility(toolbarContainer, a);
	}

	private float getTopButtonAlpha(int y) {
		float a = 0;
		if (menu != null && !menu.isLandscapeLayout() && !menu.hasActiveToolbar()) {
			int headerTopY = getHeaderOnlyTopY();
			if (y < headerTopY) {
				a = 1f - (y - minHalfY) * (1f / (headerTopY - minHalfY));
			}
			if (a < 0) {
				a = 0;
			} else if (a > 1) {
				a = 1;
			}
		}
		return a;
	}

	private void updateTopButton() {
		float a = getTopButtonAlpha(getViewY());
		updateVisibility(topButtonContainer, a);
	}

	private void updateVisibility(View v, float alpha) {
		boolean visible = alpha > 0;
		v.setAlpha(alpha);
		if (visible && v.getVisibility() != View.VISIBLE) {
			v.setVisibility(View.VISIBLE);
		} else if (!visible && v.getVisibility() == View.VISIBLE) {
			v.setVisibility(View.INVISIBLE);
		}
	}

	private void updateVisibility(View v, boolean visible) {
		if (visible && v.getVisibility() != View.VISIBLE) {
			v.setVisibility(View.VISIBLE);
		} else if (!visible && v.getVisibility() == View.VISIBLE) {
			v.setVisibility(View.INVISIBLE);
		}
	}

	private void toggleDetailsHideButton() {
		int menuState = menu.getCurrentMenuState();
		final boolean showShowHideButton = menuState == MenuState.HALF_SCREEN || (!menu.isLandscapeLayout() && menuState == MenuState.FULL_SCREEN);
		TextView detailsButton = (TextView) view.findViewById(R.id.context_menu_details_button);
		detailsButton.setText(showShowHideButton ? R.string.shared_string_collapse : R.string.rendering_category_details);
		detailsButton.setOnClickListener(new View.OnClickListener() {
			@Override
			public void onClick(View view) {
				if (showShowHideButton) {
					openMenuHeaderOnly();
				} else {
					openMenuHalfScreen();
				}
			}
		});
	}

	private void deactivate(View view) {
		view.setEnabled(false);
		view.setAlpha(0.5f);
	}

	@Override
	public int getStatusBarColorId() {
		if (menu != null && (menu.getCurrentMenuState() == MenuState.FULL_SCREEN || menu.isLandscapeLayout())) {
			return nightMode ? R.color.status_bar_color_dark : R.color.status_bar_route_light;
		}
		return -1;
	}

	private void updateImageButton(ImageButton button, int iconLightId, int iconDarkId, int bgLightId, int bgDarkId, boolean night) {
		MapActivity mapActivity = getMapActivity();
		if (mapActivity != null) {
			button.setImageDrawable(mapActivity.getMyApplication().getUIUtilities().getIcon(night ? iconDarkId : iconLightId));
			if (Build.VERSION.SDK_INT > Build.VERSION_CODES.LOLLIPOP) {
				button.setBackground(AppCompatResources.getDrawable(mapActivity, night ? bgDarkId : bgLightId));
			} else {
				button.setBackgroundDrawable(AppCompatResources.getDrawable(mapActivity, night ? bgDarkId : bgLightId));
			}
		}
	}

	private void processScreenHeight(ViewParent parent) {
		View container = (View) parent;
		screenHeight = container.getHeight() + AndroidUtils.getStatusBarHeight(container.getContext());
		viewHeight = screenHeight - AndroidUtils.getStatusBarHeight(container.getContext());
	}

	public void openMenuFullScreen() {
		changeMenuState(getMenuStatePosY(MenuState.FULL_SCREEN), false, false);
	}

	public void openMenuHeaderOnly() {
		if (!menu.isLandscapeLayout()) {
			changeMenuState(getMenuStatePosY(MenuState.HEADER_ONLY), false, false);
		}
	}

	public void openMenuHalfScreen() {
		if (!menu.isLandscapeLayout()) {
			changeMenuState(getMenuStatePosY(MenuState.HALF_SCREEN), false, false);
		}
	}

	private void changeMenuState(int currentY, boolean slidingUp, boolean slidingDown) {
		boolean needCloseMenu = false;

		int currentMenuState = menu.getCurrentMenuState();
		if (!menu.isLandscapeLayout()) {
			int headerDist = Math.abs(currentY - getMenuStatePosY(MenuState.HEADER_ONLY));
			int halfDist = Math.abs(currentY - getMenuStatePosY(MenuState.HALF_SCREEN));
			int fullDist = Math.abs(currentY - getMenuStatePosY(MenuState.FULL_SCREEN));
			int newState;
			if (headerDist < halfDist && headerDist < fullDist) {
				newState = MenuState.HEADER_ONLY;
			} else if (halfDist < headerDist && halfDist < fullDist) {
				newState = MenuState.HALF_SCREEN;
			} else {
				newState = MenuState.FULL_SCREEN;
			}

			if (slidingDown && currentMenuState == MenuState.FULL_SCREEN && getViewY() < getFullScreenTopPosY()) {
				slidingDown = false;
				newState = MenuState.FULL_SCREEN;
			}
			if (menuBottomViewHeight > 0 && slidingUp) {
				while (menu.getCurrentMenuState() != newState) {
					if (!menu.slideUp()) {
						break;
					}
				}
			} else if (slidingDown) {
				if (currentMenuState == MenuState.HEADER_ONLY) {
					needCloseMenu = true;
				} else {
					while (menu.getCurrentMenuState() != newState) {
						if (!menu.slideDown()) {
							needCloseMenu = true;
							break;
						}
					}
				}
			} else {
				if (currentMenuState < newState) {
					while (menu.getCurrentMenuState() != newState) {
						if (!menu.slideUp()) {
							break;
						}
					}
				} else {
					while (menu.getCurrentMenuState() != newState) {
						if (!menu.slideDown()) {
							break;
						}
					}
				}
			}
		}
		int newMenuState = menu.getCurrentMenuState();
		boolean needMapAdjust = currentMenuState != newMenuState && (currentMenuState == MenuState.HEADER_ONLY || newMenuState == MenuState.HEADER_ONLY);

		if (newMenuState != currentMenuState) {
			menu.updateControlsVisibility(true);
			doBeforeMenuStateChange(currentMenuState, newMenuState);
			toggleDetailsHideButton();
		}

		applyPosY(currentY, needCloseMenu, needMapAdjust, currentMenuState, newMenuState, 0);
	}

	private void restoreCustomMapRatio() {
		if (map != null && map.hasCustomMapRatio()) {
			map.restoreMapRatio();
		}
	}

	private void setCustomMapRatio() {
		LatLon latLon = menu.getLatLon();
		RotatedTileBox tb = map.getCurrentRotatedTileBox().copy();
		float px = tb.getPixXFromLatLon(latLon.getLatitude(), latLon.getLongitude());
		float py = tb.getPixYFromLatLon(latLon.getLatitude(), latLon.getLongitude());
		float ratioX = px / tb.getPixWidth();
		float ratioY = py / tb.getPixHeight();
		map.setCustomMapRatio(ratioX, ratioY);
		map.setLatLon(latLon.getLatitude(), latLon.getLongitude());
	}

	public void doZoomIn() {
		MapActivity mapActivity = getMapActivity();
		if (mapActivity != null) {
			RotatedTileBox tb = map.getCurrentRotatedTileBox().copy();
			boolean containsLatLon = tb.containsLatLon(menu.getLatLon());
			if (!containsLatLon) {
				restoreCustomMapRatio();
			}
			if (map.isZooming() && (map.hasCustomMapRatio() || !containsLatLon)) {
				mapActivity.changeZoom(2, System.currentTimeMillis());
			} else {
				if (containsLatLon) {
					setCustomMapRatio();
				}
				mapActivity.changeZoom(1, System.currentTimeMillis());
			}
		}
	}

	public void doZoomOut() {
		MapActivity mapActivity = getMapActivity();
		if (mapActivity != null) {
			RotatedTileBox tb = map.getCurrentRotatedTileBox().copy();
			boolean containsLatLon = tb.containsLatLon(menu.getLatLon());
			if (containsLatLon) {
				setCustomMapRatio();
			} else {
				restoreCustomMapRatio();
			}
			mapActivity.changeZoom(-1, System.currentTimeMillis());
		}
	}

	private void applyPosY(final int currentY, final boolean needCloseMenu, boolean needMapAdjust,
	                       final int previousMenuState, final int newMenuState, int dZoom) {
		final int posY = getPosY(currentY, needCloseMenu, previousMenuState);
		if (getViewY() != posY || dZoom != 0) {
			if (posY < getViewY()) {
				updateMainViewLayout(posY);
			}

			final float topButtonAlpha = getTopButtonAlpha(posY);
			if (topButtonAlpha > 0) {
				updateVisibility(topButtonContainer, true);
			}
			topButtonContainer.animate().alpha(topButtonAlpha)
					.setDuration(200)
					.setInterpolator(new DecelerateInterpolator())
					.setListener(new AnimatorListenerAdapter() {
						@Override
						public void onAnimationEnd(Animator animation) {
							updateVisibility(topButtonContainer, topButtonAlpha);
						}
					})
					.start();

			final float toolbarAlpha = getToolbarAlpha(posY);
			if (toolbarAlpha > 0) {
				updateVisibility(toolbarContainer, true);
			}
			toolbarContainer.animate().alpha(toolbarAlpha)
					.setDuration(200)
					.setInterpolator(new DecelerateInterpolator())
					.setListener(new AnimatorListenerAdapter() {
						@Override
						public void onAnimationEnd(Animator animation) {
							updateVisibility(toolbarContainer, toolbarAlpha);
						}
					})
					.start();

			mainView.animate().y(posY)
					.setDuration(200)
					.setInterpolator(new DecelerateInterpolator())
					.setListener(new AnimatorListenerAdapter() {

						boolean canceled = false;

						@Override
						public void onAnimationCancel(Animator animation) {
							canceled = true;
						}

						@Override
						public void onAnimationEnd(Animator animation) {
							if (!canceled) {
								if (needCloseMenu) {
									menu.close();
								} else {
									updateMainViewLayout(posY);
									if (previousMenuState != 0 && newMenuState != 0 && previousMenuState != newMenuState) {
										doAfterMenuStateChange(previousMenuState, newMenuState);
									}
								}
							}
						}
					})
					.start();

			zoomButtonsView.animate().y(getZoomButtonsY(posY))
					.setDuration(200)
					.setInterpolator(new DecelerateInterpolator())
					.start();

			if (needMapAdjust) {
				int mapPosY = posY;
				if (newMenuState == MenuState.FULL_SCREEN) {
					mapPosY = getMenuStatePosY(MenuState.HALF_SCREEN);
				}
				adjustMapPosition(mapPosY, true, centered, dZoom);
			}
		}
	}

	public void updateMapCenter(LatLon mapCenter) {
		customMapCenter = true;
		if (menu != null) {
			menu.setMapCenter(mapCenter);
		}
		this.mapCenter = mapCenter;
		if (map != null) {
			RotatedTileBox box = map.getCurrentRotatedTileBox().copy();
			origMarkerX = box.getCenterPixelX();
			origMarkerY = box.getCenterPixelY();
		}
	}

	private void setupButton(View buttonView, boolean enabled, CharSequence text) {
		buttonView.setEnabled(enabled);
		UiUtilities.setupDialogButton(nightMode, buttonView, DialogButtonType.STROKED, text);
	}

	public void updateButtonsAndProgress() {
		if (view != null) {
			TitleButtonController leftTitleButtonController = menu.getLeftTitleButtonController();
			TitleButtonController rightTitleButtonController = menu.getRightTitleButtonController();
			TitleButtonController bottomTitleButtonController = menu.getBottomTitleButtonController();
			TitleButtonController leftDownloadButtonController = menu.getLeftDownloadButtonController();
			TitleButtonController rightDownloadButtonController = menu.getRightDownloadButtonController();
			List<Pair<TitleButtonController, TitleButtonController>> additionalButtonsControllers = menu.getAdditionalButtonsControllers();
			TitleProgressController titleProgressController = menu.getTitleProgressController();

			// Title buttons
			boolean showTitleButtonsContainer = (leftTitleButtonController != null || rightTitleButtonController != null);
			final View titleButtonsContainer = view.findViewById(R.id.title_button_container);
			titleButtonsContainer.setVisibility(showTitleButtonsContainer ? View.VISIBLE : View.GONE);

			// Left title button
			final View leftTitleButtonView = view.findViewById(R.id.title_button_view);
			final TextView leftTitleButton = (TextView) leftTitleButtonView.findViewById(R.id.button_text);
			if (leftTitleButtonController != null) {
<<<<<<< HEAD
				SpannableStringBuilder title = new SpannableStringBuilder(leftTitleButtonController.caption);
				if (leftTitleButtonController.needRightText) {
					int startIndex = title.length();
					title.append(" ").append(leftTitleButtonController.rightTextCaption);
					Context context = view.getContext();
					Typeface typeface = FontCache.getRobotoRegular(context);
					title.setSpan(new CustomTypefaceSpan(typeface), startIndex, title.length(), Spannable.SPAN_EXCLUSIVE_EXCLUSIVE);
					title.setSpan(new ForegroundColorSpan(ColorUtilities.getSecondaryTextColor(context, nightMode)),
							startIndex, title.length(), Spannable.SPAN_EXCLUSIVE_EXCLUSIVE);
				}
				setupButton(leftTitleButtonView, leftTitleButtonController.enabled, title);
=======
				setupButton(leftTitleButtonView, leftTitleButtonController.enabled, createRightTextCaption(leftTitleButtonController));
>>>>>>> c6e314df
				if (leftTitleButtonController.visible) {
					leftTitleButtonView.setVisibility(View.VISIBLE);
					Drawable startIcon = leftTitleButtonController.getStartIcon();
					Drawable endIcon = leftTitleButtonController.getEndIcon();
					AndroidUtils.setCompoundDrawablesWithIntrinsicBounds(
							leftTitleButton, startIcon, null, endIcon, null);
					leftTitleButton.setCompoundDrawablePadding(view.getResources().getDimensionPixelSize(R.dimen.content_padding_half));
					((LinearLayout) leftTitleButtonView).setGravity(endIcon != null ? Gravity.END : Gravity.START);
				} else {
					leftTitleButtonView.setVisibility(View.INVISIBLE);
				}
			} else {
				leftTitleButtonView.setVisibility(View.INVISIBLE);
			}

			// Right title button
			final View rightTitleButtonView = view.findViewById(R.id.title_button_right_view);
			final TextView rightTitleButton = (TextView) rightTitleButtonView.findViewById(R.id.button_text);
			if (rightTitleButtonController != null) {
				setupButton(rightTitleButtonView, rightTitleButtonController.enabled, rightTitleButtonController.caption);
				rightTitleButtonView.setVisibility(rightTitleButtonController.visible ? View.VISIBLE : View.INVISIBLE);

				Drawable startIcon = rightTitleButtonController.getStartIcon();
				Drawable endIcon = rightTitleButtonController.getEndIcon();
				AndroidUtils.setCompoundDrawablesWithIntrinsicBounds(
						rightTitleButton, startIcon, null, endIcon, null);
				rightTitleButton.setCompoundDrawablePadding(view.getResources().getDimensionPixelSize(R.dimen.content_padding_half));
				((LinearLayout) rightTitleButtonView).setGravity(endIcon != null ? Gravity.END : Gravity.START);
			} else {
				rightTitleButtonView.setVisibility(View.INVISIBLE);
			}

			// Bottom title button
			final View bottomTitleButtonView = view.findViewById(R.id.title_button_bottom_view);
			final TextView bottomTitleButton = (TextView) bottomTitleButtonView.findViewById(R.id.button_text);
			if (bottomTitleButtonController != null) {
				setupButton(bottomTitleButtonView, bottomTitleButtonController.enabled, bottomTitleButtonController.caption);
				bottomTitleButtonView.setVisibility(bottomTitleButtonController.visible ? View.VISIBLE : View.GONE);

				Drawable startIcon = bottomTitleButtonController.getStartIcon();
				Drawable endIcon = bottomTitleButtonController.getEndIcon();
				AndroidUtils.setCompoundDrawablesWithIntrinsicBounds(
						bottomTitleButton, startIcon, null, endIcon, null);
				bottomTitleButton.setCompoundDrawablePadding(view.getResources().getDimensionPixelSize(R.dimen.content_padding_half));
				((LinearLayout) bottomTitleButtonView).setGravity(endIcon != null ? Gravity.END : Gravity.START);
			} else {
				bottomTitleButtonView.setVisibility(View.GONE);
			}

			// Download buttons
			boolean showDownloadButtonsContainer =
					((leftDownloadButtonController != null && leftDownloadButtonController.visible)
							|| (rightDownloadButtonController != null && rightDownloadButtonController.visible))
							&& (titleProgressController == null || !titleProgressController.visible);
			final View downloadButtonsContainer = view.findViewById(R.id.download_buttons_container);
			downloadButtonsContainer.setVisibility(showDownloadButtonsContainer ? View.VISIBLE : View.GONE);

			// Left download button
			final View leftDownloadButtonView = view.findViewById(R.id.download_button_left_view);
			final TextView leftDownloadButton = (TextView) leftDownloadButtonView.findViewById(R.id.button_text);
			if (leftDownloadButtonController != null) {
				setupButton(leftDownloadButtonView, leftDownloadButtonController.enabled, leftDownloadButtonController.caption);
				leftDownloadButtonView.setVisibility(leftDownloadButtonController.visible ? View.VISIBLE : View.INVISIBLE);

				Drawable startIcon = leftDownloadButtonController.getStartIcon();
				Drawable endIcon = leftDownloadButtonController.getEndIcon();
				AndroidUtils.setCompoundDrawablesWithIntrinsicBounds(
						leftDownloadButton, startIcon, null, endIcon, null);
				leftDownloadButton.setCompoundDrawablePadding(view.getResources().getDimensionPixelSize(R.dimen.content_padding_half));
				((LinearLayout) leftDownloadButtonView).setGravity(endIcon != null ? Gravity.END : Gravity.START);
			} else {
				leftDownloadButtonView.setVisibility(View.INVISIBLE);
			}

			// Right download button
			final View rightDownloadButtonView = view.findViewById(R.id.download_button_right_view);
			final TextView rightDownloadButton = (TextView) rightDownloadButtonView.findViewById(R.id.button_text);
			if (rightDownloadButtonController != null) {
				setupButton(rightDownloadButtonView, rightDownloadButtonController.enabled, rightDownloadButtonController.caption);
				rightDownloadButtonView.setVisibility(rightDownloadButtonController.visible ? View.VISIBLE : View.INVISIBLE);

				Drawable startIcon = rightDownloadButtonController.getStartIcon();
				Drawable endIcon = rightDownloadButtonController.getEndIcon();
				AndroidUtils.setCompoundDrawablesWithIntrinsicBounds(
						rightDownloadButton, startIcon, null, endIcon, null);
				rightDownloadButton.setCompoundDrawablePadding(view.getResources().getDimensionPixelSize(R.dimen.content_padding_half));
				((LinearLayout) rightDownloadButtonView).setGravity(endIcon != null ? Gravity.END : Gravity.START);
			} else {
				rightDownloadButtonView.setVisibility(View.INVISIBLE);
			}

			final LinearLayout additionalButtonsContainer = (LinearLayout) view.findViewById(R.id.additional_buttons_container);
			if (additionalButtonsControllers != null && !additionalButtonsControllers.isEmpty()) {
				additionalButtonsContainer.removeAllViews();
				for (Pair<TitleButtonController, TitleButtonController> buttonControllers : additionalButtonsControllers) {
					attachButtonsRow(additionalButtonsContainer, buttonControllers.first, buttonControllers.second);
				}
				additionalButtonsContainer.setVisibility(View.VISIBLE);
			} else {
				additionalButtonsContainer.setVisibility(View.GONE);
			}

			// Progress bar
			final View titleProgressContainer = view.findViewById(R.id.title_progress_container);
			if (titleProgressController != null) {
				titleProgressContainer.setVisibility(titleProgressController.visible ? View.VISIBLE : View.GONE);
				if (titleProgressController.visible && showTitleButtonsContainer) {
					LinearLayout.LayoutParams ll = (LinearLayout.LayoutParams) titleProgressContainer.getLayoutParams();
					if (ll.topMargin != 0) {
						ll.setMargins(0, 0, 0, 0);
					}
				}

				final ProgressBar progressBar = (ProgressBar) view.findViewById(R.id.progressBar);
				final TextView progressTitle = (TextView) view.findViewById(R.id.progressTitle);
				progressTitle.setText(titleProgressController.caption);
				progressBar.setIndeterminate(titleProgressController.indeterminate);
				progressBar.setProgress(titleProgressController.progress);
				progressBar.setVisibility(titleProgressController.progressVisible ? View.VISIBLE : View.GONE);

				final ImageView progressButton = (ImageView) view.findViewById(R.id.progressButton);
				progressButton.setVisibility(titleProgressController.buttonVisible ? View.VISIBLE : View.GONE);
			} else {
				titleProgressContainer.setVisibility(View.GONE);
			}
			updateActionButtons(getMapActivity());
			updateAdditionalInfoVisibility();
		}
	}

	private void attachButtonsRow(ViewGroup container, final TitleButtonController leftButtonController, final TitleButtonController rightButtonController) {
		ContextThemeWrapper ctx = new ContextThemeWrapper(getMapActivity(), !nightMode ? R.style.OsmandLightTheme : R.style.OsmandDarkTheme);
		LayoutInflater inflater = LayoutInflater.from(ctx);
		View view = inflater.inflate(R.layout.context_menu_buttons, container, false);

		// Left button
		final View leftButtonView = view.findViewById(R.id.additional_button_left_view);
		final TextView leftButton = (TextView) leftButtonView.findViewById(R.id.button_text);
		fillButtonInfo(leftButtonController, leftButtonView, leftButton);

		// Right button
		final View rightButtonView = view.findViewById(R.id.additional_button_right_view);
		final TextView rightButton = (TextView) rightButtonView.findViewById(R.id.button_text);
		fillButtonInfo(rightButtonController, rightButtonView, rightButton);

		container.addView(view);
	}

	private void fillButtonInfo(final TitleButtonController buttonController, View buttonView, TextView buttonText) {
		if (buttonController != null) {
			setupButton(buttonView, buttonController.enabled, createRightTextCaption(buttonController));
			buttonView.setVisibility(buttonController.visible ? View.VISIBLE : View.INVISIBLE);

			Drawable startIcon = buttonController.getStartIcon();
			Drawable endIcon = buttonController.getEndIcon();
			AndroidUtils.setCompoundDrawablesWithIntrinsicBounds(
					buttonText, startIcon, null, endIcon, null);
			buttonText.setCompoundDrawablePadding(view.getResources().getDimensionPixelSize(R.dimen.content_padding_half));
			((LinearLayout) buttonView).setGravity(endIcon != null ? Gravity.END : Gravity.START);
			buttonView.setOnClickListener(new View.OnClickListener() {
				@Override
				public void onClick(View v) {
					buttonController.buttonPressed();
				}
			});
		} else {
			buttonView.setVisibility(View.INVISIBLE);
		}
	}

	private SpannableStringBuilder createRightTextCaption(@NonNull TitleButtonController buttonController) {
		SpannableStringBuilder title = new SpannableStringBuilder(buttonController.caption);
		if (buttonController.needRightText) {
			int startIndex = title.length();
			title.append(" ").append(buttonController.rightTextCaption);
			Context context = view.getContext();
			Typeface typeface = FontCache.getRobotoRegular(context);
			title.setSpan(new CustomTypefaceSpan(typeface), startIndex, title.length(), Spannable.SPAN_EXCLUSIVE_EXCLUSIVE);
			title.setSpan(new ForegroundColorSpan(
							ContextCompat.getColor(context, nightMode ? R.color.text_color_secondary_dark : R.color.text_color_secondary_light)),
					startIndex, title.length(), Spannable.SPAN_EXCLUSIVE_EXCLUSIVE);
		}
		return title;
	}

	private void buildHeader() {
		OsmandApplication app = getMyApplication();
		if (app != null && view != null) {
			final ImageView iconView = (ImageView) view.findViewById(R.id.context_menu_icon_view);
			Drawable icon = menu.getRightIcon();
			int iconId = menu.getRightIconId();
			int sizeId = menu.isBigRightIcon() ? R.dimen.context_menu_big_icon_size : R.dimen.standard_icon_size;
			if (menu.getPointDescription().isFavorite() || menu.getPointDescription().isWpt()) {
				sizeId = R.dimen.favorites_my_places_icon_size;
			}
			int iconViewSize = getResources().getDimensionPixelSize(sizeId);
			ViewGroup.LayoutParams params = iconView.getLayoutParams();
			params.width = iconViewSize;
			params.height = iconViewSize;

			if (icon != null) {
				iconView.setImageDrawable(icon);
				iconView.setVisibility(View.VISIBLE);
			} else if (iconId != 0) {
				iconView.setImageDrawable(getIcon(iconId,
						!nightMode ? R.color.osmand_orange : R.color.osmand_orange_dark));
				iconView.setVisibility(View.VISIBLE);
			} else {
				iconView.setVisibility(View.GONE);
			}
			setAddressLocation();
		}
	}

	private void buildBottomView() {
		if (view != null) {
			View bottomView = view.findViewById(R.id.context_menu_bottom_view);
			if (menu.isExtended()) {
				menu.build(bottomView);
			}
		}
	}

	@Override
	public void onResume() {
		super.onResume();
		MapActivity mapActivity = getMapActivity();
		if (mapActivity != null) {
			if (!menu.isActive() || menu.getLatLon() == null || MapRouteInfoMenu.waypointsVisible
					|| mapActivity.getMapRouteInfoMenu().isVisible()) {
				dismissMenu();
				return;
			}
			if (MapRouteInfoMenu.chooseRoutesVisible) {
				mapActivity.getChooseRouteFragment().dismiss();
			}
			updateLocationViewCache = mapActivity.getMyApplication().getUIUtilities().getUpdateLocationViewCache(false);
			mapActivity.getMapViewTrackingUtilities().setContextMenu(menu);
			mapActivity.getMapViewTrackingUtilities().setMapLinkedToLocation(false);
			wasDrawerDisabled = mapActivity.isDrawerDisabled();
			if (!wasDrawerDisabled) {
				mapActivity.disableDrawer();
			}
			ViewParent parent = view.getParent();
			if (parent != null && containerLayoutListener != null) {
				((View) parent).addOnLayoutChangeListener(containerLayoutListener);
			}
			menu.updateControlsVisibility(true);
			menu.onFragmentResume();
			mapActivity.getMapLayers().getMapControlsLayer().showMapControlsIfHidden();
		}
	}

	@Override
	public void onPause() {
		if (view != null) {
			restoreCustomMapRatio();
			ViewParent parent = view.getParent();
			if (parent != null && containerLayoutListener != null) {
				((View) parent).removeOnLayoutChangeListener(containerLayoutListener);
			}
			MapActivity mapActivity = getMapActivity();
			if (mapActivity != null) {
				mapActivity.getMapViewTrackingUtilities().setContextMenu(null);
				mapActivity.getMapViewTrackingUtilities().setMapLinkedToLocation(false);
				if (!wasDrawerDisabled) {
					mapActivity.enableDrawer();
				}
				menu.updateControlsVisibility(false);
			}
		}
		super.onPause();
	}

	@Override
	public void onDestroyView() {
		super.onDestroyView();
		menu.setMapCenter(null);
		menu.setMapZoom(0);
	}

	public void rebuildMenu(boolean centered) {
		OsmandApplication app = getMyApplication();
		if (app != null && view != null) {
			buildHeader();

			LinearLayout bottomLayout = (LinearLayout) view.findViewById(R.id.context_menu_bottom_view);
			bottomLayout.removeAllViews();
			buildBottomView();

			if (centered) {
				this.initLayout = true;
				this.centered = true;
			}
			updateButtonsAndProgress();
			runLayoutListener();
		}
	}

	private void createTransportBadges() {
		if (!transportBadgesCreated) {
			List<TransportStopRoute> localTransportStopRoutes = menu.getLocalTransportStopRoutes();
			List<TransportStopRoute> nearbyTransportStopRoutes = menu.getNearbyTransportStopRoutes();
			int maxLocalRows = 0;
			if (localTransportStopRoutes != null && !localTransportStopRoutes.isEmpty()) {
				List<TransportStopRoute> localFilteredTransportStopRoutes = filterTransportRoutes(localTransportStopRoutes);
				int minBadgeWidth = getMinBadgeWidth(localFilteredTransportStopRoutes);
				int localColumnsPerRow = getRoutesBadgesColumnsPerRow(null, minBadgeWidth);
				maxLocalRows = (int) Math.round(Math.ceil((double) localFilteredTransportStopRoutes.size() / localColumnsPerRow));
				localTransportStopRoutesGrid.setColumnWidth(minBadgeWidth);
				updateLocalRoutesBadges(localFilteredTransportStopRoutes, localColumnsPerRow);
			}
			if (nearbyTransportStopRoutes != null && !nearbyTransportStopRoutes.isEmpty()) {
				updateNearbyRoutesBadges(maxLocalRows, filterNearbyTransportRoutes(nearbyTransportStopRoutes, localTransportStopRoutes));
			}
			transportBadgesCreated = true;
		}
	}

	private View createRouteBadge(TransportStopRoute transportStopRoute) {
		LinearLayout convertView = null;
		MapActivity mapActivity = getMapActivity();
		if (mapActivity != null) {
			OsmandApplication app = mapActivity.getMyApplication();
			convertView = (LinearLayout) mapActivity.getLayoutInflater().inflate(R.layout.transport_stop_route_item_with_icon, null, false);
			if (transportStopRoute != null) {
				String routeDescription = transportStopRoute.getDescription(app);
				String routeRef = transportStopRoute.route.getAdjustedRouteRef(true);
				int bgColor = transportStopRoute.getColor(app, nightMode);

				TextView transportStopRouteTextView = (TextView) convertView.findViewById(R.id.transport_stop_route_text);
				ImageView transportStopRouteImageView = (ImageView) convertView.findViewById(R.id.transport_stop_route_icon);

				int drawableResId = transportStopRoute.type == null ? R.drawable.ic_action_bus_dark : transportStopRoute.type.getResourceId();
				transportStopRouteImageView.setImageDrawable(app.getUIUtilities().getPaintedIcon(drawableResId, ColorUtilities.getContrastColor(mapActivity, bgColor, true)));
				transportStopRouteTextView.setText(routeRef + ": " + routeDescription);
				GradientDrawable gradientDrawableBg = (GradientDrawable) convertView.getBackground();
				gradientDrawableBg.setColor(bgColor);
				transportStopRouteTextView.setTextColor(ColorUtilities.getContrastColor(mapActivity, bgColor, true));
			}
		}
		return convertView;
	}

	public void fitRectOnMap(QuadRect rect) {
		MapActivity mapActivity = getMapActivity();
		if (mapActivity != null) {
			RotatedTileBox tb = mapActivity.getMapView().getCurrentRotatedTileBox().copy();
			int tileBoxWidthPx = 0;
			int tileBoxHeightPx;
			if (menu.isLandscapeLayout()) {
				tileBoxWidthPx = tb.getPixWidth() - mainView.getWidth();
				tileBoxHeightPx = viewHeight;
			} else {
				tileBoxHeightPx = viewHeight - menuFullHeight;
			}
			if (tileBoxHeightPx > 0 || tileBoxWidthPx > 0) {
				int topMarginPx = AndroidUtils.getStatusBarHeight(mapActivity);
				int leftMarginPx = mainView.getWidth();
				restoreCustomMapRatio();
				mapActivity.getMapView().fitRectToMap(rect.left, rect.right, rect.top, rect.bottom,
						tileBoxWidthPx, tileBoxHeightPx, topMarginPx, leftMarginPx);
			}
		}
	}

	private void updateLocalRoutesBadges(List<TransportStopRoute> localTransportStopRoutes, int localColumnsPerRow) {
		int localRoutesSize = localTransportStopRoutes.size();
		OsmandApplication app = requireMyApplication();
		TransportRouteResult activeRoute = app.getRoutingHelper().getTransportRoutingHelper().getActiveRoute();
		if (localRoutesSize > 0 && activeRoute != null) {
			for (int i = 0; i < localTransportStopRoutes.size(); i++) {
				final TransportStopRoute stopRoute = localTransportStopRoutes.get(i);
				if (activeRoute.isRouteStop(stopRoute.stop)) {
					View routeBadge = createRouteBadge(stopRoute);
					mainRouteBadgeContainer.addView(routeBadge);
					mainRouteBadgeContainer.setVisibility(View.VISIBLE);
					mainRouteBadgeContainer.setOnClickListener(new View.OnClickListener() {
						@Override
						public void onClick(View v) {
							dismissMenu();
							ChooseRouteFragment.showInstance(requireMyActivity().getSupportFragmentManager(),
									requireMyApplication().getRoutingHelper().getTransportRoutingHelper().getCurrentRoute(),
									ContextMenuFragment.MenuState.FULL_SCREEN);
							/* fit route segment on map
							TransportRouteResult activeRoute = requireMyApplication().getRoutingHelper().getTransportRoutingHelper().getActiveRoute();
							if (activeRoute != null) {
								TransportRouteResultSegment segment = activeRoute.getRouteStopSegment(stopRoute.stop);
								if (segment != null) {
									QuadRect rect = segment.getSegmentRect();
									if (rect != null) {
										//openMenuHeaderOnly();
										fitRectOnMap(rect);
									}
								}
							}
							*/
						}
					});
					localTransportStopRoutes.remove(i);
					localRoutesSize--;
					break;
				}
			}
		}
		if (localRoutesSize > 0) {
			int maxLocalBadges = localColumnsPerRow * 5;
			TransportStopRouteAdapter adapter;
			if (localRoutesSize > maxLocalBadges) {
				adapter = createTransportStopRouteAdapter(localTransportStopRoutes.subList(0, maxLocalBadges), false);
				localRoutesMoreTv.setVisibility(View.VISIBLE);
			} else {
				adapter = createTransportStopRouteAdapter(localTransportStopRoutes, false);
				localRoutesMoreTv.setVisibility(View.GONE);
			}
			localTransportStopRoutesGrid.setAdapter(adapter);
			localTransportStopRoutesGrid.setVisibility(View.VISIBLE);
		} else {
			localTransportStopRoutesGrid.setVisibility(View.GONE);
			localRoutesMoreTv.setVisibility(View.GONE);
		}
	}

	private void updateNearbyRoutesBadges(int maxLocalRows, List<TransportStopRoute> nearbyTransportStopRoutes) {
		int nearbyRoutesSize = nearbyTransportStopRoutes.size();
		boolean moreLocalItems = localRoutesMoreTv.getVisibility() == View.VISIBLE;
		if (maxLocalRows <= 5 && !moreLocalItems && nearbyRoutesSize > 0) {
			String nearInDistance = getString(R.string.transport_nearby_routes) + " "
					+ OsmAndFormatter.getFormattedDistance(TransportStopController.SHOW_STOPS_RADIUS_METERS, getMyApplication()) + ":";
			nearbyRoutesWithinTv.setText(nearInDistance);
			int minBadgeWidth = getMinBadgeWidth(nearbyTransportStopRoutes);
			int nearbyColumnsPerRow = getRoutesBadgesColumnsPerRow(nearInDistance, minBadgeWidth);
			int maxNearbyRows = Math.min(3, 6 - maxLocalRows);
			int nearbyMaxItems = maxNearbyRows * nearbyColumnsPerRow - 1;
			TransportStopRouteAdapter adapter;
			if (nearbyRoutesSize > nearbyMaxItems) {
				adapter = createTransportStopRouteAdapter(nearbyTransportStopRoutes.subList(0, nearbyMaxItems), true);
			} else {
				adapter = createTransportStopRouteAdapter(nearbyTransportStopRoutes, false);
			}
			nearbyTransportStopRoutesGrid.setColumnWidth(minBadgeWidth);
			nearbyTransportStopRoutesGrid.setAdapter(adapter);
			nearbyTransportStopRoutesGrid.setVisibility(View.VISIBLE);
			nearbyRoutesLayout.setVisibility(View.VISIBLE);
		} else {
			nearbyRoutesLayout.setVisibility(View.GONE);
		}
	}

	private int getRoutesBadgesColumnsPerRow(@Nullable String nearInDistance, int minBadgeWidth) {
		try {
			double gridSpacing = getResources().getDimension(R.dimen.context_menu_transport_grid_spacing);
			double gridPadding = getResources().getDimension(R.dimen.content_padding);
			int availableSpace;
			if (nearInDistance == null) {
				availableSpace = (int) (routesBadgesContainer.getWidth() - gridPadding * 2);
			} else {
				int textWidth = AndroidUtils.getTextWidth(getResources().getDimensionPixelSize(R.dimen.default_sub_text_size), nearInDistance);
				double paddingTv = getResources().getDimension(R.dimen.context_menu_padding_margin_small);
				availableSpace = (int) (routesBadgesContainer.getWidth() - gridPadding * 2 - paddingTv - textWidth);
			}
			return (int) ((availableSpace + gridSpacing) / (minBadgeWidth + gridSpacing));
		} catch (Resources.NotFoundException e) {
			return -1;
		}
	}

	private int getMinBadgeWidth(List<TransportStopRoute> transportStopRoutes) {
		try {
			int minBadgeWidth = getResources().getDimensionPixelSize(R.dimen.context_menu_transport_grid_item_width);
			int textPadding = getResources().getDimensionPixelSize(R.dimen.context_menu_subtitle_margin);
			float textSizeSmall = getResources().getDimensionPixelSize(R.dimen.default_sub_text_size_small);

			for (TransportStopRoute transportStopRoute : transportStopRoutes) {
				String routeRef = transportStopRoute.route.getAdjustedRouteRef(false);
				int textWidth = AndroidUtils.getTextWidth(textSizeSmall, routeRef) + textPadding * 2;
				if (textWidth > minBadgeWidth) {
					minBadgeWidth = textWidth;
				}
			}

			return minBadgeWidth;
		} catch (Resources.NotFoundException e) {
			return dpToPx(32);
		}
	}

	@TargetApi(Build.VERSION_CODES.JELLY_BEAN)
	private void runLayoutListener() {
		if (view != null) {
			ViewTreeObserver vto = view.getViewTreeObserver();
			vto.addOnGlobalLayoutListener(new ViewTreeObserver.OnGlobalLayoutListener() {

				@Override
				public void onGlobalLayout() {

					if (view != null) {
						ViewTreeObserver obs = view.getViewTreeObserver();
						if (Build.VERSION.SDK_INT >= Build.VERSION_CODES.JELLY_BEAN) {
							obs.removeOnGlobalLayoutListener(this);
						} else {
							obs.removeGlobalOnLayoutListener(this);
						}

						if (getActivity() == null) {
							return;
						}

						int newMenuTopViewHeight = view.findViewById(R.id.context_menu_top_view).getHeight();
						int newMenuTopShadowAllHeight = view.findViewById(R.id.context_menu_top_shadow_all).getHeight();
						menuFullHeight = view.findViewById(R.id.context_menu_main).getHeight();
						zoomButtonsHeight = zoomButtonsView.getHeight();

						int dy = 0;
						if (!menu.isLandscapeLayout()) {
							TextView line1 = (TextView) view.findViewById(R.id.context_menu_line1);
							TextView line2 = (TextView) view.findViewById(R.id.context_menu_line2);
							int line2LineCount = 0;
							int line2LineHeight = 0;
							int line2MeasuredHeight = 0;
							if (line2 != null) {
								line2LineCount = line2.getLineCount();
								line2LineHeight = line2.getLineHeight();
								line2MeasuredHeight = line2.getMeasuredHeight();
							}

							int customAddressLineHeight = 0;
							View customAddressLine = view.findViewById(R.id.context_menu_custom_address_line);
							if (customAddressLine.getVisibility() == View.VISIBLE) {
								customAddressLineHeight = customAddressLine.getMeasuredHeight();
							}

							int line3Height = 0;
							View line3Container = view.findViewById(R.id.additional_info_row_container);
							if (line3Container.getVisibility() == View.VISIBLE) {
								line3Height = line3Container.getMeasuredHeight();
							}

							int titleButtonHeight = 0;
							View titleButtonContainer = view.findViewById(R.id.title_button_container);
							if (titleButtonContainer.getVisibility() == View.VISIBLE) {
								titleButtonHeight = titleButtonContainer.getMeasuredHeight();
							}

							int downloadButtonsHeight = 0;
							View downloadButtonsContainer = view.findViewById(R.id.download_buttons_container);
							if (downloadButtonsContainer.getVisibility() == View.VISIBLE) {
								downloadButtonsHeight = downloadButtonsContainer.getMeasuredHeight();
							}

							int titleBottomButtonHeight = 0;
							View titleBottomButtonContainer = view.findViewById(R.id.title_bottom_button_container);
							if (titleBottomButtonContainer.getVisibility() == View.VISIBLE) {
								titleBottomButtonHeight = titleBottomButtonContainer.getMeasuredHeight();
							}

							int additionalButtonsHeight = 0;
							View additionalButtonsContainer = view.findViewById(R.id.additional_buttons_container);
							if (additionalButtonsContainer.getVisibility() == View.VISIBLE) {
								additionalButtonsHeight = additionalButtonsContainer.getMeasuredHeight();
							}

							int titleProgressHeight = 0;
							View titleProgressContainer = view.findViewById(R.id.title_progress_container);
							if (titleProgressContainer.getVisibility() == View.VISIBLE) {
								titleProgressHeight = titleProgressContainer.getMeasuredHeight();
							}

							if (menuTopViewHeight != 0) {
								int titleHeight = line1.getLineCount() * line1.getLineHeight()
										+ line2LineCount * line2LineHeight + menuTitleTopBottomPadding;
								if (titleHeight < line1.getMeasuredHeight() + line2MeasuredHeight) {
									titleHeight = line1.getMeasuredHeight() + line2MeasuredHeight;
								}
								newMenuTopViewHeight = menuTopViewHeightExcludingTitle + titleHeight
										+ titleButtonHeight + customAddressLineHeight + downloadButtonsHeight
										+ titleBottomButtonHeight + additionalButtonsHeight + titleProgressHeight + line3Height;
								dy = Math.max(0, newMenuTopViewHeight - menuTopViewHeight
										- (newMenuTopShadowAllHeight - menuTopShadowAllHeight));
							} else {
								menuTopViewHeightExcludingTitle = newMenuTopViewHeight - line1.getMeasuredHeight() - line2MeasuredHeight - customAddressLineHeight
										- titleButtonHeight - downloadButtonsHeight - titleBottomButtonHeight - additionalButtonsHeight - titleProgressHeight - line3Height;
								menuTitleTopBottomPadding = (line1.getMeasuredHeight() - line1.getLineCount() * line1.getLineHeight())
										+ (line2MeasuredHeight - line2LineCount * line2LineHeight);
								menuButtonsHeight = view.findViewById(R.id.context_menu_bottom_buttons).getHeight()
										+ view.findViewById(R.id.buttons_bottom_border).getHeight()
										+ view.findViewById(R.id.context_menu_buttons).getHeight();
							}
						}
						menuTopViewHeight = newMenuTopViewHeight;
						menuTopShadowAllHeight = newMenuTopShadowAllHeight;
						menuTitleHeight = menuTopShadowAllHeight + dy;
						menuBottomViewHeight = view.findViewById(R.id.context_menu_bottom_view).getHeight();

						menuFullHeightMax = menuTitleHeight + menuBottomViewHeight;

						if (origMarkerX == 0 && origMarkerY == 0) {
							origMarkerX = view.getWidth() / 2;
							origMarkerY = view.getHeight() / 2;
						}

						if (initLayout && centered) {
							centerMarkerLocation();
						}
						if (!moving) {
							doLayoutMenu();
						}
						initLayout = false;
					}
				}

			});
		}
	}

	public void centerMarkerLocation() {
		centered = true;
		showOnMap(menu.getLatLon(), true, false, getZoom());
	}

	private int getZoom() {
		int zoom;
		if (zoomIn) {
			zoom = ZOOM_IN_STANDARD;
		} else {
			zoom = menu.getMapZoom();
		}
		if (zoom == 0) {
			zoom = map.getZoom();
		}
		return zoom;
	}

	private LatLon calculateCenterLatLon(LatLon latLon, int zoom, boolean updateOrigXY) {
		double flat = latLon.getLatitude();
		double flon = latLon.getLongitude();

		RotatedTileBox cp = map.getCurrentRotatedTileBox().copy();
		cp.setCenterLocation(0.5f, map.getMapPosition() == OsmandSettings.BOTTOM_CONSTANT ? 0.15f : 0.5f);
		cp.setLatLonCenter(flat, flon);
		cp.setZoom(zoom);
		flat = cp.getLatFromPixel(cp.getPixWidth() / 2f, cp.getPixHeight() / 2f);
		flon = cp.getLonFromPixel(cp.getPixWidth() / 2f, cp.getPixHeight() / 2f);

		if (updateOrigXY) {
			origMarkerX = cp.getCenterPixelX();
			origMarkerY = cp.getCenterPixelY();
		}
		return new LatLon(flat, flon);
	}

	private void showOnMap(LatLon latLon, boolean updateCoords, boolean alreadyAdjusted, int zoom) {
		AnimateDraggingMapThread thread = map.getAnimatedDraggingThread();
		int calculatedZoom = menu.isZoomOutOnly() ? thread.calculateMoveZoom(null, latLon.getLatitude(), latLon.getLongitude(), null) : 0;
		if (calculatedZoom > 0) {
			zoom = Math.min(zoom, calculatedZoom);
		}
		menu.setZoomOutOnly(false);
		LatLon calcLatLon = calculateCenterLatLon(latLon, zoom, updateCoords);
		if (updateCoords) {
			mapCenter = calcLatLon;
			menu.setMapCenter(mapCenter);
		}
		if (!alreadyAdjusted) {
			calcLatLon = getAdjustedMarkerLocation(getPosY(), calcLatLon, true, zoom);
		}
		thread.startMoving(calcLatLon.getLatitude(), calcLatLon.getLongitude(), zoom, true);
	}

	private void setAddressLocation() {
		if (view != null) {
			// Text line 1
			TextView line1 = view.findViewById(R.id.context_menu_line1);
			line1.setText(menu.getTitleStr());
			toolbarTextView.setText(menu.getTitleStr());
			// Text line 2
			TextView line2 = view.findViewById(R.id.context_menu_line2);
			LinearLayout customAddressLine = view.findViewById(R.id.context_menu_custom_address_line);
			customAddressLine.removeAllViews();
			if (menu.hasCustomAddressLine()) {
				menu.buildCustomAddressLine(customAddressLine);
				AndroidUiHelper.updateVisibility(line2, false);
				AndroidUiHelper.updateVisibility(customAddressLine, true);
			} else {
				AndroidUiHelper.updateVisibility(line2, true);
				AndroidUiHelper.updateVisibility(customAddressLine, false);
				String typeStr = menu.getTypeStr();
				String streetStr = menu.getStreetStr();
				StringBuilder line2Str = new StringBuilder();
				if (!Algorithms.isEmpty(typeStr)) {
					line2Str.append(typeStr);
					Drawable icon = menu.getTypeIcon();
					AndroidUtils.setCompoundDrawablesWithIntrinsicBounds(
							line2, icon, null, null, null);
					line2.setCompoundDrawablePadding(dpToPx(5f));
				}
				if (!Algorithms.isEmpty(streetStr) && !menu.displayStreetNameInTitle()) {
					if (line2Str.length() > 0) {
						line2Str.append(", ");
					}
					line2Str.append(streetStr);
				}
				if (!TextUtils.isEmpty(line2Str)) {
					line2.setText(line2Str.toString());
					line2.setVisibility(View.VISIBLE);
				} else {
					line2.setVisibility(View.GONE);
				}
			}

			TextView line3 = (TextView) view.findViewById(R.id.context_menu_line3);
			CharSequence subtypeStr = menu.getSubtypeStr();
			if (TextUtils.isEmpty(subtypeStr)) {
				line3.setVisibility(View.GONE);
			} else {
				line3.setVisibility(View.VISIBLE);
				line3.setText(subtypeStr);
				Drawable icon = menu.getSubtypeIcon();
				AndroidUtils.setCompoundDrawablesWithIntrinsicBounds(
						line3, icon, null, null, null);
				line3.setCompoundDrawablePadding(dpToPx(5f));
			}

			ImageView additionalInfoImageView = (ImageView) view.findViewById(R.id.additional_info_image_view);
			TextView additionalInfoTextView = (TextView) view.findViewById(R.id.additional_info_text_view);
			CharSequence additionalInfoStr = menu.getAdditionalInfo();
			boolean showAdditionalImage = false;
			boolean showAdditionalInfo = !TextUtils.isEmpty(additionalInfoStr);
			if (showAdditionalInfo) {
				int colorId = menu.getAdditionalInfoColor();
				int additionalInfoIconRes = menu.getAdditionalInfoIconRes();
				if (colorId != 0) {
					additionalInfoTextView.setTextColor(ContextCompat.getColor(additionalInfoTextView.getContext(), colorId));
					if (additionalInfoIconRes != 0) {
						Drawable additionalIcon = getIcon(additionalInfoIconRes, colorId);
						additionalInfoImageView.setImageDrawable(additionalIcon);
						showAdditionalImage = true;
					}
				}
				additionalInfoTextView.setText(additionalInfoStr);
				additionalInfoTextView.setVisibility(View.VISIBLE);
			} else {
				additionalInfoTextView.setVisibility(View.GONE);
			}
			additionalInfoImageView.setVisibility(showAdditionalImage ? View.VISIBLE : View.GONE);

			boolean showSeparator = showAdditionalInfo && menu.displayDistanceDirection();
			view.findViewById(R.id.info_compass_separator)
					.setVisibility(showSeparator ? View.VISIBLE : View.GONE);
		}
		updateCompassVisibility();
		updateAdditionalInfoVisibility();
	}

	private void updateCompassVisibility() {
		OsmandApplication app = getMyApplication();
		if (app != null && view != null) {
			View compassView = view.findViewById(R.id.compass_layout);
			if (menu.displayDistanceDirection()) {
				updateDistanceDirection();
				compassView.setVisibility(View.VISIBLE);
			} else {
				compassView.setVisibility(View.INVISIBLE);
			}
		}
	}

	private void updateAdditionalInfoVisibility() {
		View line3 = view.findViewById(R.id.context_menu_line3);
		View additionalInfoImageView = view.findViewById(R.id.additional_info_image_view);
		View additionalInfoTextView = view.findViewById(R.id.additional_info_text_view);
		View compassView = view.findViewById(R.id.compass_layout);
		View titleButtonContainer = view.findViewById(R.id.title_button_container);
		View downloadButtonsContainer = view.findViewById(R.id.download_buttons_container);
		View titleBottomButtonContainer = view.findViewById(R.id.title_bottom_button_container);
		View titleProgressContainer = view.findViewById(R.id.title_progress_container);

		if (line3.getVisibility() == View.GONE
				&& additionalInfoImageView.getVisibility() == View.GONE
				&& additionalInfoTextView.getVisibility() == View.GONE
				&& compassView.getVisibility() == View.INVISIBLE
				&& titleButtonContainer.getVisibility() == View.GONE
				&& downloadButtonsContainer.getVisibility() == View.GONE
				&& titleBottomButtonContainer.getVisibility() == View.GONE) {
			if (titleProgressContainer.getVisibility() == View.VISIBLE) {
				view.findViewById(R.id.additional_info_row_container).setVisibility(View.GONE);
			}
			view.findViewById(R.id.additional_info_row).setVisibility(View.GONE);
		} else {
			view.findViewById(R.id.additional_info_row_container).setVisibility(View.VISIBLE);
			view.findViewById(R.id.additional_info_row).setVisibility(View.VISIBLE);
		}
	}

	private void updateDistanceDirection() {
		OsmandApplication app = getMyApplication();
		FragmentActivity activity = getActivity();
		if (app != null && activity != null && view != null) {
			TextView distanceText = (TextView) view.findViewById(R.id.distance);
			ImageView direction = (ImageView) view.findViewById(R.id.direction);
			app.getUIUtilities().updateLocationView(updateLocationViewCache, direction, distanceText, menu.getLatLon());
		}
	}

	private void updateZoomButtonsVisibility(int menuState) {
		if (zoomButtonsView == null) {
			return;
		}
		boolean zoomButtonsVisible = menu.zoomButtonsVisible() && menuState == MenuState.HEADER_ONLY;
		if (zoomButtonsVisible) {
			if (zoomButtonsView.getVisibility() != View.VISIBLE) {
				zoomButtonsView.setVisibility(View.VISIBLE);
			}
		} else {
			if (zoomButtonsView.getVisibility() == View.VISIBLE) {
				zoomButtonsView.setVisibility(View.INVISIBLE);
			}
		}
	}

	private int getHeaderOnlyTopY() {
		return viewHeight - menuTitleHeight;
	}

	private int getFullScreenTopPosY() {
		return -menuTitleHeight + menuButtonsHeight + bottomToolbarPosY;
	}

	private int getMenuStatePosY(int menuState) {
		if (menu.isLandscapeLayout()) {
			return topScreenPosY;
		}
		switch (menuState) {
			case MenuState.HEADER_ONLY:
				return getHeaderOnlyTopY();
			case MenuState.HALF_SCREEN:
				return minHalfY;
			case MenuState.FULL_SCREEN:
				return getFullScreenTopPosY();
			default:
				return 0;
		}
	}

	private int getPosY() {
		return getPosY(CURRENT_Y_UNDEFINED, false);
	}

	private int getPosY(final int currentY, boolean needCloseMenu) {
		return getPosY(currentY, needCloseMenu, 0);
	}

	private int getPosY(final int currentY, boolean needCloseMenu, int previousState) {
		if (needCloseMenu) {
			return screenHeight;
		}

		int destinationState;
		if (menu.isExtended()) {
			destinationState = menu.getCurrentMenuState();
		} else {
			destinationState = MenuState.HEADER_ONLY;
		}

		updateZoomButtonsVisibility(destinationState);

		int posY = 0;
		switch (destinationState) {
			case MenuState.HEADER_ONLY:
				posY = getMenuStatePosY(MenuState.HEADER_ONLY);
				break;
			case MenuState.HALF_SCREEN:
				posY = getMenuStatePosY(MenuState.HALF_SCREEN);
				break;
			case MenuState.FULL_SCREEN:
				if (currentY != CURRENT_Y_UNDEFINED) {
					int maxPosY = viewHeight - menuFullHeightMax;
					int minPosY = getMenuStatePosY(MenuState.FULL_SCREEN);
					if (maxPosY > minPosY) {
						maxPosY = minPosY;
					}
					if (currentY > minPosY || previousState != MenuState.FULL_SCREEN) {
						posY = minPosY;
					} else if (currentY < maxPosY) {
						posY = maxPosY;
					} else {
						posY = currentY;
					}
				} else {
					posY = getMenuStatePosY(MenuState.FULL_SCREEN);
				}
				break;
			default:
				break;
		}
		MapActivity mapActivity = getMapActivity();
		if (!menu.isLandscapeLayout() && mapActivity != null) {
			mapActivity.updateStatusBarColor();
		}
		return posY;
	}

	private int addStatusBarHeightIfNeeded(int res) {
		MapActivity mapActivity = getMapActivity();
		if (Build.VERSION.SDK_INT >= 21 && mapActivity != null) {
			// One pixel is needed to fill a thin gap between the status bar and the fragment.
			return res + AndroidUtils.getStatusBarHeight(mapActivity) - 1;
		}
		return res;
	}

	private void updateMainViewLayout(int posY) {
		if (view != null) {
			menuFullHeight = view.getHeight() - posY;
			menuTopShadowAllHeight = menuTitleHeight;
			ViewGroup.LayoutParams lp = mainView.getLayoutParams();
			lp.height = Math.max(menuFullHeight, menuTitleHeight);
			mainView.setLayoutParams(lp);
			mainView.requestLayout();
		}
	}

	private int getViewY() {
		return (int) mainView.getY();
	}

	private void setViewY(int y, boolean animated, boolean adjustMapPos, int mapY) {
		mainView.setY(y);
		zoomButtonsView.setY(getZoomButtonsY(y));
		if (!customMapCenter) {
			if (adjustMapPos) {
				adjustMapPosition(mapY, animated, centered, 0);
			}
		} else {
			customMapCenter = false;
		}
	}

	private void adjustMapPosition(int y, boolean animated, boolean center, int dZoom) {
		map.getAnimatedDraggingThread().stopAnimatingSync();
		int zoom = getZoom() + dZoom;
		LatLon latlon = getAdjustedMarkerLocation(y, menu.getLatLon(), center, zoom);

		if (map.hasCustomMapRatio()
				|| (map.getLatitude() == latlon.getLatitude() && map.getLongitude() == latlon.getLongitude() && dZoom == 0)) {
			return;
		}

		if (animated) {
			showOnMap(latlon, false, true, zoom);
		} else {
			if (dZoom != 0) {
				map.setIntZoom(zoom);
			}
			map.setLatLon(latlon.getLatitude(), latlon.getLongitude());
		}
	}

	private LatLon getAdjustedMarkerLocation(int y, LatLon reqMarkerLocation, boolean center, int zoom) {
		double markerLat = reqMarkerLocation.getLatitude();
		double markerLon = reqMarkerLocation.getLongitude();
		RotatedTileBox box = map.getCurrentRotatedTileBox().copy();
		box.setCenterLocation(0.5f, map.getMapPosition() == OsmandSettings.BOTTOM_CONSTANT ? 0.15f : 0.5f);
		box.setZoom(zoom);
		boolean hasMapCenter = mapCenter != null;
		int markerMapCenterX = 0;
		int markerMapCenterY = 0;
		if (hasMapCenter) {
			markerMapCenterX = (int) box.getPixXFromLatLon(mapCenter.getLatitude(), mapCenter.getLongitude());
			markerMapCenterY = (int) box.getPixYFromLatLon(mapCenter.getLatitude(), mapCenter.getLongitude());
		}
		float cpyOrig = box.getCenterPixelPoint().y;

		box.setCenterLocation(0.5f, 0.5f);
		int markerX = (int) box.getPixXFromLatLon(markerLat, markerLon);
		int markerY = (int) box.getPixYFromLatLon(markerLat, markerLon);
		QuadPoint cp = box.getCenterPixelPoint();
		float cpx = cp.x;
		float cpy = cp.y;

		float cpyDelta = menu.isLandscapeLayout() ? 0 : cpyOrig - cpy;

		markerY += cpyDelta;
		y += cpyDelta;
		float origMarkerY = this.origMarkerY + cpyDelta;

		LatLon latlon;
		if (center || !hasMapCenter) {
			latlon = reqMarkerLocation;
		} else {
			latlon = box.getLatLonFromPixel(markerMapCenterX, markerMapCenterY);
		}
		if (menu.isLandscapeLayout()) {
			int x = menu.getLandscapeWidthPx();
			if (markerX - markerPaddingXPx < x || markerX > origMarkerX) {
				int dx = (x + markerPaddingXPx) - markerX;
				int dy = 0;
				if (center) {
					dy = (int) cpy - markerY;
				} else {
					cpy = cpyOrig;
				}
				if (dx >= 0 || center) {
					latlon = box.getLatLonFromPixel(cpx - dx, cpy - dy);
				}
			}
		} else {
			if (markerY + markerPaddingPx > y || markerY < origMarkerY) {
				int dx = 0;
				int dy = markerY - (y - markerPaddingPx);
				if (markerY - dy <= origMarkerY) {
					if (center) {
						dx = markerX - (int) cpx;
					}
					latlon = box.getLatLonFromPixel(cpx + dx, cpy + dy);
				}
			}
		}
		return latlon;
	}

	private int getZoomButtonsY(int y) {
		return y - mainView.getTop() - zoomButtonsHeight + zoomPaddingTop;
	}

	private void doLayoutMenu() {
		int state = menu.getCurrentMenuState();
		int posY = getPosY(getViewY(), false, state);
		int mapPosY = state == MenuState.FULL_SCREEN ? getMenuStatePosY(MenuState.HALF_SCREEN) : posY;
		setViewY(posY, true, !initLayout || !centered, mapPosY);
		updateMainViewLayout(posY);
	}

	public void dismissMenu() {
		FragmentActivity activity = getActivity();
		if (activity != null) {
			FragmentManager fragmentManager = activity.getSupportFragmentManager();
			if (!fragmentManager.isStateSaved()) {
				fragmentManager.popBackStack(TAG, FragmentManager.POP_BACK_STACK_INCLUSIVE);
			}
		}
	}

	public void updateLayout() {
		runLayoutListener();
	}

	public void refreshTitle() {
		setAddressLocation();
		runLayoutListener();
	}

	public void setFragmentVisibility(boolean visible) {
		if (view != null) {
			if (visible) {
				forceUpdateLayout = true;
				view.setVisibility(View.VISIBLE);
				if (mapCenter != null) {
					map.setLatLon(mapCenter.getLatitude(), mapCenter.getLongitude());
				}
				int posY = getPosY();
				int mapPosY = menu.getCurrentMenuState() == MenuState.FULL_SCREEN ? getMenuStatePosY(MenuState.HALF_SCREEN) : posY;
				adjustMapPosition(mapPosY, true, false, 0);
			} else {
				view.setVisibility(View.GONE);
			}
		}
	}

	@Nullable
	public OsmandApplication getMyApplication() {
		if (getActivity() == null) {
			return null;
		}
		return (OsmandApplication) getActivity().getApplication();
	}

	public static boolean showInstance(final MapContextMenu menu, final MapActivity mapActivity,
	                                   final boolean centered) {
		if (menu.getLatLon() == null || mapActivity == null || mapActivity.isActivityDestroyed()) {
			return false;
		}

		FragmentManager fragmentManager = mapActivity.getSupportFragmentManager();
		if (AndroidUtils.isFragmentCanBeAdded(fragmentManager, TAG)) {
			int slideInAnim = 0;
			int slideOutAnim = 0;
			if (!mapActivity.getMyApplication().getSettings().DO_NOT_USE_ANIMATIONS.get()) {
				slideInAnim = R.anim.slide_in_bottom;
				slideOutAnim = R.anim.slide_out_bottom;

				if (menu.isExtended()) {
					slideInAnim = menu.getSlideInAnimation();
					slideOutAnim = menu.getSlideOutAnimation();
				}
			}

			MapContextMenuFragment fragment = new MapContextMenuFragment();
			fragment.centered = centered;
			fragmentManager.beginTransaction()
					.setCustomAnimations(slideInAnim, slideOutAnim, slideInAnim, slideOutAnim)
					.add(R.id.fragmentContainer, fragment, TAG)
					.addToBackStack(TAG)
					.commitAllowingStateLoss();

			return true;
		}

		return false;
	}

	//DownloadEvents
	@Override
	public void onUpdatedIndexesList() {
		updateOnDownload();
	}

	@Override
	public void downloadInProgress() {
		updateOnDownload();
	}

	@Override
	public void downloadHasFinished() {
		updateOnDownload();
		if (menu != null && menu.isVisible() && menu.isMapDownloaded()) {
			rebuildMenu(false);
		}
	}

	private void updateOnDownload() {
		if (menu != null) {
			boolean wasProgressVisible = menu.getTitleProgressController() != null && menu.getTitleProgressController().visible;
			menu.updateData();
			boolean progressVisible = menu.getTitleProgressController() != null && menu.getTitleProgressController().visible;
			updateButtonsAndProgress();
			if (wasProgressVisible != progressVisible) {
				refreshTitle();
			}
		}
	}

	public void updateMenu() {
		if (created) {
			menu.updateData();
			updateButtonsAndProgress();
			refreshTitle();
		}
	}

	@Nullable
	private MapActivity getMapActivity() {
		return (MapActivity) getActivity();
	}

	private int dpToPx(float dp) {
		MapActivity mapActivity = getMapActivity();
		return mapActivity != null ? AndroidUtils.dpToPx(mapActivity, dp) : (int) dp;
	}

	public void updateLocation(boolean centerChanged, boolean locationChanged, boolean compassChanged) {
		updateDistanceDirection();
	}

	private void doBeforeMenuStateChange(int previousState, int newState) {
		if (newState == MenuState.HALF_SCREEN) {
			centered = true;
			if (!zoomIn && menu.supportZoomIn()) {
				if (getZoom() < ZOOM_IN_STANDARD) {
					zoomIn = true;
				}
			}
			calculateCenterLatLon(menu.getLatLon(), getZoom(), true);
		}
	}

	private void doAfterMenuStateChange(int previousState, int newState) {
		updateCompassVisibility();
		updateAdditionalInfoVisibility();
		runLayoutListener();
	}
}<|MERGE_RESOLUTION|>--- conflicted
+++ resolved
@@ -1157,21 +1157,7 @@
 			final View leftTitleButtonView = view.findViewById(R.id.title_button_view);
 			final TextView leftTitleButton = (TextView) leftTitleButtonView.findViewById(R.id.button_text);
 			if (leftTitleButtonController != null) {
-<<<<<<< HEAD
-				SpannableStringBuilder title = new SpannableStringBuilder(leftTitleButtonController.caption);
-				if (leftTitleButtonController.needRightText) {
-					int startIndex = title.length();
-					title.append(" ").append(leftTitleButtonController.rightTextCaption);
-					Context context = view.getContext();
-					Typeface typeface = FontCache.getRobotoRegular(context);
-					title.setSpan(new CustomTypefaceSpan(typeface), startIndex, title.length(), Spannable.SPAN_EXCLUSIVE_EXCLUSIVE);
-					title.setSpan(new ForegroundColorSpan(ColorUtilities.getSecondaryTextColor(context, nightMode)),
-							startIndex, title.length(), Spannable.SPAN_EXCLUSIVE_EXCLUSIVE);
-				}
-				setupButton(leftTitleButtonView, leftTitleButtonController.enabled, title);
-=======
 				setupButton(leftTitleButtonView, leftTitleButtonController.enabled, createRightTextCaption(leftTitleButtonController));
->>>>>>> c6e314df
 				if (leftTitleButtonController.visible) {
 					leftTitleButtonView.setVisibility(View.VISIBLE);
 					Drawable startIcon = leftTitleButtonController.getStartIcon();
@@ -1350,8 +1336,7 @@
 			Context context = view.getContext();
 			Typeface typeface = FontCache.getRobotoRegular(context);
 			title.setSpan(new CustomTypefaceSpan(typeface), startIndex, title.length(), Spannable.SPAN_EXCLUSIVE_EXCLUSIVE);
-			title.setSpan(new ForegroundColorSpan(
-							ContextCompat.getColor(context, nightMode ? R.color.text_color_secondary_dark : R.color.text_color_secondary_light)),
+			title.setSpan(new ForegroundColorSpan(ColorUtilities.getSecondaryTextColor(context, nightMode)),
 					startIndex, title.length(), Spannable.SPAN_EXCLUSIVE_EXCLUSIVE);
 		}
 		return title;
