package net.osmand.plus.mapcontextmenu.other;

import static net.osmand.plus.utils.ColorUtilities.getDividerColor;
import static net.osmand.plus.utils.ColorUtilities.getListBgColorId;

import android.content.Context;
import android.os.Bundle;
import android.view.Gravity;
import android.view.LayoutInflater;
import android.view.View;
import android.view.ViewGroup;
import android.view.ViewTreeObserver;
import android.view.ViewTreeObserver.OnGlobalLayoutListener;
import android.widget.AbsListView.LayoutParams;
import android.widget.FrameLayout;
import android.widget.ImageView;
import android.widget.ListView;
import android.widget.TextView;

import androidx.activity.OnBackPressedCallback;
import androidx.annotation.NonNull;
import androidx.annotation.Nullable;
import androidx.appcompat.content.res.AppCompatResources;
import androidx.core.graphics.Insets;
import androidx.core.view.ViewCompat;
import androidx.core.view.WindowInsetsCompat;
import androidx.fragment.app.FragmentManager;

import com.github.ksoichiro.android.observablescrollview.ObservableListView;
import com.github.ksoichiro.android.observablescrollview.ObservableScrollViewCallbacks;

import net.osmand.plus.OsmandApplication;
import net.osmand.plus.R;
import net.osmand.plus.activities.MapActivity;
import net.osmand.plus.base.BaseNestedFragment;
import net.osmand.plus.mapcontextmenu.MapContextMenu;
import net.osmand.plus.mapcontextmenu.other.MultiSelectionArrayAdapter.OnClickListener;
import net.osmand.plus.routepreparationmenu.MapRouteInfoMenu;
import net.osmand.plus.settings.backend.OsmandSettings;
import net.osmand.plus.utils.AndroidUtils;
import net.osmand.plus.utils.ColorUtilities;
import net.osmand.plus.utils.InsetTarget;
import net.osmand.plus.utils.InsetTargetsCollection;

public class MapMultiSelectionMenuFragment extends BaseNestedFragment
		implements OnClickListener, OnGlobalLayoutListener, ObservableScrollViewCallbacks {

	public static final String TAG = "MapMultiSelectionMenuFragment";

	private View view;
	private ListView listView;
	private MultiSelectionArrayAdapter listAdapter;
	private MapMultiSelectionMenu menu;
	private OnBackPressedCallback backPressedCallback;

	private int minHeight;
	private boolean initialScroll = true;
	private boolean dismissing;
	private boolean wasDrawerDisabled;

	private int statusBarHeight;
	private int navBarHeight;

	@Override
	public void onCreate(@Nullable Bundle savedInstanceState) {
		MapActivity mapActivity = (MapActivity) requireActivity();
		menu = mapActivity.getContextMenu().getMultiSelectionMenu();
		super.onCreate(savedInstanceState);
	}

	@Nullable
	@Override
	public View onCreateView(@NonNull LayoutInflater inflater, @Nullable ViewGroup container,
	                         @Nullable Bundle savedInstanceState) {
		updateNightMode();
		MapActivity mapActivity = (MapActivity) requireActivity();

		view = inflate(R.layout.menu_obj_selection_fragment, container, false);
		Context context = view.getContext();

		if (menu.isLandscapeLayout()) {
			int backgroundId = nightMode
					? R.drawable.multi_selection_menu_bg_dark_land
					: R.drawable.multi_selection_menu_bg_light_land;
			AndroidUtils.setBackground(context, view, backgroundId);
		} else {
			View cancelRow = view.findViewById(R.id.cancel_row);
			AndroidUtils.setBackground(context, cancelRow, getListBgColorId(nightMode));
		}
		View bottomButtonContainer = view.findViewById(R.id.bottom_buttons_container);
		AndroidUtils.setBackground(context, bottomButtonContainer, getListBgColorId(nightMode));

		listView = view.findViewById(R.id.list);
		if (menu.isLandscapeLayout()) {
			AndroidUtils.addStatusBarPadding21v(mapActivity, listView);
		}
		listAdapter = new MultiSelectionArrayAdapter(menu);
		listAdapter.setListener(this);

		if (!menu.isLandscapeLayout()) {
			FrameLayout paddingView = new FrameLayout(context);
			int screenHeight = AndroidUtils.getScreenHeight(mapActivity);
			int cancelButtonHeight = getDimensionPixelSize(R.dimen.bottom_sheet_cancel_button_height);
			int padding = screenHeight - cancelButtonHeight;
			paddingView.setLayoutParams(new LayoutParams(LayoutParams.MATCH_PARENT, padding));
			paddingView.setClickable(true);
			paddingView.setOnClickListener(v -> menu.hide());

			FrameLayout shadowContainer = new FrameLayout(context);
			shadowContainer.setLayoutParams(new FrameLayout.LayoutParams(
					FrameLayout.LayoutParams.MATCH_PARENT, FrameLayout.LayoutParams.MATCH_PARENT, Gravity.BOTTOM
			));

			ImageView shadow = new ImageView(context);
			shadow.setImageDrawable(AppCompatResources.getDrawable(context, R.drawable.bg_shadow_onmap));
			shadow.setLayoutParams(new FrameLayout.LayoutParams(
					FrameLayout.LayoutParams.MATCH_PARENT, FrameLayout.LayoutParams.WRAP_CONTENT, Gravity.BOTTOM
			));
			shadow.setScaleType(ImageView.ScaleType.FIT_XY);

			shadowContainer.addView(shadow);
			paddingView.addView(shadowContainer);
			listView.addHeaderView(paddingView);

			view.getViewTreeObserver().addOnGlobalLayoutListener(this);
			((ObservableListView) listView).setScrollViewCallbacks(this);
		}

		View headerView = inflate(R.layout.menu_obj_selection_header, listView, false);
		if (!menu.isLandscapeLayout()) {
			AndroidUtils.setBackground(context, headerView, getListBgColorId(nightMode));
		}
		headerView.setOnClickListener(null);
		listView.addHeaderView(headerView);
		listView.setAdapter(listAdapter);

		View divider = view.findViewById(R.id.divider);
		divider.setBackgroundColor(getDividerColor(context, nightMode));

		TextView tvCancelRow = view.findViewById(R.id.cancel_row_text);
		int cancelRowColorId = nightMode
				? R.color.multi_selection_menu_close_btn_dark
				: R.color.multi_selection_menu_close_btn_light;
		tvCancelRow.setTextColor(ColorUtilities.getColor(context, cancelRowColorId));
		View cancelRow = view.findViewById(R.id.cancel_row);
		cancelRow.setOnClickListener(view -> menu.hide());
		updateUi();
		return view;
	}

	@Override
<<<<<<< HEAD
	public void onViewCreated(@NonNull View view, @Nullable Bundle savedInstanceState) {
		super.onViewCreated(view, savedInstanceState);
		backPressedCallback = new OnBackPressedCallback(true) {
			@Override
			public void handleOnBackPressed() {
				if (menu != null) {
					menu.hide();
				}
			}
		};
		view.post(() -> requireActivity().getOnBackPressedDispatcher().addCallback(getViewLifecycleOwner(), backPressedCallback));
=======
	public InsetTargetsCollection getInsetTargets() {
		InsetTargetsCollection collection = super.getInsetTargets();
		collection.replace(InsetTarget.createLeftSideContainer(true, view));
		collection.replace(InsetTarget.createHorizontalLandscape(true, R.id.list, R.id.bottom_buttons_container));
		return collection;
>>>>>>> 61af6d87
	}

	@Override
	public void onApplyInsets(@NonNull WindowInsetsCompat insets) {
		setInsets(insets);
	}

	private void updateUi() {
		WindowInsetsCompat insets = getLastRootInsets();
		if (insets != null) {
			setInsets(insets);
		} else {
			ViewCompat.requestApplyInsets(view);
		}
	}

	private void setInsets(@NonNull WindowInsetsCompat insets) {
		Insets sysBars = insets.getInsets(WindowInsetsCompat.Type.systemBars());
		if (sysBars.top != 0) {
			statusBarHeight = sysBars.top;
		}
		if (sysBars.bottom != 0) {
			navBarHeight = sysBars.bottom;
		}
		view.getViewTreeObserver().addOnGlobalLayoutListener(this);
	}

	@Override
	public void onGlobalLayout() {
		float titleHeight = getResources().getDimension(R.dimen.multi_selection_header_height);
		int maxHeight = (int) (titleHeight);
		for (int i = 0; i < 3 && i < listAdapter.getCount(); i++) {
			View childView = listAdapter.getView(0, null, view.findViewById(R.id.list));
			childView.measure(View.MeasureSpec.makeMeasureSpec(0, View.MeasureSpec.UNSPECIFIED),
					View.MeasureSpec.makeMeasureSpec(0, View.MeasureSpec.UNSPECIFIED));
			maxHeight += childView.getMeasuredHeight();
		}

		listView.setSelectionFromTop(0, -maxHeight - statusBarHeight - navBarHeight);

		ViewTreeObserver obs = view.getViewTreeObserver();
		obs.removeOnGlobalLayoutListener(this);
	}

	@Override
	public void onScrollChanged(int scrollY, boolean firstScroll, boolean dragging) {
		if (minHeight == 0) {
			int headerHeight = getDimensionPixelSize(R.dimen.multi_selection_header_height);
			int listItemHeight = getDimensionPixelSize(R.dimen.list_item_height);
			minHeight = headerHeight + listItemHeight - navBarHeight;
		}
		if (scrollY <= minHeight && !initialScroll) {
			menu.hide();
		}
	}

	@Override
	public void onDownMotionEvent() {
		initialScroll = false;
	}

	@Override
	public void onItemClicked(int position) {
		MenuObject menuObject = listAdapter.getItem(position);
		if (menuObject != null) {
			menu.openContextMenu(menuObject);
		}
	}

	public void updateContent() {
		if (listAdapter != null) {
			listAdapter.notifyDataSetChanged();
		}
	}

	@Override
	public void updateNightMode() {
		menu.updateNightMode();
		super.updateNightMode();
	}

	@Override
	public boolean resolveNightMode() {
		return !menu.isLight();
	}

	@Override
	public void onStart() {
		super.onStart();
		MapActivity mapActivity = getMapActivity();
		if (mapActivity != null) {
			mapActivity.getMapLayers().getMapControlsLayer().setControlsClickable(false);
			mapActivity.getContextMenu().setBaseFragmentVisibility(false);
		}
	}

	@Override
	public void onResume() {
		super.onResume();
		MapActivity mapActivity = getMapActivity();
		if (mapActivity == null) {
			return;
		}
		MapRouteInfoMenu mapRouteInfoMenu = mapActivity.getMapRouteInfoMenu();
		if (mapRouteInfoMenu.isVisible()) {
			dismiss();
			return;
		}
		wasDrawerDisabled = mapActivity.isDrawerDisabled();
		if (!wasDrawerDisabled) {
			mapActivity.disableDrawer();
		}
	}

	@Override
	public void onPause() {
		super.onPause();
		MapActivity mapActivity = getMapActivity();
		if (mapActivity != null && !wasDrawerDisabled) {
			mapActivity.enableDrawer();
		}
	}

	@Override
	public void onStop() {
		super.onStop();
		callMapActivity(mapActivity -> {
			if (!dismissing && !mapActivity.isChangingConfigurations()) {
				menu.onStop();
			}
			mapActivity.getContextMenu().setBaseFragmentVisibility(true);
			mapActivity.getMapLayers().getMapControlsLayer().setControlsClickable(true);
		});
	}

	public void dismiss() {
		dismissing = true;
		callMapActivity(mapActivity -> {
			MapContextMenu contextMenu = mapActivity.getContextMenu();
			if (contextMenu.isVisible()) {
				contextMenu.hide();
			} else {
				FragmentManager manager = mapActivity.getSupportFragmentManager();
				if (!manager.isStateSaved()) {
					manager.popBackStack();
				}
			}
		});
	}

	@Override
	public void onDestroyView() {
		super.onDestroyView();
		if (backPressedCallback != null) {
			backPressedCallback.remove();
			backPressedCallback = null;
		}
	}

	@Nullable
	@Override
	public MapActivity getMapActivity() {
		return menu != null ? menu.getMapActivity() : super.getMapActivity();
	}

	public static void showInstance(@NonNull MapActivity mapActivity) {
		FragmentManager manager = mapActivity.getSupportFragmentManager();
		if (AndroidUtils.isFragmentCanBeAdded(manager, TAG)) {
			OsmandApplication app = mapActivity.getApp();
			OsmandSettings settings = app.getSettings();
			MapContextMenu contextMenu = mapActivity.getContextMenu();
			MapMultiSelectionMenu menu = contextMenu.getMultiSelectionMenu();
			if (contextMenu.isVisible()) {
				contextMenu.hide();
			}
			int slideInAnim = 0;
			int slideOutAnim = 0;
			if (menu != null && !settings.DO_NOT_USE_ANIMATIONS.get()) {
				slideInAnim = menu.getSlideInAnimation();
				slideOutAnim = menu.getSlideOutAnimation();
			}
			MapMultiSelectionMenuFragment fragment = new MapMultiSelectionMenuFragment();
			manager.beginTransaction()
					.setCustomAnimations(slideInAnim, slideOutAnim, slideInAnim, slideOutAnim)
					.add(R.id.fragmentContainer, fragment, TAG)
					.addToBackStack(TAG)
					.commitAllowingStateLoss();
		}
	}
}<|MERGE_RESOLUTION|>--- conflicted
+++ resolved
@@ -149,7 +149,6 @@
 	}
 
 	@Override
-<<<<<<< HEAD
 	public void onViewCreated(@NonNull View view, @Nullable Bundle savedInstanceState) {
 		super.onViewCreated(view, savedInstanceState);
 		backPressedCallback = new OnBackPressedCallback(true) {
@@ -161,13 +160,14 @@
 			}
 		};
 		view.post(() -> requireActivity().getOnBackPressedDispatcher().addCallback(getViewLifecycleOwner(), backPressedCallback));
-=======
+	}
+
+	@Override
 	public InsetTargetsCollection getInsetTargets() {
 		InsetTargetsCollection collection = super.getInsetTargets();
 		collection.replace(InsetTarget.createLeftSideContainer(true, view));
 		collection.replace(InsetTarget.createHorizontalLandscape(true, R.id.list, R.id.bottom_buttons_container));
 		return collection;
->>>>>>> 61af6d87
 	}
 
 	@Override
