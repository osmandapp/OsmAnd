--- conflicted
+++ resolved
@@ -36,12 +36,9 @@
 	private static final String IS_SORTED = "sorted";
 	private static final String SORTED_BY_TYPE = "sortedByType";
 
-<<<<<<< HEAD
 	private boolean target;
 	private boolean intermediate;
 
-=======
->>>>>>> 5e9ad3a0
 	private Location location;
 	private Float heading;
 	private List<FavouritePoint> favouritePoints;
@@ -256,13 +253,4 @@
 		outState.putBoolean(IS_SORTED, isSorted);
 		outState.putBoolean(SORTED_BY_TYPE, !sortByDist);
 	}
-<<<<<<< HEAD
-=======
-
-	@Override
-	protected void onCloseRowClickAction() {
-		super.onCloseRowClickAction();
-		routeMenu.setupSpinners(target, intermediate);
-	}
->>>>>>> 5e9ad3a0
 }