--- conflicted
+++ resolved
@@ -165,24 +165,13 @@
 			double latitude = latLon.getLatitude();
 			double longitude = latLon.getLongitude();
 			int zoom = activity.getMapView().getZoom();
-<<<<<<< HEAD
-			geoUrl = MapUtils.buildGeoUrl(lat, lon, zoom);
-
-			if (Algorithms.isEmpty(urlLink)) {
-				urlLink = "https://osmand.net/map?pin=" + lat + "," + lon + "#" + zoom + "/" + lat + "/" + lon;
-			}
-=======
 
 			GeoParsedPoint parsedPoint = new GeoParsedPoint(latitude, longitude, zoom, title);
 			geoUrl = parsedPoint.getGeoUriString();
 
-			String latStr = LocationConvert.convertLatitude(latitude, FORMAT_DEGREES, false);
-			String lonStr = LocationConvert.convertLongitude(longitude, FORMAT_DEGREES, false);
-			latStr = latStr.substring(0, latStr.length() - 1);
-			lonStr = lonStr.substring(0, lonStr.length() - 1);
-
-			link = buildOsmandPoiUri(title, typeStr, latStr, lonStr, zoom, latStr, lonStr);
->>>>>>> c674a5bd
+			if (Algorithms.isEmpty(urlLink)) {
+				urlLink = "https://osmand.net/map?pin=" + latitude + "," + longitude + "#" + zoom + "/" + latitude + "/" + longitude;
+			}
 		} catch (RuntimeException e) {
 			log.error("Failed to convert coordinates", e);
 		}
