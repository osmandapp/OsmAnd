--- conflicted
+++ resolved
@@ -51,13 +51,9 @@
 import net.osmand.plus.mapcontextmenu.builders.cards.ImageCard.GetImageCardsTask;
 import net.osmand.plus.mapcontextmenu.builders.cards.NoImagesCard;
 import net.osmand.plus.mapcontextmenu.controllers.TransportStopController;
-<<<<<<< HEAD
 import net.osmand.plus.openplacereviews.OPRWebviewActivity;
 import net.osmand.plus.openplacereviews.OprStartFragment;
 import net.osmand.plus.osmedit.opr.OpenDBAPI;
-=======
-import net.osmand.plus.openplacereviews.AddPhotosBottomSheetDialogFragment;
->>>>>>> 7de4b614
 import net.osmand.plus.poi.PoiUIFilter;
 import net.osmand.plus.render.RenderingIcons;
 import net.osmand.plus.transport.TransportStopRoute;
@@ -387,7 +383,6 @@
 		b.setTypeface(null, Typeface.BOLD);
 		b.setText(context.getResources().getString(R.string.shared_string_add_photo));
 		b.setBackgroundResource(R.drawable.btn_border_light);
-<<<<<<< HEAD
 		b.setOnClickListener(new OnClickListener() {
 			@Override
 			public void onClick(final View view) {
@@ -485,10 +480,6 @@
 		});
 		//TODO feature under development
 		//b.setVisibility(View.GONE);
-=======
-		//TODO This feature is under development
-		b.setVisibility(View.VISIBLE);
->>>>>>> 7de4b614
 		b.setTextColor(ContextCompat.getColor(context, R.color.preference_category_title));
 		return b;
 	}
@@ -512,31 +503,7 @@
 	private void startLoadingImagesTask(){
 		onlinePhotoCards = new ArrayList<>();
 		onlinePhotoCardsRow.setProgressCard();
-<<<<<<< HEAD
 		execute(new GetImageCardsTask(mapActivity, getLatLon(), getAdditionalCardParams(), imageCardListener));
-=======
-		execute(new GetImageCardsTask(mapActivity, getLatLon(), getAdditionalCardParams(),
-				new GetImageCardsListener() {
-					@Override
-					public void onPostProcess(List<ImageCard> cardList) {
-						processOnlinePhotosCards(cardList);
-					}
-
-					@Override
-					public void onFinish(List<ImageCard> cardList) {
-						if (!isHidden()) {
-							List<AbstractCard> cards = new ArrayList<AbstractCard>(cardList);
-							if (cardList.size() == 0) {
-								cards.add(new NoImagesCard(mapActivity));
-							}
-							if (onlinePhotoCardsRow != null) {
-								onlinePhotoCardsRow.setCards(cards);
-							}
-							onlinePhotoCards = cards;
-						}
-					}
-				}));
->>>>>>> 7de4b614
 	}
 
 	protected Map<String, String> getAdditionalCardParams() {
