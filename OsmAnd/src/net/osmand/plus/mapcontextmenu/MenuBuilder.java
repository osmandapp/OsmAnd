--- conflicted
+++ resolved
@@ -39,7 +39,6 @@
 import net.osmand.data.PointDescription;
 import net.osmand.data.QuadRect;
 import net.osmand.osm.PoiCategory;
-<<<<<<< HEAD
 import net.osmand.osm.io.NetworkUtils;
 import net.osmand.plus.OsmAndFormatter;
 import net.osmand.plus.OsmandApplication;
@@ -47,9 +46,7 @@
 import net.osmand.plus.R;
 import net.osmand.plus.UiUtilities;
 import net.osmand.plus.activities.ActivityResultListener;
-=======
 import net.osmand.plus.*;
->>>>>>> 9332c344
 import net.osmand.plus.activities.MapActivity;
 import net.osmand.plus.helpers.FontCache;
 import net.osmand.plus.mapcontextmenu.builders.cards.AbstractCard;
@@ -58,12 +55,9 @@
 import net.osmand.plus.mapcontextmenu.builders.cards.ImageCard.GetImageCardsTask;
 import net.osmand.plus.mapcontextmenu.builders.cards.NoImagesCard;
 import net.osmand.plus.mapcontextmenu.controllers.TransportStopController;
-<<<<<<< HEAD
 import net.osmand.plus.osmedit.utils.SecUtils;
 import net.osmand.plus.poi.PoiUIFilter;
-=======
 import net.osmand.plus.osmedit.opr.OPRWebviewActivity;
->>>>>>> 9332c344
 import net.osmand.plus.render.RenderingIcons;
 import net.osmand.plus.transport.TransportStopRoute;
 import net.osmand.plus.views.layers.POIMapLayer;
@@ -73,8 +67,6 @@
 import net.osmand.util.Algorithms;
 import net.osmand.util.MapUtils;
 import org.apache.commons.logging.Log;
-
-<<<<<<< HEAD
 import java.io.InputStream;
 import java.util.ArrayList;
 import java.util.Collections;
@@ -83,9 +75,7 @@
 import java.util.List;
 import java.util.Map;
 import java.util.Set;
-=======
 import java.util.*;
->>>>>>> 9332c344
 
 import static net.osmand.plus.mapcontextmenu.builders.cards.ImageCard.GetImageCardsTask.GetImageCardsListener;
 import static net.osmand.plus.osmedit.opr.OPRWebviewActivity.getPrivateKeyFromCookie;
@@ -94,7 +84,7 @@
 
 	public static final float SHADOW_HEIGHT_TOP_DP = 17f;
 	public static final int TITLE_LIMIT = 60;
-	protected static final String[] arrowChars = new String[]{"=>"," - "};
+	protected static final String[] arrowChars = new String[] {"=>", " - "};
 
 	protected MapActivity mapActivity;
 	protected MapContextMenu mapContextMenu;
@@ -237,7 +227,6 @@
 //		buildAfter(view);
 	}
 
-<<<<<<< HEAD
 	public void buildUploadImagesRow(View view) {
 		if (mapContextMenu != null) {
 			String title = view.getContext().getString(R.string.upload_images);
@@ -262,7 +251,11 @@
 							intent.setType("image/*");
 							intent.setAction(Intent.ACTION_GET_CONTENT);
 							mapActivity.startActivityForResult(Intent.createChooser(intent, "Select Picture"), PICK_IMAGE);
-=======
+						}
+					}, false);
+		}
+	}
+
 	private void buildLoginRow(View view) {
 		if (mapContextMenu != null) {
 			String title = "Registration";
@@ -272,29 +265,26 @@
 						@Override
 						public void onClick(View view) {
 							String cookie = getPrivateKeyFromCookie();
-							if (cookie == null || cookie.isEmpty()){
+							if (cookie == null || cookie.isEmpty()) {
 								Intent intent = new Intent(view.getContext(), OPRWebviewActivity.class);
 								view.getContext().startActivity(intent);
 							}
->>>>>>> 9332c344
 						}
 					}, false);
 		}
 	}
 
-<<<<<<< HEAD
 	private void handleSelectedImage(final InputStream image) {
 		Thread t = new Thread(new Runnable() {
 			@Override
 			public void run() {
-				try{
+				try {
 					String url = "https://test.openplacereviews.org/api/ipfs/image";
 					String response = NetworkUtils.sendPostDataRequest(url, image);
-					if (response != null){
+					if (response != null) {
 						SecUtils.uploadImage(response);
 					}
-				}
-				catch (Exception e){
+				} catch (Exception e) {
 					LOG.error(e);
 				}
 			}
@@ -302,8 +292,6 @@
 		t.start();
 	}
 
-=======
->>>>>>> 9332c344
 	private boolean showTransportRoutes() {
 		return showLocalTransportRoutes() || showNearbyTransportRoutes();
 	}
@@ -342,7 +330,7 @@
 	protected boolean needBuildPlainMenuItems() {
 		return true;
 	}
-	
+
 	protected boolean needBuildCoordinatesRow() {
 		return true;
 	}
@@ -370,7 +358,7 @@
 
 	protected void buildNearestWikiRow(View view) {
 		if (processNearestWiki() && nearestWiki.size() > 0) {
-			buildRow(view, R.drawable.ic_action_wikipedia, null, app.getString(R.string.wiki_around) + " (" + nearestWiki.size()+")", 0,
+			buildRow(view, R.drawable.ic_action_wikipedia, null, app.getString(R.string.wiki_around) + " (" + nearestWiki.size() + ")", 0,
 					true, getCollapsableWikiView(view.getContext(), true),
 					false, 0, false, null, false);
 		}
@@ -410,9 +398,9 @@
 		locationData.remove(PointDescription.LOCATION_LIST_HEADER);
 		CollapsableView cv = getLocationCollapsableView(locationData);
 		buildRow(view, R.drawable.ic_action_get_my_location, null, title, 0, true, cv, false, 1,
-			false, null, false);
-	}
-	
+				false, null, false);
+	}
+
 	private void startLoadingImages() {
 		if (onlinePhotoCardsRow == null) {
 			return;
@@ -467,7 +455,7 @@
 		}
 	}
 
-	protected void buildDescription(View view){
+	protected void buildDescription(View view) {
 	}
 
 	protected void buildAfter(View view) {
@@ -483,8 +471,8 @@
 	}
 
 	public View buildRow(View view, int iconId, String buttonText, String text, int textColor,
-							boolean collapsable, final CollapsableView collapsableView,
-							boolean needLinks, int textLinesLimit, boolean isUrl, OnClickListener onClickListener, boolean matchWidthDivider) {
+	                     boolean collapsable, final CollapsableView collapsableView,
+	                     boolean needLinks, int textLinesLimit, boolean isUrl, OnClickListener onClickListener, boolean matchWidthDivider) {
 		return buildRow(view, iconId == 0 ? null : getRowIcon(iconId), buttonText, text, textColor, null, collapsable, collapsableView,
 				needLinks, textLinesLimit, isUrl, onClickListener, matchWidthDivider);
 	}
@@ -568,7 +556,7 @@
 			textPrefixView.setLayoutParams(llTextParams);
 			textPrefixView.setTypeface(FontCache.getRobotoRegular(view.getContext()));
 			textPrefixView.setTextSize(12);
-			textPrefixView.setTextColor(app.getResources().getColor(light ? R.color.text_color_secondary_light: R.color.text_color_secondary_dark));
+			textPrefixView.setTextColor(app.getResources().getColor(light ? R.color.text_color_secondary_light : R.color.text_color_secondary_dark));
 			textPrefixView.setMinLines(1);
 			textPrefixView.setMaxLines(1);
 			textPrefixView.setText(textPrefix);
@@ -614,7 +602,7 @@
 			textViewSecondary.setLayoutParams(llTextSecondaryParams);
 			textViewSecondary.setTypeface(FontCache.getRobotoRegular(view.getContext()));
 			textViewSecondary.setTextSize(14);
-			textViewSecondary.setTextColor(app.getResources().getColor(light ? R.color.text_color_secondary_light: R.color.text_color_secondary_dark));
+			textViewSecondary.setTextColor(app.getResources().getColor(light ? R.color.text_color_secondary_light : R.color.text_color_secondary_dark));
 			textViewSecondary.setText(secondaryText);
 			llText.addView(textViewSecondary);
 		}
@@ -669,7 +657,7 @@
 			}
 			if (collapsableView.getContentView().getParent() != null) {
 				((ViewGroup) collapsableView.getContentView().getParent())
-					.removeView(collapsableView.getContentView());
+						.removeView(collapsableView.getContentView());
 			}
 			baseView.addView(collapsableView.getContentView());
 		}
@@ -829,8 +817,8 @@
 	}
 
 	public void addPlainMenuItem(int iconId, String text, boolean needLinks, boolean isUrl,
-								 boolean collapsable, CollapsableView collapsableView,
-								 OnClickListener onClickListener) {
+	                             boolean collapsable, CollapsableView collapsableView,
+	                             OnClickListener onClickListener) {
 		plainMenuItems.add(new PlainMenuItem(iconId, null, text, needLinks, isUrl, collapsable, collapsableView, onClickListener));
 	}
 
@@ -1052,7 +1040,7 @@
 		button.setTypeface(FontCache.getRobotoRegular(context));
 		int bg;
 		if (selected) {
-			bg = light ? R.drawable.context_menu_controller_bg_light_selected: R.drawable.context_menu_controller_bg_dark_selected;
+			bg = light ? R.drawable.context_menu_controller_bg_light_selected : R.drawable.context_menu_controller_bg_dark_selected;
 		} else if (showAll) {
 			bg = light ? R.drawable.context_menu_controller_bg_light_show_all : R.drawable.context_menu_controller_bg_dark_show_all;
 		} else {
@@ -1109,7 +1097,7 @@
 
 	private List<Amenity> getAmenities(QuadRect rect, PoiUIFilter wikiPoiFilter) {
 		return wikiPoiFilter.searchAmenities(rect.top, rect.left,
-						rect.bottom, rect.right, -1, null);
+				rect.bottom, rect.right, -1, null);
 	}
 
 	@SuppressWarnings("unchecked")
