package net.osmand.plus.mapcontextmenu;

import android.app.Activity;
import android.content.ClipboardManager;
import android.content.Context;
import android.content.DialogInterface;
import android.content.Intent;
import android.content.res.ColorStateList;
import android.graphics.Bitmap;
import android.graphics.BitmapFactory;
import android.graphics.Color;
import android.graphics.PorterDuff;
import android.graphics.Typeface;
import android.graphics.drawable.Drawable;
import android.graphics.drawable.GradientDrawable;
import android.net.Uri;
import android.os.AsyncTask;
import android.text.SpannableStringBuilder;
import android.text.Spanned;
import android.text.TextUtils;
import android.text.style.ForegroundColorSpan;
import android.text.util.Linkify;
import android.view.Gravity;
import android.view.View;
import android.view.View.OnClickListener;
import android.view.ViewGroup;
import android.widget.FrameLayout;
import android.widget.ImageView;
import android.widget.LinearLayout;
import android.widget.TextView;
import android.widget.Toast;

import androidx.annotation.NonNull;
import androidx.annotation.Nullable;
import androidx.appcompat.app.AlertDialog;
import androidx.appcompat.view.ContextThemeWrapper;
import androidx.core.content.ContextCompat;
import androidx.core.graphics.drawable.DrawableCompat;

import net.osmand.AndroidUtils;
import net.osmand.PlatformUtil;
import net.osmand.data.Amenity;
import net.osmand.data.LatLon;
import net.osmand.data.PointDescription;
import net.osmand.data.QuadRect;
import net.osmand.osm.io.NetworkUtils;
import net.osmand.plus.OsmAndFormatter;
import net.osmand.plus.OsmandApplication;
import net.osmand.plus.OsmandPlugin;
import net.osmand.plus.R;
import net.osmand.plus.UiUtilities;
import net.osmand.plus.activities.ActivityResultListener;
import net.osmand.plus.activities.MapActivity;
import net.osmand.plus.helpers.FontCache;
import net.osmand.plus.mapcontextmenu.builders.cards.AbstractCard;
import net.osmand.plus.mapcontextmenu.builders.cards.CardsRowBuilder;
import net.osmand.plus.mapcontextmenu.builders.cards.ImageCard;
import net.osmand.plus.mapcontextmenu.builders.cards.ImageCard.GetImageCardsTask;
import net.osmand.plus.mapcontextmenu.builders.cards.NoImagesCard;
import net.osmand.plus.mapcontextmenu.controllers.TransportStopController;
import net.osmand.plus.openplacereviews.AddPhotosBottomSheetDialogFragment;
import net.osmand.plus.openplacereviews.OPRWebviewActivity;
import net.osmand.plus.openplacereviews.OprStartFragment;
import net.osmand.plus.osmedit.opr.OpenDBAPI;
import net.osmand.plus.poi.PoiUIFilter;
import net.osmand.plus.render.RenderingIcons;
import net.osmand.plus.transport.TransportStopRoute;
import net.osmand.plus.views.layers.POIMapLayer;
import net.osmand.plus.views.layers.TransportStopsLayer;
import net.osmand.plus.widgets.TextViewEx;
import net.osmand.plus.widgets.tools.ClickableSpanTouchListener;
import net.osmand.util.Algorithms;
import net.osmand.util.MapUtils;

import org.apache.commons.logging.Log;
import org.openplacereviews.opendb.util.exception.FailedVerificationException;

import java.io.BufferedInputStream;
import java.io.ByteArrayInputStream;
import java.io.ByteArrayOutputStream;
import java.io.InputStream;
import java.util.ArrayList;
import java.util.Collections;
import java.util.Comparator;
import java.util.LinkedList;
import java.util.List;
import java.util.Map;
import java.util.Set;

import static net.osmand.plus.mapcontextmenu.builders.cards.ImageCard.GetImageCardsTask.GetImageCardsListener;

public class MenuBuilder {

	private static final int PICK_IMAGE = 1231;
	private static final Log LOG = PlatformUtil.getLog(MenuBuilder.class);
	public static final float SHADOW_HEIGHT_TOP_DP = 17f;
	public static final int TITLE_LIMIT = 60;
	protected static final String[] arrowChars = new String[] {"=>", " - "};

	protected MapActivity mapActivity;
	protected MapContextMenu mapContextMenu;
	protected OsmandApplication app;
	protected LinkedList<PlainMenuItem> plainMenuItems;
	private boolean firstRow;
	protected boolean matchWidthDivider;
	protected boolean light;
	private long objectId;
	private LatLon latLon;
	private boolean hidden;
	private boolean showTitleIfTruncated = true;
	private boolean showNearestWiki = false;
	private boolean showOnlinePhotos = true;
	protected List<Amenity> nearestWiki = new ArrayList<>();
	private List<OsmandPlugin> menuPlugins = new ArrayList<>();
	@Nullable
	private CardsRowBuilder onlinePhotoCardsRow;
	private List<AbstractCard> onlinePhotoCards;

	private CollapseExpandListener collapseExpandListener;

	private String preferredMapLang;
	private String preferredMapAppLang;
	private boolean transliterateNames;

	private final OpenDBAPI openDBAPI = new OpenDBAPI();
	private String[] placeId = new String[0];
	private GetImageCardsListener imageCardListener = new GetImageCardsListener() {
		@Override
		public void onPostProcess(List<ImageCard> cardList) {
			processOnlinePhotosCards(cardList);
		}

		@Override
		public void onPlaceIdAcquired(String[] placeId) {
			MenuBuilder.this.placeId = placeId;
		}

		@Override
		public void onFinish(List<ImageCard> cardList) {
			if (!isHidden()) {
				List<AbstractCard> cards = new ArrayList<AbstractCard>(cardList);
				if (cardList.size() == 0) {
					cards.add(new NoImagesCard(mapActivity));
				}
				if (onlinePhotoCardsRow != null) {
					onlinePhotoCardsRow.setCards(cards);
				}
				onlinePhotoCards = cards;
			}
		}
	};

	public interface CollapseExpandListener {
		void onCollapseExpand(boolean collapsed);
	}

	public MenuBuilder(@NonNull MapActivity mapActivity) {
		this.mapActivity = mapActivity;
		this.app = mapActivity.getMyApplication();
		this.plainMenuItems = new LinkedList<>();

		preferredMapLang = app.getSettings().MAP_PREFERRED_LOCALE.get();
		preferredMapAppLang = preferredMapLang;
		if (Algorithms.isEmpty(preferredMapAppLang)) {
			preferredMapAppLang = app.getLanguage();
		}
		transliterateNames = app.getSettings().MAP_TRANSLITERATE_NAMES.get();
	}

	public CollapseExpandListener getCollapseExpandListener() {
		return collapseExpandListener;
	}

	public void setCollapseExpandListener(CollapseExpandListener collapseExpandListener) {
		this.collapseExpandListener = collapseExpandListener;
	}

	public String getPreferredMapLang() {
		return preferredMapLang;
	}

	public String getPreferredMapAppLang() {
		return preferredMapAppLang;
	}

	public boolean isTransliterateNames() {
		return transliterateNames;
	}

	public MapActivity getMapActivity() {
		return mapActivity;
	}

	public OsmandApplication getApplication() {
		return app;
	}

	public LatLon getLatLon() {
		return latLon;
	}

	public void setLatLon(LatLon objectLocation) {
		this.latLon = objectLocation;
	}

	public void setMapContextMenu(MapContextMenu mapContextMenu) {
		this.mapContextMenu = mapContextMenu;
	}

	public boolean isShowNearestWiki() {
		return showNearestWiki;
	}

	public void setShowNearestWiki(boolean showNearestWiki) {
		this.showNearestWiki = showNearestWiki;
	}

	public void setShowTitleIfTruncated(boolean showTitleIfTruncated) {
		this.showTitleIfTruncated = showTitleIfTruncated;
	}

	public boolean isShowOnlinePhotos() {
		return showOnlinePhotos;
	}

	public void setShowOnlinePhotos(boolean showOnlinePhotos) {
		this.showOnlinePhotos = showOnlinePhotos;
	}

	public void setShowNearestWiki(boolean showNearestWiki, long objectId) {
		this.objectId = objectId;
		this.showNearestWiki = showNearestWiki;
	}

	public void addMenuPlugin(OsmandPlugin plugin) {
		menuPlugins.add(plugin);
	}

	public void setLight(boolean light) {
		this.light = light;
	}

	public void build(View view) {
		firstRow = true;
		hidden = false;
		buildTopInternal(view);
		if (showTitleIfTruncated) {
			buildTitleRow(view);
		}
		buildNearestWikiRow(view);
		if (needBuildPlainMenuItems()) {
			buildPlainMenuItems(view);
		}
		buildInternal(view);
		if (needBuildCoordinatesRow()) {
			buildCoordinatesRow(view);
		}
		if (showOnlinePhotos) {
			buildNearestPhotosRow(view);
		}
		buildPluginRows(view);
//		buildAfter(view);
	}

	private boolean showTransportRoutes() {
		return showLocalTransportRoutes() || showNearbyTransportRoutes();
	}

	private boolean showLocalTransportRoutes() {
		List<TransportStopRoute> localTransportRoutes = mapContextMenu.getLocalTransportStopRoutes();
		return localTransportRoutes != null && localTransportRoutes.size() > 0;
	}

	private boolean showNearbyTransportRoutes() {
		List<TransportStopRoute> nearbyTransportRoutes = mapContextMenu.getNearbyTransportStopRoutes();
		return nearbyTransportRoutes != null && nearbyTransportRoutes.size() > 0;
	}

	void onHide() {
		hidden = true;
	}

	void onClose() {
		onlinePhotoCardsRow = null;
		onlinePhotoCards = null;
		clearPluginRows();
	}

	public boolean isHidden() {
		return hidden;
	}

	protected void buildPlainMenuItems(View view) {
		for (PlainMenuItem item : plainMenuItems) {
			buildRow(view, item.getIconId(), item.getButtonText(), item.getText(), 0, item.isCollapsable(), item.getCollapsableView(),
					item.isNeedLinks(), 0, item.isUrl(), item.getOnClickListener(), false);
		}
	}

	protected boolean needBuildPlainMenuItems() {
		return true;
	}

	protected boolean needBuildCoordinatesRow() {
		return true;
	}

	protected void buildPluginRows(View view) {
		for (OsmandPlugin plugin : menuPlugins) {
			plugin.buildContextMenuRows(this, view);
		}
	}

	protected void clearPluginRows() {
		for (OsmandPlugin plugin : menuPlugins) {
			plugin.clearContextMenuRows();
		}
	}

	public void buildTitleRow(View view) {
		if (mapContextMenu != null) {
			String title = mapContextMenu.getTitleStr();
			if (title.length() > TITLE_LIMIT) {
				buildRow(view, R.drawable.ic_action_note_dark, null, title, 0, false, null, false, 0, false, null, false);
			}
		}
	}

	protected void buildNearestWikiRow(View view) {
		if (processNearestWiki() && nearestWiki.size() > 0) {
			buildRow(view, R.drawable.ic_action_wikipedia, null, app.getString(R.string.wiki_around) + " (" + nearestWiki.size() + ")", 0,
					true, getCollapsableWikiView(view.getContext(), true),
					false, 0, false, null, false);
		}
	}

	protected void buildNearestPhotosRow(View view) {
		if (!app.getSettings().isInternetConnectionAvailable()) {
			return;
		}

		boolean needUpdateOnly = onlinePhotoCardsRow != null && onlinePhotoCardsRow.getMenuBuilder() == this;
		onlinePhotoCardsRow = new CardsRowBuilder(this, view, false);
		onlinePhotoCardsRow.build();
		LinearLayout parent = new LinearLayout(view.getContext());
		parent.setLayoutParams(
				new LinearLayout.LayoutParams(LinearLayout.LayoutParams.MATCH_PARENT,
						LinearLayout.LayoutParams.WRAP_CONTENT));
		parent.setOrientation(LinearLayout.VERTICAL);
		parent.addView(onlinePhotoCardsRow.getContentView());
		parent.addView(createAddPhotoButton(view.getContext()));
		CollapsableView collapsableView = new CollapsableView(parent, this,
				app.getSettings().ONLINE_PHOTOS_ROW_COLLAPSED);
		collapsableView.setCollapseExpandListener(new CollapseExpandListener() {
			@Override
			public void onCollapseExpand(boolean collapsed) {
				if (!collapsed && onlinePhotoCards == null) {
					startLoadingImages();
				}
			}
		});
		buildRow(view, R.drawable.ic_action_photo_dark, null, app.getString(R.string.online_photos), 0, true,
				collapsableView, false, 1, false, null, false);

		if (needUpdateOnly && onlinePhotoCards != null) {
			onlinePhotoCardsRow.setCards(onlinePhotoCards);
		} else if (!collapsableView.isCollapsed()) {
			startLoadingImages();
		}
	}

	private View createAddPhotoButton(Context ctx) {
		boolean nightMode = getApplication().getDaynightHelper().isNightModeForMapControls();
		View view = UiUtilities.getInflater(ctx, nightMode).inflate(R.layout.dialog_button_with_icon, null);
		int dp6 = ctx.getResources().getDimensionPixelSize(R.dimen.bottom_sheet_title_padding_bottom);
		View button = view.findViewById(R.id.button);
		UiUtilities.setupDialogButton(nightMode, button, UiUtilities.DialogButtonType.STROKED,
				ctx.getString(R.string.shared_string_add_photo), R.drawable.ic_sample);
		TextView textView = view.findViewById(R.id.button_text);
		textView.setCompoundDrawablePadding(dp6);
		button.setOnClickListener(new OnClickListener() {
			@Override
			public void onClick(View view) {
				AddPhotosBottomSheetDialogFragment.showInstance(mapActivity.getSupportFragmentManager());
			}
		});
<<<<<<< HEAD
		//TODO This feature is under development
		view.setVisibility(View.VISIBLE);
		return view;
=======
		b.setTypeface(FontCache.getRobotoRegular(context));
		Drawable d = ContextCompat.getDrawable(context, R.drawable.ic_sample);
		b.setCompoundDrawablesWithIntrinsicBounds(d, null, null, null);
		LinearLayout.LayoutParams params = new
				LinearLayout.LayoutParams(LinearLayout.LayoutParams.WRAP_CONTENT,
				LinearLayout.LayoutParams.WRAP_CONTENT);
		int dp16 = AndroidUtils.dpToPx(context, 16f);
		int dp8 = AndroidUtils.dpToPx(context, 8f);
		params.setMargins(dp16, 0, dp16, dp16);
		b.setPadding(dp8, dp8, dp16, dp8);
		b.setTextAlignment(View.TEXT_ALIGNMENT_CENTER);
		b.setLayoutParams(params);
		b.setCompoundDrawablePadding(dp8);
		b.setGravity(Gravity.CENTER_VERTICAL);
		b.setTypeface(null, Typeface.BOLD);
		b.setText(context.getResources().getString(R.string.shared_string_add_photo));
		b.setBackgroundResource(R.drawable.btn_border_light);
		b.setOnClickListener(new OnClickListener() {
			@Override
			public void onClick(final View view) {
				if (false) {
					AddPhotosBottomSheetDialogFragment.showInstance(mapActivity.getSupportFragmentManager());
				} else {
					registerResultListener(view);
					final String baseUrl = OPRWebviewActivity.getBaseUrl(app);
					final String name = OPRWebviewActivity.getUsernameFromCookie(app);
					final String privateKey = OPRWebviewActivity.getPrivateKeyFromCookie(app);
					if (privateKey == null || privateKey.isEmpty()) {
						OprStartFragment.showInstance(mapActivity.getSupportFragmentManager());
						return;
					}
					new Thread(new Runnable() {
						@Override
						public void run() {
							if (openDBAPI.checkPrivateKeyValid(baseUrl, name, privateKey)) {
								app.runInUIThread(new Runnable() {
									@Override
									public void run() {
										Intent intent = new Intent();
										intent.setType("image/*");
										intent.setAction(Intent.ACTION_GET_CONTENT);
										mapActivity.startActivityForResult(Intent.createChooser(intent,
												mapActivity.getString(R.string.select_picture)), PICK_IMAGE);
									}
								});
							} else {
								OprStartFragment.showInstance(mapActivity.getSupportFragmentManager());
							}
						}
					}).start();
				}
			}
		});
		//TODO feature under development
		b.setVisibility(View.GONE);
		b.setTextColor(ContextCompat.getColor(context, R.color.preference_category_title));
		return b;
>>>>>>> 923278a0
	}

	private void buildCoordinatesRow(View view) {
		Map<Integer, String> locationData = PointDescription.getLocationData(mapActivity, latLon.getLatitude(), latLon.getLongitude(), true);
		String title = locationData.get(PointDescription.LOCATION_LIST_HEADER);
		locationData.remove(PointDescription.LOCATION_LIST_HEADER);
		CollapsableView cv = getLocationCollapsableView(locationData);
		buildRow(view, R.drawable.ic_action_get_my_location, null, title, 0, true, cv, false, 1,
				false, null, false);
	}

	private void registerResultListener(final View view) {
		mapActivity.registerActivityResultListener(new ActivityResultListener(PICK_IMAGE, new ActivityResultListener.
				OnActivityResultListener() {
			@Override
			public void onResult(int resultCode, Intent resultData) {
				handleSelectedImage(view, resultData.getData());
			}
		}));
	}

	private void handleSelectedImage(final View view, final Uri uri) {
		Thread t = new Thread(new Runnable() {
			@Override
			public void run() {
				InputStream inputStream = null;
				try {
					inputStream = app.getContentResolver().openInputStream(uri);
					if (inputStream != null) {
						uploadImageToPlace(view, inputStream);
					}
				} catch (Exception e) {
					LOG.error(e);
				} finally {
					Algorithms.closeStream(inputStream);
				}
			}
		});
		t.start();
	}

	private void uploadImageToPlace(View view, InputStream image) {
		InputStream serverData = new ByteArrayInputStream(compressImage(image));
		final String baseUrl = OPRWebviewActivity.getBaseUrl(app);
		String url = baseUrl + "api/ipfs/image";
		String response = NetworkUtils.sendPostDataRequest(url, serverData);
		if (response != null) {
			int res = 0;
			try {
				res = openDBAPI.uploadImage(
						placeId,
						baseUrl,
						OPRWebviewActivity.getPrivateKeyFromCookie(app),
						OPRWebviewActivity.getUsernameFromCookie(app),
						response);
			} catch (FailedVerificationException e) {
				LOG.error(e);
				app.showToastMessage(R.string.cannot_upload_image);
			}
			if (res != 200) {
				//image was uploaded but not added to blockchain
				app.showToastMessage(R.string.cannot_upload_image);
			} else {
				app.showToastMessage(R.string.successfully_uploaded_pattern, 1, 1);
				//refresh the image
				execute(new GetImageCardsTask(mapActivity, getLatLon(), getAdditionalCardParams(), imageCardListener));
			}
		} else {
			app.showToastMessage(R.string.cannot_upload_image);
		}
	}

	private byte[] compressImage(InputStream image) {
		BufferedInputStream bufferedInputStream = new BufferedInputStream(image);
		Bitmap bmp = BitmapFactory.decodeStream(bufferedInputStream);
		ByteArrayOutputStream os = new ByteArrayOutputStream();
		bmp.compress(Bitmap.CompressFormat.PNG, 70, os);
		return os.toByteArray();
	}

	private void startLoadingImages() {
		if (onlinePhotoCardsRow == null) {
			return;
		}
		startLoadingImagesTask();
	}

	private void startLoadingImagesTask() {
		onlinePhotoCards = new ArrayList<>();
		onlinePhotoCardsRow.setProgressCard();
		execute(new GetImageCardsTask(mapActivity, getLatLon(), getAdditionalCardParams(), imageCardListener));
	}

	protected Map<String, String> getAdditionalCardParams() {
		return null;
	}

	protected void processOnlinePhotosCards(List<ImageCard> cardList) {
	}

	protected void buildInternal(View view) {
	}

	protected void buildTopInternal(View view) {
		buildDescription(view);
		if (showLocalTransportRoutes()) {
			buildRow(view, 0, null, app.getString(R.string.transport_Routes), 0, true, getCollapsableTransportStopRoutesView(view.getContext(), false, false),
					false, 0, false, null, true);
		}
		if (showNearbyTransportRoutes()) {
			CollapsableView collapsableView = getCollapsableTransportStopRoutesView(view.getContext(), false, true);
			String routesWithingDistance = app.getString(R.string.transport_nearby_routes_within) + " " + OsmAndFormatter.getFormattedDistance(TransportStopController.SHOW_STOPS_RADIUS_METERS, app);
			buildRow(view, 0, null, routesWithingDistance, 0, true, collapsableView,
					false, 0, false, null, true);
		}
	}

	protected void buildDescription(View view) {
	}

	protected void buildAfter(View view) {
		buildRowDivider(view);
	}

	public boolean isFirstRow() {
		return firstRow;
	}

	public void rowBuilt() {
		firstRow = false;
	}

	public View buildRow(View view, int iconId, String buttonText, String text, int textColor,
	                     boolean collapsable, final CollapsableView collapsableView,
	                     boolean needLinks, int textLinesLimit, boolean isUrl, OnClickListener onClickListener, boolean matchWidthDivider) {
		return buildRow(view, iconId == 0 ? null : getRowIcon(iconId), buttonText, text, textColor, null, collapsable, collapsableView,
				needLinks, textLinesLimit, isUrl, onClickListener, matchWidthDivider);
	}

	public View buildRow(final View view, Drawable icon, final String buttonText, final String text, int textColor, String secondaryText,
	                     boolean collapsable, final CollapsableView collapsableView, boolean needLinks,
	                     int textLinesLimit, boolean isUrl, OnClickListener onClickListener, boolean matchWidthDivider) {
		return buildRow(view, icon, buttonText, null, text, textColor, secondaryText, collapsable, collapsableView,
				needLinks, textLinesLimit, isUrl, false, false, onClickListener, matchWidthDivider);
	}

	public View buildRow(View view, int iconId, String buttonText, String text, int textColor,
	                     boolean collapsable, final CollapsableView collapsableView,
	                     boolean needLinks, int textLinesLimit, boolean isUrl, boolean isNumber, boolean isEmail, OnClickListener onClickListener, boolean matchWidthDivider) {
		return buildRow(view, iconId == 0 ? null : getRowIcon(iconId), buttonText, null, text, textColor, null, collapsable, collapsableView,
				needLinks, textLinesLimit, isUrl, isNumber, isEmail, onClickListener, matchWidthDivider);
	}

	public View buildRow(final View view, Drawable icon, final String buttonText, final String textPrefix, final String text,
	                     int textColor, String secondaryText, boolean collapsable, final CollapsableView collapsableView, boolean needLinks,
	                     int textLinesLimit, boolean isUrl, boolean isNumber, boolean isEmail, OnClickListener onClickListener, boolean matchWidthDivider) {

		if (!isFirstRow()) {
			buildRowDivider(view);
		}

		LinearLayout baseView = new LinearLayout(view.getContext());
		baseView.setOrientation(LinearLayout.VERTICAL);
		LinearLayout.LayoutParams llBaseViewParams = new LinearLayout.LayoutParams(ViewGroup.LayoutParams.MATCH_PARENT, ViewGroup.LayoutParams.WRAP_CONTENT);
		baseView.setLayoutParams(llBaseViewParams);

		LinearLayout ll = new LinearLayout(view.getContext());
		ll.setOrientation(LinearLayout.HORIZONTAL);
		LinearLayout.LayoutParams llParams = new LinearLayout.LayoutParams(ViewGroup.LayoutParams.MATCH_PARENT, ViewGroup.LayoutParams.WRAP_CONTENT);
		ll.setLayoutParams(llParams);
		ll.setBackgroundResource(AndroidUtils.resolveAttribute(view.getContext(), android.R.attr.selectableItemBackground));
		ll.setOnLongClickListener(new View.OnLongClickListener() {
			@Override
			public boolean onLongClick(View v) {
				String textToCopy = Algorithms.isEmpty(textPrefix) ? text : textPrefix + ": " + text;
				copyToClipboard(textToCopy, view.getContext());
				return true;
			}
		});

		baseView.addView(ll);

		// Icon
		if (icon != null) {
			LinearLayout llIcon = new LinearLayout(view.getContext());
			llIcon.setOrientation(LinearLayout.HORIZONTAL);
			llIcon.setLayoutParams(new LinearLayout.LayoutParams(dpToPx(64f), dpToPx(48f)));
			llIcon.setGravity(Gravity.CENTER_VERTICAL);
			ll.addView(llIcon);

			ImageView iconView = new ImageView(view.getContext());
			LinearLayout.LayoutParams llIconParams = new LinearLayout.LayoutParams(dpToPx(24f), dpToPx(24f));
			AndroidUtils.setMargins(llIconParams, dpToPx(16f), dpToPx(12f), dpToPx(24f), dpToPx(12f));
			llIconParams.gravity = Gravity.CENTER_VERTICAL;
			iconView.setLayoutParams(llIconParams);
			iconView.setScaleType(ImageView.ScaleType.CENTER_INSIDE);
			iconView.setImageDrawable(icon);
			llIcon.addView(iconView);
		}

		// Text
		LinearLayout llText = new LinearLayout(view.getContext());
		llText.setOrientation(LinearLayout.VERTICAL);
		LinearLayout.LayoutParams llTextViewParams = new LinearLayout.LayoutParams(0, ViewGroup.LayoutParams.WRAP_CONTENT);
		llTextViewParams.weight = 1f;
		AndroidUtils.setMargins(llTextViewParams, 0, 0, dpToPx(10f), 0);
		llTextViewParams.gravity = Gravity.CENTER_VERTICAL;
		llText.setLayoutParams(llTextViewParams);
		ll.addView(llText);

		TextViewEx textPrefixView = null;
		if (!Algorithms.isEmpty(textPrefix)) {
			textPrefixView = new TextViewEx(view.getContext());
			LinearLayout.LayoutParams llTextParams = new LinearLayout.LayoutParams(ViewGroup.LayoutParams.MATCH_PARENT, ViewGroup.LayoutParams.WRAP_CONTENT);
			AndroidUtils.setMargins(llTextParams, icon == null ? dpToPx(16f) : 0, dpToPx(8f), 0, 0);
			textPrefixView.setLayoutParams(llTextParams);
			textPrefixView.setTypeface(FontCache.getRobotoRegular(view.getContext()));
			textPrefixView.setTextSize(12);
			textPrefixView.setTextColor(app.getResources().getColor(light ? R.color.text_color_secondary_light : R.color.text_color_secondary_dark));
			textPrefixView.setMinLines(1);
			textPrefixView.setMaxLines(1);
			textPrefixView.setText(textPrefix);
			llText.addView(textPrefixView);
		}

		// Primary text
		TextViewEx textView = new TextViewEx(view.getContext());
		LinearLayout.LayoutParams llTextParams = new LinearLayout.LayoutParams(ViewGroup.LayoutParams.MATCH_PARENT, ViewGroup.LayoutParams.WRAP_CONTENT);
		AndroidUtils.setMargins(llTextParams,
				icon != null ? 0 : dpToPx(16f), dpToPx(textPrefixView != null ? 2f : (secondaryText != null ? 10f : 8f)), 0, dpToPx(secondaryText != null ? 6f : 8f));
		textView.setLayoutParams(llTextParams);
		textView.setTypeface(FontCache.getRobotoRegular(view.getContext()));
		textView.setTextSize(16);
		textView.setTextColor(app.getResources().getColor(light ? R.color.text_color_primary_light : R.color.text_color_primary_dark));
		textView.setText(text);

		int linkTextColor = ContextCompat.getColor(view.getContext(), light ? R.color.ctx_menu_bottom_view_url_color_light : R.color.ctx_menu_bottom_view_url_color_dark);

		if (isUrl || isNumber || isEmail) {
			textView.setTextColor(linkTextColor);
		} else if (needLinks && Linkify.addLinks(textView, Linkify.ALL)) {
			textView.setMovementMethod(null);
			textView.setLinkTextColor(linkTextColor);
			textView.setOnTouchListener(new ClickableSpanTouchListener());
			AndroidUtils.removeLinkUnderline(textView);
		}
		if (textLinesLimit > 0) {
			textView.setMinLines(1);
			textView.setMaxLines(textLinesLimit);
			textView.setEllipsize(TextUtils.TruncateAt.END);
		}
		if (textColor > 0) {
			textView.setTextColor(view.getResources().getColor(textColor));
		}
		llText.addView(textView);

		// Secondary text
		if (!TextUtils.isEmpty(secondaryText)) {
			TextViewEx textViewSecondary = new TextViewEx(view.getContext());
			LinearLayout.LayoutParams llTextSecondaryParams = new LinearLayout.LayoutParams(ViewGroup.LayoutParams.MATCH_PARENT, ViewGroup.LayoutParams.WRAP_CONTENT);
			AndroidUtils.setMargins(llTextSecondaryParams, icon != null ? 0 : dpToPx(16f), 0, 0, dpToPx(6f));
			textViewSecondary.setLayoutParams(llTextSecondaryParams);
			textViewSecondary.setTypeface(FontCache.getRobotoRegular(view.getContext()));
			textViewSecondary.setTextSize(14);
			textViewSecondary.setTextColor(app.getResources().getColor(light ? R.color.text_color_secondary_light : R.color.text_color_secondary_dark));
			textViewSecondary.setText(secondaryText);
			llText.addView(textViewSecondary);
		}

		//Button
		if (!TextUtils.isEmpty(buttonText)) {
			TextViewEx buttonTextView = new TextViewEx(view.getContext());
			LinearLayout.LayoutParams buttonTextViewParams = new LinearLayout.LayoutParams(ViewGroup.LayoutParams.WRAP_CONTENT, ViewGroup.LayoutParams.WRAP_CONTENT);
			buttonTextViewParams.gravity = Gravity.CENTER_VERTICAL;
			AndroidUtils.setMargins(buttonTextViewParams, dpToPx(8), 0, dpToPx(8), 0);
			buttonTextView.setLayoutParams(buttonTextViewParams);
			buttonTextView.setTypeface(FontCache.getRobotoMedium(view.getContext()));
			buttonTextView.setAllCaps(true);
			buttonTextView.setTextColor(ContextCompat.getColor(view.getContext(), !light ? R.color.ctx_menu_controller_button_text_color_dark_n : R.color.ctx_menu_controller_button_text_color_light_n));
			buttonTextView.setText(buttonText);
			ll.addView(buttonTextView);
		}

		final ImageView iconViewCollapse = new ImageView(view.getContext());
		if (collapsable && collapsableView != null) {
			// Icon
			LinearLayout llIconCollapse = new LinearLayout(view.getContext());
			llIconCollapse.setLayoutParams(new LinearLayout.LayoutParams(dpToPx(40f), dpToPx(48f)));
			llIconCollapse.setOrientation(LinearLayout.HORIZONTAL);
			llIconCollapse.setGravity(Gravity.CENTER_VERTICAL);
			ll.addView(llIconCollapse);

			LinearLayout.LayoutParams llIconCollapseParams = new LinearLayout.LayoutParams(dpToPx(24f), dpToPx(24f));
			AndroidUtils.setMargins(llIconCollapseParams, 0, dpToPx(12f), dpToPx(24f), dpToPx(12f));
			llIconCollapseParams.gravity = Gravity.CENTER_VERTICAL;
			iconViewCollapse.setLayoutParams(llIconCollapseParams);
			iconViewCollapse.setScaleType(ImageView.ScaleType.CENTER_INSIDE);
			iconViewCollapse.setImageDrawable(getCollapseIcon(collapsableView.getContentView().getVisibility() == View.GONE));
			llIconCollapse.addView(iconViewCollapse);
			ll.setOnClickListener(new View.OnClickListener() {
				@Override
				public void onClick(View v) {
					if (collapsableView.getContentView().getVisibility() == View.VISIBLE) {
						collapsableView.getContentView().setVisibility(View.GONE);
						iconViewCollapse.setImageDrawable(getCollapseIcon(true));
						collapsableView.setCollapsed(true);
					} else {
						collapsableView.getContentView().setVisibility(View.VISIBLE);
						iconViewCollapse.setImageDrawable(getCollapseIcon(false));
						collapsableView.setCollapsed(false);
					}
				}
			});
			if (collapsableView.isCollapsed()) {
				collapsableView.getContentView().setVisibility(View.GONE);
				iconViewCollapse.setImageDrawable(getCollapseIcon(true));
			}
			if (collapsableView.getContentView().getParent() != null) {
				((ViewGroup) collapsableView.getContentView().getParent())
						.removeView(collapsableView.getContentView());
			}
			baseView.addView(collapsableView.getContentView());
		}

		if (onClickListener != null) {
			ll.setOnClickListener(onClickListener);
		} else if (isUrl) {
			ll.setOnClickListener(new View.OnClickListener() {
				@Override
				public void onClick(View v) {
					Intent intent = new Intent(Intent.ACTION_VIEW);
					intent.setData(Uri.parse(text));
					v.getContext().startActivity(intent);
				}
			});
		} else if (isNumber) {
			ll.setOnClickListener(new View.OnClickListener() {
				@Override
				public void onClick(final View v) {
					showDialog(text, Intent.ACTION_DIAL, "tel:", v);
				}
			});
		} else if (isEmail) {
			ll.setOnClickListener(new OnClickListener() {
				@Override
				public void onClick(View v) {
					Intent intent = new Intent(Intent.ACTION_SENDTO);
					intent.setData(Uri.parse("mailto:" + text));
					v.getContext().startActivity(intent);
				}
			});
		}

		((LinearLayout) view).addView(baseView);

		rowBuilt();

		setDividerWidth(matchWidthDivider);

		return ll;
	}

	public View buildDescriptionRow(final View view, final String textPrefix, final String description, int textColor,
	                                int textLinesLimit, boolean matchWidthDivider) {
		OnClickListener clickListener = new OnClickListener() {
			@Override
			public void onClick(View v) {
				POIMapLayer.showDescriptionDialog(view.getContext(), app, description, textPrefix);
			}
		};

		return buildRow(view, null, null, textPrefix, description, textColor,
				null, false, null, true, textLinesLimit,
				false, false, false, clickListener, matchWidthDivider);
	}

	protected void showDialog(String text, final String actionType, final String dataPrefix, final View v) {
		final String[] items = text.split("[,;]");
		final Intent intent = new Intent(actionType);
		if (items.length > 1) {
			for (int i = 0; i < items.length; i++) {
				items[i] = items[i].trim();
			}
			AlertDialog.Builder dlg = new AlertDialog.Builder(v.getContext());
			dlg.setNegativeButton(R.string.shared_string_cancel, null);
			dlg.setItems(items, new DialogInterface.OnClickListener() {
				@Override
				public void onClick(DialogInterface dialog, int which) {
					intent.setData(Uri.parse(dataPrefix + items[which]));
					v.getContext().startActivity(intent);
				}
			});
			dlg.show();
		} else {
			intent.setData(Uri.parse(dataPrefix + text));
			v.getContext().startActivity(intent);
		}
	}

	protected void setDividerWidth(boolean matchWidthDivider) {
		this.matchWidthDivider = matchWidthDivider;
	}

	protected void copyToClipboard(String text, Context ctx) {
		((ClipboardManager) app.getSystemService(Activity.CLIPBOARD_SERVICE)).setText(text);
		Toast.makeText(ctx,
				ctx.getResources().getString(R.string.copied_to_clipboard) + ":\n" + text,
				Toast.LENGTH_SHORT).show();
	}

	protected CollapsableView getLocationCollapsableView(Map<Integer, String> locationData) {
		LinearLayout llv = buildCollapsableContentView(mapActivity, true, true);
		for (final Map.Entry<Integer, String> line : locationData.entrySet()) {
			final TextViewEx button = buildButtonInCollapsableView(mapActivity, false, false);
			if (line.getKey() == OsmAndFormatter.UTM_FORMAT || line.getKey() == OsmAndFormatter.OLC_FORMAT || line.getKey() == OsmAndFormatter.MGRS_FORMAT) {
				SpannableStringBuilder ssb = new SpannableStringBuilder();
				if (line.getKey() == OsmAndFormatter.UTM_FORMAT) {
					ssb.append("UTM: ");
				} else if (line.getKey() == OsmAndFormatter.MGRS_FORMAT) {
					ssb.append("MGRS: ");
				} else if (line.getKey() == OsmAndFormatter.OLC_FORMAT) {
					ssb.append("OLC: ");
				}
				ssb.setSpan(new ForegroundColorSpan(app.getResources().getColor(R.color.text_color_secondary_light)), 0, 4, Spanned.SPAN_EXCLUSIVE_EXCLUSIVE);
				ssb.append(line.getValue());
				button.setText(ssb);
			} else {
				button.setText(line.getValue());
			}
			button.setOnClickListener(new OnClickListener() {
				@Override
				public void onClick(View v) {
					copyToClipboard(line.getValue(), mapActivity);
				}
			});
			llv.addView(button);
		}
		return new CollapsableView(llv, this, true);

	}

	protected CollapsableView getDistanceCollapsableView(Set<String> distanceData) {
		LinearLayout llv = buildCollapsableContentView(mapActivity, true, true);
		for (final String distance : distanceData) {
			TextView button = buildButtonInCollapsableView(mapActivity, false, false);
			button.setText(distance);
			button.setOnClickListener(new View.OnClickListener() {
				@Override
				public void onClick(View v) {
					copyToClipboard(distance, mapActivity);
				}
			});
			llv.addView(button);
		}
		return new CollapsableView(llv, this, true);
	}

	public void buildRowDivider(View view) {
		View horizontalLine = new View(view.getContext());
		LinearLayout.LayoutParams llHorLineParams = new LinearLayout.LayoutParams(ViewGroup.LayoutParams.MATCH_PARENT, dpToPx(1f));
		llHorLineParams.gravity = Gravity.BOTTOM;
		if (!matchWidthDivider) {
			AndroidUtils.setMargins(llHorLineParams, dpToPx(64f), 0, 0, 0);
		}
		horizontalLine.setLayoutParams(llHorLineParams);
		horizontalLine.setBackgroundColor(app.getResources().getColor(light ? R.color.ctx_menu_bottom_view_divider_light : R.color.ctx_menu_bottom_view_divider_dark));
		((LinearLayout) view).addView(horizontalLine);
	}

	public boolean hasCustomAddressLine() {
		return false;
	}

	public void buildCustomAddressLine(LinearLayout ll) {
	}

	public void addPlainMenuItem(int iconId, String text, boolean needLinks, boolean isUrl, OnClickListener onClickListener) {
		plainMenuItems.add(new PlainMenuItem(iconId, null, text, needLinks, isUrl, false, null, onClickListener));
	}

	public void addPlainMenuItem(int iconId, String buttonText, String text, boolean needLinks, boolean isUrl, OnClickListener onClickListener) {
		plainMenuItems.add(new PlainMenuItem(iconId, buttonText, text, needLinks, isUrl, false, null, onClickListener));
	}

	public void addPlainMenuItem(int iconId, String text, boolean needLinks, boolean isUrl,
	                             boolean collapsable, CollapsableView collapsableView,
	                             OnClickListener onClickListener) {
		plainMenuItems.add(new PlainMenuItem(iconId, null, text, needLinks, isUrl, collapsable, collapsableView, onClickListener));
	}

	public void clearPlainMenuItems() {
		plainMenuItems.clear();
	}

	public Drawable getRowIcon(int iconId) {
		UiUtilities iconsCache = app.getUIUtilities();
		return iconsCache.getIcon(iconId, light ? R.color.ctx_menu_bottom_view_icon_light : R.color.ctx_menu_bottom_view_icon_dark);
	}

	public Drawable getThemedIcon(int iconId) {
		return app.getUIUtilities().getThemedIcon(iconId);
	}

	public Drawable getRowIcon(Context ctx, String fileName) {
		Drawable d = RenderingIcons.getBigIcon(ctx, fileName);
		if (d != null) {
			d = DrawableCompat.wrap(d);
			d.mutate();
			d.setColorFilter(app.getResources().getColor(light
					? R.color.ctx_menu_bottom_view_icon_light : R.color.ctx_menu_bottom_view_icon_dark), PorterDuff.Mode.SRC_IN);
			return d;
		} else {
			return null;
		}
	}

	public int dpToPx(float dp) {
		return AndroidUtils.dpToPx(app, dp);
	}

	public Drawable getCollapseIcon(boolean collapsed) {
		return app.getUIUtilities().getIcon(collapsed ? R.drawable.ic_action_arrow_down : R.drawable.ic_action_arrow_up,
				light ? R.color.ctx_menu_collapse_icon_color_light : R.color.ctx_menu_collapse_icon_color_dark);
	}

	private View buildTransportRowItem(View view, TransportStopRoute route, OnClickListener listener) {
		LinearLayout baseView = new LinearLayout(view.getContext());
		baseView.setOrientation(LinearLayout.HORIZONTAL);
		LinearLayout.LayoutParams llBaseViewParams = new LinearLayout.LayoutParams(ViewGroup.LayoutParams.MATCH_PARENT, LinearLayout.LayoutParams.WRAP_CONTENT);
		baseView.setLayoutParams(llBaseViewParams);
		baseView.setBackgroundResource(AndroidUtils.resolveAttribute(view.getContext(), android.R.attr.selectableItemBackground));
		AndroidUtils.setPadding(baseView, dpToPx(16), 0, dpToPx(16), dpToPx(12));

		TextViewEx transportRect = new TextViewEx(view.getContext());
		LinearLayout.LayoutParams trParams = new LinearLayout.LayoutParams(dpToPx(32), dpToPx(18));
		AndroidUtils.setMargins(trParams, 0, dpToPx(16), 0, 0);
		transportRect.setLayoutParams(trParams);
		transportRect.setGravity(Gravity.CENTER);
		transportRect.setAllCaps(true);
		transportRect.setTypeface(FontCache.getRobotoMedium(view.getContext()));
		transportRect.setTextColor(Color.WHITE);
		transportRect.setTextSize(10);
		transportRect.setMaxLines(1);

		GradientDrawable shape = new GradientDrawable();
		shape.setShape(GradientDrawable.RECTANGLE);
		shape.setCornerRadius(dpToPx(3));
		int bgColor = route.getColor(app, !light);
		shape.setColor(bgColor);
		transportRect.setTextColor(UiUtilities.getContrastColor(app, bgColor, true));

		transportRect.setBackgroundDrawable(shape);
		transportRect.setText(route.route.getAdjustedRouteRef(true));
		baseView.addView(transportRect);

		LinearLayout infoView = new LinearLayout(view.getContext());
		infoView.setOrientation(LinearLayout.VERTICAL);
		LinearLayout.LayoutParams infoViewLayoutParams = new LinearLayout.LayoutParams(ViewGroup.LayoutParams.MATCH_PARENT, ViewGroup.LayoutParams.WRAP_CONTENT);
		AndroidUtils.setMargins(infoViewLayoutParams, dpToPx(16), dpToPx(12), dpToPx(16), 0);
		infoView.setLayoutParams(infoViewLayoutParams);
		baseView.addView(infoView);

		TextView titleView = new TextView(view.getContext());
		LinearLayout.LayoutParams titleParams = new LinearLayout.LayoutParams(ViewGroup.LayoutParams.MATCH_PARENT, ViewGroup.LayoutParams.WRAP_CONTENT);
		titleView.setLayoutParams(titleParams);
		titleView.setTextSize(16);
		titleView.setTextColor(app.getResources().getColor(light ? R.color.text_color_primary_light : R.color.text_color_primary_dark));
		String desc = route.getDescription(getMapActivity().getMyApplication(), true);
		Drawable arrow = app.getUIUtilities().getIcon(R.drawable.ic_arrow_right_16, light ? R.color.ctx_menu_route_icon_color_light : R.color.ctx_menu_route_icon_color_dark);
		arrow.setBounds(0, 0, arrow.getIntrinsicWidth(), arrow.getIntrinsicHeight());

		titleView.setText(AndroidUtils.replaceCharsWithIcon(desc, arrow, arrowChars));
		infoView.addView(titleView);

		LinearLayout typeView = new LinearLayout(view.getContext());
		typeView.setOrientation(LinearLayout.HORIZONTAL);
		LinearLayout.LayoutParams typeViewParams = new LinearLayout.LayoutParams(ViewGroup.LayoutParams.MATCH_PARENT, ViewGroup.LayoutParams.WRAP_CONTENT);
		AndroidUtils.setMargins(typeViewParams, 0, dpToPx(8), 0, 0);
		typeView.setGravity(Gravity.CENTER);
		typeView.setLayoutParams(typeViewParams);
		infoView.addView(typeView);

		ImageView typeImageView = new ImageView(view.getContext());
		LinearLayout.LayoutParams typeImageParams = new LinearLayout.LayoutParams(dpToPx(16), dpToPx(16));
		AndroidUtils.setMargins(typeImageParams, dpToPx(4), 0, dpToPx(4), 0);
		typeImageView.setLayoutParams(typeImageParams);
		int drawableResId = route.type == null ? R.drawable.ic_action_polygom_dark : route.type.getResourceId();
		typeImageView.setImageDrawable(getRowIcon(drawableResId));
		typeView.addView(typeImageView);

		TextView typeTextView = new TextView(view.getContext());
		LinearLayout.LayoutParams typeTextParams = new LinearLayout.LayoutParams(ViewGroup.LayoutParams.MATCH_PARENT, ViewGroup.LayoutParams.WRAP_CONTENT);
		typeTextView.setLayoutParams(typeTextParams);
		typeTextView.setText(route.getTypeStrRes());
		AndroidUtils.setTextSecondaryColor(getMapActivity(), typeTextView, getApplication().getDaynightHelper().isNightModeForMapControls());
		typeView.addView(typeTextView);

		baseView.setOnClickListener(listener);

		((ViewGroup) view).addView(baseView);

		return baseView;
	}

	private void buildTransportRouteRow(ViewGroup parent, TransportStopRoute r, OnClickListener listener, boolean showDivider) {
		buildTransportRowItem(parent, r, listener);

		if (showDivider) {
			buildRowDivider(parent);
		}
	}

	private CollapsableView getCollapsableTransportStopRoutesView(final Context context, boolean collapsed, boolean isNearbyRoutes) {
		LinearLayout view = (LinearLayout) buildCollapsableContentView(context, collapsed, false);
		List<TransportStopRoute> localTransportStopRoutes = mapContextMenu.getLocalTransportStopRoutes();
		List<TransportStopRoute> nearbyTransportStopRoutes = mapContextMenu.getNearbyTransportStopRoutes();
		if (!isNearbyRoutes) {
			buildTransportRouteRows(view, localTransportStopRoutes);
		} else {
			buildTransportRouteRows(view, nearbyTransportStopRoutes);
		}
		return new CollapsableView(view, this, collapsed);
	}

	private void buildTransportRouteRows(LinearLayout view, List<TransportStopRoute> routes) {
		for (int i = 0; i < routes.size(); i++) {
			final TransportStopRoute r = routes.get(i);
			boolean showDivider = i < routes.size() - 1;
			buildTransportRouteRow(view, r, createTransportRoutesViewClickListener(r), showDivider);
		}
	}

	private View.OnClickListener createTransportRoutesViewClickListener(final TransportStopRoute r) {
		return new View.OnClickListener() {
			@Override
			public void onClick(View arg0) {
				MapContextMenu mm = getMapActivity().getContextMenu();
				PointDescription pd = new PointDescription(PointDescription.POINT_TYPE_TRANSPORT_ROUTE,
						r.getDescription(getMapActivity().getMyApplication(), false));
				mm.show(latLon, pd, r);
				TransportStopsLayer stopsLayer = getMapActivity().getMapLayers().getTransportStopsLayer();
				stopsLayer.setRoute(r);
				int cz = r.calculateZoom(0, getMapActivity().getMapView().getCurrentRotatedTileBox());
				getMapActivity().changeZoom(cz - getMapActivity().getMapView().getZoom());
			}
		};
	}

	protected CollapsableView getCollapsableTextView(Context context, boolean collapsed, String text) {
		final TextViewEx textView = new TextViewEx(context);
		textView.setVisibility(collapsed ? View.GONE : View.VISIBLE);
		LinearLayout.LayoutParams llTextDescParams = new LinearLayout.LayoutParams(ViewGroup.LayoutParams.MATCH_PARENT, ViewGroup.LayoutParams.WRAP_CONTENT);
		AndroidUtils.setMargins(llTextDescParams, dpToPx(64f), 0, dpToPx(40f), dpToPx(13f));
		textView.setLayoutParams(llTextDescParams);
		textView.setTypeface(FontCache.getRobotoRegular(context));
		textView.setTextSize(16);
		textView.setTextColor(app.getResources().getColor(light ? R.color.text_color_primary_light : R.color.text_color_primary_dark));
		textView.setText(text);
		return new CollapsableView(textView, this, collapsed);
	}

	protected CollapsableView getCollapsableWikiView(Context context, boolean collapsed) {
		LinearLayout view = (LinearLayout) buildCollapsableContentView(context, collapsed, true);

		for (final Amenity wiki : nearestWiki) {
			TextViewEx button = buildButtonInCollapsableView(context, false, false);
			String name = wiki.getName(preferredMapAppLang, transliterateNames);
			button.setText(name);

			button.setOnClickListener(new View.OnClickListener() {
				@Override
				public void onClick(View v) {
					LatLon latLon = new LatLon(wiki.getLocation().getLatitude(), wiki.getLocation().getLongitude());
					PointDescription pointDescription = mapActivity.getMapLayers().getPoiMapLayer().getObjectName(wiki);
					mapActivity.getContextMenu().show(latLon, pointDescription, wiki);
				}
			});
			view.addView(button);
		}

		return new CollapsableView(view, this, collapsed);
	}

	protected LinearLayout buildCollapsableContentView(Context context, boolean collapsed, boolean needMargin) {
		final LinearLayout view = new LinearLayout(context);
		view.setOrientation(LinearLayout.VERTICAL);
		view.setVisibility(collapsed ? View.GONE : View.VISIBLE);
		LinearLayout.LayoutParams llParams = new LinearLayout.LayoutParams(ViewGroup.LayoutParams.MATCH_PARENT, ViewGroup.LayoutParams.WRAP_CONTENT);
		if (needMargin) {
			AndroidUtils.setMargins(llParams, dpToPx(64f), 0, dpToPx(12f), 0);
		}
		view.setLayoutParams(llParams);
		return view;
	}

	protected TextViewEx buildButtonInCollapsableView(Context context, boolean selected, boolean showAll) {
		return buildButtonInCollapsableView(context, selected, showAll, true);
	}

	protected TextViewEx buildButtonInCollapsableView(Context context, boolean selected, boolean showAll, boolean singleLine) {
		TextViewEx button = new TextViewEx(new ContextThemeWrapper(context, light ? R.style.OsmandLightTheme : R.style.OsmandDarkTheme));
		LinearLayout.LayoutParams llWikiButtonParams = new LinearLayout.LayoutParams(ViewGroup.LayoutParams.MATCH_PARENT, ViewGroup.LayoutParams.WRAP_CONTENT);
		AndroidUtils.setMargins(llWikiButtonParams, 0, 0, 0, dpToPx(8f));
		//button.setMinimumHeight(dpToPx(36f));
		button.setLayoutParams(llWikiButtonParams);
		button.setTypeface(FontCache.getRobotoRegular(context));
		int bg;
		if (selected) {
			bg = light ? R.drawable.context_menu_controller_bg_light_selected : R.drawable.context_menu_controller_bg_dark_selected;
		} else if (showAll) {
			bg = light ? R.drawable.context_menu_controller_bg_light_show_all : R.drawable.context_menu_controller_bg_dark_show_all;
		} else {
			bg = light ? R.drawable.context_menu_controller_bg_light : R.drawable.context_menu_controller_bg_dark;
		}
		button.setBackgroundResource(bg);
		button.setTextSize(14);
		int paddingSides = dpToPx(10f);
		AndroidUtils.setPadding(button, paddingSides, paddingSides, paddingSides, paddingSides);
		if (!selected) {
			ColorStateList buttonColorStateList = AndroidUtils.createPressedColorStateList(context, !light,
					R.color.ctx_menu_controller_button_text_color_light_n, R.color.ctx_menu_controller_button_text_color_light_p,
					R.color.ctx_menu_controller_button_text_color_dark_n, R.color.ctx_menu_controller_button_text_color_dark_p);
			button.setTextColor(buttonColorStateList);
		} else {
			button.setTextColor(ContextCompat.getColor(context, light ? R.color.text_color_primary_light : R.color.text_color_primary_dark));
		}
		button.setGravity(Gravity.START | Gravity.CENTER_VERTICAL);
		button.setSingleLine(singleLine);
		button.setEllipsize(TextUtils.TruncateAt.END);

		return button;
	}

	protected boolean processNearestWiki() {
		if (showNearestWiki && latLon != null) {
			QuadRect rect = MapUtils.calculateLatLonBbox(
					latLon.getLatitude(), latLon.getLongitude(), 250);
			PoiUIFilter wikiPoiFilter = app.getPoiFilters().getTopWikiPoiFilter();

			nearestWiki = getAmenities(rect, wikiPoiFilter);

			Collections.sort(nearestWiki, new Comparator<Amenity>() {

				@Override
				public int compare(Amenity o1, Amenity o2) {
					double d1 = MapUtils.getDistance(latLon, o1.getLocation());
					double d2 = MapUtils.getDistance(latLon, o2.getLocation());
					return Double.compare(d1, d2);
				}
			});
			Long id = objectId;
			List<Amenity> wikiList = new ArrayList<>();
			for (Amenity wiki : nearestWiki) {
				if (wiki.getId().equals(id)) {
					wikiList.add(wiki);
				}
			}
			nearestWiki.removeAll(wikiList);
			return true;
		}
		return false;
	}

	private List<Amenity> getAmenities(QuadRect rect, PoiUIFilter wikiPoiFilter) {
		return wikiPoiFilter.searchAmenities(rect.top, rect.left,
				rect.bottom, rect.right, -1, null);
	}

	@SuppressWarnings("unchecked")
	public static <P> void execute(AsyncTask<P, ?, ?> task, P... requests) {
		task.executeOnExecutor(AsyncTask.THREAD_POOL_EXECUTOR, requests);
	}
}<|MERGE_RESOLUTION|>--- conflicted
+++ resolved
@@ -381,34 +381,6 @@
 		button.setOnClickListener(new OnClickListener() {
 			@Override
 			public void onClick(View view) {
-				AddPhotosBottomSheetDialogFragment.showInstance(mapActivity.getSupportFragmentManager());
-			}
-		});
-<<<<<<< HEAD
-		//TODO This feature is under development
-		view.setVisibility(View.VISIBLE);
-		return view;
-=======
-		b.setTypeface(FontCache.getRobotoRegular(context));
-		Drawable d = ContextCompat.getDrawable(context, R.drawable.ic_sample);
-		b.setCompoundDrawablesWithIntrinsicBounds(d, null, null, null);
-		LinearLayout.LayoutParams params = new
-				LinearLayout.LayoutParams(LinearLayout.LayoutParams.WRAP_CONTENT,
-				LinearLayout.LayoutParams.WRAP_CONTENT);
-		int dp16 = AndroidUtils.dpToPx(context, 16f);
-		int dp8 = AndroidUtils.dpToPx(context, 8f);
-		params.setMargins(dp16, 0, dp16, dp16);
-		b.setPadding(dp8, dp8, dp16, dp8);
-		b.setTextAlignment(View.TEXT_ALIGNMENT_CENTER);
-		b.setLayoutParams(params);
-		b.setCompoundDrawablePadding(dp8);
-		b.setGravity(Gravity.CENTER_VERTICAL);
-		b.setTypeface(null, Typeface.BOLD);
-		b.setText(context.getResources().getString(R.string.shared_string_add_photo));
-		b.setBackgroundResource(R.drawable.btn_border_light);
-		b.setOnClickListener(new OnClickListener() {
-			@Override
-			public void onClick(final View view) {
 				if (false) {
 					AddPhotosBottomSheetDialogFragment.showInstance(mapActivity.getSupportFragmentManager());
 				} else {
@@ -442,11 +414,9 @@
 				}
 			}
 		});
-		//TODO feature under development
-		b.setVisibility(View.GONE);
-		b.setTextColor(ContextCompat.getColor(context, R.color.preference_category_title));
-		return b;
->>>>>>> 923278a0
+		//TODO This feature is under development
+		view.setVisibility(View.VISIBLE);
+		return view;
 	}
 
 	private void buildCoordinatesRow(View view) {
