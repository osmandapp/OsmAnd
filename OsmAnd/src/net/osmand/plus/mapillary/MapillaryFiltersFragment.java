package net.osmand.plus.mapillary;


import android.app.DatePickerDialog;
import android.content.Context;
import android.graphics.drawable.Drawable;
import android.os.Bundle;
import android.text.Editable;
import android.text.TextWatcher;
import android.view.ContextThemeWrapper;
import android.view.LayoutInflater;
import android.view.View;
import android.view.ViewGroup;
import android.view.inputmethod.EditorInfo;
import android.view.inputmethod.InputMethodManager;
import android.widget.Button;
import android.widget.CompoundButton;
import android.widget.EditText;
import android.widget.ImageView;

import androidx.annotation.NonNull;
import androidx.appcompat.widget.AppCompatImageView;
import androidx.appcompat.widget.AppCompatTextView;
import androidx.fragment.app.FragmentManager;

import net.osmand.AndroidUtils;
import net.osmand.map.TileSourceManager;
import net.osmand.plus.ColorUtilities;
import net.osmand.plus.OsmandApplication;
import net.osmand.plus.OsmandPlugin;
import net.osmand.plus.R;
import net.osmand.plus.UiUtilities;
import net.osmand.plus.activities.MapActivity;
import net.osmand.plus.base.BaseOsmAndFragment;
import net.osmand.plus.resources.ResourceManager;
import net.osmand.plus.settings.backend.OsmandSettings;
import net.osmand.plus.views.controls.DelayAutoCompleteTextView;

import java.text.DateFormat;
import java.text.SimpleDateFormat;
import java.util.Calendar;
import java.util.Date;

public class MapillaryFiltersFragment extends BaseOsmAndFragment {

    public static final String TAG = "MAPILLARY_FILTERS_FRAGMENT";

    public MapillaryFiltersFragment() {
        // Required empty public constructor
    }

    @Override
    public View onCreateView(@NonNull LayoutInflater inflater, ViewGroup container, Bundle savedInstanceState) {
        final MapActivity mapActivity = (MapActivity) requireActivity();
<<<<<<< HEAD
        final OsmandSettings settings = requireSettings();
        final MapillaryPlugin plugin = OsmandPlugin.getPlugin(MapillaryPlugin.class);

        OsmandApplication app = requireMyApplication();
=======
        final OsmandApplication app = requireMyApplication();
        final OsmandSettings settings = requireSettings();
        final MapillaryPlugin plugin = OsmandPlugin.getPlugin(MapillaryPlugin.class);

>>>>>>> f8b6be9e
        final boolean nightMode = app.getDaynightHelper().isNightModeForMapControls();
        final int themeRes = nightMode ? R.style.OsmandDarkTheme : R.style.OsmandLightTheme;
        final int backgroundColor = ColorUtilities.getActivityBgColor(mapActivity, nightMode);
        final DateFormat dateFormat = SimpleDateFormat.getDateInstance(DateFormat.MEDIUM);
<<<<<<< HEAD
        final int currentModeColor = app.getSettings().getApplicationMode().getProfileColor(nightMode);
=======
        final int currentModeColor = settings.getApplicationMode().getProfileColor(nightMode);
>>>>>>> f8b6be9e

        final View view = View.inflate(new ContextThemeWrapper(mapActivity, themeRes),
                R.layout.fragment_mapillary_filters, null);
        view.findViewById(R.id.mapillary_filters_linear_layout).setBackgroundColor(backgroundColor);

        final View toggleRow = view.findViewById(R.id.toggle_row);
        final boolean selected = settings.SHOW_MAPILLARY.get();
        final int toggleActionStringId = selected ? R.string.shared_string_on : R.string.shared_string_off;
        int toggleIconColor;
        int toggleIconId;
        if (selected) {
            toggleIconId = R.drawable.ic_action_view;
            toggleIconColor = currentModeColor;
        } else {
            toggleIconId = R.drawable.ic_action_hide;
            toggleIconColor = ColorUtilities.getDefaultIconColor(mapActivity, nightMode);
        }
        ((AppCompatTextView) toggleRow.findViewById(R.id.toggle_row_title)).setText(toggleActionStringId);
        final Drawable drawable = getPaintedContentIcon(toggleIconId, toggleIconColor);
        ((AppCompatImageView) toggleRow.findViewById(R.id.toggle_row_icon)).setImageDrawable(drawable);
        final CompoundButton toggle = toggleRow.findViewById(R.id.toggle_row_toggle);
		toggle.setOnCheckedChangeListener(null);
        toggle.setChecked(selected);
<<<<<<< HEAD
        toggle.setOnCheckedChangeListener((compoundButton, b) -> {
            settings.SHOW_MAPILLARY.set(!settings.SHOW_MAPILLARY.get());
            if (plugin != null) {
                plugin.updateLayers(mapActivity, mapActivity);
            }
            mapActivity.getDashboard().refreshContent(true);
=======
        toggle.setOnCheckedChangeListener(new CompoundButton.OnCheckedChangeListener() {
            @Override
            public void onCheckedChanged(CompoundButton compoundButton, boolean b) {
                settings.SHOW_MAPILLARY.set(!settings.SHOW_MAPILLARY.get());
                plugin.updateLayers(mapActivity.getMapView(), mapActivity);
                mapActivity.getDashboard().refreshContent(true);
            }
>>>>>>> f8b6be9e
        });
        toggleRow.setOnClickListener(v -> toggle.setChecked(!toggle.isChecked()));
        UiUtilities.setupCompoundButton(nightMode, currentModeColor, toggle);

<<<<<<< HEAD

        final Button reloadTile = view.findViewById(R.id.button_reload_tile);
        reloadTile.setOnClickListener(v -> {
            ResourceManager manager = requireMyApplication().getResourceManager();
            manager.clearCacheAndTiles(TileSourceManager.getMapillaryVectorSource());
            manager.clearCacheAndTiles(TileSourceManager.getMapillaryRasterSource());
=======
        final Button reloadTile = (Button) view.findViewById(R.id.button_reload_tile);
        reloadTile.setOnClickListener(v -> {
            ResourceManager manager = app.getResourceManager();
            manager.clearCacheAndTiles(TileSourceManager.getMapillaryVectorSource());
>>>>>>> f8b6be9e
            mapActivity.refreshMap();
        });


        final int colorRes = ColorUtilities.getDefaultIconColorId(nightMode);
<<<<<<< HEAD
        ((AppCompatImageView) view.findViewById(R.id.mapillary_filters_user_icon)).setImageDrawable(getIcon(R.drawable.ic_action_user, colorRes));
        ((AppCompatImageView) view.findViewById(R.id.mapillary_filters_date_icon)).setImageDrawable(getIcon(R.drawable.ic_action_data, colorRes));
        ((AppCompatImageView) view.findViewById(R.id.mapillary_filters_tile_cache_icon)).setImageDrawable(getIcon(R.drawable.ic_layer_top, colorRes));

        final DelayAutoCompleteTextView textView = view.findViewById(R.id.auto_complete_text_view);
=======
        ((AppCompatImageView) view.findViewById(R.id.mapillary_filters_user_icon))
                .setImageDrawable(getIcon(R.drawable.ic_action_user, colorRes));
        ((AppCompatImageView) view.findViewById(R.id.mapillary_filters_date_icon))
                .setImageDrawable(getIcon(R.drawable.ic_action_data, colorRes));
        ((AppCompatImageView) view.findViewById(R.id.mapillary_filters_tile_cache_icon))
                .setImageDrawable(getIcon(R.drawable.ic_layer_top, colorRes));

        final DelayAutoCompleteTextView textView =
                (DelayAutoCompleteTextView) view.findViewById(R.id.auto_complete_text_view);
>>>>>>> f8b6be9e
        textView.setAdapter(new MapillaryAutoCompleteAdapter(mapActivity, R.layout.auto_complete_suggestion, app));
        String selectedUsername = settings.MAPILLARY_FILTER_USERNAME.get();
        if (!selectedUsername.isEmpty() && settings.USE_MAPILLARY_FILTER.get()) {
            textView.setText(selectedUsername);
            textView.setSelection(selectedUsername.length());
        }
        textView.setOnItemClickListener((adapterView, v, i, l) -> {
            hideKeyboard();
            mapActivity.getDashboard().refreshContent(true);
        });
        textView.setOnEditorActionListener((tv, id, keyEvent) -> {
            if (id == EditorInfo.IME_ACTION_DONE) {
                hideKeyboard();
                mapActivity.getDashboard().refreshContent(true);
                return true;
            }
            return false;
        });
        textView.addTextChangedListener(new TextWatcher() {
            @Override
            public void beforeTextChanged(CharSequence charSequence, int i, int i1, int i2) {
            }

            @Override
            public void onTextChanged(CharSequence charSequence, int i, int i1, int i2) {
                view.findViewById(R.id.warning_linear_layout).setVisibility(View.GONE);
                enableButtonApply(view);
            }

            @Override
            public void afterTextChanged(Editable editable) {
            }
        });
        ImageView imageView = view.findViewById(R.id.warning_image_view);
        imageView.setImageDrawable(getPaintedContentIcon(R.drawable.ic_small_warning,
                getResources().getColor(R.color.color_warning)));


        final EditText dateFromEt = view.findViewById(R.id.date_from_edit_text);
        final DatePickerDialog.OnDateSetListener dateFromDialog = (v, year, monthOfYear, dayOfMonth) -> {
            Calendar from = Calendar.getInstance();
            from.set(Calendar.YEAR, year);
            from.set(Calendar.MONTH, monthOfYear);
            from.set(Calendar.DAY_OF_MONTH, dayOfMonth);
            dateFromEt.setText(dateFormat.format(from.getTime()));
            settings.MAPILLARY_FILTER_FROM_DATE.set(from.getTimeInMillis());
            enableButtonApply(view);
            mapActivity.getDashboard().refreshContent(true);
        };
        dateFromEt.setOnClickListener(v -> {
            Calendar now = Calendar.getInstance();
            new DatePickerDialog(mapActivity, dateFromDialog,
                    now.get(Calendar.YEAR),
                    now.get(Calendar.MONTH),
                    now.get(Calendar.DAY_OF_MONTH)).show();
        });
        dateFromEt.setCompoundDrawablesWithIntrinsicBounds(null, null, getContentIcon(R.drawable.ic_action_arrow_drop_down), null);


        final EditText dateToEt = view.findViewById(R.id.date_to_edit_text);
        final DatePickerDialog.OnDateSetListener dateToDialog = (v, year, monthOfYear, dayOfMonth) -> {
            Calendar to = Calendar.getInstance();
            to.set(Calendar.YEAR, year);
            to.set(Calendar.MONTH, monthOfYear);
            to.set(Calendar.DAY_OF_MONTH, dayOfMonth);
            dateToEt.setText(dateFormat.format(to.getTime()));
            settings.MAPILLARY_FILTER_TO_DATE.set(to.getTimeInMillis());
            enableButtonApply(view);
            mapActivity.getDashboard().refreshContent(true);
        };
        dateToEt.setOnClickListener(v -> {
            Calendar now = Calendar.getInstance();
            new DatePickerDialog(mapActivity, dateToDialog,
                    now.get(Calendar.YEAR),
                    now.get(Calendar.MONTH),
                    now.get(Calendar.DAY_OF_MONTH)).show();
        });
        dateToEt.setCompoundDrawablesWithIntrinsicBounds(null, null, getContentIcon(R.drawable.ic_action_arrow_drop_down), null);

        if (settings.USE_MAPILLARY_FILTER.get()) {
            long to = settings.MAPILLARY_FILTER_TO_DATE.get();
            if (to != 0) {
                dateToEt.setText(dateFormat.format(new Date(to)));
            }
            long from = settings.MAPILLARY_FILTER_FROM_DATE.get();
            if (from != 0) {
                dateFromEt.setText(dateFormat.format(new Date(from)));
            }
        }

        final View rowPano = view.findViewById(R.id.pano_row);
        final CompoundButton pano = rowPano.findViewById(R.id.pano_row_toggle);
        pano.setOnCheckedChangeListener(null);
        pano.setChecked(settings.MAPILLARY_FILTER_PANO.get());
        pano.setOnCheckedChangeListener((compoundButton, b) -> {
            settings.MAPILLARY_FILTER_PANO.set(!settings.MAPILLARY_FILTER_PANO.get());
            enableButtonApply(view);
            mapActivity.getDashboard().refreshContent(true);
        });
        rowPano.setOnClickListener(v -> pano.setChecked(!pano.isChecked()));
        UiUtilities.setupCompoundButton(nightMode, currentModeColor, pano);


        final Button apply = view.findViewById(R.id.button_apply);
        disableButtonApply(view);
        apply.setOnClickListener(v -> {
            String username = textView.getText().toString();
            String dateFrom = dateFromEt.getText().toString();
            String dateTo = dateToEt.getText().toString();

            if (!settings.MAPILLARY_FILTER_USERNAME.get().isEmpty() || !dateFrom.isEmpty() || !dateTo.isEmpty() || settings.MAPILLARY_FILTER_PANO.get()) {
                settings.USE_MAPILLARY_FILTER.set(true);
            }
            if (dateFrom.isEmpty()) {
                settings.MAPILLARY_FILTER_FROM_DATE.set(0L);
            }
            if (dateTo.isEmpty()) {
                settings.MAPILLARY_FILTER_TO_DATE.set(0L);
            }
            if (!username.isEmpty() && settings.MAPILLARY_FILTER_USERNAME.get().isEmpty()) {
                view.findViewById(R.id.warning_linear_layout).setVisibility(View.VISIBLE);
            } else {
                mapActivity.getDashboard().hideDashboard();
            }

            changeButtonState(apply, .5f, false);
            if (plugin != null) {
                plugin.updateLayers(mapActivity, mapActivity);
            }
            hideKeyboard();
        });


        final Button clear = view.findViewById(R.id.button_clear);
        clear.setOnClickListener(v -> {
            textView.setText("");
            dateFromEt.setText("");
            dateToEt.setText("");
            pano.setChecked(false);

            settings.USE_MAPILLARY_FILTER.set(false);
            settings.MAPILLARY_FILTER_USER_KEY.set("");
            settings.MAPILLARY_FILTER_USERNAME.set("");
            settings.MAPILLARY_FILTER_FROM_DATE.set(0L);
            settings.MAPILLARY_FILTER_TO_DATE.set(0L);
            settings.MAPILLARY_FILTER_PANO.set(false);

            if (plugin != null) {
                plugin.updateLayers(mapActivity, mapActivity);
            }
            hideKeyboard();
        });

        return view;
    }

    private void hideKeyboard() {
        View currentFocus = getActivity().getCurrentFocus();
        if (currentFocus != null) {
            InputMethodManager imm = (InputMethodManager) getActivity().getSystemService(Context.INPUT_METHOD_SERVICE);
            imm.hideSoftInputFromWindow(currentFocus.getWindowToken(), 0);
        }
    }

    private void enableButtonApply(View view) {
        changeButtonState(view.findViewById(R.id.button_apply), 1, true);
    }

    private void disableButtonApply(View view) {
        changeButtonState(view.findViewById(R.id.button_apply), .5f, false);
    }

    private void changeButtonState(Button button, float alpha, boolean enabled) {
        button.setAlpha(alpha);
        button.setEnabled(enabled);
    }

    public static void showInstance(@NonNull FragmentManager fragmentManager) {
        if (AndroidUtils.isFragmentCanBeAdded(fragmentManager, TAG)) {
            fragmentManager.beginTransaction()
                    .replace(R.id.content, new MapillaryFiltersFragment(), TAG)
                    .commitAllowingStateLoss();
        }
    }
}<|MERGE_RESOLUTION|>--- conflicted
+++ resolved
@@ -52,26 +52,15 @@
     @Override
     public View onCreateView(@NonNull LayoutInflater inflater, ViewGroup container, Bundle savedInstanceState) {
         final MapActivity mapActivity = (MapActivity) requireActivity();
-<<<<<<< HEAD
-        final OsmandSettings settings = requireSettings();
-        final MapillaryPlugin plugin = OsmandPlugin.getPlugin(MapillaryPlugin.class);
-
-        OsmandApplication app = requireMyApplication();
-=======
         final OsmandApplication app = requireMyApplication();
         final OsmandSettings settings = requireSettings();
         final MapillaryPlugin plugin = OsmandPlugin.getPlugin(MapillaryPlugin.class);
 
->>>>>>> f8b6be9e
         final boolean nightMode = app.getDaynightHelper().isNightModeForMapControls();
         final int themeRes = nightMode ? R.style.OsmandDarkTheme : R.style.OsmandLightTheme;
         final int backgroundColor = ColorUtilities.getActivityBgColor(mapActivity, nightMode);
         final DateFormat dateFormat = SimpleDateFormat.getDateInstance(DateFormat.MEDIUM);
-<<<<<<< HEAD
-        final int currentModeColor = app.getSettings().getApplicationMode().getProfileColor(nightMode);
-=======
         final int currentModeColor = settings.getApplicationMode().getProfileColor(nightMode);
->>>>>>> f8b6be9e
 
         final View view = View.inflate(new ContextThemeWrapper(mapActivity, themeRes),
                 R.layout.fragment_mapillary_filters, null);
@@ -95,51 +84,26 @@
         final CompoundButton toggle = toggleRow.findViewById(R.id.toggle_row_toggle);
 		toggle.setOnCheckedChangeListener(null);
         toggle.setChecked(selected);
-<<<<<<< HEAD
-        toggle.setOnCheckedChangeListener((compoundButton, b) -> {
-            settings.SHOW_MAPILLARY.set(!settings.SHOW_MAPILLARY.get());
-            if (plugin != null) {
-                plugin.updateLayers(mapActivity, mapActivity);
-            }
-            mapActivity.getDashboard().refreshContent(true);
-=======
         toggle.setOnCheckedChangeListener(new CompoundButton.OnCheckedChangeListener() {
             @Override
             public void onCheckedChanged(CompoundButton compoundButton, boolean b) {
                 settings.SHOW_MAPILLARY.set(!settings.SHOW_MAPILLARY.get());
-                plugin.updateLayers(mapActivity.getMapView(), mapActivity);
+                plugin.updateLayers(mapActivity, mapActivity);
                 mapActivity.getDashboard().refreshContent(true);
             }
->>>>>>> f8b6be9e
         });
         toggleRow.setOnClickListener(v -> toggle.setChecked(!toggle.isChecked()));
         UiUtilities.setupCompoundButton(nightMode, currentModeColor, toggle);
 
-<<<<<<< HEAD
-
-        final Button reloadTile = view.findViewById(R.id.button_reload_tile);
-        reloadTile.setOnClickListener(v -> {
-            ResourceManager manager = requireMyApplication().getResourceManager();
-            manager.clearCacheAndTiles(TileSourceManager.getMapillaryVectorSource());
-            manager.clearCacheAndTiles(TileSourceManager.getMapillaryRasterSource());
-=======
         final Button reloadTile = (Button) view.findViewById(R.id.button_reload_tile);
         reloadTile.setOnClickListener(v -> {
             ResourceManager manager = app.getResourceManager();
             manager.clearCacheAndTiles(TileSourceManager.getMapillaryVectorSource());
->>>>>>> f8b6be9e
             mapActivity.refreshMap();
         });
 
 
         final int colorRes = ColorUtilities.getDefaultIconColorId(nightMode);
-<<<<<<< HEAD
-        ((AppCompatImageView) view.findViewById(R.id.mapillary_filters_user_icon)).setImageDrawable(getIcon(R.drawable.ic_action_user, colorRes));
-        ((AppCompatImageView) view.findViewById(R.id.mapillary_filters_date_icon)).setImageDrawable(getIcon(R.drawable.ic_action_data, colorRes));
-        ((AppCompatImageView) view.findViewById(R.id.mapillary_filters_tile_cache_icon)).setImageDrawable(getIcon(R.drawable.ic_layer_top, colorRes));
-
-        final DelayAutoCompleteTextView textView = view.findViewById(R.id.auto_complete_text_view);
-=======
         ((AppCompatImageView) view.findViewById(R.id.mapillary_filters_user_icon))
                 .setImageDrawable(getIcon(R.drawable.ic_action_user, colorRes));
         ((AppCompatImageView) view.findViewById(R.id.mapillary_filters_date_icon))
@@ -149,7 +113,6 @@
 
         final DelayAutoCompleteTextView textView =
                 (DelayAutoCompleteTextView) view.findViewById(R.id.auto_complete_text_view);
->>>>>>> f8b6be9e
         textView.setAdapter(new MapillaryAutoCompleteAdapter(mapActivity, R.layout.auto_complete_suggestion, app));
         String selectedUsername = settings.MAPILLARY_FILTER_USERNAME.get();
         if (!selectedUsername.isEmpty() && settings.USE_MAPILLARY_FILTER.get()) {
