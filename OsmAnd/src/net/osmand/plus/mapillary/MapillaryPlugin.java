package net.osmand.plus.mapillary;

import static android.content.Intent.ACTION_VIEW;
import static net.osmand.aidlapi.OsmAndCustomizationConstants.MAPILLARY;
import static net.osmand.plus.ContextMenuAdapter.makeDeleteAction;

import android.app.Activity;
import android.content.Context;
import android.content.Intent;
import android.graphics.drawable.Drawable;
import android.net.Uri;
import android.os.Bundle;
import android.view.LayoutInflater;
import android.view.View;
import android.view.ViewGroup;
import android.widget.ArrayAdapter;

import androidx.annotation.NonNull;
import androidx.annotation.Nullable;
import androidx.appcompat.widget.SwitchCompat;
import androidx.fragment.app.FragmentActivity;

import net.osmand.AndroidUtils;
import net.osmand.PlatformUtil;
import net.osmand.map.ITileSource;
import net.osmand.map.TileSourceManager;
import net.osmand.plus.ContextMenuAdapter;
import net.osmand.plus.ContextMenuAdapter.ItemClickListener;
import net.osmand.plus.ContextMenuAdapter.OnRowItemClick;
import net.osmand.plus.ContextMenuItem;
import net.osmand.plus.OsmandApplication;
import net.osmand.plus.OsmandPlugin;
import net.osmand.plus.R;
import net.osmand.plus.Version;
import net.osmand.plus.activities.MapActivity;
import net.osmand.plus.base.BottomSheetDialogFragment;
import net.osmand.plus.dashboard.DashboardOnMap;
import net.osmand.plus.mapcontextmenu.builders.cards.ImageCard;
import net.osmand.plus.openplacereviews.OpenPlaceReviewsPlugin;
import net.osmand.plus.settings.backend.ApplicationMode;
import net.osmand.plus.settings.backend.OsmandSettings;
import net.osmand.plus.views.MapTileLayer;
import net.osmand.plus.views.OsmandMapTileView;
import net.osmand.plus.views.layers.MapInfoLayer;
import net.osmand.plus.views.mapwidgets.MapWidgetRegistry.MapWidgetRegInfo;
import net.osmand.plus.views.mapwidgets.widgets.TextInfoWidget;
import net.osmand.util.Algorithms;

import org.apache.commons.logging.Log;
import org.json.JSONException;
import org.json.JSONObject;

import java.text.MessageFormat;
import java.util.List;

public class MapillaryPlugin extends OsmandPlugin {

	public static String TYPE_MAPILLARY_PHOTO = "mapillary-photo";
	public static String TYPE_MAPILLARY_CONTRIBUTE = "mapillary-contribute";

	public static final String ID = "osmand.mapillary";
	private static final String MAPILLARY_PACKAGE_ID = "com.mapillary.app";

	private static final Log LOG = PlatformUtil.getLog(OpenPlaceReviewsPlugin.class);

	private final OsmandSettings settings;

	private MapActivity mapActivity;

	private MapillaryVectorLayer vectorLayer;
	private TextInfoWidget mapillaryControl;
	private MapWidgetRegInfo mapillaryWidgetRegInfo;

	public MapillaryPlugin(OsmandApplication app) {
		super(app);
		settings = app.getSettings();
	}

	@Override
	public int getLogoResourceId() {
		return R.drawable.ic_action_mapillary;
	}

	@Override
	public Drawable getAssetResourceImage() {
		return app.getUIUtilities().getIcon(R.drawable.mapillary);
	}

	@Override
	public String getId() {
		return ID;
	}

	@Override
	public CharSequence getDescription() {
		return app.getString(R.string.plugin_mapillary_descr);
	}

	@Override
	public String getName() {
		return app.getString(R.string.mapillary);
	}

	@Override
	public boolean isEnableByDefault() {
		return true;
	}

	@Override
	public boolean init(@NonNull OsmandApplication app, Activity activity) {
		if (activity instanceof MapActivity) {
			mapActivity = (MapActivity) activity;
		}
		return true;
	}

	@Override
	public void registerLayers(@NonNull Context context, @Nullable MapActivity mapActivity) {
		createLayers(context);
		if (mapActivity != null) {
			registerWidget(mapActivity);
		}
	}

<<<<<<< HEAD
	private void createLayers(@NonNull Context context) {
		rasterLayer = new MapillaryRasterLayer(context);
		vectorLayer = new MapillaryVectorLayer(context);
=======
	private void createLayers() {
		vectorLayer = new MapillaryVectorLayer();
>>>>>>> f8b6be9e
	}

	@Override
	public void updateLayers(@NonNull Context context, @Nullable MapActivity mapActivity) {
		updateMapLayers(context, false);
	}

	public void updateLayers(@NonNull Context context, boolean force) {
		updateMapLayers(context, force);
	}

<<<<<<< HEAD
	private void updateMapLayers(@NonNull Context context, boolean force) {
		if (rasterLayer == null || vectorLayer == null) {
			createLayers(context);
=======
	private void updateMapLayers(OsmandMapTileView mapView, final MapActivityLayers layers, boolean force) {
		if (vectorLayer == null) {
			createLayers();
>>>>>>> f8b6be9e
		}
		OsmandApplication app = (OsmandApplication) context.getApplicationContext();
		OsmandMapTileView mapView = app.getOsmandMap().getMapView();
		if (isActive()) {
			ITileSource vectorSource = null;
			if (settings.SHOW_MAPILLARY.get() || force) {
				vectorSource = settings.getTileSourceByName(TileSourceManager.getMapillaryVectorSource().getName(), false);
			}
			updateLayer(mapView, vectorSource, vectorLayer, 0.62f);
		} else {
			mapView.removeLayer(vectorLayer);
			vectorLayer.setMap(null);
		}
		app.getOsmandMap().getMapLayers().updateMapSource(mapView, null);
	}

	private void updateLayer(OsmandMapTileView mapView, ITileSource mapillarySource, MapTileLayer layer, float layerOrder) {
		if (!Algorithms.objectEquals(mapillarySource, layer.getMap()) || !mapView.isLayerVisible(layer)) {
			if (mapView.getMapRenderer() == null && !mapView.isLayerVisible(layer)) {
				mapView.addLayer(layer, layerOrder);
			}
			layer.setMap(mapillarySource);
			mapView.refreshMap();
		}
	}

	@Override
	protected void registerLayerContextMenuActions(@NonNull ContextMenuAdapter adapter, @NonNull MapActivity mapActivity) {
		ItemClickListener listener = new OnRowItemClick() {

			@Override
			public boolean onRowItemClick(ArrayAdapter<ContextMenuItem> adapter, View view, int itemId, int position) {
				if (itemId == R.string.street_level_imagery) {
					mapActivity.getDashboard().setDashboardVisibility(true, DashboardOnMap.DashboardType.MAPILLARY, AndroidUtils.getCenterViewCoordinates(view));
					return false;
				}
				return true;
			}

			@Override
			public boolean onContextMenuClick(final ArrayAdapter<ContextMenuItem> adapter, int itemId, final int pos, boolean isChecked, int[] viewCoordinates) {
				final OsmandSettings settings = mapActivity.getMyApplication().getSettings();
				if (itemId == R.string.street_level_imagery) {
					settings.SHOW_MAPILLARY.set(!settings.SHOW_MAPILLARY.get());
					updateMapLayers(mapActivity, false);
					ContextMenuItem item = adapter.getItem(pos);
					if (item != null) {
						item.setSelected(settings.SHOW_MAPILLARY.get());
						item.setColor(app, settings.SHOW_MAPILLARY.get() ? R.color.osmand_orange : ContextMenuItem.INVALID_ID);
						adapter.notifyDataSetChanged();
					}
				}
				return false;
			}
		};

		adapter.addItem(new ContextMenuItem.ItemBuilder()
				.setId(MAPILLARY)
				.setTitleId(R.string.street_level_imagery, mapActivity)
				.setDescription("Mapillary")
				.setSelected(settings.SHOW_MAPILLARY.get())
				.setColor(app, settings.SHOW_MAPILLARY.get() ? R.color.osmand_orange : ContextMenuItem.INVALID_ID)
				.setIcon(R.drawable.ic_action_mapillary)
				.setSecondaryIcon(R.drawable.ic_action_additional_option)
				.setItemDeleteAction(makeDeleteAction(settings.SHOW_MAPILLARY))
				.setListener(listener)
				.createItem());
	}

	private void registerWidget(@NonNull MapActivity activity) {
		MapInfoLayer layer = activity.getMapLayers().getMapInfoLayer();
		mapillaryControl = createMonitoringControl(activity);
		mapillaryWidgetRegInfo = layer.registerSideWidget(mapillaryControl,
				R.drawable.ic_action_mapillary, R.string.mapillary, "mapillary", false, 19);
		layer.recreateControls();
	}

	private TextInfoWidget createMonitoringControl(final MapActivity map) {
		mapillaryControl = new TextInfoWidget(map);
		mapillaryControl.setText(map.getString(R.string.mapillary), "");
		mapillaryControl.setIcons(R.drawable.widget_mapillary_day, R.drawable.widget_mapillary_night);
		mapillaryControl.setOnClickListener(v -> openMapillary(map, null));

		return mapillaryControl;
	}

	private void setWidgetVisible(MapActivity mapActivity, boolean visible) {
		if (mapillaryWidgetRegInfo != null) {
			final List<ApplicationMode> allModes = ApplicationMode.allPossibleValues();
			for (ApplicationMode mode : allModes) {
				mapActivity.getMapLayers().getMapWidgetRegistry().setVisibility(mode, mapillaryWidgetRegInfo, visible, false);
			}
			MapInfoLayer mil = mapActivity.getMapLayers().getMapInfoLayer();
			if (mil != null) {
				mil.recreateControls();
			}
			mapActivity.refreshMap();
		}
	}

	@Override
	protected ImageCard createContextMenuImageCard(@NonNull JSONObject imageObject) {
		ImageCard imageCard = null;
		if (mapActivity != null) {
			try {
				if (imageObject.has("type")) {
					String type = imageObject.getString("type");
					if (TYPE_MAPILLARY_PHOTO.equals(type)) {
						imageCard = new MapillaryImageCard(mapActivity, imageObject);
					} else if (TYPE_MAPILLARY_CONTRIBUTE.equals(type)) {
						imageCard = new MapillaryContributeCard(mapActivity, imageObject);
					}
				}
			} catch (JSONException e) {
				LOG.error(e);
			}
		}
		return imageCard;
	}

	@Override
	public void mapActivityResume(MapActivity activity) {
		this.mapActivity = activity;
	}

	@Override
	public void mapActivityResumeOnTop(MapActivity activity) {
		this.mapActivity = activity;
	}

	@Override
	public void mapActivityPause(MapActivity activity) {
		this.mapActivity = null;
	}

	public static boolean openMapillary(FragmentActivity activity, String imageKey) {
		boolean success = false;
		OsmandApplication app = (OsmandApplication) activity.getApplication();
		if (isPackageInstalled(MAPILLARY_PACKAGE_ID, app)) {
			Uri uri = imageKey != null
					? Uri.parse(MessageFormat.format("mapillary://mapillary/photo/{0}?image_key={0}", imageKey))
					: Uri.parse("mapillary://mapillary/capture");
			Intent intent = new Intent(ACTION_VIEW, uri)
					.addFlags(Intent.FLAG_ACTIVITY_NEW_TASK);
			if (!AndroidUtils.startActivityIfSafe(app, intent)) {
				new MapillaryInstallDialogFragment()
						.show(activity.getSupportFragmentManager(), MapillaryInstallDialogFragment.TAG);
			}
			success = true;
		} else {
			new MapillaryInstallDialogFragment().show(activity.getSupportFragmentManager(), MapillaryInstallDialogFragment.TAG);
		}
		return success;
	}

	public static boolean installMapillary(@NonNull OsmandApplication app) {
		app.logEvent("install_mapillary");
		boolean success = execInstall(app, Version.getUrlWithUtmRef(app, MAPILLARY_PACKAGE_ID));
		if (!success) {
			success = execInstall(app, "https://play.google.com/store/apps/details?id=" + MAPILLARY_PACKAGE_ID);
		}
		return success;
	}

	private static boolean execInstall(OsmandApplication app, String url) {
		Intent intent = new Intent(ACTION_VIEW, Uri.parse(url));
		intent.setFlags(Intent.FLAG_ACTIVITY_NEW_TASK);
		return AndroidUtils.startActivityIfSafe(app, intent);
	}

	public static class MapillaryFirstDialogFragment extends BottomSheetDialogFragment {
		public static final String TAG = "MapillaryFirstDialogFragment";

		private static final String KEY_SHOW_WIDGET = "key_show_widget";
		private boolean showWidget = true;

		@Override
		public View onCreateView(@NonNull LayoutInflater inflater, ViewGroup container, Bundle savedInstanceState) {
			if (savedInstanceState != null) {
				showWidget = savedInstanceState.getBoolean(KEY_SHOW_WIDGET, true);
			}

			View view = inflater.inflate(R.layout.mapillary_first_dialog, container, false);
			final SwitchCompat widgetSwitch = view.findViewById(R.id.widget_switch);
			widgetSwitch.setChecked(showWidget);
			widgetSwitch.setOnCheckedChangeListener((buttonView, isChecked) -> showWidget(isChecked));
			view.findViewById(R.id.actionButton).setOnClickListener(v -> {
				showWidget(widgetSwitch.isChecked());
				dismiss();
			});
			showWidget(showWidget);
			return view;
		}

		private void showWidget(boolean show) {
			FragmentActivity activity = getActivity();
			MapillaryPlugin plugin = OsmandPlugin.getPlugin(MapillaryPlugin.class);
			if (plugin != null && activity instanceof MapActivity) {
				plugin.setWidgetVisible((MapActivity) activity, show);
			}
		}

		@Override
		public void onSaveInstanceState(@NonNull Bundle outState) {
			outState.putBoolean(KEY_SHOW_WIDGET, showWidget);
		}
	}
}<|MERGE_RESOLUTION|>--- conflicted
+++ resolved
@@ -122,14 +122,8 @@
 		}
 	}
 
-<<<<<<< HEAD
 	private void createLayers(@NonNull Context context) {
-		rasterLayer = new MapillaryRasterLayer(context);
 		vectorLayer = new MapillaryVectorLayer(context);
-=======
-	private void createLayers() {
-		vectorLayer = new MapillaryVectorLayer();
->>>>>>> f8b6be9e
 	}
 
 	@Override
@@ -141,15 +135,9 @@
 		updateMapLayers(context, force);
 	}
 
-<<<<<<< HEAD
 	private void updateMapLayers(@NonNull Context context, boolean force) {
-		if (rasterLayer == null || vectorLayer == null) {
+		if (vectorLayer == null) {
 			createLayers(context);
-=======
-	private void updateMapLayers(OsmandMapTileView mapView, final MapActivityLayers layers, boolean force) {
-		if (vectorLayer == null) {
-			createLayers();
->>>>>>> f8b6be9e
 		}
 		OsmandApplication app = (OsmandApplication) context.getApplicationContext();
 		OsmandMapTileView mapView = app.getOsmandMap().getMapView();
