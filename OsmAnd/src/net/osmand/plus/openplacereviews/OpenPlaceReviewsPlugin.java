--- conflicted
+++ resolved
@@ -87,13 +87,9 @@
 	}
 
 	@Override
-<<<<<<< HEAD
-	protected List<ImageCard> getImageCards(@NonNull Map<String, String> params,
+	protected List<ImageCard> getContextMenuImageCards(@NonNull Map<String, String> params,
 											@Nullable Map<String, String> additionalParams,
 											@Nullable GetImageCardsListener listener) {
-=======
-	protected List<ImageCard> getContextMenuImageCards(@Nullable GetImageCardsListener listener) {
->>>>>>> 98fe1a08
 		List<ImageCard> imageCards = new ArrayList<>();
 		if (mapActivity != null) {
 			Object object = mapActivity.getMapLayers().getContextMenuLayer().getSelectedObject();
