package net.osmand.plus;

import android.annotation.SuppressLint;
import android.content.Context;
import android.os.AsyncTask;

import androidx.annotation.NonNull;
import androidx.annotation.Nullable;

import com.google.gson.Gson;
import com.google.gson.reflect.TypeToken;

import net.osmand.IndexConstants;
import net.osmand.PlatformUtil;
import net.osmand.data.LatLon;
import net.osmand.map.ITileSource;
import net.osmand.map.TileSourceManager;
import net.osmand.osm.MapPoiTypes;
import net.osmand.osm.PoiCategory;
import net.osmand.plus.ApplicationMode.ApplicationModeBean;
import net.osmand.plus.ApplicationMode.ApplicationModeBuilder;
import net.osmand.plus.OsmandSettings.OsmandPreference;
import net.osmand.plus.helpers.AvoidSpecificRoads;
import net.osmand.plus.helpers.AvoidSpecificRoads.AvoidRoadInfo;
import net.osmand.plus.poi.PoiUIFilter;
import net.osmand.plus.quickaction.QuickAction;
import net.osmand.plus.quickaction.QuickActionRegistry;
import net.osmand.plus.quickaction.QuickActionType;
import net.osmand.util.Algorithms;

import org.apache.commons.logging.Log;
import org.json.JSONArray;
import org.json.JSONException;
import org.json.JSONObject;

import java.io.BufferedInputStream;
import java.io.BufferedOutputStream;
import java.io.BufferedReader;
import java.io.ByteArrayInputStream;
import java.io.ByteArrayOutputStream;
import java.io.File;
import java.io.FileInputStream;
import java.io.FileNotFoundException;
import java.io.FileOutputStream;
import java.io.IOException;
import java.io.InputStream;
import java.io.InputStreamReader;
import java.io.OutputStream;
import java.lang.reflect.Type;
import java.util.ArrayList;
import java.util.Arrays;
import java.util.HashMap;
import java.util.HashSet;
import java.util.Iterator;
import java.util.LinkedHashMap;
import java.util.LinkedHashSet;
import java.util.List;
import java.util.Map;
import java.util.Set;
import java.util.zip.ZipEntry;
import java.util.zip.ZipInputStream;
import java.util.zip.ZipOutputStream;

import static net.osmand.IndexConstants.OSMAND_SETTINGS_FILE_EXT;

/*
	Usage:

	SettingsHelper helper = app.getSettingsHelper();
	File file = new File(app.getAppPath(null), "settings.zip");

	List<SettingsItem> items = new ArrayList<>();
	items.add(new GlobalSettingsItem(app.getSettings()));
	items.add(new ProfileSettingsItem(app.getSettings(), ApplicationMode.DEFAULT));
	items.add(new ProfileSettingsItem(app.getSettings(), ApplicationMode.CAR));
	items.add(new ProfileSettingsItem(app.getSettings(), ApplicationMode.PEDESTRIAN));
	items.add(new ProfileSettingsItem(app.getSettings(), ApplicationMode.BICYCLE));
	items.add(new FileSettingsItem(app, new File(app.getAppPath(GPX_INDEX_DIR), "Day 2.gpx")));
	items.add(new FileSettingsItem(app, new File(app.getAppPath(GPX_INDEX_DIR), "Day 3.gpx")));
	items.add(new FileSettingsItem(app, new File(app.getAppPath(RENDERERS_DIR), "default.render.xml")));
	items.add(new DataSettingsItem(new byte[] {'t', 'e', 's', 't', '1'}, "data1"));
	items.add(new DataSettingsItem(new byte[] {'t', 'e', 's', 't', '2'}, "data2"));

	helper.exportSettings(file, items);

	helper.importSettings(file);
 */

public class SettingsHelper {

	public static final int VERSION = 1;

	public static final String SETTINGS_LATEST_CHANGES_KEY = "settings_latest_changes";
	public static final String SETTINGS_VERSION_KEY = "settings_version";

	private static final Log LOG = PlatformUtil.getLog(SettingsHelper.class);
	private static final int BUFFER = 1024;

	private OsmandApplication app;

	private ImportAsyncTask importTask;
	private Map<File, ExportAsyncTask> exportAsyncTasks = new HashMap<>();

	public interface SettingsImportListener {
		void onSettingsImportFinished(boolean succeed, @NonNull List<SettingsItem> items);
	}

	public interface SettingsCollectListener {
		void onSettingsCollectFinished(boolean succeed, boolean empty, @NonNull List<SettingsItem> items);
	}

	public interface CheckDuplicatesListener {
		void onDuplicatesChecked(@NonNull List<Object> duplicates, List<SettingsItem> items);
	}

	public interface SettingsExportListener {
		void onSettingsExportFinished(@NonNull File file, boolean succeed);
	}

	public SettingsHelper(OsmandApplication app) {
		this.app = app;
	}

	public enum SettingsItemType {
		GLOBAL,
		PROFILE,
		PLUGIN,
		DATA,
		FILE,
		RESOURCES,
		QUICK_ACTIONS,
		POI_UI_FILTERS,
		MAP_SOURCES,
		AVOID_ROADS
	}

	public abstract static class SettingsItem {

		private String pluginId;
		private String fileName;

		boolean shouldReplace = false;

		SettingsItem() {
			init();
		}

		SettingsItem(@NonNull JSONObject json) throws JSONException {
			init();
			readFromJson(json);
		}

		protected void init() {
			// override
		}

		@NonNull
		public abstract SettingsItemType getType();

		@NonNull
		public abstract String getName();

		@NonNull
		public abstract String getPublicName(@NonNull Context ctx);

		@NonNull
		public abstract String getDefaultFileName();

		public String getPluginId() {
			return pluginId;
		}

		@NonNull
		public String getFileName() {
			return !Algorithms.isEmpty(fileName) ? fileName : getDefaultFileName();
		}

		public void setFileName(String fileName) {
			this.fileName = fileName;
		}

		public boolean applyFileName(@NonNull String fileName) {
			return getFileName().equals(fileName);
		}

		public boolean shouldReadOnCollecting() {
			return false;
		}

		public void setShouldReplace(boolean shouldReplace) {
			this.shouldReplace = shouldReplace;
		}

		static SettingsItemType parseItemType(@NonNull JSONObject json) throws IllegalArgumentException, JSONException {
			return SettingsItemType.valueOf(json.getString("type"));
		}

		public boolean exists() {
			return false;
		}

		public void apply() {
			// non implemented
		}

		void readFromJson(@NonNull JSONObject json) throws JSONException {
			pluginId = json.has("pluginId") ? json.getString("pluginId") : null;
			fileName = json.has("file") ? json.getString("file") : null;
			readItemsFromJson(json);
		}

		void writeToJson(@NonNull JSONObject json) throws JSONException {
			json.put("type", getType().name());
			String pluginId = getPluginId();
			if (!Algorithms.isEmpty(pluginId)) {
				json.put("pluginId", pluginId);
			}
			if (getWriter() != null) {
				json.put("file", getFileName());
			}
			writeItemsToJson(json);
		}

		String toJson() throws JSONException {
			JSONObject json = new JSONObject();
			writeToJson(json);
			return json.toString();
		}

		void readItemsFromJson(@NonNull JSONObject json) throws IllegalArgumentException {
			// override
		}

		void writeItemsToJson(@NonNull JSONObject json) {
			// override
		}

		@Nullable
		abstract SettingsItemReader getReader();

		@Nullable
		abstract SettingsItemWriter getWriter();

		@NonNull
		SettingsItemReader getJsonReader() {
			return new SettingsItemReader<SettingsItem>(this) {
				@Override
				public void readFromStream(@NonNull InputStream inputStream) throws IOException, IllegalArgumentException {
					StringBuilder buf = new StringBuilder();
					try {
						BufferedReader in = new BufferedReader(new InputStreamReader(inputStream, "UTF-8"));
						String str;
						while ((str = in.readLine()) != null) {
							buf.append(str);
						}
					} catch (IOException e) {
						throw new IOException("Cannot read json body", e);
					}
					String json = buf.toString();
					if (json.length() == 0) {
						throw new IllegalArgumentException("Json body is empty");
					}
					try {
						readItemsFromJson(new JSONObject(json));
					} catch (JSONException e) {
						throw new IllegalArgumentException("Json parsing error", e);
					}
				}
			};
		}

		@NonNull
		SettingsItemWriter getJsonWriter() {
			return new SettingsItemWriter<SettingsItem>(this) {
				@Override
				public boolean writeToStream(@NonNull OutputStream outputStream) throws IOException {
					JSONObject json = new JSONObject();
					writeItemsToJson(json);
					if (json.length() > 0) {
						try {
							String s = json.toString(2);
							outputStream.write(s.getBytes("UTF-8"));
						} catch (JSONException e) {
							LOG.error("Failed to write json to stream", e);
						}
						return true;
					}
					return false;
				}
			};
		}

		@Override
		public int hashCode() {
			return (getType().name() + getName()).hashCode();
		}

		@Override
		public boolean equals(Object other) {
			if (other == this) {
				return true;
			}
			if (!(other instanceof SettingsItem)) {
				return false;
			}

			SettingsItem item = (SettingsItem) other;
			return item.getType() == getType()
					&& item.getName().equals(getName())
					&& item.getFileName().equals(getFileName());
		}
	}

	public static class PluginSettingsItem extends SettingsItem {

		private OsmandApplication app;
		private CustomOsmandPlugin plugin;
		private List<SettingsItem> pluginItems;

		PluginSettingsItem(@NonNull OsmandApplication app, @NonNull JSONObject json) throws JSONException {
			super(json);
			this.app = app;
			readFromJson(app, json);
		}

		@NonNull
		@Override
		public SettingsItemType getType() {
			return SettingsItemType.PLUGIN;
		}

		@NonNull
		@Override
		public String getName() {
			return plugin.getId();
		}

		@NonNull
		@Override
		public String getPublicName(@NonNull Context ctx) {
			return plugin.getName();
		}

		@NonNull
		@Override
		public String getDefaultFileName() {
			return getName() + ".zip";
		}

		public CustomOsmandPlugin getPlugin() {
			return plugin;
		}

		public List<SettingsItem> getPluginItems() {
			return pluginItems;
		}

		void readFromJson(@NonNull OsmandApplication app, @NonNull JSONObject json) throws JSONException {
			plugin = new CustomOsmandPlugin(app, json);
		}

		@Nullable
		@Override
		SettingsItemReader getReader() {
			return null;
		}

		@Nullable
		@Override
		SettingsItemWriter getWriter() {
			return null;
		}
	}

	public abstract static class CollectionSettingsItem<T> extends SettingsItem {

		protected List<T> items;
		protected List<T> duplicateItems;
		protected List<T> existingItems;

		@Override
		protected void init() {
			items = new ArrayList<>();
			duplicateItems = new ArrayList<>();
		}

		CollectionSettingsItem(@NonNull List<T> items) {
			super();
			this.items = items;
		}

		CollectionSettingsItem(@NonNull JSONObject json) throws JSONException {
			super(json);
		}

		@NonNull
		public List<T> getItems() {
			return items;
		}

		@NonNull
		public List<T> getDuplicateItems() {
			return duplicateItems;
		}

		@NonNull
		public List<T> excludeDuplicateItems() {
			if (!items.isEmpty()) {
				for (T item : items) {
					if (isDuplicate(item)) {
						duplicateItems.add(item);
					}
				}
			}
			items.removeAll(duplicateItems);
			return duplicateItems;
		}

		public abstract boolean isDuplicate(@NonNull T item);

		@NonNull
		public abstract T renameItem(@NonNull T item);
	}

	public abstract static class SettingsItemReader<T extends SettingsItem> {

		private T item;

		public SettingsItemReader(@NonNull T item) {
			this.item = item;
		}

		public abstract void readFromStream(@NonNull InputStream inputStream) throws IOException, IllegalArgumentException;
	}

	public abstract static class SettingsItemWriter<T extends SettingsItem> {

		private T item;

		public SettingsItemWriter(T item) {
			this.item = item;
		}

		public T getItem() {
			return item;
		}

		public abstract boolean writeToStream(@NonNull OutputStream outputStream) throws IOException;
	}

	public abstract static class OsmandSettingsItem extends SettingsItem {

		private OsmandSettings settings;

		protected OsmandSettingsItem(@NonNull OsmandSettings settings) {
			super();
			this.settings = settings;
		}

		protected OsmandSettingsItem(@NonNull SettingsItemType type, @NonNull OsmandSettings settings, @NonNull JSONObject json) throws JSONException {
			super(json);
			this.settings = settings;
		}

		public OsmandSettings getSettings() {
			return settings;
		}
	}

	public abstract static class OsmandSettingsItemReader extends SettingsItemReader<OsmandSettingsItem> {

		private OsmandSettings settings;

		public OsmandSettingsItemReader(@NonNull OsmandSettingsItem item, @NonNull OsmandSettings settings) {
			super(item);
			this.settings = settings;
		}

		protected abstract void readPreferenceFromJson(@NonNull OsmandPreference<?> preference,
													   @NonNull JSONObject json) throws JSONException;

		@Override
		public void readFromStream(@NonNull InputStream inputStream) throws IOException, IllegalArgumentException {
			StringBuilder buf = new StringBuilder();
			try {
				BufferedReader in = new BufferedReader(new InputStreamReader(inputStream, "UTF-8"));
				String str;
				while ((str = in.readLine()) != null) {
					buf.append(str);
				}
			} catch (IOException e) {
				throw new IOException("Cannot read json body", e);
			}
			String jsonStr = buf.toString();
			if (Algorithms.isEmpty(jsonStr)) {
				throw new IllegalArgumentException("Cannot find json body");
			}
			final JSONObject json;
			try {
				json = new JSONObject(jsonStr);
			} catch (JSONException e) {
				throw new IllegalArgumentException("Json parse error", e);
			}
			settings.getContext().runInUIThread(new Runnable() {
				@Override
				public void run() {
					Map<String, OsmandPreference<?>> prefs = settings.getRegisteredPreferences();
					Iterator<String> iter = json.keys();
					while (iter.hasNext()) {
						String key = iter.next();
						OsmandPreference<?> p = prefs.get(key);
						if (p != null) {
							try {
								readPreferenceFromJson(p, json);
							} catch (Exception e) {
								LOG.error("Failed to read preference: " + key, e);
							}
						} else {
							LOG.warn("No preference while importing settings: " + key);
						}
					}
				}
			});
		}
	}

	public abstract static class OsmandSettingsItemWriter extends SettingsItemWriter<OsmandSettingsItem> {

		private OsmandSettings settings;

		public OsmandSettingsItemWriter(OsmandSettingsItem item, OsmandSettings settings) {
			super(item);
			this.settings = settings;
		}

		protected abstract void writePreferenceToJson(@NonNull OsmandPreference<?> preference,
													  @NonNull JSONObject json) throws JSONException;

		@Override
		public boolean writeToStream(@NonNull OutputStream outputStream) throws IOException {
			JSONObject json = new JSONObject();
			Map<String, OsmandPreference<?>> prefs = settings.getRegisteredPreferences();
			for (OsmandPreference<?> pref : prefs.values()) {
				try {
					writePreferenceToJson(pref, json);
				} catch (JSONException e) {
					LOG.error("Failed to write preference: " + pref.getId(), e);
				}
			}
			if (json.length() > 0) {
				try {
					String s = json.toString(2);
					outputStream.write(s.getBytes("UTF-8"));
				} catch (JSONException e) {
					LOG.error("Failed to write json to stream", e);
				}
				return true;
			}
			return false;
		}
	}

	public static class GlobalSettingsItem extends OsmandSettingsItem {

		public GlobalSettingsItem(@NonNull OsmandSettings settings) {
			super(settings);
		}

		@NonNull
		@Override
		public SettingsItemType getType() {
			return SettingsItemType.GLOBAL;
		}

		@NonNull
		@Override
		public String getName() {
			return "general_settings";
		}

		@NonNull
		@Override
		public String getPublicName(@NonNull Context ctx) {
			return ctx.getString(R.string.general_settings_2);
		}

		@NonNull
		@Override
		public String getDefaultFileName() {
			return getName() + ".json";
		}

		@Override
		public boolean exists() {
			return true;
		}

		@Nullable
		@Override
		SettingsItemReader getReader() {
			return new OsmandSettingsItemReader(this, getSettings()) {
				@Override
				protected void readPreferenceFromJson(@NonNull OsmandPreference<?> preference, @NonNull JSONObject json) throws JSONException {
					preference.readFromJson(json, null);
				}
			};
		}

		@Nullable
		@Override
		SettingsItemWriter getWriter() {
			return new OsmandSettingsItemWriter(this, getSettings()) {
				@Override
				protected void writePreferenceToJson(@NonNull OsmandPreference<?> preference, @NonNull JSONObject json) throws JSONException {
					preference.writeToJson(json, null);
				}
			};
		}
	}

	public static class ProfileSettingsItem extends OsmandSettingsItem {

		private OsmandApplication app;
		private ApplicationMode appMode;
		private ApplicationModeBuilder builder;
		private ApplicationModeBean modeBean;
		private Set<String> appModeBeanPrefsIds;

		public ProfileSettingsItem(@NonNull OsmandApplication app, @NonNull ApplicationMode appMode) {
			super(app.getSettings());
			this.app = app;
			this.appMode = appMode;
			appModeBeanPrefsIds = new HashSet<>(Arrays.asList(app.getSettings().appModeBeanPrefsIds));
		}

		public ProfileSettingsItem(@NonNull OsmandApplication app, @NonNull ApplicationModeBean modeBean) {
			super(app.getSettings());
			this.app = app;
			this.modeBean = modeBean;
			builder = ApplicationMode.fromModeBean(app, modeBean);
			appMode = builder.getApplicationMode();
			appModeBeanPrefsIds = new HashSet<>(Arrays.asList(app.getSettings().appModeBeanPrefsIds));
		}

		public ProfileSettingsItem(@NonNull OsmandApplication app, @NonNull JSONObject json) throws JSONException {
			super(SettingsItemType.PROFILE, app.getSettings(), json);
			this.app = app;
			readFromJson(app, json);
			appModeBeanPrefsIds = new HashSet<>(Arrays.asList(app.getSettings().appModeBeanPrefsIds));
		}

		@NonNull
		@Override
		public SettingsItemType getType() {
			return SettingsItemType.PROFILE;
		}

		public ApplicationMode getAppMode() {
			return appMode;
		}

		public ApplicationModeBean getModeBean() {
			return modeBean;
		}

		@NonNull
		@Override
		public String getName() {
			return appMode.getStringKey();
		}

		@NonNull
		@Override
		public String getPublicName(@NonNull Context ctx) {
			if (appMode.isCustomProfile()) {
				return modeBean.userProfileName;
			} else if (appMode.getNameKeyResource() != -1) {
				return ctx.getString(appMode.getNameKeyResource());
			} else {
				return getName();
			}
		}

		@NonNull
		@Override
		public String getDefaultFileName() {
			return "profile_" + getName() + ".json";
		}

		void readFromJson(@NonNull OsmandApplication app, @NonNull JSONObject json) throws JSONException {
			String appModeJson = json.getString("appMode");
			modeBean = ApplicationMode.fromJson(appModeJson);
			builder = ApplicationMode.fromModeBean(app, modeBean);
			ApplicationMode appMode = builder.getApplicationMode();
			if (!appMode.isCustomProfile()) {
				appMode = ApplicationMode.valueOfStringKey(appMode.getStringKey(), appMode);
			}
			this.appMode = appMode;
		}

		@Override
		public boolean exists() {
			return builder != null && ApplicationMode.valueOfStringKey(getName(), null) != null;
		}

		private void renameProfile() {
			int number = 0;
			while (true) {
				number++;
				String key = modeBean.stringKey + "_" + number;
				if (ApplicationMode.valueOfStringKey(key, null) == null) {
					modeBean.stringKey = key;
					modeBean.userProfileName = modeBean.userProfileName + "_" + number;
					break;
				}
			}
		}

		@Override
		public void apply() {
			if (!appMode.isCustomProfile() && !shouldReplace) {
				ApplicationMode parent = ApplicationMode.valueOfStringKey(modeBean.stringKey, null);
				renameProfile();
				ApplicationMode.ApplicationModeBuilder builder = ApplicationMode
						.createCustomMode(parent, modeBean.stringKey, app)
						.setIconResName(modeBean.iconName)
						.setUserProfileName(modeBean.userProfileName)
						.setRoutingProfile(modeBean.routingProfile)
						.setRouteService(modeBean.routeService)
						.setIconColor(modeBean.iconColor)
						.setLocationIcon(modeBean.locIcon)
						.setNavigationIcon(modeBean.navIcon);
				app.getSettings().copyPreferencesFromProfile(parent, builder.getApplicationMode());
				appMode = ApplicationMode.saveProfile(builder, app);
			} else if (!shouldReplace && exists()) {
				renameProfile();
				builder = ApplicationMode.fromModeBean(app, modeBean);
				appMode = ApplicationMode.saveProfile(builder, app);
			} else {
				builder = ApplicationMode.fromModeBean(app, modeBean);
				appMode = ApplicationMode.saveProfile(builder, app);
			}
			ApplicationMode.changeProfileAvailability(appMode, true, app);
		}

		@Override
		void writeToJson(@NonNull JSONObject json) throws JSONException {
			super.writeToJson(json);
			json.put("appMode", new JSONObject(appMode.toJson()));
		}

		@Nullable
		@Override
		SettingsItemReader getReader() {
			return new OsmandSettingsItemReader(this, getSettings()) {
				@Override
				protected void readPreferenceFromJson(@NonNull OsmandPreference<?> preference, @NonNull JSONObject json) throws JSONException {
					if (!appModeBeanPrefsIds.contains(preference.getId())) {
						preference.readFromJson(json, appMode);
					}
				}
			};
		}

		@Nullable
		@Override
		SettingsItemWriter getWriter() {
			return new OsmandSettingsItemWriter(this, getSettings()) {
				@Override
				protected void writePreferenceToJson(@NonNull OsmandPreference<?> preference, @NonNull JSONObject json) throws JSONException {
					if (!appModeBeanPrefsIds.contains(preference.getId())) {
						preference.writeToJson(json, appMode);
					}
				}
			};
		}
	}

	public abstract static class StreamSettingsItemReader extends SettingsItemReader<StreamSettingsItem> {

		public StreamSettingsItemReader(@NonNull StreamSettingsItem item) {
			super(item);
		}
	}

	public static class StreamSettingsItemWriter extends SettingsItemWriter<StreamSettingsItem> {

		public StreamSettingsItemWriter(StreamSettingsItem item) {
			super(item);
		}

		@Override
		public boolean writeToStream(@NonNull OutputStream outputStream) throws IOException {
			boolean hasData = false;
			InputStream is = getItem().inputStream;
			if (is != null) {
				byte[] data = new byte[BUFFER];
				int count;
				while ((count = is.read(data, 0, BUFFER)) != -1) {
					outputStream.write(data, 0, count);
					if (!hasData) {
						hasData = true;
					}
				}
				Algorithms.closeStream(is);
			}
			return hasData;
		}
	}

	public abstract static class StreamSettingsItem extends SettingsItem {

		@Nullable
		private InputStream inputStream;
		protected String name;

		public StreamSettingsItem(@NonNull String name) {
			super();
			this.name = name;
		}

		StreamSettingsItem(@NonNull JSONObject json) throws JSONException {
			super(json);
		}

		public StreamSettingsItem(@NonNull InputStream inputStream, @NonNull String name) {
			super();
			this.inputStream = inputStream;
			this.name = name;
		}

		@Nullable
		public InputStream getInputStream() {
			return inputStream;
		}

		protected void setInputStream(@Nullable InputStream inputStream) {
			this.inputStream = inputStream;
		}

		@NonNull
		@Override
		public String getName() {
			return name;
		}

		@NonNull
		@Override
		public String getPublicName(@NonNull Context ctx) {
			return getName();
		}

		@Override
		void readFromJson(@NonNull JSONObject json) throws JSONException {
			super.readFromJson(json);
			name = json.has("name") ? json.getString("name") : null;
		}

		@Nullable
		@Override
		public SettingsItemWriter getWriter() {
			return new StreamSettingsItemWriter(this);
		}
	}

	public static class DataSettingsItem extends StreamSettingsItem {

		@Nullable
		private byte[] data;

		public DataSettingsItem(@NonNull String name) {
			super(name);
		}

		DataSettingsItem(@NonNull JSONObject json) throws JSONException {
			super(json);
		}

		public DataSettingsItem(@NonNull byte[] data, @NonNull String name) {
			super(name);
			this.data = data;
		}

		@NonNull
		@Override
		public SettingsItemType getType() {
			return SettingsItemType.DATA;
		}

		@NonNull
		@Override
		public String getDefaultFileName() {
			return getName() + ".dat";
		}

		@Nullable
		public byte[] getData() {
			return data;
		}

		@Override
		void readFromJson(@NonNull JSONObject json) throws JSONException {
			super.readFromJson(json);
			String fileName = getFileName();
			if (!Algorithms.isEmpty(fileName)) {
				name = Algorithms.getFileNameWithoutExtension(new File(fileName));
			}
		}

		@Nullable
		@Override
		SettingsItemReader getReader() {
			return new StreamSettingsItemReader(this) {
				@Override
				public void readFromStream(@NonNull InputStream inputStream) throws IOException, IllegalArgumentException {
					ByteArrayOutputStream buffer = new ByteArrayOutputStream();
					int nRead;
					byte[] data = new byte[BUFFER];
					while ((nRead = inputStream.read(data, 0, data.length)) != -1) {
						buffer.write(data, 0, nRead);
					}

					buffer.flush();
					DataSettingsItem.this.data = buffer.toByteArray();
				}
			};
		}

		@Nullable
		@Override
		public SettingsItemWriter getWriter() {
			setInputStream(new ByteArrayInputStream(data));
			return super.getWriter();
		}
	}

	public static class FileSettingsItem extends StreamSettingsItem {

		public enum FileSubtype {
			UNKNOWN("", null),
			ROUTING_CONFIG("routing_config", IndexConstants.ROUTING_PROFILES_DIR),
			RENDERING_STYLE("rendering_style", IndexConstants.RENDERERS_DIR),
			OBF_MAP("obf_map", IndexConstants.MAPS_PATH),
			TILES_MAP("tiles_map", IndexConstants.TILES_INDEX_DIR),
			GPX("gpx", IndexConstants.GPX_INDEX_DIR),
			VOICE("voice", IndexConstants.VOICE_INDEX_DIR);

			private String subtypeName;
			private String subtypeFolder;

			FileSubtype(String subtypeName, String subtypeFolder) {
				this.subtypeName = subtypeName;
				this.subtypeFolder = subtypeFolder;
			}

			public String getSubtypeName() {
				return subtypeName;
			}

			public String getSubtypeFolder() {
				return subtypeFolder;
			}

			public static FileSubtype getSubtypeByName(@NonNull String name) {
				for (FileSubtype subtype : FileSubtype.values()) {
					if (name.equals(subtype.subtypeName)) {
						return subtype;
					}
				}
				return null;
			}

			public static FileSubtype getSubtypeByFileName(@NonNull String fileName) {
				String name = fileName.substring(1);
				for (FileSubtype subtype : FileSubtype.values()) {
					if (subtype != UNKNOWN && name.startsWith(subtype.subtypeFolder)) {
						return subtype;
					}
				}
				return UNKNOWN;
			}

			@Override
			public String toString() {
				return subtypeName;
			}
		}

		protected File file;
		private File appPath;
		private FileSubtype subtype;

		public FileSettingsItem(@NonNull OsmandApplication app, @NonNull File file) throws IllegalArgumentException {
			super(file.getPath().replace(app.getAppPath(null).getPath(), ""));
			this.file = file;
			this.appPath = app.getAppPath(null);
			this.subtype = FileSubtype.getSubtypeByFileName(getFileName());
			if (subtype == FileSubtype.UNKNOWN) {
				throw new IllegalArgumentException("Unknown file subtype: " + getFileName());
			}
		}

		public FileSettingsItem(@NonNull OsmandApplication app, @NonNull FileSubtype subtype, @NonNull File file) throws IllegalArgumentException {
			super(file.getPath().replace(app.getAppPath(null).getPath(), ""));
			this.file = file;
			this.appPath = app.getAppPath(null);
			this.subtype = subtype;
			if (subtype == FileSubtype.UNKNOWN) {
				throw new IllegalArgumentException("Unknown file subtype: " + getFileName());
			}
		}

		FileSettingsItem(@NonNull OsmandApplication app, @NonNull JSONObject json) throws JSONException {
			super(json);
			this.file = new File(app.getAppPath(null), name);
			this.appPath = app.getAppPath(null);
		}

		@NonNull
		@Override
		public SettingsItemType getType() {
			return SettingsItemType.FILE;
		}

		public File getPluginPath() {
			String pluginId = getPluginId();
			if (!Algorithms.isEmpty(pluginId)) {
				return new File(appPath, IndexConstants.PLUGINS_DIR + pluginId);
			}
			return appPath;
		}

		@Override
		void readFromJson(@NonNull JSONObject json) throws JSONException {
			super.readFromJson(json);
			String fileName = getFileName();
			if (!Algorithms.isEmpty(fileName)) {
				name = fileName;
			}
			String subtypeStr = json.has("subtype") ? json.getString("subtype") : null;
			if (!Algorithms.isEmpty(subtypeStr)) {
				subtype = FileSubtype.getSubtypeByName(subtypeStr);
			} else if (!Algorithms.isEmpty(fileName)) {
				subtype = FileSubtype.getSubtypeByFileName(fileName);
			} else {
				subtype = FileSubtype.UNKNOWN;
			}
		}

		@Override
		void writeToJson(@NonNull JSONObject json) throws JSONException {
			super.writeToJson(json);
			if (subtype != null) {
				json.put("subtype", subtype.getSubtypeName());
			}
		}

		@NonNull
		@Override
		public String getDefaultFileName() {
			return getName();
		}

		@NonNull
		public File getFile() {
			return file;
		}

		@NonNull
		public FileSubtype getSubtype() {
			return subtype;
		}

		@Override
		public boolean exists() {
			return file.exists();
		}

		private File renameFile(File file) {
			int number = 0;
			String path = file.getAbsolutePath();
			while (true) {
				number++;
				String copyName = path.replaceAll(file.getName(), file.getName().replaceFirst("[.]", "_" + number + "."));
				File copyFile = new File(copyName);
				if (!copyFile.exists()) {
					return copyFile;
				}
			}
		}

		@Nullable
		@Override
		SettingsItemReader getReader() {
			return new StreamSettingsItemReader(this) {
				@Override
				public void readFromStream(@NonNull InputStream inputStream) throws IOException, IllegalArgumentException {
					OutputStream output;
					File dest = FileSettingsItem.this.file;
					if (dest.exists() && !shouldReplace) {
						dest = renameFile(dest);
					}
					if (dest.getParentFile() != null && !dest.getParentFile().exists()) {
						dest.getParentFile().mkdirs();
					}
					output = new FileOutputStream(dest);
					byte[] buffer = new byte[BUFFER];
					int count;
					try {
						while ((count = inputStream.read(buffer)) != -1) {
							output.write(buffer, 0, count);
						}
						output.flush();
					} finally {
						Algorithms.closeStream(output);
					}
				}
			};
		}

		@Nullable
		@Override
		public SettingsItemWriter getWriter() {
			try {
				setInputStream(new FileInputStream(file));
			} catch (FileNotFoundException e) {
				LOG.error("Failed to set input stream from file: " + file.getName(), e);
			}
			return super.getWriter();
		}
	}

	public static class ResourcesSettingsItem extends FileSettingsItem {

		ResourcesSettingsItem(@NonNull OsmandApplication app, @NonNull JSONObject json) throws JSONException {
			super(app, json);
			shouldReplace = true;
			String fileName = getFileName();
			if (!Algorithms.isEmpty(fileName) && !fileName.endsWith(File.separator)) {
				setFileName(fileName + File.separator);
			}
		}

		@NonNull
		@Override
		public SettingsItemType getType() {
			return SettingsItemType.RESOURCES;
		}

		@Override
		public boolean applyFileName(@NonNull String fileName) {
			if (fileName.endsWith(File.separator)) {
				return false;
			}
			String itemFileName = getFileName();
			if (itemFileName.endsWith(File.separator)) {
				if (fileName.startsWith(itemFileName))
				{
					this.file = new File(getPluginPath(), fileName);
					return true;
				} else {
					return false;
				}
			} else {
				return super.applyFileName(fileName);
			}
		}

		@Nullable
		@Override
		public SettingsItemWriter getWriter() {
			return null;
		}
	}

	public static class QuickActionsSettingsItem extends CollectionSettingsItem<QuickAction> {

		private OsmandApplication app;
		private QuickActionRegistry actionRegistry;

		public QuickActionsSettingsItem(@NonNull OsmandApplication app, @NonNull List<QuickAction> items) {
			super(items);
			this.app = app;
			actionRegistry = app.getQuickActionRegistry();
			existingItems = actionRegistry.getQuickActions();
		}

		QuickActionsSettingsItem(@NonNull OsmandApplication app, @NonNull JSONObject json) throws JSONException {
			super(json);
			this.app = app;
			actionRegistry = app.getQuickActionRegistry();
			existingItems = actionRegistry.getQuickActions();
		}

		@NonNull
		@Override
		public SettingsItemType getType() {
			return SettingsItemType.QUICK_ACTIONS;
		}

		@Override
		public boolean isDuplicate(@NonNull QuickAction item) {
			return !actionRegistry.isNameUnique(item, app);
		}

		@NonNull
		@Override
		public QuickAction renameItem(@NonNull QuickAction item) {
			return actionRegistry.generateUniqueName(item, app);
		}

		@Override
		public void apply() {
			if (!items.isEmpty() || !duplicateItems.isEmpty()) {
				List<QuickAction> newActions = new ArrayList<>(existingItems);
				if (!duplicateItems.isEmpty()) {
					if (shouldReplace) {
						for (QuickAction duplicateItem : duplicateItems) {
							for (QuickAction savedAction : existingItems) {
								if (duplicateItem.getName(app).equals(savedAction.getName(app))) {
									newActions.remove(savedAction);
								}
							}
						}
					} else {
						for (QuickAction duplicateItem : duplicateItems) {
							renameItem(duplicateItem);
						}
					}
					newActions.addAll(duplicateItems);
				}
				newActions.addAll(items);
				actionRegistry.updateQuickActions(newActions);
			}
		}

		@Override
		public boolean shouldReadOnCollecting() {
			return true;
		}

		@NonNull
		@Override
		public String getName() {
			return "quick_actions";
		}

		@NonNull
		@Override
		public String getPublicName(@NonNull Context ctx) {
			return "quick_actions";
		}

		@NonNull
		@Override
		public String getDefaultFileName() {
			return getName() + ".json";
		}

		@Override
<<<<<<< HEAD
		void readItemsFromJson(@NonNull JSONObject json) throws IllegalArgumentException {
			try {
				Gson gson = new Gson();
				Type type = new TypeToken<HashMap<String, String>>() {
				}.getType();
				JSONArray itemsJson = json.getJSONArray("items");
				for (int i = 0; i < itemsJson.length(); i++) {
					JSONObject object = itemsJson.getJSONObject(i);
					String name = object.getString("name");
					int actionType = object.getInt("type");
					String paramsString = object.getString("params");
					HashMap<String, String> params = gson.fromJson(paramsString, type);
					QuickAction quickAction = new QuickAction(actionType);
					if (!name.isEmpty()) {
						quickAction.setName(name);
=======
		SettingsItemReader getReader() {
			return new SettingsItemReader<QuickActionSettingsItem>(this) {
				@Override
				public void readFromStream(@NonNull InputStream inputStream) throws IOException, IllegalArgumentException {
					StringBuilder buf = new StringBuilder();
					try {
						BufferedReader in = new BufferedReader(new InputStreamReader(inputStream, "UTF-8"));
						String str;
						while ((str = in.readLine()) != null) {
							buf.append(str);
						}
					} catch (IOException e) {
						throw new IOException("Cannot read json body", e);
					}
					String jsonStr = buf.toString();
					if (Algorithms.isEmpty(jsonStr)) {
						throw new IllegalArgumentException("Cannot find json body");
					}
					final JSONObject json;
					try {
						Gson gson = new Gson();
						Type type = new TypeToken<HashMap<String, String>>() {
						}.getType();
						json = new JSONObject(jsonStr);
						QuickActionRegistry quickActionRegistry = app.getQuickActionRegistry();
						JSONArray itemsJson = json.getJSONArray("items");
						for (int i = 0; i < itemsJson.length(); i++) {
							JSONObject object = itemsJson.getJSONObject(i);
							String name = object.getString("name");
							QuickAction quickAction = null;
							if(object.has("actionType")) {
								quickAction = quickActionRegistry .newActionByStringType(object.getString("actionType"));
							} else if(object.has("type")) {
								quickAction = quickActionRegistry .newActionByType(object.getInt("type"));
							}
							if (quickAction != null) {
								String paramsString = object.getString("params");
								HashMap<String, String> params = gson.fromJson(paramsString, type);

								if (!name.isEmpty()) {
									quickAction.setName(name);
								}
								quickAction.setParams(params);
								items.add(quickAction);
							}
						}
					} catch (JSONException e) {
						throw new IllegalArgumentException("Json parse error", e);
>>>>>>> 168a94b2
					}
					quickAction.setParams(params);
					items.add(quickAction);
				}
			} catch (JSONException e) {
				throw new IllegalArgumentException("Json parse error", e);
			}
		}

		@Override
<<<<<<< HEAD
		void writeItemsToJson(@NonNull JSONObject json) {
			JSONArray jsonArray = new JSONArray();
			Gson gson = new Gson();
			Type type = new TypeToken<HashMap<String, String>>() {
			}.getType();
			if (!items.isEmpty()) {
				try {
					for (QuickAction action : items) {
						JSONObject jsonObject = new JSONObject();
						jsonObject.put("name", action.hasCustomName(app)
								? action.getName(app) : "");
						jsonObject.put("type", action.getType());
						jsonObject.put("params", gson.toJson(action.getParams(), type));
						jsonArray.put(jsonObject);
=======
		SettingsItemWriter getWriter() {
			return new SettingsItemWriter<QuickActionSettingsItem>(this) {
				@Override
				public boolean writeToStream(@NonNull OutputStream outputStream) throws IOException {
					JSONObject json = new JSONObject();
					JSONArray jsonArray = new JSONArray();
					Gson gson = new Gson();
					Type type = new TypeToken<HashMap<String, String>>() {
					}.getType();
					if (!items.isEmpty()) {
						try {
							for (QuickAction action : items) {
								JSONObject jsonObject = new JSONObject();
								jsonObject.put("name", action.hasCustomName(app)
										? action.getName(app) : "");
								jsonObject.put("actionType", action.getActionType().getStringId());
								jsonObject.put("params", gson.toJson(action.getParams(), type));
								jsonArray.put(jsonObject);
							}
							json.put("items", jsonArray);
						} catch (JSONException e) {
							LOG.error("Failed write to json", e);
						}
					}
					if (json.length() > 0) {
						try {
							String s = json.toString(2);
							outputStream.write(s.getBytes("UTF-8"));
						} catch (JSONException e) {
							LOG.error("Failed to write json to stream", e);
						}
						return true;
>>>>>>> 168a94b2
					}
					json.put("items", jsonArray);
				} catch (JSONException e) {
					LOG.error("Failed write to json", e);
				}
			}
		}

		@Nullable
		@Override
		SettingsItemReader getReader() {
			return getJsonReader();
		}

		@Nullable
		@Override
		SettingsItemWriter getWriter() {
			return null;
		}
	}

	public static class PoiUiFilterSettingsItem extends CollectionSettingsItem<PoiUIFilter> {

		private OsmandApplication app;

		public PoiUiFilterSettingsItem(@NonNull OsmandApplication app, @NonNull List<PoiUIFilter> items) {
			super(items);
			this.app = app;
			existingItems = app.getPoiFilters().getUserDefinedPoiFilters(false);
		}

		PoiUiFilterSettingsItem(@NonNull OsmandApplication app, @NonNull JSONObject json) throws JSONException {
			super(json);
			this.app = app;
			existingItems = app.getPoiFilters().getUserDefinedPoiFilters(false);
		}

		@NonNull
		@Override
		public SettingsItemType getType() {
			return SettingsItemType.POI_UI_FILTERS;
		}

		@Override
		public void apply() {
			if (!items.isEmpty() || !duplicateItems.isEmpty()) {
				for (PoiUIFilter duplicate : duplicateItems) {
					items.add(shouldReplace ? duplicate : renameItem(duplicate));
				}
				for (PoiUIFilter filter : items) {
					app.getPoiFilters().createPoiFilter(filter, false);
				}
				app.getSearchUICore().refreshCustomPoiFilters();
			}
		}

		@Override
		public boolean isDuplicate(@NonNull PoiUIFilter item) {
			String savedName = item.getName();
			for (PoiUIFilter filter : existingItems) {
				if (filter.getName().equals(savedName)) {
					return true;
				}
			}
			return false;
		}

		@NonNull
		@Override
		public PoiUIFilter renameItem(@NonNull PoiUIFilter item) {
			int number = 0;
			while (true) {
				number++;
				PoiUIFilter renamedItem = new PoiUIFilter(item,
						item.getName() + "_" + number,
						item.getFilterId() + "_" + number);
				if (!isDuplicate(renamedItem)) {
					return renamedItem;
				}
			}
		}

		@NonNull
		@Override
		public String getName() {
			return "poi_ui_filters";
		}

		@NonNull
		@Override
		public String getPublicName(@NonNull Context ctx) {
			return "poi_ui_filters";
		}

		@Override
		public boolean shouldReadOnCollecting() {
			return true;
		}

		@NonNull
		@Override
		public String getDefaultFileName() {
			return getName() + ".json";
		}

		@Override
		void readItemsFromJson(@NonNull JSONObject json) throws IllegalArgumentException {
			try {
				JSONArray jsonArray = json.getJSONArray("items");
				Gson gson = new Gson();
				Type type = new TypeToken<HashMap<String, LinkedHashSet<String>>>() {
				}.getType();
				MapPoiTypes poiTypes = app.getPoiTypes();
				for (int i = 0; i < jsonArray.length(); i++) {
					JSONObject object = jsonArray.getJSONObject(i);
					String name = object.getString("name");
					String filterId = object.getString("filterId");
					String acceptedTypesString = object.getString("acceptedTypes");
					HashMap<String, LinkedHashSet<String>> acceptedTypes = gson.fromJson(acceptedTypesString, type);
					Map<PoiCategory, LinkedHashSet<String>> acceptedTypesDone = new HashMap<>();
					for (Map.Entry<String, LinkedHashSet<String>> mapItem : acceptedTypes.entrySet()) {
						final PoiCategory a = poiTypes.getPoiCategoryByName(mapItem.getKey());
						acceptedTypesDone.put(a, mapItem.getValue());
					}
					PoiUIFilter filter = new PoiUIFilter(name, filterId, acceptedTypesDone, app);
					items.add(filter);
				}
			} catch (JSONException e) {
				throw new IllegalArgumentException("Json parse error", e);
			}
		}

		@Override
		void writeItemsToJson(@NonNull JSONObject json) {
			JSONArray jsonArray = new JSONArray();
			Gson gson = new Gson();
			Type type = new TypeToken<HashMap<PoiCategory, LinkedHashSet<String>>>() {
			}.getType();
			if (!items.isEmpty()) {
				try {
					for (PoiUIFilter filter : items) {
						JSONObject jsonObject = new JSONObject();
						jsonObject.put("name", filter.getName());
						jsonObject.put("filterId", filter.getFilterId());
						jsonObject.put("acceptedTypes", gson.toJson(filter.getAcceptedTypes(), type));
						jsonArray.put(jsonObject);
					}
					json.put("items", jsonArray);
				} catch (JSONException e) {
					LOG.error("Failed write to json", e);
				}
			}
		}

		@Nullable
		@Override
		SettingsItemReader getReader() {
			return getJsonReader();
		}

		@Nullable
		@Override
		SettingsItemWriter getWriter() {
			return null;
		}
	}

	public static class MapSourcesSettingsItem extends CollectionSettingsItem<ITileSource> {

		private OsmandApplication app;
		private List<String> existingItemsNames;

		public MapSourcesSettingsItem(@NonNull OsmandApplication app, @NonNull List<ITileSource> items) {
			super(items);
			this.app = app;
			existingItemsNames = new ArrayList<>(app.getSettings().getTileSourceEntries().values());
		}

		MapSourcesSettingsItem(@NonNull OsmandApplication app, @NonNull JSONObject json) throws JSONException {
			super(json);
			this.app = app;
			existingItemsNames = new ArrayList<>(app.getSettings().getTileSourceEntries().values());
		}

		@NonNull
		@Override
		public SettingsItemType getType() {
			return SettingsItemType.MAP_SOURCES;
		}

		@Override
		public void apply() {
			if (!items.isEmpty() || !duplicateItems.isEmpty()) {
				if (shouldReplace) {
					for (ITileSource tileSource : duplicateItems) {
						if (tileSource instanceof SQLiteTileSource) {
							File f = app.getAppPath(IndexConstants.TILES_INDEX_DIR + tileSource.getName() + IndexConstants.SQLITE_EXT);
							if (f != null && f.exists()) {
								if (f.delete()) {
									items.add(tileSource);
								}
							}
						} else if (tileSource instanceof TileSourceManager.TileSourceTemplate) {
							File f = app.getAppPath(IndexConstants.TILES_INDEX_DIR + tileSource.getName());
							if (f != null && f.exists() && f.isDirectory()) {
								if (f.delete()) {
									items.add(tileSource);
								}
							}
						}
					}
				} else {
					for (ITileSource tileSource : duplicateItems) {
						items.add(renameItem(tileSource));
					}
				}
				for (ITileSource tileSource : items) {
					if (tileSource instanceof TileSourceManager.TileSourceTemplate) {
						app.getSettings().installTileSource((TileSourceManager.TileSourceTemplate) tileSource);
					} else if (tileSource instanceof SQLiteTileSource) {
						((SQLiteTileSource) tileSource).createDataBase();
					}
				}
			}
		}

		@NonNull
		@Override
		public ITileSource renameItem(@NonNull ITileSource item) {
			int number = 0;
			while (true) {
				number++;
				if (item instanceof SQLiteTileSource) {
					SQLiteTileSource oldItem = (SQLiteTileSource) item;
					SQLiteTileSource renamedItem = new SQLiteTileSource(
							oldItem,
							oldItem.getName() + "_" + number,
							app);
					if (!isDuplicate(renamedItem)) {
						return renamedItem;
					}
				} else if (item instanceof TileSourceManager.TileSourceTemplate) {
					TileSourceManager.TileSourceTemplate oldItem = (TileSourceManager.TileSourceTemplate) item;
					oldItem.setName(oldItem.getName() + "_" + number);
					if (!isDuplicate(oldItem)) {
						return oldItem;
					}
				}
			}
		}

		@Override
		public boolean isDuplicate(@NonNull ITileSource item) {
			for (String name : existingItemsNames) {
				if (name.equals(item.getName())) {
					return true;
				}
			}
			return false;
		}

		@NonNull
		@Override
		public String getName() {
			return "map_sources";
		}

		@NonNull
		@Override
		public String getPublicName(@NonNull Context ctx) {
			return "map_sources";
		}

		@Override
		public boolean shouldReadOnCollecting() {
			return true;
		}

		@NonNull
		@Override
		public String getDefaultFileName() {
			return getName() + ".json";
		}

		@Override
		void readItemsFromJson(@NonNull JSONObject json) throws IllegalArgumentException {
			try {
				JSONArray jsonArray = json.getJSONArray("items");
				for (int i = 0; i < jsonArray.length(); i++) {
					JSONObject object = jsonArray.getJSONObject(i);
					boolean sql = object.optBoolean("sql");
					String name = object.optString("name");
					int minZoom = object.optInt("minZoom");
					int maxZoom = object.optInt("maxZoom");
					String url = object.optString("url");
					String randoms = object.optString("randoms");
					boolean ellipsoid = object.optBoolean("ellipsoid", false);
					boolean invertedY = object.optBoolean("inverted_y", false);
					String referer = object.optString("referer");
					boolean timesupported = object.optBoolean("timesupported", false);
					long expire = object.optLong("expire");
					boolean inversiveZoom = object.optBoolean("inversiveZoom", false);
					String ext = object.optString("ext");
					int tileSize = object.optInt("tileSize");
					int bitDensity = object.optInt("bitDensity");
					int avgSize = object.optInt("avgSize");
					String rule = object.optString("rule");

					ITileSource template;
					if (!sql) {
						template = new TileSourceManager.TileSourceTemplate(name, url, ext, maxZoom, minZoom, tileSize, bitDensity, avgSize);
					} else {
						template = new SQLiteTileSource(app, name, minZoom, maxZoom, url, randoms, ellipsoid, invertedY, referer, timesupported, expire, inversiveZoom);
					}
					items.add(template);
				}
			} catch (JSONException e) {
				throw new IllegalArgumentException("Json parse error", e);
			}
		}

		@Override
		void writeItemsToJson(@NonNull JSONObject json) {
			JSONArray jsonArray = new JSONArray();
			if (!items.isEmpty()) {
				try {
					for (ITileSource template : items) {
						JSONObject jsonObject = new JSONObject();
						boolean sql = template instanceof SQLiteTileSource;
						jsonObject.put("sql", sql);
						jsonObject.put("name", template.getName());
						jsonObject.put("minZoom", template.getMinimumZoomSupported());
						jsonObject.put("maxZoom", template.getMaximumZoomSupported());
						jsonObject.put("url", template.getUrlTemplate());
						jsonObject.put("randoms", template.getRandoms());
						jsonObject.put("ellipsoid", template.isEllipticYTile());
						jsonObject.put("inverted_y", template.isInvertedYTile());
						jsonObject.put("referer", template.getReferer());
						jsonObject.put("timesupported", template.isTimeSupported());
						jsonObject.put("expire", template.getExpirationTimeMillis());
						jsonObject.put("inversiveZoom", template.getInversiveZoom());
						jsonObject.put("ext", template.getTileFormat());
						jsonObject.put("tileSize", template.getTileSize());
						jsonObject.put("bitDensity", template.getBitDensity());
						jsonObject.put("avgSize", template.getAvgSize());
						jsonObject.put("rule", template.getRule());
						jsonArray.put(jsonObject);
					}
					json.put("items", jsonArray);

				} catch (JSONException e) {
					LOG.error("Failed write to json", e);
				}
			}
		}

		@Nullable
		@Override
		SettingsItemReader getReader() {
			return getJsonReader();
		}

		@Nullable
		@Override
		SettingsItemWriter getWriter() {
			return null;
		}
	}

	public static class AvoidRoadsSettingsItem extends CollectionSettingsItem<AvoidRoadInfo> {

		private OsmandApplication app;
		private OsmandSettings settings;
		private AvoidSpecificRoads specificRoads;

		public AvoidRoadsSettingsItem(@NonNull OsmandApplication app, @NonNull List<AvoidRoadInfo> items) {
			super(items);
			this.app = app;
			settings = app.getSettings();
			specificRoads = app.getAvoidSpecificRoads();
			existingItems = new ArrayList<>(specificRoads.getImpassableRoads().values());
		}

		AvoidRoadsSettingsItem(@NonNull OsmandApplication app, @NonNull JSONObject json) throws JSONException {
			super(json);
			this.app = app;
			settings = app.getSettings();
			specificRoads = app.getAvoidSpecificRoads();
			existingItems = new ArrayList<>(specificRoads.getImpassableRoads().values());
		}

		@NonNull
		@Override
		public SettingsItemType getType() {
			return SettingsItemType.AVOID_ROADS;
		}

		@NonNull
		@Override
		public String getName() {
			return "avoid_roads";
		}

		@NonNull
		@Override
		public String getPublicName(@NonNull Context ctx) {
			return "avoid_roads";
		}

		@NonNull
		@Override
		public String getDefaultFileName() {
			return getName() + ".json";
		}

		@Override
		public void apply() {
			if (!items.isEmpty() || !duplicateItems.isEmpty()) {
				for (AvoidRoadInfo duplicate : duplicateItems) {
					if (shouldReplace) {
						LatLon latLon = new LatLon(duplicate.latitude, duplicate.longitude);
						if (settings.removeImpassableRoad(latLon)) {
							settings.addImpassableRoad(duplicate);
						}
					} else {
						settings.addImpassableRoad(renameItem(duplicate));
					}
				}
				for (AvoidRoadInfo avoidRoad : items) {
					settings.addImpassableRoad(avoidRoad);
				}
				specificRoads.loadImpassableRoads();
				specificRoads.initRouteObjects(true);
			}
		}

		@Override
		public boolean isDuplicate(@NonNull AvoidRoadInfo item) {
			return existingItems.contains(item);
		}

		@Override
		public boolean shouldReadOnCollecting() {
			return true;
		}

		@NonNull
		@Override
		public AvoidRoadInfo renameItem(@NonNull AvoidRoadInfo item) {
			int number = 0;
			while (true) {
				number++;
				AvoidRoadInfo renamedItem = new AvoidRoadInfo();
				renamedItem.name = item.name + "_" + number;
				if (!isDuplicate(renamedItem)) {
					renamedItem.id = item.id;
					renamedItem.latitude = item.latitude;
					renamedItem.longitude = item.longitude;
					renamedItem.appModeKey = item.appModeKey;
					return renamedItem;
				}
			}
		}

		@Override
		void readItemsFromJson(@NonNull JSONObject json) throws IllegalArgumentException {
			try {
				JSONArray jsonArray = json.getJSONArray("items");
				for (int i = 0; i < jsonArray.length(); i++) {
					JSONObject object = jsonArray.getJSONObject(i);
					double latitude = object.optDouble("latitude");
					double longitude = object.optDouble("longitude");
					String name = object.optString("name");
					String appModeKey = object.optString("appModeKey");
					AvoidRoadInfo roadInfo = new AvoidRoadInfo();
					roadInfo.id = 0;
					roadInfo.latitude = latitude;
					roadInfo.longitude = longitude;
					roadInfo.name = name;
					if (ApplicationMode.valueOfStringKey(appModeKey, null) != null) {
						roadInfo.appModeKey = appModeKey;
					} else {
						roadInfo.appModeKey = app.getRoutingHelper().getAppMode().getStringKey();
					}
					items.add(roadInfo);
				}
			} catch (JSONException e) {
				throw new IllegalArgumentException("Json parse error", e);
			}
		}

		@Override
		void writeItemsToJson(@NonNull JSONObject json) {
			JSONArray jsonArray = new JSONArray();
			if (!items.isEmpty()) {
				try {
					for (AvoidRoadInfo avoidRoad : items) {
						JSONObject jsonObject = new JSONObject();
						jsonObject.put("latitude", avoidRoad.latitude);
						jsonObject.put("longitude", avoidRoad.longitude);
						jsonObject.put("name", avoidRoad.name);
						jsonObject.put("appModeKey", avoidRoad.appModeKey);
						jsonArray.put(jsonObject);
					}
					json.put("items", jsonArray);
				} catch (JSONException e) {
					LOG.error("Failed write to json", e);
				}
			}
		}

		@Nullable
		@Override
		SettingsItemReader getReader() {
			return getJsonReader();
		}

		@Nullable
		@Override
		SettingsItemWriter getWriter() {
			return null;
		}
	}

	private static class SettingsItemsFactory {

		private OsmandApplication app;
		private List<SettingsItem> items = new ArrayList<>();

		SettingsItemsFactory(OsmandApplication app, String jsonStr) throws IllegalArgumentException, JSONException {
			this.app = app;
			collectItems(new JSONObject(jsonStr));
		}

		private void collectItems(JSONObject json) throws IllegalArgumentException, JSONException {
			JSONArray itemsJson = json.getJSONArray("items");
			int version = json.getInt("version");
			if (version > VERSION) {
				throw new IllegalArgumentException("Unsupported osf version: " + version);
			}
			Map<String, List<SettingsItem>> pluginItems = new HashMap<>();
			for (int i = 0; i < itemsJson.length(); i++) {
				JSONObject itemJson = itemsJson.getJSONObject(i);
				SettingsItem item;
				try {
					item = createItem(itemJson);
					items.add(item);
					String pluginId = item.getPluginId();
					if (pluginId != null && item.getType() != SettingsItemType.PLUGIN) {
						List<SettingsItem> items = pluginItems.get(pluginId);
						if (items != null) {
							items.add(item);
						} else {
							items = new ArrayList<>();
							items.add(item);
							pluginItems.put(pluginId, items);
						}
					}
				} catch (IllegalArgumentException e) {
					LOG.error("Error creating item from json: " + itemJson, e);
				}
			}
			if (items.size() == 0) {
				throw new IllegalArgumentException("No items");
			}
			for (SettingsItem item : items) {
				if (item instanceof PluginSettingsItem) {
					PluginSettingsItem pluginSettingsItem = ((PluginSettingsItem) item);
					pluginSettingsItem.pluginItems = pluginItems.get(pluginSettingsItem.getName());
				}
			}
		}

		@NonNull
		public List<SettingsItem> getItems() {
			return items;
		}

		@Nullable
		public SettingsItem getItemByFileName(@NonNull String fileName) {
			for (SettingsItem item : items) {
				if (item.getFileName().equals(fileName)) {
					return item;
				}
			}
			return null;
		}

		@NonNull
		private SettingsItem createItem(@NonNull JSONObject json) throws IllegalArgumentException, JSONException {
			SettingsItem item = null;
			SettingsItemType type = SettingsItem.parseItemType(json);
			OsmandSettings settings = app.getSettings();
			switch (type) {
				case GLOBAL:
					item = new GlobalSettingsItem(settings);
					break;
				case PROFILE:
					item = new ProfileSettingsItem(app, json);
					break;
				case PLUGIN:
					item = new PluginSettingsItem(app, json);
					break;
				case DATA:
					item = new DataSettingsItem(json);
					break;
				case FILE:
					item = new FileSettingsItem(app, json);
					break;
				case RESOURCES:
					item = new ResourcesSettingsItem(app, json);
					break;
				case QUICK_ACTIONS:
					item = new QuickActionsSettingsItem(app, json);
					break;
				case POI_UI_FILTERS:
					item = new PoiUiFilterSettingsItem(app, json);
					break;
				case MAP_SOURCES:
					item = new MapSourcesSettingsItem(app, json);
					break;
				case AVOID_ROADS:
					item = new AvoidRoadsSettingsItem(app, json);
					break;
			}
			return item;
		}
	}

	private static class SettingsExporter {

		private Map<String, SettingsItem> items;
		private Map<String, String> additionalParams;

		SettingsExporter() {
			items = new LinkedHashMap<>();
			additionalParams = new LinkedHashMap<>();
		}

		void addSettingsItem(SettingsItem item) throws IllegalArgumentException {
			if (items.containsKey(item.getName())) {
				throw new IllegalArgumentException("Already has such item: " + item.getName());
			}
			items.put(item.getName(), item);
		}

		void addAdditionalParam(String key, String value) {
			additionalParams.put(key, value);
		}

		void exportSettings(File file) throws JSONException, IOException {
			JSONObject json = new JSONObject();
			json.put("version", VERSION);
			for (Map.Entry<String, String> param : additionalParams.entrySet()) {
				json.put(param.getKey(), param.getValue());
			}
			JSONArray itemsJson = new JSONArray();
			for (SettingsItem item : items.values()) {
				itemsJson.put(new JSONObject(item.toJson()));
			}
			json.put("items", itemsJson);
			OutputStream os = new BufferedOutputStream(new FileOutputStream(file), BUFFER);
			ZipOutputStream zos = new ZipOutputStream(os);
			try {
				ZipEntry entry = new ZipEntry("items.json");
				zos.putNextEntry(entry);
				zos.write(json.toString(2).getBytes("UTF-8"));
				zos.closeEntry();
				for (SettingsItem item : items.values()) {
					SettingsItemWriter writer = item.getWriter();
					if (writer != null) {
						entry = new ZipEntry(item.getFileName());
						zos.putNextEntry(entry);
						writer.writeToStream(zos);
						zos.closeEntry();
					}
				}
				zos.flush();
				zos.finish();
			} finally {
				Algorithms.closeStream(zos);
				Algorithms.closeStream(os);
			}
		}
	}

	private static class SettingsImporter {

		private OsmandApplication app;

		SettingsImporter(@NonNull OsmandApplication app) {
			this.app = app;
		}

		List<SettingsItem> collectItems(@NonNull File file) throws IllegalArgumentException, IOException {
			return processItems(file, null);
		}

		void importItems(@NonNull File file, @NonNull List<SettingsItem> items) throws IllegalArgumentException, IOException {
			processItems(file, items);
		}

		private List<SettingsItem> getItemsFromJson(@NonNull File file) throws IOException {
			List<SettingsItem> items = new ArrayList<>();
			ZipInputStream zis = new ZipInputStream(new FileInputStream(file));
			InputStream ois = new BufferedInputStream(zis);
			try {
				ZipEntry entry;
				while ((entry = zis.getNextEntry()) != null) {
					if (entry.getName().equals("items.json")) {
						String itemsJson = null;
						try {
							itemsJson = Algorithms.readFromInputStream(ois).toString();
						} catch (IOException e) {
							LOG.error("Error reading items.json: " + itemsJson, e);
							throw new IllegalArgumentException("No items");
						} finally {
							zis.closeEntry();
						}
						try {
							SettingsItemsFactory itemsFactory = new SettingsItemsFactory(app, itemsJson);
							items.addAll(itemsFactory.getItems());
						} catch (IllegalArgumentException e) {
							LOG.error("Error parsing items: " + itemsJson, e);
							throw new IllegalArgumentException("No items");
						} catch (JSONException e) {
							LOG.error("Error parsing items: " + itemsJson, e);
							throw new IllegalArgumentException("No items");
						}
						break;
					}
				}
			} catch (IOException ex) {
				LOG.error("Failed to read next entry", ex);
			} finally {
				Algorithms.closeStream(ois);
				Algorithms.closeStream(zis);
			}
			return items;
		}

		private List<SettingsItem> processItems(@NonNull File file, @Nullable List<SettingsItem> items) throws IllegalArgumentException, IOException {
			boolean collecting = items == null;
			if (collecting) {
				items = getItemsFromJson(file);
			} else {
				if (items.size() == 0) {
					throw new IllegalArgumentException("No items");
				}
			}
			ZipInputStream zis = new ZipInputStream(new FileInputStream(file));
			InputStream ois = new BufferedInputStream(zis);
			try {
				ZipEntry entry;
				while ((entry = zis.getNextEntry()) != null) {
					String fileName = entry.getName();
					SettingsItem item = null;
					for (SettingsItem settingsItem : items) {
						if (settingsItem != null && settingsItem.applyFileName(fileName)) {
							item = settingsItem;
							break;
						}
					}
					if (item != null && collecting && item.shouldReadOnCollecting()
							|| item != null && !collecting && !item.shouldReadOnCollecting()) {
						try {
							SettingsItemReader reader = item.getReader();
							if (reader != null) {
								reader.readFromStream(ois);
							}
						} catch (IllegalArgumentException e) {
							LOG.error("Error reading item data: " + item.getName(), e);
						} catch (IOException e) {
							LOG.error("Error reading item data: " + item.getName(), e);
						} finally {
							zis.closeEntry();
						}
					}
				}
			} catch (IOException ex) {
				LOG.error("Failed to read next entry", ex);
			} finally {
				Algorithms.closeStream(ois);
				Algorithms.closeStream(zis);
			}
			return items;
		}
	}

	@SuppressLint("StaticFieldLeak")
	public class ImportAsyncTask extends AsyncTask<Void, Void, List<SettingsItem>> {

		private File file;
		private String latestChanges;
		private int version;

		private SettingsImportListener importListener;
		private SettingsCollectListener collectListener;
		private CheckDuplicatesListener duplicatesListener;
		private SettingsImporter importer;

		private List<SettingsItem> items = new ArrayList<>();
		private List<SettingsItem> selectedItems = new ArrayList<>();
		private List<Object> duplicates;

		private ImportType importType;
		private boolean importDone;

		ImportAsyncTask(@NonNull File file, String latestChanges, int version, @Nullable SettingsCollectListener collectListener) {
			this.file = file;
			this.collectListener = collectListener;
			this.latestChanges = latestChanges;
			this.version = version;
			importer = new SettingsImporter(app);
			importType = ImportType.COLLECT;
		}

		ImportAsyncTask(@NonNull File file, @NonNull List<SettingsItem> items, String latestChanges, int version, @Nullable SettingsImportListener importListener) {
			this.file = file;
			this.importListener = importListener;
			this.items = items;
			this.latestChanges = latestChanges;
			this.version = version;
			importer = new SettingsImporter(app);
			importType = ImportType.IMPORT;
		}

		ImportAsyncTask(@NonNull File file, @NonNull List<SettingsItem> items, @NonNull List<SettingsItem> selectedItems, @Nullable CheckDuplicatesListener duplicatesListener) {
			this.file = file;
			this.items = items;
			this.duplicatesListener = duplicatesListener;
			this.selectedItems = selectedItems;
			importer = new SettingsImporter(app);
			importType = ImportType.CHECK_DUPLICATES;
		}

		@Override
		protected void onPreExecute() {
			ImportAsyncTask importTask = SettingsHelper.this.importTask;
			if (importTask != null && !importTask.importDone) {
				finishImport(importListener, false, items);
			}
			SettingsHelper.this.importTask = this;
		}

		@Override
		protected List<SettingsItem> doInBackground(Void... voids) {
			switch (importType) {
				case COLLECT:
					try {
						return importer.collectItems(file);
					} catch (IllegalArgumentException e) {
						LOG.error("Failed to collect items from: " + file.getName(), e);
					} catch (IOException e) {
						LOG.error("Failed to collect items from: " + file.getName(), e);
					}
					break;
				case CHECK_DUPLICATES:
					this.duplicates = getDuplicatesData(selectedItems);
					return selectedItems;
				case IMPORT:
					return items;
			}
			return null;
		}

		@Override
		protected void onPostExecute(@Nullable List<SettingsItem> items) {
			if (items != null && importType != ImportType.CHECK_DUPLICATES) {
				this.items = items;
			} else {
				selectedItems = items;
			}
			switch (importType) {
				case COLLECT:
					importDone = true;
					collectListener.onSettingsCollectFinished(true, false, this.items);
					break;
				case CHECK_DUPLICATES:
					importDone = true;
					if (duplicatesListener != null) {
						duplicatesListener.onDuplicatesChecked(duplicates, selectedItems);
					}
					break;
				case IMPORT:
					if (items != null && items.size() > 0) {
						for (SettingsItem item : items) {
							item.apply();
						}
						new ImportItemsAsyncTask(file, importListener, items).executeOnExecutor(AsyncTask.THREAD_POOL_EXECUTOR);
					}
					break;
			}
		}

		public List<SettingsItem> getItems() {
			return items;
		}

		public File getFile() {
			return file;
		}

		public void setImportListener(SettingsImportListener importListener) {
			this.importListener = importListener;
		}

		public void setDuplicatesListener(CheckDuplicatesListener duplicatesListener) {
			this.duplicatesListener = duplicatesListener;
		}

		ImportType getImportType() {
			return importType;
		}

		boolean isImportDone() {
			return importDone;
		}

		public List<Object> getDuplicates() {
			return duplicates;
		}

		public List<SettingsItem> getSelectedItems() {
			return selectedItems;
		}

		private List<Object> getDuplicatesData(List<SettingsItem> items) {
			List<Object> duplicateItems = new ArrayList<>();
			for (SettingsItem item : items) {
				if (item instanceof ProfileSettingsItem) {
					if (item.exists()) {
						duplicateItems.add(((ProfileSettingsItem) item).getModeBean());
					}
				} else if (item instanceof CollectionSettingsItem) {
					List duplicates = ((CollectionSettingsItem) item).excludeDuplicateItems();
					if (!duplicates.isEmpty()) {
						duplicateItems.addAll(duplicates);
					}
				} else if (item instanceof FileSettingsItem) {
					if (item.exists()) {
						duplicateItems.add(((FileSettingsItem) item).getFile());
					}
				}
			}
			return duplicateItems;
		}
	}

	@Nullable
	public ImportAsyncTask getImportTask() {
		return importTask;
	}

	@Nullable
	public ImportType getImportTaskType() {
		ImportAsyncTask importTask = this.importTask;
		return importTask != null ? importTask.getImportType() : null;
	}

	public boolean isImportDone() {
		ImportAsyncTask importTask = this.importTask;
		return importTask == null || importTask.isImportDone();
	}

	public boolean isFileExporting(File file) {
		return exportAsyncTasks.containsKey(file);
	}

	public void updateExportListener(File file, SettingsExportListener listener) {
		ExportAsyncTask exportAsyncTask = exportAsyncTasks.get(file);
		if (exportAsyncTask != null) {
			exportAsyncTask.listener = listener;
		}
	}

	@SuppressLint("StaticFieldLeak")
	private class ImportItemsAsyncTask extends AsyncTask<Void, Void, Boolean> {

		private SettingsImporter importer;
		private File file;
		private SettingsImportListener listener;
		private List<SettingsItem> items;

		ImportItemsAsyncTask(@NonNull File file,
							 @Nullable SettingsImportListener listener,
							 @NonNull List<SettingsItem> items) {
			importer = new SettingsImporter(app);
			this.file = file;
			this.listener = listener;
			this.items = items;
		}

		@Override
		protected Boolean doInBackground(Void... voids) {
			try {
				importer.importItems(file, items);
				return true;
			} catch (IllegalArgumentException e) {
				LOG.error("Failed to import items from: " + file.getName(), e);
			} catch (IOException e) {
				LOG.error("Failed to import items from: " + file.getName(), e);
			}
			return false;
		}

		@Override
		protected void onPostExecute(Boolean success) {
			finishImport(listener, success, items);
		}
	}

	private void finishImport(@Nullable SettingsImportListener listener, boolean success, @NonNull List<SettingsItem> items) {
		importTask = null;
		if (listener != null) {
			listener.onSettingsImportFinished(success, items);
		}
	}

	@SuppressLint("StaticFieldLeak")
	private class ExportAsyncTask extends AsyncTask<Void, Void, Boolean> {

		private SettingsExporter exporter;
		private File file;
		private SettingsExportListener listener;

		ExportAsyncTask(@NonNull File settingsFile,
						@Nullable SettingsExportListener listener,
						@NonNull List<SettingsItem> items) {
			this.file = settingsFile;
			this.listener = listener;
			this.exporter = new SettingsExporter();
			for (SettingsItem item : items) {
				exporter.addSettingsItem(item);
			}
		}

		@Override
		protected Boolean doInBackground(Void... voids) {
			try {
				exporter.exportSettings(file);
				return true;
			} catch (JSONException e) {
				LOG.error("Failed to export items to: " + file.getName(), e);
			} catch (IOException e) {
				LOG.error("Failed to export items to: " + file.getName(), e);
			}
			return false;
		}

		@Override
		protected void onPostExecute(Boolean success) {
			exportAsyncTasks.remove(file);
			if (listener != null) {
				listener.onSettingsExportFinished(file, success);
			}
		}
	}

	public void collectSettings(@NonNull File settingsFile, String latestChanges, int version,
								@Nullable SettingsCollectListener listener) {
		new ImportAsyncTask(settingsFile, latestChanges, version, listener).executeOnExecutor(AsyncTask.THREAD_POOL_EXECUTOR);
	}

	public void checkDuplicates(@NonNull File file, @NonNull List<SettingsItem> items, @NonNull List<SettingsItem> selectedItems, CheckDuplicatesListener listener) {
		new ImportAsyncTask(file, items, selectedItems, listener).executeOnExecutor(AsyncTask.THREAD_POOL_EXECUTOR);
	}

	public void importSettings(@NonNull File settingsFile, @NonNull List<SettingsItem> items, String latestChanges, int version, @Nullable SettingsImportListener listener) {
		new ImportAsyncTask(settingsFile, items, latestChanges, version, listener).executeOnExecutor(AsyncTask.THREAD_POOL_EXECUTOR);
	}

	public void exportSettings(@NonNull File fileDir, @NonNull String fileName, @Nullable SettingsExportListener listener, @NonNull List<SettingsItem> items) {
		File file = new File(fileDir, fileName + OSMAND_SETTINGS_FILE_EXT);
		ExportAsyncTask exportAsyncTask = new ExportAsyncTask(file, listener, items);
		exportAsyncTasks.put(file, exportAsyncTask);
		exportAsyncTask.executeOnExecutor(AsyncTask.THREAD_POOL_EXECUTOR);
	}

	public void exportSettings(@NonNull File fileDir, @NonNull String fileName, @Nullable SettingsExportListener listener,
							   @NonNull SettingsItem... items) {
		exportSettings(fileDir, fileName, listener, new ArrayList<>(Arrays.asList(items)));
	}

	public enum ImportType {
		COLLECT,
		CHECK_DUPLICATES,
		IMPORT
	}
}<|MERGE_RESOLUTION|>--- conflicted
+++ resolved
@@ -1258,75 +1258,32 @@
 		}
 
 		@Override
-<<<<<<< HEAD
 		void readItemsFromJson(@NonNull JSONObject json) throws IllegalArgumentException {
 			try {
 				Gson gson = new Gson();
 				Type type = new TypeToken<HashMap<String, String>>() {
 				}.getType();
+				QuickActionRegistry quickActionRegistry = app.getQuickActionRegistry();
 				JSONArray itemsJson = json.getJSONArray("items");
 				for (int i = 0; i < itemsJson.length(); i++) {
 					JSONObject object = itemsJson.getJSONObject(i);
 					String name = object.getString("name");
-					int actionType = object.getInt("type");
-					String paramsString = object.getString("params");
-					HashMap<String, String> params = gson.fromJson(paramsString, type);
-					QuickAction quickAction = new QuickAction(actionType);
-					if (!name.isEmpty()) {
-						quickAction.setName(name);
-=======
-		SettingsItemReader getReader() {
-			return new SettingsItemReader<QuickActionSettingsItem>(this) {
-				@Override
-				public void readFromStream(@NonNull InputStream inputStream) throws IOException, IllegalArgumentException {
-					StringBuilder buf = new StringBuilder();
-					try {
-						BufferedReader in = new BufferedReader(new InputStreamReader(inputStream, "UTF-8"));
-						String str;
-						while ((str = in.readLine()) != null) {
-							buf.append(str);
+					QuickAction quickAction = null;
+					if(object.has("actionType")) {
+						quickAction = quickActionRegistry .newActionByStringType(object.getString("actionType"));
+					} else if(object.has("type")) {
+						quickAction = quickActionRegistry .newActionByType(object.getInt("type"));
+					}
+					if (quickAction != null) {
+						String paramsString = object.getString("params");
+						HashMap<String, String> params = gson.fromJson(paramsString, type);
+
+						if (!name.isEmpty()) {
+							quickAction.setName(name);
 						}
-					} catch (IOException e) {
-						throw new IOException("Cannot read json body", e);
-					}
-					String jsonStr = buf.toString();
-					if (Algorithms.isEmpty(jsonStr)) {
-						throw new IllegalArgumentException("Cannot find json body");
-					}
-					final JSONObject json;
-					try {
-						Gson gson = new Gson();
-						Type type = new TypeToken<HashMap<String, String>>() {
-						}.getType();
-						json = new JSONObject(jsonStr);
-						QuickActionRegistry quickActionRegistry = app.getQuickActionRegistry();
-						JSONArray itemsJson = json.getJSONArray("items");
-						for (int i = 0; i < itemsJson.length(); i++) {
-							JSONObject object = itemsJson.getJSONObject(i);
-							String name = object.getString("name");
-							QuickAction quickAction = null;
-							if(object.has("actionType")) {
-								quickAction = quickActionRegistry .newActionByStringType(object.getString("actionType"));
-							} else if(object.has("type")) {
-								quickAction = quickActionRegistry .newActionByType(object.getInt("type"));
-							}
-							if (quickAction != null) {
-								String paramsString = object.getString("params");
-								HashMap<String, String> params = gson.fromJson(paramsString, type);
-
-								if (!name.isEmpty()) {
-									quickAction.setName(name);
-								}
-								quickAction.setParams(params);
-								items.add(quickAction);
-							}
-						}
-					} catch (JSONException e) {
-						throw new IllegalArgumentException("Json parse error", e);
->>>>>>> 168a94b2
-					}
-					quickAction.setParams(params);
-					items.add(quickAction);
+						quickAction.setParams(params);
+						items.add(quickAction);
+					}
 				}
 			} catch (JSONException e) {
 				throw new IllegalArgumentException("Json parse error", e);
@@ -1334,7 +1291,6 @@
 		}
 
 		@Override
-<<<<<<< HEAD
 		void writeItemsToJson(@NonNull JSONObject json) {
 			JSONArray jsonArray = new JSONArray();
 			Gson gson = new Gson();
@@ -1346,43 +1302,9 @@
 						JSONObject jsonObject = new JSONObject();
 						jsonObject.put("name", action.hasCustomName(app)
 								? action.getName(app) : "");
-						jsonObject.put("type", action.getType());
+						jsonObject.put("actionType", action.getActionType().getStringId());
 						jsonObject.put("params", gson.toJson(action.getParams(), type));
 						jsonArray.put(jsonObject);
-=======
-		SettingsItemWriter getWriter() {
-			return new SettingsItemWriter<QuickActionSettingsItem>(this) {
-				@Override
-				public boolean writeToStream(@NonNull OutputStream outputStream) throws IOException {
-					JSONObject json = new JSONObject();
-					JSONArray jsonArray = new JSONArray();
-					Gson gson = new Gson();
-					Type type = new TypeToken<HashMap<String, String>>() {
-					}.getType();
-					if (!items.isEmpty()) {
-						try {
-							for (QuickAction action : items) {
-								JSONObject jsonObject = new JSONObject();
-								jsonObject.put("name", action.hasCustomName(app)
-										? action.getName(app) : "");
-								jsonObject.put("actionType", action.getActionType().getStringId());
-								jsonObject.put("params", gson.toJson(action.getParams(), type));
-								jsonArray.put(jsonObject);
-							}
-							json.put("items", jsonArray);
-						} catch (JSONException e) {
-							LOG.error("Failed write to json", e);
-						}
-					}
-					if (json.length() > 0) {
-						try {
-							String s = json.toString(2);
-							outputStream.write(s.getBytes("UTF-8"));
-						} catch (JSONException e) {
-							LOG.error("Failed to write json to stream", e);
-						}
-						return true;
->>>>>>> 168a94b2
 					}
 					json.put("items", jsonArray);
 				} catch (JSONException e) {
