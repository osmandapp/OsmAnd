--- conflicted
+++ resolved
@@ -1864,19 +1864,12 @@
 		}
 
 		@Override
-<<<<<<< HEAD
-		protected void onPostExecute(List<SettingsItem> items) {
-			this.items = items;
-			if (collectOnly && !forceImport) {
-				listener.onSettingsImportFinished(true, false, items);
-=======
 		protected void onPostExecute(@Nullable List<SettingsItem> items) {
 			if (items != null) {
 				this.items = items;
 			}
-			if (collectOnly) {
+			if (collectOnly && !forceImport) {
 				listener.onSettingsImportFinished(true, false, this.items);
->>>>>>> a16276ab
 			} else {
 				if (items != null && items.size() > 0) {
 					if (forceImport) {
