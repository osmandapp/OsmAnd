--- conflicted
+++ resolved
@@ -1,9 +1,6 @@
 package net.osmand.plus.download.items;
 
-<<<<<<< HEAD
-=======
 import android.content.DialogInterface;
->>>>>>> 123c270b
 import android.os.Bundle;
 import android.support.v4.app.DialogFragment;
 import android.support.v4.app.Fragment;
@@ -18,11 +15,7 @@
 import net.osmand.plus.WorldRegion;
 import net.osmand.plus.download.DownloadActivity;
 
-<<<<<<< HEAD
-public class RegionDialogFragment extends DialogFragment {
-=======
 public class RegionDialogFragment extends DialogFragment{
->>>>>>> 123c270b
 	public static final String TAG = "RegionDialogFragment";
 	private static final String REGION_ID_DLG_KEY = "world_region_dialog_key";
 	private String regionId;
@@ -72,9 +65,6 @@
 				toolbar.setTitle(region.getName());
 			}
 		}
-<<<<<<< HEAD
-		getDownloadActivity().initFreeVersionBanner(view);
-=======
 		((DownloadActivity) getActivity()).initFreeVersionBanner(view);
 		listener = new DialogDismissListener() {
 			@Override
@@ -82,7 +72,6 @@
 				((DownloadActivity) getActivity()).initFreeVersionBanner(view);
 			}
 		};
->>>>>>> 123c270b
 		return view;
 	}
 
@@ -101,13 +90,9 @@
 	}
 
 	public void onRegionSelected(String regionId) {
-<<<<<<< HEAD
-		getDownloadActivity().showDialog(getActivity(), createInstance(regionId));
-=======
 		final RegionDialogFragment regionDialogFragment = createInstance(regionId);
 		regionDialogFragment.setOnDismissListener(listener);
 		((DownloadActivity) getActivity()).showDialog(getActivity(), regionDialogFragment);
->>>>>>> 123c270b
 	}
 
 	public static RegionDialogFragment createInstance(String regionId) {
