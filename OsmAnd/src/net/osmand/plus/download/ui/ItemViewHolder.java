package net.osmand.plus.download.ui;

import android.content.Intent;
import android.content.res.Resources;
import android.graphics.drawable.Drawable;
import android.net.Uri;
import android.util.TypedValue;
import android.view.View;
import android.widget.Button;
import android.widget.ImageView;
import android.widget.ProgressBar;
import android.widget.TextView;
import android.widget.Toast;
import net.osmand.access.AccessibleToast;
import net.osmand.plus.OsmandPlugin;
import net.osmand.plus.R;
import net.osmand.plus.Version;
import net.osmand.plus.download.DownloadActivity;
import net.osmand.plus.download.DownloadActivityType;
import net.osmand.plus.download.DownloadIndexesThread;
import net.osmand.plus.download.DownloadResources;
import net.osmand.plus.download.IndexItem;
import net.osmand.plus.openseamapsplugin.NauticalMapsPlugin;
import net.osmand.plus.srtmplugin.SRTMPlugin;

// FIXME
public class ItemViewHolder {

	private final java.text.DateFormat dateFormat;

	protected final TextView nameTextView;
	protected final TextView descrTextView;
	protected final ImageView leftImageView;
	protected final ImageView rightImageButton;
	protected final Button rightButton;
	protected final ProgressBar progressBar;

	private boolean srtmDisabled;
	private boolean srtmNeedsInstallation;
	private boolean nauticalPluginDisabled;
	private boolean freeVersion;
	
	protected final DownloadActivity context;
	
	private int textColorPrimary;
	private int textColorSecondary;
	private RightButtonAction clickAction;

	

	private enum RightButtonAction {
<<<<<<< HEAD
		DOWNLOAD,
=======
		NONE,
>>>>>>> 48e34264
		ASK_FOR_SEAMARKS_PLUGIN,
		ASK_FOR_SRTM_PLUGIN_PURCHASE,
		ASK_FOR_SRTM_PLUGIN_ENABLE,
		ASK_FOR_FULL_VERSION_PURCHASE
	}
	

	public ItemViewHolder(View view, DownloadActivity context) {
		this.context = context;
		progressBar = (ProgressBar) view.findViewById(R.id.progressBar);
		rightButton = (Button) view.findViewById(R.id.rightButton);
		leftImageView = (ImageView) view.findViewById(R.id.leftImageView);
		descrTextView = (TextView) view.findViewById(R.id.description);
		rightImageButton = (ImageView) view.findViewById(R.id.rightImageButton);
		nameTextView = (TextView) view.findViewById(R.id.name);
		
		this.dateFormat = context.getMyApplication().getResourceManager().getDateFormat();

		TypedValue typedValue = new TypedValue();
		Resources.Theme theme = context.getTheme();
		theme.resolveAttribute(android.R.attr.textColorPrimary, typedValue, true);
		textColorPrimary = typedValue.data;
		theme.resolveAttribute(android.R.attr.textColorSecondary, typedValue, true);
		textColorSecondary = typedValue.data;
	}


	// FIXME don't initialize on every row 
	private void initAppStatusVariables() {
		srtmDisabled = OsmandPlugin.getEnabledPlugin(SRTMPlugin.class) == null;
		nauticalPluginDisabled = OsmandPlugin.getEnabledPlugin(NauticalMapsPlugin.class) == null;
		freeVersion = Version.isFreeVersion(context.getMyApplication());
		OsmandPlugin srtmPlugin = OsmandPlugin.getPlugin(SRTMPlugin.class);
		srtmNeedsInstallation = srtmPlugin == null || srtmPlugin.needsInstallation();
	}

	// FIXME
	public void bindIndexItem(final IndexItem indexItem,
							  boolean showTypeInTitle, boolean showTypeInDesc) {
		initAppStatusVariables();
<<<<<<< HEAD
		boolean isDownloading = context.getDownloadThread().isDownloading(indexItem);
=======
		boolean disabled = false;
		rightButtonAction = RightButtonAction.NONE;
		boolean downloading = context.getDownloadThread().isDownloading(indexItem);
>>>>>>> 48e34264
		int progress = -1;
		if (context.getDownloadThread().getCurrentDownloadingItem() == indexItem) {
			progress = context.getDownloadThread().getCurrentDownloadingItemProgress();
		}
		boolean disabled = checkDisabledAndClickAction(indexItem);
		/// name and left item
		if (showTypeInTitle) {
			nameTextView.setText(indexItem.getType().getString(context));
		} else {
<<<<<<< HEAD
			nameTextView.setText(indexItem.getVisibleName(context, context.getMyApplication().getRegions(), false));
		}
		if (indexItem.isDownloaded()) {
			String date = indexItem.getLocalDate();
			boolean outdated = indexItem.isOutdated();
			String updateDescr = context.getResources().getString(R.string.local_index_installed) + ": "
					+ date;
			mapDateTextView.setText(updateDescr);
			int colorId = outdated ? R.color.color_distance : R.color.color_ok;
			final int color = context.getResources().getColor(colorId);
			mapDateTextView.setTextColor(color);
			leftImageView.setImageDrawable(getContentIcon(context,
					indexItem.getType().getIconResource(), color));
			nameTextView.setTextColor(textColorPrimary);
		} else if (disabled) {
			leftImageView.setImageDrawable(getContentIcon(context,
					indexItem.getType().getIconResource(), textColorSecondary));
			nameTextView.setTextColor(textColorSecondary);
		} else {
			leftImageView.setImageDrawable(getContentIcon(context,
					indexItem.getType().getIconResource()));
			nameTextView.setTextColor(textColorPrimary);
=======
/* FIXME
			if (indexItem.getSimplifiedFileName().equals(WORLD_SEAMARKS_KEY)
					&& nauticalPluginDisabled) {
				rightButtonAction = RightButtonAction.ASK_FOR_SEAMARKS_PLUGIN;
				disabled = true;
			}
*/
			if ((indexItem.getType() == DownloadActivityType.SRTM_COUNTRY_FILE ||
					indexItem.getType() == DownloadActivityType.HILLSHADE_FILE) && srtmDisabled) {
				OsmandPlugin srtmPlugin = OsmandPlugin.getPlugin(SRTMPlugin.class);
				if (srtmPlugin == null || srtmPlugin.needsInstallation()) {
					rightButtonAction = RightButtonAction.ASK_FOR_SRTM_PLUGIN_PURCHASE;
				} else if (!srtmPlugin.isActive()) {
					rightButtonAction = RightButtonAction.ASK_FOR_SRTM_PLUGIN_ENABLE;
				}

				disabled = true;
			} else if (indexItem.getType() == DownloadActivityType.WIKIPEDIA_FILE && freeVersion) {
				rightButtonAction = RightButtonAction.ASK_FOR_FULL_VERSION_PURCHASE;
				disabled = true;
			}
			if (showTypeInTitle) {
				nameTextView.setText(indexItem.getType().getString(context));
			} else {
				nameTextView.setText(indexItem.getVisibleName(context, context.getMyApplication().getRegions(), false));
			}
>>>>>>> 48e34264
		}

		if (isDownloading) {
			progressBar.setVisibility(View.GONE);
			
			// FIXME mapDATETextView
			descrTextView.setVisibility(View.VISIBLE);
			if (!showTypeInTitle && (indexItem.getType() == DownloadActivityType.SRTM_COUNTRY_FILE ||
					indexItem.getType() == DownloadActivityType.HILLSHADE_FILE) && srtmDisabled) {
				descrTextView.setText(indexItem.getType().getString(context));
			} else if (showTypeInDesc) {
				descrTextView.setText(indexItem.getType().getString(context) + " • " + indexItem.getSizeDescription(context));
			} else {
				descrTextView.setText(indexItem.getSizeDescription(context));
			}
			
			rightImageButton.setVisibility(View.VISIBLE);
			rightImageButton.setImageDrawable(getContentIcon(context, R.drawable.ic_action_import));
<<<<<<< HEAD
			
=======
			progressBar.setVisibility(View.GONE);

			if (indexItem.isDownloaded()) {
				String date = indexItem.getLocalDate();
				boolean outdated = indexItem.isOutdated();
				String updateDescr = context.getResources().getString(R.string.local_index_installed) + ": "
						+ date;
				mapDateTextView.setText(updateDescr);
				int colorId = outdated ? R.color.color_distance : R.color.color_ok;
				final int color = context.getResources().getColor(colorId);
				mapDateTextView.setTextColor(color);
				leftImageView.setImageDrawable(getContentIcon(context,
						indexItem.getType().getIconResource(), color));
				nameTextView.setTextColor(textColorPrimary);
			} else if (disabled) {
				leftImageView.setImageDrawable(getContentIcon(context,
						indexItem.getType().getIconResource(), textColorSecondary));
				nameTextView.setTextColor(textColorSecondary);
			} else {
				leftImageView.setImageDrawable(getContentIcon(context,
						indexItem.getType().getIconResource()));
				nameTextView.setTextColor(textColorPrimary);
			}
>>>>>>> 48e34264
		} else {
			progressBar.setVisibility(View.VISIBLE);
			progressBar.setProgress(progress);
			
			descrTextView.setVisibility(View.GONE);
			
			rightImageButton.setImageDrawable(getContentIcon(context, R.drawable.ic_action_remove_dark));
			rightImageButton.setClickable(true);
			rightImageButton.setOnClickListener(new View.OnClickListener() {
				@Override
				public void onClick(View v) {
					context.makeSureUserCancelDownload(indexItem);
				}
			});
		}
	}


	private boolean checkDisabledAndClickAction(final IndexItem indexItem) {
		boolean disabled = false;
		clickAction = RightButtonAction.DOWNLOAD;
		if (indexItem.getBasename().toLowerCase().equals(DownloadResources.WORLD_SEAMARKS_KEY)
				&& nauticalPluginDisabled) {
			clickAction = RightButtonAction.ASK_FOR_SEAMARKS_PLUGIN;
			disabled = true;
		} else if ((indexItem.getType() == DownloadActivityType.SRTM_COUNTRY_FILE ||
				indexItem.getType() == DownloadActivityType.HILLSHADE_FILE) && srtmDisabled) {
			if (srtmNeedsInstallation) {
				clickAction = RightButtonAction.ASK_FOR_SRTM_PLUGIN_PURCHASE;
			} else {
				clickAction = RightButtonAction.ASK_FOR_SRTM_PLUGIN_ENABLE;
			}

<<<<<<< HEAD
			disabled = true;
		} else if (indexItem.getType() == DownloadActivityType.WIKIPEDIA_FILE && freeVersion) {
			clickAction = RightButtonAction.ASK_FOR_FULL_VERSION_PURCHASE;
			disabled = true;
		}
		
		if (clickAction != RightButtonAction.DOWNLOAD) {
=======
		if (rightButtonAction != RightButtonAction.NONE) {
>>>>>>> 48e34264
			rightButton.setText(R.string.get_plugin);
			rightButton.setVisibility(View.VISIBLE);
			rightImageButton.setVisibility(View.GONE);
			final RightButtonAction action = clickAction;

			rightButton.setOnClickListener(new View.OnClickListener() {
				@Override
				public void onClick(View v) {
					switch (action) {
						case ASK_FOR_FULL_VERSION_PURCHASE:
							Intent intent = new Intent(Intent.ACTION_VIEW,
									Uri.parse(Version.marketPrefix(context.getMyApplication())
											+ "net.osmand.plus"));
							context.startActivity(intent);
							break;
						case ASK_FOR_SEAMARKS_PLUGIN:
							context.startActivity(new Intent(context,
									context.getMyApplication().getAppCustomization().getPluginsActivity()));
							AccessibleToast.makeText(context.getApplicationContext(),
									context.getString(R.string.activate_seamarks_plugin), Toast.LENGTH_SHORT).show();
							break;
						case ASK_FOR_SRTM_PLUGIN_PURCHASE:
							OsmandPlugin plugin = OsmandPlugin.getPlugin(SRTMPlugin.class);
							context.startActivity(new Intent(Intent.ACTION_VIEW, Uri.parse(plugin.getInstallURL())));
							break;
						case ASK_FOR_SRTM_PLUGIN_ENABLE:
							context.startActivity(new Intent(context,
									context.getMyApplication().getAppCustomization().getPluginsActivity()));
							AccessibleToast.makeText(context,
									context.getString(R.string.activate_srtm_plugin), Toast.LENGTH_SHORT).show();
							break;
<<<<<<< HEAD
						case DOWNLOAD:
=======
						case NONE:
>>>>>>> 48e34264
							break;
					}
				}
			});
		} else {
			rightButton.setVisibility(View.GONE);
			rightImageButton.setVisibility(View.VISIBLE);
		}
		
		return disabled;
	}

	private Drawable getContentIcon(DownloadActivity context, int resourceId) {
		return context.getMyApplication().getIconsCache().getContentIcon(resourceId);
	}

	private Drawable getContentIcon(DownloadActivity context, int resourceId, int color) {
		return context.getMyApplication().getIconsCache().getPaintedContentIcon(resourceId, color);
	}

	public boolean isItemAvailable() {
<<<<<<< HEAD
		return clickAction == RightButtonAction.DOWNLOAD;
=======
		return rightButtonAction == RightButtonAction.NONE;
>>>>>>> 48e34264
	}
}<|MERGE_RESOLUTION|>--- conflicted
+++ resolved
@@ -49,11 +49,7 @@
 	
 
 	private enum RightButtonAction {
-<<<<<<< HEAD
 		DOWNLOAD,
-=======
-		NONE,
->>>>>>> 48e34264
 		ASK_FOR_SEAMARKS_PLUGIN,
 		ASK_FOR_SRTM_PLUGIN_PURCHASE,
 		ASK_FOR_SRTM_PLUGIN_ENABLE,
@@ -94,13 +90,7 @@
 	public void bindIndexItem(final IndexItem indexItem,
 							  boolean showTypeInTitle, boolean showTypeInDesc) {
 		initAppStatusVariables();
-<<<<<<< HEAD
 		boolean isDownloading = context.getDownloadThread().isDownloading(indexItem);
-=======
-		boolean disabled = false;
-		rightButtonAction = RightButtonAction.NONE;
-		boolean downloading = context.getDownloadThread().isDownloading(indexItem);
->>>>>>> 48e34264
 		int progress = -1;
 		if (context.getDownloadThread().getCurrentDownloadingItem() == indexItem) {
 			progress = context.getDownloadThread().getCurrentDownloadingItemProgress();
@@ -110,7 +100,6 @@
 		if (showTypeInTitle) {
 			nameTextView.setText(indexItem.getType().getString(context));
 		} else {
-<<<<<<< HEAD
 			nameTextView.setText(indexItem.getVisibleName(context, context.getMyApplication().getRegions(), false));
 		}
 		if (indexItem.isDownloaded()) {
@@ -133,34 +122,6 @@
 			leftImageView.setImageDrawable(getContentIcon(context,
 					indexItem.getType().getIconResource()));
 			nameTextView.setTextColor(textColorPrimary);
-=======
-/* FIXME
-			if (indexItem.getSimplifiedFileName().equals(WORLD_SEAMARKS_KEY)
-					&& nauticalPluginDisabled) {
-				rightButtonAction = RightButtonAction.ASK_FOR_SEAMARKS_PLUGIN;
-				disabled = true;
-			}
-*/
-			if ((indexItem.getType() == DownloadActivityType.SRTM_COUNTRY_FILE ||
-					indexItem.getType() == DownloadActivityType.HILLSHADE_FILE) && srtmDisabled) {
-				OsmandPlugin srtmPlugin = OsmandPlugin.getPlugin(SRTMPlugin.class);
-				if (srtmPlugin == null || srtmPlugin.needsInstallation()) {
-					rightButtonAction = RightButtonAction.ASK_FOR_SRTM_PLUGIN_PURCHASE;
-				} else if (!srtmPlugin.isActive()) {
-					rightButtonAction = RightButtonAction.ASK_FOR_SRTM_PLUGIN_ENABLE;
-				}
-
-				disabled = true;
-			} else if (indexItem.getType() == DownloadActivityType.WIKIPEDIA_FILE && freeVersion) {
-				rightButtonAction = RightButtonAction.ASK_FOR_FULL_VERSION_PURCHASE;
-				disabled = true;
-			}
-			if (showTypeInTitle) {
-				nameTextView.setText(indexItem.getType().getString(context));
-			} else {
-				nameTextView.setText(indexItem.getVisibleName(context, context.getMyApplication().getRegions(), false));
-			}
->>>>>>> 48e34264
 		}
 
 		if (isDownloading) {
@@ -179,33 +140,7 @@
 			
 			rightImageButton.setVisibility(View.VISIBLE);
 			rightImageButton.setImageDrawable(getContentIcon(context, R.drawable.ic_action_import));
-<<<<<<< HEAD
-			
-=======
-			progressBar.setVisibility(View.GONE);
-
-			if (indexItem.isDownloaded()) {
-				String date = indexItem.getLocalDate();
-				boolean outdated = indexItem.isOutdated();
-				String updateDescr = context.getResources().getString(R.string.local_index_installed) + ": "
-						+ date;
-				mapDateTextView.setText(updateDescr);
-				int colorId = outdated ? R.color.color_distance : R.color.color_ok;
-				final int color = context.getResources().getColor(colorId);
-				mapDateTextView.setTextColor(color);
-				leftImageView.setImageDrawable(getContentIcon(context,
-						indexItem.getType().getIconResource(), color));
-				nameTextView.setTextColor(textColorPrimary);
-			} else if (disabled) {
-				leftImageView.setImageDrawable(getContentIcon(context,
-						indexItem.getType().getIconResource(), textColorSecondary));
-				nameTextView.setTextColor(textColorSecondary);
-			} else {
-				leftImageView.setImageDrawable(getContentIcon(context,
-						indexItem.getType().getIconResource()));
-				nameTextView.setTextColor(textColorPrimary);
-			}
->>>>>>> 48e34264
+			
 		} else {
 			progressBar.setVisibility(View.VISIBLE);
 			progressBar.setProgress(progress);
@@ -239,7 +174,6 @@
 				clickAction = RightButtonAction.ASK_FOR_SRTM_PLUGIN_ENABLE;
 			}
 
-<<<<<<< HEAD
 			disabled = true;
 		} else if (indexItem.getType() == DownloadActivityType.WIKIPEDIA_FILE && freeVersion) {
 			clickAction = RightButtonAction.ASK_FOR_FULL_VERSION_PURCHASE;
@@ -247,9 +181,6 @@
 		}
 		
 		if (clickAction != RightButtonAction.DOWNLOAD) {
-=======
-		if (rightButtonAction != RightButtonAction.NONE) {
->>>>>>> 48e34264
 			rightButton.setText(R.string.get_plugin);
 			rightButton.setVisibility(View.VISIBLE);
 			rightImageButton.setVisibility(View.GONE);
@@ -281,11 +212,7 @@
 							AccessibleToast.makeText(context,
 									context.getString(R.string.activate_srtm_plugin), Toast.LENGTH_SHORT).show();
 							break;
-<<<<<<< HEAD
 						case DOWNLOAD:
-=======
-						case NONE:
->>>>>>> 48e34264
 							break;
 					}
 				}
@@ -307,10 +234,6 @@
 	}
 
 	public boolean isItemAvailable() {
-<<<<<<< HEAD
 		return clickAction == RightButtonAction.DOWNLOAD;
-=======
-		return rightButtonAction == RightButtonAction.NONE;
->>>>>>> 48e34264
 	}
 }