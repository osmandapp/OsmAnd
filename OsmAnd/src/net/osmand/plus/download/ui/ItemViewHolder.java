package net.osmand.plus.download.ui;

import static net.osmand.plus.download.DownloadActivityType.DEPTH_CONTOUR_FILE;
import static net.osmand.plus.download.DownloadActivityType.DEPTH_MAP_FILE;
import static net.osmand.plus.download.DownloadActivityType.GEOTIFF_FILE;
import static net.osmand.plus.download.DownloadActivityType.HILLSHADE_FILE;
import static net.osmand.plus.download.DownloadActivityType.SLOPE_FILE;
import static net.osmand.plus.download.DownloadActivityType.SRTM_COUNTRY_FILE;
import static net.osmand.plus.download.DownloadActivityType.TRAVEL_FILE;
import static net.osmand.plus.download.DownloadActivityType.WEATHER_FORECAST;
import static net.osmand.plus.download.DownloadActivityType.WIKIPEDIA_FILE;
import static net.osmand.plus.download.DownloadResources.WORLD_SEAMARKS_KEY;
import static net.osmand.plus.download.ui.ItemViewHolder.RightButtonAction.ASK_FOR_SRTM_PLUGIN_ENABLE;
import static net.osmand.plus.download.ui.ItemViewHolder.RightButtonAction.ASK_FOR_SRTM_PLUGIN_PURCHASE;

import android.content.Intent;
import android.content.res.Resources;
import android.graphics.drawable.Drawable;
import android.os.AsyncTask;
import android.os.Bundle;
import android.util.TypedValue;
import android.view.MenuItem;
import android.view.MenuItem.OnMenuItemClickListener;
import android.view.View;
import android.view.View.OnClickListener;
import android.view.accessibility.AccessibilityNodeInfo;
import android.widget.Button;
import android.widget.ImageView;
import android.widget.ProgressBar;
import android.widget.TextView;
import android.widget.Toast;

import androidx.annotation.NonNull;
import androidx.appcompat.app.AlertDialog;
import androidx.appcompat.widget.PopupMenu;
import androidx.core.view.ViewCompat;
import androidx.core.view.accessibility.AccessibilityNodeInfoCompat;

import net.osmand.OnCompleteCallback;
import net.osmand.map.OsmandRegions;
import net.osmand.map.WorldRegion;
import net.osmand.plus.OsmandApplication;
import net.osmand.plus.R;
import net.osmand.plus.Version;
import net.osmand.plus.activities.MapActivity;
import net.osmand.plus.chooseplan.ChoosePlanFragment;
import net.osmand.plus.chooseplan.OsmAndFeature;
import net.osmand.plus.download.CityItem;
import net.osmand.plus.download.CustomIndexItem;
import net.osmand.plus.download.DownloadActivity;
import net.osmand.plus.download.DownloadActivityType;
import net.osmand.plus.download.DownloadIndexesThread;
import net.osmand.plus.download.DownloadItem;
import net.osmand.plus.download.DownloadResourceGroup;
import net.osmand.plus.download.IndexItem;
import net.osmand.plus.download.LocalIndexHelper.LocalIndexType;
import net.osmand.plus.download.LocalIndexInfo;
import net.osmand.plus.download.MultipleDownloadItem;
import net.osmand.plus.download.SelectIndexesHelper;
import net.osmand.plus.helpers.FileNameTranslationHelper;
import net.osmand.plus.inapp.InAppPurchaseHelper;
import net.osmand.plus.plugins.PluginsFragment;
import net.osmand.plus.plugins.accessibility.AccessibilityAssistant;
import net.osmand.plus.plugins.weather.OfflineForecastHelper;
import net.osmand.plus.plugins.weather.indexitem.WeatherIndexItem;
import net.osmand.plus.plugins.weather.viewholder.WeatherIndexItemViewHolder;
import net.osmand.plus.utils.AndroidUtils;
import net.osmand.util.Algorithms;

import java.io.File;
import java.text.DateFormat;
import java.util.ArrayList;
import java.util.List;

public class ItemViewHolder {

	protected final TextView tvName;
	protected final TextView tvDesc;
	protected final ImageView ivLeft;
	protected final ImageView ivBtnRight;
	protected final Button btnRight;
	protected final ProgressBar pbProgress;

	private boolean srtmDisabled;
	private boolean srtmNeedsInstallation;
	private boolean nauticalPluginDisabled;
	private boolean depthContoursPurchased;
	private boolean weatherPurchased;
	private boolean relief3dPurchased;

	protected final DownloadActivity context;

	private final int textColorPrimary;
	private final int textColorSecondary;

	boolean showTypeInDesc;
	boolean showTypeInName;
	boolean useShortName;
	boolean showParentRegionName;
	boolean showRemoteDate;
	boolean silentCancelDownload;
	boolean showProgressInDesc;

	private final DateFormat dateFormat;


	protected enum RightButtonAction {
		DOWNLOAD,
		ASK_FOR_SEAMARKS_PLUGIN,
		ASK_FOR_SRTM_PLUGIN_PURCHASE,
		ASK_FOR_3D_RELIEF_PURCHASE,
		ASK_FOR_SRTM_PLUGIN_ENABLE,
		ASK_FOR_FULL_VERSION_PURCHASE,
		ASK_FOR_DEPTH_CONTOURS_PURCHASE,
		ASK_FOR_WEATHER_PURCHASE
	}


	public ItemViewHolder(View view, DownloadActivity context) {
		this.context = context;
		dateFormat = android.text.format.DateFormat.getMediumDateFormat(context);
		pbProgress = view.findViewById(R.id.progressBar);
		btnRight = view.findViewById(R.id.rightButton);
		ivLeft = view.findViewById(R.id.icon);
		tvDesc = view.findViewById(R.id.description);
		ivBtnRight = view.findViewById(R.id.secondaryIcon);
		tvName = view.findViewById(R.id.title);

		ViewCompat.setAccessibilityDelegate(view, context.getAccessibilityAssistant());
		ViewCompat.setAccessibilityDelegate(btnRight, context.getAccessibilityAssistant());

		TypedValue typedValue = new TypedValue();
		Resources.Theme theme = context.getTheme();
		theme.resolveAttribute(android.R.attr.textColorPrimary, typedValue, true);
		textColorPrimary = typedValue.data;
		theme.resolveAttribute(android.R.attr.textColorSecondary, typedValue, true);
		textColorSecondary = typedValue.data;
	}

	public void setShowRemoteDate(boolean showRemoteDate) {
		this.showRemoteDate = showRemoteDate;
	}


	public void setShowParentRegionName(boolean showParentRegionName) {
		this.showParentRegionName = showParentRegionName;
	}

	public void setShowProgressInDescr(boolean b) {
		showProgressInDesc = b;
	}

	public void setSilentCancelDownload(boolean silentCancelDownload) {
		this.silentCancelDownload = silentCancelDownload;
	}

	public void setShowTypeInDesc(boolean showTypeInDesc) {
		this.showTypeInDesc = showTypeInDesc;
	}

	public void setShowTypeInName(boolean showTypeInName) {
		this.showTypeInName = showTypeInName;
	}

	public void setUseShortName(boolean useShortName) {
		this.useShortName = useShortName;
	}

	private void initAppStatusVariables() {
		OsmandApplication app = context.getMyApplication();
		srtmDisabled = context.isSrtmDisabled();
		nauticalPluginDisabled = context.isNauticalPluginDisabled();
		srtmNeedsInstallation = context.isSrtmNeedsInstallation();
		depthContoursPurchased = InAppPurchaseHelper.isDepthContoursPurchased(app);
		weatherPurchased = InAppPurchaseHelper.isOsmAndProAvailable(app);
		relief3dPurchased = InAppPurchaseHelper.isOsmAndProAvailable(app);
	}

	public void bindDownloadItem(DownloadItem downloadItem) {
		bindDownloadItem(downloadItem, null);
	}

	public void bindDownloadItem(DownloadItem downloadItem, String cityName) {
		initAppStatusVariables();
		OsmandApplication app = context.getMyApplication();
		boolean isDownloading = downloadItem.isDownloading(context.getDownloadThread());
		float progress = -1;
		DownloadIndexesThread downloadThread = context.getDownloadThread();
		if (downloadThread.isCurrentDownloading(downloadItem)) {
			progress = downloadThread.getCurrentDownloadProgress();
		}
		boolean disabled = checkDisabledAndClickAction(downloadItem);
		/// name and left item
		String name;
		if (showTypeInName) {
			name = downloadItem.getType().getString(context);
		} else {
			name = downloadItem.getVisibleName(context, app.getRegions(), showParentRegionName, useShortName);
		}
		String text = (!Algorithms.isEmpty(cityName) && !cityName.equals(name) ? cityName + "\n" : "") + name;
		tvName.setText(text);
		ViewCompat.setAccessibilityDelegate(ivBtnRight, new AccessibilityAssistant(context) {

			@Override
			public void onInitializeAccessibilityNodeInfo(View host, AccessibilityNodeInfoCompat info) {
				super.onInitializeAccessibilityNodeInfo(host, info);
				info.setContentDescription(context.getString(R.string.shared_string_download) + tvName.getText());
				info.addAction(new AccessibilityNodeInfoCompat.AccessibilityActionCompat(
						AccessibilityNodeInfo.ACTION_CLICK, context.getString(R.string.shared_string_download)
				));
				info.setEnabled(host.isEnabled());
			}
		});

		if (!disabled) {
			tvName.setTextColor(textColorPrimary);
		} else {
			tvName.setTextColor(textColorSecondary);
		}
		int color = textColorSecondary;
		if (downloadItem.isDownloaded() && !isDownloading) {
			int colorId = downloadItem.isOutdated() ? R.color.color_distance : R.color.color_ok;
			color = context.getColor(colorId);
		}
		if (downloadItem.isDownloaded()) {
			ivLeft.setImageDrawable(getContentIcon(context,
					downloadItem.getType().getIconResource(), color));
		} else if (disabled) {
			ivLeft.setImageDrawable(getContentIcon(context,
					downloadItem.getType().getIconResource(), textColorSecondary));
		} else {
			ivLeft.setImageDrawable(getThemedIcon(context,
					downloadItem.getType().getIconResource()));
		}
		tvDesc.setTextColor(textColorSecondary);

		if (isWeatherItemInRemovingProcess(downloadItem)) {
			bindAsWeatherItemInRemovingProcess();
			return;
		}

		if (!isDownloading) {
			pbProgress.setVisibility(View.GONE);
			tvDesc.setVisibility(View.VISIBLE);
			if (downloadItem instanceof CustomIndexItem && (((CustomIndexItem) downloadItem).getSubName(context) != null)) {
				tvDesc.setText(((CustomIndexItem) downloadItem).getSubName(context));
			} else if ((downloadItem.getType() == DEPTH_CONTOUR_FILE
					|| downloadItem.getType() == DEPTH_MAP_FILE) && !depthContoursPurchased) {
				tvDesc.setText(context.getString(R.string.depth_contour_descr));
			} else if ((downloadItem.getType() == SRTM_COUNTRY_FILE
					|| downloadItem.getType() == HILLSHADE_FILE
					|| downloadItem.getType() == SLOPE_FILE) && srtmDisabled) {
				if (showTypeInName) {
					tvDesc.setText("");
				} else {
					tvDesc.setText(downloadItem.getType().getString(context));
				}
			} else if (downloadItem instanceof MultipleDownloadItem) {
				MultipleDownloadItem item = (MultipleDownloadItem) downloadItem;
				if (item.hasWeatherIndexes()) {
					calculateWeatherCacheSize(item, () -> setupCommonMultipleDescription(item));
				} else {
					setupCommonMultipleDescription(item);
				}
			} else if (downloadItem instanceof WeatherIndexItem) {
				calculateWeatherCacheSize(downloadItem, () -> setupCommonDescription(downloadItem));
			} else {
				setupCommonDescription(downloadItem);
			}

		} else {
			pbProgress.setVisibility(View.VISIBLE);
			pbProgress.setIndeterminate(progress < 0);
			pbProgress.setProgress((int) progress);

			if (showProgressInDesc) {
				double mb = downloadItem.getArchiveSizeMB();
				String v;
				if (progress != -1) {
					v = context.getString(R.string.value_downloaded_of_max, mb * progress / 100, mb);
				} else {
					v = context.getString(R.string.file_size_in_mb, mb);
				}
				String fullDescription = v;
				if (showTypeInDesc && downloadItem.getType() == DownloadActivityType.ROADS_FILE) {
					fullDescription = context.getString(R.string.ltr_or_rtl_combine_via_bold_point,
							downloadItem.getType().getString(context), fullDescription);
				}
				tvDesc.setText(fullDescription);
				tvDesc.setVisibility(View.VISIBLE);
			} else {
				tvDesc.setVisibility(View.GONE);
			}
		}
	}

	public void bindDownloadItem(CityItem cityItem) {
		if (cityItem.getIndexItem() != null) {
			bindDownloadItem(cityItem.getIndexItem(), cityItem.getName());
		} else {
			tvName.setText(cityItem.getName());
			tvName.setTextColor(textColorPrimary);
			ivLeft.setImageDrawable(getThemedIcon(context, R.drawable.ic_map));
			tvDesc.setVisibility(View.GONE);
			pbProgress.setVisibility(View.GONE);
		}
	}

	private boolean isWeatherItemInRemovingProcess(@NonNull DownloadItem downloadItem) {
		if (downloadItem instanceof MultipleDownloadItem) {
			MultipleDownloadItem multipleDownloadItem = (MultipleDownloadItem) downloadItem;
			for (IndexItem indexItem : multipleDownloadItem.getAllIndexes()) {
				if (isWeatherItemInRemovingProcess(indexItem)) {
					return true;
				}
			}
		} else if (downloadItem instanceof WeatherIndexItem) {
			OsmandApplication app = context.getMyApplication();
			WeatherIndexItem weatherIndexItem = (WeatherIndexItem) downloadItem;
			OfflineForecastHelper forecastHelper = app.getOfflineForecastHelper();
			return forecastHelper.isRemoveLocalForecastInProgress(weatherIndexItem.getRegionId());
		}
		return false;
	}

	private void bindAsWeatherItemInRemovingProcess() {
		showIndeterminateProgress();
		ivBtnRight.setImageDrawable(null);
	}

	private void calculateWeatherCacheSize(
			@NonNull DownloadItem downloadItem,
			@NonNull OnCompleteCallback onComplete
	) {
		showIndeterminateProgress();
		OsmandApplication app = context.getMyApplication();
		OfflineForecastHelper helper = app.getOfflineForecastHelper();
		if (downloadItem instanceof MultipleDownloadItem) {
			MultipleDownloadItem multipleDownloadItem = (MultipleDownloadItem) downloadItem;
			List<IndexItem> indexes = multipleDownloadItem.getAllIndexes();
			List<WeatherIndexItem> weatherIndexes = new ArrayList<>();
			for (IndexItem indexItem : indexes) {
				if (indexItem instanceof WeatherIndexItem) {
					weatherIndexes.add((WeatherIndexItem) indexItem);
				}
			}
			helper.calculateCacheSizeForAll(weatherIndexes, () -> onWeatherCacheSizeCalculated(onComplete));
		} else if (downloadItem instanceof WeatherIndexItem) {
			WeatherIndexItem index = (WeatherIndexItem) downloadItem;
			helper.calculateCacheSizeIfNeeded(index, () -> onWeatherCacheSizeCalculated(onComplete));
		}
	}

	private void onWeatherCacheSizeCalculated(@NonNull OnCompleteCallback callback) {
		if (AndroidUtils.isActivityNotDestroyed(context)) {
			hideIndeterminateProgress();
			callback.onComplete();
		}
	}

	private void setupCommonMultipleDescription(@NonNull MultipleDownloadItem item) {
		String regionsHeader = context.getString(R.string.regions);
		String allRegionsHeader = context.getString(R.string.shared_strings_all_regions);
		String allRegionsCount = String.valueOf(item.getAllItems().size());
		String leftToDownloadCount = String.valueOf(item.getItemsToDownload().size());

		String header = allRegionsHeader;
		String count = allRegionsCount;
		if (item.hasActualDataToDownload()) {
			if (!item.isDownloaded()) {
				header = allRegionsHeader;
				count = leftToDownloadCount;
			} else {
				header = regionsHeader;
				count = String.format(
						context.getString(R.string.ltr_or_rtl_combine_via_slash),
						leftToDownloadCount,
						allRegionsCount);
			}
		}

		String fullDescription = context.getString(R.string.ltr_or_rtl_combine_via_colon, header, count);
		String additionalDescription = item.getAdditionalDescription(context);
		if (additionalDescription != null) {
			fullDescription += " " + additionalDescription;
		}
		if (item.hasActualDataToDownload()) {
			fullDescription = context.getString(
					R.string.ltr_or_rtl_combine_via_bold_point, fullDescription,
					item.getSizeDescription(context));
		}
		tvDesc.setText(fullDescription);
	}

	private void setupCommonDescription(@NonNull DownloadItem downloadItem) {
		String pattern = context.getString(R.string.ltr_or_rtl_combine_via_bold_point);
		String size = downloadItem.getSizeDescription(context);
		String addDesc = downloadItem.getAdditionalDescription(context);
		if (addDesc != null) {
			size += " " + addDesc;
		}
		String date = downloadItem.getDate(dateFormat, showRemoteDate);
		String fullDescription = String.format(pattern, size, date);
		if (showTypeInDesc) {
			String type = downloadItem.getType().getString(context);
			fullDescription = String.format(pattern, type, fullDescription);
		}
		tvDesc.setText(fullDescription);
	}

	private void showIndeterminateProgress() {
		tvDesc.setVisibility(View.GONE);
		pbProgress.setVisibility(View.VISIBLE);
		pbProgress.setIndeterminate(true);
	}

	private void hideIndeterminateProgress() {
		tvDesc.setVisibility(View.VISIBLE);
		pbProgress.setVisibility(View.GONE);
		pbProgress.setIndeterminate(false);
	}

	private boolean checkDisabledAndClickAction(DownloadItem item) {
		RightButtonAction clickAction = getClickAction(item);
		boolean disabled = clickAction != RightButtonAction.DOWNLOAD;
		OnClickListener action = getRightButtonAction(item, clickAction);
		if (clickAction != RightButtonAction.DOWNLOAD) {
			btnRight.setText(R.string.shared_string_get);
			btnRight.setVisibility(View.VISIBLE);
			ivBtnRight.setVisibility(View.GONE);
			btnRight.setOnClickListener(action);
		} else {
			btnRight.setVisibility(View.GONE);
			ivBtnRight.setVisibility(View.VISIBLE);
			boolean isDownloading = item.isDownloading(context.getDownloadThread());
			if (isDownloading) {
				ivBtnRight.setImageDrawable(getThemedIcon(context, R.drawable.ic_action_remove_dark));
				ivBtnRight.setContentDescription(context.getString(R.string.shared_string_cancel));
			} else if (!item.hasActualDataToDownload()) {
				ivBtnRight.setImageDrawable(getThemedIcon(context, R.drawable.ic_overflow_menu_white));
				ivBtnRight.setContentDescription(context.getString(R.string.shared_string_more));
			} else {
				ivBtnRight.setImageDrawable(getThemedIcon(context, getDownloadActionIconId(item)));
				ivBtnRight.setContentDescription(context.getString(R.string.shared_string_download));
			}
			ivBtnRight.setOnClickListener(action);
		}

		return disabled;
	}

	private int getDownloadActionIconId(@NonNull DownloadItem item) {
		return item instanceof MultipleDownloadItem ?
				R.drawable.ic_action_multi_download :
				R.drawable.ic_action_gsave_dark;
	}

	@NonNull
	public RightButtonAction getClickAction(@NonNull DownloadItem item) {
		RightButtonAction action = RightButtonAction.DOWNLOAD;
		if (!item.isFree()) {
			DownloadActivityType type = item.getType();
			if (item.getBasename().equalsIgnoreCase(WORLD_SEAMARKS_KEY) && nauticalPluginDisabled) {
				action = RightButtonAction.ASK_FOR_SEAMARKS_PLUGIN;
			} else if ((type == SRTM_COUNTRY_FILE || type == HILLSHADE_FILE || type == SLOPE_FILE) && srtmDisabled) {
				action = srtmNeedsInstallation ? ASK_FOR_SRTM_PLUGIN_PURCHASE : ASK_FOR_SRTM_PLUGIN_ENABLE;
			} else if ((type == WIKIPEDIA_FILE || type == TRAVEL_FILE) && !Version.isPaidVersion(context.getMyApplication())) {
				action = RightButtonAction.ASK_FOR_FULL_VERSION_PURCHASE;
			} else if ((type == DEPTH_CONTOUR_FILE || type == DEPTH_MAP_FILE) && !depthContoursPurchased) {
				action = RightButtonAction.ASK_FOR_DEPTH_CONTOURS_PURCHASE;
			} else if (item.getType() == WEATHER_FORECAST && !weatherPurchased) {
				action = RightButtonAction.ASK_FOR_WEATHER_PURCHASE;
			} else if ((item.getType() == WIKIPEDIA_FILE || item.getType() == TRAVEL_FILE)
					&& !Version.isPaidVersion(context.getMyApplication())) {
				action = RightButtonAction.ASK_FOR_FULL_VERSION_PURCHASE;
			} else if ((item.getType() == DEPTH_CONTOUR_FILE || item.getType() == DEPTH_MAP_FILE) && !depthContoursPurchased) {
				action = RightButtonAction.ASK_FOR_DEPTH_CONTOURS_PURCHASE;
<<<<<<< HEAD
			} else if (type == GEOTIFF_FILE && !InAppPurchaseHelper.isOsmAndProAvailable(context.getMyApplication())) {
=======
			} else if (type == GEOTIFF_FILE && !relief3dPurchased) {
>>>>>>> 5be3f94b
				action = RightButtonAction.ASK_FOR_3D_RELIEF_PURCHASE;
			}
		}
		return action;
	}

	public OnClickListener getRightButtonAction(DownloadItem item, RightButtonAction clickAction) {
		if (isWeatherItemInRemovingProcess(item)) {
			// empty listener
			return v -> {};
		} else if (clickAction != RightButtonAction.DOWNLOAD) {
			return new View.OnClickListener() {
				@Override
				public void onClick(View v) {
					switch (clickAction) {
						case ASK_FOR_FULL_VERSION_PURCHASE:
							context.getMyApplication().logEvent("in_app_purchase_show_from_wiki_context_menu");
							ChoosePlanFragment.showInstance(context, OsmAndFeature.WIKIPEDIA);
							break;
						case ASK_FOR_WEATHER_PURCHASE:
							context.getMyApplication().logEvent("in_app_purchase_show_from_weather_context_menu");
							ChoosePlanFragment.showInstance(context, OsmAndFeature.WEATHER);
							break;
						case ASK_FOR_3D_RELIEF_PURCHASE:
							ChoosePlanFragment.showInstance(context, OsmAndFeature.RELIEF_3D);
							break;
						case ASK_FOR_DEPTH_CONTOURS_PURCHASE:
							ChoosePlanFragment.showInstance(context, OsmAndFeature.NAUTICAL);
							break;
						case ASK_FOR_SEAMARKS_PLUGIN:
							showPluginsScreen();
							Toast.makeText(context.getApplicationContext(),
									context.getString(R.string.activate_seamarks_plugin), Toast.LENGTH_SHORT).show();
							break;
						case ASK_FOR_SRTM_PLUGIN_PURCHASE:
							ChoosePlanFragment.showInstance(context, OsmAndFeature.TERRAIN);
							break;
						case ASK_FOR_SRTM_PLUGIN_ENABLE:
							showPluginsScreen();
							Toast.makeText(context, context.getString(R.string.activate_srtm_plugin),
									Toast.LENGTH_SHORT).show();
							break;
						case DOWNLOAD:
							break;
					}
				}

				private void showPluginsScreen() {
					Bundle params = new Bundle();
					params.putBoolean(PluginsFragment.OPEN_PLUGINS, true);
					Intent intent = context.getIntent();
					MapActivity.launchMapActivityMoveToTop(context, intent != null ? intent.getExtras() : null, null, params);
				}
			};
		} else {
			boolean isDownloading = item.isDownloading(context.getDownloadThread());
			return v -> {
				if (isDownloading) {
					if (silentCancelDownload) {
						context.getDownloadThread().cancelDownload(item);
					} else {
						context.makeSureUserCancelDownload(item);
					}
				} else if (!item.hasActualDataToDownload()) {
					showContextMenu(v, item, item.getRelatedGroup());
				} else {
					download(item, item.getRelatedGroup());
				}
			};
		}
	}

	protected void showContextMenu(View v,
								   DownloadItem downloadItem,
								   DownloadResourceGroup parentOptional) {
		OsmandApplication app = context.getMyApplication();
		PopupMenu optionsMenu = new PopupMenu(context, v);

		OnMenuItemClickListener removeItemClickListener = null;
		List<File> downloadedFiles = downloadItem.getDownloadedFiles(app);
		if (!Algorithms.isEmpty(downloadedFiles)) {
			removeItemClickListener = _item -> {
				confirmRemove(downloadItem, downloadedFiles);
				return true;
			};
		} else if ((downloadItem instanceof WeatherIndexItem
				|| (downloadItem instanceof MultipleDownloadItem && downloadItem.getType() == WEATHER_FORECAST))
				&& downloadItem.isDownloaded()) {
			removeItemClickListener = _item -> {
				List<String> regionIds = new ArrayList<>();
				if (downloadItem instanceof WeatherIndexItem) {
					regionIds.add(((WeatherIndexItem) downloadItem).getRegionId());
				} else {
					MultipleDownloadItem multipleDownloadItem = (MultipleDownloadItem) downloadItem;
					for (DownloadItem item : multipleDownloadItem.getAllItems()) {
						if (item instanceof WeatherIndexItem) {
							regionIds.add(((WeatherIndexItem) item).getRegionId());
						}
					}
				}
				WeatherIndexItemViewHolder.confirmWeatherRemove(context, regionIds);
				return true;
			};
		}
		if (removeItemClickListener != null) {
			optionsMenu.getMenu()
					.add(R.string.shared_string_remove)
					.setIcon(getThemedIcon(context, R.drawable.ic_action_remove_dark))
					.setOnMenuItemClickListener(removeItemClickListener);
		}

		MenuItem item = optionsMenu.getMenu()
				.add(R.string.shared_string_download)
				.setIcon(getThemedIcon(context, R.drawable.ic_action_import));
		item.setOnMenuItemClickListener(_item -> {
			download(downloadItem, parentOptional);
			return true;
		});

		optionsMenu.show();
	}

	protected void download(DownloadItem item, DownloadResourceGroup parentOptional) {
		boolean handled = false;
		if (parentOptional != null && item instanceof IndexItem) {
			IndexItem indexItem = (IndexItem) item;
			WorldRegion region = DownloadResourceGroup.getRegion(parentOptional);
			context.setDownloadItem(region, indexItem.getTargetFile(context.getMyApplication()).getAbsolutePath());
		}
		if (item.getType() == DownloadActivityType.ROADS_FILE && parentOptional != null) {
			for (IndexItem ii : parentOptional.getIndividualResources()) {
				if (ii.getType() == DownloadActivityType.NORMAL_FILE) {
					if (ii.isDownloaded()) {
						handled = true;
						confirmDownload(item);
					}
					break;
				}
			}
		}
		if (!handled) {
			startDownload(item);
		}
	}

	private void confirmDownload(DownloadItem item) {
		AlertDialog.Builder builder = new AlertDialog.Builder(context);
		builder.setTitle(R.string.are_you_sure);
		builder.setMessage(R.string.confirm_download_roadmaps);
		builder.setNegativeButton(R.string.shared_string_cancel, null).setPositiveButton(
				R.string.shared_string_download, (dialog, which) -> {
					if (item != null) {
						startDownload(item);
					}
				});
		builder.show();
	}

	private void startDownload(DownloadItem item) {
		if (item instanceof IndexItem) {
			IndexItem indexItem = (IndexItem) item;
			context.startDownload(indexItem);
		} else {
			selectIndexesToDownload(item);
		}
	}

	private void selectIndexesToDownload(DownloadItem item) {
		SelectIndexesHelper.showDialog(item, context, dateFormat, showRemoteDate,
				indexes -> {
					IndexItem[] indexesArray = new IndexItem[indexes.size()];
					context.startDownload(indexes.toArray(indexesArray));
				}
		);
	}

	private void confirmRemove(@NonNull DownloadItem downloadItem,
							   @NonNull List<File> downloadedFiles) {
		OsmandApplication app = context.getMyApplication();
		AlertDialog.Builder confirm = new AlertDialog.Builder(context);

		String message;
		if (downloadedFiles.size() > 1) {
			message = context.getString(R.string.delete_number_files_question, downloadedFiles.size());
		} else {
			OsmandRegions regions = app.getRegions();
			String visibleName = downloadItem.getVisibleName(context, regions);
			String fileName = FileNameTranslationHelper.getFileName(context, regions, visibleName);
			message = context.getString(R.string.delete_confirmation_msg, fileName);
		}
		confirm.setMessage(message);

		confirm.setPositiveButton(R.string.shared_string_yes, (dialog, which) -> {
			LocalIndexType type = getLocalIndexType(downloadItem);
			remove(type, downloadedFiles);
		});
		confirm.setNegativeButton(R.string.shared_string_no, null);

		confirm.show();
	}

	private void remove(@NonNull LocalIndexType type,
						@NonNull List<File> filesToDelete) {
		OsmandApplication app = context.getMyApplication();
		LocalIndexOperationTask removeTask = new LocalIndexOperationTask(
				context,
				null,
				LocalIndexOperationTask.DELETE_OPERATION);
		LocalIndexInfo[] params = new LocalIndexInfo[filesToDelete.size()];
		for (int i = 0; i < filesToDelete.size(); i++) {
			File file = filesToDelete.get(i);
			params[i] = new LocalIndexInfo(type, file, false);
		}
		removeTask.executeOnExecutor(AsyncTask.THREAD_POOL_EXECUTOR, params);
	}

	@NonNull
	private LocalIndexType getLocalIndexType(@NonNull DownloadItem downloadItem) {
		LocalIndexType type = LocalIndexType.MAP_DATA;
		if (downloadItem.getType() == HILLSHADE_FILE) {
			type = LocalIndexType.TILES_DATA;
		} else if (downloadItem.getType() == SLOPE_FILE) {
			type = LocalIndexType.TILES_DATA;
		} else if (downloadItem.getType() == DownloadActivityType.HEIGHTMAP_FILE_LEGACY) {
			type = LocalIndexType.TILES_DATA;
		} else if (downloadItem.getType() == DownloadActivityType.GEOTIFF_FILE) {
			type = LocalIndexType.TILES_DATA;
		} else if (downloadItem.getType() == DownloadActivityType.ROADS_FILE) {
			type = LocalIndexType.MAP_DATA;
		} else if (downloadItem.getType() == SRTM_COUNTRY_FILE) {
			type = LocalIndexType.SRTM_DATA;
		} else if (downloadItem.getType() == WIKIPEDIA_FILE) {
			type = LocalIndexType.MAP_DATA;
		} else if (downloadItem.getType() == DownloadActivityType.WIKIVOYAGE_FILE) {
			type = LocalIndexType.MAP_DATA;
		} else if (downloadItem.getType() == TRAVEL_FILE) {
			type = LocalIndexType.MAP_DATA;
		} else if (downloadItem.getType() == DownloadActivityType.FONT_FILE) {
			type = LocalIndexType.FONT_DATA;
		} else if (downloadItem.getType() == DownloadActivityType.VOICE_FILE) {
			type = downloadItem.getBasename().contains("tts") ? LocalIndexType.TTS_VOICE_DATA
					: LocalIndexType.VOICE_DATA;
		} else if (downloadItem.getType() == WEATHER_FORECAST) {
			type = LocalIndexType.TILES_DATA;
		}
		return type;
	}

	private Drawable getThemedIcon(DownloadActivity context, int resourceId) {
		return context.getMyApplication().getUIUtilities().getThemedIcon(resourceId);
	}

	private Drawable getContentIcon(DownloadActivity context, int resourceId, int color) {
		return context.getMyApplication().getUIUtilities().getPaintedIcon(resourceId, color);
	}
}<|MERGE_RESOLUTION|>--- conflicted
+++ resolved
@@ -475,11 +475,7 @@
 				action = RightButtonAction.ASK_FOR_FULL_VERSION_PURCHASE;
 			} else if ((item.getType() == DEPTH_CONTOUR_FILE || item.getType() == DEPTH_MAP_FILE) && !depthContoursPurchased) {
 				action = RightButtonAction.ASK_FOR_DEPTH_CONTOURS_PURCHASE;
-<<<<<<< HEAD
-			} else if (type == GEOTIFF_FILE && !InAppPurchaseHelper.isOsmAndProAvailable(context.getMyApplication())) {
-=======
 			} else if (type == GEOTIFF_FILE && !relief3dPurchased) {
->>>>>>> 5be3f94b
 				action = RightButtonAction.ASK_FOR_3D_RELIEF_PURCHASE;
 			}
 		}
