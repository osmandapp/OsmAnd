package net.osmand.plus.download;

import java.io.File;
import java.lang.ref.WeakReference;
import java.text.MessageFormat;
import java.util.ArrayList;
import java.util.List;
import java.util.Locale;

import net.osmand.plus.OsmandApplication;
import net.osmand.plus.OsmandSettings;
import net.osmand.plus.R;
import net.osmand.plus.Version;
import net.osmand.plus.activities.LocalIndexInfo;
import net.osmand.plus.activities.TabActivity;
import net.osmand.plus.base.BasicProgressAsyncTask;
import net.osmand.plus.download.DownloadIndexesThread.DownloadEvents;
import net.osmand.plus.download.ui.ActiveDownloadsDialogFragment;
import net.osmand.plus.download.ui.DownloadResourceGroupFragment;
import net.osmand.plus.download.ui.LocalIndexesFragment;
import net.osmand.plus.download.ui.UpdatesIndexFragment;
import net.osmand.plus.views.controls.PagerSlidingTabStrip;
import android.content.ActivityNotFoundException;
import android.content.Intent;
import android.net.Uri;
import android.os.AsyncTask;
import android.os.Bundle;
import android.os.StatFs;
import android.support.annotation.UiThread;
import android.support.v4.app.DialogFragment;
import android.support.v4.app.Fragment;
import android.support.v4.app.FragmentActivity;
import android.support.v4.view.ViewPager;
import android.text.method.LinkMovementMethod;
import android.view.MenuItem;
import android.view.View;
import android.widget.ProgressBar;
import android.widget.TextView;


<<<<<<< HEAD
public class DownloadActivity extends BaseDownloadActivity implements DialogDismissListener {
=======
public class DownloadActivity extends BaseDownloadActivity {
>>>>>>> 527081d2
	private List<LocalIndexInfo> localIndexInfos = new ArrayList<>();

	List<TabActivity.TabItem> mTabs = new ArrayList<TabActivity.TabItem>();
	public static final String FILTER_KEY = "filter";
	public static final String FILTER_CAT = "filter_cat";

	public static final String TAB_TO_OPEN = "Tab_to_open";
	public static final String LOCAL_TAB = "local";
	public static final String DOWNLOAD_TAB = "download";
	public static final String UPDATES_TAB = "updates";
	public static final MessageFormat formatGb = new MessageFormat("{0, number,#.##} GB", Locale.US);

	private BannerAndDownloadFreeVersion visibleBanner;

	@Override
	protected void onCreate(Bundle savedInstanceState) {
		getMyApplication().applyTheme(this);
		super.onCreate(savedInstanceState);
		DownloadResources indexes = getDownloadThread().getIndexes();
		if (!indexes.isDownloadedFromInternet) {
			getDownloadThread().runReloadIndexFiles();
		}
		
		setContentView(R.layout.download);
		int currentTab = 0;
		String tab = getIntent() == null || getIntent().getExtras() == null ? null : getIntent().getExtras().getString(TAB_TO_OPEN);
		if (tab != null) {
			if (tab.equals(DOWNLOAD_TAB)) {
				currentTab = 1;
			} else if (tab.equals(UPDATES_TAB)) {
				currentTab = 2;
			}
		}
		visibleBanner = new BannerAndDownloadFreeVersion(findViewById(R.id.mainLayout), this);
		ViewPager viewPager = (ViewPager) findViewById(R.id.pager);
		PagerSlidingTabStrip mSlidingTabLayout = (PagerSlidingTabStrip) findViewById(R.id.sliding_tabs);


		mTabs.add(new TabActivity.TabItem(R.string.download_tab_downloads,
				getString(R.string.download_tab_downloads), DownloadResourceGroupFragment.class));
		mTabs.add(new TabActivity.TabItem(R.string.download_tab_local,
				getString(R.string.download_tab_local), LocalIndexesFragment.class));
		mTabs.add(new TabActivity.TabItem(R.string.download_tab_updates,
				getString(R.string.download_tab_updates), UpdatesIndexFragment.class));

		viewPager.setAdapter(new TabActivity.OsmandFragmentPagerAdapter(getSupportFragmentManager(), mTabs));
		mSlidingTabLayout.setViewPager(viewPager);

		viewPager.setCurrentItem(currentTab);

		final Intent intent = getIntent();
		// FIXME INITIAL FILTER & INITIAL KEY
		if (intent != null && intent.getExtras() != null) {
			final String filter = intent.getExtras().getString(FILTER_KEY);
			final String filterCat = intent.getExtras().getString(FILTER_CAT);
		}
	}


	@Override
	protected void onResume() {
		super.onResume();
<<<<<<< HEAD
		// TODO: 10/16/15 Review: seems like doing nothing
=======
>>>>>>> 527081d2
		getMyApplication().getAppCustomization().resumeActivity(DownloadActivity.class, this);
		downloadInProgress();
	}


	@Override
	public boolean onOptionsItemSelected(MenuItem item) {
		int itemId = item.getItemId();
		switch (itemId) {
			case android.R.id.home:
				finish();
				return true;

		}
		return false;
	}

	public void setLocalIndexInfos(List<LocalIndexInfo> list) {
		this.localIndexInfos = list;
	}

	public List<LocalIndexInfo> getLocalIndexInfos() {
		return localIndexInfos;
	}

	@Override
	public void onPause() {
		super.onPause();
		getMyApplication().getAppCustomization().pauseActivity(DownloadActivity.class);
	}
	
	@Override
	@UiThread
	public void downloadHasFinished() {
		visibleBanner.updateBannerInProgress();
		for (WeakReference<Fragment> ref : fragSet) {
			Fragment f = ref.get();
			if (f instanceof DownloadEvents && f.isAdded()) {
				((DownloadEvents) f).downloadHasFinished();
			}
		}
	}
	
	@Override
	@UiThread
	public void downloadInProgress() {
		visibleBanner.updateBannerInProgress();
		for (WeakReference<Fragment> ref : fragSet) {
			Fragment f = ref.get();
			if (f instanceof DownloadEvents && f.isAdded()) {
				((DownloadEvents) f).downloadInProgress();
			}
		}
	}


	
	@Override
	@UiThread
	public void newDownloadIndexes() {
		visibleBanner.updateBannerInProgress();
		for (WeakReference<Fragment> ref : fragSet) {
			Fragment f = ref.get();
			if (f instanceof DownloadEvents && f.isAdded()) {
				((DownloadEvents) f).newDownloadIndexes();
			}
		}
		downloadHasFinished();
	}
	
	


	public boolean isLightActionBar() {
		return ((OsmandApplication) getApplication()).getSettings().isLightActionBar();
	}

	public void showDialog(FragmentActivity activity, DialogFragment fragment) {
		fragment.show(activity.getSupportFragmentManager(), "dialog");
	}

	private static class ToggleCollapseFreeVersionBanner implements View.OnClickListener {
		private final View freeVersionDescriptionTextView;
		private final View buttonsLinearLayout;
		private final View freeVersionTitle;

		private ToggleCollapseFreeVersionBanner(View freeVersionDescriptionTextView,
												View buttonsLinearLayout, View freeVersionTitle) {
			this.freeVersionDescriptionTextView = freeVersionDescriptionTextView;
			this.buttonsLinearLayout = buttonsLinearLayout;
			this.freeVersionTitle = freeVersionTitle;
		}

		@Override
		public void onClick(View v) {
			if (freeVersionDescriptionTextView.getVisibility() == View.VISIBLE) {
				freeVersionDescriptionTextView.setVisibility(View.GONE);
				buttonsLinearLayout.setVisibility(View.GONE);
			} else {
				freeVersionDescriptionTextView.setVisibility(View.VISIBLE);
				buttonsLinearLayout.setVisibility(View.VISIBLE);
				freeVersionTitle.setVisibility(View.VISIBLE);
			}
		}
	}

	public static class BannerAndDownloadFreeVersion {
		private final View freeVersionBanner;
		private final View downloadProgressLayout;
		private final ProgressBar progressBar;
		private final TextView leftTextView;
		private final TextView rightTextView;
		private final ProgressBar downloadsLeftProgressBar;
		private final View buttonsLinearLayout;
		private final TextView freeVersionDescriptionTextView;
		private final TextView downloadsLeftTextView;
		private final View laterButton;

		private final DownloadActivity ctx;
		private final OsmandApplication application;
		private final boolean shouldShowFreeVersionBanner;
		private final View freeVersionBannerTitle;

		public BannerAndDownloadFreeVersion(View view, final DownloadActivity ctx) {
			this.ctx = ctx;
			application = (OsmandApplication) ctx.getApplicationContext();
			freeVersionBanner = view.findViewById(R.id.freeVersionBanner);
			downloadProgressLayout = view.findViewById(R.id.downloadProgressLayout);
			progressBar = (ProgressBar) view.findViewById(R.id.progressBar);
			leftTextView = (TextView) view.findViewById(R.id.leftTextView);
			rightTextView = (TextView) view.findViewById(R.id.rightTextView);
			downloadsLeftTextView = (TextView) freeVersionBanner.findViewById(R.id.downloadsLeftTextView);
			downloadsLeftProgressBar = (ProgressBar) freeVersionBanner.findViewById(R.id.downloadsLeftProgressBar);
			buttonsLinearLayout = freeVersionBanner.findViewById(R.id.buttonsLinearLayout);
			freeVersionDescriptionTextView = (TextView) freeVersionBanner
					.findViewById(R.id.freeVersionDescriptionTextView);
			laterButton = freeVersionBanner.findViewById(R.id.laterButton);
			freeVersionBannerTitle = freeVersionBanner.findViewById(R.id.freeVersionBannerTitle);

			shouldShowFreeVersionBanner = Version.isFreeVersion(application)
					|| application.getSettings().SHOULD_SHOW_FREE_VERSION_BANNER.get();

			initFreeVersionBanner();
			updateFreeVersionBanner();
			updateBannerInProgress();
			downloadProgressLayout.setOnClickListener(new View.OnClickListener() {
				@Override
				public void onClick(View v) {
					new ActiveDownloadsDialogFragment().show(ctx.getSupportFragmentManager(), "dialog");
				}
			});
		}
		
		public void updateBannerInProgress() {
			BasicProgressAsyncTask<?, ?, ?, ?> basicProgressAsyncTask = ctx.getDownloadThread().getCurrentRunningTask();
			final boolean isFinished = basicProgressAsyncTask == null
					|| basicProgressAsyncTask.getStatus() == AsyncTask.Status.FINISHED;
			if (isFinished) {
				downloadProgressLayout.setVisibility(View.GONE);
				updateFreeVersionBanner();
			} else {
				boolean indeterminate = basicProgressAsyncTask.isIndeterminate();
				String message = basicProgressAsyncTask.getDescription();
				int percent = basicProgressAsyncTask.getProgressPercentage();
				setMinimizedFreeVersionBanner(true);
				
				updateAvailableDownloads();
				downloadProgressLayout.setVisibility(View.VISIBLE);
				progressBar.setIndeterminate(indeterminate);
				if (indeterminate) {
					leftTextView.setText(message);
				} else {
					progressBar.setProgress(percent);
//					final String format = ctx.getString(R.string.downloading_number_of_files);
					leftTextView.setText(message);
					rightTextView.setText(percent + "%");
				}
			}

		}

		private void initFreeVersionBanner() {
			if (!shouldShowFreeVersionBanner) {
				freeVersionBanner.setVisibility(View.GONE);
				return;
			}
			freeVersionBanner.setVisibility(View.VISIBLE);
			downloadsLeftProgressBar.setMax(BaseDownloadActivity.MAXIMUM_AVAILABLE_FREE_DOWNLOADS);
			freeVersionDescriptionTextView.setText(ctx.getString(R.string.free_version_message,
					BaseDownloadActivity.MAXIMUM_AVAILABLE_FREE_DOWNLOADS));
			freeVersionBanner.findViewById(R.id.getFullVersionButton).setOnClickListener(new View.OnClickListener() {
				@Override
				public void onClick(View v) {
					BaseDownloadActivity context = (BaseDownloadActivity) v.getContext();
					Intent intent = new Intent(Intent.ACTION_VIEW, Uri.parse(Version.marketPrefix(context
							.getMyApplication()) + "net.osmand.plus"));
					try {
						context.startActivity(intent);
					} catch (ActivityNotFoundException e) {
					}
				}
			});
			laterButton.setOnClickListener(new ToggleCollapseFreeVersionBanner(freeVersionDescriptionTextView,
					buttonsLinearLayout, freeVersionBannerTitle));
		}

		private void updateFreeVersionBanner() {
			if (!shouldShowFreeVersionBanner) {
				return;
			}
			setMinimizedFreeVersionBanner(false);
			OsmandSettings settings = application.getSettings();
			final Integer mapsDownloaded = settings.NUMBER_OF_FREE_DOWNLOADS.get();
			downloadsLeftProgressBar.setProgress(mapsDownloaded);
			int downloadsLeft = BaseDownloadActivity.MAXIMUM_AVAILABLE_FREE_DOWNLOADS - mapsDownloaded;
			downloadsLeft = Math.max(downloadsLeft, 0);
			if (downloadsLeft <= 0) {
				laterButton.setVisibility(View.GONE);
			}
			downloadsLeftTextView.setText(ctx.getString(R.string.downloads_left_template, downloadsLeft));
			freeVersionBanner.setOnClickListener(new ToggleCollapseFreeVersionBanner(freeVersionDescriptionTextView,
					buttonsLinearLayout, freeVersionBannerTitle));
		}

		private void updateAvailableDownloads() {
			int activeTasks = ctx.getDownloadThread().getCountedDownloads();
			OsmandSettings settings = application.getSettings();
			final Integer mapsDownloaded = settings.NUMBER_OF_FREE_DOWNLOADS.get() + activeTasks;
			downloadsLeftProgressBar.setProgress(mapsDownloaded);
		}

		private void setMinimizedFreeVersionBanner(boolean minimize) {
			if (minimize) {
				freeVersionDescriptionTextView.setVisibility(View.GONE);
				buttonsLinearLayout.setVisibility(View.GONE);
				freeVersionBannerTitle.setVisibility(View.GONE);
			} else {
				freeVersionDescriptionTextView.setVisibility(View.VISIBLE);
				buttonsLinearLayout.setVisibility(View.VISIBLE);
				freeVersionBannerTitle.setVisibility(View.VISIBLE);
			}
		}
	}


	@SuppressWarnings("deprecation")
	public void updateDescriptionTextWithSize(View view){
		TextView descriptionText = (TextView) view.findViewById(R.id.sizeFreeTextView);
		ProgressBar sizeProgress = (ProgressBar) view.findViewById(R.id.memoryLeftProgressBar);

		File dir = getMyApplication().getAppPath("").getParentFile();
		String size = formatGb.format(new Object[]{0});
		int percent = 0;
		if(dir.canRead()){
			StatFs fs = new StatFs(dir.getAbsolutePath());
			size = formatGb.format(new Object[]{(float) (fs.getAvailableBlocks()) * fs.getBlockSize() / (1 << 30) });
			percent = 100 - (int) (fs.getAvailableBlocks() * 100 / fs.getBlockCount());
		}
		sizeProgress.setProgress(percent);
		String text = getString(R.string.free, size);
		int l = text.indexOf('.');
		if(l == -1) {
			l = text.length();
		}
		descriptionText.setText(text);
		descriptionText.setMovementMethod(LinkMovementMethod.getInstance());
	}
	
}<|MERGE_RESOLUTION|>--- conflicted
+++ resolved
@@ -37,12 +37,7 @@
 import android.widget.ProgressBar;
 import android.widget.TextView;
 
-
-<<<<<<< HEAD
-public class DownloadActivity extends BaseDownloadActivity implements DialogDismissListener {
-=======
 public class DownloadActivity extends BaseDownloadActivity {
->>>>>>> 527081d2
 	private List<LocalIndexInfo> localIndexInfos = new ArrayList<>();
 
 	List<TabActivity.TabItem> mTabs = new ArrayList<TabActivity.TabItem>();
@@ -105,10 +100,6 @@
 	@Override
 	protected void onResume() {
 		super.onResume();
-<<<<<<< HEAD
-		// TODO: 10/16/15 Review: seems like doing nothing
-=======
->>>>>>> 527081d2
 		getMyApplication().getAppCustomization().resumeActivity(DownloadActivity.class, this);
 		downloadInProgress();
 	}
