package net.osmand.plus.download;

<<<<<<< HEAD
=======
import java.io.File;
import java.lang.ref.WeakReference;
import java.text.MessageFormat;
import java.util.ArrayList;
import java.util.List;
import java.util.Locale;

import net.osmand.IProgress;
import net.osmand.access.AccessibleToast;
import net.osmand.plus.OsmandApplication;
import net.osmand.plus.OsmandSettings;
import net.osmand.plus.R;
import net.osmand.plus.Version;
import net.osmand.plus.activities.LocalIndexInfo;
import net.osmand.plus.activities.TabActivity;
import net.osmand.plus.base.BasicProgressAsyncTask;
import net.osmand.plus.download.DownloadIndexesThread.DownloadEvents;
import net.osmand.plus.download.ui.ActiveDownloadsDialogFragment;
import net.osmand.plus.download.ui.DownloadResourceGroupFragment;
import net.osmand.plus.download.ui.LocalIndexesFragment;
import net.osmand.plus.download.ui.UpdatesIndexFragment;
import net.osmand.plus.views.controls.PagerSlidingTabStrip;
>>>>>>> c91e6917
import android.content.ActivityNotFoundException;
import android.content.Intent;
import android.net.Uri;
import android.os.AsyncTask;
import android.os.Bundle;
import android.os.StatFs;
import android.support.annotation.UiThread;
import android.support.v4.app.DialogFragment;
import android.support.v4.app.Fragment;
import android.support.v4.app.FragmentActivity;
import android.support.v4.view.ViewPager;
import android.text.method.LinkMovementMethod;
import android.view.MenuItem;
import android.view.View;
import android.widget.ProgressBar;
import android.widget.TextView;
import android.widget.Toast;

import net.osmand.plus.OsmandApplication;
import net.osmand.plus.OsmandSettings;
import net.osmand.plus.R;
import net.osmand.plus.Version;
import net.osmand.plus.activities.LocalIndexInfo;
import net.osmand.plus.activities.TabActivity;
import net.osmand.plus.base.BasicProgressAsyncTask;
import net.osmand.plus.download.DownloadIndexesThread.DownloadEvents;
import net.osmand.plus.download.ui.ActiveDownloadsDialogFragment;
import net.osmand.plus.download.ui.DownloadResourceGroupFragment;
import net.osmand.plus.download.ui.LocalIndexesFragment;
import net.osmand.plus.download.ui.UpdatesIndexFragment;
import net.osmand.plus.views.controls.PagerSlidingTabStrip;

import java.io.File;
import java.lang.ref.WeakReference;
import java.text.MessageFormat;
import java.util.ArrayList;
import java.util.List;
import java.util.Locale;

public class DownloadActivity extends BaseDownloadActivity {
	public static final int UPDATES_TAB_NUMBER = 2;
	public static final int LOCAL_TAB_NUMBER = 1;
	public static final int DOWNLOAD_TAB_NUMBER = 0;
	private List<LocalIndexInfo> localIndexInfos = new ArrayList<>();

	List<TabActivity.TabItem> mTabs = new ArrayList<TabActivity.TabItem>();
	public static final String FILTER_KEY = "filter";
	public static final String FILTER_CAT = "filter_cat";

	public static final String TAB_TO_OPEN = "Tab_to_open";
	public static final String LOCAL_TAB = "local";
	public static final String DOWNLOAD_TAB = "download";
	public static final String UPDATES_TAB = "updates";
	public static final MessageFormat formatGb = new MessageFormat("{0, number,#.##} GB", Locale.US);
	public static final MessageFormat formatMb = new MessageFormat("{0, number,##.#} MB", Locale.US);

	private BannerAndDownloadFreeVersion visibleBanner;
	private ViewPager viewPager;

	@Override
	protected void onCreate(Bundle savedInstanceState) {
		getMyApplication().applyTheme(this);
		super.onCreate(savedInstanceState);
		DownloadResources indexes = getDownloadThread().getIndexes();
		if (!indexes.isDownloadedFromInternet) {
			getDownloadThread().runReloadIndexFiles();
		}

		setContentView(R.layout.download);
		final View downloadProgressLayout = findViewById(R.id.downloadProgressLayout);
		downloadProgressLayout.setVisibility(View.VISIBLE);
		updateDescriptionTextWithSize(this, downloadProgressLayout);
		int currentTab = 0;
		String tab = getIntent() == null || getIntent().getExtras() == null ? null : getIntent().getExtras().getString(TAB_TO_OPEN);
		if (tab != null) {
<<<<<<< HEAD
			if (tab.equals(DOWNLOAD_TAB)) {
				currentTab = DOWNLOAD_TAB_NUMBER;
			} else if (tab.equals(UPDATES_TAB)) {
				currentTab = UPDATES_TAB_NUMBER;
=======
			switch (tab) {
				case DOWNLOAD_TAB:
					currentTab = 0;
					break;
				case LOCAL_TAB:
					currentTab = 1;
					break;
				case UPDATES_TAB:
					currentTab = 2;
					break;
>>>>>>> c91e6917
			}
		}
		viewPager = (ViewPager) findViewById(R.id.pager);
		PagerSlidingTabStrip mSlidingTabLayout = (PagerSlidingTabStrip) findViewById(R.id.sliding_tabs);


		mTabs.add(new TabActivity.TabItem(R.string.download_tab_downloads,
				getString(R.string.download_tab_downloads), DownloadResourceGroupFragment.class));
		mTabs.add(new TabActivity.TabItem(R.string.download_tab_local,
				getString(R.string.download_tab_local), LocalIndexesFragment.class));
		mTabs.add(new TabActivity.TabItem(R.string.download_tab_updates,
				getString(R.string.download_tab_updates), UpdatesIndexFragment.class));

		viewPager.setAdapter(new TabActivity.OsmandFragmentPagerAdapter(getSupportFragmentManager(), mTabs));
		mSlidingTabLayout.setViewPager(viewPager);

		viewPager.setCurrentItem(currentTab);
		viewPager.addOnPageChangeListener(new ViewPager.OnPageChangeListener() {
			@Override
			public void onPageScrolled(int i, float v, int i1) {

			}

			@Override
			public void onPageSelected(int i) {
				if (i == UPDATES_TAB_NUMBER) {
					visibleBanner.hideDownloadProgressLayout();
				} else {
					visibleBanner.showDownloadProgressLayout();
				}
			}

			@Override
			public void onPageScrollStateChanged(int i) {

			}
		});
		visibleBanner = new BannerAndDownloadFreeVersion(findViewById(R.id.mainLayout), this);

		final Intent intent = getIntent();
		// FIXME INITIAL FILTER & INITIAL KEY
		if (intent != null && intent.getExtras() != null) {
			final String filter = intent.getExtras().getString(FILTER_KEY);
			final String filterCat = intent.getExtras().getString(FILTER_CAT);
		}
	}

	@Override
	protected void onResume() {
		super.onResume();
		getMyApplication().getAppCustomization().resumeActivity(DownloadActivity.class, this);
		downloadInProgress();
	}


	@Override
	public boolean onOptionsItemSelected(MenuItem item) {
		int itemId = item.getItemId();
		switch (itemId) {
			case android.R.id.home:
				finish();
				return true;

		}
		return false;
	}

	public void setLocalIndexInfos(List<LocalIndexInfo> list) {
		this.localIndexInfos = list;
	}

	public List<LocalIndexInfo> getLocalIndexInfos() {
		return localIndexInfos;
	}

	@Override
	public void onPause() {
		super.onPause();
		getMyApplication().getAppCustomization().pauseActivity(DownloadActivity.class);
	}

	@Override
	@UiThread
	public void downloadHasFinished() {
		visibleBanner.updateBannerInProgress();
		for (WeakReference<Fragment> ref : fragSet) {
			Fragment f = ref.get();
			if (f instanceof DownloadEvents && f.isAdded()) {
				((DownloadEvents) f).downloadHasFinished();
			}
		}
	}

	@Override
	@UiThread
	public void downloadInProgress() {
		visibleBanner.updateBannerInProgress();
		for (WeakReference<Fragment> ref : fragSet) {
			Fragment f = ref.get();
			if (f instanceof DownloadEvents && f.isAdded()) {
				((DownloadEvents) f).downloadInProgress();
			}
		}
	}


	@Override
	@UiThread
	public void newDownloadIndexes() {
		visibleBanner.updateBannerInProgress();
		for (WeakReference<Fragment> ref : fragSet) {
			Fragment f = ref.get();
			if (f instanceof DownloadEvents && f.isAdded()) {
				((DownloadEvents) f).newDownloadIndexes();
			}
		}
		downloadHasFinished();
	}

	private int getCurrentTab() {
		return viewPager.getCurrentItem();
	}

	public boolean isLightActionBar() {
		return ((OsmandApplication) getApplication()).getSettings().isLightActionBar();
	}

	public void showDialog(FragmentActivity activity, DialogFragment fragment) {
		fragment.show(activity.getSupportFragmentManager(), "dialog");
	}

	private static class ToggleCollapseFreeVersionBanner implements View.OnClickListener {
		private final View freeVersionDescriptionTextView;
		private final View buttonsLinearLayout;
		private final View freeVersionTitle;
		private final OsmandSettings settings;

		private ToggleCollapseFreeVersionBanner(View freeVersionDescriptionTextView,
												View buttonsLinearLayout, View freeVersionTitle,
												OsmandSettings settings) {
			this.freeVersionDescriptionTextView = freeVersionDescriptionTextView;
			this.buttonsLinearLayout = buttonsLinearLayout;
			this.freeVersionTitle = freeVersionTitle;
			this.settings = settings;
		}

		@Override
		public void onClick(View v) {

			if (freeVersionDescriptionTextView.getVisibility() == View.VISIBLE
					&& isDownlodingPermitted(settings)) {
				freeVersionDescriptionTextView.setVisibility(View.GONE);
				buttonsLinearLayout.setVisibility(View.GONE);
			} else {
				freeVersionDescriptionTextView.setVisibility(View.VISIBLE);
				buttonsLinearLayout.setVisibility(View.VISIBLE);
				freeVersionTitle.setVisibility(View.VISIBLE);
			}
		}
	}

	public static boolean isDownlodingPermitted(OsmandSettings settings) {
		final Integer mapsDownloaded = settings.NUMBER_OF_FREE_DOWNLOADS.get();
		int downloadsLeft = BaseDownloadActivity.MAXIMUM_AVAILABLE_FREE_DOWNLOADS - mapsDownloaded;
		return Math.max(downloadsLeft, 0) > 0;
	}

	public static class BannerAndDownloadFreeVersion {
		private final View freeVersionBanner;
		private final View downloadProgressLayout;
		private final ProgressBar progressBar;
		private final TextView leftTextView;
		private final TextView rightTextView;
		private final ProgressBar downloadsLeftProgressBar;
		private final View buttonsLinearLayout;
		private final TextView freeVersionDescriptionTextView;
		private final TextView downloadsLeftTextView;
		private final View laterButton;

		private final DownloadActivity ctx;
		private final OsmandApplication application;
		private final boolean shouldShowFreeVersionBanner;
		private final View freeVersionBannerTitle;

		public BannerAndDownloadFreeVersion(View view, final DownloadActivity ctx) {
			this.ctx = ctx;
			application = (OsmandApplication) ctx.getApplicationContext();
			freeVersionBanner = view.findViewById(R.id.freeVersionBanner);
			downloadProgressLayout = view.findViewById(R.id.downloadProgressLayout);
			progressBar = (ProgressBar) view.findViewById(R.id.progressBar);
			leftTextView = (TextView) view.findViewById(R.id.leftTextView);
			rightTextView = (TextView) view.findViewById(R.id.rightTextView);
			downloadsLeftTextView = (TextView) freeVersionBanner.findViewById(R.id.downloadsLeftTextView);
			downloadsLeftProgressBar = (ProgressBar) freeVersionBanner.findViewById(R.id.downloadsLeftProgressBar);
			buttonsLinearLayout = freeVersionBanner.findViewById(R.id.buttonsLinearLayout);
			freeVersionDescriptionTextView = (TextView) freeVersionBanner
					.findViewById(R.id.freeVersionDescriptionTextView);
			laterButton = freeVersionBanner.findViewById(R.id.laterButton);
			freeVersionBannerTitle = freeVersionBanner.findViewById(R.id.freeVersionBannerTitle);

			shouldShowFreeVersionBanner = Version.isFreeVersion(application)
					|| application.getSettings().SHOULD_SHOW_FREE_VERSION_BANNER.get();

			initFreeVersionBanner();
			updateFreeVersionBanner();
			updateBannerInProgress();

			if (ctx.getCurrentTab() != UPDATES_TAB_NUMBER) {
				downloadProgressLayout.setVisibility(View.VISIBLE);
			}
		}

		public void updateBannerInProgress() {
			BasicProgressAsyncTask<?, ?, ?, ?> basicProgressAsyncTask = ctx.getDownloadThread().getCurrentRunningTask();
			final boolean isFinished = basicProgressAsyncTask == null
					|| basicProgressAsyncTask.getStatus() == AsyncTask.Status.FINISHED;
			if (isFinished) {
				downloadProgressLayout.setOnClickListener(null);
				updateDescriptionTextWithSize(ctx, downloadProgressLayout);
				if (ctx.getCurrentTab() == UPDATES_TAB_NUMBER) {
					downloadProgressLayout.setVisibility(View.GONE);
				}
				updateFreeVersionBanner();
			} else {
				boolean indeterminate = basicProgressAsyncTask.isIndeterminate();
				String message = basicProgressAsyncTask.getDescription();
				int percent = basicProgressAsyncTask.getProgressPercentage();
				setMinimizedFreeVersionBanner(true);

				updateAvailableDownloads();
				downloadProgressLayout.setVisibility(View.VISIBLE);
				downloadProgressLayout.setOnClickListener(new View.OnClickListener() {
					@Override
					public void onClick(View v) {
						new ActiveDownloadsDialogFragment().show(ctx.getSupportFragmentManager(), "dialog");
					}
				});
				progressBar.setIndeterminate(indeterminate);
				if (indeterminate) {
					leftTextView.setText(message);
					rightTextView.setText(null);
				} else {
					progressBar.setProgress(percent);
//					final String format = ctx.getString(R.string.downloading_number_of_files);
					leftTextView.setText(message);
					rightTextView.setText(percent + "%");
				}
			}
		}

		public void hideDownloadProgressLayout() {
			downloadProgressLayout.setVisibility(View.GONE);
		}

		public void showDownloadProgressLayout() {
			downloadProgressLayout.setVisibility(View.VISIBLE);
		}

		private void initFreeVersionBanner() {
			if (!shouldShowFreeVersionBanner) {
				freeVersionBanner.setVisibility(View.GONE);
				return;
			}
			freeVersionBanner.setVisibility(View.VISIBLE);
			downloadsLeftProgressBar.setMax(BaseDownloadActivity.MAXIMUM_AVAILABLE_FREE_DOWNLOADS);
			freeVersionDescriptionTextView.setText(ctx.getString(R.string.free_version_message,
					BaseDownloadActivity.MAXIMUM_AVAILABLE_FREE_DOWNLOADS));
			freeVersionBanner.findViewById(R.id.getFullVersionButton).setOnClickListener(new View.OnClickListener() {
				@Override
				public void onClick(View v) {
					BaseDownloadActivity context = (BaseDownloadActivity) v.getContext();
					Intent intent = new Intent(Intent.ACTION_VIEW, Uri.parse(Version.marketPrefix(context
							.getMyApplication()) + "net.osmand.plus"));
					try {
						context.startActivity(intent);
					} catch (ActivityNotFoundException e) {
					}
				}
			});
			laterButton.setOnClickListener(new ToggleCollapseFreeVersionBanner(freeVersionDescriptionTextView,
					buttonsLinearLayout, freeVersionBannerTitle, application.getSettings()));
		}

		private void updateFreeVersionBanner() {
			if (!shouldShowFreeVersionBanner) {
				return;
			}
			setMinimizedFreeVersionBanner(false);
			OsmandSettings settings = application.getSettings();
			final Integer mapsDownloaded = settings.NUMBER_OF_FREE_DOWNLOADS.get();
			downloadsLeftProgressBar.setProgress(mapsDownloaded);
			int downloadsLeft = BaseDownloadActivity.MAXIMUM_AVAILABLE_FREE_DOWNLOADS - mapsDownloaded;
			downloadsLeft = Math.max(downloadsLeft, 0);
			if (downloadsLeft <= 0) {
				laterButton.setVisibility(View.GONE);
			}
			downloadsLeftTextView.setText(ctx.getString(R.string.downloads_left_template, downloadsLeft));
			freeVersionBanner.setOnClickListener(new ToggleCollapseFreeVersionBanner(freeVersionDescriptionTextView,
					buttonsLinearLayout, freeVersionBannerTitle, settings));
		}

		private void updateAvailableDownloads() {
			int activeTasks = ctx.getDownloadThread().getCountedDownloads();
			OsmandSettings settings = application.getSettings();
			final Integer mapsDownloaded = settings.NUMBER_OF_FREE_DOWNLOADS.get() + activeTasks;
			downloadsLeftProgressBar.setProgress(mapsDownloaded);
		}

		private void setMinimizedFreeVersionBanner(boolean minimize) {
			if (minimize && isDownlodingPermitted(application.getSettings())) {
				freeVersionDescriptionTextView.setVisibility(View.GONE);
				buttonsLinearLayout.setVisibility(View.GONE);
				freeVersionBannerTitle.setVisibility(View.GONE);
			} else {
				freeVersionDescriptionTextView.setVisibility(View.VISIBLE);
				buttonsLinearLayout.setVisibility(View.VISIBLE);
				freeVersionBannerTitle.setVisibility(View.VISIBLE);
			}
		}
	}
	
	public void reloadLocalIndexes() {
		AsyncTask<Void, String, List<String>> task = new AsyncTask<Void, String, List<String>>() {
			@Override
			protected void onPreExecute() {
				super.onPreExecute();
				setSupportProgressBarIndeterminateVisibility(true);
			}

			@Override
			protected List<String> doInBackground(Void... params) {
				return getMyApplication().getResourceManager().reloadIndexes(IProgress.EMPTY_PROGRESS,
						new ArrayList<String>()
				);
			}

			@Override
			protected void onPostExecute(List<String> warnings) {
				setSupportProgressBarIndeterminateVisibility(false);
				if (!warnings.isEmpty()) {
					final StringBuilder b = new StringBuilder();
					boolean f = true;
					for (String w : warnings) {
						if (f) {
							f = false;
						} else {
							b.append('\n');
						}
						b.append(w);
					}
					AccessibleToast.makeText(DownloadActivity.this, b.toString(), Toast.LENGTH_LONG).show();
				}
				newDownloadIndexes();
			}
		};
		task.execute();

	}


	@SuppressWarnings("deprecation")
	public static void updateDescriptionTextWithSize(DownloadActivity activity, View view) {
		TextView descriptionText = (TextView) view.findViewById(R.id.rightTextView);
		TextView messageTextView = (TextView) view.findViewById(R.id.leftTextView);
		ProgressBar sizeProgress = (ProgressBar) view.findViewById(R.id.progressBar);

		File dir = activity.getMyApplication().getAppPath("").getParentFile();
		String size = formatGb.format(new Object[]{0});
		int percent = 0;
		if (dir.canRead()) {
			StatFs fs = new StatFs(dir.getAbsolutePath());
			size = formatGb.format(new Object[]{(float) (fs.getAvailableBlocks()) * fs.getBlockSize() / (1 << 30)});
			percent = 100 - (int) (fs.getAvailableBlocks() * 100 / fs.getBlockCount());
		}
		sizeProgress.setIndeterminate(false);
		sizeProgress.setProgress(percent);
		String text = activity.getString(R.string.free, size);
		descriptionText.setText(text);
		descriptionText.setMovementMethod(LinkMovementMethod.getInstance());

		messageTextView.setText(R.string.device_memory);
	}

}<|MERGE_RESOLUTION|>--- conflicted
+++ resolved
@@ -1,30 +1,5 @@
 package net.osmand.plus.download;
 
-<<<<<<< HEAD
-=======
-import java.io.File;
-import java.lang.ref.WeakReference;
-import java.text.MessageFormat;
-import java.util.ArrayList;
-import java.util.List;
-import java.util.Locale;
-
-import net.osmand.IProgress;
-import net.osmand.access.AccessibleToast;
-import net.osmand.plus.OsmandApplication;
-import net.osmand.plus.OsmandSettings;
-import net.osmand.plus.R;
-import net.osmand.plus.Version;
-import net.osmand.plus.activities.LocalIndexInfo;
-import net.osmand.plus.activities.TabActivity;
-import net.osmand.plus.base.BasicProgressAsyncTask;
-import net.osmand.plus.download.DownloadIndexesThread.DownloadEvents;
-import net.osmand.plus.download.ui.ActiveDownloadsDialogFragment;
-import net.osmand.plus.download.ui.DownloadResourceGroupFragment;
-import net.osmand.plus.download.ui.LocalIndexesFragment;
-import net.osmand.plus.download.ui.UpdatesIndexFragment;
-import net.osmand.plus.views.controls.PagerSlidingTabStrip;
->>>>>>> c91e6917
 import android.content.ActivityNotFoundException;
 import android.content.Intent;
 import android.net.Uri;
@@ -43,6 +18,8 @@
 import android.widget.TextView;
 import android.widget.Toast;
 
+import net.osmand.IProgress;
+import net.osmand.access.AccessibleToast;
 import net.osmand.plus.OsmandApplication;
 import net.osmand.plus.OsmandSettings;
 import net.osmand.plus.R;
@@ -99,26 +76,18 @@
 		updateDescriptionTextWithSize(this, downloadProgressLayout);
 		int currentTab = 0;
 		String tab = getIntent() == null || getIntent().getExtras() == null ? null : getIntent().getExtras().getString(TAB_TO_OPEN);
-		if (tab != null) {
-<<<<<<< HEAD
-			if (tab.equals(DOWNLOAD_TAB)) {
+		switch (tab) {
+			case DOWNLOAD_TAB:
 				currentTab = DOWNLOAD_TAB_NUMBER;
-			} else if (tab.equals(UPDATES_TAB)) {
+				break;
+			case LOCAL_TAB:
+				currentTab = LOCAL_TAB_NUMBER;
+				break;
+			case UPDATES_TAB:
 				currentTab = UPDATES_TAB_NUMBER;
-=======
-			switch (tab) {
-				case DOWNLOAD_TAB:
-					currentTab = 0;
-					break;
-				case LOCAL_TAB:
-					currentTab = 1;
-					break;
-				case UPDATES_TAB:
-					currentTab = 2;
-					break;
->>>>>>> c91e6917
-			}
-		}
+				break;
+		}
+
 		viewPager = (ViewPager) findViewById(R.id.pager);
 		PagerSlidingTabStrip mSlidingTabLayout = (PagerSlidingTabStrip) findViewById(R.id.sliding_tabs);
 
@@ -437,7 +406,7 @@
 			}
 		}
 	}
-	
+
 	public void reloadLocalIndexes() {
 		AsyncTask<Void, String, List<String>> task = new AsyncTask<Void, String, List<String>>() {
 			@Override
