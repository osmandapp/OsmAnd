--- conflicted
+++ resolved
@@ -550,18 +550,12 @@
 				return result;
 			}
 
-<<<<<<< HEAD
 			protected void onPostExecute(DownloadIndexesResult result) {
+				notifyFilesToUpdateChanged();
 				indexFiles = result.indexFiles;
 				resourcesByRegions = result.resourcesByRegions;
 				voiceRecItems = result.voiceRecItems;
 				voiceTTSItems = result.voiceTTSItems;
-
-=======
-			protected void onPostExecute(IndexFileList result) {
-				notifyFilesToUpdateChanged();
-				indexFiles = result;
->>>>>>> 549ec0a4
 				if (indexFiles != null && uiActivity != null) {
 					boolean basemapExists = uiActivity.getMyApplication().getResourceManager().containsBasemap();
 					IndexItem basemap = indexFiles.getBasemap();
