--- conflicted
+++ resolved
@@ -30,16 +30,8 @@
 	public static final String LOCAL_INDEX_INFO = "local_index_info";
 
 	private static final String LOCAL_INDEX = "local_index";
-<<<<<<< HEAD
-	private static final int UPDATE_HOURLY = 0;
-	private static final int UPDATE_DAILY = 1;
-	private static final int UPDATE_WEEKLY = 2;
 	public static final String UPDATE_TIMES_POSTFIX = "_update_times";
 	private static final String TIME_OF_DAY_TO_UPDATE_POSTFIX = "_time_of_day_to_update";
-=======
-	private static final String UPDATE_TIMES = "_update_times";
-	private static final String TIME_OF_DAY_TO_UPDATE = "_time_of_day_to_update";
->>>>>>> 32e265fd
 	private static final int MORNING_UPDATE_TIME = 8;
 	private static final int NIGHT_UPDATE_TIME = 21;
 	private static final int SHIFT = 1000;
