package net.osmand.plus.onlinerouting;

import android.content.Context;
import android.os.Build;
import android.os.Bundle;
import android.view.LayoutInflater;
import android.view.View;
import android.view.View.OnClickListener;
import android.view.ViewGroup;
import android.widget.FrameLayout;
import android.widget.ImageView;
import android.widget.TextView;

import androidx.annotation.NonNull;
import androidx.annotation.Nullable;
import androidx.appcompat.widget.Toolbar;
import androidx.fragment.app.FragmentActivity;
import androidx.fragment.app.FragmentManager;

import net.osmand.AndroidNetworkUtils;
import net.osmand.AndroidNetworkUtils.OnRequestResultListener;
import net.osmand.AndroidUtils;
import net.osmand.CallbackWithObject;
import net.osmand.data.LatLon;
import net.osmand.plus.OsmandApplication;
import net.osmand.plus.R;
import net.osmand.plus.UiUtilities;
import net.osmand.plus.UiUtilities.DialogButtonType;
import net.osmand.plus.activities.MapActivity;
import net.osmand.plus.base.BaseOsmAndFragment;
import net.osmand.plus.mapcontextmenu.other.HorizontalSelectionAdapter.HorizontalSelectionItem;
import net.osmand.plus.onlinerouting.OnlineRoutingCard.OnTextChangedListener;
import net.osmand.plus.onlinerouting.OnlineRoutingEngine.EngineParameter;
import net.osmand.plus.onlinerouting.type.EngineType;
import net.osmand.plus.onlinerouting.type.GraphhoperEngine;
import net.osmand.plus.onlinerouting.type.OsrmEngine;
import net.osmand.plus.routepreparationmenu.cards.BaseCard;
import net.osmand.plus.settings.backend.ApplicationMode;
import net.osmand.util.Algorithms;

import org.json.JSONException;
import org.json.JSONObject;

import java.util.ArrayList;
import java.util.List;

public class OnlineRoutingEngineFragment extends BaseOsmAndFragment {

	public static final String TAG = OnlineRoutingEngineFragment.class.getSimpleName();

	private static final String ENGINE_NAME_KEY = "engine_name";
	private static final String ENGINE_SERVER_KEY = "engine_server";
	private static final String ENGINE_SERVER_URL_KEY = "engine_server_url";
	private static final String ENGINE_VEHICLE_TYPE_KEY = "engine_vehicle_type";
	private static final String ENGINE_CUSTOM_VEHICLE_KEY = "engine_custom_vehicle";
	private static final String ENGINE_API_KEY_KEY = "engine_api_key";
	private static final String EXAMPLE_LOCATION_KEY = "example_location";
	private static final String APP_MODE_KEY = "app_mode";
	private static final String EDITED_ENGINE_KEY = "edited_engine_key";

	private OsmandApplication app;
	private MapActivity mapActivity;
	private OnlineRoutingHelper helper;

	private View view;
	private ViewGroup segmentsContainer;
	private OnlineRoutingCard nameCard;
	private OnlineRoutingCard typeCard;
	private OnlineRoutingCard vehicleCard;
	private OnlineRoutingCard apiKeyCard;
	private OnlineRoutingCard exampleCard;
	private View testResultsContainer;

	private ApplicationMode appMode;

	private OnlineRoutingEngineObject engine;
	private ExampleLocation selectedLocation;
	private String editedEngineKey;

	private enum ExampleLocation {

		AMSTERDAM("Amsterdam",
				new LatLon(52.379189, 4.899431),
				new LatLon(52.308056, 4.764167)),

		BERLIN("Berlin",
				new LatLon(52.520008, 13.404954),
				new LatLon(52.3666652, 13.501997992)),

		NEW_YORK("New York",
				new LatLon(43.000000, -75.000000),
				new LatLon(40.641766, -73.780968)),

		PARIS("Paris",
				new LatLon(48.864716, 2.349014),
				new LatLon(48.948437, 2.434931));

		ExampleLocation(String name, LatLon cityCenterLatLon, LatLon cityAirportLatLon) {
			this.name = name;
			this.cityCenterLatLon = cityCenterLatLon;
			this.cityAirportLatLon = cityAirportLatLon;
		}

		private String name;
		private LatLon cityCenterLatLon;
		private LatLon cityAirportLatLon;

		public String getName() {
			return name;
		}

		public LatLon getCityCenterLatLon() {
			return cityCenterLatLon;
		}

		public LatLon getCityAirportLatLon() {
			return cityAirportLatLon;
		}
	}

	@Override
	public void onCreate(@Nullable Bundle savedInstanceState) {
		super.onCreate(savedInstanceState);
		app = requireMyApplication();
		mapActivity = getMapActivity();
		helper = app.getOnlineRoutingHelper();
		engine = new OnlineRoutingEngineObject();
		if (savedInstanceState != null) {
			restoreState(savedInstanceState);
		} else {
			initState();
		}
	}

	@Nullable
	@Override
	public View onCreateView(@NonNull LayoutInflater inflater,
							 @Nullable ViewGroup container,
							 @Nullable Bundle savedInstanceState) {
		view = getInflater().inflate(
				R.layout.online_routing_engine_fragment, container, false);
		segmentsContainer = (ViewGroup) view.findViewById(R.id.segments_container);
		if (Build.VERSION.SDK_INT >= 21) {
			AndroidUtils.addStatusBarPadding21v(getContext(), view);
		}
		setupToolbar((Toolbar) view.findViewById(R.id.toolbar));

		setupNameCard();
		setupTypeCard();
		setupVehicleCard();
		setupApiKeyCard();
		setupExampleCard();
		setupResultsContainer();
		addSpaceSegment();

		setupButtons();

		updateCardViews(nameCard, typeCard, vehicleCard, exampleCard);
		return view;
	}

	private void setupNameCard() {
		nameCard = new OnlineRoutingCard(mapActivity, isNightMode());
		nameCard.build(mapActivity);
		nameCard.setDescription(getString(R.string.select_nav_profile_dialog_message));
		nameCard.setEditedText(engine.getName(app));
		nameCard.setFieldBoxLabelText(getString(R.string.shared_string_name));
		nameCard.setOnTextChangedListener(new OnTextChangedListener() {
			@Override
			public void onTextChanged(boolean changedByUser, String text) {
				if (changedByUser) {
					engine.customName = text;
				}
			}
		});
		nameCard.showDivider();
		segmentsContainer.addView(nameCard.getView());
	}

	private void setupTypeCard() {
		typeCard = new OnlineRoutingCard(mapActivity, isNightMode());
		typeCard.build(mapActivity);
		typeCard.setHeaderTitle(getString(R.string.shared_string_type));
		List<HorizontalSelectionItem> serverItems = new ArrayList<>();
		for (EngineType server : EngineType.values()) {
			serverItems.add(new HorizontalSelectionItem(server.getTitle(), server));
		}
		typeCard.setSelectionMenu(serverItems, engine.type.getTitle(),
				new CallbackWithObject<HorizontalSelectionItem>() {
					@Override
					public boolean processResult(HorizontalSelectionItem result) {
						EngineType type = (EngineType) result.getObject();
						if (!Algorithms.objectEquals(engine.type.getStringKey(), type.getStringKey())) {
							engine.type = type;
							updateCardViews(nameCard, typeCard, exampleCard);
							return true;
						}
						return false;
					}
				});
		typeCard.setOnTextChangedListener(new OnTextChangedListener() {
			@Override
			public void onTextChanged(boolean editedByUser, String text) {
				if (editedByUser) {
					engine.customServerUrl = text;
					updateCardViews(exampleCard);
				}
			}
		});
		typeCard.setFieldBoxLabelText(getString(R.string.shared_string_server_url));
		typeCard.showDivider();
		segmentsContainer.addView(typeCard.getView());
	}

	private void setupVehicleCard() {
		vehicleCard = new OnlineRoutingCard(mapActivity, isNightMode());
		vehicleCard.build(mapActivity);
		vehicleCard.setHeaderTitle(getString(R.string.shared_string_vehicle));
		List<HorizontalSelectionItem> vehicleItems = new ArrayList<>();
		for (VehicleType vehicle : VehicleType.values()) {
			vehicleItems.add(new HorizontalSelectionItem(vehicle.getTitle(app), vehicle));
		}
		vehicleCard.setSelectionMenu(vehicleItems, engine.vehicleType.getTitle(app),
				new CallbackWithObject<HorizontalSelectionItem>() {
					@Override
					public boolean processResult(HorizontalSelectionItem result) {
						VehicleType vehicle = (VehicleType) result.getObject();
						if (engine.vehicleType != vehicle) {
							engine.vehicleType = vehicle;
							updateCardViews(nameCard, vehicleCard, exampleCard);
							return true;
						}
						return false;
					}
				});
		vehicleCard.setFieldBoxLabelText(getString(R.string.shared_string_custom));
		vehicleCard.setOnTextChangedListener(new OnTextChangedListener() {
			@Override
			public void onTextChanged(boolean editedByUser, String text) {
				if (editedByUser) {
					engine.customVehicleKey = text;
					updateCardViews(nameCard, exampleCard);
				}
			}
		});
		vehicleCard.setEditedText(engine.customVehicleKey);
		vehicleCard.setFieldBoxHelperText(getString(R.string.shared_string_enter_param));
		vehicleCard.showDivider();
		segmentsContainer.addView(vehicleCard.getView());
	}

	private void setupApiKeyCard() {
		apiKeyCard = new OnlineRoutingCard(mapActivity, isNightMode());
		apiKeyCard.build(mapActivity);
		apiKeyCard.setHeaderTitle(getString(R.string.shared_string_api_key));
		apiKeyCard.setFieldBoxLabelText(getString(R.string.keep_it_empty_if_not));
		apiKeyCard.setEditedText(engine.apiKey);
		apiKeyCard.showDivider();
		apiKeyCard.setOnTextChangedListener(new OnTextChangedListener() {
			@Override
			public void onTextChanged(boolean editedByUser, String text) {
				engine.apiKey = text;
				updateCardViews(exampleCard);
			}
		});
		segmentsContainer.addView(apiKeyCard.getView());
	}

	private void setupExampleCard() {
		exampleCard = new OnlineRoutingCard(mapActivity, isNightMode());
		exampleCard.build(mapActivity);
		exampleCard.setHeaderTitle(getString(R.string.shared_string_example));
		List<HorizontalSelectionItem> locationItems = new ArrayList<>();
		for (ExampleLocation location : ExampleLocation.values()) {
			locationItems.add(new HorizontalSelectionItem(location.getName(), location));
		}
		exampleCard.setSelectionMenu(locationItems, selectedLocation.getName(),
				new CallbackWithObject<HorizontalSelectionItem>() {
					@Override
					public boolean processResult(HorizontalSelectionItem result) {
						ExampleLocation location = (ExampleLocation) result.getObject();
						if (selectedLocation != location) {
							selectedLocation = location;
							updateCardViews(exampleCard);
							return true;
						}
						return false;
					}
				});
		exampleCard.setFieldBoxHelperText(getString(R.string.online_routing_example_hint));
		exampleCard.setButton(getString(R.string.test_route_calculation), new View.OnClickListener() {
			@Override
			public void onClick(View v) {
				testEngineWork();
			}
		});
		segmentsContainer.addView(exampleCard.getView());
	}

	private void setupResultsContainer() {
		testResultsContainer = getInflater().inflate(
				R.layout.bottom_sheet_item_with_descr_64dp, segmentsContainer, false);
		testResultsContainer.setVisibility(View.GONE);
		segmentsContainer.addView(testResultsContainer);
	}

	private void addSpaceSegment() {
		int space = (int) getResources().getDimension(R.dimen.empty_state_text_button_padding_top);
		View bottomSpaceView = new View(app);
		bottomSpaceView.setLayoutParams(
				new FrameLayout.LayoutParams(ViewGroup.LayoutParams.MATCH_PARENT, space));
		segmentsContainer.addView(bottomSpaceView);
	}

	private void setupToolbar(Toolbar toolbar) {
		ImageView navigationIcon = toolbar.findViewById(R.id.close_button);
		navigationIcon.setImageResource(R.drawable.ic_action_close);
		navigationIcon.setOnClickListener(new OnClickListener() {
			@Override
			public void onClick(View v) {
				dismiss();
			}
		});
		TextView title = toolbar.findViewById(R.id.toolbar_title);
		toolbar.findViewById(R.id.toolbar_subtitle).setVisibility(View.GONE);
		View actionBtn = toolbar.findViewById(R.id.action_button);
		if (isEditingMode()) {
			title.setText(getString(R.string.edit_online_routing_engine));
			ImageView ivBtn = toolbar.findViewById(R.id.action_button_icon);
			ivBtn.setImageDrawable(
					getIcon(R.drawable.ic_action_delete_dark, R.color.color_osm_edit_delete));
			actionBtn.setOnClickListener(new OnClickListener() {
				@Override
				public void onClick(View v) {
					deleteEngine();
					dismiss();
				}
			});
		} else {
			title.setText(getString(R.string.add_online_routing_engine));
			actionBtn.setVisibility(View.GONE);
		}
	}

	private void updateCardViews(BaseCard... cardsToUpdate) {
		for (BaseCard card : cardsToUpdate) {
			if (nameCard.equals(card)) {
				if (Algorithms.isEmpty(engine.customName)) {
					String name;
					if (Algorithms.isEmpty(engine.getVehicleKey())) {
						name = engine.type.getTitle();
					} else {
						name = OnlineRoutingEngine.getStandardName(app, engine.type, engine.getVehicleKey());
					}
					nameCard.setEditedText(name);
				}

			} else if (typeCard.equals(card)) {
				typeCard.setHeaderSubtitle(engine.type.getTitle());
				typeCard.setEditedText(engine.getBaseUrl());
				if (engine.type instanceof GraphhoperEngine) {
					apiKeyCard.show();
				} else {
					apiKeyCard.hide();
				}

			} else if (vehicleCard.equals(card)) {
				VehicleType vt = VehicleType.getVehicleByKey(engine.getVehicleKey());
				vehicleCard.setHeaderSubtitle(vt.getTitle(app));
				if (vt == VehicleType.CUSTOM) {
					vehicleCard.showFieldBox();
					vehicleCard.setEditedText(engine.getVehicleKey());
				} else {
					vehicleCard.hideFieldBox();
				}

			} else if (exampleCard.equals(card)) {
				exampleCard.setEditedText(getTestUrl());
			}
		}
	}

	private void setupButtons() {
		boolean nightMode = isNightMode();
		View cancelButton = view.findViewById(R.id.dismiss_button);
		UiUtilities.setupDialogButton(nightMode, cancelButton,
				DialogButtonType.SECONDARY, R.string.shared_string_cancel);
		cancelButton.setOnClickListener(new View.OnClickListener() {
			@Override
			public void onClick(View v) {
				dismiss();
			}
		});

		view.findViewById(R.id.buttons_divider).setVisibility(View.VISIBLE);

		View saveButton = view.findViewById(R.id.right_bottom_button);
		UiUtilities.setupDialogButton(nightMode, saveButton,
				UiUtilities.DialogButtonType.PRIMARY, R.string.shared_string_save);
		saveButton.setVisibility(View.VISIBLE);
		saveButton.setOnClickListener(new OnClickListener() {
			@Override
			public void onClick(View v) {
				saveChanges();
				dismiss();
			}
		});
	}

	private void saveChanges() {
		OnlineRoutingEngine engineToSave;
		if (isEditingMode()) {
			engineToSave = new OnlineRoutingEngine(editedEngineKey, engine.type, engine.getVehicleKey());
		} else {
<<<<<<< HEAD
			engineToSave = OnlineRoutingEngine.createNewEngine(engine.type, engine.getVehicleKey());
=======
			engineToSave = OnlineRoutingEngine.createNewEngine(engine.serverType, engine.getVehicleKey(), null);
>>>>>>> 46005225
		}

		engineToSave.putParameter(EngineParameter.CUSTOM_NAME, engine.customName);
		engineToSave.putParameter(EngineParameter.CUSTOM_URL, engine.customServerUrl);
		if (engine.type instanceof GraphhoperEngine) {
			engineToSave.putParameter(EngineParameter.API_KEY, engine.apiKey);
		}

		helper.saveEngine(engineToSave);
	}

	private void deleteEngine() {
		helper.deleteEngine(editedEngineKey);
	}

	private String getTestUrl() {
		List<LatLon> path = new ArrayList<>();
		path.add(selectedLocation.getCityCenterLatLon());
		path.add(selectedLocation.getCityAirportLatLon());
		OnlineRoutingEngine tmpEngine =
				OnlineRoutingEngine.createTmpEngine(engine.type, engine.getVehicleKey());
		tmpEngine.putParameter(EngineParameter.CUSTOM_URL, engine.customServerUrl);
		tmpEngine.putParameter(EngineParameter.API_KEY, engine.apiKey);
		return tmpEngine.createFullUrl(path);
	}

	private void testEngineWork() {
		final EngineType type = engine.type;
		final ExampleLocation location = selectedLocation;
		AndroidNetworkUtils.sendRequestAsync(app, exampleCard.getEditedText(), null,
				null, false, false, new OnRequestResultListener() {
					@Override
					public void onResult(String response) {
						boolean resultOk = false;
						if (response != null) {
							try {
								JSONObject obj = new JSONObject(response);

								if (type instanceof GraphhoperEngine) {
									resultOk = obj.has("paths");
								} else if (type instanceof OsrmEngine) {
									resultOk = obj.has("routes");
								}
							} catch (JSONException e) {

							}
						}
						showTestResults(resultOk, location);
					}
				});
	}

	private void showTestResults(boolean resultOk, ExampleLocation location) {
		testResultsContainer.setVisibility(View.VISIBLE);
		ImageView ivImage = testResultsContainer.findViewById(R.id.icon);
		TextView tvTitle = testResultsContainer.findViewById(R.id.title);
		TextView tvDescription = testResultsContainer.findViewById(R.id.description);
		if (resultOk) {
			ivImage.setImageDrawable(getContentIcon(R.drawable.ic_action_gdirections_dark));
			tvTitle.setText(getString(R.string.shared_string_ok));
		} else {
			ivImage.setImageDrawable(getContentIcon(R.drawable.ic_action_alert));
			tvTitle.setText(getString(R.string.message_error_recheck_parameters));
		}
		tvDescription.setText(location.getName());
	}

	private boolean isEditingMode() {
		return editedEngineKey != null;
	}

	@Override
	public void onSaveInstanceState(@NonNull Bundle outState) {
		super.onSaveInstanceState(outState);
		saveState(outState);
	}

	private void saveState(Bundle outState) {
		outState.putString(ENGINE_NAME_KEY, engine.customName);
		outState.putString(ENGINE_SERVER_KEY, engine.type.getStringKey());
		outState.putString(ENGINE_SERVER_URL_KEY, engine.customServerUrl);
		outState.putString(ENGINE_VEHICLE_TYPE_KEY, engine.vehicleType.name());
		outState.putString(ENGINE_CUSTOM_VEHICLE_KEY, engine.customVehicleKey);
		outState.putString(ENGINE_API_KEY_KEY, engine.apiKey);
		outState.putString(EXAMPLE_LOCATION_KEY, selectedLocation.name());
		if (appMode != null) {
			outState.putString(APP_MODE_KEY, appMode.getStringKey());
		}
		outState.putString(EDITED_ENGINE_KEY, editedEngineKey);
	}

	private void restoreState(Bundle savedState) {
		engine.customName = savedState.getString(ENGINE_NAME_KEY);
		engine.type = EngineType.valueOf(savedState.getString(ENGINE_SERVER_KEY));
		engine.customServerUrl = savedState.getString(ENGINE_SERVER_URL_KEY);
		engine.vehicleType = VehicleType.valueOf(savedState.getString(ENGINE_VEHICLE_TYPE_KEY));
		engine.customVehicleKey = savedState.getString(ENGINE_CUSTOM_VEHICLE_KEY);
		engine.apiKey = savedState.getString(ENGINE_API_KEY_KEY);
		selectedLocation = ExampleLocation.valueOf(savedState.getString(EXAMPLE_LOCATION_KEY));
		appMode = ApplicationMode.valueOfStringKey(savedState.getString(APP_MODE_KEY), null);
		editedEngineKey = savedState.getString(EDITED_ENGINE_KEY);
	}

	private void initState() {
		engine.type = EngineType.values()[0];
		engine.vehicleType = VehicleType.values()[0];
		selectedLocation = ExampleLocation.values()[0];

		if (isEditingMode()) {
			OnlineRoutingEngine editedEngine = helper.getEngineByKey(editedEngineKey);
			if (editedEngine != null) {
				engine.customName = editedEngine.getParameter(EngineParameter.CUSTOM_NAME);
				engine.type = editedEngine.getType();
				String vehicleKey = editedEngine.getVehicleKey();
				if (vehicleKey != null) {
					VehicleType vehicleType = VehicleType.getVehicleByKey(vehicleKey);
					if (vehicleType == VehicleType.CUSTOM) {
						engine.customVehicleKey = vehicleKey;
					}
					engine.vehicleType = vehicleType;
				}
				engine.apiKey = editedEngine.getParameter(EngineParameter.API_KEY);
			}
		}
	}

	private void dismiss() {
		FragmentActivity activity = getActivity();
		if (activity != null) {
			activity.onBackPressed();
		}
	}

	private boolean isNightMode() {
		return !app.getSettings().isLightContentForMode(appMode);
	}

	@Nullable
	private MapActivity getMapActivity() {
		FragmentActivity activity = getActivity();
		if (activity instanceof MapActivity) {
			return (MapActivity) activity;
		} else {
			return null;
		}
	}

	private LayoutInflater getInflater() {
		return UiUtilities.getInflater(mapActivity, isNightMode());
	}

	public static void showInstance(@NonNull FragmentActivity activity,
									@NonNull ApplicationMode appMode,
									String editedEngineKey) {
		FragmentManager fm = activity.getSupportFragmentManager();
		if (!fm.isStateSaved() && fm.findFragmentByTag(OnlineRoutingEngineFragment.TAG) == null) {
			OnlineRoutingEngineFragment fragment = new OnlineRoutingEngineFragment();
			fragment.appMode = appMode;
			fragment.editedEngineKey = editedEngineKey;
			fm.beginTransaction()
					.add(R.id.fragmentContainer, fragment, TAG)
					.addToBackStack(TAG).commitAllowingStateLoss();
		}
	}

	private static class OnlineRoutingEngineObject {
		private String customName;
		private EngineType type;
		private String customServerUrl;
		private VehicleType vehicleType;
		private String customVehicleKey;
		private String apiKey;

		public String getVehicleKey() {
			if (vehicleType == VehicleType.CUSTOM) {
				return customVehicleKey;
			}
			return vehicleType.getKey();
		}

		public String getName(Context ctx) {
			if (customName != null) {
				return customName;
			}
			return OnlineRoutingEngine.getStandardName(ctx, type, getVehicleKey());
		}

		public String getBaseUrl() {
			if (Algorithms.isEmpty(customServerUrl)) {
				return type.getStandardUrl();
			}
			return customServerUrl;
		}
	}
}<|MERGE_RESOLUTION|>--- conflicted
+++ resolved
@@ -135,8 +135,8 @@
 	@Nullable
 	@Override
 	public View onCreateView(@NonNull LayoutInflater inflater,
-							 @Nullable ViewGroup container,
-							 @Nullable Bundle savedInstanceState) {
+	                         @Nullable ViewGroup container,
+	                         @Nullable Bundle savedInstanceState) {
 		view = getInflater().inflate(
 				R.layout.online_routing_engine_fragment, container, false);
 		segmentsContainer = (ViewGroup) view.findViewById(R.id.segments_container);
@@ -412,11 +412,7 @@
 		if (isEditingMode()) {
 			engineToSave = new OnlineRoutingEngine(editedEngineKey, engine.type, engine.getVehicleKey());
 		} else {
-<<<<<<< HEAD
-			engineToSave = OnlineRoutingEngine.createNewEngine(engine.type, engine.getVehicleKey());
-=======
-			engineToSave = OnlineRoutingEngine.createNewEngine(engine.serverType, engine.getVehicleKey(), null);
->>>>>>> 46005225
+			engineToSave = OnlineRoutingEngine.createNewEngine(engine.type, engine.getVehicleKey(), null);
 		}
 
 		engineToSave.putParameter(EngineParameter.CUSTOM_NAME, engine.customName);
@@ -569,8 +565,8 @@
 	}
 
 	public static void showInstance(@NonNull FragmentActivity activity,
-									@NonNull ApplicationMode appMode,
-									String editedEngineKey) {
+	                                @NonNull ApplicationMode appMode,
+	                                String editedEngineKey) {
 		FragmentManager fm = activity.getSupportFragmentManager();
 		if (!fm.isStateSaved() && fm.findFragmentByTag(OnlineRoutingEngineFragment.TAG) == null) {
 			OnlineRoutingEngineFragment fragment = new OnlineRoutingEngineFragment();
