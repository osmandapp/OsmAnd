--- conflicted
+++ resolved
@@ -32,21 +32,13 @@
 	private OnlineRoutingEngine() {};
 
 	public OnlineRoutingEngine(@NonNull String stringKey,
-<<<<<<< HEAD
 	                           @NonNull EngineType type,
 	                           @NonNull String vehicleKey,
-	                           Map<String, String> params) {
+	                           @Nullable Map<String, String> params) {
 		this(stringKey, type, vehicleKey);
-		this.params = params;
-=======
-							   @NonNull ServerType serverType,
-							   @NonNull String vehicleKey,
-							   @Nullable Map<String, String> params) {
-		this(stringKey, serverType, vehicleKey);
 		if (!Algorithms.isEmpty(params)) {
 			this.params.putAll(params);
 		}
->>>>>>> 46005225
 	}
 
 	public OnlineRoutingEngine(@NonNull String stringKey,
@@ -120,20 +112,14 @@
 	}
 
 	public static OnlineRoutingEngine createNewEngine(@NonNull EngineType type,
-	                                                  @NonNull String vehicleKey) {
-		return new OnlineRoutingEngine(generateKey(), type, vehicleKey);
+	                                                  @NonNull String vehicleKey,
+	                                                  @Nullable Map<String, String> params) {
+		return new OnlineRoutingEngine(generateKey(), type, vehicleKey, params);
 	}
 
-<<<<<<< HEAD
 	public static OnlineRoutingEngine createTmpEngine(@NonNull EngineType type,
 	                                                  @NonNull String vehicleKey) {
 		return new OnlineRoutingEngine(type, vehicleKey);
-=======
-	public static OnlineRoutingEngine createNewEngine(@NonNull ServerType serverType,
-													  @NonNull String vehicleKey,
-													  @Nullable Map<String, String> params) {
-		return new OnlineRoutingEngine(generateKey(), serverType, vehicleKey, params);
->>>>>>> 46005225
 	}
 
 	private static String generateKey() {
