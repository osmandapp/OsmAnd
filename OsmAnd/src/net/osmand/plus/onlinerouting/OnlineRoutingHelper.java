--- conflicted
+++ resolved
@@ -122,14 +122,9 @@
 
 	private void saveToSettings() {
 		if (!Algorithms.isEmpty(cachedEngines)) {
-<<<<<<< HEAD
-			JSONObject json = new JSONObject();
-			if (writeToJson(json, getEngines())) {
-=======
 			try {
 				JSONObject json = new JSONObject();
-				writeToJson(json, cachedEngines);
->>>>>>> 46005225
+				writeToJson(json, getEngines());
 				settings.ONLINE_ROUTING_ENGINES.set(json.toString());
 			} catch (JSONException e) {
 				LOG.debug("Error when writing engines to JSON ", e);
@@ -139,28 +134,6 @@
 		}
 	}
 
-<<<<<<< HEAD
-	private static void readFromJson(JSONObject json, List<OnlineRoutingEngine> engines) {
-		try {
-			if (!json.has("items")) {
-				return;
-			}
-			Gson gson = new Gson();
-			Type type = new TypeToken<HashMap<String, String>>() {
-			}.getType();
-			JSONArray itemsJson = json.getJSONArray("items");
-			for (int i = 0; i < itemsJson.length(); i++) {
-				JSONObject object = itemsJson.getJSONObject(i);
-				String key = object.getString("key");
-				String vehicleKey = object.getString("vehicle");
-				EngineType engineType = EngineType.valueOf(object.getString("type"));
-				String paramsString = object.getString("params");
-				HashMap<String, String> params = gson.fromJson(paramsString, type);
-				engines.add(new OnlineRoutingEngine(key, engineType, vehicleKey, params));
-			}
-		} catch (JSONException e) {
-			LOG.debug("Error when reading engines from JSON: " + e.toString());
-=======
 	public static void readFromJson(JSONObject json, List<OnlineRoutingEngine> engines) throws JSONException {
 		if (!json.has("items")) {
 			return;
@@ -173,11 +146,10 @@
 			JSONObject object = itemsJson.getJSONObject(i);
 			String key = object.getString("key");
 			String vehicleKey = object.getString("vehicle");
-			ServerType serverType = ServerType.valueOf(object.getString("serverType"));
+			EngineType engineType = EngineType.valueOf(object.getString("type"));
 			String paramsString = object.getString("params");
 			HashMap<String, String> params = gson.fromJson(paramsString, type);
-			engines.add(new OnlineRoutingEngine(key, serverType, vehicleKey, params));
->>>>>>> 46005225
+			engines.add(new OnlineRoutingEngine(key, engineType, vehicleKey, params));
 		}
 	}
 
@@ -186,30 +158,13 @@
 		Gson gson = new Gson();
 		Type type = new TypeToken<HashMap<String, String>>() {
 		}.getType();
-<<<<<<< HEAD
-		try {
-			for (OnlineRoutingEngine engine : engines) {
-				JSONObject jsonObject = new JSONObject();
-				jsonObject.put("key", engine.getStringKey());
-				jsonObject.put("type", engine.getType().getStringKey());
-				jsonObject.put("vehicle", engine.getVehicleKey());
-				jsonObject.put("params", gson.toJson(engine.getParams(), type));
-				jsonArray.put(jsonObject);
-			}
-			json.put("items", jsonArray);
-			return true;
-		} catch (JSONException e) {
-			LOG.debug("Error when writing engines to JSON: " + e.toString());
-			return false;
-=======
 		for (OnlineRoutingEngine engine : engines) {
 			JSONObject jsonObject = new JSONObject();
 			jsonObject.put("key", engine.getStringKey());
-			jsonObject.put("serverType", engine.getServerType().name());
+			jsonObject.put("type", engine.getType().getStringKey());
 			jsonObject.put("vehicle", engine.getVehicleKey());
 			jsonObject.put("params", gson.toJson(engine.getParams(), type));
 			jsonArray.put(jsonObject);
->>>>>>> 46005225
 		}
 		json.put("items", jsonArray);
 	}
