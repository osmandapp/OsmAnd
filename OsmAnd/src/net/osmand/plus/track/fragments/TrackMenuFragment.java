--- conflicted
+++ resolved
@@ -775,11 +775,7 @@
 		if (shouldReattachCards && infoCard != null && infoCard.getView() != null) {
 			reattachCard(cardsContainer, infoCard);
 		} else {
-<<<<<<< HEAD
-			infoCard = new InfoCard(mapActivity, selectedGpxFile.getGpxFile().metadata, routeKey, onActivitySelectionComplete);
-=======
-			infoCard = new InfoCard(getMapActivity(), selectedGpxFile.getGpxFile().getMetadata(), routeKey);
->>>>>>> ed26f1dd
+			infoCard = new InfoCard(mapActivity, selectedGpxFile.getGpxFile().getMetadata(), routeKey, onActivitySelectionComplete);
 			cardsContainer.addView(infoCard.build(mapActivity));
 			updateRouteActivityListener();
 		}
@@ -787,33 +783,21 @@
 		if (shouldReattachCards && authorCard != null && authorCard.getView() != null) {
 			reattachCard(cardsContainer, authorCard);
 		} else {
-<<<<<<< HEAD
-			authorCard = new AuthorCard(mapActivity, selectedGpxFile.getGpxFile().metadata);
-=======
-			authorCard = new AuthorCard(getMapActivity(), selectedGpxFile.getGpxFile().getMetadata());
->>>>>>> ed26f1dd
+			authorCard = new AuthorCard(mapActivity, selectedGpxFile.getGpxFile().getMetadata());
 			cardsContainer.addView(authorCard.build(mapActivity));
 		}
 
 		if (shouldReattachCards && copyrightCard != null && copyrightCard.getView() != null) {
 			reattachCard(cardsContainer, copyrightCard);
 		} else {
-<<<<<<< HEAD
-			copyrightCard = new CopyrightCard(mapActivity, selectedGpxFile.getGpxFile().metadata);
-=======
-			copyrightCard = new CopyrightCard(getMapActivity(), selectedGpxFile.getGpxFile().getMetadata());
->>>>>>> ed26f1dd
+			copyrightCard = new CopyrightCard(mapActivity, selectedGpxFile.getGpxFile().getMetadata());
 			cardsContainer.addView(copyrightCard.build(mapActivity));
 		}
 
 		if (shouldReattachCards && metadataExtensionsCard != null && metadataExtensionsCard.getView() != null) {
 			reattachCard(cardsContainer, metadataExtensionsCard);
 		} else {
-<<<<<<< HEAD
-			metadataExtensionsCard = new MetadataExtensionsCard(mapActivity, selectedGpxFile.getGpxFile().metadata);
-=======
-			metadataExtensionsCard = new MetadataExtensionsCard(getMapActivity(), selectedGpxFile.getGpxFile().getMetadata());
->>>>>>> ed26f1dd
+			metadataExtensionsCard = new MetadataExtensionsCard(mapActivity, selectedGpxFile.getGpxFile().getMetadata());
 			cardsContainer.addView(metadataExtensionsCard.build(mapActivity));
 		}
 	}
@@ -1639,21 +1623,8 @@
 		return false;
 	}
 
-<<<<<<< HEAD
-	private void saveGpx(GPXFile gpxFile, SaveGpxListener listener) {
-		SaveGpxHelper.saveGpx(new File(gpxFile.path), gpxFile, listener);
-=======
-	private void saveGpx(SelectedGpxFile selectedGpxFile, GpxFile gpxFile) {
-		SaveGpxHelper.saveGpx(new File(gpxFile.getPath()), gpxFile, errorMessage -> {
-			if (selectedGpxFile != null) {
-				List<GpxDisplayGroup> groups = displayHelper.getDisplayGroups(
-						new GpxDisplayItemType[] {GpxDisplayItemType.TRACK_SEGMENT});
-				selectedGpxFile.setSplitGroups(groups, app);
-				selectedGpxFile.processPoints(app);
-			}
-			updateContent();
-		});
->>>>>>> ed26f1dd
+	private void saveGpx(GpxFile gpxFile, SaveGpxListener listener) {
+		SaveGpxHelper.saveGpx(new File(gpxFile.getPath()), gpxFile, listener);
 	}
 
 	private boolean isCurrentRecordingTrack() {
