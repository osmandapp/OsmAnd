package net.osmand.plus.track;

import android.graphics.drawable.GradientDrawable;
import android.os.Build;
import android.view.LayoutInflater;
import android.view.View;
import android.view.ViewGroup;
import android.widget.TextView;

import androidx.annotation.NonNull;
import androidx.annotation.Nullable;
import androidx.appcompat.content.res.AppCompatResources;
import androidx.core.content.ContextCompat;
import androidx.recyclerview.widget.LinearLayoutManager;
import androidx.recyclerview.widget.RecyclerView;

import com.google.android.material.slider.Slider;

import net.osmand.AndroidUtils;
import net.osmand.plus.R;
import net.osmand.plus.UiUtilities;
import net.osmand.plus.activities.MapActivity;
import net.osmand.plus.base.OnNeedScrollUiAdapter;
import net.osmand.plus.base.OnVisibilityChangeListener;
import net.osmand.plus.dialogs.GpxAppearanceAdapter;
import net.osmand.plus.dialogs.GpxAppearanceAdapter.AppearanceListItem;
import net.osmand.plus.dialogs.GpxAppearanceAdapter.GpxAppearanceAdapterType;
import net.osmand.plus.helpers.AndroidUiHelper;
import net.osmand.plus.routepreparationmenu.cards.BaseCard;
import net.osmand.util.Algorithms;

import java.util.List;

public class TrackWidthCard extends BaseCard {
	public final static String TAG = TrackWidthCard.class.getName();

	private final static String CUSTOM_WIDTH = "custom_width";
	private final static int CUSTOM_WIDTH_MIN = 1;
	private final static int CUSTOM_WIDTH_MAX = 24;

	private TrackDrawInfo trackDrawInfo;
	private OnNeedScrollUiAdapter onNeedScrollUiAdapter;

	private AppearanceListItem selectedItem;
	private List<AppearanceListItem> appearanceItems;

	private GpxWidthAdapter widthAdapter;
	private View sliderContainer;

	public TrackWidthCard(MapActivity mapActivity, TrackDrawInfo trackDrawInfo,
	                      OnNeedScrollUiAdapter onNeedScrollUiAdapter) {
		super(mapActivity);
		this.trackDrawInfo = trackDrawInfo;
		this.onNeedScrollUiAdapter = onNeedScrollUiAdapter;
		appearanceItems = getWidthAppearanceItems();
	}

	@Override
	public int getCardLayoutId() {
		return R.layout.track_width_card;
	}

	@Override
	protected void updateContent() {
		updateHeader();
		updateCustomWidthSlider();

		widthAdapter = new GpxWidthAdapter(appearanceItems);
		RecyclerView groupRecyclerView = view.findViewById(R.id.recycler_view);
		groupRecyclerView.setAdapter(widthAdapter);
		groupRecyclerView.setLayoutManager(new LinearLayoutManager(app, RecyclerView.HORIZONTAL, false));

		AndroidUiHelper.updateVisibility(view.findViewById(R.id.top_divider), isShowDivider());
	}

	public void updateItems() {
		if (widthAdapter != null) {
			widthAdapter.notifyDataSetChanged();
		}
	}

	@Nullable
	private AppearanceListItem getSelectedItem() {
		if (selectedItem == null) {
			String selectedWidth = trackDrawInfo.getWidth();
			for (AppearanceListItem item : appearanceItems) {
				if (selectedWidth != null && (Algorithms.objectEquals(item.getValue(), selectedWidth)
						|| Algorithms.isEmpty(selectedWidth) && Algorithms.isEmpty(item.getValue())
						|| Algorithms.isInt(selectedWidth) && CUSTOM_WIDTH.equals(item.getAttrName()))) {
					selectedItem = item;
					break;
				}
			}
		}
		return selectedItem;
	}

	private List<AppearanceListItem> getWidthAppearanceItems() {
		List<AppearanceListItem> items = GpxAppearanceAdapter.getAppearanceItems(app, GpxAppearanceAdapterType.TRACK_WIDTH);

		String selectedWidth = trackDrawInfo.getWidth();
		String customWidth = !Algorithms.isEmpty(selectedWidth) && Algorithms.isInt(selectedWidth) ? selectedWidth : String.valueOf(CUSTOM_WIDTH_MIN);

		items.add(new AppearanceListItem(CUSTOM_WIDTH, customWidth, app.getString(R.string.shared_string_custom)));
		return items;
	}

	private void updateHeader() {
		AndroidUiHelper.updateVisibility(view.findViewById(R.id.icon), false);

		View headerView = view.findViewById(R.id.header_view);
		headerView.setBackgroundDrawable(null);

		TextView titleView = view.findViewById(R.id.title);
		titleView.setText(R.string.select_track_width);

		TextView descriptionView = view.findViewById(R.id.description);
		AppearanceListItem item = getSelectedItem();
		if (item != null) {
			descriptionView.setText(item.getLocalizedValue());
		}
	}

	private void updateCustomWidthSlider() {
<<<<<<< HEAD
		sliderContainer = view.findViewById(R.id.slider_container);
		if (CUSTOM_WIDTH.equals(getSelectedItem().getAttrName())) {
=======
		AppearanceListItem item = getSelectedItem();
		if (item != null && CUSTOM_WIDTH.equals(item.getAttrName())) {
>>>>>>> a11dd191
			Slider widthSlider = view.findViewById(R.id.width_slider);

			widthSlider.setValueTo(CUSTOM_WIDTH_MAX);
			widthSlider.setValueFrom(CUSTOM_WIDTH_MIN);

			((TextView) view.findViewById(R.id.width_value_min)).setText(String.valueOf(CUSTOM_WIDTH_MIN));
			((TextView) view.findViewById(R.id.width_value_max)).setText(String.valueOf(CUSTOM_WIDTH_MAX));

			String width = getSelectedItem().getValue();
			if (!Algorithms.isEmpty(width) && Algorithms.isInt(width)) {
				try {
					widthSlider.setValue(Integer.parseInt(width));
				} catch (NumberFormatException e) {
					widthSlider.setValue(1);
				}
			} else {
				widthSlider.setValue(1);
			}

			final TextView selectedCustomWidth = view.findViewById(R.id.width_value_tv);
			widthSlider.addOnChangeListener(new Slider.OnChangeListener() {
				@Override
				public void onValueChange(@NonNull Slider slider, float value, boolean fromUser) {
					if (fromUser) {
						String valueStr = String.valueOf((int) value);
						selectedCustomWidth.setText(valueStr);
						getSelectedItem().setValue(valueStr);
						setGpxWidth(valueStr);
					}
				}
			});
			UiUtilities.setupSlider(widthSlider, nightMode, null);
			AndroidUtils.addVisibilityChangeListener(view, sliderContainer,
					new OnVisibilityChangeListener() {
						@Override
						public void onVisibilityChange(int visibility) {
							if (visibility == View.VISIBLE) {
								onNeedScrollUiAdapter.onNeedVerticalScroll(TAG, sliderContainer.getBottom());
							}
						}
					}
			);
			AndroidUiHelper.updateVisibility(sliderContainer, true);
		} else {
			AndroidUiHelper.updateVisibility(sliderContainer, false);
		}
	}

	private void setGpxWidth(String width) {
		trackDrawInfo.setWidth(width);
		mapActivity.refreshMap();
	}

	private class GpxWidthAdapter extends RecyclerView.Adapter<TrackAppearanceViewHolder> {

		private List<AppearanceListItem> items;

		private GpxWidthAdapter(List<AppearanceListItem> items) {
			this.items = items;
		}

		@NonNull
		@Override
		public TrackAppearanceViewHolder onCreateViewHolder(@NonNull ViewGroup parent, int viewType) {
			LayoutInflater themedInflater = UiUtilities.getInflater(parent.getContext(), nightMode);
			View view = themedInflater.inflate(R.layout.point_editor_group_select_item, parent, false);
			view.getLayoutParams().width = app.getResources().getDimensionPixelSize(R.dimen.gpx_group_button_width);
			view.getLayoutParams().height = app.getResources().getDimensionPixelSize(R.dimen.gpx_group_button_height);

			TrackAppearanceViewHolder holder = new TrackAppearanceViewHolder(view);
			if (Build.VERSION.SDK_INT >= Build.VERSION_CODES.LOLLIPOP) {
				AndroidUtils.setBackground(app, holder.button, nightMode, R.drawable.ripple_solid_light_6dp,
						R.drawable.ripple_solid_dark_6dp);
			}
			return holder;
		}

		@Override
		public void onBindViewHolder(@NonNull final TrackAppearanceViewHolder holder, int position) {
			AppearanceListItem item = items.get(position);
			holder.title.setText(item.getLocalizedValue());

			updateButtonBg(holder, item);
			updateWidthIcon(holder, item);

			holder.itemView.setOnClickListener(new View.OnClickListener() {
				@Override
				public void onClick(View view) {
					int prevSelectedPosition = getItemPosition(getSelectedItem());
					selectedItem = items.get(holder.getAdapterPosition());
					notifyItemChanged(holder.getAdapterPosition());
					notifyItemChanged(prevSelectedPosition);

					setGpxWidth(selectedItem.getValue());

					updateHeader();
					updateCustomWidthSlider();

					CardListener listener = getListener();
					if (listener != null) {
						listener.onCardPressed(TrackWidthCard.this);
					}

					if (CUSTOM_WIDTH.equals(selectedItem.getAttrName())
							&& sliderContainer != null
							&& onNeedScrollUiAdapter != null
							&& sliderContainer.getVisibility() == View.VISIBLE) {
						onNeedScrollUiAdapter.onNeedVerticalScroll(TAG, sliderContainer.getBottom());
					}
				}
			});
		}

		private void updateWidthIcon(TrackAppearanceViewHolder holder, AppearanceListItem item) {
			int color = trackDrawInfo.getColor();

			int iconId;
			if (CUSTOM_WIDTH.equals(item.getAttrName())) {
				iconId = R.drawable.ic_action_settings;
				color = AndroidUtils.getColorFromAttr(holder.itemView.getContext(), R.attr.active_color_basic);
			} else {
				iconId = TrackAppearanceFragment.getWidthIconId(item.getValue());
			}
			holder.icon.setImageDrawable(app.getUIUtilities().getPaintedIcon(iconId, color));
		}

		private void updateButtonBg(TrackAppearanceViewHolder holder, AppearanceListItem item) {
			GradientDrawable rectContourDrawable = (GradientDrawable) AppCompatResources.getDrawable(app, R.drawable.bg_select_group_button_outline);
			if (rectContourDrawable != null) {
				if (getSelectedItem() != null && getSelectedItem().equals(item)) {
					int strokeColor = ContextCompat.getColor(app, nightMode ? R.color.active_color_primary_dark : R.color.active_color_primary_light);
					rectContourDrawable.setStroke(AndroidUtils.dpToPx(app, 2), strokeColor);
				} else {
					int strokeColor = ContextCompat.getColor(app, nightMode ? R.color.stroked_buttons_and_links_outline_dark
							: R.color.stroked_buttons_and_links_outline_light);
					rectContourDrawable.setStroke(AndroidUtils.dpToPx(app, 1), strokeColor);
				}
				holder.button.setImageDrawable(rectContourDrawable);
			}
		}

		@Override
		public int getItemCount() {
			return items.size();
		}

		int getItemPosition(AppearanceListItem name) {
			return items.indexOf(name);
		}
	}
}<|MERGE_RESOLUTION|>--- conflicted
+++ resolved
@@ -122,13 +122,9 @@
 	}
 
 	private void updateCustomWidthSlider() {
-<<<<<<< HEAD
 		sliderContainer = view.findViewById(R.id.slider_container);
-		if (CUSTOM_WIDTH.equals(getSelectedItem().getAttrName())) {
-=======
 		AppearanceListItem item = getSelectedItem();
 		if (item != null && CUSTOM_WIDTH.equals(item.getAttrName())) {
->>>>>>> a11dd191
 			Slider widthSlider = view.findViewById(R.id.width_slider);
 
 			widthSlider.setValueTo(CUSTOM_WIDTH_MAX);
