--- conflicted
+++ resolved
@@ -24,18 +24,9 @@
 import android.widget.ImageView;
 import android.widget.TextView;
 
-import androidx.annotation.NonNull;
-import androidx.appcompat.app.AlertDialog;
-import androidx.appcompat.widget.AppCompatImageView;
-import androidx.core.content.ContextCompat;
-
 import net.osmand.AndroidUtils;
 import net.osmand.GPXUtilities.WptPt;
-<<<<<<< HEAD
 import net.osmand.Location;
-import net.osmand.OsmAndCollator;
-=======
->>>>>>> 1360f2fe
 import net.osmand.data.LatLon;
 import net.osmand.data.PointDescription;
 import net.osmand.plus.ColorUtilities;
@@ -64,13 +55,8 @@
 import net.osmand.util.MapUtils;
 
 import java.util.ArrayList;
-<<<<<<< HEAD
 import java.util.Collection;
-import java.util.Collections;
-import java.util.Comparator;
 import java.util.HashMap;
-=======
->>>>>>> 1360f2fe
 import java.util.HashSet;
 import java.util.LinkedHashMap;
 import java.util.LinkedHashSet;
@@ -78,6 +64,11 @@
 import java.util.Map;
 import java.util.Set;
 
+import androidx.annotation.NonNull;
+import androidx.appcompat.app.AlertDialog;
+import androidx.appcompat.widget.AppCompatImageView;
+import androidx.core.content.ContextCompat;
+
 public class TrackPointsCard extends MapBaseCard implements OnChildClickListener, OnPointsDeleteListener,
 		OsmAndCompassListener, OsmAndLocationListener {
 
@@ -86,11 +77,7 @@
 	public static final int OPEN_WAYPOINT_INDEX = 2;
 
 	private final TrackDisplayHelper displayHelper;
-<<<<<<< HEAD
 	private final SelectedGpxFile selectedGpxFile;
-	private final GpxDisplayItemType[] filterTypes = new GpxDisplayItemType[] {GpxDisplayItemType.TRACK_POINTS, GpxDisplayItemType.TRACK_ROUTE_POINTS};
-=======
->>>>>>> 1360f2fe
 
 	private GpxDisplayGroup selectedGroup;
 	private final Set<Integer> selectedGroups = new LinkedHashSet<>();
@@ -103,7 +90,6 @@
 	private View addWaypointActionView;
 	private View deleteWaypointActionView;
 
-<<<<<<< HEAD
 	private Location lastLocation;
 	private float lastHeading;
 	private boolean locationDataUpdateAllowed = true;
@@ -111,10 +97,6 @@
 	public TrackPointsCard(@NonNull MapActivity mapActivity,
 	                       @NonNull TrackDisplayHelper displayHelper,
 	                       @NonNull SelectedGpxFile selectedGpxFile) {
-=======
-	public TrackPointsCard(@NonNull MapActivity mapActivity,
-	                       @NonNull TrackDisplayHelper displayHelper) {
->>>>>>> 1360f2fe
 		super(mapActivity);
 		this.displayHelper = displayHelper;
 		this.selectedGpxFile = selectedGpxFile;
@@ -412,7 +394,6 @@
 		private Filter pointsFilter;
 		private Set<?> filteredItems;
 
-<<<<<<< HEAD
 		private final UpdateLocationViewCache locationViewCache;
 
 		private final Map<GpxDisplayItem, String> addresses = new HashMap<>();
@@ -420,128 +401,19 @@
 		private final String addressNotFoundMsg;
 
 		PointGPXAdapter() {
-			comparator = OsmAndCollator.primaryCollator()::compare;
 			locationViewCache = app.getUIUtilities().getUpdateLocationViewCache();
 			searchingAddressMsg = PointDescription.getSearchAddressStr(app);
 			addressNotFoundMsg = PointDescription.getAddressNotFoundStr(app);
 		}
 
-=======
->>>>>>> 1360f2fe
 		public void synchronizeGroups(@NonNull List<GpxDisplayGroup> displayGroups) {
 			DisplayGroupsHolder displayGroupsHolder = DisplayPointsGroupsHelper.getGroups(app, displayGroups, filteredItems);
 			groups.clear();
 			itemGroups.clear();
-<<<<<<< HEAD
-			Set<?> filtered = filteredItems;
-			Collections.sort(displayGroups, new Comparator<GpxDisplayGroup>() {
-				@Override
-				public int compare(GpxDisplayGroup g1, GpxDisplayGroup g2) {
-					int i1 = g1.getType().ordinal();
-					int i2 = g2.getType().ordinal();
-					return i1 < i2 ? -1 : (i1 == i2 ? 0 : 1);
-				}
-			});
-			List<GpxDisplayGroup> trackPointsGroups = new ArrayList<>();
-			List<GpxDisplayGroup> routePointsGroups = new ArrayList<>();
-			for (GpxDisplayGroup group : displayGroups) {
-				if (group.getType() == GpxDisplayItemType.TRACK_POINTS) {
-					trackPointsGroups.add(group);
-				} else if (group.getType() == GpxDisplayItemType.TRACK_ROUTE_POINTS) {
-					routePointsGroups.add(group);
-				}
-			}
-			processDisplayGroups(trackPointsGroups, filtered);
-			processDisplayGroups(routePointsGroups, filtered);
+			groups.addAll(displayGroupsHolder.groups);
+			itemGroups.putAll(displayGroupsHolder.itemGroups);
 			lookupAddresses();
 			notifyDataSetChanged();
-		}
-
-		private void processDisplayGroups(List<GpxDisplayGroup> displayGroups, Set<?> filteredItems) {
-			for (int i = 0; i < displayGroups.size(); i++) {
-				GpxDisplayGroup group = displayGroups.get(i);
-				if (group.getModifiableList().isEmpty()) {
-					continue;
-				}
-				Map<String, List<GpxDisplayItem>> itemsMap = collectItemsByCategory(group, i);
-				if (filteredItems != null) {
-					itemsMap = filterItems(itemsMap, filteredItems);
-				}
-				if (!Algorithms.isEmpty(itemsMap)) {
-					setCollectedItems(group, itemsMap);
-				}
-			}
-		}
-
-		private Map<String, List<GpxDisplayItem>> collectItemsByCategory(GpxDisplayGroup group, int index) {
-			Map<String, List<GpxDisplayItem>> itemsMap = new HashMap<>();
-
-			for (GpxDisplayItem item : group.getModifiableList()) {
-				String category;
-				if (item.locationStart != null) {
-					if (group.getType() == GpxDisplayItemType.TRACK_POINTS) {
-						category = item.locationStart.category;
-						if (Algorithms.isEmpty(category)) {
-							category = "";
-						}
-					} else {
-						category = app.getString(R.string.route_points) + " " + (index + 1);
-					}
-				} else {
-					category = "";
-				}
-				List<GpxDisplayItem> items = itemsMap.get(category);
-				if (items == null) {
-					items = new ArrayList<>();
-					itemsMap.put(category, items);
-				}
-				items.add(item);
-			}
-			return itemsMap;
-		}
-
-		private Map<String, List<GpxDisplayItem>> filterItems(Map<String, List<GpxDisplayItem>> itemsMap, Set<?> filteredItems) {
-			Map<String, List<GpxDisplayItem>> itemsMapFiltered = new HashMap<>();
-			for (Entry<String, List<GpxDisplayItem>> e : itemsMap.entrySet()) {
-				String category = e.getKey();
-				List<GpxDisplayItem> items = e.getValue();
-				if (filteredItems.contains(category)) {
-					itemsMapFiltered.put(category, items);
-				} else {
-					for (GpxDisplayItem i : items) {
-						if (filteredItems.contains(i)) {
-							List<GpxDisplayItem> itemsFiltered = itemsMapFiltered.get(category);
-							if (itemsFiltered == null) {
-								itemsFiltered = new ArrayList<>();
-								itemsMapFiltered.put(category, itemsFiltered);
-							}
-							itemsFiltered.add(i);
-						}
-					}
-				}
-			}
-			return itemsMapFiltered;
-		}
-
-		private void setCollectedItems(GpxDisplayGroup group, Map<String, List<GpxDisplayItem>> itemsMap) {
-			List<String> categories = new ArrayList<>(itemsMap.keySet());
-			Collections.sort(categories, comparator);
-			for (String category : categories) {
-				List<GpxDisplayItem> values = itemsMap.get(category);
-				GpxDisplayGroup headerGroup = group.cloneInstance();
-				headerGroup.setName(category);
-				for (GpxDisplayItem i : values) {
-					if (i.locationStart != null && i.locationStart.getColor() != 0) {
-						headerGroup.setColor(i.locationStart.getColor(group.getColor()));
-						break;
-					}
-				}
-				List<GpxDisplayItem> headerGroupItems = headerGroup.getModifiableList();
-				headerGroupItems.clear();
-				headerGroupItems.addAll(values);
-				itemGroups.put(headerGroup, values);
-				this.groups.add(headerGroup);
-			}
 		}
 
 		private void lookupAddresses() {
@@ -569,13 +441,6 @@
 			}
 		}
 
-=======
-			groups.addAll(displayGroupsHolder.groups);
-			itemGroups.putAll(displayGroupsHolder.itemGroups);
-			notifyDataSetChanged();
-		}
-
->>>>>>> 1360f2fe
 		@Override
 		public int getGroupCount() {
 			return groups.size();
@@ -801,7 +666,6 @@
 			return row;
 		}
 
-<<<<<<< HEAD
 		private void setupLocationData(View container, GpxDisplayItem displayItem) {
 			AppCompatImageView directionArrow = container.findViewById(R.id.direction_arrow);
 			TextView distanceText = container.findViewById(R.id.distance);
@@ -813,7 +677,8 @@
 			String addressToShow = definedAddress == null ? searchingAddressMsg : definedAddress;
 			TextView addressContainer = container.findViewById(R.id.address);
 			addressContainer.setText(addressToShow);
-=======
+		}
+
 		public int getGroupIndex(@NonNull GpxDisplayGroup group) {
 			String name = group.getName();
 			for (GpxDisplayGroup g : groups) {
@@ -822,26 +687,6 @@
 				}
 			}
 			return -1;
-		}
-
-		private void setGroupSelection(List<GpxDisplayItem> items, int groupPosition, boolean select) {
-			GpxDisplayGroup group = groups.get(groupPosition);
-			if (select) {
-				selectedGroups.add(groupPosition);
-				if (items != null) {
-					Set<GpxDisplayItem> set = selectedItems.get(group.getType());
-					if (set != null) {
-						set.addAll(items);
-					} else {
-						set = new LinkedHashSet<>(items);
-						selectedItems.put(group.getType(), set);
-					}
-				}
-			} else {
-				selectedGroups.remove(groupPosition);
-				selectedItems.remove(group.getType());
-			}
->>>>>>> 1360f2fe
 		}
 
 		@Override
