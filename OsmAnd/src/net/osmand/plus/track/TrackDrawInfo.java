--- conflicted
+++ resolved
@@ -406,13 +406,10 @@
 		bundle.putSerializable(TRACK_LINE_POSITION_TYPE_KEY, trackLinePositionType);
 		bundle.putFloat(ADDITIONAL_EXAGGERATION_KEY, trackVisualizationType == null ? 0 : additionalExaggeration);
 		bundle.putFloat(ELEVATION_METERS_KEY, elevationMeters);
-<<<<<<< HEAD
 		bundle.putString(GRADIENT_COLOR_KEY, gradientColorName);
-=======
 
 		if (color != null) {
 			bundle.putInt(TRACK_COLOR, color);
 		}
->>>>>>> 3175d8d8
 	}
 }