package net.osmand.plus.track;

import android.animation.Animator;
import android.animation.AnimatorListenerAdapter;
import android.app.ProgressDialog;
import android.content.Context;
import android.content.DialogInterface;
import android.content.res.ColorStateList;
import android.os.AsyncTask;
import android.os.Bundle;
import android.text.Editable;
import android.text.TextWatcher;
import android.view.Gravity;
import android.view.LayoutInflater;
import android.view.Menu;
import android.view.MenuItem;
import android.view.View;
import android.view.View.OnClickListener;
import android.view.ViewGroup;
import android.view.ViewGroup.MarginLayoutParams;
import android.view.animation.DecelerateInterpolator;
import android.widget.EditText;
import android.widget.FrameLayout;
import android.widget.ImageView;
import android.widget.TextView;

import androidx.activity.OnBackPressedCallback;
import androidx.annotation.NonNull;
import androidx.annotation.Nullable;
import androidx.annotation.StringRes;
import androidx.appcompat.app.AlertDialog;
import androidx.fragment.app.FragmentActivity;
import androidx.fragment.app.FragmentManager;

import com.google.android.material.bottomnavigation.BottomNavigationView;

import net.osmand.AndroidUtils;
import net.osmand.CallbackWithObject;
import net.osmand.FileUtils;
import net.osmand.FileUtils.RenameCallback;
import net.osmand.GPXUtilities;
import net.osmand.GPXUtilities.GPXFile;
import net.osmand.GPXUtilities.TrkSegment;
import net.osmand.GPXUtilities.WptPt;
import net.osmand.IndexConstants;
import net.osmand.Location;
import net.osmand.PlatformUtil;
import net.osmand.data.LatLon;
import net.osmand.data.PointDescription;
import net.osmand.data.QuadRect;
import net.osmand.data.RotatedTileBox;
import net.osmand.plus.ColorUtilities;
import net.osmand.plus.GpxSelectionHelper;
import net.osmand.plus.GpxSelectionHelper.GpxDisplayGroup;
import net.osmand.plus.GpxSelectionHelper.GpxDisplayItem;
import net.osmand.plus.GpxSelectionHelper.GpxDisplayItemType;
import net.osmand.plus.GpxSelectionHelper.GpxFileLoaderTask;
import net.osmand.plus.GpxSelectionHelper.SelectedGpxFile;
import net.osmand.plus.OsmAndLocationProvider.OsmAndCompassListener;
import net.osmand.plus.OsmAndLocationProvider.OsmAndLocationListener;
import net.osmand.plus.OsmandApplication;
import net.osmand.plus.OsmandPlugin;
import net.osmand.plus.R;
import net.osmand.plus.UiUtilities;
import net.osmand.plus.UiUtilities.UpdateLocationViewCache;
import net.osmand.plus.activities.MapActivity;
import net.osmand.plus.activities.MapActivity.ShowQuickSearchMode;
import net.osmand.plus.activities.MapActivityActions;
import net.osmand.plus.base.ContextMenuFragment;
import net.osmand.plus.base.ContextMenuScrollFragment;
import net.osmand.plus.helpers.AndroidUiHelper;
import net.osmand.plus.helpers.FontCache;
import net.osmand.plus.helpers.GpxUiHelper;
import net.osmand.plus.mapcontextmenu.MapContextMenu;
import net.osmand.plus.mapcontextmenu.controllers.SelectedGpxMenuController.OpenGpxDetailsTask;
import net.osmand.plus.mapcontextmenu.controllers.SelectedGpxMenuController.SelectedGpxPoint;
import net.osmand.plus.mapcontextmenu.other.TrackChartPoints;
import net.osmand.plus.mapcontextmenu.other.TrackDetailsMenu;
import net.osmand.plus.measurementtool.GpxData;
import net.osmand.plus.measurementtool.MeasurementEditingContext;
import net.osmand.plus.measurementtool.MeasurementToolFragment;
import net.osmand.plus.myplaces.AvailableGPXFragment.GpxInfo;
import net.osmand.plus.myplaces.DeletePointsTask.OnPointsDeleteListener;
import net.osmand.plus.myplaces.MoveGpxFileBottomSheet;
import net.osmand.plus.myplaces.MoveGpxFileBottomSheet.OnTrackFileMoveListener;
import net.osmand.plus.myplaces.SegmentActionsListener;
import net.osmand.plus.myplaces.SplitSegmentDialogFragment;
import net.osmand.plus.osmedit.OsmEditingPlugin;
import net.osmand.plus.routepreparationmenu.cards.BaseCard;
import net.osmand.plus.routepreparationmenu.cards.BaseCard.CardListener;
import net.osmand.plus.routepreparationmenu.cards.MapBaseCard;
import net.osmand.plus.routing.GPXRouteParams.GPXRouteParamsBuilder;
import net.osmand.plus.search.QuickSearchDialogFragment;
import net.osmand.plus.track.DisplayGroupsBottomSheet.DisplayPointGroupsCallback;
import net.osmand.plus.track.DisplayPointsGroupsHelper.DisplayGroupsHolder;
import net.osmand.plus.track.SaveGpxAsyncTask.SaveGpxListener;
import net.osmand.plus.track.TrackSelectSegmentBottomSheet.OnSegmentSelectedListener;
import net.osmand.plus.views.AddGpxPointBottomSheetHelper.NewGpxPoint;
import net.osmand.plus.widgets.IconPopupMenu;
import net.osmand.util.Algorithms;
import net.osmand.util.MapUtils;

import org.apache.commons.logging.Log;

import java.io.File;
import java.lang.ref.WeakReference;
import java.util.List;

import static net.osmand.GPXUtilities.GPXTrackAnalysis;
import static net.osmand.plus.GpxSelectionHelper.isGpxFileSelected;
import static net.osmand.plus.activities.MapActivityActions.KEY_LATITUDE;
import static net.osmand.plus.activities.MapActivityActions.KEY_LONGITUDE;
import static net.osmand.plus.track.OptionsCard.ANALYZE_BY_INTERVALS_BUTTON_INDEX;
import static net.osmand.plus.track.OptionsCard.ANALYZE_ON_MAP_BUTTON_INDEX;
import static net.osmand.plus.track.OptionsCard.APPEARANCE_BUTTON_INDEX;
import static net.osmand.plus.track.OptionsCard.CHANGE_FOLDER_BUTTON_INDEX;
import static net.osmand.plus.track.OptionsCard.DELETE_BUTTON_INDEX;
import static net.osmand.plus.track.OptionsCard.DIRECTIONS_BUTTON_INDEX;
import static net.osmand.plus.track.OptionsCard.EDIT_BUTTON_INDEX;
import static net.osmand.plus.track.OptionsCard.JOIN_GAPS_BUTTON_INDEX;
import static net.osmand.plus.track.OptionsCard.RENAME_BUTTON_INDEX;
import static net.osmand.plus.track.OptionsCard.SHARE_BUTTON_INDEX;
import static net.osmand.plus.track.OptionsCard.SHOW_ON_MAP_BUTTON_INDEX;
import static net.osmand.plus.track.OptionsCard.UPLOAD_OSM_BUTTON_INDEX;
import static net.osmand.plus.track.PointsGroupsCard.SELECT_GROUP_INDEX;
import static net.osmand.plus.track.PointsGroupsCard.SHOW_HIDE_GROUP_INDEX;
import static net.osmand.plus.track.TrackPointsCard.ADD_WAYPOINT_INDEX;
import static net.osmand.plus.track.TrackPointsCard.DELETE_WAYPOINTS_INDEX;
import static net.osmand.plus.track.TrackPointsCard.OPEN_WAYPOINT_INDEX;

public class TrackMenuFragment extends ContextMenuScrollFragment implements CardListener,
		SegmentActionsListener, RenameCallback, OnTrackFileMoveListener, OnPointsDeleteListener,
		OsmAndLocationListener, OsmAndCompassListener, OnSegmentSelectedListener,
		DisplayPointGroupsCallback {

	public static final String TRACK_FILE_NAME = "TRACK_FILE_NAME";
	public static final String OPEN_TAB_NAME = "open_tab_name";
	public static final String CURRENT_RECORDING = "CURRENT_RECORDING";
	public static final String SHOW_TEMPORARILY = "SHOW_TEMPORARILY";
	public static final String OPEN_TRACK_MENU = "open_track_menu";
	public static final String RETURN_SCREEN_NAME = "return_screen_name";
	public static final String TRACK_DELETED_KEY = "track_deleted_key";

	public static final String TAG = TrackMenuFragment.class.getName();
	private static final Log log = PlatformUtil.getLog(TrackMenuFragment.class);

	private OsmandApplication app;
	private TrackDisplayHelper displayHelper;
	private SelectedGpxFile selectedGpxFile;
	private GPXTrackAnalysis analyses;

	private TrackMenuType menuType = TrackMenuType.OVERVIEW;
	private SegmentsCard segmentsCard;
	private OptionsCard optionsCard;
	private DescriptionCard descriptionCard;
	private OverviewCard overviewCard;
	private TrackPointsCard pointsCard;
	private PointsGroupsCard groupsCard;

	private TextView headerTitle;
	private ImageView headerIcon;
	private View toolbarContainer;
	private View searchContainer;
	private ImageView searchButton;
	private EditText searchEditText;
	private View backButtonContainer;
	private View displayGroupsWidget;
	private TextView toolbarTextView;
	private ViewGroup headerContainer;
	private View routeMenuTopShadowAll;
	private BottomNavigationView bottomNav;

	private String gpxTitle;
	private String returnScreenName;
	private String callingFragmentTag;
	private SelectedGpxPoint gpxPoint;
	private TrackChartPoints trackChartPoints;

	private Float heading;
	private Location lastLocation;
	private UpdateLocationViewCache updateLocationViewCache;
	private boolean locationUpdateStarted;
	private LatLon latLon;

	private int menuTitleHeight;
	private int menuHeaderHeight;
	private int toolbarHeightPx;
	private boolean adjustMapPosition = true;
	private boolean menuTypeChanged = false;
	private boolean overviewInitialHeight = true;
	private int overviewInitialPosY;

	public enum TrackMenuType {
		OVERVIEW(R.id.action_overview, R.string.shared_string_overview),
		TRACK(R.id.action_track, R.string.shared_string_gpx_tracks),
		POINTS(R.id.action_points, R.string.shared_string_gpx_points),
		OPTIONS(R.id.action_options, R.string.shared_string_options);

		TrackMenuType(int menuItemId, @StringRes int titleId) {
			this.menuItemId = menuItemId;
			this.titleId = titleId;
		}

		public final int menuItemId;
		public final int titleId;
	}

	public void setMenuType(TrackMenuType menuType) {
		this.menuType = menuType;
	}

	@Override
	public int getMainLayoutId() {
		return R.layout.track_menu;
	}

	@Override
	public int getHeaderViewHeight() {
		return menuTitleHeight;
	}

	@Override
	public boolean isHeaderViewDetached() {
		return false;
	}

	@Override
	public int getToolbarHeight() {
		return isPortrait() ? toolbarHeightPx : 0;
	}

	public float getMiddleStateKoef() {
		return 0.5f;
	}

	public int getMinY() {
		return getFullScreenTopPosY();
	}

	@Override
	public int getSupportedMenuStatesPortrait() {
		return MenuState.HEADER_ONLY | MenuState.HALF_SCREEN | MenuState.FULL_SCREEN;
	}

	@Override
	public int getInitialMenuState() {
		return MenuState.HEADER_ONLY;
	}

	@Override
	public SelectedGpxFile getSelectedGpx() {
		return selectedGpxFile;
	}

	@Override
	public TrackDisplayHelper getDisplayHelper() {
		return displayHelper;
	}

	@Override
	public void onCreate(Bundle savedInstanceState) {
		super.onCreate(savedInstanceState);
		app = requireMyApplication();
		displayHelper = new TrackDisplayHelper(app);
		updateLocationViewCache = app.getUIUtilities().getUpdateLocationViewCache();
		toolbarHeightPx = getResources().getDimensionPixelSize(R.dimen.dashboard_map_toolbar);

		if (selectedGpxFile == null && savedInstanceState != null) {
			String path = savedInstanceState.getString(TRACK_FILE_NAME);
			boolean showCurrentTrack = savedInstanceState.getBoolean(CURRENT_RECORDING);
			MapActivity mapActivity = requireMapActivity();
			loadSelectedGpxFile(mapActivity, path, showCurrentTrack, new CallbackWithObject<SelectedGpxFile>() {
				@Override
				public boolean processResult(SelectedGpxFile result) {
					setSelectedGpxFile(result);
					onSelectedGpxFileAvailable();
					if (getView() != null) {
						initContent(getView());
					}
					return true;
				}
			});
			if (savedInstanceState.containsKey(KEY_LATITUDE) && savedInstanceState.containsKey(KEY_LONGITUDE)) {
				double latitude = savedInstanceState.getDouble(KEY_LATITUDE);
				double longitude = savedInstanceState.getDouble(KEY_LONGITUDE);
				latLon = new LatLon(latitude, longitude);
			}
		} else if (selectedGpxFile != null) {
			onSelectedGpxFileAvailable();
			if (FileUtils.isTempFile(app, getGpx().path)) {
				app.getSelectedGpxHelper().selectGpxFile(selectedGpxFile.getGpxFile(), true, false);
			}
		}

		FragmentActivity activity = requireMyActivity();
		activity.getOnBackPressedDispatcher().addCallback(this, new OnBackPressedCallback(true) {
			public void handleOnBackPressed() {
				if (getCurrentMenuState() != MenuState.HEADER_ONLY && isPortrait()) {
					openMenuHeaderOnly();
				} else {
					dismiss();
					MapActivity mapActivity = getMapActivity();
					if (mapActivity != null) {
						MapContextMenu contextMenu = mapActivity.getContextMenu();
						PointDescription pointDescription = contextMenu.getPointDescription();
						if (pointDescription != null && pointDescription.isGpxPoint()) {
							contextMenu.init(contextMenu.getLatLon(), pointDescription, contextMenu.getObject());
							contextMenu.show();
						} else if (Algorithms.objectEquals(callingFragmentTag, QuickSearchDialogFragment.TAG)) {
							mapActivity.showQuickSearch(ShowQuickSearchMode.CURRENT, false);
						} else {
							mapActivity.launchPrevActivityIntent();
						}
					}
				}
			}
		});
	}

	private void onSelectedGpxFileAvailable() {
		setupDisplayHelper();
		updateGpxTitle();
	}

	private void setupDisplayHelper() {
		if (!selectedGpxFile.isShowCurrentTrack()) {
			File file = new File(selectedGpxFile.getGpxFile().path);
			displayHelper.setFile(file);
			displayHelper.setGpxDataItem(app.getGpxDbHelper().getItem(file));
		}
		displayHelper.setGpx(selectedGpxFile.getGpxFile());
	}

	private void updateGpxTitle() {
		if (isCurrentRecordingTrack()) {
			gpxTitle = app.getString(R.string.shared_string_currently_recording_track);
		} else if (!Algorithms.isBlank(getGpx().getArticleTitle())) {
			gpxTitle = getGpx().getArticleTitle();
		} else {
			gpxTitle = GpxUiHelper.getGpxTitle(Algorithms.getFileWithoutDirs(getGpx().path));
		}
	}

	public LatLon getLatLon() {
		return latLon;
	}

	public GPXFile getGpx() {
		return displayHelper.getGpx();
	}

	public void setSelectedGpxFile(SelectedGpxFile selectedGpxFile) {
		this.selectedGpxFile = selectedGpxFile;
	}

	public void setLatLon(LatLon latLon) {
		this.latLon = latLon;
	}

	public void setReturnScreenName(String returnScreenName) {
		this.returnScreenName = returnScreenName;
	}

	public void setCallingFragmentTag(String callingFragmentTag) {
		this.callingFragmentTag = callingFragmentTag;
	}

	public void setGpxPoint(SelectedGpxPoint point) {
		this.gpxPoint = point;
	}

	public void setAdjustMapPosition(boolean adjustMapPosition) {
		this.adjustMapPosition = adjustMapPosition;
	}

	private void setAnalyses(@Nullable GPXTrackAnalysis analyses) {
		this.analyses = analyses;
	}

	@Override
	public View onCreateView(@NonNull LayoutInflater inflater, ViewGroup container, Bundle savedInstanceState) {
		View view = super.onCreateView(inflater, container, savedInstanceState);
		if (view != null) {
			bottomNav = view.findViewById(R.id.bottom_navigation);
			routeMenuTopShadowAll = view.findViewById(R.id.route_menu_top_shadow_all);
			headerContainer = view.findViewById(R.id.header_container);
			headerTitle = view.findViewById(R.id.title);
			headerIcon = view.findViewById(R.id.icon_view);
			toolbarContainer = view.findViewById(R.id.context_menu_toolbar_container);
			toolbarTextView = view.findViewById(R.id.toolbar_title);
			searchButton = view.findViewById(R.id.search_button);
			searchContainer = view.findViewById(R.id.search_container);
			backButtonContainer = view.findViewById(R.id.back_button_container);
			displayGroupsWidget = view.findViewById(R.id.display_groups_button_container);

			if (isPortrait()) {
				AndroidUiHelper.updateVisibility(getTopShadow(), true);
			} else {
				int widthNoShadow = getLandscapeNoShadowWidth();
				FrameLayout.LayoutParams params = new FrameLayout.LayoutParams(widthNoShadow, ViewGroup.LayoutParams.WRAP_CONTENT);
				params.gravity = Gravity.BOTTOM | Gravity.START;
				bottomNav.setLayoutParams(params);
				shiftMapControls(widthNoShadow);
			}
			if (selectedGpxFile != null) {
				initContent(view);
			}
		}
		return view;
	}

	private void shiftMapControls(int viewWidth) {
		boolean isLayoutRtl = AndroidUtils.isLayoutRtl(getContext());
		int shiftPosition = viewWidth;
		int start = isLayoutRtl ? 0 : shiftPosition;
		int end = isLayoutRtl ? shiftPosition : 0;
		AndroidUtils.setMargins((MarginLayoutParams) backButtonContainer.getLayoutParams(), start, 0, end, 0);
		AndroidUtils.setMargins((MarginLayoutParams) displayGroupsWidget.getLayoutParams(), start, 0, end, 0);
	}

	private void initContent(@NonNull View view) {
		setupCards();
		setupToolbar();
		updateHeader();
		updateHeadersBottomShadow();
		setupButtons(view);
		updateCardsLayout();
		if (menuType == TrackMenuType.OVERVIEW && isPortrait()) {
			calculateLayoutAndShowHeader();
		} else {
			calculateLayoutAndUpdateMenuState(null);
		}
	}

	private void updateHeader() {
		updateHeaderCard();
		headerTitle.setText(getHeaderTitle());

		if (menuType == TrackMenuType.POINTS) {
			AndroidUiHelper.updateVisibility(searchButton, true);
		} else {
			AndroidUiHelper.updateVisibility(toolbarTextView, true);
			AndroidUiHelper.updateVisibility(searchButton, false);
			AndroidUiHelper.updateVisibility(searchContainer, false);
		}
		AndroidUiHelper.updateVisibility(headerIcon, menuType != TrackMenuType.OPTIONS);
	}

	@NonNull
	private CharSequence getHeaderTitle() {
		if (menuType == TrackMenuType.TRACK) {
			String title = app.getString(R.string.shared_string_gpx_track) + "\n" + gpxTitle;
			return UiUtilities.createCustomFontSpannable(FontCache.getRobotoRegular(app), title, gpxTitle);
		} else if (menuType == TrackMenuType.OPTIONS) {
			return app.getString(menuType.titleId);
		} else {
			return gpxTitle;
		}
	}

	private void updateHeadersBottomShadow() {
		if (menuType != TrackMenuType.TRACK) {
			showBottomHeaderShadow();
			if (segmentsCard != null) {
				segmentsCard.removeScrollAvailabilityListener();
			}
		} else if (segmentsCard != null) {
			segmentsCard.setScrollAvailabilityListener((scrollToTopAvailable) -> {
				if (scrollToTopAvailable) {
					showBottomHeaderShadow();
				} else {
					hideBottomHeaderShadow();
				}
			});
		}
	}

	private void showBottomHeaderShadow() {
		if (getBottomContainer() != null) {
			getBottomContainer().setForeground(getIcon(R.drawable.bg_contextmenu_shadow));
		}
	}

	private void hideBottomHeaderShadow() {
		if (getBottomContainer() != null) {
			getBottomContainer().setForeground(null);
		}
	}

	private void updateHeaderCard() {
		if (menuType == TrackMenuType.OVERVIEW) {
			addOverviewCardToHeader();
			removeCardViewFromHeader(groupsCard);
		} else {
			if (overviewCard != null) {
				overviewCard.getBlockStatisticsBuilder().stopUpdatingStatBlocks();
			}
			if (menuType == TrackMenuType.POINTS && !Algorithms.isEmpty(pointsCard.getGroups())) {
				addPointsGroupsCardToHeader();
			} else {
				removeCardViewFromHeader(groupsCard);
			}
			removeCardViewFromHeader(overviewCard);
		}
	}

	private void addOverviewCardToHeader() {
		if (overviewCard != null && overviewCard.getView() != null) {
			addCardViewToHeader(overviewCard);
		} else {
			MapActivity mapActivity = requireMapActivity();
			overviewCard = new OverviewCard(mapActivity, this, selectedGpxFile, analyses, this);
			overviewCard.setListener(this);
			headerContainer.addView(overviewCard.build(mapActivity));
		}
		if (isCurrentRecordingTrack()) {
			overviewCard.getBlockStatisticsBuilder().runUpdatingStatBlocksIfNeeded();
		}
	}

	private void addPointsGroupsCardToHeader() {
		if (groupsCard != null) {
			addCardViewToHeader(groupsCard);
		} else {
			MapActivity mapActivity = requireMapActivity();
			groupsCard = new PointsGroupsCard(mapActivity, selectedGpxFile, pointsCard.getGroups());
			groupsCard.setListener(this);
			headerContainer.addView(groupsCard.build(mapActivity));
		}
	}

	private void removeCardViewFromHeader(MapBaseCard card) {
		if (card != null && card.getView() != null) {
			headerContainer.removeView(card.getView());
		}
	}

	private void addCardViewToHeader(MapBaseCard card) {
		if (card != null && card.getView() != null) {
			ViewGroup parent = ((ViewGroup) card.getView().getParent());
			if (parent != null) {
				parent.removeView(card.getView());
			}
			headerContainer.addView(card.getView());
		}
	}

	private void setupToolbar() {
		toolbarTextView.setText(gpxTitle);

		ImageView closeButton = toolbarContainer.findViewById(R.id.close_button);
		closeButton.setOnClickListener(new View.OnClickListener() {
			@Override
			public void onClick(View v) {
				if (menuType == TrackMenuType.POINTS) {
					AndroidUiHelper.updateVisibility(toolbarTextView, true);
					AndroidUiHelper.updateVisibility(searchButton, true);
					AndroidUiHelper.updateVisibility(searchContainer, false);
				}
				openMenuHeaderOnly();
			}
		});
		closeButton.setImageResource(AndroidUtils.getNavigationIconResId(toolbarContainer.getContext()));

		searchButton.setOnClickListener(new OnClickListener() {
			@Override
			public void onClick(View v) {
				AndroidUiHelper.updateVisibility(searchContainer, true);
				AndroidUiHelper.updateVisibility(searchButton, false);
				AndroidUiHelper.updateVisibility(toolbarTextView, false);
			}
		});
		searchEditText = toolbarContainer.findViewById(R.id.searchEditText);
		searchEditText.setHint(R.string.search_poi_filter);
		searchEditText.addTextChangedListener(
				new TextWatcher() {

					@Override
					public void beforeTextChanged(CharSequence s, int start, int count, int after) {
					}

					@Override
					public void onTextChanged(CharSequence s, int start, int before, int count) {
					}

					@Override
					public void afterTextChanged(Editable s) {
						if (pointsCard != null) {
							pointsCard.filter(s.toString());
						}
					}
				}
		);
		ImageView clearButton = toolbarContainer.findViewById(R.id.clearButton);
		clearButton.setOnClickListener(new View.OnClickListener() {
			@Override
			public void onClick(View v) {
				if (!Algorithms.isEmpty(searchEditText.getText())) {
					searchEditText.setText("");
					searchEditText.setSelection(0);
				}
				if (pointsCard != null) {
					pointsCard.updateContent();
				}
			}
		});
		backButtonContainer.setOnClickListener(v -> {
			MapActivity mapActivity = getMapActivity();
			if (mapActivity != null) {
				mapActivity.launchPrevActivityIntent();
			}
			dismiss();
		});
		TextView backButtonText = backButtonContainer.findViewById(R.id.back_button_text);
		ImageView backButtonIcon = backButtonContainer.findViewById(R.id.back_button_icon);
		int backIconId;
		if (!Algorithms.isEmpty(returnScreenName)) {
			backButtonText.setText(returnScreenName);
			backIconId = AndroidUtils.getNavigationIconResId(app);
		} else {
			backButtonText.setVisibility(View.GONE);
			backIconId = R.drawable.ic_action_close;
		}
		backButtonIcon.setImageResource(backIconId);
		displayGroupsWidget.setOnClickListener(view -> {
			MapActivity mapActivity = getMapActivity();
			if (mapActivity != null) {
				DisplayGroupsBottomSheet.showInstance(mapActivity, this, true);
			}
		});
		updateDisplayGroupsWidget();
	}

	public void updateDisplayGroupsWidget() {
		List<GpxDisplayGroup> displayGroups = displayHelper.getPointsOriginalGroups();
		if (displayGroups.size() > 0) {
			displayGroupsWidget.setVisibility(View.VISIBLE);
			DisplayGroupsHolder displayGroupsHolder =
					DisplayPointsGroupsHelper.getGroups(app, displayGroups, null);
			int total = displayGroupsHolder.groups.size();
			int hidden = selectedGpxFile.getHiddenGroups().size();
			int visible = total - hidden;
			TextView indication = displayGroupsWidget.findViewById(R.id.visible_display_groups_size);
			indication.setText(getString(
					R.string.ltr_or_rtl_combine_via_slash,
					String.valueOf(visible),
					String.valueOf(total)
			));
		} else {
			displayGroupsWidget.setVisibility(View.GONE);
		}
	}

	@Override
	public void onPointGroupsVisibilityChanged() {
		MapActivity mapActivity = getMapActivity();
		if (mapActivity != null) {
			app.getSelectedGpxHelper().updateSelectedGpxFile(selectedGpxFile);
			mapActivity.refreshMap();
			updateDisplayGroupsWidget();
		}
	}

	private void setupCards() {
		MapActivity mapActivity = getMapActivity();
		if (mapActivity != null) {
			ViewGroup cardsContainer = getCardsContainer();
			cardsContainer.removeAllViews();
			if (menuType == TrackMenuType.TRACK) {
				if (segmentsCard != null && segmentsCard.getView() != null) {
					ViewGroup parent = (ViewGroup) segmentsCard.getView().getParent();
					if (parent != null) {
						parent.removeAllViews();
					}
					cardsContainer.addView(segmentsCard.getView());
				} else {
					segmentsCard = new SegmentsCard(mapActivity, displayHelper, gpxPoint, this);
					segmentsCard.setListener(this);
					cardsContainer.addView(segmentsCard.build(mapActivity));
				}
			} else if (menuType == TrackMenuType.OPTIONS) {
				if (optionsCard != null && optionsCard.getView() != null) {
					ViewGroup parent = (ViewGroup) optionsCard.getView().getParent();
					if (parent != null) {
						parent.removeAllViews();
					}
					cardsContainer.addView(optionsCard.getView());
				} else {
					optionsCard = new OptionsCard(mapActivity, displayHelper, selectedGpxFile);
					optionsCard.setListener(this);
					cardsContainer.addView(optionsCard.build(mapActivity));
				}
			} else if (menuType == TrackMenuType.OVERVIEW) {
				if (descriptionCard != null && descriptionCard.getView() != null) {
					ViewGroup parent = ((ViewGroup) descriptionCard.getView().getParent());
					if (parent != null) {
						parent.removeView(descriptionCard.getView());
					}
					cardsContainer.addView(descriptionCard.getView());
				} else {
					descriptionCard = new DescriptionCard(getMapActivity(), this, displayHelper.getGpx());
					cardsContainer.addView(descriptionCard.build(mapActivity));
				}
			} else if (menuType == TrackMenuType.POINTS) {
				if (pointsCard != null && pointsCard.getView() != null) {
					ViewGroup parent = (ViewGroup) pointsCard.getView().getParent();
					if (parent != null) {
						parent.removeAllViews();
					}
					cardsContainer.addView(pointsCard.getView());
				} else {
					pointsCard = new TrackPointsCard(mapActivity, displayHelper, selectedGpxFile);
					pointsCard.setListener(this);
					cardsContainer.addView(pointsCard.build(mapActivity));
				}
			}
		}
	}

	private void updateCardsLayout() {
		FrameLayout bottomContainer = getBottomContainer();
		if (bottomContainer == null) {
			return;
		}
		int colorId;
		if (menuType == TrackMenuType.OPTIONS) {
			colorId = ColorUtilities.getListBgColorId(isNightMode());
		} else {
			colorId = ColorUtilities.getActivityBgColorId(isNightMode());
		}
		AndroidUtils.setBackgroundColor(app, bottomContainer, colorId);
	}

	@Override
	protected void calculateLayout(View view, boolean initLayout) {
		menuHeaderHeight = headerContainer.getHeight();
		menuTitleHeight = routeMenuTopShadowAll.getHeight() + bottomNav.getHeight();
		super.calculateLayout(view, initLayout);
	}

	@Override
	protected void setViewY(int y, boolean animated, boolean adjustMapPos) {
		super.setViewY(y, animated, adjustMapPos);
		updateStatusBarColor();
		updateToolbar(y, animated);
	}

	@Override
	protected void updateMainViewLayout(int posY) {
		super.updateMainViewLayout(posY);
		updateStatusBarColor();
		updateToolbar(posY, true);
	}

	@Override
	public boolean shouldShowMapControls(int menuState) {
		return menuState == MenuState.HEADER_ONLY || menuState == MenuState.HALF_SCREEN;
	}

	@Override
	public void onContextMenuStateChanged(@NonNull ContextMenuFragment fragment, int currentMenuState, int previousMenuState) {
		super.onContextMenuStateChanged(fragment, currentMenuState, previousMenuState);

		boolean menuStateChanged = currentMenuState != previousMenuState;
		if (menuStateChanged) {
			updateControlsVisibility(true);
			boolean appbarButtonsVisible = currentMenuState != MenuState.FULL_SCREEN;
			AndroidUiHelper.updateVisibility(backButtonContainer, appbarButtonsVisible);
		}
		if (currentMenuState != MenuState.FULL_SCREEN && (menuStateChanged || adjustMapPosition)
				&& !menuTypeChanged) {
			fitTrackOnMap();
		}
		if (menuStateChanged) {
			menuTypeChanged = false;
		}
	}

	@Override
	public void onContextMenuYPosChanged(@NonNull ContextMenuFragment fragment, int y, boolean needMapAdjust, boolean animated) {
		super.onContextMenuYPosChanged(fragment, y, needMapAdjust, animated);
		if (animated && menuType == TrackMenuType.OVERVIEW) {
			if (y != overviewInitialPosY) {
				overviewInitialHeight = false;
			}
		}
	}

	@Override
	public void onDestroyView() {
		super.onDestroyView();
		updateStatusBarColor();
	}

	@Override
	public void onResume() {
		super.onResume();
		MapActivity mapActivity = getMapActivity();
		if (mapActivity != null && trackChartPoints != null) {
			mapActivity.getMapLayers().getGpxLayer().setTrackChartPoints(trackChartPoints);
		}
		updateControlsVisibility(true);
		startLocationUpdate();
		if (overviewCard != null && menuType == TrackMenuType.OVERVIEW && isCurrentRecordingTrack()) {
			overviewCard.getBlockStatisticsBuilder().runUpdatingStatBlocksIfNeeded();
		}
		if (pointsCard != null) {
			pointsCard.startListeningLocationUpdates();
		}
	}

	@Override
	public void onPause() {
		super.onPause();
		MapActivity mapActivity = getMapActivity();
		if (mapActivity != null) {
			mapActivity.getMapLayers().getGpxLayer().setTrackChartPoints(null);
		}
		updateControlsVisibility(false);
		stopLocationUpdate();
		if (overviewCard != null) {
			overviewCard.getBlockStatisticsBuilder().stopUpdatingStatBlocks();
		}
		if (pointsCard != null) {
			pointsCard.stopListeningLocationUpdates();
		}
	}

	@Override
	public void onDestroy() {
		super.onDestroy();

		GPXFile gpxFile = getGpx();
		if (gpxFile != null && FileUtils.isTempFile(app, gpxFile.path)) {
			FileUtils.removeGpxFile(app, new File(gpxFile.path));
		}
	}

	@Override
	public void updateLocation(Location location) {
		if (!MapUtils.areLatLonEqual(lastLocation, location)) {
			lastLocation = location;
			updateLocationUi();
		}
	}

	@Override
	public void updateCompassValue(float value) {
		// 99 in next line used to one-time initialize arrows (with reference vs. fixed-north direction)
		// on non-compass devices
		float lastHeading = heading != null ? heading : 99;
		heading = value;
		if (Math.abs(MapUtils.degreesDiff(lastHeading, heading)) > 5) {
			updateLocationUi();
		} else {
			heading = lastHeading;
		}
	}

	private void updateLocationUi() {
		app.runInUIThread(new Runnable() {
			@Override
			public void run() {
				updateDistanceDirection();
			}
		});
	}

	private void updateDistanceDirection() {
		MapActivity mapActivity = getMapActivity();
		if (mapActivity != null && overviewCard != null && overviewCard.getView() != null) {
			View view = overviewCard.getView();
			TextView distanceText = view.findViewById(R.id.distance);
			ImageView direction = view.findViewById(R.id.direction);
			app.getUIUtilities().updateLocationView(updateLocationViewCache, direction, distanceText, latLon);
		}
	}

	private void startLocationUpdate() {
		OsmandApplication app = getMyApplication();
		if (app != null && !locationUpdateStarted) {
			locationUpdateStarted = true;
			app.getLocationProvider().addCompassListener(this);
			app.getLocationProvider().addLocationListener(this);
			updateLocationUi();
		}
	}

	private void stopLocationUpdate() {
		OsmandApplication app = getMyApplication();
		if (app != null && locationUpdateStarted) {
			locationUpdateStarted = false;
			app.getLocationProvider().removeLocationListener(this);
			app.getLocationProvider().removeCompassListener(this);
		}
	}

	@Override
	public void renamedTo(File file) {
		updateFile(file);
	}

	@Override
	public void onFileMove(@NonNull File src, @NonNull File dest) {
		File file = FileUtils.renameGpxFile(app, src, dest);
		if (file != null) {
			updateFile(file);
		} else {
			app.showToastMessage(R.string.file_can_not_be_renamed);
		}
	}

	private void updateFile(File file) {
		displayHelper.setFile(file);
		displayHelper.updateDisplayGroups();
		updateGpxTitle();
		toolbarTextView.setText(gpxTitle);
		updateHeader();
		updateContent();
	}

	public void updateControlsVisibility(boolean menuVisible) {
		MapActivity mapActivity = getMapActivity();
		if (mapActivity != null) {
			boolean topControlsVisible = shouldShowTopControls(menuVisible);
			boolean bottomControlsVisible = shouldShowBottomControls(menuVisible);
			mapActivity.getWidgetsVisibilityHelper().updateControlsVisibility(topControlsVisible, bottomControlsVisible);
			mapActivity.refreshMap();
		}
	}

	public boolean shouldShowTopControls() {
		return shouldShowTopControls(isVisible());
	}

	public boolean shouldShowTopControls(boolean menuVisible) {
		return !menuVisible;
	}

	public boolean shouldShowBottomControls(boolean menuVisible) {
		return !menuVisible || !isPortrait();
	}

	@Override
	public void onSaveInstanceState(@NonNull Bundle outState) {
		outState.putString(TRACK_FILE_NAME, selectedGpxFile.getGpxFile().path);
		outState.putBoolean(CURRENT_RECORDING, selectedGpxFile.isShowCurrentTrack());
		if (latLon != null) {
			outState.putDouble(KEY_LATITUDE, latLon.getLatitude());
			outState.putDouble(KEY_LONGITUDE, latLon.getLongitude());
		}
		super.onSaveInstanceState(outState);
	}

	@Override
	public int getStatusBarColorId() {
		if (getView() != null && getViewY() <= getFullScreenTopPosY() || !isPortrait()) {
			return isNightMode() ? R.color.status_bar_color_dark : R.color.status_bar_color_light;
		}
		return -1;
	}

	private void updateStatusBarColor() {
		MapActivity mapActivity = getMapActivity();
		if (mapActivity != null) {
			mapActivity.updateStatusBarColor();
		}
	}

	@Override
	protected String getThemeInfoProviderTag() {
		return TAG;
	}

	@Override
	public void onCardLayoutNeeded(@NonNull BaseCard card) {

	}

	@Override
	public void onCardPressed(@NonNull BaseCard card) {

	}

	@Override
	public void onCardButtonPressed(@NonNull BaseCard card, int buttonIndex) {
		MapActivity mapActivity = getMapActivity();
		if (mapActivity == null) {
			return;
		}
		GPXFile gpxFile = getGpx();
		if (card instanceof OptionsCard || card instanceof OverviewCard) {
			if (buttonIndex == SHOW_ON_MAP_BUTTON_INDEX) {
				if (FileUtils.isTempFile(app, getGpx().path)) {
					File srcFile = displayHelper.getFile();
					File destFIle = new File(app.getAppPath(IndexConstants.GPX_TRAVEL_DIR), srcFile.getName());
					onFileMove(srcFile, destFIle);
					gpxFile = getGpx();
				} else {
					boolean gpxFileSelected = !isGpxFileSelected(app, gpxFile);
					app.getSelectedGpxHelper().selectGpxFile(gpxFile, gpxFileSelected, false);
				}
				updateContent();
				mapActivity.refreshMap();
			} else if (buttonIndex == APPEARANCE_BUTTON_INDEX) {
				TrackAppearanceFragment.showInstance(mapActivity, selectedGpxFile, this);
			} else if (buttonIndex == DIRECTIONS_BUTTON_INDEX) {
				MapActivityActions mapActions = mapActivity.getMapActions();
				if (gpxFile.getNonEmptySegmentsCount() > 1) {
					TrackSelectSegmentBottomSheet.showInstance(mapActivity.getSupportFragmentManager(), gpxFile, this);
				} else {
					startNavigationForGPX(gpxFile, mapActions, mapActivity);
					dismiss();
				}
			}
			if (buttonIndex == JOIN_GAPS_BUTTON_INDEX) {
				displayHelper.setJoinSegments(!displayHelper.isJoinSegments());
				mapActivity.refreshMap();

				if (segmentsCard != null) {
					segmentsCard.updateContent();
				}
			} else if (buttonIndex == ANALYZE_ON_MAP_BUTTON_INDEX) {
				new OpenGpxDetailsTask(selectedGpxFile, null, mapActivity).executeOnExecutor(AsyncTask.THREAD_POOL_EXECUTOR);
				dismiss();
			} else if (buttonIndex == ANALYZE_BY_INTERVALS_BUTTON_INDEX) {
				FragmentManager fragmentManager = mapActivity.getSupportFragmentManager();
				TrkSegment segment = gpxFile.getGeneralSegment();
				if (segment == null) {
					List<TrkSegment> segments = gpxFile.getNonEmptyTrkSegments(false);
					if (!Algorithms.isEmpty(segments)) {
						segment = segments.get(0);
					}
				}
				GpxDisplayItemType[] filterTypes = new GpxDisplayItemType[]{GpxDisplayItemType.TRACK_SEGMENT};
				List<GpxDisplayItem> items = TrackDisplayHelper.flatten(displayHelper.getOriginalGroups(filterTypes));
				if (segment != null && !Algorithms.isEmpty(items)) {
					SplitSegmentDialogFragment.showInstance(fragmentManager, displayHelper, items.get(0), segment);
				}
			} else if (buttonIndex == SHARE_BUTTON_INDEX) {
				OsmandApplication app = mapActivity.getMyApplication();
				if (gpxFile.showCurrentTrack) {
					GpxUiHelper.saveAndShareCurrentGpx(app, gpxFile);
				} else if (!Algorithms.isEmpty(gpxFile.path)) {
					GpxUiHelper.saveAndShareGpxWithAppearance(app, gpxFile);
				}
			} else if (buttonIndex == UPLOAD_OSM_BUTTON_INDEX) {
				OsmEditingPlugin osmEditingPlugin = OsmandPlugin.getActivePlugin(OsmEditingPlugin.class);
				if (osmEditingPlugin != null) {
					GpxInfo gpxInfo = new GpxInfo();
					gpxInfo.gpx = gpxFile;
					gpxInfo.file = new File(gpxFile.path);
					osmEditingPlugin.sendGPXFiles(mapActivity, this, gpxInfo);
				}
			} else if (buttonIndex == EDIT_BUTTON_INDEX) {
				app.getSelectedGpxHelper().selectGpxFile(gpxFile, true, false);
				dismiss();
				String fileName = Algorithms.getFileWithoutDirs(gpxFile.path);
				MeasurementToolFragment.showInstance(mapActivity.getSupportFragmentManager(), fileName);
			} else if (buttonIndex == RENAME_BUTTON_INDEX) {
				FileUtils.renameFile(mapActivity, new File(gpxFile.path), this, true);
			} else if (buttonIndex == CHANGE_FOLDER_BUTTON_INDEX) {
				FragmentManager fragmentManager = mapActivity.getSupportFragmentManager();
				MoveGpxFileBottomSheet.showInstance(fragmentManager, this, gpxFile.path, true, false);
			} else if (buttonIndex == DELETE_BUTTON_INDEX) {
				String fileName = Algorithms.getFileWithoutDirs(gpxFile.path);

				AlertDialog.Builder builder = new AlertDialog.Builder(UiUtilities.getThemedContext(mapActivity, isNightMode()));
				builder.setTitle(getString(R.string.delete_confirmation_msg, fileName));
				builder.setMessage(R.string.are_you_sure);
				final String gpxFilePath = gpxFile.path;
				builder.setNegativeButton(R.string.shared_string_cancel, null).setPositiveButton(
						R.string.shared_string_ok, new DialogInterface.OnClickListener() {
							@Override
							public void onClick(DialogInterface dialog, int which) {
								if (FileUtils.removeGpxFile(app, new File(gpxFilePath))) {
									dismiss();
								}
							}
						});
				builder.show();
			}
		} else if (card instanceof TrackPointsCard) {
			if (buttonIndex == ADD_WAYPOINT_INDEX) {
				PointDescription pointDescription = new PointDescription(PointDescription.POINT_TYPE_WPT, app.getString(R.string.add_waypoint));
				QuadRect rect = displayHelper.getRect();
				NewGpxPoint newGpxPoint = new NewGpxPoint(gpxFile, pointDescription, rect);

				mapActivity.getMapView().fitRectToMap(rect.left, rect.right, rect.top, rect.bottom,
						(int) rect.width(), (int) rect.height(), 0);
				mapActivity.getMapLayers().getContextMenuLayer().enterAddGpxPointMode(newGpxPoint);

				hide();
			} else if (buttonIndex == DELETE_WAYPOINTS_INDEX) {
				TrackPointsCard pointsCard = (TrackPointsCard) card;
				if (pointsCard.isSelectionMode()) {
					pointsCard.deleteItemsAction();
				} else {
					pointsCard.setSelectionMode(true);
				}
			} else if (buttonIndex == OPEN_WAYPOINT_INDEX) {
				dismiss();
			}
		} else if (card instanceof PointsGroupsCard) {
<<<<<<< HEAD
			if (buttonIndex == SELECT_GROUP_INDEX) {
				PointsGroupsCard groupsCard = (PointsGroupsCard) card;
				GpxDisplayGroup group = groupsCard.getSelectedGroup();
				if (pointsCard != null) {
					pointsCard.setSelectedGroup(group);
					pointsCard.updateContent();
				}
			} else if (buttonIndex == SHOW_HIDE_GROUP_INDEX) {
				if (pointsCard != null) {
					pointsCard.onGroupVisibilityChanged();
=======
			PointsGroupsCard groupsCard = (PointsGroupsCard) card;
			GpxDisplayGroup group = groupsCard.getSelectedGroup();
			if (pointsCard != null) {
				pointsCard.setSelectedGroup(group);
				if (group != null) {
					fitSelectedPointsGroupOnMap(group);
				} else {
					fitTrackOnMap();
>>>>>>> 1360f2fe
				}
			}
		}
	}

	private void fitTrackOnMap() {
		GPXFile gpxFile = getGpx();
		if (gpxFile != null) {
			QuadRect rect = gpxFile.getRect();
			adjustMapPosition(rect);
		}
	}

	private void fitSelectedPointsGroupOnMap(GpxDisplayGroup group) {
		DisplayGroupsHolder groupsHolder =
				DisplayPointsGroupsHelper.getGroups(app, displayHelper.getPointsOriginalGroups(), null);
		List<GpxDisplayItem> points = groupsHolder.getItemsByGroupName(group.getName());
		if (points != null) {
			QuadRect pointsRect = new QuadRect();
			for (GpxDisplayItem point : points) {
				GPXUtilities.updateQR(pointsRect, point.locationStart, 0, 0);
			}
			adjustMapPosition(pointsRect);
		}
	}

	public static void startNavigationForGPX(final GPXFile gpxFile, MapActivityActions mapActions, final MapActivity mapActivity) {
		if (mapActivity.getMyApplication().getRoutingHelper().isFollowingMode()) {
			final WeakReference<MapActivity> activityRef = new WeakReference<>(mapActivity);
			mapActions.stopNavigationActionConfirm(null, new Runnable() {
				@Override
				public void run() {
					MapActivity activity = activityRef.get();
					if (activity != null) {
						activity.getMapActions().enterRoutePlanningModeGivenGpx(gpxFile, null,
								null, null, true, true, MenuState.HEADER_ONLY);
					}
				}
			});
		} else {
			mapActions.stopNavigationWithoutConfirm();
			mapActions.enterRoutePlanningModeGivenGpx(gpxFile, null, null,
					null, true, true, MenuState.HEADER_ONLY);
		}
	}

	public void updateToolbar(int y, boolean animated) {
		final MapActivity mapActivity = getMapActivity();
		if (mapActivity != null) {
			if (toolbarContainer != null && isPortrait()) {
				if (animated) {
					final float toolbarAlpha = getToolbarAlpha(y);
					if (toolbarAlpha > 0) {
						updateVisibility(toolbarContainer, true);
					}
					toolbarContainer.animate().alpha(toolbarAlpha)
							.setDuration(ContextMenuFragment.ANIMATION_DURATION)
							.setInterpolator(new DecelerateInterpolator())
							.setListener(new AnimatorListenerAdapter() {
								@Override
								public void onAnimationEnd(Animator animation) {
									updateVisibility(toolbarContainer, toolbarAlpha);
									mapActivity.updateStatusBarColor();
								}
							})
							.start();
				} else {
					updateToolbarVisibility(toolbarContainer, y);
					mapActivity.updateStatusBarColor();
				}
			}
		}
	}

	@Override
	protected void onHeaderClick() {
		if (getCurrentMenuState() == MenuState.HEADER_ONLY) {
			updateMenuState();
		}
	}

	private void adjustMapPosition(QuadRect r) {
		int y = getMenuStatePosY(getCurrentMenuState());
		MapActivity mapActivity = getMapActivity();
		if (mapActivity != null) {
			mapActivity.getMapView();
			RotatedTileBox tb = mapActivity.getMapView().getCurrentRotatedTileBox().copy();
			int tileBoxWidthPx = 0;
			int tileBoxHeightPx = 0;

			if (!isPortrait()) {
				tileBoxWidthPx = tb.getPixWidth() - getWidth();
			} else {
				int fHeight = getViewHeight() - y - AndroidUtils.getStatusBarHeight(mapActivity);
				tileBoxHeightPx = tb.getPixHeight() - fHeight;
			}
			if (r.left != 0 && r.right != 0) {
				mapActivity.getMapView().fitRectToMap(r.left, r.right, r.top, r.bottom, tileBoxWidthPx, tileBoxHeightPx, 0);
			}
			adjustMapPosition = false;
		}
	}

	private void setupButtons(View view) {
		ColorStateList navColorStateList = AndroidUtils.createBottomNavColorStateList(getContext(), isNightMode());
		BottomNavigationView bottomNav = view.findViewById(R.id.bottom_navigation);
		bottomNav.setItemIconTintList(navColorStateList);
		bottomNav.setItemTextColor(navColorStateList);
		bottomNav.setSelectedItemId(menuType.menuItemId);
		bottomNav.setOnNavigationItemSelectedListener(item -> {
			for (TrackMenuType type : TrackMenuType.values()) {
				if (type.menuItemId == item.getItemId()) {
					TrackMenuType prevMenuType = menuType;
					menuType = type;
					menuTypeChanged = prevMenuType != type;
					setupCards();
					updateHeader();
					updateHeadersBottomShadow();
					updateCardsLayout();
					if (type == TrackMenuType.OVERVIEW && isPortrait() && overviewInitialHeight
							&& getCurrentMenuState() != MenuState.FULL_SCREEN) {
						calculateLayoutAndShowHeader();
					} else {
						calculateLayoutAndUpdateMenuState(prevMenuType);
					}
					break;
				}
			}
			return true;
		});
	}

	private void calculateLayoutAndUpdateMenuState(@Nullable TrackMenuType prevMenuType) {
		if (getCurrentMenuState() == 2 && overviewInitialHeight && prevMenuType == TrackMenuType.OVERVIEW) {
			slideDown();
		}
		runLayoutListener(new Runnable() {
			@Override
			public void run() {
				if (getCurrentMenuState() != MenuState.FULL_SCREEN) {
					updateMenuState();
				}
			}
		});
	}

	private void calculateLayoutAndShowHeader() {
		runLayoutListener(new Runnable() {
			@Override
			public void run() {
				if (overviewInitialPosY == 0) {
					overviewInitialPosY = getViewHeight() - menuHeaderHeight - menuTitleHeight - getShadowHeight();
				}
				if (overviewInitialPosY < getViewY()) {
					updateMainViewLayout(overviewInitialPosY);
				}
				animateMainView(overviewInitialPosY, false, getCurrentMenuState(), getCurrentMenuState());
				updateMapControlsPos(TrackMenuFragment.this, overviewInitialPosY, true);
			}
		});
	}

	private void updateMenuState() {
		if (menuType == TrackMenuType.OPTIONS) {
			openMenuFullScreen();
		} else {
			openMenuHalfScreen();
		}
	}

	@Override
	public void updateContent() {
		if (overviewCard != null) {
			overviewCard.updateContent();
		}
		if (segmentsCard != null) {
			segmentsCard.updateContent();
		}
		if (optionsCard != null) {
			optionsCard.updateContent();
		}
		if (descriptionCard != null) {
			descriptionCard.updateContent();
		}
		if (pointsCard != null) {
			pointsCard.updateContent();
		}
		if (groupsCard != null) {
			groupsCard.updateContent();
		}
		setupCards();
	}

	@Override
	public void onChartTouch() {
		if (segmentsCard != null) {
			segmentsCard.disallowScrollOnChartTouch();
		}
	}

	@Override
	public void scrollBy(int px) {

	}

	@Override
	public void onPointsDeletionStarted() {

	}

	@Override
	public void onPointsDeleted() {
		if (pointsCard != null) {
			pointsCard.onPointsDeleted();
		}
	}

	@Override
	public void onPointSelected(TrkSegment segment, double lat, double lon) {
		if (trackChartPoints == null) {
			trackChartPoints = new TrackChartPoints();
			trackChartPoints.setGpx(getGpx());
		}
		MapActivity mapActivity = getMapActivity();
		if (mapActivity != null) {
			int segmentColor = segment != null ? segment.getColor(0) : 0;
			trackChartPoints.setSegmentColor(segmentColor);
			trackChartPoints.setHighlightedPoint(new LatLon(lat, lon));
			mapActivity.getMapLayers().getGpxLayer().setTrackChartPoints(trackChartPoints);
			mapActivity.refreshMap();
		}
	}

	@Override
	public void openSplitInterval(GpxDisplayItem gpxItem, TrkSegment trkSegment) {
		FragmentManager fragmentManager = getFragmentManager();
		if (fragmentManager != null && displayHelper != null) {
			SplitSegmentDialogFragment.showInstance(fragmentManager, displayHelper, gpxItem, trkSegment);
		}
	}

	@Override
	public void openAnalyzeOnMap(@NonNull GpxDisplayItem gpxItem) {
		if (gpxPoint != null) {
			gpxItem.locationOnMap = gpxPoint.getSelectedPoint();
		}
		TrackDetailsMenu trackDetailsMenu = getMapActivity().getTrackDetailsMenu();
		trackDetailsMenu.setGpxItem(gpxItem);
		trackDetailsMenu.setSelectedGpxFile(selectedGpxFile);
		trackDetailsMenu.show();
		hide();
	}

	@Override
	public void showOptionsPopupMenu(View view, final TrkSegment segment, final boolean confirmDeletion, final GpxDisplayItem gpxItem) {
		FragmentActivity activity = getActivity();
		if (activity != null) {
			IconPopupMenu optionsPopupMenu = new IconPopupMenu(activity, view.findViewById(R.id.overflow_menu));
			Menu menu = optionsPopupMenu.getMenu();
			optionsPopupMenu.getMenuInflater().inflate(R.menu.track_segment_menu, menu);
			menu.findItem(R.id.action_edit).setIcon(app.getUIUtilities().getThemedIcon(R.drawable.ic_action_edit_dark));
			menu.findItem(R.id.action_delete).setIcon(app.getUIUtilities().getThemedIcon(R.drawable.ic_action_remove_dark));
			if (getGpx().showCurrentTrack) {
				menu.findItem(R.id.split_interval).setVisible(false);
			} else {
				menu.findItem(R.id.split_interval).setIcon(app.getUIUtilities().getThemedIcon(R.drawable.ic_action_split_interval));
			}
			optionsPopupMenu.setOnMenuItemClickListener(new IconPopupMenu.OnMenuItemClickListener() {
				@Override
				public boolean onMenuItemClick(MenuItem item) {
					int i = item.getItemId();
					if (i == R.id.action_edit) {
						editSegment();
						return true;
					} else if (i == R.id.action_delete) {
						FragmentActivity activity = getActivity();
						if (!confirmDeletion) {
							deleteAndSaveSegment(segment);
						} else if (activity != null) {
							AlertDialog.Builder builder = new AlertDialog.Builder(activity);
							builder.setMessage(R.string.recording_delete_confirm);
							builder.setPositiveButton(R.string.shared_string_yes, new DialogInterface.OnClickListener() {
								@Override
								public void onClick(DialogInterface dialog, int which) {
									deleteAndSaveSegment(segment);
								}
							});
							builder.setNegativeButton(R.string.shared_string_cancel, null);
							builder.show();
						}
						return true;
					} else if (i == R.id.split_interval) {
						openSplitInterval(gpxItem, segment);
					}
					return false;
				}
			});
			optionsPopupMenu.show();
		}
	}

	@Override
	public void onSegmentSelect(GPXFile gpxFile, int selectedSegment) {
		app.getSettings().GPX_ROUTE_SEGMENT.set(selectedSegment);
		MapActivity mapActivity = getMapActivity();
		if (mapActivity != null) {
			startNavigationForGPX(gpxFile, mapActivity.getMapActions(), mapActivity);
			GPXRouteParamsBuilder paramsBuilder = app.getRoutingHelper().getCurrentGPXRoute();
			if (paramsBuilder != null) {
				paramsBuilder.setSelectedSegment(selectedSegment);
				app.getRoutingHelper().onSettingsChanged(true);
			}
			dismiss();
		}
	}

	private void editSegment() {
		GPXFile gpxFile = getGpx();
		openPlanRoute(new GpxData(gpxFile));
		hide();
	}

	public void openPlanRoute(GpxData gpxData) {
		QuadRect qr = gpxData.getRect();
		getMapActivity().getMapView().fitRectToMap(qr.left, qr.right, qr.top, qr.bottom, (int) qr.width(), (int) qr.height(), 0);
		MeasurementEditingContext editingContext = new MeasurementEditingContext(app);
		editingContext.setGpxData(gpxData);
		MeasurementToolFragment.showInstance(getFragmentManager(), editingContext);
	}

	private void deleteAndSaveSegment(TrkSegment segment) {
		if (deleteSegment(segment)) {
			GPXFile gpx = displayHelper.getGpx();
			if (gpx != null) {
				boolean showOnMap = GpxSelectionHelper.isGpxFileSelected(app, gpx);
				SelectedGpxFile selectedGpxFile = app.getSelectedGpxHelper().selectGpxFile(gpx, showOnMap, false);
				saveGpx(showOnMap ? selectedGpxFile : null, gpx);
			}
		}
	}

	private boolean deleteSegment(TrkSegment segment) {
		if (segment != null) {
			GPXFile gpx = displayHelper.getGpx();
			if (gpx != null) {
				return gpx.removeTrkSegment(segment);
			}
		}
		return false;
	}

	private void saveGpx(final SelectedGpxFile selectedGpxFile, GPXFile gpxFile) {
		new SaveGpxAsyncTask(new File(gpxFile.path), gpxFile, new SaveGpxListener() {
			@Override
			public void gpxSavingStarted() {

			}

			@Override
			public void gpxSavingFinished(Exception errorMessage) {
				if (selectedGpxFile != null) {
					List<GpxDisplayGroup> groups = displayHelper.getDisplayGroups(new GpxDisplayItemType[]{GpxDisplayItemType.TRACK_SEGMENT});
					selectedGpxFile.setDisplayGroups(groups, app);
					selectedGpxFile.processPoints(app);
				}
				updateContent();
			}
		}).executeOnExecutor(AsyncTask.THREAD_POOL_EXECUTOR);
	}

	private boolean isCurrentRecordingTrack() {
		return app.getSavingTrackHelper().getCurrentTrack() == selectedGpxFile;
	}

	private void hide() {
		MapActivity mapActivity = getMapActivity();
		if (mapActivity != null) {
			mapActivity.getSupportFragmentManager()
					.beginTransaction()
					.hide(this)
					.commitAllowingStateLoss();
		}
	}

	public void show() {
		MapActivity mapActivity = getMapActivity();
		if (mapActivity != null) {
			mapActivity.getSupportFragmentManager()
					.beginTransaction()
					.show(this)
					.commitAllowingStateLoss();
		}
	}

	public static void openTrack(@NonNull Context context, @Nullable File file, Bundle prevIntentParams) {
		openTrack(context, file, prevIntentParams, null);
	}

	public static void openTrack(@NonNull Context context, @Nullable File file, @Nullable Bundle prevIntentParams,
	                             @Nullable String returnScreenName) {
		openTrack(context, file, prevIntentParams, returnScreenName, TrackMenuType.OVERVIEW);
	}

	public static void openTrack(@NonNull Context context, @Nullable File file, @Nullable Bundle prevIntentParams,
	                             @Nullable String returnScreenName, TrackMenuType tabToOpen) {
		boolean currentRecording = file == null;
		String path = file != null ? file.getAbsolutePath() : null;
		if (context instanceof MapActivity) {
			TrackMenuFragment.showInstance((MapActivity) context, path, currentRecording, null, null, null);
		} else {
			Bundle bundle = new Bundle();
			bundle.putString(TRACK_FILE_NAME, path);
			bundle.putBoolean(OPEN_TRACK_MENU, true);
			bundle.putBoolean(CURRENT_RECORDING, currentRecording);
			bundle.putString(RETURN_SCREEN_NAME, returnScreenName);
			bundle.putString(OPEN_TAB_NAME, tabToOpen.name());
			MapActivity.launchMapActivityMoveToTop(context, prevIntentParams, null, bundle);
		}
	}

	public static void loadSelectedGpxFile(@NonNull MapActivity mapActivity, @Nullable String path,
	                                       boolean showCurrentTrack,
	                                       final CallbackWithObject<SelectedGpxFile> callback) {
		OsmandApplication app = mapActivity.getMyApplication();
		SelectedGpxFile selectedGpxFile;
		if (showCurrentTrack) {
			selectedGpxFile = app.getSavingTrackHelper().getCurrentTrack();
		} else {
			selectedGpxFile = app.getSelectedGpxHelper().getSelectedFileByPath(path);
		}
		if (selectedGpxFile != null) {
			callback.processResult(selectedGpxFile);
		} else if (!Algorithms.isEmpty(path)) {
			final ProgressDialog[] progress = new ProgressDialog[1];
			if (AndroidUtils.isActivityNotDestroyed(mapActivity)) {
				String title = app.getString(R.string.loading_smth, "");
				progress[0] = ProgressDialog.show(mapActivity, title, app.getString(R.string.loading_data));
			}
			final WeakReference<MapActivity> mapActivityRef = new WeakReference<>(mapActivity);
			GpxFileLoaderTask gpxFileLoaderTask = new GpxFileLoaderTask(new File(path), new CallbackWithObject<GPXFile>() {
				@Override
				public boolean processResult(GPXFile result) {
					SelectedGpxFile selectedGpxFile = app.getSelectedGpxHelper().selectGpxFile(result, true, false);
					if (selectedGpxFile != null) {
						callback.processResult(selectedGpxFile);
					}
					MapActivity mapActivity = mapActivityRef.get();
					if (progress[0] != null && AndroidUtils.isActivityNotDestroyed(mapActivity)) {
						progress[0].dismiss();
					}
					return true;
				}
			});
			gpxFileLoaderTask.execute();
		}
	}

	public static void showInstance(@NonNull MapActivity mapActivity,
	                                @Nullable String path,
	                                boolean showCurrentTrack,
	                                @Nullable final String returnScreenName,
	                                @Nullable final String callingFragmentTag,
	                                @Nullable final String tabToOpenName) {
		final WeakReference<MapActivity> mapActivityRef = new WeakReference<>(mapActivity);
		loadSelectedGpxFile(mapActivity, path, showCurrentTrack, new CallbackWithObject<SelectedGpxFile>() {
			@Override
			public boolean processResult(SelectedGpxFile selectedGpxFile) {
				MapActivity mapActivity = mapActivityRef.get();
				if (mapActivity != null && selectedGpxFile != null) {
					showInstance(mapActivity, selectedGpxFile, null, returnScreenName, callingFragmentTag, tabToOpenName, true, null);
				}
				return true;
			}
		});
	}

	public static boolean showInstance(@NonNull MapActivity mapActivity,
	                                   @NonNull SelectedGpxFile selectedGpxFile,
	                                   @Nullable SelectedGpxPoint gpxPoint) {
		return showInstance(mapActivity, selectedGpxFile, gpxPoint, null, null, null, false, null);
	}

	public static boolean showInstance(@NonNull MapActivity mapActivity,
	                                   @NonNull SelectedGpxFile selectedGpxFile,
	                                   @Nullable SelectedGpxPoint gpxPoint,
	                                   @Nullable String returnScreenName,
	                                   @Nullable String callingFragmentTag,
	                                   @Nullable String tabToOpenName,
	                                   boolean adjustMapPosition,
	                                   @Nullable GPXTrackAnalysis analyses) {
		FragmentManager fragmentManager = mapActivity.getSupportFragmentManager();
		if (AndroidUtils.isFragmentCanBeAdded(fragmentManager, TAG)) {
			Bundle args = new Bundle();
			args.putInt(ContextMenuFragment.MENU_STATE_KEY, MenuState.HEADER_ONLY);

			TrackMenuFragment fragment = new TrackMenuFragment();
			fragment.setArguments(args);
			fragment.setRetainInstance(true);
			fragment.setAnalyses(analyses);
			fragment.setSelectedGpxFile(selectedGpxFile);
			fragment.setReturnScreenName(returnScreenName);
			fragment.setCallingFragmentTag(callingFragmentTag);
			fragment.setAdjustMapPosition(adjustMapPosition);
			if (tabToOpenName != null) {
				fragment.setMenuType(TrackMenuType.valueOf(tabToOpenName));
			}

			if (gpxPoint != null) {
				WptPt wptPt = gpxPoint.getSelectedPoint();
				fragment.setLatLon(new LatLon(wptPt.lat, wptPt.lon));
				fragment.setGpxPoint(gpxPoint);
			} else {
				QuadRect rect = selectedGpxFile.getGpxFile().getRect();
				LatLon latLonRect = new LatLon(rect.centerY(), rect.centerX());
				fragment.setLatLon(latLonRect);
			}

			fragmentManager.beginTransaction()
					.replace(R.id.fragmentContainer, fragment, TAG)
					.addToBackStack(TAG)
					.commitAllowingStateLoss();
			return true;
		}
		return false;
	}
}<|MERGE_RESOLUTION|>--- conflicted
+++ resolved
@@ -23,14 +23,6 @@
 import android.widget.FrameLayout;
 import android.widget.ImageView;
 import android.widget.TextView;
-
-import androidx.activity.OnBackPressedCallback;
-import androidx.annotation.NonNull;
-import androidx.annotation.Nullable;
-import androidx.annotation.StringRes;
-import androidx.appcompat.app.AlertDialog;
-import androidx.fragment.app.FragmentActivity;
-import androidx.fragment.app.FragmentManager;
 
 import com.google.android.material.bottomnavigation.BottomNavigationView;
 
@@ -106,6 +98,14 @@
 import java.lang.ref.WeakReference;
 import java.util.List;
 
+import androidx.activity.OnBackPressedCallback;
+import androidx.annotation.NonNull;
+import androidx.annotation.Nullable;
+import androidx.annotation.StringRes;
+import androidx.appcompat.app.AlertDialog;
+import androidx.fragment.app.FragmentActivity;
+import androidx.fragment.app.FragmentManager;
+
 import static net.osmand.GPXUtilities.GPXTrackAnalysis;
 import static net.osmand.plus.GpxSelectionHelper.isGpxFileSelected;
 import static net.osmand.plus.activities.MapActivityActions.KEY_LATITUDE;
@@ -122,8 +122,6 @@
 import static net.osmand.plus.track.OptionsCard.SHARE_BUTTON_INDEX;
 import static net.osmand.plus.track.OptionsCard.SHOW_ON_MAP_BUTTON_INDEX;
 import static net.osmand.plus.track.OptionsCard.UPLOAD_OSM_BUTTON_INDEX;
-import static net.osmand.plus.track.PointsGroupsCard.SELECT_GROUP_INDEX;
-import static net.osmand.plus.track.PointsGroupsCard.SHOW_HIDE_GROUP_INDEX;
 import static net.osmand.plus.track.TrackPointsCard.ADD_WAYPOINT_INDEX;
 import static net.osmand.plus.track.TrackPointsCard.DELETE_WAYPOINTS_INDEX;
 import static net.osmand.plus.track.TrackPointsCard.OPEN_WAYPOINT_INDEX;
@@ -523,7 +521,7 @@
 			addCardViewToHeader(groupsCard);
 		} else {
 			MapActivity mapActivity = requireMapActivity();
-			groupsCard = new PointsGroupsCard(mapActivity, selectedGpxFile, pointsCard.getGroups());
+			groupsCard = new PointsGroupsCard(mapActivity, pointsCard.getGroups());
 			groupsCard.setListener(this);
 			headerContainer.addView(groupsCard.build(mapActivity));
 		}
@@ -1102,18 +1100,6 @@
 				dismiss();
 			}
 		} else if (card instanceof PointsGroupsCard) {
-<<<<<<< HEAD
-			if (buttonIndex == SELECT_GROUP_INDEX) {
-				PointsGroupsCard groupsCard = (PointsGroupsCard) card;
-				GpxDisplayGroup group = groupsCard.getSelectedGroup();
-				if (pointsCard != null) {
-					pointsCard.setSelectedGroup(group);
-					pointsCard.updateContent();
-				}
-			} else if (buttonIndex == SHOW_HIDE_GROUP_INDEX) {
-				if (pointsCard != null) {
-					pointsCard.onGroupVisibilityChanged();
-=======
 			PointsGroupsCard groupsCard = (PointsGroupsCard) card;
 			GpxDisplayGroup group = groupsCard.getSelectedGroup();
 			if (pointsCard != null) {
@@ -1122,7 +1108,6 @@
 					fitSelectedPointsGroupOnMap(group);
 				} else {
 					fitTrackOnMap();
->>>>>>> 1360f2fe
 				}
 			}
 		}
