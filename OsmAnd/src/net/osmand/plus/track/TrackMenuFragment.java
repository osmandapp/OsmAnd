--- conflicted
+++ resolved
@@ -112,13 +112,10 @@
 	private BottomNavigationView bottomNav;
 	private TrackMenuType menuType = TrackMenuType.TRACK;
 	private SegmentsCard segmentsCard;
-<<<<<<< HEAD
+	private OptionsCard optionsCard;
+
+	private TrackChartPoints trackChartPoints;
 	private MapControlsLayer.MapHudButton layersHud;
-=======
-	private OptionsCard optionsCard;
-
-	private TrackChartPoints trackChartPoints;
->>>>>>> bf398ef0
 
 	private int menuTitleHeight;
 
@@ -224,7 +221,6 @@
 		return view;
 	}
 
-<<<<<<< HEAD
 	private View.OnLongClickListener closeOnLongTap = new View.OnLongClickListener() {
 
 		@Override
@@ -233,7 +229,7 @@
 			return true;
 		}
 	};
-=======
+
 	private void updateHeader() {
 		if (menuType == TrackMenuType.OPTIONS) {
 			headerTitle.setText(menuType.titleId);
@@ -244,7 +240,6 @@
 			AndroidUiHelper.updateVisibility(headerIcon, true);
 		}
 	}
->>>>>>> bf398ef0
 
 	private void setupCards() {
 		MapActivity mapActivity = getMapActivity();
@@ -779,17 +774,9 @@
 			@Override
 			public void gpxSavingFinished(Exception errorMessage) {
 				if (selectedGpxFile != null) {
-<<<<<<< HEAD
-					List<GpxDisplayGroup> groups = displayHelper.getDisplayGroups(new GpxDisplayItemType[]{GpxDisplayItemType.TRACK_SEGMENT});
-					if (groups != null) {
-						selectedGpxFile.setDisplayGroups(groups, app);
-						selectedGpxFile.processPoints(app);
-					}
-=======
 					List<GpxDisplayGroup> groups = displayHelper.getDisplayGroups(new GpxDisplayItemType[] {GpxDisplayItemType.TRACK_SEGMENT});
 					selectedGpxFile.setDisplayGroups(groups, app);
 					selectedGpxFile.processPoints(app);
->>>>>>> bf398ef0
 				}
 				updateContent();
 			}
