package net.osmand.plus.track.cards;

import static net.osmand.gpx.PointAttributes.SENSOR_TAG_BIKE_POWER;
import static net.osmand.gpx.PointAttributes.SENSOR_TAG_CADENCE;
import static net.osmand.gpx.PointAttributes.SENSOR_TAG_HEART_RATE;
import static net.osmand.gpx.PointAttributes.SENSOR_TAG_SPEED;
import static net.osmand.gpx.PointAttributes.SENSOR_TAG_TEMPERATURE;
import static net.osmand.plus.chooseplan.OsmAndFeature.TERRAIN;
<<<<<<< HEAD
=======
import static net.osmand.plus.track.Gpx3DVisualizationType.FIXED_HEIGHT;
import static net.osmand.plus.track.Gpx3DVisualizationType.NONE;
>>>>>>> 726b21f0

import android.view.View;
import android.widget.TextView;

import androidx.annotation.NonNull;
import androidx.fragment.app.FragmentActivity;

import net.osmand.gpx.GPXTrackAnalysis;
import net.osmand.plus.R;
import net.osmand.plus.Version;
import net.osmand.plus.chooseplan.ChoosePlanFragment;
import net.osmand.plus.configmap.MapOptionSliderFragment;
import net.osmand.plus.helpers.AndroidUiHelper;
import net.osmand.plus.routepreparationmenu.cards.BaseCard;
import net.osmand.plus.track.Gpx3DLinePositionType;
import net.osmand.plus.track.Gpx3DVisualizationType;
import net.osmand.shared.routing.Gpx3DWallColorType;
import net.osmand.plus.track.TrackDrawInfo;
import net.osmand.plus.utils.OsmAndFormatter;
import net.osmand.plus.widgets.popup.PopUpMenu;
import net.osmand.plus.widgets.popup.PopUpMenuDisplayData;
import net.osmand.plus.widgets.popup.PopUpMenuItem;

import java.util.ArrayList;
import java.util.List;

public class Track3DCard extends BaseCard {

	public static final int WALL_HEIGHT_BUTTON_INDEX = 0;

	private final TrackDrawInfo drawInfo;
	private final GPXTrackAnalysis analysis;

	public Track3DCard(@NonNull FragmentActivity activity, @NonNull GPXTrackAnalysis analysis,
	                   @NonNull TrackDrawInfo drawInfo) {
		super(activity);
		this.drawInfo = drawInfo;
		this.analysis = analysis;
	}

	@Override
	public int getCardLayoutId() {
		return R.layout.track_3d_appearence_card;
	}

	@Override
	protected void updateContent() {
		boolean visible = drawInfo.getTrackVisualizationType().is3dType();

		setupVisualizedBy(visible);
		setupTrackLine(visible);
		setupWallColor(visible);
		setupVerticalExaggeration(visible);
		setupFreeUserCard();
	}

	private void setupVisualizedBy(boolean visible) {
		View container = view.findViewById(R.id.visualized_by_container);
		TextView title = container.findViewById(R.id.title);
		TextView description = container.findViewById(R.id.description);

		title.setText(R.string.visualized_by);
		description.setText(drawInfo.getTrackVisualizationType().getDisplayNameResId());

		container.findViewById(R.id.button).setOnClickListener(v -> {
			List<PopUpMenuItem> items = new ArrayList<>();

			Gpx3DVisualizationType previous = null;
			for (Gpx3DVisualizationType type : Gpx3DVisualizationType.values()) {
				if (isVisualizationTypeAvailable(type, analysis)) {
					items.add(new PopUpMenuItem.Builder(app)
							.setTitleId(type.getDisplayNameResId())
							.showTopDivider(FIXED_HEIGHT == type || NONE == previous)
							.setOnClickListener(item -> {
								drawInfo.setTrackVisualizationType(type);
								updateContent();
								notifyCardPressed();
							})
							.create());
					previous = type;
				}
			}
			showOptionsMenu(v, items);
		});
		AndroidUiHelper.updateVisibility(container.findViewById(R.id.divider), visible);
	}

	private boolean isVisualizationTypeAvailable(@NonNull Gpx3DVisualizationType type, @NonNull GPXTrackAnalysis analysis) {
		return switch (type) {
			case ALTITUDE -> analysis.hasElevationData();
			case SPEED -> analysis.hasSpeedData();
			case HEART_RATE -> analysis.hasData(SENSOR_TAG_HEART_RATE);
			case BICYCLE_CADENCE -> analysis.hasData(SENSOR_TAG_CADENCE);
			case BICYCLE_POWER -> analysis.hasData(SENSOR_TAG_BIKE_POWER);
			case TEMPERATURE -> analysis.hasData(SENSOR_TAG_TEMPERATURE);
			case SPEED_SENSOR -> analysis.hasData(SENSOR_TAG_SPEED);
			default -> true;
		};
	}

	private void setupTrackLine(boolean visible) {
		View container = view.findViewById(R.id.track_line_container);
		TextView title = container.findViewById(R.id.title);
		TextView description = container.findViewById(R.id.description);

		title.setText(R.string.track_line);
		description.setText(drawInfo.getTrackLinePositionType().getDisplayNameResId());

		container.findViewById(R.id.button).setOnClickListener(v -> {
			List<PopUpMenuItem> items = new ArrayList<>();
			for (Gpx3DLinePositionType type : Gpx3DLinePositionType.values()) {
				items.add(new PopUpMenuItem.Builder(app)
						.setTitleId(type.getDisplayNameResId())
						.setOnClickListener(item -> {
							description.setText(item.getTitle());
							drawInfo.setTrackLinePositionType(type);
							notifyCardPressed();
						})
						.create());
			}
			showOptionsMenu(v, items);
		});
		AndroidUiHelper.updateVisibility(container, visible);
	}

	private void setupWallColor(boolean visible) {
		View container = view.findViewById(R.id.wall_coloring_container);
		TextView title = container.findViewById(R.id.title);
		TextView description = container.findViewById(R.id.description);

		title.setText(R.string.wall_color);
		description.setText(drawInfo.getTrackWallColorType().getDisplayNameResId());

		container.findViewById(R.id.button).setOnClickListener(v -> {
			List<PopUpMenuItem> items = new ArrayList<>();
			for (Gpx3DWallColorType type : Gpx3DWallColorType.values()) {
				if (isWallColorAvailable(type, analysis)) {
					items.add(new PopUpMenuItem.Builder(app)
							.setTitleId(type.getDisplayNameResId())
							.setOnClickListener(item -> {
								description.setText(item.getTitle());
								drawInfo.setTrackWallColorType(type);
								notifyCardPressed();
							})
							.create());
				}
			}
			showOptionsMenu(v, items);
		});
		AndroidUiHelper.updateVisibility(container, visible);
	}

	private boolean isWallColorAvailable(@NonNull Gpx3DWallColorType type, @NonNull GPXTrackAnalysis analysis) {
		return switch (type) {
			case ALTITUDE -> analysis.hasElevationData();
			case SPEED, SLOPE -> analysis.hasSpeedData();
			default -> true;
		};
	}

	private void showOptionsMenu(@NonNull View view, @NonNull List<PopUpMenuItem> items) {
		PopUpMenuDisplayData displayData = new PopUpMenuDisplayData();
		displayData.anchorView = view;
		displayData.menuItems = items;
		displayData.nightMode = nightMode;
		PopUpMenu.show(displayData);
	}

<<<<<<< HEAD
	@Override
	protected void updateContent() {
		if (visualizedBy != null) {
			Gpx3DVisualizationType type = trackDrawInfo.getTrackVisualizationType();
			visualizedBy.setSelection(type.ordinal());
			wallColor.setSelection(trackDrawInfo.getTrackWallColorType().ordinal());
			trackLine.setSelection(trackDrawInfo.getTrackLinePositionType().ordinal());

			boolean fixedHeight = trackDrawInfo.isFixedHeight();
			if (fixedHeight) {
				float elevation = trackDrawInfo.getElevationMeters();
				wallHeightValue.setText(OsmAndFormatter.getFormattedAlt(elevation, app));
			} else {
				float exaggeration = trackDrawInfo.getAdditionalExaggeration();
				wallHeightValue.setText(MapOptionSliderFragment.getFormattedValue(app, exaggeration));
			}
			wallHeightTitle.setText(fixedHeight ? R.string.wall_height : R.string.vertical_exaggeration);

			boolean paramsVisible = type.is3dType();
			AndroidUiHelper.updateVisibility(wallColor, paramsVisible);
			AndroidUiHelper.updateVisibility(trackLine, paramsVisible);
			AndroidUiHelper.updateVisibility(wallColorContainer, paramsVisible);
			AndroidUiHelper.updateVisibility(trackLineContainer, paramsVisible);
			AndroidUiHelper.updateVisibility(wallHeightContainer, paramsVisible);
			AndroidUiHelper.updateVisibility(visualizedByDivider, paramsVisible);
			AndroidUiHelper.updateVisibility(freeUserCard, isGetBtnVisible());
			AndroidUiHelper.updateVisibility(settingsContainer, !isGetBtnVisible());
		}
	}
=======
	private void setupVerticalExaggeration(boolean visible) {
		View wallHeightContainer = view.findViewById(R.id.exaggeration_container);
		wallHeightContainer.setOnClickListener((v) -> notifyButtonPressed(WALL_HEIGHT_BUTTON_INDEX));
>>>>>>> 726b21f0

		TextView title = wallHeightContainer.findViewById(R.id.title);
		TextView description = wallHeightContainer.findViewById(R.id.value);

		boolean fixedHeight = drawInfo.isFixedHeight();
		if (fixedHeight) {
			float elevation = drawInfo.getElevationMeters();
			description.setText(OsmAndFormatter.getFormattedAlt(elevation, app));
		} else {
			float exaggeration = drawInfo.getAdditionalExaggeration();
			description.setText(MapOptionSliderFragment.getFormattedValue(app, exaggeration));
		}
		title.setText(fixedHeight ? R.string.wall_height : R.string.vertical_exaggeration);
		AndroidUiHelper.updateVisibility(wallHeightContainer, visible);
	}

	private void setupFreeUserCard() {
		View container = view.findViewById(R.id.free_user_card);
		container.findViewById(R.id.get_btn).setOnClickListener((v) -> ChoosePlanFragment.showInstance(activity, TERRAIN));

		boolean paidVersion = Version.isPaidVersion(app);
		AndroidUiHelper.updateVisibility(container, !paidVersion);
		AndroidUiHelper.updateVisibility(view.findViewById(R.id.settings_container), paidVersion);
	}
}<|MERGE_RESOLUTION|>--- conflicted
+++ resolved
@@ -6,11 +6,8 @@
 import static net.osmand.gpx.PointAttributes.SENSOR_TAG_SPEED;
 import static net.osmand.gpx.PointAttributes.SENSOR_TAG_TEMPERATURE;
 import static net.osmand.plus.chooseplan.OsmAndFeature.TERRAIN;
-<<<<<<< HEAD
-=======
 import static net.osmand.plus.track.Gpx3DVisualizationType.FIXED_HEIGHT;
 import static net.osmand.plus.track.Gpx3DVisualizationType.NONE;
->>>>>>> 726b21f0
 
 import android.view.View;
 import android.widget.TextView;
@@ -27,6 +24,7 @@
 import net.osmand.plus.routepreparationmenu.cards.BaseCard;
 import net.osmand.plus.track.Gpx3DLinePositionType;
 import net.osmand.plus.track.Gpx3DVisualizationType;
+import net.osmand.shared.gpx.GpxTrackAnalysis;
 import net.osmand.shared.routing.Gpx3DWallColorType;
 import net.osmand.plus.track.TrackDrawInfo;
 import net.osmand.plus.utils.OsmAndFormatter;
@@ -42,9 +40,9 @@
 	public static final int WALL_HEIGHT_BUTTON_INDEX = 0;
 
 	private final TrackDrawInfo drawInfo;
-	private final GPXTrackAnalysis analysis;
-
-	public Track3DCard(@NonNull FragmentActivity activity, @NonNull GPXTrackAnalysis analysis,
+	private final GpxTrackAnalysis analysis;
+
+	public Track3DCard(@NonNull FragmentActivity activity, @NonNull GpxTrackAnalysis analysis,
 	                   @NonNull TrackDrawInfo drawInfo) {
 		super(activity);
 		this.drawInfo = drawInfo;
@@ -98,7 +96,7 @@
 		AndroidUiHelper.updateVisibility(container.findViewById(R.id.divider), visible);
 	}
 
-	private boolean isVisualizationTypeAvailable(@NonNull Gpx3DVisualizationType type, @NonNull GPXTrackAnalysis analysis) {
+	private boolean isVisualizationTypeAvailable(@NonNull Gpx3DVisualizationType type, @NonNull GpxTrackAnalysis analysis) {
 		return switch (type) {
 			case ALTITUDE -> analysis.hasElevationData();
 			case SPEED -> analysis.hasSpeedData();
@@ -149,7 +147,7 @@
 			for (Gpx3DWallColorType type : Gpx3DWallColorType.values()) {
 				if (isWallColorAvailable(type, analysis)) {
 					items.add(new PopUpMenuItem.Builder(app)
-							.setTitleId(type.getDisplayNameResId())
+							.setTitleId(app.getResources().getIdentifier(type.getDisplayNameResId(), "string", app.getPackageName()))
 							.setOnClickListener(item -> {
 								description.setText(item.getTitle());
 								drawInfo.setTrackWallColorType(type);
@@ -163,7 +161,7 @@
 		AndroidUiHelper.updateVisibility(container, visible);
 	}
 
-	private boolean isWallColorAvailable(@NonNull Gpx3DWallColorType type, @NonNull GPXTrackAnalysis analysis) {
+	private boolean isWallColorAvailable(@NonNull Gpx3DWallColorType type, @NonNull GpxTrackAnalysis analysis) {
 		return switch (type) {
 			case ALTITUDE -> analysis.hasElevationData();
 			case SPEED, SLOPE -> analysis.hasSpeedData();
@@ -179,41 +177,9 @@
 		PopUpMenu.show(displayData);
 	}
 
-<<<<<<< HEAD
-	@Override
-	protected void updateContent() {
-		if (visualizedBy != null) {
-			Gpx3DVisualizationType type = trackDrawInfo.getTrackVisualizationType();
-			visualizedBy.setSelection(type.ordinal());
-			wallColor.setSelection(trackDrawInfo.getTrackWallColorType().ordinal());
-			trackLine.setSelection(trackDrawInfo.getTrackLinePositionType().ordinal());
-
-			boolean fixedHeight = trackDrawInfo.isFixedHeight();
-			if (fixedHeight) {
-				float elevation = trackDrawInfo.getElevationMeters();
-				wallHeightValue.setText(OsmAndFormatter.getFormattedAlt(elevation, app));
-			} else {
-				float exaggeration = trackDrawInfo.getAdditionalExaggeration();
-				wallHeightValue.setText(MapOptionSliderFragment.getFormattedValue(app, exaggeration));
-			}
-			wallHeightTitle.setText(fixedHeight ? R.string.wall_height : R.string.vertical_exaggeration);
-
-			boolean paramsVisible = type.is3dType();
-			AndroidUiHelper.updateVisibility(wallColor, paramsVisible);
-			AndroidUiHelper.updateVisibility(trackLine, paramsVisible);
-			AndroidUiHelper.updateVisibility(wallColorContainer, paramsVisible);
-			AndroidUiHelper.updateVisibility(trackLineContainer, paramsVisible);
-			AndroidUiHelper.updateVisibility(wallHeightContainer, paramsVisible);
-			AndroidUiHelper.updateVisibility(visualizedByDivider, paramsVisible);
-			AndroidUiHelper.updateVisibility(freeUserCard, isGetBtnVisible());
-			AndroidUiHelper.updateVisibility(settingsContainer, !isGetBtnVisible());
-		}
-	}
-=======
 	private void setupVerticalExaggeration(boolean visible) {
 		View wallHeightContainer = view.findViewById(R.id.exaggeration_container);
 		wallHeightContainer.setOnClickListener((v) -> notifyButtonPressed(WALL_HEIGHT_BUTTON_INDEX));
->>>>>>> 726b21f0
 
 		TextView title = wallHeightContainer.findViewById(R.id.title);
 		TextView description = wallHeightContainer.findViewById(R.id.value);
