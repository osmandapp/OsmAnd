--- conflicted
+++ resolved
@@ -6,12 +6,9 @@
 import androidx.annotation.Nullable;
 import androidx.annotation.StringRes;
 
-<<<<<<< HEAD
 import net.osmand.OnCompleteCallback;
 import net.osmand.gpx.GPXActivityUtils;
 import net.osmand.gpx.GPXUtilities;
-=======
->>>>>>> ed26f1dd
 import net.osmand.osm.OsmRouteType;
 import net.osmand.plus.R;
 import net.osmand.plus.activities.MapActivity;
@@ -26,12 +23,8 @@
 	private final RouteKey routeKey;
 	private final OnCompleteCallback onActivitySelectionComplete;
 
-<<<<<<< HEAD
-	public InfoCard(@NonNull MapActivity mapActivity, @NonNull GPXUtilities.Metadata metadata,
+	public InfoCard(@NonNull MapActivity mapActivity, @NonNull Metadata metadata,
 	                @Nullable RouteKey routeKey, @NonNull OnCompleteCallback onActivitySelectionComplete) {
-=======
-	public InfoCard(@NonNull MapActivity mapActivity, @NonNull Metadata metadata, @Nullable RouteKey routeKey) {
->>>>>>> ed26f1dd
 		super(mapActivity, metadata);
 		this.routeKey = routeKey;
 		this.onActivitySelectionComplete = onActivitySelectionComplete;
@@ -47,22 +40,16 @@
 	public void updateContent() {
 		super.updateContent();
 
-<<<<<<< HEAD
 		OsmRouteType activityType = GPXActivityUtils.fetchActivityType(metadata, routeKey);
-		String keywords = metadata != null ? metadata.keywords : null;
-		String link = metadata != null ? metadata.link : null;
+		String keywords = metadata != null ? metadata.getKeywords() : null;
+		String link = metadata != null ? metadata.getLink() : null;
 		boolean keywordsAvailable = !Algorithms.isEmpty(keywords);
 		boolean linkAvailable = !Algorithms.isEmpty(link);
-=======
-		boolean visible = metadata != null && (!Algorithms.isEmpty(metadata.getKeywords())
-				|| !Algorithms.isEmpty(metadata.getLink()) || routeKey != null);
->>>>>>> ed26f1dd
 
 		String title = activityType != null
 				? AndroidUtils.getActivityTypeTitle(app, activityType)
 				: app.getString(R.string.shared_string_none);
 
-<<<<<<< HEAD
 		Drawable icon = activityType != null
 				? getContentIcon(AndroidUtils.getActivityTypeIcon(app, activityType))
 				: getContentIcon(R.drawable.ic_action_bicycle_dark); // todo use ic_action_activity
@@ -73,23 +60,10 @@
 			}
 		});
 		if (keywordsAvailable) {
-			createItemRow(getString(R.string.shared_string_keywords), metadata.keywords, getContentIcon(R.drawable.ic_action_label));
+			createItemRow(getString(R.string.shared_string_keywords), metadata.getKeywords(), getContentIcon(R.drawable.ic_action_label));
 		}
 		if (linkAvailable) {
 			createLinkItemRow(getString(R.string.shared_string_link), metadata.link, R.drawable.ic_action_link);
-=======
-		if (visible) {
-			if (routeKey != null) {
-				OsmRouteType activityType = routeKey.type;
-				String routeTypeToDisplay = AndroidUtils.getActivityTypeTitle(app, activityType);
-				createItemRow(getString(R.string.shared_string_activity), routeTypeToDisplay, 
-						getContentIcon(AndroidUtils.getActivityTypeIcon(app, activityType)));
-			}
-			if (!Algorithms.isEmpty(metadata.getKeywords())) {
-				createItemRow(getString(R.string.shared_string_keywords), metadata.getKeywords(), getContentIcon(R.drawable.ic_action_label));
-			}
-			createLinkItemRow(getString(R.string.shared_string_link), metadata.getLink(), R.drawable.ic_action_link);
->>>>>>> ed26f1dd
 		}
 	}
 }