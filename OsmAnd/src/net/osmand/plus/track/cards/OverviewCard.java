package net.osmand.plus.track.cards;

import static net.osmand.plus.track.cards.DescriptionCard.getMetadataImageLink;
import static net.osmand.plus.track.cards.OptionsCard.APPEARANCE_BUTTON_INDEX;
import static net.osmand.plus.track.cards.OptionsCard.DIRECTIONS_BUTTON_INDEX;
import static net.osmand.plus.track.cards.OptionsCard.EDIT_BUTTON_INDEX;
import static net.osmand.plus.track.cards.OptionsCard.SHOW_ON_MAP_BUTTON_INDEX;
import static net.osmand.shared.gpx.GpxParameter.NEAREST_CITY_NAME;
import static net.osmand.plus.track.helpers.GpxSelectionHelper.isGpxFileSelected;
import static net.osmand.plus.utils.AndroidUtils.dpToPx;
import static net.osmand.plus.wikipedia.WikiArticleHelper.getFirstParagraph;

import android.annotation.SuppressLint;
import android.graphics.drawable.Drawable;
import android.view.MotionEvent;
import android.view.View;
import android.widget.ImageView;
import android.widget.TextView;

import androidx.annotation.ColorRes;
import androidx.annotation.DrawableRes;
import androidx.annotation.NonNull;
import androidx.annotation.Nullable;
import androidx.appcompat.widget.AppCompatImageView;
import androidx.fragment.app.Fragment;
import androidx.recyclerview.widget.RecyclerView;

<<<<<<< HEAD
import net.osmand.gpx.GPXActivityUtils;
import net.osmand.gpx.GPXFile;
import net.osmand.gpx.GPXTrackAnalysis;
import net.osmand.gpx.GPXUtilities.Metadata;
import net.osmand.osm.OsmRouteType;
=======
import net.osmand.shared.gpx.GpxFile;
import net.osmand.shared.gpx.GpxTrackAnalysis;
>>>>>>> ed26f1dd
import net.osmand.plus.R;
import net.osmand.plus.activities.MapActivity;
import net.osmand.plus.helpers.AndroidUiHelper;
import net.osmand.plus.myplaces.tracks.dialogs.SegmentActionsListener;
import net.osmand.plus.routepreparationmenu.cards.MapBaseCard;
import net.osmand.plus.track.GpxBlockStatisticsBuilder;
import net.osmand.plus.track.fragments.ReadGpxDescriptionFragment;
import net.osmand.shared.gpx.GpxDataItem;
import net.osmand.plus.track.helpers.SelectedGpxFile;
import net.osmand.plus.utils.AndroidUtils;
import net.osmand.plus.utils.FileUtils;
import net.osmand.plus.utils.UiUtilities;
import net.osmand.router.network.NetworkRouteSelector.RouteKey;
import net.osmand.util.Algorithms;

public class OverviewCard extends MapBaseCard {

	private View showButton;
	private View appearanceButton;
	private View editButton;
	private View directionsButton;
	private TextView description;
	private final SegmentActionsListener actionsListener;
	private final SelectedGpxFile selectedGpxFile;
	private final GpxBlockStatisticsBuilder blockStatisticsBuilder;
<<<<<<< HEAD
	private final GPXTrackAnalysis analysis;
	private final RouteKey routeKey;
=======
	private final GpxTrackAnalysis analysis;
>>>>>>> ed26f1dd
	private final GpxDataItem dataItem;
	private final Fragment targetFragment;

	public GpxBlockStatisticsBuilder getBlockStatisticsBuilder() {
		return blockStatisticsBuilder;
	}

	public OverviewCard(@NonNull MapActivity mapActivity, @NonNull SegmentActionsListener actionsListener,
<<<<<<< HEAD
	                    @NonNull SelectedGpxFile selectedGpxFile, @Nullable GPXTrackAnalysis analysis,
	                    @Nullable GpxDataItem dataItem, @Nullable RouteKey routeKey,
	                    @NonNull Fragment targetFragment) {
=======
	                    @NonNull SelectedGpxFile selectedGpxFile, @Nullable GpxTrackAnalysis analysis,
	                    @Nullable GpxDataItem dataItem, @NonNull Fragment targetFragment) {
>>>>>>> ed26f1dd
		super(mapActivity);
		this.actionsListener = actionsListener;
		this.selectedGpxFile = selectedGpxFile;
		this.analysis = analysis;
		this.dataItem = dataItem;
		this.routeKey = routeKey;
		this.targetFragment = targetFragment;
		blockStatisticsBuilder = new GpxBlockStatisticsBuilder(app, selectedGpxFile, nightMode);
	}

	@Override
	public int getCardLayoutId() {
		return R.layout.gpx_overview_fragment;
	}

	@Override
	public void updateContent() {
		int iconColorDef = nightMode ? R.color.icon_color_active_dark : R.color.icon_color_active_light;
		int iconColorPres = R.color.active_buttons_and_links_text_dark;
		GpxFile gpxFile = getGPXFile();
		boolean fileAvailable = gpxFile.getPath() != null && !gpxFile.isShowCurrentTrack();

		showButton = view.findViewById(R.id.show_button);
		appearanceButton = view.findViewById(R.id.appearance_button);
		editButton = view.findViewById(R.id.edit_button);
		directionsButton = view.findViewById(R.id.directions_button);
		description = view.findViewById(R.id.description);
		RecyclerView blocksView = view.findViewById(R.id.recycler_overview);
		blockStatisticsBuilder.setBlocksView(blocksView, true);

		setupDescription();
		initShowButton(iconColorDef, iconColorPres);
		if (!FileUtils.isTempFile(app, gpxFile.getPath())) {
			initAppearanceButton(iconColorDef, iconColorPres);
			if (fileAvailable) {
				initEditButton(iconColorDef, iconColorPres);
			}
		}
		if (fileAvailable) {
			initDirectionsButton(iconColorDef, iconColorPres);
		}
		GpxTrackAnalysis analysis = selectedGpxFile.getFilteredSelectedGpxFile() != null
				? selectedGpxFile.getFilteredSelectedGpxFile().getTrackAnalysis(app)
				: this.analysis;
		blockStatisticsBuilder.initStatBlocks(actionsListener, getActiveColor(), analysis);

		if (blocksView.getVisibility() == View.VISIBLE && description.getVisibility() == View.VISIBLE) {
			AndroidUtils.setPadding(description, 0, 0, 0, dpToPx(app, 12));
		}
		setupActivity();
		setupRegion();
	}

	public void setupActivity() {
		Metadata metadata = selectedGpxFile.getGpxFile().metadata;
		OsmRouteType activityType = GPXActivityUtils.fetchActivityType(metadata, routeKey);
		if (activityType != null) {
			ImageView activityIcon = view.findViewById(R.id.activity_icon);
			TextView activityTitle = view.findViewById(R.id.activity_title);
			activityIcon.setImageResource(AndroidUtils.getActivityTypeIcon(app, activityType));
			activityTitle.setText(AndroidUtils.getActivityTypeTitle(app, activityType));
			AndroidUiHelper.updateVisibility(view.findViewById(R.id.activity_container), true);
		} else {
			AndroidUiHelper.updateVisibility(view.findViewById(R.id.activity_container), false);
		}
	}

	private void setupRegion() {
		String cityName = dataItem != null ? dataItem.getParameter(NEAREST_CITY_NAME) : null;
		TextView regionText = view.findViewById(R.id.region);
		regionText.setText(cityName);
		AndroidUiHelper.updateVisibility(view.findViewById(R.id.region_container), !Algorithms.isEmpty(cityName));
	}

	private GpxFile getGPXFile() {
		return selectedGpxFile.getGpxFile();
	}

	@DrawableRes
	private int getActiveShowHideIcon() {
		if (FileUtils.isTempFile(app, getGPXFile().getPath())) {
			return R.drawable.ic_action_gsave_dark;
		} else {
			return isGpxFileSelected(app, getGPXFile()) ? R.drawable.ic_action_hide : R.drawable.ic_action_view;
		}
	}

	private void initShowButton(int iconColorDef, int iconColorPres) {
		initButton(showButton, SHOW_ON_MAP_BUTTON_INDEX, getActiveShowHideIcon(), iconColorDef, iconColorPres);
	}

	private void initAppearanceButton(@ColorRes int iconColorDef, @ColorRes int iconColorPres) {
		initButton(appearanceButton, APPEARANCE_BUTTON_INDEX, R.drawable.ic_action_appearance, iconColorDef, iconColorPres);
	}

	private void initEditButton(@ColorRes int iconColorDef, @ColorRes int iconColorPres) {
		initButton(editButton, EDIT_BUTTON_INDEX, R.drawable.ic_action_edit_track, iconColorDef, iconColorPres);
	}

	private void initDirectionsButton(@ColorRes int iconColorDef, @ColorRes int iconColorPres) {
		initButton(directionsButton, DIRECTIONS_BUTTON_INDEX, R.drawable.ic_action_gdirections_dark, iconColorDef, iconColorPres);
	}

	private void initButton(View item, int buttonIndex, @DrawableRes Integer iconResId,
	                        @ColorRes int iconColorDef, @ColorRes int iconColorPres) {
		item.setVisibility(View.VISIBLE);
		AppCompatImageView icon = item.findViewById(R.id.image);
		AppCompatImageView filled = item.findViewById(R.id.filled);
		filled.setImageResource(nightMode ? R.drawable.bg_plugin_logo_enabled_dark : R.drawable.bg_topbar_shield_exit_ref);
		filled.setAlpha(0.1f);
		setImageDrawable(icon, iconResId, iconColorDef);
		setOnTouchItem(item, icon, filled, iconResId, iconColorDef, iconColorPres);
		item.setOnClickListener(v -> {
			CardListener listener = getListener();
			if (listener != null) {
				notifyButtonPressed(buttonIndex);
				if (buttonIndex == SHOW_ON_MAP_BUTTON_INDEX) {
					setImageDrawable(icon, getActiveShowHideIcon(), iconColorDef);
				}
			}
		});
	}

	private void setImageDrawable(ImageView iv, @DrawableRes Integer resId, @ColorRes int color) {
		Drawable icon = resId != null ? app.getUIUtilities().getIcon(resId, color)
				: UiUtilities.tintDrawable(iv.getDrawable(), getResolvedColor(color));
		iv.setImageDrawable(icon);
	}

	private void setupDescription() {
		GpxFile gpxFile = getGPXFile();
		String descriptionHtml = gpxFile.getMetadata().getDescription();
		if (Algorithms.isBlank(descriptionHtml)) {
			AndroidUiHelper.updateVisibility(description, false);
		} else {
			description.setText(getFirstParagraph(descriptionHtml));
			description.setOnClickListener(v -> {
				String title = gpxFile.getArticleTitle();
				String imageUrl = getMetadataImageLink(gpxFile.getMetadata());
				ReadGpxDescriptionFragment.showInstance(mapActivity, title, imageUrl, descriptionHtml, targetFragment);
			});
			AndroidUiHelper.updateVisibility(description, true);
		}
	}

	private void setOnTouchItem(View item, ImageView image, ImageView filled, @DrawableRes Integer resId, @ColorRes int colorDef, @ColorRes int colorPres) {
		item.setOnTouchListener(new View.OnTouchListener() {
			@SuppressLint("ClickableViewAccessibility")
			@Override
			public boolean onTouch(View v, MotionEvent event) {
				switch (event.getAction()) {
					case MotionEvent.ACTION_DOWN: {
						filled.setAlpha(1f);
						setImageDrawable(image, resId, colorPres);
						break;
					}
					case MotionEvent.ACTION_UP:
					case MotionEvent.ACTION_CANCEL: {
						filled.setAlpha(0.1f);
						setImageDrawable(image, resId, colorDef);
						break;
					}
				}
				return false;
			}
		});
	}
}<|MERGE_RESOLUTION|>--- conflicted
+++ resolved
@@ -25,16 +25,11 @@
 import androidx.fragment.app.Fragment;
 import androidx.recyclerview.widget.RecyclerView;
 
-<<<<<<< HEAD
 import net.osmand.gpx.GPXActivityUtils;
-import net.osmand.gpx.GPXFile;
-import net.osmand.gpx.GPXTrackAnalysis;
 import net.osmand.gpx.GPXUtilities.Metadata;
 import net.osmand.osm.OsmRouteType;
-=======
 import net.osmand.shared.gpx.GpxFile;
 import net.osmand.shared.gpx.GpxTrackAnalysis;
->>>>>>> ed26f1dd
 import net.osmand.plus.R;
 import net.osmand.plus.activities.MapActivity;
 import net.osmand.plus.helpers.AndroidUiHelper;
@@ -60,12 +55,8 @@
 	private final SegmentActionsListener actionsListener;
 	private final SelectedGpxFile selectedGpxFile;
 	private final GpxBlockStatisticsBuilder blockStatisticsBuilder;
-<<<<<<< HEAD
-	private final GPXTrackAnalysis analysis;
+	private final GpxTrackAnalysis analysis;
 	private final RouteKey routeKey;
-=======
-	private final GpxTrackAnalysis analysis;
->>>>>>> ed26f1dd
 	private final GpxDataItem dataItem;
 	private final Fragment targetFragment;
 
@@ -74,14 +65,9 @@
 	}
 
 	public OverviewCard(@NonNull MapActivity mapActivity, @NonNull SegmentActionsListener actionsListener,
-<<<<<<< HEAD
-	                    @NonNull SelectedGpxFile selectedGpxFile, @Nullable GPXTrackAnalysis analysis,
+	                    @NonNull SelectedGpxFile selectedGpxFile, @Nullable GpxTrackAnalysis analysis,
 	                    @Nullable GpxDataItem dataItem, @Nullable RouteKey routeKey,
 	                    @NonNull Fragment targetFragment) {
-=======
-	                    @NonNull SelectedGpxFile selectedGpxFile, @Nullable GpxTrackAnalysis analysis,
-	                    @Nullable GpxDataItem dataItem, @NonNull Fragment targetFragment) {
->>>>>>> ed26f1dd
 		super(mapActivity);
 		this.actionsListener = actionsListener;
 		this.selectedGpxFile = selectedGpxFile;
