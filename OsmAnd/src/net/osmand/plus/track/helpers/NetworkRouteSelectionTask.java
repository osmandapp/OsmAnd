--- conflicted
+++ resolved
@@ -9,10 +9,7 @@
 import net.osmand.PlatformUtil;
 import net.osmand.binary.BinaryMapIndexReader;
 import net.osmand.data.QuadRect;
-<<<<<<< HEAD
-=======
 import net.osmand.plus.OsmandApplication;
->>>>>>> f1dfd045
 import net.osmand.plus.base.BaseLoadAsyncTask;
 import net.osmand.router.network.NetworkRouteSelector;
 import net.osmand.router.network.NetworkRouteSelector.NetworkRouteSelectorFilter;
@@ -38,12 +35,8 @@
 	                                 @NonNull QuadRect quadRect,
 	                                 @Nullable CallbackWithObject<GPXFile> callback) {
 		super(activity);
-<<<<<<< HEAD
-		this.routeSegment = routeSegment;
-=======
 		this.app = (OsmandApplication) activity.getApplication();
 		this.routeKey = routeKey;
->>>>>>> f1dfd045
 		this.quadRect = quadRect;
 		this.callback = callback;
 	}
