--- conflicted
+++ resolved
@@ -25,8 +25,8 @@
 import net.osmand.plus.OsmandApplication;
 import net.osmand.plus.plugins.PluginsHelper;
 import net.osmand.plus.plugins.srtm.SRTMPlugin;
+import net.osmand.shared.api.SQLiteAPI.SQLiteConnection;
 import net.osmand.shared.data.KLatLon;
-import net.osmand.shared.api.SQLiteAPI.SQLiteConnection;
 import net.osmand.shared.gpx.GpxDataItem;
 import net.osmand.shared.gpx.GpxDatabase;
 import net.osmand.shared.gpx.GpxDbUtils;
@@ -92,11 +92,7 @@
 				file = readingItems.poll();
 				while (file != null && !isCancelled()) {
 					GpxDataItem item = readingItemsMap.remove(file);
-<<<<<<< HEAD
-					if (GpxDbUtils.INSTANCE.isAnalyseNeeded(item)) {
-=======
-					if (GpxDbUtils.isAnalyseNeeded(item) && !isApplicationInitializing) {
->>>>>>> d9b94570
+					if (GpxDbUtils.INSTANCE.isAnalyseNeeded(item) && !isApplicationInitializing) {
 						item = updateGpxDataItem(conn, item);
 					}
 					if (listener != null) {
