package net.osmand.plus.track.helpers;

import static net.osmand.IndexConstants.GPX_INDEX_DIR;
import static net.osmand.gpx.GpxParameter.COLOR;
import static net.osmand.gpx.GpxParameter.COLORING_TYPE;
import static net.osmand.gpx.GpxParameter.FILE_CREATION_TIME;
import static net.osmand.gpx.GpxParameter.FILE_DIR;
import static net.osmand.gpx.GpxParameter.FILE_NAME;
import static net.osmand.plus.card.color.ColoringPurpose.TRACK;

import android.util.Pair;

import androidx.annotation.NonNull;
import androidx.annotation.Nullable;

import net.osmand.PlatformUtil;
import net.osmand.gpx.GPXTrackAnalysis;
import net.osmand.gpx.GPXUtilities;
import net.osmand.gpx.GpxParameter;
import net.osmand.plus.OsmandApplication;
import net.osmand.plus.api.SQLiteAPI.SQLiteConnection;
import net.osmand.plus.api.SQLiteAPI.SQLiteCursor;
import net.osmand.plus.routing.ColoringType;
import net.osmand.plus.track.GradientScaleType;
import net.osmand.plus.utils.AndroidDbUtils;
import net.osmand.util.Algorithms;

import org.apache.commons.logging.Log;

import java.io.File;
import java.util.ArrayList;
import java.util.Arrays;
import java.util.HashSet;
import java.util.LinkedHashMap;
import java.util.List;
import java.util.Map;
import java.util.Set;

public class GPXDatabase {

	public static final Log LOG = PlatformUtil.getLog(GPXDatabase.class);

<<<<<<< HEAD
	private static final int DB_VERSION = 19;
=======
	protected static final int DB_VERSION = 19;
>>>>>>> b1f361f7
	private static final String DB_NAME = "gpx_database";

	protected static final String GPX_TABLE_NAME = "gpxTable";
	protected static final String GPX_DIR_TABLE_NAME = "gpxDirTable";

	private static final String TMP_NAME_COLUMN_COUNT = "itemsCount";

	public static final long UNKNOWN_TIME_THRESHOLD = 10;

	protected static final String GPX_UPDATE_PARAMETERS_START = "UPDATE " + GPX_TABLE_NAME + " SET ";
	private static final String GPX_FIND_BY_NAME_AND_DIR = " WHERE " + FILE_NAME.getColumnName() + " = ? AND " + FILE_DIR.getColumnName() + " = ?";

	private static final String GPX_MIN_CREATE_DATE = "SELECT " +
			"MIN(" + FILE_CREATION_TIME.getColumnName() + ") " +
			" FROM " + GPX_TABLE_NAME + " WHERE " + FILE_CREATION_TIME.getColumnName() +
			" > " + UNKNOWN_TIME_THRESHOLD;

	private static final String GPX_MAX_COLUMN_VALUE = "SELECT " +
			"MAX(%s) " +
			" FROM " + GPX_TABLE_NAME;

	private static final String CHANGE_NULL_TO_EMPTY_STRING_QUERY_PART = "case when %1$s is null then '' else %1$s end as %1$s";
	private static final String INCLUDE_NON_NULL_COLUMN_CONDITION = " WHERE %1$s NOT NULL AND %1$s <> '' ";
	private static final String GET_ITEM_COUNT_COLLECTION_BASE = "SELECT " + "%s, " + "count (*) as "
			+ TMP_NAME_COLUMN_COUNT + " FROM " + GPX_TABLE_NAME + "%s" + " group by %s" + " ORDER BY %s %s";

	private final OsmandApplication app;

	GPXDatabase(@NonNull OsmandApplication app) {
		this.app = app;
		// init database
		SQLiteConnection db = openConnection(false);
		if (db != null) {
			db.close();
		}
	}

	SQLiteConnection openConnection(boolean readonly) {
		SQLiteConnection conn = app.getSQLiteAPI().getOrCreateDatabase(DB_NAME, readonly);
		if (conn == null) {
			return null;
		}
		if (conn.getVersion() < DB_VERSION) {
			if (readonly) {
				conn.close();
				conn = app.getSQLiteAPI().getOrCreateDatabase(DB_NAME, false);
			}
			if (conn == null) {
				return null;
			}
			int version = conn.getVersion();
			conn.setVersion(DB_VERSION);
			if (version == 0) {
				GpxDbUtils.onCreate(conn);
			} else {
				GpxDbUtils.onUpgrade(this, conn, version, DB_VERSION);
			}
		}
		return conn;
	}

	public boolean updateDataItem(@NonNull DataItem item) {
		File file = item.getFile();
		String tableName = GpxDbUtils.getTableName(file);
		Map<GpxParameter, Object> map = GpxDbUtils.getItemParameters(item);

		return updateGpxParameters(map, tableName, GpxDbUtils.getItemRowsToSearch(app, file));
	}

	private boolean updateGpxParameters(@NonNull Map<GpxParameter, Object> rowsToUpdate,
	                                    @NonNull String tableName, @NonNull Map<String, Object> rowsToSearch) {
		SQLiteConnection db = openConnection(false);
		if (db != null) {
			try {
				return updateGpxParameters(db, tableName, rowsToUpdate, rowsToSearch);
			} finally {
				db.close();
			}
		}
		return false;
	}

	private boolean updateGpxParameters(@NonNull SQLiteConnection db, @NonNull String tableName,
	                                    @NonNull Map<GpxParameter, Object> rowsToUpdate,
	                                    @NonNull Map<String, Object> rowsToSearch) {
		Map<String, Object> map = GpxDbUtils.convertGpxParameters(rowsToUpdate);
		Pair<String, Object[]> pair = AndroidDbUtils.createDbUpdateQuery(tableName, map, rowsToSearch);
		//todo (done in ui, move to worker)
		db.execSQL(pair.first, pair.second);
		return true;
	}

	public boolean rename(@NonNull File currentFile, @NonNull File newFile) {
		Map<GpxParameter, Object> map = new LinkedHashMap<>();
		map.put(FILE_NAME, newFile.getName());
		map.put(FILE_DIR, GpxDbUtils.getGpxFileDir(app, newFile));

		String tableName = GpxDbUtils.getTableName(currentFile);
		return updateGpxParameters(map, tableName, GpxDbUtils.getItemRowsToSearch(app, currentFile));
	}

	public boolean remove(@NonNull File file) {
		SQLiteConnection db = openConnection(false);
		if (db != null) {
			try {
				String fileName = file.getName();
				String fileDir = GpxDbUtils.getGpxFileDir(app, file);
				String tableName = GpxDbUtils.getTableName(file);
				db.execSQL("DELETE FROM " + tableName + GPX_FIND_BY_NAME_AND_DIR, new Object[] {fileName, fileDir});
			} finally {
				db.close();
			}
			return true;
		}
		return false;
	}

	public boolean add(@NonNull DataItem item) {
		SQLiteConnection db = openConnection(false);
		if (db != null) {
			try {
				insertItem(item, db);
			} finally {
				db.close();
			}
			return true;
		}
		return false;
	}

	void insertItem(@NonNull DataItem item, @NonNull SQLiteConnection db) {
		File file = item.getFile();
		String tableName = GpxDbUtils.getTableName(file);
		Map<String, Object> map = GpxDbUtils.convertGpxParameters(GpxDbUtils.getItemParameters(item));
		db.execSQL(AndroidDbUtils.createDbInsertQuery(tableName, map.keySet()), map.values().toArray());
	}

	@NonNull
	private GpxDataItem readGpxDataItem(@NonNull SQLiteCursor query) {
		File file = readItemFile(query);
		GpxDataItem item = new GpxDataItem(app, file);
		GPXTrackAnalysis analysis = new GPXTrackAnalysis();
		processItemParameters(item, query, Arrays.asList(GpxParameter.values()), analysis);
		item.setAnalysis(analysis);

		return item;
	}

	@NonNull
	private File readItemFile(@NonNull SQLiteCursor query) {
		String fileDir = query.getString(query.getColumnIndex(FILE_DIR.getColumnName()));
		String fileName = query.getString(query.getColumnIndex(FILE_NAME.getColumnName()));

		File gpxDir = app.getAppPath(GPX_INDEX_DIR);
		File dir = Algorithms.isEmpty(fileDir) ? gpxDir : new File(gpxDir, fileDir);
		return new File(dir, fileName);
	}

	private void processItemParameters(@NonNull DataItem item, @NonNull SQLiteCursor query,
	                                   @NonNull List<GpxParameter> parameters,
	                                   @Nullable GPXTrackAnalysis analysis) {
		for (GpxParameter parameter : parameters) {
			Object value = GpxDbUtils.queryColumnValue(query, parameter);
			if (value == null && !parameter.isAppearanceParameter()) {
				value = parameter.getDefaultValue();
			}
			if (parameter.isAnalysisParameter()) {
				if (analysis != null) {
					analysis.setGpxParameter(parameter, value);
				}
			} else {
				if (parameter == COLOR) {
					value = GPXUtilities.parseColor((String) value, 0);
				} else if (parameter == COLORING_TYPE) {
					String type = (String) value;
					ColoringType coloringType = ColoringType.valueOf(TRACK, type);
					GradientScaleType scaleType = GradientScaleType.getGradientTypeByName(type);
					if (coloringType == null && scaleType != null) {
						coloringType = ColoringType.valueOf(scaleType);
						value = coloringType == null ? null : coloringType.getName(null);
					}
				}
				item.setParameter(parameter, value);
			}
		}
	}

	@NonNull
	private GpxDirItem readGpxDirItem(@NonNull SQLiteCursor query) {
		File file = readItemFile(query);
		GpxDirItem item = new GpxDirItem(app, file);
		processItemParameters(item, query, GpxParameter.getGpxDirParameters(), null);

		return item;
	}

	public long getTracksMinCreateDate() {
		long minDate = -1;
		SQLiteConnection db = openConnection(false);
		if (db != null) {
			try {
				SQLiteCursor query = db.rawQuery(GPX_MIN_CREATE_DATE, null);
				if (query != null) {
					try {
						if (query.moveToFirst()) {
							minDate = query.getLong(0);
						}
					} finally {
						query.close();
					}
				}
			} finally {
				db.close();
			}
		}
		return minDate;
	}

	public String getColumnMaxValue(@NonNull GpxParameter parameter) {
		String maxValue = "";
		SQLiteConnection db = openConnection(false);
		if (db != null) {
			try {
				String queryString = String.format(GPX_MAX_COLUMN_VALUE, parameter.getColumnName());
				SQLiteCursor query = db.rawQuery(queryString, null);
				if (query != null) {
					try {
						if (query.moveToFirst()) {
							maxValue = query.getString(0);
						}
					} finally {
						query.close();
					}
				}
			} finally {
				db.close();
			}
		}
		return maxValue;
	}

	@NonNull
	public List<Pair<String, Integer>> getStringIntItemsCollection(@NonNull String columnName,
	                                                               boolean includeEmptyValues,
	                                                               boolean sortByName,
	                                                               boolean sortDescending) {
		String column1 = includeEmptyValues ? String.format(CHANGE_NULL_TO_EMPTY_STRING_QUERY_PART, columnName) : columnName;
		String includeEmptyValuesPart = includeEmptyValues ? "" : String.format(INCLUDE_NON_NULL_COLUMN_CONDITION, columnName);
		String orderBy = sortByName ? columnName : TMP_NAME_COLUMN_COUNT;
		String sortDirection = sortDescending ? "DESC" : "ASC";
		String query = String.format(GET_ITEM_COUNT_COLLECTION_BASE, column1, includeEmptyValuesPart, columnName, orderBy, sortDirection);
		return getStringIntItemsCollection(query);
	}

	@NonNull
	private List<Pair<String, Integer>> getStringIntItemsCollection(@NonNull String dataQuery) {
		List<Pair<String, Integer>> folderCollection = new ArrayList<>();
		SQLiteConnection db = openConnection(false);
		if (db != null) {
			try {
				SQLiteCursor query = db.rawQuery(dataQuery, null);
				if (query != null) {
					try {
						if (query.moveToFirst()) {
							do {
								folderCollection.add(new Pair<>(query.getString(0), query.getInt(1)));
							} while (query.moveToNext());
						}
					} finally {
						query.close();
					}
				}
			} finally {
				db.close();
			}
		}
		return folderCollection;
	}

	@NonNull
	public List<GpxDataItem> getGpxDataItems() {
		Set<GpxDataItem> items = new HashSet<>();
		SQLiteConnection db = openConnection(false);
		if (db != null) {
			try {
				SQLiteCursor query = db.rawQuery(GpxDbUtils.getSelectGpxQuery(), null);
				if (query != null) {
					try {
						if (query.moveToFirst()) {
							do {
								items.add(readGpxDataItem(query));
							} while (query.moveToNext());
						}
					} finally {
						query.close();
					}
				}
			} finally {
				db.close();
			}
		}
		return new ArrayList<>(items);
	}

	@NonNull
	public List<GpxDirItem> getGpxDirItems() {
		Set<GpxDirItem> items = new HashSet<>();
		SQLiteConnection db = openConnection(false);
		if (db != null) {
			try {
				SQLiteCursor query = db.rawQuery(GpxDbUtils.getSelectGpxDirQuery(), null);
				if (query != null) {
					try {
						if (query.moveToFirst()) {
							do {
								items.add(readGpxDirItem(query));
							} while (query.moveToNext());
						}
					} finally {
						query.close();
					}
				}
			} finally {
				db.close();
			}
		}
		return new ArrayList<>(items);
	}

	@Nullable
	public GpxDataItem getGpxDataItem(@NonNull File file) {
		if (GpxUiHelper.isGpxFile(file)) {
			return (GpxDataItem) getDataItem(file);
		}
		return null;
	}

	@Nullable
	public GpxDirItem getGpxDirItem(@NonNull File file) {
		if (file.isDirectory()) {
			return (GpxDirItem) getDataItem(file);
		}
		return null;
	}

	@Nullable
	private DataItem getDataItem(@NonNull File file) {
		DataItem result = null;
		SQLiteConnection db = openConnection(false);
		if (db != null) {
			try {
				result = getDataItem(file, db);
			} finally {
				db.close();
			}
		}
		return result;
	}

	@Nullable
	public DataItem getDataItem(@NonNull File file, @NonNull SQLiteConnection db) {
		String name = file.getName();
		String dir = GpxDbUtils.getGpxFileDir(app, file);
		boolean directory = file.isDirectory();

		String selectQuery = directory ? GpxDbUtils.getSelectGpxDirQuery() : GpxDbUtils.getSelectGpxQuery();
		SQLiteCursor query = db.rawQuery(selectQuery + GPX_FIND_BY_NAME_AND_DIR, new String[] {name, dir});
		if (query != null) {
			try {
				if (query.moveToFirst()) {
					return directory ? readGpxDirItem(query) : readGpxDataItem(query);
				}
			} finally {
				query.close();
			}
		}
		return null;
	}
}<|MERGE_RESOLUTION|>--- conflicted
+++ resolved
@@ -40,11 +40,7 @@
 
 	public static final Log LOG = PlatformUtil.getLog(GPXDatabase.class);
 
-<<<<<<< HEAD
-	private static final int DB_VERSION = 19;
-=======
 	protected static final int DB_VERSION = 19;
->>>>>>> b1f361f7
 	private static final String DB_NAME = "gpx_database";
 
 	protected static final String GPX_TABLE_NAME = "gpxTable";
