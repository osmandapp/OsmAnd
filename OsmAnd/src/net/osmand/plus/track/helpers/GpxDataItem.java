package net.osmand.plus.track.helpers;

import static net.osmand.gpx.GpxParameter.*;

import androidx.annotation.NonNull;
import androidx.annotation.Nullable;

import net.osmand.gpx.GPXFile;
import net.osmand.gpx.GPXTrackAnalysis;
import net.osmand.gpx.GpxParameter;
import net.osmand.plus.OsmandApplication;
import net.osmand.plus.routing.ColoringType;
import net.osmand.plus.track.GpxSplitType;
import net.osmand.plus.track.GradientScaleType;
import net.osmand.util.Algorithms;
import net.osmand.util.CollectionUtils;

import java.io.File;
import java.util.Map;

public class GpxDataItem extends DataItem {

	@Nullable
	private GPXTrackAnalysis analysis;

	public GpxDataItem(@NonNull OsmandApplication app, @NonNull File file) {
		super(app, file);
	}

	@Nullable
	public GPXTrackAnalysis getAnalysis() {
		return analysis;
	}

	public void setAnalysis(@Nullable GPXTrackAnalysis analysis) {
		this.analysis = analysis;
		updateAnalysisParameters();
	}

	public boolean isValidValue(@NonNull GpxParameter parameter, @Nullable Object value) {
		return value == null && parameter.isNullSupported() || value != null && parameter.getTypeClass() == value.getClass();
	}

	public void copyData(@NonNull GpxDataItem item) {
		for (Map.Entry<GpxParameter, Object> entry : item.map.entrySet()) {
			GpxParameter parameter = entry.getKey();
			if (!CollectionUtils.equalsToAny(parameter, FILE_NAME, FILE_DIR, FILE_LAST_MODIFIED_TIME)) {
				map.put(parameter, entry.getValue());
			}
		}
		setAnalysis(item.analysis);
	}

	private void updateAnalysisParameters() {
		boolean hasAnalysis = analysis != null;
		for (GpxParameter gpxParameter : GpxParameter.values()) {
			if (gpxParameter.isAnalysisParameter()) {
				map.put(gpxParameter, hasAnalysis ? analysis.getGpxParameter(gpxParameter) : null);
			}
		}
	}

	public void readGpxParams(@NonNull OsmandApplication app, @NonNull GPXFile gpxFile) {
		setParameter(FILE_NAME, getFile().getName());
		setParameter(FILE_DIR, GpxDbUtils.getGpxFileDir(app, file));
		setParameter(FILE_LAST_MODIFIED_TIME, getFile().lastModified());
<<<<<<< HEAD
		setParameter(COLOR, gpxFile.getColor(0));
		setParameter(WIDTH, gpxFile.getWidth(null));
		setParameter(SHOW_ARROWS, gpxFile.isShowArrows());
		setParameter(USE_3D_TRACK_VISUALIZATION, gpxFile.isUse3DVisualization());
		setParameter(SHOW_START_FINISH, gpxFile.isShowStartFinish());

		if (!Algorithms.isEmpty(gpxFile.getSplitType()) && gpxFile.getSplitInterval() > 0) {
			GpxSplitType splitType = GpxSplitType.getSplitTypeByName(gpxFile.getSplitType());
			setParameter(SPLIT_TYPE, splitType.getType());
			setParameter(SPLIT_INTERVAL, gpxFile.getSplitInterval());
		}
=======
>>>>>>> b1f361f7

		for (GpxParameter parameter : GpxParameter.getAppearanceParameters()) {
			readGpxAppearanceParameter(gpxFile, parameter);
		}

		Map<String, String> extensions = gpxFile.getExtensionsToRead();
		setParameter(SMOOTHING_THRESHOLD, GpsFilterHelper.SmoothingFilter.getSmoothingThreshold(extensions));
		setParameter(MIN_FILTER_SPEED, GpsFilterHelper.SpeedFilter.getMinFilterSpeed(extensions));
		setParameter(MAX_FILTER_SPEED, GpsFilterHelper.SpeedFilter.getMaxFilterSpeed(extensions));
		setParameter(MIN_FILTER_ALTITUDE, GpsFilterHelper.AltitudeFilter.getMinFilterAltitude(extensions));
		setParameter(MAX_FILTER_ALTITUDE, GpsFilterHelper.AltitudeFilter.getMaxFilterAltitude(extensions));
		setParameter(MAX_FILTER_HDOP, GpsFilterHelper.HdopFilter.getMaxFilterHdop(extensions));
		setParameter(FILE_CREATION_TIME, gpxFile.metadata.time);
	}

	public void readGpxAppearanceParameter(@NonNull GPXFile gpxFile, @NonNull GpxParameter parameter) {
		switch (parameter) {
			case COLOR:
				setParameter(COLOR, gpxFile.getColor(0));
				break;
			case WIDTH:
				setParameter(WIDTH, gpxFile.getWidth(null));
				break;
			case SHOW_ARROWS:
				setParameter(SHOW_ARROWS, gpxFile.isShowArrows());
				break;
			case SHOW_START_FINISH:
				setParameter(SHOW_START_FINISH, gpxFile.isShowStartFinish());
				break;
			case SPLIT_TYPE:
				if (!Algorithms.isEmpty(gpxFile.getSplitType()) && gpxFile.getSplitInterval() > 0) {
					GpxSplitType splitType = GpxSplitType.getSplitTypeByName(gpxFile.getSplitType());
					setParameter(SPLIT_TYPE, splitType.getType());
				}
				break;
			case SPLIT_INTERVAL:
				if (!Algorithms.isEmpty(gpxFile.getSplitType()) && gpxFile.getSplitInterval() > 0) {
					setParameter(SPLIT_INTERVAL, gpxFile.getSplitInterval());
				}
				break;
			case COLORING_TYPE:
				if (!Algorithms.isEmpty(gpxFile.getColoringType())) {
					setParameter(COLORING_TYPE, gpxFile.getColoringType());
				} else if (!Algorithms.isEmpty(gpxFile.getGradientScaleType())) {
					GradientScaleType scaleType = GradientScaleType.getGradientTypeByName(gpxFile.getGradientScaleType());
					ColoringType coloringType = ColoringType.valueOf(scaleType);
					setParameter(COLORING_TYPE, coloringType == null ? null : coloringType.getName(null));
				}
				break;
		}
	}
}<|MERGE_RESOLUTION|>--- conflicted
+++ resolved
@@ -64,20 +64,6 @@
 		setParameter(FILE_NAME, getFile().getName());
 		setParameter(FILE_DIR, GpxDbUtils.getGpxFileDir(app, file));
 		setParameter(FILE_LAST_MODIFIED_TIME, getFile().lastModified());
-<<<<<<< HEAD
-		setParameter(COLOR, gpxFile.getColor(0));
-		setParameter(WIDTH, gpxFile.getWidth(null));
-		setParameter(SHOW_ARROWS, gpxFile.isShowArrows());
-		setParameter(USE_3D_TRACK_VISUALIZATION, gpxFile.isUse3DVisualization());
-		setParameter(SHOW_START_FINISH, gpxFile.isShowStartFinish());
-
-		if (!Algorithms.isEmpty(gpxFile.getSplitType()) && gpxFile.getSplitInterval() > 0) {
-			GpxSplitType splitType = GpxSplitType.getSplitTypeByName(gpxFile.getSplitType());
-			setParameter(SPLIT_TYPE, splitType.getType());
-			setParameter(SPLIT_INTERVAL, gpxFile.getSplitInterval());
-		}
-=======
->>>>>>> b1f361f7
 
 		for (GpxParameter parameter : GpxParameter.getAppearanceParameters()) {
 			readGpxAppearanceParameter(gpxFile, parameter);
@@ -105,8 +91,9 @@
 				setParameter(SHOW_ARROWS, gpxFile.isShowArrows());
 				break;
 			case SHOW_START_FINISH:
-				setParameter(SHOW_START_FINISH, gpxFile.isShowStartFinish());
-				break;
+				setParameter(USE_3D_TRACK_VISUALIZATION, gpxFile.isUse3DVisualization());
+		setParameter(SHOW_START_FINISH, gpxFile.isShowStartFinish());
+break;
 			case SPLIT_TYPE:
 				if (!Algorithms.isEmpty(gpxFile.getSplitType()) && gpxFile.getSplitInterval() > 0) {
 					GpxSplitType splitType = GpxSplitType.getSplitTypeByName(gpxFile.getSplitType());
