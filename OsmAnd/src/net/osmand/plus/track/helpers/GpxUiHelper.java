package net.osmand.plus.track.helpers;

import static android.text.format.DateUtils.SECOND_IN_MILLIS;
import static net.osmand.IndexConstants.GPX_FILE_EXT;
import static net.osmand.IndexConstants.GPX_IMPORT_DIR;
import static net.osmand.IndexConstants.GPX_INDEX_DIR;
import static net.osmand.IndexConstants.GPX_RECORDED_INDEX_DIR;
import static net.osmand.binary.RouteDataObject.HEIGHT_UNDEFINED;
import static net.osmand.router.network.NetworkRouteSelector.RouteKey;
import static net.osmand.util.Algorithms.formatDuration;

import android.app.Activity;
import android.app.ProgressDialog;
import android.content.Context;
import android.content.Intent;
import android.graphics.Typeface;
import android.graphics.drawable.Drawable;
import android.net.Uri;
import android.os.Bundle;
import android.view.View;
import android.widget.ImageView;
import android.widget.TextView;
import android.widget.Toast;

import androidx.annotation.NonNull;
import androidx.annotation.Nullable;
import androidx.core.content.ContextCompat;
import androidx.fragment.app.FragmentActivity;

import net.osmand.CallbackWithObject;
import net.osmand.IndexConstants;
import net.osmand.Location;
import net.osmand.PlatformUtil;
import net.osmand.gpx.GPXFile;
import net.osmand.gpx.GPXTrackAnalysis;
import net.osmand.gpx.GPXUtilities;
import net.osmand.gpx.GPXUtilities.Track;
import net.osmand.gpx.GPXUtilities.TrkSegment;
import net.osmand.gpx.GPXUtilities.WptPt;
import net.osmand.plus.OsmandApplication;
import net.osmand.plus.R;
import net.osmand.plus.Version;
import net.osmand.plus.activities.MapActivity;
import net.osmand.plus.configmap.tracks.TrackItem;
import net.osmand.plus.helpers.AndroidUiHelper;
import net.osmand.plus.helpers.SelectGpxTrackBottomSheet;
<<<<<<< HEAD
import net.osmand.plus.importfiles.ImportHelper;
import net.osmand.plus.importfiles.GpxImportListener;
=======
>>>>>>> dd85c03e
import net.osmand.plus.mapcontextmenu.controllers.SelectedGpxMenuController.SelectedGpxPoint;
import net.osmand.plus.mapcontextmenu.other.TrackDetailsMenu.ChartPointLayer;
import net.osmand.plus.plugins.PluginsHelper;
import net.osmand.plus.plugins.monitoring.OsmandMonitoringPlugin;
import net.osmand.plus.routing.RouteCalculationResult;
import net.osmand.plus.track.GpxSelectionParams;
import net.osmand.plus.track.GpxSplitType;
import net.osmand.plus.track.SplitTrackAsyncTask;
import net.osmand.plus.track.data.GPXInfo;
import net.osmand.plus.track.data.TrackFolder;
import net.osmand.plus.track.fragments.TrackMenuFragment;
import net.osmand.plus.track.helpers.GPXDatabase.GpxDataItem;
import net.osmand.plus.track.helpers.GpsFilterHelper.GpsFilter;
import net.osmand.plus.track.helpers.GpxDbHelper.GpxDataItemCallback;
import net.osmand.plus.track.helpers.save.SaveGpxHelper;
import net.osmand.plus.utils.AndroidUtils;
import net.osmand.plus.utils.FileUtils;
import net.osmand.plus.utils.OsmAndFormatter;
import net.osmand.util.Algorithms;
import net.osmand.util.MapUtils;

import org.apache.commons.logging.Log;

import java.io.File;
import java.text.DateFormat;
import java.util.ArrayList;
import java.util.Collections;
import java.util.Comparator;
import java.util.Date;
import java.util.List;
import java.util.ListIterator;

public class GpxUiHelper {

	private static final Log LOG = PlatformUtil.getLog(GpxUiHelper.class);


	public static String getColorValue(String clr, String value, boolean html) {
		if (!html) {
			return value;
		}
		return "<font color=\"" + clr + "\">" + value + "</font>";
	}

	public static String getColorValue(String clr, String value) {
		return getColorValue(clr, value, true);
	}

	public static String getDescription(OsmandApplication app, GPXTrackAnalysis analysis, boolean html) {
		StringBuilder description = new StringBuilder();
		String nl = html ? "<br/>" : "\n";
		String timeSpanClr = Algorithms.colorToString(ContextCompat.getColor(app, R.color.gpx_time_span_color));
		String distanceClr = Algorithms.colorToString(ContextCompat.getColor(app, R.color.gpx_distance_color));
		String speedClr = Algorithms.colorToString(ContextCompat.getColor(app, R.color.gpx_speed));
		String ascClr = Algorithms.colorToString(ContextCompat.getColor(app, R.color.gpx_altitude_asc));
		String descClr = Algorithms.colorToString(ContextCompat.getColor(app, R.color.gpx_altitude_desc));
		// OUTPUT:
		// 1. Total distance, Start time, End time
		description.append(app.getString(R.string.gpx_info_distance, getColorValue(distanceClr,
						OsmAndFormatter.getFormattedDistance(analysis.totalDistance, app), html),
				getColorValue(distanceClr, analysis.points + "", html)));
		if (analysis.totalTracks > 1) {
			description.append(nl).append(app.getString(R.string.gpx_info_subtracks, getColorValue(speedClr, analysis.totalTracks + "", html)));
		}
		if (analysis.wptPoints > 0) {
			description.append(nl).append(app.getString(R.string.gpx_info_waypoints, getColorValue(speedClr, analysis.wptPoints + "", html)));
		}
		if (analysis.isTimeSpecified()) {
			description.append(nl).append(app.getString(R.string.gpx_info_start_time, analysis.startTime));
			description.append(nl).append(app.getString(R.string.gpx_info_end_time, analysis.endTime));
		}

		// 2. Time span
		if (analysis.timeSpan > 0 && analysis.timeSpan != analysis.timeMoving) {
			String formatDuration = Algorithms.formatDuration((int) (analysis.timeSpan / 1000.0f + 0.5), app.accessibilityEnabled());
			description.append(nl).append(app.getString(R.string.gpx_timespan,
					getColorValue(timeSpanClr, formatDuration, html)));
		}

		// 3. Time moving, if any
		if (analysis.isTimeMoving()) {
			//Next few lines for Issue 3222 heuristic testing only
			//final String formatDuration0 = Algorithms.formatDuration((int) (analysis.timeMoving0 / 1000.0f + 0.5), app.accessibilityEnabled());
			//description.append(nl).append(app.getString(R.string.gpx_timemoving,
			//		getColorValue(timeSpanClr, formatDuration0, html)));
			//description.append(" (" + getColorValue(distanceClr, OsmAndFormatter.getFormattedDistance(analysis.totalDistanceMoving0, app), html) + ")");
			String formatDuration = Algorithms.formatDuration((int) (analysis.timeMoving / 1000.0f + 0.5), app.accessibilityEnabled());
			description.append(nl).append(app.getString(R.string.gpx_timemoving,
					getColorValue(timeSpanClr, formatDuration, html)));
			description.append(" (" + getColorValue(distanceClr, OsmAndFormatter.getFormattedDistance(analysis.totalDistanceMoving, app), html) + ")");
		}

		// 4. Elevation, eleUp, eleDown, if recorded
		if (analysis.isElevationSpecified()) {
			description.append(nl);
			description.append(app.getString(R.string.gpx_info_avg_altitude,
					getColorValue(speedClr, OsmAndFormatter.getFormattedAlt(analysis.avgElevation, app), html)));
			description.append(nl);
			String min = getColorValue(descClr, OsmAndFormatter.getFormattedAlt(analysis.minElevation, app), html);
			String max = getColorValue(ascClr, OsmAndFormatter.getFormattedAlt(analysis.maxElevation, app), html);
			String asc = getColorValue(ascClr, OsmAndFormatter.getFormattedAlt(analysis.diffElevationUp, app), html);
			String desc = getColorValue(descClr, OsmAndFormatter.getFormattedAlt(analysis.diffElevationDown, app), html);
			description.append(app.getString(R.string.gpx_info_diff_altitude, min + " - " + max));
			description.append(nl);
			description.append(app.getString(R.string.gpx_info_asc_altitude, "\u2193 " + desc + "   \u2191 " + asc + ""));
		}


		if (analysis.isSpeedSpecified()) {
			String avg = getColorValue(speedClr, OsmAndFormatter.getFormattedSpeed(analysis.avgSpeed, app), html);
			String max = getColorValue(ascClr, OsmAndFormatter.getFormattedSpeed(analysis.maxSpeed, app), html);
			description.append(nl).append(app.getString(R.string.gpx_info_average_speed, avg));
			description.append(nl).append(app.getString(R.string.gpx_info_maximum_speed, max));
		}
		return description.toString();
	}

	public static void selectSingleGPXFile(FragmentActivity activity, boolean showCurrentGpx,
	                                       CallbackWithObject<GPXFile[]> callbackWithObject) {
		OsmandApplication app = (OsmandApplication) activity.getApplication();
		int gpxDirLength = app.getAppPath(IndexConstants.GPX_INDEX_DIR).getAbsolutePath().length();
		List<SelectedGpxFile> selectedGpxFiles = app.getSelectedGpxHelper().getSelectedGPXFiles();
		List<GPXInfo> list = new ArrayList<>(selectedGpxFiles.size() + 1);
		if (!PluginsHelper.isActive(OsmandMonitoringPlugin.class)) {
			showCurrentGpx = false;
		}
		if (!selectedGpxFiles.isEmpty() || showCurrentGpx) {
			if (showCurrentGpx) {
				list.add(new GPXInfo(activity.getString(R.string.shared_string_currently_recording_track), null));
			}

			for (SelectedGpxFile selectedGpx : selectedGpxFiles) {
				GPXFile gpxFile = selectedGpx.getGpxFile();
				if (!gpxFile.showCurrentTrack && gpxFile.path.length() > gpxDirLength + 1) {
					list.add(new GPXInfo(gpxFile.path.substring(gpxDirLength + 1), new File(gpxFile.path)));
				}
			}
			SelectGpxTrackBottomSheet.showInstance(activity.getSupportFragmentManager(), showCurrentGpx, callbackWithObject, list);
		}
	}

	@NonNull
	public static String getFolderName(@NonNull Context context, @NonNull File dir, boolean includeParentDir) {
		String name = dir.getName();
		if (GPX_INDEX_DIR.equals(name + File.separator)) {
			return context.getString(R.string.shared_string_tracks);
		}
		String dirPath = dir.getPath() + File.separator;
		if (dirPath.endsWith(GPX_IMPORT_DIR) || dirPath.endsWith(GPX_RECORDED_INDEX_DIR)) {
			return Algorithms.capitalizeFirstLetter(name);
		}
		if (includeParentDir) {
			File parent = dir.getParentFile();
			String parentName = parent != null ? parent.getName() : "";
			if (!Algorithms.isEmpty(parentName) && !GPX_INDEX_DIR.equals(parentName + File.separator)) {
				name = parentName + File.separator + name;
			}
			return name;
		}
		return name;
	}

	@NonNull
	public static String getFolderDescription(@NonNull OsmandApplication app, @NonNull TrackFolder folder) {
		long lastModified = folder.getLastModified();
		int tracksCount = folder.getFlattenedTrackItems().size();

		String empty = app.getString(R.string.shared_string_empty);
		String numberOfTracks = tracksCount > 0 ? app.getString(R.string.number_of_tracks, String.valueOf(tracksCount)) : empty;
		if (lastModified > 0) {
			String formattedDate = OsmAndFormatter.getFormattedDate(app, lastModified);
			return app.getString(R.string.ltr_or_rtl_combine_via_comma, formattedDate, numberOfTracks);
		}
		return numberOfTracks;
	}

	@NonNull
	public static String getGpxTitle(@Nullable String name) {
		return name != null ? Algorithms.getFileNameWithoutExtension(name) : "";
	}

	@NonNull
	public static String getGpxDirTitle(@Nullable String name) {
		if (Algorithms.isEmpty(name)) {
			return "";
		}
		return Algorithms.capitalizeFirstLetter(Algorithms.getFileNameWithoutExtension(name));
	}

	public static void updateGpxInfoView(@NonNull OsmandApplication app,
	                                     @NonNull View view,
	                                     @NonNull String itemTitle,
	                                     @Nullable Drawable iconDrawable,
	                                     @Nullable GPXInfo info) {
		if (info != null) {
			GpxDataItem item = getDataItem(app, info, dataItem -> updateGpxInfoView(app, view, itemTitle, iconDrawable, info, dataItem));
			if (item != null) {
				updateGpxInfoView(app, view, itemTitle, iconDrawable, info, item);
			}
		} else {
			updateGpxInfoView(view, itemTitle, null, null, app);
			if (iconDrawable != null) {
				ImageView icon = view.findViewById(R.id.icon);
				icon.setImageDrawable(iconDrawable);
				icon.setVisibility(View.VISIBLE);
			}
		}
	}

	private static void updateGpxInfoView(@NonNull OsmandApplication app,
	                                      @NonNull View view,
	                                      @NonNull String itemTitle,
	                                      @Nullable Drawable iconDrawable,
	                                      @NonNull GPXInfo info,
	                                      @NonNull GpxDataItem dataItem) {
		updateGpxInfoView(view, itemTitle, info, dataItem.getAnalysis(), app);
		if (iconDrawable != null) {
			ImageView icon = view.findViewById(R.id.icon);
			icon.setImageDrawable(iconDrawable);
			icon.setVisibility(View.VISIBLE);
		}
	}

	public static void updateGpxInfoView(@NonNull View v,
	                                     @NonNull String itemTitle,
	                                     @Nullable GPXInfo gpxInfo,
	                                     @Nullable GPXTrackAnalysis analysis,
	                                     @NonNull OsmandApplication app) {
		TextView viewName = v.findViewById(R.id.name);
		viewName.setText(itemTitle.replace("/", " • ").trim());
		viewName.setTypeface(Typeface.DEFAULT, Typeface.NORMAL);
		ImageView icon = v.findViewById(R.id.icon);
		icon.setVisibility(View.GONE);

		boolean hasGPXInfo = gpxInfo != null;
		boolean hasAnalysis = analysis != null;
		if (hasAnalysis) {
			ImageView distanceI = v.findViewById(R.id.distance_icon);
			distanceI.setVisibility(View.VISIBLE);
			distanceI.setImageDrawable(app.getUIUtilities().getThemedIcon(R.drawable.ic_action_distance_16));
			ImageView pointsI = v.findViewById(R.id.points_icon);
			pointsI.setVisibility(View.VISIBLE);
			pointsI.setImageDrawable(app.getUIUtilities().getThemedIcon(R.drawable.ic_action_waypoint_16));
			ImageView timeI = v.findViewById(R.id.time_icon);
			timeI.setVisibility(View.VISIBLE);
			timeI.setImageDrawable(app.getUIUtilities().getThemedIcon(R.drawable.ic_action_time_16));
			TextView time = v.findViewById(R.id.time);
			TextView distance = v.findViewById(R.id.distance);
			TextView pointsCount = v.findViewById(R.id.points_count);
			pointsCount.setText(String.valueOf(analysis.wptPoints));
			distance.setText(OsmAndFormatter.getFormattedDistance(analysis.totalDistance, app));

			if (analysis.isTimeSpecified()) {
				time.setText(Algorithms.formatDuration((int) (analysis.timeSpan / 1000.0f + 0.5), app.accessibilityEnabled()) + "");
			} else {
				time.setText("");
			}
		} else if (hasGPXInfo) {
			String date = "";
			String size = "";
			if (gpxInfo.getFileSize() >= 0) {
				size = AndroidUtils.formatSize(v.getContext(), gpxInfo.getFileSize());
			}
			DateFormat format = OsmAndFormatter.getDateFormat(app);
			long lastModified = gpxInfo.getLastModified();
			if (lastModified > 0) {
				date = (format.format(new Date(lastModified)));
			}
			TextView sizeText = v.findViewById(R.id.date_and_size_details);
			sizeText.setText(date + " • " + size);
		}
		AndroidUiHelper.updateVisibility(v.findViewById(R.id.check_item), false);
		AndroidUiHelper.updateVisibility(v.findViewById(R.id.description), false);
		AndroidUiHelper.updateVisibility(v.findViewById(R.id.read_section), hasAnalysis);
		AndroidUiHelper.updateVisibility(v.findViewById(R.id.unknown_section), !hasAnalysis && hasGPXInfo);
	}

	private static GpxDataItem getDataItem(@NonNull OsmandApplication app,
	                                       @NonNull GPXInfo info,
	                                       @Nullable GpxDataItemCallback callback) {
		File dir = app.getAppPath(IndexConstants.GPX_INDEX_DIR);
		String fileName = info.getFileName();
		File file = new File(dir, fileName);
		return app.getGpxDbHelper().getItem(file, callback);
	}

<<<<<<< HEAD
	@TargetApi(Build.VERSION_CODES.KITKAT)
	private static void addTrack(Activity activity, ArrayAdapter<String> listAdapter,
	                             ContextMenuAdapter contextMenuAdapter, List<GPXInfo> allGpxFiles) {
		if (activity instanceof MapActivity) {
			MapActivity mapActivity = (MapActivity) activity;
			OnActivityResultListener listener = (resultCode, resultData) -> {
				if (resultCode != Activity.RESULT_OK || resultData == null) {
					return;
				}

				ImportHelper importHelper = mapActivity.getImportHelper();
				importHelper.setGpxImportListener(new GpxImportListener() {
					@Override
					public void onSaveComplete(boolean success, GPXFile gpxFile) {
						if (success) {
							OsmandApplication app = (OsmandApplication) activity.getApplication();
							GpxSelectionParams params = GpxSelectionParams.newInstance()
									.showOnMap().syncGroup().selectedByUser().addToMarkers()
									.addToHistory().saveSelection();
							app.getSelectedGpxHelper().selectGpxFile(gpxFile, params);
							updateGpxDialogAfterImport(activity, listAdapter, contextMenuAdapter, allGpxFiles, gpxFile.path);
						}
						importHelper.setGpxImportListener(null);
					}
				});

				Uri uri = resultData.getData();
				importHelper.handleGpxImport(uri, null, false);
			};

			Intent intent = new Intent(Intent.ACTION_OPEN_DOCUMENT);
			intent.setType("*/*");
			try {
				mapActivity.startActivityForResult(intent, OPEN_GPX_DOCUMENT_REQUEST);
				mapActivity.registerActivityResultListener(new ActivityResultListener(OPEN_GPX_DOCUMENT_REQUEST, listener));
			} catch (ActivityNotFoundException e) {
				Toast.makeText(mapActivity, R.string.no_activity_for_intent, Toast.LENGTH_LONG).show();
			}
		}
	}

	private static void updateGpxDialogAfterImport(Activity activity,
	                                               ArrayAdapter<String> dialogAdapter,
	                                               ContextMenuAdapter adapter, List<GPXInfo> allGpxFiles,
	                                               String importedGpx) {
		OsmandApplication app = (OsmandApplication) activity.getApplication();

		List<String> selectedGpxFiles = new ArrayList<>();
		selectedGpxFiles.add(importedGpx);
		for (int i = 0; i < allGpxFiles.size(); i++) {
			GPXInfo gpxInfo = allGpxFiles.get(i);
			ContextMenuItem menuItem = adapter.getItem(i);
			if (menuItem.getSelected()) {
				boolean isCurrentTrack =
						gpxInfo.getFileName().equals(app.getString(R.string.show_current_gpx_title));
				selectedGpxFiles.add(isCurrentTrack ? "" : gpxInfo.getFileName());
			}
		}
		allGpxFiles.clear();
		allGpxFiles.addAll(listGpxInfo(app, selectedGpxFiles, false));
		adapter.clear();
		fillGpxContextMenuAdapter(adapter, allGpxFiles, true);
		dialogAdapter.clear();
		dialogAdapter.addAll(ContextMenuUtils.getNames(adapter.getItems()));
		dialogAdapter.notifyDataSetInvalidated();
	}

=======
>>>>>>> dd85c03e
	@NonNull
	public static List<String> getSelectedTrackPaths(OsmandApplication app) {
		List<String> trackNames = new ArrayList<>();
		for (SelectedGpxFile file : app.getSelectedGpxHelper().getSelectedGPXFiles()) {
			trackNames.add(file.getGpxFile().path);
		}
		return trackNames;
	}

	public static List<GPXInfo> getSortedGPXFilesInfoByDate(File dir, boolean absolutePath) {
		List<GPXInfo> list = new ArrayList<>();
		readGpxDirectory(dir, list, "", absolutePath);
		Collections.sort(list, (object1, object2) -> {
			long lhs = object1.getLastModified();
			long rhs = object2.getLastModified();
			return Long.compare(rhs, lhs);
		});
		return list;
	}

	@Nullable
	public static GPXInfo getGpxInfoByFileName(@NonNull OsmandApplication app, @NonNull String fileName) {
		File dir = app.getAppPath(IndexConstants.GPX_INDEX_DIR);
		File file = new File(dir, fileName);
		if (file.exists() && isGpxFile(file)) {
			return new GPXInfo(fileName, file);
		}
		return null;
	}

	@NonNull
	public static List<GPXInfo> getGPXFiles(@NonNull File dir, boolean absolutePath) {
		return getGPXFiles(dir, absolutePath, true);
	}

	@NonNull
	public static List<GPXInfo> getGPXFiles(@NonNull File dir, boolean absolutePath, boolean includeSubFolders) {
		List<GPXInfo> gpxInfos = new ArrayList<>();
		readGpxDirectory(dir, gpxInfos, "", absolutePath, includeSubFolders);
		return gpxInfos;
	}

	@NonNull
	public static List<GPXInfo> getSortedGPXFilesInfo(File dir, List<String> selectedGpxList, boolean absolutePath) {
		List<GPXInfo> allGpxFiles = new ArrayList<>();
		readGpxDirectory(dir, allGpxFiles, "", absolutePath);
		if (selectedGpxList != null) {
			for (GPXInfo gpxInfo : allGpxFiles) {
				for (String selectedGpxName : selectedGpxList) {
					if (selectedGpxName.endsWith(gpxInfo.getFileName())) {
						gpxInfo.setSelected(true);
						break;
					}
				}
			}
		}
		Collections.sort(allGpxFiles, new Comparator<GPXInfo>() {
			@Override
			public int compare(GPXInfo i1, GPXInfo i2) {
				int res = i1.isSelected() == i2.isSelected() ? 0 : i1.isSelected() ? -1 : 1;
				if (res != 0) {
					return res;
				}

				String name1 = i1.getFileName();
				String name2 = i2.getFileName();
				int d1 = depth(name1);
				int d2 = depth(name2);
				if (d1 != d2) {
					return d1 - d2;
				}
				int lastSame = 0;
				for (int i = 0; i < name1.length() && i < name2.length(); i++) {
					if (name1.charAt(i) != name2.charAt(i)) {
						break;
					}
					if (name1.charAt(i) == '/') {
						lastSame = i + 1;
					}
				}

				boolean isDigitStarts1 = isLastSameStartsWithDigit(name1, lastSame);
				boolean isDigitStarts2 = isLastSameStartsWithDigit(name2, lastSame);
				res = isDigitStarts1 == isDigitStarts2 ? 0 : isDigitStarts1 ? -1 : 1;
				if (res != 0) {
					return res;
				}
				if (isDigitStarts1) {
					return -name1.compareToIgnoreCase(name2);
				}
				return name1.compareToIgnoreCase(name2);
			}

			private int depth(String name1) {
				int d = 0;
				for (int i = 0; i < name1.length(); i++) {
					if (name1.charAt(i) == '/') {
						d++;
					}
				}
				return d;
			}

			private boolean isLastSameStartsWithDigit(String name1, int lastSame) {
				if (name1.length() > lastSame) {
					return Character.isDigit(name1.charAt(lastSame));
				}

				return false;
			}
		});
		return allGpxFiles;
	}

	public static void readGpxDirectory(@Nullable File dir, @NonNull List<GPXInfo> list,
	                                    @NonNull String parent, boolean absolutePath) {
		readGpxDirectory(dir, list, parent, absolutePath, true);
	}

	public static void readGpxDirectory(@Nullable File dir, @NonNull List<GPXInfo> list,
	                                    @NonNull String parent, boolean absolutePath, boolean includeSubFolders) {//
		if (dir != null && dir.canRead()) {
			File[] files = dir.listFiles();
			if (files != null) {
				for (File file : files) {
					String name = file.getName();
					if (isGpxFile(file)) {
						String fileName = absolutePath ? file.getAbsolutePath() : parent + name;
						list.add(new GPXInfo(fileName, file));
					} else if (file.isDirectory() && includeSubFolders) {
						readGpxDirectory(file, list, parent + name + "/", absolutePath);
					}
				}
			}
		}
	}

	public static void loadGPXFileInDifferentThread(Activity activity, CallbackWithObject<GPXFile[]> callback,
	                                                File dir, GPXFile currentFile, String... filename) {
		ProgressDialog dlg = ProgressDialog.show(activity, activity.getString(R.string.loading_smth, ""),
				activity.getString(R.string.loading_data));
		new Thread(() -> {
			GPXFile[] result = new GPXFile[filename.length + (currentFile == null ? 0 : 1)];
			int k = 0;
			StringBuilder builder = new StringBuilder();
			if (currentFile != null) {
				result[k++] = currentFile;
			}
			for (String name : filename) {
				File file = new File(dir, name);
				GPXFile gpxFile = GPXUtilities.loadGPXFile(file);
				if (gpxFile.error != null && !Algorithms.isEmpty(gpxFile.error.getMessage())) {
					builder.append(gpxFile.error.getMessage()).append("\n");
				} else {
					gpxFile.addGeneralTrack();
				}
				result[k++] = gpxFile;
			}
			dlg.dismiss();
			String warn = builder.toString();
			activity.runOnUiThread(() -> {
				if (warn.length() > 0) {
					Toast.makeText(activity, warn, Toast.LENGTH_LONG).show();
				} else {
					callback.processResult(result);
				}
			});
		}, "Loading gpx").start();
	}

	@NonNull
	public static GPXFile makeGpxFromRoute(RouteCalculationResult route, OsmandApplication app) {
		return makeGpxFromLocations(route.getRouteLocations(), app);
	}

	@NonNull
	public static GPXFile makeGpxFromLocations(List<Location> locations, OsmandApplication app) {
		double lastHeight = HEIGHT_UNDEFINED;
		double lastValidHeight = Double.NaN;
		GPXFile gpx = new GPXFile(Version.getFullVersion(app));
		if (locations != null) {
			Track track = new Track();
			TrkSegment seg = new TrkSegment();
			List<WptPt> pts = seg.points;
			for (Location l : locations) {
				WptPt point = new WptPt();
				point.lat = l.getLatitude();
				point.lon = l.getLongitude();
				if (l.hasAltitude()) {
					gpx.hasAltitude = true;
					float h = (float) l.getAltitude();
					point.ele = h;
					lastValidHeight = h;
					if (lastHeight == HEIGHT_UNDEFINED && pts.size() > 0) {
						for (WptPt pt : pts) {
							if (Double.isNaN(pt.ele)) {
								pt.ele = h;
							}
						}
					}
					lastHeight = h;
				} else {
					lastHeight = HEIGHT_UNDEFINED;
				}
				if (pts.size() == 0) {
					if (l.hasSpeed() && l.getSpeed() > 0) {
						point.speed = l.getSpeed();
					}
					point.time = System.currentTimeMillis();
				} else {
					GPXUtilities.WptPt prevPoint = pts.get(pts.size() - 1);
					if (l.hasSpeed() && l.getSpeed() > 0) {
						point.speed = l.getSpeed();
						double dist = MapUtils.getDistance(prevPoint.lat, prevPoint.lon, point.lat, point.lon);
						point.time = prevPoint.time + (long) (dist / point.speed * SECOND_IN_MILLIS);
					} else {
						point.time = prevPoint.time;
					}
				}
				pts.add(point);
			}
			if (!Double.isNaN(lastValidHeight) && lastHeight == HEIGHT_UNDEFINED) {
				for (ListIterator<WptPt> iterator = pts.listIterator(pts.size()); iterator.hasPrevious(); ) {
					WptPt point = iterator.previous();
					if (!Double.isNaN(point.ele)) {
						break;
					}
					point.ele = lastValidHeight;
				}
			}
			track.segments.add(seg);
			gpx.tracks.add(track);
		}
		return gpx;
	}

	@Nullable
	public static GpxDisplayItem makeGpxDisplayItem(@NonNull OsmandApplication app, @NonNull GPXFile gpxFile,
	                                                @NonNull ChartPointLayer chartPointLayer, @Nullable GPXTrackAnalysis analysis) {
		GpxDisplayGroup displayGroup = null;
		if (!Algorithms.isEmpty(gpxFile.tracks)) {
			String groupName = GpxDisplayHelper.getGroupName(app, gpxFile);
			displayGroup = app.getGpxDisplayHelper().buildGpxDisplayGroup(gpxFile, 0, groupName);

			if (analysis == null) {
				SplitTrackAsyncTask.processGroupTrack(app, displayGroup, null, false);
				if (!Algorithms.isEmpty(displayGroup.getDisplayItems())) {
					GpxDisplayItem gpxItem = displayGroup.getDisplayItems().get(0);
					if (gpxItem != null) {
						gpxItem.chartPointLayer = chartPointLayer;
					}
					return gpxItem;
				}
			} else {
				List<TrkSegment> segments = gpxFile.getSegments(true);
				if (!Algorithms.isEmpty(segments)) {
					GpxDisplayItem gpxItem = SplitTrackAsyncTask.createGpxDisplayItem(app, displayGroup, segments.get(0), analysis);
					gpxItem.chartPointLayer = chartPointLayer;
					return gpxItem;
				}
			}
		}
		return null;
	}

	public static void saveAndShareGpx(@NonNull Context context, @NonNull GPXFile gpxFile) {
		File file = getGpxTempFile(context, gpxFile);
		SaveGpxHelper.saveGpx(file, gpxFile, errorMessage -> {
			if (errorMessage == null) {
				shareGpx(context, file);
			}
		});
	}

	@NonNull
	public static File getGpxTempFile(@NonNull Context context, @NonNull GPXFile gpxFile) {
		OsmandApplication app = (OsmandApplication) context.getApplicationContext();
		String fileName = Algorithms.getFileWithoutDirs(gpxFile.path);
		return new File(FileUtils.getTempDir(app), fileName);
	}

	public static void saveAndShareCurrentGpx(@NonNull OsmandApplication app, @NonNull GPXFile gpxFile) {
		SaveGpxHelper.saveCurrentTrack(app, gpxFile, errorMessage -> {
			if (errorMessage == null) {
				shareGpx(app, new File(gpxFile.path));
			}
		});
	}

	public static void saveAndShareGpxWithAppearance(@NonNull Context context, @NonNull GPXFile gpxFile) {
		OsmandApplication app = (OsmandApplication) context.getApplicationContext();
		GpxDataItem dataItem = getDataItem(app, gpxFile);
		if (dataItem != null) {
			addAppearanceToGpx(gpxFile, dataItem);
			saveAndShareGpx(app, gpxFile);
		}
	}

	public static void saveAndOpenGpx(@NonNull MapActivity mapActivity,
	                                  @NonNull File file,
	                                  @NonNull GPXFile gpxFile,
	                                  @NonNull WptPt selectedPoint,
	                                  @Nullable GPXTrackAnalysis analyses,
	                                  @Nullable RouteKey routeKey) {
		SaveGpxHelper.saveGpx(file, gpxFile, errorMessage -> {
			if (errorMessage == null) {
				OsmandApplication app = mapActivity.getMyApplication();
				GpxSelectionParams params = GpxSelectionParams.newInstance()
						.showOnMap().syncGroup().selectedByUser().addToMarkers()
						.addToHistory().saveSelection();
				SelectedGpxFile selectedGpxFile = app.getSelectedGpxHelper().selectGpxFile(gpxFile, params);
				GPXTrackAnalysis trackAnalysis = analyses != null ? analyses : selectedGpxFile.getTrackAnalysis(app);
				SelectedGpxPoint selectedGpxPoint = new SelectedGpxPoint(selectedGpxFile, selectedPoint);
				Bundle bundle = new Bundle();
				bundle.putBoolean(TrackMenuFragment.ADJUST_MAP_POSITION, false);
				TrackMenuFragment.showInstance(mapActivity, selectedGpxFile, selectedGpxPoint,
						trackAnalysis, routeKey, bundle);
			} else {
				LOG.error(errorMessage);
			}
		});
	}

	private static GpxDataItem getDataItem(@NonNull OsmandApplication app, @NonNull GPXFile gpxFile) {
		GpxDataItemCallback callback = item -> {
			addAppearanceToGpx(gpxFile, item);
			saveAndShareGpx(app, gpxFile);
		};
		return app.getGpxDbHelper().getItem(new File(gpxFile.path), callback);
	}

	private static void addAppearanceToGpx(@NonNull GPXFile gpxFile, @NonNull GpxDataItem dataItem) {
		gpxFile.setShowArrows(dataItem.isShowArrows());
		gpxFile.setShowStartFinish(dataItem.isShowStartFinish());
		gpxFile.setSplitInterval(dataItem.getSplitInterval());
		gpxFile.setSplitType(GpxSplitType.getSplitTypeByTypeId(dataItem.getSplitType()).getTypeName());
		if (dataItem.getColor() != 0) {
			gpxFile.setColor(dataItem.getColor());
		}
		if (dataItem.getWidth() != null) {
			gpxFile.setWidth(dataItem.getWidth());
		}
		if (dataItem.getColoringType() != null) {
			gpxFile.setColoringType(dataItem.getColoringType());
		}
		GpsFilter.writeValidFilterValuesToExtensions(gpxFile.getExtensionsToWrite(), dataItem);
	}

	public static void shareGpx(@NonNull Context context, @NonNull File file) {
		Uri fileUri = AndroidUtils.getUriForFile(context, file);
		Intent intent = new Intent(Intent.ACTION_SEND);
		intent.putExtra(Intent.EXTRA_STREAM, fileUri);
		intent.setType("application/gpx+xml");
		intent.addFlags(Intent.FLAG_GRANT_READ_URI_PERMISSION);
		if (context instanceof OsmandApplication) {
			intent.setFlags(Intent.FLAG_ACTIVITY_NEW_TASK);
		}
		Intent chooserIntent = Intent.createChooser(intent, context.getString(R.string.shared_string_share));
		AndroidUtils.startActivityIfSafe(context, chooserIntent);
	}

	@NonNull
	public static String getGpxFileRelativePath(@NonNull OsmandApplication app, @NonNull String fullPath) {
		String rootGpxDir = app.getAppPath(IndexConstants.GPX_INDEX_DIR).getAbsolutePath() + '/';
		return fullPath.replace(rootGpxDir, "");
	}

	public static boolean isGpxFile(@NonNull File file) {
		return file.isFile() && file.getName().toLowerCase().endsWith(GPX_FILE_EXT);
	}

	public static void updateGpxInfoView(@NonNull View view, @NonNull TrackItem trackItem,
	                                     @NonNull OsmandApplication app, boolean isDashItem,
	                                     @Nullable GpxDataItemCallback callback) {
		TextView viewName = view.findViewById(R.id.name);
		if (isDashItem) {
			view.findViewById(R.id.divider_dash).setVisibility(View.VISIBLE);
			view.findViewById(R.id.divider_list).setVisibility(View.GONE);
		} else {
			view.findViewById(R.id.divider_list).setVisibility(View.VISIBLE);
			view.findViewById(R.id.divider_dash).setVisibility(View.GONE);
		}

		viewName.setText(trackItem.getName());

		ImageView icon = view.findViewById(R.id.icon);
		icon.setVisibility(View.VISIBLE);
		icon.setImageDrawable(app.getUIUtilities().getThemedIcon(R.drawable.ic_action_polygom_dark));
		viewName.setTypeface(Typeface.DEFAULT, Typeface.NORMAL);

		if (getSelectedGpxFile(app, trackItem) != null) {
			icon.setImageDrawable(app.getUIUtilities().getIcon(R.drawable.ic_action_polygom_dark, R.color.color_distance));
		}
		GPXTrackAnalysis analysis = getGpxTrackAnalysis(trackItem, app, callback);
		boolean sectionRead = analysis == null;
		if (sectionRead) {
			view.findViewById(R.id.read_section).setVisibility(View.GONE);
			view.findViewById(R.id.unknown_section).setVisibility(View.VISIBLE);
			String date = "";
			String size = "";

			File file = trackItem.getFile();
			long fileSize = file != null ? file.length() : 0;
			if (fileSize > 0) {
				size = AndroidUtils.formatSize(view.getContext(), fileSize + 512);
			}
			DateFormat format = OsmAndFormatter.getDateFormat(app);
			long lastModified = trackItem.getLastModified();
			if (lastModified > 0) {
				date = (format.format(new Date(lastModified)));
			}
			TextView sizeText = view.findViewById(R.id.date_and_size_details);
			sizeText.setText(date + " • " + size);

		} else {
			view.findViewById(R.id.read_section).setVisibility(View.VISIBLE);
			view.findViewById(R.id.unknown_section).setVisibility(View.GONE);
			ImageView distanceI = view.findViewById(R.id.distance_icon);
			distanceI.setVisibility(View.VISIBLE);
			distanceI.setImageDrawable(app.getUIUtilities().getThemedIcon(R.drawable.ic_action_distance_16));
			ImageView pointsI = view.findViewById(R.id.points_icon);
			pointsI.setVisibility(View.VISIBLE);
			pointsI.setImageDrawable(app.getUIUtilities().getThemedIcon(R.drawable.ic_action_waypoint_16));
			ImageView timeI = view.findViewById(R.id.time_icon);
			timeI.setVisibility(View.VISIBLE);
			timeI.setImageDrawable(app.getUIUtilities().getThemedIcon(R.drawable.ic_action_time_16));
			TextView time = view.findViewById(R.id.time);
			TextView distance = view.findViewById(R.id.distance);
			TextView pointsCount = view.findViewById(R.id.points_count);
			pointsCount.setText(String.valueOf(analysis.wptPoints));
			distance.setText(OsmAndFormatter.getFormattedDistance(analysis.totalDistance, app));

			if (analysis.isTimeSpecified()) {
				time.setText(formatDuration((int) (analysis.timeSpan / 1000), app.accessibilityEnabled()));
			} else {
				time.setText("");
			}
		}
		view.findViewById(R.id.description).setVisibility(View.GONE);
		view.findViewById(R.id.check_item).setVisibility(View.GONE);
	}

	private static SelectedGpxFile getSelectedGpxFile(@NonNull OsmandApplication app, @NonNull TrackItem trackItem) {
		GpxSelectionHelper selectedGpxHelper = app.getSelectedGpxHelper();
		return trackItem.isShowCurrentTrack() ? selectedGpxHelper.getSelectedCurrentRecordingTrack() :
				selectedGpxHelper.getSelectedFileByPath(trackItem.getPath());
	}

	@Nullable
	public static GPXTrackAnalysis getGpxTrackAnalysis(@NonNull TrackItem trackItem,
	                                                   @NonNull OsmandApplication app,
	                                                   @Nullable GpxDataItemCallback callback) {
		SelectedGpxFile selectedGpxFile = getSelectedGpxFile(app, trackItem);
		GPXTrackAnalysis analysis = null;
		if (selectedGpxFile != null && selectedGpxFile.isLoaded()) {
			analysis = selectedGpxFile.getTrackAnalysis(app);
		} else if (trackItem.isShowCurrentTrack()) {
			analysis = app.getSavingTrackHelper().getCurrentTrack().getTrackAnalysis(app);
		} else if (trackItem.getFile() != null) {
			GpxDataItem dataItem = app.getGpxDbHelper().getItem(trackItem.getFile(), callback);
			if (dataItem != null) {
				analysis = dataItem.getAnalysis();
			}
		}
		return analysis;
	}
}<|MERGE_RESOLUTION|>--- conflicted
+++ resolved
@@ -44,11 +44,6 @@
 import net.osmand.plus.configmap.tracks.TrackItem;
 import net.osmand.plus.helpers.AndroidUiHelper;
 import net.osmand.plus.helpers.SelectGpxTrackBottomSheet;
-<<<<<<< HEAD
-import net.osmand.plus.importfiles.ImportHelper;
-import net.osmand.plus.importfiles.GpxImportListener;
-=======
->>>>>>> dd85c03e
 import net.osmand.plus.mapcontextmenu.controllers.SelectedGpxMenuController.SelectedGpxPoint;
 import net.osmand.plus.mapcontextmenu.other.TrackDetailsMenu.ChartPointLayer;
 import net.osmand.plus.plugins.PluginsHelper;
@@ -335,76 +330,6 @@
 		return app.getGpxDbHelper().getItem(file, callback);
 	}
 
-<<<<<<< HEAD
-	@TargetApi(Build.VERSION_CODES.KITKAT)
-	private static void addTrack(Activity activity, ArrayAdapter<String> listAdapter,
-	                             ContextMenuAdapter contextMenuAdapter, List<GPXInfo> allGpxFiles) {
-		if (activity instanceof MapActivity) {
-			MapActivity mapActivity = (MapActivity) activity;
-			OnActivityResultListener listener = (resultCode, resultData) -> {
-				if (resultCode != Activity.RESULT_OK || resultData == null) {
-					return;
-				}
-
-				ImportHelper importHelper = mapActivity.getImportHelper();
-				importHelper.setGpxImportListener(new GpxImportListener() {
-					@Override
-					public void onSaveComplete(boolean success, GPXFile gpxFile) {
-						if (success) {
-							OsmandApplication app = (OsmandApplication) activity.getApplication();
-							GpxSelectionParams params = GpxSelectionParams.newInstance()
-									.showOnMap().syncGroup().selectedByUser().addToMarkers()
-									.addToHistory().saveSelection();
-							app.getSelectedGpxHelper().selectGpxFile(gpxFile, params);
-							updateGpxDialogAfterImport(activity, listAdapter, contextMenuAdapter, allGpxFiles, gpxFile.path);
-						}
-						importHelper.setGpxImportListener(null);
-					}
-				});
-
-				Uri uri = resultData.getData();
-				importHelper.handleGpxImport(uri, null, false);
-			};
-
-			Intent intent = new Intent(Intent.ACTION_OPEN_DOCUMENT);
-			intent.setType("*/*");
-			try {
-				mapActivity.startActivityForResult(intent, OPEN_GPX_DOCUMENT_REQUEST);
-				mapActivity.registerActivityResultListener(new ActivityResultListener(OPEN_GPX_DOCUMENT_REQUEST, listener));
-			} catch (ActivityNotFoundException e) {
-				Toast.makeText(mapActivity, R.string.no_activity_for_intent, Toast.LENGTH_LONG).show();
-			}
-		}
-	}
-
-	private static void updateGpxDialogAfterImport(Activity activity,
-	                                               ArrayAdapter<String> dialogAdapter,
-	                                               ContextMenuAdapter adapter, List<GPXInfo> allGpxFiles,
-	                                               String importedGpx) {
-		OsmandApplication app = (OsmandApplication) activity.getApplication();
-
-		List<String> selectedGpxFiles = new ArrayList<>();
-		selectedGpxFiles.add(importedGpx);
-		for (int i = 0; i < allGpxFiles.size(); i++) {
-			GPXInfo gpxInfo = allGpxFiles.get(i);
-			ContextMenuItem menuItem = adapter.getItem(i);
-			if (menuItem.getSelected()) {
-				boolean isCurrentTrack =
-						gpxInfo.getFileName().equals(app.getString(R.string.show_current_gpx_title));
-				selectedGpxFiles.add(isCurrentTrack ? "" : gpxInfo.getFileName());
-			}
-		}
-		allGpxFiles.clear();
-		allGpxFiles.addAll(listGpxInfo(app, selectedGpxFiles, false));
-		adapter.clear();
-		fillGpxContextMenuAdapter(adapter, allGpxFiles, true);
-		dialogAdapter.clear();
-		dialogAdapter.addAll(ContextMenuUtils.getNames(adapter.getItems()));
-		dialogAdapter.notifyDataSetInvalidated();
-	}
-
-=======
->>>>>>> dd85c03e
 	@NonNull
 	public static List<String> getSelectedTrackPaths(OsmandApplication app) {
 		List<String> trackNames = new ArrayList<>();
