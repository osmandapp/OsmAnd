--- conflicted
+++ resolved
@@ -43,11 +43,7 @@
 					fileSize += file.length();
 				}
 				if (analysis.isTimeSpecified()) {
-<<<<<<< HEAD
-					timeSpan += analysis.getTimeSpan() / 1000.0f;
-=======
 					timeSpan += analysis.getDurationInMs() / 1000.0f;
->>>>>>> 7d8745d2
 				}
 			}
 		}
