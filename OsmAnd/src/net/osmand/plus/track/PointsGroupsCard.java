--- conflicted
+++ resolved
@@ -59,15 +59,8 @@
 			@Override
 			public void onItemSelected(HorizontalSelectionItem item) {
 				selectedGroup = (GpxDisplayGroup) item.getObject();
-<<<<<<< HEAD
 				notifyButtonPressed(SELECT_GROUP_INDEX);
 				updateShowOnMapItem();
-=======
-				CardListener listener = getListener();
-				if (listener != null) {
-					listener.onCardButtonPressed(PointsGroupsCard.this, SELECT_GROUP_INDEX);
-				}
->>>>>>> 777fb1da
 				selectionAdapter.notifyDataSetChanged();
 			}
 		});
