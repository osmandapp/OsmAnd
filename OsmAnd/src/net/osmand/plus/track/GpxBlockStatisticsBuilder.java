package net.osmand.plus.track;

import android.graphics.drawable.Drawable;
import android.os.Handler;
import android.view.LayoutInflater;
import android.view.View;
import android.view.ViewGroup;
import android.widget.TextView;

import androidx.annotation.ColorInt;
import androidx.annotation.ColorRes;
import androidx.annotation.DrawableRes;
import androidx.annotation.NonNull;
import androidx.annotation.Nullable;
import androidx.appcompat.widget.AppCompatImageView;
import androidx.recyclerview.widget.LinearLayoutManager;
import androidx.recyclerview.widget.RecyclerView;

import net.osmand.AndroidUtils;
import net.osmand.GPXUtilities.GPXFile;
import net.osmand.GPXUtilities.GPXTrackAnalysis;
import net.osmand.PlatformUtil;
import net.osmand.plus.GpxSelectionHelper.GpxDisplayItem;
import net.osmand.plus.GpxSelectionHelper.SelectedGpxFile;
import net.osmand.plus.OsmAndFormatter;
import net.osmand.plus.OsmandApplication;
import net.osmand.plus.R;
import net.osmand.plus.helpers.AndroidUiHelper;
import net.osmand.plus.helpers.GpxUiHelper;
import net.osmand.plus.helpers.GpxUiHelper.GPXDataSetType;
import net.osmand.plus.myplaces.SegmentActionsListener;
import net.osmand.plus.widgets.TextViewEx;
import net.osmand.util.Algorithms;

import org.apache.commons.logging.Log;

import java.util.ArrayList;
import java.util.Arrays;
import java.util.List;

public class GpxBlockStatisticsBuilder {

	private static final Log log = PlatformUtil.getLog(GpxBlockStatisticsBuilder.class);
	private static final int GENERAL_UPDATE_INTERVAL = 1000;

	private final OsmandApplication app;
	private RecyclerView blocksView;
	private final SelectedGpxFile selectedGpxFile;

	private BlockStatisticsAdapter adapter;
	private final List<StatBlock> items = new ArrayList<>();
	private boolean blocksClickable = true;

	private final Handler handler = new Handler();
	private Runnable updatingItems;
	private boolean updateRunning = false;

	public GpxBlockStatisticsBuilder(OsmandApplication app, SelectedGpxFile selectedGpxFile) {
		this.app = app;
		this.selectedGpxFile = selectedGpxFile;
	}

<<<<<<< HEAD
=======
	public boolean isUpdateRunning() {
		return updateRunning;
	}

>>>>>>> 1ebed2c0
	public void setBlocksClickable(boolean blocksClickable) {
		this.blocksClickable = blocksClickable;
	}

	public void setBlocksView(RecyclerView blocksView) {
		this.blocksView = blocksView;
	}

	@Nullable
	public GpxDisplayItem getDisplayItem(GPXFile gpxFile) {
		return gpxFile.tracks.size() > 0 ? GpxUiHelper.makeGpxDisplayItem(app, gpxFile) : null;
	}

	private GPXFile getGPXFile() {
		return selectedGpxFile.getGpxFile();
	}

	public void initStatBlocks(@Nullable SegmentActionsListener actionsListener, @ColorInt int activeColor, boolean nightMode) {
		initItems();
		adapter = new BlockStatisticsAdapter(getDisplayItem(getGPXFile()), actionsListener, activeColor, nightMode);
		adapter.setItems(items);
		blocksView.setLayoutManager(new LinearLayoutManager(app, LinearLayoutManager.HORIZONTAL, false));
		blocksView.setAdapter(adapter);
		AndroidUiHelper.updateVisibility(blocksView, !Algorithms.isEmpty(items));
	}

	public void stopUpdatingStatBlocks() {
		handler.removeCallbacks(updatingItems);
		updateRunning = false;
	}

<<<<<<< HEAD
	public void runUpdatingStatBlocks() {
		updatingItems = new Runnable() {
			@Override
			public void run() {
				initItems();
				if (adapter != null) {
					adapter.setItems(items);
				}
				AndroidUiHelper.updateVisibility(blocksView, !Algorithms.isEmpty(items));
				int interval = app.getSettings().SAVE_GLOBAL_TRACK_INTERVAL.get();
				handler.postDelayed(this, Math.max(1000, interval));
			}
		};
		updateRunning = handler.post(updatingItems);
=======
	public void runUpdatingStatBlocksIfNeeded() {
		if (!isUpdateRunning()) {
			updatingItems = new Runnable() {
				@Override
				public void run() {
					initItems();
					if (adapter != null) {
						adapter.setItems(items);
					}
					AndroidUiHelper.updateVisibility(blocksView, !Algorithms.isEmpty(items));
					int interval = app.getSettings().SAVE_GLOBAL_TRACK_INTERVAL.get();
					updateRunning = handler.postDelayed(this, Math.max(GENERAL_UPDATE_INTERVAL, interval));
				}
			};
			updateRunning = handler.post(updatingItems);
		}
>>>>>>> 1ebed2c0
	}

	public void initItems() {
		GPXFile gpxFile = getGPXFile();
		GpxDisplayItem gpxDisplayItem = getDisplayItem(gpxFile);
		GPXTrackAnalysis analysis = null;
		boolean withoutGaps = true;
		if (gpxDisplayItem != null) {
			analysis = gpxDisplayItem.analysis;
			withoutGaps = !selectedGpxFile.isJoinSegments() && gpxDisplayItem.isGeneralTrack();
		}
		if (analysis != null) {
			float totalDistance = withoutGaps ? analysis.totalDistanceWithoutGaps : analysis.totalDistance;
			float timeSpan = withoutGaps ? analysis.timeSpanWithoutGaps : analysis.timeSpan;
			String asc = OsmAndFormatter.getFormattedAlt(analysis.diffElevationUp, app);
			String desc = OsmAndFormatter.getFormattedAlt(analysis.diffElevationDown, app);
			String avg = OsmAndFormatter.getFormattedSpeed(analysis.avgSpeed, app);
			String max = OsmAndFormatter.getFormattedSpeed(analysis.maxSpeed, app);

			items.clear();
			prepareData(analysis, app.getString(R.string.distance), OsmAndFormatter.getFormattedDistance(totalDistance, app),
					R.drawable.ic_action_track_16, R.color.icon_color_default_light, GPXDataSetType.ALTITUDE, GPXDataSetType.SPEED, ItemType.ITEM_DISTANCE);
			prepareData(analysis, app.getString(R.string.altitude_ascent), asc,
					R.drawable.ic_action_arrow_up_16, R.color.gpx_chart_red, GPXDataSetType.SLOPE, null, ItemType.ITEM_ALTITUDE);
			prepareData(analysis, app.getString(R.string.altitude_descent), desc,
					R.drawable.ic_action_arrow_down_16, R.color.gpx_pale_green, GPXDataSetType.ALTITUDE, GPXDataSetType.SLOPE, ItemType.ITEM_ALTITUDE);
			prepareData(analysis, app.getString(R.string.average_speed), avg,
					R.drawable.ic_action_speed_16, R.color.icon_color_default_light, GPXDataSetType.SPEED, null, ItemType.ITEM_SPEED);
			prepareData(analysis, app.getString(R.string.max_speed), max,
					R.drawable.ic_action_max_speed_16, R.color.icon_color_default_light, GPXDataSetType.SPEED, null, ItemType.ITEM_SPEED);
			prepareData(analysis, app.getString(R.string.shared_string_time_span),
					Algorithms.formatDuration((int) (timeSpan / 1000), app.accessibilityEnabled()),
					R.drawable.ic_action_time_span_16, R.color.icon_color_default_light, GPXDataSetType.SPEED, null, ItemType.ITEM_TIME);
		}
	}

	public void prepareData(GPXTrackAnalysis analysis, String title, String value,
							@DrawableRes int imageResId, @ColorRes int imageColorId,
							GPXDataSetType firstType, GPXDataSetType secondType, ItemType itemType) {
		StatBlock statBlock = new StatBlock(title, value, imageResId, imageColorId, firstType, secondType, itemType);
		switch (statBlock.itemType) {
			case ITEM_DISTANCE: {
				if (analysis.totalDistance != 0f) {
					items.add(statBlock);
				}
				break;
			}
			case ITEM_ALTITUDE: {
				if (analysis.hasElevationData) {
					items.add(statBlock);
				}
				break;
			}
			case ITEM_SPEED: {
				if (analysis.isSpeedSpecified()) {
					items.add(statBlock);
				}
				break;
			}
			case ITEM_TIME: {
				if (analysis.hasSpeedData) {
					items.add(statBlock);
				}
				break;
			}
		}
	}

	public static class StatBlock {
		private final String title;
		private final String value;
		private final int imageResId;
		private final int imageColorId;
		private final GPXDataSetType firstType;
		private final GPXDataSetType secondType;
		private final ItemType itemType;

		public StatBlock(String title, String value, @DrawableRes int imageResId, @ColorRes int imageColorId,
						 GPXDataSetType firstType, GPXDataSetType secondType, ItemType itemType) {
			this.title = title;
			this.value = value;
			this.imageResId = imageResId;
			this.imageColorId = imageColorId;
			this.firstType = firstType;
			this.secondType = secondType;
			this.itemType = itemType;
		}
	}

	public enum ItemType {
		ITEM_DISTANCE,
		ITEM_ALTITUDE,
		ITEM_SPEED,
		ITEM_TIME;
	}

	private class BlockStatisticsAdapter extends RecyclerView.Adapter<BlockStatisticsViewHolder> {

		private final List<StatBlock> items = new ArrayList<>();
		private final GpxDisplayItem displayItem;
		private final SegmentActionsListener actionsListener;
		@ColorInt
		private final int activeColor;
		private final boolean nightMode;
		private final int minWidthPx;
		private final int maxWidthPx;
		private final int textSize;

		public BlockStatisticsAdapter(GpxDisplayItem displayItem, SegmentActionsListener actionsListener,
									  @ColorInt int activeColor, boolean nightMode) {
			this.displayItem = displayItem;
			this.actionsListener = actionsListener;
			this.activeColor = activeColor;
			this.nightMode = nightMode;
			minWidthPx = AndroidUtils.dpToPx(app, 60f);
			maxWidthPx = AndroidUtils.dpToPx(app, 120f);
			textSize = app.getResources().getDimensionPixelSize(R.dimen.default_desc_text_size);
		}

		@Override
		public int getItemCount() {
			return items.size();
		}

		@NonNull
		@Override
		public BlockStatisticsViewHolder onCreateViewHolder(ViewGroup parent, int viewType) {
			View itemView = LayoutInflater.from(parent.getContext())
					.inflate(R.layout.item_gpx_stat_block, parent, false);
			return new BlockStatisticsViewHolder(itemView);
		}

		@Override
		public void onBindViewHolder(BlockStatisticsViewHolder holder, int position) {
			final StatBlock item = items.get(position);
			holder.valueText.setText(item.value);
			holder.valueText.setTextColor(activeColor);
			holder.titleText.setText(item.title);
			holder.titleText.setTextColor(app.getResources().getColor(R.color.text_color_secondary_light));
			holder.titleText.setWidth(calculateWidthWithin(item.title, item.value));
			holder.itemView.setOnClickListener(new View.OnClickListener() {
				@Override
				public void onClick(View v) {
					GPXTrackAnalysis analysis = displayItem != null ? displayItem.analysis : null;
					if (blocksClickable && analysis != null && actionsListener != null) {
						ArrayList<GPXDataSetType> list = new ArrayList<>();
						if (analysis.hasElevationData || analysis.isSpeedSpecified() || analysis.hasSpeedData) {
							if (item.firstType != null) {
								list.add(item.firstType);
							}
							if (item.secondType != null) {
								list.add(item.secondType);
							}
						}
						displayItem.chartTypes = list.size() > 0 ? list.toArray(new GPXDataSetType[0]) : null;
						displayItem.locationOnMap = displayItem.locationStart;
						actionsListener.openAnalyzeOnMap(displayItem);
					}
				}
			});
			Drawable icon = app.getUIUtilities().getIcon(item.imageResId, item.imageColorId);
			holder.imageView.setImageDrawable(icon);
			AndroidUtils.setBackgroundColor(app, holder.divider, nightMode, R.color.divider_color_light, R.color.divider_color_dark);
			AndroidUiHelper.updateVisibility(holder.divider, position != items.size() - 1);
		}

		public void setItems(List<StatBlock> items) {
			this.items.clear();
			this.items.addAll(items);
			notifyDataSetChanged();
		}

		public int calculateWidthWithin(String... texts) {
			int textWidth = AndroidUtils.getTextMaxWidth(textSize, Arrays.asList(texts));
			return Math.min(maxWidthPx, Math.max(minWidthPx, textWidth));
		}
	}

	private static class BlockStatisticsViewHolder extends RecyclerView.ViewHolder {

		private final TextViewEx valueText;
		private final TextView titleText;
		private final AppCompatImageView imageView;
		private final View divider;

		public BlockStatisticsViewHolder(View view) {
			super(view);
			valueText = view.findViewById(R.id.value);
			titleText = view.findViewById(R.id.title);
			imageView = view.findViewById(R.id.image);
			divider = view.findViewById(R.id.divider);
		}
	}
}<|MERGE_RESOLUTION|>--- conflicted
+++ resolved
@@ -60,13 +60,10 @@
 		this.selectedGpxFile = selectedGpxFile;
 	}
 
-<<<<<<< HEAD
-=======
 	public boolean isUpdateRunning() {
 		return updateRunning;
 	}
 
->>>>>>> 1ebed2c0
 	public void setBlocksClickable(boolean blocksClickable) {
 		this.blocksClickable = blocksClickable;
 	}
@@ -98,22 +95,6 @@
 		updateRunning = false;
 	}
 
-<<<<<<< HEAD
-	public void runUpdatingStatBlocks() {
-		updatingItems = new Runnable() {
-			@Override
-			public void run() {
-				initItems();
-				if (adapter != null) {
-					adapter.setItems(items);
-				}
-				AndroidUiHelper.updateVisibility(blocksView, !Algorithms.isEmpty(items));
-				int interval = app.getSettings().SAVE_GLOBAL_TRACK_INTERVAL.get();
-				handler.postDelayed(this, Math.max(1000, interval));
-			}
-		};
-		updateRunning = handler.post(updatingItems);
-=======
 	public void runUpdatingStatBlocksIfNeeded() {
 		if (!isUpdateRunning()) {
 			updatingItems = new Runnable() {
@@ -130,7 +111,6 @@
 			};
 			updateRunning = handler.post(updatingItems);
 		}
->>>>>>> 1ebed2c0
 	}
 
 	public void initItems() {
