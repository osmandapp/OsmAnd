package net.osmand.plus.track;

import android.graphics.drawable.Drawable;
import android.os.Build;
import android.os.Handler;
import android.view.LayoutInflater;
import android.view.View;
import android.view.ViewGroup;
import android.widget.TextView;

import androidx.annotation.ColorInt;
import androidx.annotation.ColorRes;
import androidx.annotation.DrawableRes;
import androidx.annotation.NonNull;
import androidx.annotation.Nullable;
import androidx.appcompat.widget.AppCompatImageView;
import androidx.core.content.ContextCompat;
import androidx.recyclerview.widget.LinearLayoutManager;
import androidx.recyclerview.widget.RecyclerView;

import net.osmand.AndroidUtils;
import net.osmand.GPXUtilities.GPXFile;
import net.osmand.GPXUtilities.GPXTrackAnalysis;
import net.osmand.PlatformUtil;
import net.osmand.plus.GpxSelectionHelper.GpxDisplayItem;
import net.osmand.plus.GpxSelectionHelper.SelectedGpxFile;
import net.osmand.plus.OsmAndFormatter;
import net.osmand.plus.OsmandApplication;
import net.osmand.plus.R;
import net.osmand.plus.helpers.AndroidUiHelper;
import net.osmand.plus.helpers.GpxUiHelper;
import net.osmand.plus.helpers.GpxUiHelper.GPXDataSetType;
import net.osmand.plus.myplaces.GPXTabItemType;
import net.osmand.plus.myplaces.SegmentActionsListener;
import net.osmand.plus.widgets.TextViewEx;
import net.osmand.util.Algorithms;

import org.apache.commons.logging.Log;

import java.text.DateFormat;
import java.text.SimpleDateFormat;
import java.util.ArrayList;
import java.util.Arrays;
import java.util.Date;
import java.util.List;

import static net.osmand.plus.liveupdates.LiveUpdatesFragmentNew.getDefaultIconColorId;

public class GpxBlockStatisticsBuilder {

	private static final Log LOG = PlatformUtil.getLog(GpxBlockStatisticsBuilder.class);
	private static final int BLOCKS_UPDATE_INTERVAL = 1000;

	private final OsmandApplication app;
	private final boolean nightMode;

	private RecyclerView blocksView;
	private final SelectedGpxFile selectedGpxFile;
	private GPXTrackAnalysis analysis;

	private BlockStatisticsAdapter adapter;
	private final List<StatBlock> items = new ArrayList<>();
	private boolean blocksClickable = true;
	private GPXTabItemType tabItem = null;

	private final Handler handler = new Handler();
	private Runnable updatingItems;
	private boolean updateRunning = false;

	public GpxBlockStatisticsBuilder(OsmandApplication app, SelectedGpxFile selectedGpxFile, boolean nightMode) {
		this.app = app;
		this.selectedGpxFile = selectedGpxFile;
		this.nightMode = nightMode;
	}

	public boolean isUpdateRunning() {
		return updateRunning;
	}

	public void setBlocksClickable(boolean blocksClickable) {
		this.blocksClickable = blocksClickable;
	}

	public void setBlocksView(RecyclerView blocksView) {
		this.blocksView = blocksView;
	}

	public void setTabItem(GPXTabItemType tabItem) {
		this.tabItem = tabItem;
	}

	@Nullable
	public GpxDisplayItem getDisplayItem(GPXFile gpxFile) {
		return gpxFile.tracks.size() > 0 ? GpxUiHelper.makeGpxDisplayItem(app, gpxFile) : null;
	}

	private GPXFile getGPXFile() {
		return selectedGpxFile.getGpxFile();
	}

	public void initStatBlocks(@Nullable SegmentActionsListener actionsListener, @ColorInt int activeColor) {
		initItems();
		adapter = new BlockStatisticsAdapter(getDisplayItem(getGPXFile()), actionsListener, activeColor);
		adapter.setItems(items);
		blocksView.setLayoutManager(new LinearLayoutManager(app, LinearLayoutManager.HORIZONTAL, false));
		blocksView.setAdapter(adapter);
		AndroidUiHelper.updateVisibility(blocksView, !Algorithms.isEmpty(items));
	}

	public void stopUpdatingStatBlocks() {
		handler.removeCallbacks(updatingItems);
		updateRunning = false;
	}

	public void runUpdatingStatBlocksIfNeeded() {
		if (!isUpdateRunning()) {
			updatingItems = new Runnable() {
				@Override
				public void run() {
					initItems();
					if (adapter != null) {
						adapter.setItems(items);
					}
					AndroidUiHelper.updateVisibility(blocksView, !Algorithms.isEmpty(items));
					int interval = app.getSettings().SAVE_GLOBAL_TRACK_INTERVAL.get();
					updateRunning = handler.postDelayed(this, Math.max(BLOCKS_UPDATE_INTERVAL, interval));
				}
			};
			updateRunning = handler.post(updatingItems);
		}
	}

	public void initItems() {
		GPXFile gpxFile = getGPXFile();
		if (app == null || gpxFile == null) {
			return;
		}
		analysis = null;
		boolean withoutGaps = true;
		if (gpxFile.equals(app.getSavingTrackHelper().getCurrentGpx())) {
			GPXFile currentGpx = app.getSavingTrackHelper().getCurrentTrack().getGpxFile();
			analysis = currentGpx.getAnalysis(0);
			withoutGaps = !selectedGpxFile.isJoinSegments()
					&& (Algorithms.isEmpty(currentGpx.tracks) || currentGpx.tracks.get(0).generalTrack);
		} else {
			GpxDisplayItem gpxDisplayItem = getDisplayItem(gpxFile);
			if (gpxDisplayItem != null) {
				analysis = gpxDisplayItem.analysis;
				withoutGaps = !selectedGpxFile.isJoinSegments() && gpxDisplayItem.isGeneralTrack();
			}
		}
		items.clear();
		if (analysis != null) {
<<<<<<< HEAD
			if (tabItem == null) {
				float totalDistance = withoutGaps ? analysis.totalDistanceWithoutGaps : analysis.totalDistance;
				String asc = OsmAndFormatter.getFormattedAlt(analysis.diffElevationUp, app);
				String desc = OsmAndFormatter.getFormattedAlt(analysis.diffElevationDown, app);
				String avg = OsmAndFormatter.getFormattedSpeed(analysis.avgSpeed, app);
				String max = OsmAndFormatter.getFormattedSpeed(analysis.maxSpeed, app);
				float timeSpan = withoutGaps ? analysis.timeSpanWithoutGaps : analysis.timeSpan;
				prepareDataDistance(totalDistance);
				prepareDataAscent(asc);
				prepareDataDescent(desc);
				prepareDataAverageSpeed(avg);
				prepareDataMaximumSpeed(max);
				prepareDataTimeSpan(timeSpan);
			} else {
				switch (tabItem) {
					case GPX_TAB_ITEM_GENERAL: {
						float totalDistance = withoutGaps ? analysis.totalDistanceWithoutGaps : analysis.totalDistance;
						float timeSpan = withoutGaps ? analysis.timeSpanWithoutGaps : analysis.timeSpan;
						Date start = new Date(analysis.startTime);
						Date end = new Date(analysis.endTime);
						prepareDataDistance(totalDistance);
						prepareDataTimeSpan(timeSpan);
						prepareDataStartTime(start);
						prepareDataEndTime(end);
						break;
					}
					case GPX_TAB_ITEM_ALTITUDE: {
						String min = OsmAndFormatter.getFormattedAlt(analysis.minElevation, app);
						String max = OsmAndFormatter.getFormattedAlt(analysis.maxElevation, app);
						String asc = OsmAndFormatter.getFormattedAlt(analysis.diffElevationUp, app);
						String desc = OsmAndFormatter.getFormattedAlt(analysis.diffElevationDown, app);
						prepareDataAverageAltitude();
						prepareDataAltitudeRange(min, max);
						prepareDataAscent(asc);
						prepareDataDescent(desc);
						break;
					}
					case GPX_TAB_ITEM_SPEED: {
						String avg = OsmAndFormatter.getFormattedSpeed(analysis.avgSpeed, app);
						String max = OsmAndFormatter.getFormattedSpeed(analysis.maxSpeed, app);
						long timeMoving = withoutGaps ? analysis.timeMovingWithoutGaps : analysis.timeMoving;
						float totalDistanceMoving = withoutGaps ? analysis.totalDistanceMovingWithoutGaps : analysis.totalDistanceMoving;
						prepareDataAverageSpeed(avg);
						prepareDataMaximumSpeed(max);
						prepareDataTimeMoving(timeMoving);
						prepareDataDistanceCorrected(totalDistanceMoving);
						break;
					}
=======
			switch (initBlocksKey) {
				case INIT_BLOCKS_GENERAL: {
					float totalDistance = withoutGaps ? analysis.totalDistanceWithoutGaps : analysis.totalDistance;
					float timeSpan = withoutGaps ? analysis.timeSpanWithoutGaps : analysis.timeSpan;
					Date start = new Date(analysis.startTime);
					Date end = new Date(analysis.endTime);
					prepareDataDistance(totalDistance);
					prepareDataTimeSpan(timeSpan);
					prepareDataStartTime(start);
					prepareDataEndTime(end);
					break;
				}
				case INIT_BLOCKS_ALTITUDE: {
					String min = OsmAndFormatter.getFormattedAlt(analysis.minElevation, app);
					String max = OsmAndFormatter.getFormattedAlt(analysis.maxElevation, app);
					String asc = OsmAndFormatter.getFormattedAlt(analysis.diffElevationUp, app);
					String desc = OsmAndFormatter.getFormattedAlt(analysis.diffElevationDown, app);
					prepareDataAverageAltitude();
					prepareDataAltitudeRange(min, max);
					prepareDataAscent(asc);
					prepareDataDescent(desc);
					break;
				}
				case INIT_BLOCKS_SPEED: {
					String avg = OsmAndFormatter.getFormattedSpeed(analysis.avgSpeed, app);
					String max = OsmAndFormatter.getFormattedSpeed(analysis.maxSpeed, app);
					long timeMoving = withoutGaps ? analysis.timeMovingWithoutGaps : analysis.timeMoving;
					float totalDistanceMoving = withoutGaps ? analysis.totalDistanceMovingWithoutGaps : analysis.totalDistanceMoving;
					prepareDataAverageSpeed(avg);
					prepareDataMaximumSpeed(max);
					prepareDataTimeMoving(timeMoving);
					prepareDataDistanceCorrected(totalDistanceMoving);
					break;
				}
				default:
				case INIT_BLOCKS_BASE: {
					float totalDistance = withoutGaps ? analysis.totalDistanceWithoutGaps : analysis.totalDistance;
					String asc = OsmAndFormatter.getFormattedAlt(analysis.diffElevationUp, app);
					String desc = OsmAndFormatter.getFormattedAlt(analysis.diffElevationDown, app);
					String minElevation = OsmAndFormatter.getFormattedAlt(analysis.minElevation, app);
					String maxElevation = OsmAndFormatter.getFormattedAlt(analysis.maxElevation, app);
					String avg = OsmAndFormatter.getFormattedSpeed(analysis.avgSpeed, app);
					String maxSpeed = OsmAndFormatter.getFormattedSpeed(analysis.maxSpeed, app);
					float timeSpan = withoutGaps ? analysis.timeSpanWithoutGaps : analysis.timeSpan;
					long timeMoving = withoutGaps ? analysis.timeMovingWithoutGaps : analysis.timeMoving;
					prepareDataDistance(totalDistance);
					prepareDataAscent(asc);
					prepareDataDescent(desc);
					prepareDataAltitudeRange(minElevation, maxElevation);
					prepareDataAverageSpeed(avg);
					prepareDataMaximumSpeed(maxSpeed);
					prepareDataTimeSpan(timeSpan);
					prepareDataTimeMoving(timeMoving);
					break;
>>>>>>> 3f0803eb
				}
			}
		}
	}

	public void prepareDataDistance(float totalDistance) {
		prepareData(app.getString(R.string.distance), OsmAndFormatter.getFormattedDistance(totalDistance, app),
				R.drawable.ic_action_track_16, GPXDataSetType.ALTITUDE, GPXDataSetType.SPEED, ItemType.ITEM_DISTANCE);
	}

	public void prepareDataAverageAltitude() {
		prepareData(app.getString(R.string.average_altitude), OsmAndFormatter.getFormattedAlt(analysis.avgElevation, app),
				R.drawable.ic_action_altitude_average_16, GPXDataSetType.ALTITUDE, null, ItemType.ITEM_ALTITUDE);
	}

	public void prepareDataAltitudeRange(String min, String max) {
		prepareData(app.getString(R.string.altitude_range), min + " - " + max,
				R.drawable.ic_action_altitude_range_16, GPXDataSetType.ALTITUDE, null, ItemType.ITEM_ALTITUDE);
	}

	public void prepareDataAscent(String asc) {
		prepareData(app.getString(R.string.altitude_ascent), asc,
				R.drawable.ic_action_arrow_up_16, R.color.gpx_chart_red,
				GPXDataSetType.SLOPE, null, ItemType.ITEM_ALTITUDE);
	}

	public void prepareDataDescent(String desc) {
		prepareData(app.getString(R.string.altitude_descent), desc,
				R.drawable.ic_action_arrow_down_16, R.color.gpx_pale_green,
				GPXDataSetType.ALTITUDE, GPXDataSetType.SLOPE, ItemType.ITEM_ALTITUDE);
	}

	public void prepareDataAverageSpeed(String avg) {
		prepareData(app.getString(R.string.average_speed), avg,
				R.drawable.ic_action_speed_16, GPXDataSetType.SPEED, null, ItemType.ITEM_SPEED);
	}

	public void prepareDataMaximumSpeed(String max) {
		prepareData(app.getString(R.string.max_speed), max,
				R.drawable.ic_action_max_speed_16, GPXDataSetType.SPEED, null, ItemType.ITEM_SPEED);
	}

	public void prepareDataTimeMoving(long timeMoving) {
		prepareData(app.getString(initBlocksKey.equals(INIT_BLOCKS_SPEED) ? R.string.shared_string_time_moving : R.string.moving_time),
				Algorithms.formatDuration((int) (timeMoving / 1000), app.accessibilityEnabled()),
				initBlocksKey.equals(INIT_BLOCKS_SPEED) ? R.drawable.ic_action_time_span_16 : R.drawable.ic_action_time_moving_16,
				GPXDataSetType.SPEED, null, ItemType.ITEM_TIME_MOVING);
	}

	public void prepareDataDistanceCorrected(float totalDistanceMoving) {
		prepareData(app.getString(R.string.distance_moving),
				OsmAndFormatter.getFormattedDistance(totalDistanceMoving, app),
				R.drawable.ic_action_polygom_dark, GPXDataSetType.SPEED, null, ItemType.ITEM_DISTANCE_MOVING);
	}

	public void prepareDataTimeSpan(float timeSpan) {
		prepareData(app.getString(R.string.shared_string_time_span),
				Algorithms.formatDuration((int) (timeSpan / 1000), app.accessibilityEnabled()),
				R.drawable.ic_action_time_span_16, GPXDataSetType.SPEED, null, ItemType.ITEM_TIME_SPAN);
	}

	public void prepareDataStartTime(Date start) {
		DateFormat dtf = SimpleDateFormat.getDateTimeInstance(DateFormat.SHORT, DateFormat.SHORT);
		prepareData(app.getString(R.string.shared_string_start_time), dtf.format(start),
				R.drawable.ic_action_time_start_16, GPXDataSetType.SPEED, null, ItemType.ITEM_TIME);
	}

	public void prepareDataEndTime(Date end) {
		DateFormat dtf = SimpleDateFormat.getDateTimeInstance(DateFormat.SHORT, DateFormat.SHORT);
		prepareData(app.getString(R.string.shared_string_end_time), dtf.format(end),
				R.drawable.ic_action_time_end_16, GPXDataSetType.SPEED, null, ItemType.ITEM_TIME);
	}

	public void prepareData(String title, String value, @DrawableRes int imageResId,
							GPXDataSetType firstType, GPXDataSetType secondType, ItemType itemType) {
		prepareData(title, value, imageResId, getDefaultIconColorId(nightMode), firstType, secondType, itemType);
	}

	public void prepareData(String title, String value, @DrawableRes int imageResId, @ColorRes int imageColorId,
							GPXDataSetType firstType, GPXDataSetType secondType, ItemType itemType) {
		if (analysis == null) {
			return;
		}
		StatBlock statBlock = new StatBlock(title, value, imageResId, imageColorId, firstType, secondType, itemType);
		switch (statBlock.itemType) {
			case ITEM_DISTANCE: {
				if (analysis.totalDistance != 0f) {
					items.add(statBlock);
				}
				break;
			}
			case ITEM_DISTANCE_MOVING: {
				if (analysis.totalDistanceMoving != 0f) {
					items.add(statBlock);
				}
				break;
			}
			case ITEM_ALTITUDE: {
				if (analysis.hasElevationData) {
					items.add(statBlock);
				}
				break;
			}
			case ITEM_SPEED: {
				if (analysis.isSpeedSpecified()) {
					items.add(statBlock);
				}
				break;
			}
			case ITEM_TIME: {
				if (analysis.timeSpan > 0) {
					items.add(statBlock);
				}
				break;
			}
			case ITEM_TIME_SPAN: {
				if (analysis.hasSpeedData) {
					items.add(statBlock);
				}
				break;
			}
			case ITEM_TIME_MOVING: {
				if (analysis.isTimeMoving()) {
					items.add(statBlock);
				}
				break;
			}
		}
	}

	public static class StatBlock {
		private final String title;
		private final String value;
		private final int imageResId;
		private final int imageColorId;
		private final GPXDataSetType firstType;
		private final GPXDataSetType secondType;
		private final ItemType itemType;

		public StatBlock(String title, String value, @DrawableRes int imageResId, @ColorRes int imageColorId,
						 GPXDataSetType firstType, GPXDataSetType secondType, ItemType itemType) {
			this.title = title;
			this.value = value;
			this.imageResId = imageResId;
			this.imageColorId = imageColorId;
			this.firstType = firstType;
			this.secondType = secondType;
			this.itemType = itemType;
		}
	}

	public enum ItemType {
		ITEM_DISTANCE,
		ITEM_DISTANCE_MOVING,
		ITEM_ALTITUDE,
		ITEM_SPEED,
		ITEM_TIME,
		ITEM_TIME_SPAN,
		ITEM_TIME_MOVING;
	}

	private class BlockStatisticsAdapter extends RecyclerView.Adapter<BlockStatisticsViewHolder> {

		private final List<StatBlock> items = new ArrayList<>();
		private final GpxDisplayItem displayItem;
		private final SegmentActionsListener actionsListener;
		@ColorInt
		private final int activeColor;
		private final int minWidthPx;
		private final int maxWidthPx;
		private final int textSize;

		public BlockStatisticsAdapter(GpxDisplayItem displayItem, SegmentActionsListener actionsListener,
									  @ColorInt int activeColor) {
			this.displayItem = displayItem;
			this.actionsListener = actionsListener;
			this.activeColor = activeColor;
			minWidthPx = AndroidUtils.dpToPx(app, 60f);
			maxWidthPx = AndroidUtils.dpToPx(app, 120f);
			textSize = app.getResources().getDimensionPixelSize(R.dimen.default_desc_text_size);
		}

		@Override
		public int getItemCount() {
			return items.size();
		}

		@NonNull
		@Override
		public BlockStatisticsViewHolder onCreateViewHolder(ViewGroup parent, int viewType) {
			View itemView = LayoutInflater.from(parent.getContext())
					.inflate(R.layout.item_gpx_stat_block, parent, false);
			return new BlockStatisticsViewHolder(itemView);
		}

		@Override
		public void onBindViewHolder(BlockStatisticsViewHolder holder, int position) {
			final StatBlock item = items.get(position);
			holder.valueText.setText(item.value);
			holder.valueText.setTextColor(activeColor);
			holder.titleText.setText(item.title);
			holder.titleText.setTextColor(ContextCompat.getColor(app, R.color.text_color_secondary_light));
			float letterSpacing = 0.00f;
			if (Build.VERSION.SDK_INT >= Build.VERSION_CODES.LOLLIPOP) {
				letterSpacing = Math.max(holder.valueText.getLetterSpacing(), holder.titleText.getLetterSpacing());
			}
			holder.titleText.setMinWidth(calculateWidthWithin(letterSpacing, item.title, item.value));
			holder.itemView.setOnClickListener(new View.OnClickListener() {
				@Override
				public void onClick(View v) {
					GPXTrackAnalysis analysis = displayItem != null ? displayItem.analysis : null;
					if (blocksClickable && analysis != null && actionsListener != null) {
						ArrayList<GPXDataSetType> list = new ArrayList<>();
						if (analysis.hasElevationData || analysis.isSpeedSpecified() || analysis.hasSpeedData) {
							if (item.firstType != null) {
								list.add(item.firstType);
							}
							if (item.secondType != null) {
								list.add(item.secondType);
							}
						}
						displayItem.chartTypes = list.size() > 0 ? list.toArray(new GPXDataSetType[0]) : null;
						displayItem.locationOnMap = displayItem.locationStart;
						actionsListener.openAnalyzeOnMap(displayItem);
					}
				}
			});
			Drawable icon = app.getUIUtilities().getIcon(item.imageResId, item.imageColorId);
			holder.imageView.setImageDrawable(icon);
			AndroidUtils.setBackgroundColor(app, holder.divider, nightMode, R.color.divider_color_light, R.color.divider_color_dark);
			AndroidUiHelper.updateVisibility(holder.divider, position != items.size() - 1);
		}

		public void setItems(List<StatBlock> items) {
			this.items.clear();
			this.items.addAll(items);
			notifyDataSetChanged();
		}

		public int calculateWidthWithin(float letterSpacing, String... texts) {
			int textWidth = AndroidUtils.getTextMaxWidth(textSize, Arrays.asList(texts));
			if (letterSpacing != 0.00f) {
				textWidth += Math.ceil(textWidth * letterSpacing);
			}
			return Math.min(maxWidthPx, Math.max(minWidthPx, textWidth));
		}
	}

	private static class BlockStatisticsViewHolder extends RecyclerView.ViewHolder {

		private final TextViewEx valueText;
		private final TextView titleText;
		private final AppCompatImageView imageView;
		private final View divider;

		public BlockStatisticsViewHolder(View view) {
			super(view);
			valueText = view.findViewById(R.id.value);
			titleText = view.findViewById(R.id.title);
			imageView = view.findViewById(R.id.image);
			divider = view.findViewById(R.id.divider);
		}
	}
}<|MERGE_RESOLUTION|>--- conflicted
+++ resolved
@@ -45,6 +45,7 @@
 import java.util.List;
 
 import static net.osmand.plus.liveupdates.LiveUpdatesFragmentNew.getDefaultIconColorId;
+import static net.osmand.plus.myplaces.GPXTabItemType.GPX_TAB_ITEM_SPEED;
 
 public class GpxBlockStatisticsBuilder {
 
@@ -151,20 +152,24 @@
 		}
 		items.clear();
 		if (analysis != null) {
-<<<<<<< HEAD
 			if (tabItem == null) {
 				float totalDistance = withoutGaps ? analysis.totalDistanceWithoutGaps : analysis.totalDistance;
 				String asc = OsmAndFormatter.getFormattedAlt(analysis.diffElevationUp, app);
 				String desc = OsmAndFormatter.getFormattedAlt(analysis.diffElevationDown, app);
+				String minElevation = OsmAndFormatter.getFormattedAlt(analysis.minElevation, app);
+				String maxElevation = OsmAndFormatter.getFormattedAlt(analysis.maxElevation, app);
 				String avg = OsmAndFormatter.getFormattedSpeed(analysis.avgSpeed, app);
-				String max = OsmAndFormatter.getFormattedSpeed(analysis.maxSpeed, app);
+				String maxSpeed = OsmAndFormatter.getFormattedSpeed(analysis.maxSpeed, app);
 				float timeSpan = withoutGaps ? analysis.timeSpanWithoutGaps : analysis.timeSpan;
+				long timeMoving = withoutGaps ? analysis.timeMovingWithoutGaps : analysis.timeMoving;
 				prepareDataDistance(totalDistance);
 				prepareDataAscent(asc);
 				prepareDataDescent(desc);
+				prepareDataAltitudeRange(minElevation, maxElevation);
 				prepareDataAverageSpeed(avg);
-				prepareDataMaximumSpeed(max);
+				prepareDataMaximumSpeed(maxSpeed);
 				prepareDataTimeSpan(timeSpan);
+				prepareDataTimeMoving(timeMoving);
 			} else {
 				switch (tabItem) {
 					case GPX_TAB_ITEM_GENERAL: {
@@ -200,62 +205,6 @@
 						prepareDataDistanceCorrected(totalDistanceMoving);
 						break;
 					}
-=======
-			switch (initBlocksKey) {
-				case INIT_BLOCKS_GENERAL: {
-					float totalDistance = withoutGaps ? analysis.totalDistanceWithoutGaps : analysis.totalDistance;
-					float timeSpan = withoutGaps ? analysis.timeSpanWithoutGaps : analysis.timeSpan;
-					Date start = new Date(analysis.startTime);
-					Date end = new Date(analysis.endTime);
-					prepareDataDistance(totalDistance);
-					prepareDataTimeSpan(timeSpan);
-					prepareDataStartTime(start);
-					prepareDataEndTime(end);
-					break;
-				}
-				case INIT_BLOCKS_ALTITUDE: {
-					String min = OsmAndFormatter.getFormattedAlt(analysis.minElevation, app);
-					String max = OsmAndFormatter.getFormattedAlt(analysis.maxElevation, app);
-					String asc = OsmAndFormatter.getFormattedAlt(analysis.diffElevationUp, app);
-					String desc = OsmAndFormatter.getFormattedAlt(analysis.diffElevationDown, app);
-					prepareDataAverageAltitude();
-					prepareDataAltitudeRange(min, max);
-					prepareDataAscent(asc);
-					prepareDataDescent(desc);
-					break;
-				}
-				case INIT_BLOCKS_SPEED: {
-					String avg = OsmAndFormatter.getFormattedSpeed(analysis.avgSpeed, app);
-					String max = OsmAndFormatter.getFormattedSpeed(analysis.maxSpeed, app);
-					long timeMoving = withoutGaps ? analysis.timeMovingWithoutGaps : analysis.timeMoving;
-					float totalDistanceMoving = withoutGaps ? analysis.totalDistanceMovingWithoutGaps : analysis.totalDistanceMoving;
-					prepareDataAverageSpeed(avg);
-					prepareDataMaximumSpeed(max);
-					prepareDataTimeMoving(timeMoving);
-					prepareDataDistanceCorrected(totalDistanceMoving);
-					break;
-				}
-				default:
-				case INIT_BLOCKS_BASE: {
-					float totalDistance = withoutGaps ? analysis.totalDistanceWithoutGaps : analysis.totalDistance;
-					String asc = OsmAndFormatter.getFormattedAlt(analysis.diffElevationUp, app);
-					String desc = OsmAndFormatter.getFormattedAlt(analysis.diffElevationDown, app);
-					String minElevation = OsmAndFormatter.getFormattedAlt(analysis.minElevation, app);
-					String maxElevation = OsmAndFormatter.getFormattedAlt(analysis.maxElevation, app);
-					String avg = OsmAndFormatter.getFormattedSpeed(analysis.avgSpeed, app);
-					String maxSpeed = OsmAndFormatter.getFormattedSpeed(analysis.maxSpeed, app);
-					float timeSpan = withoutGaps ? analysis.timeSpanWithoutGaps : analysis.timeSpan;
-					long timeMoving = withoutGaps ? analysis.timeMovingWithoutGaps : analysis.timeMoving;
-					prepareDataDistance(totalDistance);
-					prepareDataAscent(asc);
-					prepareDataDescent(desc);
-					prepareDataAltitudeRange(minElevation, maxElevation);
-					prepareDataAverageSpeed(avg);
-					prepareDataMaximumSpeed(maxSpeed);
-					prepareDataTimeSpan(timeSpan);
-					prepareDataTimeMoving(timeMoving);
-					break;
->>>>>>> 3f0803eb
 				}
 			}
 		}
@@ -299,9 +248,9 @@
 	}
 
 	public void prepareDataTimeMoving(long timeMoving) {
-		prepareData(app.getString(initBlocksKey.equals(INIT_BLOCKS_SPEED) ? R.string.shared_string_time_moving : R.string.moving_time),
+		prepareData(app.getString(tabItem == GPX_TAB_ITEM_SPEED ? R.string.shared_string_time_moving : R.string.moving_time),
 				Algorithms.formatDuration((int) (timeMoving / 1000), app.accessibilityEnabled()),
-				initBlocksKey.equals(INIT_BLOCKS_SPEED) ? R.drawable.ic_action_time_span_16 : R.drawable.ic_action_time_moving_16,
+				tabItem == GPX_TAB_ITEM_SPEED ? R.drawable.ic_action_time_span_16 : R.drawable.ic_action_time_moving_16,
 				GPXDataSetType.SPEED, null, ItemType.ITEM_TIME_MOVING);
 	}
 
