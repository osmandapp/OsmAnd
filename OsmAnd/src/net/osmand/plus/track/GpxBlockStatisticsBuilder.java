package net.osmand.plus.track;

import android.graphics.drawable.Drawable;
import android.os.Build;
import android.os.Handler;
import android.view.LayoutInflater;
import android.view.View;
import android.view.ViewGroup;
import android.widget.TextView;

import androidx.annotation.ColorInt;
import androidx.annotation.ColorRes;
import androidx.annotation.DrawableRes;
import androidx.annotation.NonNull;
import androidx.annotation.Nullable;
import androidx.appcompat.widget.AppCompatImageView;
import androidx.core.content.ContextCompat;
import androidx.recyclerview.widget.LinearLayoutManager;
import androidx.recyclerview.widget.RecyclerView;

import net.osmand.AndroidUtils;
import net.osmand.GPXUtilities.GPXFile;
import net.osmand.GPXUtilities.GPXTrackAnalysis;
import net.osmand.PlatformUtil;
import net.osmand.plus.GpxSelectionHelper.GpxDisplayItem;
import net.osmand.plus.GpxSelectionHelper.SelectedGpxFile;
import net.osmand.plus.OsmAndFormatter;
import net.osmand.plus.OsmandApplication;
import net.osmand.plus.R;
import net.osmand.plus.helpers.AndroidUiHelper;
import net.osmand.plus.helpers.GpxUiHelper;
import net.osmand.plus.helpers.GpxUiHelper.GPXDataSetType;
import net.osmand.plus.myplaces.SegmentActionsListener;
import net.osmand.plus.widgets.TextViewEx;
import net.osmand.util.Algorithms;

import org.apache.commons.logging.Log;

import java.text.DateFormat;
import java.text.SimpleDateFormat;
import java.util.ArrayList;
import java.util.Arrays;
import java.util.Date;
import java.util.List;

import static net.osmand.plus.liveupdates.LiveUpdatesFragmentNew.getDefaultIconColorId;

public class GpxBlockStatisticsBuilder {

	private static final Log LOG = PlatformUtil.getLog(GpxBlockStatisticsBuilder.class);
	private static final int BLOCKS_UPDATE_INTERVAL = 1000;
	public static final String INIT_BLOCKS_BASE = "init_blocks_base";
	public static final String INIT_BLOCKS_GENERAL = "init_blocks_general";
	public static final String INIT_BLOCKS_ALTITUDE = "init_blocks_altitude";
	public static final String INIT_BLOCKS_SPEED = "init_blocks_speed";

	private final OsmandApplication app;
	private final boolean nightMode;

	private RecyclerView blocksView;
	private final SelectedGpxFile selectedGpxFile;
	private GPXTrackAnalysis analysis;

	private BlockStatisticsAdapter adapter;
	private final List<StatBlock> items = new ArrayList<>();
	private boolean blocksClickable = true;
	private String initBlocksKey = INIT_BLOCKS_BASE;

	private final Handler handler = new Handler();
	private Runnable updatingItems;
	private boolean updateRunning = false;

	public GpxBlockStatisticsBuilder(OsmandApplication app, SelectedGpxFile selectedGpxFile, boolean nightMode) {
		this.app = app;
		this.selectedGpxFile = selectedGpxFile;
		this.nightMode = nightMode;
	}

	public boolean isUpdateRunning() {
		return updateRunning;
	}

	public void setBlocksClickable(boolean blocksClickable) {
		this.blocksClickable = blocksClickable;
	}

	public void setBlocksView(RecyclerView blocksView) {
		this.blocksView = blocksView;
	}

	public void setInitBlocksKey(String initBlocksKey) {
		this.initBlocksKey = initBlocksKey;
	}

	@Nullable
	public GpxDisplayItem getDisplayItem(GPXFile gpxFile) {
		return gpxFile.tracks.size() > 0 ? GpxUiHelper.makeGpxDisplayItem(app, gpxFile) : null;
	}

	private GPXFile getGPXFile() {
		return selectedGpxFile.getGpxFile();
	}

	public void initStatBlocks(@Nullable SegmentActionsListener actionsListener, @ColorInt int activeColor) {
		initItems();
		adapter = new BlockStatisticsAdapter(getDisplayItem(getGPXFile()), actionsListener, activeColor);
		adapter.setItems(items);
		blocksView.setLayoutManager(new LinearLayoutManager(app, LinearLayoutManager.HORIZONTAL, false));
		blocksView.setAdapter(adapter);
		AndroidUiHelper.updateVisibility(blocksView, !Algorithms.isEmpty(items));
	}

	public void stopUpdatingStatBlocks() {
		handler.removeCallbacks(updatingItems);
		updateRunning = false;
	}

	public void runUpdatingStatBlocksIfNeeded() {
		if (!isUpdateRunning()) {
			updatingItems = new Runnable() {
				@Override
				public void run() {
					initItems();
					if (adapter != null) {
						adapter.setItems(items);
					}
					AndroidUiHelper.updateVisibility(blocksView, !Algorithms.isEmpty(items));
					int interval = app.getSettings().SAVE_GLOBAL_TRACK_INTERVAL.get();
					updateRunning = handler.postDelayed(this, Math.max(BLOCKS_UPDATE_INTERVAL, interval));
				}
			};
			updateRunning = handler.post(updatingItems);
		}
	}

	public void initItems() {
		GPXFile gpxFile = getGPXFile();
		if (app == null || gpxFile == null) {
			return;
		}
		analysis = null;
		boolean withoutGaps = true;
		if (gpxFile.equals(app.getSavingTrackHelper().getCurrentGpx())) {
			GPXFile currentGpx = app.getSavingTrackHelper().getCurrentTrack().getGpxFile();
			analysis = currentGpx.getAnalysis(0);
			withoutGaps = !selectedGpxFile.isJoinSegments()
					&& (Algorithms.isEmpty(currentGpx.tracks) || currentGpx.tracks.get(0).generalTrack);
		} else {
			GpxDisplayItem gpxDisplayItem = getDisplayItem(gpxFile);
			if (gpxDisplayItem != null) {
				analysis = gpxDisplayItem.analysis;
				withoutGaps = !selectedGpxFile.isJoinSegments() && gpxDisplayItem.isGeneralTrack();
			}
		}
		items.clear();
		if (analysis != null) {
<<<<<<< HEAD
			items.clear();
=======
>>>>>>> 334d7a11
			switch (initBlocksKey) {
				case INIT_BLOCKS_GENERAL: {
					float totalDistance = withoutGaps ? analysis.totalDistanceWithoutGaps : analysis.totalDistance;
					float timeSpan = withoutGaps ? analysis.timeSpanWithoutGaps : analysis.timeSpan;
					Date start = new Date(analysis.startTime);
					Date end = new Date(analysis.endTime);
					prepareDataDistance(totalDistance);
					prepareDataTimeSpan(timeSpan);
					prepareDataStartTime(start);
					prepareDataEndTime(end);
					break;
				}
				case INIT_BLOCKS_ALTITUDE: {
					String min = OsmAndFormatter.getFormattedAlt(analysis.minElevation, app);
					String max = OsmAndFormatter.getFormattedAlt(analysis.maxElevation, app);
					String asc = OsmAndFormatter.getFormattedAlt(analysis.diffElevationUp, app);
					String desc = OsmAndFormatter.getFormattedAlt(analysis.diffElevationDown, app);
					prepareDataAverageAltitude();
					prepareDataAltitudeRange(min, max);
					prepareDataAscent(asc);
					prepareDataDescent(desc);
					break;
				}
				case INIT_BLOCKS_SPEED: {
					String avg = OsmAndFormatter.getFormattedSpeed(analysis.avgSpeed, app);
					String max = OsmAndFormatter.getFormattedSpeed(analysis.maxSpeed, app);
					long timeMoving = withoutGaps ? analysis.timeMovingWithoutGaps : analysis.timeMoving;
					float totalDistanceMoving = withoutGaps ? analysis.totalDistanceMovingWithoutGaps : analysis.totalDistanceMoving;
					prepareDataAverageSpeed(avg);
					prepareDataMaximumSpeed(max);
					prepareDataTimeMoving(timeMoving);
					prepareDataDistanceCorrected(totalDistanceMoving);
					break;
				}
				default:
				case INIT_BLOCKS_BASE: {
					float totalDistance = withoutGaps ? analysis.totalDistanceWithoutGaps : analysis.totalDistance;
					String asc = OsmAndFormatter.getFormattedAlt(analysis.diffElevationUp, app);
					String desc = OsmAndFormatter.getFormattedAlt(analysis.diffElevationDown, app);
					String avg = OsmAndFormatter.getFormattedSpeed(analysis.avgSpeed, app);
					String max = OsmAndFormatter.getFormattedSpeed(analysis.maxSpeed, app);
					float timeSpan = withoutGaps ? analysis.timeSpanWithoutGaps : analysis.timeSpan;
					prepareDataDistance(totalDistance);
					prepareDataAscent(asc);
					prepareDataDescent(desc);
					prepareDataAverageSpeed(avg);
					prepareDataMaximumSpeed(max);
					prepareDataTimeSpan(timeSpan);
					break;
				}
			}
		}
	}

	public void prepareDataDistance(float totalDistance) {
		prepareData(app.getString(R.string.distance), OsmAndFormatter.getFormattedDistance(totalDistance, app),
				R.drawable.ic_action_track_16, GPXDataSetType.ALTITUDE, GPXDataSetType.SPEED, ItemType.ITEM_DISTANCE);
	}

	public void prepareDataAverageAltitude() {
		prepareData(app.getString(R.string.average_altitude), OsmAndFormatter.getFormattedAlt(analysis.avgElevation, app),
				R.drawable.ic_action_altitude_average_16, GPXDataSetType.ALTITUDE, null, ItemType.ITEM_ALTITUDE);
	}

	public void prepareDataAltitudeRange(String min, String max) {
		String pattern = app.getString(R.string.ltr_or_rtl_combine_via_dash);
		prepareData(app.getString(R.string.altitude_range), String.format(pattern, min, max),
				R.drawable.ic_action_altitude_range_16, GPXDataSetType.ALTITUDE, null, ItemType.ITEM_ALTITUDE);
	}

	public void prepareDataAscent(String asc) {
		prepareData(app.getString(R.string.altitude_ascent), asc,
				R.drawable.ic_action_arrow_up_16, R.color.gpx_chart_red,
				GPXDataSetType.SLOPE, null, ItemType.ITEM_ALTITUDE);
	}

	public void prepareDataDescent(String desc) {
		prepareData(app.getString(R.string.altitude_descent), desc,
				R.drawable.ic_action_arrow_down_16, R.color.gpx_pale_green,
				GPXDataSetType.ALTITUDE, GPXDataSetType.SLOPE, ItemType.ITEM_ALTITUDE);
	}

	public void prepareDataAverageSpeed(String avg) {
		prepareData(app.getString(R.string.average_speed), avg,
				R.drawable.ic_action_speed_16, GPXDataSetType.SPEED, null, ItemType.ITEM_SPEED);
	}

	public void prepareDataMaximumSpeed(String max) {
		prepareData(app.getString(R.string.max_speed), max,
				R.drawable.ic_action_max_speed_16, GPXDataSetType.SPEED, null, ItemType.ITEM_SPEED);
	}

	public void prepareDataTimeMoving(long timeMoving) {
		prepareData(app.getString(R.string.shared_string_time_moving),
				Algorithms.formatDuration((int) (timeMoving / 1000), app.accessibilityEnabled()),
				R.drawable.ic_action_time_span_16, GPXDataSetType.SPEED, null, ItemType.ITEM_TIME_MOVING);
	}

	public void prepareDataDistanceCorrected(float totalDistanceMoving) {
		prepareData(app.getString(R.string.distance_moving),
				OsmAndFormatter.getFormattedDistance(totalDistanceMoving, app),
				R.drawable.ic_action_polygom_dark, GPXDataSetType.SPEED, null, ItemType.ITEM_DISTANCE_MOVING);
	}

	public void prepareDataTimeSpan(float timeSpan) {
		prepareData(app.getString(R.string.shared_string_time_span),
				Algorithms.formatDuration((int) (timeSpan / 1000), app.accessibilityEnabled()),
				R.drawable.ic_action_time_span_16, GPXDataSetType.SPEED, null, ItemType.ITEM_TIME_SPAN);
	}

	public void prepareDataStartTime(Date start) {
		DateFormat dtf = SimpleDateFormat.getDateTimeInstance(DateFormat.SHORT, DateFormat.SHORT);
		prepareData(app.getString(R.string.shared_string_start_time), dtf.format(start),
				R.drawable.ic_action_time_start_16, GPXDataSetType.SPEED, null, ItemType.ITEM_TIME);
	}

	public void prepareDataEndTime(Date end) {
		DateFormat dtf = SimpleDateFormat.getDateTimeInstance(DateFormat.SHORT, DateFormat.SHORT);
		prepareData(app.getString(R.string.shared_string_end_time), dtf.format(end),
				R.drawable.ic_action_time_end_16, GPXDataSetType.SPEED, null, ItemType.ITEM_TIME);
	}

	public void prepareData(String title, String value, @DrawableRes int imageResId,
							GPXDataSetType firstType, GPXDataSetType secondType, ItemType itemType) {
		prepareData(title, value, imageResId, getDefaultIconColorId(nightMode), firstType, secondType, itemType);
	}

	public void prepareData(String title, String value, @DrawableRes int imageResId, @ColorRes int imageColorId,
							GPXDataSetType firstType, GPXDataSetType secondType, ItemType itemType) {
<<<<<<< HEAD
		if (analysis != null) {
			StatBlock statBlock = new StatBlock(title, value, imageResId, imageColorId, firstType, secondType, itemType);
			switch (statBlock.itemType) {
				case ITEM_DISTANCE: {
					if (analysis.totalDistance != 0f) {
						items.add(statBlock);
					}
					break;
				}
				case ITEM_DISTANCE_MOVING: {
					if (analysis.totalDistanceMoving != 0f) {
						items.add(statBlock);
					}
					break;
=======
		if (analysis == null) {
			return;
		}
		StatBlock statBlock = new StatBlock(title, value, imageResId, imageColorId, firstType, secondType, itemType);
		switch (statBlock.itemType) {
			case ITEM_DISTANCE: {
				if (analysis.totalDistance != 0f) {
					items.add(statBlock);
				}
				break;
			}
			case ITEM_DISTANCE_MOVING: {
				if (analysis.totalDistanceMoving != 0f) {
					items.add(statBlock);
				}
				break;
			}
			case ITEM_ALTITUDE: {
				if (analysis.hasElevationData) {
					items.add(statBlock);
>>>>>>> 334d7a11
				}
				case ITEM_ALTITUDE: {
					if (analysis.hasElevationData) {
						items.add(statBlock);
					}
					break;
				}
<<<<<<< HEAD
				case ITEM_SPEED: {
					if (analysis.isSpeedSpecified()) {
						items.add(statBlock);
					}
					break;
				}
				case ITEM_TIME: {
					if (analysis.timeSpan > 0) {
						items.add(statBlock);
					}
					break;
				}
				case ITEM_TIME_SPAN: {
					if (analysis.hasSpeedData) {
						items.add(statBlock);
					}
					break;
				}
				case ITEM_TIME_MOVING: {
					if (analysis.isTimeMoving()) {
						items.add(statBlock);
					}
					break;
=======
				break;
			}
			case ITEM_TIME: {
				if (analysis.timeSpan > 0) {
					items.add(statBlock);
				}
				break;
			}
			case ITEM_TIME_SPAN: {
				if (analysis.hasSpeedData) {
					items.add(statBlock);
>>>>>>> 334d7a11
				}
			}
			case ITEM_TIME_MOVING: {
				if (analysis.isTimeMoving()) {
					items.add(statBlock);
				}
				break;
			}
		}
	}

	public static class StatBlock {
		private final String title;
		private final String value;
		private final int imageResId;
		private final int imageColorId;
		private final GPXDataSetType firstType;
		private final GPXDataSetType secondType;
		private final ItemType itemType;

		public StatBlock(String title, String value, @DrawableRes int imageResId, @ColorRes int imageColorId,
						 GPXDataSetType firstType, GPXDataSetType secondType, ItemType itemType) {
			this.title = title;
			this.value = value;
			this.imageResId = imageResId;
			this.imageColorId = imageColorId;
			this.firstType = firstType;
			this.secondType = secondType;
			this.itemType = itemType;
		}
	}

	public enum ItemType {
		ITEM_DISTANCE,
		ITEM_DISTANCE_MOVING,
		ITEM_ALTITUDE,
		ITEM_SPEED,
		ITEM_TIME,
		ITEM_TIME_SPAN,
		ITEM_TIME_MOVING;
	}

	private class BlockStatisticsAdapter extends RecyclerView.Adapter<BlockStatisticsViewHolder> {

		private final List<StatBlock> items = new ArrayList<>();
		private final GpxDisplayItem displayItem;
		private final SegmentActionsListener actionsListener;
		@ColorInt
		private final int activeColor;
		private final int minWidthPx;
		private final int maxWidthPx;
		private final int textSize;

		public BlockStatisticsAdapter(GpxDisplayItem displayItem, SegmentActionsListener actionsListener,
									  @ColorInt int activeColor) {
			this.displayItem = displayItem;
			this.actionsListener = actionsListener;
			this.activeColor = activeColor;
			minWidthPx = AndroidUtils.dpToPx(app, 60f);
			maxWidthPx = AndroidUtils.dpToPx(app, 120f);
			textSize = app.getResources().getDimensionPixelSize(R.dimen.default_desc_text_size);
		}

		@Override
		public int getItemCount() {
			return items.size();
		}

		@NonNull
		@Override
		public BlockStatisticsViewHolder onCreateViewHolder(ViewGroup parent, int viewType) {
			View itemView = LayoutInflater.from(parent.getContext())
					.inflate(R.layout.item_gpx_stat_block, parent, false);
			return new BlockStatisticsViewHolder(itemView);
		}

		@Override
		public void onBindViewHolder(BlockStatisticsViewHolder holder, int position) {
			final StatBlock item = items.get(position);
			holder.valueText.setText(item.value);
			holder.valueText.setTextColor(activeColor);
			holder.titleText.setText(item.title);
			holder.titleText.setTextColor(ContextCompat.getColor(app, R.color.text_color_secondary_light));
			float letterSpacing = 0.00f;
			if (Build.VERSION.SDK_INT >= Build.VERSION_CODES.LOLLIPOP) {
				letterSpacing = Math.max(holder.valueText.getLetterSpacing(), holder.titleText.getLetterSpacing());
			}
			holder.titleText.setMinWidth(calculateWidthWithin(letterSpacing, item.title, item.value));
			holder.itemView.setOnClickListener(new View.OnClickListener() {
				@Override
				public void onClick(View v) {
					GPXTrackAnalysis analysis = displayItem != null ? displayItem.analysis : null;
					if (blocksClickable && analysis != null && actionsListener != null) {
						ArrayList<GPXDataSetType> list = new ArrayList<>();
						if (analysis.hasElevationData || analysis.isSpeedSpecified() || analysis.hasSpeedData) {
							if (item.firstType != null) {
								list.add(item.firstType);
							}
							if (item.secondType != null) {
								list.add(item.secondType);
							}
						}
						displayItem.chartTypes = list.size() > 0 ? list.toArray(new GPXDataSetType[0]) : null;
						displayItem.locationOnMap = displayItem.locationStart;
						actionsListener.openAnalyzeOnMap(displayItem);
					}
				}
			});
			Drawable icon = app.getUIUtilities().getIcon(item.imageResId, item.imageColorId);
			holder.imageView.setImageDrawable(icon);
			AndroidUtils.setBackgroundColor(app, holder.divider, nightMode, R.color.divider_color_light, R.color.divider_color_dark);
			AndroidUiHelper.updateVisibility(holder.divider, position != items.size() - 1);
		}

		public void setItems(List<StatBlock> items) {
			this.items.clear();
			this.items.addAll(items);
			notifyDataSetChanged();
		}

		public int calculateWidthWithin(float letterSpacing, String... texts) {
			int textWidth = AndroidUtils.getTextMaxWidth(textSize, Arrays.asList(texts));
			if (letterSpacing != 0.00f) {
				textWidth += Math.ceil(textWidth * letterSpacing);
			}
			return Math.min(maxWidthPx, Math.max(minWidthPx, textWidth));
		}
	}

	private static class BlockStatisticsViewHolder extends RecyclerView.ViewHolder {

		private final TextViewEx valueText;
		private final TextView titleText;
		private final AppCompatImageView imageView;
		private final View divider;

		public BlockStatisticsViewHolder(View view) {
			super(view);
			valueText = view.findViewById(R.id.value);
			titleText = view.findViewById(R.id.title);
			imageView = view.findViewById(R.id.image);
			divider = view.findViewById(R.id.divider);
		}
	}
}<|MERGE_RESOLUTION|>--- conflicted
+++ resolved
@@ -154,10 +154,6 @@
 		}
 		items.clear();
 		if (analysis != null) {
-<<<<<<< HEAD
-			items.clear();
-=======
->>>>>>> 334d7a11
 			switch (initBlocksKey) {
 				case INIT_BLOCKS_GENERAL: {
 					float totalDistance = withoutGaps ? analysis.totalDistanceWithoutGaps : analysis.totalDistance;
@@ -287,22 +283,6 @@
 
 	public void prepareData(String title, String value, @DrawableRes int imageResId, @ColorRes int imageColorId,
 							GPXDataSetType firstType, GPXDataSetType secondType, ItemType itemType) {
-<<<<<<< HEAD
-		if (analysis != null) {
-			StatBlock statBlock = new StatBlock(title, value, imageResId, imageColorId, firstType, secondType, itemType);
-			switch (statBlock.itemType) {
-				case ITEM_DISTANCE: {
-					if (analysis.totalDistance != 0f) {
-						items.add(statBlock);
-					}
-					break;
-				}
-				case ITEM_DISTANCE_MOVING: {
-					if (analysis.totalDistanceMoving != 0f) {
-						items.add(statBlock);
-					}
-					break;
-=======
 		if (analysis == null) {
 			return;
 		}
@@ -323,39 +303,13 @@
 			case ITEM_ALTITUDE: {
 				if (analysis.hasElevationData) {
 					items.add(statBlock);
->>>>>>> 334d7a11
-				}
-				case ITEM_ALTITUDE: {
-					if (analysis.hasElevationData) {
-						items.add(statBlock);
-					}
-					break;
-				}
-<<<<<<< HEAD
-				case ITEM_SPEED: {
-					if (analysis.isSpeedSpecified()) {
-						items.add(statBlock);
-					}
-					break;
-				}
-				case ITEM_TIME: {
-					if (analysis.timeSpan > 0) {
-						items.add(statBlock);
-					}
-					break;
-				}
-				case ITEM_TIME_SPAN: {
-					if (analysis.hasSpeedData) {
-						items.add(statBlock);
-					}
-					break;
-				}
-				case ITEM_TIME_MOVING: {
-					if (analysis.isTimeMoving()) {
-						items.add(statBlock);
-					}
-					break;
-=======
+				}
+				break;
+			}
+			case ITEM_SPEED: {
+				if (analysis.isSpeedSpecified()) {
+					items.add(statBlock);
+				}
 				break;
 			}
 			case ITEM_TIME: {
@@ -367,8 +321,8 @@
 			case ITEM_TIME_SPAN: {
 				if (analysis.hasSpeedData) {
 					items.add(statBlock);
->>>>>>> 334d7a11
-				}
+				}
+				break;
 			}
 			case ITEM_TIME_MOVING: {
 				if (analysis.isTimeMoving()) {
