/* Copyright (c) 2012 Google Inc.
 *
 * Licensed under the Apache License, Version 2.0 (the "License");
 * you may not use this file except in compliance with the License.
 * You may obtain a copy of the License at
 *
 *     http://www.apache.org/licenses/LICENSE-2.0
 *
 * Unless required by applicable law or agreed to in writing, software
 * distributed under the License is distributed on an "AS IS" BASIS,
 * WITHOUT WARRANTIES OR CONDITIONS OF ANY KIND, either express or implied.
 * See the License for the specific language governing permissions and
 * limitations under the License.
 */

package net.osmand.plus.inapp.util;

import android.app.Activity;
import android.app.PendingIntent;
import android.content.ComponentName;
import android.content.Context;
import android.content.Intent;
import android.content.IntentSender.SendIntentException;
import android.content.ServiceConnection;
import android.os.Bundle;
import android.os.Handler;
import android.os.IBinder;
import android.os.RemoteException;
import android.text.TextUtils;
import android.util.Log;

import com.android.vending.billing.IInAppBillingService;

import org.json.JSONException;

import java.util.ArrayList;
import java.util.List;


/**
 * Provides convenience methods for in-app billing. You can create one instance of this
 * class for your application and use it to process in-app billing operations.
 * It provides synchronous (blocking) and asynchronous (non-blocking) methods for
 * many common in-app billing operations, as well as automatic signature
 * verification.
 *
 * After instantiating, you must perform setup in order to start using the object.
 * To perform setup, call the {@link #startSetup} method and provide a listener;
 * that listener will be notified when setup is complete, after which (and not before)
 * you may call other methods.
 *
 * After setup is complete, you will typically want to request an inventory of owned
 * items and subscriptions. See {@link #queryInventory}, {@link #queryInventoryAsync}
 * and related methods.
 *
 * When you are done with this object, don't forget to call {@link #dispose}
 * to ensure proper cleanup. This object holds a binding to the in-app billing
 * service, which will leak unless you dispose of it correctly. If you created
 * the object on an Activity's onCreate method, then the recommended
 * place to dispose of it is the Activity's onDestroy method.
 *
 * A note about threading: When using this object from a background thread, you may
 * call the blocking versions of methods; when using from a UI thread, call
 * only the asynchronous versions and handle the results via callbacks.
 * Also, notice that you can only call one asynchronous operation at a time;
 * attempting to start a second asynchronous operation while the first one
 * has not yet completed will result in an exception being thrown.
 *
 * @author Bruno Oliveira (Google)
 *
 */
public class IabHelper {
    // Is debug logging enabled?
    boolean mDebugLog = false;
    String mDebugTag = "IabHelper";

    // Is setup done?
    boolean mSetupDone = false;

    // Has this object been disposed of? (If so, we should ignore callbacks, etc)
    boolean mDisposed = false;

    // Are subscriptions supported?
    boolean mSubscriptionsSupported = false;

    // Is an asynchronous operation in progress?
    // (only one at a time can be in progress)
    boolean mAsyncInProgress = false;

    // (for logging/debugging)
    // if mAsyncInProgress == true, what asynchronous operation is in progress?
    String mAsyncOperation = "";

    // Context we were passed during initialization
    Context mContext;

    // Connection to the service
    IInAppBillingService mService;
    ServiceConnection mServiceConn;

    // The request code used to launch purchase flow
    int mRequestCode;

    // The item type of the current purchase flow
    String mPurchasingItemType;

    // Public key for verifying signature, in base64 encoding
    String mSignatureBase64 = null;

    // Billing response codes
    public static final int BILLING_RESPONSE_RESULT_OK = 0;
    public static final int BILLING_RESPONSE_RESULT_USER_CANCELED = 1;
    public static final int BILLING_RESPONSE_RESULT_BILLING_UNAVAILABLE = 3;
    public static final int BILLING_RESPONSE_RESULT_ITEM_UNAVAILABLE = 4;
    public static final int BILLING_RESPONSE_RESULT_DEVELOPER_ERROR = 5;
    public static final int BILLING_RESPONSE_RESULT_ERROR = 6;
    public static final int BILLING_RESPONSE_RESULT_ITEM_ALREADY_OWNED = 7;
    public static final int BILLING_RESPONSE_RESULT_ITEM_NOT_OWNED = 8;

    // IAB Helper error codes
    public static final int IABHELPER_ERROR_BASE = -1000;
    public static final int IABHELPER_REMOTE_EXCEPTION = -1001;
    public static final int IABHELPER_BAD_RESPONSE = -1002;
    public static final int IABHELPER_VERIFICATION_FAILED = -1003;
    public static final int IABHELPER_SEND_INTENT_FAILED = -1004;
    public static final int IABHELPER_USER_CANCELLED = -1005;
    public static final int IABHELPER_UNKNOWN_PURCHASE_RESPONSE = -1006;
    public static final int IABHELPER_MISSING_TOKEN = -1007;
    public static final int IABHELPER_UNKNOWN_ERROR = -1008;
    public static final int IABHELPER_SUBSCRIPTIONS_NOT_AVAILABLE = -1009;
    public static final int IABHELPER_INVALID_CONSUMPTION = -1010;

    // Keys for the responses from InAppBillingService
    public static final String RESPONSE_CODE = "RESPONSE_CODE";
    public static final String RESPONSE_GET_SKU_DETAILS_LIST = "DETAILS_LIST";
    public static final String RESPONSE_BUY_INTENT = "BUY_INTENT";
    public static final String RESPONSE_INAPP_PURCHASE_DATA = "INAPP_PURCHASE_DATA";
    public static final String RESPONSE_INAPP_SIGNATURE = "INAPP_DATA_SIGNATURE";
    public static final String RESPONSE_INAPP_ITEM_LIST = "INAPP_PURCHASE_ITEM_LIST";
    public static final String RESPONSE_INAPP_PURCHASE_DATA_LIST = "INAPP_PURCHASE_DATA_LIST";
    public static final String RESPONSE_INAPP_SIGNATURE_LIST = "INAPP_DATA_SIGNATURE_LIST";
    public static final String INAPP_CONTINUATION_TOKEN = "INAPP_CONTINUATION_TOKEN";

    // Item types
    public static final String ITEM_TYPE_INAPP = "inapp";
    public static final String ITEM_TYPE_SUBS = "subs";

    // some fields on the getSkuDetails response bundle
    public static final String GET_SKU_DETAILS_ITEM_LIST = "ITEM_ID_LIST";
    public static final String GET_SKU_DETAILS_ITEM_TYPE_LIST = "ITEM_TYPE_LIST";

    /**
     * Creates an instance. After creation, it will not yet be ready to use. You must perform
     * setup by calling {@link #startSetup} and wait for setup to complete. This constructor does not
     * block and is safe to call from a UI thread.
     *
     * @param ctx Your application or Activity context. Needed to bind to the in-app billing service.
     * @param base64PublicKey Your application's public key, encoded in base64.
     *     This is used for verification of purchase signatures. You can find your app's base64-encoded
     *     public key in your application's page on Google Play Developer Console. Note that this
     *     is NOT your "developer public key".
     */
    public IabHelper(Context ctx, String base64PublicKey) {
        mContext = ctx.getApplicationContext();
        mSignatureBase64 = base64PublicKey;
        logDebug("IAB helper created.");
    }

    /**
     * Enables or disable debug logging through LogCat.
     */
    public void enableDebugLogging(boolean enable, String tag) {
        checkNotDisposed();
        mDebugLog = enable;
        mDebugTag = tag;
    }

    public void enableDebugLogging(boolean enable) {
        checkNotDisposed();
        mDebugLog = enable;
    }

    /**
     * Callback for setup process. This listener's {@link #onIabSetupFinished} method is called
     * when the setup process is complete.
     */
    public interface OnIabSetupFinishedListener {
        /**
         * Called to notify that setup is complete.
         *
         * @param result The result of the setup process.
         */
        public void onIabSetupFinished(IabResult result);
    }

    /**
     * Starts the setup process. This will start up the setup process asynchronously.
     * You will be notified through the listener when the setup process is complete.
     * This method is safe to call from a UI thread.
     *
     * @param listener The listener to notify when the setup process is complete.
     */
    public void startSetup(final OnIabSetupFinishedListener listener) {
        // If already set up, can't do it again.
        checkNotDisposed();
        if (mSetupDone) throw new IllegalStateException("IAB helper is already set up.");

        // Connection to IAB service
        logDebug("Starting in-app billing setup.");
        mServiceConn = new ServiceConnection() {
            @Override
            public void onServiceDisconnected(ComponentName name) {
                logDebug("Billing service disconnected.");
                mService = null;
            }

            @Override
            public void onServiceConnected(ComponentName name, IBinder service) {
                if (mDisposed) return;
                logDebug("Billing service connected.");
                mService = IInAppBillingService.Stub.asInterface(service);
                String packageName = mContext.getPackageName();
                try {
                    logDebug("Checking for in-app billing 3 support.");

                    // check for in-app billing v3 support
                    int response = mService.isBillingSupported(3, packageName, ITEM_TYPE_INAPP);
                    if (response != BILLING_RESPONSE_RESULT_OK) {
                        if (listener != null) listener.onIabSetupFinished(new IabResult(response,
                                "Error checking for billing v3 support."));

                        // if in-app purchases aren't supported, neither are subscriptions.
                        mSubscriptionsSupported = false;
                        return;
                    }
                    logDebug("In-app billing version 3 supported for " + packageName);

                    // check for v3 subscriptions support
                    response = mService.isBillingSupported(3, packageName, ITEM_TYPE_SUBS);
                    if (response == BILLING_RESPONSE_RESULT_OK) {
                        logDebug("Subscriptions AVAILABLE.");
                        mSubscriptionsSupported = true;
                    }
                    else {
                        logDebug("Subscriptions NOT AVAILABLE. Response: " + response);
                    }

                    mSetupDone = true;
                }
                catch (RemoteException e) {
                    if (listener != null) {
                        listener.onIabSetupFinished(new IabResult(IABHELPER_REMOTE_EXCEPTION,
                                                    "RemoteException while setting up in-app billing."));
                    }
                    e.printStackTrace();
                    return;
                }

                if (listener != null) {
                    listener.onIabSetupFinished(new IabResult(BILLING_RESPONSE_RESULT_OK, "Setup successful."));
                }
            }
        };

        Intent serviceIntent = new Intent("com.android.vending.billing.InAppBillingService.BIND");
        serviceIntent.setPackage("com.android.vending");
        if (!mContext.getPackageManager().queryIntentServices(serviceIntent, 0).isEmpty()) {
            // service available to handle that Intent
            mContext.bindService(serviceIntent, mServiceConn, Context.BIND_AUTO_CREATE);
        }
        else {
            // no service available to handle that Intent
<<<<<<< HEAD
            mServiceConn = null;
=======
			mServiceConn = null;
>>>>>>> 6a5bc74f
            if (listener != null) {
                listener.onIabSetupFinished(
                        new IabResult(BILLING_RESPONSE_RESULT_BILLING_UNAVAILABLE,
                        "Billing service unavailable on device."));
            }
        }
    }

    /**
     * Dispose of object, releasing resources. It's very important to call this
     * method when you are done with this object. It will release any resources
     * used by it such as service connections. Naturally, once the object is
     * disposed of, it can't be used again.
     */
    public void dispose() {
        logDebug("Disposing.");
        mSetupDone = false;
        if (mServiceConn != null) {
            logDebug("Unbinding from service.");
            if (mContext != null) mContext.unbindService(mServiceConn);
        }
        mDisposed = true;
        mContext = null;
        mServiceConn = null;
        mService = null;
        mPurchaseListener = null;
    }

    private void checkNotDisposed() {
        if (mDisposed) throw new IllegalStateException("IabHelper was disposed of, so it cannot be used.");
    }

    /** Returns whether subscriptions are supported. */
    public boolean subscriptionsSupported() {
        checkNotDisposed();
        return mSubscriptionsSupported;
    }


    /**
     * Callback that notifies when a purchase is finished.
     */
    public interface OnIabPurchaseFinishedListener {
        /**
         * Called to notify that an in-app purchase finished. If the purchase was successful,
         * then the sku parameter specifies which item was purchased. If the purchase failed,
         * the sku and extraData parameters may or may not be null, depending on how far the purchase
         * process went.
         *
         * @param result The result of the purchase.
         * @param info The purchase information (null if purchase failed)
         */
        public void onIabPurchaseFinished(IabResult result, Purchase info);
    }

    // The listener registered on launchPurchaseFlow, which we have to call back when
    // the purchase finishes
    OnIabPurchaseFinishedListener mPurchaseListener;

    public void launchPurchaseFlow(Activity act, String sku, int requestCode, OnIabPurchaseFinishedListener listener) {
        launchPurchaseFlow(act, sku, requestCode, listener, "");
    }

    public void launchPurchaseFlow(Activity act, String sku, int requestCode,
            OnIabPurchaseFinishedListener listener, String extraData) {
        launchPurchaseFlow(act, sku, ITEM_TYPE_INAPP, requestCode, listener, extraData);
    }

    public void launchSubscriptionPurchaseFlow(Activity act, String sku, int requestCode,
            OnIabPurchaseFinishedListener listener) {
        launchSubscriptionPurchaseFlow(act, sku, requestCode, listener, "");
    }

    public void launchSubscriptionPurchaseFlow(Activity act, String sku, int requestCode,
            OnIabPurchaseFinishedListener listener, String extraData) {
        launchPurchaseFlow(act, sku, ITEM_TYPE_SUBS, requestCode, listener, extraData);
    }

    /**
     * Initiate the UI flow for an in-app purchase. Call this method to initiate an in-app purchase,
     * which will involve bringing up the Google Play screen. The calling activity will be paused while
     * the user interacts with Google Play, and the result will be delivered via the activity's
     * {@link android.app.Activity#onActivityResult} method, at which point you must call
     * this object's {@link #handleActivityResult} method to continue the purchase flow. This method
     * MUST be called from the UI thread of the Activity.
     *
     * @param act The calling activity.
     * @param sku The sku of the item to purchase.
     * @param itemType indicates if it's a product or a subscription (ITEM_TYPE_INAPP or ITEM_TYPE_SUBS)
     * @param requestCode A request code (to differentiate from other responses --
     *     as in {@link android.app.Activity#startActivityForResult}).
     * @param listener The listener to notify when the purchase process finishes
     * @param extraData Extra data (developer payload), which will be returned with the purchase data
     *     when the purchase completes. This extra data will be permanently bound to that purchase
     *     and will always be returned when the purchase is queried.
     */
    public void launchPurchaseFlow(Activity act, String sku, String itemType, int requestCode,
                        OnIabPurchaseFinishedListener listener, String extraData) {
        checkNotDisposed();
        checkSetupDone("launchPurchaseFlow");
        flagStartAsync("launchPurchaseFlow");
        IabResult result;

        if (itemType.equals(ITEM_TYPE_SUBS) && !mSubscriptionsSupported) {
            IabResult r = new IabResult(IABHELPER_SUBSCRIPTIONS_NOT_AVAILABLE,
                    "Subscriptions are not available.");
            flagEndAsync();
            if (listener != null) listener.onIabPurchaseFinished(r, null);
            return;
        }

        try {
            logDebug("Constructing buy intent for " + sku + ", item type: " + itemType);
            Bundle buyIntentBundle = mService.getBuyIntent(3, mContext.getPackageName(), sku, itemType, extraData);
            int response = getResponseCodeFromBundle(buyIntentBundle);
            if (response != BILLING_RESPONSE_RESULT_OK) {
                logError("Unable to buy item, Error response: " + getResponseDesc(response));
                flagEndAsync();
                result = new IabResult(response, "Unable to buy item");
                if (listener != null) listener.onIabPurchaseFinished(result, null);
                return;
            }

            PendingIntent pendingIntent = buyIntentBundle.getParcelable(RESPONSE_BUY_INTENT);
            logDebug("Launching buy intent for " + sku + ". Request code: " + requestCode);
            mRequestCode = requestCode;
            mPurchaseListener = listener;
            mPurchasingItemType = itemType;
            act.startIntentSenderForResult(pendingIntent.getIntentSender(),
                                           requestCode, new Intent(),
                                           Integer.valueOf(0), Integer.valueOf(0),
                                           Integer.valueOf(0));
        }
        catch (SendIntentException e) {
            logError("SendIntentException while launching purchase flow for sku " + sku);
            e.printStackTrace();
            flagEndAsync();

            result = new IabResult(IABHELPER_SEND_INTENT_FAILED, "Failed to send intent.");
            if (listener != null) listener.onIabPurchaseFinished(result, null);
        }
        catch (RemoteException e) {
            logError("RemoteException while launching purchase flow for sku " + sku);
            e.printStackTrace();
            flagEndAsync();

            result = new IabResult(IABHELPER_REMOTE_EXCEPTION, "Remote exception while starting purchase flow");
            if (listener != null) listener.onIabPurchaseFinished(result, null);
        }
    }

    /**
     * Handles an activity result that's part of the purchase flow in in-app billing. If you
     * are calling {@link #launchPurchaseFlow}, then you must call this method from your
     * Activity's {@link android.app.Activity@onActivityResult} method. This method
     * MUST be called from the UI thread of the Activity.
     *
     * @param requestCode The requestCode as you received it.
     * @param resultCode The resultCode as you received it.
     * @param data The data (Intent) as you received it.
     * @return Returns true if the result was related to a purchase flow and was handled;
     *     false if the result was not related to a purchase, in which case you should
     *     handle it normally.
     */
    public boolean handleActivityResult(int requestCode, int resultCode, Intent data) {
        IabResult result;
        if (requestCode != mRequestCode) return false;

        checkNotDisposed();
        checkSetupDone("handleActivityResult");

        // end of async purchase operation that started on launchPurchaseFlow
        flagEndAsync();

        if (data == null) {
            logError("Null data in IAB activity result.");
            result = new IabResult(IABHELPER_BAD_RESPONSE, "Null data in IAB result");
            if (mPurchaseListener != null) mPurchaseListener.onIabPurchaseFinished(result, null);
            return true;
        }

        int responseCode = getResponseCodeFromIntent(data);
        String purchaseData = data.getStringExtra(RESPONSE_INAPP_PURCHASE_DATA);
        String dataSignature = data.getStringExtra(RESPONSE_INAPP_SIGNATURE);

        if (resultCode == Activity.RESULT_OK && responseCode == BILLING_RESPONSE_RESULT_OK) {
            logDebug("Successful resultcode from purchase activity.");
            logDebug("Purchase data: " + purchaseData);
            logDebug("Data signature: " + dataSignature);
            logDebug("Extras: " + data.getExtras());
            logDebug("Expected item type: " + mPurchasingItemType);

            if (purchaseData == null || dataSignature == null) {
                logError("BUG: either purchaseData or dataSignature is null.");
                logDebug("Extras: " + data.getExtras().toString());
                result = new IabResult(IABHELPER_UNKNOWN_ERROR, "IAB returned null purchaseData or dataSignature");
                if (mPurchaseListener != null) mPurchaseListener.onIabPurchaseFinished(result, null);
                return true;
            }

            Purchase purchase = null;
            try {
                purchase = new Purchase(mPurchasingItemType, purchaseData, dataSignature);
                String sku = purchase.getSku();

                // Verify signature
                if (!Security.verifyPurchase(mSignatureBase64, purchaseData, dataSignature)) {
                    logError("Purchase signature verification FAILED for sku " + sku);
                    result = new IabResult(IABHELPER_VERIFICATION_FAILED, "Signature verification failed for sku " + sku);
                    if (mPurchaseListener != null) mPurchaseListener.onIabPurchaseFinished(result, purchase);
                    return true;
                }
                logDebug("Purchase signature successfully verified.");
            }
            catch (JSONException e) {
                logError("Failed to parse purchase data.");
                e.printStackTrace();
                result = new IabResult(IABHELPER_BAD_RESPONSE, "Failed to parse purchase data.");
                if (mPurchaseListener != null) mPurchaseListener.onIabPurchaseFinished(result, null);
                return true;
            }

            if (mPurchaseListener != null) {
                mPurchaseListener.onIabPurchaseFinished(new IabResult(BILLING_RESPONSE_RESULT_OK, "Success"), purchase);
            }
        }
        else if (resultCode == Activity.RESULT_OK) {
            // result code was OK, but in-app billing response was not OK.
            logDebug("Result code was OK but in-app billing response was not OK: " + getResponseDesc(responseCode));
            if (mPurchaseListener != null) {
                result = new IabResult(responseCode, "Problem purchashing item.");
                mPurchaseListener.onIabPurchaseFinished(result, null);
            }
        }
        else if (resultCode == Activity.RESULT_CANCELED) {
            logDebug("Purchase canceled - Response: " + getResponseDesc(responseCode));
            result = new IabResult(IABHELPER_USER_CANCELLED, "User canceled.");
            if (mPurchaseListener != null) mPurchaseListener.onIabPurchaseFinished(result, null);
        }
        else {
            logError("Purchase failed. Result code: " + Integer.toString(resultCode)
                    + ". Response: " + getResponseDesc(responseCode));
            result = new IabResult(IABHELPER_UNKNOWN_PURCHASE_RESPONSE, "Unknown purchase response.");
            if (mPurchaseListener != null) mPurchaseListener.onIabPurchaseFinished(result, null);
        }
        return true;
    }

    public Inventory queryInventory(boolean querySkuDetails, List<String> moreSkus) throws IabException {
        return queryInventory(querySkuDetails, moreSkus, null);
    }

    /**
     * Queries the inventory. This will query all owned items from the server, as well as
     * information on additional skus, if specified. This method may block or take long to execute.
     * Do not call from a UI thread. For that, use the non-blocking version {@link #refreshInventoryAsync}.
     *
     * @param querySkuDetails if true, SKU details (price, description, etc) will be queried as well
     *     as purchase information.
     * @param moreItemSkus additional PRODUCT skus to query information on, regardless of ownership.
     *     Ignored if null or if querySkuDetails is false.
     * @param moreSubsSkus additional SUBSCRIPTIONS skus to query information on, regardless of ownership.
     *     Ignored if null or if querySkuDetails is false.
     * @throws IabException if a problem occurs while refreshing the inventory.
     */
    public Inventory queryInventory(boolean querySkuDetails, List<String> moreItemSkus,
                                        List<String> moreSubsSkus) throws IabException {
        checkNotDisposed();
        checkSetupDone("queryInventory");
        try {
            Inventory inv = new Inventory();
            int r = queryPurchases(inv, ITEM_TYPE_INAPP);
            if (r != BILLING_RESPONSE_RESULT_OK) {
                throw new IabException(r, "Error refreshing inventory (querying owned items).");
            }

            if (querySkuDetails) {
                r = querySkuDetails(ITEM_TYPE_INAPP, inv, moreItemSkus);
                if (r != BILLING_RESPONSE_RESULT_OK) {
                    throw new IabException(r, "Error refreshing inventory (querying prices of items).");
                }
            }

            // if subscriptions are supported, then also query for subscriptions
            if (mSubscriptionsSupported) {
                r = queryPurchases(inv, ITEM_TYPE_SUBS);
                if (r != BILLING_RESPONSE_RESULT_OK) {
                    throw new IabException(r, "Error refreshing inventory (querying owned subscriptions).");
                }

                if (querySkuDetails) {
                    r = querySkuDetails(ITEM_TYPE_SUBS, inv, moreItemSkus);
                    if (r != BILLING_RESPONSE_RESULT_OK) {
                        throw new IabException(r, "Error refreshing inventory (querying prices of subscriptions).");
                    }
                }
            }

            return inv;
        }
        catch (RemoteException e) {
            throw new IabException(IABHELPER_REMOTE_EXCEPTION, "Remote exception while refreshing inventory.", e);
        }
        catch (JSONException e) {
            throw new IabException(IABHELPER_BAD_RESPONSE, "Error parsing JSON response while refreshing inventory.", e);
        }
    }

    /**
     * Listener that notifies when an inventory query operation completes.
     */
    public interface QueryInventoryFinishedListener {
        /**
         * Called to notify that an inventory query operation completed.
         *
         * @param result The result of the operation.
         * @param inv The inventory.
         */
        public void onQueryInventoryFinished(IabResult result, Inventory inv);
    }


    /**
     * Asynchronous wrapper for inventory query. This will perform an inventory
     * query as described in {@link #queryInventory}, but will do so asynchronously
     * and call back the specified listener upon completion. This method is safe to
     * call from a UI thread.
     *
     * @param querySkuDetails as in {@link #queryInventory}
     * @param moreSkus as in {@link #queryInventory}
     * @param listener The listener to notify when the refresh operation completes.
     */
    public void queryInventoryAsync(final boolean querySkuDetails,
                               final List<String> moreSkus,
                               final QueryInventoryFinishedListener listener) {
        final Handler handler = new Handler();
        checkNotDisposed();
        checkSetupDone("queryInventory");
        flagStartAsync("refresh inventory");
        (new Thread(new Runnable() {
            public void run() {
                IabResult result = new IabResult(BILLING_RESPONSE_RESULT_OK, "Inventory refresh successful.");
                Inventory inv = null;
                try {
                    inv = queryInventory(querySkuDetails, moreSkus);
                }
                catch (IabException ex) {
                    result = ex.getResult();
                }

                flagEndAsync();

                final IabResult result_f = result;
                final Inventory inv_f = inv;
                if (!mDisposed && listener != null) {
                    handler.post(new Runnable() {
                        public void run() {
                            listener.onQueryInventoryFinished(result_f, inv_f);
                        }
                    });
                }
            }
        })).start();
    }

    public void queryInventoryAsync(QueryInventoryFinishedListener listener) {
        queryInventoryAsync(true, null, listener);
    }

    public void queryInventoryAsync(boolean querySkuDetails, QueryInventoryFinishedListener listener) {
        queryInventoryAsync(querySkuDetails, null, listener);
    }


    /**
     * Consumes a given in-app product. Consuming can only be done on an item
     * that's owned, and as a result of consumption, the user will no longer own it.
     * This method may block or take long to return. Do not call from the UI thread.
     * For that, see {@link #consumeAsync}.
     *
     * @param itemInfo The PurchaseInfo that represents the item to consume.
     * @throws IabException if there is a problem during consumption.
     */
    void consume(Purchase itemInfo) throws IabException {
        checkNotDisposed();
        checkSetupDone("consume");

        if (!itemInfo.mItemType.equals(ITEM_TYPE_INAPP)) {
            throw new IabException(IABHELPER_INVALID_CONSUMPTION,
                    "Items of type '" + itemInfo.mItemType + "' can't be consumed.");
        }

        try {
            String token = itemInfo.getToken();
            String sku = itemInfo.getSku();
            if (token == null || token.equals("")) {
               logError("Can't consume "+ sku + ". No token.");
               throw new IabException(IABHELPER_MISSING_TOKEN, "PurchaseInfo is missing token for sku: "
                   + sku + " " + itemInfo);
            }

            logDebug("Consuming sku: " + sku + ", token: " + token);
            int response = mService.consumePurchase(3, mContext.getPackageName(), token);
            if (response == BILLING_RESPONSE_RESULT_OK) {
               logDebug("Successfully consumed sku: " + sku);
            }
            else {
               logDebug("Error consuming consuming sku " + sku + ". " + getResponseDesc(response));
               throw new IabException(response, "Error consuming sku " + sku);
            }
        }
        catch (RemoteException e) {
            throw new IabException(IABHELPER_REMOTE_EXCEPTION, "Remote exception while consuming. PurchaseInfo: " + itemInfo, e);
        }
    }

    /**
     * Callback that notifies when a consumption operation finishes.
     */
    public interface OnConsumeFinishedListener {
        /**
         * Called to notify that a consumption has finished.
         *
         * @param purchase The purchase that was (or was to be) consumed.
         * @param result The result of the consumption operation.
         */
        public void onConsumeFinished(Purchase purchase, IabResult result);
    }

    /**
     * Callback that notifies when a multi-item consumption operation finishes.
     */
    public interface OnConsumeMultiFinishedListener {
        /**
         * Called to notify that a consumption of multiple items has finished.
         *
         * @param purchases The purchases that were (or were to be) consumed.
         * @param results The results of each consumption operation, corresponding to each
         *     sku.
         */
        public void onConsumeMultiFinished(List<Purchase> purchases, List<IabResult> results);
    }

    /**
     * Asynchronous wrapper to item consumption. Works like {@link #consume}, but
     * performs the consumption in the background and notifies completion through
     * the provided listener. This method is safe to call from a UI thread.
     *
     * @param purchase The purchase to be consumed.
     * @param listener The listener to notify when the consumption operation finishes.
     */
    public void consumeAsync(Purchase purchase, OnConsumeFinishedListener listener) {
        checkNotDisposed();
        checkSetupDone("consume");
        List<Purchase> purchases = new ArrayList<Purchase>();
        purchases.add(purchase);
        consumeAsyncInternal(purchases, listener, null);
    }

    /**
     * Same as {@link consumeAsync}, but for multiple items at once.
     * @param purchases The list of PurchaseInfo objects representing the purchases to consume.
     * @param listener The listener to notify when the consumption operation finishes.
     */
    public void consumeAsync(List<Purchase> purchases, OnConsumeMultiFinishedListener listener) {
        checkNotDisposed();
        checkSetupDone("consume");
        consumeAsyncInternal(purchases, null, listener);
    }

    /**
     * Returns a human-readable description for the given response code.
     *
     * @param code The response code
     * @return A human-readable string explaining the result code.
     *     It also includes the result code numerically.
     */
    public static String getResponseDesc(int code) {
        String[] iab_msgs = ("0:OK/1:User Canceled/2:Unknown/" +
                "3:Billing Unavailable/4:Item unavailable/" +
                "5:Developer Error/6:Error/7:Item Already Owned/" +
                "8:Item not owned").split("/");
        String[] iabhelper_msgs = ("0:OK/-1001:Remote exception during initialization/" +
                                   "-1002:Bad response received/" +
                                   "-1003:Purchase signature verification failed/" +
                                   "-1004:Send intent failed/" +
                                   "-1005:User cancelled/" +
                                   "-1006:Unknown purchase response/" +
                                   "-1007:Missing token/" +
                                   "-1008:Unknown error/" +
                                   "-1009:Subscriptions not available/" +
                                   "-1010:Invalid consumption attempt").split("/");

        if (code <= IABHELPER_ERROR_BASE) {
            int index = IABHELPER_ERROR_BASE - code;
            if (index >= 0 && index < iabhelper_msgs.length) return iabhelper_msgs[index];
            else return String.valueOf(code) + ":Unknown IAB Helper Error";
        }
        else if (code < 0 || code >= iab_msgs.length)
            return String.valueOf(code) + ":Unknown";
        else
            return iab_msgs[code];
    }


    // Checks that setup was done; if not, throws an exception.
    void checkSetupDone(String operation) {
        if (!mSetupDone) {
            logError("Illegal state for operation (" + operation + "): IAB helper is not set up.");
            throw new IllegalStateException("IAB helper is not set up. Can't perform operation: " + operation);
        }
    }

    // Workaround to bug where sometimes response codes come as Long instead of Integer
    int getResponseCodeFromBundle(Bundle b) {
        Object o = b.get(RESPONSE_CODE);
        if (o == null) {
            logDebug("Bundle with null response code, assuming OK (known issue)");
            return BILLING_RESPONSE_RESULT_OK;
        }
        else if (o instanceof Integer) return ((Integer)o).intValue();
        else if (o instanceof Long) return (int)((Long)o).longValue();
        else {
            logError("Unexpected type for bundle response code.");
            logError(o.getClass().getName());
            throw new RuntimeException("Unexpected type for bundle response code: " + o.getClass().getName());
        }
    }

    // Workaround to bug where sometimes response codes come as Long instead of Integer
    int getResponseCodeFromIntent(Intent i) {
        Object o = i.getExtras().get(RESPONSE_CODE);
        if (o == null) {
            logError("Intent with no response code, assuming OK (known issue)");
            return BILLING_RESPONSE_RESULT_OK;
        }
        else if (o instanceof Integer) return ((Integer)o).intValue();
        else if (o instanceof Long) return (int)((Long)o).longValue();
        else {
            logError("Unexpected type for intent response code.");
            logError(o.getClass().getName());
            throw new RuntimeException("Unexpected type for intent response code: " + o.getClass().getName());
        }
    }

    void flagStartAsync(String operation) {
        if (mAsyncInProgress) throw new IllegalStateException("Can't start async operation (" +
                operation + ") because another async operation(" + mAsyncOperation + ") is in progress.");
        mAsyncOperation = operation;
        mAsyncInProgress = true;
        logDebug("Starting async operation: " + operation);
    }

    void flagEndAsync() {
        logDebug("Ending async operation: " + mAsyncOperation);
        mAsyncOperation = "";
        mAsyncInProgress = false;
    }


    int queryPurchases(Inventory inv, String itemType) throws JSONException, RemoteException {
        // Query purchases
        logDebug("Querying owned items, item type: " + itemType);
        logDebug("Package name: " + mContext.getPackageName());
        boolean verificationFailed = false;
        String continueToken = null;

        do {
            logDebug("Calling getPurchases with continuation token: " + continueToken);
            Bundle ownedItems = mService.getPurchases(3, mContext.getPackageName(),
                    itemType, continueToken);

            int response = getResponseCodeFromBundle(ownedItems);
            logDebug("Owned items response: " + String.valueOf(response));
            if (response != BILLING_RESPONSE_RESULT_OK) {
                logDebug("getPurchases() failed: " + getResponseDesc(response));
                return response;
            }
            if (!ownedItems.containsKey(RESPONSE_INAPP_ITEM_LIST)
                    || !ownedItems.containsKey(RESPONSE_INAPP_PURCHASE_DATA_LIST)
                    || !ownedItems.containsKey(RESPONSE_INAPP_SIGNATURE_LIST)) {
                logError("Bundle returned from getPurchases() doesn't contain required fields.");
                return IABHELPER_BAD_RESPONSE;
            }

            ArrayList<String> ownedSkus = ownedItems.getStringArrayList(
                        RESPONSE_INAPP_ITEM_LIST);
            ArrayList<String> purchaseDataList = ownedItems.getStringArrayList(
                        RESPONSE_INAPP_PURCHASE_DATA_LIST);
            ArrayList<String> signatureList = ownedItems.getStringArrayList(
                        RESPONSE_INAPP_SIGNATURE_LIST);

            for (int i = 0; i < purchaseDataList.size(); ++i) {
                String purchaseData = purchaseDataList.get(i);
                String signature = signatureList.get(i);
                String sku = ownedSkus.get(i);
                if (Security.verifyPurchase(mSignatureBase64, purchaseData, signature)) {
                    logDebug("Sku is owned: " + sku);
                    Purchase purchase = new Purchase(itemType, purchaseData, signature);

                    if (TextUtils.isEmpty(purchase.getToken())) {
                        logWarn("BUG: empty/null token!");
                        logDebug("Purchase data: " + purchaseData);
                    }

                    // Record ownership and token
                    inv.addPurchase(purchase);
                }
                else {
                    logWarn("Purchase signature verification **FAILED**. Not adding item.");
                    logDebug("   Purchase data: " + purchaseData);
                    logDebug("   Signature: " + signature);
                    verificationFailed = true;
                }
            }

            continueToken = ownedItems.getString(INAPP_CONTINUATION_TOKEN);
            logDebug("Continuation token: " + continueToken);
        } while (!TextUtils.isEmpty(continueToken));

        return verificationFailed ? IABHELPER_VERIFICATION_FAILED : BILLING_RESPONSE_RESULT_OK;
    }

    int querySkuDetails(String itemType, Inventory inv, List<String> moreSkus)
                                throws RemoteException, JSONException {
        logDebug("Querying SKU details.");
        ArrayList<String> skuList = new ArrayList<String>();
        skuList.addAll(inv.getAllOwnedSkus(itemType));
        if (moreSkus != null) {
            for (String sku : moreSkus) {
                if (!skuList.contains(sku)) {
                    skuList.add(sku);
                }
            }
        }

        if (skuList.size() == 0) {
            logDebug("queryPrices: nothing to do because there are no SKUs.");
            return BILLING_RESPONSE_RESULT_OK;
        }

        Bundle querySkus = new Bundle();
        querySkus.putStringArrayList(GET_SKU_DETAILS_ITEM_LIST, skuList);
        Bundle skuDetails = mService.getSkuDetails(3, mContext.getPackageName(),
                itemType, querySkus);

        if (!skuDetails.containsKey(RESPONSE_GET_SKU_DETAILS_LIST)) {
            int response = getResponseCodeFromBundle(skuDetails);
            if (response != BILLING_RESPONSE_RESULT_OK) {
                logDebug("getSkuDetails() failed: " + getResponseDesc(response));
                return response;
            }
            else {
                logError("getSkuDetails() returned a bundle with neither an error nor a detail list.");
                return IABHELPER_BAD_RESPONSE;
            }
        }

        ArrayList<String> responseList = skuDetails.getStringArrayList(
                RESPONSE_GET_SKU_DETAILS_LIST);

        for (String thisResponse : responseList) {
            SkuDetails d = new SkuDetails(itemType, thisResponse);
            logDebug("Got sku details: " + d);
            inv.addSkuDetails(d);
        }
        return BILLING_RESPONSE_RESULT_OK;
    }


    void consumeAsyncInternal(final List<Purchase> purchases,
                              final OnConsumeFinishedListener singleListener,
                              final OnConsumeMultiFinishedListener multiListener) {
        final Handler handler = new Handler();
        flagStartAsync("consume");
        (new Thread(new Runnable() {
            public void run() {
                final List<IabResult> results = new ArrayList<IabResult>();
                for (Purchase purchase : purchases) {
                    try {
                        consume(purchase);
                        results.add(new IabResult(BILLING_RESPONSE_RESULT_OK, "Successful consume of sku " + purchase.getSku()));
                    }
                    catch (IabException ex) {
                        results.add(ex.getResult());
                    }
                }

                flagEndAsync();
                if (!mDisposed && singleListener != null) {
                    handler.post(new Runnable() {
                        public void run() {
                            singleListener.onConsumeFinished(purchases.get(0), results.get(0));
                        }
                    });
                }
                if (!mDisposed && multiListener != null) {
                    handler.post(new Runnable() {
                        public void run() {
                            multiListener.onConsumeMultiFinished(purchases, results);
                        }
                    });
                }
            }
        })).start();
    }

    void logDebug(String msg) {
        if (mDebugLog) Log.d(mDebugTag, msg);
    }

    void logError(String msg) {
        Log.e(mDebugTag, "In-app billing error: " + msg);
    }

    void logWarn(String msg) {
        Log.w(mDebugTag, "In-app billing warning: " + msg);
    }
}<|MERGE_RESOLUTION|>--- conflicted
+++ resolved
@@ -270,11 +270,7 @@
         }
         else {
             // no service available to handle that Intent
-<<<<<<< HEAD
-            mServiceConn = null;
-=======
 			mServiceConn = null;
->>>>>>> 6a5bc74f
             if (listener != null) {
                 listener.onIabSetupFinished(
                         new IabResult(BILLING_RESPONSE_RESULT_BILLING_UNAVAILABLE,
