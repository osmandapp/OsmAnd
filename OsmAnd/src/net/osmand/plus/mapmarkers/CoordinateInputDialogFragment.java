package net.osmand.plus.mapmarkers;

import android.app.Dialog;
import android.content.ClipData;
import android.content.ClipboardManager;
import android.content.Context;
import android.os.Build;
import android.os.Bundle;
import android.support.annotation.NonNull;
import android.support.annotation.Nullable;
import android.support.v4.app.DialogFragment;
import android.support.v4.app.Fragment;
import android.support.v4.content.ContextCompat;
import android.support.v4.widget.TextViewCompat;
import android.support.v7.widget.LinearLayoutManager;
import android.support.v7.widget.PopupMenu;
import android.support.v7.widget.RecyclerView;
import android.text.Editable;
import android.text.InputType;
import android.text.TextWatcher;
import android.util.TypedValue;
import android.view.KeyEvent;
import android.view.LayoutInflater;
import android.view.Menu;
import android.view.MenuItem;
import android.view.MotionEvent;
import android.view.View;
import android.view.ViewGroup;
import android.view.Window;
import android.view.WindowManager;
import android.view.inputmethod.EditorInfo;
import android.widget.AdapterView;
import android.widget.ArrayAdapter;
import android.widget.EditText;
import android.widget.GridView;
import android.widget.ImageView;
import android.widget.TextView;
import android.widget.Toast;

import net.osmand.AndroidUtils;
import net.osmand.Location;
import net.osmand.data.LatLon;
import net.osmand.data.PointDescription;
import net.osmand.plus.IconsCache;
import net.osmand.plus.MapMarkersHelper;
import net.osmand.plus.MapMarkersHelper.MapMarker;
import net.osmand.plus.OsmAndLocationProvider.OsmAndCompassListener;
import net.osmand.plus.OsmAndLocationProvider.OsmAndLocationListener;
import net.osmand.plus.OsmandApplication;
import net.osmand.plus.OsmandSettings;
import net.osmand.plus.R;
import net.osmand.plus.activities.MapActivity;
import net.osmand.plus.base.MapViewTrackingUtilities;
import net.osmand.plus.dashboard.DashLocationFragment;
import net.osmand.plus.helpers.AndroidUiHelper;
import net.osmand.plus.mapmarkers.adapters.CoordinateInputAdapter;
import net.osmand.plus.widgets.OsmandTextFieldBoxes;
import net.osmand.util.MapUtils;

import java.util.ArrayList;
import java.util.List;

import static android.content.ClipDescription.MIMETYPE_TEXT_PLAIN;
import static android.content.Context.CLIPBOARD_SERVICE;
import static net.osmand.plus.MapMarkersHelper.MAP_MARKERS_COLORS_COUNT;

public class CoordinateInputDialogFragment extends DialogFragment implements OsmAndCompassListener, OsmAndLocationListener {

	public static final String TAG = "CoordinateInputDialogFragment";

	public static final String USE_OSMAND_KEYBOARD = "use_osmand_keyboard";
	public static final String GO_TO_NEXT_FIELD = "go_to_next_field";
	public static final String ACCURACY = "accuracy";

	private static final int CLEAR_BUTTON_POSITION = 9;
	private static final int DELETE_BUTTON_POSITION = 11;
	private static final String LATITUDE_LABEL = "latitude";
	private static final String LONGITUDE_LABEL = "longitude";
	private static final String NAME_LABEL = "name";

	private OnMapMarkersSavedListener listener;
	private List<MapMarker> mapMarkers = new ArrayList<>();
	private CoordinateInputAdapter adapter;
	private boolean lightTheme;
	private boolean useOsmandKeyboard = true;
	private boolean goToNextField;
	private int accuracy = 4;
	private List<OsmandTextFieldBoxes> textFieldBoxes;
	private List<EditText> inputEditTexts;
	private View mainView;
	private IconsCache iconsCache;
	private Location location;
	private Float heading;
	private boolean locationUpdateStarted;
	private boolean compassUpdateAllowed = true;
	private MapMarkersHelper mapMarkersHelper;
	private boolean orientationPortrait;

	public void setListener(OnMapMarkersSavedListener listener) {
		this.listener = listener;
	}

	@Override
	public void onCreate(Bundle savedInstanceState) {
		super.onCreate(savedInstanceState);
		OsmandApplication app = getMyApplication();
		lightTheme = app.getSettings().OSMAND_THEME.get() == OsmandSettings.OSMAND_LIGHT_THEME;
		int themeId = lightTheme ? R.style.OsmandLightTheme : R.style.OsmandDarkTheme;
		setStyle(STYLE_NO_FRAME, themeId);
	}

<<<<<<< HEAD
	@NonNull
	@Override
	public Dialog onCreateDialog(Bundle savedInstanceState) {
		Dialog dialog = new Dialog(getContext(), getTheme()) {
			@Override
			public void onBackPressed() {
				saveMarkers();
				super.onBackPressed();
			}
		};
		Window window = dialog.getWindow();
		if (window != null) {
			window.setSoftInputMode(WindowManager.LayoutParams.SOFT_INPUT_STATE_HIDDEN);
			if (Build.VERSION.SDK_INT >= Build.VERSION_CODES.LOLLIPOP) {
				window.clearFlags(WindowManager.LayoutParams.FLAG_TRANSLUCENT_STATUS);
				window.addFlags(WindowManager.LayoutParams.FLAG_DRAWS_SYSTEM_BAR_BACKGROUNDS);
				window.setStatusBarColor(ContextCompat.getColor(getContext(), R.color.coordinate_input_status_bar_color));
			}
		}
		return dialog;
=======
		CoordinateInputBottomSheetDialogFragment fragment = new CoordinateInputBottomSheetDialogFragment();
		fragment.setUsedOnMap(false);
		fragment.setListener(createCoordinateInputFormatChangeListener());
		fragment.show(getMapActivity().getSupportFragmentManager(), CoordinateInputBottomSheetDialogFragment.TAG);
>>>>>>> c4ff3019
	}

	@Nullable
	@Override
	public View onCreateView(LayoutInflater inflater, @Nullable ViewGroup container, @Nullable Bundle savedInstanceState) {
		mainView = inflater.inflate(R.layout.fragment_coordinate_input_dialog, container);
		final MapActivity mapActivity = getMapActivity();
		iconsCache = getMyApplication().getIconsCache();
		mapMarkersHelper = getMyApplication().getMapMarkersHelper();
		orientationPortrait = AndroidUiHelper.isOrientationPortrait(mapActivity);

		Fragment coordinateInputBottomSheetDialogFragment = mapActivity.getSupportFragmentManager().findFragmentByTag(CoordinateInputBottomSheetDialogFragment.TAG);
		if (coordinateInputBottomSheetDialogFragment != null) {
			((CoordinateInputBottomSheetDialogFragment) coordinateInputBottomSheetDialogFragment).setListener(createCoordinateInputFormatChangeListener());
		}

		mainView.findViewById(R.id.back_button).setOnClickListener(new View.OnClickListener() {
			@Override
			public void onClick(View view) {
				saveMarkers();
				dismiss();
			}
		});
		final View optionsButton = mainView.findViewById(R.id.options_button);
		optionsButton.setOnClickListener(new View.OnClickListener() {
			@Override
			public void onClick(View view) {
				View focusedView = getDialog().getCurrentFocus();
				if (focusedView != null && focusedView instanceof TextView) {
					focusedView.clearFocus();
					AndroidUtils.hideSoftKeyboard(getMapActivity(), focusedView);
				}
				CoordinateInputBottomSheetDialogFragment fragment = new CoordinateInputBottomSheetDialogFragment();
				fragment.setUsedOnMap(false);
				Bundle args = new Bundle();
				args.putBoolean(USE_OSMAND_KEYBOARD, useOsmandKeyboard);
				args.putBoolean(GO_TO_NEXT_FIELD, goToNextField);
				args.putInt(ACCURACY, accuracy);
				fragment.setArguments(args);
				fragment.setListener(createCoordinateInputFormatChangeListener());
				fragment.show(getMapActivity().getSupportFragmentManager(), CoordinateInputBottomSheetDialogFragment.TAG);
			}
		});

		textFieldBoxes = new ArrayList<>();
		final OsmandTextFieldBoxes latitudeBox = (OsmandTextFieldBoxes) mainView.findViewById(R.id.latitude_box);
		textFieldBoxes.add(latitudeBox);
		final OsmandTextFieldBoxes longitudeBox = (OsmandTextFieldBoxes) mainView.findViewById(R.id.longitude_box);
		textFieldBoxes.add(longitudeBox);
		final OsmandTextFieldBoxes nameBox = (OsmandTextFieldBoxes) mainView.findViewById(R.id.name_box);
		nameBox.setEndIcon(iconsCache.getThemedIcon(R.drawable.ic_action_keyboard));
		nameBox.getEndIconImageButton().setOnClickListener(new View.OnClickListener() {
			@Override
			public void onClick(View view) {
				View focusedView = getDialog().getCurrentFocus();
				if (focusedView != null) {
					if (orientationPortrait && isOsmandKeyboardCurrentlyVisible()) {
						changeOsmandKeyboardVisibility(false);
					}
					AndroidUtils.showSoftKeyboard(focusedView);
				}
			}
		});
		textFieldBoxes.add(nameBox);

		registerTextFieldBoxes();

		inputEditTexts = new ArrayList<>();
		final EditText latitudeEditText = (EditText) mainView.findViewById(R.id.latitude_edit_text);
		inputEditTexts.add(latitudeEditText);
		final EditText longitudeEditText = (EditText) mainView.findViewById(R.id.longitude_edit_text);
		inputEditTexts.add(longitudeEditText);
		final EditText nameEditText = (EditText) mainView.findViewById(R.id.name_edit_text);
		inputEditTexts.add(nameEditText);

		registerInputTextViews();

		if (savedInstanceState == null) {
			latitudeBox.select();
		}

		final View mapMarkersLayout = mainView.findViewById(R.id.map_markers_layout);

		RecyclerView recyclerView = (RecyclerView) mainView.findViewById(R.id.markers_recycler_view);
		recyclerView.setLayoutManager(new LinearLayoutManager(getContext()));
		adapter = new CoordinateInputAdapter(mapActivity, mapMarkers);
		if (mapMarkersLayout != null) {
			adapter.registerAdapterDataObserver(new RecyclerView.AdapterDataObserver() {
				@Override
				public void onChanged() {
					super.onChanged();
					mapMarkersLayout.setVisibility(adapter.isEmpty() ? View.GONE : View.VISIBLE);
				}
			});
		}
		recyclerView.setAdapter(adapter);
		recyclerView.addOnScrollListener(new RecyclerView.OnScrollListener() {
			@Override
			public void onScrollStateChanged(RecyclerView recyclerView, int newState) {
				super.onScrollStateChanged(recyclerView, newState);
				compassUpdateAllowed = newState == RecyclerView.SCROLL_STATE_IDLE;
			}
		});

		TextView addMarkerButton = (TextView) mainView.findViewById(R.id.add_marker_button);
		addMarkerButton.setBackgroundResource(lightTheme ? R.drawable.keyboard_item_light_bg : R.drawable.keyboard_item_dark_bg);
		addMarkerButton.setOnClickListener(new View.OnClickListener() {
			@Override
			public void onClick(View view) {
				addMapMarker();
			}
		});

		View keyboardLayout = mainView.findViewById(R.id.keyboard_layout);
		if (orientationPortrait) {
			AndroidUtils.setBackground(mapActivity, keyboardLayout, !lightTheme, R.drawable.bg_bottom_menu_light, R.drawable.bg_bottom_menu_dark);
		}

		String[] keyboardItems = new String[] { "1", "2", "3",
				"4", "5", "6",
				"7", "8", "9",
				getString(R.string.shared_string_clear), "0", "\u21e6" };
		final GridView keyboardGrid = (GridView) mainView.findViewById(R.id.keyboard_grid_view);
		final KeyboardAdapter keyboardAdapter = new KeyboardAdapter(mapActivity, keyboardItems);
		keyboardGrid.setAdapter(keyboardAdapter);
		keyboardGrid.setOnItemClickListener(new AdapterView.OnItemClickListener() {
			@Override
			public void onItemClick(AdapterView<?> adapterView, View view, int i, long l) {
				View focusedView = getDialog().getCurrentFocus();
				if (focusedView != null && focusedView instanceof EditText) {
					EditText focusedEditText = (EditText) focusedView;
					switch (i) {
						case CLEAR_BUTTON_POSITION:
							focusedEditText.setText("");
							break;
						case DELETE_BUTTON_POSITION:
							String str = focusedEditText.getText().toString();
							if (str.length() > 0) {
								str = str.substring(0, str.length() - 1);
								focusedEditText.setText(str);
							}
							break;
						default:
							focusedEditText.append(keyboardAdapter.getItem(i));
					}
				}
			}
		});

		if (orientationPortrait) {
			final ImageView showHideKeyboardIcon = (ImageView) mainView.findViewById(R.id.show_hide_keyboard_icon);
			showHideKeyboardIcon.setImageDrawable(iconsCache.getThemedIcon(R.drawable.ic_action_arrow_down));
			showHideKeyboardIcon.setOnClickListener(new View.OnClickListener() {
				@Override
				public void onClick(View view) {
					boolean isCurrentlyVisible = isOsmandKeyboardCurrentlyVisible();
					View focusedView = getDialog().getCurrentFocus();
					if (focusedView != null && !isCurrentlyVisible) {
						AndroidUtils.hideSoftKeyboard(getActivity(), focusedView);
					}
					if (orientationPortrait) {
						changeOsmandKeyboardVisibility(!isCurrentlyVisible);
					}
				}
			});
		}

		return mainView;
	}

	@Override
	public void onResume() {
		super.onResume();
		adapter.setScreenOrientation(DashLocationFragment.getScreenOrientation(getActivity()));
		startLocationUpdate();
	}

	@Override
	public void onPause() {
		super.onPause();
		stopLocationUpdate();
	}

	@Override
	public void onDestroyView() {
		Dialog dialog = getDialog();
		if (dialog != null && getRetainInstance()) {
			dialog.setDismissMessage(null);
		}
		super.onDestroyView();
	}

	private void saveMarkers() {
		mapMarkersHelper.addMarkers(mapMarkers);
		if (listener != null) {
			listener.onMapMarkersSaved();
		}
	}

	private void registerTextFieldBoxes() {
		View.OnTouchListener textFieldBoxOnTouchListener = new View.OnTouchListener() {
			@Override
			public boolean onTouch(View view, MotionEvent motionEvent) {
				if (orientationPortrait) {
					if (!useOsmandKeyboard && isOsmandKeyboardCurrentlyVisible()) {
						changeOsmandKeyboardVisibility(false);
					} else if (useOsmandKeyboard && !isOsmandKeyboardCurrentlyVisible()) {
						changeOsmandKeyboardVisibility(true);
					}
				}
				return false;
			}
		};

		for (OsmandTextFieldBoxes textFieldBox : textFieldBoxes) {
			textFieldBox.getPanel().setOnTouchListener(textFieldBoxOnTouchListener);
		}
		changeKeyboardInBoxes();
	}

	private void registerInputTextViews() {
		TextWatcher textWatcher = new TextWatcher() {
			int len = 0;
			String strBeforeChanging = "";

			@Override
			public void beforeTextChanged(CharSequence charSequence, int i, int i1, int i2) {
				len = charSequence.length();
				strBeforeChanging = charSequence.toString();
			}

			@Override
			public void onTextChanged(CharSequence charSequence, int i, int i1, int i2) {

			}

			@Override
			public void afterTextChanged(Editable editable) {
				View focusedView = getDialog().getCurrentFocus();
				if (focusedView != null && focusedView instanceof EditText) {
					EditText focusedEditText = (EditText) focusedView;
					String str = focusedEditText.getText().toString();
				}
			}
		};

		View.OnTouchListener inputEditTextOnTouchListener = new View.OnTouchListener() {
			@Override
			public boolean onTouch(View view, MotionEvent motionEvent) {
				if (useOsmandKeyboard || !orientationPortrait) {
					if (orientationPortrait && !isOsmandKeyboardCurrentlyVisible()) {
						changeOsmandKeyboardVisibility(true);
					}
					EditText editText = (EditText) view;
					int inType = editText.getInputType();       // Backup the input type
					editText.setInputType(InputType.TYPE_NULL); // Disable standard keyboard
					editText.onTouchEvent(motionEvent);               // Call native handler
					editText.setInputType(inType);              // Restore input type
					return true; // Consume touch event
				} else {
					if (isOsmandKeyboardCurrentlyVisible()) {
						changeOsmandKeyboardVisibility(false);
					}
					return false;
				}
			}
		};

		View.OnLongClickListener inputEditTextOnLongClickListener = new View.OnLongClickListener() {
			@Override
			public boolean onLongClick(final View view) {
				final EditText inputEditText = (EditText) view;
				PopupMenu popupMenu = new PopupMenu(getContext(), inputEditText);
				Menu menu = popupMenu.getMenu();
				popupMenu.getMenuInflater().inflate(R.menu.copy_paste_menu, menu);
				final ClipboardManager clipboardManager = ((ClipboardManager) getContext().getSystemService(CLIPBOARD_SERVICE));
				MenuItem pasteMenuItem = menu.findItem(R.id.action_paste);
				if (clipboardManager == null || !clipboardManager.hasPrimaryClip() ||
						!clipboardManager.getPrimaryClipDescription().hasMimeType(MIMETYPE_TEXT_PLAIN)) {
					pasteMenuItem.setEnabled(false);
				} else {
					pasteMenuItem.setEnabled(true);
				}
				if (clipboardManager != null) {
					popupMenu.setOnMenuItemClickListener(new PopupMenu.OnMenuItemClickListener() {
						@Override
						public boolean onMenuItemClick(MenuItem item) {
							switch (item.getItemId()) {
								case R.id.action_copy:
									String labelText;
									switch (view.getId()) {
										case R.id.latitude_edit_text:
											labelText = LATITUDE_LABEL;
											break;
										case R.id.longitude_edit_text:
											labelText = LONGITUDE_LABEL;
											break;
										case R.id.name_edit_text:
											labelText = NAME_LABEL;
											break;
										default:
											labelText = "";
											break;
									}
									ClipData clip = ClipData.newPlainText(labelText, inputEditText.getText().toString());
									clipboardManager.setPrimaryClip(clip);
									return true;
								case R.id.action_paste:
									ClipData.Item pasteItem = clipboardManager.getPrimaryClip().getItemAt(0);
									CharSequence pasteData = pasteItem.getText();
									if (pasteData != null) {
										String str = inputEditText.getText().toString();
										inputEditText.setText(str + pasteData.toString());
										inputEditText.setSelection(inputEditText.getText().length());
									}
									return true;
							}
							return false;
						}
					});
					popupMenu.show();
				}
				return true;

			}
		};

		View.OnFocusChangeListener focusChangeListener = new View.OnFocusChangeListener() {
			@Override
			public void onFocusChange(View view, boolean b) {
				int resId;
				switch (view.getId()) {
					case R.id.latitude_edit_text:
						resId = R.id.latitude_box;
						break;
					case R.id.longitude_edit_text:
						resId = R.id.longitude_box;
						break;
					case R.id.name_edit_text:
						resId = R.id.name_box;
						break;
					default:
						resId = 0;
				}
				if (resId != 0) {
					OsmandTextFieldBoxes textFieldBox = mainView.findViewById(resId);
					if (b) {
						textFieldBox.setHasFocus(true);
					} else {
						if (useOsmandKeyboard) {
							AndroidUtils.hideSoftKeyboard(getActivity(), view);
						} else if (orientationPortrait && isOsmandKeyboardCurrentlyVisible()) {
							changeOsmandKeyboardVisibility(false);
						}
						textFieldBox.setHasFocus(false);
					}
				}
			}
		};

		TextView.OnEditorActionListener inputTextViewOnEditorActionListener = new TextView.OnEditorActionListener() {
			@Override
			public boolean onEditorAction(TextView textView, int i, KeyEvent keyEvent) {
				if (i == EditorInfo.IME_ACTION_NEXT) {
					switchToNextInput(textView.getId());
				} else if (i == EditorInfo.IME_ACTION_DONE) {
					addMapMarker();
				}
				return false;
			}
		};

		for (TextView textView : inputEditTexts) {
			if (textView.getId() != R.id.name_edit_text) {
				textView.addTextChangedListener(textWatcher);
			}
			textView.setOnTouchListener(inputEditTextOnTouchListener);
			textView.setOnLongClickListener(inputEditTextOnLongClickListener);
			textView.setOnFocusChangeListener(focusChangeListener);
			textView.setOnEditorActionListener(inputTextViewOnEditorActionListener);
		}

		changeInputEditTextHints();
		changeInputEditTextLengths();
		changeKeyboardInEditTexts();
	}

	private CoordinateInputBottomSheetDialogFragment.CoordinateInputFormatChangeListener createCoordinateInputFormatChangeListener() {
		return new CoordinateInputBottomSheetDialogFragment.CoordinateInputFormatChangeListener() {
			@Override
			public void onKeyboardChanged(boolean useOsmandKeyboard) {
				CoordinateInputDialogFragment.this.useOsmandKeyboard = useOsmandKeyboard;
				if (orientationPortrait && !useOsmandKeyboard && isOsmandKeyboardCurrentlyVisible()) {
					changeOsmandKeyboardVisibility(false);
				}
				changeKeyboardInBoxes();
				changeKeyboardInEditTexts();
			}

			@Override
			public void onGoToNextFieldChanged(boolean goToNextField) {
				CoordinateInputDialogFragment.this.goToNextField = goToNextField;
			}

			@Override
			public void onAccuracyChanged(int accuracy) {
				CoordinateInputDialogFragment.this.accuracy = accuracy;
				changeInputEditTextHints();
				changeInputEditTextLengths();
			}
		};
	}

	private boolean isOsmandKeyboardCurrentlyVisible() {
		return mainView.findViewById(R.id.keyboard_grid_view).getVisibility() == View.VISIBLE;
	}

	private void changeOsmandKeyboardVisibility(boolean show) {
		int visibility = show ? View.VISIBLE : View.GONE;
		mainView.findViewById(R.id.keyboard_grid_view).setVisibility(visibility);
		mainView.findViewById(R.id.keyboard_divider).setVisibility(visibility);
		((ImageView) mainView.findViewById(R.id.show_hide_keyboard_icon))
				.setImageDrawable(iconsCache.getThemedIcon(show ? R.drawable.ic_action_arrow_down : R.drawable.ic_action_arrow_up));
	}

	private void changeKeyboardInBoxes() {
		for (OsmandTextFieldBoxes textFieldBox : textFieldBoxes) {
			textFieldBox.setUseOsmandKeyboard(useOsmandKeyboard);
		}
	}

	private void changeKeyboardInEditTexts() {
//		int coordinateInputType = useOsmandKeyboard ? InputType.TYPE_NULL : InputType.TYPE_CLASS_NUMBER;
//		int nameInputType = useOsmandKeyboard ? InputType.TYPE_NULL : InputType.TYPE_CLASS_TEXT;
//		for (TextView inputTextView : inputEditTexts) {
//			inputTextView.setInputType(inputTextView.getId() == R.id.name_edit_text ? nameInputType : coordinateInputType);
//		}
  	}

	private void changeInputEditTextLengths() {
//		int maxLength;
//		if (accuracy == PointDescription.FORMAT_DEGREES) {
//			maxLength = DEGREES_MAX_LENGTH;
//		} else if (accuracy == PointDescription.FORMAT_MINUTES) {
//			maxLength = MINUTES_MAX_LENGTH;
//		} else {
//			maxLength = SECONDS_MAX_LENGTH;
//		}
//		InputFilter[] filtersArray = new InputFilter[] {new InputFilter.LengthFilter(maxLength)};
//		for (EditText editText : inputEditTexts) {
//			if (editText.getId() != R.id.name_edit_text) {
//				editText.setFilters(filtersArray);
//			}
//		}
	}

	private void changeInputEditTextHints() {
//		String hint;
//		if (accuracy == PointDescription.FORMAT_DEGREES) {
//			hint = DEGREES_HINT;
//		} else if (accuracy == PointDescription.FORMAT_MINUTES) {
//			hint = MINUTES_HINT;
//		} else {
//			hint = SECONDS_HINT;
//		}
//		for (EditText editText : inputEditTexts) {
//			if (editText.getId() != R.id.name_edit_text) {
//				editText.setHint(hint);
//			}
//		}
	}

	private void switchToNextInput(int id) {
		if (id == R.id.latitude_edit_text) {
			((OsmandTextFieldBoxes) mainView.findViewById(R.id.longitude_box)).select();
		} else {
			((OsmandTextFieldBoxes) mainView.findViewById(R.id.name_box)).select();
		}
	}

	private void addMapMarker() {
		String latitude = ((EditText) mainView.findViewById(R.id.latitude_edit_text)).getText().toString();
		String longitude = ((EditText) mainView.findViewById(R.id.longitude_edit_text)).getText().toString();
		String locPhrase = latitude + ", " + longitude;
		LatLon latLon = MapUtils.parseLocation(locPhrase);
		if (latLon != null) {
			String name = ((EditText) mainView.findViewById(R.id.name_edit_text)).getText().toString();
			addMapMarker(latLon, name);
		} else {
			Toast.makeText(getContext(), getString(R.string.wrong_format), Toast.LENGTH_SHORT).show();
		}
	}

	private void addMapMarker(LatLon latLon, String name) {
		PointDescription pointDescription = new PointDescription(PointDescription.POINT_TYPE_MAP_MARKER, name);
		int colorIndex = mapMarkers.size() > 0 ? mapMarkers.get(mapMarkers.size() - 1).colorIndex : -1;
		if (colorIndex == -1) {
			colorIndex = 0;
		} else {
			colorIndex = (colorIndex + 1) % MAP_MARKERS_COLORS_COUNT;
		}
		MapMarker mapMarker = new MapMarker(latLon, pointDescription, colorIndex, false, 0);
		mapMarker.history = false;
		mapMarker.nextKey = MapMarkersDbHelper.TAIL_NEXT_VALUE;
		mapMarkers.add(mapMarker);
		adapter.notifyDataSetChanged();
		clearInputs();
		((OsmandTextFieldBoxes) mainView.findViewById(R.id.latitude_box)).select();
	}

	private void clearInputs() {
		for (EditText inputEditText : inputEditTexts) {
			inputEditText.setText("");
		}
		for (OsmandTextFieldBoxes osmandTextFieldBox : textFieldBoxes) {
			osmandTextFieldBox.deactivate();
		}
	}

	private MapActivity getMapActivity() {
		return (MapActivity) getActivity();
	}

	private OsmandApplication getMyApplication() {
		return (OsmandApplication) getActivity().getApplication();
	}

	@Override
	public void updateLocation(Location location) {
		boolean newLocation = this.location == null && location != null;
		boolean locationChanged = this.location != null && location != null
				&& this.location.getLatitude() != location.getLatitude()
				&& this.location.getLongitude() != location.getLongitude();
		if (newLocation || locationChanged) {
			this.location = location;
			updateLocationUi();
		}
	}

	@Override
	public void updateCompassValue(float value) {
		// 99 in next line used to one-time initialize arrows (with reference vs. fixed-north direction)
		// on non-compass devices
		float lastHeading = heading != null ? heading : 99;
		heading = value;
		if (Math.abs(MapUtils.degreesDiff(lastHeading, heading)) > 5) {
			updateLocationUi();
		} else {
			heading = lastHeading;
		}
	}

	private void updateLocationUi() {
		if (!compassUpdateAllowed) {
			return;
		}
		final MapActivity mapActivity = (MapActivity) getActivity();
		if (mapActivity != null && adapter != null) {
			mapActivity.getMyApplication().runInUIThread(new Runnable() {
				@Override
				public void run() {
					if (location == null) {
						location = mapActivity.getMyApplication().getLocationProvider().getLastKnownLocation();
					}
					MapViewTrackingUtilities utilities = mapActivity.getMapViewTrackingUtilities();
					boolean useCenter = !(utilities.isMapLinkedToLocation() && location != null);

					adapter.setUseCenter(useCenter);
					adapter.setLocation(useCenter ? mapActivity.getMapLocation() : new LatLon(location.getLatitude(), location.getLongitude()));
					adapter.setHeading(useCenter ? -mapActivity.getMapRotate() : heading != null ? heading : 99);
					adapter.notifyDataSetChanged();
				}
			});
		}
	}

	private void startLocationUpdate() {
		OsmandApplication app = getMyApplication();
		if (app != null && !locationUpdateStarted) {
			locationUpdateStarted = true;
			app.getLocationProvider().removeCompassListener(app.getLocationProvider().getNavigationInfo());
			app.getLocationProvider().addCompassListener(this);
			app.getLocationProvider().addLocationListener(this);
			updateLocationUi();
		}
	}

	private void stopLocationUpdate() {
		OsmandApplication app = getMyApplication();
		if (app != null && locationUpdateStarted) {
			locationUpdateStarted = false;
			app.getLocationProvider().removeLocationListener(this);
			app.getLocationProvider().removeCompassListener(this);
			app.getLocationProvider().addCompassListener(app.getLocationProvider().getNavigationInfo());
		}
	}

	private class KeyboardAdapter extends ArrayAdapter<String> {

		KeyboardAdapter(@NonNull Context context, @NonNull String[] objects) {
			super(context, 0, objects);
		}

		@NonNull
		@Override
		public View getView(int position, @Nullable View convertView, @NonNull ViewGroup parent) {
			if (convertView == null) {
				convertView = LayoutInflater.from(getContext()).inflate(R.layout.input_coordinate_keyboard_item, parent, false);
				convertView.setBackgroundResource(lightTheme ? R.drawable.keyboard_item_light_bg : R.drawable.keyboard_item_dark_bg);
			}
			if (!orientationPortrait) {
				int keyboardViewHeight = mainView.findViewById(R.id.keyboard_grid_view).getMeasuredHeight();
				int dividerHeight = AndroidUtils.dpToPx(getContext(), 1);
				int spaceForKeys = keyboardViewHeight - 3 * dividerHeight;
				convertView.setMinimumHeight(spaceForKeys / 4);
			}
			TextView keyboardItem = (TextView) convertView.findViewById(R.id.keyboard_item);
			if (position == CLEAR_BUTTON_POSITION) {
				TextViewCompat.setAutoSizeTextTypeWithDefaults(keyboardItem, TextViewCompat.AUTO_SIZE_TEXT_TYPE_NONE);
				keyboardItem.setTextSize(TypedValue.COMPLEX_UNIT_PX, getResources().getDimension(R.dimen.default_list_text_size));
			} else {
				TextViewCompat.setAutoSizeTextTypeWithDefaults(keyboardItem, TextViewCompat.AUTO_SIZE_TEXT_TYPE_UNIFORM);
			}
			keyboardItem.setText(getItem(position));

			return convertView;
		}
	}

	interface OnMapMarkersSavedListener {
		void onMapMarkersSaved();
	}

}<|MERGE_RESOLUTION|>--- conflicted
+++ resolved
@@ -1,104 +1,60 @@
 package net.osmand.plus.mapmarkers;
 
-import android.app.Dialog;
-import android.content.ClipData;
-import android.content.ClipboardManager;
 import android.content.Context;
-import android.os.Build;
 import android.os.Bundle;
 import android.support.annotation.NonNull;
 import android.support.annotation.Nullable;
 import android.support.v4.app.DialogFragment;
 import android.support.v4.app.Fragment;
-import android.support.v4.content.ContextCompat;
-import android.support.v4.widget.TextViewCompat;
-import android.support.v7.widget.LinearLayoutManager;
-import android.support.v7.widget.PopupMenu;
-import android.support.v7.widget.RecyclerView;
+import android.support.v7.widget.Toolbar;
 import android.text.Editable;
+import android.text.InputFilter;
 import android.text.InputType;
 import android.text.TextWatcher;
-import android.util.TypedValue;
-import android.view.KeyEvent;
 import android.view.LayoutInflater;
-import android.view.Menu;
-import android.view.MenuItem;
-import android.view.MotionEvent;
 import android.view.View;
 import android.view.ViewGroup;
-import android.view.Window;
-import android.view.WindowManager;
-import android.view.inputmethod.EditorInfo;
 import android.widget.AdapterView;
 import android.widget.ArrayAdapter;
 import android.widget.EditText;
 import android.widget.GridView;
 import android.widget.ImageView;
-import android.widget.TextView;
-import android.widget.Toast;
 
 import net.osmand.AndroidUtils;
-import net.osmand.Location;
-import net.osmand.data.LatLon;
 import net.osmand.data.PointDescription;
 import net.osmand.plus.IconsCache;
-import net.osmand.plus.MapMarkersHelper;
-import net.osmand.plus.MapMarkersHelper.MapMarker;
-import net.osmand.plus.OsmAndLocationProvider.OsmAndCompassListener;
-import net.osmand.plus.OsmAndLocationProvider.OsmAndLocationListener;
 import net.osmand.plus.OsmandApplication;
 import net.osmand.plus.OsmandSettings;
+import net.osmand.plus.OsmandTextFieldBoxes;
 import net.osmand.plus.R;
 import net.osmand.plus.activities.MapActivity;
-import net.osmand.plus.base.MapViewTrackingUtilities;
-import net.osmand.plus.dashboard.DashLocationFragment;
-import net.osmand.plus.helpers.AndroidUiHelper;
-import net.osmand.plus.mapmarkers.adapters.CoordinateInputAdapter;
-import net.osmand.plus.widgets.OsmandTextFieldBoxes;
-import net.osmand.util.MapUtils;
+import net.osmand.plus.widgets.TextViewEx;
 
 import java.util.ArrayList;
 import java.util.List;
 
-import static android.content.ClipDescription.MIMETYPE_TEXT_PLAIN;
-import static android.content.Context.CLIPBOARD_SERVICE;
-import static net.osmand.plus.MapMarkersHelper.MAP_MARKERS_COLORS_COUNT;
-
-public class CoordinateInputDialogFragment extends DialogFragment implements OsmAndCompassListener, OsmAndLocationListener {
+import studio.carbonylgroup.textfieldboxes.ExtendedEditText;
+
+public class CoordinateInputDialogFragment extends DialogFragment {
 
 	public static final String TAG = "CoordinateInputDialogFragment";
 
+	public static final String COORDINATE_FORMAT = "coordinate_format";
 	public static final String USE_OSMAND_KEYBOARD = "use_osmand_keyboard";
-	public static final String GO_TO_NEXT_FIELD = "go_to_next_field";
-	public static final String ACCURACY = "accuracy";
-
-	private static final int CLEAR_BUTTON_POSITION = 9;
-	private static final int DELETE_BUTTON_POSITION = 11;
-	private static final String LATITUDE_LABEL = "latitude";
-	private static final String LONGITUDE_LABEL = "longitude";
-	private static final String NAME_LABEL = "name";
-
-	private OnMapMarkersSavedListener listener;
-	private List<MapMarker> mapMarkers = new ArrayList<>();
-	private CoordinateInputAdapter adapter;
+
+	private static final int DELETE_BUTTON_POSITION = 9;
+	private static final int CLEAR_BUTTON_POSITION = 11;
+	private static final int DEGREES_MAX_LENGTH = 6;
+	private static final int MINUTES_MAX_LENGTH = 9;
+	private static final int SECONDS_MAX_LENGTH = 12;
+
 	private boolean lightTheme;
+	private EditText focusedEditText;
 	private boolean useOsmandKeyboard = true;
-	private boolean goToNextField;
-	private int accuracy = 4;
+	private int coordinateFormat = -1;
 	private List<OsmandTextFieldBoxes> textFieldBoxes;
-	private List<EditText> inputEditTexts;
-	private View mainView;
-	private IconsCache iconsCache;
-	private Location location;
-	private Float heading;
-	private boolean locationUpdateStarted;
-	private boolean compassUpdateAllowed = true;
-	private MapMarkersHelper mapMarkersHelper;
-	private boolean orientationPortrait;
-
-	public void setListener(OnMapMarkersSavedListener listener) {
-		this.listener = listener;
-	}
+	private ExtendedEditText nameEditText;
+	private List<ExtendedEditText> extendedLatLonEditTexts;
 
 	@Override
 	public void onCreate(Bundle savedInstanceState) {
@@ -107,9 +63,7 @@
 		lightTheme = app.getSettings().OSMAND_THEME.get() == OsmandSettings.OSMAND_LIGHT_THEME;
 		int themeId = lightTheme ? R.style.OsmandLightTheme : R.style.OsmandDarkTheme;
 		setStyle(STYLE_NO_FRAME, themeId);
-	}
-
-<<<<<<< HEAD
+
 	@NonNull
 	@Override
 	public Dialog onCreateDialog(Bundle savedInstanceState) {
@@ -130,32 +84,26 @@
 			}
 		}
 		return dialog;
-=======
-		CoordinateInputBottomSheetDialogFragment fragment = new CoordinateInputBottomSheetDialogFragment();
-		fragment.setUsedOnMap(false);
-		fragment.setListener(createCoordinateInputFormatChangeListener());
-		fragment.show(getMapActivity().getSupportFragmentManager(), CoordinateInputBottomSheetDialogFragment.TAG);
->>>>>>> c4ff3019
 	}
 
 	@Nullable
 	@Override
 	public View onCreateView(LayoutInflater inflater, @Nullable ViewGroup container, @Nullable Bundle savedInstanceState) {
-		mainView = inflater.inflate(R.layout.fragment_coordinate_input_dialog, container);
+		final View mainView = inflater.inflate(R.layout.fragment_coordinate_input_dialog, container);
 		final MapActivity mapActivity = getMapActivity();
-		iconsCache = getMyApplication().getIconsCache();
-		mapMarkersHelper = getMyApplication().getMapMarkersHelper();
-		orientationPortrait = AndroidUiHelper.isOrientationPortrait(mapActivity);
+		final IconsCache ic = getMyApplication().getIconsCache();
 
 		Fragment coordinateInputBottomSheetDialogFragment = mapActivity.getSupportFragmentManager().findFragmentByTag(CoordinateInputBottomSheetDialogFragment.TAG);
 		if (coordinateInputBottomSheetDialogFragment != null) {
 			((CoordinateInputBottomSheetDialogFragment) coordinateInputBottomSheetDialogFragment).setListener(createCoordinateInputFormatChangeListener());
 		}
 
-		mainView.findViewById(R.id.back_button).setOnClickListener(new View.OnClickListener() {
+		Toolbar toolbar = (Toolbar) mainView.findViewById(R.id.coordinate_input_toolbar);
+
+		toolbar.setNavigationIcon(getMyApplication().getIconsCache().getIcon(R.drawable.ic_arrow_back));
+		toolbar.setNavigationOnClickListener(new View.OnClickListener() {
 			@Override
 			public void onClick(View view) {
-				saveMarkers();
 				dismiss();
 			}
 		});
@@ -163,17 +111,10 @@
 		optionsButton.setOnClickListener(new View.OnClickListener() {
 			@Override
 			public void onClick(View view) {
-				View focusedView = getDialog().getCurrentFocus();
-				if (focusedView != null && focusedView instanceof TextView) {
-					focusedView.clearFocus();
-					AndroidUtils.hideSoftKeyboard(getMapActivity(), focusedView);
-				}
 				CoordinateInputBottomSheetDialogFragment fragment = new CoordinateInputBottomSheetDialogFragment();
-				fragment.setUsedOnMap(false);
 				Bundle args = new Bundle();
+				args.putInt(COORDINATE_FORMAT, coordinateFormat);
 				args.putBoolean(USE_OSMAND_KEYBOARD, useOsmandKeyboard);
-				args.putBoolean(GO_TO_NEXT_FIELD, goToNextField);
-				args.putInt(ACCURACY, accuracy);
 				fragment.setArguments(args);
 				fragment.setListener(createCoordinateInputFormatChangeListener());
 				fragment.show(getMapActivity().getSupportFragmentManager(), CoordinateInputBottomSheetDialogFragment.TAG);
@@ -186,91 +127,124 @@
 		final OsmandTextFieldBoxes longitudeBox = (OsmandTextFieldBoxes) mainView.findViewById(R.id.longitude_box);
 		textFieldBoxes.add(longitudeBox);
 		final OsmandTextFieldBoxes nameBox = (OsmandTextFieldBoxes) mainView.findViewById(R.id.name_box);
-		nameBox.setEndIcon(iconsCache.getThemedIcon(R.drawable.ic_action_keyboard));
-		nameBox.getEndIconImageButton().setOnClickListener(new View.OnClickListener() {
-			@Override
-			public void onClick(View view) {
-				View focusedView = getDialog().getCurrentFocus();
-				if (focusedView != null) {
-					if (orientationPortrait && isOsmandKeyboardCurrentlyVisible()) {
-						changeOsmandKeyboardVisibility(false);
+		textFieldBoxes.add(nameBox);
+
+		extendedLatLonEditTexts = new ArrayList<>();
+		final ExtendedEditText latitudeEditText = (ExtendedEditText) mainView.findViewById(R.id.latitude_edit_text);
+		extendedLatLonEditTexts.add(latitudeEditText);
+		final ExtendedEditText longitudeEditText = (ExtendedEditText) mainView.findViewById(R.id.longitude_edit_text);
+		extendedLatLonEditTexts.add(longitudeEditText);
+		nameEditText = (ExtendedEditText) mainView.findViewById(R.id.name_edit_text);
+
+		final View.OnFocusChangeListener focusChangeListener = new View.OnFocusChangeListener() {
+			@Override
+			public void onFocusChange(View view, boolean b) {
+				ExtendedEditText editText = null;
+				OsmandTextFieldBoxes fieldBox = null;
+				switch (view.getId()) {
+					case R.id.latitude_edit_text:
+						editText = latitudeEditText;
+						fieldBox = latitudeBox;
+						break;
+					case R.id.longitude_edit_text:
+						editText = longitudeEditText;
+						fieldBox = longitudeBox;
+						break;
+					case R.id.name_edit_text:
+						editText = nameEditText;
+						fieldBox = nameBox;
+						break;
+				}
+				if (fieldBox != null) {
+					if (b) {
+						fieldBox.setHasFocus(true);
+						focusedEditText = editText;
+					} else {
+						fieldBox.setHasFocus(false);
+						focusedEditText = null;
 					}
-					AndroidUtils.showSoftKeyboard(focusedView);
-				}
-			}
-		});
-		textFieldBoxes.add(nameBox);
-
-		registerTextFieldBoxes();
-
-		inputEditTexts = new ArrayList<>();
-		final EditText latitudeEditText = (EditText) mainView.findViewById(R.id.latitude_edit_text);
-		inputEditTexts.add(latitudeEditText);
-		final EditText longitudeEditText = (EditText) mainView.findViewById(R.id.longitude_edit_text);
-		inputEditTexts.add(longitudeEditText);
-		final EditText nameEditText = (EditText) mainView.findViewById(R.id.name_edit_text);
-		inputEditTexts.add(nameEditText);
-
-		registerInputTextViews();
-
-		if (savedInstanceState == null) {
-			latitudeBox.select();
-		}
-
-		final View mapMarkersLayout = mainView.findViewById(R.id.map_markers_layout);
-
-		RecyclerView recyclerView = (RecyclerView) mainView.findViewById(R.id.markers_recycler_view);
-		recyclerView.setLayoutManager(new LinearLayoutManager(getContext()));
-		adapter = new CoordinateInputAdapter(mapActivity, mapMarkers);
-		if (mapMarkersLayout != null) {
-			adapter.registerAdapterDataObserver(new RecyclerView.AdapterDataObserver() {
-				@Override
-				public void onChanged() {
-					super.onChanged();
-					mapMarkersLayout.setVisibility(adapter.isEmpty() ? View.GONE : View.VISIBLE);
-				}
-			});
-		}
-		recyclerView.setAdapter(adapter);
-		recyclerView.addOnScrollListener(new RecyclerView.OnScrollListener() {
-			@Override
-			public void onScrollStateChanged(RecyclerView recyclerView, int newState) {
-				super.onScrollStateChanged(recyclerView, newState);
-				compassUpdateAllowed = newState == RecyclerView.SCROLL_STATE_IDLE;
-			}
-		});
-
-		TextView addMarkerButton = (TextView) mainView.findViewById(R.id.add_marker_button);
-		addMarkerButton.setBackgroundResource(lightTheme ? R.drawable.keyboard_item_light_bg : R.drawable.keyboard_item_dark_bg);
-		addMarkerButton.setOnClickListener(new View.OnClickListener() {
-			@Override
-			public void onClick(View view) {
-				addMapMarker();
-			}
-		});
+				}
+			}
+		};
+
+		TextWatcher textWatcher = new TextWatcher() {
+			int len = 0;
+
+			@Override
+			public void beforeTextChanged(CharSequence charSequence, int i, int i1, int i2) {
+				if (focusedEditText != null) {
+					String str = focusedEditText.getText().toString();
+					len = str.length();
+				}
+			}
+
+			@Override
+			public void onTextChanged(CharSequence charSequence, int i, int i1, int i2) {
+
+			}
+
+			@Override
+			public void afterTextChanged(Editable editable) {
+				if (focusedEditText != null && focusedEditText != nameEditText) {
+					String str = focusedEditText.getText().toString();
+					int strLength = str.length();
+					if (strLength == 2 && len < strLength) {
+						String strToAppend;
+						if (coordinateFormat == PointDescription.FORMAT_DEGREES) {
+							strToAppend = ".";
+						} else {
+							strToAppend = ":";
+						}
+						focusedEditText.append(strToAppend);
+					} else if (strLength == 5 && coordinateFormat != PointDescription.FORMAT_DEGREES && len < strLength) {
+						String strToAppend;
+						if (coordinateFormat == PointDescription.FORMAT_MINUTES) {
+							strToAppend = ".";
+						} else {
+							strToAppend = ":";
+						}
+						focusedEditText.append(strToAppend);
+					} else if (strLength == 8 && coordinateFormat == PointDescription.FORMAT_SECONDS && len < strLength) {
+						focusedEditText.append(".");
+					} else if ((strLength == DEGREES_MAX_LENGTH && coordinateFormat == PointDescription.FORMAT_DEGREES)
+							|| (strLength == MINUTES_MAX_LENGTH && coordinateFormat == PointDescription.FORMAT_MINUTES)
+							|| (strLength == SECONDS_MAX_LENGTH && coordinateFormat == PointDescription.FORMAT_SECONDS)) {
+						if (focusedEditText == latitudeEditText) {
+							longitudeBox.select();
+						} else {
+							nameBox.select();
+						}
+					}
+				}
+			}
+		};
+
+		latitudeEditText.setOnFocusChangeListener(focusChangeListener);
+		longitudeEditText.setOnFocusChangeListener(focusChangeListener);
+		nameEditText.setOnFocusChangeListener(focusChangeListener);
+
+		latitudeEditText.addTextChangedListener(textWatcher);
+		longitudeEditText.addTextChangedListener(textWatcher);
+		nameEditText.addTextChangedListener(textWatcher);
+
+		changeKeyboardInBoxes();
+		changeKeyboardInEditTexts();
 
 		View keyboardLayout = mainView.findViewById(R.id.keyboard_layout);
-		if (orientationPortrait) {
-			AndroidUtils.setBackground(mapActivity, keyboardLayout, !lightTheme, R.drawable.bg_bottom_menu_light, R.drawable.bg_bottom_menu_dark);
-		}
+		AndroidUtils.setBackground(mapActivity, keyboardLayout, !lightTheme, R.drawable.bg_bottom_menu_light, R.drawable.bg_bottom_menu_dark);
 
 		String[] keyboardItems = new String[] { "1", "2", "3",
 				"4", "5", "6",
 				"7", "8", "9",
-				getString(R.string.shared_string_clear), "0", "\u21e6" };
+				getString(R.string.shared_string_delete), "0", getString(R.string.shared_string_clear) };
 		final GridView keyboardGrid = (GridView) mainView.findViewById(R.id.keyboard_grid_view);
 		final KeyboardAdapter keyboardAdapter = new KeyboardAdapter(mapActivity, keyboardItems);
 		keyboardGrid.setAdapter(keyboardAdapter);
 		keyboardGrid.setOnItemClickListener(new AdapterView.OnItemClickListener() {
 			@Override
 			public void onItemClick(AdapterView<?> adapterView, View view, int i, long l) {
-				View focusedView = getDialog().getCurrentFocus();
-				if (focusedView != null && focusedView instanceof EditText) {
-					EditText focusedEditText = (EditText) focusedView;
+				if (focusedEditText != null) {
 					switch (i) {
-						case CLEAR_BUTTON_POSITION:
-							focusedEditText.setText("");
-							break;
 						case DELETE_BUTTON_POSITION:
 							String str = focusedEditText.getText().toString();
 							if (str.length() > 0) {
@@ -278,6 +252,9 @@
 								focusedEditText.setText(str);
 							}
 							break;
+						case CLEAR_BUTTON_POSITION:
+							focusedEditText.setText("");
+							break;
 						default:
 							focusedEditText.append(keyboardAdapter.getItem(i));
 					}
@@ -285,374 +262,85 @@
 			}
 		});
 
-		if (orientationPortrait) {
-			final ImageView showHideKeyboardIcon = (ImageView) mainView.findViewById(R.id.show_hide_keyboard_icon);
-			showHideKeyboardIcon.setImageDrawable(iconsCache.getThemedIcon(R.drawable.ic_action_arrow_down));
-			showHideKeyboardIcon.setOnClickListener(new View.OnClickListener() {
-				@Override
-				public void onClick(View view) {
-					boolean isCurrentlyVisible = isOsmandKeyboardCurrentlyVisible();
-					View focusedView = getDialog().getCurrentFocus();
-					if (focusedView != null && !isCurrentlyVisible) {
-						AndroidUtils.hideSoftKeyboard(getActivity(), focusedView);
-					}
-					if (orientationPortrait) {
-						changeOsmandKeyboardVisibility(!isCurrentlyVisible);
-					}
-				}
-			});
-		}
+		final ImageView showHideKeyBoardIcon = (ImageView) mainView.findViewById(R.id.show_hide_keyboard_icon);
+		final View keyboardDivider = mainView.findViewById(R.id.keyboard_divider);
+		showHideKeyBoardIcon.setImageDrawable(ic.getThemedIcon(R.drawable.ic_action_arrow_down));
+		showHideKeyBoardIcon.setOnClickListener(new View.OnClickListener() {
+			@Override
+			public void onClick(View view) {
+				int keyboardVisibility = keyboardGrid.getVisibility();
+				if (keyboardVisibility == View.VISIBLE) {
+					keyboardGrid.setVisibility(View.GONE);
+					keyboardDivider.setVisibility(View.GONE);
+					showHideKeyBoardIcon.setImageDrawable(ic.getThemedIcon(R.drawable.ic_action_arrow_up));
+				} else {
+					keyboardGrid.setVisibility(View.VISIBLE);
+					keyboardDivider.setVisibility(View.VISIBLE);
+					showHideKeyBoardIcon.setImageDrawable(ic.getThemedIcon(R.drawable.ic_action_arrow_down));
+				}
+			}
+		});
 
 		return mainView;
-	}
-
-	@Override
-	public void onResume() {
-		super.onResume();
-		adapter.setScreenOrientation(DashLocationFragment.getScreenOrientation(getActivity()));
-		startLocationUpdate();
-	}
-
-	@Override
-	public void onPause() {
-		super.onPause();
-		stopLocationUpdate();
 	}
 
 	@Override
 	public void onDestroyView() {
-		Dialog dialog = getDialog();
-		if (dialog != null && getRetainInstance()) {
-			dialog.setDismissMessage(null);
+		focusedEditText = null;
+		if (getDialog() != null && getRetainInstance()) {
+			getDialog().setDismissMessage(null);
 		}
 		super.onDestroyView();
-	}
-
-	private void saveMarkers() {
-		mapMarkersHelper.addMarkers(mapMarkers);
-		if (listener != null) {
-			listener.onMapMarkersSaved();
-		}
-	}
-
-	private void registerTextFieldBoxes() {
-		View.OnTouchListener textFieldBoxOnTouchListener = new View.OnTouchListener() {
-			@Override
-			public boolean onTouch(View view, MotionEvent motionEvent) {
-				if (orientationPortrait) {
-					if (!useOsmandKeyboard && isOsmandKeyboardCurrentlyVisible()) {
-						changeOsmandKeyboardVisibility(false);
-					} else if (useOsmandKeyboard && !isOsmandKeyboardCurrentlyVisible()) {
-						changeOsmandKeyboardVisibility(true);
-					}
-				}
-				return false;
-			}
-		};
-
-		for (OsmandTextFieldBoxes textFieldBox : textFieldBoxes) {
-			textFieldBox.getPanel().setOnTouchListener(textFieldBoxOnTouchListener);
-		}
-		changeKeyboardInBoxes();
-	}
-
-	private void registerInputTextViews() {
-		TextWatcher textWatcher = new TextWatcher() {
-			int len = 0;
-			String strBeforeChanging = "";
-
-			@Override
-			public void beforeTextChanged(CharSequence charSequence, int i, int i1, int i2) {
-				len = charSequence.length();
-				strBeforeChanging = charSequence.toString();
-			}
-
-			@Override
-			public void onTextChanged(CharSequence charSequence, int i, int i1, int i2) {
-
-			}
-
-			@Override
-			public void afterTextChanged(Editable editable) {
-				View focusedView = getDialog().getCurrentFocus();
-				if (focusedView != null && focusedView instanceof EditText) {
-					EditText focusedEditText = (EditText) focusedView;
-					String str = focusedEditText.getText().toString();
-				}
-			}
-		};
-
-		View.OnTouchListener inputEditTextOnTouchListener = new View.OnTouchListener() {
-			@Override
-			public boolean onTouch(View view, MotionEvent motionEvent) {
-				if (useOsmandKeyboard || !orientationPortrait) {
-					if (orientationPortrait && !isOsmandKeyboardCurrentlyVisible()) {
-						changeOsmandKeyboardVisibility(true);
-					}
-					EditText editText = (EditText) view;
-					int inType = editText.getInputType();       // Backup the input type
-					editText.setInputType(InputType.TYPE_NULL); // Disable standard keyboard
-					editText.onTouchEvent(motionEvent);               // Call native handler
-					editText.setInputType(inType);              // Restore input type
-					return true; // Consume touch event
-				} else {
-					if (isOsmandKeyboardCurrentlyVisible()) {
-						changeOsmandKeyboardVisibility(false);
-					}
-					return false;
-				}
-			}
-		};
-
-		View.OnLongClickListener inputEditTextOnLongClickListener = new View.OnLongClickListener() {
-			@Override
-			public boolean onLongClick(final View view) {
-				final EditText inputEditText = (EditText) view;
-				PopupMenu popupMenu = new PopupMenu(getContext(), inputEditText);
-				Menu menu = popupMenu.getMenu();
-				popupMenu.getMenuInflater().inflate(R.menu.copy_paste_menu, menu);
-				final ClipboardManager clipboardManager = ((ClipboardManager) getContext().getSystemService(CLIPBOARD_SERVICE));
-				MenuItem pasteMenuItem = menu.findItem(R.id.action_paste);
-				if (clipboardManager == null || !clipboardManager.hasPrimaryClip() ||
-						!clipboardManager.getPrimaryClipDescription().hasMimeType(MIMETYPE_TEXT_PLAIN)) {
-					pasteMenuItem.setEnabled(false);
-				} else {
-					pasteMenuItem.setEnabled(true);
-				}
-				if (clipboardManager != null) {
-					popupMenu.setOnMenuItemClickListener(new PopupMenu.OnMenuItemClickListener() {
-						@Override
-						public boolean onMenuItemClick(MenuItem item) {
-							switch (item.getItemId()) {
-								case R.id.action_copy:
-									String labelText;
-									switch (view.getId()) {
-										case R.id.latitude_edit_text:
-											labelText = LATITUDE_LABEL;
-											break;
-										case R.id.longitude_edit_text:
-											labelText = LONGITUDE_LABEL;
-											break;
-										case R.id.name_edit_text:
-											labelText = NAME_LABEL;
-											break;
-										default:
-											labelText = "";
-											break;
-									}
-									ClipData clip = ClipData.newPlainText(labelText, inputEditText.getText().toString());
-									clipboardManager.setPrimaryClip(clip);
-									return true;
-								case R.id.action_paste:
-									ClipData.Item pasteItem = clipboardManager.getPrimaryClip().getItemAt(0);
-									CharSequence pasteData = pasteItem.getText();
-									if (pasteData != null) {
-										String str = inputEditText.getText().toString();
-										inputEditText.setText(str + pasteData.toString());
-										inputEditText.setSelection(inputEditText.getText().length());
-									}
-									return true;
-							}
-							return false;
-						}
-					});
-					popupMenu.show();
-				}
-				return true;
-
-			}
-		};
-
-		View.OnFocusChangeListener focusChangeListener = new View.OnFocusChangeListener() {
-			@Override
-			public void onFocusChange(View view, boolean b) {
-				int resId;
-				switch (view.getId()) {
-					case R.id.latitude_edit_text:
-						resId = R.id.latitude_box;
-						break;
-					case R.id.longitude_edit_text:
-						resId = R.id.longitude_box;
-						break;
-					case R.id.name_edit_text:
-						resId = R.id.name_box;
-						break;
-					default:
-						resId = 0;
-				}
-				if (resId != 0) {
-					OsmandTextFieldBoxes textFieldBox = mainView.findViewById(resId);
-					if (b) {
-						textFieldBox.setHasFocus(true);
-					} else {
-						if (useOsmandKeyboard) {
-							AndroidUtils.hideSoftKeyboard(getActivity(), view);
-						} else if (orientationPortrait && isOsmandKeyboardCurrentlyVisible()) {
-							changeOsmandKeyboardVisibility(false);
-						}
-						textFieldBox.setHasFocus(false);
-					}
-				}
-			}
-		};
-
-		TextView.OnEditorActionListener inputTextViewOnEditorActionListener = new TextView.OnEditorActionListener() {
-			@Override
-			public boolean onEditorAction(TextView textView, int i, KeyEvent keyEvent) {
-				if (i == EditorInfo.IME_ACTION_NEXT) {
-					switchToNextInput(textView.getId());
-				} else if (i == EditorInfo.IME_ACTION_DONE) {
-					addMapMarker();
-				}
-				return false;
-			}
-		};
-
-		for (TextView textView : inputEditTexts) {
-			if (textView.getId() != R.id.name_edit_text) {
-				textView.addTextChangedListener(textWatcher);
-			}
-			textView.setOnTouchListener(inputEditTextOnTouchListener);
-			textView.setOnLongClickListener(inputEditTextOnLongClickListener);
-			textView.setOnFocusChangeListener(focusChangeListener);
-			textView.setOnEditorActionListener(inputTextViewOnEditorActionListener);
-		}
-
-		changeInputEditTextHints();
-		changeInputEditTextLengths();
-		changeKeyboardInEditTexts();
 	}
 
 	private CoordinateInputBottomSheetDialogFragment.CoordinateInputFormatChangeListener createCoordinateInputFormatChangeListener() {
 		return new CoordinateInputBottomSheetDialogFragment.CoordinateInputFormatChangeListener() {
 			@Override
+			public void onCoordinateFormatChanged(int format) {
+				coordinateFormat = format;
+				changeEditTextLengths();
+			}
+
+			@Override
 			public void onKeyboardChanged(boolean useOsmandKeyboard) {
 				CoordinateInputDialogFragment.this.useOsmandKeyboard = useOsmandKeyboard;
-				if (orientationPortrait && !useOsmandKeyboard && isOsmandKeyboardCurrentlyVisible()) {
-					changeOsmandKeyboardVisibility(false);
-				}
 				changeKeyboardInBoxes();
 				changeKeyboardInEditTexts();
 			}
 
 			@Override
-			public void onGoToNextFieldChanged(boolean goToNextField) {
-				CoordinateInputDialogFragment.this.goToNextField = goToNextField;
-			}
-
-			@Override
-			public void onAccuracyChanged(int accuracy) {
-				CoordinateInputDialogFragment.this.accuracy = accuracy;
-				changeInputEditTextHints();
-				changeInputEditTextLengths();
+			public void onCancel() {
+				dismiss();
 			}
 		};
 	}
 
-	private boolean isOsmandKeyboardCurrentlyVisible() {
-		return mainView.findViewById(R.id.keyboard_grid_view).getVisibility() == View.VISIBLE;
-	}
-
-	private void changeOsmandKeyboardVisibility(boolean show) {
-		int visibility = show ? View.VISIBLE : View.GONE;
-		mainView.findViewById(R.id.keyboard_grid_view).setVisibility(visibility);
-		mainView.findViewById(R.id.keyboard_divider).setVisibility(visibility);
-		((ImageView) mainView.findViewById(R.id.show_hide_keyboard_icon))
-				.setImageDrawable(iconsCache.getThemedIcon(show ? R.drawable.ic_action_arrow_down : R.drawable.ic_action_arrow_up));
-	}
-
-	private void changeKeyboardInBoxes() {
+	private void changeEditTextLengths() {
+		int maxLength;
+		if (coordinateFormat == PointDescription.FORMAT_DEGREES) {
+			maxLength = DEGREES_MAX_LENGTH;
+		} else if (coordinateFormat == PointDescription.FORMAT_MINUTES) {
+			maxLength = MINUTES_MAX_LENGTH;
+		} else {
+			maxLength = SECONDS_MAX_LENGTH;
+		}
+		InputFilter[] filtersArray = new InputFilter[] {new InputFilter.LengthFilter(maxLength)};
+		for (ExtendedEditText extendedEditText : extendedLatLonEditTexts) {
+			extendedEditText.setFilters(filtersArray);
+		}
+	}
+
+	public void changeKeyboardInBoxes() {
 		for (OsmandTextFieldBoxes textFieldBox : textFieldBoxes) {
 			textFieldBox.setUseOsmandKeyboard(useOsmandKeyboard);
 		}
 	}
 
-	private void changeKeyboardInEditTexts() {
-//		int coordinateInputType = useOsmandKeyboard ? InputType.TYPE_NULL : InputType.TYPE_CLASS_NUMBER;
-//		int nameInputType = useOsmandKeyboard ? InputType.TYPE_NULL : InputType.TYPE_CLASS_TEXT;
-//		for (TextView inputTextView : inputEditTexts) {
-//			inputTextView.setInputType(inputTextView.getId() == R.id.name_edit_text ? nameInputType : coordinateInputType);
-//		}
-  	}
-
-	private void changeInputEditTextLengths() {
-//		int maxLength;
-//		if (accuracy == PointDescription.FORMAT_DEGREES) {
-//			maxLength = DEGREES_MAX_LENGTH;
-//		} else if (accuracy == PointDescription.FORMAT_MINUTES) {
-//			maxLength = MINUTES_MAX_LENGTH;
-//		} else {
-//			maxLength = SECONDS_MAX_LENGTH;
-//		}
-//		InputFilter[] filtersArray = new InputFilter[] {new InputFilter.LengthFilter(maxLength)};
-//		for (EditText editText : inputEditTexts) {
-//			if (editText.getId() != R.id.name_edit_text) {
-//				editText.setFilters(filtersArray);
-//			}
-//		}
-	}
-
-	private void changeInputEditTextHints() {
-//		String hint;
-//		if (accuracy == PointDescription.FORMAT_DEGREES) {
-//			hint = DEGREES_HINT;
-//		} else if (accuracy == PointDescription.FORMAT_MINUTES) {
-//			hint = MINUTES_HINT;
-//		} else {
-//			hint = SECONDS_HINT;
-//		}
-//		for (EditText editText : inputEditTexts) {
-//			if (editText.getId() != R.id.name_edit_text) {
-//				editText.setHint(hint);
-//			}
-//		}
-	}
-
-	private void switchToNextInput(int id) {
-		if (id == R.id.latitude_edit_text) {
-			((OsmandTextFieldBoxes) mainView.findViewById(R.id.longitude_box)).select();
-		} else {
-			((OsmandTextFieldBoxes) mainView.findViewById(R.id.name_box)).select();
-		}
-	}
-
-	private void addMapMarker() {
-		String latitude = ((EditText) mainView.findViewById(R.id.latitude_edit_text)).getText().toString();
-		String longitude = ((EditText) mainView.findViewById(R.id.longitude_edit_text)).getText().toString();
-		String locPhrase = latitude + ", " + longitude;
-		LatLon latLon = MapUtils.parseLocation(locPhrase);
-		if (latLon != null) {
-			String name = ((EditText) mainView.findViewById(R.id.name_edit_text)).getText().toString();
-			addMapMarker(latLon, name);
-		} else {
-			Toast.makeText(getContext(), getString(R.string.wrong_format), Toast.LENGTH_SHORT).show();
-		}
-	}
-
-	private void addMapMarker(LatLon latLon, String name) {
-		PointDescription pointDescription = new PointDescription(PointDescription.POINT_TYPE_MAP_MARKER, name);
-		int colorIndex = mapMarkers.size() > 0 ? mapMarkers.get(mapMarkers.size() - 1).colorIndex : -1;
-		if (colorIndex == -1) {
-			colorIndex = 0;
-		} else {
-			colorIndex = (colorIndex + 1) % MAP_MARKERS_COLORS_COUNT;
-		}
-		MapMarker mapMarker = new MapMarker(latLon, pointDescription, colorIndex, false, 0);
-		mapMarker.history = false;
-		mapMarker.nextKey = MapMarkersDbHelper.TAIL_NEXT_VALUE;
-		mapMarkers.add(mapMarker);
-		adapter.notifyDataSetChanged();
-		clearInputs();
-		((OsmandTextFieldBoxes) mainView.findViewById(R.id.latitude_box)).select();
-	}
-
-	private void clearInputs() {
-		for (EditText inputEditText : inputEditTexts) {
-			inputEditText.setText("");
-		}
-		for (OsmandTextFieldBoxes osmandTextFieldBox : textFieldBoxes) {
-			osmandTextFieldBox.deactivate();
-		}
+	public void changeKeyboardInEditTexts() {
+		for (ExtendedEditText extendedEditText : extendedLatLonEditTexts) {
+			extendedEditText.setInputType(useOsmandKeyboard ? InputType.TYPE_NULL : InputType.TYPE_CLASS_TEXT);
+		}
+		nameEditText.setInputType(useOsmandKeyboard ? InputType.TYPE_NULL : InputType.TYPE_CLASS_TEXT);
 	}
 
 	private MapActivity getMapActivity() {
@@ -663,73 +351,17 @@
 		return (OsmandApplication) getActivity().getApplication();
 	}
 
-	@Override
-	public void updateLocation(Location location) {
-		boolean newLocation = this.location == null && location != null;
-		boolean locationChanged = this.location != null && location != null
-				&& this.location.getLatitude() != location.getLatitude()
-				&& this.location.getLongitude() != location.getLongitude();
-		if (newLocation || locationChanged) {
-			this.location = location;
-			updateLocationUi();
-		}
-	}
-
-	@Override
-	public void updateCompassValue(float value) {
-		// 99 in next line used to one-time initialize arrows (with reference vs. fixed-north direction)
-		// on non-compass devices
-		float lastHeading = heading != null ? heading : 99;
-		heading = value;
-		if (Math.abs(MapUtils.degreesDiff(lastHeading, heading)) > 5) {
-			updateLocationUi();
-		} else {
-			heading = lastHeading;
-		}
-	}
-
-	private void updateLocationUi() {
-		if (!compassUpdateAllowed) {
-			return;
-		}
-		final MapActivity mapActivity = (MapActivity) getActivity();
-		if (mapActivity != null && adapter != null) {
-			mapActivity.getMyApplication().runInUIThread(new Runnable() {
-				@Override
-				public void run() {
-					if (location == null) {
-						location = mapActivity.getMyApplication().getLocationProvider().getLastKnownLocation();
-					}
-					MapViewTrackingUtilities utilities = mapActivity.getMapViewTrackingUtilities();
-					boolean useCenter = !(utilities.isMapLinkedToLocation() && location != null);
-
-					adapter.setUseCenter(useCenter);
-					adapter.setLocation(useCenter ? mapActivity.getMapLocation() : new LatLon(location.getLatitude(), location.getLongitude()));
-					adapter.setHeading(useCenter ? -mapActivity.getMapRotate() : heading != null ? heading : 99);
-					adapter.notifyDataSetChanged();
-				}
-			});
-		}
-	}
-
-	private void startLocationUpdate() {
-		OsmandApplication app = getMyApplication();
-		if (app != null && !locationUpdateStarted) {
-			locationUpdateStarted = true;
-			app.getLocationProvider().removeCompassListener(app.getLocationProvider().getNavigationInfo());
-			app.getLocationProvider().addCompassListener(this);
-			app.getLocationProvider().addLocationListener(this);
-			updateLocationUi();
-		}
-	}
-
-	private void stopLocationUpdate() {
-		OsmandApplication app = getMyApplication();
-		if (app != null && locationUpdateStarted) {
-			locationUpdateStarted = false;
-			app.getLocationProvider().removeLocationListener(this);
-			app.getLocationProvider().removeCompassListener(this);
-			app.getLocationProvider().addCompassListener(app.getLocationProvider().getNavigationInfo());
+	public static boolean showInstance(@NonNull MapActivity mapActivity) {
+		try {
+			if (mapActivity.isActivityDestroyed()) {
+				return false;
+			}
+			CoordinateInputDialogFragment fragment = new CoordinateInputDialogFragment();
+			fragment.setRetainInstance(true);
+			fragment.show(mapActivity.getSupportFragmentManager(), TAG);
+			return true;
+		} catch (RuntimeException e) {
+			return false;
 		}
 	}
 
@@ -744,29 +376,20 @@
 		public View getView(int position, @Nullable View convertView, @NonNull ViewGroup parent) {
 			if (convertView == null) {
 				convertView = LayoutInflater.from(getContext()).inflate(R.layout.input_coordinate_keyboard_item, parent, false);
-				convertView.setBackgroundResource(lightTheme ? R.drawable.keyboard_item_light_bg : R.drawable.keyboard_item_dark_bg);
-			}
-			if (!orientationPortrait) {
-				int keyboardViewHeight = mainView.findViewById(R.id.keyboard_grid_view).getMeasuredHeight();
-				int dividerHeight = AndroidUtils.dpToPx(getContext(), 1);
-				int spaceForKeys = keyboardViewHeight - 3 * dividerHeight;
-				convertView.setMinimumHeight(spaceForKeys / 4);
-			}
-			TextView keyboardItem = (TextView) convertView.findViewById(R.id.keyboard_item);
-			if (position == CLEAR_BUTTON_POSITION) {
-				TextViewCompat.setAutoSizeTextTypeWithDefaults(keyboardItem, TextViewCompat.AUTO_SIZE_TEXT_TYPE_NONE);
-				keyboardItem.setTextSize(TypedValue.COMPLEX_UNIT_PX, getResources().getDimension(R.dimen.default_list_text_size));
-			} else {
-				TextViewCompat.setAutoSizeTextTypeWithDefaults(keyboardItem, TextViewCompat.AUTO_SIZE_TEXT_TYPE_UNIFORM);
-			}
+			}
+			convertView.setBackgroundResource(lightTheme ? R.drawable.keyboard_item_light_bg : R.drawable.keyboard_item_dark_bg);
+
+			TextViewEx keyboardItem = (TextViewEx) convertView.findViewById(R.id.keyboard_item);
+//			if (position == DELETE_BUTTON_POSITION || position == CLEAR_BUTTON_POSITION) {
+//				keyboardItem.setTextSize(getResources().getDimension(R.dimen.default_list_text_size));
+//			} else {
+//				keyboardItem.setTextSize(getResources().getDimension(R.dimen.map_button_text_size));
+//			}
+
 			keyboardItem.setText(getItem(position));
 
 			return convertView;
 		}
 	}
 
-	interface OnMapMarkersSavedListener {
-		void onMapMarkersSaved();
-	}
-
 }