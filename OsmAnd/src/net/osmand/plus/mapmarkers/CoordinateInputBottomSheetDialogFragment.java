package net.osmand.plus.mapmarkers;

import android.content.DialogInterface;
import android.os.Bundle;
import android.support.annotation.Nullable;
import android.support.v4.content.ContextCompat;
import android.view.ContextThemeWrapper;
import android.view.LayoutInflater;
import android.view.View;
import android.view.ViewGroup;
import android.widget.CompoundButton;
import android.widget.ImageView;
import android.widget.RadioButton;
import android.widget.TextView;

import net.osmand.data.PointDescription;
import net.osmand.plus.R;
import net.osmand.plus.activities.MapActivity;
import net.osmand.plus.base.MenuBottomSheetDialogFragment;

public class CoordinateInputBottomSheetDialogFragment extends MenuBottomSheetDialogFragment {

	public final static String TAG = "CoordinateInputBottomSheetDialogFragment";

	private View mainView;
<<<<<<< HEAD
	private boolean night;
=======
	private int coordinateFormat = -1;
>>>>>>> c4ff3019
	private boolean useOsmandKeyboard = true;
	private boolean goToNextField;
	private int accuracy = -1;
	private CoordinateInputFormatChangeListener listener;

	public void setListener(CoordinateInputFormatChangeListener listener) {
		this.listener = listener;
	}

	@Override
	public void onCreate(@Nullable Bundle savedInstanceState) {
		super.onCreate(savedInstanceState);
		Bundle args = getArguments();
		if (args != null) {
			useOsmandKeyboard = args.getBoolean(CoordinateInputDialogFragment.USE_OSMAND_KEYBOARD);
			goToNextField = args.getBoolean(CoordinateInputDialogFragment.GO_TO_NEXT_FIELD);
			accuracy = args.getInt(CoordinateInputDialogFragment.ACCURACY);
		}
	}

	@Nullable
	@Override
	public View onCreateView(LayoutInflater inflater, ViewGroup container, Bundle savedInstanceState) {
		final MapActivity mapActivity = (MapActivity) getActivity();
		final int themeRes = nightMode ? R.style.OsmandDarkTheme : R.style.OsmandLightTheme;

<<<<<<< HEAD
		mainView = View.inflate(new ContextThemeWrapper(getContext(), themeRes), R.layout.fragment_marker_coordinate_input_options_bottom_sheet_helper, container);
		if (portrait) {
			AndroidUtils.setBackground(getActivity(), mainView, night, R.drawable.bg_bottom_menu_light, R.drawable.bg_bottom_menu_dark);
		}
=======
		mainView = View.inflate(new ContextThemeWrapper(getContext(), themeRes), coordinateFormat == -1 ?
				R.layout.fragment_marker_coordinate_input_bottom_sheet_dialog : R.layout.fragment_marker_coordinate_input_options_bottom_sheet_helper, container);
>>>>>>> c4ff3019

		if (nightMode) {
			((TextView) mainView.findViewById(R.id.coordinate_input_title)).setTextColor(getResources().getColor(R.color.ctx_menu_info_text_dark));
		}

		((TextView) mainView.findViewById(R.id.coordinate_input_accuracy_descr)).setText(getString(R.string.coordinate_input_accuracy_description, accuracy));

		((CompoundButton) mainView.findViewById(R.id.go_to_next_field_switch)).setChecked(goToNextField);
		((ImageView) mainView.findViewById(R.id.go_to_next_field_icon)).setImageDrawable(getContentIcon(R.drawable.ic_action_keyboard));
		mainView.findViewById(R.id.go_to_next_field_row).setOnClickListener(new View.OnClickListener() {
			@Override
			public void onClick(View view) {
				goToNextField = !goToNextField;
				((CompoundButton) mainView.findViewById(R.id.go_to_next_field_switch)).setChecked(goToNextField);
				if (listener != null) {
					listener.onGoToNextFieldChanged(goToNextField);
				}
			}
		});

		if (accuracy == 4) {
			((RadioButton) mainView.findViewById(R.id.four_digits_radio_button)).setChecked(true);
		}
		((TextView) mainView.findViewById(R.id.four_digits_title)).setText(getString(R.string.coordinate_input_accuracy, 4));
		((TextView) mainView.findViewById(R.id.four_digits_description)).setText("00:00." + "5555");

		if (accuracy == 3) {
			((RadioButton) mainView.findViewById(R.id.three_digits_radio_button)).setChecked(true);
		}
		((TextView) mainView.findViewById(R.id.three_digits_title)).setText(getString(R.string.coordinate_input_accuracy, 3));
		((TextView) mainView.findViewById(R.id.three_digits_description)).setText("00:00." + "555");

		if (accuracy == 2) {
			((RadioButton) mainView.findViewById(R.id.two_digits_radio_button)).setChecked(true);
		}
		((TextView) mainView.findViewById(R.id.two_digits_title)).setText(getString(R.string.coordinate_input_accuracy, 2));
		((TextView) mainView.findViewById(R.id.two_digits_description)).setText("00:00." + "55");

		((CompoundButton) mainView.findViewById(R.id.use_system_keyboard_switch)).setChecked(!useOsmandKeyboard);
		((ImageView) mainView.findViewById(R.id.use_system_keyboard_icon)).setImageDrawable(getContentIcon(R.drawable.ic_action_keyboard));
		mainView.findViewById(R.id.use_system_keyboard_row).setOnClickListener(new View.OnClickListener() {
			@Override
			public void onClick(View view) {
				useOsmandKeyboard = !useOsmandKeyboard;
				((CompoundButton) mainView.findViewById(R.id.use_system_keyboard_switch)).setChecked(!useOsmandKeyboard);
				if (listener != null) {
					listener.onKeyboardChanged(useOsmandKeyboard);
				}
			}
		});
		highlightSelectedItem(true);

		View.OnClickListener accuracyChangedListener = new View.OnClickListener() {
			@Override
			public void onClick(View view) {
				highlightSelectedItem(false);
				switch (view.getId()) {
					case R.id.four_digits_row:
						accuracy = 4;
						break;
					case R.id.three_digits_row:
						accuracy = 3;
						break;
					case R.id.two_digits_row:
						accuracy = 2;
						break;
					default:
						throw new IllegalArgumentException("Unsupported accuracy");
				}
				highlightSelectedItem(true);
				if (listener != null) {
					listener.onAccuracyChanged(accuracy);
				}
			}
		};

		mainView.findViewById(R.id.four_digits_row).setOnClickListener(accuracyChangedListener);
		mainView.findViewById(R.id.three_digits_row).setOnClickListener(accuracyChangedListener);
		mainView.findViewById(R.id.two_digits_row).setOnClickListener(accuracyChangedListener);

		mainView.findViewById(R.id.cancel_row).setOnClickListener(new View.OnClickListener() {
			@Override
			public void onClick(View view) {
				dismiss();
			}
		});

		setupHeightAndBackground(mainView, R.id.marker_coordinate_input_scroll_view);

		return mainView;
	}

	@Override
<<<<<<< HEAD
	public void onStart() {
		super.onStart();
		if (!portrait) {
			final Window window = getDialog().getWindow();
			if (window != null) {
				WindowManager.LayoutParams params = window.getAttributes();
				params.width = getActivity().getResources().getDimensionPixelSize(R.dimen.landscape_bottom_sheet_dialog_fragment_width);
				window.setAttributes(params);
			}
=======
	public void onCancel(DialogInterface dialog) {
		super.onCancel(dialog);
		if (shouldClose && listener != null) {
			listener.onCancel();
>>>>>>> c4ff3019
		}
	}

	private void highlightSelectedItem(boolean check) {
<<<<<<< HEAD
		switch (accuracy) {
			case 4:
				((RadioButton) mainView.findViewById(R.id.four_digits_radio_button)).setChecked(check);
=======
		int iconColor = check ? R.color.dashboard_blue : nightMode ? R.color.ctx_menu_info_text_dark : R.color.on_map_icon_color;
		int textColor = ContextCompat.getColor(getContext(), check ? (nightMode ? R.color.color_dialog_buttons_dark : R.color.dashboard_blue) : nightMode ? R.color.color_white : R.color.color_black);
		switch (coordinateFormat) {
			case PointDescription.FORMAT_DEGREES:
				((TextView) mainView.findViewById(R.id.degrees_text)).setTextColor(textColor);
				((ImageView) mainView.findViewById(R.id.degrees_icon)).setImageDrawable((getIcon(R.drawable.ic_action_coordinates_latitude, iconColor)));
				((RadioButton) mainView.findViewById(R.id.degrees_radio_button)).setChecked(check);
>>>>>>> c4ff3019
				break;
			case 3:
				((RadioButton) mainView.findViewById(R.id.three_digits_radio_button)).setChecked(check);
				break;
			case 2:
				((RadioButton) mainView.findViewById(R.id.two_digits_radio_button)).setChecked(check);
				break;
		}
	}

	interface CoordinateInputFormatChangeListener {

		void onKeyboardChanged(boolean useOsmandKeyboard);

<<<<<<< HEAD
		void onGoToNextFieldChanged(boolean goToNextField);

		void onAccuracyChanged(int accuracy);

=======
		void onCancel();
>>>>>>> c4ff3019
	}
}<|MERGE_RESOLUTION|>--- conflicted
+++ resolved
@@ -1,33 +1,36 @@
 package net.osmand.plus.mapmarkers;
 
 import android.content.DialogInterface;
+import android.graphics.drawable.Drawable;
+import android.os.Build;
 import android.os.Bundle;
+import android.support.annotation.DrawableRes;
 import android.support.annotation.Nullable;
 import android.support.v4.content.ContextCompat;
 import android.view.ContextThemeWrapper;
 import android.view.LayoutInflater;
 import android.view.View;
 import android.view.ViewGroup;
+import android.view.ViewTreeObserver;
+import android.view.Window;
+import android.view.WindowManager;
 import android.widget.CompoundButton;
 import android.widget.ImageView;
 import android.widget.RadioButton;
 import android.widget.TextView;
 
+import net.osmand.AndroidUtils;
 import net.osmand.data.PointDescription;
 import net.osmand.plus.R;
 import net.osmand.plus.activities.MapActivity;
-import net.osmand.plus.base.MenuBottomSheetDialogFragment;
+import net.osmand.plus.base.BottomSheetDialogFragment;
+import net.osmand.plus.helpers.AndroidUiHelper;
 
 public class CoordinateInputBottomSheetDialogFragment extends MenuBottomSheetDialogFragment {
 
 	public final static String TAG = "CoordinateInputBottomSheetDialogFragment";
 
 	private View mainView;
-<<<<<<< HEAD
-	private boolean night;
-=======
-	private int coordinateFormat = -1;
->>>>>>> c4ff3019
 	private boolean useOsmandKeyboard = true;
 	private boolean goToNextField;
 	private int accuracy = -1;
@@ -54,15 +57,10 @@
 		final MapActivity mapActivity = (MapActivity) getActivity();
 		final int themeRes = nightMode ? R.style.OsmandDarkTheme : R.style.OsmandLightTheme;
 
-<<<<<<< HEAD
 		mainView = View.inflate(new ContextThemeWrapper(getContext(), themeRes), R.layout.fragment_marker_coordinate_input_options_bottom_sheet_helper, container);
 		if (portrait) {
 			AndroidUtils.setBackground(getActivity(), mainView, night, R.drawable.bg_bottom_menu_light, R.drawable.bg_bottom_menu_dark);
 		}
-=======
-		mainView = View.inflate(new ContextThemeWrapper(getContext(), themeRes), coordinateFormat == -1 ?
-				R.layout.fragment_marker_coordinate_input_bottom_sheet_dialog : R.layout.fragment_marker_coordinate_input_options_bottom_sheet_helper, container);
->>>>>>> c4ff3019
 
 		if (nightMode) {
 			((TextView) mainView.findViewById(R.id.coordinate_input_title)).setTextColor(getResources().getColor(R.color.ctx_menu_info_text_dark));
@@ -156,39 +154,14 @@
 	}
 
 	@Override
-<<<<<<< HEAD
-	public void onStart() {
-		super.onStart();
-		if (!portrait) {
-			final Window window = getDialog().getWindow();
-			if (window != null) {
-				WindowManager.LayoutParams params = window.getAttributes();
-				params.width = getActivity().getResources().getDimensionPixelSize(R.dimen.landscape_bottom_sheet_dialog_fragment_width);
-				window.setAttributes(params);
-			}
-=======
-	public void onCancel(DialogInterface dialog) {
-		super.onCancel(dialog);
-		if (shouldClose && listener != null) {
-			listener.onCancel();
->>>>>>> c4ff3019
-		}
+	protected Drawable getContentIcon(@DrawableRes int id) {
+		return getIcon(id, night ? R.color.ctx_menu_info_text_dark : R.color.on_map_icon_color);
 	}
 
 	private void highlightSelectedItem(boolean check) {
-<<<<<<< HEAD
 		switch (accuracy) {
 			case 4:
 				((RadioButton) mainView.findViewById(R.id.four_digits_radio_button)).setChecked(check);
-=======
-		int iconColor = check ? R.color.dashboard_blue : nightMode ? R.color.ctx_menu_info_text_dark : R.color.on_map_icon_color;
-		int textColor = ContextCompat.getColor(getContext(), check ? (nightMode ? R.color.color_dialog_buttons_dark : R.color.dashboard_blue) : nightMode ? R.color.color_white : R.color.color_black);
-		switch (coordinateFormat) {
-			case PointDescription.FORMAT_DEGREES:
-				((TextView) mainView.findViewById(R.id.degrees_text)).setTextColor(textColor);
-				((ImageView) mainView.findViewById(R.id.degrees_icon)).setImageDrawable((getIcon(R.drawable.ic_action_coordinates_latitude, iconColor)));
-				((RadioButton) mainView.findViewById(R.id.degrees_radio_button)).setChecked(check);
->>>>>>> c4ff3019
 				break;
 			case 3:
 				((RadioButton) mainView.findViewById(R.id.three_digits_radio_button)).setChecked(check);
@@ -203,13 +176,9 @@
 
 		void onKeyboardChanged(boolean useOsmandKeyboard);
 
-<<<<<<< HEAD
 		void onGoToNextFieldChanged(boolean goToNextField);
 
 		void onAccuracyChanged(int accuracy);
 
-=======
-		void onCancel();
->>>>>>> c4ff3019
 	}
 }