--- conflicted
+++ resolved
@@ -14,27 +14,17 @@
 import net.osmand.data.FavouritePoint;
 import net.osmand.data.LatLon;
 import net.osmand.data.PointDescription;
-import net.osmand.gpx.GPXFile;
-import net.osmand.gpx.GPXUtilities;
-import net.osmand.gpx.GPXUtilities.GPXExtensionsReader;
-import net.osmand.gpx.GPXUtilities.WptPt;
 import net.osmand.plus.OsmandApplication;
 import net.osmand.plus.Version;
 import net.osmand.plus.utils.FileUtils;
 import net.osmand.shared.gpx.GpxFile;
 import net.osmand.shared.gpx.GpxUtilities;
-import net.osmand.shared.gpx.GpxUtilities.GpxExtensionsReader;
 import net.osmand.shared.gpx.GpxUtilities.WptPt;
 import net.osmand.util.Algorithms;
 
 import org.apache.commons.codec.binary.Hex;
 import org.apache.commons.codec.digest.DigestUtils;
 import org.apache.commons.logging.Log;
-<<<<<<< HEAD
-=======
-import org.xmlpull.v1.XmlPullParser;
-import org.xmlpull.v1.XmlPullParserException;
->>>>>>> d9b94570
 
 import java.io.File;
 import java.io.FileInputStream;
@@ -191,70 +181,8 @@
 		return exception;
 	}
 
-<<<<<<< HEAD
 	private GpxFile loadGPXFile(File file, List<ItineraryGroupInfo> groupInfos) {
 		return SharedUtil.loadGpxFile(file, ItineraryDataHelperKt.getGpxExtensionsReader(groupInfos), false);
-=======
-	private void assignExtensionWriter(GPXFile gpxFile, Collection<ItineraryGroupInfo> groups) {
-		if (gpxFile.getExtensionsWriter("itinerary") == null) {
-			gpxFile.setExtensionsWriter("itinerary", serializer -> {
-				for (ItineraryGroupInfo group : groups) {
-					try {
-						serializer.startTag(null, "osmand:" + ITINERARY_GROUP);
-
-						writeNotNullText(serializer, "osmand:name", group.name);
-						writeNotNullText(serializer, "osmand:type", group.type);
-						writeNotNullText(serializer, "osmand:path", group.path);
-						writeNotNullText(serializer, "osmand:alias", group.alias);
-						writeNotNullText(serializer, "osmand:categories", group.categories);
-
-						serializer.endTag(null, "osmand:" + ITINERARY_GROUP);
-					} catch (IOException e) {
-						log.error(e);
-					}
-				}
-			});
-		}
-	}
-
-	private GPXFile loadGPXFile(File file, List<ItineraryGroupInfo> groupInfos) {
-		return GPXUtilities.loadGPXFile(file, getGPXExtensionsReader(groupInfos), false);
-	}
-
-	public GPXExtensionsReader getGPXExtensionsReader(List<ItineraryGroupInfo> groupInfos) {
-		return new GPXExtensionsReader() {
-			@Override
-			public boolean readExtensions(GPXFile res, XmlPullParser parser) throws IOException, XmlPullParserException {
-				if (ITINERARY_GROUP.equalsIgnoreCase(parser.getName())) {
-					ItineraryGroupInfo groupInfo = new ItineraryGroupInfo();
-
-					int tok;
-					while ((tok = parser.next()) != XmlPullParser.END_DOCUMENT) {
-						if (tok == XmlPullParser.START_TAG) {
-							String tagName = parser.getName().toLowerCase();
-							if ("name".equals(tagName)) {
-								groupInfo.name = readText(parser, tagName);
-							} else if ("type".equals(tagName)) {
-								groupInfo.type = readText(parser, tagName);
-							} else if ("path".equals(tagName)) {
-								groupInfo.path = readText(parser, tagName);
-							} else if ("alias".equals(tagName)) {
-								groupInfo.alias = readText(parser, tagName);
-							} else if ("categories".equals(tagName)) {
-								groupInfo.categories = readText(parser, tagName);
-							}
-						} else if (tok == XmlPullParser.END_TAG) {
-							if (ITINERARY_GROUP.equalsIgnoreCase(parser.getName())) {
-								groupInfos.add(groupInfo);
-								return true;
-							}
-						}
-					}
-				}
-				return false;
-			}
-		};
->>>>>>> d9b94570
 	}
 
 	public String saveMarkersToFile(String fileName) {
