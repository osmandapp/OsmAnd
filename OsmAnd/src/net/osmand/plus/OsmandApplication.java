package net.osmand.plus;

import static net.osmand.IndexConstants.ROUTING_FILE_EXT;
import static net.osmand.plus.settings.backend.ApplicationMode.valueOfStringKey;
import static net.osmand.plus.settings.enums.MetricsConstants.KILOMETERS_AND_METERS;
import static net.osmand.plus.settings.enums.MetricsConstants.MILES_AND_FEET;
import static net.osmand.plus.settings.enums.MetricsConstants.MILES_AND_METERS;

import android.content.Context;
import android.content.Intent;
import android.content.res.AssetManager;
import android.content.res.Configuration;
import android.content.res.Resources;
import android.os.AsyncTask;
import android.os.Build;
import android.os.Handler;
import android.os.Message;
import android.util.DisplayMetrics;
import android.view.View;
import android.view.accessibility.AccessibilityManager;
import android.widget.Toast;

import androidx.annotation.NonNull;
import androidx.annotation.Nullable;
import androidx.car.app.CarToast;
import androidx.lifecycle.DefaultLifecycleObserver;
import androidx.lifecycle.LifecycleObserver;
import androidx.lifecycle.LifecycleOwner;
import androidx.lifecycle.ProcessLifecycleOwner;
import androidx.multidex.MultiDex;
import androidx.multidex.MultiDexApplication;

import net.osmand.PlatformUtil;
import net.osmand.aidl.OsmandAidlApi;
import net.osmand.data.LatLon;
import net.osmand.map.OsmandRegions;
import net.osmand.map.WorldRegion;
import net.osmand.map.WorldRegion.RegionParams;
import net.osmand.osm.MapPoiTypes;
import net.osmand.osm.io.NetworkUtils;
import net.osmand.plus.activities.MapActivity;
import net.osmand.plus.activities.RestartActivity;
import net.osmand.plus.api.SQLiteAPI;
import net.osmand.plus.api.SQLiteAPIImpl;
import net.osmand.plus.auto.NavigationCarAppService;
import net.osmand.plus.auto.NavigationSession;
import net.osmand.plus.auto.screens.NavigationScreen;
import net.osmand.plus.avoidroads.AvoidRoadsHelper;
import net.osmand.plus.backup.BackupHelper;
import net.osmand.plus.backup.NetworkSettingsHelper;
import net.osmand.plus.base.MapViewTrackingUtilities;
import net.osmand.plus.base.dialog.DialogManager;
import net.osmand.plus.configmap.routes.RouteLayersHelper;
import net.osmand.plus.download.DownloadIndexesThread;
import net.osmand.plus.download.DownloadService;
import net.osmand.plus.download.IndexItem;
import net.osmand.plus.feedback.AnalyticsHelper;
import net.osmand.plus.feedback.FeedbackHelper;
import net.osmand.plus.feedback.RateUsHelper;
import net.osmand.plus.feedback.RateUsState;
import net.osmand.plus.helpers.AndroidApiLocationServiceHelper;
import net.osmand.plus.helpers.ColorPaletteHelper;
import net.osmand.plus.helpers.DayNightHelper;
import net.osmand.plus.helpers.GmsLocationServiceHelper;
import net.osmand.plus.helpers.LauncherShortcutsHelper;
import net.osmand.plus.helpers.LocaleHelper;
import net.osmand.plus.helpers.LocationServiceHelper;
import net.osmand.plus.helpers.LockHelper;
import net.osmand.plus.helpers.Model3dHelper;
import net.osmand.plus.helpers.TargetPointsHelper;
import net.osmand.plus.helpers.WaypointHelper;
import net.osmand.plus.importfiles.ImportHelper;
import net.osmand.plus.inapp.InAppPurchaseHelper;
import net.osmand.plus.keyevent.InputDevicesHelper;
import net.osmand.plus.keyevent.KeyEventHelper;
import net.osmand.plus.mapmarkers.MapMarkersDbHelper;
import net.osmand.plus.mapmarkers.MapMarkersHelper;
import net.osmand.plus.measurementtool.MeasurementEditingContext;
import net.osmand.plus.myplaces.favorites.FavouritesHelper;
import net.osmand.plus.myplaces.tracks.filters.SmartFolderHelper;
import net.osmand.plus.notifications.NotificationHelper;
import net.osmand.plus.onlinerouting.OnlineRoutingHelper;
import net.osmand.plus.plugins.PluginsHelper;
import net.osmand.plus.plugins.accessibility.AccessibilityMode;
import net.osmand.plus.plugins.accessibility.AccessibilityPlugin;
import net.osmand.plus.plugins.monitoring.LiveMonitoringHelper;
import net.osmand.plus.plugins.monitoring.SavingTrackHelper;
import net.osmand.plus.plugins.osmedit.oauth.OsmOAuthHelper;
import net.osmand.plus.plugins.rastermaps.DownloadTilesHelper;
import net.osmand.plus.plugins.weather.OfflineForecastHelper;
import net.osmand.plus.plugins.weather.WeatherHelper;
import net.osmand.plus.poi.PoiFiltersHelper;
import net.osmand.plus.quickaction.MapButtonsHelper;
import net.osmand.plus.render.RendererRegistry;
import net.osmand.plus.render.TravelRendererHelper;
import net.osmand.plus.resources.ResourceManager;
import net.osmand.plus.routepreparationmenu.RoutingOptionsHelper;
import net.osmand.plus.routing.RoutingHelper;
import net.osmand.plus.routing.TransportRoutingHelper;
import net.osmand.plus.search.QuickSearchHelper;
import net.osmand.plus.settings.backend.ApplicationMode;
import net.osmand.plus.settings.backend.OsmAndAppCustomization;
import net.osmand.plus.settings.backend.OsmandSettings;
import net.osmand.plus.settings.backend.backup.FileSettingsHelper;
import net.osmand.plus.settings.enums.DrivingRegion;
import net.osmand.plus.settings.enums.LocationSource;
import net.osmand.plus.settings.enums.MetricsConstants;
import net.osmand.plus.simulation.OsmAndLocationSimulation;
import net.osmand.plus.track.helpers.GpsFilterHelper;
import net.osmand.plus.track.helpers.GpxDbHelper;
import net.osmand.plus.track.helpers.GpxDisplayHelper;
import net.osmand.plus.track.helpers.GpxSelectionHelper;
import net.osmand.plus.utils.AndroidUtils;
import net.osmand.plus.utils.FileUtils;
import net.osmand.plus.utils.UiUtilities;
import net.osmand.plus.views.OsmandMap;
import net.osmand.plus.views.PointImageUtils;
import net.osmand.plus.views.corenative.NativeCoreContext;
import net.osmand.plus.views.mapwidgets.utils.AverageGlideComputer;
import net.osmand.plus.views.mapwidgets.utils.AverageSpeedComputer;
import net.osmand.plus.voice.CommandPlayer;
import net.osmand.plus.voice.VoiceProviderDialog;
import net.osmand.plus.wikivoyage.data.TravelHelper;
import net.osmand.router.GeneralRouter;
import net.osmand.router.RoutingConfiguration;
import net.osmand.router.RoutingConfiguration.Builder;
import net.osmand.search.SearchUICore;
import net.osmand.util.Algorithms;

import java.io.File;
import java.util.ArrayList;
import java.util.Calendar;
import java.util.List;
import java.util.Locale;
import java.util.Map;
import java.util.Objects;
import java.util.UUID;
import java.util.concurrent.ConcurrentHashMap;

import btools.routingapp.BRouterServiceConnection;
import btools.routingapp.IBRouterService;

public class OsmandApplication extends MultiDexApplication {

	private static final org.apache.commons.logging.Log LOG = PlatformUtil.getLog(OsmandApplication.class);

	final AppInitializer appInitializer = new AppInitializer(this);
	Handler uiHandler;
	OsmandSettings settings;
	OsmAndAppCustomization appCustomization;
	NavigationService navigationService;
	DownloadService downloadService;
	OsmandAidlApi aidlApi;

	NavigationCarAppService navigationCarAppService;
	NavigationSession carNavigationSession;

	private final SQLiteAPI sqliteAPI = new SQLiteAPIImpl(this);
	private final OsmAndTaskManager taskManager = new OsmAndTaskManager(this);
	private final UiUtilities iconsCache = new UiUtilities(this);
	private final LocaleHelper localeHelper = new LocaleHelper(this);

	// start variables
	ResourceManager resourceManager;
	OsmAndLocationProvider locationProvider;
	RendererRegistry rendererRegistry;
	DayNightHelper daynightHelper;
	PoiFiltersHelper poiFilters;
	MapPoiTypes poiTypes;
	RoutingHelper routingHelper;
	TransportRoutingHelper transportRoutingHelper;
	FavouritesHelper favoritesHelper;
	CommandPlayer player;
	GpxSelectionHelper selectedGpxHelper;
	GpxDisplayHelper gpxDisplayHelper;
	ColorPaletteHelper colorPaletteHelper;
	SavingTrackHelper savingTrackHelper;
	AnalyticsHelper analyticsHelper;
	FeedbackHelper feedbackHelper;
	NotificationHelper notificationHelper;
	LiveMonitoringHelper liveMonitoringHelper;
	TargetPointsHelper targetPointsHelper;
	MapMarkersHelper mapMarkersHelper;
	MapMarkersDbHelper mapMarkersDbHelper;
	WaypointHelper waypointHelper;
	RoutingOptionsHelper routingOptionsHelper;
	DownloadIndexesThread downloadIndexesThread;
	AvoidRoadsHelper avoidRoadsHelper;
	BRouterServiceConnection bRouterServiceConnection;
	OsmandRegions regions;
	GeocodingLookupService geocodingLookupService;
	QuickSearchHelper searchUICore;
	TravelHelper travelHelper;
	InAppPurchaseHelper inAppPurchaseHelper;
	MapViewTrackingUtilities mapViewTrackingUtilities;
	OsmandMap osmandMap;
	LockHelper lockHelper;
	KeyEventHelper keyEventHelper;
	InputDevicesHelper inputDeviceHelper;
	FileSettingsHelper fileSettingsHelper;
	NetworkSettingsHelper networkSettingsHelper;
	GpxDbHelper gpxDbHelper;
	MapButtonsHelper mapButtonsHelper;
	OsmOAuthHelper osmOAuthHelper;
	MeasurementEditingContext measurementEditingContext;
	OnlineRoutingHelper onlineRoutingHelper;
	BackupHelper backupHelper;
	ImportHelper importHelper;
	TravelRendererHelper travelRendererHelper;
	LauncherShortcutsHelper launcherShortcutsHelper;
	GpsFilterHelper gpsFilterHelper;
	DownloadTilesHelper downloadTilesHelper;
	AverageSpeedComputer averageSpeedComputer;
	AverageGlideComputer averageGlideComputer;
	WeatherHelper weatherHelper;
	DialogManager dialogManager;
	SmartFolderHelper smartFolderHelper;
	RouteLayersHelper routeLayersHelper;

	Model3dHelper model3dHelper;

	private final Map<String, Builder> customRoutingConfigs = new ConcurrentHashMap<>();
	private File externalStorageDirectory;
	private boolean externalStorageDirectoryReadOnly;
	private boolean appInForeground;
	private boolean androidAutoInForeground;
	private float density = 0f;
	// Typeface

	@Override
	public void onCreate() {
		if (RestartActivity.isRestartProcess(this)) {
			return;
		}
		long timeToStart = System.currentTimeMillis();
		enableStrictMode();
		super.onCreate();

		LifecycleObserver appLifecycleObserver = new DefaultLifecycleObserver() {
			@Override
			public void onStart(@NonNull LifecycleOwner owner) {
				appInForeground = true;
			}

			@Override
			public void onStop(@NonNull LifecycleOwner owner) {
				appInForeground = false;
			}
		};
		ProcessLifecycleOwner.get().getLifecycle().addObserver(appLifecycleObserver);

		createInUiThread();
		uiHandler = new Handler();
		appCustomization = new OsmAndAppCustomization();
		appCustomization.setup(this);
		settings = appCustomization.getOsmandSettings();
		appInitializer.initVariables();
		if (appInitializer.isAppVersionChanged() && appInitializer.getPrevAppVersion() < AppVersionUpgradeOnInit.VERSION_2_3) {
			settings.freezeExternalStorageDirectory();
		} else if (appInitializer.isFirstTime()) {
			settings.initExternalStorageDirectory();
		}
		externalStorageDirectory = settings.getExternalStorageDirectory();
		if (!FileUtils.isWritable(externalStorageDirectory)) {
			externalStorageDirectoryReadOnly = true;
			externalStorageDirectory = settings.getInternalAppPath();
		}
		FileUtils.removeUnnecessaryFiles(this);

		localeHelper.checkPreferredLocale();
		appInitializer.onCreateApplication();
		osmandMap.getMapLayers().createLayers(osmandMap.getMapView());
		startApplication();
		System.out.println("Time to start application " + (System.currentTimeMillis() - timeToStart) + " ms. Should be less < 800 ms");

		timeToStart = System.currentTimeMillis();
		PluginsHelper.initPlugins(this);
		PluginsHelper.createLayers(this, null);
		System.out.println("Time to init plugins " + (System.currentTimeMillis() - timeToStart) + " ms. Should be less < 800 ms");

		osmandMap.getMapLayers().updateLayers(null);

		if (appInitializer.isFirstTime()) {
			settings.resetLastGlobalPreferencesEditTime();
			settings.resetLastPreferencesEditTime(settings.APPLICATION_MODE.get());
		}

		SearchUICore.setDebugMode(PluginsHelper.isDevelopment());
		BackupHelper.DEBUG = true;//PluginsHelper.isDevelopment();
	}

	public boolean isPlusVersionInApp() {
		return true;
	}

	public boolean isExternalStorageDirectoryReadOnly() {
		return externalStorageDirectoryReadOnly;
	}

	@Override
	protected void attachBaseContext(Context base) {
		super.attachBaseContext(base);
		MultiDex.install(this);
	}

	public AppInitializer getAppInitializer() {
		return appInitializer;
	}

	public MapPoiTypes getPoiTypes() {
		return poiTypes;
	}

	public boolean isAppInForeground() {
		return appInForeground || androidAutoInForeground;
	}

	public boolean isAppInForegroundOnRootDevice() {
		return appInForeground;
	}

	public boolean isAppInForegroundOnAndroidAuto() {
		return androidAutoInForeground;
	}

	private void createInUiThread() {
		new Toast(AndroidUtils.createDisplayContext(this)); // activate in UI thread to avoid further exceptions
		new AsyncTask<View, Void, Void>() {
			@Override
			protected Void doInBackground(View... params) {
				return null;
			}

			protected void onPostExecute(Void result) {
			}
		}.executeOnExecutor(AsyncTask.THREAD_POOL_EXECUTOR);
	}

	@NonNull
	public UiUtilities getUIUtilities() {
		return iconsCache;
	}

	@Override
	public void onTerminate() {
		super.onTerminate();
		if (routingHelper != null) {
			routingHelper.getVoiceRouter().onApplicationTerminate();
		}
		if (RateUsHelper.shouldShowRateDialog(this)) {
			settings.RATE_US_STATE.set(RateUsState.IGNORED);
		}
		getNotificationHelper().removeNotifications(false);
	}

	public RendererRegistry getRendererRegistry() {
		return rendererRegistry;
	}

	public OsmAndTaskManager getTaskManager() {
		return taskManager;
	}

	public AvoidRoadsHelper getAvoidSpecificRoads() {
		return avoidRoadsHelper;
	}

	public OsmAndLocationProvider getLocationProvider() {
		return locationProvider;
	}

	public OsmAndAppCustomization getAppCustomization() {
		return appCustomization;
	}

	public MapButtonsHelper getMapButtonsHelper() {
		return mapButtonsHelper;
	}

	public LocationServiceHelper createLocationServiceHelper() {
		LocationSource source = settings.LOCATION_SOURCE.get();
		if (source == LocationSource.GOOGLE_PLAY_SERVICES) {
			return new GmsLocationServiceHelper(this);
		}
		return new AndroidApiLocationServiceHelper(this);
	}

	public void setAppCustomization(OsmAndAppCustomization appCustomization) {
		this.appCustomization = appCustomization;
		this.appCustomization.setup(this);
	}

	/**
	 * Application settings
	 *
	 * @return Reference to instance of OsmandSettings
	 */
	public OsmandSettings getSettings() {
		if (settings == null) {
			LOG.error("Trying to access settings before they were created");
		}
		return settings;
	}

	public void setSettings(OsmandSettings settings) {
		this.settings = settings;
		PluginsHelper.initPlugins(this);
	}

	public SavingTrackHelper getSavingTrackHelper() {
		return savingTrackHelper;
	}

	public AnalyticsHelper getAnalyticsHelper() {
		return analyticsHelper;
	}

	public FeedbackHelper getFeedbackHelper() {
		return feedbackHelper;
	}

	public NotificationHelper getNotificationHelper() {
		return notificationHelper;
	}

	public LiveMonitoringHelper getLiveMonitoringHelper() {
		return liveMonitoringHelper;
	}

	public WaypointHelper getWaypointHelper() {
		return waypointHelper;
	}

	public PoiFiltersHelper getPoiFilters() {
		return poiFilters;
	}

	public GpxSelectionHelper getSelectedGpxHelper() {
		return selectedGpxHelper;
	}

	public GpxDisplayHelper getGpxDisplayHelper() {
		return gpxDisplayHelper;
	}

	public GpxDbHelper getGpxDbHelper() {
		return gpxDbHelper;
	}

	public FavouritesHelper getFavoritesHelper() {
		return favoritesHelper;
	}

	public ResourceManager getResourceManager() {
		return resourceManager;
	}

	public DayNightHelper getDaynightHelper() {
		return daynightHelper;
	}

	public LockHelper getLockHelper() {
		return lockHelper;
	}

	public KeyEventHelper getKeyEventHelper() {
		return keyEventHelper;
	}

	public InputDevicesHelper getInputDeviceHelper() {
		return inputDeviceHelper;
	}

	public FileSettingsHelper getFileSettingsHelper() {
		return fileSettingsHelper;
	}

	public NetworkSettingsHelper getNetworkSettingsHelper() {
		return networkSettingsHelper;
	}

	public OsmOAuthHelper getOsmOAuthHelper() {
		return osmOAuthHelper;
	}

	public LocaleHelper getLocaleHelper() {
		return localeHelper;
	}

	public synchronized DownloadIndexesThread getDownloadThread() {
		if (downloadIndexesThread == null) {
			downloadIndexesThread = new DownloadIndexesThread(this);
		}
		return downloadIndexesThread;
	}

	@Override
	public void onLowMemory() {
		super.onLowMemory();
		resourceManager.onLowMemory();
	}

	@Override
	public void onConfigurationChanged(@NonNull Configuration newConfig) {
		Resources resources = getResources();
		resources.updateConfiguration(newConfig, resources.getDisplayMetrics());

		resources = getBaseContext().getResources();
		resources.updateConfiguration(newConfig, resources.getDisplayMetrics());

		DisplayMetrics displayMetrics = resources.getDisplayMetrics();
		if (density != displayMetrics.density) {
			density = displayMetrics.density;
			getUIUtilities().clearCache();
			PointImageUtils.clearCache();
			getOsmandMap().getMapView().updateDisplayMetrics(displayMetrics, displayMetrics.widthPixels, displayMetrics.heightPixels - AndroidUtils.getStatusBarHeight(this));
		}

		Locale preferredLocale = localeHelper.getPreferredLocale();
		if (preferredLocale != null && !Objects.equals(newConfig.locale.getLanguage(), preferredLocale.getLanguage())) {
			super.onConfigurationChanged(newConfig);
			Locale.setDefault(preferredLocale);
		} else {
			super.onConfigurationChanged(newConfig);
		}
	}

	public void checkApplicationIsBeingInitialized(@Nullable AppInitializeListener listener) {
		if (listener != null) {
			appInitializer.addListener(listener);
		}
	}

	public void unsubscribeInitListener(AppInitializeListener listener) {
		if (listener != null) {
			appInitializer.removeListener(listener);
		}
	}

	public boolean isApplicationInitializing() {
		return appInitializer.isAppInitializing();
	}

	public RoutingHelper getRoutingHelper() {
		return routingHelper;
	}

	public MeasurementEditingContext getMeasurementEditingContext() {
		return measurementEditingContext;
	}

	public void setMeasurementEditingContext(MeasurementEditingContext context) {
		this.measurementEditingContext = context;
	}

	public OnlineRoutingHelper getOnlineRoutingHelper() {
		return onlineRoutingHelper;
	}

	public ColorPaletteHelper getColorPaletteHelper() {
		return colorPaletteHelper;
	}

	public BackupHelper getBackupHelper() {
		return backupHelper;
	}

	public ImportHelper getImportHelper() {
		return importHelper;
	}

	public TransportRoutingHelper getTransportRoutingHelper() {
		return transportRoutingHelper;
	}

	public RoutingOptionsHelper getRoutingOptionsHelper() {
		return routingOptionsHelper;
	}

	public GeocodingLookupService getGeocodingLookupService() {
		return geocodingLookupService;
	}

	public QuickSearchHelper getSearchUICore() {
		return searchUICore;
	}

	public TravelHelper getTravelHelper() {
		return travelHelper;
	}

	public TravelRendererHelper getTravelRendererHelper() {
		return travelRendererHelper;
	}

	public InAppPurchaseHelper getInAppPurchaseHelper() {
		return inAppPurchaseHelper;
	}

	public LauncherShortcutsHelper getLauncherShortcutsHelper() {
		return launcherShortcutsHelper;
	}

	public GpsFilterHelper getGpsFilterHelper() {
		return gpsFilterHelper;
	}

	@NonNull
	public DownloadTilesHelper getDownloadTilesHelper() {
		return downloadTilesHelper;
	}

	@NonNull
	public AverageSpeedComputer getAverageSpeedComputer() {
		return averageSpeedComputer;
	}

	@NonNull
	public AverageGlideComputer getAverageGlideComputer() {
		return averageGlideComputer;
	}

	@NonNull
	public WeatherHelper getWeatherHelper() {
		return weatherHelper;
	}

	@NonNull
	public DialogManager getDialogManager() {
		return dialogManager;
	}

	@NonNull
	public SmartFolderHelper getSmartFolderHelper() {
		return smartFolderHelper;
	}

	@NonNull
	public RouteLayersHelper getRouteLayersHelper() {
		return routeLayersHelper;
	}

	@NonNull
	public OfflineForecastHelper getOfflineForecastHelper() {
		return weatherHelper.getOfflineForecastHelper();
	}

	@NonNull
	public Model3dHelper getModel3dHelper() {
		return model3dHelper;
	}

	public CommandPlayer getPlayer() {
		return player;
	}

	public void initVoiceCommandPlayer(@NonNull Context context, @NonNull ApplicationMode appMode,
	                                   @Nullable Runnable onCommandPlayerCreated, boolean warnNoProvider,
	                                   boolean showProgress, boolean forceInitialization, boolean applyAllModes) {
		String voiceProvider = settings.VOICE_PROVIDER.getModeValue(appMode);
		if (OsmandSettings.VOICE_PROVIDER_NOT_USE.equals(voiceProvider)) {
			settings.VOICE_MUTE.setModeValue(appMode, true);
		} else if (Algorithms.isEmpty(voiceProvider)) {
			if (warnNoProvider && context instanceof MapActivity) {
				VoiceProviderDialog.showVoiceProviderDialog((MapActivity) context, appMode, applyAllModes);
			}
		} else {
			if (player == null || !voiceProvider.equals(player.getCurrentVoice()) || forceInitialization) {
				appInitializer.initVoiceDataInDifferentThread(context, appMode, voiceProvider, onCommandPlayerCreated, showProgress);
			}
		}
	}

	@Nullable
	public NavigationService getNavigationService() {
		return navigationService;
	}

	public void setNavigationService(NavigationService navigationService) {
		this.navigationService = navigationService;
	}

	@Nullable
	public NavigationCarAppService getNavigationCarAppService() {
		return navigationCarAppService;
	}

	public void setNavigationCarAppService(@Nullable NavigationCarAppService navigationCarAppService) {
		this.navigationCarAppService = navigationCarAppService;
	}

	@Nullable
	public NavigationSession getCarNavigationSession() {
		return carNavigationSession;
	}

	public void onCarNavigationSessionStart(@NonNull NavigationSession carNavigationSession) {
		androidAutoInForeground = true;
<<<<<<< HEAD
		NavigationService navigationService = this.navigationService;
		if (navigationService != null) {
			if (!navigationService.isUsedBy(NavigationService.USED_BY_CAR_APP)) {
				LOG.info(">>>> Start car nav service 1");
				startNavigationService(carNavigationSession.getCarContext(), NavigationService.USED_BY_CAR_APP);
			}
		} else {
			LOG.info(">>>> Start car nav service 2");
			startNavigationService(carNavigationSession.getCarContext(), NavigationService.USED_BY_CAR_APP);
		}
=======
>>>>>>> fd7d0d07
	}

	public void onCarNavigationSessionStop(@NonNull NavigationSession carNavigationSession) {
		androidAutoInForeground = false;
<<<<<<< HEAD
		NavigationService navigationService = this.navigationService;
		if (navigationService != null) {
			LOG.info(">>>> Stop car nav service");
			navigationService.stopIfNeeded(this, NavigationService.USED_BY_CAR_APP);
		}
=======
>>>>>>> fd7d0d07
	}

	public void setCarNavigationSession(@Nullable NavigationSession carNavigationSession) {
		this.carNavigationSession = carNavigationSession;
	}

	public void refreshCarScreen() {
		NavigationSession carNavigationSession = getCarNavigationSession();
		if (carNavigationSession != null) {
			NavigationScreen navigationScreen = carNavigationSession.getNavigationScreen();
			if (navigationScreen != null) {
				navigationScreen.invalidate();
			}
		}
	}

	@Nullable
	public DownloadService getDownloadService() {
		return downloadService;
	}

	public void setDownloadService(@Nullable DownloadService downloadService) {
		this.downloadService = downloadService;
	}

	public OsmandAidlApi getAidlApi() {
		return aidlApi;
	}

	public void stopNavigation() {
		OsmAndLocationSimulation locationSimulation = locationProvider.getLocationSimulation();
		if (locationSimulation.isRouteAnimating() || locationSimulation.isLoadingRouteLocations()) {
			locationSimulation.stop();
		}
		routingHelper.getVoiceRouter().interruptRouteCommands();
		routingHelper.clearCurrentRoute(null, new ArrayList<LatLon>());
		routingHelper.setRoutePlanningMode(false);
		settings.LAST_ROUTING_APPLICATION_MODE = settings.APPLICATION_MODE.get();
		settings.setApplicationMode(valueOfStringKey(settings.LAST_USED_APPLICATION_MODE.get(), ApplicationMode.DEFAULT));
		targetPointsHelper.removeAllWayPoints(false, false);
	}

	public void startApplication() {
		feedbackHelper.setExceptionHandler();
		if (NetworkUtils.getProxy() == null && settings.isProxyEnabled()) {
			try {
				NetworkUtils.setProxy(settings.PROXY_HOST.get(), settings.PROXY_PORT.get());
			} catch (RuntimeException e) {
				showToastMessage(e.getMessage());
			}
		}
		appInitializer.startApplication();
	}

	public TargetPointsHelper getTargetPointsHelper() {
		return targetPointsHelper;
	}

	public MapMarkersHelper getMapMarkersHelper() {
		return mapMarkersHelper;
	}

	public MapMarkersDbHelper getMapMarkersDbHelper() {
		return mapMarkersDbHelper;
	}

	public void showShortToastMessage(int msgId, Object... args) {
		uiHandler.post(() -> {
			Toast.makeText(this, getString(msgId, args), Toast.LENGTH_SHORT).show();
			NavigationSession carNavigationSession = this.carNavigationSession;
			if (carNavigationSession != null && carNavigationSession.hasStarted()) {
				CarToast.makeText(carNavigationSession.getCarContext(), getString(msgId, args), CarToast.LENGTH_SHORT).show();
			}
		});
	}

	public void showShortToastMessage(String msg) {
		uiHandler.post(() -> {
			Toast.makeText(this, msg, Toast.LENGTH_SHORT).show();
			NavigationSession carNavigationSession = this.carNavigationSession;
			if (carNavigationSession != null && carNavigationSession.hasStarted()) {
				CarToast.makeText(carNavigationSession.getCarContext(), msg, CarToast.LENGTH_SHORT).show();
			}
		});
	}

	public void showToastMessage(int msgId, Object... args) {
		uiHandler.post(() -> {
			Toast.makeText(this, getString(msgId, args), Toast.LENGTH_LONG).show();
			NavigationSession carNavigationSession = this.carNavigationSession;
			if (carNavigationSession != null && carNavigationSession.hasStarted()) {
				CarToast.makeText(carNavigationSession.getCarContext(), getString(msgId, args), CarToast.LENGTH_LONG).show();
			}
		});
	}

	public void showToastMessage(@Nullable String text) {
		if (!Algorithms.isEmpty(text)) {
			uiHandler.post(() -> {
				Toast.makeText(this, text, Toast.LENGTH_LONG).show();
				NavigationSession carNavigationSession = this.carNavigationSession;
				if (carNavigationSession != null && carNavigationSession.hasStarted()) {
					CarToast.makeText(carNavigationSession.getCarContext(), text, CarToast.LENGTH_LONG).show();
				}
			});
		}
	}

	public SQLiteAPI getSQLiteAPI() {
		return sqliteAPI;
	}

	public void runInUIThread(Runnable run) {
		uiHandler.post(run);
	}

	public void runInUIThread(Runnable run, long delay) {
		uiHandler.postDelayed(run, delay);
	}

	public void runMessageInUIThreadAndCancelPrevious(int messageId, Runnable run, long delay) {
		Message msg = Message.obtain(uiHandler, () -> {
			if (!uiHandler.hasMessages(messageId)) {
				run.run();
			}
		});
		msg.what = messageId;
		uiHandler.removeMessages(messageId);
		uiHandler.sendMessageDelayed(msg, delay);
	}

	public void runMessageInUiThread(int messageId, long delay, @NonNull Runnable runnable) {
		Message message = Message.obtain(uiHandler, runnable);
		message.what = messageId;
		uiHandler.sendMessageDelayed(message, delay);
	}

	public boolean hasMessagesInUiThread(int messageId) {
		return uiHandler.hasMessages(messageId);
	}

	public void removeMessagesInUiThread(int messageId) {
		uiHandler.removeMessages(messageId);
	}

	@NonNull
	public File getAppPath(@Nullable String path) {
		String child = path != null ? path : "";
		return new File(externalStorageDirectory, child);
	}

	@NonNull
	public File getAppInternalPath(@Nullable String path) {
		String child = path != null ? path : "";
		return new File(settings.getInternalAppPath(), child);
	}

	public void setExternalStorageDirectory(int type, String directory) {
		settings.setExternalStorageDirectory(type, directory);
		externalStorageDirectory = settings.getExternalStorageDirectory();
		externalStorageDirectoryReadOnly = false;
		getResourceManager().resetStoreDirectory();
	}

	public void applyTheme(@NonNull Context context) {
		int themeId;
		boolean noAnimation = settings.DO_NOT_USE_ANIMATIONS.get();
		if (!settings.isLightContent()) {
			themeId = noAnimation ? R.style.OsmandDarkTheme_NoAnimation : R.style.OsmandDarkTheme;
		} else {
			themeId = noAnimation ? R.style.OsmandLightTheme_NoAnimation : R.style.OsmandLightTheme;
		}
		localeHelper.setLanguage(context);
		context.setTheme(themeId);
	}

	@Nullable
	public synchronized IBRouterService reconnectToBRouter() {
		try {
			bRouterServiceConnection = BRouterServiceConnection.connect(this);
			// a delay is necessary as the service process needs time to start..
			Thread.sleep(800);
			if (bRouterServiceConnection != null) {
				return bRouterServiceConnection.getBrouterService();
			}
		} catch (Exception e) {
			LOG.error(e);
		}
		return null;
	}

	@Nullable
	public synchronized IBRouterService getBRouterService() {
		if (bRouterServiceConnection == null) {
			return null;
		}
		IBRouterService service = bRouterServiceConnection.getBrouterService();
		if (service != null && !service.asBinder().isBinderAlive()) {
			service = reconnectToBRouter();
		}
		return service;
	}

	public String getLanguage() {
		String appLang = localeHelper.getLanguage();
		// assume english is default though it's not correct
		if (Algorithms.isEmpty(appLang)) {
			appLang = "en";
		}
		return appLang;
	}

	@Override
	public AssetManager getAssets() {
		return getResources() != null ? getResources().getAssets() : super.getAssets();
	}

	@Override
	public Resources getResources() {
		OsmandMap map = getOsmandMap();
		MapActivity a = null;
		if (map != null) {
			a = map.getMapView().getMapActivity();
		}
		Context mainContext = a == null ? this : a;
		Resources mainResources = a == null ? super.getResources() : a.getResources();
		Resources localizedResources = localeHelper.getLocalizedResources(mainContext, mainResources);
		return localizedResources != null ? localizedResources : mainResources;
	}

	public List<RoutingConfiguration.Builder> getAllRoutingConfigs() {
		List<RoutingConfiguration.Builder> builders = new ArrayList<>(customRoutingConfigs.values());
		builders.add(0, getDefaultRoutingConfig());
		return builders;
	}

	public synchronized RoutingConfiguration.Builder getDefaultRoutingConfig() {
		return RoutingConfiguration.getDefault();
	}

	public Map<String, RoutingConfiguration.Builder> getCustomRoutingConfigs() {
		return customRoutingConfigs;
	}

	public RoutingConfiguration.Builder getCustomRoutingConfig(String key) {
		return customRoutingConfigs.get(key);
	}

	@NonNull
	public RoutingConfiguration.Builder getRoutingConfigForMode(ApplicationMode mode) {
		RoutingConfiguration.Builder builder = null;
		String routingProfileKey = mode.getRoutingProfile();
		if (!Algorithms.isEmpty(routingProfileKey)) {
			int index = routingProfileKey.indexOf(ROUTING_FILE_EXT);
			if (index != -1) {
				String configKey = routingProfileKey.substring(0, index + ROUTING_FILE_EXT.length());
				builder = customRoutingConfigs.get(configKey);
			}
		}
		return builder != null ? builder : getDefaultRoutingConfig();
	}

	@Nullable
	public GeneralRouter getRouter(ApplicationMode mode) {
		Builder builder = getRoutingConfigForMode(mode);
		return getRouter(builder, mode);
	}

	@Nullable
	public GeneralRouter getRouter(Builder builder, ApplicationMode am) {
		GeneralRouter router = builder.getRouter(am.getRoutingProfile());
		if (router == null) {
			router = builder.getRouter(am.getDefaultRoutingProfile());
		}
		return router;
	}

	public OsmandRegions getRegions() {
		return regions;
	}

	public boolean accessibilityEnabled() {
		return accessibilityEnabledForMode(getSettings().APPLICATION_MODE.get());
	}

	public boolean accessibilityEnabledForMode(ApplicationMode appMode) {
		AccessibilityMode mode = getSettings().ACCESSIBILITY_MODE.getModeValue(appMode);
		if (!PluginsHelper.isActive(AccessibilityPlugin.class)) {
			return false;
		}
		if (mode == AccessibilityMode.ON) {
			return true;
		} else if (mode == AccessibilityMode.OFF) {
			return false;
		}
		return systemAccessibilityEnabled();
	}

	public boolean systemAccessibilityEnabled() {
		return ((AccessibilityManager) getSystemService(Context.ACCESSIBILITY_SERVICE)).isEnabled();
	}

	public void startNavigationService(int usageIntent) {
		startNavigationService(this, usageIntent);
	}

	public void startNavigationService(@NonNull Context context, int usageIntent) {
		LOG.info(">>>> APP - startNavigationService");
		Intent intent = new Intent(context, NavigationService.class);
		intent.putExtra(NavigationService.USAGE_INTENT, usageIntent);
		if (Build.VERSION.SDK_INT >= Build.VERSION_CODES.O) {
			runInUIThread(() -> {
				if (isAppInForeground()) {
					LOG.info(">>>> APP --- startForegroundService");
					context.startForegroundService(intent);
				}
			});
		} else {
			context.startService(intent);
		}
	}

	public void setupDrivingRegion(@NonNull WorldRegion worldRegion) {
		DrivingRegion drivingRegion = null;
		RegionParams params = worldRegion.getParams();
//		boolean americanSigns = "american".equals(params.getRegionRoadSigns());
		boolean leftHand = "yes".equals(params.getRegionLeftHandDriving());
		MetricsConstants mc1 = "miles".equals(params.getRegionMetric()) ? MILES_AND_FEET : KILOMETERS_AND_METERS;
		MetricsConstants mc2 = "miles".equals(params.getRegionMetric()) ? MILES_AND_METERS : KILOMETERS_AND_METERS;
		for (DrivingRegion region : DrivingRegion.values()) {
			if (region.leftHandDriving == leftHand && (region.defMetrics == mc1 || region.defMetrics == mc2)) {
				drivingRegion = region;
				break;
			}
		}
		if (drivingRegion != null) {
			settings.DRIVING_REGION.set(drivingRegion);
		}
	}

	@NonNull
	public String getUserAndroidId() {
		String userAndroidId = settings.USER_ANDROID_ID.get();
		if (Algorithms.isEmpty(userAndroidId) || isUserAndroidIdExpired()) {
			userAndroidId = UUID.randomUUID().toString();
			settings.USER_ANDROID_ID.set(userAndroidId);
			Calendar calendar = Calendar.getInstance();
			calendar.add(Calendar.MONTH, 3);
			settings.USER_ANDROID_ID_EXPIRED_TIME.set(calendar.getTimeInMillis());
		}
		return userAndroidId;
	}

	public boolean isUserAndroidIdExpired() {
		long expiredTime = settings.USER_ANDROID_ID_EXPIRED_TIME.get();
		return expiredTime <= 0 || expiredTime <= System.currentTimeMillis();
	}

	public boolean isUserAndroidIdAllowed() {
		return settings.SEND_UNIQUE_USER_IDENTIFIER.get();
	}

	public void logEvent(@NonNull String event) {
		try {
			analyticsHelper.addEvent(event, AnalyticsHelper.EVENT_TYPE_APP_USAGE);
		} catch (Exception e) {
			LOG.error(e);
		}
	}

	public void logRoutingEvent(@NonNull String event) {
		try {
			analyticsHelper.addEvent(event, AnalyticsHelper.EVENT_TYPE_ROUTING);
		} catch (Exception e) {
			LOG.error(e);
		}
	}

	public void logMapDownloadEvent(@NonNull String event, @NonNull IndexItem item) {
		try {
			analyticsHelper.addEvent("map_download_" + event + ": " + item.getFileName(), AnalyticsHelper.EVENT_TYPE_MAP_DOWNLOAD);
		} catch (Exception e) {
			LOG.error(e);
		}
	}

	public void logMapDownloadEvent(@NonNull String event, @NonNull IndexItem item, long time) {
		try {
			analyticsHelper.addEvent("map_download_" + event + ": " + item.getFileName() + " in " + time + " msec", AnalyticsHelper.EVENT_TYPE_MAP_DOWNLOAD);
		} catch (Exception e) {
			LOG.error(e);
		}
	}

	public MapViewTrackingUtilities getMapViewTrackingUtilities() {
		return mapViewTrackingUtilities;
	}

	public OsmandMap getOsmandMap() {
		return osmandMap;
	}

	public boolean useOpenGlRenderer() {
		return NativeCoreContext.isInit() && settings.USE_OPENGL_RENDER.get();
	}

	private void enableStrictMode() {
		if (Version.isDeveloperVersion(this)) {
			try {
				Class.forName("net.osmand.plus.base.EnableStrictMode").newInstance();
			} catch (Exception e) {
				LOG.error(e);
			}
		}
	}
}<|MERGE_RESOLUTION|>--- conflicted
+++ resolved
@@ -696,31 +696,10 @@
 
 	public void onCarNavigationSessionStart(@NonNull NavigationSession carNavigationSession) {
 		androidAutoInForeground = true;
-<<<<<<< HEAD
-		NavigationService navigationService = this.navigationService;
-		if (navigationService != null) {
-			if (!navigationService.isUsedBy(NavigationService.USED_BY_CAR_APP)) {
-				LOG.info(">>>> Start car nav service 1");
-				startNavigationService(carNavigationSession.getCarContext(), NavigationService.USED_BY_CAR_APP);
-			}
-		} else {
-			LOG.info(">>>> Start car nav service 2");
-			startNavigationService(carNavigationSession.getCarContext(), NavigationService.USED_BY_CAR_APP);
-		}
-=======
->>>>>>> fd7d0d07
 	}
 
 	public void onCarNavigationSessionStop(@NonNull NavigationSession carNavigationSession) {
 		androidAutoInForeground = false;
-<<<<<<< HEAD
-		NavigationService navigationService = this.navigationService;
-		if (navigationService != null) {
-			LOG.info(">>>> Stop car nav service");
-			navigationService.stopIfNeeded(this, NavigationService.USED_BY_CAR_APP);
-		}
-=======
->>>>>>> fd7d0d07
 	}
 
 	public void setCarNavigationSession(@Nullable NavigationSession carNavigationSession) {
