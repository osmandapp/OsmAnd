package net.osmand.plus;

import static net.osmand.IndexConstants.GEOTIFF_DIR;
import static net.osmand.IndexConstants.HEIGHTMAP_INDEX_DIR;
import static net.osmand.IndexConstants.LIVE_INDEX_DIR;
import static net.osmand.IndexConstants.MAPS_PATH;
import static net.osmand.IndexConstants.NAUTICAL_INDEX_DIR;
import static net.osmand.IndexConstants.ROADS_INDEX_DIR;
import static net.osmand.IndexConstants.ROUTING_FILE_EXT;
import static net.osmand.IndexConstants.SRTM_INDEX_DIR;
import static net.osmand.IndexConstants.WIKIVOYAGE_INDEX_DIR;
import static net.osmand.IndexConstants.WIKI_INDEX_DIR;
import static net.osmand.plus.settings.backend.ApplicationMode.valueOfStringKey;

import android.content.Context;
import android.content.Intent;
import android.content.pm.PackageInfo;
import android.content.pm.PackageManager.NameNotFoundException;
import android.content.res.AssetManager;
import android.content.res.Configuration;
import android.content.res.Resources;
import android.os.AsyncTask;
import android.os.Build;
import android.os.Handler;
import android.os.Message;
import android.view.View;
import android.view.accessibility.AccessibilityManager;
import android.widget.Toast;

import androidx.annotation.NonNull;
import androidx.annotation.Nullable;
import androidx.car.app.CarToast;
import androidx.multidex.MultiDex;
import androidx.multidex.MultiDexApplication;

import net.osmand.IndexConstants;
import net.osmand.PlatformUtil;
import net.osmand.aidl.OsmandAidlApi;
import net.osmand.data.LatLon;
import net.osmand.map.OsmandRegions;
import net.osmand.map.WorldRegion;
import net.osmand.osm.MapPoiTypes;
import net.osmand.osm.io.NetworkUtils;
import net.osmand.plus.AppInitializer.AppInitializeListener;
import net.osmand.plus.activities.MapActivity;
import net.osmand.plus.activities.RestartActivity;
import net.osmand.plus.activities.actions.OsmAndDialogs;
import net.osmand.plus.api.SQLiteAPI;
import net.osmand.plus.api.SQLiteAPIImpl;
import net.osmand.plus.auto.NavigationCarAppService;
import net.osmand.plus.auto.NavigationScreen;
import net.osmand.plus.auto.NavigationSession;
import net.osmand.plus.backup.BackupHelper;
import net.osmand.plus.backup.NetworkSettingsHelper;
import net.osmand.plus.base.MapViewTrackingUtilities;
import net.osmand.plus.base.dialog.DialogManager;
import net.osmand.plus.download.DownloadIndexesThread;
import net.osmand.plus.download.DownloadService;
import net.osmand.plus.download.IndexItem;
import net.osmand.plus.helpers.AnalyticsHelper;
import net.osmand.plus.helpers.AndroidApiLocationServiceHelper;
import net.osmand.plus.helpers.AvoidSpecificRoads;
import net.osmand.plus.helpers.DayNightHelper;
import net.osmand.plus.helpers.FeedbackHelper;
import net.osmand.plus.helpers.GmsLocationServiceHelper;
import net.osmand.plus.helpers.LauncherShortcutsHelper;
import net.osmand.plus.helpers.LocaleHelper;
import net.osmand.plus.helpers.LocationServiceHelper;
import net.osmand.plus.helpers.LockHelper;
import net.osmand.plus.helpers.RateUsHelper;
import net.osmand.plus.helpers.TargetPointsHelper;
import net.osmand.plus.helpers.WaypointHelper;
import net.osmand.plus.inapp.InAppPurchaseHelper;
import net.osmand.plus.mapmarkers.MapMarkersDbHelper;
import net.osmand.plus.mapmarkers.MapMarkersHelper;
import net.osmand.plus.measurementtool.MeasurementEditingContext;
import net.osmand.plus.myplaces.FavouritesHelper;
import net.osmand.plus.notifications.NotificationHelper;
import net.osmand.plus.onlinerouting.OnlineRoutingHelper;
import net.osmand.plus.plugins.PluginsHelper;
import net.osmand.plus.plugins.accessibility.AccessibilityMode;
import net.osmand.plus.plugins.accessibility.AccessibilityPlugin;
import net.osmand.plus.plugins.monitoring.LiveMonitoringHelper;
import net.osmand.plus.plugins.monitoring.SavingTrackHelper;
import net.osmand.plus.plugins.openplacereviews.OprAuthHelper;
import net.osmand.plus.plugins.osmedit.oauth.OsmOAuthHelper;
import net.osmand.plus.plugins.rastermaps.DownloadTilesHelper;
import net.osmand.plus.plugins.weather.OfflineForecastHelper;
import net.osmand.plus.plugins.weather.WeatherHelper;
import net.osmand.plus.poi.PoiFiltersHelper;
import net.osmand.plus.quickaction.QuickActionRegistry;
import net.osmand.plus.render.RendererRegistry;
import net.osmand.plus.render.TravelRendererHelper;
import net.osmand.plus.resources.ResourceManager;
import net.osmand.plus.routepreparationmenu.RoutingOptionsHelper;
import net.osmand.plus.routing.AvoidRoadsHelper;
import net.osmand.plus.routing.RoutingHelper;
import net.osmand.plus.routing.TransportRoutingHelper;
import net.osmand.plus.search.QuickSearchHelper;
import net.osmand.plus.settings.backend.ApplicationMode;
import net.osmand.plus.settings.backend.OsmAndAppCustomization;
import net.osmand.plus.settings.backend.OsmandSettings;
import net.osmand.plus.settings.backend.backup.FileSettingsHelper;
import net.osmand.plus.settings.enums.DrivingRegion;
import net.osmand.plus.settings.enums.LocationSource;
import net.osmand.plus.settings.enums.MetricsConstants;
import net.osmand.plus.track.helpers.GpsFilterHelper;
import net.osmand.plus.track.helpers.GpxDbHelper;
import net.osmand.plus.track.helpers.GpxDisplayHelper;
import net.osmand.plus.track.helpers.GpxSelectionHelper;
import net.osmand.plus.utils.FileUtils;
import net.osmand.plus.utils.UiUtilities;
import net.osmand.plus.views.OsmandMap;
import net.osmand.plus.views.corenative.NativeCoreContext;
import net.osmand.plus.views.mapwidgets.AverageSpeedComputer;
import net.osmand.plus.voice.CommandPlayer;
import net.osmand.plus.wikivoyage.data.TravelHelper;
import net.osmand.router.GeneralRouter;
import net.osmand.router.RoutingConfiguration;
import net.osmand.router.RoutingConfiguration.Builder;
import net.osmand.search.SearchUICore;
import net.osmand.util.Algorithms;

import java.io.File;
import java.util.ArrayList;
import java.util.Calendar;
import java.util.List;
import java.util.Locale;
import java.util.Map;
import java.util.UUID;
import java.util.concurrent.ConcurrentHashMap;

import btools.routingapp.BRouterServiceConnection;
import btools.routingapp.IBRouterService;

public class OsmandApplication extends MultiDexApplication {

	private static final org.apache.commons.logging.Log LOG = PlatformUtil.getLog(OsmandApplication.class);

	final AppInitializer appInitializer = new AppInitializer(this);
	Handler uiHandler;
	OsmandSettings osmandSettings;
	OsmAndAppCustomization appCustomization;
	NavigationService navigationService;
	DownloadService downloadService;
	OsmandAidlApi aidlApi;

	NavigationCarAppService navigationCarAppService;
	NavigationSession carNavigationSession;

	private final SQLiteAPI sqliteAPI = new SQLiteAPIImpl(this);
	private final OsmAndTaskManager taskManager = new OsmAndTaskManager(this);
	private final UiUtilities iconsCache = new UiUtilities(this);
	private final LocaleHelper localeHelper = new LocaleHelper(this);

	// start variables
	ResourceManager resourceManager;
	OsmAndLocationProvider locationProvider;
	RendererRegistry rendererRegistry;
	DayNightHelper daynightHelper;
	PoiFiltersHelper poiFilters;
	MapPoiTypes poiTypes;
	RoutingHelper routingHelper;
	TransportRoutingHelper transportRoutingHelper;
	FavouritesHelper favoritesHelper;
	CommandPlayer player;
	GpxSelectionHelper selectedGpxHelper;
	GpxDisplayHelper gpxDisplayHelper;
	SavingTrackHelper savingTrackHelper;
	AnalyticsHelper analyticsHelper;
	FeedbackHelper feedbackHelper;
	NotificationHelper notificationHelper;
	LiveMonitoringHelper liveMonitoringHelper;
	TargetPointsHelper targetPointsHelper;
	MapMarkersHelper mapMarkersHelper;
	MapMarkersDbHelper mapMarkersDbHelper;
	WaypointHelper waypointHelper;
	RoutingOptionsHelper routingOptionsHelper;
	DownloadIndexesThread downloadIndexesThread;
	AvoidSpecificRoads avoidSpecificRoads;
	AvoidRoadsHelper avoidRoadsHelper;
	BRouterServiceConnection bRouterServiceConnection;
	OsmandRegions regions;
	GeocodingLookupService geocodingLookupService;
	QuickSearchHelper searchUICore;
	TravelHelper travelHelper;
	InAppPurchaseHelper inAppPurchaseHelper;
	MapViewTrackingUtilities mapViewTrackingUtilities;
	OsmandMap osmandMap;
	LockHelper lockHelper;
	FileSettingsHelper fileSettingsHelper;
	NetworkSettingsHelper networkSettingsHelper;
	GpxDbHelper gpxDbHelper;
	QuickActionRegistry quickActionRegistry;
	OsmOAuthHelper osmOAuthHelper;
	OprAuthHelper oprAuthHelper;
	MeasurementEditingContext measurementEditingContext;
	OnlineRoutingHelper onlineRoutingHelper;
	BackupHelper backupHelper;
	TravelRendererHelper travelRendererHelper;
	LauncherShortcutsHelper launcherShortcutsHelper;
	GpsFilterHelper gpsFilterHelper;
	DownloadTilesHelper downloadTilesHelper;
	AverageSpeedComputer averageSpeedComputer;
	WeatherHelper weatherHelper;
	DialogManager dialogManager;

	private final Map<String, Builder> customRoutingConfigs = new ConcurrentHashMap<>();
	private File externalStorageDirectory;
	private boolean externalStorageDirectoryReadOnly;

	// Typeface

	@Override
	public void onCreate() {
		if (RestartActivity.isRestartProcess(this)) {
			return;
		}
		long timeToStart = System.currentTimeMillis();
		if (Version.isDeveloperVersion(this)) {
			try {
				Class.forName("net.osmand.plus.base.EnableStrictMode").newInstance();
			} catch (Exception e) {
				e.printStackTrace();
			}
		}
		super.onCreate();
		createInUiThread();
		uiHandler = new Handler();
		appCustomization = new OsmAndAppCustomization();
		appCustomization.setup(this);
		osmandSettings = appCustomization.getOsmandSettings();
		appInitializer.initVariables();
		if (appInitializer.isAppVersionChanged() && appInitializer.getPrevAppVersion() < AppVersionUpgradeOnInit.VERSION_2_3) {
			osmandSettings.freezeExternalStorageDirectory();
		} else if (appInitializer.isFirstTime()) {
			osmandSettings.initExternalStorageDirectory();
		}
		externalStorageDirectory = osmandSettings.getExternalStorageDirectory();
		if (!FileUtils.isWritable(externalStorageDirectory)) {
			externalStorageDirectoryReadOnly = true;
			externalStorageDirectory = osmandSettings.getInternalAppPath();
		}

		Algorithms.removeAllFiles(getAppPath(IndexConstants.TEMP_DIR));
		FileUtils.removeFilesWithExtensions(getAppPath(MAPS_PATH), false, IndexConstants.DOWNLOAD_EXT);
		FileUtils.removeFilesWithExtensions(getAppPath(ROADS_INDEX_DIR), false, IndexConstants.DOWNLOAD_EXT);
		FileUtils.removeFilesWithExtensions(getAppPath(LIVE_INDEX_DIR), false, IndexConstants.DOWNLOAD_EXT);
		FileUtils.removeFilesWithExtensions(getAppPath(SRTM_INDEX_DIR), false, IndexConstants.DOWNLOAD_EXT);
		FileUtils.removeFilesWithExtensions(getAppPath(NAUTICAL_INDEX_DIR), false, IndexConstants.DOWNLOAD_EXT);
		FileUtils.removeFilesWithExtensions(getAppPath(WIKI_INDEX_DIR), false, IndexConstants.DOWNLOAD_EXT);
		FileUtils.removeFilesWithExtensions(getAppPath(WIKIVOYAGE_INDEX_DIR), false, IndexConstants.DOWNLOAD_EXT);
		FileUtils.removeFilesWithExtensions(getAppPath(HEIGHTMAP_INDEX_DIR), false, IndexConstants.DOWNLOAD_EXT);
		FileUtils.removeFilesWithExtensions(getAppPath(GEOTIFF_DIR), false, IndexConstants.DOWNLOAD_EXT);

		localeHelper.checkPreferredLocale();
		appInitializer.onCreateApplication();
		osmandMap.getMapLayers().createLayers(osmandMap.getMapView());
		startApplication();
		System.out.println("Time to start application " + (System.currentTimeMillis() - timeToStart) + " ms. Should be less < 800 ms");

		timeToStart = System.currentTimeMillis();
		PluginsHelper.initPlugins(this);
		PluginsHelper.createLayers(this, null);
		System.out.println("Time to init plugins " + (System.currentTimeMillis() - timeToStart) + " ms. Should be less < 800 ms");

		osmandMap.getMapLayers().updateLayers(null);

		SearchUICore.setDebugMode(PluginsHelper.isDevelopment());
		BackupHelper.DEBUG = true;//PluginsHelper.isDevelopment();
	}

	public boolean isPlusVersionInApp() {
		return true;
	}

	public boolean isExternalStorageDirectoryReadOnly() {
		return externalStorageDirectoryReadOnly;
	}

	private void removeSqliteDbTravelFiles() {
		File[] files = getAppPath(WIKIVOYAGE_INDEX_DIR).listFiles();
		if (files != null) {
			for (File file : files) {
				if (file.getName().endsWith(IndexConstants.BINARY_WIKIVOYAGE_MAP_INDEX_EXT)) {
					file.delete();
				}
			}
		}
	}

	@Override
	protected void attachBaseContext(Context base) {
		super.attachBaseContext(base);
		MultiDex.install(this);
	}

	public AppInitializer getAppInitializer() {
		return appInitializer;
	}

	public MapPoiTypes getPoiTypes() {
		return poiTypes;
	}

	private void createInUiThread() {
		new Toast(this); // activate in UI thread to avoid further exceptions
		new AsyncTask<View, Void, Void>() {
			@Override
			protected Void doInBackground(View... params) {
				return null;
			}

			protected void onPostExecute(Void result) {
			}
		}.executeOnExecutor(AsyncTask.THREAD_POOL_EXECUTOR);
	}

	@NonNull
	public UiUtilities getUIUtilities() {
		return iconsCache;
	}

	@Override
	public void onTerminate() {
		super.onTerminate();
		if (routingHelper != null) {
			routingHelper.getVoiceRouter().onApplicationTerminate();
		}
		if (RateUsHelper.shouldShowRateDialog(this)) {
			osmandSettings.RATE_US_STATE.set(RateUsHelper.RateUsState.IGNORED);
		}
		getNotificationHelper().removeNotifications(false);
	}

	public RendererRegistry getRendererRegistry() {
		return rendererRegistry;
	}

	public OsmAndTaskManager getTaskManager() {
		return taskManager;
	}

	public AvoidSpecificRoads getAvoidSpecificRoads() {
		return avoidSpecificRoads;
	}

	public AvoidRoadsHelper getAvoidRoadsHelper() {
		return avoidRoadsHelper;
	}

	public OsmAndLocationProvider getLocationProvider() {
		return locationProvider;
	}

	public OsmAndAppCustomization getAppCustomization() {
		return appCustomization;
	}

	public QuickActionRegistry getQuickActionRegistry() {
		return quickActionRegistry;
	}

	public LocationServiceHelper createLocationServiceHelper() {
		LocationSource source = osmandSettings.LOCATION_SOURCE.get();
		if (source == LocationSource.GOOGLE_PLAY_SERVICES) {
			return new GmsLocationServiceHelper(this);
		}
		return new AndroidApiLocationServiceHelper(this);
	}

	public void setAppCustomization(OsmAndAppCustomization appCustomization) {
		this.appCustomization = appCustomization;
		this.appCustomization.setup(this);
	}

	/**
	 * Application settings
	 *
	 * @return Reference to instance of OsmandSettings
	 */
	public OsmandSettings getSettings() {
		if (osmandSettings == null) {
			LOG.error("Trying to access settings before they were created");
		}
		return osmandSettings;
	}

	public void setOsmandSettings(OsmandSettings osmandSettings) {
		this.osmandSettings = osmandSettings;
		PluginsHelper.initPlugins(this);
	}

	public SavingTrackHelper getSavingTrackHelper() {
		return savingTrackHelper;
	}

	public AnalyticsHelper getAnalyticsHelper() {
		return analyticsHelper;
	}

	public FeedbackHelper getFeedbackHelper() {
		return feedbackHelper;
	}

	public NotificationHelper getNotificationHelper() {
		return notificationHelper;
	}

	public LiveMonitoringHelper getLiveMonitoringHelper() {
		return liveMonitoringHelper;
	}

	public WaypointHelper getWaypointHelper() {
		return waypointHelper;
	}

	public PoiFiltersHelper getPoiFilters() {
		return poiFilters;
	}

	public GpxSelectionHelper getSelectedGpxHelper() {
		return selectedGpxHelper;
	}

	public GpxDisplayHelper getGpxDisplayHelper() {
		return gpxDisplayHelper;
	}

	public GpxDbHelper getGpxDbHelper() {
		return gpxDbHelper;
	}

	public FavouritesHelper getFavoritesHelper() {
		return favoritesHelper;
	}

	public ResourceManager getResourceManager() {
		return resourceManager;
	}

	public DayNightHelper getDaynightHelper() {
		return daynightHelper;
	}

	public LockHelper getLockHelper() {
		return lockHelper;
	}

	public FileSettingsHelper getFileSettingsHelper() {
		return fileSettingsHelper;
	}

	public NetworkSettingsHelper getNetworkSettingsHelper() {
		return networkSettingsHelper;
	}

	public OsmOAuthHelper getOsmOAuthHelper() {
		return osmOAuthHelper;
	}

	public OprAuthHelper getOprAuthHelper() {
		return oprAuthHelper;
	}

	public LocaleHelper getLocaleHelper() {
		return localeHelper;
	}

	public synchronized DownloadIndexesThread getDownloadThread() {
		if (downloadIndexesThread == null) {
			downloadIndexesThread = new DownloadIndexesThread(this);
		}
		return downloadIndexesThread;
	}

	@Override
	public void onLowMemory() {
		super.onLowMemory();
		resourceManager.onLowMemory();
	}

	@Override
	public void onConfigurationChanged(@NonNull Configuration newConfig) {
		Locale preferredLocale = localeHelper.getPreferredLocale();
		if (preferredLocale != null && !newConfig.locale.getLanguage().equals(preferredLocale.getLanguage())) {
			super.onConfigurationChanged(newConfig);
			getBaseContext().getResources().updateConfiguration(newConfig, getBaseContext().getResources().getDisplayMetrics());
			Locale.setDefault(preferredLocale);
		} else {
			super.onConfigurationChanged(newConfig);
		}
	}

	public void checkApplicationIsBeingInitialized(@Nullable AppInitializeListener listener) {
		if (listener != null) {
			appInitializer.addListener(listener);
		}
	}

	public void unsubscribeInitListener(AppInitializeListener listener) {
		if (listener != null) {
			appInitializer.removeListener(listener);
		}
	}

	public boolean isApplicationInitializing() {
		return appInitializer.isAppInitializing();
	}

	public RoutingHelper getRoutingHelper() {
		return routingHelper;
	}

	public MeasurementEditingContext getMeasurementEditingContext() {
		return measurementEditingContext;
	}

	public void setMeasurementEditingContext(MeasurementEditingContext context) {
		this.measurementEditingContext = context;
	}

	public OnlineRoutingHelper getOnlineRoutingHelper() {
		return onlineRoutingHelper;
	}

	public BackupHelper getBackupHelper() {
		return backupHelper;
	}

	public TransportRoutingHelper getTransportRoutingHelper() {
		return transportRoutingHelper;
	}

	public RoutingOptionsHelper getRoutingOptionsHelper() {
		return routingOptionsHelper;
	}

	public GeocodingLookupService getGeocodingLookupService() {
		return geocodingLookupService;
	}

	public QuickSearchHelper getSearchUICore() {
		return searchUICore;
	}

	public TravelHelper getTravelHelper() {
		return travelHelper;
	}

	public TravelRendererHelper getTravelRendererHelper() {
		return travelRendererHelper;
	}

	public InAppPurchaseHelper getInAppPurchaseHelper() {
		return inAppPurchaseHelper;
	}

	public LauncherShortcutsHelper getLauncherShortcutsHelper() {
		return launcherShortcutsHelper;
	}

	public GpsFilterHelper getGpsFilterHelper() {
		return gpsFilterHelper;
	}

	@NonNull
	public DownloadTilesHelper getDownloadTilesHelper() {
		return downloadTilesHelper;
	}

	@NonNull
	public AverageSpeedComputer getAverageSpeedComputer() {
		return averageSpeedComputer;
	}

	@NonNull
	public WeatherHelper getWeatherHelper() {
		return weatherHelper;
	}

	@NonNull
<<<<<<< HEAD
	public OfflineForecastHelper getOfflineForecastHelper() {
		return weatherHelper.getOfflineForecastHelper();
=======
	public DialogManager getDialogManager() {
		return dialogManager;
>>>>>>> e8b20de2
	}

	public CommandPlayer getPlayer() {
		return player;
	}

	public void initVoiceCommandPlayer(@NonNull Context context,
	                                   @NonNull ApplicationMode appMode,
	                                   @Nullable Runnable onCommandPlayerCreated,
	                                   boolean warnNoProvider,
	                                   boolean showProgress,
	                                   boolean forceInitialization,
	                                   boolean applyAllModes) {
		String voiceProvider = osmandSettings.VOICE_PROVIDER.getModeValue(appMode);
		if (OsmandSettings.VOICE_PROVIDER_NOT_USE.equals(voiceProvider)) {
			osmandSettings.VOICE_MUTE.setModeValue(appMode, true);
		} else if (Algorithms.isEmpty(voiceProvider)) {
			if (warnNoProvider && context instanceof MapActivity) {
				OsmAndDialogs.showVoiceProviderDialog((MapActivity) context, appMode, applyAllModes);
			}
		} else {
			if (player == null || !voiceProvider.equals(player.getCurrentVoice()) || forceInitialization) {
				appInitializer.initVoiceDataInDifferentThread(context, appMode, voiceProvider,
						onCommandPlayerCreated, showProgress);
			}
		}
	}

	public NavigationService getNavigationService() {
		return navigationService;
	}

	public void setNavigationService(NavigationService navigationService) {
		this.navigationService = navigationService;
	}

	public interface NavigationSessionListener {
		void onNavigationSessionChanged(@Nullable NavigationSession navigationSession);
	}

	private NavigationSessionListener navigationSessionListener;

	public void setNavigationSessionListener(@Nullable NavigationSessionListener navigationSessionListener) {
		this.navigationSessionListener = navigationSessionListener;
	}

	@Nullable
	public NavigationCarAppService getNavigationCarAppService() {
		return navigationCarAppService;
	}

	public void setNavigationCarAppService(@Nullable NavigationCarAppService navigationCarAppService) {
		this.navigationCarAppService = navigationCarAppService;
	}

	@Nullable
	public NavigationSession getCarNavigationSession() {
		return carNavigationSession;
	}

	public void setCarNavigationSession(@Nullable NavigationSession carNavigationSession) {
		NavigationService navigationService = this.navigationService;
		if (carNavigationSession == null) {
			if (navigationService != null) {
				navigationService.stopIfNeeded(this, NavigationService.USED_BY_CAR_APP);
			}
		} else {
			startNavigationService(NavigationService.USED_BY_CAR_APP);
		}
		this.carNavigationSession = carNavigationSession;
		NavigationSessionListener navigationSessionListener = this.navigationSessionListener;
		if (navigationSessionListener != null) {
			navigationSessionListener.onNavigationSessionChanged(carNavigationSession);
		}
	}

	public void refreshCarScreen() {
		NavigationSession carNavigationSession = getCarNavigationSession();
		if (carNavigationSession != null) {
			NavigationScreen navigationScreen = carNavigationSession.getNavigationScreen();
			if (navigationScreen != null) {
				navigationScreen.invalidate();
			}
		}
	}

	public DownloadService getDownloadService() {
		return downloadService;
	}

	public void setDownloadService(DownloadService downloadService) {
		this.downloadService = downloadService;
	}

	public OsmandAidlApi getAidlApi() {
		return aidlApi;
	}

	public void stopNavigation() {
		if (locationProvider.getLocationSimulation().isRouteAnimating()) {
			locationProvider.getLocationSimulation().stop();
		}
		routingHelper.getVoiceRouter().interruptRouteCommands();
		routingHelper.clearCurrentRoute(null, new ArrayList<LatLon>());
		routingHelper.setRoutePlanningMode(false);
		osmandSettings.LAST_ROUTING_APPLICATION_MODE = osmandSettings.APPLICATION_MODE.get();
		osmandSettings.setApplicationMode(valueOfStringKey(osmandSettings.LAST_USED_APPLICATION_MODE.get(), ApplicationMode.DEFAULT));
		targetPointsHelper.removeAllWayPoints(false, false);
	}

	public void startApplication() {
		feedbackHelper.setExceptionHandler();
		if (NetworkUtils.getProxy() == null && osmandSettings.ENABLE_PROXY.get()) {
			NetworkUtils.setProxy(osmandSettings.PROXY_HOST.get(), osmandSettings.PROXY_PORT.get());
		}
		appInitializer.startApplication();
	}

	public TargetPointsHelper getTargetPointsHelper() {
		return targetPointsHelper;
	}

	public MapMarkersHelper getMapMarkersHelper() {
		return mapMarkersHelper;
	}

	public MapMarkersDbHelper getMapMarkersDbHelper() {
		return mapMarkersDbHelper;
	}

	public void showShortToastMessage(int msgId, Object... args) {
		uiHandler.post(() -> {
			Toast.makeText(this, getString(msgId, args), Toast.LENGTH_SHORT).show();
			NavigationSession carNavigationSession = this.carNavigationSession;
			if (carNavigationSession != null && carNavigationSession.hasStarted()) {
				CarToast.makeText(carNavigationSession.getCarContext(),
						getString(msgId, args), CarToast.LENGTH_SHORT).show();
			}
		});
	}

	public void showShortToastMessage(String msg) {
		uiHandler.post(() -> {
			Toast.makeText(this, msg, Toast.LENGTH_SHORT).show();
			NavigationSession carNavigationSession = this.carNavigationSession;
			if (carNavigationSession != null && carNavigationSession.hasStarted()) {
				CarToast.makeText(carNavigationSession.getCarContext(),
						msg, CarToast.LENGTH_SHORT).show();
			}
		});
	}

	public void showToastMessage(int msgId, Object... args) {
		uiHandler.post(() -> {
			Toast.makeText(this, getString(msgId, args), Toast.LENGTH_LONG).show();
			NavigationSession carNavigationSession = this.carNavigationSession;
			if (carNavigationSession != null && carNavigationSession.hasStarted()) {
				CarToast.makeText(carNavigationSession.getCarContext(),
						getString(msgId, args), CarToast.LENGTH_LONG).show();
			}
		});
	}

	public void showToastMessage(@Nullable String text) {
		if (!Algorithms.isEmpty(text)) {
			uiHandler.post(() -> {
				Toast.makeText(this, text, Toast.LENGTH_LONG).show();
				NavigationSession carNavigationSession = this.carNavigationSession;
				if (carNavigationSession != null && carNavigationSession.hasStarted()) {
					CarToast.makeText(carNavigationSession.getCarContext(),
							text, CarToast.LENGTH_LONG).show();
				}
			});
		}
	}

	public SQLiteAPI getSQLiteAPI() {
		return sqliteAPI;
	}

	public void runInUIThread(Runnable run) {
		uiHandler.post(run);
	}

	public void runInUIThread(Runnable run, long delay) {
		uiHandler.postDelayed(run, delay);
	}

	public void runMessageInUIThreadAndCancelPrevious(int messageId, Runnable run, long delay) {
		Message msg = Message.obtain(uiHandler, () -> {
			if (!uiHandler.hasMessages(messageId)) {
				run.run();
			}
		});
		msg.what = messageId;
		uiHandler.removeMessages(messageId);
		uiHandler.sendMessageDelayed(msg, delay);
	}

	public File getAppPath(@Nullable String path) {
		if (path == null) {
			path = "";
		}
		return new File(externalStorageDirectory, path);
	}

	public void setExternalStorageDirectory(int type, String directory) {
		osmandSettings.setExternalStorageDirectory(type, directory);
		externalStorageDirectory = osmandSettings.getExternalStorageDirectory();
		externalStorageDirectoryReadOnly = false;
		getResourceManager().resetStoreDirectory();
	}

	public void applyTheme(Context c) {
		int themeResId;
		boolean doNotUseAnimations = osmandSettings.DO_NOT_USE_ANIMATIONS.get();
		if (!osmandSettings.isLightContent()) {
			if (doNotUseAnimations) {
				themeResId = R.style.OsmandDarkTheme_NoAnimation;
			} else {
				themeResId = R.style.OsmandDarkTheme;
			}
		} else {
			if (doNotUseAnimations) {
				themeResId = R.style.OsmandLightTheme_NoAnimation;
			} else {
				themeResId = R.style.OsmandLightTheme;
			}
		}
		localeHelper.setLanguage(c);
		c.setTheme(themeResId);
	}

	IBRouterService reconnectToBRouter() {
		try {
			bRouterServiceConnection = BRouterServiceConnection.connect(this);
			if (bRouterServiceConnection != null) {
				return bRouterServiceConnection.getBrouterService();
			}
		} catch (Exception e) {
			e.printStackTrace();
		}
		return null;
	}

	public IBRouterService getBRouterService() {
		if (bRouterServiceConnection == null) {
			return null;
		}
		IBRouterService s = bRouterServiceConnection.getBrouterService();
		if (s != null && !s.asBinder().isBinderAlive()) {
			s = reconnectToBRouter();
		}
		return s;
	}

	public String getLanguage() {
		return localeHelper.getLanguage();
	}

	@Override
	public AssetManager getAssets() {
		return getResources() != null ? getResources().getAssets() : super.getAssets();
	}

	@Override
	public Resources getResources() {
		Resources localizedResources = localeHelper.getLocalizedResources();
		return localizedResources != null ? localizedResources : super.getResources();
	}

	public List<RoutingConfiguration.Builder> getAllRoutingConfigs() {
		List<RoutingConfiguration.Builder> builders = new ArrayList<>(customRoutingConfigs.values());
		builders.add(0, getDefaultRoutingConfig());
		return builders;
	}

	public synchronized RoutingConfiguration.Builder getDefaultRoutingConfig() {
		return RoutingConfiguration.getDefault();
	}

	public Map<String, RoutingConfiguration.Builder> getCustomRoutingConfigs() {
		return customRoutingConfigs;
	}

	public RoutingConfiguration.Builder getCustomRoutingConfig(String key) {
		return customRoutingConfigs.get(key);
	}

	@NonNull
	public RoutingConfiguration.Builder getRoutingConfigForMode(ApplicationMode mode) {
		RoutingConfiguration.Builder builder = null;
		String routingProfileKey = mode.getRoutingProfile();
		if (!Algorithms.isEmpty(routingProfileKey)) {
			int index = routingProfileKey.indexOf(ROUTING_FILE_EXT);
			if (index != -1) {
				String configKey = routingProfileKey.substring(0, index + ROUTING_FILE_EXT.length());
				builder = customRoutingConfigs.get(configKey);
			}
		}
		return builder != null ? builder : getDefaultRoutingConfig();
	}

	@Nullable
	public GeneralRouter getRouter(ApplicationMode mode) {
		Builder builder = getRoutingConfigForMode(mode);
		return getRouter(builder, mode);
	}

	@Nullable
	public GeneralRouter getRouter(Builder builder, ApplicationMode am) {
		GeneralRouter router = builder.getRouter(am.getRoutingProfile());
		if (router == null) {
			router = builder.getRouter(am.getDefaultRoutingProfile());
		}
		return router;
	}

	public OsmandRegions getRegions() {
		return regions;
	}

	public boolean accessibilityEnabled() {
		return accessibilityEnabledForMode(getSettings().APPLICATION_MODE.get());
	}

	public boolean accessibilityEnabledForMode(ApplicationMode appMode) {
		AccessibilityMode mode = getSettings().ACCESSIBILITY_MODE.getModeValue(appMode);
		if (!PluginsHelper.isActive(AccessibilityPlugin.class)) {
			return false;
		}
		if (mode == AccessibilityMode.ON) {
			return true;
		} else if (mode == AccessibilityMode.OFF) {
			return false;
		}
		return systemAccessibilityEnabled();
	}

	public boolean systemAccessibilityEnabled() {
		return ((AccessibilityManager) getSystemService(Context.ACCESSIBILITY_SERVICE)).isEnabled();
	}

	public String getVersionName() {
		try {
			PackageInfo info = getPackageManager().getPackageInfo(getPackageName(), 0);
			return info.versionName;
		} catch (NameNotFoundException e) {
			return "";
		}
	}

	public int getVersionCode() {
		try {
			PackageInfo info = getPackageManager().getPackageInfo(getPackageName(), 0);
			return info.versionCode;
		} catch (NameNotFoundException e) {
			return 0;
		}
	}

	public void startNavigationService(int intent) {
		Intent serviceIntent = new Intent(this, NavigationService.class);
		if (getNavigationService() != null) {
			intent |= getNavigationService().getUsedBy();
			getNavigationService().stopSelf();
		}
		serviceIntent.putExtra(NavigationService.USAGE_INTENT, intent);
		if (Build.VERSION.SDK_INT >= Build.VERSION_CODES.O) {
			startForegroundService(serviceIntent);
		} else {
			startService(serviceIntent);
		}
		//getNotificationHelper().showNotifications();
	}

	public void startDownloadService() {
		Intent serviceIntent = new Intent(this, DownloadService.class);

		if (Build.VERSION.SDK_INT >= Build.VERSION_CODES.O) {
			startForegroundService(serviceIntent);
		} else {
			startService(serviceIntent);
		}
	}

	public String getLangTranslation(String l) {
		try {
			java.lang.reflect.Field f = R.string.class.getField("lang_" + l);
			if (f != null) {
				Integer in = (Integer) f.get(null);
				return getString(in);
			}
		} catch (Exception e) {
			System.err.println(e.getMessage());
		}
		return l;
	}

	public void setupDrivingRegion(WorldRegion reg) {
		DrivingRegion drg = null;
		WorldRegion.RegionParams params = reg.getParams();
//		boolean americanSigns = "american".equals(params.getRegionRoadSigns());
		boolean leftHand = "yes".equals(params.getRegionLeftHandDriving());
		MetricsConstants mc1 = "miles".equals(params.getRegionMetric()) ?
				MetricsConstants.MILES_AND_FEET : MetricsConstants.KILOMETERS_AND_METERS;
		MetricsConstants mc2 = "miles".equals(params.getRegionMetric()) ?
				MetricsConstants.MILES_AND_METERS : MetricsConstants.KILOMETERS_AND_METERS;
		for (DrivingRegion r : DrivingRegion.values()) {
			if (r.leftHandDriving == leftHand && (r.defMetrics == mc1 || r.defMetrics == mc2)) {
				drg = r;
				break;
			}
		}
		if (drg != null) {
			osmandSettings.DRIVING_REGION.set(drg);
		}
	}

	public String getUserAndroidId() {
		String userAndroidId = osmandSettings.USER_ANDROID_ID.get();
		if (Algorithms.isEmpty(userAndroidId) || isUserAndroidIdExpired()) {
			userAndroidId = UUID.randomUUID().toString();
			osmandSettings.USER_ANDROID_ID.set(userAndroidId);
			Calendar calendar = Calendar.getInstance();
			calendar.add(Calendar.MONTH, 3);
			osmandSettings.USER_ANDROID_ID_EXPIRED_TIME.set(calendar.getTimeInMillis());
		}
		return userAndroidId;
	}

	public boolean isUserAndroidIdExpired() {
		long expiredTime = osmandSettings.USER_ANDROID_ID_EXPIRED_TIME.get();
		return expiredTime <= 0 || expiredTime <= System.currentTimeMillis();
	}

	public boolean isUserAndroidIdAllowed() {
		return osmandSettings.SEND_UNIQUE_USER_IDENTIFIER.get();
	}

	public void logEvent(@NonNull String event) {
		try {
			analyticsHelper.addEvent(event, AnalyticsHelper.EVENT_TYPE_APP_USAGE);
		} catch (Exception e) {
			LOG.error(e);
		}
	}

	public void logRoutingEvent(@NonNull String event) {
		try {
			analyticsHelper.addEvent(event, AnalyticsHelper.EVENT_TYPE_ROUTING);
		} catch (Exception e) {
			LOG.error(e);
		}
	}

	public void logMapDownloadEvent(@NonNull String event, @NonNull IndexItem item) {
		try {
			analyticsHelper.addEvent("map_download_" + event + ": " + item.getFileName(), AnalyticsHelper.EVENT_TYPE_MAP_DOWNLOAD);
		} catch (Exception e) {
			LOG.error(e);
		}
	}

	public void logMapDownloadEvent(@NonNull String event, @NonNull IndexItem item, long time) {
		try {
			analyticsHelper.addEvent("map_download_" + event + ": " + item.getFileName() + " in " + time + " msec", AnalyticsHelper.EVENT_TYPE_MAP_DOWNLOAD);
		} catch (Exception e) {
			LOG.error(e);
		}
	}

	public MapViewTrackingUtilities getMapViewTrackingUtilities() {
		return mapViewTrackingUtilities;
	}

	public OsmandMap getOsmandMap() {
		return osmandMap;
	}

	public boolean useOpenGlRenderer() {
		return NativeCoreContext.isInit() && osmandSettings.USE_OPENGL_RENDER.get();
	}
}<|MERGE_RESOLUTION|>--- conflicted
+++ resolved
@@ -580,13 +580,13 @@
 	}
 
 	@NonNull
-<<<<<<< HEAD
+	public DialogManager getDialogManager() {
+		return dialogManager;
+	}
+
+	@NonNull
 	public OfflineForecastHelper getOfflineForecastHelper() {
 		return weatherHelper.getOfflineForecastHelper();
-=======
-	public DialogManager getDialogManager() {
-		return dialogManager;
->>>>>>> e8b20de2
 	}
 
 	public CommandPlayer getPlayer() {
