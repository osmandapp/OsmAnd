--- conflicted
+++ resolved
@@ -82,11 +82,6 @@
 			return navigationNotification;
 		} else if (gpxNotification.isEnabled(service)) {
 			return gpxNotification;
-<<<<<<< HEAD
-		} else if (carAppNotification.isEnabled()) {
-			return carAppNotification;
-=======
->>>>>>> fd3474ac
 		} else {
 			return null;
 		}
