package net.osmand.plus.osmedit;

<<<<<<< HEAD
=======
import java.io.IOException;
import java.net.HttpURLConnection;
import java.net.MalformedURLException;
import java.net.URLEncoder;

>>>>>>> 12060c37
import net.osmand.PlatformUtil;
import net.osmand.osm.io.Base64;
import net.osmand.osm.io.NetworkUtils;
import net.osmand.plus.OsmandApplication;
import net.osmand.plus.OsmandSettings;
import net.osmand.plus.R;
import net.osmand.plus.Version;
import net.osmand.util.Algorithms;

import org.apache.commons.logging.Log;

import java.io.BufferedReader;
import java.io.IOException;
import java.io.InputStream;
import java.io.InputStreamReader;
import java.net.HttpURLConnection;
import java.net.MalformedURLException;
import java.net.URLEncoder;

public class OsmBugsRemoteUtil implements OsmBugsUtil {

	private static final Log log = PlatformUtil.getLog(OsmBugsRemoteUtil.class);

	static String getNotesApi() {
		final int deviceApiVersion = android.os.Build.VERSION.SDK_INT;
<<<<<<< HEAD

		String RETURN_API;

=======
		String RETURN_API;
>>>>>>> 12060c37
		if (deviceApiVersion >= android.os.Build.VERSION_CODES.GINGERBREAD) {
			RETURN_API = "https://api.openstreetmap.org/api/0.6/notes";
		} else {
			RETURN_API = "http://api.openstreetmap.org/api/0.6/notes";
		}
<<<<<<< HEAD

=======
>>>>>>> 12060c37
		return RETURN_API;
	}

	private OsmandApplication app;
	private OsmandSettings settings;

	public OsmBugsRemoteUtil(OsmandApplication app) {
		this.app = app;
		settings = app.getSettings();
	}

	@Override
	public String createNewBug(double latitude, double longitude, String text, String author) {
		StringBuilder b = new StringBuilder();
		b.append(getNotesApi()).append("?"); //$NON-NLS-1$
		b.append("lat=").append(latitude); //$NON-NLS-1$
		b.append("&lon=").append(longitude); //$NON-NLS-1$
		b.append("&text=").append(URLEncoder.encode(text)); //$NON-NLS-1$
		return editingPOI(b.toString(), "POST", "creating bug"); //$NON-NLS-1$
	}

	@Override
	public String addingComment(long id, String text, String author) {
		StringBuilder b = new StringBuilder();
		b.append(getNotesApi()).append("/");
		b.append(id); //$NON-NLS-1$
		b.append("/comment?text=").append(URLEncoder.encode(text)); //$NON-NLS-1$
		return editingPOI(b.toString(), "POST", "adding comment"); //$NON-NLS-1$
	}

	@Override
	public String closingBug(long id, String text, String author) {
		StringBuilder b = new StringBuilder();
		b.append(getNotesApi()).append("/");
		b.append(id); //$NON-NLS-1$
		b.append("/close?text=").append(URLEncoder.encode(text)); //$NON-NLS-1$
		return editingPOI(b.toString(), "POST", "close bug"); //$NON-NLS-1$
	}

	private String editingPOI(String url, String requestMethod, String userOperation) {
		try {
			HttpURLConnection connection = NetworkUtils.getHttpURLConnection(url);
			log.info("Editing poi " + url);
			connection.setConnectTimeout(15000);
			connection.setRequestMethod(requestMethod);
			connection.setRequestProperty("User-Agent", Version.getFullVersion(app)); //$NON-NLS-1$
			if (true) {
				String token = settings.USER_NAME.get() + ":" + settings.USER_PASSWORD.get(); //$NON-NLS-1$
				connection.addRequestProperty("Authorization", "Basic " + Base64.encode(token.getBytes("UTF-8"))); //$NON-NLS-1$ //$NON-NLS-2$ //$NON-NLS-3$
			}
			connection.setDoInput(true);
			if (requestMethod.equals("PUT") || requestMethod.equals("POST") || requestMethod.equals("DELETE")) { //$NON-NLS-1$ //$NON-NLS-2$ //$NON-NLS-3$
			// connection.setDoOutput(true);
			//				connection.setRequestProperty("Content-type", "text/xml"); //$NON-NLS-1$ //$NON-NLS-2$
			// OutputStream out = connection.getOutputStream();
			// String requestBody = null;
			// if (requestBody != null) {
			//					BufferedWriter bwr = new BufferedWriter(new OutputStreamWriter(out, "UTF-8"), 1024); //$NON-NLS-1$
			// bwr.write(requestBody);
			// bwr.flush();
			// }
			// out.close();
			}
			connection.connect();
			String msg = connection.getResponseMessage();
			boolean ok = connection.getResponseCode() == HttpURLConnection.HTTP_OK;
			log.info(msg); //$NON-NLS-1$
			// populate return fields.

<<<<<<< HEAD
			StringBuilder responseBody = new StringBuilder();
			responseBody.setLength(0);
			InputStream i = connection.getInputStream();
			if (i != null) {
				BufferedReader in = new BufferedReader(new InputStreamReader(i, "UTF-8"), 256); //$NON-NLS-1$
				String s;
				boolean f = true;
				while ((s = in.readLine()) != null) {
					if (!f) {
						responseBody.append("\n"); //$NON-NLS-1$
					} else {
						f = false;
					}
					responseBody.append(s);
				}
			}
=======
			StringBuilder responseBody = Algorithms.readFromInputStream(connection.getInputStream());
>>>>>>> 12060c37
			log.info("Response : " + responseBody); //$NON-NLS-1$
			connection.disconnect();
			if (!ok) {
				return msg + "\n" + responseBody;
			}
		} catch (NullPointerException e) {
			// that's tricky case why NPE is thrown to fix that problem httpClient could be used
			String msg = app.getString(R.string.auth_failed);
			log.error(msg, e);
			return app.getString(R.string.auth_failed) + "";
		} catch (MalformedURLException e) {
			log.error(userOperation + " " + app.getString(R.string.failed_op), e); //$NON-NLS-1$
			return e.getMessage() + "";
		} catch (IOException e) {
			log.error(userOperation + " " + app.getString(R.string.failed_op), e); //$NON-NLS-1$
			return e.getMessage() + " link unavailable";
		}
		return null;
	}

}<|MERGE_RESOLUTION|>--- conflicted
+++ resolved
@@ -1,13 +1,5 @@
 package net.osmand.plus.osmedit;
 
-<<<<<<< HEAD
-=======
-import java.io.IOException;
-import java.net.HttpURLConnection;
-import java.net.MalformedURLException;
-import java.net.URLEncoder;
-
->>>>>>> 12060c37
 import net.osmand.PlatformUtil;
 import net.osmand.osm.io.Base64;
 import net.osmand.osm.io.NetworkUtils;
@@ -15,7 +7,6 @@
 import net.osmand.plus.OsmandSettings;
 import net.osmand.plus.R;
 import net.osmand.plus.Version;
-import net.osmand.util.Algorithms;
 
 import org.apache.commons.logging.Log;
 
@@ -25,6 +16,7 @@
 import java.io.InputStreamReader;
 import java.net.HttpURLConnection;
 import java.net.MalformedURLException;
+import java.net.URL;
 import java.net.URLEncoder;
 
 public class OsmBugsRemoteUtil implements OsmBugsUtil {
@@ -33,22 +25,12 @@
 
 	static String getNotesApi() {
 		final int deviceApiVersion = android.os.Build.VERSION.SDK_INT;
-<<<<<<< HEAD
-
 		String RETURN_API;
-
-=======
-		String RETURN_API;
->>>>>>> 12060c37
 		if (deviceApiVersion >= android.os.Build.VERSION_CODES.GINGERBREAD) {
 			RETURN_API = "https://api.openstreetmap.org/api/0.6/notes";
 		} else {
 			RETURN_API = "http://api.openstreetmap.org/api/0.6/notes";
 		}
-<<<<<<< HEAD
-
-=======
->>>>>>> 12060c37
 		return RETURN_API;
 	}
 
@@ -118,26 +100,7 @@
 			log.info(msg); //$NON-NLS-1$
 			// populate return fields.
 
-<<<<<<< HEAD
-			StringBuilder responseBody = new StringBuilder();
-			responseBody.setLength(0);
-			InputStream i = connection.getInputStream();
-			if (i != null) {
-				BufferedReader in = new BufferedReader(new InputStreamReader(i, "UTF-8"), 256); //$NON-NLS-1$
-				String s;
-				boolean f = true;
-				while ((s = in.readLine()) != null) {
-					if (!f) {
-						responseBody.append("\n"); //$NON-NLS-1$
-					} else {
-						f = false;
-					}
-					responseBody.append(s);
-				}
-			}
-=======
 			StringBuilder responseBody = Algorithms.readFromInputStream(connection.getInputStream());
->>>>>>> 12060c37
 			log.info("Response : " + responseBody); //$NON-NLS-1$
 			connection.disconnect();
 			if (!ok) {
