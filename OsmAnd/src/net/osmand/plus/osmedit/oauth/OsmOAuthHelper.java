package net.osmand.plus.osmedit.oauth;

import android.view.ViewGroup;

import androidx.annotation.NonNull;

import net.osmand.plus.OsmandApplication;

import java.util.HashSet;
import java.util.Set;

public class OsmOAuthHelper {

	private final OsmandApplication app;
<<<<<<< HEAD

	private OsmOAuthAuthorizationAdapter authorizationAdapter;
=======
	private final OsmOAuthAuthorizationAdapter authorizationAdapter;
	private final Set<OsmAuthorizationListener> listeners = new HashSet<>();
>>>>>>> 139c6b25

	public OsmOAuthHelper(@NonNull OsmandApplication app) {
		this.app = app;
		authorizationAdapter = new OsmOAuthAuthorizationAdapter(app);
	}

<<<<<<< HEAD
	public OsmOAuthAuthorizationAdapter updateAdapter(){
		authorizationAdapter = new OsmOAuthAuthorizationAdapter(app);
		return authorizationAdapter;
	}

	public void startOAuth(ViewGroup view) {
		authorizationAdapter.startOAuth(view);
=======
	public void addListener(OsmAuthorizationListener listener) {
		listeners.add(listener);
>>>>>>> 139c6b25
	}

	public void removeListener(OsmAuthorizationListener listener) {
		listeners.remove(listener);
	}

	public OsmOAuthAuthorizationAdapter getAuthorizationAdapter() {
		return authorizationAdapter;
	}

	public void startOAuth(@NonNull ViewGroup view) {
		authorizationAdapter.startOAuth(view);
	}

	public void authorize(@NonNull String oauthVerifier) {
		authorizationAdapter.authorize(oauthVerifier, this);
	}

	public void notifyAndRemoveListeners() {
		for (OsmAuthorizationListener listener : listeners) {
			listener.authorizationCompleted();
		}
		listeners.clear();
	}

	public interface OsmAuthorizationListener {
		void authorizationCompleted();
	}
}<|MERGE_RESOLUTION|>--- conflicted
+++ resolved
@@ -12,31 +12,21 @@
 public class OsmOAuthHelper {
 
 	private final OsmandApplication app;
-<<<<<<< HEAD
-
 	private OsmOAuthAuthorizationAdapter authorizationAdapter;
-=======
-	private final OsmOAuthAuthorizationAdapter authorizationAdapter;
 	private final Set<OsmAuthorizationListener> listeners = new HashSet<>();
->>>>>>> 139c6b25
 
 	public OsmOAuthHelper(@NonNull OsmandApplication app) {
 		this.app = app;
 		authorizationAdapter = new OsmOAuthAuthorizationAdapter(app);
 	}
 
-<<<<<<< HEAD
+	public void addListener(OsmAuthorizationListener listener) {
+		listeners.add(listener);
+	}
+
 	public OsmOAuthAuthorizationAdapter updateAdapter(){
 		authorizationAdapter = new OsmOAuthAuthorizationAdapter(app);
 		return authorizationAdapter;
-	}
-
-	public void startOAuth(ViewGroup view) {
-		authorizationAdapter.startOAuth(view);
-=======
-	public void addListener(OsmAuthorizationListener listener) {
-		listeners.add(listener);
->>>>>>> 139c6b25
 	}
 
 	public void removeListener(OsmAuthorizationListener listener) {
