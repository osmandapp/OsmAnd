package net.osmand.plus.osmedit.oauth;

import android.net.TrafficStats;
import android.os.AsyncTask;
import android.view.View;
import android.view.ViewGroup;
import android.webkit.WebView;

<<<<<<< HEAD
import com.github.scribejava.core.builder.api.DefaultApi10a;
=======
import androidx.annotation.NonNull;

>>>>>>> 139c6b25
import com.github.scribejava.core.model.OAuth1AccessToken;
import com.github.scribejava.core.model.OAuth1RequestToken;
import com.github.scribejava.core.model.OAuthAsyncRequestCallback;
import com.github.scribejava.core.model.Response;
import com.github.scribejava.core.model.Verb;

import net.osmand.PlatformUtil;
import net.osmand.osm.oauth.OsmOAuthAuthorizationClient;
import net.osmand.plus.OsmAndConstants;
import net.osmand.plus.OsmandApplication;

import org.apache.commons.logging.Log;
import org.xmlpull.v1.XmlPullParser;
import org.xmlpull.v1.XmlPullParserException;

import java.io.IOException;
import java.util.concurrent.ExecutionException;

public class OsmOAuthAuthorizationAdapter {

    private static final int THREAD_ID = 10101;
    private static final String OSM_USER = "user";
    private static final String DISPLAY_NAME = "display_name";
<<<<<<< HEAD
=======
    private static final String OSM_USER_DETAILS_URL = "https://api.openstreetmap.org/api/0.6/user/details";
    public final static Log log = PlatformUtil.getLog(OsmOAuthAuthorizationAdapter.class);

>>>>>>> 139c6b25
    private OsmandApplication app;
    private final OsmOAuthAuthorizationClient client;

    public OsmOAuthAuthorizationAdapter(OsmandApplication app) {
        TrafficStats.setThreadStatsTag(THREAD_ID);
        this.app = app;
        DefaultApi10a api10a;
        String key;
        String secret;
        if (app.getSettings().USE_DEV_URL.get()) {
            api10a = new OsmOAuthAuthorizationClient.OsmDevApi();
            key = OsmAndConstants.OSM_OAUTH_DEVELOPER_KEY;
            secret = OsmAndConstants.OSM_OAUTH_DEVELOPER_SECRET;
        } else {
            api10a = new OsmOAuthAuthorizationClient.OsmApi();
            key = OsmAndConstants.OSM_OAUTH_CONSUMER_KEY;
            secret = OsmAndConstants.OSM_OAUTH_CONSUMER_SECRET;
        }
        client = new OsmOAuthAuthorizationClient(key, secret, api10a);
        restoreToken();
    }

    public OsmOAuthAuthorizationClient getClient() {
        return client;
    }

    public boolean isValidToken() {
        return client.isValidToken();
    }

    public void resetToken() {
        client.setAccessToken(null);
    }

    public void restoreToken() {
        String token = app.getSettings().USER_ACCESS_TOKEN.get();
        String tokenSecret = app.getSettings().USER_ACCESS_TOKEN_SECRET.get();
        if (!(token.isEmpty() || tokenSecret.isEmpty())) {
            client.setAccessToken(new OAuth1AccessToken(token, tokenSecret));
        } else {
            client.setAccessToken(null);
        }
    }

    public void startOAuth(final ViewGroup rootLayout) {
        new StartOAuthAsyncTask(rootLayout).executeOnExecutor(AsyncTask.THREAD_POOL_EXECUTOR, (Void) null);
    }

    private void saveToken() {
        OAuth1AccessToken accessToken = client.getAccessToken();
        app.getSettings().USER_ACCESS_TOKEN.set(accessToken.getToken());
        app.getSettings().USER_ACCESS_TOKEN_SECRET.set(accessToken.getTokenSecret());
    }

    private void loadWebView(ViewGroup root, String url) {
        WebView webView = new WebView(root.getContext());
        webView.requestFocus(View.FOCUS_DOWN);
        webView.loadUrl(url);
        root.addView(webView);
    }

    public void performGetRequest(String url, OAuthAsyncRequestCallback<Response> callback) {
        client.performGetRequest(url, callback);
    }

    public Response performRequest(String url, String method, String body)
            throws InterruptedException, ExecutionException, IOException {
        return client.performRequest(url, method, body);
    }

    public Response performRequestWithoutAuth(String url, String method, String body)
            throws InterruptedException, ExecutionException, IOException {
        return client.performRequestWithoutAuth(url, method, body);
    }

    public void authorize(String oauthVerifier, OsmOAuthHelper helper) {
        new AuthorizeAsyncTask(helper).executeOnExecutor(AsyncTask.THREAD_POOL_EXECUTOR, oauthVerifier);
    }

    private class StartOAuthAsyncTask extends AsyncTask<Void, Void, OAuth1RequestToken> {

        private final ViewGroup rootLayout;

        public StartOAuthAsyncTask(ViewGroup rootLayout) {
            this.rootLayout = rootLayout;
        }

        @Override
        protected OAuth1RequestToken doInBackground(Void... params) {
            return client.startOAuth();
        }

<<<<<<< HEAD
    public Response getOsmUserDetails() throws InterruptedException, ExecutionException, IOException {
        String osmUserDetailsUrl = app.getSettings().getOsmUrl() + "api/0.6/user/details";
        return performRequest(osmUserDetailsUrl, Verb.GET.name(), null);
=======
        @Override
        protected void onPostExecute(@NonNull OAuth1RequestToken requestToken) {
            loadWebView(rootLayout, client.getService().getAuthorizationUrl(requestToken));
        }
>>>>>>> 139c6b25
    }

    private class AuthorizeAsyncTask extends AsyncTask<String, Void, Void> {

        private final OsmOAuthHelper helper;

        public AuthorizeAsyncTask(OsmOAuthHelper helper) {
            this.helper = helper;
        }

        @Override
        protected Void doInBackground(String... oauthVerifier) {
            client.authorize(oauthVerifier[0]);
            saveToken();
            updateUserName();
            return null;
        }

        @Override
        protected void onPostExecute(Void result) {
            helper.notifyAndRemoveListeners();
        }

        public void updateUserName() {
            String userName = "";
            try {
                userName = getUserName();
            } catch (InterruptedException e) {
                log.error(e);
            } catch (ExecutionException e) {
                log.error(e);
            } catch (IOException e) {
                log.error(e);
            } catch (XmlPullParserException e) {
                log.error(e);
            }
            app.getSettings().USER_DISPLAY_NAME.set(userName);
        }

        public String getUserName() throws InterruptedException, ExecutionException, IOException, XmlPullParserException {
            Response response = getOsmUserDetails();
            return parseUserName(response);
        }

        public Response getOsmUserDetails() throws InterruptedException, ExecutionException, IOException {
            return performRequest(OSM_USER_DETAILS_URL, Verb.GET.name(), null);
        }

        public String parseUserName(Response response) throws XmlPullParserException, IOException {
            String userName = null;
            XmlPullParser parser = PlatformUtil.newXMLPullParser();
            parser.setInput(response.getStream(), "UTF-8");
            int tok;
            while ((tok = parser.next()) != XmlPullParser.END_DOCUMENT) {
                if (tok == XmlPullParser.START_TAG && OSM_USER.equals(parser.getName())) {
                    userName = parser.getAttributeValue("", DISPLAY_NAME);
                }
            }
            return userName;
        }
    }
}<|MERGE_RESOLUTION|>--- conflicted
+++ resolved
@@ -6,12 +6,9 @@
 import android.view.ViewGroup;
 import android.webkit.WebView;
 
-<<<<<<< HEAD
-import com.github.scribejava.core.builder.api.DefaultApi10a;
-=======
 import androidx.annotation.NonNull;
 
->>>>>>> 139c6b25
+import com.github.scribejava.core.builder.api.DefaultApi10a;
 import com.github.scribejava.core.model.OAuth1AccessToken;
 import com.github.scribejava.core.model.OAuth1RequestToken;
 import com.github.scribejava.core.model.OAuthAsyncRequestCallback;
@@ -35,12 +32,8 @@
     private static final int THREAD_ID = 10101;
     private static final String OSM_USER = "user";
     private static final String DISPLAY_NAME = "display_name";
-<<<<<<< HEAD
-=======
-    private static final String OSM_USER_DETAILS_URL = "https://api.openstreetmap.org/api/0.6/user/details";
     public final static Log log = PlatformUtil.getLog(OsmOAuthAuthorizationAdapter.class);
 
->>>>>>> 139c6b25
     private OsmandApplication app;
     private final OsmOAuthAuthorizationClient client;
 
@@ -133,16 +126,10 @@
             return client.startOAuth();
         }
 
-<<<<<<< HEAD
-    public Response getOsmUserDetails() throws InterruptedException, ExecutionException, IOException {
-        String osmUserDetailsUrl = app.getSettings().getOsmUrl() + "api/0.6/user/details";
-        return performRequest(osmUserDetailsUrl, Verb.GET.name(), null);
-=======
         @Override
         protected void onPostExecute(@NonNull OAuth1RequestToken requestToken) {
             loadWebView(rootLayout, client.getService().getAuthorizationUrl(requestToken));
         }
->>>>>>> 139c6b25
     }
 
     private class AuthorizeAsyncTask extends AsyncTask<String, Void, Void> {
@@ -187,9 +174,10 @@
             return parseUserName(response);
         }
 
-        public Response getOsmUserDetails() throws InterruptedException, ExecutionException, IOException {
-            return performRequest(OSM_USER_DETAILS_URL, Verb.GET.name(), null);
-        }
+    public Response getOsmUserDetails() throws InterruptedException, ExecutionException, IOException {
+        String osmUserDetailsUrl = app.getSettings().getOsmUrl() + "api/0.6/user/details";
+        return performRequest(osmUserDetailsUrl, Verb.GET.name(), null);
+    }
 
         public String parseUserName(Response response) throws XmlPullParserException, IOException {
             String userName = null;
