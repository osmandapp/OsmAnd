package net.osmand.plus.osmedit;

import java.util.List;

import net.osmand.PlatformUtil;
import net.osmand.access.AccessibleToast;
import net.osmand.data.Amenity;
import net.osmand.plus.ContextMenuAdapter;
import net.osmand.plus.ContextMenuAdapter.OnContextMenuClick;
import net.osmand.plus.OsmandApplication;
import net.osmand.plus.OsmandPlugin;
import net.osmand.plus.OsmandSettings;
import net.osmand.plus.R;
import net.osmand.plus.activities.EnumAdapter;
import net.osmand.plus.activities.EnumAdapter.IEnumWithResource;
import net.osmand.plus.activities.MapActivity;
import net.osmand.plus.activities.TabActivity;
import net.osmand.plus.dashboard.tools.DashFragmentData;
import net.osmand.plus.myplaces.AvailableGPXFragment;
import net.osmand.plus.myplaces.AvailableGPXFragment.GpxInfo;
import net.osmand.plus.myplaces.FavoritesActivity;
import net.osmand.plus.views.OsmandMapTileView;
import net.osmand.util.Algorithms;

import org.apache.commons.logging.Log;

import android.app.Activity;
import android.app.AlertDialog;
import android.app.AlertDialog.Builder;
import android.content.Context;
import android.content.DialogInterface;
import android.content.DialogInterface.OnClickListener;
import android.content.Intent;
import android.support.v4.app.Fragment;
import android.view.LayoutInflater;
import android.view.View;
import android.widget.ArrayAdapter;
import android.widget.EditText;
import android.widget.Spinner;
import android.widget.Toast;


public class OsmEditingPlugin extends OsmandPlugin {
	private static final Log LOG = PlatformUtil.getLog(OsmEditingPlugin.class);
	private static final String ID = "osm.editing";
	private OsmandSettings settings;
	private OsmandApplication app;
	OpenstreetmapsDbHelper dbpoi;
	OsmBugsDbHelper dbbug;
	private EditingPOIDialogProvider poiActions;

	@Override
	public String getId() {
		return ID;
	}

	public OpenstreetmapsDbHelper getDBPOI() {
		if (dbpoi == null) {
			dbpoi = new OpenstreetmapsDbHelper(app);
		}
		return dbpoi;
	}

	public OsmBugsDbHelper getDBBug() {
		if (dbbug == null) {
			dbbug = new OsmBugsDbHelper(app);
		}
		return dbbug;
	}

	public OsmEditingPlugin(OsmandApplication app) {
		this.app = app;
		settings = app.getSettings();
	}

	private OsmBugsLayer osmBugsLayer;
	private OsmEditsLayer osmEditsLayer;
//	private EditingPOIDialogProvider poiActions;

	@Override
	public void updateLayers(OsmandMapTileView mapView, MapActivity activity) {
		if (isActive()) {
			if (osmBugsLayer == null) {
				registerLayers(activity);
			}
			if (!mapView.getLayers().contains(osmEditsLayer)) {
				activity.getMapView().addLayer(osmEditsLayer, 3.5f);
			}
			if (mapView.getLayers().contains(osmBugsLayer) != settings.SHOW_OSM_BUGS.get()) {
				if (settings.SHOW_OSM_BUGS.get()) {
					mapView.addLayer(osmBugsLayer, 2);
				} else {
					mapView.removeLayer(osmBugsLayer);
				}
			}
		} else {
			if (osmBugsLayer != null) {
				mapView.removeLayer(osmBugsLayer);
			}
			if (osmEditsLayer != null) {
				mapView.removeLayer(osmEditsLayer);
			}
		}
	}

	@Override
	public void registerLayers(MapActivity activity) {
		osmBugsLayer = new OsmBugsLayer(activity, this);
		osmEditsLayer = new OsmEditsLayer(activity, this);
	}

	public OsmEditsLayer getOsmEditsLayer(MapActivity activity) {
		if (osmEditsLayer == null) {
			registerLayers(activity);
		}
		return osmEditsLayer;
	}

	public OsmBugsLayer getBugsLayer(MapActivity activity) {
		if (osmBugsLayer == null) {
			registerLayers(activity);
		}
		return osmBugsLayer;
	}

	@Override
	public void mapActivityCreate(MapActivity activity) {
		// Always create new actions !
//		poiActions = new EditingPOIDialogProvider(activity, this);
//		activity.addDialogProvider(getPoiActions(activity));
		activity.addDialogProvider(getBugsLayer(activity));
	}


	@Override
	public Class<? extends Activity> getSettingsActivity() {
		return SettingsOsmEditingActivity.class;
	}

	public EditingPOIDialogProvider getPoiActions(MapActivity activity) {
		if (poiActions == null) {
			poiActions = new EditingPOIDialogProvider(activity, this);
		}
		return poiActions;
	}

	@Override
	public void registerMapContextMenuActions(final MapActivity mapActivity,
											  final double latitude,
											  final double longitude,
											  ContextMenuAdapter adapter,
											  final Object selectedObj) {
		OnContextMenuClick listener = new OnContextMenuClick() {
			@Override
			public boolean onContextMenuClick(ArrayAdapter<?> adapter, int resId, int pos, boolean isChecked) {
				LOG.debug("onContextMenuClick()");
				if (resId == R.string.context_menu_item_create_poi) {
					//getPoiActions(mapActivity).showCreateDialog(latitude, longitude);
					EditPoiFragment editPoiFragment =
							EditPoiFragment.createAddPoiInstance(latitude, longitude,
									mapActivity.getMyApplication());
					mapActivity.getSupportFragmentManager().beginTransaction()
							.add(R.id.fragmentContainer, editPoiFragment, EditPoiFragment.TAG)
							.addToBackStack(null)
							.commit();
				} else if (resId == R.string.context_menu_item_open_bug) {
					if (osmBugsLayer == null) {
						registerLayers(mapActivity);
					}
					osmBugsLayer.openBug(latitude, longitude);
				} else if (resId == R.string.poi_context_menu_delete) {
<<<<<<< HEAD
					LOG.debug("delete poi");
					new EditPoiFragment.ShowDeleteDialogAsyncTask(mapActivity)
							.execute((Amenity) selectedObj);
=======
//					new EditPoiFragment.ShowDeleteDialogAsyncTask(mapActivity)
//							.execute((Amenity) selectedObj);
					// TODO implement delete
					getPoiActions(mapActivity).showDeleteDialog((Amenity) selectedObj);
>>>>>>> c8675051
				} else if (resId == R.string.poi_context_menu_modify) {
					LOG.debug("edit poi");
					EditPoiFragment.showEditInstance((Amenity) selectedObj, mapActivity);
				}
				return true;
			}
		};
		if (selectedObj instanceof Amenity) {
			adapter.item(R.string.poi_context_menu_modify).iconColor(R.drawable.ic_action_edit_dark).listen(listener).position(1).reg();
			adapter.item(R.string.poi_context_menu_delete).iconColor(R.drawable.ic_action_delete_dark).listen(listener).position(2).reg();
		} else {
			adapter.item(R.string.context_menu_item_create_poi).iconColor(R.drawable.ic_action_plus_dark).listen(listener).position(-1).reg();
		}
		adapter.item(R.string.context_menu_item_open_bug).iconColor(R.drawable.ic_action_bug_dark).listen(listener).reg();
	}

	@Override
	public void addMyPlacesTab(FavoritesActivity favoritesActivity, List<TabActivity.TabItem> mTabs, Intent intent) {
		if (getDBPOI().getOpenstreetmapPoints().size() > 0 || getDBBug().getOsmbugsPoints().size() > 0) {
			mTabs.add(favoritesActivity.getTabIndicator(R.string.osm_edits, OsmEditsFragment.class));
			if (intent != null && "OSM".equals(intent.getStringExtra("TAB"))) {
				app.getSettings().FAVORITES_TAB.set(R.string.osm_edits);
			}
		}
	}

	@Override
	public void registerLayerContextMenuActions(OsmandMapTileView mapView, ContextMenuAdapter adapter, final MapActivity mapActivity) {
		adapter.item(R.string.layer_osm_bugs).selected(settings.SHOW_OSM_BUGS.get() ? 1 : 0)
				.iconColor(R.drawable.ic_action_bug_dark).listen(new OnContextMenuClick() {

			@Override
			public boolean onContextMenuClick(ArrayAdapter<?> adapter, int itemId, int pos, boolean isChecked) {
				if (itemId == R.string.layer_osm_bugs) {
					settings.SHOW_OSM_BUGS.set(isChecked);
					updateLayers(mapActivity.getMapView(), mapActivity);
				}
				return true;
			}
		}).position(16).reg();

	}

	@Override
	public String getDescription() {
		return app.getString(R.string.osm_editing_plugin_description);
	}

	@Override
	public void contextMenuFragment(final Activity la, final Fragment fragment, final Object info, ContextMenuAdapter adapter) {
		if (fragment instanceof AvailableGPXFragment) {
			adapter.item(R.string.local_index_mi_upload_gpx)
					.iconColor(R.drawable.ic_action_export)
					.listen(new OnContextMenuClick() {

						@Override
						public boolean onContextMenuClick(ArrayAdapter<?> adapter, int itemId, int pos, boolean isChecked) {
							sendGPXFiles(la, (AvailableGPXFragment) fragment, (GpxInfo) info);
							return true;
						}
					}).reg();
		}
	}

	@Override
	public void optionsMenuFragment(final Activity activity, final Fragment fragment, ContextMenuAdapter optionsMenuAdapter) {
		if (fragment instanceof AvailableGPXFragment) {
			final AvailableGPXFragment f = ((AvailableGPXFragment) fragment);
			optionsMenuAdapter.item(R.string.local_index_mi_upload_gpx)
					.icon(R.drawable.ic_action_export)
					.listen(new OnContextMenuClick() {

						@Override
						public boolean onContextMenuClick(ArrayAdapter<?> adapter, int itemId, int pos, boolean isChecked) {
							f.openSelectionMode(R.string.local_index_mi_upload_gpx, R.drawable.ic_action_export,
									R.drawable.ic_action_export, new OnClickListener() {
										@Override
										public void onClick(DialogInterface dialog, int which) {
											List<GpxInfo> selectedItems = f.getSelectedItems();
											sendGPXFiles(activity, f,
													selectedItems.toArray(new GpxInfo[selectedItems.size()]));
										}
									});
							return true;
						}
					}).position(5).reg();
		}
	}


	public enum UploadVisibility implements IEnumWithResource {
		Public(R.string.gpxup_public),
		Identifiable(R.string.gpxup_identifiable),
		Trackable(R.string.gpxup_trackable),
		Private(R.string.gpxup_private);
		private final int resourceId;

		private UploadVisibility(int resourceId) {
			this.resourceId = resourceId;
		}

		public String asURLparam() {
			return name().toLowerCase();
		}

		@Override
		public int stringResource() {
			return resourceId;
		}
	}

	public boolean sendGPXFiles(final Activity la, AvailableGPXFragment f, final GpxInfo... info) {
		String name = settings.USER_NAME.get();
		String pwd = settings.USER_PASSWORD.get();
		if (Algorithms.isEmpty(name) || Algorithms.isEmpty(pwd)) {
			AccessibleToast.makeText(la, R.string.validate_gpx_upload_name_pwd, Toast.LENGTH_LONG).show();
			return false;
		}
		Builder bldr = new AlertDialog.Builder(la);
		LayoutInflater inflater = (LayoutInflater) la.getSystemService(Context.LAYOUT_INFLATER_SERVICE);
		final View view = inflater.inflate(R.layout.send_gpx_osm, null);
		final EditText descr = (EditText) view.findViewById(R.id.memory_size);
		if (info.length > 0 && info[0].getFileName() != null) {
			int dt = info[0].getFileName().indexOf('.');
			descr.setText(info[0].getFileName().substring(0, dt));
		}
		final EditText tags = (EditText) view.findViewById(R.id.TagsText);
		final Spinner visibility = ((Spinner) view.findViewById(R.id.Visibility));
		EnumAdapter<UploadVisibility> adapter = new EnumAdapter<UploadVisibility>(la, android.R.layout.simple_spinner_item, UploadVisibility.values());
		adapter.setDropDownViewResource(android.R.layout.simple_spinner_dropdown_item);
		visibility.setAdapter(adapter);
		visibility.setSelection(0);

		bldr.setView(view);
		bldr.setNegativeButton(R.string.shared_string_no, null);
		bldr.setPositiveButton(R.string.shared_string_yes, new DialogInterface.OnClickListener() {

			@Override
			public void onClick(DialogInterface dialog, int which) {
				new UploadGPXFilesTask(la, descr.getText().toString(), tags.getText().toString(),
						(UploadVisibility) visibility.getItemAtPosition(visibility.getSelectedItemPosition())
				).execute(info);
			}
		});
		bldr.show();
		return true;
	}


	@Override
	public String getName() {
		return app.getString(R.string.osm_settings);
	}

	@Override
	public int getLogoResourceId() {
		return R.drawable.ic_action_bug_dark;
	}

	@Override
	public int getAssetResourceName() {
		return R.drawable.osm_editing;
	}

	public static String getEditName(OsmPoint point) {
		String prefix = getPrefix(point);
		if (point.getGroup() == OsmPoint.Group.POI) {
			return prefix + " (" + ((OpenstreetmapPoint) point).getSubtype() + ") " + ((OpenstreetmapPoint) point).getName();
		} else if (point.getGroup() == OsmPoint.Group.BUG) {
			return prefix + " (" + ((OsmNotesPoint) point).getAuthor() + ") " + ((OsmNotesPoint) point).getText();
		} else {
			return prefix;
		}
	}

	private static String getPrefix(OsmPoint osmPoint) {
		return (osmPoint.getGroup() == OsmPoint.Group.POI ? "POI " : "Bug ") + " id: " + osmPoint.getId();
	}

	@Override
	public DashFragmentData getCardFragment() {
		return new DashFragmentData(DashOsmEditsFragment.TAG, DashOsmEditsFragment.class, getName(), 13);
	}
}<|MERGE_RESOLUTION|>--- conflicted
+++ resolved
@@ -153,7 +153,6 @@
 		OnContextMenuClick listener = new OnContextMenuClick() {
 			@Override
 			public boolean onContextMenuClick(ArrayAdapter<?> adapter, int resId, int pos, boolean isChecked) {
-				LOG.debug("onContextMenuClick()");
 				if (resId == R.string.context_menu_item_create_poi) {
 					//getPoiActions(mapActivity).showCreateDialog(latitude, longitude);
 					EditPoiFragment editPoiFragment =
@@ -169,18 +168,9 @@
 					}
 					osmBugsLayer.openBug(latitude, longitude);
 				} else if (resId == R.string.poi_context_menu_delete) {
-<<<<<<< HEAD
-					LOG.debug("delete poi");
 					new EditPoiFragment.ShowDeleteDialogAsyncTask(mapActivity)
 							.execute((Amenity) selectedObj);
-=======
-//					new EditPoiFragment.ShowDeleteDialogAsyncTask(mapActivity)
-//							.execute((Amenity) selectedObj);
-					// TODO implement delete
-					getPoiActions(mapActivity).showDeleteDialog((Amenity) selectedObj);
->>>>>>> c8675051
 				} else if (resId == R.string.poi_context_menu_modify) {
-					LOG.debug("edit poi");
 					EditPoiFragment.showEditInstance((Amenity) selectedObj, mapActivity);
 				}
 				return true;
