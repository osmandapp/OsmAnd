--- conflicted
+++ resolved
@@ -1,17 +1,14 @@
 package net.osmand.plus.osmedit.dialogs;
 
 import android.app.Activity;
-import android.graphics.Rect;
 import android.graphics.drawable.Drawable;
 import android.os.Bundle;
 import android.view.ContextThemeWrapper;
 import android.view.View;
 import android.view.ViewGroup;
-import android.view.ViewTreeObserver;
 import android.widget.CompoundButton;
 import android.widget.EditText;
 import android.widget.LinearLayout;
-import android.widget.ScrollView;
 import android.widget.TextView;
 
 import androidx.annotation.NonNull;
@@ -61,14 +58,7 @@
 	private LinearLayout signInView;
 	private SwitchCompat uploadAnonymously;
 	private OsmandApplication app;
-<<<<<<< HEAD
-	private int contentHeightPrevious = 0;
-	private int buttonsHeight;
-	private int shadowHeight;
-	private ScrollView scrollView;
-=======
 	private EditText noteText;
->>>>>>> cbcf3314
 
 	private boolean isLoginOAuth() {
 		return !Algorithms.isEmpty(settings.USER_DISPLAY_NAME.get());
@@ -87,7 +77,6 @@
 
 		final View sendOsmNoteView = View.inflate(new ContextThemeWrapper(getContext(), themeRes),
 				R.layout.send_osm_note_fragment, null);
-		sendOsmNoteView.getViewTreeObserver().addOnGlobalLayoutListener(getOnGlobalLayoutListener());
 
 		noteText = sendOsmNoteView.findViewById(R.id.note_text);
 		noteText.setText(((OsmNotesPoint) poi[0]).getText());
@@ -159,28 +148,6 @@
 		items.add(bottomSheetItem);
 	}
 
-	private ViewTreeObserver.OnGlobalLayoutListener getOnGlobalLayoutListener() {
-		return new ViewTreeObserver.OnGlobalLayoutListener() {
-			@Override
-			public void onGlobalLayout() {
-				Rect visibleDisplayFrame = new Rect();
-				buttonsHeight = getResources().getDimensionPixelSize(R.dimen.dialog_button_ex_max_width);
-				shadowHeight = getResources().getDimensionPixelSize(R.dimen.bottom_sheet_top_shadow_height);
-				scrollView = getView().findViewById(R.id.scroll_view);
-				scrollView.getWindowVisibleDisplayFrame(visibleDisplayFrame);
-				int viewHeight = scrollView.getHeight();
-				int contentHeight = visibleDisplayFrame.bottom - visibleDisplayFrame.top - buttonsHeight;
-				if (contentHeightPrevious != contentHeight) {
-					boolean showTopShadow;
-					showTopShadow = viewHeight + shadowHeight < contentHeight;
-					scrollView.requestLayout();
-					contentHeightPrevious = contentHeight;
-					drawTopShadow(showTopShadow);
-				}
-			}
-		};
-	}
-
 	private void updateAccountName() {
 		String userNameOAuth = settings.USER_DISPLAY_NAME.get();
 		String userNameOpenID = settings.USER_NAME.get();
