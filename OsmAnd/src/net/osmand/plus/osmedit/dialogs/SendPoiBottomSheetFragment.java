--- conflicted
+++ resolved
@@ -1,15 +1,12 @@
 package net.osmand.plus.osmedit.dialogs;
 
 import android.app.Activity;
-import android.graphics.Rect;
 import android.os.Bundle;
 import android.view.ContextThemeWrapper;
 import android.view.View;
-import android.view.ViewTreeObserver;
 import android.widget.CompoundButton;
 import android.widget.EditText;
 import android.widget.LinearLayout;
-import android.widget.ScrollView;
 import android.widget.TextView;
 
 import androidx.annotation.NonNull;
@@ -40,253 +37,220 @@
 
 public class SendPoiBottomSheetFragment extends MenuBottomSheetDialogFragment {
 
-<<<<<<< HEAD
-	public static final String TAG = SendPoiBottomSheetFragment.class.getSimpleName();
-	private static final Log LOG = PlatformUtil.getLog(SendPoiBottomSheetFragment.class);
-	private OsmPoint[] poi;
-	private int contentHeightPrevious = 0;
-	private int buttonsHeight;
-	private int shadowHeight;
-	private ScrollView scrollView;
-=======
     public static final String TAG = SendPoiBottomSheetFragment.class.getSimpleName();
     private static final Log LOG = PlatformUtil.getLog(SendPoiBottomSheetFragment.class);
     public static final String OPENSTREETMAP_POINT = "openstreetmap_point";
     private OsmPoint[] poi;
->>>>>>> cbcf3314
-
-	private SwitchCompat closeChangeSet;
-	private EditText messageEditText;
-
-
-	private boolean isLoginOAuth(OsmandSettings settings) {
-		return !Algorithms.isEmpty(settings.USER_DISPLAY_NAME.get());
-	}
-
-	@Override
-	public void createMenuItems(Bundle savedInstanceState) {
-		OsmandApplication app = getMyApplication();
-		if (app == null) {
-			return;
-		}
-		poi = (OsmPoint[]) getArguments().getSerializable(OPENSTREETMAP_POINT);
-		final boolean isNightMode = app.getDaynightHelper().isNightModeForMapControls();
-		final View sendOsmPoiView = View.inflate(new ContextThemeWrapper(getContext(), themeRes),
-				R.layout.send_poi_fragment, null);
-		sendOsmPoiView.getViewTreeObserver().addOnGlobalLayoutListener(getOnGlobalLayoutListener());
-		closeChangeSet = sendOsmPoiView.findViewById(R.id.close_change_set_checkbox);
-		messageEditText = sendOsmPoiView.findViewById(R.id.message_field);
-		String defaultChangeSet = createDefaultChangeSet(app);
-		messageEditText.setText(defaultChangeSet);
-		messageEditText.setSelection(messageEditText.getText().length());
-		final TextView accountName = sendOsmPoiView.findViewById(R.id.user_name);
-		OsmandSettings settings = app.getSettings();
-		String userNameOAuth = settings.USER_DISPLAY_NAME.get();
-		String userNameOpenID = settings.USER_NAME.get();
-		String userName = isLoginOAuth(settings) ? userNameOAuth : userNameOpenID;
-		accountName.setText(userName);
-		closeChangeSet.setBackgroundResource(isNightMode ? R.drawable.layout_bg_dark : R.drawable.layout_bg);
-		final int paddingSmall = app.getResources().getDimensionPixelSize(R.dimen.content_padding_small);
-		closeChangeSet.setPadding(paddingSmall, 0, paddingSmall, 0);
-		closeChangeSet.setOnCheckedChangeListener(new CompoundButton.OnCheckedChangeListener() {
-			@Override
-			public void onCheckedChanged(CompoundButton buttonView, boolean isChecked) {
-				if (isNightMode) {
-					closeChangeSet.setBackgroundResource(
-							isChecked ? R.drawable.layout_bg_dark_solid : R.drawable.layout_bg_dark);
-				} else {
-					closeChangeSet.setBackgroundResource(
-							isChecked ? R.drawable.layout_bg_solid : R.drawable.layout_bg);
-				}
-				closeChangeSet.setPadding(paddingSmall, 0, paddingSmall, 0);
-			}
-		});
-		LinearLayout account = sendOsmPoiView.findViewById(R.id.account_container);
-		account.setOnClickListener(new View.OnClickListener() {
-			@Override
-			public void onClick(View v) {
-				FragmentActivity activity = getActivity();
-				if (activity != null) {
-					showOpenStreetMapScreen(activity);
-				}
-				dismiss();
-			}
-		});
-		final SimpleBottomSheetItem titleItem = (SimpleBottomSheetItem) new SimpleBottomSheetItem.Builder()
-				.setCustomView(sendOsmPoiView)
-				.create();
-		items.add(titleItem);
-	}
-
-	private ViewTreeObserver.OnGlobalLayoutListener getOnGlobalLayoutListener() {
-		return new ViewTreeObserver.OnGlobalLayoutListener() {
-			@Override
-			public void onGlobalLayout() {
-				Rect visibleDisplayFrame = new Rect();
-				buttonsHeight = getResources().getDimensionPixelSize(R.dimen.dialog_button_ex_max_width);
-				shadowHeight = getResources().getDimensionPixelSize(R.dimen.bottom_sheet_top_shadow_height);
-				scrollView = getView().findViewById(R.id.scroll_view);
-				scrollView.getWindowVisibleDisplayFrame(visibleDisplayFrame);
-				int viewHeight = scrollView.getHeight();
-				int contentHeight = visibleDisplayFrame.bottom - visibleDisplayFrame.top - buttonsHeight;
-				if (contentHeightPrevious != contentHeight) {
-					boolean showTopShadow;
-					showTopShadow = viewHeight + shadowHeight < contentHeight;
-					scrollView.requestLayout();
-					contentHeightPrevious = contentHeight;
-					drawTopShadow(showTopShadow);
-				}
-			}
-		};
-	}
-
-	public static void showInstance(@NonNull FragmentManager fm, @NonNull OsmPoint[] points) {
-		try {
-			if (!fm.isStateSaved()) {
-				SendPoiBottomSheetFragment fragment = new SendPoiBottomSheetFragment();
-				Bundle bundle = new Bundle();
-				bundle.putSerializable(OPENSTREETMAP_POINT, points);
-				fragment.setArguments(bundle);
-				fragment.show(fm, TAG);
-			}
-		} catch (RuntimeException e) {
-			LOG.error("showInstance", e);
-		}
-	}
-
-	@Override
-	protected UiUtilities.DialogButtonType getRightBottomButtonType() {
-		return (UiUtilities.DialogButtonType.PRIMARY);
-	}
-
-	@Override
-	protected void onRightBottomButtonClick() {
-		ProgressDialogPoiUploader progressDialogPoiUploader = null;
-		Activity activity = getActivity();
-		if (activity instanceof MapActivity) {
-			progressDialogPoiUploader = new SimpleProgressDialogPoiUploader((MapActivity) activity);
-		} else if (getParentFragment() instanceof ProgressDialogPoiUploader) {
-			progressDialogPoiUploader = (ProgressDialogPoiUploader) getParentFragment();
-		}
-		if (progressDialogPoiUploader != null) {
-			String comment = messageEditText.getText().toString();
-			if (comment.length() > 0) {
-				for (OsmPoint osmPoint : poi) {
-					if (osmPoint.getGroup() == OsmPoint.Group.POI) {
-						((OpenstreetmapPoint) osmPoint).setComment(comment);
-						break;
-					}
-				}
-			}
-			progressDialogPoiUploader.showProgressDialog(poi, closeChangeSet.isChecked(), false);
-		}
-		dismiss();
-	}
-
-	@Override
-	protected int getRightBottomButtonTextId() {
-		return R.string.shared_string_upload;
-	}
-
-	private String createDefaultChangeSet(OsmandApplication app) {
-		Map<String, PoiType> allTranslatedSubTypes = app.getPoiTypes().getAllTranslatedNames(true);
-		if (allTranslatedSubTypes == null) {
-			return "";
-		}
-		Map<String, Integer> addGroup = new HashMap<>();
-		Map<String, Integer> editGroup = new HashMap<>();
-		Map<String, Integer> deleteGroup = new HashMap<>();
-		Map<String, Integer> reopenGroup = new HashMap<>();
-		String comment = "";
-		for (OsmPoint p : poi) {
-			if (p.getGroup() == OsmPoint.Group.POI) {
-				OsmPoint.Action action = p.getAction();
-				String type = ((OpenstreetmapPoint) p).getEntity().getTag(Entity.POI_TYPE_TAG);
-				if (type == null) {
-					continue;
-				}
-				PoiType localizedPoiType = allTranslatedSubTypes.get(type.toLowerCase().trim());
-				if (localizedPoiType != null) {
-					type = Algorithms.capitalizeFirstLetter(localizedPoiType.getKeyName().replace('_', ' '));
-				}
-				if (action == OsmPoint.Action.CREATE) {
-					if (!addGroup.containsKey(type)) {
-						addGroup.put(type, 1);
-					} else {
-						addGroup.put(type, addGroup.get(type) + 1);
-					}
-				} else if (action == OsmPoint.Action.MODIFY) {
-					if (!editGroup.containsKey(type)) {
-						editGroup.put(type, 1);
-					} else {
-						editGroup.put(type, editGroup.get(type) + 1);
-					}
-				} else if (action == OsmPoint.Action.DELETE) {
-					if (!deleteGroup.containsKey(type)) {
-						deleteGroup.put(type, 1);
-					} else {
-						deleteGroup.put(type, deleteGroup.get(type) + 1);
-					}
-				} else if (action == OsmPoint.Action.REOPEN) {
-					if (!reopenGroup.containsKey(type)) {
-						reopenGroup.put(type, 1);
-					} else {
-						reopenGroup.put(type, reopenGroup.get(type) + 1);
-					}
-				}
-			}
-		}
-		int modifiedItemsOutOfLimit = 0;
-		for (int i = 0; i < 4; i++) {
-			String action;
-			Map<String, Integer> group;
-			switch (i) {
-				case 0:
-					action = getString(R.string.default_changeset_add);
-					group = addGroup;
-					break;
-				case 1:
-					action = getString(R.string.default_changeset_edit);
-					group = editGroup;
-					break;
-				case 2:
-					action = getString(R.string.default_changeset_delete);
-					group = deleteGroup;
-					break;
-				case 3:
-					action = getString(R.string.default_changeset_reopen);
-					group = reopenGroup;
-					break;
-				default:
-					action = "";
-					group = new HashMap<>();
-			}
-
-			if (!group.isEmpty()) {
-				int pos = 0;
-				for (Map.Entry<String, Integer> entry : group.entrySet()) {
-					String type = entry.getKey();
-					int quantity = entry.getValue();
-					if (comment.length() > 200) {
-						modifiedItemsOutOfLimit += quantity;
-					} else {
-						if (pos == 0) {
-							comment = comment.concat(comment.length() == 0 ? "" : "; ").concat(action).concat(" ")
-									.concat(quantity == 1 ? "" : quantity + " ").concat(type);
-						} else {
-							comment = comment.concat(", ").concat(quantity == 1 ? "" : quantity + " ").concat(type);
-						}
-					}
-					pos++;
-				}
-			}
-		}
-		if (modifiedItemsOutOfLimit != 0) {
-			comment = comment.concat("; ").concat(modifiedItemsOutOfLimit + " ")
-					.concat(getString(R.string.items_modified)).concat(".");
-		} else if (!comment.isEmpty()) {
-			comment = comment.concat(".");
-		}
-		return comment;
-	}
+
+    private SwitchCompat closeChangeSet;
+    private EditText messageEditText;
+
+
+    private boolean isLoginOAuth(OsmandSettings settings) {
+        return !Algorithms.isEmpty(settings.USER_DISPLAY_NAME.get());
+    }
+
+    @Override
+    public void createMenuItems(Bundle savedInstanceState) {
+        OsmandApplication app = getMyApplication();
+        if (app == null) {
+            return;
+        }
+        poi = (OsmPoint[]) getArguments().getSerializable(OPENSTREETMAP_POINT);
+        final boolean isNightMode = app.getDaynightHelper().isNightModeForMapControls();
+        final View sendOsmPoiView = View.inflate(new ContextThemeWrapper(getContext(), themeRes),
+                R.layout.send_poi_fragment, null);
+        closeChangeSet = sendOsmPoiView.findViewById(R.id.close_change_set_checkbox);
+        messageEditText = sendOsmPoiView.findViewById(R.id.message_field);
+        String defaultChangeSet = createDefaultChangeSet(app);
+        messageEditText.setText(defaultChangeSet);
+        messageEditText.setSelection(messageEditText.getText().length());
+        final TextView accountName = sendOsmPoiView.findViewById(R.id.user_name);
+        OsmandSettings settings = app.getSettings();
+        String userNameOAuth = settings.USER_DISPLAY_NAME.get();
+        String userNameOpenID = settings.USER_NAME.get();
+        String userName = isLoginOAuth(settings) ? userNameOAuth : userNameOpenID;
+        accountName.setText(userName);
+        closeChangeSet.setBackgroundResource(isNightMode ? R.drawable.layout_bg_dark : R.drawable.layout_bg);
+        final int paddingSmall = app.getResources().getDimensionPixelSize(R.dimen.content_padding_small);
+        closeChangeSet.setPadding(paddingSmall, 0, paddingSmall, 0);
+        closeChangeSet.setOnCheckedChangeListener(new CompoundButton.OnCheckedChangeListener() {
+            @Override
+            public void onCheckedChanged(CompoundButton buttonView, boolean isChecked) {
+                if (isNightMode) {
+                    closeChangeSet.setBackgroundResource(
+                            isChecked ? R.drawable.layout_bg_dark_solid : R.drawable.layout_bg_dark);
+                } else {
+                    closeChangeSet.setBackgroundResource(
+                            isChecked ? R.drawable.layout_bg_solid : R.drawable.layout_bg);
+                }
+                closeChangeSet.setPadding(paddingSmall, 0, paddingSmall, 0);
+            }
+        });
+        LinearLayout account = sendOsmPoiView.findViewById(R.id.account_container);
+        account.setOnClickListener(new View.OnClickListener() {
+            @Override
+            public void onClick(View v) {
+                FragmentActivity activity = getActivity();
+                if (activity != null) {
+                    showOpenStreetMapScreen(activity);
+                }
+                dismiss();
+            }
+        });
+        final SimpleBottomSheetItem titleItem = (SimpleBottomSheetItem) new SimpleBottomSheetItem.Builder()
+                .setCustomView(sendOsmPoiView)
+                .create();
+        items.add(titleItem);
+    }
+
+    public static void showInstance(@NonNull FragmentManager fm, @NonNull OsmPoint[] points) {
+        try {
+            if (!fm.isStateSaved()) {
+                SendPoiBottomSheetFragment fragment = new SendPoiBottomSheetFragment();
+                Bundle bundle = new Bundle();
+                bundle.putSerializable(OPENSTREETMAP_POINT, points);
+                fragment.setArguments(bundle);
+                fragment.show(fm, TAG);
+            }
+        } catch (RuntimeException e) {
+            LOG.error("showInstance", e);
+        }
+    }
+
+    @Override
+    protected UiUtilities.DialogButtonType getRightBottomButtonType() {
+        return (UiUtilities.DialogButtonType.PRIMARY);
+    }
+
+    @Override
+    protected void onRightBottomButtonClick() {
+        ProgressDialogPoiUploader progressDialogPoiUploader = null;
+        Activity activity = getActivity();
+        if (activity instanceof MapActivity) {
+            progressDialogPoiUploader = new SimpleProgressDialogPoiUploader((MapActivity) activity);
+        } else if (getParentFragment() instanceof ProgressDialogPoiUploader) {
+            progressDialogPoiUploader = (ProgressDialogPoiUploader) getParentFragment();
+        }
+        if (progressDialogPoiUploader != null) {
+            String comment = messageEditText.getText().toString();
+            if (comment.length() > 0) {
+                for (OsmPoint osmPoint : poi) {
+                    if (osmPoint.getGroup() == OsmPoint.Group.POI) {
+                        ((OpenstreetmapPoint) osmPoint).setComment(comment);
+                        break;
+                    }
+                }
+            }
+            progressDialogPoiUploader.showProgressDialog(poi, closeChangeSet.isChecked(), false);
+        }
+        dismiss();
+    }
+
+    @Override
+    protected int getRightBottomButtonTextId() {
+        return R.string.shared_string_upload;
+    }
+
+    private String createDefaultChangeSet(OsmandApplication app) {
+        Map<String, PoiType> allTranslatedSubTypes = app.getPoiTypes().getAllTranslatedNames(true);
+        if (allTranslatedSubTypes == null) {
+            return "";
+        }
+        Map<String, Integer> addGroup = new HashMap<>();
+        Map<String, Integer> editGroup = new HashMap<>();
+        Map<String, Integer> deleteGroup = new HashMap<>();
+        Map<String, Integer> reopenGroup = new HashMap<>();
+        String comment = "";
+        for (OsmPoint p : poi) {
+            if (p.getGroup() == OsmPoint.Group.POI) {
+                OsmPoint.Action action = p.getAction();
+                String type = ((OpenstreetmapPoint) p).getEntity().getTag(Entity.POI_TYPE_TAG);
+                if (type == null) {
+                    continue;
+                }
+                PoiType localizedPoiType = allTranslatedSubTypes.get(type.toLowerCase().trim());
+                if (localizedPoiType != null) {
+                    type = Algorithms.capitalizeFirstLetter(localizedPoiType.getKeyName().replace('_', ' '));
+                }
+                if (action == OsmPoint.Action.CREATE) {
+                    if (!addGroup.containsKey(type)) {
+                        addGroup.put(type, 1);
+                    } else {
+                        addGroup.put(type, addGroup.get(type) + 1);
+                    }
+                } else if (action == OsmPoint.Action.MODIFY) {
+                    if (!editGroup.containsKey(type)) {
+                        editGroup.put(type, 1);
+                    } else {
+                        editGroup.put(type, editGroup.get(type) + 1);
+                    }
+                } else if (action == OsmPoint.Action.DELETE) {
+                    if (!deleteGroup.containsKey(type)) {
+                        deleteGroup.put(type, 1);
+                    } else {
+                        deleteGroup.put(type, deleteGroup.get(type) + 1);
+                    }
+                } else if (action == OsmPoint.Action.REOPEN) {
+                    if (!reopenGroup.containsKey(type)) {
+                        reopenGroup.put(type, 1);
+                    } else {
+                        reopenGroup.put(type, reopenGroup.get(type) + 1);
+                    }
+                }
+            }
+        }
+        int modifiedItemsOutOfLimit = 0;
+        for (int i = 0; i < 4; i++) {
+            String action;
+            Map<String, Integer> group;
+            switch (i) {
+                case 0:
+                    action = getString(R.string.default_changeset_add);
+                    group = addGroup;
+                    break;
+                case 1:
+                    action = getString(R.string.default_changeset_edit);
+                    group = editGroup;
+                    break;
+                case 2:
+                    action = getString(R.string.default_changeset_delete);
+                    group = deleteGroup;
+                    break;
+                case 3:
+                    action = getString(R.string.default_changeset_reopen);
+                    group = reopenGroup;
+                    break;
+                default:
+                    action = "";
+                    group = new HashMap<>();
+            }
+
+            if (!group.isEmpty()) {
+                int pos = 0;
+                for (Map.Entry<String, Integer> entry : group.entrySet()) {
+                    String type = entry.getKey();
+                    int quantity = entry.getValue();
+                    if (comment.length() > 200) {
+                        modifiedItemsOutOfLimit += quantity;
+                    } else {
+                        if (pos == 0) {
+                            comment = comment.concat(comment.length() == 0 ? "" : "; ").concat(action).concat(" ")
+                                    .concat(quantity == 1 ? "" : quantity + " ").concat(type);
+                        } else {
+                            comment = comment.concat(", ").concat(quantity == 1 ? "" : quantity + " ").concat(type);
+                        }
+                    }
+                    pos++;
+                }
+            }
+        }
+        if (modifiedItemsOutOfLimit != 0) {
+            comment = comment.concat("; ").concat(modifiedItemsOutOfLimit + " ")
+                    .concat(getString(R.string.items_modified)).concat(".");
+        } else if (!comment.isEmpty()) {
+            comment = comment.concat(".");
+        }
+        return comment;
+    }
 }
