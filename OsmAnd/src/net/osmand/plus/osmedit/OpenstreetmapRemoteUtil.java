--- conflicted
+++ resolved
@@ -3,10 +3,7 @@
 import android.content.Context;
 import android.util.Xml;
 import android.widget.Toast;
-<<<<<<< HEAD
-
-=======
->>>>>>> 12060c37
+
 import net.osmand.PlatformUtil;
 import net.osmand.access.AccessibleToast;
 import net.osmand.data.Amenity;
@@ -339,11 +336,7 @@
 				return entityInfo;
 			}
 
-<<<<<<< HEAD
-		} catch (IOException | SAXException e) {
-=======
 		} catch (IOException | XmlPullParserException e) {
->>>>>>> 12060c37
 			log.error("Loading node failed " + nodeId, e); //$NON-NLS-1$
 			AccessibleToast.makeText(ctx, ctx.getResources().getString(R.string.shared_string_io_error),
 					Toast.LENGTH_LONG).show();
