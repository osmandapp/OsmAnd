--- conflicted
+++ resolved
@@ -304,15 +304,12 @@
 			}
 			return;
 		}
-<<<<<<< HEAD
 		save();
 	}
 
 	private void save() {
-=======
 		Node original = editPoiData.getEntity();
 		Node node = new Node(original.getLatitude(), original.getLongitude(), original.getId());
->>>>>>> 1ccc96d4
 		OsmPoint.Action action = node.getId() == -1 ? OsmPoint.Action.CREATE : OsmPoint.Action.MODIFY;
 		for (Map.Entry<String, String> tag : editPoiData.getTagValues().entrySet()) {
 			if (tag.getKey().equals(EditPoiData.POI_TYPE_TAG)) {
