package net.osmand.plus;

import java.io.File;
import java.util.ArrayList;
import java.util.List;

import org.json.JSONArray;
import org.json.JSONException;
import org.json.JSONObject;

import net.osmand.IProgress;
import net.osmand.plus.GPXUtilities.GPXFile;
import net.osmand.plus.GPXUtilities.GPXTrackAnalysis;
import net.osmand.plus.GPXUtilities.Route;
import net.osmand.plus.GPXUtilities.Track;
import net.osmand.plus.GPXUtilities.TrkSegment;
import net.osmand.plus.GPXUtilities.WptPt;
import net.osmand.plus.activities.SavingTrackHelper;
import net.osmand.plus.helpers.GpxUiHelper;
import net.osmand.util.Algorithms;
import android.graphics.Bitmap;

public class GpxSelectionHelper {

	private static final String CURRENT_TRACK = "currentTrack";
	private static final String FILE = "file";
	private OsmandApplication app;
	// save into settings
//	public final CommonPreference<Boolean> SHOW_CURRENT_GPX_TRACK = 
//			new BooleanPreference("show_current_gpx_track", false).makeGlobal().cache();
	private List<SelectedGpxFile> selectedGPXFiles = new java.util.concurrent.CopyOnWriteArrayList<SelectedGpxFile>();
	private SavingTrackHelper savingTrackHelper;
	private Runnable uiListener;

	public GpxSelectionHelper(OsmandApplication osmandApplication) {
		this.app = osmandApplication;
		savingTrackHelper = this.app.getSavingTrackHelper();
	}
	
	public void clearAllGpxFileToShow() {
		selectedGPXFiles.clear();
		saveCurrentSelections();
	}
	
	public boolean isShowingAnyGpxFiles() {
		return !selectedGPXFiles.isEmpty();
	}
	
	public List<SelectedGpxFile> getSelectedGPXFiles() {
		return selectedGPXFiles;
	}
	
	public final String getString(int resId, Object... formatArgs) {
		return app.getString(resId, formatArgs);
	}
	
	public List<GpxDisplayGroup> getDisplayGroups() {
		List<GpxDisplayGroup> dg = new ArrayList<GpxSelectionHelper.GpxDisplayGroup>();
		for(SelectedGpxFile s : selectedGPXFiles) {
			if(s.displayGroups == null) {
				s.displayGroups = new ArrayList<GpxSelectionHelper.GpxDisplayGroup>();
				GPXFile g = s.getGpxFile();
				collectDisplayGroups(s.displayGroups, g);
			}
			dg.addAll(s.displayGroups);
			
		}
		return dg;
	}

	private void collectDisplayGroups(List<GpxDisplayGroup> dg, GPXFile g) {
		String name = g.path;
		if(g.showCurrentTrack){
			name =  getString(R.string.gpx_selection_current_track);
		} else {
			int i = name.lastIndexOf('/');
			if(i >= 0) {
				name = name.substring(i + 1);
			}
			i = name.lastIndexOf('\\');
			if(i >= 0) {
				name = name.substring(i + 1);
			}
			if(name.endsWith(".gpx")) {
				name = name.substring(0, name.length() - 4);
			}
			name = name.replace('_', ' ');
		}
		if (g.tracks.size() > 0) {
			int k = 1;
			for (Track t : g.tracks) {
				GpxDisplayGroup group = new GpxDisplayGroup(g);
				group.color = t.getColor(g.getColor(0));
				group.setType(GpxDisplayItemType.TRACK_SEGMENT);
				group.setTrack(t);
				String ks = (k++) + "";
				group.setName(getString(R.string.gpx_selection_track, name, g.tracks.size() == 1 ? "" : ks));
				String d = "";
				if(t.name != null && t.name.length() > 0) {
					d = t.name + " " + d;
				}
				group.setDescription(d);
				dg.add(group);
				processGroupTrack(app, group);
			}
		}
		if (g.routes.size() > 0) {
			int k = 0;
			for (Route route : g.routes) {
				GpxDisplayGroup group = new GpxDisplayGroup(g);
				group.setType(GpxDisplayItemType.TRACK_ROUTE_POINTS);
				String d = getString(R.string.gpx_selection_number_of_points, name, route.points.size());
				if(route.name != null && route.name.length() > 0) {
					d = route.name + " " + d;
				}
				group.setDescription(d);
				String ks = (k++) + "";
				group.setName(getString(R.string.gpx_selection_route_points, name, g.routes.size() == 1 ? "" : ks));
				dg.add(group);
				List<GpxDisplayItem> list = group.getModifiableList();
				int t = 0;
				for (WptPt r : route.points) {
					GpxDisplayItem item = new GpxDisplayItem();
					item.group = group;
					item.description = r.desc;
					item.expanded = true;
					item.name = r.name;
					t++;
					if (Algorithms.isEmpty(item.name)) {
						item.name = getString(R.string.gpx_selection_point, t + "");
					}
					item.locationStart = r;
					item.locationEnd = r;
					list.add(item);
				}
			}
		}
		
		if (g.points.size() > 0) {
			GpxDisplayGroup group = new GpxDisplayGroup(g);
			group.setType(GpxDisplayItemType.TRACK_POINTS);
			group.setDescription(getString(R.string.gpx_selection_number_of_points, g.points.size()));
			group.setName(getString(R.string.gpx_selection_points, name));
			dg.add(group);
			List<GpxDisplayItem> list = group.getModifiableList();
			int k = 0;
			for (WptPt r : g.points) {
				GpxDisplayItem item = new GpxDisplayItem();
				item.group = group;
				item.description = r.desc;
				item.name = r.name;
				k++;
				if (Algorithms.isEmpty(item.name)) {
					item.name = getString(R.string.gpx_selection_point, k + "");
				}
				item.expanded = true;	
				item.locationStart = r;
				item.locationEnd = r;
				list.add(item);
			}
		}
	}
	
	private static void processGroupTrack(OsmandApplication app, GpxDisplayGroup group) {
		List<GpxDisplayItem> list = group.getModifiableList();
		String timeSpanClr = Algorithms.colorToString(app.getResources().getColor(R.color.gpx_time_span_color));
		String speedClr = Algorithms.colorToString(app.getResources().getColor(R.color.gpx_speed));
		String ascClr = Algorithms.colorToString(app.getResources().getColor(R.color.gpx_altitude_asc));
		String descClr = Algorithms.colorToString(app.getResources().getColor(R.color.gpx_altitude_desc));
		String distanceClr = Algorithms.colorToString(app.getResources().getColor(R.color.gpx_distance_color));
		final float eleThreshold = 3;
//		int t = 1;
		for (TrkSegment r : group.track.segments) {
			if (r.points.size() == 0) {
				continue;
			}
			GPXTrackAnalysis[] as ;
			boolean split = true;
			if(group.splitDistance > 0) {
				as = r.splitByDistance(group.splitDistance).toArray(new GPXTrackAnalysis[0]);
			} else if(group.splitTime > 0) {
				as = r.splitByTime(group.splitTime).toArray(new GPXTrackAnalysis[0]);
			} else {
				split = false;
				as = new GPXTrackAnalysis[] {GPXTrackAnalysis.segment(0, r)};
			}
			for(GPXTrackAnalysis analysis : as) {
				GpxDisplayItem item = new GpxDisplayItem();
				item.group = group;
				if(split) {
					item.splitMetric = analysis.metricEnd;
				}
				
				item.description = GpxUiHelper.getDescription(app, analysis, true);
				String name = "";
//				if(group.track.segments.size() > 1) {
//					name += t++ + ". ";
//				}
				if(!group.isSplitDistance()) {
					name += GpxUiHelper.getColorValue(distanceClr, OsmAndFormatter.getFormattedDistance(analysis.totalDistance, app));
				}
				if ((analysis.timeSpan > 0 || analysis.timeMoving > 0) && !group.isSplitTime()) {
					long tm = analysis.timeMoving;
					if (tm == 0) {
						tm = analysis.timeSpan;
					}
					if (name.length() != 0)
						name += ", ";
					name += GpxUiHelper.getColorValue(timeSpanClr, Algorithms.formatDuration((int) (tm / 1000)));
				}
				if (analysis.isSpeedSpecified()) {
					if (name.length() != 0)
						name += ", ";
					name += GpxUiHelper.getColorValue(speedClr, OsmAndFormatter.getFormattedSpeed(analysis.avgSpeed, app));
				}
				if (analysis.isElevationSpecified() && (analysis.diffElevationUp > eleThreshold || 
						analysis.diffElevationDown > eleThreshold) ) {
					if (name.length() != 0)
						name += ", ";
					if(analysis.diffElevationDown > eleThreshold) {
						name += GpxUiHelper.getColorValue(descClr, " \u2193 "+
								OsmAndFormatter.getFormattedAlt(analysis.diffElevationDown, app));
					}
					if(analysis.diffElevationUp > eleThreshold) {
						name += GpxUiHelper.getColorValue(ascClr, " \u2191 "+
								OsmAndFormatter.getFormattedAlt(analysis.diffElevationUp, app));
					}
				}
				item.name = name;
				item.locationStart = analysis.locationStart;
				item.locationEnd = analysis.locationEnd;
				list.add(item);
			}
		}		
	}

	public SelectedGpxFile getSelectedFileByPath(String path) {
		for(SelectedGpxFile s : selectedGPXFiles) {
			if(s.getGpxFile().path.equals(path)) {
				return s;
			}
		}
		return null;
	}
	
	public SelectedGpxFile getSelectedFileByName(String path) {
		for (SelectedGpxFile s : selectedGPXFiles) {
			if (s.getGpxFile().path.endsWith("/" + path)) {
				return s;
			}
		}
		return null;
	}
	
	public SelectedGpxFile getSelectedCurrentRecordingTrack() {
		for (SelectedGpxFile s : selectedGPXFiles) {
			if (s.isShowCurrentTrack()) {
				return s;
			}
		}
		return null;
	}
	
	public void setGpxFileToDisplay(boolean notShowNavigationDialog, GPXFile... gpxs) {
		// special case for gpx current route
		for(GPXFile gpx : gpxs) {
			boolean show = true;
<<<<<<< HEAD
			selectGpxFileImpl(gpx, show, false);
=======
			selectGpxFileImpl(gpx, show, notShowNavigationDialog);
>>>>>>> acebdeb6
		}
		saveCurrentSelections();
	}
	
	public void loadGPXTracks(IProgress p) {
		String load = app.getSettings().SELECTED_GPX.get();
		if(!Algorithms.isEmpty(load)) {
			try {
				JSONArray ar = new JSONArray(load);
				for(int i = 0; i < ar.length(); i++) {
					JSONObject obj = ar.getJSONObject(i);
					if(obj.has(FILE)) {
						File fl = new File(obj.getString(FILE));
						if(p != null) {
							p.startTask(getString(R.string.loading_smth, fl.getName()), -1);
						}
						GPXFile gpx = GPXUtilities.loadGPXFile(app, fl);
						selectGpxFile(gpx, true, false);
					} else if(obj.has(CURRENT_TRACK)) {
						selectedGPXFiles.add(savingTrackHelper.getCurrentTrack());
					}
				}
			} catch (JSONException e) {
				app.getSettings().SELECTED_GPX.set("");
				e.printStackTrace();
			}
		}
	}

	private void saveCurrentSelections() {
		JSONArray ar = new JSONArray();
		for(SelectedGpxFile s : selectedGPXFiles) {
			if(s.gpxFile != null && !s.notShowNavigationDialog) {
				JSONObject obj = new JSONObject();
				try {
					if(!Algorithms.isEmpty(s.gpxFile.path)) {
						obj.put(FILE, s.gpxFile.path);
					} else {
						obj.put(CURRENT_TRACK, true);
					}
				} catch (JSONException e) {
					e.printStackTrace();
				}
				ar.put(obj);
			}
		}
		app.getSettings().SELECTED_GPX.set(ar.toString());
	}

	private void selectGpxFileImpl(GPXFile gpx, boolean show, boolean notShowNavigationDialog) {
		boolean displayed = false;
		SelectedGpxFile sf ;
		if(gpx.showCurrentTrack) {
			sf = savingTrackHelper.getCurrentTrack();
			sf.notShowNavigationDialog = notShowNavigationDialog;
			displayed = selectedGPXFiles.contains(sf);
		} else {
			sf = getSelectedFileByPath(gpx.path);
			displayed = sf != null;
			if(show && sf == null) {
				sf = new SelectedGpxFile();
				sf.setGpxFile(gpx);
				sf.notShowNavigationDialog = notShowNavigationDialog;
			}
		}
		if(displayed != show) {
			if(show) {
				selectedGPXFiles.add(sf);
			} else {
				selectedGPXFiles.remove(sf);
			}
		}
	}
	
	public void selectGpxFile(GPXFile gpx, boolean show, boolean showNavigationDialog) {
		selectGpxFileImpl(gpx, show, showNavigationDialog);
		saveCurrentSelections();
	}
	
	public void setUiListener(Runnable r) {
		this.uiListener = r;
	}
	
	public Runnable getUiListener() {
		return uiListener;
	}
	
	
	public static class SelectedGpxFile {
		public boolean notShowNavigationDialog = false;

		private boolean showCurrentTrack;
		private GPXFile gpxFile;
		private int color;
		private List<List<WptPt>> processedPointsToDisplay = new ArrayList<List<WptPt>>();
		private List<GpxDisplayGroup> displayGroups = null;
		private boolean routePoints;
		
		public void setGpxFile(GPXFile gpxFile) {
			this.gpxFile = gpxFile;
			this.processedPointsToDisplay = gpxFile.proccessPoints();
			if(this.processedPointsToDisplay.isEmpty()) {
				this.processedPointsToDisplay = gpxFile.processRoutePoints();
				routePoints = true;
			}
		}
		
		public boolean isRoutePoints() {
			return routePoints;
		}
		
		public List<List<WptPt>> getPointsToDisplay() {
			return processedPointsToDisplay;
		}
		
		public List<List<WptPt>> getModifiablePointsToDisplay() {
			return processedPointsToDisplay;
		}
		
		public GPXFile getGpxFile() {
			return gpxFile;
		}
		
		public boolean isShowCurrentTrack() {
			return showCurrentTrack;
		}
		
		public void setShowCurrentTrack(boolean showCurrentTrack) {
			this.showCurrentTrack = showCurrentTrack;
		}

		public int getColor() {
			return color;
		}

	}
	
	public enum GpxDisplayItemType {
		TRACK_SEGMENT,
		TRACK_POINTS,
		TRACK_ROUTE_POINTS
	}
	
	public static class GpxDisplayGroup {
		
		private GpxDisplayItemType type = GpxDisplayItemType.TRACK_SEGMENT;
		private List<GpxDisplayItem> list = new ArrayList<GpxDisplayItem>();
		private GPXFile gpx;
		private String name;
		private String description;
		private Track track;
		private double splitDistance = -1;
		private int splitTime = -1;
		private int color;
		
		public GpxDisplayGroup(GPXFile gpx) {
			this.gpx = gpx;
		}

		public void setTrack(Track track) {
			this.track = track;
		}
		
		public GPXFile getGpx() {
			return gpx;
		}
		
		public Track getTrack() {
			return track;
		}

		public GpxDisplayGroup cloneInstance() {
			GpxDisplayGroup group = new GpxDisplayGroup(gpx);
			group.type = type;
			group.name = name;
			group.description = description;
			group.track = track;
			group.list = new ArrayList<GpxSelectionHelper.GpxDisplayItem>(list);
			return group;
		}
		
		public String getDescription() {
			return description;
		}
		
		public void setDescription(String description) {
			this.description = description;
		}
		
		public void setName(String name) {
			this.name = name;
		}
		
		public String getName() {
			return name;
		}
		
		public List<GpxDisplayItem> getModifiableList() {
			return list;
		}
		
		public GpxDisplayItemType getType() {
			return type;
		}
		
		public void setType(GpxDisplayItemType type) {
			this.type = type;
		}

		public boolean isSplitDistance() {
			return splitDistance > 0;
		}
		
		public double getSplitDistance() {
			return splitDistance;
		}
		
		public boolean isSplitTime() {
			return splitTime > 0;
		}
		
		public int getSplitTime() {
			return splitTime;
		}

		public String getGroupName() {
			return name;
		}

		public void noSplit(OsmandApplication app) {
			list.clear();
			splitDistance = -1;
			splitTime = -1;
			processGroupTrack(app, this	);
		}

		public void splitByDistance(OsmandApplication app, double meters) {
			list.clear();
			splitDistance = meters;
			splitTime = -1;
			processGroupTrack(app, this	);			
		}

		public void splitByTime(OsmandApplication app, int seconds) {
			list.clear();
			splitDistance = -1;
			splitTime = seconds;
			processGroupTrack(app, this	);			
		}

		public int getColor() {
			return color;
		}
	}
	
	public static class GpxDisplayItem {
		
		public GpxDisplayGroup group;
		public WptPt locationStart;
		public WptPt locationEnd;
		public double splitMetric = -1;
		public String name;
		public String description;
		public String url;
		public Bitmap image;
		public boolean expanded;
		
		
	}



}<|MERGE_RESOLUTION|>--- conflicted
+++ resolved
@@ -265,11 +265,7 @@
 		// special case for gpx current route
 		for(GPXFile gpx : gpxs) {
 			boolean show = true;
-<<<<<<< HEAD
-			selectGpxFileImpl(gpx, show, false);
-=======
 			selectGpxFileImpl(gpx, show, notShowNavigationDialog);
->>>>>>> acebdeb6
 		}
 		saveCurrentSelections();
 	}
