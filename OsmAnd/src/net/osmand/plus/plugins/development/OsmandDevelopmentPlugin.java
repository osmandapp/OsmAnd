--- conflicted
+++ resolved
@@ -164,13 +164,9 @@
 			case DEV_ZOOM_LEVEL:
 				return new ZoomLevelWidget(mapActivity, customId, widgetsPanel);
 			case DEV_TARGET_DISTANCE:
-<<<<<<< HEAD
 				return new TargetDistanceWidget(mapActivity, customId, widgetsPanel);
-=======
-				return new TargetDistanceWidget(mapActivity);
 			case DEV_MEMORY:
-				return new MemoryInfoWidget(mapActivity);
->>>>>>> 3319153a
+				return new MemoryInfoWidget(mapActivity, customId, widgetsPanel);
 		}
 		return null;
 	}
