--- conflicted
+++ resolved
@@ -55,10 +55,6 @@
 	private final StateChangedListener<Boolean> generateSlopeFrom3DMapsListener;
 	private final StateChangedListener<Boolean> generateHillshadeFrom3DMapsListener;
 
-<<<<<<< HEAD
-	public final OsmandPreference<Boolean> ENABLE_HEIGHTMAP;
-=======
->>>>>>> 5be3f94b
 	public final OsmandPreference<Boolean> DISABLE_VERTEX_HILLSHADE_3D;
 	public final OsmandPreference<Boolean> GENERATE_SLOPE_FROM_3D_MAPS;
 	public final OsmandPreference<Boolean> GENERATE_HILLSHADE_FROM_3D_MAPS;
@@ -73,25 +69,10 @@
 		WidgetsAvailabilityHelper.regWidgetVisibility(DEV_ZOOM_LEVEL, noAppMode);
 		WidgetsAvailabilityHelper.regWidgetVisibility(DEV_TARGET_DISTANCE, noAppMode);
 
-<<<<<<< HEAD
-		ENABLE_HEIGHTMAP = registerBooleanPreference("show_heightmaps", false).makeGlobal().makeShared().cache();
-=======
->>>>>>> 5be3f94b
 		DISABLE_VERTEX_HILLSHADE_3D = registerBooleanPreference("disable_vertex_hillshade_3d", true).makeGlobal().makeShared().cache();
 		GENERATE_SLOPE_FROM_3D_MAPS = registerBooleanPreference("generate_slope_from_3d_maps", true).makeGlobal().makeShared().cache();
 		GENERATE_HILLSHADE_FROM_3D_MAPS = registerBooleanPreference("generate_hillshade_from_3d_maps", true).makeGlobal().makeShared().cache();
 
-<<<<<<< HEAD
-		enable3DMapsListener = change -> {
-			MapRendererContext mapContext = NativeCoreContext.getMapRendererContext();
-			if (mapContext != null) {
-				mapContext.recreateHeightmapProvider();
-			}
-		};
-		settings.ENABLE_3D_MAPS.addListener(enable3DMapsListener);
-
-=======
->>>>>>> 5be3f94b
 		disableVertexHillshade3DListener = change -> {
 			MapRendererContext mapRendererContext = NativeCoreContext.getMapRendererContext();
 			if (mapRendererContext != null) {
@@ -115,28 +96,6 @@
 			}
 		};
 		GENERATE_HILLSHADE_FROM_3D_MAPS.addListener(generateHillshadeFrom3DMapsListener);
-<<<<<<< HEAD
-
-		enableHeightmapListener = change -> {
-			// Notify listeners of dependent preferences
-			if (settings.ENABLE_3D_MAPS.get()) {
-				enable3DMapsListener.stateChanged(change);
-			}
-			if (DISABLE_VERTEX_HILLSHADE_3D.get()) {
-				disableVertexHillshade3DListener.stateChanged(change);
-			}
-			if (GENERATE_SLOPE_FROM_3D_MAPS.get()) {
-				generateSlopeFrom3DMapsListener.stateChanged(change);
-			}
-			if (GENERATE_HILLSHADE_FROM_3D_MAPS.get()) {
-				generateHillshadeFrom3DMapsListener.stateChanged(change);
-			}
-
-			app.getDownloadThread().runReloadIndexFilesSilent();
-		};
-		ENABLE_HEIGHTMAP.addListener(enableHeightmapListener);
-=======
->>>>>>> 5be3f94b
 	}
 
 	@Override
@@ -266,11 +225,7 @@
 
 	// If enabled, map should be rendered with elevation data (in 3D)
 	public boolean is3DMapsEnabled() {
-<<<<<<< HEAD
-		return isHeightmapEnabled() && settings.ENABLE_3D_MAPS.get();
-=======
 		return isHeightmapAllowed() && settings.ENABLE_3D_MAPS.get();
->>>>>>> 5be3f94b
 	}
 
 	public boolean disableVertexHillshade3D() {
