--- conflicted
+++ resolved
@@ -352,19 +352,11 @@
 				preference.setSummary(getAgpsDataDownloadedSummary());
 			}
 			return true;
-<<<<<<< HEAD
-=======
 		} else if (settings.LOCATION_INTERPOLATION_PERCENT.getId().equals(prefId)) {
 			FragmentManager fragmentManager = getFragmentManager();
 			if (fragmentManager != null) {
 				LocationInterpolationBottomSheet.showInstance(fragmentManager, preference.getKey(), this, getSelectedAppMode());
 			}
-		} else if (settings.MEMORY_ALLOCATED_FOR_ROUTING.getId().equals(prefId)) {
-			FragmentManager fragmentManager = getFragmentManager();
-			if (fragmentManager != null) {
-				AllocatedRoutingMemoryBottomSheet.showInstance(fragmentManager, preference.getKey(), this, getSelectedAppMode());
-			}
->>>>>>> e0b5705c
 		} else if (RESET_TO_DEFAULT.equals(prefId)) {
 			FragmentManager fragmentManager = getFragmentManager();
 			if (fragmentManager != null) {
