package net.osmand.plus.plugins;

import static net.osmand.aidlapi.OsmAndCustomizationConstants.CONTEXT_MENU_LINKS_ID;

import android.app.Activity;
import android.content.Context;
import android.content.Intent;
import android.graphics.drawable.Drawable;
import android.net.Uri;
import android.os.Build;
import android.os.Bundle;
import android.text.method.LinkMovementMethod;
import android.text.util.Linkify;
import android.view.LayoutInflater;
import android.view.View;
import android.view.ViewGroup;
import android.widget.Button;
import android.widget.CompoundButton;
import android.widget.ImageView;
import android.widget.TextView;

import androidx.activity.OnBackPressedCallback;
import androidx.annotation.NonNull;
import androidx.annotation.Nullable;
import androidx.core.content.ContextCompat;
import androidx.fragment.app.Fragment;
import androidx.fragment.app.FragmentActivity;
import androidx.fragment.app.FragmentManager;

import net.osmand.PlatformUtil;
import net.osmand.plus.OsmandApplication;
import net.osmand.plus.R;
import net.osmand.plus.base.BaseOsmAndFragment;
import net.osmand.plus.chooseplan.ChoosePlanFragment;
import net.osmand.plus.chooseplan.OsmAndFeature;
import net.osmand.plus.plugins.PluginInstalledBottomSheetDialog.PluginStateListener;
import net.osmand.plus.plugins.antplus.AntPlusPlugin;
import net.osmand.plus.plugins.srtm.SRTMPlugin;
import net.osmand.plus.settings.backend.OsmAndAppCustomization;
import net.osmand.plus.settings.fragments.BaseSettingsFragment;
import net.osmand.plus.settings.fragments.BaseSettingsFragment.SettingsScreenType;
import net.osmand.plus.utils.AndroidUtils;
import net.osmand.plus.utils.ColorUtilities;
import net.osmand.plus.utils.UiUtilities;
import net.osmand.plus.plugins.weather.WeatherPlugin;
import net.osmand.plus.wikipedia.WikipediaPlugin;
import net.osmand.util.Algorithms;

import org.apache.commons.logging.Log;

public class PluginInfoFragment extends BaseOsmAndFragment implements PluginStateListener {

	private static final Log log = PlatformUtil.getLog(PluginInfoFragment.class);

	private static final String TAG = PluginInfoFragment.class.getName();

	public static final String EXTRA_PLUGIN_ID = "plugin_id";
	public static final String PLUGIN_INFO = "plugin_info";

	private OsmandPlugin plugin;
	private OsmandApplication app;

	private View mainView;
	private boolean nightMode;

	@Override
	public int getStatusBarColorId() {
		return ColorUtilities.getStatusBarColorId(nightMode);
	}

	@Override
	public void onCreate(@Nullable Bundle savedInstanceState) {
		super.onCreate(savedInstanceState);
		FragmentActivity activity = requireMyActivity();
		activity.getOnBackPressedDispatcher().addCallback(this, new OnBackPressedCallback(true) {
			public void handleOnBackPressed() {
				dismiss();
			}
		});
	}

	@Override
	public View onCreateView(@NonNull LayoutInflater inflater, ViewGroup container, Bundle savedInstanceState) {
		app = requireMyApplication();
		plugin = getPluginFromArgs();
		if (plugin == null) {
			return null;
		}

		Context context = requireContext();
		nightMode = !app.getSettings().isLightContent();
		LayoutInflater themedInflater = UiUtilities.getInflater(context, nightMode);
		mainView = themedInflater.inflate(R.layout.plugin, container, false);
		AndroidUtils.addStatusBarPadding21v(context, mainView);

		TextView toolbarTitle = mainView.findViewById(R.id.toolbar_title);
		toolbarTitle.setText(plugin.getName());

		ImageView closeButton = mainView.findViewById(R.id.close_button);
		closeButton.setOnClickListener(new View.OnClickListener() {
			@Override
			public void onClick(View v) {
				Activity activity = getMyActivity();
				if (activity != null) {
					activity.onBackPressed();
				}
			}
		});
		UiUtilities.rotateImageByLayoutDirection(closeButton);

		Drawable pluginImage = plugin.getAssetResourceImage();
		if (pluginImage != null) {
			ImageView img = mainView.findViewById(R.id.plugin_image);
			img.setImageDrawable(pluginImage);
		} else {
			mainView.findViewById(R.id.plugin_image_placeholder).setVisibility(View.VISIBLE);
		}

		TextView descriptionView = mainView.findViewById(R.id.plugin_description);
		descriptionView.setText(plugin.getDescription());

		OsmAndAppCustomization customization = app.getAppCustomization();
		if (customization.isFeatureEnabled(CONTEXT_MENU_LINKS_ID) && Linkify.addLinks(descriptionView, Linkify.ALL)) {
			int linkTextColorId = nightMode ? R.color.ctx_menu_bottom_view_url_color_dark : R.color.ctx_menu_bottom_view_url_color_light;
			descriptionView.setLinkTextColor(ContextCompat.getColor(context, linkTextColorId));
			descriptionView.setMovementMethod(LinkMovementMethod.getInstance());
			AndroidUtils.removeLinkUnderline(descriptionView);
		}
		Button settingsButton = mainView.findViewById(R.id.plugin_settings);
		settingsButton.setOnClickListener(new View.OnClickListener() {
			@Override
			public void onClick(View view) {
				FragmentActivity activity = getActivity();
				if (activity != null) {
					SettingsScreenType settingsScreenType = plugin.getSettingsScreenType();
					if (settingsScreenType != null) {
						Bundle args = new Bundle();
						args.putBoolean(PLUGIN_INFO, true);
						BaseSettingsFragment.showInstance(activity, settingsScreenType, null, args, null);
					}
				}
			}
		});

		CompoundButton enableDisableButton = mainView.findViewById(R.id.plugin_enable_disable);
		enableDisableButton.setOnCheckedChangeListener(new CompoundButton.OnCheckedChangeListener() {
			@Override
			public void onCheckedChanged(CompoundButton buttonView, boolean isChecked) {
				if (plugin.isEnabled() != isChecked) {
					if (PluginsHelper.enablePlugin(getActivity(), app, plugin, isChecked)) {
						updateState();

						Fragment target = getTargetFragment();
						if (target instanceof PluginStateListener) {
							((PluginStateListener) target).onPluginStateChanged(plugin);
						}
					}
				}
			}
		});
		Button getButton = mainView.findViewById(R.id.plugin_get);
		getButton.setText(plugin.isPaid() ? R.string.shared_string_get : R.string.shared_string_install);
		getButton.setOnClickListener(v -> {
			FragmentActivity activity = getActivity();
			if (activity != null) {
				OsmAndFeature feature = null;
				if (plugin instanceof SRTMPlugin) {
					feature = OsmAndFeature.TERRAIN;
				} else if (plugin instanceof WikipediaPlugin) {
					feature = OsmAndFeature.WIKIPEDIA;
<<<<<<< HEAD
				}  else if (plugin instanceof WeatherPlugin) {
					feature = OsmAndFeature.WEATHER;
=======
				} else if(plugin instanceof AntPlusPlugin){
					feature = OsmAndFeature.EXTERNAL_SENSORS_SUPPORT;
>>>>>>> 4f2e32ca
				} else {
					Intent intent = new Intent(Intent.ACTION_VIEW, Uri.parse(plugin.getInstallURL()));
					AndroidUtils.startActivityIfSafe(activity, intent);
				}
				if (feature != null) {
					ChoosePlanFragment.showInstance(activity, feature);
				}
			}
		});

		updateState();
		return mainView;
	}

	@Nullable
	private OsmandPlugin getPluginFromArgs() {
		Bundle args = getArguments();
		if (args == null || !args.containsKey(EXTRA_PLUGIN_ID)) {
			log.error("Required extra '" + EXTRA_PLUGIN_ID + "' is missing");
			return null;
		}
		String pluginId = args.getString(EXTRA_PLUGIN_ID);
		if (pluginId == null) {
			log.error("Extra '" + EXTRA_PLUGIN_ID + "' is null");
			return null;
		}
		OsmandPlugin plugin = PluginsHelper.getPlugin(pluginId);
		if (plugin == null) {
			log.error("Plugin '" + EXTRA_PLUGIN_ID + "' not found");
			return null;
		}
		return plugin;
	}

	@Override
	public void onResume() {
		super.onResume();
		if (plugin != null) {
			PluginsHelper.checkInstalledMarketPlugins(app, getActivity());
			updateState();
		} else {
			dismiss();
		}
	}

	private void updateState() {
		CompoundButton enableDisableButton = mainView.findViewById(R.id.plugin_enable_disable);
		Button getButton = mainView.findViewById(R.id.plugin_get);
		Button settingsButton = mainView.findViewById(R.id.plugin_settings);
		settingsButton.setCompoundDrawablesWithIntrinsicBounds(app.getUIUtilities().getThemedIcon(R.drawable.ic_action_settings), null, null, null);
		View installHeader = mainView.findViewById(R.id.plugin_install_header);

		if (plugin.isLocked()) {
			getButton.setVisibility(View.VISIBLE);
			settingsButton.setVisibility(View.GONE);
			installHeader.setVisibility(View.VISIBLE);
			View worldGlobeIcon = installHeader.findViewById(R.id.ic_world_globe);
			Drawable worldGlobeDrawable = app.getUIUtilities().getThemedIcon(R.drawable.ic_world_globe_dark);
			if (Build.VERSION.SDK_INT >= Build.VERSION_CODES.JELLY_BEAN) {
				worldGlobeIcon.setBackground(worldGlobeDrawable);
			} else {
				worldGlobeIcon.setBackground(worldGlobeDrawable);
			}
		} else {
			getButton.setVisibility(View.GONE);

			if (plugin.getSettingsScreenType() == null || !plugin.isActive()) {
				settingsButton.setVisibility(View.GONE);
			} else {
				settingsButton.setVisibility(View.VISIBLE);
			}
			installHeader.setVisibility(View.GONE);
		}
		enableDisableButton.setChecked(plugin.isEnabled());
	}

	@Override
	public void onPluginStateChanged(@NonNull OsmandPlugin osmandPlugin) {
		if (Algorithms.stringsEqual(plugin.getId(), osmandPlugin.getId())) {
			updateState();
		}
	}

	public void dismiss() {
		FragmentActivity activity = getActivity();
		if (activity != null) {
			try {
				activity.getSupportFragmentManager().popBackStack(TAG, FragmentManager.POP_BACK_STACK_INCLUSIVE);
			} catch (Exception e) {
				log.error(e);
			}
		}
	}

	public static boolean showInstance(@NonNull FragmentManager fragmentManager, @NonNull Fragment target,
	                                   @NonNull OsmandPlugin plugin) {
		if (AndroidUtils.isFragmentCanBeAdded(fragmentManager, TAG)) {
			Bundle args = new Bundle();
			args.putString(EXTRA_PLUGIN_ID, plugin.getId());

			PluginInfoFragment fragment = new PluginInfoFragment();
			fragment.setArguments(args);
			fragment.setTargetFragment(target, 0);
			fragmentManager.beginTransaction()
					.add(R.id.fragmentContainer, fragment, TAG)
					.addToBackStack(TAG)
					.commitAllowingStateLoss();
			return true;
		}
		return false;
	}
}<|MERGE_RESOLUTION|>--- conflicted
+++ resolved
@@ -36,13 +36,13 @@
 import net.osmand.plus.plugins.PluginInstalledBottomSheetDialog.PluginStateListener;
 import net.osmand.plus.plugins.antplus.AntPlusPlugin;
 import net.osmand.plus.plugins.srtm.SRTMPlugin;
+import net.osmand.plus.plugins.weather.WeatherPlugin;
 import net.osmand.plus.settings.backend.OsmAndAppCustomization;
 import net.osmand.plus.settings.fragments.BaseSettingsFragment;
 import net.osmand.plus.settings.fragments.BaseSettingsFragment.SettingsScreenType;
 import net.osmand.plus.utils.AndroidUtils;
 import net.osmand.plus.utils.ColorUtilities;
 import net.osmand.plus.utils.UiUtilities;
-import net.osmand.plus.plugins.weather.WeatherPlugin;
 import net.osmand.plus.wikipedia.WikipediaPlugin;
 import net.osmand.util.Algorithms;
 
@@ -168,13 +168,10 @@
 					feature = OsmAndFeature.TERRAIN;
 				} else if (plugin instanceof WikipediaPlugin) {
 					feature = OsmAndFeature.WIKIPEDIA;
-<<<<<<< HEAD
-				}  else if (plugin instanceof WeatherPlugin) {
+				} else if (plugin instanceof AntPlusPlugin) {
+					feature = OsmAndFeature.EXTERNAL_SENSORS_SUPPORT;
+				} else if (plugin instanceof WeatherPlugin) {
 					feature = OsmAndFeature.WEATHER;
-=======
-				} else if(plugin instanceof AntPlusPlugin){
-					feature = OsmAndFeature.EXTERNAL_SENSORS_SUPPORT;
->>>>>>> 4f2e32ca
 				} else {
 					Intent intent = new Intent(Intent.ACTION_VIEW, Uri.parse(plugin.getInstallURL()));
 					AndroidUtils.startActivityIfSafe(activity, intent);
