package net.osmand.plus.plugins.externalsensors;

import static net.osmand.plus.plugins.externalsensors.devices.sensors.DeviceChangeableProperty.NAME;

import android.annotation.SuppressLint;
import android.app.Activity;
import android.app.AlertDialog;
import android.bluetooth.BluetoothAdapter;
import android.bluetooth.BluetoothDevice;
import android.bluetooth.BluetoothManager;
import android.bluetooth.BluetoothProfile;
import android.bluetooth.le.BluetoothLeScanner;
import android.bluetooth.le.ScanCallback;
import android.bluetooth.le.ScanFilter;
import android.bluetooth.le.ScanRecord;
import android.bluetooth.le.ScanResult;
import android.bluetooth.le.ScanSettings;
import android.content.ActivityNotFoundException;
import android.content.Context;
import android.content.Intent;
import android.content.pm.PackageManager;
import android.net.Uri;
import android.os.ParcelUuid;

import androidx.annotation.NonNull;
import androidx.annotation.Nullable;

import com.dsi.ant.plugins.antplus.pcc.AntPlusHeartRatePcc;
import com.dsi.ant.plugins.antplus.pccbase.AntPluginPcc;

import net.osmand.PlatformUtil;
import net.osmand.plus.OsmandApplication;
import net.osmand.plus.R;
import net.osmand.plus.Version;
import net.osmand.plus.activities.ActivityResultListener;
import net.osmand.plus.activities.MapActivity;
import net.osmand.plus.plugins.PluginsHelper;
import net.osmand.plus.plugins.externalsensors.DevicesSettingsCollection.DevicePreferencesListener;
import net.osmand.plus.plugins.externalsensors.DevicesSettingsCollection.DeviceSettings;
import net.osmand.plus.plugins.externalsensors.devices.AbstractDevice;
import net.osmand.plus.plugins.externalsensors.devices.AbstractDevice.DeviceListener;
import net.osmand.plus.plugins.externalsensors.devices.DeviceConnectionResult;
import net.osmand.plus.plugins.externalsensors.devices.ant.AntAbstractDevice;
import net.osmand.plus.plugins.externalsensors.devices.ant.AntBikePowerDevice;
import net.osmand.plus.plugins.externalsensors.devices.ant.AntBikeSpeedCadenceDevice;
import net.osmand.plus.plugins.externalsensors.devices.ant.AntBikeSpeedDistanceDevice;
import net.osmand.plus.plugins.externalsensors.devices.ant.AntHeartRateDevice;
import net.osmand.plus.plugins.externalsensors.devices.ant.AntTemperatureDevice;
import net.osmand.plus.plugins.externalsensors.devices.ble.BLEAbstractDevice;
import net.osmand.plus.plugins.externalsensors.devices.ble.BLEBPICPDevice;
import net.osmand.plus.plugins.externalsensors.devices.ble.BLEBikeSCDDevice;
import net.osmand.plus.plugins.externalsensors.devices.ble.BLEHeartRateDevice;
import net.osmand.plus.plugins.externalsensors.devices.ble.BLEOBDDevice;
import net.osmand.plus.plugins.externalsensors.devices.ble.BLERunningSCDDevice;
import net.osmand.plus.plugins.externalsensors.devices.ble.BLETemperatureDevice;
import net.osmand.plus.plugins.externalsensors.devices.sensors.AbstractSensor;
import net.osmand.plus.plugins.externalsensors.devices.sensors.DeviceChangeableProperty;
import net.osmand.plus.plugins.externalsensors.devices.sensors.SensorData;
import net.osmand.plus.plugins.externalsensors.devices.sensors.SensorDataField;
import net.osmand.plus.settings.backend.preferences.CommonPreferenceProvider;
import net.osmand.plus.utils.AndroidUtils;
import net.osmand.plus.utils.BLEUtils;
import net.osmand.plus.utils.FormattedValue;
import net.osmand.util.Algorithms;

import org.apache.commons.logging.Log;

import java.util.ArrayList;
import java.util.Arrays;
import java.util.List;
import java.util.Map;
import java.util.UUID;
import java.util.concurrent.ConcurrentHashMap;
import java.util.concurrent.Executors;
import java.util.concurrent.ScheduledExecutorService;
import java.util.concurrent.ScheduledFuture;
import java.util.concurrent.TimeUnit;


public abstract class DevicesHelper implements DeviceListener, DevicePreferencesListener {

	public static final int ENABLE_BLUETOOTH_REQUEST_CODE = 400;

	private static final Log LOG = PlatformUtil.getLog(DevicesHelper.class);

	private final static List<UUID> SUPPORTED_BLE_SERVICE_UUIDS = Arrays.asList(
			BLEOBDDevice.Companion.getServiceUUID(),
			BLEBikeSCDDevice.getServiceUUID(),
			BLEHeartRateDevice.getServiceUUID(),
			BLERunningSCDDevice.getServiceUUID(),
			BLETemperatureDevice.getServiceUUID());
	public static final int RECONNECT_DEVICE_TIMEOUT = 30;
	public static final int RECONNECT_DEVICE_DELAY = 5;

	private OsmandApplication app;
	private DevicesSettingsCollection devicesSettingsCollection;
	protected final Map<String, AbstractDevice<?>> devices = new ConcurrentHashMap<>();
	private List<AntAbstractDevice<?>> antSearchableDevices = new ArrayList<>();

	private boolean antScanning;
	private boolean bleScanning;

	private Activity activity;
	private boolean installAntPluginAsked;
	private BluetoothAdapter bluetoothAdapter;
	private BluetoothLeScanner bleScanner;
<<<<<<< HEAD
	public static final String DEVICES_SETTINGS_PREF_ID = "external_devices_settings";
=======
	private final ExternalSensorsPlugin externalSensorsPlugin;
	private ScheduledExecutorService reconnectToDeviceScheduler;
	private final Map<String, ScheduledFuture<?>> reconnectingDevices = new ConcurrentHashMap<>();
>>>>>>> 5d321179

	protected DevicesHelper(@NonNull OsmandApplication app, @NonNull CommonPreferenceProvider<String> preferenceProvider) {
		init(app, preferenceProvider);
	}

	private void init(@NonNull OsmandApplication app, @NonNull CommonPreferenceProvider<String> preferenceProvider) {
		this.app = app;
		this.devicesSettingsCollection = new DevicesSettingsCollection(preferenceProvider);
	}

<<<<<<< HEAD
	public void setActivity(@Nullable Activity activity) {
=======
	public void onPluginInit() {
		shutdownScheduler();
		reconnectToDeviceScheduler = Executors.newSingleThreadScheduledExecutor();
	}

	public void onPluginDisabled() {
		disconnectDevices();
		deinitBLE();
		shutdownScheduler();
	}

	void setActivity(@Nullable Activity activity) {
>>>>>>> 5d321179
		if (this.activity != null) {
			dropUnpairedDevices();
			deinitBLE();
			devicesSettingsCollection.removeListener(this);
		}
		this.activity = activity;
		if (activity != null) {
			initBLE();
			initDevices();
			devicesSettingsCollection.addListener(this);
		}
	}

	private void shutdownScheduler() {
		ScheduledExecutorService scheduler = reconnectToDeviceScheduler;
		reconnectToDeviceScheduler = null;
		if (scheduler != null) {
			scheduler.shutdownNow();
		}
	}

	void initBLE() {
		BluetoothManager bluetoothManager = (BluetoothManager) activity.getSystemService(Context.BLUETOOTH_SERVICE);
		bluetoothAdapter = bluetoothManager.getAdapter();
		if (bluetoothAdapter == null) {
			app.showShortToastMessage(R.string.bluetooth_not_supported);
		} else {
			bleScanner = bluetoothAdapter.getBluetoothLeScanner();
		}
	}

	public void deinitBLE() {
		try {
			if (bluetoothAdapter != null) {
				if (bleScanner != null && bluetoothAdapter.isEnabled()) {
					try {
						bleScanner.stopScan(bleScanCallback);
					} catch (Throwable error) {
						LOG.error("Stop ble scan error. " + error);
					}
				}
				bluetoothAdapter.cancelDiscovery();
				bluetoothAdapter = null;
			}
			bleScanner = null;
		} catch (SecurityException error) {
			LOG.debug("No permission on disable BLE");
		}
	}

	private void initDevices() {
		for (String deviceId : devicesSettingsCollection.getDeviceIds()) {
			DeviceSettings deviceSettings = devicesSettingsCollection.getDeviceSettings(deviceId);
			if (deviceSettings != null && !devices.containsKey(deviceId)) {
				if (deviceSettings.getDeviceType() == null) {
					devicesSettingsCollection.removeDeviceSettings(deviceId);
				} else {
					AbstractDevice<?> device = createDevice(deviceSettings.getDeviceType(), deviceId);
					if (device != null) {
						devices.put(deviceId, device);
						updateDeviceProperties(device);
					}
				}
			}
		}
		updateDevices(activity);
	}

	private void updateDeviceProperties(@NonNull AbstractDevice<?> device) {
		String deviceId = device.getDeviceId();
		DevicesSettingsCollection.DeviceSettings deviceSettings = devicesSettingsCollection.getDeviceSettings(deviceId);
		if (deviceSettings != null) {
			for (DeviceChangeableProperty property : deviceSettings.getParams().keySet()) {
				device.setChangeableProperty(property, deviceSettings.getParams().get(property));
			}
		}
	}

	@Nullable
	private AbstractDevice<?> createDevice(@NonNull DeviceType deviceType, @NonNull String deviceId) {
		switch (deviceType) {
			case ANT_HEART_RATE:
				return new AntHeartRateDevice(deviceId);
			case ANT_TEMPERATURE:
				return new AntTemperatureDevice(deviceId);
			case ANT_BICYCLE_POWER:
				return new AntBikePowerDevice(deviceId);
			case ANT_BICYCLE_SC:
				return new AntBikeSpeedCadenceDevice(deviceId);
			case ANT_BICYCLE_SD:
				return new AntBikeSpeedDistanceDevice(deviceId);
			case BLE_OBD:
				return bluetoothAdapter != null ? new BLEOBDDevice(bluetoothAdapter, deviceId) : null;
			case BLE_TEMPERATURE:
				return bluetoothAdapter != null ? new BLETemperatureDevice(bluetoothAdapter, deviceId) : null;
			case BLE_HEART_RATE:
				return bluetoothAdapter != null ? new BLEHeartRateDevice(bluetoothAdapter, deviceId) : null;
			case BLE_BLOOD_PRESSURE:
				return bluetoothAdapter != null ? new BLEBPICPDevice(bluetoothAdapter, deviceId) : null;
			case BLE_BICYCLE_SCD:
				return bluetoothAdapter != null ? new BLEBikeSCDDevice(bluetoothAdapter, deviceId) : null;
			case BLE_RUNNING_SCDS:
				return bluetoothAdapter != null ? new BLERunningSCDDevice(bluetoothAdapter, deviceId) : null;
			default:
				return null;
		}
	}

	public boolean isAntScanning() {
		return antScanning;
	}

	public boolean isBleScanning() {
		return bleScanning;
	}

	private final ScanCallback bleScanCallback = new ScanCallback() {
		@SuppressLint("MissingPermission")
		@Override
		public void onScanResult(int callbackType, ScanResult result) {
			super.onScanResult(callbackType, result);
			BluetoothDevice device = result.getDevice();
			ScanRecord record = result.getScanRecord();
			if (AndroidUtils.hasBLEPermission(activity)) {
				LOG.debug("BLE scan result " + device.getAddress() + "; name " + device.getName() + "; " + record.getServiceUuids());
				if (device.getName() != null) {
					addScanResult(result);
				}
			} else {
				LOG.error("Try to add ble device while no permission");
			}
		}

		@Override
		public void onBatchScanResults(List<ScanResult> results) {
			super.onBatchScanResults(results);
			for (ScanResult result : results) {
				addScanResult(result);
			}
		}

		@SuppressLint("MissingPermission")
		private void addScanResult(ScanResult result) {
			if (!AndroidUtils.hasBLEPermission(activity)) {
				LOG.error("Try to addScanResult while no permission");
				return;
			}
			ScanRecord scanRecord = result.getScanRecord();
			if (scanRecord != null && isSupportedBleDevice(scanRecord)) {
				String address = result.getDevice().getAddress();
				DevicesSettingsCollection.DeviceSettings settings = devicesSettingsCollection.getDeviceSettings(address);
				String deviceName;
				deviceName = settings == null ? result.getDevice().getName() : settings.getParams().get(NAME);
				List<ParcelUuid> uuids = scanRecord.getServiceUuids();
				for (ParcelUuid uuid : uuids) {
					BLEAbstractDevice device = BLEAbstractDevice.createDeviceByUUID(
							bluetoothAdapter, uuid.getUuid(), address, deviceName, result.getRssi());
					if (device != null) {
						if (!devices.containsKey(device.getDeviceId())) {
							addFoundBLEDevice(device);
						}
						break;
					}
				}
			}
		}

		@Override
		public void onScanFailed(int errorCode) {
			super.onScanFailed(errorCode);
			if (errorCode == SCAN_FAILED_ALREADY_STARTED) {
				scanBLEDevices(false);
				scanBLEDevices(true);
			}
			LOG.error("BLE scan failed. Error " + errorCode);
		}
	};

	protected abstract void addFoundBLEDevice(@NonNull BLEAbstractDevice device);

	private boolean isSupportedBleDevice(@NonNull ScanRecord scanRecord) {
		List<ParcelUuid> uuids = scanRecord.getServiceUuids();
		if (uuids != null) {
			for (ParcelUuid uuid : uuids) {
				if (SUPPORTED_BLE_SERVICE_UUIDS.contains(uuid.getUuid())) {
					return true;
				}
			}
		}
		return false;
	}

	public void connectDevice(@Nullable Activity activity, @NonNull AbstractDevice<?> device) {
		device.addListener(this);
		device.connect(app, activity);
	}

	public void disconnectDevice(@NonNull AbstractDevice<?> device) {
		disconnectDevice(device, true);
	}

	void disconnectDevice(@NonNull AbstractDevice<?> device, boolean notify) {
		device.removeListener(this);
		if (device.disconnect() && notify) {
			onDeviceDisconnect(device);
		}
	}

	void connectDevices(@Nullable Activity activity) {
		for (AbstractDevice<?> device : getAllDevices()) {
			if (isDeviceEnabled(device)) {
				connectDevice(activity, device);
			}
		}
	}

	public void disconnectDevices() {
		for (AbstractDevice<?> device : getAllDevices()) {
			disconnectDevice(device);
		}
	}

	void updateDevice(@Nullable Activity activity, @NonNull AbstractDevice<?> device) {
		if (isDeviceEnabled(device) && device.isDisconnected()) {
			connectDevice(activity, device);
		} else if (!isDeviceEnabled(device) && device.isConnected()) {
			disconnectDevice(device);
		}
	}

	void updateDevices(@Nullable Activity activity) {
		for (AbstractDevice<?> device : getAllDevices()) {
			updateDevice(activity, device);
		}
	}

	void dropUnpairedDevice(@NonNull AbstractDevice<?> device) {
		disconnectDevice(device);
		devices.remove(device.getDeviceId());
	}

	public void dropUnpairedDevices() {
		for (AbstractDevice<?> device : getUnpairedDevices()) {
			dropUnpairedDevice(device);
		}
	}

	boolean isAntDevice(@NonNull AbstractDevice<?> device) {
		return device instanceof AntAbstractDevice<?>;
	}

	boolean isBLEDevice(@NonNull AbstractDevice<?> device) {
		return device instanceof BLEAbstractDevice;
	}

	@NonNull
	public List<AbstractDevice<?>> getAllDevices() {
		return new ArrayList<>(devices.values());
	}

	@NonNull
	public List<AbstractDevice<?>> getPairedDevices() {
		List<AbstractDevice<?>> res = new ArrayList<>();
		for (AbstractDevice<?> device : getAllDevices()) {
			if (isDevicePaired(device)) {
				res.add(device);
			}
		}
		return res;
	}

	@Nullable
	public AbstractDevice<?> getPairedDeviceById(@NonNull String deviceId) {
		for (AbstractDevice<?> device : getAllDevices()) {
			if (isDevicePaired(device) && deviceId.equals(device.getDeviceId())) {
				return device;
			}
		}
		return null;
	}

	@NonNull
	public List<AbstractDevice<?>> getUnpairedDevices() {
		List<AbstractDevice<?>> res = new ArrayList<>();
		for (AbstractDevice<?> device : getAllDevices()) {
			if (!isDevicePaired(device)) {
				res.add(device);
			}
		}
		return res;
	}

	@Nullable
	public AbstractDevice<?> getAnyDevice(@NonNull String deviceId) {
		for (AbstractDevice<?> device : getAllDevices()) {
			if (Algorithms.stringsEqual(device.getDeviceId(), deviceId)) {
				return device;
			}
		}
		return null;
	}

	void askAntPluginInstall() {
		if (activity == null || installAntPluginAsked) {
			return;
		}
		AlertDialog.Builder builder = new AlertDialog.Builder(activity);
		builder.setTitle(R.string.ant_missing_dependency);
		builder.setMessage(app.getString(R.string.ant_missing_dependency_descr, AntPlusHeartRatePcc.getMissingDependencyName()));
		builder.setCancelable(true);
		builder.setPositiveButton(R.string.ant_go_to_store, (dialog, which) -> {
			Uri uri = Uri.parse(Version.getUrlWithUtmRef(app, AntPluginPcc.getMissingDependencyPackageName()));
			Intent intent = new Intent(Intent.ACTION_VIEW, uri);
			AndroidUtils.startActivityIfSafe(activity, intent);
		});
		builder.setNegativeButton(R.string.shared_string_cancel, (dialog, which) -> dialog.dismiss());
		builder.create().show();
		installAntPluginAsked = true;
	}

	@Override
	public void onDeviceConnecting(@NonNull AbstractDevice<?> device) {
	}

	@Override
	public void onDeviceConnect(@NonNull AbstractDevice<?> device, @NonNull DeviceConnectionResult result, @Nullable String error) {
		if (!Algorithms.isEmpty(error)) {
			LOG.error(device + " sensor connection error: " + error);
		}
		switch (result) {
			case SUCCESS:
				ScheduledFuture<?> reconnectingFuture = reconnectingDevices.remove(device.getDeviceId());
				if (reconnectingFuture != null) {
					reconnectingFuture.cancel(true);
				}
				LOG.debug(device + " sensor connected");
				if (antScanning && isAntDevice(device)) {
					devices.put(device.getDeviceId(), device);
				} else if (bleScanning && isBLEDevice(device)) {
					// skip
				} else {
					onDeviceConnectSucceed(device);
				}
				break;
			case DEPENDENCY_NOT_INSTALLED:
				if (isAntDevice(device)) {
					LOG.debug("ANT+ External Sensors plugin is not installed. Ask plugin install");
					askAntPluginInstall();
				}
				break;
			case SEARCH_TIMEOUT:
				if (!antScanning && isAntDevice(device) || !bleScanning && isBLEDevice(device)) {
					if (!isDeviceEnabled(device)) {
						updateDevice(activity, device);
					} else {
						LOG.debug("Reconnect " + device + " after timeout");
						connectDevice(activity, device);
					}
				}
				break;
			default:
				break;
		}
	}

	protected void onDeviceConnectSucceed(@NonNull AbstractDevice<?> device) {
		if (!isDeviceEnabled(device)) {
			updateDevice(activity, device);
		} else {
			app.showShortToastMessage(R.string.device_connected, getFormattedDevicePropertyValue(device, NAME));
		}
	}

	@Override
	public void onDeviceDisconnect(@NonNull AbstractDevice<?> device) {
		LOG.debug(device + " disconnected");
		app.showShortToastMessage(R.string.device_disconnected, getFormattedDevicePropertyValue(device, NAME));
		if (!device.isDisconnected() && !reconnectingDevices.containsKey(device.getDeviceId())) {
			tryToReconnectToDevice(device);
		}
	}

	private void tryToReconnectToDevice(@NonNull AbstractDevice<?> device) {
		ScheduledExecutorService scheduler = reconnectToDeviceScheduler;
		if (!device.isDisconnected() && !reconnectingDevices.containsKey(device.getDeviceId()) && scheduler != null) {
			ScheduledFuture<?> future = scheduler.schedule(() -> {
				if(activity != null && device.connect(app, activity)) {
					ScheduledFuture<?> checkFuture = scheduler.schedule(() -> {
						checkReconnectDeviceResult(device.getDeviceId());
					}, RECONNECT_DEVICE_TIMEOUT, TimeUnit.SECONDS);
					reconnectingDevices.put(device.getDeviceId(), checkFuture);
				}
			}, RECONNECT_DEVICE_DELAY, TimeUnit.SECONDS);
			reconnectingDevices.put(device.getDeviceId(), future);
		}
	}

	private void checkReconnectDeviceResult(@NonNull String deviceId) {
		Activity activity = this.activity;
		if (reconnectingDevices.remove(deviceId) != null && activity != null) {
			AbstractDevice<?> device = getAnyDevice(deviceId);
			if (device != null) {
				app.showShortToastMessage(R.string.failed_to_connect, device.getName());
			}
		}
	}

	@Override
	public void onSensorData(@NonNull AbstractSensor sensor, @NonNull SensorData data) {
		for (SensorDataField dataField : data.getDataFields()) {
			FormattedValue fmtValue = dataField.getFormattedValue(app);
			if (fmtValue != null) {
				LOG.debug("onSensorData '" + sensor.getDevice().getName() + "' <" + sensor.getName() + ">: "
						+ fmtValue.value + (!Algorithms.isEmpty(fmtValue.unit) ? " " + fmtValue.unit : ""));
			}
		}
	}

	public boolean isDevicePaired(@NonNull AbstractDevice<?> device) {
		DevicesSettingsCollection.DeviceSettings settings = devicesSettingsCollection.getDeviceSettings(device.getDeviceId());
		return settings != null;
	}

	public void setDevicePaired(@NonNull AbstractDevice<?> device, boolean paired) {
		String deviceId = device.getDeviceId();
		DeviceSettings settings = devicesSettingsCollection.getDeviceSettings(deviceId);
		if (!paired) {
			devicesSettingsCollection.setDeviceSettings(deviceId, null);
			dropUnpairedDevice(device);
		} else {
			if (settings == null) {
				if (!Algorithms.isEmpty(deviceId)) {
					settings = DevicesSettingsCollection.createDeviceSettings(deviceId, device, true);
					devicesSettingsCollection.setDeviceSettings(deviceId, settings);
					updateDeviceProperties(device);
					onDevicePaired(device);
				}
			}
			//connectDevice(activity, device);
		}
		app.runInUIThread(() -> {
			MapActivity mapActivity = getMapActivity();
			if (mapActivity != null) {
				mapActivity.updateApplicationModeSettings();
			}
		});
	}

	public void onDevicePaired(@NonNull AbstractDevice<?> device) {

	}

	public boolean isDeviceEnabled(@NonNull AbstractDevice<?> device) {
		DeviceSettings settings = devicesSettingsCollection.getDeviceSettings(device.getDeviceId());
		return settings != null && settings.getDeviceEnabled();
	}

	public void setDeviceEnabled(@NonNull AbstractDevice<?> device, boolean enabled) {
		String deviceId = device.getDeviceId();
		DeviceSettings settings = devicesSettingsCollection.getDeviceSettings(deviceId);
		if (settings == null) {
			if (!Algorithms.isEmpty(deviceId)) {
				settings = DevicesSettingsCollection.createDeviceSettings(deviceId, device, enabled);
				devicesSettingsCollection.setDeviceSettings(deviceId, settings);
			}
		} else {
			settings.setDeviceEnabled(enabled);
			devicesSettingsCollection.setDeviceSettings(deviceId, settings);
		}
	}

	@NonNull
	public String getFormattedDevicePropertyValue(@NonNull AbstractDevice<?> device, @NonNull DeviceChangeableProperty property) {
		DeviceSettings settings = devicesSettingsCollection.getDeviceSettings(device.getDeviceId());
		String value = settings != null ? settings.getParams().get(property) : null;
		return property.getFormattedValue(app, value);
	}

	public void setDeviceProperty(@NonNull AbstractDevice<?> device, @NonNull DeviceChangeableProperty property, @NonNull String value) {
		String normalizedValue = property.normalizeValue(app, value);
		String deviceId = device.getDeviceId();
		DeviceSettings settings = devicesSettingsCollection.getDeviceSettings(deviceId);
		if (settings == null) {
			if (!Algorithms.isEmpty(deviceId)) {
				settings = DevicesSettingsCollection.createDeviceSettings(deviceId, device, false);
			}
		}
		if (settings != null) {
			settings.setDeviceProperty(property, normalizedValue);
			device.setChangeableProperty(property, value);
			devicesSettingsCollection.setDeviceSettings(deviceId, settings);
		}
	}

	@Override
	public void onDeviceEnabled(@NonNull String deviceId) {
		app.runInUIThread(() -> updateDevices(activity));
	}

	@Override
	public void onDeviceDisabled(@NonNull String deviceId) {
		app.runInUIThread(() -> updateDevices(activity));
	}

	public void scanAntDevices(boolean enable) {
		if (enable) {
			antSearchableDevices = Arrays.asList(
					AntTemperatureDevice.createSearchableDevice(),
					AntHeartRateDevice.createSearchableDevice(),
					AntBikeSpeedCadenceDevice.createSearchableDevice(),
					AntBikeSpeedDistanceDevice.createSearchableDevice(app),
					AntBikePowerDevice.createSearchableDevice());

			for (AntAbstractDevice<?> device : antSearchableDevices) {
				connectDevice(activity, device);
			}
			antScanning = true;
		} else {
			for (AntAbstractDevice<?> device : antSearchableDevices) {
				disconnectDevice(device, false);
			}
			antSearchableDevices = new ArrayList<>();
			antScanning = false;
		}
	}

	@SuppressLint("MissingPermission")
	public void scanBLEDevices(boolean enable) {
		if (!enable) {
			if (bleScanner != null) {
				if (AndroidUtils.hasBLEPermission(activity)
						&& bleScanning
						&& AndroidUtils.isBluetoothEnabled(activity)) {
					bleScanner.stopScan(bleScanCallback);
				}
				bleScanning = false;
			}
		} else {
			if (!AndroidUtils.requestBLEPermissions(activity)) {
				app.showShortToastMessage("Permissions not granted");
				return;
			}
			if (!requestBLE()) {
				app.showShortToastMessage("Bluetooth isnt available");
				return;
			}

			if (bleScanner == null) {
				initBLE();
			}

			if (bleScanner == null) {
				app.showShortToastMessage("Can't initialize ble");
				return;
			}

			ArrayList<ScanFilter> filters = new ArrayList<>();
			for (UUID serviceUUID : SUPPORTED_BLE_SERVICE_UUIDS) {
				ScanFilter filter = new ScanFilter.Builder()
						.setServiceUuid(new ParcelUuid(serviceUUID))
						.build();
				filters.add(filter);
			}
			ScanSettings scanSettings = new ScanSettings.Builder()
					.setScanMode(ScanSettings.SCAN_MODE_LOW_POWER)
					.setCallbackType(ScanSettings.CALLBACK_TYPE_ALL_MATCHES)
					.setMatchMode(ScanSettings.MATCH_MODE_AGGRESSIVE)
					.setNumOfMatches(ScanSettings.MATCH_NUM_ONE_ADVERTISEMENT)
					.setReportDelay(0L)
					.build();

			bleScanner.startScan(filters, scanSettings, bleScanCallback);
			bleScanning = true;
		}
	}

	public boolean isBLEEnabled() {
		return activity != null && BLEUtils.INSTANCE.isBLEEnabled(activity);
	}

	public boolean requestBLE() {
		boolean bluetoothEnabled = true;
		if (activity.getPackageManager().hasSystemFeature(PackageManager.FEATURE_BLUETOOTH_LE)) {
			if (bluetoothAdapter == null || !bluetoothAdapter.isEnabled()) {
				bluetoothEnabled = false;
				MapActivity mapActivity = getMapActivity();
				if (mapActivity != null) {
					try {
						Intent intent = new Intent(BluetoothAdapter.ACTION_REQUEST_ENABLE);
						mapActivity.startActivityForResult(intent, ENABLE_BLUETOOTH_REQUEST_CODE);
						mapActivity.registerActivityResultListener(new ActivityResultListener(ENABLE_BLUETOOTH_REQUEST_CODE, (resultCode, resultData) -> {
							if (resultCode != Activity.RESULT_OK) {
								app.showShortToastMessage(R.string.no_bt_permission);
							}
						}));
					} catch (ActivityNotFoundException e) {
						app.showToastMessage(R.string.no_activity_for_intent);
					}
				}
			}
		} else {
			bluetoothEnabled = false;
//			app.showToastMessage("Bluetooth LE isnt supported on this device");
		}
		return bluetoothEnabled;
	}

	private MapActivity getMapActivity() {
		if (activity instanceof MapActivity) {
			return (MapActivity) activity;
		} else {
			return null;
		}
	}

	@SuppressLint("MissingPermission")
	public boolean isBLEDeviceConnected(@NonNull String address) {
		if (isBLEEnabled() && AndroidUtils.hasBLEPermission(activity)) {
			BluetoothManager bluetoothManager = (BluetoothManager) activity.getSystemService(Context.BLUETOOTH_SERVICE);
			BluetoothDevice device = bluetoothAdapter.getRemoteDevice(address);
			return bluetoothManager.getConnectionState(device, BluetoothProfile.GATT) == BluetoothProfile.STATE_CONNECTED;
		}
		return false;
	}
}<|MERGE_RESOLUTION|>--- conflicted
+++ resolved
@@ -89,8 +89,6 @@
 			BLEHeartRateDevice.getServiceUUID(),
 			BLERunningSCDDevice.getServiceUUID(),
 			BLETemperatureDevice.getServiceUUID());
-	public static final int RECONNECT_DEVICE_TIMEOUT = 30;
-	public static final int RECONNECT_DEVICE_DELAY = 5;
 
 	private OsmandApplication app;
 	private DevicesSettingsCollection devicesSettingsCollection;
@@ -104,13 +102,6 @@
 	private boolean installAntPluginAsked;
 	private BluetoothAdapter bluetoothAdapter;
 	private BluetoothLeScanner bleScanner;
-<<<<<<< HEAD
-	public static final String DEVICES_SETTINGS_PREF_ID = "external_devices_settings";
-=======
-	private final ExternalSensorsPlugin externalSensorsPlugin;
-	private ScheduledExecutorService reconnectToDeviceScheduler;
-	private final Map<String, ScheduledFuture<?>> reconnectingDevices = new ConcurrentHashMap<>();
->>>>>>> 5d321179
 
 	protected DevicesHelper(@NonNull OsmandApplication app, @NonNull CommonPreferenceProvider<String> preferenceProvider) {
 		init(app, preferenceProvider);
@@ -121,22 +112,7 @@
 		this.devicesSettingsCollection = new DevicesSettingsCollection(preferenceProvider);
 	}
 
-<<<<<<< HEAD
 	public void setActivity(@Nullable Activity activity) {
-=======
-	public void onPluginInit() {
-		shutdownScheduler();
-		reconnectToDeviceScheduler = Executors.newSingleThreadScheduledExecutor();
-	}
-
-	public void onPluginDisabled() {
-		disconnectDevices();
-		deinitBLE();
-		shutdownScheduler();
-	}
-
-	void setActivity(@Nullable Activity activity) {
->>>>>>> 5d321179
 		if (this.activity != null) {
 			dropUnpairedDevices();
 			deinitBLE();
@@ -149,15 +125,8 @@
 			devicesSettingsCollection.addListener(this);
 		}
 	}
-
-	private void shutdownScheduler() {
-		ScheduledExecutorService scheduler = reconnectToDeviceScheduler;
-		reconnectToDeviceScheduler = null;
-		if (scheduler != null) {
-			scheduler.shutdownNow();
-		}
-	}
-
+/*
+*/
 	void initBLE() {
 		BluetoothManager bluetoothManager = (BluetoothManager) activity.getSystemService(Context.BLUETOOTH_SERVICE);
 		bluetoothAdapter = bluetoothManager.getAdapter();
@@ -468,10 +437,12 @@
 		}
 		switch (result) {
 			case SUCCESS:
+				/*
 				ScheduledFuture<?> reconnectingFuture = reconnectingDevices.remove(device.getDeviceId());
 				if (reconnectingFuture != null) {
 					reconnectingFuture.cancel(true);
 				}
+				*/
 				LOG.debug(device + " sensor connected");
 				if (antScanning && isAntDevice(device)) {
 					devices.put(device.getDeviceId(), device);
@@ -514,11 +485,13 @@
 	public void onDeviceDisconnect(@NonNull AbstractDevice<?> device) {
 		LOG.debug(device + " disconnected");
 		app.showShortToastMessage(R.string.device_disconnected, getFormattedDevicePropertyValue(device, NAME));
+		/*
 		if (!device.isDisconnected() && !reconnectingDevices.containsKey(device.getDeviceId())) {
 			tryToReconnectToDevice(device);
 		}
-	}
-
+		*/
+	}
+/*
 	private void tryToReconnectToDevice(@NonNull AbstractDevice<?> device) {
 		ScheduledExecutorService scheduler = reconnectToDeviceScheduler;
 		if (!device.isDisconnected() && !reconnectingDevices.containsKey(device.getDeviceId()) && scheduler != null) {
@@ -543,7 +516,7 @@
 			}
 		}
 	}
-
+*/
 	@Override
 	public void onSensorData(@NonNull AbstractSensor sensor, @NonNull SensorData data) {
 		for (SensorDataField dataField : data.getDataFields()) {
