package net.osmand.plus.plugins.externalsensors.dialogs

import android.content.Intent
import android.os.Bundle
import android.provider.Settings
import android.view.LayoutInflater
import android.view.View
import android.view.ViewGroup
import android.widget.TextView
import androidx.fragment.app.FragmentManager
import androidx.recyclerview.widget.LinearLayoutManager
import androidx.recyclerview.widget.RecyclerView
import me.zhanghai.android.materialprogressbar.MaterialProgressBar
import net.osmand.plus.R
import net.osmand.plus.helpers.AndroidUiHelper
import net.osmand.plus.plugins.externalsensors.ExternalSensorsPlugin.ScanDevicesListener
import net.osmand.plus.plugins.externalsensors.adapters.FoundDevicesAdapter
import net.osmand.plus.plugins.externalsensors.adapters.FoundDevicesAdapter.DeviceClickListener
import net.osmand.plus.plugins.externalsensors.devices.AbstractDevice
import net.osmand.plus.plugins.externalsensors.devices.sensors.AbstractSensor
import net.osmand.plus.utils.AndroidUtils
import net.osmand.plus.utils.UiUtilities

<<<<<<< HEAD
class ExternalDevicesSearchFragment : ExternalDevicesBaseFragment(), ScanDevicesListener,
    DeviceClickListener {
=======
class ExternalDevicesSearchFragment : ExternalDevicesBaseFragment(), ScanDevicesListener, DeviceClickListener {

>>>>>>> 858a5e14
    private var currentState = SearchStates.NOTHING_FOUND
    private var stateNoBluetoothView: View? = null
    private var stateSearchingView: View? = null
    private var stateNothingFoundView: View? = null
    private var stateDevicesListView: View? = null
    private var foundDevicesCountView: TextView? = null
    private lateinit var adapter: FoundDevicesAdapter
    private var bleSearch: Boolean = false
    private var antSearch: Boolean = false

    companion object {
        val TAG: String = Companion::class.java.simpleName
        private const val BLE_SEARCH_KEY: String = "BLE_SEARCH"
        private const val ANT_SEARCH_KEY: String = "ANT_SEARCH"
        fun showInstance(manager: FragmentManager, bleSearch: Boolean, antSearch: Boolean) {
            if (AndroidUtils.isFragmentCanBeAdded(manager, TAG)) {
                val fragment = ExternalDevicesSearchFragment()
                val args = Bundle()
                if (bleSearch) {
                    args.putBoolean(BLE_SEARCH_KEY, true)
                }
                if (antSearch) {
                    args.putBoolean(ANT_SEARCH_KEY, true)
                }
                fragment.arguments = args
                fragment.retainInstance = true
                fragment.show(manager, TAG)
            }
        }
    }

    override fun getLayoutId(): Int {
        return R.layout.fragment_ant_plus_search
    }

    override fun setupUI(view: View) {
        super.setupUI(view)
        setupNoBluetoothView(view)
        setupSearchingView(view)
        setupNothingFoundView(view)
        setupDevicesListView(view)
    }

    private fun setupNoBluetoothView(parentView: View) {
        stateNoBluetoothView = parentView.findViewById(R.id.state_no_bluetooth)
        val openSettingButton = stateNoBluetoothView?.findViewById<View>(R.id.dismiss_button)
        val buttonTextId = R.string.ant_plus_open_settings
        UiUtilities.setupDialogButton(
            nightMode,
            openSettingButton,
            UiUtilities.DialogButtonType.SECONDARY,
            buttonTextId
        )
        openSettingButton?.setOnClickListener {
            val intentOpenBluetoothSettings = Intent()
            intentOpenBluetoothSettings.action = Settings.ACTION_BLUETOOTH_SETTINGS
            startActivity(intentOpenBluetoothSettings)
        }
        AndroidUiHelper.updateVisibility(openSettingButton, true)
    }

    private fun setupSearchingView(parentView: View) {
        stateSearchingView = parentView.findViewById(R.id.state_searching)
        val progressBar = parentView.findViewById<MaterialProgressBar>(R.id.progressBar)
        progressBar.showProgressBackground = true
    }

    private fun setupNothingFoundView(parentView: View) {
        stateNothingFoundView = parentView.findViewById(R.id.state_nothing_found)
        val searchAgain = stateNothingFoundView?.findViewById<View>(R.id.dismiss_button)
        val buttonTextId = R.string.ble_search_again
        UiUtilities.setupDialogButton(
            nightMode,
            searchAgain,
            UiUtilities.DialogButtonType.SECONDARY,
            buttonTextId
        )
        searchAgain?.setOnClickListener {
            setCurrentState(SearchStates.SEARCHING)
            startSearch()
        }
        AndroidUiHelper.updateVisibility(searchAgain, true)
    }

    private fun setupDevicesListView(parentView: View) {
        stateDevicesListView = parentView.findViewById(R.id.state_found_devices_list)
        foundDevicesCountView = stateDevicesListView?.findViewById(R.id.found_devices_count)
        val recyclerView: RecyclerView? =
            stateDevicesListView?.findViewById(R.id.found_devices_list)
        recyclerView?.layoutManager = LinearLayoutManager(context)
        adapter = FoundDevicesAdapter(app, nightMode, this)
        recyclerView?.adapter = adapter
    }

    private fun bindFoundDevices() {
        val devices = plugin.unpairedDevices
        val formatString = activity?.resources?.getString(R.string.bluetooth_found_title)
        formatString?.let {
            foundDevicesCountView?.text =
                String.format(formatString, devices.size)
        }
        adapter.setItems(devices)
    }

    override fun onCreateView(
        inflater: LayoutInflater,
        container: ViewGroup?,
        savedInstanceState: Bundle?
    ): View? {
        val newView = super.onCreateView(inflater, container, savedInstanceState)
        val args = savedInstanceState ?: arguments
        if (args != null) {
            bleSearch = args.getBoolean(BLE_SEARCH_KEY, false)
            antSearch = args.getBoolean(ANT_SEARCH_KEY, false)
        }
        updateCurrentStateView()
        return newView
    }

    override fun onCreate(savedInstanceState: Bundle?) {
        super.onCreate(savedInstanceState)
        currentState = if (!plugin.isBlueToothEnabled) {
            SearchStates.NO_BLUETOOTH
        } else {
            SearchStates.SEARCHING
        }
    }

    override fun onResume() {
        super.onResume()
        if (currentState == SearchStates.NO_BLUETOOTH && plugin.isBlueToothEnabled) {
            currentState = SearchStates.SEARCHING
        }
        if (currentState == SearchStates.SEARCHING) {
            startSearch()
        } else if (currentState == SearchStates.DEVICES_LIST) {
            bindFoundDevices()
        }
    }

    private fun startSearch() {
        plugin.setScanDevicesListener(this)
        if (bleSearch) {
            plugin.searchBLEDevices()
        } else if (antSearch) {
            plugin.searchAntDevices();
        }
    }

    override fun onPause() {
        super.onPause()
        plugin.setScanDevicesListener(null)
    }

    override fun onDestroyView() {
        super.onDestroyView()
        stateNoBluetoothView = null
        stateSearchingView = null
        stateNothingFoundView = null
        stateDevicesListView = null
    }

    private fun setCurrentState(newState: SearchStates) {
        if (currentState != newState) {
            currentState = newState
            updateCurrentStateView()
        }
    }

    override fun onDestroy() {
        super.onDestroy()
        plugin.dropUnpairedDevices()
    }

    private fun updateCurrentStateView() {
        AndroidUiHelper.updateVisibility(
            stateNoBluetoothView,
            currentState == SearchStates.NO_BLUETOOTH
        )
        AndroidUiHelper.updateVisibility(stateSearchingView, currentState == SearchStates.SEARCHING)
        AndroidUiHelper.updateVisibility(
            stateNothingFoundView,
            currentState == SearchStates.NOTHING_FOUND
        )
        AndroidUiHelper.updateVisibility(
            stateDevicesListView,
            currentState == SearchStates.DEVICES_LIST
        )
    }

    override fun onScanFinished(foundDevices: List<AbstractDevice<out AbstractSensor>>) {
        if (foundDevices.isEmpty()) {
            setCurrentState(SearchStates.NOTHING_FOUND)
        } else {
            setCurrentState(SearchStates.DEVICES_LIST)
            bindFoundDevices()
        }
    }

    internal enum class SearchStates {
        NO_BLUETOOTH, SEARCHING, NOTHING_FOUND, DEVICES_LIST
    }

    override fun onDeviceClicked(device: AbstractDevice<out AbstractSensor>) {
        ExternalDeviceDetailsFragment.showInstance(activity!!.supportFragmentManager, device)
    }
}<|MERGE_RESOLUTION|>--- conflicted
+++ resolved
@@ -21,13 +21,8 @@
 import net.osmand.plus.utils.AndroidUtils
 import net.osmand.plus.utils.UiUtilities
 
-<<<<<<< HEAD
-class ExternalDevicesSearchFragment : ExternalDevicesBaseFragment(), ScanDevicesListener,
-    DeviceClickListener {
-=======
 class ExternalDevicesSearchFragment : ExternalDevicesBaseFragment(), ScanDevicesListener, DeviceClickListener {
 
->>>>>>> 858a5e14
     private var currentState = SearchStates.NOTHING_FOUND
     private var stateNoBluetoothView: View? = null
     private var stateSearchingView: View? = null
