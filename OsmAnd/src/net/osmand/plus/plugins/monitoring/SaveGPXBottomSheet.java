package net.osmand.plus.plugins.monitoring;

import static net.osmand.plus.utils.FileUtils.ILLEGAL_FILE_NAME_CHARACTERS;

import android.content.DialogInterface;
import android.os.Bundle;
import android.text.Editable;
import android.view.KeyEvent;
import android.view.View;
import android.view.inputmethod.EditorInfo;
import android.widget.EditText;

import androidx.annotation.NonNull;
import androidx.appcompat.widget.SwitchCompat;
import androidx.core.content.ContextCompat;
import androidx.fragment.app.FragmentActivity;
import androidx.fragment.app.FragmentManager;

import net.osmand.IndexConstants;
import net.osmand.PlatformUtil;
<<<<<<< HEAD
import net.osmand.shared.gpx.primitives.WptPt;
=======
import net.osmand.plus.OsmandApplication;
>>>>>>> f68f5759
import net.osmand.plus.R;
import net.osmand.plus.activities.MapActivity;
import net.osmand.plus.base.MenuBottomSheetDialogFragment;
import net.osmand.plus.base.bottomsheetmenu.SimpleBottomSheetItem;
import net.osmand.plus.settings.enums.ThemeUsageContext;
import net.osmand.plus.track.fragments.TrackMenuFragment;
import net.osmand.plus.track.helpers.GpxFileLoaderTask;
import net.osmand.plus.track.helpers.SelectedGpxFile;
import net.osmand.plus.utils.AndroidUtils;
import net.osmand.plus.utils.ColorUtilities;
import net.osmand.plus.utils.FileUtils;
import net.osmand.plus.views.OsmandMapTileView;
import net.osmand.plus.widgets.OsmandTextFieldBoxes;
import net.osmand.plus.widgets.dialogbutton.DialogButtonType;
import net.osmand.plus.widgets.tools.SimpleTextWatcher;
import net.osmand.shared.gpx.GpxFile;
import net.osmand.shared.gpx.primitives.WptPt;
import net.osmand.util.Algorithms;

import org.apache.commons.logging.Log;

import java.io.File;
import java.util.Objects;

public class SaveGPXBottomSheet extends MenuBottomSheetDialogFragment {

	public static final String TAG = "SaveGPXBottomSheetFragment";

	private static final Log LOG = PlatformUtil.getLog(SaveGPXBottomSheet.class);

	private static final String FILE_PATH_KEY = "file_key";
	private static final String OPEN_TRACK_ATTR = "open_track";
	private static final String SHOW_ON_MAP_ATTR = "show_on_map";

<<<<<<< HEAD
=======
	private OsmandApplication app;

	private File file;
	private String newGpxName = "";
	private String initialGpxName = "";

>>>>>>> f68f5759
	private boolean openTrack;
	private boolean showOnMap;

	@Override
<<<<<<< HEAD
	public void createMenuItems(Bundle savedInstanceState) {
		Bundle args = getArguments();
		if (args != null && args.containsKey(KEY_FILE_NAME)) {
			String fileName = Objects.requireNonNull(args.getString(KEY_FILE_NAME));
			savedGpxFile = new File(fileName);
			initialGpxName = Algorithms.getFileNameWithoutExtension(savedGpxFile);
=======
	public void onCreate(Bundle savedInstanceState) {
		super.onCreate(savedInstanceState);

		app = requiredMyApplication();

		Bundle args = getArguments();
		if (args != null && args.containsKey(FILE_PATH_KEY)) {
			file = new File(args.getString(FILE_PATH_KEY));
			initialGpxName = Algorithms.getFileNameWithoutExtension(file);
>>>>>>> f68f5759
			newGpxName = initialGpxName;
		} else {
			dismiss();
		}
<<<<<<< HEAD

		GpxSelectionHelper gpxSelectionHelper = app.getSelectedGpxHelper();
		View mainView = inflate(R.layout.save_gpx_fragment);

=======
>>>>>>> f68f5759
		if (savedInstanceState != null) {
			openTrack = savedInstanceState.getBoolean(OPEN_TRACK_ATTR);
			showOnMap = savedInstanceState.getBoolean(SHOW_ON_MAP_ATTR);
		} else {
			showOnMap = app.getSelectedGpxHelper().getSelectedCurrentRecordingTrack() != null;
		}
	}

	@Override
	public void createMenuItems(Bundle savedInstanceState) {
		Context ctx = requireContext();
		boolean nightMode = app.getDaynightHelper().isNightMode(ThemeUsageContext.OVER_MAP);
		int textPrimaryColor = ColorUtilities.getPrimaryTextColorId(nightMode);
		View view = UiUtilities.getInflater(ctx, nightMode).inflate(R.layout.save_gpx_fragment, null);

		OsmandTextFieldBoxes textBox = view.findViewById(R.id.name_text_box);
		if (nightMode) {
			textBox.setPrimaryColor(ContextCompat.getColor(app, R.color.active_color_primary_dark));
		}
		int iconColor = ColorUtilities.getDefaultIconColorId(nightMode);
		textBox.setClearButton(getIcon(R.drawable.ic_action_remove_circle, iconColor));

		EditText nameEditText = view.findViewById(R.id.name_edit_text);
		nameEditText.setText(initialGpxName);
		nameEditText.setTextColor(ColorUtilities.getPrimaryTextColor(app, nightMode));
		nameEditText.addTextChangedListener(new SimpleTextWatcher() {
			@Override
			public void onTextChanged(CharSequence s, int start, int before, int count) {
				newGpxName = s.toString();
			}

			@Override
			public void afterTextChanged(Editable s) {
				Editable text = nameEditText.getText();
				if (text.length() >= 1) {
					if (ILLEGAL_FILE_NAME_CHARACTERS.matcher(text).find()) {
						nameEditText.setError(app.getString(R.string.file_name_containes_illegal_char));
					}
				}
			}
		});
		nameEditText.setOnEditorActionListener((v, actionId, event) -> {
			if ((event != null && (event.getKeyCode() == KeyEvent.KEYCODE_ENTER))
					|| (actionId == EditorInfo.IME_ACTION_DONE)) {
				finish();
				return true;
			}
			return false;
		});

		nameEditText.setOnFocusChangeListener((v, hasFocus) -> {
			if (hasFocus) {
				callActivity(activity -> {
					nameEditText.setSelection(nameEditText.getText().length());
					AndroidUtils.showSoftKeyboard(activity, nameEditText);
				});
			}
		});

		SwitchCompat showOnMapButton = view.findViewById(R.id.btn_show_on_map);
		showOnMapButton.setChecked(showOnMap);
		showOnMapButton.setOnCheckedChangeListener((buttonView, isChecked) -> showOnMap = !showOnMap);

<<<<<<< HEAD
		items.add(new SimpleBottomSheetItem.Builder().setCustomView(mainView).create());
=======
		SimpleBottomSheetItem titleItem = (SimpleBottomSheetItem) new SimpleBottomSheetItem.Builder()
				.setCustomView(view)
				.create();
		items.add(titleItem);
>>>>>>> f68f5759
	}

	@Override
	protected DialogButtonType getRightBottomButtonType() {
		return DialogButtonType.SECONDARY;
	}

	@Override
	protected int getDismissButtonTextId() {
		return R.string.shared_string_close;
	}

	@Override
	protected int getRightBottomButtonTextId() {
		return R.string.shared_string_open_track;
	}

	@Override
	protected void onRightBottomButtonClick() {
		openTrack = true;
		finish();
	}

	@Override
	protected void onDismissButtonClickAction() {
		finish();
	}

	@Override
	public void onSaveInstanceState(@NonNull Bundle outState) {
		super.onSaveInstanceState(outState);
		outState.putBoolean(OPEN_TRACK_ATTR, openTrack);
		outState.putBoolean(SHOW_ON_MAP_ATTR, showOnMap);
	}

	private void finish() {
		if (processFileName()) {
			dismiss();
		}
	}

	private boolean processFileName() {
		if (Algorithms.isBlank(newGpxName)) {
			app.showToastMessage(R.string.empty_filename);
			return false;
		}
		if (!initialGpxName.equalsIgnoreCase(newGpxName)) {
			File dest = FileUtils.renameGpxFile(app, file, newGpxName + IndexConstants.GPX_FILE_EXT, true, null);
			if (dest != null) {
				file = dest;
			} else {
				return false;
			}
		}
		return file != null;
	}

	@Override
	public void onDismiss(@NonNull DialogInterface dialog) {
		super.onDismiss(dialog);
		FragmentActivity activity = getActivity();
		if (file == null || activity == null || activity.isChangingConfigurations()) {
			return;
		}
		if (openTrack) {
			TrackMenuFragment.openTrack(activity, file, null);
			return;
		}
		if (showOnMap) {
			showOnMap(activity, file);
		}
	}

	private void showOnMap(@NonNull FragmentActivity activity, @NonNull File file) {
		SelectedGpxFile selectedGpxFile = app.getSelectedGpxHelper().getSelectedFileByPath(file.getAbsolutePath());
		if (selectedGpxFile != null) {
			moveMap(activity, selectedGpxFile.getGpxFile());
		} else {
			GpxFileLoaderTask.loadGpxFile(file, activity, gpxFile -> {
				app.getSelectedGpxHelper().setGpxFileToDisplay(gpxFile);
<<<<<<< HEAD
				if (AndroidUtils.isActivityNotDestroyed(activity) && activity instanceof MapActivity mapActivity) {
					OsmandMapTileView mapView = mapActivity.getMapView();
					mapView.getAnimatedDraggingThread().startMoving(loc.getLat(), loc.getLon(), mapView.getZoom());
					mapView.refreshMap();
				}
=======
				moveMap(activity, gpxFile);
				return true;
			});
		}
	}

	private void moveMap(@NonNull FragmentActivity activity, @NonNull GpxFile gpxFile) {
		WptPt point = gpxFile.findPointToShow();
		if (point != null) {
			if (AndroidUtils.isActivityNotDestroyed(activity) && activity instanceof MapActivity) {
				OsmandMapTileView mapView = app.getOsmandMap().getMapView();
				mapView.getAnimatedDraggingThread().startMoving(point.getLat(), point.getLon());
				mapView.refreshMap();
>>>>>>> f68f5759
			}
		}
	}

	public static void showInstance(@NonNull FragmentManager fragmentManager, @NonNull File file) {
		if (AndroidUtils.isFragmentCanBeAdded(fragmentManager, TAG)) {
			Bundle args = new Bundle();
			args.putString(FILE_PATH_KEY, file.getAbsolutePath());

			SaveGPXBottomSheet fragment = new SaveGPXBottomSheet();
			fragment.setArguments(args);
			fragment.show(fragmentManager, TAG);
		}
	}
}<|MERGE_RESOLUTION|>--- conflicted
+++ resolved
@@ -18,16 +18,10 @@
 
 import net.osmand.IndexConstants;
 import net.osmand.PlatformUtil;
-<<<<<<< HEAD
-import net.osmand.shared.gpx.primitives.WptPt;
-=======
-import net.osmand.plus.OsmandApplication;
->>>>>>> f68f5759
 import net.osmand.plus.R;
 import net.osmand.plus.activities.MapActivity;
 import net.osmand.plus.base.MenuBottomSheetDialogFragment;
 import net.osmand.plus.base.bottomsheetmenu.SimpleBottomSheetItem;
-import net.osmand.plus.settings.enums.ThemeUsageContext;
 import net.osmand.plus.track.fragments.TrackMenuFragment;
 import net.osmand.plus.track.helpers.GpxFileLoaderTask;
 import net.osmand.plus.track.helpers.SelectedGpxFile;
@@ -45,7 +39,6 @@
 import org.apache.commons.logging.Log;
 
 import java.io.File;
-import java.util.Objects;
 
 public class SaveGPXBottomSheet extends MenuBottomSheetDialogFragment {
 
@@ -57,48 +50,25 @@
 	private static final String OPEN_TRACK_ATTR = "open_track";
 	private static final String SHOW_ON_MAP_ATTR = "show_on_map";
 
-<<<<<<< HEAD
-=======
-	private OsmandApplication app;
-
 	private File file;
 	private String newGpxName = "";
 	private String initialGpxName = "";
 
->>>>>>> f68f5759
 	private boolean openTrack;
 	private boolean showOnMap;
 
 	@Override
-<<<<<<< HEAD
-	public void createMenuItems(Bundle savedInstanceState) {
-		Bundle args = getArguments();
-		if (args != null && args.containsKey(KEY_FILE_NAME)) {
-			String fileName = Objects.requireNonNull(args.getString(KEY_FILE_NAME));
-			savedGpxFile = new File(fileName);
-			initialGpxName = Algorithms.getFileNameWithoutExtension(savedGpxFile);
-=======
 	public void onCreate(Bundle savedInstanceState) {
 		super.onCreate(savedInstanceState);
-
-		app = requiredMyApplication();
 
 		Bundle args = getArguments();
 		if (args != null && args.containsKey(FILE_PATH_KEY)) {
 			file = new File(args.getString(FILE_PATH_KEY));
 			initialGpxName = Algorithms.getFileNameWithoutExtension(file);
->>>>>>> f68f5759
 			newGpxName = initialGpxName;
 		} else {
 			dismiss();
 		}
-<<<<<<< HEAD
-
-		GpxSelectionHelper gpxSelectionHelper = app.getSelectedGpxHelper();
-		View mainView = inflate(R.layout.save_gpx_fragment);
-
-=======
->>>>>>> f68f5759
 		if (savedInstanceState != null) {
 			openTrack = savedInstanceState.getBoolean(OPEN_TRACK_ATTR);
 			showOnMap = savedInstanceState.getBoolean(SHOW_ON_MAP_ATTR);
@@ -109,10 +79,7 @@
 
 	@Override
 	public void createMenuItems(Bundle savedInstanceState) {
-		Context ctx = requireContext();
-		boolean nightMode = app.getDaynightHelper().isNightMode(ThemeUsageContext.OVER_MAP);
-		int textPrimaryColor = ColorUtilities.getPrimaryTextColorId(nightMode);
-		View view = UiUtilities.getInflater(ctx, nightMode).inflate(R.layout.save_gpx_fragment, null);
+		View view = inflate(R.layout.save_gpx_fragment);
 
 		OsmandTextFieldBoxes textBox = view.findViewById(R.id.name_text_box);
 		if (nightMode) {
@@ -162,14 +129,8 @@
 		showOnMapButton.setChecked(showOnMap);
 		showOnMapButton.setOnCheckedChangeListener((buttonView, isChecked) -> showOnMap = !showOnMap);
 
-<<<<<<< HEAD
-		items.add(new SimpleBottomSheetItem.Builder().setCustomView(mainView).create());
-=======
-		SimpleBottomSheetItem titleItem = (SimpleBottomSheetItem) new SimpleBottomSheetItem.Builder()
-				.setCustomView(view)
-				.create();
-		items.add(titleItem);
->>>>>>> f68f5759
+		items.add(new SimpleBottomSheetItem.Builder().setCustomView(view).create());
+
 	}
 
 	@Override
@@ -250,13 +211,6 @@
 		} else {
 			GpxFileLoaderTask.loadGpxFile(file, activity, gpxFile -> {
 				app.getSelectedGpxHelper().setGpxFileToDisplay(gpxFile);
-<<<<<<< HEAD
-				if (AndroidUtils.isActivityNotDestroyed(activity) && activity instanceof MapActivity mapActivity) {
-					OsmandMapTileView mapView = mapActivity.getMapView();
-					mapView.getAnimatedDraggingThread().startMoving(loc.getLat(), loc.getLon(), mapView.getZoom());
-					mapView.refreshMap();
-				}
-=======
 				moveMap(activity, gpxFile);
 				return true;
 			});
@@ -265,13 +219,10 @@
 
 	private void moveMap(@NonNull FragmentActivity activity, @NonNull GpxFile gpxFile) {
 		WptPt point = gpxFile.findPointToShow();
-		if (point != null) {
-			if (AndroidUtils.isActivityNotDestroyed(activity) && activity instanceof MapActivity) {
-				OsmandMapTileView mapView = app.getOsmandMap().getMapView();
-				mapView.getAnimatedDraggingThread().startMoving(point.getLat(), point.getLon());
-				mapView.refreshMap();
->>>>>>> f68f5759
-			}
+		if (point != null && AndroidUtils.isActivityNotDestroyed(activity) && activity instanceof MapActivity) {
+			OsmandMapTileView mapView = app.getOsmandMap().getMapView();
+			mapView.getAnimatedDraggingThread().startMoving(point.getLat(), point.getLon());
+			mapView.refreshMap();
 		}
 	}
 
