--- conflicted
+++ resolved
@@ -12,6 +12,7 @@
 import android.content.Context;
 import android.graphics.drawable.Drawable;
 import android.os.AsyncTask;
+import android.view.ContextThemeWrapper;
 import android.view.View;
 import android.widget.Toast;
 
@@ -27,6 +28,7 @@
 import net.osmand.map.ITileSource;
 import net.osmand.map.TileSourceManager;
 import net.osmand.map.TileSourceManager.TileSourceTemplate;
+import net.osmand.plus.DialogListItemAdapter;
 import net.osmand.plus.OsmandApplication;
 import net.osmand.plus.R;
 import net.osmand.plus.Version;
@@ -41,17 +43,10 @@
 import net.osmand.plus.settings.backend.preferences.CommonPreference;
 import net.osmand.plus.settings.enums.MapLayerType;
 import net.osmand.plus.utils.AndroidUtils;
-<<<<<<< HEAD
-import net.osmand.plus.utils.ColorUtilities;
-import net.osmand.plus.utils.UiUtilities;
-=======
->>>>>>> 4975fad3
 import net.osmand.plus.views.MapLayers;
 import net.osmand.plus.views.OsmandMapTileView;
 import net.osmand.plus.views.layers.MapTileLayer;
 import net.osmand.plus.views.layers.base.OsmandMapLayer;
-import net.osmand.plus.widgets.alert.CustomAlert;
-import net.osmand.plus.widgets.alert.AlertDialogData;
 import net.osmand.plus.widgets.ctxmenu.ContextMenuAdapter;
 import net.osmand.plus.widgets.ctxmenu.callback.ItemClickListener;
 import net.osmand.plus.widgets.ctxmenu.callback.OnDataChangeUiAdapter;
@@ -265,7 +260,7 @@
 		OsmandSettings settings = app.getSettings();
 		Map<String, String> entriesMap = settings.getTileSourceEntries();
 		ArrayList<String> keys = new ArrayList<>(entriesMap.keySet());
-		AlertDialog.Builder builder = new AlertDialog.Builder(UiUtilities.getThemedContext(mapActivity, isNightMode(app)));
+		AlertDialog.Builder builder = new AlertDialog.Builder(new ContextThemeWrapper(mapActivity, getThemeRes(mapActivity)));
 		String[] items = new String[entriesMap.size() + 1];
 		int i = 0;
 		for (String it : entriesMap.values()) {
@@ -519,29 +514,7 @@
 			layerTypes.add(MapLayerType.MAP_OVERLAY);
 		}
 		if (isMapLayerDownloadable(app.getSettings().MAP_UNDERLAY.get())) {
-<<<<<<< HEAD
-			entriesMapList.add(R.string.layer_underlay);
-		}
-		String[] items = new String[entriesMapList.size()];
-		int i = 0;
-		for (int entry : entriesMapList) {
-			items[i++] = app.getString(entry, mapActivity);
-		}
-		if (items.length > 1) {
-			boolean nightMode = isNightMode(app);
-			AlertDialogData dialogData = new AlertDialogData(mapActivity, nightMode)
-					.setControlsColor(ColorUtilities.getAppModeColor(app, nightMode))
-					.setNegativeButton(R.string.shared_string_dismiss, null);
-			CustomAlert.showSingleSelection(dialogData, items, -1, v -> {
-				int which = (int) v.getTag();
-				int layerKey = entriesMapList.get(which);
-				callback.processResult(layerKey);
-			});
-		} else {
-			callback.processResult(entriesMapList.get(0));
-=======
 			layerTypes.add(MapLayerType.MAP_UNDERLAY);
->>>>>>> 4975fad3
 		}
 		return layerTypes;
 	}
@@ -575,52 +548,55 @@
 					Toast.makeText(activity, R.string.shared_string_io_error, Toast.LENGTH_SHORT).show();
 					return;
 				}
+				AlertDialog.Builder builder = new AlertDialog.Builder(new ContextThemeWrapper(activity, getThemeRes(activity)));
 				String[] names = new String[downloaded.size()];
 				for (int i = 0; i < names.length; i++) {
 					names[i] = downloaded.get(i).getName();
 				}
 				boolean[] selected = new boolean[downloaded.size()];
 				boolean nightMode = isNightMode(activity);
-
-				AlertDialogData dialogData = new AlertDialogData(activity, nightMode)
-						.setTitle(R.string.select_tile_source_to_install)
-						.setControlsColor(ColorUtilities.getAppModeColor(app, nightMode))
-						.setNegativeButton(R.string.shared_string_cancel, null)
-						.setPositiveButton(R.string.shared_string_apply, (dialog, which) -> {
-							Activity activity12 = activityRef.get();
-							if (activity12 != null && !activity12.isFinishing()) {
-								OsmandSettings settings1 = ((OsmandApplication) activity12.getApplication()).getSettings();
-								List<TileSourceTemplate> toInstall = new ArrayList<>();
-								for (int i = 0; i < selected.length; i++) {
-									if (selected[i]) {
-										toInstall.add(downloaded.get(i));
-									}
-								}
-								for (TileSourceTemplate ts : toInstall) {
-									if (settings1.installTileSource(ts)) {
-										if (result != null) {
-											result.publish(ts);
-										}
-									}
-								}
-								// at the end publish null to show end of process
-								if (!toInstall.isEmpty() && result != null) {
-									result.publish(null);
+				int themeResId = getThemeRes(activity);
+				int selectedProfileColor = app.getSettings().getApplicationMode().getProfileColor(nightMode);
+				DialogListItemAdapter dialogAdapter = DialogListItemAdapter.createMultiChoiceAdapter(names, nightMode, selected, app,
+						selectedProfileColor, themeResId, v -> {
+							Activity actv = activityRef.get();
+							if (actv != null && !actv.isFinishing()) {
+								Map<String, String> entriesMap = ((OsmandApplication) actv.getApplication()).getSettings().getTileSourceEntries();
+								int which = (int) v.getTag();
+								selected[which] = !selected[which];
+								if (entriesMap.containsKey(downloaded.get(which).getName()) && selected[which]) {
+									Toast.makeText(actv, R.string.tile_source_already_installed, Toast.LENGTH_SHORT).show();
 								}
 							}
-						});
-
-				CustomAlert.showMultiSelection(dialogData, names, selected, v -> {
-					Activity a = activityRef.get();
-					if (a != null && !a.isFinishing()) {
-						Map<String, String> entriesMap = settings.getTileSourceEntries();
-						int which = (int) v.getTag();
-						selected[which] = !selected[which];
-						if (entriesMap.containsKey(downloaded.get(which).getName()) && selected[which]) {
-							Toast.makeText(a, R.string.tile_source_already_installed, Toast.LENGTH_SHORT).show();
+						}
+				);
+				builder.setAdapter(dialogAdapter, null);
+				builder.setNegativeButton(R.string.shared_string_cancel, null);
+				builder.setTitle(R.string.select_tile_source_to_install);
+				builder.setPositiveButton(R.string.shared_string_apply, (dialog, which) -> {
+					Activity activity12 = activityRef.get();
+					if (activity12 != null && !activity12.isFinishing()) {
+						OsmandSettings settings1 = ((OsmandApplication) activity12.getApplication()).getSettings();
+						List<TileSourceTemplate> toInstall = new ArrayList<>();
+						for (int i = 0; i < selected.length; i++) {
+							if (selected[i]) {
+								toInstall.add(downloaded.get(i));
+							}
+						}
+						for (TileSourceTemplate ts : toInstall) {
+							if (settings1.installTileSource(ts)) {
+								if (result != null) {
+									result.publish(ts);
+								}
+							}
+						}
+						// at the end publish null to show end of process
+						if (!toInstall.isEmpty() && result != null) {
+							result.publish(null);
 						}
 					}
 				});
+				dialogAdapter.setDialog(builder.show());
 			}
 		};
 		t.executeOnExecutor(AsyncTask.THREAD_POOL_EXECUTOR);
@@ -685,6 +661,10 @@
 		return context instanceof MapActivity ? app.getDaynightHelper().isNightModeForMapControls() : !app.getSettings().isLightContent();
 	}
 
+	private static int getThemeRes(Context context) {
+		return isNightMode(context) ? R.style.OsmandDarkTheme : R.style.OsmandLightTheme;
+	}
+
 	public enum RasterMapType {
 		OVERLAY,
 		UNDERLAY
