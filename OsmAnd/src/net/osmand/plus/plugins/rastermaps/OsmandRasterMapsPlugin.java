--- conflicted
+++ resolved
@@ -178,12 +178,7 @@
 				app.runInUIThread(() -> overlayLayer.setAlpha(change));
 			}
 		};
-<<<<<<< HEAD
-		// mapView.addLayer(overlayLayer, 0.7f);
 		MAP_OVERLAY_TRANSPARENCY.addListener(overlayLayerListener);
-=======
-		settings.MAP_OVERLAY_TRANSPARENCY.addListener(overlayLayerListener);
->>>>>>> ed6ec2fd
 	}
 
 	@Override
@@ -200,21 +195,13 @@
 		overlayLayer.updateParameter();
 		OsmandMapTileView mapView = app.getOsmandMap().getMapView();
 		if (isActive()) {
-<<<<<<< HEAD
-			updateLayer(mapView, overlayLayer, MAP_OVERLAY, 0.7f, MAP_OVERLAY == settingsToWarnAboutMap);
-=======
-			updateLayer(mapView, settings, overlayLayer, settings.MAP_OVERLAY, ZORDER_OVERLAY, settings.MAP_OVERLAY == settingsToWarnAboutMap);
->>>>>>> ed6ec2fd
+			updateLayer(mapView, overlayLayer, MAP_OVERLAY, ZORDER_OVERLAY, MAP_OVERLAY == settingsToWarnAboutMap);
 		} else {
 			mapView.removeLayer(overlayLayer);
 			overlayLayer.setMap(null);
 		}
 		if (isActive()) {
-<<<<<<< HEAD
-			updateLayer(mapView, underlayLayer, MAP_UNDERLAY, -0.5f, MAP_UNDERLAY == settingsToWarnAboutMap);
-=======
-			updateLayer(mapView, settings, underlayLayer, settings.MAP_UNDERLAY, ZORDER_UNDERLAY, settings.MAP_UNDERLAY == settingsToWarnAboutMap);
->>>>>>> ed6ec2fd
+			updateLayer(mapView, underlayLayer, MAP_UNDERLAY, ZORDER_UNDERLAY, MAP_UNDERLAY == settingsToWarnAboutMap);
 		} else {
 			mapView.removeLayer(underlayLayer);
 			underlayLayer.setMap(null);
