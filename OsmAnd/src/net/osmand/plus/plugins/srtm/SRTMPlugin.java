package net.osmand.plus.plugins.srtm;

import static net.osmand.aidlapi.OsmAndCustomizationConstants.CONTOUR_LINES;
import static net.osmand.aidlapi.OsmAndCustomizationConstants.MAP_ENABLE_3D_MAPS_ID;
import static net.osmand.aidlapi.OsmAndCustomizationConstants.PLUGIN_SRTM;
import static net.osmand.aidlapi.OsmAndCustomizationConstants.TERRAIN_CATEGORY_ID;
import static net.osmand.aidlapi.OsmAndCustomizationConstants.TERRAIN_DESCRIPTION_ID;
import static net.osmand.aidlapi.OsmAndCustomizationConstants.TERRAIN_ID;
import static net.osmand.plus.download.DownloadActivityType.GEOTIFF_FILE;
import static net.osmand.plus.widgets.ctxmenu.data.ContextMenuItem.INVALID_ID;

import android.app.Activity;
import android.content.Context;
import android.graphics.drawable.Drawable;
import android.view.View;

import androidx.annotation.NonNull;
import androidx.annotation.Nullable;

import net.osmand.StateChangedListener;
import net.osmand.core.android.MapRendererContext;
import net.osmand.data.LatLon;
import net.osmand.plus.OsmandApplication;
import net.osmand.plus.R;
import net.osmand.plus.activities.MapActivity;
import net.osmand.plus.chooseplan.ChoosePlanFragment;
import net.osmand.plus.chooseplan.OsmAndFeature;
import net.osmand.plus.chooseplan.button.PurchasingUtils;
import net.osmand.plus.dashboard.DashboardOnMap;
import net.osmand.plus.download.DownloadActivityType;
import net.osmand.plus.download.DownloadIndexesThread;
import net.osmand.plus.download.IndexItem;
import net.osmand.plus.inapp.InAppPurchaseHelper;
import net.osmand.plus.plugins.OsmandPlugin;
import net.osmand.plus.plugins.PluginsHelper;
import net.osmand.plus.plugins.development.OsmandDevelopmentPlugin;
import net.osmand.plus.plugins.openseamaps.NauticalMapsPlugin;
import net.osmand.plus.quickaction.QuickActionType;
import net.osmand.plus.settings.backend.ApplicationMode;
import net.osmand.plus.settings.backend.OsmandSettings;
import net.osmand.plus.settings.backend.preferences.CommonPreference;
import net.osmand.plus.utils.AndroidUtils;
import net.osmand.plus.utils.ColorUtilities;
import net.osmand.plus.utils.UiUtilities;
import net.osmand.plus.views.OsmandMapTileView;
import net.osmand.plus.views.corenative.NativeCoreContext;
import net.osmand.plus.widgets.alert.AlertDialogData;
import net.osmand.plus.widgets.alert.CustomAlert;
import net.osmand.plus.widgets.ctxmenu.ContextMenuAdapter;
import net.osmand.plus.widgets.ctxmenu.callback.ItemClickListener;
import net.osmand.plus.widgets.ctxmenu.callback.OnDataChangeUiAdapter;
import net.osmand.plus.widgets.ctxmenu.callback.OnRowItemClick;
import net.osmand.plus.widgets.ctxmenu.data.ContextMenuItem;
import net.osmand.render.RenderingRuleProperty;
import net.osmand.util.Algorithms;

import org.jetbrains.annotations.NotNull;

import java.util.ArrayList;
import java.util.Arrays;
import java.util.List;

public class SRTMPlugin extends OsmandPlugin {

	private static final String SRTM_PLUGIN_COMPONENT_PAID = "net.osmand.srtmPlugin.paid";
	private static final String SRTM_PLUGIN_COMPONENT = "net.osmand.srtmPlugin";

	public static final String CONTOUR_PREFIX = "contour";
	public static final String CONTOUR_LINES_ATTR = "contourLines";
	public static final String CONTOUR_LINES_SCHEME_ATTR = "contourColorScheme";
	public static final String CONTOUR_LINES_DISABLED_VALUE = "disabled";
	public static final String CONTOUR_WIDTH_ATTR = "contourWidth";
	public static final String CONTOUR_DENSITY_ATTR = "contourDensity";

	public static final String SLOPE_MAIN_COLOR_FILENAME = "slopes_main.txt";
	public static final String HILLSHADE_MAIN_COLOR_FILENAME = "hillshade_main.txt";
	public static final String SLOPE_SECONDARY_COLOR_FILENAME = "color_slope.txt";

	public static final int TERRAIN_MIN_SUPPORTED_ZOOM = 4;
	public static final int TERRAIN_MAX_SUPPORTED_ZOOM = 19;

	public final CommonPreference<Integer> HILLSHADE_MIN_ZOOM;
	public final CommonPreference<Integer> HILLSHADE_MAX_ZOOM;
	public final CommonPreference<Integer> HILLSHADE_TRANSPARENCY;

	public final CommonPreference<Integer> SLOPE_MIN_ZOOM;
	public final CommonPreference<Integer> SLOPE_MAX_ZOOM;
	public final CommonPreference<Integer> SLOPE_TRANSPARENCY;

	public final CommonPreference<Boolean> TERRAIN;
	public final CommonPreference<TerrainMode> TERRAIN_MODE;

	public final CommonPreference<String> CONTOUR_LINES_ZOOM;

	private final StateChangedListener<Boolean> enable3DMapsListener;
	private final StateChangedListener<Boolean> terrainListener;
	private final StateChangedListener<TerrainMode> terrainModeListener;

	private TerrainLayer terrainLayer;

	@Override
	public String getId() {
		return PLUGIN_SRTM;
	}

	public SRTMPlugin(OsmandApplication app) {
		super(app);

		HILLSHADE_MIN_ZOOM = registerIntPreference("hillshade_min_zoom", 3).makeProfile();
		HILLSHADE_MAX_ZOOM = registerIntPreference("hillshade_max_zoom", 17).makeProfile();
		HILLSHADE_TRANSPARENCY = registerIntPreference("hillshade_transparency", 100).makeProfile();

		SLOPE_MIN_ZOOM = registerIntPreference("slope_min_zoom", 3).makeProfile();
		SLOPE_MAX_ZOOM = registerIntPreference("slope_max_zoom", 17).makeProfile();
		SLOPE_TRANSPARENCY = registerIntPreference("slope_transparency", 80).makeProfile();

		TERRAIN = registerBooleanPreference("terrain_layer", true).makeProfile();
		TERRAIN_MODE = registerEnumStringPreference("terrain_mode", TerrainMode.HILLSHADE, TerrainMode.values(), TerrainMode.class).makeProfile();

		CONTOUR_LINES_ZOOM = registerStringPreference("contour_lines_zoom", null).makeProfile().cache();

		enable3DMapsListener = change -> app.runInUIThread(() -> {
			MapRendererContext mapContext = NativeCoreContext.getMapRendererContext();
			if (mapContext != null) {
				mapContext.recreateHeightmapProvider();
			}
		});
		settings.ENABLE_3D_MAPS.addListener(enable3DMapsListener);

		terrainListener = change -> app.runInUIThread(() -> {
			MapRendererContext mapContext = NativeCoreContext.getMapRendererContext();
			if (mapContext != null) {
				mapContext.updateElevationConfiguration();
			}
		});
		TERRAIN.addListener(terrainListener);

		terrainModeListener = change -> app.runInUIThread(() -> {
			MapRendererContext mapContext = NativeCoreContext.getMapRendererContext();
			if (mapContext != null) {
				mapContext.updateElevationConfiguration();
			}
		});
		TERRAIN_MODE.addListener(terrainModeListener);
	}

	@Override
	public int getLogoResourceId() {
		return R.drawable.ic_plugin_srtm;
	}

	@Override
	public Drawable getAssetResourceImage() {
		return app.getUIUtilities().getIcon(R.drawable.contour_lines);
	}

	@Override
	public boolean needsInstallation() {
		return super.needsInstallation()
				&& !InAppPurchaseHelper.isContourLinesPurchased(app);
	}

	@Override
	protected boolean isAvailable(OsmandApplication app) {
		return super.isAvailable(app)
				|| InAppPurchaseHelper.isContourLinesPurchased(app);
	}

	@Override
	public boolean isMarketPlugin() {
		return true;
	}

	@Override
	public boolean isPaid() {
		return true;
	}

	@Override
	public boolean isEnableByDefault() {
		return true;
	}

	@Override
	public String getComponentId1() {
		return SRTM_PLUGIN_COMPONENT_PAID;
	}

	@Override
	public String getComponentId2() {
		return SRTM_PLUGIN_COMPONENT;
	}

	@Override
	public CharSequence getDescription(boolean linksEnabled) {
		String docsUrl = app.getString(R.string.docs_plugin_srtm);
		String description = app.getString(R.string.srtm_plugin_description, docsUrl);
		return linksEnabled ? UiUtilities.createUrlSpannable(description, docsUrl) : description;
	}

	@Override
	public String getName() {
		return app.getString(R.string.srtm_plugin_name);
	}

	@Override
	public String getHelpFileName() {
		return "feature_articles/contour-lines-plugin.html";
	}

	@Nullable
	@Override
	public OsmAndFeature getOsmAndFeature() {
		return OsmAndFeature.TERRAIN;
	}

	@Override
	public boolean init(@NonNull OsmandApplication app, Activity activity) {
		OsmandSettings settings = app.getSettings();
		CommonPreference<String> pref = settings.getCustomRenderProperty("contourLines");
		if (pref.get().isEmpty()) {
			for (ApplicationMode m : ApplicationMode.allPossibleValues()) {
				if (pref.getModeValue(m).isEmpty()) {
					pref.setModeValue(m, "13");
				}
			}
		}
		return true;
	}

	@Override
	public void registerLayers(@NonNull Context context, @Nullable MapActivity mapActivity) {
		OsmandApplication app = (OsmandApplication) context.getApplicationContext();
		if (terrainLayer != null) {
			app.getOsmandMap().getMapView().removeLayer(terrainLayer);
		}
		if (TERRAIN.get()) {
			terrainLayer = new TerrainLayer(context, this);
			app.getOsmandMap().getMapView().addLayer(terrainLayer, 0.6f);
		}
	}

	public boolean isTerrainLayerEnabled() {
		return TERRAIN.get();
	}

	public void setTerrainLayerEnabled(boolean enabled) {
		TERRAIN.set(enabled);
	}

	public boolean isSlopeMode() {
		return getTerrainMode() == TerrainMode.SLOPE;
	}

	public boolean isHillshadeMode() {
		return getTerrainMode() == TerrainMode.HILLSHADE;
	}

	public TerrainMode getTerrainMode() {
		return TERRAIN_MODE.get();
	}

	public void setTerrainMode(TerrainMode mode) {
		TERRAIN_MODE.set(mode);
	}

	public void setTerrainTransparency(int transparency, TerrainMode mode) {
		switch (mode) {
			case HILLSHADE:
				HILLSHADE_TRANSPARENCY.set(transparency);
				break;
			case SLOPE:
				SLOPE_TRANSPARENCY.set(transparency);
				break;
		}
	}

	public void setTerrainZoomValues(int minZoom, int maxZoom, TerrainMode mode) {
		switch (mode) {
			case HILLSHADE:
				HILLSHADE_MIN_ZOOM.set(minZoom);
				HILLSHADE_MAX_ZOOM.set(maxZoom);
				break;
			case SLOPE:
				SLOPE_MIN_ZOOM.set(minZoom);
				SLOPE_MAX_ZOOM.set(maxZoom);
				break;
		}
	}

	public int getTerrainTransparency() {
		switch (getTerrainMode()) {
			case HILLSHADE:
				return HILLSHADE_TRANSPARENCY.get();
			case SLOPE:
				return SLOPE_TRANSPARENCY.get();
		}
		return 100;
	}

	public void resetZoomLevelsToDefault() {
		switch (getTerrainMode()) {
			case HILLSHADE:
				HILLSHADE_MIN_ZOOM.resetToDefault();
				HILLSHADE_MAX_ZOOM.resetToDefault();
				break;
			case SLOPE:
				SLOPE_MIN_ZOOM.resetToDefault();
				SLOPE_MAX_ZOOM.resetToDefault();
				break;
		}
	}

	public void resetTransparencyToDefault() {
		switch (getTerrainMode()) {
			case HILLSHADE:
				HILLSHADE_TRANSPARENCY.resetToDefault();
				break;
			case SLOPE:
				SLOPE_TRANSPARENCY.resetToDefault();
				break;
		}
	}

	public int getTerrainMinZoom() {
		int minSupportedZoom = TERRAIN_MIN_SUPPORTED_ZOOM;
		int minZoom = minSupportedZoom;
		switch (getTerrainMode()) {
			case HILLSHADE:
				minZoom = HILLSHADE_MIN_ZOOM.get();
				break;
			case SLOPE:
				minZoom = SLOPE_MIN_ZOOM.get();
				break;
		}
		return Math.max(minSupportedZoom, minZoom);
	}

	public int getTerrainMaxZoom() {
		int maxSupportedZoom = TERRAIN_MAX_SUPPORTED_ZOOM;
		int maxZoom = maxSupportedZoom;
		switch (getTerrainMode()) {
			case HILLSHADE:
				maxZoom = HILLSHADE_MAX_ZOOM.get();
				break;
			case SLOPE:
				maxZoom = SLOPE_MAX_ZOOM.get();
				break;
		}
		return Math.min(maxSupportedZoom, maxZoom);
	}

	public static boolean isContourLinesLayerEnabled(OsmandApplication app) {
		boolean contourLinesEnabled = false;

		RenderingRuleProperty contourLinesProp = app.getRendererRegistry().getCustomRenderingRuleProperty(CONTOUR_LINES_ATTR);
		if (contourLinesProp != null) {
			CommonPreference<String> pref = app.getSettings().getCustomRenderProperty(contourLinesProp.getAttrName());
			if (!Algorithms.isEmpty(pref.get())) {
				contourLinesEnabled = !CONTOUR_LINES_DISABLED_VALUE.equals(pref.get());
			} else {
				contourLinesEnabled = !CONTOUR_LINES_DISABLED_VALUE.equals(contourLinesProp.getDefaultValueDescription());
			}
		}
		return contourLinesEnabled;
	}

	@Override
	public void updateLayers(@NonNull Context context, @Nullable MapActivity mapActivity) {
		OsmandMapTileView mapView = app.getOsmandMap().getMapView();
		if (TERRAIN.get() && isActive()) {
			removeTerrainLayer(mapView);
			registerLayers(context, mapActivity);
		} else {
			removeTerrainLayer(mapView);
		}
	}

	private void removeTerrainLayer(@NonNull OsmandMapTileView mapView) {
		if (terrainLayer != null) {
			mapView.removeLayer(terrainLayer);
			terrainLayer = null;
			mapView.refreshMap();
		}
	}

	@Override
	protected void registerConfigureMapCategoryActions(@NonNull ContextMenuAdapter adapter,
	                                                   @NonNull MapActivity mapActivity,
	                                                   @NonNull List<RenderingRuleProperty> customRules) {
		if (isEnabled()) {
			adapter.addItem(new ContextMenuItem(TERRAIN_CATEGORY_ID)
					.setCategory(true)
					.setTitle(app.getString(R.string.shared_string_terrain))
					.setLayout(R.layout.list_group_title_with_switch));

			if (isLocked()) {
				addTerrainDescriptionItem(adapter, mapActivity);
			} else {
				createContextMenuItems(adapter, mapActivity);
				if (app.useOpenGlRenderer()) {
					add3DReliefItem(adapter, mapActivity);
				}
			}
			NauticalMapsPlugin nauticalPlugin = PluginsHelper.getPlugin(NauticalMapsPlugin.class);
			if (nauticalPlugin != null) {
				nauticalPlugin.createAdapterItem(adapter, mapActivity, customRules);
			}
		}
	}

	private void addTerrainDescriptionItem(@NonNull ContextMenuAdapter adapter,
	                                       @NonNull MapActivity activity) {
<<<<<<< HEAD
		adapter.addItem(new ContextMenuItem(TERRAIN_DESCRIPTION_ID)
				.setLayout(R.layout.list_item_terrain_description)
				.setTitleId(TERRAIN_DESCRIPTION_ID.hashCode(), null)
				.setClickable(false)
				.setListener((uiAdapter, view, item, isChecked) -> {
					ChoosePlanFragment.showInstance(activity, OsmAndFeature.TERRAIN);
					return true;
				}));
	}

	@Override
	protected void registerLayerContextMenuActions(@NonNull ContextMenuAdapter adapter, @NonNull MapActivity mapActivity, @NonNull List<RenderingRuleProperty> customRules) {
		if (isEnabled() && !app.useOpenGlRenderer()) {
			if (isLocked()) {
				PurchasingUtils.createPromoItem(adapter, mapActivity, OsmAndFeature.TERRAIN,
						TERRAIN_ID,
						R.string.shared_string_terrain,
						R.string.contour_lines_hillshade_slope);
			} else {
				createContextMenuItems(adapter, mapActivity);
			}
=======
		if (app.useOpenGlRenderer()) {
			adapter.addItem(new ContextMenuItem(TERRAIN_DESCRIPTION_ID)
					.setLayout(R.layout.list_item_terrain_description)
					.setTitleId(TERRAIN_DESCRIPTION_ID.hashCode(), null)
					.setClickable(false)
					.setListener((uiAdapter, view, item, isChecked) -> {
						ChoosePlanFragment.showInstance(activity, OsmAndFeature.TERRAIN);
						return true;
					}));
		} else {
			PurchasingUtils.createPromoItem(adapter, activity, OsmAndFeature.TERRAIN,
					TERRAIN_ID,
					R.string.shared_string_terrain,
					R.string.contour_lines_hillshades_slope);
>>>>>>> 377f347c
		}
	}

	private void createContextMenuItems(@NonNull ContextMenuAdapter adapter, @NonNull MapActivity mapActivity) {
		ItemClickListener listener = new OnRowItemClick() {

			@Override
			public boolean onRowItemClick(@NonNull @NotNull OnDataChangeUiAdapter uiAdapter, @NonNull @NotNull View view, @NonNull @NotNull ContextMenuItem item) {
				int[] viewCoordinates = AndroidUtils.getCenterViewCoordinates(view);
				int itemId = item.getTitleId();
				if (itemId == R.string.srtm_plugin_name) {
					mapActivity.getDashboard().setDashboardVisibility(true, DashboardOnMap.DashboardType.CONTOUR_LINES, viewCoordinates);
					return false;
				} else if (itemId == R.string.shared_string_terrain) {
					mapActivity.getDashboard().setDashboardVisibility(true, DashboardOnMap.DashboardType.TERRAIN, viewCoordinates);
					return false;
				}
				return true;
			}

			@Override
			public boolean onContextMenuClick(@Nullable OnDataChangeUiAdapter uiAdapter, @Nullable View view, @NotNull ContextMenuItem item, boolean isChecked) {
				int itemId = item.getTitleId();
				if (itemId == R.string.srtm_plugin_name) {
					toggleContourLines(mapActivity, isChecked, () -> {
						RenderingRuleProperty contourLinesProp = app.getRendererRegistry().getCustomRenderingRuleProperty(CONTOUR_LINES_ATTR);
						if (contourLinesProp != null) {
							CommonPreference<String> pref = settings.getCustomRenderProperty(contourLinesProp.getAttrName());
							boolean selected = !pref.get().equals(CONTOUR_LINES_DISABLED_VALUE);

							SRTMPlugin plugin = PluginsHelper.getPlugin(SRTMPlugin.class);
							PluginsHelper.enablePluginIfNeeded(mapActivity, mapActivity.getMyApplication(), plugin, true);

							item.setDescription(app.getString(R.string.display_zoom_level,
									getPrefDescription(app, contourLinesProp, pref)));
							item.setColor(app, selected ? R.color.osmand_orange : ContextMenuItem.INVALID_ID);
							item.setSelected(selected);
							uiAdapter.onDataSetChanged();
							mapActivity.refreshMapComplete();
						}
					});
				} else if (itemId == R.string.shared_string_terrain) {
					toggleTerrain(isChecked, () -> {
						boolean selected = TERRAIN.get();
						SRTMPlugin plugin = PluginsHelper.getPlugin(SRTMPlugin.class);
						if (selected) {
							PluginsHelper.enablePluginIfNeeded(mapActivity, mapActivity.getMyApplication(), plugin, true);
						}
						item.setColor(app, selected ? R.color.osmand_orange : ContextMenuItem.INVALID_ID);
						item.setSelected(selected);
						uiAdapter.onDataSetChanged();
						updateLayers(mapActivity, mapActivity);
						mapActivity.refreshMapComplete();
					});
				}
				return true;
			}
		};

		RenderingRuleProperty contourLinesProp = app.getRendererRegistry().getCustomRenderingRuleProperty(CONTOUR_LINES_ATTR);
		if (contourLinesProp != null) {
			CommonPreference<String> pref = settings.getCustomRenderProperty(contourLinesProp.getAttrName());
			boolean contourLinesSelected = isContourLinesLayerEnabled(app);
			String descr = getPrefDescription(app, contourLinesProp, pref);
			adapter.addItem(new ContextMenuItem(CONTOUR_LINES)
					.setTitleId(R.string.srtm_plugin_name, mapActivity)
					.setSelected(contourLinesSelected)
					.setIcon(R.drawable.ic_plugin_srtm)
					.setDescription(app.getString(R.string.display_zoom_level, descr))
					.setColor(app, contourLinesSelected ? R.color.osmand_orange : ContextMenuItem.INVALID_ID)
					.setItemDeleteAction(CONTOUR_LINES_ZOOM)
					.setSecondaryIcon(R.drawable.ic_action_additional_option)
					.setListener(listener));
		}
		boolean terrainEnabled = TERRAIN.get();
		TerrainMode terrainMode = TERRAIN_MODE.get();
		adapter.addItem(new ContextMenuItem(TERRAIN_ID)
				.setTitleId(R.string.shared_string_terrain, mapActivity)
				.setDescription(app.getString(terrainMode == TerrainMode.HILLSHADE
						? R.string.shared_string_hillshade
						: R.string.download_slope_maps))
				.setSelected(terrainEnabled)
				.setColor(app, terrainEnabled ? R.color.osmand_orange : ContextMenuItem.INVALID_ID)
				.setIcon(R.drawable.ic_action_hillshade_dark)
				.setSecondaryIcon(R.drawable.ic_action_additional_option)
				.setItemDeleteAction(TERRAIN, TERRAIN_MODE)
				.setListener(listener)

		);
	}

	private void add3DReliefItem(@NonNull ContextMenuAdapter adapter, @NonNull MapActivity activity) {
		ContextMenuItem item = new ContextMenuItem(MAP_ENABLE_3D_MAPS_ID)
				.setTitleId(R.string.relief_3d, app)
				.setIcon(R.drawable.ic_action_3d_relief)
				.setListener((uiAdapter, view, contextItem, isChecked) -> {
					if (InAppPurchaseHelper.isOsmAndProAvailable(app)) {
						settings.ENABLE_3D_MAPS.set(isChecked);
						contextItem.setColor(app, isChecked ? R.color.osmand_orange : ContextMenuItem.INVALID_ID);
						contextItem.setSelected(isChecked);
						contextItem.setDescription(app.getString(isChecked ? R.string.shared_string_on : R.string.shared_string_off));
						uiAdapter.onDataSetChanged();

						app.runInUIThread(() -> app.getOsmandMap().getMapLayers().getMapInfoLayer().recreateAllControls(activity));
					} else {
						ChoosePlanFragment.showInstance(activity, OsmAndFeature.RELIEF_3D);
					}
					return false;
				});

		boolean enabled3DMode = settings.ENABLE_3D_MAPS.get();
		if (!InAppPurchaseHelper.isOsmAndProAvailable(app)) {
			boolean nightMode = isNightMode(activity, app);
			item.setUseNaturalSecondIconColor(true);
			item.setSecondaryIcon(nightMode ? R.drawable.img_button_pro_night : R.drawable.img_button_pro_day);
		} else {
			item.setColor(app, enabled3DMode ? R.color.osmand_orange : INVALID_ID);
			item.setSelected(enabled3DMode);
			item.setDescription(app.getString(enabled3DMode ? R.string.shared_string_on : R.string.shared_string_off));
		}
		adapter.addItem(item);
	}

	@Nullable
	@Override
	protected String getRenderPropertyPrefix() {
		return CONTOUR_PREFIX;
	}

	@Override
	public List<IndexItem> getSuggestedMaps() {
		List<IndexItem> suggestedMaps = new ArrayList<>();

		DownloadIndexesThread downloadThread = app.getDownloadThread();
		if (!downloadThread.getIndexes().isDownloadedFromInternet && settings.isInternetConnectionAvailable()) {
			downloadThread.runReloadIndexFiles();
		}

		if (!downloadThread.shouldDownloadIndexes()) {
			LatLon latLon = app.getMapViewTrackingUtilities().getMapLocation();
			suggestedMaps.addAll(getMapsForType(latLon, DownloadActivityType.SRTM_COUNTRY_FILE));

			OsmandDevelopmentPlugin plugin = PluginsHelper.getPlugin(OsmandDevelopmentPlugin.class);
			if (!app.useOpenGlRenderer() || plugin != null && plugin.USE_RASTER_SQLITEDB.get()) {
				suggestedMaps.addAll(getMapsForType(latLon, DownloadActivityType.HILLSHADE_FILE));
				suggestedMaps.addAll(getMapsForType(latLon, DownloadActivityType.SLOPE_FILE));
			} else {
				suggestedMaps.addAll(getMapsForType(latLon, GEOTIFF_FILE));
			}
		}

		return suggestedMaps;
	}

	public void toggleContourLines(MapActivity activity, boolean isChecked, Runnable callback) {
		RenderingRuleProperty contourLinesProp = app.getRendererRegistry().getCustomRenderingRuleProperty(CONTOUR_LINES_ATTR);
		if (contourLinesProp != null) {
			CommonPreference<String> pref = settings.getCustomRenderProperty(contourLinesProp.getAttrName());
			CommonPreference<String> zoomSetting = CONTOUR_LINES_ZOOM;
			if (!isChecked) {
				zoomSetting.set(pref.get());
				pref.set(CONTOUR_LINES_DISABLED_VALUE);
				if (callback != null) {
					callback.run();
				}
			} else if (zoomSetting.get() != null && !zoomSetting.get().equals(CONTOUR_LINES_DISABLED_VALUE)) {
				pref.set(zoomSetting.get());
				if (callback != null) {
					callback.run();
				}
			} else {
				selectPropertyValue(activity, contourLinesProp, pref, callback);
			}
		}
	}

	public void toggleTerrain(boolean isChecked, Runnable callback) {
		TERRAIN.set(isChecked);
		if (callback != null) {
			callback.run();
		}
	}

	public String getPrefDescription(Context ctx, RenderingRuleProperty p, CommonPreference<String> pref) {
		if (!Algorithms.isEmpty(pref.get())) {
			return AndroidUtils.getRenderingStringPropertyValue(ctx, pref.get());
		} else {
			return AndroidUtils.getRenderingStringPropertyValue(ctx, p.getDefaultValueDescription());
		}
	}

	public void selectPropertyValue(MapActivity activity, RenderingRuleProperty p,
	                                CommonPreference<String> pref, Runnable callback) {
		boolean nightMode = isNightMode(activity, app);
		String title = AndroidUtils.getRenderingStringPropertyDescription(activity, p.getAttrName(), p.getName());
		List<String> possibleValuesList = new ArrayList<>(Arrays.asList(p.getPossibleValues()));
		possibleValuesList.remove(CONTOUR_LINES_DISABLED_VALUE);
		String[] possibleValues = possibleValuesList.toArray(new String[0]);

		int i = possibleValuesList.indexOf(pref.get());
		if (i >= 0) {
			i++;
		} else if (Algorithms.isEmpty(pref.get())) {
			i = 0;
		}

		String[] possibleValuesString = new String[possibleValues.length + 1];
		possibleValuesString[0] = AndroidUtils.getRenderingStringPropertyValue(activity,
				p.getDefaultValueDescription());

		for (int j = 0; j < possibleValues.length; j++) {
			possibleValuesString[j + 1] = AndroidUtils.getRenderingStringPropertyValue(activity,
					possibleValues[j]);
		}

		AlertDialogData dialogData = new AlertDialogData(activity, nightMode)
				.setTitle(title)
				.setControlsColor(ColorUtilities.getAppModeColor(app, nightMode))
				.setNegativeButton(R.string.shared_string_dismiss, null)
				.setOnDismissListener(dialog -> {
					if (callback != null) {
						callback.run();
					}
				});

		CustomAlert.showSingleSelection(dialogData, possibleValuesString, i, v -> {
			int which = (int) v.getTag();
			if (which == 0) {
				pref.set("");
			} else {
				pref.set(possibleValues[which - 1]);
			}
			activity.refreshMapComplete();
		});
	}

	private static boolean isNightMode(Activity activity, OsmandApplication app) {
		if (activity == null || app == null) {
			return false;
		}
		return app.getDaynightHelper().isNightMode(activity instanceof MapActivity);
	}

	@Override
	protected List<QuickActionType> getQuickActionTypes() {
		List<QuickActionType> quickActionTypes = new ArrayList<>();
		quickActionTypes.add(ContourLinesAction.TYPE);
		quickActionTypes.add(TerrainAction.TYPE);
		return quickActionTypes;
	}

	@Override
	protected CommonPreference<String> registerRenderingPreference(@NonNull RenderingRuleProperty property) {
		String attrName = property.getAttrName();
		String defValue = CONTOUR_LINES_ATTR.equals(attrName) ? CONTOUR_LINES_DISABLED_VALUE : "";
		return registerRenderingPreference(attrName, defValue);
	}

	public void onIndexItemDownloaded(@NonNull IndexItem item, boolean updatingFile) {
		if (item.getType() == GEOTIFF_FILE) {
			updateHeightmap(updatingFile, item.getTargetFile(app).getAbsolutePath());
		}
	}

	private void updateHeightmap(boolean overwriteExistingFile, @NonNull String filePath) {
		MapRendererContext mapRendererContext = NativeCoreContext.getMapRendererContext();
		if (mapRendererContext != null) {
			if (overwriteExistingFile) {
				mapRendererContext.removeCachedHeightmapTiles(filePath);
			} else {
				mapRendererContext.updateCachedHeightmapTiles();
			}
		}
	}
}<|MERGE_RESOLUTION|>--- conflicted
+++ resolved
@@ -411,29 +411,6 @@
 
 	private void addTerrainDescriptionItem(@NonNull ContextMenuAdapter adapter,
 	                                       @NonNull MapActivity activity) {
-<<<<<<< HEAD
-		adapter.addItem(new ContextMenuItem(TERRAIN_DESCRIPTION_ID)
-				.setLayout(R.layout.list_item_terrain_description)
-				.setTitleId(TERRAIN_DESCRIPTION_ID.hashCode(), null)
-				.setClickable(false)
-				.setListener((uiAdapter, view, item, isChecked) -> {
-					ChoosePlanFragment.showInstance(activity, OsmAndFeature.TERRAIN);
-					return true;
-				}));
-	}
-
-	@Override
-	protected void registerLayerContextMenuActions(@NonNull ContextMenuAdapter adapter, @NonNull MapActivity mapActivity, @NonNull List<RenderingRuleProperty> customRules) {
-		if (isEnabled() && !app.useOpenGlRenderer()) {
-			if (isLocked()) {
-				PurchasingUtils.createPromoItem(adapter, mapActivity, OsmAndFeature.TERRAIN,
-						TERRAIN_ID,
-						R.string.shared_string_terrain,
-						R.string.contour_lines_hillshade_slope);
-			} else {
-				createContextMenuItems(adapter, mapActivity);
-			}
-=======
 		if (app.useOpenGlRenderer()) {
 			adapter.addItem(new ContextMenuItem(TERRAIN_DESCRIPTION_ID)
 					.setLayout(R.layout.list_item_terrain_description)
@@ -447,8 +424,7 @@
 			PurchasingUtils.createPromoItem(adapter, activity, OsmAndFeature.TERRAIN,
 					TERRAIN_ID,
 					R.string.shared_string_terrain,
-					R.string.contour_lines_hillshades_slope);
->>>>>>> 377f347c
+					R.string.contour_lines_hillshade_slope);
 		}
 	}
 
