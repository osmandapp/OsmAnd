package net.osmand.plus.plugins.srtm;

import static net.osmand.aidlapi.OsmAndCustomizationConstants.CONTOUR_LINES;
import static net.osmand.aidlapi.OsmAndCustomizationConstants.MAP_ENABLE_3D_MAPS_ID;
import static net.osmand.aidlapi.OsmAndCustomizationConstants.PLUGIN_SRTM;
import static net.osmand.aidlapi.OsmAndCustomizationConstants.TERRAIN_ID;
import static net.osmand.plus.chooseplan.button.PurchasingUtils.PROMO_PREFIX;
import static net.osmand.plus.widgets.ctxmenu.data.ContextMenuItem.INVALID_ID;

import android.app.Activity;
import android.content.Context;
import android.graphics.drawable.Drawable;
import android.view.View;

import androidx.annotation.NonNull;
import androidx.annotation.Nullable;

import net.osmand.StateChangedListener;
import net.osmand.core.android.MapRendererContext;
import net.osmand.data.LatLon;
import net.osmand.plus.OsmandApplication;
import net.osmand.plus.R;
import net.osmand.plus.activities.MapActivity;
import net.osmand.plus.chooseplan.ChoosePlanFragment;
import net.osmand.plus.chooseplan.OsmAndFeature;
import net.osmand.plus.chooseplan.button.PurchasingUtils;
import net.osmand.plus.dashboard.DashboardOnMap;
import net.osmand.plus.download.DownloadActivityType;
import net.osmand.plus.download.DownloadIndexesThread;
import net.osmand.plus.download.IndexItem;
import net.osmand.plus.inapp.InAppPurchaseHelper;
import net.osmand.plus.plugins.OsmandPlugin;
import net.osmand.plus.plugins.PluginsHelper;
import net.osmand.plus.quickaction.QuickActionType;
import net.osmand.plus.settings.backend.ApplicationMode;
import net.osmand.plus.settings.backend.OsmandSettings;
import net.osmand.plus.settings.backend.preferences.CommonPreference;
import net.osmand.plus.utils.AndroidUtils;
import net.osmand.plus.utils.ColorUtilities;
import net.osmand.plus.views.OsmandMapTileView;
import net.osmand.plus.views.corenative.NativeCoreContext;
import net.osmand.plus.widgets.alert.AlertDialogData;
import net.osmand.plus.widgets.alert.CustomAlert;
import net.osmand.plus.widgets.ctxmenu.ContextMenuAdapter;
import net.osmand.plus.widgets.ctxmenu.callback.ItemClickListener;
import net.osmand.plus.widgets.ctxmenu.callback.OnDataChangeUiAdapter;
import net.osmand.plus.widgets.ctxmenu.callback.OnRowItemClick;
import net.osmand.plus.widgets.ctxmenu.data.ContextMenuItem;
import net.osmand.render.RenderingRuleProperty;
import net.osmand.util.Algorithms;

import org.jetbrains.annotations.NotNull;

import java.util.ArrayList;
import java.util.Arrays;
import java.util.List;

<<<<<<< HEAD
import androidx.annotation.NonNull;
import androidx.annotation.Nullable;

import static net.osmand.aidlapi.OsmAndCustomizationConstants.CONTOUR_LINES;
import static net.osmand.aidlapi.OsmAndCustomizationConstants.MAP_ENABLE_3D_MAPS_ID;
import static net.osmand.aidlapi.OsmAndCustomizationConstants.PLUGIN_SRTM;
import static net.osmand.aidlapi.OsmAndCustomizationConstants.TERRAIN_ID;
import static net.osmand.plus.chooseplan.button.PurchasingUtils.PROMO_PREFIX;
import static net.osmand.plus.widgets.ctxmenu.data.ContextMenuItem.INVALID_ID;

=======
>>>>>>> 5be3f94b
public class SRTMPlugin extends OsmandPlugin {

	private static final String SRTM_PLUGIN_COMPONENT_PAID = "net.osmand.srtmPlugin.paid";
	private static final String SRTM_PLUGIN_COMPONENT = "net.osmand.srtmPlugin";

	public static final String CONTOUR_PREFIX = "contour";
	public static final String CONTOUR_LINES_ATTR = "contourLines";
	public static final String CONTOUR_LINES_SCHEME_ATTR = "contourColorScheme";
	public static final String CONTOUR_LINES_DISABLED_VALUE = "disabled";
	public static final String CONTOUR_WIDTH_ATTR = "contourWidth";
	public static final String CONTOUR_DENSITY_ATTR = "contourDensity";

	public static final String SLOPE_MAIN_COLOR_FILENAME = "slopes_main.txt";
	public static final String HILLSHADE_MAIN_COLOR_FILENAME = "hillshade_main.txt";
	public static final String SLOPE_SECONDARY_COLOR_FILENAME = "color_slope.txt";

	public static final int TERRAIN_MIN_SUPPORTED_ZOOM = 4;
	public static final int TERRAIN_MAX_SUPPORTED_ZOOM = 19;

	public final CommonPreference<Integer> HILLSHADE_MIN_ZOOM;
	public final CommonPreference<Integer> HILLSHADE_MAX_ZOOM;
	public final CommonPreference<Integer> HILLSHADE_TRANSPARENCY;

	public final CommonPreference<Integer> SLOPE_MIN_ZOOM;
	public final CommonPreference<Integer> SLOPE_MAX_ZOOM;
	public final CommonPreference<Integer> SLOPE_TRANSPARENCY;

	public final CommonPreference<Boolean> TERRAIN;
	public final CommonPreference<TerrainMode> TERRAIN_MODE;

	public final CommonPreference<String> CONTOUR_LINES_ZOOM;

	private final StateChangedListener<Boolean> enable3DMapsListener;

	private TerrainLayer terrainLayer;

	@Override
	public String getId() {
		return PLUGIN_SRTM;
	}

	public SRTMPlugin(OsmandApplication app) {
		super(app);

		HILLSHADE_MIN_ZOOM = registerIntPreference("hillshade_min_zoom", 3).makeProfile();
		HILLSHADE_MAX_ZOOM = registerIntPreference("hillshade_max_zoom", 17).makeProfile();
		HILLSHADE_TRANSPARENCY = registerIntPreference("hillshade_transparency", 100).makeProfile();

		SLOPE_MIN_ZOOM = registerIntPreference("slope_min_zoom", 3).makeProfile();
		SLOPE_MAX_ZOOM = registerIntPreference("slope_max_zoom", 17).makeProfile();
		SLOPE_TRANSPARENCY = registerIntPreference("slope_transparency", 80).makeProfile();

		TERRAIN = registerBooleanPreference("terrain_layer", true).makeProfile();
		TERRAIN_MODE = registerEnumStringPreference("terrain_mode", TerrainMode.HILLSHADE, TerrainMode.values(), TerrainMode.class).makeProfile();

		CONTOUR_LINES_ZOOM = registerStringPreference("contour_lines_zoom", null).makeProfile().cache();

		enable3DMapsListener = change -> {
			MapRendererContext mapContext = NativeCoreContext.getMapRendererContext();
			if (mapContext != null) {
				mapContext.recreateHeightmapProvider();
			}
		};
		settings.ENABLE_3D_MAPS.addListener(enable3DMapsListener);
	}

	@Override
	public int getLogoResourceId() {
		return R.drawable.ic_plugin_srtm;
	}

	@Override
	public Drawable getAssetResourceImage() {
		return app.getUIUtilities().getIcon(R.drawable.contour_lines);
	}

	@Override
	public boolean needsInstallation() {
		return super.needsInstallation()
				&& !InAppPurchaseHelper.isContourLinesPurchased(app);
	}

	@Override
	protected boolean isAvailable(OsmandApplication app) {
		return super.isAvailable(app)
				|| InAppPurchaseHelper.isContourLinesPurchased(app);
	}

	@Override
	public boolean isMarketPlugin() {
		return true;
	}

	@Override
	public boolean isPaid() {
		return true;
	}

	@Override
	public boolean isEnableByDefault() {
		return true;
	}

	@Override
	public String getComponentId1() {
		return SRTM_PLUGIN_COMPONENT_PAID;
	}

	@Override
	public String getComponentId2() {
		return SRTM_PLUGIN_COMPONENT;
	}

	@Override
	public CharSequence getDescription() {
		return app.getString(R.string.srtm_plugin_description);
	}

	@Override
	public String getName() {
		return app.getString(R.string.srtm_plugin_name);
	}

	@Override
	public String getHelpFileName() {
		return "feature_articles/contour-lines-plugin.html";
	}

	@Nullable
	@Override
	public OsmAndFeature getOsmAndFeature() {
		return OsmAndFeature.TERRAIN;
	}

	@Override
	public boolean init(@NonNull OsmandApplication app, Activity activity) {
		OsmandSettings settings = app.getSettings();
		CommonPreference<String> pref = settings.getCustomRenderProperty("contourLines");
		if (pref.get().isEmpty()) {
			for (ApplicationMode m : ApplicationMode.allPossibleValues()) {
				if (pref.getModeValue(m).isEmpty()) {
					pref.setModeValue(m, "13");
				}
			}
		}
		return true;
	}

	@Override
	public void registerLayers(@NonNull Context context, @Nullable MapActivity mapActivity) {
		OsmandApplication app = (OsmandApplication) context.getApplicationContext();
		if (terrainLayer != null) {
			app.getOsmandMap().getMapView().removeLayer(terrainLayer);
		}
		if (TERRAIN.get()) {
			terrainLayer = new TerrainLayer(context, this);
			app.getOsmandMap().getMapView().addLayer(terrainLayer, 0.6f);
		}
	}

	public boolean isTerrainLayerEnabled() {
		return TERRAIN.get();
	}

	public void setTerrainLayerEnabled(boolean enabled) {
		TERRAIN.set(enabled);
	}

	public boolean isSlopeMode() {
		return getTerrainMode() == TerrainMode.SLOPE;
	}

	public boolean isHillshadeMode() {
		return getTerrainMode() == TerrainMode.HILLSHADE;
	}

	public TerrainMode getTerrainMode() {
		return TERRAIN_MODE.get();
	}

	public void setTerrainMode(TerrainMode mode) {
		TERRAIN_MODE.set(mode);
	}

	public void setTerrainTransparency(int transparency, TerrainMode mode) {
		switch (mode) {
			case HILLSHADE:
				HILLSHADE_TRANSPARENCY.set(transparency);
				break;
			case SLOPE:
				SLOPE_TRANSPARENCY.set(transparency);
				break;
		}
	}

	public void setTerrainZoomValues(int minZoom, int maxZoom, TerrainMode mode) {
		switch (mode) {
			case HILLSHADE:
				HILLSHADE_MIN_ZOOM.set(minZoom);
				HILLSHADE_MAX_ZOOM.set(maxZoom);
				break;
			case SLOPE:
				SLOPE_MIN_ZOOM.set(minZoom);
				SLOPE_MAX_ZOOM.set(maxZoom);
				break;
		}
	}

	public int getTerrainTransparency() {
		switch (getTerrainMode()) {
			case HILLSHADE:
				return HILLSHADE_TRANSPARENCY.get();
			case SLOPE:
				return SLOPE_TRANSPARENCY.get();
		}
		return 100;
	}

	public void resetZoomLevelsToDefault() {
		switch (getTerrainMode()) {
			case HILLSHADE:
				HILLSHADE_MIN_ZOOM.resetToDefault();
				HILLSHADE_MAX_ZOOM.resetToDefault();
				break;
			case SLOPE:
				SLOPE_MIN_ZOOM.resetToDefault();
				SLOPE_MAX_ZOOM.resetToDefault();
				break;
		}
	}

	public void resetTransparencyToDefault() {
		switch (getTerrainMode()) {
			case HILLSHADE:
				HILLSHADE_TRANSPARENCY.resetToDefault();
				break;
			case SLOPE:
				SLOPE_TRANSPARENCY.resetToDefault();
				break;
		}
	}

	public int getTerrainMinZoom() {
		int minSupportedZoom = TERRAIN_MIN_SUPPORTED_ZOOM;
		int minZoom = minSupportedZoom;
		switch (getTerrainMode()) {
			case HILLSHADE:
				minZoom = HILLSHADE_MIN_ZOOM.get();
				break;
			case SLOPE:
				minZoom = SLOPE_MIN_ZOOM.get();
				break;
		}
		return Math.max(minSupportedZoom, minZoom);
	}

	public int getTerrainMaxZoom() {
		int maxSupportedZoom = TERRAIN_MAX_SUPPORTED_ZOOM;
		int maxZoom = maxSupportedZoom;
		switch (getTerrainMode()) {
			case HILLSHADE:
				maxZoom = HILLSHADE_MAX_ZOOM.get();
				break;
			case SLOPE:
				maxZoom = SLOPE_MAX_ZOOM.get();
				break;
		}
		return Math.min(maxSupportedZoom, maxZoom);
	}

	public static boolean isContourLinesLayerEnabled(OsmandApplication app) {
		boolean contourLinesEnabled = false;

		RenderingRuleProperty contourLinesProp = app.getRendererRegistry().getCustomRenderingRuleProperty(CONTOUR_LINES_ATTR);
		if (contourLinesProp != null) {
			CommonPreference<String> pref = app.getSettings().getCustomRenderProperty(contourLinesProp.getAttrName());
			if (!Algorithms.isEmpty(pref.get())) {
				contourLinesEnabled = !CONTOUR_LINES_DISABLED_VALUE.equals(pref.get());
			} else {
				contourLinesEnabled = !CONTOUR_LINES_DISABLED_VALUE.equals(contourLinesProp.getDefaultValueDescription());
			}
		}
		return contourLinesEnabled;
	}

	@Override
	public void updateLayers(@NonNull Context context, @Nullable MapActivity mapActivity) {
		OsmandMapTileView mapView = app.getOsmandMap().getMapView();
		if (TERRAIN.get() && isActive()) {
			removeTerrainLayer(mapView);
			registerLayers(context, mapActivity);
		} else {
			removeTerrainLayer(mapView);
		}
	}

	private void removeTerrainLayer(@NonNull OsmandMapTileView mapView) {
		if (terrainLayer != null) {
			mapView.removeLayer(terrainLayer);
			terrainLayer = null;
			mapView.refreshMap();
		}
	}

	@Override
	protected void registerLayerContextMenuActions(@NonNull ContextMenuAdapter adapter, @NonNull MapActivity mapActivity, @NonNull List<RenderingRuleProperty> customRules) {
		if (isEnabled()) {
			if (isLocked()) {
				PurchasingUtils.createPromoItem(adapter, mapActivity, OsmAndFeature.TERRAIN,
						TERRAIN_ID,
						R.string.shared_string_terrain,
						R.string.contour_lines_hillshades_slope);
			} else {
				createContextMenuItems(adapter, mapActivity);
			}
			add3DReliefItem(adapter, mapActivity);
		}
	}

	private void createContextMenuItems(@NonNull ContextMenuAdapter adapter, @NonNull MapActivity mapActivity) {
		ItemClickListener listener = new OnRowItemClick() {

			@Override
			public boolean onRowItemClick(@NonNull @NotNull OnDataChangeUiAdapter uiAdapter, @NonNull @NotNull View view, @NonNull @NotNull ContextMenuItem item) {
				int[] viewCoordinates = AndroidUtils.getCenterViewCoordinates(view);
				int itemId = item.getTitleId();
				if (itemId == R.string.srtm_plugin_name) {
					mapActivity.getDashboard().setDashboardVisibility(true, DashboardOnMap.DashboardType.CONTOUR_LINES, viewCoordinates);
					return false;
				} else if (itemId == R.string.shared_string_terrain) {
					mapActivity.getDashboard().setDashboardVisibility(true, DashboardOnMap.DashboardType.TERRAIN, viewCoordinates);
					return false;
				}
				return true;
			}

			@Override
			public boolean onContextMenuClick(@Nullable OnDataChangeUiAdapter uiAdapter, @Nullable View view, @NotNull ContextMenuItem item, boolean isChecked) {
				int itemId = item.getTitleId();
				if (itemId == R.string.srtm_plugin_name) {
					toggleContourLines(mapActivity, isChecked, () -> {
						RenderingRuleProperty contourLinesProp = app.getRendererRegistry().getCustomRenderingRuleProperty(CONTOUR_LINES_ATTR);
						if (contourLinesProp != null) {
							CommonPreference<String> pref = settings.getCustomRenderProperty(contourLinesProp.getAttrName());
							boolean selected = !pref.get().equals(CONTOUR_LINES_DISABLED_VALUE);

							SRTMPlugin plugin = PluginsHelper.getPlugin(SRTMPlugin.class);
							PluginsHelper.enablePluginIfNeeded(mapActivity, mapActivity.getMyApplication(), plugin, true);

							item.setDescription(app.getString(R.string.display_zoom_level,
									getPrefDescription(app, contourLinesProp, pref)));
							item.setColor(app, selected ? R.color.osmand_orange : ContextMenuItem.INVALID_ID);
							item.setSelected(selected);
							uiAdapter.onDataSetChanged();
							mapActivity.refreshMapComplete();
						}
					});
				} else if (itemId == R.string.shared_string_terrain) {
					toggleTerrain(mapActivity, isChecked, () -> {
						boolean selected = TERRAIN.get();
						SRTMPlugin plugin = PluginsHelper.getPlugin(SRTMPlugin.class);
						if (selected) {
							PluginsHelper.enablePluginIfNeeded(mapActivity, mapActivity.getMyApplication(), plugin, true);
						}
						item.setColor(app, selected ? R.color.osmand_orange : ContextMenuItem.INVALID_ID);
						item.setSelected(selected);
						uiAdapter.onDataSetChanged();
						updateLayers(mapActivity, mapActivity);
						mapActivity.refreshMapComplete();
					});
				}
				return true;
			}
		};

		RenderingRuleProperty contourLinesProp = app.getRendererRegistry().getCustomRenderingRuleProperty(CONTOUR_LINES_ATTR);
		if (contourLinesProp != null) {
			CommonPreference<String> pref = settings.getCustomRenderProperty(contourLinesProp.getAttrName());
			boolean contourLinesSelected = isContourLinesLayerEnabled(app);
			String descr = getPrefDescription(app, contourLinesProp, pref);
			adapter.addItem(new ContextMenuItem(CONTOUR_LINES)
					.setTitleId(R.string.srtm_plugin_name, mapActivity)
					.setSelected(contourLinesSelected)
					.setIcon(R.drawable.ic_plugin_srtm)
					.setDescription(app.getString(R.string.display_zoom_level, descr))
					.setColor(app, contourLinesSelected ? R.color.osmand_orange : ContextMenuItem.INVALID_ID)
					.setItemDeleteAction(CONTOUR_LINES_ZOOM)
					.setSecondaryIcon(R.drawable.ic_action_additional_option)
					.setListener(listener));
		}
		boolean terrainEnabled = TERRAIN.get();
		TerrainMode terrainMode = TERRAIN_MODE.get();
		adapter.addItem(new ContextMenuItem(TERRAIN_ID)
				.setTitleId(R.string.shared_string_terrain, mapActivity)
				.setDescription(app.getString(terrainMode == TerrainMode.HILLSHADE
						? R.string.shared_string_hillshade
						: R.string.download_slope_maps))
				.setSelected(terrainEnabled)
				.setColor(app, terrainEnabled ? R.color.osmand_orange : ContextMenuItem.INVALID_ID)
				.setIcon(R.drawable.ic_action_hillshade_dark)
				.setSecondaryIcon(R.drawable.ic_action_additional_option)
				.setItemDeleteAction(TERRAIN, TERRAIN_MODE)
				.setListener(listener)

		);
	}

<<<<<<< HEAD
	private void add3DReliefItem(@NonNull ContextMenuAdapter adapter,
	                             @NonNull MapActivity activity) {
		OsmandApplication app = activity.getMyApplication();
		if (app.useOpenGlRenderer() && !super.needsInstallation()) {
			boolean enabled3DMode = settings.ENABLE_3D_MAPS.get();
			ContextMenuItem item = new ContextMenuItem(MAP_ENABLE_3D_MAPS_ID)
					.setTitleId(R.string.relief_3d, app)
					.setIcon(R.drawable.ic_action_3d_relief)
					.setUseNaturalSecondIconColor(true)
					.setListener((uiAdapter, view, contextItem, isChecked) -> {
						if (InAppPurchaseHelper.isOsmAndProAvailable(activity.getMyApplication())) {
							settings.ENABLE_3D_MAPS.set(isChecked);
							contextItem.setDescription(activity.getString(isChecked ? R.string.shared_string_on : R.string.shared_string_off));
=======
	private void add3DReliefItem(@NonNull ContextMenuAdapter adapter, @NonNull MapActivity activity) {
		if (app.useOpenGlRenderer()) {
			ContextMenuItem item = new ContextMenuItem(MAP_ENABLE_3D_MAPS_ID)
					.setTitleId(R.string.relief_3d, app)
					.setIcon(R.drawable.ic_action_3d_relief)
					.setListener((uiAdapter, view, contextItem, isChecked) -> {
						if (InAppPurchaseHelper.isOsmAndProAvailable(app)) {
							settings.ENABLE_3D_MAPS.set(isChecked);
							contextItem.setColor(app, isChecked ? R.color.osmand_orange : ContextMenuItem.INVALID_ID);
							contextItem.setSelected(isChecked);
							contextItem.setDescription(app.getString(isChecked ? R.string.shared_string_on : R.string.shared_string_off));
							uiAdapter.onDataSetChanged();

							app.runInUIThread(() -> app.getOsmandMap().getMapLayers().getMapInfoLayer().recreateAllControls(activity));
>>>>>>> 5be3f94b
						} else {
							ChoosePlanFragment.showInstance(activity, OsmAndFeature.RELIEF_3D);
						}
						return true;
					});

<<<<<<< HEAD
			if (!InAppPurchaseHelper.isOsmAndProAvailable(app)) {
				item.showProIcon(true);
=======
			boolean enabled3DMode = settings.ENABLE_3D_MAPS.get();
			if (!InAppPurchaseHelper.isOsmAndProAvailable(app)) {
				boolean nightMode = isNightMode(activity, app);
				item.setUseNaturalSecondIconColor(true);
				item.setSecondaryIcon(nightMode ? R.drawable.img_button_pro_night : R.drawable.img_button_pro_day);
>>>>>>> 5be3f94b
			} else {
				item.setColor(app, enabled3DMode ? R.color.osmand_orange : INVALID_ID);
				item.setSelected(enabled3DMode);
				item.setDescription(app.getString(enabled3DMode ? R.string.shared_string_on : R.string.shared_string_off));
			}

			ContextMenuItem terrainItem = adapter.getItemById(TERRAIN_ID);
			if (terrainItem == null) {
				terrainItem = adapter.getItemById(PROMO_PREFIX + TERRAIN_ID);
			}
			if (terrainItem != null) {
				item.setOrder(terrainItem.getOrder());
			}
			adapter.addItem(item);
		}
	}

	@Nullable
	@Override
	protected String getRenderPropertyPrefix() {
		return CONTOUR_PREFIX;
	}

	@Override
	public List<IndexItem> getSuggestedMaps() {
		List<IndexItem> suggestedMaps = new ArrayList<>();

		DownloadIndexesThread downloadThread = app.getDownloadThread();
		if (!downloadThread.getIndexes().isDownloadedFromInternet && settings.isInternetConnectionAvailable()) {
			downloadThread.runReloadIndexFiles();
		}

		if (!downloadThread.shouldDownloadIndexes()) {
			LatLon latLon = app.getMapViewTrackingUtilities().getMapLocation();
			suggestedMaps.addAll(getMapsForType(latLon, DownloadActivityType.SRTM_COUNTRY_FILE));
			suggestedMaps.addAll(getMapsForType(latLon, DownloadActivityType.HILLSHADE_FILE));
			suggestedMaps.addAll(getMapsForType(latLon, DownloadActivityType.SLOPE_FILE));
		}

		return suggestedMaps;
	}

	public void toggleContourLines(MapActivity activity,
	                               boolean isChecked,
	                               Runnable callback) {
		RenderingRuleProperty contourLinesProp = app.getRendererRegistry().getCustomRenderingRuleProperty(CONTOUR_LINES_ATTR);
		if (contourLinesProp != null) {
			CommonPreference<String> pref = settings.getCustomRenderProperty(contourLinesProp.getAttrName());
			CommonPreference<String> zoomSetting = CONTOUR_LINES_ZOOM;
			if (!isChecked) {
				zoomSetting.set(pref.get());
				pref.set(CONTOUR_LINES_DISABLED_VALUE);
				if (callback != null) {
					callback.run();
				}
			} else if (zoomSetting.get() != null && !zoomSetting.get().equals(CONTOUR_LINES_DISABLED_VALUE)) {
				pref.set(zoomSetting.get());
				if (callback != null) {
					callback.run();
				}
			} else {
				selectPropertyValue(activity, contourLinesProp, pref, callback);
			}
		}
	}

	public void toggleTerrain(MapActivity activity,
	                          boolean isChecked,
	                          Runnable callback) {
		TERRAIN.set(isChecked);
		if (callback != null) {
			callback.run();
		}
	}

	public String getPrefDescription(Context ctx, RenderingRuleProperty p, CommonPreference<String> pref) {
		if (!Algorithms.isEmpty(pref.get())) {
			return AndroidUtils.getRenderingStringPropertyValue(ctx, pref.get());
		} else {
			return AndroidUtils.getRenderingStringPropertyValue(ctx, p.getDefaultValueDescription());
		}
	}

	public void selectPropertyValue(
			MapActivity activity, RenderingRuleProperty p,
			CommonPreference<String> pref, Runnable callback
	) {
		boolean nightMode = isNightMode(activity, app);
		String title = AndroidUtils.getRenderingStringPropertyDescription(activity, p.getAttrName(), p.getName());
		List<String> possibleValuesList = new ArrayList<>(Arrays.asList(p.getPossibleValues()));
		possibleValuesList.remove(CONTOUR_LINES_DISABLED_VALUE);
		String[] possibleValues = possibleValuesList.toArray(new String[0]);

		int i = possibleValuesList.indexOf(pref.get());
		if (i >= 0) {
			i++;
		} else if (Algorithms.isEmpty(pref.get())) {
			i = 0;
		}

		String[] possibleValuesString = new String[possibleValues.length + 1];
		possibleValuesString[0] = AndroidUtils.getRenderingStringPropertyValue(activity,
				p.getDefaultValueDescription());

		for (int j = 0; j < possibleValues.length; j++) {
			possibleValuesString[j + 1] = AndroidUtils.getRenderingStringPropertyValue(activity,
					possibleValues[j]);
		}

		AlertDialogData dialogData = new AlertDialogData(activity, nightMode)
				.setTitle(title)
				.setControlsColor(ColorUtilities.getAppModeColor(app, nightMode))
				.setNegativeButton(R.string.shared_string_dismiss, null)
				.setOnDismissListener(dialog -> {
					if (callback != null) {
						callback.run();
					}
				});

		CustomAlert.showSingleSelection(dialogData, possibleValuesString, i, v -> {
			int which = (int) v.getTag();
			if (which == 0) {
				pref.set("");
			} else {
				pref.set(possibleValues[which - 1]);
			}
			activity.refreshMapComplete();
		});
	}

	private static boolean isNightMode(Activity activity, OsmandApplication app) {
		if (activity == null || app == null) {
			return false;
		}
		return app.getDaynightHelper().isNightMode(activity instanceof MapActivity);
	}

	@Override
	protected List<QuickActionType> getQuickActionTypes() {
		List<QuickActionType> quickActionTypes = new ArrayList<>();
		quickActionTypes.add(ContourLinesAction.TYPE);
		quickActionTypes.add(TerrainAction.TYPE);
		return quickActionTypes;
	}

	@Override
	protected CommonPreference<String> registerRenderingPreference(@NonNull RenderingRuleProperty property) {
		String attrName = property.getAttrName();
		String defValue = CONTOUR_LINES_ATTR.equals(attrName) ? CONTOUR_LINES_DISABLED_VALUE : "";
		return registerRenderingPreference(attrName, defValue);
	}
}<|MERGE_RESOLUTION|>--- conflicted
+++ resolved
@@ -55,19 +55,6 @@
 import java.util.Arrays;
 import java.util.List;
 
-<<<<<<< HEAD
-import androidx.annotation.NonNull;
-import androidx.annotation.Nullable;
-
-import static net.osmand.aidlapi.OsmAndCustomizationConstants.CONTOUR_LINES;
-import static net.osmand.aidlapi.OsmAndCustomizationConstants.MAP_ENABLE_3D_MAPS_ID;
-import static net.osmand.aidlapi.OsmAndCustomizationConstants.PLUGIN_SRTM;
-import static net.osmand.aidlapi.OsmAndCustomizationConstants.TERRAIN_ID;
-import static net.osmand.plus.chooseplan.button.PurchasingUtils.PROMO_PREFIX;
-import static net.osmand.plus.widgets.ctxmenu.data.ContextMenuItem.INVALID_ID;
-
-=======
->>>>>>> 5be3f94b
 public class SRTMPlugin extends OsmandPlugin {
 
 	private static final String SRTM_PLUGIN_COMPONENT_PAID = "net.osmand.srtmPlugin.paid";
@@ -475,21 +462,6 @@
 		);
 	}
 
-<<<<<<< HEAD
-	private void add3DReliefItem(@NonNull ContextMenuAdapter adapter,
-	                             @NonNull MapActivity activity) {
-		OsmandApplication app = activity.getMyApplication();
-		if (app.useOpenGlRenderer() && !super.needsInstallation()) {
-			boolean enabled3DMode = settings.ENABLE_3D_MAPS.get();
-			ContextMenuItem item = new ContextMenuItem(MAP_ENABLE_3D_MAPS_ID)
-					.setTitleId(R.string.relief_3d, app)
-					.setIcon(R.drawable.ic_action_3d_relief)
-					.setUseNaturalSecondIconColor(true)
-					.setListener((uiAdapter, view, contextItem, isChecked) -> {
-						if (InAppPurchaseHelper.isOsmAndProAvailable(activity.getMyApplication())) {
-							settings.ENABLE_3D_MAPS.set(isChecked);
-							contextItem.setDescription(activity.getString(isChecked ? R.string.shared_string_on : R.string.shared_string_off));
-=======
 	private void add3DReliefItem(@NonNull ContextMenuAdapter adapter, @NonNull MapActivity activity) {
 		if (app.useOpenGlRenderer()) {
 			ContextMenuItem item = new ContextMenuItem(MAP_ENABLE_3D_MAPS_ID)
@@ -504,23 +476,17 @@
 							uiAdapter.onDataSetChanged();
 
 							app.runInUIThread(() -> app.getOsmandMap().getMapLayers().getMapInfoLayer().recreateAllControls(activity));
->>>>>>> 5be3f94b
 						} else {
 							ChoosePlanFragment.showInstance(activity, OsmAndFeature.RELIEF_3D);
 						}
 						return true;
 					});
 
-<<<<<<< HEAD
-			if (!InAppPurchaseHelper.isOsmAndProAvailable(app)) {
-				item.showProIcon(true);
-=======
 			boolean enabled3DMode = settings.ENABLE_3D_MAPS.get();
 			if (!InAppPurchaseHelper.isOsmAndProAvailable(app)) {
 				boolean nightMode = isNightMode(activity, app);
 				item.setUseNaturalSecondIconColor(true);
 				item.setSecondaryIcon(nightMode ? R.drawable.img_button_pro_night : R.drawable.img_button_pro_day);
->>>>>>> 5be3f94b
 			} else {
 				item.setColor(app, enabled3DMode ? R.color.osmand_orange : INVALID_ID);
 				item.setSelected(enabled3DMode);
