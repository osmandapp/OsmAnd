--- conflicted
+++ resolved
@@ -423,15 +423,9 @@
 					}));
 		} else {
 			PurchasingUtils.createPromoItem(adapter, activity, OsmAndFeature.TERRAIN,
-<<<<<<< HEAD
-					TERRAIN_ID,
+					TERRAIN_PROMO_ID,
 					R.string.srtm_plugin_name,
 					R.string.contour_lines_hillshade_slope);
-=======
-					TERRAIN_PROMO_ID,
-					R.string.shared_string_terrain,
-					R.string.contour_lines_hillshades_slope);
->>>>>>> 24f326be
 		}
 	}
 
