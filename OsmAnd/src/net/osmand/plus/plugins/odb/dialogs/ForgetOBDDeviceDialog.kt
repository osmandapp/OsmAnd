--- conflicted
+++ resolved
@@ -4,7 +4,6 @@
 import androidx.fragment.app.Fragment
 import androidx.fragment.app.FragmentManager
 import net.osmand.plus.plugins.externalsensors.dialogs.ForgetDeviceBaseDialog
-import net.osmand.plus.utils.AndroidUtils
 
 class ForgetOBDDeviceDialog : ForgetDeviceBaseDialog() {
 	private lateinit var deviceId: String
@@ -22,16 +21,6 @@
 			if (targetFragment !is ForgetDeviceListener) {
 				throw IllegalArgumentException("target fragment should implement ForgetDeviceListener")
 			}
-<<<<<<< HEAD
-			if (AndroidUtils.isFragmentCanBeAdded(manager, TAG)) {
-				val fragment = ForgetOBDDeviceDialog()
-				val args = Bundle()
-				args.putString(DEVICE_ID_KEY, deviceId)
-				fragment.arguments = args
-				fragment.setTargetFragment(targetFragment, 0)
-				fragment.show(manager, TAG)
-			}
-=======
 			val fragment = ForgetOBDDeviceDialog()
 			val args = Bundle()
 			args.putString(DEVICE_ID_KEY, deviceId)
@@ -39,7 +28,6 @@
 			fragment.arguments = args
 			fragment.setTargetFragment(targetFragment, 0)
 			fragment.show(manager, TAG)
->>>>>>> 5ad6f21f
 		}
 	}
 
