package net.osmand.plus.plugins.odb.dialogs

import android.content.Intent
import android.net.Uri
import android.provider.Settings
import android.view.MenuItem
import android.view.View
import android.view.ViewGroup
import android.widget.ImageView
import android.widget.TextView
import android.widget.Toast
import androidx.annotation.StringRes
import androidx.appcompat.widget.Toolbar
import androidx.fragment.app.FragmentManager
import androidx.recyclerview.widget.RecyclerView
import com.google.android.material.appbar.AppBarLayout
import net.osmand.plus.R
import net.osmand.plus.helpers.AndroidUiHelper
import net.osmand.plus.plugins.odb.VehicleMetricsPlugin
import net.osmand.plus.plugins.odb.VehicleMetricsPlugin.OBDConnectionState
import net.osmand.plus.plugins.odb.adapters.OBDDevicesAdapter
import net.osmand.plus.plugins.odb.dialogs.RenameOBDDialog.OnDeviceNameChangedCallback
import net.osmand.plus.utils.AndroidUtils
import net.osmand.plus.utils.UiUtilities
import net.osmand.plus.widgets.dialogbutton.DialogButton
import net.osmand.plus.widgets.dialogbutton.DialogButtonType
import net.osmand.shared.data.BTDeviceInfo
import net.osmand.util.Algorithms

class OBDDevicesListFragment : OBDDevicesBaseFragment(),
	OBDDevicesAdapter.OBDDeviceItemListener, ForgetOBDDeviceDialog.ForgetDeviceListener,
	OnDeviceNameChangedCallback, VehicleMetricsPlugin.ConnectionStateListener {
	private var dividerBeforeButton: View? = null
	private var dividerBetweenDeviceGroups: View? = null
	private var emptyView: View? = null
	private var contentView: View? = null
	private var connectedPrompt: View? = null
	private var disconnectedPrompt: View? = null
	private var connectedList: RecyclerView? = null
	private var disconnectedList: RecyclerView? = null
	private var connectedListAdapter: OBDDevicesAdapter? = null
	private var disconnectedListAdapter: OBDDevicesAdapter? = null
	private var appBar: AppBarLayout? = null
	private var noBluetoothCard: View? = null
	override val layoutId: Int
		get() = R.layout.fragment_obd_devices_list

	override fun setupUI(view: View) {
		super.setupUI(view)
		emptyView = view.findViewById(R.id.empty_view)
		contentView = view.findViewById(R.id.devices_content)
		connectedList = view.findViewById(R.id.connected_devices_list)
		disconnectedList = view.findViewById(R.id.disconnected_devices_list)
		connectedPrompt = view.findViewById(R.id.connected_prompt)
		disconnectedPrompt = view.findViewById(R.id.disconnected_prompt)
		appBar = view.findViewById(R.id.appbar)
		noBluetoothCard = view.findViewById(R.id.no_bluetooth_card)
		dividerBeforeButton = view.findViewById(R.id.pair_btn_additional_divider)
		dividerBetweenDeviceGroups = view.findViewById(R.id.divider_between_device_groups)
		val sensorIcon = view.findViewById<ImageView>(R.id.sensor_icon)
		sensorIcon.setBackgroundResource(if (nightMode) R.drawable.bg_empty_external_device_list_icon_night else R.drawable.bg_empty_external_device_list_icon_day)
		sensorIcon.setImageResource(if (nightMode) R.drawable.img_help_vehicle_metrics_night else R.drawable.img_help_vehicle_metrics_day)
		val docsLinkText = app.getString(R.string.learn_more_about_obd_sensors)
		val spannable =
			UiUtilities.createClickableSpannable(docsLinkText, docsLinkText) { _: Void? ->
				val activity = activity
				if (activity != null) {
					AndroidUtils.openUrl(
						activity,
						Uri.parse(getString(R.string.docs_obd_sensors)),
						nightMode)
				}
				false
			}
		val learnMore = view.findViewById<TextView>(R.id.learn_more_button)
		UiUtilities.setupClickableText(learnMore, spannable, nightMode)
		setupPairSensorButton(
			view.findViewById(R.id.pair_btn_empty),
			R.string.external_device_details_connect)
		setupPairSensorButton(
			view.findViewById(R.id.pair_btn_additional),
			R.string.connect_new_scanner)
		setupOpenBtSettingsButton(view.findViewById(R.id.bt_settings_button_container))
		connectedListAdapter = OBDDevicesAdapter(app, nightMode, this)
		disconnectedListAdapter = OBDDevicesAdapter(app, nightMode, this)
		connectedList?.adapter = connectedListAdapter
		disconnectedList?.adapter = disconnectedListAdapter
		val connectInstructions = view.findViewById<TextView>(R.id.connect_instructions4)
		connectInstructions.text = String.format(
			app.getString(R.string.connect_obd_instructions_step4),
			app.getString(R.string.external_device_details_connect))
	}

	private fun setupPairSensorButton(view: View, @StringRes titleId: Int) {
		val dismissButton = view.findViewById<DialogButton>(R.id.dismiss_button)
		dismissButton.setButtonType(DialogButtonType.SECONDARY)
		dismissButton.setTitleId(titleId)
		val layoutParams = dismissButton.layoutParams
		layoutParams.width = ViewGroup.LayoutParams.MATCH_PARENT
		dismissButton.layoutParams = layoutParams
		view.requestLayout()
		dismissButton.setOnClickListener { _: View? -> showPairNewSensorBottomSheet() }
		AndroidUiHelper.updateVisibility(dismissButton, true)
	}

	private fun setupOpenBtSettingsButton(view: View) {
		val dismissButton = view.findViewById<DialogButton>(R.id.dismiss_button)
		dismissButton.setButtonType(DialogButtonType.SECONDARY)
		dismissButton.setTitleId(R.string.ant_plus_open_settings)
		val layoutParams = dismissButton.layoutParams
		layoutParams.width = ViewGroup.LayoutParams.MATCH_PARENT
		dismissButton.layoutParams = layoutParams
		view.requestLayout()
		dismissButton.setOnClickListener { _: View? ->
			val intentOpenBluetoothSettings = Intent()
			intentOpenBluetoothSettings.setAction(Settings.ACTION_BLUETOOTH_SETTINGS)
			startActivity(intentOpenBluetoothSettings)
		}
		AndroidUiHelper.updateVisibility(dismissButton, true)
	}

	private fun showPairNewSensorBottomSheet() {
		OBDDevicesSearchFragment.showInstance(requireActivity().supportFragmentManager)
	}

	override fun setupToolbar(view: View) {
		super.setupToolbar(view)
		val toolbar = view.findViewById<Toolbar>(R.id.toolbar)
		toolbar.setOnMenuItemClickListener { item: MenuItem ->
			if (item.itemId == R.id.action_add) {
				showPairNewSensorBottomSheet()
			}
			false
		}
	}

	override fun onDestroyView() {
		super.onDestroyView()
		contentView = null
		emptyView = null
		connectedList = null
		disconnectedList = null
		connectedPrompt = null
		disconnectedPrompt = null
		appBar = null
		noBluetoothCard = null
	}

	override fun onResume() {
		super.onResume()
		vehicleMetricsPlugin.setConnectionStateListener(this)
		noBluetoothCard?.visibility =
			if (AndroidUtils.isBluetoothEnabled(requireActivity())) View.GONE else View.VISIBLE
		updatePairedSensorsList()
	}

	override fun onPause() {
		super.onPause()
		vehicleMetricsPlugin.setConnectionStateListener(null)
	}

	private fun updatePairedSensorsList() {
		if (view != null) {
			vehicleMetricsPlugin.let { plugin ->
				val connectedDevice = plugin.getConnectedDeviceInfo()
				val connectedDevices: List<BTDeviceInfo> =
					if (connectedDevice == null) emptyList() else arrayListOf(connectedDevice)
				val usedDevices = plugin.getUsedOBDDevicesList().toMutableList()
				if (settings.SIMULATE_OBD_DATA.get()) {
					usedDevices.add(BTDeviceInfo("Simulation Device", ""))
				}
				val disconnectedDevices =
					usedDevices.filter { it.address != connectedDevice?.address }
						.toMutableList()
				if (Algorithms.isEmpty(disconnectedDevices) && Algorithms.isEmpty(connectedDevices)) {
					emptyView?.visibility = View.VISIBLE
					contentView?.visibility = View.GONE
					app.runInUIThread { appBar?.setExpanded(true, false) }
				} else {
					app.runInUIThread {
						appBar?.setExpanded(false, false)
						connectedListAdapter?.items = ArrayList(connectedDevices)
						disconnectedListAdapter?.items = ArrayList(disconnectedDevices)
						contentView?.visibility = View.VISIBLE
						emptyView?.visibility = View.GONE
						val hasConnectedDevices = connectedDevices.isNotEmpty()
						val hasDisConnectedDevices = disconnectedDevices.isNotEmpty()
						connectedPrompt?.visibility =
							if (hasConnectedDevices) View.VISIBLE else View.GONE
						disconnectedPrompt?.visibility =
							if (hasDisConnectedDevices) View.VISIBLE else View.GONE
						dividerBetweenDeviceGroups?.visibility =
							if (hasConnectedDevices && hasDisConnectedDevices) View.VISIBLE else View.GONE
					}
				}
			}
		}
	}

	override fun onDisconnect(device: BTDeviceInfo) {
<<<<<<< HEAD
		vehicleMetricsPlugin?.disconnect(true)
=======
		vehicleMetricsPlugin.disconnect()
>>>>>>> d1661f6e
	}

	override fun onConnect(device: BTDeviceInfo) {
		vehicleMetricsPlugin.connectToObd(requireActivity(), device)
	}

	override fun onSettings(device: BTDeviceInfo) {
		OBDMainFragment.showInstance(requireActivity().supportFragmentManager, device)
	}

	override fun onRename(device: BTDeviceInfo) {
		RenameOBDDialog.showInstance(
			requireActivity(),
			this,
			device)
	}

	override fun onForget(device: BTDeviceInfo) {
		ForgetOBDDeviceDialog.showInstance(
			requireActivity().supportFragmentManager,
			this,
			device.address)
	}

	override fun onForgetSensorConfirmed(deviceId: String) {
		vehicleMetricsPlugin.removeDeviceToUsedOBDDevicesList(deviceId)
		updatePairedSensorsList()
	}

	override fun onNameChanged() {
		updatePairedSensorsList()
	}

	override fun onDeviceClicked(device: BTDeviceInfo) {
		OBDMainFragment.showInstance(requireActivity().supportFragmentManager, device)
	}

	companion object {
		val TAG: String = OBDDevicesListFragment::class.java.simpleName
		fun showInstance(manager: FragmentManager) {
			if (AndroidUtils.isFragmentCanBeAdded(manager, TAG)) {
				val fragment = OBDDevicesListFragment()
				fragment.retainInstance = true
				manager.beginTransaction()
					.replace(R.id.fragmentContainer, fragment, TAG)
					.addToBackStack(null)
					.commitAllowingStateLoss()
			}
		}
	}

	override fun onStateChanged(
		state: OBDConnectionState,
		deviceInfo: BTDeviceInfo) {
		activity?.let {
			val textId = when (state) {
				OBDConnectionState.CONNECTED -> R.string.obd_connected_to_device
				OBDConnectionState.CONNECTING -> R.string.obd_connecting_to_device
				OBDConnectionState.DISCONNECTED -> R.string.obd_not_connected_to_device
			}
			Toast.makeText(app, app.getString(textId, deviceInfo.name), Toast.LENGTH_SHORT)
				.show()
		}
		updatePairedSensorsList()
	}
}<|MERGE_RESOLUTION|>--- conflicted
+++ resolved
@@ -198,11 +198,7 @@
 	}
 
 	override fun onDisconnect(device: BTDeviceInfo) {
-<<<<<<< HEAD
 		vehicleMetricsPlugin?.disconnect(true)
-=======
-		vehicleMetricsPlugin.disconnect()
->>>>>>> d1661f6e
 	}
 
 	override fun onConnect(device: BTDeviceInfo) {
