--- conflicted
+++ resolved
@@ -168,11 +168,7 @@
 				pairBtnTextColorId = connectedStateBtnTextColor
 				pairBtnTextId = R.string.external_device_details_disconnect
 				pairButton.setOnClickListener {
-<<<<<<< HEAD
 					vehicleMetricsPlugin?.disconnect(true)
-=======
-					vehicleMetricsPlugin.disconnect()
->>>>>>> d1661f6e
 				}
 			}
 
@@ -329,7 +325,7 @@
 	}
 
 	override fun onForgetSensorConfirmed(deviceId: String) {
-		vehicleMetricsPlugin.removeDeviceToUsedOBDDevicesList(deviceId)
+		vehicleMetricsPlugin?.removeDeviceToUsedOBDDevicesList(deviceId)
 		view?.let { setupUI(it) }
 	}
 }