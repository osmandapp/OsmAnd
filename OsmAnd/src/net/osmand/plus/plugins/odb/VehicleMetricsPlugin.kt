--- conflicted
+++ resolved
@@ -860,7 +860,6 @@
 
 	override fun attachAdditionalInfoToRecordedTrack(location: Location, json: JSONObject) {
 		super.attachAdditionalInfoToRecordedTrack(location, json)
-<<<<<<< HEAD
 		val registry = app.osmandMap.mapLayers.mapWidgetRegistry
 		val widgets = registry.allWidgets
 		val mode = app.settings.applicationMode
@@ -876,11 +875,6 @@
 				if (!visibleWidgetCommands.contains(command)) {
 					continue
 				}
-=======
-		if (settings.RECORD_OBD_DATA.get()) {
-			val rawData = OBDDispatcher.getRawData()
-			for (command in rawData.keys) {
->>>>>>> 76aa424a
 				val dataField = rawData[command]
 				if (command.gpxTag != null) {
 					json.put(
