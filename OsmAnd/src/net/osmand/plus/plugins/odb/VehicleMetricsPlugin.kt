--- conflicted
+++ resolved
@@ -859,7 +859,6 @@
 
 	override fun attachAdditionalInfoToRecordedTrack(location: Location, json: JSONObject) {
 		super.attachAdditionalInfoToRecordedTrack(location, json)
-<<<<<<< HEAD
 		val registry = app.osmandMap.mapLayers.mapWidgetRegistry
 		val widgets = registry.allWidgets
 		val mode = app.settings.applicationMode
@@ -875,11 +874,6 @@
 				if (!visibleWidgetCommands.contains(command)) {
 					continue
 				}
-=======
-		if (settings.RECORD_OBD_DATA.get()) {
-			val rawData = OBDDispatcher.getRawData()
-			for (command in rawData.keys) {
->>>>>>> 7de2b569
 				val dataField = rawData[command]
 				if (command.gpxTag != null) {
 					json.put(
