--- conflicted
+++ resolved
@@ -308,10 +308,6 @@
 
 	@MainThread
 	fun disconnect(forgetCurrentDeviceConnected: Boolean) {
-<<<<<<< HEAD
-		LOG.debug("disconnect $forgetCurrentDeviceConnected")
-=======
->>>>>>> ef0c8bea
 		obdDispatcher?.stopReading()
 		val lastConnectedDeviceInfo = connectedDeviceInfo
 		connectedDeviceInfo = null
@@ -359,10 +355,6 @@
 	@SuppressLint("MissingPermission")
 	@MainThread
 	private fun connectToObdInternal(activity: Activity, deviceInfo: BTDeviceInfo) {
-<<<<<<< HEAD
-		LOG.debug("connectToObd $deviceInfo reconnectCount $currentReconnectAttempt")
-=======
->>>>>>> ef0c8bea
 		if (connectionState != OBDConnectionState.DISCONNECTED) {
 			disconnect(false)
 		}
