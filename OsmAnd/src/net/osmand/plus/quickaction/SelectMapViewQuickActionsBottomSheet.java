--- conflicted
+++ resolved
@@ -90,12 +90,7 @@
 			itemsSize = switchableAction.loadListFromParams().size();
 		}
 		for (int i = 0; i < itemsSize; i++) {
-<<<<<<< HEAD
-			inflate(R.layout.bottom_sheet_item_with_radio_btn, itemsContainer, true);
-=======
-			LayoutInflater.from(new ContextThemeWrapper(app, themeRes))
-					.inflate(getLayoutId(), itemsContainer, true);
->>>>>>> 0ecd005f
+			inflate(getLayoutId(), itemsContainer, true);
 		}
 
 		nestedScrollView.addView(itemsContainer);
@@ -191,8 +186,6 @@
 					counter++;
 				}
 			}
-<<<<<<< HEAD
-=======
 		} else if (action instanceof ChangeMapOrientationAction mapOrientationAction) {
 			List<String> compassModes = mapOrientationAction.loadListFromParams();
 			for (String key : compassModes) {
@@ -204,7 +197,6 @@
 				createItemRow(selected, counter, icon, translatedName, key);
 				counter++;
 			}
->>>>>>> 0ecd005f
 		} else if (action instanceof SwitchableAction switchableAction) {
 			List<Pair<String, String>> sources = (List<Pair<String, String>>) switchableAction.loadListFromParams();
 			for (Pair<String, String> entry : sources) {
