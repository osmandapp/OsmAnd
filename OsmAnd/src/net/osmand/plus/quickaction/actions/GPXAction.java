--- conflicted
+++ resolved
@@ -64,12 +64,8 @@
 			.nameRes(R.string.quick_action_track_waypoint)
 			.iconRes(R.drawable.ic_action_gnew_label_dark)
 			.category(QuickActionType.MY_PLACES)
-<<<<<<< HEAD
-			.nameActionRes(R.string.shared_string_add);
-=======
 			.nameActionRes(R.string.shared_string_add)
 			.forceUseExtendedName();
->>>>>>> 726b21f0
 
 	public static final String KEY_USE_SELECTED_GPX_FILE = "use_selected_gpx_file";
 	public static final String KEY_GPX_FILE_PATH = "gpx_file_path";
