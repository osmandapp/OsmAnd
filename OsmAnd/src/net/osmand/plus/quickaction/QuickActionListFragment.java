package net.osmand.plus.quickaction;

import static net.osmand.plus.utils.UiUtilities.CompoundButtonType.TOOLBAR;

import android.content.Context;
import android.graphics.Typeface;
import android.graphics.drawable.ColorDrawable;
import android.graphics.drawable.Drawable;
import android.os.Bundle;
import android.text.SpannableString;
import android.util.Log;
import android.view.LayoutInflater;
import android.view.MotionEvent;
import android.view.View;
import android.view.ViewGroup;
import android.widget.CompoundButton;
import android.widget.FrameLayout;
import android.widget.ImageView;
import android.widget.TextView;

import androidx.activity.OnBackPressedCallback;
import androidx.annotation.NonNull;
import androidx.annotation.Nullable;
import androidx.appcompat.widget.SwitchCompat;
import androidx.appcompat.widget.Toolbar;
import androidx.core.content.ContextCompat;
import androidx.fragment.app.Fragment;
import androidx.fragment.app.FragmentActivity;
import androidx.fragment.app.FragmentManager;
import androidx.recyclerview.widget.ItemTouchHelper;
import androidx.recyclerview.widget.LinearLayoutManager;
import androidx.recyclerview.widget.RecyclerView;

import com.google.android.material.floatingactionbutton.FloatingActionButton;

import net.osmand.plus.OsmandApplication;
import net.osmand.plus.R;
import net.osmand.plus.activities.MapActivity;
import net.osmand.plus.base.BaseOsmAndFragment;
import net.osmand.plus.quickaction.ConfirmationBottomSheet.OnConfirmButtonClickListener;
import net.osmand.plus.quickaction.QuickActionRegistry.QuickActionUpdatesListener;
import net.osmand.plus.settings.backend.ApplicationMode;
import net.osmand.plus.utils.AndroidUtils;
import net.osmand.plus.utils.ColorUtilities;
import net.osmand.plus.utils.UiUtilities;
import net.osmand.plus.views.OsmandMapTileView;
import net.osmand.plus.views.controls.ReorderItemTouchHelperCallback;
import net.osmand.plus.views.controls.ReorderItemTouchHelperCallback.OnItemMoveCallback;
import net.osmand.plus.views.controls.ReorderItemTouchHelperCallback.UnmovableItem;
import net.osmand.plus.views.layers.MapQuickActionLayer;

import org.jetbrains.annotations.NotNull;

import java.util.ArrayList;
import java.util.Collections;
import java.util.Iterator;
import java.util.List;

/**
 * Created by okorsun on 20.12.16.
 */

public class QuickActionListFragment extends BaseOsmAndFragment implements QuickActionUpdatesListener,
		OnConfirmButtonClickListener {

	public static final String TAG = QuickActionListFragment.class.getSimpleName();

	public static final String ACTIONS_TO_DELETE_KEY = "actions_to_delete";
	public static final String SCREEN_TYPE_KEY = "screen_type";

	private static final int SCREEN_TYPE_REORDER = 0;
	private static final int SCREEN_TYPE_DELETE = 1;

	private static final int ITEMS_IN_GROUP = 6;

	private FloatingActionButton fab;
	private View bottomPanel;
	private Toolbar toolbar;
	private View toolbarSwitchContainer;
	private ImageView navigationIcon;
	private View deleteIconContainer;

	private QuickActionAdapter adapter;
	private ItemTouchHelper touchHelper;
	private QuickActionRegistry quickActionRegistry;
	private final ArrayList<Long> actionsToDelete = new ArrayList<>();
	private int screenType = SCREEN_TYPE_REORDER;

	@Override
	public void onCreate(@Nullable Bundle savedInstanceState) {
		super.onCreate(savedInstanceState);
		if (savedInstanceState != null) {
			long[] array = savedInstanceState.getLongArray(ACTIONS_TO_DELETE_KEY);
			if (array != null) {
				for (long id : array) {
					actionsToDelete.add(id);
				}
			}
			screenType = savedInstanceState.getInt(SCREEN_TYPE_KEY, SCREEN_TYPE_REORDER);
		}
		requireMyActivity().getOnBackPressedDispatcher().addCallback(this, new OnBackPressedCallback(true) {
			public void handleOnBackPressed() {
				MapActivity mapActivity = getMapActivity();
				if (mapActivity != null) {
					OsmandMapTileView mapView = mapActivity.getMapView();
					MapQuickActionLayer layer = mapView.getLayerByClass(MapQuickActionLayer.class);
					if (isVisible()) {
						layer.onBackPressed();
					} else if (layer.onBackPressed()) {
						return;
					}
					FragmentManager fragmentManager = mapActivity.getSupportFragmentManager();
					if (!fragmentManager.isStateSaved()) {
						fragmentManager.popBackStackImmediate();
					}
				}
			}
		});
	}

	@Nullable
	@Override
<<<<<<< HEAD
	public View onCreateView(@NonNull LayoutInflater inflater, @Nullable ViewGroup container,
	                         @Nullable Bundle savedInstanceState) {
		updateNightMode();
=======
	public View onCreateView(@NonNull LayoutInflater inflater, @Nullable ViewGroup container, @Nullable Bundle savedInstanceState) {
		LayoutInflater themedInflater = UiUtilities.getInflater(getContext(), nightMode);
>>>>>>> 7dabf595
		View view = themedInflater.inflate(R.layout.quick_action_list, container, false);

		RecyclerView recyclerView = view.findViewById(R.id.recycler_view);
		fab = view.findViewById(R.id.fabButton);
		fab.setOnClickListener(v -> showAddQuickActionDialog());

		AndroidUtils.addStatusBarPadding21v(requireMyActivity(), view);

		bottomPanel = view.findViewById(R.id.bottom_panel);
		View btnSelectAll = bottomPanel.findViewById(R.id.select_all);
		View btnDelete = bottomPanel.findViewById(R.id.delete);

		btnSelectAll.setOnClickListener(view1 -> {
			actionsToDelete.clear();
			for (QuickAction action : adapter.getQuickActions()) {
				actionsToDelete.add(action.id);
			}
			updateListItems();
			updateToolbarTitle();
		});

		btnDelete.setOnClickListener(view12 -> showConfirmDeleteActionsBottomSheet(getMapActivity()));
		UiUtilities.setupDialogButton(nightMode, btnDelete,
				UiUtilities.DialogButtonType.SECONDARY, R.string.shared_string_delete);

		quickActionRegistry = app.getQuickActionRegistry();

		toolbar = view.findViewById(R.id.toolbar);
		navigationIcon = toolbar.findViewById(R.id.close_button);
		deleteIconContainer = toolbar.findViewById(R.id.action_button);
		toolbarSwitchContainer = toolbar.findViewById(R.id.toolbar_switch_container);
		setUpToolbar();

		adapter = new QuickActionAdapter(viewHolder -> touchHelper.startDrag(viewHolder));
		recyclerView.setAdapter(adapter);
		recyclerView.setLayoutManager(new LinearLayoutManager(getContext()));

		ItemTouchHelper.Callback touchHelperCallback = new ReorderItemTouchHelperCallback(adapter);
		touchHelper = new ItemTouchHelper(touchHelperCallback);
		touchHelper.attachToRecyclerView(recyclerView);

		recyclerView.addOnScrollListener(new RecyclerView.OnScrollListener() {
			@Override
			public void onScrollStateChanged(@NonNull RecyclerView recyclerView, int newState) {
				if (screenType == SCREEN_TYPE_REORDER) {
					if (newState == RecyclerView.SCROLL_STATE_DRAGGING) {
						fab.hide();
					} else if (newState == RecyclerView.SCROLL_STATE_IDLE) {
						fab.show();
					}
				}
			}
		});
		updateListItems();
		updateVisibility();
		return view;
	}

	private void setUpToolbar() {
		TextView tvTitle = toolbar.findViewById(R.id.toolbar_title);
		tvTitle.setTextColor(ColorUtilities.getActiveButtonsAndLinksTextColor(app, nightMode));
		boolean isWidgetVisibleOnMap = app.getQuickActionRegistry().isQuickActionOn();
		updateToolbarTitle();
		updateToolbarNavigationIcon();
		updateToolbarActionButton();
		updateToolbarSwitch(isWidgetVisibleOnMap);
	}

	private void updateToolbarNavigationIcon() {
		int activeButtonsColorResId = ColorUtilities.getActiveButtonsAndLinksTextColorId(nightMode);
		if (screenType == SCREEN_TYPE_REORDER) {
			Drawable icBack = app.getUIUtilities().getIcon(
					AndroidUtils.getNavigationIconResId(app),
					activeButtonsColorResId);
			navigationIcon.setImageDrawable(icBack);
			navigationIcon.setOnClickListener(view -> {
				FragmentActivity activity = getActivity();
				if (activity != null) {
					activity.onBackPressed();
				}
			});
		} else if (screenType == SCREEN_TYPE_DELETE) {
			Drawable icClose = getIcon(R.drawable.ic_action_close, activeButtonsColorResId);
			navigationIcon.setImageDrawable(icClose);
			navigationIcon.setOnClickListener(view -> changeScreenType(SCREEN_TYPE_REORDER));
		}
	}

	private void updateListItems() {
		MapActivity ma = getMapActivity();
		OsmandApplication app = ma.getMyApplication();
		List<QuickAction> actions = quickActionRegistry.getFilteredQuickActions();

		updateToolbarActionButton();
		List<ListItem> items = new ArrayList<>();
		if (actions.size() > 0) {
			items.add(new ListItem(ItemType.LIST_DIVIDER));
			int screen = 0;
			for (int i = 0; i < actions.size(); i++) {
				if (i % ITEMS_IN_GROUP == 0) {
					items.add(new ListItem(ItemType.HEADER, ++screen));
				}
				items.add(new ListItem(ItemType.ACTION, actions.get(i)));
			}
		}
		if (screenType == SCREEN_TYPE_REORDER) {
			items.add(new ListItem(ItemType.LIST_DIVIDER));
			String promo = app.getString(R.string.export_import_quick_actions_with_profiles_promo);
			items.add(new ListItem(ItemType.DESCRIPTION, promo));
			items.add(new ListItem(ItemType.BUTTON,
					new ControlButton(getString(R.string.quick_action_new_action),
							R.drawable.ic_action_plus,
							view -> showAddQuickActionDialog())));
			items.add(new ListItem(ItemType.BUTTON,
					new ControlButton(getString(R.string.shared_string_delete_all),
							R.drawable.ic_action_delete_dark,
							view -> {
								actionsToDelete.clear();
								for (ListItem item : adapter.items) {
									if (item.type == ItemType.ACTION) {
										QuickAction action = (QuickAction) item.value;
										actionsToDelete.add(action.id);
									}
								}
								showConfirmDeleteActionsBottomSheet(ma);
							})));
		}
		items.add(new ListItem(ItemType.BOTTOM_SHADOW));
		adapter.setItems(items);
	}

	private void updateVisibility() {
		if (screenType == SCREEN_TYPE_REORDER) {
			fab.setVisibility(View.VISIBLE);
			bottomPanel.setVisibility(View.GONE);
			toolbarSwitchContainer.setVisibility(View.VISIBLE);
			deleteIconContainer.setVisibility(View.VISIBLE);
		} else if (screenType == SCREEN_TYPE_DELETE) {
			fab.setVisibility(View.GONE);
			bottomPanel.setVisibility(View.VISIBLE);
			toolbarSwitchContainer.setVisibility(View.GONE);
			deleteIconContainer.setVisibility(View.GONE);
		}
	}

	private void changeScreenType(int screenType) {
		this.screenType = screenType;
		actionsToDelete.clear();
		updateToolbarTitle();
		updateToolbarNavigationIcon();
		updateListItems();
		updateVisibility();
	}

	private void updateToolbarActionButton() {
		View deleteIconContainer = toolbar.findViewById(R.id.action_button);
		ImageView deletingModeIcon = toolbar.findViewById(R.id.action_button_icon);
		int activeButtonsColorResId = ColorUtilities.getActiveButtonsAndLinksTextColorId(nightMode);
		boolean hasActiveQuickActions = quickActionRegistry.getQuickActions().size() > 0;
		int activeColor = ContextCompat.getColor(app, activeButtonsColorResId);
		int deleteIconColor = hasActiveQuickActions ? activeColor :
				ColorUtilities.getColorWithAlpha(activeColor, 0.25f);
		Drawable deleteIcon = getPaintedContentIcon(
				R.drawable.ic_action_delete_dark, deleteIconColor);
		deletingModeIcon.setImageDrawable(deleteIcon);
		deleteIconContainer.setOnClickListener(view -> changeScreenType(SCREEN_TYPE_DELETE));
		deleteIconContainer.setEnabled(hasActiveQuickActions);
	}

	private void updateToolbarTitle() {
		if (toolbar != null) {
			TextView tvTitle = toolbar.findViewById(R.id.toolbar_title);
			if (screenType == SCREEN_TYPE_REORDER) {
				tvTitle.setText(getString(R.string.configure_screen_quick_action));
			} else if (screenType == SCREEN_TYPE_DELETE) {
				int selectedCount = actionsToDelete.size();
				String title = String.format(
						getString(R.string.ltr_or_rtl_combine_via_colon),
						getString(R.string.shared_string_selected),
						selectedCount);
				tvTitle.setText(title);
			}
		}
	}

	private void updateToolbarSwitch(boolean isChecked) {
		ApplicationMode appMode = app.getSettings().getApplicationMode();
		int color = isChecked ? appMode.getProfileColor(nightMode) : ContextCompat.getColor(app, R.color.preference_top_switch_off);
		AndroidUtils.setBackground(toolbarSwitchContainer, new ColorDrawable(color));

		SwitchCompat switchView = toolbarSwitchContainer.findViewById(R.id.switchWidget);
		switchView.setChecked(isChecked);
		UiUtilities.setupCompoundButton(switchView, nightMode, TOOLBAR);

		toolbarSwitchContainer.setOnClickListener(view -> {
			boolean visible = !isChecked;
			updateToolbarSwitch(visible);
			setWidgetVisibilityOnMap(visible);
		});

		TextView title = toolbarSwitchContainer.findViewById(R.id.switchButtonText);
		title.setText(isChecked ? R.string.shared_string_enabled : R.string.shared_string_disabled);
	}

	private void setWidgetVisibilityOnMap(boolean visible) {
		app.getQuickActionRegistry().setQuickActionFabState(visible);

		MapActivity activity = getMapActivity();
		if (activity != null) {
			MapQuickActionLayer mil = activity.getMapLayers().getMapQuickActionLayer();
			if (mil != null) {
				mil.refreshLayer();
			}
		}
	}

	@Override
	public void onResume() {
		super.onResume();
		getMapActivity().disableDrawer();
		quickActionRegistry.addUpdatesListener(this);
	}

	@Override
	public void onPause() {
		super.onPause();
		getMapActivity().enableDrawer();
		quickActionRegistry.removeUpdatesListener(this);
	}

	@Override
	public void onSaveInstanceState(@NonNull Bundle outState) {
		super.onSaveInstanceState(outState);
		long[] array = new long[actionsToDelete.size()];
		for (int i = 0; i < actionsToDelete.size(); i++) {
			array[i] = actionsToDelete.get(i);
		}
		outState.putLongArray(ACTIONS_TO_DELETE_KEY, array);
		outState.putInt(SCREEN_TYPE_KEY, screenType);
	}

	@Override
	public int getStatusBarColorId() {
		return ColorUtilities.getStatusBarColorId(nightMode);
	}

	private MapActivity getMapActivity() {
		return (MapActivity) getActivity();
	}

	private void saveQuickActions() {
		quickActionRegistry.updateQuickActions(adapter.getQuickActions());
	}

	@Override
	public void onActionsUpdated() {
		updateListItems();
	}

	@Override
	public void onConfirmButtonClick() {
		if (adapter != null) {
			adapter.deleteItems(actionsToDelete);
			actionsToDelete.clear();
			if (screenType == SCREEN_TYPE_DELETE) {
				changeScreenType(SCREEN_TYPE_REORDER);
			} else if (screenType == SCREEN_TYPE_REORDER) {
				updateToolbarActionButton();
			}
		}
	}

	private class QuickActionAdapter extends RecyclerView.Adapter<RecyclerView.ViewHolder> implements OnItemMoveCallback {

		private List<ListItem> items = new ArrayList<>();
		private final OnStartDragListener onStartDragListener;

		public QuickActionAdapter(OnStartDragListener onStartDragListener) {
			this.onStartDragListener = onStartDragListener;
		}

		@NotNull
		@Override
		public RecyclerView.ViewHolder onCreateViewHolder(ViewGroup parent, int viewType) {
			Context themedCtx = UiUtilities.getThemedContext(parent.getContext(), nightMode);
			LayoutInflater inflater = UiUtilities.getInflater(themedCtx, nightMode);
			int listBgColor = ContextCompat.getColor(themedCtx,
					AndroidUtils.resolveAttribute(themedCtx, R.attr.bg_color));
			ItemType type = viewType < ItemType.values().length ? ItemType.values()[viewType] : ItemType.LIST_DIVIDER;
			View itemView;
			switch (type) {
				case ACTION:
					itemView = inflater.inflate(R.layout.quick_action_list_item, parent, false);
					return new QuickActionVH(itemView);
				case HEADER:
					itemView = inflater.inflate(R.layout.quick_action_list_header, parent, false);
					return new QuickActionHeaderVH(itemView);
				case DESCRIPTION:
					itemView = inflater.inflate(R.layout.bottom_sheet_item_description_with_padding, parent, false);
					itemView.setBackgroundColor(listBgColor);
					return new DescriptionVH(itemView);
				case LIST_DIVIDER:
					itemView = inflater.inflate(R.layout.list_item_divider, parent, false);
					return new ListDividerVH(itemView);
				case BUTTON:
					itemView = inflater.inflate(R.layout.preference_button, parent, false);
					FrameLayout frame = new FrameLayout(themedCtx);
					frame.setLayoutParams(new ViewGroup.LayoutParams(
							ViewGroup.LayoutParams.MATCH_PARENT, ViewGroup.LayoutParams.WRAP_CONTENT));
					frame.addView(itemView);
					frame.setBackgroundColor(listBgColor);
					return new ButtonVH(frame);
				case BOTTOM_SHADOW:
					itemView = inflater.inflate(R.layout.card_bottom_divider, parent, false);
					int spaceHeight = getResources()
							.getDimensionPixelSize(R.dimen.bottom_sheet_big_item_height);
					itemView.setMinimumHeight(spaceHeight);
					return new BottomShadowVH(itemView);
				default:
					throw new IllegalArgumentException("Unsupported view type");
			}
		}

		@Override
		public void onBindViewHolder(@NotNull RecyclerView.ViewHolder holder, int position) {
			ListItem item = items.get(position);
			int activeColorResId = ColorUtilities.getActiveColorId(nightMode);

			if (holder instanceof QuickActionVH) {
				QuickActionVH h = (QuickActionVH) holder;
				QuickAction action = (QuickAction) item.value;

				if (screenType == SCREEN_TYPE_REORDER) {
					h.moveButton.setVisibility(View.VISIBLE);
					h.deleteIcon.setVisibility(View.VISIBLE);
					h.checkbox.setVisibility(View.GONE);

					h.moveButton.setOnTouchListener((v, event) -> {
						if (event.getActionMasked() == MotionEvent.ACTION_DOWN) {
							onStartDragListener.onStartDrag(h);
						}
						return false;
					});

					h.deleteBtn.setOnClickListener(v -> {
						actionsToDelete.clear();
						actionsToDelete.add(action.id);
						showConfirmDeleteAnActionBottomSheet(getActivity(),
								QuickActionListFragment.this, action, nightMode);
					});

					h.deleteBtn.setClickable(true);
					h.deleteBtn.setFocusable(true);
					h.itemContainer.setOnClickListener(view -> {
						CreateEditActionDialog dialog = CreateEditActionDialog.newInstance(action.id);
						FragmentManager fm = getFragmentManager();
						if (fm != null && !dialog.isStateSaved()) {
							dialog.show(fm, CreateEditActionDialog.TAG);
						}
					});

				} else if (screenType == SCREEN_TYPE_DELETE) {
					h.moveButton.setVisibility(View.GONE);
					h.deleteIcon.setVisibility(View.GONE);
					h.checkbox.setVisibility(View.VISIBLE);

					h.checkbox.setClickable(false);

					h.deleteBtn.setClickable(false);
					h.deleteBtn.setFocusable(false);
					h.itemContainer.setOnClickListener(view -> {
						boolean isChecked = actionsToDelete.contains(action.id);
						h.checkbox.setChecked(!isChecked);
						if (!isChecked) {
							actionsToDelete.add(action.id);
						} else {
							actionsToDelete.remove(action.id);
						}
						updateToolbarTitle();
					});
					h.checkbox.setChecked(actionsToDelete.contains(action.id));
				}

				List<QuickAction> actions = getQuickActions();
				int actionGlobalPosition = actions.indexOf(action);
				int actionPosition = actionGlobalPosition % ITEMS_IN_GROUP + 1;
				String name = action.getName(app);
				if (action.getActionNameRes() != 0 && !name.contains(getString(action.getActionNameRes()))) {
					String prefAction = getString(action.getActionNameRes());
					h.title.setText(getString(R.string.ltr_or_rtl_combine_via_dash, prefAction, action.getName(app)));
				} else {
					h.title.setText(name);
				}
				h.subTitle.setText(getResources().getString(R.string.quick_action_item_action, actionPosition));
				h.icon.setImageDrawable(getContentIcon(action.getIconRes(app)));

				boolean lastActionInList = actionGlobalPosition == actions.size() - 1;
				boolean lastOnScreen = actionPosition == ITEMS_IN_GROUP;
				if (!lastActionInList) {
					if (lastOnScreen) {
						h.itemDivider.setVisibility(View.GONE);
						h.longDivider.setVisibility(View.VISIBLE);
					} else {
						h.itemDivider.setVisibility(View.VISIBLE);
						h.longDivider.setVisibility(View.GONE);
					}
				} else {
					h.itemDivider.setVisibility(View.GONE);
					h.longDivider.setVisibility(View.GONE);
				}
			} else if (holder instanceof QuickActionHeaderVH) {
				QuickActionHeaderVH h = (QuickActionHeaderVH) holder;
				String title = String.format(
						getResources().getString(R.string.quick_action_item_screen),
						position / (ITEMS_IN_GROUP + 1) + 1);
				h.headerName.setText(title);
			} else if (holder instanceof ButtonVH) {
				ControlButton buttonInfo = (ControlButton) item.value;
				ButtonVH h = (ButtonVH) holder;
				h.container.setOnClickListener(buttonInfo.listener);
				h.title.setText(buttonInfo.title);
				int iconColor = ContextCompat.getColor(app, activeColorResId);
				int titleColor = ContextCompat.getColor(app, activeColorResId);
				if (buttonInfo.iconRes == R.drawable.ic_action_delete_dark) {
					boolean hasActiveActions = getQuickActions().size() > 0;
					h.container.setEnabled(hasActiveActions);
					int deleteAllIconColor = ContextCompat.getColor(app,
							R.color.color_osm_edit_delete);
					iconColor = hasActiveActions ? deleteAllIconColor :
							ColorUtilities.getColorWithAlpha(deleteAllIconColor, 0.25f);
					titleColor = hasActiveActions ? titleColor :
							ColorUtilities.getColorWithAlpha(titleColor, 0.25f);
					h.divider.setVisibility(View.GONE);
				} else {
					h.container.setEnabled(true);
					h.divider.setVisibility(View.VISIBLE);
				}
				h.icon.setImageDrawable(getPaintedContentIcon(buttonInfo.iconRes, iconColor));
				h.title.setTextColor(titleColor);
				Drawable background = UiUtilities.getColoredSelectableDrawable(app,
						ContextCompat.getColor(app, activeColorResId), 0.3f);
				View selectableView = h.container.findViewById(R.id.selectable_list_item);
				AndroidUtils.setBackground(selectableView, background);
			} else if (holder instanceof DescriptionVH) {
				String description = (String) item.value;
				((DescriptionVH) holder).tvDescription.setText(description);
			}
		}

		@Override
		public int getItemCount() {
			return items.size();
		}

		@Override
		public int getItemViewType(int position) {
			ListItem item = items.get(position);
			return item.type.ordinal();
		}

		public void deleteItems(List<Long> actionsToDelete) {
			if (actionsToDelete != null && actionsToDelete.size() > 0) {
				Iterator<ListItem> it = items.iterator();
				while (it.hasNext()) {
					ListItem item = it.next();
					if (item.type == ItemType.ACTION) {
						for (Long actionId : actionsToDelete) {
							QuickAction qa = (QuickAction) item.value;
							if (actionId != null) {
								if (actionId.equals(qa.getId())) {
									it.remove();
									break;
								}
							}
						}
					}
				}
				saveQuickActions();
				updateListItems();
			}
		}

		public List<QuickAction> getQuickActions() {
			List<QuickAction> result = new ArrayList<>();
			for (ListItem item : items) {
				if (item.type == ItemType.ACTION) {
					result.add((QuickAction) item.value);
				}
			}

			return result;
		}

		@Override
		public boolean onItemMove(int selectedPosition, int targetPosition) {
			Log.v(TAG, "selected: " + selectedPosition + ", target: " + targetPosition);

			Collections.swap(items, selectedPosition, targetPosition);
			if (selectedPosition - targetPosition < -1) {
				notifyItemMoved(selectedPosition, targetPosition);
				notifyItemMoved(targetPosition - 1, selectedPosition);
			} else if (selectedPosition - targetPosition > 1) {
				notifyItemMoved(selectedPosition, targetPosition);
				notifyItemMoved(targetPosition + 1, selectedPosition);
			} else {
				notifyItemMoved(selectedPosition, targetPosition);
			}
			notifyItemChanged(selectedPosition);
			notifyItemChanged(targetPosition);
			return true;
		}

		@Override
		public void onItemDismiss(RecyclerView.ViewHolder holder) {
			saveQuickActions();
		}

		public void setItems(List<ListItem> items) {
			this.items = items;
			notifyDataSetChanged();
		}

		private class QuickActionVH extends RecyclerView.ViewHolder {
			public TextView title;
			public TextView subTitle;
			public ImageView icon;
			public View itemDivider;
			public View longDivider;
			public View moveButton;
			public ImageView moveIcon;
			public View deleteBtn;
			public ImageView deleteIcon;
			public CompoundButton checkbox;
			public View itemContainer;

			public QuickActionVH(View itemView) {
				super(itemView);
				title = itemView.findViewById(R.id.title);
				subTitle = itemView.findViewById(R.id.subtitle);
				icon = itemView.findViewById(R.id.imageView);
				itemDivider = itemView.findViewById(R.id.item_divider);
				longDivider = itemView.findViewById(R.id.long_divider);
				deleteBtn = itemView.findViewById(R.id.action_button);
				deleteIcon = itemView.findViewById(R.id.action_icon);
				moveButton = itemView.findViewById(R.id.move_button);
				moveIcon = itemView.findViewById(R.id.move_icon);
				checkbox = itemView.findViewById(R.id.checkbox);
				itemContainer = itemView.findViewById(R.id.searchListItemLayout);

				deleteIcon.setImageDrawable(app.getUIUtilities()
						.getIcon(R.drawable.ic_action_delete_item, R.color.color_osm_edit_delete));
				moveIcon.setImageDrawable(app.getUIUtilities()
						.getThemedIcon(R.drawable.ic_action_item_move));
				UiUtilities.setupCompoundButton(checkbox, nightMode,
						UiUtilities.CompoundButtonType.GLOBAL);
			}
		}

		private class QuickActionHeaderVH extends RecyclerView.ViewHolder implements UnmovableItem {

			public TextView headerName;

			public QuickActionHeaderVH(View itemView) {
				super(itemView);
				headerName = itemView.findViewById(R.id.header);
			}

			@Override
			public boolean isMovingDisabled() {
				return true;
			}
		}

		private class DescriptionVH extends RecyclerView.ViewHolder
				implements ReorderItemTouchHelperCallback.UnmovableItem {

			private final TextView tvDescription;

			public DescriptionVH(View itemView) {
				super(itemView);
				tvDescription = itemView.findViewById(R.id.description);
			}

			@Override
			public boolean isMovingDisabled() {
				return true;
			}
		}

		private class ListDividerVH extends RecyclerView.ViewHolder
				implements ReorderItemTouchHelperCallback.UnmovableItem {

			public ListDividerVH(View itemView) {
				super(itemView);
			}

			@Override
			public boolean isMovingDisabled() {
				return true;
			}
		}

		private class BottomShadowVH extends RecyclerView.ViewHolder
				implements ReorderItemTouchHelperCallback.UnmovableItem {

			public BottomShadowVH(View itemView) {
				super(itemView);
			}

			@Override
			public boolean isMovingDisabled() {
				return true;
			}
		}

		private class ButtonVH extends RecyclerView.ViewHolder
				implements ReorderItemTouchHelperCallback.UnmovableItem {

			private final View container;
			private final ImageView icon;
			private final TextView title;
			private final View divider;

			public ButtonVH(View itemView) {
				super(itemView);
				container = itemView;
				icon = itemView.findViewById(android.R.id.icon);
				title = itemView.findViewById(android.R.id.title);
				divider = itemView.findViewById(R.id.divider);
			}

			@Override
			public boolean isMovingDisabled() {
				return true;
			}
		}
	}

	protected enum ItemType {
		ACTION,
		HEADER,
		DESCRIPTION,
		LIST_DIVIDER,
		BOTTOM_SHADOW,
		BUTTON
	}

	private static class ListItem {
		ItemType type;
		Object value;

		public ListItem(ItemType type) {
			this.type = type;
		}

		public ListItem(ItemType type, Object value) {
			this.type = type;
			this.value = value;
		}
	}

	protected static class ControlButton {
		private final String title;
		private final int iconRes;
		private final View.OnClickListener listener;

		public ControlButton(String title, int iconRes, View.OnClickListener listener) {
			this.title = title;
			this.iconRes = iconRes;
			this.listener = listener;
		}
	}

	public interface OnStartDragListener {
		void onStartDrag(RecyclerView.ViewHolder viewHolder);
	}

	private void showAddQuickActionDialog() {
		FragmentManager fm = getFragmentManager();
		if (fm != null) {
			AddQuickActionDialog.showInstance(fm, false);
		}
	}

	private void showConfirmDeleteActionsBottomSheet(MapActivity ma) {
		String message = String.format(
				getString(R.string.delete_all_actions_message_q),
				actionsToDelete.size());
		ConfirmationBottomSheet.showInstance(ma.getSupportFragmentManager(),
				this,
				getString(R.string.shared_string_delete_all_q),
				message, R.string.shared_string_delete, false);
	}

	static void showConfirmDeleteAnActionBottomSheet(FragmentActivity ctx, Fragment target,
	                                                 QuickAction action, boolean usedOnMap) {
		String actionName = action.getName(ctx);
		String message = String.format(ctx.getString(
				R.string.quick_actions_delete_text), actionName);
		SpannableString styledMessage = UiUtilities.createSpannableString(
				message, Typeface.BOLD, actionName);

		ConfirmationBottomSheet.showInstance(ctx.getSupportFragmentManager(), target,
				ctx.getString(R.string.quick_actions_delete), styledMessage,
				R.string.shared_string_delete, usedOnMap);
	}

	public static void showInstance(@NonNull FragmentActivity activity) {
		showInstance(activity, false);
	}

	public static void showInstance(@NonNull FragmentActivity activity, boolean animate) {
		FragmentManager fm = activity.getSupportFragmentManager();
		if (AndroidUtils.isFragmentCanBeAdded(fm, TAG)) {
			int slideInAnim = 0;
			int slideOutAnim = 0;
			OsmandApplication app = ((OsmandApplication) activity.getApplication());
			if (animate && !app.getSettings().DO_NOT_USE_ANIMATIONS.get()) {
				slideInAnim = R.anim.slide_in_bottom;
				slideOutAnim = R.anim.slide_out_bottom;
			}

			QuickActionListFragment fragment = new QuickActionListFragment();
			fm.beginTransaction()
					.setCustomAnimations(slideInAnim, slideOutAnim, slideInAnim, slideOutAnim)
					.add(R.id.fragmentContainer, fragment, TAG)
					.addToBackStack(TAG)
					.commitAllowingStateLoss();
		}
	}
}<|MERGE_RESOLUTION|>--- conflicted
+++ resolved
@@ -120,14 +120,9 @@
 
 	@Nullable
 	@Override
-<<<<<<< HEAD
 	public View onCreateView(@NonNull LayoutInflater inflater, @Nullable ViewGroup container,
 	                         @Nullable Bundle savedInstanceState) {
 		updateNightMode();
-=======
-	public View onCreateView(@NonNull LayoutInflater inflater, @Nullable ViewGroup container, @Nullable Bundle savedInstanceState) {
-		LayoutInflater themedInflater = UiUtilities.getInflater(getContext(), nightMode);
->>>>>>> 7dabf595
 		View view = themedInflater.inflate(R.layout.quick_action_list, container, false);
 
 		RecyclerView recyclerView = view.findViewById(R.id.recycler_view);
