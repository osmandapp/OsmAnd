package net.osmand.plus.quickaction;

import static net.osmand.plus.quickaction.AddQuickActionFragment.QUICK_ACTION_BUTTON_KEY;
import static net.osmand.plus.utils.UiUtilities.CompoundButtonType.TOOLBAR;
import static net.osmand.plus.widgets.dialogbutton.DialogButtonType.SECONDARY;

import android.content.Context;
import android.graphics.Typeface;
import android.graphics.drawable.ColorDrawable;
import android.graphics.drawable.Drawable;
import android.os.Bundle;
import android.text.SpannableString;
import android.util.Log;
import android.view.LayoutInflater;
import android.view.MotionEvent;
import android.view.View;
import android.view.ViewGroup;
import android.widget.CompoundButton;
import android.widget.EditText;
import android.widget.FrameLayout;
import android.widget.ImageButton;
import android.widget.ImageView;
import android.widget.TextView;

import androidx.activity.OnBackPressedCallback;
import androidx.annotation.NonNull;
import androidx.annotation.Nullable;
import androidx.appcompat.widget.SwitchCompat;
import androidx.appcompat.widget.Toolbar;
import androidx.core.content.ContextCompat;
import androidx.fragment.app.Fragment;
import androidx.fragment.app.FragmentActivity;
import androidx.fragment.app.FragmentManager;
import androidx.recyclerview.widget.ItemTouchHelper;
import androidx.recyclerview.widget.LinearLayoutManager;
import androidx.recyclerview.widget.RecyclerView;
import androidx.recyclerview.widget.RecyclerView.ViewHolder;

import com.google.android.material.floatingactionbutton.FloatingActionButton;

import net.osmand.plus.R;
import net.osmand.plus.activities.MapActivity;
import net.osmand.plus.base.BaseOsmAndFragment;
import net.osmand.plus.quickaction.ConfirmationBottomSheet.OnConfirmButtonClickListener;
import net.osmand.plus.quickaction.MapButtonsHelper.QuickActionUpdatesListener;
import net.osmand.plus.quickaction.controller.AddQuickActionController;
import net.osmand.plus.settings.backend.ApplicationMode;
import net.osmand.plus.utils.AndroidUtils;
import net.osmand.plus.utils.ColorUtilities;
import net.osmand.plus.utils.UiUtilities;
import net.osmand.plus.views.OsmandMapTileView;
import net.osmand.plus.views.controls.ReorderItemTouchHelperCallback;
import net.osmand.plus.views.controls.ReorderItemTouchHelperCallback.OnItemMoveCallback;
import net.osmand.plus.views.controls.ReorderItemTouchHelperCallback.UnmovableItem;
import net.osmand.plus.views.layers.MapQuickActionLayer;
import net.osmand.plus.views.mapwidgets.configure.buttons.QuickActionButtonState;
import net.osmand.plus.widgets.alert.AlertDialogData;
import net.osmand.plus.widgets.alert.AlertDialogExtra;
import net.osmand.plus.widgets.alert.CustomAlert;
import net.osmand.plus.widgets.popup.PopUpMenu;
import net.osmand.plus.widgets.popup.PopUpMenuDisplayData;
import net.osmand.plus.widgets.popup.PopUpMenuItem;
import net.osmand.util.Algorithms;

import org.jetbrains.annotations.NotNull;

import java.util.ArrayList;
import java.util.Collections;
import java.util.Iterator;
import java.util.List;

/**
 * Created by okorsun on 20.12.16.
 */

public class QuickActionListFragment extends BaseOsmAndFragment implements QuickActionUpdatesListener,
		OnConfirmButtonClickListener {

	public static final String TAG = QuickActionListFragment.class.getSimpleName();

	public static final String ACTIONS_TO_DELETE_KEY = "actions_to_delete";
	public static final String SCREEN_TYPE_KEY = "screen_type";

	private static final int SCREEN_TYPE_REORDER = 0;
	private static final int SCREEN_TYPE_DELETE = 1;

	private static final int ITEMS_IN_GROUP = 6;

	private FloatingActionButton fab;
	private View bottomPanel;
	private Toolbar toolbar;
	private View toolbarSwitchContainer;
	private ImageView navigationIcon;
	private View deleteIconContainer;

	private QuickActionAdapter adapter;
	private ItemTouchHelper touchHelper;
	private MapButtonsHelper mapButtonsHelper;
	private QuickActionButtonState buttonState;
	private final ArrayList<Long> actionsToDelete = new ArrayList<>();
	private int screenType = SCREEN_TYPE_REORDER;

	@Override
	public void onCreate(@Nullable Bundle savedInstanceState) {
		super.onCreate(savedInstanceState);
		mapButtonsHelper = app.getMapButtonsHelper();

		Bundle args = getArguments();
		String key = args != null ? args.getString(QUICK_ACTION_BUTTON_KEY) : null;
		if (key != null) {
			buttonState = mapButtonsHelper.getButtonStateById(key);
		}
		if (savedInstanceState != null) {
			long[] array = savedInstanceState.getLongArray(ACTIONS_TO_DELETE_KEY);
			if (array != null) {
				for (long id : array) {
					actionsToDelete.add(id);
				}
			}
			screenType = savedInstanceState.getInt(SCREEN_TYPE_KEY, SCREEN_TYPE_REORDER);
		}
		requireMyActivity().getOnBackPressedDispatcher().addCallback(this, new OnBackPressedCallback(true) {
			public void handleOnBackPressed() {
				MapActivity mapActivity = getMapActivity();
				if (mapActivity != null) {
					OsmandMapTileView mapView = mapActivity.getMapView();
					MapQuickActionLayer layer = mapView.getLayerByClass(MapQuickActionLayer.class);
					if (isVisible()) {
						layer.onBackPressed();
					} else if (layer.onBackPressed()) {
						return;
					}
					FragmentManager fragmentManager = mapActivity.getSupportFragmentManager();
					if (!fragmentManager.isStateSaved()) {
						fragmentManager.popBackStackImmediate();
					}
				}
			}
		});
	}

	@Nullable
	@Override
	public View onCreateView(@NonNull LayoutInflater inflater, @Nullable ViewGroup container,
	                         @Nullable Bundle savedInstanceState) {
		updateNightMode();
		View view = themedInflater.inflate(R.layout.quick_action_list, container, false);

		RecyclerView recyclerView = view.findViewById(R.id.recycler_view);
		fab = view.findViewById(R.id.fabButton);
		fab.setOnClickListener(v -> showAddQuickActionDialog());

		AndroidUtils.addStatusBarPadding21v(requireMyActivity(), view);

		bottomPanel = view.findViewById(R.id.bottom_panel);
		View btnSelectAll = bottomPanel.findViewById(R.id.select_all);
		View btnDelete = bottomPanel.findViewById(R.id.delete);

		btnSelectAll.setOnClickListener(v -> {
			actionsToDelete.clear();
			for (QuickAction action : adapter.getQuickActions()) {
				actionsToDelete.add(action.id);
			}
			updateListItems();
			updateToolbarTitle();
		});

		btnDelete.setOnClickListener(v -> showConfirmDeleteActionsBottomSheet(getMapActivity()));
		UiUtilities.setupDialogButton(nightMode, btnDelete, SECONDARY, R.string.shared_string_delete);

		toolbar = view.findViewById(R.id.toolbar);
		navigationIcon = toolbar.findViewById(R.id.close_button);
		deleteIconContainer = toolbar.findViewById(R.id.action_button);
		toolbarSwitchContainer = toolbar.findViewById(R.id.toolbar_switch_container);
		setUpToolbar();

		adapter = new QuickActionAdapter(viewHolder -> touchHelper.startDrag(viewHolder));
		recyclerView.setAdapter(adapter);
		recyclerView.setLayoutManager(new LinearLayoutManager(getContext()));

		ItemTouchHelper.Callback touchHelperCallback = new ReorderItemTouchHelperCallback(adapter);
		touchHelper = new ItemTouchHelper(touchHelperCallback);
		touchHelper.attachToRecyclerView(recyclerView);

		recyclerView.addOnScrollListener(new RecyclerView.OnScrollListener() {
			@Override
			public void onScrollStateChanged(@NonNull RecyclerView recyclerView, int newState) {
				if (screenType == SCREEN_TYPE_REORDER) {
					if (newState == RecyclerView.SCROLL_STATE_DRAGGING) {
						fab.hide();
					} else if (newState == RecyclerView.SCROLL_STATE_IDLE) {
						fab.show();
					}
				}
			}
		});
		updateListItems();
		updateVisibility();
		return view;
	}

	private void setUpToolbar() {
		TextView tvTitle = toolbar.findViewById(R.id.toolbar_title);
		tvTitle.setTextColor(ColorUtilities.getActiveButtonsAndLinksTextColor(app, nightMode));

		updateToolbarTitle();
		updateToolbarNavigationIcon();
		updateToolbarActions();
		updateToolbarSwitch(buttonState.isEnabled());
	}

	private void updateToolbarNavigationIcon() {
		int activeButtonsColorResId = ColorUtilities.getActiveButtonsAndLinksTextColorId(nightMode);
		if (screenType == SCREEN_TYPE_REORDER) {
			Drawable icBack = app.getUIUtilities().getIcon(
					AndroidUtils.getNavigationIconResId(app),
					activeButtonsColorResId);
			navigationIcon.setImageDrawable(icBack);
			navigationIcon.setOnClickListener(view -> {
				FragmentActivity activity = getActivity();
				if (activity != null) {
					activity.onBackPressed();
				}
			});
		} else if (screenType == SCREEN_TYPE_DELETE) {
			Drawable icClose = getIcon(R.drawable.ic_action_close, activeButtonsColorResId);
			navigationIcon.setImageDrawable(icClose);
			navigationIcon.setOnClickListener(view -> changeScreenType(SCREEN_TYPE_REORDER));
		}
	}

	private void updateListItems() {
		updateToolbarActions();
		List<ListItem> items = new ArrayList<>();
		List<QuickAction> actions = buttonState.getQuickActions();
		if (actions.size() > 0) {
			items.add(new ListItem(ItemType.LIST_DIVIDER));
			int screen = 0;
			for (int i = 0; i < actions.size(); i++) {
				if (i % ITEMS_IN_GROUP == 0) {
					items.add(new ListItem(ItemType.HEADER, ++screen));
				}
				items.add(new ListItem(ItemType.ACTION, actions.get(i)));
			}
		}
		if (screenType == SCREEN_TYPE_REORDER) {
			items.add(new ListItem(ItemType.LIST_DIVIDER));
			String promo = app.getString(R.string.export_import_quick_actions_with_profiles_promo);
			items.add(new ListItem(ItemType.DESCRIPTION, promo));
			items.add(new ListItem(ItemType.BUTTON,
					new ControlButton(getString(R.string.quick_action_new_action),
							R.drawable.ic_action_plus,
							view -> showAddQuickActionDialog())));
			items.add(new ListItem(ItemType.BUTTON,
					new ControlButton(getString(R.string.shared_string_delete_all),
							R.drawable.ic_action_delete_dark,
							view -> {
								actionsToDelete.clear();
								for (ListItem item : adapter.items) {
									if (item.type == ItemType.ACTION) {
										QuickAction action = (QuickAction) item.value;
										actionsToDelete.add(action.id);
									}
								}
								showConfirmDeleteActionsBottomSheet(getMapActivity());
							})));
		}
		items.add(new ListItem(ItemType.BOTTOM_SHADOW));
		adapter.setItems(items);
	}

	private void updateVisibility() {
		if (screenType == SCREEN_TYPE_REORDER) {
			fab.setVisibility(View.VISIBLE);
			bottomPanel.setVisibility(View.GONE);
			toolbarSwitchContainer.setVisibility(View.VISIBLE);
			deleteIconContainer.setVisibility(View.VISIBLE);
		} else if (screenType == SCREEN_TYPE_DELETE) {
			fab.setVisibility(View.GONE);
			bottomPanel.setVisibility(View.VISIBLE);
			toolbarSwitchContainer.setVisibility(View.GONE);
			deleteIconContainer.setVisibility(View.GONE);
		}
	}

	private void changeScreenType(int screenType) {
		this.screenType = screenType;
		actionsToDelete.clear();
		updateToolbarTitle();
		updateToolbarNavigationIcon();
		updateListItems();
		updateVisibility();
	}

	private void updateToolbarActions() {
		ViewGroup container = toolbar.findViewById(R.id.actions_container);
		container.removeAllViews();

		LayoutInflater inflater = UiUtilities.getInflater(toolbar.getContext(), nightMode);
		createDeleteActionsButton(inflater, container);
		createOptionsButton(inflater, container);
	}

	private void createDeleteActionsButton(@NonNull LayoutInflater inflater, @NonNull ViewGroup container) {
		boolean hasActions = buttonState.getQuickActions().size() > 0;
		int activeColor = ColorUtilities.getActiveButtonsAndLinksTextColor(app, nightMode);
		int color = hasActions ? activeColor : ColorUtilities.getColorWithAlpha(activeColor, 0.25f);

		ImageButton button = (ImageButton) inflater.inflate(R.layout.action_button, container, false);
		button.setEnabled(hasActions);
		button.setImageDrawable(getPaintedContentIcon(R.drawable.ic_action_delete_dark, color));
		button.setOnClickListener(view -> changeScreenType(SCREEN_TYPE_DELETE));
		container.addView(button);
	}

	private void createOptionsButton(@NonNull LayoutInflater inflater, @NonNull ViewGroup container) {
		int color = ColorUtilities.getActiveButtonsAndLinksTextColorId(nightMode);

		ImageButton button = (ImageButton) inflater.inflate(R.layout.action_button, container, false);
		button.setImageDrawable(getIcon(R.drawable.ic_overflow_menu_white, color));
		button.setOnClickListener(this::showOptionsMenu);
		button.setContentDescription(getString(R.string.shared_string_more_actions));
		container.addView(button);
	}

	private void showOptionsMenu(@NonNull View view) {
		List<PopUpMenuItem> items = new ArrayList<>();
		Context context = view.getContext();

		items.add(new PopUpMenuItem.Builder(context)
				.setTitleId(R.string.shared_string_rename)
				.setIcon(getContentIcon(R.drawable.ic_action_edit_outlined))
				.setOnClickListener(v -> showRenameDialog()).create());

		items.add(new PopUpMenuItem.Builder(context)
				.showTopDivider(true)
				.setTitleId(R.string.shared_string_delete)
				.setIcon(getContentIcon(R.drawable.ic_action_delete_outlined))
				.setOnClickListener(v -> showDeleteDialog()).create());

		PopUpMenuDisplayData displayData = new PopUpMenuDisplayData();
		displayData.anchorView = view;
		displayData.menuItems = items;
		displayData.nightMode = nightMode;
		displayData.layoutId = R.layout.simple_popup_menu_item;
		PopUpMenu.show(displayData);
	}

	private void showRenameDialog() {
		FragmentActivity activity = requireActivity();
		AlertDialogData dialogData = new AlertDialogData(activity, nightMode);
		dialogData.setTitle(R.string.shared_string_rename);
		dialogData.setNegativeButton(R.string.shared_string_cancel, null);
		dialogData.setPositiveButton(R.string.shared_string_save, (dialog, which) -> {
			Object extra = dialogData.getExtra(AlertDialogExtra.EDIT_TEXT);
			if (extra instanceof EditText) {
				String name = ((EditText) extra).getText().toString().trim();
				if (Algorithms.isBlank(name)) {
					app.showToastMessage(R.string.empty_name);
				} else if (!mapButtonsHelper.isActionButtonNameUnique(name)) {
					app.showToastMessage(R.string.custom_map_button_name_present);
				} else {
					buttonState.setName(name);
					mapButtonsHelper.onButtonStateChanged(buttonState);
				}
			}
		});
		String caption = getString(R.string.enter_new_name);
		CustomAlert.showInput(dialogData, activity, buttonState.getName(), caption);
	}

	private void showDeleteDialog() {
		FragmentActivity activity = requireActivity();
		AlertDialogData data = new AlertDialogData(activity, nightMode)
				.setTitle(R.string.delete_actions_button)
				.setNeutralButton(R.string.shared_string_cancel, null)
				.setPositiveButton(R.string.shared_string_delete, (dialog, which) -> {
					mapButtonsHelper.removeQuickActionButtonState(buttonState);
					activity.onBackPressed();
				});

		int color = ColorUtilities.getSecondaryTextColor(app, nightMode);
		String message = getString(R.string.delete_actions_button_confirmation, buttonState.getName());
		CustomAlert.showSimpleMessage(data, UiUtilities.createColorSpannable(message, color, message));
	}

	private void updateToolbarTitle() {
		if (toolbar != null) {
			TextView tvTitle = toolbar.findViewById(R.id.toolbar_title);
			if (screenType == SCREEN_TYPE_REORDER) {
				tvTitle.setText(buttonState.getName());
			} else if (screenType == SCREEN_TYPE_DELETE) {
				String count = String.valueOf(actionsToDelete.size());
				String selected = getString(R.string.shared_string_selected);
				tvTitle.setText(getString(R.string.ltr_or_rtl_combine_via_colon, selected, count));
			}
		}
	}

	private void updateToolbarSwitch(boolean isChecked) {
		ApplicationMode appMode = app.getSettings().getApplicationMode();
		int color = isChecked ? appMode.getProfileColor(nightMode) : ContextCompat.getColor(app, R.color.preference_top_switch_off);
		AndroidUtils.setBackground(toolbarSwitchContainer, new ColorDrawable(color));

		SwitchCompat switchView = toolbarSwitchContainer.findViewById(R.id.switchWidget);
		switchView.setChecked(isChecked);
		UiUtilities.setupCompoundButton(switchView, nightMode, TOOLBAR);

		toolbarSwitchContainer.setOnClickListener(view -> {
			boolean visible = !isChecked;
			updateToolbarSwitch(visible);
			setWidgetVisibilityOnMap(visible);
		});

		TextView title = toolbarSwitchContainer.findViewById(R.id.switchButtonText);
		title.setText(isChecked ? R.string.shared_string_enabled : R.string.shared_string_disabled);
	}

	private void setWidgetVisibilityOnMap(boolean visible) {
		mapButtonsHelper.setQuickActionFabState(buttonState, visible);

		MapQuickActionLayer layer = app.getOsmandMap().getMapLayers().getMapQuickActionLayer();
		if (layer != null) {
			layer.refreshLayer();
		}
	}

	@Override
	public void onResume() {
		super.onResume();
		getMapActivity().disableDrawer();
		mapButtonsHelper.addUpdatesListener(this);
	}

	@Override
	public void onPause() {
		super.onPause();
		getMapActivity().enableDrawer();
		mapButtonsHelper.removeUpdatesListener(this);
	}

	@Override
	public void onSaveInstanceState(@NonNull Bundle outState) {
		super.onSaveInstanceState(outState);
		long[] array = new long[actionsToDelete.size()];
		for (int i = 0; i < actionsToDelete.size(); i++) {
			array[i] = actionsToDelete.get(i);
		}
		outState.putLongArray(ACTIONS_TO_DELETE_KEY, array);
		outState.putInt(SCREEN_TYPE_KEY, screenType);
	}

	@Override
	public int getStatusBarColorId() {
		return ColorUtilities.getStatusBarColorId(nightMode);
	}

	private MapActivity getMapActivity() {
		return (MapActivity) getActivity();
	}

	private void saveQuickActions() {
		mapButtonsHelper.updateQuickActions(buttonState, adapter.getQuickActions());
	}

	@Override
	public void onActionsUpdated() {
		updateListItems();
		updateToolbarTitle();
	}

	@Override
	public void onConfirmButtonClick() {
		if (adapter != null) {
			adapter.deleteItems(actionsToDelete);
			actionsToDelete.clear();
			if (screenType == SCREEN_TYPE_DELETE) {
				changeScreenType(SCREEN_TYPE_REORDER);
			} else if (screenType == SCREEN_TYPE_REORDER) {
				updateToolbarActions();
			}
		}
	}

	private class QuickActionAdapter extends RecyclerView.Adapter<RecyclerView.ViewHolder> implements OnItemMoveCallback {

		private List<ListItem> items = new ArrayList<>();
		private final OnStartDragListener onStartDragListener;

		public QuickActionAdapter(OnStartDragListener onStartDragListener) {
			this.onStartDragListener = onStartDragListener;
		}

		@NotNull
		@Override
		public RecyclerView.ViewHolder onCreateViewHolder(ViewGroup parent, int viewType) {
			Context themedCtx = UiUtilities.getThemedContext(parent.getContext(), nightMode);
			LayoutInflater inflater = UiUtilities.getInflater(themedCtx, nightMode);
			int listBgColor = ContextCompat.getColor(themedCtx,
					AndroidUtils.resolveAttribute(themedCtx, R.attr.bg_color));
			ItemType type = viewType < ItemType.values().length ? ItemType.values()[viewType] : ItemType.LIST_DIVIDER;
			View itemView;
			switch (type) {
				case ACTION:
					itemView = inflater.inflate(R.layout.quick_action_list_item, parent, false);
					return new QuickActionVH(itemView);
				case HEADER:
					itemView = inflater.inflate(R.layout.quick_action_list_header, parent, false);
					return new QuickActionHeaderVH(itemView);
				case DESCRIPTION:
					itemView = inflater.inflate(R.layout.bottom_sheet_item_description_with_padding, parent, false);
					itemView.setBackgroundColor(listBgColor);
					return new DescriptionVH(itemView);
				case LIST_DIVIDER:
					itemView = inflater.inflate(R.layout.list_item_divider, parent, false);
					return new ListDividerVH(itemView);
				case BUTTON:
					itemView = inflater.inflate(R.layout.preference_button, parent, false);
					FrameLayout frame = new FrameLayout(themedCtx);
					frame.setLayoutParams(new ViewGroup.LayoutParams(
							ViewGroup.LayoutParams.MATCH_PARENT, ViewGroup.LayoutParams.WRAP_CONTENT));
					frame.addView(itemView);
					frame.setBackgroundColor(listBgColor);
					return new ButtonVH(frame);
				case BOTTOM_SHADOW:
					itemView = inflater.inflate(R.layout.card_bottom_divider, parent, false);
					int spaceHeight = getResources()
							.getDimensionPixelSize(R.dimen.bottom_sheet_big_item_height);
					itemView.setMinimumHeight(spaceHeight);
					return new BottomShadowVH(itemView);
				default:
					throw new IllegalArgumentException("Unsupported view type");
			}
		}

		@Override
		public void onBindViewHolder(@NotNull RecyclerView.ViewHolder holder, int position) {
			ListItem item = items.get(position);
			int activeColorResId = ColorUtilities.getActiveColorId(nightMode);

			if (holder instanceof QuickActionVH) {
				QuickActionVH h = (QuickActionVH) holder;
				QuickAction action = (QuickAction) item.value;

				if (screenType == SCREEN_TYPE_REORDER) {
					h.moveButton.setVisibility(View.VISIBLE);
					h.deleteIcon.setVisibility(View.VISIBLE);
					h.checkbox.setVisibility(View.GONE);

					h.moveButton.setOnTouchListener((v, event) -> {
						if (event.getActionMasked() == MotionEvent.ACTION_DOWN) {
							onStartDragListener.onStartDrag(h);
						}
						return false;
					});

					h.deleteBtn.setOnClickListener(v -> {
						actionsToDelete.clear();
						actionsToDelete.add(action.id);
						showConfirmDeleteAnActionBottomSheet(getActivity(),
								QuickActionListFragment.this, action, nightMode);
					});

					h.deleteBtn.setClickable(true);
					h.deleteBtn.setFocusable(true);
					h.itemContainer.setOnClickListener(view -> {
						FragmentManager manager = getFragmentManager();
						if (manager != null) {
							AddQuickActionController.showCreateEditActionDialog(app, manager, buttonState, action);
						}
					});
				} else if (screenType == SCREEN_TYPE_DELETE) {
					h.moveButton.setVisibility(View.GONE);
					h.deleteIcon.setVisibility(View.GONE);
					h.checkbox.setVisibility(View.VISIBLE);

					h.checkbox.setClickable(false);

					h.deleteBtn.setClickable(false);
					h.deleteBtn.setFocusable(false);
					h.itemContainer.setOnClickListener(view -> {
						boolean isChecked = actionsToDelete.contains(action.id);
						h.checkbox.setChecked(!isChecked);
						if (!isChecked) {
							actionsToDelete.add(action.id);
						} else {
							actionsToDelete.remove(action.id);
						}
						updateToolbarTitle();
					});
					h.checkbox.setChecked(actionsToDelete.contains(action.id));
				}

				List<QuickAction> actions = getQuickActions();
				int actionGlobalPosition = actions.indexOf(action);
				int actionPosition = actionGlobalPosition % ITEMS_IN_GROUP + 1;
<<<<<<< HEAD
				h.title.setText(action.getExtendedName(app, true));
=======
				h.title.setText(action.getExtendedName(app));
>>>>>>> 726b21f0
				h.subTitle.setText(getResources().getString(R.string.quick_action_item_action, actionPosition));
				h.icon.setImageDrawable(getContentIcon(action.getIconRes(app)));

				boolean lastActionInList = actionGlobalPosition == actions.size() - 1;
				boolean lastOnScreen = actionPosition == ITEMS_IN_GROUP;
				if (!lastActionInList) {
					if (lastOnScreen) {
						h.itemDivider.setVisibility(View.GONE);
						h.longDivider.setVisibility(View.VISIBLE);
					} else {
						h.itemDivider.setVisibility(View.VISIBLE);
						h.longDivider.setVisibility(View.GONE);
					}
				} else {
					h.itemDivider.setVisibility(View.GONE);
					h.longDivider.setVisibility(View.GONE);
				}
			} else if (holder instanceof QuickActionHeaderVH) {
				QuickActionHeaderVH h = (QuickActionHeaderVH) holder;
				String title = String.format(
						getResources().getString(R.string.quick_action_item_screen),
						position / (ITEMS_IN_GROUP + 1) + 1);
				h.headerName.setText(title);
			} else if (holder instanceof ButtonVH) {
				ControlButton buttonInfo = (ControlButton) item.value;
				ButtonVH h = (ButtonVH) holder;
				h.container.setOnClickListener(buttonInfo.listener);
				h.title.setText(buttonInfo.title);
				int iconColor = ContextCompat.getColor(app, activeColorResId);
				int titleColor = ContextCompat.getColor(app, activeColorResId);
				if (buttonInfo.iconRes == R.drawable.ic_action_delete_dark) {
					boolean hasActiveActions = getQuickActions().size() > 0;
					h.container.setEnabled(hasActiveActions);
					int deleteAllIconColor = ContextCompat.getColor(app,
							R.color.color_osm_edit_delete);
					iconColor = hasActiveActions ? deleteAllIconColor :
							ColorUtilities.getColorWithAlpha(deleteAllIconColor, 0.25f);
					titleColor = hasActiveActions ? titleColor :
							ColorUtilities.getColorWithAlpha(titleColor, 0.25f);
					h.divider.setVisibility(View.GONE);
				} else {
					h.container.setEnabled(true);
					h.divider.setVisibility(View.VISIBLE);
				}
				h.icon.setImageDrawable(getPaintedContentIcon(buttonInfo.iconRes, iconColor));
				h.title.setTextColor(titleColor);
				Drawable background = UiUtilities.getColoredSelectableDrawable(app,
						ContextCompat.getColor(app, activeColorResId), 0.3f);
				View selectableView = h.container.findViewById(R.id.selectable_list_item);
				AndroidUtils.setBackground(selectableView, background);
			} else if (holder instanceof DescriptionVH) {
				String description = (String) item.value;
				((DescriptionVH) holder).tvDescription.setText(description);
			}
		}

		@Override
		public int getItemCount() {
			return items.size();
		}

		@Override
		public int getItemViewType(int position) {
			ListItem item = items.get(position);
			return item.type.ordinal();
		}

		public void deleteItems(List<Long> actionsToDelete) {
			if (actionsToDelete != null && actionsToDelete.size() > 0) {
				Iterator<ListItem> it = items.iterator();
				while (it.hasNext()) {
					ListItem item = it.next();
					if (item.type == ItemType.ACTION) {
						for (Long actionId : actionsToDelete) {
							QuickAction qa = (QuickAction) item.value;
							if (actionId != null) {
								if (actionId.equals(qa.getId())) {
									it.remove();
									break;
								}
							}
						}
					}
				}
				saveQuickActions();
				updateListItems();
			}
		}

		public List<QuickAction> getQuickActions() {
			List<QuickAction> result = new ArrayList<>();
			for (ListItem item : items) {
				if (item.type == ItemType.ACTION) {
					result.add((QuickAction) item.value);
				}
			}

			return result;
		}

		@Override
		public boolean onItemMove(int selectedPosition, int targetPosition) {
			Log.v(TAG, "selected: " + selectedPosition + ", target: " + targetPosition);

			Collections.swap(items, selectedPosition, targetPosition);
			if (selectedPosition - targetPosition < -1) {
				notifyItemMoved(selectedPosition, targetPosition);
				notifyItemMoved(targetPosition - 1, selectedPosition);
			} else if (selectedPosition - targetPosition > 1) {
				notifyItemMoved(selectedPosition, targetPosition);
				notifyItemMoved(targetPosition + 1, selectedPosition);
			} else {
				notifyItemMoved(selectedPosition, targetPosition);
			}
			notifyItemChanged(selectedPosition);
			notifyItemChanged(targetPosition);
			return true;
		}

		@Override
		public void onItemDismiss(@NonNull ViewHolder holder) {
			saveQuickActions();
		}

		public void setItems(List<ListItem> items) {
			this.items = items;
			notifyDataSetChanged();
		}

		private class QuickActionVH extends RecyclerView.ViewHolder {
			public TextView title;
			public TextView subTitle;
			public ImageView icon;
			public View itemDivider;
			public View longDivider;
			public View moveButton;
			public ImageView moveIcon;
			public View deleteBtn;
			public ImageView deleteIcon;
			public CompoundButton checkbox;
			public View itemContainer;

			public QuickActionVH(View itemView) {
				super(itemView);
				title = itemView.findViewById(R.id.title);
				subTitle = itemView.findViewById(R.id.subtitle);
				icon = itemView.findViewById(R.id.imageView);
				itemDivider = itemView.findViewById(R.id.item_divider);
				longDivider = itemView.findViewById(R.id.long_divider);
				deleteBtn = itemView.findViewById(R.id.action_button);
				deleteIcon = itemView.findViewById(R.id.action_icon);
				moveButton = itemView.findViewById(R.id.move_button);
				moveIcon = itemView.findViewById(R.id.move_icon);
				checkbox = itemView.findViewById(R.id.checkbox);
				itemContainer = itemView.findViewById(R.id.searchListItemLayout);

				deleteIcon.setImageDrawable(app.getUIUtilities()
						.getIcon(R.drawable.ic_action_delete_item, R.color.color_osm_edit_delete));
				moveIcon.setImageDrawable(app.getUIUtilities()
						.getThemedIcon(R.drawable.ic_action_item_move));
				UiUtilities.setupCompoundButton(checkbox, nightMode,
						UiUtilities.CompoundButtonType.GLOBAL);
			}
		}

		private class QuickActionHeaderVH extends RecyclerView.ViewHolder implements UnmovableItem {

			public TextView headerName;

			public QuickActionHeaderVH(View itemView) {
				super(itemView);
				headerName = itemView.findViewById(R.id.header);
			}

			@Override
			public boolean isMovingDisabled() {
				return true;
			}
		}

		private class DescriptionVH extends RecyclerView.ViewHolder implements UnmovableItem {

			private final TextView tvDescription;

			public DescriptionVH(View itemView) {
				super(itemView);
				tvDescription = itemView.findViewById(R.id.description);
			}

			@Override
			public boolean isMovingDisabled() {
				return true;
			}
		}

		private class ListDividerVH extends RecyclerView.ViewHolder implements UnmovableItem {

			public ListDividerVH(View itemView) {
				super(itemView);
			}

			@Override
			public boolean isMovingDisabled() {
				return true;
			}
		}

		private class BottomShadowVH extends RecyclerView.ViewHolder implements UnmovableItem {

			public BottomShadowVH(View itemView) {
				super(itemView);
			}

			@Override
			public boolean isMovingDisabled() {
				return true;
			}
		}

		private class ButtonVH extends RecyclerView.ViewHolder implements UnmovableItem {

			private final View container;
			private final ImageView icon;
			private final TextView title;
			private final View divider;

			public ButtonVH(View itemView) {
				super(itemView);
				container = itemView;
				icon = itemView.findViewById(android.R.id.icon);
				title = itemView.findViewById(android.R.id.title);
				divider = itemView.findViewById(R.id.divider);
			}

			@Override
			public boolean isMovingDisabled() {
				return true;
			}
		}
	}

	protected enum ItemType {
		ACTION,
		HEADER,
		DESCRIPTION,
		LIST_DIVIDER,
		BOTTOM_SHADOW,
		BUTTON
	}

	public static class ListItem {
		ItemType type;
		Object value;

		public ListItem(ItemType type) {
			this.type = type;
		}

		public ListItem(ItemType type, Object value) {
			this.type = type;
			this.value = value;
		}
	}

	protected static class ControlButton {
		private final String title;
		private final int iconRes;
		private final View.OnClickListener listener;

		public ControlButton(String title, int iconRes, View.OnClickListener listener) {
			this.title = title;
			this.iconRes = iconRes;
			this.listener = listener;
		}
	}

	public interface OnStartDragListener {
		void onStartDrag(RecyclerView.ViewHolder viewHolder);
	}

	private void showAddQuickActionDialog() {
		FragmentManager manager = getFragmentManager();
		if (manager != null) {
			AddQuickActionController.showAddQuickActionDialog(app, manager, buttonState);
		}
	}

	private void showConfirmDeleteActionsBottomSheet(MapActivity ma) {
		String message = String.format(
				getString(R.string.delete_all_actions_message_q),
				actionsToDelete.size());
		ConfirmationBottomSheet.showInstance(ma.getSupportFragmentManager(),
				this,
				getString(R.string.shared_string_delete_all_q),
				message, R.string.shared_string_delete, false);
	}

	static void showConfirmDeleteAnActionBottomSheet(FragmentActivity ctx, Fragment target,
	                                                 QuickAction action, boolean usedOnMap) {
		String actionName = action.getName(ctx);
		String message = String.format(ctx.getString(
				R.string.quick_actions_delete_text), actionName);
		SpannableString styledMessage = UiUtilities.createSpannableString(
				message, Typeface.BOLD, actionName);

		ConfirmationBottomSheet.showInstance(ctx.getSupportFragmentManager(), target,
				ctx.getString(R.string.quick_actions_delete), styledMessage,
				R.string.shared_string_delete, usedOnMap);
	}

	public static void showInstance(@NonNull FragmentActivity activity, @NonNull QuickActionButtonState buttonState) {
		FragmentManager manager = activity.getSupportFragmentManager();
		if (AndroidUtils.isFragmentCanBeAdded(manager, TAG)) {
			Bundle args = new Bundle();
			args.putString(QUICK_ACTION_BUTTON_KEY, buttonState.getId());

			QuickActionListFragment fragment = new QuickActionListFragment();
			fragment.setArguments(args);
			manager.beginTransaction()
					.add(R.id.fragmentContainer, fragment, TAG)
					.addToBackStack(TAG)
					.commitAllowingStateLoss();
		}
	}
}<|MERGE_RESOLUTION|>--- conflicted
+++ resolved
@@ -594,11 +594,7 @@
 				List<QuickAction> actions = getQuickActions();
 				int actionGlobalPosition = actions.indexOf(action);
 				int actionPosition = actionGlobalPosition % ITEMS_IN_GROUP + 1;
-<<<<<<< HEAD
-				h.title.setText(action.getExtendedName(app, true));
-=======
 				h.title.setText(action.getExtendedName(app));
->>>>>>> 726b21f0
 				h.subTitle.setText(getResources().getString(R.string.quick_action_item_action, actionPosition));
 				h.icon.setImageDrawable(getContentIcon(action.getIconRes(app)));
 
