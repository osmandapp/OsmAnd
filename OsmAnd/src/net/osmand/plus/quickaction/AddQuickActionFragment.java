package net.osmand.plus.quickaction;

import android.os.Build;
import android.os.Bundle;
import android.text.Editable;
import android.view.LayoutInflater;
import android.view.View;
import android.view.ViewGroup;
import android.widget.EditText;
import android.widget.ImageButton;
import android.widget.ImageView;
import android.widget.TextView;

import androidx.annotation.NonNull;
import androidx.annotation.Nullable;
import androidx.appcompat.widget.Toolbar;
import androidx.fragment.app.FragmentActivity;
import androidx.fragment.app.FragmentManager;
import androidx.recyclerview.widget.LinearLayoutManager;
import androidx.recyclerview.widget.RecyclerView;

import net.osmand.plus.R;
import net.osmand.plus.base.BaseOsmAndFragment;
import net.osmand.plus.helpers.AndroidUiHelper;
import net.osmand.plus.quickaction.controller.AddQuickActionController;
import net.osmand.plus.utils.AndroidUtils;
import net.osmand.plus.utils.ColorUtilities;
import net.osmand.plus.widgets.tools.SimpleTextWatcher;

public class AddQuickActionFragment extends BaseOsmAndFragment implements AddQuickActionsAdapter.ItemClickListener, CreateEditActionDialog.AddQuickActionListener {

	public static final String TAG = AddQuickActionFragment.class.getSimpleName();

	public static final String QUICK_ACTION_BUTTON_KEY = "quick_action_button_key";
	public static final String QUICK_ACTION_SEARCH_KEY = "quick_action_search_key";
	public static final String QUICK_ACTION_SEARCH_MODE_KEY = "quick_action_search_mode_key";

	private AddQuickActionsAdapter adapter;
	private ImageButton clearSearchQuery;
	private EditText searchEditText;
	private ImageView backButton;
	private TextView title;
	private ImageView searchButton;

	private AddQuickActionController controller;
	private boolean searchMode = false;

	public boolean getContentStatusBarNightMode() {
		return nightMode;
	}

	@Override
	public int getStatusBarColorId() {
		AndroidUiHelper.setStatusBarContentColor(getView(), nightMode);
		return ColorUtilities.getListBgColorId(nightMode);
	}

	@Override
	public void onCreate(@Nullable Bundle savedInstanceState) {
		super.onCreate(savedInstanceState);

		controller = AddQuickActionController.getExistedInstance(app);
		if (controller == null) {
			closeFragment();
		} else {
			controller.registerDialog(TAG);
			if (savedInstanceState != null) {
				searchMode = savedInstanceState.getBoolean(QUICK_ACTION_SEARCH_MODE_KEY, false);
			}
		}
	}

	@Nullable
	@Override
	public View onCreateView(@NonNull LayoutInflater inflater, @Nullable ViewGroup container, @Nullable Bundle savedInstanceState) {
		updateNightMode();
		View view = themedInflater.inflate(R.layout.fragment_add_quick_action, container, false);
		if (Build.VERSION.SDK_INT < 30) {
			AndroidUtils.addStatusBarPadding21v(requireMyActivity(), view);
		}
		setupSearchBar(view);
		setupToolbar(view);
		setupContent(view, savedInstanceState);

		return view;
	}

	private void setupToolbar(@NonNull View view) {
		Toolbar toolbar = view.findViewById(R.id.toolbar);
		title = toolbar.findViewById(R.id.toolbar_title);
		title.setText(R.string.dialog_add_action_title);

		backButton = toolbar.findViewById(R.id.back_button);
		backButton.setOnClickListener(v -> onBackPressed());

		searchButton = toolbar.findViewById(R.id.search_button);
		searchButton.setOnClickListener(v -> setSearchMode(true));
		searchButton.setImageDrawable(getContentIcon(R.drawable.ic_action_search_dark));
		updateToolbar();
	}

	private void setupSearchBar(@NonNull View view) {
		View searchContainer = view.findViewById(R.id.search_container);
		clearSearchQuery = searchContainer.findViewById(R.id.clearButton);
		clearSearchQuery.setVisibility(View.GONE);
		clearSearchQuery.setImageDrawable(getContentIcon(R.drawable.ic_action_cancel));
		searchEditText = searchContainer.findViewById(R.id.searchEditText);
		searchEditText.setHint(null);
		searchEditText.addTextChangedListener(new SimpleTextWatcher() {
			@Override
			public void afterTextChanged(Editable query) {
				adapter.filter(query.toString());
				AndroidUiHelper.updateVisibility(clearSearchQuery, query.length() > 0);
			}
		});
		clearSearchQuery.setOnClickListener((v) -> resetSearchQuery());
	}

	private void resetSearchQuery() {
		adapter.filter(null);
		searchEditText.setText(null);
	}

	private void setSearchMode(boolean searchMode) {
		this.searchMode = searchMode;
		if (!searchMode) {
			resetSearchQuery();
		}
		updateToolbar();
		updateAdapter();
	}

	private void updateToolbar() {
		backButton.setImageDrawable(getContentIcon(searchMode ? AndroidUtils.getNavigationIconResId(app) : R.drawable.ic_action_close));
		backButton.setContentDescription(app.getString(searchMode ? R.string.access_shared_string_navigate_up : R.string.shared_string_close));
		AndroidUiHelper.setVisibility(searchMode ? View.GONE : View.VISIBLE, searchButton, title);
		AndroidUiHelper.setVisibility(searchMode ? View.VISIBLE : View.GONE, searchEditText);
		if (searchMode) {
			searchEditText.requestFocus();
			AndroidUtils.showSoftKeyboard(requireActivity(), searchEditText);
		} else {
			AndroidUtils.hideSoftKeyboard(requireActivity(), searchEditText);
			AndroidUiHelper.updateVisibility(clearSearchQuery, false);
		}
	}

	private void setupContent(@NonNull View view, @Nullable Bundle savedInstanceState) {
		adapter = new AddQuickActionsAdapter(app, requireActivity(), this, nightMode);
		adapter.setMap(controller.getAdapterItems());
		RecyclerView recyclerView = view.findViewById(R.id.content_list);
		recyclerView.setLayoutManager(new LinearLayoutManager(app));
		recyclerView.setAdapter(adapter);
		updateAdapter();

		String searchQuery = savedInstanceState != null ? savedInstanceState.getString(QUICK_ACTION_SEARCH_KEY) : null;
		if (searchQuery != null) {
			adapter.filter(searchQuery);
		}
	}

	private void updateAdapter() {
		adapter.setSearchMode(searchMode);
	}

	private void onBackPressed() {
		if (searchMode) {
			setSearchMode(false);
		} else {
			FragmentActivity activity = getActivity();
			if (activity != null) {
				activity.onBackPressed();
			}
		}
	}

	private void closeFragment() {
		FragmentManager fragmentManager = requireActivity().getSupportFragmentManager();
		if (!fragmentManager.isStateSaved()) {
			fragmentManager.popBackStackImmediate(TAG, FragmentManager.POP_BACK_STACK_INCLUSIVE);
		}
	}

	@Override
	public void onDestroy() {
		super.onDestroy();
		FragmentActivity activity = getActivity();
		if (activity != null && !activity.isChangingConfigurations()) {
			controller.unregisterDialog(TAG);
		}
	}

	@Override
	public void onSaveInstanceState(@NonNull Bundle outState) {
		outState.putString(QUICK_ACTION_SEARCH_KEY, adapter.getSearchQuery());
		outState.putBoolean(QUICK_ACTION_SEARCH_MODE_KEY, searchMode);
		super.onSaveInstanceState(outState);
	}

<<<<<<< HEAD
=======
	public static void showInstance(@NonNull FragmentManager manager, @NonNull QuickActionButtonState buttonState) {
		if (AndroidUtils.isFragmentCanBeAdded(manager, TAG)) {
			Bundle bundle = new Bundle();
			bundle.putString(QUICK_ACTION_BUTTON_KEY, buttonState.getId());

			AddQuickActionFragment fragment = new AddQuickActionFragment();
			fragment.setArguments(bundle);
			manager.beginTransaction()
					.replace(R.id.fragmentContainer, fragment, TAG)
					.addToBackStack(TAG)
					.commitAllowingStateLoss();
		}
	}

>>>>>>> 105ced1a
	@Override
	public void onItemClick(@NonNull QuickActionType quickActionType) {
		FragmentActivity activity = getActivity();
		if (activity != null) {
			FragmentManager manager = activity.getSupportFragmentManager();
			if (quickActionType.getId() != 0) {
				CreateEditActionDialog.showInstance(manager, quickActionType.getId());
			} else {
				AddCategoryQuickActionFragment.showInstance(manager, quickActionType.getCategory());
			}
		}
	}

	@Override
	public void onQuickActionAdded() {
		closeFragment();
	}

	public static void showInstance(@NonNull FragmentManager manager) {
		if (AndroidUtils.isFragmentCanBeAdded(manager, TAG)) {
			AddQuickActionFragment fragment = new AddQuickActionFragment();
			manager.beginTransaction()
					.add(R.id.fragmentContainer, fragment, TAG)
					.addToBackStack(TAG)
					.commitAllowingStateLoss();
		}
	}
}
<|MERGE_RESOLUTION|>--- conflicted
+++ resolved
@@ -196,23 +196,6 @@
 		super.onSaveInstanceState(outState);
 	}
 
-<<<<<<< HEAD
-=======
-	public static void showInstance(@NonNull FragmentManager manager, @NonNull QuickActionButtonState buttonState) {
-		if (AndroidUtils.isFragmentCanBeAdded(manager, TAG)) {
-			Bundle bundle = new Bundle();
-			bundle.putString(QUICK_ACTION_BUTTON_KEY, buttonState.getId());
-
-			AddQuickActionFragment fragment = new AddQuickActionFragment();
-			fragment.setArguments(bundle);
-			manager.beginTransaction()
-					.replace(R.id.fragmentContainer, fragment, TAG)
-					.addToBackStack(TAG)
-					.commitAllowingStateLoss();
-		}
-	}
-
->>>>>>> 105ced1a
 	@Override
 	public void onItemClick(@NonNull QuickActionType quickActionType) {
 		FragmentActivity activity = getActivity();
@@ -235,7 +218,7 @@
 		if (AndroidUtils.isFragmentCanBeAdded(manager, TAG)) {
 			AddQuickActionFragment fragment = new AddQuickActionFragment();
 			manager.beginTransaction()
-					.add(R.id.fragmentContainer, fragment, TAG)
+					.replace(R.id.fragmentContainer, fragment, TAG)
 					.addToBackStack(TAG)
 					.commitAllowingStateLoss();
 		}
