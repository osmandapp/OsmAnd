package net.osmand.plus;

import android.app.AlertDialog;
import android.content.DialogInterface;
import android.widget.*;
import gnu.trove.list.array.TIntArrayList;

import java.util.ArrayList;
import java.util.LinkedHashSet;
import java.util.List;
import java.util.Set;

import android.app.Activity;
import android.content.Context;
import android.graphics.Typeface;
import android.os.Build;
import android.view.View;
import android.view.ViewGroup;
import android.widget.CompoundButton.OnCheckedChangeListener;
import net.osmand.plus.activities.actions.AppModeDialog;

public class ContextMenuAdapter {

	public interface OnContextMenuClick {
		//boolean return type needed to desribe if drawer needed to be close or not
		public boolean onContextMenuClick(ArrayAdapter<?> adapter, int itemId, int pos, boolean isChecked);
	}
	
	public static abstract class OnRowItemClick implements OnContextMenuClick {
		
		public OnRowItemClick() {
		}
		//boolean return type needed to desribe if drawer needed to be close or not
		public boolean onRowItemClick(ArrayAdapter<?> adapter, View view, int itemId, int pos) {
			CompoundButton btn = (CompoundButton) view.findViewById(R.id.check_item);
			if (btn != null && btn.getVisibility() == View.VISIBLE) {
				btn.setChecked(!btn.isChecked());
				return false;
			} else {
				return onContextMenuClick(adapter, itemId, pos, false);
			}
		}
	}
	
	private final Context ctx;
	private View anchor;
	private int defaultLayoutId = Build.VERSION.SDK_INT < Build.VERSION_CODES.HONEYCOMB ?
			R.layout.list_menu_item : R.layout.list_menu_item_native;
	final TIntArrayList items = new TIntArrayList();
	final TIntArrayList isCategory = new TIntArrayList();
	final ArrayList<String> itemNames = new ArrayList<String>();
	final ArrayList<OnContextMenuClick> checkListeners = new ArrayList<ContextMenuAdapter.OnContextMenuClick>();
	final TIntArrayList selectedList = new TIntArrayList();
	final TIntArrayList loadingList = new TIntArrayList();
	final TIntArrayList layoutIds = new TIntArrayList();
	final TIntArrayList iconList = new TIntArrayList();
	final TIntArrayList iconListLight = new TIntArrayList();
	final ArrayList<String> itemDescription = new ArrayList<String>();
<<<<<<< HEAD
	private List<ApplicationMode> visibleModes = new ArrayList<ApplicationMode>();
=======
	private View.OnClickListener changeAppModeListener = null;
>>>>>>> ff7dd93c

	public ContextMenuAdapter(Context ctx) {
		this.ctx = ctx;
	}
	
	public void setAnchor(View anchor) {
		this.anchor = anchor;
	}
	
	public View getAnchor() {
		return anchor;
	}
	
	public int length(){
		return items.size();
	}
	
	public int getElementId(int pos){
		return items.get(pos);
	}
	
	public OnContextMenuClick getClickAdapter(int i) {
		return checkListeners.get(i);
	}

	public String getItemName(int pos){
		return itemNames.get(pos);
	}

	public String getItemDescr(int pos){
		return itemDescription.get(pos);
	}
	
	public void setItemName(int pos, String str) {
		itemNames.set(pos, str);
	}

	public void setItemDescription(int pos, String str) {
		itemDescription.set(pos, str);
	}
	
	public int getSelection(int pos) {
		return selectedList.get(pos);
	}

	public int getLoading(int pos) {
		return loadingList.get(pos);
	}
	
	public void setSelection(int pos, int s) {
		selectedList.set(pos, s);
	}
	
	public int getImageId(int pos, boolean light) {
		if(!light || iconListLight.get(pos) == 0) {
			return iconList.get(pos);
		}
		return iconListLight.get(pos);
	}
	
	public int getBackgroundColor(Context ctx, boolean holoLight) {
		if (holoLight) {
			return ctx.getResources().getColor(R.color.color_white);
		} else {
			return ctx.getResources().getColor(R.color.dark_drawer_bg_color);
		}
	}
	
	
	public boolean isCategory(int pos) {
		return isCategory.get(pos) > 0;
	}
	
	public Item item(String name){
		Item i = new Item();
		i.id = (name.hashCode() << 4) | items.size();
		i.name = name;
		return i;
	}
	
	public Item item(int resId){
		Item i = new Item();
		i.id = resId;
		i.name = ctx.getString(resId);
		return i;
	}
	
	public class Item {
		int icon = 0;
		int lightIcon = 0;
		int id;
		String name;
		int selected = -1;
		int layout = -1;
		int loading = -1;
		boolean cat;
		int pos = -1;
		String description = "";
		private OnContextMenuClick checkBoxListener;

		private Item() {
		}

		public Item icon(int icon) {
			this.icon = icon;
			return this;
		}

		public Item icons(int icon, int lightIcon) {
			this.icon = icon;
			this.lightIcon = lightIcon;
			return this;
		}

		public Item position(int pos) {
			this.pos = pos;
			return this;
		}

		public Item selected(int selected) {
			this.selected = selected;
			return this;
		}

		public Item loading(int loading) {
			this.loading = loading;
			return this;
		}
		
		public Item layout(int l) {
			this.layout = l;
			return this;
		}

		public Item description(String descr){
			this.description = descr;
			return this;
		}

		public Item listen(OnContextMenuClick l) {
			this.checkBoxListener = l;
			return this;
		}

		public void reg() {
			if (pos >= items.size() || pos < 0) {
				pos = items.size();
			}
			items.insert(pos, id);
			itemNames.add(pos, name);
			itemDescription.add(pos, description);
			selectedList.insert(pos, selected);
			loadingList.insert(pos, loading);
			layoutIds.insert(pos, layout);
			iconList.insert(pos, icon);
			iconListLight.insert(pos, lightIcon);
			checkListeners.add(pos, checkBoxListener);
			isCategory.insert(pos, cat ? 1 : 0);
		}

		public Item setCategory(boolean b) {
			cat = b;
			return this;
		}

	}
	
	public String[] getItemNames() {
		return itemNames.toArray(new String[itemNames.size()]);
	}
	
	public void removeItem(int pos) {
		items.removeAt(pos);
		itemNames.remove(pos);
		selectedList.removeAt(pos);
		iconList.removeAt(pos);
		iconListLight.removeAt(pos);
		checkListeners.remove(pos);
		isCategory.removeAt(pos);
		layoutIds.removeAt(pos);
		loadingList.removeAt(pos);
	}

	public int getLayoutId(int position) {
		int l = layoutIds.get(position);
		if(l != -1) {
			return l;
		}
		return defaultLayoutId; 
	}
	
	
	public void setDefaultLayoutId(int defaultLayoutId) {
		this.defaultLayoutId = defaultLayoutId;
	}
	
	

	public void setChangeAppModeListener(View.OnClickListener changeAppModeListener) {
		this.changeAppModeListener = changeAppModeListener;
	}
	
	
	public ArrayAdapter<?> createListAdapter(final Activity activity, final boolean holoLight) {
		final int layoutId = defaultLayoutId;
		ArrayAdapter<String> listAdapter = new ArrayAdapter<String>(activity, layoutId, R.id.title,
				getItemNames()) {
			@Override
			public View getView(final int position, View convertView, ViewGroup parent) {
				// User super class to create the View
				View v = convertView;
				Integer lid = getLayoutId(position);
				if (lid == R.layout.mode_toggles){
					final Set<ApplicationMode> selected = new LinkedHashSet<ApplicationMode>();
					return AppModeDialog.prepareAppModeDrawerView(activity, visibleModes, selected, new View.OnClickListener() {
						@Override
						public void onClick(View view) {
							if (selected.size() > 0) {
								((OsmandApplication) activity.getApplication()).getSettings().APPLICATION_MODE.set(selected.iterator().next());
								notifyDataSetChanged();
							}
							if(changeAppModeListener != null) {
								changeAppModeListener.onClick(view);
							}
						}
					}, new DialogInterface.OnClickListener() {
						@Override
						public void onClick(DialogInterface dialogInterface, int i) {
							//if user selects modes and none of them is set to current
							// - need to set one of them as current
							OsmandSettings settings = ((OsmandApplication) activity.getApplication()).getSettings();
							ApplicationMode currentMode = settings.APPLICATION_MODE.get();
							boolean selected = false;
							for (ApplicationMode mode : visibleModes) {
								if (mode.equals(currentMode)){
									selected = true;
									break;
								}
							}
							if (!selected) {
								settings.APPLICATION_MODE.set(visibleModes.get(0));
							}
							notifyDataSetChanged();
						}
					});
				}
				if (v == null || (v.getTag() != lid)) {
					v = activity.getLayoutInflater().inflate(lid, null);
					v.setTag(lid);
				}
				TextView tv = (TextView) v.findViewById(R.id.title);
				tv.setText(isCategory(position) ? getItemName(position).toUpperCase() : getItemName(position));

				int imageId = getImageId(position, holoLight);
				if (imageId != 0) {
					((ImageView) v.findViewById(R.id.icon)).setImageResource(imageId);
					v.findViewById(R.id.icon).setVisibility(View.VISIBLE);
				} else if (v.findViewById(R.id.icon) != null){
					v.findViewById(R.id.icon).setVisibility(View.GONE);
				}
				
				if(isCategory(position)) {
					tv.setTypeface(Typeface.DEFAULT_BOLD);
				} else {
					tv.setTypeface(null);
				}

				if (v.findViewById(R.id.check_item) != null) {
					CompoundButton ch = (CompoundButton) v.findViewById(R.id.check_item);
					if(selectedList.get(position) != -1) {
						ch.setOnCheckedChangeListener(null);
						ch.setVisibility(View.VISIBLE);
						ch.setChecked(selectedList.get(position) > 0);
						final ArrayAdapter<String> la = this;
						ch.setOnCheckedChangeListener(new OnCheckedChangeListener() {

							@Override
							public void onCheckedChanged(CompoundButton buttonView, boolean isChecked) {
								OnContextMenuClick ca = getClickAdapter(position);
								if (ca != null) {
									ca.onContextMenuClick(la, getElementId(position), position, isChecked);
								}
								selectedList.set(position, isChecked ? 1 : 0);
							}
						});
						ch.setVisibility(View.VISIBLE);
					} else if (ch != null) {
						ch.setVisibility(View.GONE);
					}
				}

				if (v.findViewById(R.id.ProgressBar) != null){
					ProgressBar bar = (ProgressBar) v.findViewById(R.id.ProgressBar);
					if(loadingList.get(position) == 1){
						bar.setVisibility(View.VISIBLE);
					} else {
						bar.setVisibility(View.INVISIBLE);
					}
				}

				String itemDescr = getItemDescr(position);
				if (v.findViewById(R.id.descr) != null){
					((TextView)v.findViewById(R.id.descr)).setText(itemDescr);
				}
				return v;
			}
		};
		return listAdapter;
	}

}<|MERGE_RESOLUTION|>--- conflicted
+++ resolved
@@ -56,11 +56,8 @@
 	final TIntArrayList iconList = new TIntArrayList();
 	final TIntArrayList iconListLight = new TIntArrayList();
 	final ArrayList<String> itemDescription = new ArrayList<String>();
-<<<<<<< HEAD
 	private List<ApplicationMode> visibleModes = new ArrayList<ApplicationMode>();
-=======
 	private View.OnClickListener changeAppModeListener = null;
->>>>>>> ff7dd93c
 
 	public ContextMenuAdapter(Context ctx) {
 		this.ctx = ctx;
