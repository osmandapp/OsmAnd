--- conflicted
+++ resolved
@@ -1,15 +1,13 @@
 package net.osmand.plus;
 
 import android.app.AlertDialog;
+import android.content.DialogInterface;
 import android.widget.*;
 import gnu.trove.list.array.TIntArrayList;
 
 import java.util.ArrayList;
 import java.util.LinkedHashSet;
-<<<<<<< HEAD
 import java.util.List;
-=======
->>>>>>> ce9fac8b
 import java.util.Set;
 
 import android.app.Activity;
@@ -22,18 +20,6 @@
 import net.osmand.plus.activities.actions.AppModeDialog;
 
 public class ContextMenuAdapter {
-
-	public void clearAll() {
-		items.clear();
-		isCategory.clear();
-		itemNames.clear();
-		checkListeners.clear();
-		selectedList.clear();
-		layoutIds.clear();
-		iconList.clear();
-		iconListLight.clear();
-		itemDescription.clear();
-	}
 
 	public interface OnContextMenuClick {
 		//boolean return type needed to desribe if drawer needed to be close or not
@@ -278,21 +264,32 @@
 				Integer lid = getLayoutId(position);
 				if (lid == R.layout.mode_toggles){
 					final Set<ApplicationMode> selected = new LinkedHashSet<ApplicationMode>();
-<<<<<<< HEAD
 					return AppModeDialog.prepareAppModeDrawerView(activity, visibleModes, selected, new View.OnClickListener() {
 						@Override
 						public void onClick(View view) {
 							if (selected.size() > 0) {
 								((OsmandApplication) activity.getApplication()).getSettings().APPLICATION_MODE.set(selected.iterator().next());
-=======
-					return AppModeDialog.prepareAppModeView(activity, selected, true, null, true, new View.OnClickListener() {
-						@Override
-						public void onClick(View view) {
-							if(selected.size() > 0) {
-								((OsmandApplication)activity.getApplication()).getSettings().APPLICATION_MODE.set(selected.iterator().next());
->>>>>>> ce9fac8b
 								notifyDataSetChanged();
 							}
+						}
+					}, new DialogInterface.OnClickListener() {
+						@Override
+						public void onClick(DialogInterface dialogInterface, int i) {
+							//if user selects modes and none of them is set to current
+							// - need to set one of them as current
+							OsmandSettings settings = ((OsmandApplication) activity.getApplication()).getSettings();
+							ApplicationMode currentMode = settings.APPLICATION_MODE.get();
+							boolean selected = false;
+							for (ApplicationMode mode : visibleModes) {
+								if (mode.equals(currentMode)){
+									selected = true;
+									break;
+								}
+							}
+							if (!selected) {
+								settings.APPLICATION_MODE.set(visibleModes.get(0));
+							}
+							notifyDataSetChanged();
 						}
 					});
 				}
