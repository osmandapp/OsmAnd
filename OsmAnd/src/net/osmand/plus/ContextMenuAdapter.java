package net.osmand.plus;

import android.app.Activity;
import android.graphics.drawable.Drawable;
import android.support.annotation.DrawableRes;
import android.support.annotation.IdRes;
import android.support.annotation.LayoutRes;
import android.support.v4.content.ContextCompat;
import android.support.v4.graphics.drawable.DrawableCompat;
import android.support.v7.widget.AppCompatImageView;
import android.view.ContextThemeWrapper;
import android.view.View;
import android.view.ViewGroup;
import android.widget.ArrayAdapter;
import android.widget.CompoundButton;
import android.widget.CompoundButton.OnCheckedChangeListener;
import android.widget.ImageView;
import android.widget.ProgressBar;
import android.widget.SeekBar;
import android.widget.TextView;

import net.osmand.PlatformUtil;
import net.osmand.plus.activities.actions.AppModeDialog;
import net.osmand.plus.dialogs.ConfigureMapMenu;

import org.apache.commons.logging.Log;

import java.util.ArrayList;
import java.util.LinkedHashSet;
import java.util.List;
import java.util.Set;

public class ContextMenuAdapter {
	private static final Log LOG = PlatformUtil.getLog(ContextMenuAdapter.class);

	@LayoutRes
	private int DEFAULT_LAYOUT_ID = R.layout.list_menu_item_native;
	List<ContextMenuItem> items = new ArrayList<>();
	private ConfigureMapMenu.OnClickListener changeAppModeListener = null;

	public int length() {
		return items.size();
	}

	public String[] getItemNames() {
		String[] itemNames = new String[items.size()];
		for (int i = 0; i < items.size(); i++) {
			itemNames[i] = items.get(i).getTitle();
		}
		return itemNames;
	}

	public void addItem(ContextMenuItem item) {
		items.add(item);
	}

	public ContextMenuItem getItem(int position) {
		return items.get(position);
	}

	public void removeItem(int position) {
		items.remove(position);
	}

	public void setDefaultLayoutId(int defaultLayoutId) {
		this.DEFAULT_LAYOUT_ID = defaultLayoutId;
	}


	public void setChangeAppModeListener(ConfigureMapMenu.OnClickListener changeAppModeListener) {
		this.changeAppModeListener = changeAppModeListener;
	}


	public ArrayAdapter<ContextMenuItem> createListAdapter(final Activity activity, final boolean holoLight) {
		final int layoutId = DEFAULT_LAYOUT_ID;
		final OsmandApplication app = ((OsmandApplication) activity.getApplication());
		return new ContextMenuArrayAdapter(activity, layoutId, R.id.title,
				items.toArray(new ContextMenuItem[items.size()]), app, holoLight, changeAppModeListener);
	}

	public class ContextMenuArrayAdapter extends ArrayAdapter<ContextMenuItem> {
		private OsmandApplication app;
		private boolean holoLight;
		@LayoutRes
		private int layoutId;
		private final ConfigureMapMenu.OnClickListener changeAppModeListener;

		public ContextMenuArrayAdapter(Activity context,
									   @LayoutRes int layoutRes,
									   @IdRes int textViewResourceId,
									   ContextMenuItem[] objects,
									   OsmandApplication app,
									   boolean holoLight,
									   ConfigureMapMenu.OnClickListener changeAppModeListener) {
			super(context, layoutRes, textViewResourceId, objects);
			this.app = app;
			this.holoLight = holoLight;
			this.layoutId = layoutRes;
			this.changeAppModeListener = changeAppModeListener;
		}

		@Override
		public View getView(final int position, View convertView, ViewGroup parent) {
			// User super class to create the View
			final ContextMenuItem item = getItem(position);
			int layoutId = item.getLayout();
			layoutId = layoutId != ContextMenuItem.INVALID_ID ? layoutId : DEFAULT_LAYOUT_ID;
			if (layoutId == R.layout.mode_toggles) {
				final Set<ApplicationMode> selected = new LinkedHashSet<>();
				return AppModeDialog.prepareAppModeDrawerView((Activity) getContext(),
						selected, true, new View.OnClickListener() {
							@Override
							public void onClick(View view) {
								if (selected.size() > 0) {
									app.getSettings().APPLICATION_MODE.set(selected.iterator().next());
									notifyDataSetChanged();
								}
								if (changeAppModeListener != null) {
									changeAppModeListener.onClick();
								}
							}
						});
			}
			if (convertView == null || !(convertView.getTag() instanceof Integer)
					|| (layoutId != (Integer) convertView.getTag())) {
				int themeRes = holoLight ? R.style.OsmandLightTheme : R.style.OsmandDarkTheme;
				convertView = View.inflate(new ContextThemeWrapper(getContext(), themeRes), layoutId, null);
				convertView.setTag(layoutId);
			}
			TextView tv = (TextView) convertView.findViewById(R.id.title);
<<<<<<< HEAD

			if (item.isCategory()) {
				tv.setTypeface(Typeface.DEFAULT_BOLD);
			} else {
				tv.setTypeface(null);
			}
=======
>>>>>>> 599294f9
			tv.setText(item.getTitle());

			if (this.layoutId == R.layout.simple_list_menu_item) {
				int color = ContextCompat.getColor(getContext(),
						holoLight ? R.color.icon_color : R.color.dashboard_subheader_text_dark);
				Drawable drawable = ContextCompat.getDrawable(getContext(), item.getIcon());
				Drawable imageId = DrawableCompat.wrap(drawable);
				imageId.mutate();
				DrawableCompat.setTint(imageId, color);
				float density = getContext().getResources().getDisplayMetrics().density;
				int paddingInPixels = (int) (24 * density);
				int drawableSizeInPixels = (int) (24 * density); // 32
				imageId.setBounds(0, 0, drawableSizeInPixels, drawableSizeInPixels);
				tv.setCompoundDrawables(imageId, null, null, null);
				tv.setCompoundDrawablePadding(paddingInPixels);
			} else {
				if (item.getIcon() != ContextMenuItem.INVALID_ID) {
					Drawable drawable = ContextCompat.getDrawable(getContext(), item.getIcon());
					drawable = DrawableCompat.wrap(drawable);
					drawable.mutate();
					DrawableCompat.setTint(drawable, item.getThemedColor(getContext()));
					((AppCompatImageView) convertView.findViewById(R.id.icon)).setImageDrawable(drawable);
					convertView.findViewById(R.id.icon).setVisibility(View.VISIBLE);
				} else if (convertView.findViewById(R.id.icon) != null) {
					convertView.findViewById(R.id.icon).setVisibility(View.GONE);
				}
			}
			@DrawableRes
			int secondaryDrawable = item.getSecondaryIcon();
			if (secondaryDrawable != ContextMenuItem.INVALID_ID) {
				int color = ContextCompat.getColor(getContext(),
						holoLight ? R.color.icon_color : R.color.dashboard_subheader_text_dark);
				Drawable drawable = ContextCompat.getDrawable(getContext(), item.getSecondaryIcon());
				drawable = DrawableCompat.wrap(drawable);
				drawable.mutate();
				DrawableCompat.setTint(drawable, color);
				ImageView imageView = (ImageView) convertView.findViewById(R.id.secondary_icon);
				imageView.setImageDrawable(drawable);
				imageView.setVisibility(View.VISIBLE);
			} else {
				ImageView imageView = (ImageView) convertView.findViewById(R.id.secondary_icon);
				if (imageView != null) {
					imageView.setVisibility(View.GONE);
				}
			}

			if (convertView.findViewById(R.id.toggle_item) != null && !item.isCategory()) {
				final CompoundButton ch = (CompoundButton) convertView.findViewById(R.id.toggle_item);
				if (item.getSelected() != null) {
					ch.setOnCheckedChangeListener(null);
					ch.setVisibility(View.VISIBLE);
					ch.setChecked(item.getSelected());
					final ArrayAdapter<ContextMenuItem> la = this;
					final OnCheckedChangeListener listener = new OnCheckedChangeListener() {

						@Override
						public void onCheckedChanged(CompoundButton buttonView, boolean isChecked) {
							ItemClickListener ca = item.getItemClickListener();
							item.setSelected(isChecked);
							if (ca != null) {
								ca.onContextMenuClick(la, item.getTitleId(), position, isChecked);
							}
						}
					};
					ch.setOnCheckedChangeListener(listener);
					ch.setVisibility(View.VISIBLE);
				} else if (ch != null) {
					ch.setVisibility(View.GONE);
				}
			}

			if (convertView.findViewById(R.id.seekbar) != null) {
				SeekBar seekBar = (SeekBar) convertView.findViewById(R.id.seekbar);
				if (item.getProgress() != ContextMenuItem.INVALID_ID) {
					seekBar.setProgress(item.getProgress());
					seekBar.setOnSeekBarChangeListener(new SeekBar.OnSeekBarChangeListener() {
						@Override
						public void onProgressChanged(SeekBar seekBar, int progress, boolean fromUser) {
							OnIntegerValueChangedListener listener = item.getIntegerListener();
							item.setProgress(progress);
							if (listener != null && fromUser) {
								listener.onIntegerValueChangedListener(progress);
							}
						}

						@Override
						public void onStartTrackingTouch(SeekBar seekBar) {
						}

						@Override
						public void onStopTrackingTouch(SeekBar seekBar) {
						}
					});
					seekBar.setVisibility(View.VISIBLE);
				} else if (seekBar != null) {
					seekBar.setVisibility(View.GONE);
				}
			}

			if (convertView.findViewById(R.id.ProgressBar) != null) {
				ProgressBar bar = (ProgressBar) convertView.findViewById(R.id.ProgressBar);
				if (item.isLoading()) {
					bar.setVisibility(View.VISIBLE);
				} else {
					bar.setVisibility(View.INVISIBLE);
				}
			}

			View descriptionTextView = convertView.findViewById(R.id.description);
			if (descriptionTextView != null) {
				String itemDescr = item.getDescription();
				if (itemDescr != null) {
					((TextView) descriptionTextView).setText(itemDescr);
					descriptionTextView.setVisibility(View.VISIBLE);
				} else {
					descriptionTextView.setVisibility(View.GONE);
				}
			}

			View dividerView = convertView.findViewById(R.id.divider);
			if (dividerView != null) {
				if (getCount() - 1 == position || getItem(position + 1).isCategory()) {
					dividerView.setVisibility(View.GONE);
				} else {
					dividerView.setVisibility(View.VISIBLE);
				}
			}
			return convertView;
		}

		@Override
		public boolean isEnabled(int position) {
			return !getItem(position).isCategory();
		}
	}

	public interface ItemClickListener {
		//boolean return type needed to desribe if drawer needed to be close or not
		boolean onContextMenuClick(ArrayAdapter<ContextMenuItem> adapter, int itemId, int position, boolean isChecked);
	}

	public interface OnIntegerValueChangedListener {
		boolean onIntegerValueChangedListener(int newValue);
	}

	public static abstract class OnRowItemClick implements ItemClickListener {

		//boolean return type needed to describe if drawer needed to be close or not
		public boolean onRowItemClick(ArrayAdapter<ContextMenuItem> adapter, View view, int itemId, int position) {
			CompoundButton btn = (CompoundButton) view.findViewById(R.id.toggle_item);
			if (btn != null && btn.getVisibility() == View.VISIBLE) {
				btn.setChecked(!btn.isChecked());
				return false;
			} else {
				return onContextMenuClick(adapter, itemId, position, false);
			}
		}
	}
}<|MERGE_RESOLUTION|>--- conflicted
+++ resolved
@@ -129,15 +129,6 @@
 				convertView.setTag(layoutId);
 			}
 			TextView tv = (TextView) convertView.findViewById(R.id.title);
-<<<<<<< HEAD
-
-			if (item.isCategory()) {
-				tv.setTypeface(Typeface.DEFAULT_BOLD);
-			} else {
-				tv.setTypeface(null);
-			}
-=======
->>>>>>> 599294f9
 			tv.setText(item.getTitle());
 
 			if (this.layoutId == R.layout.simple_list_menu_item) {
