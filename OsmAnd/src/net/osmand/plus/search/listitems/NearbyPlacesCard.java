package net.osmand.plus.search.listitems;

import static android.os.AsyncTask.Status.RUNNING;

import android.os.AsyncTask;
import android.view.LayoutInflater;
import android.view.View;
import android.widget.FrameLayout;
import android.widget.ImageView;

import androidx.annotation.NonNull;
import androidx.annotation.Nullable;
import androidx.recyclerview.widget.LinearLayoutManager;
import androidx.recyclerview.widget.RecyclerView;

import net.osmand.data.Amenity;
import net.osmand.data.LatLon;
import net.osmand.data.QuadRect;
import net.osmand.plus.OsmandApplication;
import net.osmand.plus.R;
import net.osmand.plus.activities.MapActivity;
import net.osmand.plus.download.DownloadActivityType;
import net.osmand.plus.download.DownloadIndexesThread;
import net.osmand.plus.download.DownloadResources;
import net.osmand.plus.download.DownloadValidationManager;
import net.osmand.plus.download.IndexItem;
import net.osmand.plus.helpers.AndroidUiHelper;
import net.osmand.plus.plugins.PluginsHelper;
import net.osmand.plus.poi.PoiUIFilter;
import net.osmand.plus.search.NearbyPlacesAdapter;
import net.osmand.plus.search.NearbyPlacesAdapter.NearbyItemClickListener;
import net.osmand.plus.search.dialogs.QuickSearchDialogFragment;
import net.osmand.plus.utils.UiUtilities;
import net.osmand.plus.wikipedia.WikipediaPlugin;
import net.osmand.util.MapUtils;

import org.apache.commons.logging.Log;
import org.apache.commons.logging.LogFactory;

import java.io.IOException;
import java.util.ArrayList;
import java.util.Collections;
import java.util.List;

import me.zhanghai.android.materialprogressbar.MaterialProgressBar;

public class NearbyPlacesCard extends FrameLayout implements DownloadItemsAdapter.OnItemClickListener {

	private static final int DISPLAY_ITEMS = 25;
	private static final int SEARCH_POI_RADIUS = 15000;

	private static final Log log = LogFactory.getLog(NearbyPlacesCard.class);

	private final OsmandApplication app;
	private final WikipediaPlugin plugin = PluginsHelper.requirePlugin(WikipediaPlugin.class);
	private final PoiUIFilter wikiFilter = plugin.getTopWikiPoiFilter();

	private SearchAmenitiesTask searchAmenitiesTask;

	private boolean collapsed;
	private ImageView explicitIndicator;
	private View titleContainer;
	private RecyclerView nearByList;
	private MaterialProgressBar progressBar;
	private NearbyPlacesAdapter adapter;
	private NearbyPlacesAdapter.NearbyItemClickListener clickListener;
	private View noInternetCard;
	private View emptyView;
	private View noCardsFound;
	private View cardContent;
	private boolean isLoadingItems;

<<<<<<< HEAD
	private RecyclerView downloadRecyclerView;
	private View downloadMapsCard;
	private DownloadItemsAdapter downloadItemsAdapter;
	private List<Object> items = new ArrayList<>();
	private DownloadIndexesThread downloadThread;
	private boolean nightMode;

	public NearbyPlacesCard(@NonNull MapActivity mapActivity, @NonNull NearbyPlacesAdapter.NearbyItemClickListener clickListener, boolean nightMode) {
		super(mapActivity);
		app = (OsmandApplication) mapActivity.getApplicationContext();
		this.clickListener = clickListener;
		this.nightMode = nightMode;
=======
	public NearbyPlacesCard(@NonNull MapActivity activity,
			@NonNull NearbyItemClickListener listener) {
		super(activity);
		app = (OsmandApplication) activity.getApplicationContext();
		this.clickListener = listener;
>>>>>>> b49a532f
		init();
	}

	private void init() {
		downloadThread = app.getDownloadThread();
		LayoutInflater inflater = UiUtilities.getInflater(getContext(), nightMode);
		inflater.inflate(R.layout.nearby_places_card, this, true);
		progressBar = findViewById(R.id.progress_bar);
		nearByList = findViewById(R.id.nearByList);
		explicitIndicator = findViewById(R.id.explicit_indicator);
		titleContainer = findViewById(R.id.nearby_title_container);
		noInternetCard = findViewById(R.id.no_internet);
		emptyView = findViewById(R.id.empty_nearby_places);
		noCardsFound = findViewById(R.id.no_cards_found);
		cardContent = findViewById(R.id.card_content);
		downloadMapsCard = findViewById(R.id.download_maps_card);
		downloadRecyclerView = emptyView.findViewById(R.id.download_recycler_view);
		downloadRecyclerView.setLayoutManager(new LinearLayoutManager(getContext()));
		downloadItemsAdapter = new DownloadItemsAdapter(app, this, nightMode); // Pass 'this' as the listener
		downloadRecyclerView.setAdapter(downloadItemsAdapter);
		noInternetCard.findViewById(R.id.try_again_button).setOnClickListener((v) -> {
			if (app.getSettings().isInternetConnectionAvailable(true)) {
				startLoadingNearbyPlaces();
				updateExpandState();
			}
		});

		setupRecyclerView();
		setupShowAllNearbyPlacesBtn();
		setupExpandNearbyPlacesIndicator();
		updateExpandState();
	}

	private void setupShowAllNearbyPlacesBtn() {
		findViewById(R.id.show_all_btn).setOnClickListener(v -> {
			MapActivity mapActivity = getMapActivity();
			if (mapActivity != null) {
				QuickSearchDialogFragment dialogFragment = mapActivity.getFragmentsHelper().getQuickSearchDialogFragment();
				if (dialogFragment != null) {
					dialogFragment.showResult(wikiFilter);
				}
			}
		});
	}

	@Nullable
	private MapActivity getMapActivity() {
		return app.getOsmandMap().getMapView().getMapActivity();
	}

	private void setupRecyclerView() {
		LinearLayoutManager layoutManager = new LinearLayoutManager(getContext(), RecyclerView.HORIZONTAL, false);
		nearByList.setLayoutManager(layoutManager);
		nearByList.setItemAnimator(null);
		adapter = new NearbyPlacesAdapter(getContext(), Collections.emptyList(), false, clickListener);
		nearByList.setAdapter(adapter);
	}

	public void update() {
		startLoadingNearbyPlaces();
	}

	private void updateExpandState() {
		int iconRes = collapsed ? R.drawable.ic_action_arrow_down : R.drawable.ic_action_arrow_up;
		explicitIndicator.setImageDrawable(app.getUIUtilities().getIcon(iconRes, !app.getSettings().isLightContent()));
		boolean internetAvailable = app.getSettings().isInternetConnectionAvailable();
		boolean nearbyPointFound = getNearbyAdapter().getItemCount() > 0;
		AndroidUiHelper.updateVisibility(cardContent, !collapsed && nearbyPointFound && internetAvailable);
		AndroidUiHelper.updateVisibility(noInternetCard, !collapsed && !internetAvailable);
		AndroidUiHelper.updateVisibility(emptyView, !collapsed && internetAvailable && !nearbyPointFound && !isLoadingItems);
		if (!collapsed && !nearbyPointFound && !isLoadingItems) {
			populateDownloadItems();
		}
	}

	private NearbyPlacesAdapter getNearbyAdapter() {
		if (adapter == null) {
			adapter = new NearbyPlacesAdapter(getContext(), Collections.emptyList(), false, clickListener);
		}
		return adapter;
	}

	public void onLoadingFinished() {
		searchAmenitiesTask = null;
		isLoadingItems = false;
		AndroidUiHelper.updateVisibility(progressBar, false);
		updateExpandState();
	}

	private void updateItems(List<Amenity> amenities) {
		adapter.setItems(amenities);
		adapter.notifyDataSetChanged();
		updateExpandState();
	}

	public void onResume() {
		if (!collapsed) {
			startLoadingNearbyPlaces();
		}
	}

	public void onPause() {
		if (searchAmenitiesTask != null && searchAmenitiesTask.getStatus() == RUNNING) {
			searchAmenitiesTask.cancel(false);
		}
	}

	private void onNearbyPlacesCollapseChanged() {
		if (!collapsed && app.getSettings().isInternetConnectionAvailable()) {
			startLoadingNearbyPlaces();
		}
		updateExpandState();
		app.getSettings().EXPLORE_NEARBY_ITEMS_ROW_COLLAPSED.set(collapsed);
	}

	private void startLoadingNearbyPlaces() {
		if (!isLoadingItems) {
			isLoadingItems = true;
			LatLon latLon = app.getOsmandMap().getMapView().getCurrentRotatedTileBox().getCenterLatLon();
			searchAmenitiesTask = new SearchAmenitiesTask(wikiFilter, latLon);
			searchAmenitiesTask.executeOnExecutor(AsyncTask.THREAD_POOL_EXECUTOR);
			AndroidUiHelper.updateVisibility(progressBar, true);
		}
	}

	private void setupExpandNearbyPlacesIndicator() {
		collapsed = app.getSettings().EXPLORE_NEARBY_ITEMS_ROW_COLLAPSED.get();
		explicitIndicator = findViewById(R.id.explicit_indicator);
		titleContainer = findViewById(R.id.nearby_title_container);
		titleContainer.setOnClickListener(v -> {
			collapsed = !collapsed;
			onNearbyPlacesCollapseChanged();
		});
		onNearbyPlacesCollapseChanged();
	}

	private void populateDownloadItems() {
		boolean haveWikiMapsToDownload = false;
		items.clear();
		if (downloadThread.shouldDownloadIndexes()) {
			items.add(DownloadItemsAdapter.DOWNLOADING_WIKI_MAPS_TYPE);
			downloadThread.runReloadIndexFiles();
			downloadItemsAdapter.setItems(items);
		} else {
			try {
				items.addAll(DownloadResources.findIndexItemsAt(
						app, getMapActivity().getMapLocation(), DownloadActivityType.WIKIPEDIA_FILE,
						false, -1, true));
				haveWikiMapsToDownload = !items.isEmpty();
				if (haveWikiMapsToDownload) {
					downloadItemsAdapter.setItems(items);
				} else {
					downloadItemsAdapter.setItems(Collections.emptyList());
				}
			} catch (IOException e) {
				log.error(e);
				downloadItemsAdapter.setItems(Collections.emptyList());
			}
		}
		AndroidUiHelper.updateVisibility(downloadMapsCard, downloadThread.shouldDownloadIndexes() || haveWikiMapsToDownload);
		AndroidUiHelper.updateVisibility(noCardsFound, !downloadThread.shouldDownloadIndexes() && !haveWikiMapsToDownload);
	}

	@Override
	public void onItemClick(IndexItem item) {
		if (downloadThread.isDownloading(item)) {
			downloadThread.cancelDownload(item);
		} else {
			new DownloadValidationManager(app).startDownload(getMapActivity(), item);
		}
		populateDownloadItems();
	}

	public void onUpdatedIndexesList() {
		populateDownloadItems();
		downloadItemsAdapter.notifyDataSetChanged();
	}

	public void downloadInProgress() {
		downloadItemsAdapter.notifyDataSetChanged();
	}

	public void downloadHasFinished() {
		onNearbyPlacesCollapseChanged();
		downloadItemsAdapter.notifyDataSetChanged();
	}

	private class SearchAmenitiesTask extends AsyncTask<Void, Void, List<Amenity>> {

		private final LatLon latLon;
		private final PoiUIFilter filter;

		protected SearchAmenitiesTask(@NonNull PoiUIFilter filter, @NonNull LatLon latLon) {
			this.filter = filter;
			this.latLon = latLon;
		}

		@Override
		protected List<Amenity> doInBackground(Void... params) {
			QuadRect rect = MapUtils.calculateLatLonBbox(latLon.getLatitude(), latLon.getLongitude(), SEARCH_POI_RADIUS);
			List<Amenity> amenities = getAmenities(rect);
			return amenities.subList(0, Math.min(DISPLAY_ITEMS, amenities.size()));
		}

		@NonNull
		private List<Amenity> getAmenities(@NonNull QuadRect rect) {
			return filter.searchAmenities(rect.top, rect.left, rect.bottom, rect.right, -1, null);
		}

		@Override
		protected void onPostExecute(List<Amenity> amenities) {
			updateItems(amenities);
			onLoadingFinished();
		}
	}
}<|MERGE_RESOLUTION|>--- conflicted
+++ resolved
@@ -70,7 +70,6 @@
 	private View cardContent;
 	private boolean isLoadingItems;
 
-<<<<<<< HEAD
 	private RecyclerView downloadRecyclerView;
 	private View downloadMapsCard;
 	private DownloadItemsAdapter downloadItemsAdapter;
@@ -78,18 +77,12 @@
 	private DownloadIndexesThread downloadThread;
 	private boolean nightMode;
 
-	public NearbyPlacesCard(@NonNull MapActivity mapActivity, @NonNull NearbyPlacesAdapter.NearbyItemClickListener clickListener, boolean nightMode) {
-		super(mapActivity);
-		app = (OsmandApplication) mapActivity.getApplicationContext();
-		this.clickListener = clickListener;
-		this.nightMode = nightMode;
-=======
 	public NearbyPlacesCard(@NonNull MapActivity activity,
-			@NonNull NearbyItemClickListener listener) {
+			@NonNull NearbyItemClickListener listener, boolean nightMode) {
 		super(activity);
 		app = (OsmandApplication) activity.getApplicationContext();
 		this.clickListener = listener;
->>>>>>> b49a532f
+		this.nightMode = nightMode;
 		init();
 	}
 
