package net.osmand.plus.search.listitems;

import static net.osmand.plus.download.DownloadActivityType.WIKIPEDIA_FILE;

import android.os.AsyncTask;
import android.view.LayoutInflater;
import android.view.View;
import android.widget.FrameLayout;
import android.widget.ImageView;

import androidx.annotation.NonNull;
import androidx.annotation.Nullable;
import androidx.recyclerview.widget.LinearLayoutManager;
import androidx.recyclerview.widget.RecyclerView;

import com.facebook.shimmer.ShimmerFrameLayout;

import net.osmand.data.Amenity;
import net.osmand.data.DataSourceType;
import net.osmand.data.LatLon;
import net.osmand.plus.OsmandApplication;
import net.osmand.plus.R;
import net.osmand.plus.activities.MapActivity;
import net.osmand.plus.base.MapViewTrackingUtilities;
import net.osmand.plus.download.DownloadIndexesThread;
import net.osmand.plus.download.DownloadResources;
import net.osmand.plus.download.DownloadValidationManager;
import net.osmand.plus.download.IndexItem;
import net.osmand.plus.helpers.AndroidUiHelper;
import net.osmand.plus.plugins.PluginsHelper;
import net.osmand.plus.poi.PoiUIFilter;
import net.osmand.plus.search.NearbyPlacesAdapter;
import net.osmand.plus.search.NearbyPlacesAdapter.NearbyItemClickListener;
import net.osmand.plus.search.dialogs.QuickSearchDialogFragment;
import net.osmand.plus.settings.backend.OsmandSettings;
import net.osmand.plus.settings.enums.ThemeUsageContext;
import net.osmand.plus.utils.UiUtilities;
import net.osmand.plus.wikipedia.WikipediaPlugin;

import org.apache.commons.logging.Log;
import org.apache.commons.logging.LogFactory;

import java.io.IOException;
import java.util.ArrayList;
import java.util.Collections;
import java.util.List;

import me.zhanghai.android.materialprogressbar.MaterialProgressBar;

public class NearbyPlacesCard extends FrameLayout implements DownloadItemsAdapter.OnItemClickListener {

	private static final int DISPLAY_ITEMS = 25;
	private static final int SEARCH_POI_RADIUS = 15000;

	private static final Log log = LogFactory.getLog(NearbyPlacesCard.class);

	private final OsmandApplication app;
	private final WikipediaPlugin plugin = PluginsHelper.requirePlugin(WikipediaPlugin.class);
	private PoiUIFilter wikiFilter;

	private SearchAmenitiesTask searchAmenitiesTask;

	private boolean collapsed;
	private ImageView explicitIndicator;
	private View titleContainer;
	private RecyclerView nearByList;
	private MaterialProgressBar progressBar;
	private NearbyPlacesAdapter adapter;
	private NearbyPlacesAdapter.NearbyItemClickListener clickListener;
	private View noInternetCard;
	private View emptyView;
	private View noCardsFound;
	private View showAllBtn;
	private ShimmerFrameLayout cardContent;
	private boolean isLoadingItems;

	private RecyclerView downloadRecyclerView;
	private View downloadMapsCard;
	private DownloadItemsAdapter downloadItemsAdapter;
	private List<Object> items = new ArrayList<>();
	private DownloadIndexesThread downloadThread;
	private boolean nightMode;

	public NearbyPlacesCard(@NonNull MapActivity activity,
	                        @NonNull NearbyItemClickListener listener, boolean nightMode, boolean loadItemsOnInit) {
		super(activity);
		app = (OsmandApplication) activity.getApplicationContext();
		this.clickListener = listener;
		this.nightMode = nightMode;
		init(loadItemsOnInit);
	}

	private void init(boolean loadItemsOnInit) {
		downloadThread = app.getDownloadThread();
		LayoutInflater inflater = UiUtilities.getInflater(getContext(), nightMode);
		inflater.inflate(R.layout.nearby_places_card, this, true);
		progressBar = findViewById(R.id.progress_bar);
		nearByList = findViewById(R.id.nearByList);
		explicitIndicator = findViewById(R.id.explicit_indicator);
		titleContainer = findViewById(R.id.nearby_title_container);
		noInternetCard = findViewById(R.id.no_internet);
		emptyView = findViewById(R.id.empty_nearby_places);
		noCardsFound = findViewById(R.id.no_cards_found);
		showAllBtn = findViewById(R.id.show_all_button);
		cardContent = findViewById(R.id.card_content);
		downloadMapsCard = findViewById(R.id.download_maps_card);
		downloadRecyclerView = emptyView.findViewById(R.id.download_recycler_view);
		downloadRecyclerView.setLayoutManager(new LinearLayoutManager(getContext()));
		downloadItemsAdapter = new DownloadItemsAdapter(app, this, nightMode); // Pass 'this' as the listener
		downloadRecyclerView.setAdapter(downloadItemsAdapter);
		noInternetCard.findViewById(R.id.try_again_button).setOnClickListener((v) -> {
			if (app.getSettings().isInternetConnectionAvailable(true)) {
				startLoadingNearbyPlaces();
				updateExpandState();
			}
		});

		setupRecyclerView();
		setupShowAllNearbyPlacesBtn();
		setupExpandNearbyPlacesIndicator(loadItemsOnInit);
		updateExpandState();
	}

	private void setupShowAllNearbyPlacesBtn() {
		showAllBtn.setOnClickListener(v -> {
			MapActivity mapActivity = getMapActivity();
			if (mapActivity != null) {
				QuickSearchDialogFragment dialogFragment = mapActivity.getFragmentsHelper().getQuickSearchDialogFragment();
				if (dialogFragment != null && getWikiFilter() != null) {
					dialogFragment.showResult(getWikiFilter());
				}
			}
		});
	}

	@Nullable
	private MapActivity getMapActivity() {
		return app.getOsmandMap().getMapView().getMapActivity();
	}

	private void setupRecyclerView() {
		LinearLayoutManager layoutManager = new LinearLayoutManager(getContext(), RecyclerView.HORIZONTAL, false);
		nearByList.setLayoutManager(layoutManager);
		nearByList.setItemAnimator(null);
		adapter = new NearbyPlacesAdapter(getContext(), Collections.emptyList(), false, clickListener);
		nearByList.setAdapter(adapter);
	}

	public void update() {
		startLoadingNearbyPlaces();
	}

	private void updateExpandState() {
		int iconRes = collapsed ? R.drawable.ic_action_arrow_down : R.drawable.ic_action_arrow_up;
		boolean nightMode = app.getDaynightHelper().isNightMode(ThemeUsageContext.APP);
		explicitIndicator.setImageDrawable(app.getUIUtilities().getIcon(iconRes, nightMode));
		boolean nearbyPointFound = getNearbyAdapter().hasData();
		AndroidUiHelper.updateVisibility(cardContent, !collapsed && isDataSourceAvailable());
		AndroidUiHelper.updateVisibility(showAllBtn, !collapsed && nearbyPointFound);
		AndroidUiHelper.updateVisibility(noInternetCard, !collapsed && !isDataSourceAvailable());
		AndroidUiHelper.updateVisibility(emptyView, !collapsed && isDataSourceAvailable() && !nearbyPointFound && !isLoadingItems);
		if (!collapsed && !nearbyPointFound && !isLoadingItems) {
			populateDownloadItems();
		}
	}

	private NearbyPlacesAdapter getNearbyAdapter() {
		if (adapter == null) {
			adapter = new NearbyPlacesAdapter(getContext(), Collections.emptyList(), false, clickListener);
		}
		return adapter;
	}

	public void onLoadingFinished() {
		searchAmenitiesTask = null;
		adapter.setLoading(false);
		isLoadingItems = false;
		cardContent.stopShimmer();
		cardContent.hideShimmer();
		AndroidUiHelper.updateVisibility(progressBar, false);
		updateExpandState();
	}

	private void updateItems(List<Amenity> amenities) {
		adapter.setItems(amenities);
		adapter.notifyDataSetChanged();
		updateExpandState();
	}

	public void onResume() {
		if (!collapsed) {
			startLoadingNearbyPlaces();
		}
	}

	public void onPause() {
		if (searchAmenitiesTask != null) {
			searchAmenitiesTask.cancel(false);
		}
	}

	private boolean isDataSourceAvailable() {
		OsmandSettings settings = app.getSettings();
		boolean dataSourceOnline = settings.WIKI_DATA_SOURCE_TYPE.get() == DataSourceType.ONLINE;
		return settings.isInternetConnectionAvailable() || !dataSourceOnline;
	}

	private void onNearbyPlacesCollapseChanged() {
		if (!collapsed && isDataSourceAvailable()) {
			startLoadingNearbyPlaces();
		}
		updateExpandState();
		app.getSettings().EXPLORE_NEARBY_ITEMS_ROW_COLLAPSED.set(collapsed);
	}

	private void startLoadingNearbyPlaces() {
		if (!isLoadingItems && getWikiFilter() != null) {
			isLoadingItems = true;
			adapter.setLoading(true);
			LatLon latLon = app.getOsmandMap().getMapView().getCurrentRotatedTileBox().getCenterLatLon();
			searchAmenitiesTask = new SearchAmenitiesTask(getWikiFilter(), latLon, SEARCH_POI_RADIUS, amenities -> {
				amenities = amenities.subList(0, Math.min(DISPLAY_ITEMS, amenities.size()));
				updateItems(amenities);
				onLoadingFinished();
				return false;
			});
			searchAmenitiesTask.executeOnExecutor(AsyncTask.THREAD_POOL_EXECUTOR);
			AndroidUiHelper.updateVisibility(progressBar, true);
<<<<<<< HEAD
			if(!getNearbyAdapter().hasData()) {
				cardContent.startShimmer();
=======
			if (!getNearbyAdapter().hasData()) {
				shimmerFrameLayout.startShimmer();
>>>>>>> e3ffa879
			}
		}
	}

	@Nullable
	private PoiUIFilter getWikiFilter() {
		if (wikiFilter == null) {
			wikiFilter = plugin.getTopWikiPoiFilter();
		}
		return wikiFilter;
	}

	private void setupExpandNearbyPlacesIndicator(boolean loadItemsOnInit) {
		collapsed = app.getSettings().EXPLORE_NEARBY_ITEMS_ROW_COLLAPSED.get();
		explicitIndicator = findViewById(R.id.explicit_indicator);
		titleContainer = findViewById(R.id.nearby_title_container);
		titleContainer.setOnClickListener(v -> {
			collapsed = !collapsed;
			onNearbyPlacesCollapseChanged();
		});
		if (loadItemsOnInit) {
			onNearbyPlacesCollapseChanged();
		}
	}

	private void populateDownloadItems() {
		boolean haveWikiMapsToDownload = false;
		items.clear();
		if (downloadThread.shouldDownloadIndexes()) {
			items.add(DownloadItemsAdapter.DOWNLOADING_WIKI_MAPS_TYPE);
			downloadThread.runReloadIndexFiles();
			downloadItemsAdapter.setItems(items);
		} else {
			try {
				MapViewTrackingUtilities utilities = app.getMapViewTrackingUtilities();
				items.addAll(DownloadResources.findIndexItemsAt(app, utilities.getMapLocation(), WIKIPEDIA_FILE,
						false, -1, true));
				haveWikiMapsToDownload = !items.isEmpty();
				if (haveWikiMapsToDownload) {
					downloadItemsAdapter.setItems(items);
				} else {
					downloadItemsAdapter.setItems(Collections.emptyList());
				}
			} catch (IOException e) {
				log.error(e);
				downloadItemsAdapter.setItems(Collections.emptyList());
			}
		}
		AndroidUiHelper.updateVisibility(downloadMapsCard, downloadThread.shouldDownloadIndexes() || haveWikiMapsToDownload);
		AndroidUiHelper.updateVisibility(noCardsFound, !downloadThread.shouldDownloadIndexes() && !haveWikiMapsToDownload);
	}

	@Override
	public void onItemClick(IndexItem item) {
		if (downloadThread.isDownloading(item)) {
			downloadThread.cancelDownload(item);
		} else {
			new DownloadValidationManager(app).startDownload(getMapActivity(), item);
		}
		populateDownloadItems();
	}

	public void onUpdatedIndexesList() {
		populateDownloadItems();
		downloadItemsAdapter.notifyDataSetChanged();
	}

	public void downloadInProgress() {
		downloadItemsAdapter.notifyDataSetChanged();
	}

	public void downloadHasFinished() {
		onNearbyPlacesCollapseChanged();
		downloadItemsAdapter.notifyDataSetChanged();
	}
}<|MERGE_RESOLUTION|>--- conflicted
+++ resolved
@@ -226,13 +226,8 @@
 			});
 			searchAmenitiesTask.executeOnExecutor(AsyncTask.THREAD_POOL_EXECUTOR);
 			AndroidUiHelper.updateVisibility(progressBar, true);
-<<<<<<< HEAD
 			if(!getNearbyAdapter().hasData()) {
 				cardContent.startShimmer();
-=======
-			if (!getNearbyAdapter().hasData()) {
-				shimmerFrameLayout.startShimmer();
->>>>>>> e3ffa879
 			}
 		}
 	}
