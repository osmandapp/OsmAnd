package net.osmand.plus.search;

import android.content.Context;
import android.graphics.drawable.Drawable;
import android.text.SpannableString;
import android.view.LayoutInflater;
import android.view.View;
import android.view.ViewGroup;
import android.widget.ArrayAdapter;
import android.widget.CheckBox;
import android.widget.ImageView;
import android.widget.LinearLayout;
import android.widget.TextView;

import androidx.annotation.NonNull;
<<<<<<< HEAD
import androidx.annotation.Nullable;
=======
>>>>>>> 489769b4
import androidx.appcompat.view.ContextThemeWrapper;
import androidx.core.content.ContextCompat;
import androidx.core.view.ViewCompat;
import androidx.fragment.app.FragmentActivity;

import net.osmand.AndroidUtils;
import net.osmand.CollatorStringMatcher;
import net.osmand.access.AccessibilityAssistant;
import net.osmand.data.Amenity;
import net.osmand.data.LatLon;
import net.osmand.osm.AbstractPoiType;
import net.osmand.plus.OsmAndFormatter;
import net.osmand.plus.OsmandApplication;
import net.osmand.plus.R;
import net.osmand.plus.UiUtilities.UpdateLocationViewCache;
import net.osmand.plus.chooseplan.ChoosePlanDialogFragment;
<<<<<<< HEAD
import net.osmand.plus.helpers.GpxUiHelper;
import net.osmand.plus.helpers.GpxUiHelper.GPXInfo;
import net.osmand.plus.search.listitems.QuickSearchBannerListItem;
=======
import net.osmand.plus.chooseplan.ChoosePlanDialogFragment.ChoosePlanDialogType;
>>>>>>> 489769b4
import net.osmand.plus.mapcontextmenu.MenuController;
import net.osmand.plus.search.listitems.QuickSearchBannerListItem;
import net.osmand.plus.search.listitems.QuickSearchHeaderListItem;
import net.osmand.plus.search.listitems.QuickSearchListItem;
import net.osmand.plus.search.listitems.QuickSearchListItemType;
import net.osmand.plus.search.listitems.QuickSearchMoreListItem;
import net.osmand.plus.search.listitems.QuickSearchSelectAllListItem;
import net.osmand.search.SearchUICore;
import net.osmand.search.core.ObjectType;
import net.osmand.search.core.SearchPhrase;
import net.osmand.search.core.SearchResult;
import net.osmand.search.core.SearchWord;
import net.osmand.util.Algorithms;
import net.osmand.util.OpeningHoursParser;

import java.util.ArrayList;
import java.util.Calendar;
import java.util.List;

import static net.osmand.plus.search.listitems.QuickSearchBannerListItem.ButtonItem;
import static net.osmand.plus.search.listitems.QuickSearchBannerListItem.INVALID_ID;
import static net.osmand.search.core.ObjectType.POI_TYPE;

public class QuickSearchListAdapter extends ArrayAdapter<QuickSearchListItem> {

	private OsmandApplication app;
	private FragmentActivity activity;
	private AccessibilityAssistant accessibilityAssistant;
	private LayoutInflater inflater;

	private boolean useMapCenter;

	private int dp56;
	private int dp1;

	private boolean hasSearchMoreItem;

	private OnSelectionListener selectionListener;
	private boolean selectionMode;
	private boolean selectAll;
	private List<QuickSearchListItem> selectedItems = new ArrayList<>();
	private UpdateLocationViewCache updateLocationViewCache;

	public interface OnSelectionListener {

		void onUpdateSelectionMode(List<QuickSearchListItem> selectedItems);

		void reloadData();
	}

	public QuickSearchListAdapter(OsmandApplication app, FragmentActivity activity) {
		super(app, R.layout.search_list_item);
		this.app = app;
		this.activity = activity;

		int themeRes = !app.getSettings().isLightContent() ? R.style.OsmandDarkTheme : R.style.OsmandLightTheme;
		Context themedContext = new ContextThemeWrapper(activity, themeRes);
		this.inflater = activity.getLayoutInflater().cloneInContext(themedContext);

		dp56 = AndroidUtils.dpToPx(app, 56f);
		dp1 = AndroidUtils.dpToPx(app, 1f);
		updateLocationViewCache = app.getUIUtilities().getUpdateLocationViewCache();
	}

	public void setAccessibilityAssistant(AccessibilityAssistant accessibilityAssistant) {
		this.accessibilityAssistant = accessibilityAssistant;
	}

	public OnSelectionListener getSelectionListener() {
		return selectionListener;
	}

	public void setSelectionListener(OnSelectionListener selectionListener) {
		this.selectionListener = selectionListener;
	}

	public boolean isUseMapCenter() {
		return useMapCenter;
	}

	public void setUseMapCenter(boolean useMapCenter) {
		this.useMapCenter = useMapCenter;
	}

	public boolean isSelectionMode() {
		return selectionMode;
	}

	public void setSelectionMode(boolean selectionMode, int position) {
		this.selectionMode = selectionMode;
		selectAll = false;
		selectedItems.clear();
		if (position != -1) {
			QuickSearchListItem item = getItem(position);
			selectedItems.add(item);
		}
		if (selectionMode) {
			QuickSearchSelectAllListItem selectAllListItem = new QuickSearchSelectAllListItem(app, null, null);
			insertListItem(selectAllListItem, 0);
			if (selectionListener != null) {
				selectionListener.onUpdateSelectionMode(selectedItems);
			}
		} else {
			if (selectionListener != null) {
				selectionListener.reloadData();
			}
		}
		//notifyDataSetInvalidated();
	}

	public List<QuickSearchListItem> getSelectedItems() {
		return selectedItems;
	}

	public void setListItems(List<QuickSearchListItem> items) {
		setNotifyOnChange(false);
		clear();
		hasSearchMoreItem = false;
		for (QuickSearchListItem item : items) {
			add(item);
			if (!hasSearchMoreItem && item.getType() == QuickSearchListItemType.SEARCH_MORE) {
				hasSearchMoreItem = true;
			}
		}
		setNotifyOnChange(true);
		notifyDataSetChanged();
	}

	public void addListItem(@NonNull QuickSearchListItem item) {
		if (hasSearchMoreItem && item.getType() == QuickSearchListItemType.SEARCH_MORE) {
			return;
		}
		setNotifyOnChange(false);
		add(item);
		if (item.getType() == QuickSearchListItemType.SEARCH_MORE) {
			hasSearchMoreItem = true;
		}
		setNotifyOnChange(true);
		notifyDataSetChanged();
	}

	public void insertListItem(@NonNull QuickSearchListItem item, int index) {
		if (hasSearchMoreItem && item.getType() == QuickSearchListItemType.SEARCH_MORE) {
			return;
		}
		setNotifyOnChange(false);
		insert(item, index);
		if (item.getType() == QuickSearchListItemType.SEARCH_MORE) {
			hasSearchMoreItem = true;
		}
		setNotifyOnChange(true);
		notifyDataSetChanged();
	}

	@Override
	public boolean isEnabled(int position) {
		QuickSearchListItemType type = getItem(position).getType();
		return type != QuickSearchListItemType.HEADER
				&& type != QuickSearchListItemType.TOP_SHADOW
				&& type != QuickSearchListItemType.BOTTOM_SHADOW
				&& type != QuickSearchListItemType.SEARCH_MORE;
	}

	@Override
	public int getItemViewType(int position) {
		return getItem(position).getType().ordinal();
	}

	@Override
	public int getViewTypeCount() {
		return QuickSearchListItemType.values().length;
	}

	@NonNull
	@Override
	public View getView(final int position, View convertView, @NonNull ViewGroup parent) {
		final QuickSearchListItem listItem = getItem(position);
		QuickSearchListItemType type = listItem.getType();

		LinearLayout view;
		if (type == QuickSearchListItemType.BANNER) {
			view = bindBannerItem(convertView, listItem);
		} else if (type == QuickSearchListItemType.FREE_VERSION_BANNER) {
<<<<<<< HEAD
			view = bindFreeVersionBannerItem(convertView);
=======
			if (convertView == null) {
				view = (LinearLayout) inflater.inflate(
						R.layout.read_wikipedia_ofline_banner, null);
			} else {
				view = (LinearLayout) convertView;
			}

			View btnGet = view.findViewById(R.id.btn_get);
			if (btnGet != null) {
				btnGet.setOnClickListener(new View.OnClickListener() {
					@Override
					public void onClick(View v) {
						ChoosePlanDialogFragment.showDialogInstance(app, activity.getSupportFragmentManager(), ChoosePlanDialogType.WIKIPEDIA);
					}
				});
			}
>>>>>>> 489769b4
		} else if (type == QuickSearchListItemType.SEARCH_MORE) {
			view = bindSearchMoreItem(convertView, listItem);
		} else if (type == QuickSearchListItemType.BUTTON) {
			view = bindButtonItem(convertView, listItem);
		} else if (type == QuickSearchListItemType.SELECT_ALL) {
			view = bindSelectAllItem(position, convertView);
		} else if (type == QuickSearchListItemType.HEADER) {
			view = bindHeaderItem(convertView, listItem);
		} else if (type == QuickSearchListItemType.TOP_SHADOW) {
			return bindTopShadowItem(convertView);
		} else if (type == QuickSearchListItemType.BOTTOM_SHADOW) {
			return bindBottomShadowItem(convertView);
		} else {
			view = bindSearchResultItem(position, convertView, listItem);
		}

		setupBackground(view);
		setupDivider(position, view, listItem);
		ViewCompat.setAccessibilityDelegate(view, accessibilityAssistant);
		return view;
	}

	private LinearLayout bindBannerItem(@Nullable View convertView,
	                                    @NonNull QuickSearchListItem listItem) {
		QuickSearchBannerListItem banner = (QuickSearchBannerListItem) listItem;
		LinearLayout view = getLinearLayout(convertView, R.layout.search_banner_list_item);
		((TextView) view.findViewById(R.id.empty_search_description)).setText(R.string.nothing_found_descr);

		SearchUICore searchUICore = app.getSearchUICore().getCore();
		SearchPhrase searchPhrase = searchUICore.getPhrase();

		String textTitle;
		int minimalSearchRadius = searchUICore.getMinimalSearchRadius(searchPhrase);
		if (searchUICore.isSearchMoreAvailable(searchPhrase) && minimalSearchRadius != Integer.MAX_VALUE) {
			double rd = OsmAndFormatter.calculateRoundedDist(minimalSearchRadius, app);
			textTitle = app.getString(R.string.nothing_found_in_radius) + " "
					+ OsmAndFormatter.getFormattedDistance((float) rd, app, false);
		} else {
			textTitle = app.getString(R.string.search_nothing_found);
		}
		((TextView) view.findViewById(R.id.empty_search_title)).setText(textTitle);

		ViewGroup buttonContainer = view.findViewById(R.id.buttons_container);
		if (buttonContainer != null) {
			buttonContainer.removeAllViews();
			for (ButtonItem button : banner.getButtonItems()) {
				View v = inflater.inflate(R.layout.search_banner_button_list_item, null);
				TextView title = v.findViewById(R.id.title);
				title.setText(button.getTitle());
				ImageView icon = v.findViewById(R.id.icon);
				if (button.getIconId() != INVALID_ID) {
					icon.setImageResource(button.getIconId());
					icon.setVisibility(View.VISIBLE);
				} else {
					icon.setVisibility(View.GONE);
				}
				v.setOnClickListener(button.getListener());
				buttonContainer.addView(v);
			}
		}
		return view;
	}

	private LinearLayout bindFreeVersionBannerItem(@Nullable View convertView) {
		LinearLayout view = getLinearLayout(convertView, R.layout.read_wikipedia_ofline_banner);
		View btnGet = view.findViewById(R.id.btn_get);
		if (btnGet != null) {
			btnGet.setOnClickListener(new View.OnClickListener() {
				@Override
				public void onClick(View v) {
					ChoosePlanDialogFragment.showWikipediaInstance(
							activity.getSupportFragmentManager());
				}
			});
		}
		return view;
	}

	private LinearLayout bindSearchMoreItem(@Nullable View convertView,
	                                        @NonNull final QuickSearchListItem listItem) {
		LinearLayout view = getLinearLayout(convertView, R.layout.search_more_list_item);

		if (listItem.getSpannableName() != null) {
			((TextView) view.findViewById(R.id.title)).setText(listItem.getSpannableName());
		} else {
			((TextView) view.findViewById(R.id.title)).setText(listItem.getName());
		}

		final QuickSearchMoreListItem searchMoreItem = (QuickSearchMoreListItem) listItem;
		int emptyDescId = searchMoreItem.isSearchMoreAvailable() ? R.string.nothing_found_descr : R.string.modify_the_search_query;
		((TextView) view.findViewById(R.id.empty_search_description)).setText(emptyDescId);

		boolean emptySearchVisible = searchMoreItem.isEmptySearch() && !searchMoreItem.isInterruptedSearch();
		boolean moreDividerVisible = emptySearchVisible && searchMoreItem.isSearchMoreAvailable();
		view.findViewById(R.id.empty_search).setVisibility(emptySearchVisible ? View.VISIBLE : View.GONE);
		view.findViewById(R.id.more_divider).setVisibility(moreDividerVisible ? View.VISIBLE : View.GONE);
		SearchUICore searchUICore = app.getSearchUICore().getCore();
		SearchPhrase searchPhrase = searchUICore.getPhrase();

		String textTitle;
		int minimalSearchRadius = searchUICore.getMinimalSearchRadius(searchPhrase);
		if (searchUICore.isSearchMoreAvailable(searchPhrase) && minimalSearchRadius != Integer.MAX_VALUE) {
			double rd = OsmAndFormatter.calculateRoundedDist(minimalSearchRadius, app);
			textTitle = app.getString(R.string.nothing_found_in_radius) + " "
					+ OsmAndFormatter.getFormattedDistance((float) rd, app, false);
		} else {
			textTitle = app.getString(R.string.search_nothing_found);
		}
		((TextView) view.findViewById(R.id.empty_search_title)).setText(textTitle);
		View primaryButton = view.findViewById(R.id.primary_button);

		((TextView) view.findViewById(R.id.title)).setText(getIncreaseSearchButtonTitle(app, searchPhrase));

		primaryButton.setVisibility(searchMoreItem.isSearchMoreAvailable() ? View.VISIBLE : View.GONE);
		primaryButton.setOnClickListener(new View.OnClickListener() {
			@Override
			public void onClick(View view) {
				((QuickSearchMoreListItem) listItem).onPrimaryButtonClick();
			}
		});

		View secondaryButton = view.findViewById(R.id.secondary_button);
		secondaryButton.setVisibility(searchMoreItem.isSecondaryButtonVisible() ?
				View.VISIBLE : View.GONE);
		secondaryButton.setOnClickListener(new View.OnClickListener() {
			@Override
			public void onClick(View view) {
				searchMoreItem.onSecondaryButtonClick();
			}
		});
		return view;
	}

	private LinearLayout bindButtonItem(@Nullable View convertView,
	                                    @NonNull QuickSearchListItem listItem) {
		LinearLayout view = getLinearLayout(convertView, R.layout.search_custom_list_item);
		((ImageView) view.findViewById(R.id.imageView)).setImageDrawable(listItem.getIcon());
		if (listItem.getSpannableName() != null) {
			((TextView) view.findViewById(R.id.title)).setText(listItem.getSpannableName());
		} else {
			((TextView) view.findViewById(R.id.title)).setText(listItem.getName());
		}
		return view;
	}

	private LinearLayout bindSelectAllItem(final int position,
	                                       @Nullable View convertView) {
		LinearLayout view = getLinearLayout(convertView, R.layout.select_all_list_item);
		final CheckBox ch = (CheckBox) view.findViewById(R.id.toggle_item);
		ch.setVisibility(View.VISIBLE);
		ch.setChecked(selectAll);
		ch.setOnClickListener(new View.OnClickListener() {

			@Override
			public void onClick(View v) {
				toggleCheckbox(position, ch);
			}
		});
		return view;
	}

	private LinearLayout bindHeaderItem(@Nullable View convertView,
	                                    @NonNull QuickSearchListItem listItem) {
		LinearLayout view = getLinearLayout(convertView, R.layout.search_header_list_item);
		view.findViewById(R.id.top_divider)
				.setVisibility(((QuickSearchHeaderListItem)listItem).isShowTopDivider() ? View.VISIBLE : View.GONE);
		if (listItem.getSpannableName() != null) {
			((TextView) view.findViewById(R.id.title)).setText(listItem.getSpannableName());
		} else {
			((TextView) view.findViewById(R.id.title)).setText(listItem.getName());
		}
		return view;
	}

	private LinearLayout bindTopShadowItem(@Nullable View convertView) {
		return getLinearLayout(convertView, R.layout.list_shadow_header);
	}

	private LinearLayout bindBottomShadowItem(@Nullable View convertView) {
		return getLinearLayout(convertView, R.layout.list_shadow_footer);
	}

	private LinearLayout bindSearchResultItem(int position,
	                                          @Nullable View convertView,
	                                          @NonNull QuickSearchListItem listItem) {
		SearchResult sr = listItem.getSearchResult();
		if (sr != null && sr.objectType == ObjectType.GPX_TRACK) {
			return bindGpxTrack(position, convertView, listItem, (GPXInfo) sr.relatedObject);
		} else {
			return bindSearchResult(position, convertView, listItem);
		}
	}

	private LinearLayout bindGpxTrack(int position,
	                                  @Nullable View convertView,
	                                  @NonNull QuickSearchListItem listItem,
	                                  @NonNull GPXInfo gpxInfo) {
		LinearLayout view = getLinearLayout(convertView, R.layout.search_gpx_list_item);
		SearchResult sr = listItem.getSearchResult();
		setupCheckBox(position, view, listItem);
		String gpxTitle = GpxUiHelper.getGpxTitle(sr.localeName);
		GpxUiHelper.updateGpxInfoView(app, view, gpxTitle, listItem.getIcon(), gpxInfo);
		return view;
	}

	private LinearLayout bindSearchResult(int position,
	                                      @Nullable View convertView,
	                                      @NonNull QuickSearchListItem listItem) {
		LinearLayout view = getLinearLayout(convertView, R.layout.search_list_item);
		setupCheckBox(position, view, listItem);

		ImageView imageView = (ImageView) view.findViewById(R.id.imageView);
		TextView title = (TextView) view.findViewById(R.id.title);
		TextView subtitle = (TextView) view.findViewById(R.id.subtitle);

		imageView.setImageDrawable(listItem.getIcon());
		String name = listItem.getName();
		if (listItem.getSpannableName() != null) {
			title.setText(listItem.getSpannableName());
		} else {
			title.setText(name);
		}

		String desc = listItem.getTypeName();
		Object searchResultObject = listItem.getSearchResult().object;
		if (searchResultObject instanceof AbstractPoiType) {
			AbstractPoiType abstractPoiType = (AbstractPoiType) searchResultObject;
			String synonyms[] = abstractPoiType.getSynonyms().split(";");
			QuickSearchHelper searchHelper = app.getSearchUICore();
			SearchUICore searchUICore = searchHelper.getCore();
			String searchPhrase = searchUICore.getPhrase().getText(true);
			SearchPhrase.NameStringMatcher nm = new SearchPhrase.NameStringMatcher(searchPhrase,
					CollatorStringMatcher.StringMatcherMode.CHECK_STARTS_FROM_SPACE);

			if (!searchPhrase.isEmpty() && !nm.matches(abstractPoiType.getTranslation())) {
				if (nm.matches(abstractPoiType.getEnTranslation())) {
					desc = listItem.getTypeName() + " (" + abstractPoiType.getEnTranslation() + ")";
				} else {
					for (String syn : synonyms) {
						if (nm.matches(syn)) {
							desc = listItem.getTypeName() + " (" + syn + ")";
							break;
						}
					}
				}
			}
		}

		boolean hasDesc = false;
		if (!Algorithms.isEmpty(desc) && !desc.equals(name)) {
			subtitle.setText(desc);
			subtitle.setVisibility(View.VISIBLE);
			hasDesc = true;
		} else {
			subtitle.setVisibility(View.GONE);
		}

		Drawable typeIcon = listItem.getTypeIcon();
		ImageView group = (ImageView) view.findViewById(R.id.type_name_icon);
		if (typeIcon != null && hasDesc) {
			group.setImageDrawable(typeIcon);
			group.setVisibility(View.VISIBLE);
		} else {
			group.setVisibility(View.GONE);
		}

		LinearLayout timeLayout = (LinearLayout) view.findViewById(R.id.time_layout);
		TextView timeText = (TextView) view.findViewById(R.id.time);
		ImageView timeIcon = (ImageView) view.findViewById(R.id.time_icon);
		if (listItem.getSearchResult().object instanceof Amenity
				&& ((Amenity) listItem.getSearchResult().object).getOpeningHours() != null) {
			Amenity amenity = (Amenity) listItem.getSearchResult().object;
			OpeningHoursParser.OpeningHours rs = OpeningHoursParser.parseOpenedHours(amenity.getOpeningHours());
			if (rs != null && rs.getInfo() != null) {
				int colorOpen = R.color.ctx_menu_amenity_opened_text_color;
				int colorClosed = R.color.ctx_menu_amenity_closed_text_color;
				SpannableString openHours = MenuController.getSpannableOpeningHours(
						rs.getInfo(),
						ContextCompat.getColor(app, colorOpen),
						ContextCompat.getColor(app, colorClosed));
				int colorId = rs.isOpenedForTime(Calendar.getInstance()) ? colorOpen : colorClosed;
				timeLayout.setVisibility(View.VISIBLE);
				timeIcon.setImageDrawable(app.getUIUtilities().getIcon(R.drawable.ic_action_opening_hour_16, colorId));
				timeText.setText(openHours);
			} else {
				timeLayout.setVisibility(View.GONE);
			}
		} else {
			timeLayout.setVisibility(View.GONE);
		}

		updateCompassVisibility(view, listItem);

		return view;
	}

	private LinearLayout getLinearLayout(@Nullable View convertView, int layoutId) {
		if (convertView == null || isLayoutIdChanged(convertView, layoutId)) {
			convertView = inflater.inflate(layoutId, null);
			convertView.setTag(layoutId);
		}
		return (LinearLayout) convertView;
	}

	private boolean isLayoutIdChanged(@NonNull View view, int layoutId) {
		return !Algorithms.objectEquals(view.getTag(), layoutId);
	}

	private void setupCheckBox(final int position,
	                           @NonNull View rootView,
	                           @NonNull QuickSearchListItem listItem) {
		final CheckBox ch = (CheckBox) rootView.findViewById(R.id.toggle_item);
		if (selectionMode) {
			ch.setVisibility(View.VISIBLE);
			ch.setChecked(selectedItems.contains(listItem));
			ch.setOnClickListener(new View.OnClickListener() {

				@Override
				public void onClick(View v) {
					toggleCheckbox(position, ch);
				}
			});
		} else {
			ch.setVisibility(View.GONE);
		}
	}

	private void setupBackground(View view) {
		int bgColorResId = isNightMode() ?
				R.color.list_background_color_dark :
				R.color.list_background_color_light;
		view.setBackgroundColor(app.getResources().getColor(bgColorResId));
	}

	private void setupDivider(final int position,
	                          @NonNull View view,
	                          @NonNull QuickSearchListItem listItem) {
		View divider = view.findViewById(R.id.divider);
		if (divider != null) {
			if (position == getCount() - 1 || getItem(position + 1).getType() == QuickSearchListItemType.HEADER
					|| getItem(position + 1).getType() == QuickSearchListItemType.BOTTOM_SHADOW) {
				divider.setVisibility(View.GONE);
			} else {
				divider.setVisibility(View.VISIBLE);
				if (getItem(position + 1).getType() == QuickSearchListItemType.SEARCH_MORE
						|| listItem.getType() == QuickSearchListItemType.SELECT_ALL) {
					LinearLayout.LayoutParams p = new LinearLayout.LayoutParams(ViewGroup.LayoutParams.MATCH_PARENT, dp1);
					p.setMargins(0, 0, 0 ,0);
					divider.setLayoutParams(p);
				} else {
					LinearLayout.LayoutParams p = new LinearLayout.LayoutParams(ViewGroup.LayoutParams.MATCH_PARENT, dp1);
					AndroidUtils.setMargins(p, dp56, 0, 0, 0);
					divider.setLayoutParams(p);
				}
			}
		}
	}

	public static String getIncreaseSearchButtonTitle(OsmandApplication app, SearchPhrase searchPhrase) {
		SearchWord word = searchPhrase.getLastSelectedWord();
		SearchUICore searchUICore = app.getSearchUICore().getCore();
		if (word != null && word.getType() != null && word.getType().equals(POI_TYPE)) {
			float rd = (float) OsmAndFormatter.calculateRoundedDist(
					searchUICore.getNextSearchRadius(searchPhrase), app);
			return app.getString(R.string.increase_search_radius_to,
					OsmAndFormatter.getFormattedDistance(rd, app, false));
		} else {
			return app.getString(R.string.increase_search_radius);
		}
	}

	public void toggleCheckbox(int position, CheckBox ch) {
		QuickSearchListItemType type = getItem(position).getType();
		if (type == QuickSearchListItemType.SELECT_ALL) {
			selectAll = ch.isChecked();
			if (ch.isChecked()) {
				selectedItems.clear();
				for (int i = 0; i < getCount(); i++) {
					QuickSearchListItemType t = getItem(i).getType();
					if (t == QuickSearchListItemType.SEARCH_RESULT) {
						selectedItems.add(getItem(i));
					}
				}
			} else {
				selectedItems.clear();
			}
			notifyDataSetChanged();
			if (selectionListener != null) {
				selectionListener.onUpdateSelectionMode(selectedItems);
			}
		} else {
			QuickSearchListItem listItem = getItem(position);
			if (ch.isChecked()) {
				selectedItems.add(listItem);
			} else {
				selectedItems.remove(listItem);
			}
			if (selectionListener != null) {
				selectionListener.onUpdateSelectionMode(selectedItems);
			}
		}
	}

	private void updateCompassVisibility(View view, QuickSearchListItem listItem) {
		View compassView = view.findViewById(R.id.compass_layout);
		boolean showCompass = listItem.getSearchResult().location != null;
		if (showCompass) {
			updateDistanceDirection(view, listItem);
			compassView.setVisibility(View.VISIBLE);
		} else {
			compassView.setVisibility(View.GONE);
		}
	}

	private void updateDistanceDirection(View view, QuickSearchListItem listItem) {
		TextView distanceText = (TextView) view.findViewById(R.id.distance);
		ImageView direction = (ImageView) view.findViewById(R.id.direction);
		SearchPhrase phrase = listItem.getSearchResult().requiredSearchPhrase;
		updateLocationViewCache.specialFrom =  null;
		if(phrase != null && useMapCenter) {
			updateLocationViewCache.specialFrom = phrase.getSettings().getOriginalLocation();
		}
		LatLon toloc = listItem.getSearchResult().location;
		app.getUIUtilities().updateLocationView(updateLocationViewCache, direction, distanceText, toloc);
	}

	private boolean isNightMode() {
		return !app.getSettings().isLightContent();
	}
}<|MERGE_RESOLUTION|>--- conflicted
+++ resolved
@@ -13,10 +13,7 @@
 import android.widget.TextView;
 
 import androidx.annotation.NonNull;
-<<<<<<< HEAD
 import androidx.annotation.Nullable;
-=======
->>>>>>> 489769b4
 import androidx.appcompat.view.ContextThemeWrapper;
 import androidx.core.content.ContextCompat;
 import androidx.core.view.ViewCompat;
@@ -33,13 +30,10 @@
 import net.osmand.plus.R;
 import net.osmand.plus.UiUtilities.UpdateLocationViewCache;
 import net.osmand.plus.chooseplan.ChoosePlanDialogFragment;
-<<<<<<< HEAD
 import net.osmand.plus.helpers.GpxUiHelper;
 import net.osmand.plus.helpers.GpxUiHelper.GPXInfo;
 import net.osmand.plus.search.listitems.QuickSearchBannerListItem;
-=======
 import net.osmand.plus.chooseplan.ChoosePlanDialogFragment.ChoosePlanDialogType;
->>>>>>> 489769b4
 import net.osmand.plus.mapcontextmenu.MenuController;
 import net.osmand.plus.search.listitems.QuickSearchBannerListItem;
 import net.osmand.plus.search.listitems.QuickSearchHeaderListItem;
@@ -223,26 +217,7 @@
 		if (type == QuickSearchListItemType.BANNER) {
 			view = bindBannerItem(convertView, listItem);
 		} else if (type == QuickSearchListItemType.FREE_VERSION_BANNER) {
-<<<<<<< HEAD
 			view = bindFreeVersionBannerItem(convertView);
-=======
-			if (convertView == null) {
-				view = (LinearLayout) inflater.inflate(
-						R.layout.read_wikipedia_ofline_banner, null);
-			} else {
-				view = (LinearLayout) convertView;
-			}
-
-			View btnGet = view.findViewById(R.id.btn_get);
-			if (btnGet != null) {
-				btnGet.setOnClickListener(new View.OnClickListener() {
-					@Override
-					public void onClick(View v) {
-						ChoosePlanDialogFragment.showDialogInstance(app, activity.getSupportFragmentManager(), ChoosePlanDialogType.WIKIPEDIA);
-					}
-				});
-			}
->>>>>>> 489769b4
 		} else if (type == QuickSearchListItemType.SEARCH_MORE) {
 			view = bindSearchMoreItem(convertView, listItem);
 		} else if (type == QuickSearchListItemType.BUTTON) {
@@ -313,8 +288,7 @@
 			btnGet.setOnClickListener(new View.OnClickListener() {
 				@Override
 				public void onClick(View v) {
-					ChoosePlanDialogFragment.showWikipediaInstance(
-							activity.getSupportFragmentManager());
+					ChoosePlanDialogFragment.showDialogInstance(app, activity.getSupportFragmentManager(), ChoosePlanDialogType.WIKIPEDIA);
 				}
 			});
 		}
