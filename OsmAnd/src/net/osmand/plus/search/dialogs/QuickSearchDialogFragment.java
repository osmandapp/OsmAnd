--- conflicted
+++ resolved
@@ -829,11 +829,7 @@
 		SearchWord word = searchUICore.getPhrase().getLastSelectedWord();
 		if (foundPartialLocation) {
 			buttonToolbarText.setText(getString(R.string.advanced_coords_search).toUpperCase());
-<<<<<<< HEAD
 		} else if (!Algorithms.isEmpty(searchEditText.getText())) {
-=======
-		} else if (!searchEditText.getText().toString().isEmpty()) {
->>>>>>> 149d3680
 			if (searchType.isTargetPoint()) {
 				if (word != null && word.getResult() != null) {
 					buttonToolbarText.setText(getString(R.string.shared_string_select).toUpperCase() + " " + word.getResult().localeName.toUpperCase());
