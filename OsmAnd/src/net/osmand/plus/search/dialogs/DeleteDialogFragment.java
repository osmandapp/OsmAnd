package net.osmand.plus.search.dialogs;

import android.app.Dialog;
import android.os.Bundle;

import androidx.annotation.NonNull;
import androidx.appcompat.app.AlertDialog;

import net.osmand.plus.R;
<<<<<<< HEAD
import net.osmand.plus.base.BaseAlertDialogFragment;
import net.osmand.plus.helpers.SearchHistoryHelper;
=======
import net.osmand.plus.search.history.SearchHistoryHelper;
>>>>>>> f68f5759
import net.osmand.plus.search.listitems.QuickSearchListItem;

import java.util.List;

public class DeleteDialogFragment extends BaseAlertDialogFragment {

	private List<QuickSearchListItem> selectedItems;

	public void setSelectedItems(@NonNull List<QuickSearchListItem> selectedItems) {
		this.selectedItems = selectedItems;
	}

	@NonNull
	@Override
	public Dialog onCreateDialog(Bundle savedInstanceState) {
<<<<<<< HEAD
		updateNightMode();
		AlertDialog.Builder builder = createDialogBuilder();
		builder.setTitle(R.string.confirmation_to_delete_history_items)
				.setPositiveButton(R.string.shared_string_yes, (dialog, which) -> {
					if (getParentFragment() instanceof QuickSearchDialogFragment fragment) {
						SearchHistoryHelper helper = SearchHistoryHelper.getInstance(app);
						for (QuickSearchListItem searchListItem : selectedItems) {
							helper.remove(searchListItem.getSearchResult().object);
						}
						fragment.reloadHistory();
						fragment.enableSelectionMode(false, -1);
					}
				})
				.setNegativeButton(R.string.shared_string_no, null);
=======
		FragmentActivity activity = requireActivity();
		AlertDialog.Builder builder = new AlertDialog.Builder(activity);
		builder.setTitle(R.string.confirmation_to_delete_history_items).setPositiveButton(R.string.shared_string_yes, (dialog, which) -> {
			Fragment parentFragment = getParentFragment();
			if (parentFragment instanceof QuickSearchDialogFragment) {
				QuickSearchDialogFragment fragment = (QuickSearchDialogFragment) parentFragment;

				OsmandApplication app = (OsmandApplication) activity.getApplicationContext();
				SearchHistoryHelper helper = app.getSearchHistoryHelper();
				for (QuickSearchListItem searchListItem : selectedItems) {
					helper.remove(searchListItem.getSearchResult());
				}
				fragment.reloadHistory();
				fragment.enableSelectionMode(false, -1);
			}
		}).setNegativeButton(R.string.shared_string_no, null);
>>>>>>> f68f5759
		return builder.create();
	}
}<|MERGE_RESOLUTION|>--- conflicted
+++ resolved
@@ -7,12 +7,8 @@
 import androidx.appcompat.app.AlertDialog;
 
 import net.osmand.plus.R;
-<<<<<<< HEAD
 import net.osmand.plus.base.BaseAlertDialogFragment;
 import net.osmand.plus.helpers.SearchHistoryHelper;
-=======
-import net.osmand.plus.search.history.SearchHistoryHelper;
->>>>>>> f68f5759
 import net.osmand.plus.search.listitems.QuickSearchListItem;
 
 import java.util.List;
@@ -28,39 +24,20 @@
 	@NonNull
 	@Override
 	public Dialog onCreateDialog(Bundle savedInstanceState) {
-<<<<<<< HEAD
 		updateNightMode();
 		AlertDialog.Builder builder = createDialogBuilder();
 		builder.setTitle(R.string.confirmation_to_delete_history_items)
 				.setPositiveButton(R.string.shared_string_yes, (dialog, which) -> {
 					if (getParentFragment() instanceof QuickSearchDialogFragment fragment) {
-						SearchHistoryHelper helper = SearchHistoryHelper.getInstance(app);
+						SearchHistoryHelper helper = app.getSearchHistoryHelper();
 						for (QuickSearchListItem searchListItem : selectedItems) {
-							helper.remove(searchListItem.getSearchResult().object);
+							helper.remove(searchListItem.getSearchResult());
 						}
 						fragment.reloadHistory();
 						fragment.enableSelectionMode(false, -1);
 					}
 				})
 				.setNegativeButton(R.string.shared_string_no, null);
-=======
-		FragmentActivity activity = requireActivity();
-		AlertDialog.Builder builder = new AlertDialog.Builder(activity);
-		builder.setTitle(R.string.confirmation_to_delete_history_items).setPositiveButton(R.string.shared_string_yes, (dialog, which) -> {
-			Fragment parentFragment = getParentFragment();
-			if (parentFragment instanceof QuickSearchDialogFragment) {
-				QuickSearchDialogFragment fragment = (QuickSearchDialogFragment) parentFragment;
-
-				OsmandApplication app = (OsmandApplication) activity.getApplicationContext();
-				SearchHistoryHelper helper = app.getSearchHistoryHelper();
-				for (QuickSearchListItem searchListItem : selectedItems) {
-					helper.remove(searchListItem.getSearchResult());
-				}
-				fragment.reloadHistory();
-				fragment.enableSelectionMode(false, -1);
-			}
-		}).setNegativeButton(R.string.shared_string_no, null);
->>>>>>> f68f5759
 		return builder.create();
 	}
 }