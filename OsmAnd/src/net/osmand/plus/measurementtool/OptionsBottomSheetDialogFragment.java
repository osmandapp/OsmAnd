package net.osmand.plus.measurementtool;

import android.graphics.drawable.Drawable;
import android.os.Bundle;
import android.view.View;

import androidx.annotation.NonNull;
import androidx.fragment.app.Fragment;
import androidx.fragment.app.FragmentManager;

import net.osmand.PlatformUtil;
import net.osmand.plus.R;
import net.osmand.plus.base.MenuBottomSheetDialogFragment;
import net.osmand.plus.base.bottomsheetmenu.BaseBottomSheetItem;
import net.osmand.plus.base.bottomsheetmenu.BottomSheetItemWithDescriptionDifHeight;
import net.osmand.plus.base.bottomsheetmenu.SimpleBottomSheetItem;
import net.osmand.plus.base.bottomsheetmenu.simpleitems.TitleItem;
import net.osmand.plus.settings.backend.ApplicationMode;

import org.apache.commons.logging.Log;

public class OptionsBottomSheetDialogFragment extends MenuBottomSheetDialogFragment {

	public static final String TAG = OptionsBottomSheetDialogFragment.class.getSimpleName();
	private static final Log LOG = PlatformUtil.getLog(OptionsBottomSheetDialogFragment.class);

	public static final String TRACK_SNAPPED_TO_ROAD_KEY = "track_snapped_to_road";
	public static final String SNAP_TO_ROAD_APP_MODE_KEY = "snap_to_road_app_mode";

	private ApplicationMode routeAppMode;

	@Override
	public void createMenuItems(Bundle savedInstanceState) {
		Bundle args = getArguments();
		boolean trackSnappedToRoad = false;
		if (args != null) {
			trackSnappedToRoad = args.getBoolean(TRACK_SNAPPED_TO_ROAD_KEY);
			routeAppMode = ApplicationMode.valueOfStringKey(args.getString(SNAP_TO_ROAD_APP_MODE_KEY), null);
		}

		items.add(new TitleItem(getString(R.string.shared_string_options)));

		String description;
		Drawable icon;
		if (trackSnappedToRoad) {
			if (routeAppMode == null || routeAppMode == MeasurementEditingContext.DEFAULT_APP_MODE) {
				description = getString(R.string.routing_profile_straightline);
				icon = getContentIcon(R.drawable.ic_action_split_interval);
			} else {
				description = routeAppMode.toHumanString();
				icon = getIcon(routeAppMode.getIconRes(), routeAppMode.getIconColorInfo().getColor(nightMode));
			}
		} else {
			description = getString(R.string.shared_string_undefined);
			icon = getContentIcon(R.drawable.ic_action_help);
		}

		BaseBottomSheetItem snapToRoadItem = new BottomSheetItemWithDescriptionDifHeight.Builder()
				.setMinHeight(getResources().getDimensionPixelSize(R.dimen.card_row_min_height))
				.setDescription(description)
				.setIcon(icon)
				.setTitle(getString(R.string.route_between_points))
				.setLayoutId(R.layout.bottom_sheet_item_with_descr_pad_32dp)
				.setOnClickListener(new View.OnClickListener() {
					@Override
					public void onClick(View v) {
						Fragment fragment = getTargetFragment();
						if (fragment instanceof OptionsFragmentListener) {
							((OptionsFragmentListener) fragment).snapToRoadOnCLick();
						}
						dismiss();
					}
				})
				.create();

		items.add(snapToRoadItem);

		items.add(new OptionsDividerItem(getContext()));

		BaseBottomSheetItem saveAsNewSegmentItem = new SimpleBottomSheetItem.Builder()
				.setIcon(getContentIcon(R.drawable.ic_action_save_to_file))
				.setTitle(getString(R.string.shared_string_save_changes))
				.setLayoutId(R.layout.bottom_sheet_item_simple_pad_32dp)
				.setOnClickListener(new View.OnClickListener() {
					@Override
					public void onClick(View v) {
						Fragment fragment = getTargetFragment();
						if (fragment instanceof OptionsFragmentListener) {
							((OptionsFragmentListener) fragment).addToGpxOnClick();
						}
						dismiss();
					}
				})
				.create();
		items.add(saveAsNewSegmentItem);

		items.add(getSaveAsNewTrackItem());

		BaseBottomSheetItem addToTrackItem = new SimpleBottomSheetItem.Builder()
				.setIcon(getContentIcon(R.drawable.ic_action_add_to_track))
				.setTitle(getString(R.string.add_to_a_track))
				.setLayoutId(R.layout.bottom_sheet_item_simple_pad_32dp)
				.setOnClickListener(new View.OnClickListener() {
					@Override
					public void onClick(View v) {
						Fragment fragment = getTargetFragment();
						if (fragment instanceof OptionsFragmentListener) {
							((OptionsFragmentListener) fragment).addToTheTrackOnClick();
						}
						dismiss();
					}
				})
				.create();
		items.add(addToTrackItem);

		items.add(new OptionsDividerItem(getContext()));

		BaseBottomSheetItem clearAllItem = new SimpleBottomSheetItem.Builder()
				.setIcon(getIcon(R.drawable.ic_action_reset_to_default_dark,
						nightMode ? R.color.color_osm_edit_delete : R.color.color_osm_edit_delete))
				.setTitle(getString(R.string.shared_string_clear_all))
				.setLayoutId(R.layout.bottom_sheet_item_simple_pad_32dp)
				.setOnClickListener(new View.OnClickListener() {
					@Override
					public void onClick(View v) {
						Fragment fragment = getTargetFragment();
						if (fragment instanceof OptionsFragmentListener) {
							((OptionsFragmentListener) fragment).clearAllOnClick();
						}
						dismiss();
					}
				})
				.create();
		items.add(clearAllItem);
	}

	private BaseBottomSheetItem getSaveAsNewTrackItem() {
		return new SimpleBottomSheetItem.Builder()
				.setIcon(getContentIcon(R.drawable.ic_action_save_as_new_file))
				.setTitle(getString(R.string.save_as_new_track))
				.setLayoutId(R.layout.bottom_sheet_item_simple_pad_32dp)
				.setOnClickListener(new View.OnClickListener() {
					@Override
					public void onClick(View v) {
						Fragment fragment = getTargetFragment();
						if (fragment instanceof OptionsFragmentListener) {
							((OptionsFragmentListener) fragment).saveAsNewTrackOnClick();
						}
						dismiss();
					}
				})
				.create();
	}

<<<<<<< HEAD
	public static void showInstance(@NonNull FragmentManager fm, Fragment targetFragment, boolean trackSnappedToRoad,
	                                boolean snapToRoad, String routeAppModeStringKey) {
=======
	@Override
	public void onViewCreated(@NonNull View view, @Nullable Bundle savedInstanceState) {
		super.onViewCreated(view, savedInstanceState);
		ImageView icon = view.findViewById(R.id.icon);
		ViewGroup.MarginLayoutParams params = (ViewGroup.MarginLayoutParams) icon.getLayoutParams();
		params.rightMargin = view.getContext().getResources().getDimensionPixelSize(R.dimen.bottom_sheet_icon_margin_large);
	}

	public static void showInstance(@NonNull FragmentManager fm, Fragment targetFragment,
									boolean trackSnappedToRoad, String routeAppModeStringKey) {
>>>>>>> 133e8a25
		try {
			if (!fm.isStateSaved()) {
				OptionsBottomSheetDialogFragment fragment = new OptionsBottomSheetDialogFragment();
				Bundle args = new Bundle();
				args.putBoolean(TRACK_SNAPPED_TO_ROAD_KEY, trackSnappedToRoad);
				args.putString(SNAP_TO_ROAD_APP_MODE_KEY, routeAppModeStringKey);
				fragment.setArguments(args);
				fragment.setTargetFragment(targetFragment,0);
				fragment.show(fm, TAG);
			}
		} catch (RuntimeException e) {
			LOG.error("showInstance", e);
		}
	}

	@Override
	protected int getDismissButtonTextId() {
		return R.string.shared_string_close;
	}

	interface OptionsFragmentListener {

		void snapToRoadOnCLick();

		void addToGpxOnClick();

		void saveAsNewTrackOnClick();

		void addToTheTrackOnClick();

		void directionsOnClick();

		void reverseRouteOnClick();

		void clearAllOnClick();
	}
}<|MERGE_RESOLUTION|>--- conflicted
+++ resolved
@@ -152,10 +152,6 @@
 				.create();
 	}
 
-<<<<<<< HEAD
-	public static void showInstance(@NonNull FragmentManager fm, Fragment targetFragment, boolean trackSnappedToRoad,
-	                                boolean snapToRoad, String routeAppModeStringKey) {
-=======
 	@Override
 	public void onViewCreated(@NonNull View view, @Nullable Bundle savedInstanceState) {
 		super.onViewCreated(view, savedInstanceState);
@@ -166,7 +162,6 @@
 
 	public static void showInstance(@NonNull FragmentManager fm, Fragment targetFragment,
 									boolean trackSnappedToRoad, String routeAppModeStringKey) {
->>>>>>> 133e8a25
 		try {
 			if (!fm.isStateSaved()) {
 				OptionsBottomSheetDialogFragment fragment = new OptionsBottomSheetDialogFragment();
