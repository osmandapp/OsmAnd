--- conflicted
+++ resolved
@@ -637,7 +637,16 @@
 		return res;
 	}
 
-<<<<<<< HEAD
+  private List<Pair<WptPt, WptPt>> getOrderedRoadSegmentDataKeys() {
+		List<Pair<WptPt, WptPt>> keys = new ArrayList<>();
+		for (List<WptPt> points : Arrays.asList(before.points, after.points)) {
+			for (int i = 0; i < points.size() - 1; i++) {
+				keys.add(new Pair<>(points.get(i), points.get(i + 1)));
+			}
+		}
+		return keys;
+	}
+  
 	private void recreateSegments(List<TrkSegment> segments, List<TrkSegment> segmentsForSnap, List<WptPt> points, boolean calculateIfNeeded) {
 		List<Integer> roadSegmentIndexes = new ArrayList<>();
 		TrkSegment s = new TrkSegment();
@@ -662,26 +671,6 @@
 							defaultMode = true;
 						}
 					}
-=======
-	private List<Pair<WptPt, WptPt>> getOrderedRoadSegmentDataKeys() {
-		List<Pair<WptPt, WptPt>> keys = new ArrayList<>();
-		for (List<WptPt> points : Arrays.asList(before.points, after.points)) {
-			for (int i = 0; i < points.size() - 1; i++) {
-				keys.add(new Pair<>(points.get(i), points.get(i + 1)));
-			}
-		}
-		return keys;
-	}
-
-	private void recreateCacheForSnap(TrkSegment cache, TrkSegment original, boolean calculateIfNeeded) {
-		boolean hasDefaultModeOnly = true;
-		if (original.points.size() > 1) {
-			for (int i = 0; i < original.points.size(); i++) {
-				String profileType = original.points.get(i).getProfileType();
-				if (profileType != null && !profileType.equals(DEFAULT_APP_MODE.getStringKey())) {
-					hasDefaultModeOnly = false;
-					break;
->>>>>>> 193e75c6
 				}
 			}
 		} else {
