--- conflicted
+++ resolved
@@ -537,7 +537,6 @@
 			List<RouteSegmentResult> segments = new ArrayList<>();
 			for (RouteSegmentResult seg : rp1.routeToTarget) {
 				segments.add(seg);
-<<<<<<< HEAD
 				int ind = seg.getStartPointIndex();
 				boolean plus = seg.isForwardDirection();
 				float[] pf = seg.getObject().calculateHeightArray();
@@ -546,23 +545,7 @@
 					WptPt pt = new WptPt();
 					if (pf != null && pf.length > ind * 2 + 1) {
 						pt.ele = pf[ind * 2 + 1];
-=======
-				if (seg.isForwardDirection()) {
-					for (int ik = seg.getStartPointIndex(); ik <= seg.getEndPointIndex(); ik++) {
-						LatLon l = seg.getPoint(ik);
-						WptPt pt = new WptPt();
-						pt.lat = l.getLatitude();
-						pt.lon = l.getLongitude();
-						points.add(pt);
-					}
-				} else {
-					for (int ik = seg.getStartPointIndex(); ik >= seg.getEndPointIndex(); ik--) {
-						LatLon l = seg.getPoint(ik);
-						WptPt pt = new WptPt();
-						pt.lat = l.getLatitude();
-						pt.lon = l.getLongitude();
-						points.add(pt);
->>>>>>> 25607e17
+
 					}
 					pt.lat = l.getLatitude();
 					pt.lon = l.getLongitude();
