package net.osmand.plus.measurementtool;

import android.annotation.SuppressLint;
import android.app.Activity;
import android.app.ProgressDialog;
import android.content.Context;
import android.content.DialogInterface;
import android.content.Intent;
import android.graphics.drawable.Drawable;
import android.os.AsyncTask;
import android.os.Build;
import android.os.Bundle;
import android.text.Editable;
import android.text.TextWatcher;
import android.util.TypedValue;
import android.view.LayoutInflater;
import android.view.View;
import android.view.ViewGroup;
import android.widget.EditText;
import android.widget.ImageButton;
import android.widget.ImageView;
import android.widget.ProgressBar;
import android.widget.TextView;
import android.widget.Toast;

import androidx.annotation.DrawableRes;
import androidx.annotation.NonNull;
import androidx.annotation.Nullable;
import androidx.appcompat.app.AlertDialog;
import androidx.appcompat.widget.SwitchCompat;
import androidx.core.content.ContextCompat;
import androidx.core.widget.TextViewCompat;
import androidx.fragment.app.Fragment;
import androidx.fragment.app.FragmentManager;
import androidx.recyclerview.widget.ItemTouchHelper;
import androidx.recyclerview.widget.LinearLayoutManager;
import androidx.recyclerview.widget.RecyclerView;

import com.google.android.material.snackbar.Snackbar;

import net.osmand.AndroidUtils;
import net.osmand.FileUtils;
import net.osmand.GPXUtilities;
import net.osmand.GPXUtilities.GPXFile;
import net.osmand.GPXUtilities.Route;
import net.osmand.GPXUtilities.Track;
import net.osmand.GPXUtilities.TrkSegment;
import net.osmand.GPXUtilities.WptPt;
import net.osmand.IndexConstants;
import net.osmand.LocationsHolder;
import net.osmand.data.LatLon;
import net.osmand.data.QuadRect;
import net.osmand.plus.GpxSelectionHelper.SelectedGpxFile;
import net.osmand.plus.OsmAndFormatter;
import net.osmand.plus.OsmandApplication;
import net.osmand.plus.R;
import net.osmand.plus.UiUtilities;
import net.osmand.plus.Version;
import net.osmand.plus.activities.MapActivity;
import net.osmand.plus.activities.TrackActivity;
import net.osmand.plus.base.BaseOsmAndFragment;
import net.osmand.plus.helpers.AndroidUiHelper;
import net.osmand.plus.measurementtool.GpxApproximationFragment.GpxApproximationFragmentListener;
import net.osmand.plus.measurementtool.NewGpxData.ActionType;
import net.osmand.plus.measurementtool.OptionsBottomSheetDialogFragment.OptionsFragmentListener;
import net.osmand.plus.measurementtool.RouteBetweenPointsBottomSheetDialogFragment.RouteBetweenPointsFragmentListener;
import net.osmand.plus.measurementtool.SaveAsNewTrackBottomSheetDialogFragment.SaveAsNewTrackFragmentListener;
import net.osmand.plus.measurementtool.SelectedPointBottomSheetDialogFragment.SelectedPointFragmentListener;
import net.osmand.plus.measurementtool.adapter.MeasurementToolAdapter;
import net.osmand.plus.measurementtool.adapter.MeasurementToolAdapter.MeasurementAdapterListener;
import net.osmand.plus.measurementtool.command.AddPointCommand;
<<<<<<< HEAD
import net.osmand.plus.measurementtool.command.ChangeRouteModeCommand;
=======
import net.osmand.plus.measurementtool.command.ApplyGpxApproximationCommand;
>>>>>>> cfb4fb8c
import net.osmand.plus.measurementtool.command.ClearPointsCommand;
import net.osmand.plus.measurementtool.command.MovePointCommand;
import net.osmand.plus.measurementtool.command.RemovePointCommand;
import net.osmand.plus.measurementtool.command.ReorderPointCommand;
import net.osmand.plus.settings.backend.ApplicationMode;
import net.osmand.plus.settings.backend.OsmandSettings;
import net.osmand.plus.views.controls.ReorderItemTouchHelperCallback;
import net.osmand.plus.views.layers.MapControlsLayer;
import net.osmand.plus.views.mapwidgets.MapInfoWidgetsFactory.TopToolbarController;
import net.osmand.plus.views.mapwidgets.MapInfoWidgetsFactory.TopToolbarControllerType;
import net.osmand.plus.views.mapwidgets.MapInfoWidgetsFactory.TopToolbarView;
import net.osmand.router.RoutePlannerFrontEnd.GpxRouteApproximation;

import java.io.File;
import java.lang.ref.WeakReference;
import java.text.MessageFormat;
import java.text.SimpleDateFormat;
import java.util.ArrayList;
import java.util.Date;
import java.util.List;
import java.util.Locale;

import static net.osmand.IndexConstants.GPX_FILE_EXT;
import static net.osmand.plus.measurementtool.MeasurementEditingContext.CalculationMode;
import static net.osmand.plus.measurementtool.MeasurementEditingContext.ExportAsGpxListener;
import static net.osmand.plus.measurementtool.MeasurementEditingContext.SnapToRoadProgressListener;
import static net.osmand.plus.measurementtool.SelectFileBottomSheet.Mode.ADD_TO_TRACK;
import static net.osmand.plus.measurementtool.SelectFileBottomSheet.Mode.OPEN_TRACK;
import static net.osmand.plus.measurementtool.SelectFileBottomSheet.SelectFileListener;
import static net.osmand.plus.measurementtool.StartPlanRouteBottomSheet.StartPlanRouteListener;

public class MeasurementToolFragment extends BaseOsmAndFragment implements RouteBetweenPointsFragmentListener,
		OptionsFragmentListener, GpxApproximationFragmentListener {

	public static final String TAG = MeasurementToolFragment.class.getSimpleName();

	private RecyclerView pointsRv;
	private String previousToolBarTitle = "";
	private MeasurementToolBarController toolBarController;
	private MeasurementToolAdapter adapter;
	private TextView distanceTv;
	private TextView pointsTv;
	private TextView distanceToCenterTv;
	private String pointsSt;
	private Drawable upIcon;
	private Drawable downIcon;
	private View pointsListContainer;
	private View upDownRow;
	private View mainView;
	private ImageView upDownBtn;
	private ImageView undoBtn;
	private ImageView redoBtn;
	private ImageView mainIcon;
	private Snackbar snackbar;

	private boolean wasCollapseButtonVisible;
	private boolean progressBarVisible;
	private boolean pointsListOpened;
	private boolean planRouteMode = false;
	private Boolean saved;
	private boolean portrait;
	private boolean nightMode;
	private int cachedMapPosition;
	private boolean gpxPointsAdded;

	private MeasurementEditingContext editingCtx = new MeasurementEditingContext();

	private LatLon initialPoint;

	private enum SaveType {
		ROUTE_POINT,
		LINE
	}

	private void setEditingCtx(MeasurementEditingContext editingCtx) {
		this.editingCtx = editingCtx;
	}

	private void setInitialPoint(LatLon initialPoint) {
		this.initialPoint = initialPoint;
	}

	public void setPlanRouteMode(boolean planRouteMode) {
		this.planRouteMode = planRouteMode;
	}

	@Nullable
	@Override
	public View onCreateView(@NonNull LayoutInflater inflater, @Nullable ViewGroup container,
	                         @Nullable Bundle savedInstanceState) {
		final MapActivity mapActivity = (MapActivity) getActivity();
		if (mapActivity == null) {
			return null;
		}
		final MeasurementToolLayer measurementLayer = mapActivity.getMapLayers().getMeasurementToolLayer();

		editingCtx.setApplication(mapActivity.getMyApplication());
		editingCtx.setProgressListener(new SnapToRoadProgressListener() {
			@Override
			public void showProgressBar() {
				MeasurementToolFragment.this.showProgressBar();
			}

			@Override
			public void updateProgress(int progress) {
				((ProgressBar) mainView.findViewById(R.id.snap_to_road_progress_bar)).setProgress(progress);
			}

			@Override
			public void hideProgressBar() {
				((ProgressBar) mainView.findViewById(R.id.snap_to_road_progress_bar)).setVisibility(View.GONE);
				progressBarVisible = false;
			}

			@Override
			public void refresh() {
				measurementLayer.refreshMap();
				updateDistancePointsText();
			}
		});

		measurementLayer.setEditingCtx(editingCtx);

		// Handling screen rotation
		FragmentManager fragmentManager = mapActivity.getSupportFragmentManager();
		Fragment selectedPointFragment = fragmentManager.findFragmentByTag(SelectedPointBottomSheetDialogFragment.TAG);
		if (selectedPointFragment != null) {
			SelectedPointBottomSheetDialogFragment fragment = (SelectedPointBottomSheetDialogFragment) selectedPointFragment;
			fragment.setListener(createSelectedPointFragmentListener());
		}
		Fragment saveAsNewTrackFragment = mapActivity.getSupportFragmentManager().findFragmentByTag(SaveAsNewTrackBottomSheetDialogFragment.TAG);
		if (saveAsNewTrackFragment != null) {
			((SaveAsNewTrackBottomSheetDialogFragment) saveAsNewTrackFragment).setListener(createSaveAsNewTrackFragmentListener());
		}
		// If rotate the screen from landscape to portrait when the list of points is displayed then
		// the RecyclerViewFragment will exist without view. This is necessary to remove it.
		if (!portrait) {
			hidePointsListFragment();
		}

		nightMode = mapActivity.getMyApplication().getDaynightHelper().isNightModeForMapControls();
		portrait = AndroidUiHelper.isOrientationPortrait(mapActivity);

		upIcon = getContentIcon(R.drawable.ic_action_arrow_up);
		downIcon = getContentIcon(R.drawable.ic_action_arrow_down);
		pointsSt = getString(R.string.shared_string_gpx_points).toLowerCase();

		View view = UiUtilities.getInflater(getContext(), nightMode)
				.inflate(R.layout.fragment_measurement_tool, container, false);

		mainView = view.findViewById(R.id.main_view);
		AndroidUtils.setBackground(mapActivity, mainView, nightMode, R.drawable.bg_bottom_menu_light, R.drawable.bg_bottom_menu_dark);
		pointsListContainer = view.findViewById(R.id.points_list_container);
		if (portrait && pointsListContainer != null) {
			final int backgroundColor = ContextCompat.getColor(mapActivity, nightMode
					? R.color.activity_background_color_dark
					: R.color.activity_background_color_light);
			pointsListContainer.setBackgroundColor(backgroundColor);
		}

		if (progressBarVisible) {
			showProgressBar();
		}

		distanceTv = (TextView) mainView.findViewById(R.id.measurement_distance_text_view);
		pointsTv = (TextView) mainView.findViewById(R.id.measurement_points_text_view);
		distanceToCenterTv = (TextView) mainView.findViewById(R.id.distance_to_center_text_view);

		mainIcon = (ImageView) mainView.findViewById(R.id.main_icon);
		upDownBtn = (ImageView) mainView.findViewById(R.id.up_down_button);
		upDownBtn.setImageDrawable(upIcon);

		mainView.findViewById(R.id.cancel_move_point_button).setOnClickListener(new View.OnClickListener() {
			@Override
			public void onClick(View view) {
				cancelMovePointMode();
			}
		});

		mainView.findViewById(R.id.cancel_point_before_after_button).setOnClickListener(new View.OnClickListener() {
			@Override
			public void onClick(View view) {
				cancelAddPointBeforeOrAfterMode();
			}
		});

		upDownRow = mainView.findViewById(R.id.up_down_row);
		upDownRow.setOnClickListener(new View.OnClickListener() {
			@Override
			public void onClick(View view) {
				if (!pointsListOpened && editingCtx.getPointsCount() > 0 && editingCtx.getSelectedPointPosition() == -1) {
					showPointsList();
				} else {
					hidePointsList();
				}
			}
		});

		mainView.findViewById(R.id.apply_move_point_button).setOnClickListener(new View.OnClickListener() {
			@Override
			public void onClick(View view) {
				applyMovePointMode();
			}
		});

		mainView.findViewById(R.id.apply_point_before_after_point_button).setOnClickListener(new View.OnClickListener() {
			@Override
			public void onClick(View view) {
				applyAddPointBeforeAfterMode();
			}
		});

		mainView.findViewById(R.id.add_point_before_after_button).setOnClickListener(new View.OnClickListener() {
			@Override
			public void onClick(View view) {
				addPointBeforeAfter();
			}
		});

		mainView.findViewById(R.id.options_button).setOnClickListener(new View.OnClickListener() {
			@Override
			public void onClick(View view) {
				OptionsBottomSheetDialogFragment.showInstance(mapActivity.getSupportFragmentManager(),
						MeasurementToolFragment.this,
						editingCtx.isTrackSnappedToRoad() || editingCtx.isNewData(),
						editingCtx.isInSnapToRoadMode(),
						editingCtx.getSnapToRoadAppMode() != null
								? editingCtx.getSnapToRoadAppMode().getStringKey()
								: null
				);
			}
		});

		undoBtn = ((ImageButton) mainView.findViewById(R.id.undo_point_button));
		redoBtn = ((ImageButton) mainView.findViewById(R.id.redo_point_button));

		Drawable undoDrawable = getActiveIcon(R.drawable.ic_action_undo_dark);
		undoBtn.setImageDrawable(AndroidUtils.getDrawableForDirection(mapActivity, undoDrawable));
		undoBtn.setOnClickListener(new View.OnClickListener() {
			@Override
			public void onClick(View view) {
				editingCtx.getCommandManager().undo();
				updateUndoRedoButton(editingCtx.getCommandManager().canUndo(), undoBtn);
				updateUndoRedoButton(true, redoBtn);
				updateUndoRedoCommonStuff();
			}
		});

		Drawable redoDrawable = getActiveIcon(R.drawable.ic_action_redo_dark);
		redoBtn.setImageDrawable(AndroidUtils.getDrawableForDirection(mapActivity, redoDrawable));
		redoBtn.setOnClickListener(new View.OnClickListener() {
			@Override
			public void onClick(View view) {
				editingCtx.getCommandManager().redo();
				updateUndoRedoButton(editingCtx.getCommandManager().canRedo(), redoBtn);
				updateUndoRedoButton(true, undoBtn);
				updateUndoRedoCommonStuff();
			}
		});

		mainView.findViewById(R.id.add_point_button).setOnClickListener(new View.OnClickListener() {
			@Override
			public void onClick(View view) {
				addCenterPoint();
			}
		});

		measurementLayer.setOnSingleTapListener(new MeasurementToolLayer.OnSingleTapListener() {
			@Override
			public void onAddPoint() {
				addPoint();
			}

			@Override
			public void onSelectPoint(int selectedPointPos) {
				if (pointsListOpened) {
					hidePointsList();
				}
				if (selectedPointPos != -1) {
					openSelectedPointMenu(mapActivity);
				}
			}
		});

		measurementLayer.setOnMeasureDistanceToCenterListener(new MeasurementToolLayer.OnMeasureDistanceToCenter() {
			@Override
			public void onMeasure(float distance, float bearing) {
				String distStr = OsmAndFormatter.getFormattedDistance(distance, mapActivity.getMyApplication());
				String azimuthStr = OsmAndFormatter.getFormattedAzimuth(bearing, getMyApplication());
				distanceToCenterTv.setText(String.format("%1$s • %2$s", distStr, azimuthStr));
				TextViewCompat.setAutoSizeTextTypeUniformWithConfiguration(
						distanceToCenterTv, 14, 18, 2,
						TypedValue.COMPLEX_UNIT_SP);
			}
		});

		measurementLayer.setOnEnterMovePointModeListener(new MeasurementToolLayer.OnEnterMovePointModeListener() {
			@Override
			public void onEnterMovePointMode() {
				if (pointsListOpened) {
					hidePointsList();
				}
				switchMovePointMode(true);
			}
		});

		if (!editingCtx.getCommandManager().canUndo()) {
			updateUndoRedoButton(false, undoBtn);
		}
		if (!editingCtx.getCommandManager().canRedo()) {
			updateUndoRedoButton(false, redoBtn);
		}
		if (editingCtx.getPointsCount() < 1) {
			disable(upDownBtn);
		}

		toolBarController = new MeasurementToolBarController();
		if (editingCtx.getSelectedPointPosition() != -1) {
			int navigationIconResId = AndroidUtils.getNavigationIconResId(mapActivity);
			toolBarController.setBackBtnIconIds(navigationIconResId, navigationIconResId);
		} else {
			toolBarController.setBackBtnIconIds(R.drawable.ic_action_remove_dark, R.drawable.ic_action_remove_dark);
		}
		final NewGpxData newGpxData = editingCtx.getNewGpxData();
		if (newGpxData != null) {
			ActionType actionType = newGpxData.getActionType();
			if (actionType == ActionType.ADD_ROUTE_POINTS) {
				toolBarController.setTitle(getString(R.string.add_route_points));
			} else if (actionType == ActionType.ADD_SEGMENT) {
				toolBarController.setTitle(getString(R.string.add_line));
			} else if (actionType == ActionType.EDIT_SEGMENT) {
				toolBarController.setTitle(getString(R.string.edit_line));
			}
		} else {
			toolBarController.setTitle(getString(R.string.plan_route));
		}
		toolBarController.setOnBackButtonClickListener(new View.OnClickListener() {
			@Override
			public void onClick(View v) {
				quit(false);
			}
		});
		toolBarController.setOnSaveViewClickListener(new View.OnClickListener() {
			@Override
			public void onClick(View v) {
				if (editingCtx.getPointsCount() > 0) {
					if (newGpxData != null && newGpxData.getActionType() == ActionType.EDIT_SEGMENT
							&& editingCtx.isInSnapToRoadMode()) {
								openSaveAsNewTrackMenu(mapActivity);
					} else {
						if (newGpxData == null) {
							final File dir = mapActivity.getMyApplication().getAppPath(IndexConstants.GPX_INDEX_DIR);
							String fileName = getSuggestedName(dir) + GPX_FILE_EXT;
							saveNewGpx(dir, fileName, true, SaveType.ROUTE_POINT, true);
						} else {
							addToGpx(mapActivity);
						}
					}
				} else {
					Toast.makeText(mapActivity, getString(R.string.none_point_error), Toast.LENGTH_SHORT).show();
				}
			}
		});
		mapActivity.showTopToolbar(toolBarController);

		adapter = new MeasurementToolAdapter(getMapActivity(), editingCtx.getPoints(),
				newGpxData != null ? newGpxData.getActionType() : null);
		if (portrait) {
			pointsRv = mainView.findViewById(R.id.measure_points_recycler_view);
		} else {
			pointsRv = new RecyclerView(getActivity());
		}
		ItemTouchHelper touchHelper = new ItemTouchHelper(new ReorderItemTouchHelperCallback(adapter));
		touchHelper.attachToRecyclerView(pointsRv);
		adapter.setAdapterListener(createMeasurementAdapterListener(touchHelper));
		pointsRv.setLayoutManager(new LinearLayoutManager(getContext()));
		pointsRv.setAdapter(adapter);

		ImageButton snapToRoadBtn = (ImageButton) mapActivity.findViewById(R.id.snap_to_road_image_button);
		snapToRoadBtn.setBackgroundResource(nightMode ? R.drawable.btn_circle_night : R.drawable.btn_circle);
		snapToRoadBtn.setOnClickListener(new View.OnClickListener() {
			@Override
			public void onClick(View view) {
				startSnapToRoad(false);
			}
		});
		snapToRoadBtn.setVisibility(View.VISIBLE);

		initMeasurementMode(newGpxData);

		if (planRouteMode && savedInstanceState == null) {
			StartPlanRouteBottomSheet.showInstance(mapActivity.getSupportFragmentManager(),
					createStartPlanRouteListener());
		}
		return view;
	}

	private void updateUndoRedoCommonStuff() {
		hidePointsListIfNoPoints();
		if (editingCtx.getPointsCount() > 0) {
			enable(upDownBtn);
		}
		adapter.notifyDataSetChanged();
		updateDistancePointsText();
		updateSnapToRoadControls();
	}

	private void initMeasurementMode(NewGpxData newGpxData) {
<<<<<<< HEAD
		editingCtx.getCommandManager().resetMeasurementLayer(getMapActivity().getMapLayers().getMeasurementToolLayer());
		enterMeasurementMode();
		updateSnapToRoadControls();
		if (newGpxData != null && !gpxPointsAdded) {
			List<WptPt> points = newGpxData.getGpxFile().getRoutePoints();
			ApplicationMode snapToRoadAppMode = null;
			if (!points.isEmpty()) {
				snapToRoadAppMode = ApplicationMode
						.valueOfStringKey(points.get(points.size() - 1).getProfileType(), null);
			}
			enableSnapToRoadMode(snapToRoadAppMode);
			ActionType actionType = newGpxData.getActionType();
			if (actionType == ActionType.ADD_ROUTE_POINTS) {
				displayRoutePoints();
				gpxPointsAdded = true;
			} else if (actionType == ActionType.EDIT_SEGMENT) {
				displaySegmentPoints();
				gpxPointsAdded = true;
=======
		MapActivity mapActivity = getMapActivity();
		if (mapActivity != null) {
			editingCtx.getCommandManager().setMeasurementLayer(mapActivity.getMapLayers().getMeasurementToolLayer());
			enterMeasurementMode();
			showSnapToRoadControls();
			if (newGpxData != null && !gpxPointsAdded) {
				List<WptPt> points = newGpxData.getGpxFile().getRoutePoints();
				if (!points.isEmpty()) {
					ApplicationMode snapToRoadAppMode = ApplicationMode
							.valueOfStringKey(points.get(points.size() - 1).getProfileType(), null);
					if (snapToRoadAppMode != null) {
						enableSnapToRoadMode(snapToRoadAppMode);
					}
				}
				ActionType actionType = newGpxData.getActionType();
				if (actionType == ActionType.ADD_ROUTE_POINTS) {
					displayRoutePoints();
					gpxPointsAdded = true;
				} else if (actionType == ActionType.EDIT_SEGMENT) {
					displaySegmentPoints();
					gpxPointsAdded = true;
				}
			}
			if (saved == null) {
				saved = newGpxData != null
						&& (newGpxData.getActionType() == ActionType.ADD_ROUTE_POINTS
						|| newGpxData.getActionType() == ActionType.EDIT_SEGMENT);
>>>>>>> cfb4fb8c
			}
		}
	}

	@Override
	public void onResume() {
		super.onResume();
		MapActivity mapActivity = getMapActivity();
		if (mapActivity != null) {
			mapActivity.getMapLayers().getMapControlsLayer().showMapControlsIfHidden();
			cachedMapPosition = mapActivity.getMapView().getMapPosition();
			setDefaultMapPosition();
			addInitialPoint();
		}
	}

	@Override
	public void onPause() {
		super.onPause();
		setMapPosition(cachedMapPosition);
	}

	@Override
	public void onDestroyView() {
		super.onDestroyView();
		cancelModes();
		exitMeasurementMode();
		adapter.setAdapterListener(null);
		if (pointsListOpened) {
			hidePointsList();
		}
		MeasurementToolLayer layer = getMeasurementLayer();
		if (layer != null) {
			layer.setOnSingleTapListener(null);
			layer.setOnEnterMovePointModeListener(null);
		}
	}

	@Override
	public int getStatusBarColorId() {
		return R.color.status_bar_transparent_gradient;
	}

	@Nullable
	private MapActivity getMapActivity() {
		Activity activity = getActivity();
		if (AndroidUtils.isActivityNotDestroyed(activity)) {
			return (MapActivity) activity;
		}
		return null;
	}

	private MeasurementToolLayer getMeasurementLayer() {
		MapActivity mapActivity = getMapActivity();
		if (mapActivity != null) {
			return mapActivity.getMapLayers().getMeasurementToolLayer();
		}
		return null;
	}

	@Override
	protected Drawable getContentIcon(@DrawableRes int id) {
		return getIcon(id, nightMode ? R.color.icon_color_default_dark : R.color.icon_color_default_light);
	}

	private Drawable getActiveIcon(@DrawableRes int id) {
		return getIcon(id, nightMode ? R.color.osmand_orange : R.color.color_myloc_distance);
	}

	private void showProgressBar() {
		ProgressBar progressBar = (ProgressBar) mainView.findViewById(R.id.snap_to_road_progress_bar);
		progressBar.setVisibility(View.VISIBLE);
		progressBar.setMinimumHeight(0);
		progressBar.setProgress(0);
		progressBarVisible = true;
	}

	private void updateMainIcon() {
		NewGpxData newGpxData = editingCtx.getNewGpxData();
		if (newGpxData != null) {
			ActionType actionType = newGpxData.getActionType();
			if (actionType == ActionType.ADD_SEGMENT || actionType == ActionType.EDIT_SEGMENT) {
				mainIcon.setImageDrawable(getActiveIcon(R.drawable.ic_action_polygom_dark));
			} else {
				mainIcon.setImageDrawable(getActiveIcon(R.drawable.ic_action_markers_dark));
			}
		} else {
			mainIcon.setImageDrawable(getActiveIcon(R.drawable.ic_action_ruler));
		}
	}

	private void startSnapToRoad(boolean rememberPreviousTitle) {
		MapActivity mapActivity = getMapActivity();
		if (mapActivity != null) {
			if (rememberPreviousTitle) {
				previousToolBarTitle = toolBarController.getTitle();
			}
			toolBarController.setTitle(getString(R.string.route_between_points));
			mapActivity.refreshMap();

			if (editingCtx.isNewData() || editingCtx.hasRoutePoints() || editingCtx.isInSnapToRoadMode()) {
				RouteBetweenPointsBottomSheetDialogFragment.showInstance(mapActivity.getSupportFragmentManager(),
						this, editingCtx.getCalculationMode(),
						editingCtx.getSnapToRoadAppMode());
			} else {
				SnapTrackWarningBottomSheet.showInstance(mapActivity.getSupportFragmentManager(), this);
			}
		}
	}

	@Override
	public void onActivityResult(int requestCode, int resultCode, @Nullable Intent data) {
		super.onActivityResult(requestCode, resultCode, data);
		switch (requestCode) {
			case SnapTrackWarningBottomSheet.REQUEST_CODE:
				switch (resultCode) {
					case SnapTrackWarningBottomSheet.CANCEL_RESULT_CODE:
						toolBarController.setSaveViewVisible(true);
						updateToolbar();
						break;
					case SnapTrackWarningBottomSheet.CONTINUE_RESULT_CODE:
						MapActivity mapActivity = getMapActivity();
						if (mapActivity != null) {
							GpxApproximationFragment.showInstance(mapActivity.getSupportFragmentManager(),
									this, new LocationsHolder(editingCtx.getPoints()));
						}
						break;
				}
				break;
			case ExitBottomSheetDialogFragment.REQUEST_CODE:
				switch (resultCode) {
					case ExitBottomSheetDialogFragment.EXIT_RESULT_CODE:
						dismiss(getMapActivity());
						break;
					case ExitBottomSheetDialogFragment.SAVE_RESULT_CODE:
						openSaveAsNewTrackMenu(getMapActivity());
						break;
				}
		}
	}

	@Override
	public void snapToRoadOnCLick() {
		startSnapToRoad(true);
	}

	@Override
	public void directionsOnClick() {
		MapActivity mapActivity = getMapActivity();
		if (mapActivity != null) {
			MapControlsLayer mapControlsLayer = mapActivity.getMapLayers().getMapControlsLayer();
			if (mapControlsLayer != null) {
				if (editingCtx.getPointsCount() > 0) {
					mapControlsLayer.doRoute(false);
				} else {
					Toast.makeText(mapActivity, getString(R.string.none_point_error), Toast.LENGTH_SHORT).show();
				}
			}
		}
	}

	@Override
	public void addToGpxOnClick() {
		MapActivity mapActivity = getMapActivity();
		if (mapActivity != null) {
			if (editingCtx.getPointsCount() > 0) {
				if (editingCtx.isInSnapToRoadMode()) {
					editingCtx.getPoints().clear();
					editingCtx.getPoints().addAll(editingCtx.getBeforePoints());
					editingCtx.getBeforePoints().clear();
					editingCtx.getBeforePoints().addAll(editingCtx.getBeforeTrkSegmentLine().points);
				}
				if (editingCtx.isNewData()) {
					saveAsGpx(SaveType.ROUTE_POINT);
				} else {
					addToGpx(mapActivity);
				}
			} else {
				Toast.makeText(mapActivity, getString(R.string.none_point_error), Toast.LENGTH_SHORT).show();
			}
		}
	}

			@Override
			public void saveAsNewTrackOnClick() {
				openSaveAsNewTrackMenu(getMapActivity());
			}

	@Override
	public void addToTheTrackOnClick() {
		MapActivity mapActivity = getMapActivity();
		if (mapActivity != null) {
			if (editingCtx.getPointsCount() > 0) {
				showAddToTrackDialog(mapActivity);
			} else {
				Toast.makeText(mapActivity, getString(R.string.none_point_error), Toast.LENGTH_SHORT).show();
			}
		}
	}

	@Override
	public void clearAllOnClick() {
		MeasurementToolLayer measurementLayer = getMeasurementLayer();
		editingCtx.getCommandManager().execute(new ClearPointsCommand(measurementLayer));
		editingCtx.cancelSnapToRoad();
		if (pointsListOpened) {
			hidePointsList();
		}
		updateUndoRedoButton(false, redoBtn);
		disable(upDownBtn);
		updateDistancePointsText();
		saved = false;
	}

	@Override
	public void reverseRouteOnClick() {

	}

	private SelectedPointFragmentListener createSelectedPointFragmentListener() {
		return new SelectedPointFragmentListener() {

			final MeasurementToolLayer measurementLayer = getMeasurementLayer();

			@Override
			public void moveOnClick() {
				if (measurementLayer != null) {
					measurementLayer.enterMovingPointMode();
				}
				switchMovePointMode(true);
			}

			@Override
			public void deleteOnClick() {
				removePoint(measurementLayer, editingCtx.getSelectedPointPosition());
				editingCtx.setSelectedPointPosition(-1);
			}

			@Override
			public void addPointAfterOnClick() {
				if (measurementLayer != null) {
					measurementLayer.moveMapToPoint(editingCtx.getSelectedPointPosition());
					editingCtx.setInAddPointMode(true);
					editingCtx.splitSegments(editingCtx.getSelectedPointPosition() + 1);
				}
				((TextView) mainView.findViewById(R.id.add_point_before_after_text)).setText(mainView.getResources().getString(R.string.add_point_after));
				mainIcon.setImageDrawable(getActiveIcon(R.drawable.ic_action_addpoint_above));
				switchAddPointBeforeAfterMode(true);
			}

			@Override
			public void addPointBeforeOnClick() {
				if (measurementLayer != null) {
					measurementLayer.moveMapToPoint(editingCtx.getSelectedPointPosition());
					editingCtx.setInAddPointMode(true);
					editingCtx.splitSegments(editingCtx.getSelectedPointPosition());
				}
				((TextView) mainView.findViewById(R.id.add_point_before_after_text)).setText(mainView.getResources().getString(R.string.add_point_before));
				mainIcon.setImageDrawable(getActiveIcon(R.drawable.ic_action_addpoint_below));
				switchAddPointBeforeAfterMode(true);
			}

			@Override
			public void onCloseMenu() {
				setDefaultMapPosition();
			}

			@Override
			public void onClearSelection() {
				editingCtx.setSelectedPointPosition(-1);
			}
		};
	}

	@Override
	public void onCloseRouteDialog(boolean snapToRoadEnabled) {
		if (!snapToRoadEnabled && !editingCtx.isInSnapToRoadMode()) {
			toolBarController.setTitle(previousToolBarTitle);
			MapActivity mapActivity = getMapActivity();
			if (mapActivity != null) {
				mapActivity.refreshMap();
			}
		}
	}

	@Override
	public void onChangeApplicationMode(ApplicationMode mode, CalculationMode calculationMode) {
		MeasurementToolLayer measurementLayer = getMeasurementLayer();
		if (measurementLayer != null) {
			editingCtx.getCommandManager().execute(new ChangeRouteModeCommand(measurementLayer, mode, calculationMode));
			updateUndoRedoButton(false, redoBtn);
			disable(upDownBtn);
			updateSnapToRoadControls();
			updateDistancePointsText();
		}
	}

	private StartPlanRouteListener createStartPlanRouteListener() {
		return new StartPlanRouteListener() {
			@Override
			public void openExistingTrackOnClick() {
				MapActivity mapActivity = getMapActivity();
				if (mapActivity != null) {
					SelectFileBottomSheet.showInstance(mapActivity.getSupportFragmentManager(),
							createSelectFileListener(), OPEN_TRACK);
				}
			}

			@Override
			public void openLastEditTrackOnClick(String gpxFileName) {
				addNewGpxData(getGpxFile(gpxFileName));
				saved = true;
			}

			@Override
			public void dismissButtonOnClick() {
				quit(true);
			}
		};
	}

	private SelectFileListener createSelectFileListener() {
		return new SelectFileListener() {
			@Override
			public void selectFileOnCLick(String gpxFileName) {
				addNewGpxData(getGpxFile(gpxFileName));
				saved = true;
			}

			@Override
			public void dismissButtonOnClick() {
				MapActivity mapActivity = getMapActivity();
				if (mapActivity != null) {
					StartPlanRouteBottomSheet.showInstance(mapActivity.getSupportFragmentManager(),
							createStartPlanRouteListener());
				}
			}
		};
	}

	private GPXFile getGpxFile(String gpxFileName) {
		OsmandApplication app = getMyApplication();
		GPXFile gpxFile = null;
		if (app != null) {
			SelectedGpxFile selectedGpxFile = app.getSelectedGpxHelper().getSelectedFileByName(gpxFileName);
			if (selectedGpxFile != null) {
				gpxFile = selectedGpxFile.getGpxFile();
			} else {
				gpxFile = GPXUtilities.loadGPXFile(new File(
						getMyApplication().getAppPath(IndexConstants.GPX_INDEX_DIR), gpxFileName));
			}

		}
		return gpxFile;
	}

	private SelectFileListener createAddToTrackFileListener() {
		final MapActivity mapActivity = getMapActivity();
		return new SelectFileListener() {
			@Override
			public void selectFileOnCLick(String gpxFileName) {
				if (mapActivity != null) {
					GPXFile gpxFile = getGpxFile(gpxFileName);
					SelectedGpxFile selectedGpxFile = mapActivity.getMyApplication().getSelectedGpxHelper()
							.getSelectedFileByPath(gpxFile.path);
					boolean showOnMap = selectedGpxFile != null;
					saveExistingGpx(gpxFile, showOnMap, ActionType.ADD_SEGMENT, false);
				}
			}

			@Override
			public void dismissButtonOnClick() {
			}
		};
	}

	public void addNewGpxData(GPXFile gpxFile) {
		QuadRect rect = gpxFile.getRect();
		TrkSegment segment = getTrkSegment(gpxFile);
		NewGpxData newGpxData = new NewGpxData(gpxFile, rect, segment == null
				? ActionType.ADD_ROUTE_POINTS
				: ActionType.EDIT_SEGMENT,
				segment);
		editingCtx.setNewGpxData(newGpxData);
		initMeasurementMode(newGpxData);
		QuadRect qr = newGpxData.getRect();
		MapActivity mapActivity = getMapActivity();
		if (mapActivity != null) {
			mapActivity.getMapView().fitRectToMap(qr.left, qr.right, qr.top, qr.bottom,
					(int) qr.width(), (int) qr.height(), 0);
		}
	}

	private TrkSegment getTrkSegment(GPXFile gpxFile) {
		for (GPXUtilities.Track t : gpxFile.tracks) {
			for (TrkSegment s : t.segments) {
				if (s.points.size() > 0) {
					return s;
				}
			}
		}
		return null;
	}

	private void removePoint(MeasurementToolLayer measurementLayer, int position) {
		if (measurementLayer != null) {
			editingCtx.getCommandManager().execute(new RemovePointCommand(measurementLayer, position));
			adapter.notifyDataSetChanged();
			updateUndoRedoButton(true, undoBtn);
			updateUndoRedoButton(false, redoBtn);
			updateDistancePointsText();
			saved = false;
			hidePointsListIfNoPoints();
		}
	}

	private SaveAsNewTrackFragmentListener createSaveAsNewTrackFragmentListener() {
		return new SaveAsNewTrackFragmentListener() {
			@Override
			public void saveAsRoutePointOnClick() {
				saveAsGpx(SaveType.ROUTE_POINT);
			}

			@Override
			public void saveAsLineOnClick() {
				saveAsGpx(SaveType.LINE);
			}
		};
	}

	private MeasurementAdapterListener createMeasurementAdapterListener(final ItemTouchHelper touchHelper) {
		return new MeasurementAdapterListener() {

			final MapActivity mapActivity = getMapActivity();
			final MeasurementToolLayer measurementLayer = getMeasurementLayer();
			private int fromPosition;
			private int toPosition;

			@Override
			public void onRemoveClick(int position) {
				removePoint(measurementLayer, position);
			}

			@Override
			public void onItemClick(int position) {
				if (mapActivity != null && measurementLayer != null) {
					if (pointsListOpened) {
						hidePointsList();
					}
					if (portrait) {
						setMapPosition(OsmandSettings.MIDDLE_TOP_CONSTANT);
					}
					measurementLayer.moveMapToPoint(position);
					measurementLayer.selectPoint(position);
				}
			}

			@Override
			public void onDragStarted(RecyclerView.ViewHolder holder) {
				fromPosition = holder.getAdapterPosition();
				touchHelper.startDrag(holder);
			}

			@Override
			public void onDragEnded(RecyclerView.ViewHolder holder) {
				if (mapActivity != null && measurementLayer != null) {
					toPosition = holder.getAdapterPosition();
					if (toPosition >= 0 && fromPosition >= 0 && toPosition != fromPosition) {
						editingCtx.getCommandManager().execute(new ReorderPointCommand(measurementLayer, fromPosition, toPosition));
						adapter.notifyDataSetChanged();
						updateUndoRedoButton(false, redoBtn);
						updateDistancePointsText();
						mapActivity.refreshMap();
						saved = false;
					}
				}
			}
		};
	}

	private void enableSnapToRoadMode(ApplicationMode appMode) {
		editingCtx.setSnapToRoadAppMode(appMode);
		editingCtx.setInSnapToRoadMode(true);
		editingCtx.scheduleRouteCalculateIfNotEmpty();
		updateSnapToRoadControls();
	}

	private void updateSnapToRoadControls() {
		final MapActivity mapActivity = getMapActivity();
		final ApplicationMode appMode = editingCtx.getSnapToRoadAppMode();
		if (mapActivity != null) {
			Drawable icon;
			if (appMode == null) {
				icon = getActiveIcon(R.drawable.ic_action_split_interval);
			} else {
				icon = getIcon(appMode.getIconRes(), appMode.getIconColorInfo().getColor(nightMode));
			}
			ImageButton snapToRoadBtn = (ImageButton) mapActivity.findViewById(R.id.snap_to_road_image_button);
			snapToRoadBtn.setImageDrawable(icon);
			mapActivity.refreshMap();
		}
	}

	private void disableSnapToRoadMode() {
		toolBarController.setTopBarSwitchVisible(false);
		toolBarController.setTitle(previousToolBarTitle);
		mainIcon.setImageDrawable(getActiveIcon(R.drawable.ic_action_ruler));
		editingCtx.setInSnapToRoadMode(false);
		editingCtx.cancelSnapToRoad();
		visibleSnapToRoadIcon(false);
		MapActivity mapActivity = getMapActivity();
		if (mapActivity != null) {
			mainView.findViewById(R.id.snap_to_road_progress_bar).setVisibility(View.GONE);
			mapActivity.refreshMap();
		}
	}

	private void visibleSnapToRoadIcon(boolean show) {
		MapActivity mapActivity = getMapActivity();
		if (mapActivity != null) {
			if (show) {
				mapActivity.findViewById(R.id.snap_to_road_image_button).setVisibility(View.VISIBLE);
			} else {
				mapActivity.findViewById(R.id.snap_to_road_image_button).setVisibility(View.GONE);
			}
		}
	}

	private void displayRoutePoints() {
		MeasurementToolLayer measurementLayer = getMeasurementLayer();
		GPXFile gpx = editingCtx.getNewGpxData().getGpxFile();
		List<WptPt> points = gpx.getRoutePoints();
		if (measurementLayer != null) {
			editingCtx.addPoints(points);
			adapter.notifyDataSetChanged();
			updateDistancePointsText();
		}
	}

	private void displaySegmentPoints() {
		MeasurementToolLayer measurementLayer = getMeasurementLayer();
		if (measurementLayer != null) {
			editingCtx.addPoints();
			adapter.notifyDataSetChanged();
			updateDistancePointsText();
		}
	}

	private void openSelectedPointMenu(MapActivity mapActivity) {
		SelectedPointBottomSheetDialogFragment fragment = new SelectedPointBottomSheetDialogFragment();
		fragment.setUsedOnMap(true);
		fragment.setListener(createSelectedPointFragmentListener());
		fragment.show(mapActivity.getSupportFragmentManager(), SelectedPointBottomSheetDialogFragment.TAG);
	}

	private void openSaveAsNewTrackMenu(MapActivity mapActivity) {
		if (mapActivity != null) {
			if (editingCtx.getPointsCount() > 0) {
				SaveAsNewTrackBottomSheetDialogFragment fragment = new SaveAsNewTrackBottomSheetDialogFragment();
				fragment.setUsedOnMap(true);
				fragment.setListener(createSaveAsNewTrackFragmentListener());
				fragment.show(mapActivity.getSupportFragmentManager(), SaveAsNewTrackBottomSheetDialogFragment.TAG);
			} else {
				Toast.makeText(mapActivity, getString(R.string.none_point_error), Toast.LENGTH_SHORT).show();
			}
		}
	}

	private void showAddToTrackDialog(final MapActivity mapActivity) {
		if (mapActivity != null) {
			SelectFileBottomSheet.showInstance(mapActivity.getSupportFragmentManager(),
					createAddToTrackFileListener(), ADD_TO_TRACK);
		}
	}

	private void applyMovePointMode() {
		switchMovePointMode(false);
		MeasurementToolLayer measurementLayer = getMeasurementLayer();
		if (measurementLayer != null) {
			WptPt newPoint = measurementLayer.getMovedPointToApply();
			ApplicationMode applicationMode = editingCtx.getSnapToRoadAppMode();
			if (applicationMode != null) {
				newPoint.setProfileType(applicationMode.getStringKey());
			}
			WptPt oldPoint = editingCtx.getOriginalPointToMove();
			int position = editingCtx.getSelectedPointPosition();
			editingCtx.getCommandManager().execute(new MovePointCommand(measurementLayer, oldPoint, newPoint, position));
			editingCtx.addPoint(newPoint);
			exitMovePointMode(false);
			doAddOrMovePointCommonStuff();
			measurementLayer.refreshMap();
		}
	}

	private void cancelMovePointMode() {
		switchMovePointMode(false);
		exitMovePointMode(true);
		MapActivity mapActivity = getMapActivity();
		if (mapActivity != null) {
			mapActivity.refreshMap();
		}
	}

	void exitMovePointMode(boolean saveOriginalPoint) {
		if (saveOriginalPoint) {
			WptPt pt = editingCtx.getOriginalPointToMove();
			editingCtx.addPoint(pt);
		}
		editingCtx.setOriginalPointToMove(null);
		editingCtx.setSelectedPointPosition(-1);
		editingCtx.splitSegments(editingCtx.getBeforePoints().size() + editingCtx.getAfterPoints().size());
	}

	private void cancelModes() {
		if (editingCtx.getOriginalPointToMove() != null) {
			cancelMovePointMode();
		} else if (editingCtx.isInAddPointMode()) {
			cancelAddPointBeforeOrAfterMode();
		}
	}

	private void addPointBeforeAfter() {
		MeasurementToolLayer measurementLayer = getMeasurementLayer();
		if (measurementLayer != null) {
			int selectedPoint = editingCtx.getSelectedPointPosition();
			int pointsCount = editingCtx.getPointsCount();
			if (addCenterPoint()) {
				if (selectedPoint == pointsCount) {
					editingCtx.splitSegments(editingCtx.getPointsCount() - 1);
				} else {
					editingCtx.setSelectedPointPosition(selectedPoint + 1);
				}
				measurementLayer.refreshMap();
			}
		}
	}

	private void applyAddPointBeforeAfterMode() {
		switchAddPointBeforeAfterMode(false);
		editingCtx.splitSegments(editingCtx.getBeforePoints().size() + editingCtx.getAfterPoints().size());
		editingCtx.setSelectedPointPosition(-1);
		editingCtx.setInAddPointMode(false);
		MeasurementToolLayer measurementLayer = getMeasurementLayer();
		if (measurementLayer != null) {
			measurementLayer.refreshMap();
		}
		updateDistancePointsText();
	}

	private void cancelAddPointBeforeOrAfterMode() {
		switchAddPointBeforeAfterMode(false);
		editingCtx.splitSegments(editingCtx.getBeforePoints().size() + editingCtx.getAfterPoints().size());
		editingCtx.setSelectedPointPosition(-1);
		editingCtx.setInAddPointMode(false);
		MeasurementToolLayer measurementToolLayer = getMeasurementLayer();
		if (measurementToolLayer != null) {
			measurementToolLayer.refreshMap();
		}
	}

	private void switchMovePointMode(boolean enable) {
		MapActivity mapActivity = getMapActivity();
		if (mapActivity != null) {
			if (enable) {
				int navigationIconResId = AndroidUtils.getNavigationIconResId(mapActivity);
				toolBarController.setBackBtnIconIds(navigationIconResId, navigationIconResId);
			} else {
				toolBarController.setBackBtnIconIds(R.drawable.ic_action_remove_dark, R.drawable.ic_action_remove_dark);
			}
			mapActivity.showTopToolbar(toolBarController);
			markGeneralComponents(enable ? View.GONE : View.VISIBLE);
			AndroidUiHelper.setVisibility(mapActivity, enable ? View.VISIBLE : View.GONE,
					R.id.move_point_text,
					R.id.move_point_controls);
			mainIcon.setImageDrawable(getActiveIcon(enable
					? R.drawable.ic_action_move_point
					: R.drawable.ic_action_ruler));
		}
	}

	private void switchAddPointBeforeAfterMode(boolean enable) {
		MapActivity mapActivity = getMapActivity();
		if (mapActivity != null) {
			if (enable) {
				int navigationIconResId = AndroidUtils.getNavigationIconResId(mapActivity);
				toolBarController.setBackBtnIconIds(navigationIconResId, navigationIconResId);
			} else {
				toolBarController.setBackBtnIconIds(R.drawable.ic_action_remove_dark, R.drawable.ic_action_remove_dark);
			}
			mapActivity.showTopToolbar(toolBarController);
			markGeneralComponents(enable ? View.GONE : View.VISIBLE);
			AndroidUiHelper.setVisibility(mapActivity, enable ? View.VISIBLE : View.GONE,
					R.id.add_point_before_after_text,
					R.id.add_point_before_after_controls);
			if (!enable) {
				mainIcon.setImageDrawable(getActiveIcon(R.drawable.ic_action_ruler));
			}
		}
	}

	private void markGeneralComponents(int status) {
		MapActivity mapActivity = getMapActivity();
		if (mapActivity != null) {
			AndroidUiHelper.setVisibility(mapActivity, status,
					R.id.measurement_distance_text_view,
					R.id.measurement_points_text_view,
					R.id.distance_to_center_text_view,
					R.id.up_down_button,
					R.id.measure_mode_controls);
		}
	}

	private void addInitialPoint() {
		if (initialPoint != null) {
			MeasurementToolLayer layer = getMeasurementLayer();
			if (layer != null) {
				editingCtx.getCommandManager().execute(new AddPointCommand(layer, initialPoint));
				doAddOrMovePointCommonStuff();
				initialPoint = null;
			}
		}
	}

	private void addPoint() {
		MeasurementToolLayer measurementLayer = getMeasurementLayer();
		if (measurementLayer != null) {
			editingCtx.getCommandManager().execute(new AddPointCommand(measurementLayer, false));
			doAddOrMovePointCommonStuff();
		}
	}

	private boolean addCenterPoint() {
		boolean added = false;
		MeasurementToolLayer measurementLayer = getMeasurementLayer();
		if (measurementLayer != null) {
			added = editingCtx.getCommandManager().execute(new AddPointCommand(measurementLayer, true));
			doAddOrMovePointCommonStuff();
		}
		return added;
	}

	private void doAddOrMovePointCommonStuff() {
		enable(upDownBtn);
		updateUndoRedoButton(true, undoBtn);
		updateUndoRedoButton(false, redoBtn);
		updateDistancePointsText();
		adapter.notifyDataSetChanged();
		saved = false;
	}

	private void showPointsList() {
		pointsListOpened = true;
		upDownBtn.setImageDrawable(downIcon);
		MapActivity mapActivity = getMapActivity();
		if (mapActivity != null) {
			if (portrait && pointsListContainer != null) {
				pointsListContainer.setVisibility(View.VISIBLE);
			} else {
				showPointsListFragment();
			}
			setMapPosition(portrait
					? OsmandSettings.MIDDLE_TOP_CONSTANT
					: OsmandSettings.LANDSCAPE_MIDDLE_RIGHT_CONSTANT);
		}
	}

	private void hidePointsList() {
		pointsListOpened = false;
		upDownBtn.setImageDrawable(upIcon);
		if (portrait && pointsListContainer != null) {
			pointsListContainer.setVisibility(View.GONE);
		} else {
			hidePointsListFragment();
		}
		setDefaultMapPosition();
	}

	private void hidePointsListIfNoPoints() {
		MeasurementToolLayer measurementLayer = getMeasurementLayer();
		if (measurementLayer != null) {
			if (editingCtx.getPointsCount() < 1) {
				disable(upDownBtn);
				if (pointsListOpened) {
					hidePointsList();
				}
			}
		}
	}

	private void showPointsListFragment() {
		MapActivity mapActivity = getMapActivity();
		if (mapActivity != null) {
			boolean transparentStatusBar = Build.VERSION.SDK_INT >= 21;
			int statusBarHeight = transparentStatusBar ? 0 : AndroidUtils.getStatusBarHeight(mapActivity);
			int screenHeight = AndroidUtils.getScreenHeight(mapActivity) - statusBarHeight;
			RecyclerViewFragment fragment = new RecyclerViewFragment();
			fragment.setRecyclerView(pointsRv);
			fragment.setWidth(upDownRow.getWidth());
			fragment.setHeight(screenHeight - upDownRow.getHeight());
			fragment.setTransparentStatusBar(transparentStatusBar);
			mapActivity.getSupportFragmentManager().beginTransaction()
					.add(R.id.fragmentContainer, fragment, RecyclerViewFragment.TAG)
					.commitAllowingStateLoss();
		}
	}

	private void hidePointsListFragment() {
		MapActivity mapActivity = getMapActivity();
		if (mapActivity != null) {
			try {
				FragmentManager manager = mapActivity.getSupportFragmentManager();
				Fragment fragment = manager.findFragmentByTag(RecyclerViewFragment.TAG);
				if (fragment != null) {
					manager.beginTransaction().remove(fragment).commitAllowingStateLoss();
				}
			} catch (Exception e) {
				// ignore
			}
		}
	}

	private void setDefaultMapPosition() {
		setMapPosition(OsmandSettings.CENTER_CONSTANT);
	}

	private void setMapPosition(int position) {
		MapActivity mapActivity = getMapActivity();
		if (mapActivity != null) {
			mapActivity.getMapView().setMapPosition(position);
			mapActivity.refreshMap();
		}
	}

	private void addToGpx(MapActivity mapActivity) {
		GPXFile gpx = editingCtx.getNewGpxData().getGpxFile();
		SelectedGpxFile selectedGpxFile = mapActivity.getMyApplication().getSelectedGpxHelper().getSelectedFileByPath(gpx.path);
		boolean showOnMap = selectedGpxFile != null;
		ActionType actionType = editingCtx.getNewGpxData().getActionType();
		saveExistingGpx(gpx, showOnMap, actionType, true);
	}

	private void saveAsGpx(final SaveType saveType) {
		MapActivity mapActivity = getMapActivity();
		if (mapActivity != null) {
			final File dir = mapActivity.getMyApplication().getAppPath(IndexConstants.GPX_INDEX_DIR);
			final View view = UiUtilities.getInflater(mapActivity, nightMode).inflate(R.layout.save_gpx_dialog, null);
			final EditText nameEt = (EditText) view.findViewById(R.id.gpx_name_et);
			final TextView warningTextView = (TextView) view.findViewById(R.id.file_exists_text_view);
			final View buttonView = view.findViewById(R.id.button_view);
			final SwitchCompat showOnMapToggle = (SwitchCompat) view.findViewById(R.id.toggle_show_on_map);
			UiUtilities.setupCompoundButton(showOnMapToggle, nightMode, UiUtilities.CompoundButtonType.GLOBAL);
			buttonView.setOnClickListener(new View.OnClickListener() {
				@Override
				public void onClick(View v) {
					showOnMapToggle.setChecked(!showOnMapToggle.isChecked());
				}
			});
			showOnMapToggle.setChecked(true);

			String displayedName = getSuggestedName(dir);
			nameEt.setText(displayedName);
			nameEt.setSelection(displayedName.length());
			final boolean[] textChanged = new boolean[1];

			AlertDialog.Builder builder = new AlertDialog.Builder(UiUtilities.getThemedContext(mapActivity, nightMode))
					.setTitle(R.string.enter_gpx_name)
					.setView(view)
					.setPositiveButton(R.string.shared_string_save, new DialogInterface.OnClickListener() {
						@Override
						public void onClick(DialogInterface dialog, int which) {
							final String name = nameEt.getText().toString();
							String fileName = name + GPX_FILE_EXT;
							if (textChanged[0]) {
								File fout = new File(dir, fileName);
								int ind = 1;
								while (fout.exists()) {
									fileName = name + "_" + (++ind) + GPX_FILE_EXT;
									fout = new File(dir, fileName);
								}
							}
							saveNewGpx(dir, fileName, showOnMapToggle.isChecked(), saveType, false);
						}
					})
					.setNegativeButton(R.string.shared_string_cancel, null);
			final AlertDialog dialog = builder.create();
			dialog.show();

			nameEt.addTextChangedListener(new TextWatcher() {
				@Override
				public void beforeTextChanged(CharSequence charSequence, int i, int i1, int i2) {

				}

				@Override
				public void onTextChanged(CharSequence charSequence, int i, int i1, int i2) {

				}

				@Override
				public void afterTextChanged(Editable editable) {
					if (new File(dir, editable.toString() + GPX_FILE_EXT).exists()) {
						warningTextView.setVisibility(View.VISIBLE);
						warningTextView.setText(R.string.file_with_name_already_exists);
						dialog.getButton(AlertDialog.BUTTON_POSITIVE).setEnabled(true);
					} else if (editable.toString().trim().isEmpty()) {
						warningTextView.setVisibility(View.VISIBLE);
						warningTextView.setText(R.string.enter_the_file_name);
						dialog.getButton(AlertDialog.BUTTON_POSITIVE).setEnabled(false);
					} else {
						warningTextView.setVisibility(View.INVISIBLE);
						dialog.getButton(AlertDialog.BUTTON_POSITIVE).setEnabled(true);
					}
					textChanged[0] = true;
				}
			});
		}
	}

	private String getSuggestedName(File dir) {
		NewGpxData newGpxData = editingCtx.getNewGpxData();
		String displayedName;
		if (newGpxData == null) {
			final String suggestedName = new SimpleDateFormat("EEE dd MMM yyyy", Locale.US).format(new Date());
			displayedName = suggestedName;
			File fout = new File(dir, suggestedName + GPX_FILE_EXT);
			int ind = 0;
			while (fout.exists()) {
				displayedName = suggestedName + "_" + (++ind);
				fout = new File(dir, displayedName + GPX_FILE_EXT);
			}
		} else {
			displayedName = AndroidUtils.trimExtension(new File(newGpxData.getGpxFile().path).getName());
		}
		return displayedName;
	}

	private void saveNewGpx(File dir, String fileName, boolean showOnMap, SaveType saveType, boolean close) {
		saveGpx(dir, fileName, showOnMap, null, false, null, saveType, close);
	}

	private void saveExistingGpx(GPXFile gpx, boolean showOnMap, ActionType actionType, boolean openTrackActivity) {
		saveGpx(null, null, showOnMap, gpx, openTrackActivity, actionType, null, false);
	}

	@SuppressLint("StaticFieldLeak")
	private void saveGpx(final File dir,
	                     final String fileName,
	                     final boolean showOnMap,
	                     final GPXFile gpx,
	                     final boolean openTrackActivity,
	                     final ActionType actionType,
	                     final SaveType saveType,
	                     final boolean close) {

		new AsyncTask<Void, Void, Exception>() {

			private ProgressDialog progressDialog;
			private File toSave;

			private boolean exportRouteAsGpx = false;

			@Override
			protected void onPreExecute() {
				cancelModes();
				MapActivity activity = getMapActivity();
				if (activity != null) {
					progressDialog = new ProgressDialog(activity);
					progressDialog.setMessage(getString(R.string.saving_gpx_tracks));
					progressDialog.show();
				}
			}

			@Override
			protected Exception doInBackground(Void... voids) {
				MeasurementToolLayer measurementLayer = getMeasurementLayer();
				OsmandApplication app = getMyApplication();
				if (app == null) {
					return null;
				}
				List<WptPt> points = editingCtx.getPoints();
				TrkSegment before = editingCtx.getBeforeTrkSegmentLine();
				TrkSegment after = editingCtx.getAfterTrkSegmentLine();
				if (gpx == null) {
					toSave = new File(dir, fileName);
					String trackName = fileName.substring(0, fileName.length() - GPX_FILE_EXT.length());
					GPXFile gpx = new GPXFile(Version.getFullVersion(app));
					if (measurementLayer != null) {
						if (saveType == SaveType.LINE) {
							TrkSegment segment = new TrkSegment();
							if (editingCtx.isInSnapToRoadMode()) {
								segment.points.addAll(before.points);
								segment.points.addAll(after.points);
							} else {
								segment.points.addAll(points);
							}
							Track track = new Track();
							track.name = trackName;
							track.segments.add(segment);
							gpx.tracks.add(track);
						} else if (saveType == SaveType.ROUTE_POINT) {
							if (editingCtx.isInSnapToRoadMode()) {
								exportRouteAsGpx = true;
								editingCtx.exportRouteAsGpx(trackName, new ExportAsGpxListener() {
									@Override
									public void onExportAsGpxFinished(GPXFile gpx) {
										gpx.addRoutePoints(editingCtx.getPoints());
										final Exception res = GPXUtilities.writeGpxFile(toSave, gpx);
										gpx.path = toSave.getAbsolutePath();
										OsmandApplication app = getMyApplication();
										if (showOnMap && app != null) {
											app.getSelectedGpxHelper().selectGpxFile(gpx, true, false);
											app.runInUIThread(new Runnable() {
												@Override
												public void run() {
													onGpxSaved(res);
												}
											});
										}
									}
								});
								return null;
							} else {
								Route rt = new Route();
								rt.name = trackName;
								gpx.routes.add(rt);
								rt.points.addAll(points);
							}
						}
					}
					Exception res = GPXUtilities.writeGpxFile(toSave, gpx);
					gpx.path = toSave.getAbsolutePath();
					if (showOnMap) {
						app.getSelectedGpxHelper().selectGpxFile(gpx, true, false);
					}
					return res;
				} else {
					toSave = new File(gpx.path);
					if (measurementLayer != null) {
						if (actionType != null) {
							switch (actionType) {
								case ADD_SEGMENT:
									if (editingCtx.isInSnapToRoadMode()) {
										List<WptPt> snappedPoints = new ArrayList<>();
										snappedPoints.addAll(before.points);
										snappedPoints.addAll(after.points);
										gpx.addTrkSegment(snappedPoints);
									} else {
										gpx.addTrkSegment(points);
									}
									break;
								case ADD_ROUTE_POINTS:
									gpx.replaceRoutePoints(points);
									break;
								case EDIT_SEGMENT:
									TrkSegment segment = new TrkSegment();
									segment.points.addAll(points);
									gpx.replaceSegment(editingCtx.getNewGpxData().getTrkSegment(), segment);
									break;
								case OVERWRITE_SEGMENT:
									List<WptPt> snappedPoints = new ArrayList<>();
									snappedPoints.addAll(before.points);
									snappedPoints.addAll(after.points);
									TrkSegment segment1 = new TrkSegment();
									segment1.points.addAll(snappedPoints);
									gpx.replaceSegment(editingCtx.getNewGpxData().getTrkSegment(), segment1);
									break;
							}
						} else {
							gpx.addRoutePoints(points);
						}
					}
					Exception res = GPXUtilities.writeGpxFile(toSave, gpx);
					if (showOnMap) {
						SelectedGpxFile sf = app.getSelectedGpxHelper().selectGpxFile(gpx, true, false);
						if (sf != null) {
							if (actionType == ActionType.ADD_SEGMENT || actionType == ActionType.EDIT_SEGMENT) {
								sf.processPoints(getMyApplication());
							}
						}
					}
					return res;
				}
			}

			@Override
			protected void onPostExecute(Exception warning) {
				if (!exportRouteAsGpx) {
					onGpxSaved(warning);
				}
			}

			private void onGpxSaved(Exception warning) {
				MapActivity mapActivity = getMapActivity();
				if (mapActivity == null) {
					return;
				}
				if (progressDialog != null && progressDialog.isShowing()) {
					progressDialog.dismiss();
				}
				mapActivity.refreshMap();
				if (warning == null) {
					saved = true;
					if (openTrackActivity) {
						dismiss(mapActivity);
					} else {
						if (close) {
							final WeakReference<MapActivity> mapActivityRef = new WeakReference<>(mapActivity);
							snackbar = Snackbar.make(mapActivity.getLayout(),
									MessageFormat.format(getString(R.string.gpx_saved_sucessfully), toSave.getName()),
									Snackbar.LENGTH_LONG)
									.setAction(R.string.shared_string_rename, new View.OnClickListener() {
										@Override
										public void onClick(View view) {
											MapActivity mapActivity = mapActivityRef.get();
											if (mapActivity != null && AndroidUtils.isActivityNotDestroyed(mapActivity)) {
												FileUtils.renameFile(mapActivity, toSave, null);
											}
										}
									});
							snackbar.getView().<TextView>findViewById(com.google.android.material.R.id.snackbar_action)
									.setAllCaps(false);
							UiUtilities.setupSnackbar(snackbar, nightMode);
							snackbar.show();
							dismiss(mapActivity);
						} else {
							Toast.makeText(mapActivity,
									MessageFormat.format(getString(R.string.gpx_saved_sucessfully), toSave.getAbsolutePath()),
									Toast.LENGTH_LONG).show();
						}
					}
				} else {
					Toast.makeText(mapActivity, warning.getMessage(), Toast.LENGTH_LONG).show();
				}
			}
		}.executeOnExecutor(AsyncTask.THREAD_POOL_EXECUTOR);
	}

	private void updateUndoRedoButton(boolean enable, View view) {
		view.setEnabled(enable);
		int color = enable
				? nightMode ? R.color.icon_color_active_dark : R.color.icon_color_active_light
				: nightMode ? R.color.icon_color_secondary_dark : R.color.icon_color_secondary_light;
		ImageView imageView = ((ImageView) view);
		imageView.setImageDrawable(UiUtilities.tintDrawable(imageView.getDrawable(),
				ContextCompat.getColor(view.getContext(), color)));
	}

	private void enable(View view) {
		view.setEnabled(true);
		view.setAlpha(1);
	}

	private void disable(View view) {
		view.setEnabled(false);
		view.setAlpha(.5f);
	}

	private void updateDistancePointsText() {
		MeasurementToolLayer measurementLayer = getMeasurementLayer();
		if (measurementLayer != null) {
			distanceTv.setText(measurementLayer.getDistanceSt() + ",");
			pointsTv.setText((portrait ? pointsSt + ": " : "") + editingCtx.getPointsCount());
		}
		updateToolbar();
	}

	private void updateToolbar() {
		MapActivity mapActivity = getMapActivity();
		if (mapActivity == null) {
			return;
		}
		if (editingCtx.getPointsCount() > 1) {
			final File dir = mapActivity.getMyApplication().getAppPath(IndexConstants.GPX_INDEX_DIR);
			toolBarController.setTitle(getSuggestedName(dir));
			toolBarController.setDescription(getString(R.string.plan_route));
		} else {
			toolBarController.setTitle(getString(R.string.plan_route));
			toolBarController.setDescription(null);
		}
		mapActivity.showTopToolbar(toolBarController);
	}

	private void enterMeasurementMode() {
		MapActivity mapActivity = getMapActivity();
		MeasurementToolLayer measurementLayer = getMeasurementLayer();
		if (mapActivity != null && measurementLayer != null) {
			measurementLayer.setInMeasurementMode(true);
			mapActivity.refreshMap();
			mapActivity.disableDrawer();

			AndroidUiHelper.setVisibility(mapActivity, portrait ? View.INVISIBLE : View.GONE,
					R.id.map_left_widgets_panel,
					R.id.map_right_widgets_panel,
					R.id.map_center_info);
			AndroidUiHelper.setVisibility(mapActivity, View.GONE,
					R.id.map_route_info_button,
					R.id.map_menu_button,
					R.id.map_compass_button,
					R.id.map_layers_button,
					R.id.map_search_button,
					R.id.map_quick_actions_button);

			View collapseButton = mapActivity.findViewById(R.id.map_collapse_button);
			if (collapseButton != null && collapseButton.getVisibility() == View.VISIBLE) {
				wasCollapseButtonVisible = true;
				collapseButton.setVisibility(View.INVISIBLE);
			} else {
				wasCollapseButtonVisible = false;
			}
			updateMainIcon();
			updateDistancePointsText();
		}
	}

	private void exitMeasurementMode() {
		MapActivity mapActivity = getMapActivity();
		MeasurementToolLayer measurementLayer = getMeasurementLayer();
		if (mapActivity != null && measurementLayer != null) {
			if (toolBarController != null) {
				mapActivity.hideTopToolbar(toolBarController);
			}
			measurementLayer.setInMeasurementMode(false);
			mapActivity.enableDrawer();

			AndroidUiHelper.setVisibility(mapActivity, View.VISIBLE,
					R.id.map_left_widgets_panel,
					R.id.map_right_widgets_panel,
					R.id.map_center_info,
					R.id.map_route_info_button,
					R.id.map_menu_button,
					R.id.map_compass_button,
					R.id.map_layers_button,
					R.id.map_search_button,
					R.id.map_quick_actions_button);

			View collapseButton = mapActivity.findViewById(R.id.map_collapse_button);
			if (collapseButton != null && wasCollapseButtonVisible) {
				collapseButton.setVisibility(View.VISIBLE);
			}

			mapActivity.refreshMap();
		}
	}

	public void quit(boolean hidePointsListFirst) {
		if (editingCtx.getOriginalPointToMove() != null) {
			cancelMovePointMode();
			return;
		} else if (editingCtx.isInAddPointMode()) {
			cancelAddPointBeforeOrAfterMode();
			return;
		}
		showQuitDialog(hidePointsListFirst);
	}

	private void showQuitDialog(boolean hidePointsListFirst) {
		final MapActivity mapActivity = getMapActivity();
		MeasurementToolLayer measurementLayer = getMeasurementLayer();
		if (mapActivity != null && measurementLayer != null) {
			if (pointsListOpened && hidePointsListFirst) {
				hidePointsList();
				return;
			}
			if (editingCtx.getPointsCount() == 0 || saved) {
				dismiss(mapActivity);
				return;
			}
			ExitBottomSheetDialogFragment.showInstance(mapActivity.getSupportFragmentManager(), this);
		}
	}

	private void dismiss(MapActivity mapActivity) {
		try {
			editingCtx.clearSegments();
			if (pointsListOpened) {
				hidePointsList();
			}
			if (editingCtx.isInSnapToRoadMode()) {
				disableSnapToRoadMode();
			} else {
				visibleSnapToRoadIcon(false);
			}
			if (!editingCtx.isNewData() && !planRouteMode) {
				GPXFile gpx = editingCtx.getNewGpxData().getGpxFile();
				Intent newIntent = new Intent(mapActivity, mapActivity.getMyApplication().getAppCustomization().getTrackActivity());
				newIntent.putExtra(TrackActivity.TRACK_FILE_NAME, gpx.path);
				newIntent.putExtra(TrackActivity.OPEN_TRACKS_LIST, true);
				newIntent.setFlags(Intent.FLAG_ACTIVITY_CLEAR_TOP);
				startActivity(newIntent);
			}
			mapActivity.getSupportFragmentManager().beginTransaction().remove(this).commitAllowingStateLoss();
		} catch (Exception e) {
			// ignore
		}
	}

	public static boolean showInstance(FragmentManager fragmentManager, LatLon initialPoint) {
		MeasurementToolFragment fragment = new MeasurementToolFragment();
		fragment.setInitialPoint(initialPoint);
		return showFragment(fragment, fragmentManager);
	}

	public static boolean showInstance(FragmentManager fragmentManager, MeasurementEditingContext editingCtx) {
		MeasurementToolFragment fragment = new MeasurementToolFragment();
		fragment.setEditingCtx(editingCtx);
		return showFragment(fragment, fragmentManager);
	}

	public static boolean showInstance(FragmentManager fragmentManager) {
		MeasurementToolFragment fragment = new MeasurementToolFragment();
		fragment.setPlanRouteMode(true);
		return showFragment(fragment, fragmentManager);
	}

	private static boolean showFragment(MeasurementToolFragment fragment, FragmentManager fragmentManager) {
		try {
			fragment.setRetainInstance(true);
			fragmentManager.beginTransaction()
					.add(R.id.bottomFragmentContainer, fragment, MeasurementToolFragment.TAG)
					.commitAllowingStateLoss();
			return true;
		} catch (Exception e) {
			return false;
		}
	}

	private class MeasurementToolBarController extends TopToolbarController {

		MeasurementToolBarController() {
			super(TopToolbarControllerType.MEASUREMENT_TOOL);
			setBackBtnIconClrIds(0, 0);
			setTitleTextClrIds(R.color.text_color_tab_active_light, R.color.text_color_tab_active_dark);
			setDescrTextClrIds(R.color.text_color_tab_active_light, R.color.text_color_tab_active_dark);
			setBgIds(R.drawable.gradient_toolbar, R.drawable.gradient_toolbar,
					R.drawable.gradient_toolbar, R.drawable.gradient_toolbar);
			setCloseBtnVisible(false);
			setSaveViewVisible(true);
			setSingleLineTitle(false);
			setSaveViewTextId(R.string.shared_string_done);
		}

		@Override
		public void updateToolbar(TopToolbarView view) {
			super.updateToolbar(view);
			setupDoneButton(view);
			View shadow = view.getShadowView();
			if (shadow != null) {
				shadow.setVisibility(View.GONE);
			}
		}

		private void setupDoneButton(TopToolbarView view) {
			TextView done = view.getSaveView();
			Context ctx = done.getContext();
			done.setAllCaps(false);
			ViewGroup.MarginLayoutParams layoutParams = (ViewGroup.MarginLayoutParams) done.getLayoutParams();
			layoutParams.height = ctx.getResources().getDimensionPixelSize(R.dimen.measurement_tool_button_height);
			layoutParams.leftMargin = ctx.getResources().getDimensionPixelSize(R.dimen.context_menu_padding_margin_large);
			layoutParams.rightMargin = ctx.getResources().getDimensionPixelSize(R.dimen.context_menu_padding_margin_large);
			int paddingH = ctx.getResources().getDimensionPixelSize(R.dimen.context_menu_padding_margin_large);
			int paddingV = ctx.getResources().getDimensionPixelSize(R.dimen.context_menu_padding_margin_small);
			done.setPadding(paddingH, paddingV, paddingH, paddingV);
			AndroidUtils.setBackground(ctx, done, nightMode, R.drawable.dlg_btn_stroked_light,
					R.drawable.dlg_btn_stroked_dark);
		}

		@Override
		public int getStatusBarColor(Context context, boolean night) {
			return NO_COLOR;
		}
	}

	@Override
	public void onGpxApproximationDone(GpxRouteApproximation gpxApproximation, ApplicationMode mode) {
		MeasurementToolLayer measurementLayer = getMeasurementLayer();
		if (measurementLayer != null) {
			ApplyGpxApproximationCommand command = new ApplyGpxApproximationCommand(measurementLayer, gpxApproximation, mode);
			if (!editingCtx.getCommandManager().update(command)) {
				editingCtx.getCommandManager().execute(command);
			}
			if (pointsListOpened) {
				hidePointsList();
			}
			showSnapToRoadControls();
		}
	}

	@Override
	public void onApplyGpxApproximation() {
		doAddOrMovePointCommonStuff();
	}

	@Override
	public void onCancelGpxApproximation() {
		editingCtx.getCommandManager().undo();
		showSnapToRoadControls();
	}
}<|MERGE_RESOLUTION|>--- conflicted
+++ resolved
@@ -69,11 +69,8 @@
 import net.osmand.plus.measurementtool.adapter.MeasurementToolAdapter;
 import net.osmand.plus.measurementtool.adapter.MeasurementToolAdapter.MeasurementAdapterListener;
 import net.osmand.plus.measurementtool.command.AddPointCommand;
-<<<<<<< HEAD
 import net.osmand.plus.measurementtool.command.ChangeRouteModeCommand;
-=======
 import net.osmand.plus.measurementtool.command.ApplyGpxApproximationCommand;
->>>>>>> cfb4fb8c
 import net.osmand.plus.measurementtool.command.ClearPointsCommand;
 import net.osmand.plus.measurementtool.command.MovePointCommand;
 import net.osmand.plus.measurementtool.command.RemovePointCommand;
@@ -482,40 +479,19 @@
 	}
 
 	private void initMeasurementMode(NewGpxData newGpxData) {
-<<<<<<< HEAD
-		editingCtx.getCommandManager().resetMeasurementLayer(getMapActivity().getMapLayers().getMeasurementToolLayer());
-		enterMeasurementMode();
-		updateSnapToRoadControls();
-		if (newGpxData != null && !gpxPointsAdded) {
-			List<WptPt> points = newGpxData.getGpxFile().getRoutePoints();
-			ApplicationMode snapToRoadAppMode = null;
-			if (!points.isEmpty()) {
-				snapToRoadAppMode = ApplicationMode
-						.valueOfStringKey(points.get(points.size() - 1).getProfileType(), null);
-			}
-			enableSnapToRoadMode(snapToRoadAppMode);
-			ActionType actionType = newGpxData.getActionType();
-			if (actionType == ActionType.ADD_ROUTE_POINTS) {
-				displayRoutePoints();
-				gpxPointsAdded = true;
-			} else if (actionType == ActionType.EDIT_SEGMENT) {
-				displaySegmentPoints();
-				gpxPointsAdded = true;
-=======
 		MapActivity mapActivity = getMapActivity();
 		if (mapActivity != null) {
 			editingCtx.getCommandManager().setMeasurementLayer(mapActivity.getMapLayers().getMeasurementToolLayer());
 			enterMeasurementMode();
-			showSnapToRoadControls();
+			updateSnapToRoadControls();
 			if (newGpxData != null && !gpxPointsAdded) {
 				List<WptPt> points = newGpxData.getGpxFile().getRoutePoints();
+				ApplicationMode snapToRoadAppMode = null;
 				if (!points.isEmpty()) {
-					ApplicationMode snapToRoadAppMode = ApplicationMode
+					snapToRoadAppMode = ApplicationMode
 							.valueOfStringKey(points.get(points.size() - 1).getProfileType(), null);
-					if (snapToRoadAppMode != null) {
-						enableSnapToRoadMode(snapToRoadAppMode);
-					}
-				}
+				}
+				enableSnapToRoadMode(snapToRoadAppMode);
 				ActionType actionType = newGpxData.getActionType();
 				if (actionType == ActionType.ADD_ROUTE_POINTS) {
 					displayRoutePoints();
@@ -529,7 +505,6 @@
 				saved = newGpxData != null
 						&& (newGpxData.getActionType() == ActionType.ADD_ROUTE_POINTS
 						|| newGpxData.getActionType() == ActionType.EDIT_SEGMENT);
->>>>>>> cfb4fb8c
 			}
 		}
 	}
@@ -1913,7 +1888,7 @@
 			if (pointsListOpened) {
 				hidePointsList();
 			}
-			showSnapToRoadControls();
+			updateSnapToRoadControls();
 		}
 	}
 
@@ -1925,6 +1900,6 @@
 	@Override
 	public void onCancelGpxApproximation() {
 		editingCtx.getCommandManager().undo();
-		showSnapToRoadControls();
+		updateSnapToRoadControls();
 	}
 }