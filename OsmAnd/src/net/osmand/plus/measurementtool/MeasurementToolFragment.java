--- conflicted
+++ resolved
@@ -726,48 +726,35 @@
 		switchMovePointMode(true);
 	}
 
-	@Override
-	public void onDeletePoint() {
-		MeasurementToolLayer measurementLayer = getMeasurementLayer();
-		if (measurementLayer != null) {
-			removePoint(measurementLayer, editingCtx.getSelectedPointPosition());
-		}
-		editingCtx.setSelectedPointPosition(-1);
-	}
-
-	@Override
-	public void onAddPointAfter() {
-		MeasurementToolLayer measurementLayer = getMeasurementLayer();
-		if (measurementLayer != null) {
-			measurementLayer.moveMapToPoint(editingCtx.getSelectedPointPosition());
-			editingCtx.setInAddPointMode(true);
-			editingCtx.splitSegments(editingCtx.getSelectedPointPosition() + 1);
-		}
-		((TextView) mainView.findViewById(R.id.add_point_before_after_text)).setText(mainView.getResources().getString(R.string.add_point_after));
-		mainIcon.setImageDrawable(getActiveIcon(R.drawable.ic_action_addpoint_above));
-		switchAddPointBeforeAfterMode(true);
-	}
-
-<<<<<<< HEAD
-	@Override
-	public void onAddPointBefore() {
-		MeasurementToolLayer measurementLayer = getMeasurementLayer();
-		if (measurementLayer != null) {
-			measurementLayer.moveMapToPoint(editingCtx.getSelectedPointPosition());
-			editingCtx.setInAddPointMode(true);
-			editingCtx.splitSegments(editingCtx.getSelectedPointPosition());
-		}
-		((TextView) mainView.findViewById(R.id.add_point_before_after_text)).setText(mainView.getResources().getString(R.string.add_point_before));
-		mainIcon.setImageDrawable(getActiveIcon(R.drawable.ic_action_addpoint_below));
-		switchAddPointBeforeAfterMode(true);
-	}
-=======
 			@Override
 			public void deleteOnClick() {
 				removePoint(measurementLayer, editingCtx.getSelectedPointPosition());
 				editingCtx.setSelectedPointPosition(-1);
 			}
->>>>>>> 9621534b
+
+			@Override
+			public void addPointAfterOnClick() {
+				if (measurementLayer != null) {
+					measurementLayer.moveMapToPoint(editingCtx.getSelectedPointPosition());
+					editingCtx.setInAddPointMode(true);
+					editingCtx.splitSegments(editingCtx.getSelectedPointPosition() + 1);
+				}
+				((TextView) mainView.findViewById(R.id.add_point_before_after_text)).setText(mainView.getResources().getString(R.string.add_point_after));
+				mainIcon.setImageDrawable(getActiveIcon(R.drawable.ic_action_addpoint_above));
+				switchAddPointBeforeAfterMode(true);
+			}
+
+			@Override
+			public void addPointBeforeOnClick() {
+				if (measurementLayer != null) {
+					measurementLayer.moveMapToPoint(editingCtx.getSelectedPointPosition());
+					editingCtx.setInAddPointMode(true);
+					editingCtx.splitSegments(editingCtx.getSelectedPointPosition());
+				}
+				((TextView) mainView.findViewById(R.id.add_point_before_after_text)).setText(mainView.getResources().getString(R.string.add_point_before));
+				mainIcon.setImageDrawable(getActiveIcon(R.drawable.ic_action_addpoint_below));
+				switchAddPointBeforeAfterMode(true);
+			}
 
 	@Override
 	public void onTrimRouteBefore() {
