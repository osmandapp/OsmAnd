--- conflicted
+++ resolved
@@ -613,7 +613,6 @@
 	@Override
 	public void onActivityResult(int requestCode, int resultCode, @Nullable Intent data) {
 		super.onActivityResult(requestCode, resultCode, data);
-<<<<<<< HEAD
 		switch (requestCode) {
 			case SnapTrackWarningBottomSheet.REQUEST_CODE:
 				switch (resultCode) {
@@ -624,15 +623,8 @@
 					case SnapTrackWarningBottomSheet.CONTINUE_RESULT_CODE:
 						MapActivity mapActivity = getMapActivity();
 						if (mapActivity != null) {
-							try {
-								gpxApproximator = new GpxApproximator(requireMyApplication(),
-										new LocationsHolder(editingCtx.getPoints()));
-								GpxApproximationFragment.showInstance(mapActivity.getSupportFragmentManager(),
-										this, gpxApproximator.getMode(),
-										(int) gpxApproximator.getPointApproximation());
-							} catch (IOException e) {
-
-							}
+							GpxApproximationFragment.showInstance(mapActivity.getSupportFragmentManager(),
+									this, new LocationsHolder(editingCtx.getPoints()));
 						}
 						break;
 				}
@@ -646,22 +638,6 @@
 						openSaveAsNewTrackMenu(getMapActivity());
 						break;
 				}
-=======
-		if (requestCode == SnapTrackWarningBottomSheet.REQUEST_CODE) {
-			switch (resultCode) {
-				case SnapTrackWarningBottomSheet.CANCEL_REQUEST_CODE:
-					toolBarController.setSaveViewVisible(true);
-					updateToolbar();
-					break;
-				case SnapTrackWarningBottomSheet.CONTINUE_REQUEST_CODE:
-					MapActivity mapActivity = getMapActivity();
-					if (mapActivity != null) {
-						GpxApproximationFragment.showInstance(mapActivity.getSupportFragmentManager(),
-								this, new LocationsHolder(editingCtx.getPoints()));
-					}
-					break;
-			}
->>>>>>> c7f863ad
 		}
 	}
 
