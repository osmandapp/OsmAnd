package net.osmand.plus.measurementtool;

import static android.util.TypedValue.COMPLEX_UNIT_SP;
import static net.osmand.IndexConstants.GPX_FILE_EXT;
import static net.osmand.IndexConstants.GPX_INDEX_DIR;
import static net.osmand.plus.backup.BackupHelper.SERVER_URL;
import static net.osmand.plus.measurementtool.MeasurementEditingContext.DEFAULT_APP_MODE;
import static net.osmand.plus.measurementtool.RouteBetweenPointsBottomSheetDialogFragment.RouteBetweenPointsDialogType.NEXT_ROUTE_CALCULATION;
import static net.osmand.plus.measurementtool.RouteBetweenPointsBottomSheetDialogFragment.RouteBetweenPointsDialogType.PREV_ROUTE_CALCULATION;
import static net.osmand.plus.measurementtool.RouteBetweenPointsBottomSheetDialogFragment.RouteBetweenPointsDialogType.WHOLE_ROUTE_CALCULATION;
import static net.osmand.plus.measurementtool.SaveAsNewTrackBottomSheetDialogFragment.SaveAsNewTrackFragmentListener;
import static net.osmand.plus.measurementtool.SelectFileBottomSheet.SelectFileListener;
import static net.osmand.plus.measurementtool.command.ClearPointsCommand.ClearCommandMode;
import static net.osmand.plus.measurementtool.command.ClearPointsCommand.ClearCommandMode.AFTER;
import static net.osmand.plus.measurementtool.command.ClearPointsCommand.ClearCommandMode.ALL;
import static net.osmand.plus.measurementtool.command.ClearPointsCommand.ClearCommandMode.BEFORE;
import static net.osmand.plus.routing.TransportRoutingHelper.PUBLIC_TRANSPORT_KEY;

import android.content.Intent;
import android.graphics.drawable.Drawable;
import android.os.AsyncTask.Status;
import android.os.Bundle;
import android.view.LayoutInflater;
import android.view.View;
import android.view.ViewGroup;
import android.view.ViewGroup.MarginLayoutParams;
import android.view.ViewTreeObserver;
import android.view.ViewTreeObserver.OnGlobalLayoutListener;
import android.widget.FrameLayout;
import android.widget.ImageButton;
import android.widget.ImageView;
import android.widget.LinearLayout;
import android.widget.ProgressBar;
import android.widget.TextView;

import androidx.activity.OnBackPressedCallback;
import androidx.annotation.DrawableRes;
import androidx.annotation.IntDef;
import androidx.annotation.NonNull;
import androidx.annotation.Nullable;
import androidx.appcompat.content.res.AppCompatResources;
import androidx.core.content.ContextCompat;
import androidx.core.widget.TextViewCompat;
import androidx.fragment.app.FragmentActivity;
import androidx.fragment.app.FragmentManager;
import androidx.recyclerview.widget.ItemTouchHelper;
import androidx.recyclerview.widget.RecyclerView;

import com.github.ksoichiro.android.observablescrollview.ScrollUtils;
import com.google.android.material.snackbar.Snackbar;

import net.osmand.CallbackWithObject;
import net.osmand.data.LatLon;
import net.osmand.data.QuadRect;
import net.osmand.plus.OsmAndTaskManager;
import net.osmand.plus.OsmandApplication;
import net.osmand.plus.R;
import net.osmand.plus.Version;
import net.osmand.plus.activities.MapActivity;
import net.osmand.plus.activities.MapActivityActions;
import net.osmand.plus.base.BaseFullScreenFragment;
import net.osmand.plus.base.ContextMenuFragment.MenuState;
import net.osmand.plus.helpers.AndroidUiHelper;
import net.osmand.plus.helpers.MapDisplayPositionManager;
import net.osmand.plus.helpers.MapDisplayPositionManager.IMapDisplayPositionProvider;
import net.osmand.plus.helpers.MapFragmentsHelper;
import net.osmand.plus.helpers.TargetPointsHelper;
import net.osmand.plus.measurementtool.MeasurementEditingContext.CalculationMode;
import net.osmand.plus.measurementtool.OptionsBottomSheetDialogFragment.OptionsFragmentListener;
import net.osmand.plus.measurementtool.RouteBetweenPointsBottomSheetDialogFragment.RouteBetweenPointsDialogMode;
import net.osmand.plus.measurementtool.RouteBetweenPointsBottomSheetDialogFragment.RouteBetweenPointsDialogType;
import net.osmand.plus.measurementtool.RouteBetweenPointsBottomSheetDialogFragment.RouteBetweenPointsFragmentListener;
import net.osmand.plus.measurementtool.SaveGpxRouteAsyncTask.SaveGpxRouteListener;
import net.osmand.plus.measurementtool.SelectedPointBottomSheetDialogFragment.SelectedPointFragmentListener;
import net.osmand.plus.measurementtool.adapter.MeasurementToolAdapter.MeasurementAdapterListener;
import net.osmand.plus.measurementtool.command.*;
import net.osmand.plus.measurementtool.command.ChangeRouteModeCommand.ChangeRouteType;
import net.osmand.plus.routepreparationmenu.RouteOptionsBottomSheet;
import net.osmand.plus.routepreparationmenu.RouteOptionsBottomSheet.DialogMode;
import net.osmand.plus.routepreparationmenu.cards.MapBaseCard;
import net.osmand.plus.settings.backend.ApplicationMode;
import net.osmand.plus.settings.enums.MapPosition;
import net.osmand.plus.shared.SharedUtil;
import net.osmand.plus.track.GpxSelectionParams;
import net.osmand.plus.track.SelectTrackTabsFragment;
import net.osmand.plus.track.fragments.GpsFilterFragment;
import net.osmand.plus.track.fragments.GpsFilterFragment.GpsFilterFragmentLister;
import net.osmand.plus.track.fragments.TrackAltitudeBottomSheet;
import net.osmand.plus.track.fragments.TrackAltitudeBottomSheet.CalculateAltitudeListener;
import net.osmand.plus.track.fragments.TrackMenuFragment;
import net.osmand.plus.track.helpers.GpxFileLoaderTask;
import net.osmand.plus.track.helpers.SelectedGpxFile;
import net.osmand.plus.utils.*;
import net.osmand.plus.utils.AndroidNetworkUtils.NetworkResult;
import net.osmand.plus.utils.AndroidNetworkUtils.OnFileUploadCallback;
import net.osmand.plus.utils.InsetTarget.Type;
import net.osmand.plus.views.OsmandMapTileView;
import net.osmand.plus.views.layers.MapControlsLayer.MapControlsThemeProvider;
import net.osmand.plus.widgets.dialogbutton.DialogButtonType;
import net.osmand.plus.widgets.multistatetoggle.IconToggleButton;
import net.osmand.plus.widgets.multistatetoggle.IconToggleButton.IconRadioItem;
import net.osmand.plus.widgets.multistatetoggle.MultiStateToggleButton;
import net.osmand.plus.widgets.multistatetoggle.RadioItem;
import net.osmand.plus.widgets.multistatetoggle.RadioItem.OnRadioItemClickListener;
import net.osmand.plus.widgets.multistatetoggle.TextToggleButton;
import net.osmand.plus.widgets.multistatetoggle.TextToggleButton.TextRadioItem;
import net.osmand.router.GpxRouteApproximation;
import net.osmand.shared.gpx.GpxFile;
import net.osmand.shared.gpx.GpxTrackAnalysis;
import net.osmand.shared.gpx.GpxUtilities;
import net.osmand.shared.gpx.primitives.WptPt;
import net.osmand.util.Algorithms;

import java.io.ByteArrayInputStream;
import java.io.File;
import java.io.IOException;
import java.io.InputStream;
import java.lang.annotation.Retention;
import java.lang.annotation.RetentionPolicy;
import java.lang.ref.WeakReference;
import java.text.MessageFormat;
import java.text.SimpleDateFormat;
import java.util.Collections;
import java.util.Date;
import java.util.List;
import java.util.Locale;

public class MeasurementToolFragment extends BaseFullScreenFragment implements RouteBetweenPointsFragmentListener,
		OptionsFragmentListener, GpxApproximationFragmentListener, SelectedPointFragmentListener,
		SaveAsNewTrackFragmentListener, MapControlsThemeProvider, GpsFilterFragmentLister,
		OnFileUploadCallback, CalculateAltitudeListener, IMapDisplayPositionProvider, CallbackWithObject<String> {

	public static final String TAG = MeasurementToolFragment.class.getSimpleName();
	public static final String TAPS_DISABLED_KEY = "taps_disabled_key";

	private static final String MODES_KEY = "modes_key";
	private static final String INITIAL_POINT_KEY = "initial_point_key";
	private static final String SHOW_SNAP_WARNING_KEY = "show_snap_warning_key";
	private static final String PROCESS_SRTM_URL = SERVER_URL + "/gpx/process-srtm";

	public static final int PLAN_ROUTE_MODE = 0x1;
	public static final int DIRECTION_MODE = 0x2;
	public static final int FOLLOW_TRACK_MODE = 0x4;
	public static final int UNDO_MODE = 0x8;
	public static final int ATTACH_ROADS_MODE = 0x10;
	public static final int CALCULATE_SRTM_MODE = 0x20;
	public static final int CALCULATE_HEIGHTMAP_MODE = 0x40;

	@Retention(RetentionPolicy.SOURCE)
	@IntDef({PLAN_ROUTE_MODE, DIRECTION_MODE, FOLLOW_TRACK_MODE, UNDO_MODE, ATTACH_ROADS_MODE, CALCULATE_SRTM_MODE, CALCULATE_HEIGHTMAP_MODE})
	public @interface MeasurementToolMode {
	}

	private MapDisplayPositionManager mapDisplayPositionManager;

	private String previousToolBarTitle = "";
	private MeasurementToolBarController toolBarController;
	private TextView distanceTv;
	private TextView pointsTv;
	private TextView distanceToCenterTv;
	private String pointsSt;
	private ViewGroup cardsContainer;
	private MapBaseCard visibleCard;
	private PointsCard pointsCard;
	private ChartsCard chartsCard;
	private MultiStateToggleButton infoTypeBtn;
	private RadioItem pointsBtn;
	private RadioItem graphBtn;
	private View mainView;
	private View bottomMapControls;
	private View topMapControls;
	private ImageView upDownBtn;
	private ImageView undoBtn;
	private ImageView redoBtn;
	private ImageView mainIcon;
	private OnBackPressedCallback onBackPressedCallback;
	private OnGlobalLayoutListener widgetsLayoutListener;

	private String filePath;
	private boolean showSnapWarning;
	private boolean adjustMapPosition = true;

	private InfoType currentInfoType;

	private boolean progressBarVisible;
	private boolean infoExpanded;

	private int modes;

	private boolean portrait;

	private MeasurementEditingContext editingCtx;
	private GraphDetailsMenu detailsMenu;

	private LatLon initialPoint;
	private UploadFileTask calculateSrtmTask;
	private HeightsResolverTask calculateHeightmapTask;

	enum FinalSaveAction {
		SHOW_SNACK_BAR_AND_CLOSE,
		SHOW_TOAST,
		SHOW_IS_SAVED_FRAGMENT
	}

	private enum InfoType {
		POINTS,
		GRAPH
	}

	private void setEditingCtx(MeasurementEditingContext editingCtx) {
		this.editingCtx = editingCtx;
	}

	private void setInitialPoint(LatLon initialPoint) {
		this.initialPoint = initialPoint;
	}

	private void setMode(int mode, boolean on) {
		int modes = this.modes;
		if (on) {
			modes |= mode;
		} else {
			modes &= ~mode;
		}
		this.modes = modes;
	}

	boolean isPlanRouteMode() {
		return (this.modes & PLAN_ROUTE_MODE) == PLAN_ROUTE_MODE;
	}

	private boolean isDirectionMode() {
		return (this.modes & DIRECTION_MODE) == DIRECTION_MODE;
	}

	private boolean isFollowTrackMode() {
		return (this.modes & FOLLOW_TRACK_MODE) == FOLLOW_TRACK_MODE;
	}

	private boolean isAttachRoadsMode() {
		return (this.modes & ATTACH_ROADS_MODE) == ATTACH_ROADS_MODE;
	}

	protected boolean isCalculateSrtmMode() {
		return (this.modes & CALCULATE_SRTM_MODE) == CALCULATE_SRTM_MODE;
	}

	protected boolean isCalculateHeightmapMode() {
		return (this.modes & CALCULATE_HEIGHTMAP_MODE) == CALCULATE_HEIGHTMAP_MODE;
	}

	private boolean isUndoMode() {
		return (this.modes & UNDO_MODE) == UNDO_MODE;
	}

	@Override
	protected boolean isUsedOnMap() {
		return true;
	}

	@Override
	public void onCreate(@Nullable Bundle savedInstanceState) {
		super.onCreate(savedInstanceState);
		mapDisplayPositionManager = app.getMapViewTrackingUtilities().getMapDisplayPositionManager();
		if (editingCtx == null) {
			editingCtx = new MeasurementEditingContext(app);
		}
		onBackPressedCallback = new OnBackPressedCallback(true) {
			public void handleOnBackPressed() {
<<<<<<< HEAD
				quit(true);
=======
				boolean shouldQuit = true;
				MapActivity activity = getMapActivity();
				if (activity != null) {
					MapContextMenu contextMenu = activity.getContextMenu();
					if (contextMenu.isVisible()) {
						contextMenu.hide();
						shouldQuit = false;
					}
				}
				if (shouldQuit) {
					quit(true);
				}
>>>>>>> 2f51c0fd
			}
		};
	}

	@Nullable
	@Override
	public View onCreateView(@NonNull LayoutInflater inflater, @Nullable ViewGroup container,
	                         @Nullable Bundle savedInstanceState) {
		MapActivity mapActivity = (MapActivity) getActivity();
		if (mapActivity == null) {
			return null;
		}

		updateNightMode();

		MeasurementToolLayer measurementLayer = mapActivity.getMapLayers().getMeasurementToolLayer();

		app.setMeasurementEditingContext(editingCtx);
		editingCtx.setProgressListener(new SnapToRoadProgressListener() {
			@Override
			public void showProgressBar() {
				MeasurementToolFragment.this.showProgressBar();
				updateInfoView();
				updateInfoViewAppearance();
			}

			@Override
			public void updateProgress(int progress) {
				((ProgressBar) mainView.findViewById(R.id.snap_to_road_progress_bar)).setProgress(progress);
			}

			@Override
			public void hideProgressBar() {
				mainView.findViewById(R.id.snap_to_road_progress_bar).setVisibility(View.INVISIBLE);
				progressBarVisible = false;
				updateInfoView();
				updateInfoViewAppearance();
				recalculateHeightmapIfNeeded();
			}

			@Override
			public void refresh() {
				measurementLayer.refreshMap();
				updateDistancePointsText();
			}
		});
		editingCtx.setupRouteSettingsListener();

		measurementLayer.setEditingCtx(editingCtx);

		portrait = AndroidUiHelper.isPortrait(mapActivity);
		int btnWidth = getResources().getDimensionPixelOffset(R.dimen.gpx_group_button_width);

		pointsSt = getString(R.string.shared_string_gpx_points).toLowerCase();

		View view = inflate(R.layout.fragment_measurement_tool, container, false);

		mainView = view.findViewById(R.id.main_view);
		detailsMenu = new GraphDetailsMenu(mainView);
		LinearLayout infoButtonsContainer = mainView.findViewById(R.id.custom_radio_buttons);
		if (portrait) {
			cardsContainer = mainView.findViewById(R.id.cards_container);
			infoTypeBtn = new TextToggleButton(app, infoButtonsContainer, nightMode);

			String pointsBtnTitle = getString(R.string.shared_string_gpx_points);
			pointsBtn = new TextRadioItem(pointsBtnTitle);

			String graphBtnTitle = getString(R.string.shared_string_graph);
			graphBtn = new TextRadioItem(graphBtnTitle);

		} else {
			cardsContainer = mapActivity.findViewById(R.id.left_side_menu);
			bottomMapControls = mapActivity.findViewById(R.id.bottom_controls_container);
			topMapControls = mapActivity.findViewById(R.id.top_controls_container);

			infoTypeBtn = new IconToggleButton(app, infoButtonsContainer, nightMode);
			pointsBtn = new IconRadioItem(R.drawable.ic_action_plan_route_point_colored).setUseDefaultColor();
			graphBtn = new IconRadioItem(R.drawable.ic_action_analyze_intervals);

			ScrollUtils.addOnGlobalLayoutListener(mainView, this::updateInfoViewAppearance);
		}
		pointsBtn.setOnClickListener(getInfoTypeBtnListener(InfoType.POINTS));
		graphBtn.setOnClickListener(getInfoTypeBtnListener(InfoType.GRAPH));
		infoTypeBtn.setItems(pointsBtn, graphBtn);

		pointsCard = new PointsCard(mapActivity, this);
		chartsCard = new ChartsCard(mapActivity, detailsMenu, this);

		if (progressBarVisible) {
			showProgressBar();
		}

		distanceTv = mainView.findViewById(R.id.measurement_distance_text_view);
		pointsTv = mainView.findViewById(R.id.measurement_points_text_view);
		distanceToCenterTv = mainView.findViewById(R.id.distance_to_center_text_view);

		mainIcon = mainView.findViewById(R.id.main_icon);
		upDownBtn = mainView.findViewById(R.id.up_down_button);
		updateUpDownBtn();

		mainView.findViewById(R.id.cancel_move_point_button).setOnClickListener(v -> cancelMovePointMode());

		mainView.findViewById(R.id.cancel_point_before_after_button).setOnClickListener(v -> cancelAddPointBeforeOrAfterMode());

		View upDownRow = mainView.findViewById(R.id.up_down_row);
		upDownRow.setOnClickListener(v -> {
			if (infoExpanded) {
				collapseInfoView();
			} else if (setInfoType(InfoType.POINTS)) {
				infoTypeBtn.setSelectedItem(pointsBtn);
			}
		});

		View applyMovePointButton = mainView.findViewById(R.id.apply_move_point_button);
		UiUtilities.setupDialogButton(nightMode, applyMovePointButton,
				DialogButtonType.PRIMARY, R.string.shared_string_apply);
		applyMovePointButton.setMinimumWidth(btnWidth);
		applyMovePointButton.setOnClickListener(v -> applyMovePointMode());

		View applyPointBeforeAfterButton = mainView.findViewById(R.id.apply_point_before_after_point_button);
		UiUtilities.setupDialogButton(nightMode, applyPointBeforeAfterButton,
				DialogButtonType.PRIMARY, R.string.shared_string_apply);
		applyPointBeforeAfterButton.setMinimumWidth(btnWidth);
		applyPointBeforeAfterButton.setOnClickListener(v -> applyAddPointBeforeAfterMode());

		View addPointBeforeAfterButton = mainView.findViewById(R.id.add_point_before_after_button);
		UiUtilities.setupDialogButton(nightMode, addPointBeforeAfterButton,
				DialogButtonType.PRIMARY, R.string.shared_string_add);
		addPointBeforeAfterButton.setMinimumWidth(btnWidth);
		addPointBeforeAfterButton.setOnClickListener(v -> addPointBeforeAfter());

		mainView.findViewById(R.id.options_button).setOnClickListener(v -> {
			FragmentActivity activity = getActivity();
			if (activity != null) {
				FragmentManager manager = activity.getSupportFragmentManager();
				OptionsBottomSheetDialogFragment.showInstance(manager, this);
			}
		});

		undoBtn = mainView.findViewById(R.id.undo_point_button);
		redoBtn = mainView.findViewById(R.id.redo_point_button);

		Drawable undoDrawable = getActiveIcon(R.drawable.ic_action_undo_dark);
		undoBtn.setImageDrawable(AndroidUtils.getDrawableForDirection(mapActivity, undoDrawable));
		undoBtn.setOnClickListener(v -> {
			editingCtx.getCommandManager().undo();
			updateUndoRedoButton(editingCtx.getCommandManager().canUndo(), undoBtn);
			updateUndoRedoButton(true, redoBtn);
			updateUndoRedoCommonStuff();
		});

		Drawable redoDrawable = getActiveIcon(R.drawable.ic_action_redo_dark);
		redoBtn.setImageDrawable(AndroidUtils.getDrawableForDirection(mapActivity, redoDrawable));
		redoBtn.setOnClickListener(v -> {
			editingCtx.getCommandManager().redo();
			updateUndoRedoButton(editingCtx.getCommandManager().canRedo(), redoBtn);
			updateUndoRedoButton(true, undoBtn);
			updateUndoRedoCommonStuff();
		});

		View addPointButton = mainView.findViewById(R.id.add_point_button);
		UiUtilities.setupDialogButton(nightMode, addPointButton,
				DialogButtonType.PRIMARY, R.string.shared_string_add);
		addPointButton.setMinimumWidth(btnWidth);
		addPointButton.setOnClickListener(v -> addCenterPoint());

		measurementLayer.setOnSingleTapListener(new MeasurementToolLayer.OnSingleTapListener() {
			@Override
			public void onAddPoint() {
				addPoint();
			}

			@Override
			public void onSelectPoint(int selectedPointPos) {
				if (selectedPointPos != -1) {
					callMapActivity(mapActivity -> openSelectedPointMenu(mapActivity));
				}
			}

			@Override
			public void onSelectProfileIcon(int startPointPos) {
				if (startPointPos != -1) {
					onChangeRouteTypeAfter();
				}
			}
		});

		measurementLayer.setOnMeasureDistanceToCenterListener((distance, bearing) -> {
			String distStr = OsmAndFormatter.getFormattedDistance(distance, app);
			String azimuthStr = OsmAndFormatter.getFormattedAzimuth(bearing, app);
			distanceToCenterTv.setText(String.format("%1$s • %2$s", distStr, azimuthStr));
			TextViewCompat.setAutoSizeTextTypeUniformWithConfiguration(distanceToCenterTv,
					14, 18, 2, COMPLEX_UNIT_SP);
		});

		measurementLayer.setOnEnterMovePointModeListener(() -> {
			collapseInfoViewIfExpanded();
			switchMovePointMode(true);
		});

		if (!editingCtx.getCommandManager().canUndo()) {
			updateUndoRedoButton(false, undoBtn);
		}
		if (!editingCtx.getCommandManager().canRedo()) {
			updateUndoRedoButton(false, redoBtn);
		}
		if (editingCtx.getPointsCount() < 1) {
			disable(upDownBtn);
		}

		toolBarController = new MeasurementToolBarController(this);
		if (editingCtx.getSelectedPointPosition() != -1) {
			int navigationIconResId = AndroidUtils.getNavigationIconResId(mapActivity);
			toolBarController.setBackBtnIconIds(navigationIconResId, navigationIconResId);
		} else {
			toolBarController.setBackBtnIconIds(R.drawable.ic_action_remove_dark, R.drawable.ic_action_remove_dark);
		}
		toolBarController.setOnBackButtonClickListener(v -> {
			callMapActivity(activity -> {
				MapFragmentsHelper fragmentsHelper = activity.getFragmentsHelper();
				GpxApproximationFragment gpxApproximationFragment = fragmentsHelper.getGpxApproximationFragment();
				SnapTrackWarningFragment snapTrackWarningFragment = fragmentsHelper.getSnapTrackWarningBottomSheet();
				if (gpxApproximationFragment != null) {
					gpxApproximationFragment.dismissImmediate();
				} else if (snapTrackWarningFragment != null) {
					snapTrackWarningFragment.dismissImmediate();
				} else {
					quit(false);
				}
			});
		});
		toolBarController.setOnSaveViewClickListener(v -> {
			if (isFollowTrackMode()) {
				startTrackNavigation();
			} else if (editingCtx.isNewData() || editingCtx.hasChanges()
					|| (isCalculateSrtmMode() || isCalculateHeightmapMode()) && editingCtx.hasElevationData()) {
				saveChanges(FinalSaveAction.SHOW_SNACK_BAR_AND_CLOSE, false);
			} else {
				callMapActivity(activity -> dismiss(activity, false));
			}
		});

		ImageButton snapToRoadBtn = mapActivity.findViewById(R.id.snap_to_road_image_button);
		snapToRoadBtn.setBackgroundResource(nightMode ? R.drawable.btn_circle_night : R.drawable.btn_circle);
		snapToRoadBtn.setOnClickListener(v -> startSnapToRoad(false));
		snapToRoadBtn.setVisibility(View.VISIBLE);
		LinearLayout profileWithConfig = mapActivity.findViewById(R.id.profile_with_config_btn);

		View background = profileWithConfig.findViewById(R.id.btn_background);
		AndroidUtils.setBackground(background, AppCompatResources.getDrawable(view.getContext(),
				AndroidUtils.resolveAttribute(view.getContext(), R.attr.bg_round_btn)));
		View divider = profileWithConfig.findViewById(R.id.divider);
		divider.setBackgroundResource(AndroidUtils.resolveAttribute(view.getContext(), R.attr.divider_color));
		ImageButton profileBtn = profileWithConfig.findViewById(R.id.profile);
		profileBtn.setBackgroundResource(nightMode ? R.drawable.btn_circle_night_no_shadow : R.drawable.btn_circle_no_shadow);
		profileBtn.setOnClickListener(v -> startSnapToRoad(false));
		ImageButton configBtn = profileWithConfig.findViewById(R.id.profile_config);
		configBtn.setBackgroundResource(nightMode ? R.drawable.btn_circle_night_no_shadow : R.drawable.btn_circle_no_shadow);
		configBtn.setImageDrawable(getContentIcon(R.drawable.ic_action_settings));
		configBtn.setOnClickListener(v ->
				callMapActivity(activity -> {
					String appModeKey = editingCtx.getAppMode().getStringKey();
					RouteOptionsBottomSheet.showInstance(activity, this, DialogMode.PLAN_ROUTE, appModeKey);
				})
		);
		GpxData gpxData = editingCtx.getGpxData();
		initMeasurementMode(gpxData, savedInstanceState == null);
		if (savedInstanceState == null) {
			if (filePath != null) {
				getGpxFile(filePath, gpxFile -> {
					addNewGpxData(gpxFile);
					return true;
				});
			} else if (gpxData != null && isCalculateSrtmMode()) {
				if (!hasAltitude()) {
					calculateSrtmTrack();
				}
				setInfoType(InfoType.GRAPH);
				infoTypeBtn.setSelectedItem(graphBtn);
			} else if (gpxData != null && isCalculateHeightmapMode()) {
				if (!hasAltitude()) {
					calculateHeightmapTrack();
				}
				setInfoType(InfoType.GRAPH);
				infoTypeBtn.setSelectedItem(graphBtn);
			} else if ((isFollowTrackMode() || isAttachRoadsMode()) && isShowSnapWarning()) {
				enterApproximationMode(mapActivity);
			} else if (gpxData != null) {
				adjustMapPosition(gpxData);
			}
		} else {
			measurementLayer.setTapsDisabled(savedInstanceState.getBoolean(TAPS_DISABLED_KEY));
			if (initialPoint == null && savedInstanceState.containsKey(INITIAL_POINT_KEY)) {
				initialPoint = AndroidUtils.getSerializable(savedInstanceState, INITIAL_POINT_KEY, LatLon.class);
			}
			modes = savedInstanceState.getInt(MODES_KEY);
			showSnapWarning = savedInstanceState.getBoolean(SHOW_SNAP_WARNING_KEY);
		}

		return view;
	}

	@Override
	public InsetTargetsCollection getInsetTargets() {
		InsetTargetsCollection collection = super.getInsetTargets();
		collection.removeType(Type.ROOT_INSET);
		collection.replace(InsetTarget.createBottomContainer(R.id.main_content).build());
		return collection;
	}

	public OnBackPressedCallback getOnBackPressedCallback() {
		return onBackPressedCallback;
	}

	private OnRadioItemClickListener getInfoTypeBtnListener(@NonNull InfoType type) {
		return (radioItem, view) -> {
			if (isCurrentInfoType(type)) {
				collapseInfoView();
				return false;
			}
			return setInfoType(type);
		};
	}

	private boolean setInfoType(@NonNull InfoType type) {
		if ((!infoExpanded || !isCurrentInfoType(type)) && app != null) {
			if (editingCtx.getPointsCount() > 0 && editingCtx.getSelectedPointPosition() == -1) {
				expandInfoView();
				currentInfoType = type;
				if (InfoType.POINTS == type) {
					visibleCard = pointsCard;
				} else if (InfoType.GRAPH == type) {
					visibleCard = chartsCard;
				}
				cardsContainer.removeAllViews();
				View cardView = visibleCard.getView() != null ? visibleCard.getView() : visibleCard.build(app);
				cardsContainer.addView(cardView);
				return true;
			} else {
				collapseInfoView();
			}
		}
		return false;
	}

	private void expandInfoView() {
		infoExpanded = true;
		if (!portrait) {
			shiftMapControls(false);
		}
		updateMapDisplayPosition();
		AndroidUiHelper.updateVisibility(cardsContainer, true);
		updateUpDownBtn();
	}

	private void collapseInfoViewIfExpanded() {
		if (infoExpanded) {
			collapseInfoView();
		}
	}

	private void collapseInfoView() {
		infoExpanded = false;
		currentInfoType = null;
		AndroidUiHelper.updateVisibility(cardsContainer, false);
		if (!portrait) {
			shiftMapControls(true);
		}
		infoTypeBtn.setSelectedItem(null);
		updateMapDisplayPosition();
		updateUpDownBtn();
	}

	private void collapseInfoIfNotEnoughPoints() {
		int pointsCount = editingCtx.getPointsCount();
		if (isCurrentInfoType(InfoType.GRAPH) && pointsCount < 2) {
			collapseInfoView();
		} else if (pointsCount < 1) {
			disable(upDownBtn);
			collapseInfoViewIfExpanded();
		}
	}

	private void updateInfoView() {
		updateInfoView(pointsCard);
		updateInfoView(chartsCard);
	}

	private void updateInfoView(OnUpdateInfoListener listener) {
		if (listener != null) {
			listener.onUpdateInfo();
		}
	}

	private void updateInfoViewAppearance() {
		if (portrait) return;

		View toolsPanel = mainView.findViewById(R.id.measure_mode_controls);
		View snapToRoadProgress = mainView.findViewById(R.id.snap_to_road_progress_bar);

		int infoViewWidth = mainView.getWidth() - toolsPanel.getWidth();
		int bottomMargin = toolsPanel.getHeight();
		if (progressBarVisible) {
			bottomMargin += snapToRoadProgress.getHeight();
		}

		ViewGroup.MarginLayoutParams params = null;
		if (mainView.getParent() instanceof FrameLayout) {
			params = new FrameLayout.LayoutParams(infoViewWidth, -1);
		} else if (mainView.getParent() instanceof LinearLayout) {
			params = new LinearLayout.LayoutParams(infoViewWidth, -1);
		}
		if (params != null) {
			AndroidUtils.setMargins(params, 0, 0, 0, bottomMargin);
			cardsContainer.setLayoutParams(params);
		}
	}

	private void shiftMapControls(boolean toInitialPosition) {
		boolean isLayoutRtl = AndroidUtils.isLayoutRtl(getContext());
		int shiftPosition = toInitialPosition ? 0 : cardsContainer.getWidth();
		int start = isLayoutRtl ? 0 : shiftPosition;
		int end = isLayoutRtl ? shiftPosition : 0;
		AndroidUtils.setMargins((MarginLayoutParams) bottomMapControls.getLayoutParams(), start, 0, end, 0);
		AndroidUtils.setMargins((MarginLayoutParams) topMapControls.getLayoutParams(), start, 0, end, 0);
	}

	public boolean isInEditMode() {
		return !isPlanRouteMode() && !editingCtx.isNewData() && !isDirectionMode()
				&& !isFollowTrackMode() && !isAttachRoadsMode()
				&& !isCalculateSrtmMode() && !isCalculateHeightmapMode();
	}

	public boolean isShowSnapWarning() {
		return this.showSnapWarning;
	}

	public void setShowSnapWarning(boolean showSnapWarning) {
		this.showSnapWarning = showSnapWarning;
	}

	public MeasurementEditingContext getEditingCtx() {
		return editingCtx;
	}

	private void updateUndoRedoCommonStuff() {
		collapseInfoIfNotEnoughPoints();
		if (editingCtx.getPointsCount() > 0) {
			enable(upDownBtn);
		}
		updateInfoView();
		updateDistancePointsText();
		updateSnapToRoadControls();
	}

	private void initMeasurementMode(GpxData gpxData, boolean addPoints) {
		callMapActivity(mapActivity -> {
			editingCtx.getCommandManager().setMeasurementLayer(mapActivity.getMapLayers().getMeasurementToolLayer());
			enterMeasurementMode();
			if (gpxData != null && addPoints) {
				if (!isUndoMode()) {
					List<WptPt> points = gpxData.getGpxFile().getRoutePoints();
					if (!points.isEmpty()) {
						ApplicationMode snapToRoadAppMode = ApplicationMode.valueOfStringKey(points.get(points.size() - 1).getProfileType(), null);
						if (snapToRoadAppMode != null) {
							setupAppMode(snapToRoadAppMode);
						}
					}
				}
				collectPoints();
			}
			updateSnapToRoadControls();
			setMode(UNDO_MODE, false);
		});
	}

	@Override
	public void onResume() {
		super.onResume();
		mapDisplayPositionManager.registerMapPositionProvider(this);
		callMapActivity(mapActivity -> {
			if (mapActivity.getMapLayers().hasMapActivity()) {
				mapActivity.getOnBackPressedDispatcher().addCallback(this, onBackPressedCallback);
				onBackPressedCallback.setEnabled(true);
				detailsMenu.setMapActivity(mapActivity);
				mapActivity.getMapLayers().getMapControlsLayer().addThemeInfoProviderTag(TAG);
				mapActivity.getMapLayers().getMapControlsLayer().showMapControlsIfHidden();
				updateMapDisplayPosition();
				addInitialPoint();
				updateToolbar();
			}
		});
	}

	@Override
	public void onPause() {
		super.onPause();
		mapDisplayPositionManager.unregisterMapPositionProvider(this);
		callMapActivity(mapActivity -> {
			mapActivity.getMapLayers().getMapControlsLayer().removeThemeInfoProviderTag(TAG);
		});
		detailsMenu.onDismiss();
		detailsMenu.setMapActivity(null);
		updateMapDisplayPosition();
	}

	@Override
	public void onDestroyView() {
		super.onDestroyView();
		cancelModes();
		exitMeasurementMode();
		collapseInfoViewIfExpanded();

		MeasurementToolLayer layer = getMeasurementLayer();
		layer.setOnSingleTapListener(null);
		layer.setOnEnterMovePointModeListener(null);
	}

	@Override
	public int getStatusBarColorId() {
		return R.color.status_bar_transparent_gradient;
	}

	@NonNull
	private MeasurementToolLayer getMeasurementLayer() {
		return app.getOsmandMap().getMapLayers().getMeasurementToolLayer();
	}

	private Drawable getActiveIcon(@DrawableRes int id) {
		return getIcon(id, nightMode ? R.color.osmand_orange : R.color.color_myloc_distance);
	}

	private void showProgressBar() {
		ProgressBar progressBar = mainView.findViewById(R.id.snap_to_road_progress_bar);
		progressBar.setVisibility(View.VISIBLE);
		progressBar.setMinimumHeight(0);
		progressBar.setProgress(0);
		progressBarVisible = true;
	}

	public boolean isProgressBarVisible() {
		return progressBarVisible;
	}

	private void updateMainIcon() {
		GpxData gpxData = editingCtx.getGpxData();
		mainIcon.setImageDrawable(getActiveIcon(gpxData != null ? R.drawable.ic_action_polygom_dark : R.drawable.ic_action_ruler));
	}

	public void startSnapToRoad(boolean rememberPreviousTitle) {
		callMapActivity(mapActivity -> {
			if (rememberPreviousTitle) {
				previousToolBarTitle = toolBarController.getTitle();
			}
			toolBarController.setTitle(getString(R.string.route_between_points));
			mapActivity.refreshMap();

			if (editingCtx.shouldCheckApproximation() && editingCtx.isApproximationNeeded() && editingCtx.hasTimestamps()) {
				enterApproximationMode(mapActivity);
			} else {
				RouteBetweenPointsBottomSheetDialogFragment.showInstance(mapActivity.getSupportFragmentManager(),
						this, WHOLE_ROUTE_CALCULATION,
						editingCtx.getLastCalculationMode() == CalculationMode.NEXT_SEGMENT
								? RouteBetweenPointsDialogMode.SINGLE
								: RouteBetweenPointsDialogMode.ALL,
						editingCtx.getAppMode());
			}
		});
	}

	private void calculateSrtmTrack() {
		if (isCalculateSrtmMode() && calculateSrtmTask == null) {
			try {
				GpxFile gpxFile = generateGpxFile();
				InputStream inputStream = new ByteArrayInputStream(GpxUtilities.INSTANCE.asString(gpxFile).getBytes("UTF-8"));
				calculateSrtmTask = AndroidNetworkUtils.uploadFileAsync(PROCESS_SRTM_URL, inputStream,
						getSuggestedFileName(), false, Collections.emptyMap(), null, this);
			} catch (IOException e) {
				app.showToastMessage(e.getMessage());
			}
		}
	}

	public boolean isCalculatingSrtmData() {
		return calculateSrtmTask != null && calculateSrtmTask.getStatus() == Status.RUNNING;
	}

	public void stopUploadFileTask() {
		if (isCalculatingSrtmData()) {
			calculateSrtmTask.cancel(false);
		}
		quit(false);
	}

	private void calculateHeightmapTrack() {
		if (isCalculateHeightmapMode() && calculateHeightmapTask == null) {
			GpxFile gpxFile = generateGpxFile();
			calculateHeightmapTask = new HeightsResolverTask(gpxFile, gpx -> {
				calculateHeightmapTask = null;

				if (gpx == null) {
					app.showToastMessage(R.string.error_calculate);
				} else {
					List<WptPt> sourcePoints = gpxFile.getAllSegmentsPoints();
					List<WptPt> targetPoints = editingCtx.getAllBeforePoints();
					if (sourcePoints.size() == targetPoints.size()) {
						for (int i = 0; i < sourcePoints.size(); i++) {
							targetPoints.get(i).setEle(sourcePoints.get(i).getEle());
						}
					}
				}

				updateInfoView();
			});
			OsmAndTaskManager.executeTask(calculateHeightmapTask);
		}
	}

	public boolean isCalculatingHeightmapData() {
		return calculateHeightmapTask != null && calculateHeightmapTask.getStatus() == Status.RUNNING;
	}

	public void stopCalculatingHeightMapTask(boolean quit) {
		if (isCalculatingHeightmapData()) {
			calculateHeightmapTask.cancel(false);
			calculateHeightmapTask = null;
		}
		if (quit) {
			quit(false);
		}
	}

	public void saveChanges(FinalSaveAction finalSaveAction, boolean showDialog) {
		callMapActivity(mapActivity -> {
			if (editingCtx.getPointsCount() > 0) {
				if (editingCtx.isNewData()) {
					if (showDialog) {
						openSaveAsNewTrackMenu(mapActivity);
					} else {
						saveNewGpx("", getSuggestedFileName(), true, false, finalSaveAction);
					}
				} else {
					addToGpx(finalSaveAction);
				}
			} else {
				app.showShortToastMessage(R.string.none_point_error);
			}
		});
	}

	@Override
	public void onActivityResult(int requestCode, int resultCode, @Nullable Intent data) {
		super.onActivityResult(requestCode, resultCode, data);
		if (requestCode == SnapTrackWarningFragment.REQUEST_CODE) {
			onSnapTrackWarningResult(resultCode);
		} else if (requestCode == ExitBottomSheetDialogFragment.REQUEST_CODE) {
			onExitDialogResult(resultCode);
		}
	}

	private void onSnapTrackWarningResult(int resultCode) {
		if (resultCode == SnapTrackWarningFragment.CANCEL_RESULT_CODE) {
			onCancelSnapTrackWarning();
		} else if (resultCode == SnapTrackWarningFragment.CONTINUE_RESULT_CODE) {
			ApplicationMode mode = editingCtx.getAppMode();
			if (mode == ApplicationMode.DEFAULT || PUBLIC_TRANSPORT_KEY.equals(mode.getRoutingProfile())) {
				mode = null;
			}
			List<List<WptPt>> pointsSegments = editingCtx.getSegmentsPoints(true, true);
			if (Algorithms.isEmpty(pointsSegments)) {
				onCancelSnapTrackWarning();
			} else {
				GpxApproximationParams params = new GpxApproximationParams();
				params.setTrackPoints(pointsSegments);
				params.setAppMode(mode);

				callMapActivity(mapActivity -> {
					FragmentManager fragmentManager = mapActivity.getSupportFragmentManager();
					GpxApproximationFragment.showInstance(app, fragmentManager, this, params);
				});
			}
		} else if (resultCode == SnapTrackWarningFragment.CONNECT_STRAIGHT_LINE_RESULT_CODE) {
			MeasurementToolLayer measurementLayer = getMeasurementLayer();
			editingCtx.getCommandManager().execute(new DisableApproximationCheckCommand(measurementLayer));
			updateUndoRedoButton(false, redoBtn);
			updateUndoRedoButton(true, undoBtn);
			updateSnapToRoadControls();
		}
	}

	private void onCancelSnapTrackWarning() {
		toolBarController.setSaveViewVisible(true);
		setMode(DIRECTION_MODE, false);
		exitApproximationMode();
		updateToolbar();
	}

	private void onExitDialogResult(int resultCode) {
		callMapActivity(mapActivity -> {
			if (resultCode == ExitBottomSheetDialogFragment.EXIT_RESULT_CODE) {
				dismiss(mapActivity);
			} else if (resultCode == ExitBottomSheetDialogFragment.SAVE_RESULT_CODE) {
				openSaveAsNewTrackMenu(mapActivity);
			}
		});
	}

	@Override
	public void snapToRoadOnCLick() {
		startSnapToRoad(true);
	}

	@Override
	public void addNewSegmentOnClick() {
		onSplitPointsAfter();
	}

	@Override
	public void directionsOnClick() {
		callMapActivity(mapActivity -> {
			MapActivityActions mapActions = mapActivity.getMapActions();
			TargetPointsHelper targetPointsHelper = app.getTargetPointsHelper();
			ApplicationMode appMode = editingCtx.getAppMode();
			if (appMode == ApplicationMode.DEFAULT) {
				appMode = null;
			}
			List<WptPt> points = editingCtx.getPoints();
			if (!points.isEmpty()) {
				if (points.size() == 1) {
					targetPointsHelper.clearAllPoints(false);
					targetPointsHelper.navigateToPoint(new LatLon(points.get(0).getLatitude(), points.get(0).getLongitude()), false, -1);
					dismiss(mapActivity);
					mapActions.enterRoutePlanningModeGivenGpx(null, appMode, null, null, true, true, MenuState.HEADER_ONLY);
				} else {
					String trackName = getSuggestedFileName();
					if (editingCtx.hasRoute()) {
						GpxFile gpx = editingCtx.exportGpx(trackName);
						if (gpx != null) {
							dismiss(mapActivity);
							runNavigation(gpx, appMode);
						} else {
							app.showShortToastMessage(R.string.error_occurred_saving_gpx);
						}
					} else {
						if (editingCtx.shouldCheckApproximation() && editingCtx.isApproximationNeeded() && editingCtx.hasTimestamps()) {
							setMode(DIRECTION_MODE, true);
							enterApproximationMode(mapActivity);
						} else {
							GpxFile gpx = new GpxFile(Version.getFullVersion(app));
							gpx.addRoutePoints(points, true);
							dismiss(mapActivity);
							targetPointsHelper.clearAllPoints(false);
							mapActions.enterRoutePlanningModeGivenGpx(gpx, appMode, null, null, true, true, MenuState.HEADER_ONLY);
						}
					}
				}
			} else {
				app.showShortToastMessage(R.string.none_point_error);
			}
		});
	}

	private void runNavigation(GpxFile gpx, ApplicationMode appMode) {
		callMapActivity(mapActivity -> {
			if (app.getRoutingHelper().isFollowingMode()) {
				if (isFollowTrackMode()) {
					mapActivity.getMapActions().setGPXRouteParams(gpx);
					app.getTargetPointsHelper().updateRouteAndRefresh(true);
					app.getRoutingHelper().onSettingsChanged(true);
				} else {
					mapActivity.getMapActions().stopNavigationActionConfirm(null, () -> {
						callMapActivity(activity -> activity.getMapActions().enterRoutePlanningModeGivenGpx(gpx, appMode, null, null, true, true, MenuState.HEADER_ONLY));
					});
				}
			} else {
				mapActivity.getMapActions().stopNavigationWithoutConfirm();
				mapActivity.getMapActions().enterRoutePlanningModeGivenGpx(gpx, appMode, null, null, true, true, MenuState.HEADER_ONLY);
			}
		});
	}

	@Override
	public void saveChangesOnClick() {
		if (isFollowTrackMode()) {
			startTrackNavigation();
		} else {
			saveChanges(FinalSaveAction.SHOW_TOAST, true);
		}
	}

	@Override
	public void saveAsNewTrackOnClick() {
		callMapActivity(this::openSaveAsNewTrackMenu);
	}

	@Override
	public void addToTrackOnClick() {
		callMapActivity(mapActivity -> {
			if (editingCtx.getPointsCount() > 0) {
				showAddToTrackDialog(mapActivity);
			} else {
				app.showShortToastMessage(R.string.none_point_error);
			}
		});
	}

	@Override
	public void clearAllOnClick() {
		MeasurementToolLayer measurementLayer = getMeasurementLayer();
		editingCtx.getCommandManager().execute(new ClearPointsCommand(measurementLayer, ALL));
		editingCtx.cancelSnapToRoad();
		collapseInfoViewIfExpanded();
		updateUndoRedoButton(false, redoBtn);
		disable(upDownBtn);
		updateDistancePointsText();
	}

	@Override
	public void reverseRouteOnClick() {
		callMapActivity(mapActivity -> {
			List<WptPt> points = editingCtx.getPoints();
			if (points.size() > 1) {
				MeasurementToolLayer measurementLayer = getMeasurementLayer();
				editingCtx.getCommandManager().execute(new ReversePointsCommand(measurementLayer));
				collapseInfoViewIfExpanded();
				updateUndoRedoButton(false, redoBtn);
				updateUndoRedoButton(true, undoBtn);
				updateDistancePointsText();
			} else {
				app.showShortToastMessage(R.string.one_point_error);
			}
		});
	}

	@Override
	public void attachToRoadsClick() {
		attachToRoadsSelected(-1);
	}

	@Override
	public void gpsFilterOnClick() {
		callMapActivity(mapActivity -> {
			GpxFile gpxFile = generateGpxFile();

			GpxSelectionParams params = GpxSelectionParams.getDefaultSelectionParams();
			SelectedGpxFile selectedGpxFile = app.getSelectedGpxHelper().selectGpxFile(gpxFile, params);

			hide();
			AndroidUiHelper.setVisibility(mapActivity, View.GONE, R.id.snap_to_road_image_button, R.id.map_ruler_layout);
			GpsFilterFragment.showInstance(mapActivity.getSupportFragmentManager(), selectedGpxFile, this);
		});
	}

	@NonNull
	public GpxFile generateGpxFile() {
		GpxData gpxData = editingCtx.getGpxData();
		GpxFile sourceGpx = gpxData != null ? gpxData.getGpxFile() : new GpxFile(Version.getFullVersion(app));
		GpxFile gpxFile = SaveGpxRouteAsyncTask.generateGpxFile(editingCtx, getSuggestedFileName(), sourceGpx, false, false);
		gpxFile.setPath(gpxData != null ? gpxData.getGpxFile().getPath() : getDefaultGpxPath());
		return gpxFile;
	}

	@NonNull
	private String getDefaultGpxPath() {
		return app.getAppPath(GPX_INDEX_DIR) + "/" + getSuggestedFileName() + GPX_FILE_EXT;
	}

	@Override
	public void getAltitudeClick() {
		FragmentActivity activity = getActivity();
		if (activity != null) {
			FragmentManager manager = activity.getSupportFragmentManager();
			TrackAltitudeBottomSheet.showInstance(manager, this, editingCtx.getSelectedSegment());
		}
	}

	@Override
	public void attachToRoadsSelected(int segmentIndex) {
		if (editingCtx.isApproximationNeeded()) {
			callMapActivity(this::enterApproximationMode);
		}
	}

	@Override
	public void calculateOnlineSelected(int segmentIndex) {
		setMode(CALCULATE_SRTM_MODE, true);
		calculateSrtmTrack();
		setInfoType(InfoType.GRAPH);
		infoTypeBtn.setSelectedItem(graphBtn);
		updateInfoView();
	}

	@Override
	public void calculateOfflineSelected(int segmentIndex) {
		setMode(CALCULATE_HEIGHTMAP_MODE, true);
		editingCtx.setInsertIntermediates(true);
		calculateHeightmapTrack();
		setInfoType(InfoType.GRAPH);
		infoTypeBtn.setSelectedItem(graphBtn);
		updateInfoView();
	}

	@Override
	public void onMovePoint() {
		getMeasurementLayer().enterMovingPointMode();
		switchMovePointMode(true);
	}

	@Override
	public void onDeletePoint() {
		removePoint(getMeasurementLayer(), editingCtx.getSelectedPointPosition());
		editingCtx.setSelectedPointPosition(-1);
	}

	@Override
	public void onAddPointAfter() {
		getMeasurementLayer().moveMapToPoint(editingCtx.getSelectedPointPosition());
		editingCtx.setInAddPointMode(true, false);
		editingCtx.splitSegments(editingCtx.getSelectedPointPosition() + 1);

		((TextView) mainView.findViewById(R.id.add_point_before_after_text)).setText(mainView.getResources().getString(R.string.add_point_after));
		mainIcon.setImageDrawable(getActiveIcon(R.drawable.ic_action_addpoint_above));
		switchAddPointBeforeAfterMode(true);
	}

	@Override
	public void onAddPointBefore() {
		getMeasurementLayer().moveMapToPoint(editingCtx.getSelectedPointPosition());
		editingCtx.setInAddPointMode(true, true);
		editingCtx.splitSegments(editingCtx.getSelectedPointPosition());

		((TextView) mainView.findViewById(R.id.add_point_before_after_text)).setText(mainView.getResources().getString(R.string.add_point_before));
		mainIcon.setImageDrawable(getActiveIcon(R.drawable.ic_action_addpoint_below));
		switchAddPointBeforeAfterMode(true);
	}

	@Override
	public void onTrimRouteBefore() {
		trimRoute(BEFORE);
	}

	@Override
	public void onTrimRouteAfter() {
		trimRoute(AFTER);
	}

	@Override
	public void onSplitPointsAfter() {
		MeasurementToolLayer measurementLayer = getMeasurementLayer();
		editingCtx.getCommandManager().execute(new SplitPointsCommand(measurementLayer, true));
		collapseInfoViewIfExpanded();
		editingCtx.setSelectedPointPosition(-1);
		updateUndoRedoButton(false, redoBtn);
		updateUndoRedoButton(true, undoBtn);
		updateDistancePointsText();
	}

	@Override
	public void onSplitPointsBefore() {
		MeasurementToolLayer measurementLayer = getMeasurementLayer();
		editingCtx.getCommandManager().execute(new SplitPointsCommand(measurementLayer, false));
		collapseInfoViewIfExpanded();
		editingCtx.setSelectedPointPosition(-1);
		updateUndoRedoButton(false, redoBtn);
		updateUndoRedoButton(true, undoBtn);
		updateDistancePointsText();
	}

	@Override
	public void onJoinPoints() {
		MeasurementToolLayer measurementLayer = getMeasurementLayer();
		editingCtx.getCommandManager().execute(new JoinPointsCommand(measurementLayer));
		collapseInfoViewIfExpanded();
		editingCtx.setSelectedPointPosition(-1);
		updateUndoRedoButton(false, redoBtn);
		updateUndoRedoButton(true, undoBtn);
		updateDistancePointsText();
	}

	private void trimRoute(ClearCommandMode before) {
		MeasurementToolLayer measurementLayer = getMeasurementLayer();
		editingCtx.getCommandManager().execute(new ClearPointsCommand(measurementLayer, before));
		collapseInfoViewIfExpanded();
		editingCtx.setSelectedPointPosition(-1);
		editingCtx.splitSegments(editingCtx.getBeforePoints().size() + editingCtx.getAfterPoints().size());
		updateUndoRedoButton(false, redoBtn);
		updateUndoRedoButton(true, undoBtn);
		updateDistancePointsText();
	}

	@Override
	public void onChangeRouteTypeBefore() {
		callMapActivity(mapActivity -> {
			FragmentManager fragmentManager = mapActivity.getSupportFragmentManager();
			RouteBetweenPointsBottomSheetDialogFragment.showInstance(fragmentManager,
					this, PREV_ROUTE_CALCULATION, RouteBetweenPointsDialogMode.SINGLE,
					editingCtx.getBeforeSelectedPointAppMode()
			);
		});
	}

	@Override
	public void onChangeRouteTypeAfter() {
		callMapActivity(mapActivity -> {
			FragmentManager fragmentManager = mapActivity.getSupportFragmentManager();
			RouteBetweenPointsBottomSheetDialogFragment.showInstance(fragmentManager,
					this, NEXT_ROUTE_CALCULATION,
					RouteBetweenPointsDialogMode.SINGLE, editingCtx.getSelectedPointAppMode()
			);
		});
	}

	@Override
	public void onCloseMenu() {
		updateMapDisplayPosition();
	}

	@Override
	public void onClearSelection() {
		editingCtx.setSelectedPointPosition(-1);
	}

	@Override
	public void onRecalculateAll() {
		editingCtx.recalculateRouteSegments(null);
	}

	@Override
	public void onCloseRouteDialog() {
		toolBarController.setTitle(previousToolBarTitle);
		editingCtx.setSelectedPointPosition(-1);
		callMapActivity(MapActivity::refreshMap);
	}

	@Override
	public void onChangeApplicationMode(ApplicationMode mode, RouteBetweenPointsDialogType dialogType,
	                                    RouteBetweenPointsDialogMode dialogMode) {
		ChangeRouteType changeRouteType = ChangeRouteType.NEXT_SEGMENT;
		switch (dialogType) {
			case WHOLE_ROUTE_CALCULATION:
				changeRouteType = dialogMode == RouteBetweenPointsDialogMode.SINGLE
						? ChangeRouteType.LAST_SEGMENT : ChangeRouteType.WHOLE_ROUTE;
				break;
			case NEXT_ROUTE_CALCULATION:
				changeRouteType = dialogMode == RouteBetweenPointsDialogMode.SINGLE
						? ChangeRouteType.NEXT_SEGMENT : ChangeRouteType.ALL_NEXT_SEGMENTS;
				break;
			case PREV_ROUTE_CALCULATION:
				changeRouteType = dialogMode == RouteBetweenPointsDialogMode.SINGLE
						? ChangeRouteType.PREV_SEGMENT : ChangeRouteType.ALL_PREV_SEGMENTS;
				break;
		}
		changeApplicationMode(mode, changeRouteType);
	}

	public void changeApplicationMode(@NonNull ApplicationMode mode, @NonNull ChangeRouteType changeRouteType) {
		MeasurementToolLayer measurementLayer = getMeasurementLayer();
		editingCtx.getCommandManager().execute(new ChangeRouteModeCommand(measurementLayer, mode, changeRouteType, editingCtx.getSelectedPointPosition()));
		updateUndoRedoButton(false, redoBtn);
		updateUndoRedoButton(true, undoBtn);
		disable(upDownBtn);
		updateSnapToRoadControls();
		updateDistancePointsText();
	}

	@Override
	public void onSaveInstanceState(@NonNull Bundle outState) {
		super.onSaveInstanceState(outState);
		MeasurementToolLayer measurementLayer = getMeasurementLayer();
		outState.putBoolean(TAPS_DISABLED_KEY, measurementLayer.isTapsDisabled());
		outState.putInt(MODES_KEY, modes);
		outState.putBoolean(SHOW_SNAP_WARNING_KEY, showSnapWarning);
		if (initialPoint != null) {
			outState.putSerializable(INITIAL_POINT_KEY, initialPoint);
		}
	}

	private SelectFileListener createAddToTrackFileListener() {
		return new SelectFileListener() {
			@Override
			public void selectFileOnCLick(String filePath) {
				callMapActivity(mapActivity -> {
					getGpxFile(filePath, gpxFile -> {
						SelectedGpxFile selectedGpxFile = app.getSelectedGpxHelper().getSelectedFileByPath(gpxFile.getPath());
						boolean showOnMap = selectedGpxFile != null;
						saveExistingGpx(gpxFile, showOnMap, false, true, FinalSaveAction.SHOW_IS_SAVED_FRAGMENT);
						return true;
					});
				});
			}

			@Override
			public void dismissButtonOnClick() {
			}
		};
	}

	private void getGpxFile(@Nullable String filePath, @NonNull CallbackWithObject<GpxFile> callback) {
		SelectedGpxFile selectedGpxFile = app.getSelectedGpxHelper().getSelectedFileByPath(filePath);
		if (filePath == null) {
			callback.processResult(app.getSavingTrackHelper().getCurrentGpx());
		} else if (selectedGpxFile != null) {
			callback.processResult(selectedGpxFile.getGpxFile());
		} else {
			GpxFileLoaderTask.loadGpxFile(new File(filePath), getActivity(), callback);
		}
	}

	public void addNewGpxData(GpxFile gpxFile) {
		GpxData gpxData = setupGpxData(gpxFile);
		initMeasurementMode(gpxData, true);
		if (gpxData != null) {
			adjustMapPosition(gpxData);
		}
	}

	private void adjustMapPosition(@NonNull GpxData gpxData) {
		MapActivity mapActivity = getMapActivity();
		if (adjustMapPosition && mapActivity != null) {
			QuadRect quadRect = gpxData.getRect();
			mapActivity.getMapView().fitRectToMap(quadRect.left, quadRect.right, quadRect.top, quadRect.bottom,
					((int) quadRect.width()), ((int) quadRect.height()), 0);
		}
		adjustMapPosition = true;
	}

	@Nullable
	private GpxData setupGpxData(@Nullable GpxFile gpxFile) {
		GpxData gpxData = null;
		if (gpxFile != null) {
			gpxData = new GpxData(gpxFile);
		}
		editingCtx.setGpxData(gpxData);
		return gpxData;
	}

	private void removePoint(MeasurementToolLayer measurementLayer, int position) {
		if (measurementLayer != null) {
			editingCtx.getCommandManager().execute(new RemovePointCommand(measurementLayer, position));
			updateInfoView();
			updateUndoRedoButton(true, undoBtn);
			updateUndoRedoButton(false, redoBtn);
			updateDistancePointsText();
			collapseInfoIfNotEnoughPoints();
		}
	}

	@Override
	public void onSaveAsNewTrack(@NonNull String folderPath, @NonNull String fileName, boolean showOnMap, boolean simplified) {
		saveNewGpx(folderPath, fileName, showOnMap, simplified, FinalSaveAction.SHOW_IS_SAVED_FRAGMENT);
	}

	MeasurementAdapterListener createMeasurementAdapterListener(ItemTouchHelper touchHelper) {
		return new MeasurementAdapterListener() {

			final MapActivity mapActivity = getMapActivity();
			final MeasurementToolLayer measurementLayer = getMeasurementLayer();
			private int fromPosition;
			private int toPosition;

			@Override
			public void onRemoveClick(int position) {
				removePoint(measurementLayer, position);
			}

			@Override
			public void onItemClick(int position) {
				if (mapActivity != null) {
					collapseInfoViewIfExpanded();
					updateMapDisplayPosition();
					measurementLayer.moveMapToPoint(position);
					measurementLayer.selectPoint(position);
				}
			}

			@Override
			public void onDragStarted(RecyclerView.ViewHolder holder) {
				fromPosition = holder.getAdapterPosition();
				touchHelper.startDrag(holder);
			}

			@Override
			public void onDragEnded(RecyclerView.ViewHolder holder) {
				if (mapActivity != null) {
					toPosition = holder.getAdapterPosition();
					if (toPosition >= 0 && fromPosition >= 0 && toPosition != fromPosition) {
						editingCtx.getCommandManager().execute(new ReorderPointCommand(measurementLayer, fromPosition, toPosition));
						updateInfoView();
						updateUndoRedoButton(false, redoBtn);
						updateDistancePointsText();
						mapActivity.refreshMap();
					}
				}
			}
		};
	}

	private void setupAppMode(@NonNull ApplicationMode appMode) {
		editingCtx.setAppMode(appMode);
		editingCtx.scheduleRouteCalculateIfNotEmpty();
		updateSnapToRoadControls();
	}

	private void resetAppMode() {
		toolBarController.setTopBarSwitchVisible(false);
		toolBarController.setTitle(previousToolBarTitle);
		mainIcon.setImageDrawable(getActiveIcon(R.drawable.ic_action_ruler));
		editingCtx.resetAppMode();
		editingCtx.cancelSnapToRoad();
		callMapActivity(mapActivity -> {
			mainView.findViewById(R.id.snap_to_road_progress_bar).setVisibility(View.INVISIBLE);
			mapActivity.refreshMap();
		});
	}

	private void updateSnapToRoadControls() {
		ApplicationMode appMode = editingCtx.getAppMode();
		callMapActivity(mapActivity -> {
			Drawable icon;
			ImageButton snapToRoadBtn = mapActivity.findViewById(R.id.snap_to_road_image_button);
			LinearLayout profileWithConfig = mapActivity.findViewById(R.id.profile_with_config_btn);
			ImageButton configBtn = profileWithConfig.findViewById(R.id.profile);
			if (isTrackReadyToCalculate()) {
				if (appMode == DEFAULT_APP_MODE) {
					icon = getActiveIcon(R.drawable.ic_action_split_interval);
					snapToRoadBtn.setVisibility(View.VISIBLE);
					profileWithConfig.setVisibility(View.GONE);
				} else {
					icon = getPaintedIcon(appMode.getIconRes(), appMode.getProfileColor(nightMode));
					snapToRoadBtn.setVisibility(View.GONE);
					profileWithConfig.setVisibility(View.VISIBLE);
				}
			} else {
				icon = getContentIcon(R.drawable.ic_action_help);
			}
			snapToRoadBtn.setImageDrawable(icon);
			configBtn.setImageDrawable(icon);
			mapActivity.refreshMap();
		});
	}

	public boolean isTrackReadyToCalculate() {
		return !editingCtx.shouldCheckApproximation() || !editingCtx.isApproximationNeeded() || editingCtx.isNewData();
	}

	private void hideSnapToRoadIcon() {
		callMapActivity(mapActivity -> {
			mapActivity.findViewById(R.id.snap_to_road_image_button).setVisibility(View.GONE);
			mapActivity.findViewById(R.id.profile_with_config_btn).setVisibility(View.GONE);
		});
	}

	private void collectPoints() {
		if (!isUndoMode()) {
			editingCtx.addPoints();
		}
		updateInfoView();
		updateDistancePointsText();
	}

	private void openSelectedPointMenu(@NonNull MapActivity mapActivity) {
		SelectedPointBottomSheetDialogFragment.showInstance(mapActivity.getSupportFragmentManager(), this);
	}

	private void openSaveAsNewTrackMenu(@NonNull MapActivity mapActivity) {
		if (editingCtx.getPointsCount() > 0) {
			FragmentManager manager = mapActivity.getSupportFragmentManager();
			SaveAsNewTrackBottomSheetDialogFragment.showInstance(manager, getSuggestedFileName(), this, true, true);
		} else {
			app.showShortToastMessage(R.string.none_point_error);
		}
	}

	private void showAddToTrackDialog(@NonNull MapActivity mapActivity) {
		SelectTrackTabsFragment.showInstance(mapActivity.getSupportFragmentManager(), this);
	}

	@Override
	public boolean processResult(String filePath) {
		callMapActivity(mapActivity -> {
			getGpxFile(filePath, gpxFile -> {
				SelectedGpxFile selectedGpxFile = app.getSelectedGpxHelper().getSelectedFileByPath(gpxFile.getPath());
				boolean showOnMap = selectedGpxFile != null;
				saveExistingGpx(gpxFile, showOnMap, false, true, FinalSaveAction.SHOW_IS_SAVED_FRAGMENT);
				return true;
			});
		});
		return true;
	}

	private void applyMovePointMode() {
		switchMovePointMode(false);

		MeasurementToolLayer measurementLayer = getMeasurementLayer();
		WptPt oldPoint = editingCtx.getOriginalPointToMove();
		WptPt newPoint = measurementLayer.getMovedPointToApply();
		if (oldPoint != null && newPoint != null) {
			int position = editingCtx.getSelectedPointPosition();
			editingCtx.getCommandManager().execute(new MovePointCommand(measurementLayer, oldPoint, newPoint, position));
			editingCtx.addPoint(newPoint);
		}
		exitMovePointMode(false);
		doAddOrMovePointCommonStuff();
		measurementLayer.refreshMap();
	}

	private void cancelMovePointMode() {
		switchMovePointMode(false);
		exitMovePointMode(true);
		callMapActivity(MapActivity::refreshMap);
	}

	void exitMovePointMode(boolean cancelled) {
		if (cancelled) {
			WptPt pt = editingCtx.getOriginalPointToMove();
			if (pt != null) {
				editingCtx.addPoint(pt);
			}
		}
		editingCtx.setOriginalPointToMove(null);
		editingCtx.setSelectedPointPosition(-1);
		editingCtx.splitSegments(editingCtx.getBeforePoints().size() + editingCtx.getAfterPoints().size());
		getMeasurementLayer().exitMovePointMode();
	}

	void cancelModes() {
		if (editingCtx.getOriginalPointToMove() != null) {
			cancelMovePointMode();
		} else if (editingCtx.isInAddPointMode()) {
			cancelAddPointBeforeOrAfterMode();
		}
	}

	private void addPointBeforeAfter() {
		int selectedPoint = editingCtx.getSelectedPointPosition();
		int pointsCount = editingCtx.getPointsCount();
		if (addCenterPoint()) {
			if (selectedPoint == pointsCount) {
				editingCtx.splitSegments(editingCtx.getPointsCount() - 1);
			} else {
				editingCtx.setSelectedPointPosition(selectedPoint + 1);
			}
			getMeasurementLayer().refreshMap();
		}
	}

	private void applyAddPointBeforeAfterMode() {
		switchAddPointBeforeAfterMode(false);
		editingCtx.splitSegments(editingCtx.getBeforePoints().size() + editingCtx.getAfterPoints().size());
		editingCtx.setSelectedPointPosition(-1);
		editingCtx.setInAddPointMode(false, false);
		useLastPointAppMode();
		getMeasurementLayer().refreshMap();
		updateDistancePointsText();
	}

	private void cancelAddPointBeforeOrAfterMode() {
		switchAddPointBeforeAfterMode(false);
		editingCtx.splitSegments(editingCtx.getBeforePoints().size() + editingCtx.getAfterPoints().size());
		editingCtx.setSelectedPointPosition(-1);
		editingCtx.setInAddPointMode(false, false);
		useLastPointAppMode();
		getMeasurementLayer().refreshMap();
	}

	private void useLastPointAppMode() {
		ApplicationMode appMode = editingCtx.getAppMode();
		ApplicationMode lastPointAppMode = editingCtx.getLastPointAppMode();
		if (appMode != lastPointAppMode) {
			changeApplicationMode(lastPointAppMode, ChangeRouteType.LAST_SEGMENT);
		}
	}

	private void switchMovePointMode(boolean enable) {
		callMapActivity(mapActivity -> {
			if (enable) {
				int navigationIconResId = AndroidUtils.getNavigationIconResId(mapActivity);
				toolBarController.setBackBtnIconIds(navigationIconResId, navigationIconResId);
			} else {
				toolBarController.setBackBtnIconIds(R.drawable.ic_action_remove_dark, R.drawable.ic_action_remove_dark);
			}
			mapActivity.showTopToolbar(toolBarController);
			markGeneralComponents(enable ? View.GONE : View.VISIBLE);
			AndroidUiHelper.setVisibility(mapActivity, enable ? View.VISIBLE : View.GONE,
					R.id.move_point_text,
					R.id.move_point_controls);
			mainIcon.setImageDrawable(getActiveIcon(enable
					? R.drawable.ic_action_move_point
					: R.drawable.ic_action_ruler));
		});
	}

	private void switchAddPointBeforeAfterMode(boolean enable) {
		callMapActivity(mapActivity -> {
			if (enable) {
				int navigationIconResId = AndroidUtils.getNavigationIconResId(mapActivity);
				toolBarController.setBackBtnIconIds(navigationIconResId, navigationIconResId);
			} else {
				toolBarController.setBackBtnIconIds(R.drawable.ic_action_remove_dark, R.drawable.ic_action_remove_dark);
			}
			mapActivity.showTopToolbar(toolBarController);
			markGeneralComponents(enable ? View.GONE : View.VISIBLE);
			AndroidUiHelper.setVisibility(mapActivity, enable ? View.VISIBLE : View.GONE,
					R.id.add_point_before_after_text,
					R.id.add_point_before_after_controls);
			if (!enable) {
				mainIcon.setImageDrawable(getActiveIcon(R.drawable.ic_action_ruler));
			}
		});
	}

	private void markGeneralComponents(int status) {
		callMapActivity(mapActivity -> {
			AndroidUiHelper.setVisibility(mapActivity, status,
					R.id.measurement_distance_text_view,
					R.id.measurement_points_text_view,
					R.id.distance_to_center_text_view,
					R.id.up_down_button,
					R.id.measure_mode_controls,
					R.id.info_type_buttons_container);
		});
	}

	private void addInitialPoint() {
		if (initialPoint != null) {
			MeasurementToolLayer layer = getMeasurementLayer();
			editingCtx.getCommandManager().execute(new AddPointCommand(layer, initialPoint));
			doAddOrMovePointCommonStuff();
			initialPoint = null;
		}
	}

	public void addPoint(@NonNull LatLon latLon) {
		MeasurementToolLayer measurementLayer = getMeasurementLayer();
		editingCtx.getCommandManager().execute(new AddPointCommand(measurementLayer, latLon));
		doAddOrMovePointCommonStuff();
	}

	private void addPoint() {
		MeasurementToolLayer measurementLayer = getMeasurementLayer();
		editingCtx.getCommandManager().execute(new AddPointCommand(measurementLayer, false));
		doAddOrMovePointCommonStuff();
	}

	private boolean addCenterPoint() {
		MeasurementToolLayer layer = getMeasurementLayer();
		boolean added = editingCtx.getCommandManager().execute(new AddPointCommand(layer, true));
		doAddOrMovePointCommonStuff();
		return added;
	}

	private void doAddOrMovePointCommonStuff() {
		recalculateHeightmapIfNeeded();
		enable(upDownBtn);
		updateUndoRedoButton(true, undoBtn);
		updateUndoRedoButton(false, redoBtn);
		updateDistancePointsText();
		updateInfoView();
	}

	private void recalculateHeightmapIfNeeded() {
		if (!isProgressBarVisible() && isCalculateHeightmapMode()) {
			stopCalculatingHeightMapTask(false);
			calculateHeightmapTrack();
		}
	}

	private void updateMapDisplayPosition() {
		mapDisplayPositionManager.updateMapDisplayPosition(true);
	}

	@Nullable
	@Override
	public MapPosition getMapDisplayPosition() {
		if (infoExpanded) {
			return portrait ? MapPosition.MIDDLE_TOP : MapPosition.LANDSCAPE_MIDDLE_END;
		}
		return MapPosition.CENTER;
	}

	private void addToGpx(FinalSaveAction finalSaveAction) {
		GpxData gpxData = editingCtx.getGpxData();
		GpxFile gpx = gpxData != null ? gpxData.getGpxFile() : null;
		if (gpx != null) {
			SelectedGpxFile selectedGpxFile = app.getSelectedGpxHelper().getSelectedFileByPath(gpx.getPath());
			boolean showOnMap = selectedGpxFile != null;
			saveExistingGpx(gpx, showOnMap, false, false, finalSaveAction);
		}
	}

	private void updateUpDownBtn() {
		Drawable icon = getContentIcon(infoExpanded
				? R.drawable.ic_action_arrow_down : R.drawable.ic_action_arrow_up);
		upDownBtn.setImageDrawable(icon);
	}

	private boolean isCurrentInfoType(@NonNull InfoType type) {
		return Algorithms.objectEquals(currentInfoType, type);
	}

	private String getSuggestedFileName() {
		return getSuggestedFileName(app, editingCtx.getGpxData());
	}

	public static String getSuggestedFileName(@NonNull OsmandApplication app, @Nullable GpxData gpxData) {
		String displayedName = null;
		if (gpxData != null) {
			GpxFile gpxFile = gpxData.getGpxFile();
			if (!Algorithms.isEmpty(gpxFile.getPath())) {
				displayedName = Algorithms.getFileNameWithoutExtension(new File(gpxFile.getPath()).getName());
			} else if (!Algorithms.isEmpty(gpxFile.getTracks())) {
				displayedName = gpxFile.getTracks().get(0).getName();
			}
		}
		if (gpxData == null || displayedName == null) {
			String suggestedName = new SimpleDateFormat("EEE dd MMM yyyy", Locale.US).format(new Date());
			displayedName = FileUtils.createUniqueFileName(app, suggestedName, GPX_INDEX_DIR, GPX_FILE_EXT);
		} else {
			displayedName = Algorithms.getFileNameWithoutExtension(new File(gpxData.getGpxFile().getPath()).getName());
		}
		return displayedName;
	}

	private void saveNewGpx(String folderPath, String fileName, boolean showOnMap,
	                        boolean simplified, FinalSaveAction finalSaveAction) {
		fileName += GPX_FILE_EXT;
		File dir = Algorithms.isEmpty(folderPath) ? app.getAppPath(GPX_INDEX_DIR) : new File(folderPath);
		saveNewGpx(dir, fileName, showOnMap, simplified, finalSaveAction);
	}

	private void saveNewGpx(@NonNull File dir, @NonNull String fileName, boolean showOnMap,
	                        boolean simplified, FinalSaveAction finalSaveAction) {
		saveGpx(new File(dir, fileName), null, simplified, false, finalSaveAction, showOnMap);
	}

	private void saveExistingGpx(@NonNull GpxFile gpx, boolean showOnMap,
	                             boolean simplified, boolean addToTrack, FinalSaveAction finalSaveAction) {
		saveGpx(new File(gpx.getPath()), gpx, simplified, addToTrack, finalSaveAction, showOnMap);
	}

	private void saveGpx(@NonNull File outFile, @Nullable GpxFile gpxFile, boolean simplified,
	                     boolean addToTrack, FinalSaveAction finalSaveAction, boolean showOnMap) {
		SaveGpxRouteListener listener = (warning, savedGpxFile, backupFile) -> onGpxSaved(warning, savedGpxFile, outFile, backupFile, finalSaveAction, showOnMap);
		SaveGpxRouteAsyncTask saveTask = new SaveGpxRouteAsyncTask(this, outFile, gpxFile, simplified,
				addToTrack, showOnMap, listener);
		OsmAndTaskManager.executeTask(saveTask);
	}

	private void onGpxSaved(Exception warning, GpxFile savedGpxFile, File outFile, File backupFile,
	                        FinalSaveAction finalSaveAction, boolean showOnMap) {
		callMapActivity(mapActivity -> {
			mapActivity.refreshMap();
			if (warning == null) {
				if (editingCtx.isNewData() && savedGpxFile != null) {
					GpxData gpxData = new GpxData(savedGpxFile);
					editingCtx.setGpxData(gpxData);
					updateToolbar();
				}
				if (isInEditMode()) {
					editingCtx.setChangesSaved();
					dismiss(mapActivity);
				} else {
					switch (finalSaveAction) {
						case SHOW_SNACK_BAR_AND_CLOSE:
							showSnackbarAndDismiss(mapActivity, outFile, backupFile, showOnMap);
							break;
						case SHOW_IS_SAVED_FRAGMENT:
							editingCtx.setChangesSaved();
							SavedTrackBottomSheetDialogFragment.showInstance(mapActivity.getSupportFragmentManager(),
									outFile.getAbsolutePath(), true);
							dismiss(mapActivity);
							break;
						case SHOW_TOAST:
							editingCtx.setChangesSaved();
							if (savedGpxFile != null && !savedGpxFile.isShowCurrentTrack()) {
								app.showToastMessage(R.string.gpx_saved_sucessfully, outFile.getAbsolutePath());
							}
					}
				}
			} else {
				app.showToastMessage(warning.getMessage());
			}
		});
	}

	private void showSnackbarAndDismiss(@NonNull MapActivity mapActivity,
	                                    @NonNull File outFile,
	                                    @Nullable File backupFile,
	                                    boolean showOnMap) {
		WeakReference<MapActivity> mapActivityRef = new WeakReference<>(mapActivity);
		Snackbar snackbar = Snackbar.make(mapActivity.getLayout(),
						MessageFormat.format(getString(R.string.gpx_saved_sucessfully), outFile.getName()),
						Snackbar.LENGTH_LONG)
				.setAction(R.string.shared_string_undo, view -> {
					MapActivity activity = mapActivityRef.get();
					if (activity != null) {
						undoSave(activity, outFile, backupFile, showOnMap);
					}
				})
				.addCallback(new Snackbar.Callback() {
					@Override
					public void onDismissed(Snackbar transientBottomBar, int event) {
						if (event != DISMISS_EVENT_ACTION) {
							editingCtx.setChangesSaved();
						}
						super.onDismissed(transientBottomBar, event);
					}
				});
		snackbar.getView().<TextView>findViewById(com.google.android.material.R.id.snackbar_action)
				.setAllCaps(false);
		UiUtilities.setupSnackbar(snackbar, nightMode);
		snackbar.show();
		dismiss(mapActivity, false);
	}

	private void undoSave(@NonNull MapActivity mapActivity, @NonNull File outFile, @Nullable File backupFile,
	                      boolean showOnMap) {
		FileUtils.removeGpxFile(app, outFile);
		if (backupFile != null) {
			FileUtils.renameGpxFile(app, backupFile, outFile);
			GpxFileLoaderTask.loadGpxFile(outFile, mapActivity, gpxFile -> {
				setupGpxData(gpxFile);
				if (showOnMap) {
					showGpxOnMap(app, gpxFile, false);
				}
				if (AndroidUtils.isActivityNotDestroyed(mapActivity)) {
					setMode(UNDO_MODE, true);
					showInstance(mapActivity.getSupportFragmentManager(),
							editingCtx, modes);
				}
				return true;
			});
		} else {
			setupGpxData(null);
			setMode(UNDO_MODE, true);
			showInstance(mapActivity.getSupportFragmentManager(),
					editingCtx, modes);
		}
	}

	protected static void showGpxOnMap(@NonNull OsmandApplication app, @NonNull GpxFile gpx, boolean isNewGpx) {
		GpxSelectionParams params = GpxSelectionParams.getDefaultSelectionParams();
		SelectedGpxFile sf = app.getSelectedGpxHelper().selectGpxFile(gpx, params);
		if (sf != null && !isNewGpx) {
			sf.processPoints(app);
		}
	}

	private void updateUndoRedoButton(boolean enable, View view) {
		view.setEnabled(enable);
		int color = enable
				? nightMode ? R.color.icon_color_active_dark : R.color.icon_color_active_light
				: nightMode ? R.color.icon_color_secondary_dark : R.color.icon_color_secondary_light;
		ImageView imageView = ((ImageView) view);
		imageView.setImageDrawable(UiUtilities.tintDrawable(imageView.getDrawable(),
				ContextCompat.getColor(view.getContext(), color)));
	}

	private void enable(View view) {
		view.setEnabled(true);
		view.setAlpha(1);
	}

	private void disable(View view) {
		view.setEnabled(false);
		view.setAlpha(.5f);
	}

	private boolean hasAltitude() {
		GpxData gpxData = editingCtx.getGpxData();
		if (gpxData == null) {
			return false;
		}
		GpxFile gpxFile = gpxData.getGpxFile();
		SelectedGpxFile selectedGpxFile = app.getSelectedGpxHelper().getSelectedFileByPath(gpxFile.getPath());
		GpxTrackAnalysis analysis = selectedGpxFile != null
				? selectedGpxFile.getTrackAnalysis(app)
				: gpxFile.getAnalysis(System.currentTimeMillis());
		return analysis.hasElevationData();
	}

	private void updateDistancePointsText() {
		String distanceStr = OsmAndFormatter.getFormattedDistance((float) editingCtx.getRouteDistance(), app);
		distanceTv.setText(distanceStr + ",");
		pointsTv.setText((portrait ? pointsSt + ": " : "") + editingCtx.getPointsCount());
		updateToolbar();
	}

	private void updateToolbar() {
		callMapActivity(mapActivity -> {
			String fileName = getSuggestedFileName();
			boolean editMode = isInEditMode();
			String actionStr = getString(editMode ? R.string.edit_line : R.string.plan_route);
			if (!editMode && editingCtx.getPointsCount() > 1) {
				toolBarController.setTitle(fileName.replace('_', ' '));
				toolBarController.setDescription(actionStr);
			} else {
				toolBarController.setTitle(actionStr);
				toolBarController.setDescription(null);
			}
			boolean editGpx = isPlanRouteMode() && !editingCtx.isNewData();
			toolBarController.setSaveViewTextId(editGpx ? R.string.shared_string_save : R.string.shared_string_done);
			mapActivity.showTopToolbar(toolBarController);
		});
	}

	private void enterMeasurementMode() {
		callMapActivity(mapActivity -> {
			MeasurementToolLayer measurementLayer = getMeasurementLayer();
			measurementLayer.setInMeasurementMode(true);
			measurementLayer.refreshMap();
			mapActivity.disableDrawer();

			mainView.getViewTreeObserver().addOnGlobalLayoutListener(getWidgetsLayoutListener());

			updateMainIcon();
			updateDistancePointsText();
		});
	}

	private OnGlobalLayoutListener getWidgetsLayoutListener() {
		if (widgetsLayoutListener == null) {
			widgetsLayoutListener = () -> {
				callMapActivity(mapActivity -> {
					View rightWidgetsPanel = mapActivity.findViewById(R.id.map_right_widgets_panel);
					if (rightWidgetsPanel.getVisibility() != View.GONE) {
						AndroidUiHelper.setVisibility(mapActivity, View.GONE,
								R.id.map_left_widgets_panel,
								R.id.map_right_widgets_panel,
								R.id.map_center_info,
								R.id.map_route_info_button,
								R.id.map_menu_button,
								R.id.map_quick_actions_button);
					}
				});
			};
		}
		return widgetsLayoutListener;
	}

	private void exitMeasurementMode() {
		callMapActivity(mapActivity -> {
			if (toolBarController != null) {
				mapActivity.hideTopToolbar(toolBarController);
			}
			getMeasurementLayer().setInMeasurementMode(false);
			mapActivity.enableDrawer();

			ViewTreeObserver observer = mainView.getViewTreeObserver();
			observer.removeOnGlobalLayoutListener(getWidgetsLayoutListener());
			AndroidUiHelper.setVisibility(mapActivity, View.VISIBLE,
					R.id.map_left_widgets_panel,
					R.id.map_right_widgets_panel,
					R.id.map_center_info,
					R.id.map_route_info_button,
					R.id.map_menu_button,
					R.id.map_compass_button,
					R.id.map_layers_button,
					R.id.map_search_button,
					R.id.map_quick_actions_button);

			mapActivity.refreshMap();
		});
	}

	public void quit(boolean hideInfoViewFirst) {
		if (editingCtx.getOriginalPointToMove() != null) {
			cancelMovePointMode();
			return;
		} else if (editingCtx.isInAddPointMode()) {
			cancelAddPointBeforeOrAfterMode();
			return;
		}
		if (isFollowTrackMode()) {
			callMapActivity(mapActivity -> {
				mapActivity.getMapActions().showRouteInfoControlDialog();
				dismiss(mapActivity);
			});
		} else {
			showQuitDialog(hideInfoViewFirst);
		}
	}

	private void showQuitDialog(boolean hideInfoViewFirst) {
		callMapActivity(mapActivity -> {
			if (infoExpanded && hideInfoViewFirst) {
				collapseInfoView();
				return;
			}
			if (!editingCtx.hasChanges()) {
				dismiss(mapActivity);
				return;
			}
			FragmentManager manager = mapActivity.getSupportFragmentManager();
			ExitBottomSheetDialogFragment.showInstance(manager, this, getString(R.string.plan_route_exit_dialog_descr));
		});
	}

	private void dismiss(@NonNull MapActivity mapActivity) {
		dismiss(mapActivity, true);
	}

	private void dismiss(@NonNull MapActivity mapActivity, boolean clearContext) {
		try {
			if (clearContext) {
				editingCtx.clearSegments();
			}
			collapseInfoViewIfExpanded();
			resetAppMode();
			hideSnapToRoadIcon();
			if (isInEditMode()) {
				GpxData gpxData = editingCtx.getGpxData();
				GpxFile gpx = gpxData != null ? gpxData.getGpxFile() : null;
				if (gpx != null) {
					TrackMenuFragment.openTrack(mapActivity, new File(gpx.getPath()), null);
				}
			}
			editingCtx.resetRouteSettingsListener();
			app.setMeasurementEditingContext(null);
			mapActivity.getSupportFragmentManager().beginTransaction().remove(this).commitAllowingStateLoss();
		} catch (Exception e) {
			// ignore
		}
	}

	public static boolean showSnapToRoadsDialog(@NonNull MapActivity activity, boolean showSnapWarning) {
		OsmandApplication app = activity.getApp();
		GpxFile gpxFile = app.getRoutingHelper().getCurrentGPX();
		if (gpxFile != null) {
			GpxData gpxData = new GpxData(gpxFile);
			MeasurementEditingContext editingContext = new MeasurementEditingContext(app);
			editingContext.setGpxData(gpxData);
			editingContext.setAppMode(app.getRoutingHelper().getAppMode());
			editingContext.setSelectedSegment(app.getSettings().GPX_SEGMENT_INDEX.get());
			MeasurementToolFragment.showInstance(activity.getSupportFragmentManager(), editingContext, FOLLOW_TRACK_MODE, showSnapWarning);
			return true;
		}
		return false;
	}

	public static boolean showInstance(FragmentManager fragmentManager, LatLon initialPoint) {
		MeasurementToolFragment fragment = new MeasurementToolFragment();
		fragment.setInitialPoint(initialPoint);
		fragment.setMode(PLAN_ROUTE_MODE, true);
		return showFragment(fragment, fragmentManager);
	}

	public static boolean showInstance(FragmentManager fragmentManager, String filePath, boolean adjustMapPosition) {
		MeasurementToolFragment fragment = new MeasurementToolFragment();
		fragment.filePath = filePath;
		fragment.adjustMapPosition = adjustMapPosition;
		fragment.setMode(PLAN_ROUTE_MODE, true);
		return showFragment(fragment, fragmentManager);
	}

	public static boolean showInstance(@NonNull FragmentManager manager,
	                                   @Nullable MeasurementEditingContext editingCtx,
	                                   @MeasurementToolMode int mode,
	                                   boolean showSnapWarning) {
		MeasurementToolFragment fragment = new MeasurementToolFragment();
		fragment.setEditingCtx(editingCtx);
		fragment.setMode(mode, true);
		fragment.setShowSnapWarning(showSnapWarning);
		return showFragment(fragment, manager);
	}

	public static boolean showInstance(FragmentManager fragmentManager) {
		MeasurementToolFragment fragment = new MeasurementToolFragment();
		fragment.setMode(PLAN_ROUTE_MODE, true);
		return showFragment(fragment, fragmentManager);
	}

	private static boolean showInstance(FragmentManager fragmentManager, MeasurementEditingContext editingCtx, int modes) {
		MeasurementToolFragment fragment = new MeasurementToolFragment();
		fragment.setEditingCtx(editingCtx);
		fragment.modes = modes;
		return showFragment(fragment, fragmentManager);
	}

	public static boolean showInstance(@NonNull MapActivity activity, @NonNull GpxFile gpxFile,
	                                   int segmentIndex, int modes) {
		OsmandApplication app = activity.getApp();
		GpxData gpxData = new GpxData(gpxFile);

		QuadRect rect = gpxData.getRect();
		OsmandMapTileView mapView = app.getOsmandMap().getMapView();
		mapView.fitRectToMap(rect.left, rect.right, rect.top, rect.bottom, (int) rect.width(), (int) rect.height(), 0);

		MeasurementEditingContext editingCtx = new MeasurementEditingContext(app);
		editingCtx.setGpxData(gpxData);
		editingCtx.setSelectedSegment(segmentIndex);
		editingCtx.setAppMode(app.getSettings().getApplicationMode());

		return showInstance(activity.getSupportFragmentManager(), editingCtx, modes, true);
	}

	private static boolean showFragment(@NonNull MeasurementToolFragment fragment,
	                                    @NonNull FragmentManager fragmentManager) {
		if (AndroidUtils.isFragmentCanBeAdded(fragmentManager, TAG)) {
			fragment.setRetainInstance(true);
			fragmentManager.beginTransaction()
					.add(R.id.bottomFragmentContainer, fragment, TAG)
					.commitAllowingStateLoss();
			return true;
		}
		return false;
	}

	@Override
	public void onGpxApproximationDone(List<GpxRouteApproximation> gpxApproximations, List<List<WptPt>> pointsList, ApplicationMode mode) {
		MeasurementToolLayer measurementLayer = getMeasurementLayer();
		boolean approximationMode = editingCtx.isInApproximationMode();
		editingCtx.setInApproximationMode(true);
		ApplyGpxApproximationCommand command = new ApplyGpxApproximationCommand(measurementLayer, gpxApproximations, pointsList, mode);
		if (!approximationMode || !editingCtx.getCommandManager().update(command)) {
			editingCtx.getCommandManager().execute(command);
		}
		collapseInfoViewIfExpanded();
		updateSnapToRoadControls();
	}

	@Override
	public void onApplyGpxApproximation() {
		exitApproximationMode();
		doAddOrMovePointCommonStuff();
		updateSnapToRoadControls();
		if (isDirectionMode() || isFollowTrackMode()) {
			setMode(DIRECTION_MODE, false);
			startTrackNavigation();
		}
	}

	private void startTrackNavigation() {
		callMapActivity(mapActivity -> {
			String trackName = getSuggestedFileName();
			GpxFile gpx = editingCtx.exportGpx(trackName);
			if (gpx != null) {
				ApplicationMode appMode = editingCtx.getAppMode();
				dismiss(mapActivity);
				runNavigation(gpx, appMode);
			} else {
				app.showShortToastMessage(R.string.error_occurred_saving_gpx);
			}
		});
	}

	@Override
	public void onCancelGpxApproximation() {
		editingCtx.getCommandManager().undo();
		exitApproximationMode();
		setMode(DIRECTION_MODE, false);
		updateSnapToRoadControls();
		updateToolbar();
	}

	private void enterApproximationMode(@NonNull MapActivity mapActivity) {
		getMeasurementLayer().setTapsDisabled(true);
		hide();
		FragmentManager manager = mapActivity.getSupportFragmentManager();
		SnapTrackWarningFragment.showInstance(manager, this);
		AndroidUiHelper.setVisibility(mapActivity, View.GONE, R.id.map_ruler_layout);
	}

	private void exitApproximationMode() {
		editingCtx.setInApproximationMode(false);
		callMapActivity(mapActivity -> {
			getMeasurementLayer().setTapsDisabled(false);
			show();
			AndroidUiHelper.setVisibility(mapActivity, View.VISIBLE, R.id.map_ruler_layout);
		});
	}

	private void show() {
		callMapActivity(mapActivity -> mapActivity.getSupportFragmentManager()
				.beginTransaction()
				.show(this)
				.commitAllowingStateLoss());
	}

	private void hide() {
		callMapActivity(mapActivity -> mapActivity.getSupportFragmentManager()
				.beginTransaction()
				.hide(this)
				.commitAllowingStateLoss());
	}

	public boolean isNightModeForMapControls() {
		return nightMode;
	}

	@Override
	public void onFinishFiltering(@NonNull GpxFile filteredGpxFile) {
	}

	@Override
	public void onDismissGpsFilterFragment(boolean savedCopy, @Nullable String savedFilePath) {
		callMapActivity(mapActivity -> {
			if (savedCopy) {
				dismiss(mapActivity);
			} else {
				updateSnapToRoadControls();
				AndroidUiHelper.setVisibility(mapActivity, View.VISIBLE, R.id.map_ruler_layout);
				show();

				boolean modifiedByFilter = !Algorithms.isEmpty(savedFilePath);
				if (modifiedByFilter) {
					editingCtx.clearSegments();
					editingCtx.clearCommands();

					updateUndoRedoButton(false, undoBtn);
					updateUndoRedoButton(false, redoBtn);
					updateUndoRedoCommonStuff();

					GpxFileLoaderTask.loadGpxFile(new File(savedFilePath), mapActivity, gpxFile -> {
						addNewGpxData(gpxFile);
						return true;
					});
				}
			}
		});
	}

	@Override
	public void onFileUploadDone(@NonNull NetworkResult networkResult) {
		calculateSrtmTask = null;

		String error = networkResult.getError();
		String response = networkResult.getResponse();

		if (error == null && !Algorithms.isEmpty(response)) {
			InputStream inputStream = new ByteArrayInputStream(response.getBytes());
			GpxFileLoaderTask.loadGpxFile(inputStream, getActivity(), gpxFile -> {
				if (gpxFile.getError() == null) {
					List<WptPt> points = editingCtx.getPoints();
					List<WptPt> segmentsPoints = gpxFile.getAllSegmentsPoints();
					if (points.size() == segmentsPoints.size()) {
						for (int i = 0; i < points.size(); i++) {
							WptPt point = points.get(i);
							point.setEle(segmentsPoints.get(i).getEle());
						}
					}
				} else {
					app.showToastMessage(SharedUtil.jException(gpxFile.getError()).getMessage());
				}
				updateInfoView();

				return true;
			});
		}
		if (!Algorithms.isEmpty(error)) {
			updateInfoView();
			app.showToastMessage(error);
		}
	}

	public interface OnUpdateInfoListener {
		void onUpdateInfo();
	}
}<|MERGE_RESOLUTION|>--- conflicted
+++ resolved
@@ -65,6 +65,7 @@
 import net.osmand.plus.helpers.MapDisplayPositionManager.IMapDisplayPositionProvider;
 import net.osmand.plus.helpers.MapFragmentsHelper;
 import net.osmand.plus.helpers.TargetPointsHelper;
+import net.osmand.plus.mapcontextmenu.MapContextMenu;
 import net.osmand.plus.measurementtool.MeasurementEditingContext.CalculationMode;
 import net.osmand.plus.measurementtool.OptionsBottomSheetDialogFragment.OptionsFragmentListener;
 import net.osmand.plus.measurementtool.RouteBetweenPointsBottomSheetDialogFragment.RouteBetweenPointsDialogMode;
@@ -267,9 +268,6 @@
 		}
 		onBackPressedCallback = new OnBackPressedCallback(true) {
 			public void handleOnBackPressed() {
-<<<<<<< HEAD
-				quit(true);
-=======
 				boolean shouldQuit = true;
 				MapActivity activity = getMapActivity();
 				if (activity != null) {
@@ -282,7 +280,6 @@
 				if (shouldQuit) {
 					quit(true);
 				}
->>>>>>> 2f51c0fd
 			}
 		};
 	}
@@ -696,7 +693,9 @@
 			params = new LinearLayout.LayoutParams(infoViewWidth, -1);
 		}
 		if (params != null) {
-			AndroidUtils.setMargins(params, 0, 0, 0, bottomMargin);
+			if (!InsetsUtils.isEdgeToEdgeSupported()) {
+				AndroidUtils.setMargins(params, 0, 0, 0, bottomMargin);
+			}
 			cardsContainer.setLayoutParams(params);
 		}
 	}
@@ -2056,6 +2055,12 @@
 			cancelAddPointBeforeOrAfterMode();
 			return;
 		}
+		callMapActivity(activity -> {
+			TrackMenuFragment fragment = activity.getFragmentsHelper().getTrackMenuFragment();
+			if (fragment != null && fragment.isHidden()) {
+				fragment.show();
+			}
+		});
 		if (isFollowTrackMode()) {
 			callMapActivity(mapActivity -> {
 				mapActivity.getMapActions().showRouteInfoControlDialog();
