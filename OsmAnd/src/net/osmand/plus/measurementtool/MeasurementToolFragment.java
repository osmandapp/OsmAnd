--- conflicted
+++ resolved
@@ -483,20 +483,6 @@
 		updateToolbar();
 
 		final GpxData gpxData = editingCtx.getGpxData();
-<<<<<<< HEAD
-		adapter = new MeasurementToolAdapter(getMapActivity(), editingCtx.getPoints());
-		if (portrait) {
-			pointsRv = mainView.findViewById(R.id.measure_points_recycler_view);
-		} else {
-			pointsRv = new RecyclerView(getActivity());
-		}
-		ItemTouchHelper touchHelper = new ItemTouchHelper(new ReorderItemTouchHelperCallback(adapter));
-		touchHelper.attachToRecyclerView(pointsRv);
-		adapter.setAdapterListener(createMeasurementAdapterListener(touchHelper));
-		pointsRv.setLayoutManager(new LinearLayoutManager(getContext()));
-		pointsRv.setAdapter(adapter);
-=======
->>>>>>> 193e75c6
 
 		ImageButton snapToRoadBtn = (ImageButton) mapActivity.findViewById(R.id.snap_to_road_image_button);
 		snapToRoadBtn.setBackgroundResource(nightMode ? R.drawable.btn_circle_night : R.drawable.btn_circle);
@@ -1225,27 +1211,7 @@
 		}
 	}
 
-<<<<<<< HEAD
 	private void collectPoints() {
-=======
-	private void displayRoutePoints() {
-		MeasurementToolLayer measurementLayer = getMeasurementLayer();
-		GpxData gpxData = editingCtx.getGpxData();
-		GPXFile gpx = gpxData != null ? gpxData.getGpxFile() : null;
-		if (gpx != null) {
-			List<WptPt> points = gpx.getRoutePoints();
-			if (measurementLayer != null) {
-				if (!isUndoMode()) {
-					editingCtx.addPoints(points);
-				}
-				updateAdditionalInfoView();
-				updateDistancePointsText();
-			}
-		}
-	}
-
-	private void displaySegmentPoints() {
->>>>>>> 193e75c6
 		MeasurementToolLayer measurementLayer = getMeasurementLayer();
 		if (measurementLayer != null) {
 			if (!isUndoMode()) {
