--- conflicted
+++ resolved
@@ -1761,14 +1761,11 @@
 			if (pointsListOpened) {
 				hidePointsList();
 			}
-<<<<<<< HEAD
+			resetAppMode();
 			if (editingCtx.isInSnapToRoadMode()) {
 				resetSnapToRoadMode();
 			}
 			hideSnapToRoadIcon();
-=======
-			resetAppMode();
->>>>>>> 133e8a25
 			if (!editingCtx.isNewData() && !planRouteMode) {
 				GPXFile gpx = editingCtx.getNewGpxData().getGpxFile();
 				Intent newIntent = new Intent(mapActivity, mapActivity.getMyApplication().getAppCustomization().getTrackActivity());
