--- conflicted
+++ resolved
@@ -14,22 +14,15 @@
 import androidx.fragment.app.Fragment;
 import androidx.fragment.app.FragmentManager;
 
-<<<<<<< HEAD
+import net.osmand.AndroidUtils;
 import net.osmand.GPXUtilities;
-=======
-import net.osmand.AndroidUtils;
->>>>>>> 62629478
 import net.osmand.PlatformUtil;
 import net.osmand.plus.OsmAndFormatter;
 import net.osmand.plus.OsmandApplication;
 import net.osmand.plus.R;
 import net.osmand.plus.UiUtilities;
-<<<<<<< HEAD
+import net.osmand.plus.base.BottomSheetBehaviourDialogFragment;
 import net.osmand.plus.activities.MapActivity;
-import net.osmand.plus.base.MenuBottomSheetDialogFragment;
-=======
-import net.osmand.plus.base.BottomSheetBehaviourDialogFragment;
->>>>>>> 62629478
 import net.osmand.plus.base.bottomsheetmenu.BaseBottomSheetItem;
 import net.osmand.plus.settings.backend.ApplicationMode;
 import net.osmand.util.MapUtils;
@@ -45,13 +38,94 @@
 import static net.osmand.plus.measurementtool.MeasurementEditingContext.DEFAULT_APP_MODE;
 import static net.osmand.plus.measurementtool.SelectFileBottomSheet.BOTTOM_SHEET_HEIGHT_DP;
 
-<<<<<<< HEAD
-
-
-public class RouteBetweenPointsBottomSheetDialogFragment extends MenuBottomSheetDialogFragment {
-=======
 public class RouteBetweenPointsBottomSheetDialogFragment extends BottomSheetBehaviourDialogFragment {
->>>>>>> 62629478
+
+
+	private static final Log LOG = PlatformUtil.getLog(RouteBetweenPointsBottomSheetDialogFragment.class);
+	public static final String TAG = RouteBetweenPointsBottomSheetDialogFragment.class.getSimpleName();
+	public static final int STRAIGHT_LINE_TAG = -1;
+	public static final String DIALOG_TYPE_KEY = "dialog_type_key";
+	public static final String DEFAULT_DIALOG_MODE_KEY = "default_dialog_mode_key";
+	public static final String ROUTE_APP_MODE_KEY = "route_app_mode";
+
+	private boolean nightMode;
+	private TextView btnDescription;
+	private RouteBetweenPointsDialogType dialogType = RouteBetweenPointsDialogType.WHOLE_ROUTE_CALCULATION;
+	private RouteBetweenPointsDialogMode defaultDialogMode = RouteBetweenPointsDialogMode.SINGLE;
+	private ApplicationMode appMode;
+
+	private LinearLayout customRadioButton;
+
+	public enum RouteBetweenPointsDialogType {
+		WHOLE_ROUTE_CALCULATION,
+		NEXT_ROUTE_CALCULATION,
+		PREV_ROUTE_CALCULATION
+	}
+
+	public enum RouteBetweenPointsDialogMode {
+		SINGLE,
+		ALL,
+	}
+
+	private String getButtonText(RouteBetweenPointsDialogMode dialogMode) {
+		switch (dialogType) {
+			case WHOLE_ROUTE_CALCULATION:
+				switch (dialogMode) {
+					case SINGLE:
+						return getString(R.string.next_segment);
+					case ALL:
+						return getString(R.string.whole_track);
+				}
+				break;
+			case NEXT_ROUTE_CALCULATION:
+				switch (dialogMode) {
+					case SINGLE:
+						return getString(R.string.next_segment) + " " + getDescription(false, true);
+					case ALL:
+						return getString(R.string.all_next_segments) + " " + getDescription(false, false);
+				}
+				break;
+			case PREV_ROUTE_CALCULATION:
+				switch (dialogMode) {
+					case SINGLE:
+						return getString(R.string.previous_segment) + " " + getDescription(true, true);
+					case ALL:
+						return getString(R.string.all_previous_segments) + " " + getDescription(true, false);
+				}
+				break;
+		}
+		return "";
+	}
+
+	private String getButtonDescr(RouteBetweenPointsDialogMode dialogMode) {
+		switch (dialogType) {
+			case WHOLE_ROUTE_CALCULATION:
+				switch (dialogMode) {
+					case SINGLE:
+						return getString(R.string.route_between_points_next_segment_button_desc);
+					case ALL:
+						return getString(R.string.route_between_points_whole_track_button_desc);
+				}
+				break;
+			case NEXT_ROUTE_CALCULATION:
+				switch (dialogMode) {
+					case SINGLE:
+						return getString(R.string.only_selected_segment_recalc);
+					case ALL:
+						return getString(R.string.all_next_segments_will_be_recalc);
+				}
+				break;
+			case PREV_ROUTE_CALCULATION:
+				switch (dialogMode) {
+					case SINGLE:
+						return getString(R.string.only_selected_segment_recalc);
+					case ALL:
+						return getString(R.string.all_previous_segments_will_be_recalc);
+				}
+				break;
+		}
+		return "";
+	}
 
 	@NonNull
 	private String getDescription(boolean before, boolean single) {
@@ -103,93 +177,6 @@
 			}
 		}
 		return dist;
-	}
-
-	private static final Log LOG = PlatformUtil.getLog(RouteBetweenPointsBottomSheetDialogFragment.class);
-	public static final String TAG = RouteBetweenPointsBottomSheetDialogFragment.class.getSimpleName();
-	public static final int STRAIGHT_LINE_TAG = -1;
-	public static final String DIALOG_TYPE_KEY = "dialog_type_key";
-	public static final String DEFAULT_DIALOG_MODE_KEY = "default_dialog_mode_key";
-	public static final String ROUTE_APP_MODE_KEY = "route_app_mode";
-
-	private boolean nightMode;
-	private TextView btnDescription;
-	private RouteBetweenPointsDialogType dialogType = RouteBetweenPointsDialogType.WHOLE_ROUTE_CALCULATION;
-	private RouteBetweenPointsDialogMode defaultDialogMode = RouteBetweenPointsDialogMode.SINGLE;
-	private ApplicationMode appMode;
-
-	private LinearLayout customRadioButton;
-
-	public enum RouteBetweenPointsDialogType {
-		WHOLE_ROUTE_CALCULATION,
-		NEXT_ROUTE_CALCULATION,
-		PREV_ROUTE_CALCULATION
-	}
-
-	public enum RouteBetweenPointsDialogMode {
-		SINGLE,
-		ALL,
-	}
-
-	private String getButtonText(RouteBetweenPointsDialogMode dialogMode) {
-		switch (dialogType) {
-			case WHOLE_ROUTE_CALCULATION:
-				switch (dialogMode) {
-					case SINGLE:
-						return getString(R.string.next_segment);
-					case ALL:
-						return getString(R.string.whole_track);
-				}
-				break;
-			case NEXT_ROUTE_CALCULATION:
-				switch (dialogMode) {
-					case SINGLE:
-						return getString(R.string.next_segment) + " " + getDescription(false, true);
-					case ALL:
-						return getString(R.string.all_next_segments) + " " + getDescription(false, false);
-				}
-				break;
-			case PREV_ROUTE_CALCULATION:
-				switch (dialogMode) {
-					case SINGLE:
-						return getString(R.string.previous_segment) + " " + getDescription(true, true);
-					case ALL:
-						return getString(R.string.all_previous_segments) + " " + getDescription(true, false);
-				}
-				break;
-		}
-		return "";
-	}
-
-
-	private String getButtonDescr(RouteBetweenPointsDialogMode dialogMode) {
-		switch (dialogType) {
-			case WHOLE_ROUTE_CALCULATION:
-				switch (dialogMode) {
-					case SINGLE:
-						return getString(R.string.route_between_points_next_segment_button_desc);
-					case ALL:
-						return getString(R.string.route_between_points_whole_track_button_desc);
-				}
-				break;
-			case NEXT_ROUTE_CALCULATION:
-				switch (dialogMode) {
-					case SINGLE:
-						return getString(R.string.only_selected_segment_recalc);
-					case ALL:
-						return getString(R.string.all_next_segments_will_be_recalc);
-				}
-				break;
-			case PREV_ROUTE_CALCULATION:
-				switch (dialogMode) {
-					case SINGLE:
-						return getString(R.string.only_selected_segment_recalc);
-					case ALL:
-						return getString(R.string.all_previous_segments_will_be_recalc);
-				}
-				break;
-		}
-		return "";
 	}
 
 	private void addDelimiterView(LinearLayout container) {
