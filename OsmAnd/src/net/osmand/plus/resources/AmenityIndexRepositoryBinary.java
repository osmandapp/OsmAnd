--- conflicted
+++ resolved
@@ -18,11 +18,8 @@
 import net.osmand.binary.BinaryMapPoiReaderAdapter;
 import net.osmand.binary.BinaryMapPoiReaderAdapter.PoiSubType;
 import net.osmand.data.Amenity;
-<<<<<<< HEAD
 import net.osmand.data.QuadRect;
-=======
 import net.osmand.map.WorldRegion;
->>>>>>> d09b5571
 import net.osmand.osm.MapPoiTypes;
 import net.osmand.osm.PoiCategory;
 import net.osmand.plus.OsmandApplication;
@@ -279,7 +276,6 @@
 	}
 
 	@Override
-<<<<<<< HEAD
 	public List<QuadRect> getGroupedPoints(Collection<Amenity> amenities) {
 		if (Algorithms.isEmpty(amenities)) {
 			return null;
@@ -310,7 +306,8 @@
 			}
 		}
 		return false;
-=======
+	}
+
 	public boolean isWorldMap() {
 		String fileName = getFile().getName().toLowerCase();
 		return fileName.startsWith(WorldRegion.WORLD + "_") || fileName.contains("basemap");
@@ -320,6 +317,5 @@
 	@Override
 	public String toString() {
 		return getFile().getName();
->>>>>>> d09b5571
 	}
 }