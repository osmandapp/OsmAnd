package net.osmand.plus.resources;


import static net.osmand.IndexConstants.*;
import static net.osmand.plus.AppInitEvents.ASSETS_COPIED;
import static net.osmand.plus.AppInitEvents.MAPS_INITIALIZED;

import android.content.res.AssetManager;
import android.database.sqlite.SQLiteException;
import android.os.AsyncTask;
import android.os.HandlerThread;
import android.util.DisplayMetrics;

import androidx.annotation.NonNull;
import androidx.annotation.Nullable;

import com.google.gson.Gson;

import net.osmand.GeoidAltitudeCorrection;
import net.osmand.IProgress;
import net.osmand.PlatformUtil;
import net.osmand.ResultMatcher;
import net.osmand.binary.BinaryMapDataObject;
import net.osmand.binary.BinaryMapIndexReader;
import net.osmand.binary.BinaryMapPoiReaderAdapter.PoiSubType;
import net.osmand.binary.CachedOsmandIndexes;
import net.osmand.data.Amenity;
import net.osmand.data.BaseDetailsObject;
import net.osmand.data.LatLon;
import net.osmand.data.RotatedTileBox;
import net.osmand.data.TransportRoute;
import net.osmand.data.TransportStop;
import net.osmand.map.ITileSource;
import net.osmand.map.MapTileDownloader;
import net.osmand.map.MapTileDownloader.DownloadRequest;
import net.osmand.map.OsmandRegions;
import net.osmand.osm.MapPoiTypes;
import net.osmand.osm.PoiCategory;
import net.osmand.osm.PoiType;
import net.osmand.plus.AppInitializer;
import net.osmand.plus.OsmandApplication;
import net.osmand.plus.R;
import net.osmand.plus.Version;
import net.osmand.plus.download.DownloadOsmandIndexesHelper.AssetEntry;
import net.osmand.plus.download.SrtmDownloadItem;
import net.osmand.plus.inapp.InAppPurchaseUtils;
import net.osmand.plus.plugins.PluginsHelper;
import net.osmand.plus.plugins.openseamaps.NauticalMapsPlugin;
import net.osmand.plus.plugins.srtm.SRTMPlugin;
import net.osmand.plus.render.MapRenderRepositories;
import net.osmand.plus.render.NativeOsmandLibrary;
import net.osmand.plus.resources.AsyncLoadingThread.MapLoadRequest;
import net.osmand.plus.resources.AsyncLoadingThread.OnMapLoadedListener;
import net.osmand.plus.resources.CheckAssetsTask.CheckAssetsListener;
import net.osmand.plus.resources.ReloadIndexesTask.ReloadIndexesListener;
import net.osmand.plus.utils.AndroidUtils;
import net.osmand.plus.utils.FileUtils;
import net.osmand.plus.views.layers.MapTileLayer;
import net.osmand.plus.views.layers.base.OsmandMapLayer.DrawSettings;
import net.osmand.plus.wikipedia.WikipediaPlugin;
import net.osmand.router.TransportStopsRouteReader;
import net.osmand.search.FullAmenitySearch;
import net.osmand.search.core.AmenityIndexRepository;
import net.osmand.util.Algorithms;
import net.osmand.util.MapUtils;

import org.apache.commons.logging.Log;

import java.io.File;
import java.io.FileOutputStream;
import java.io.IOException;
import java.io.InputStream;
import java.io.InputStreamReader;
import java.text.DateFormat;
import java.text.MessageFormat;
import java.text.ParseException;
import java.text.SimpleDateFormat;
import java.util.*;
import java.util.Map.Entry;
import java.util.concurrent.ConcurrentHashMap;
import java.util.concurrent.ExecutionException;
import java.util.concurrent.ExecutorService;
import java.util.concurrent.Executors;

/**
 * Resource manager is responsible to work with all resources
 * that could consume memory (especially with file resources).
 * Such as indexes, tiles.
 * Also it is responsible to create cache for that resources if they
 * can't be loaded fully into memory & clear them on request.
 */
public class ResourceManager {

	private static final String INDEXES_CACHE = "ind.cache";
	private static final String DATE_TIME_PATTERN = "yyyy-MM-dd HH:mm";

	private static final Log log = PlatformUtil.getLog(ResourceManager.class);

	protected static ResourceManager manager;

	protected File dirWithTiles;

	private final List<TilesCache<?>> tilesCacheList = new ArrayList<>();
	private final BitmapTilesCache bitmapTilesCache;
	private final GeometryTilesCache mapillaryVectorTilesCache;
	private List<MapTileLayerSize> mapTileLayerSizes = new ArrayList<>();
	private AssetsCollection assetsCollection;

	private final OsmandApplication app;
	private final List<ResourceListener> resourceListeners = new ArrayList<>();


	public interface ResourceListener {
		default void onMapsIndexed() {
		}

		default void onReaderIndexed(BinaryMapIndexReader reader) {
		}

		default void onReaderClosed(BinaryMapIndexReader reader) {
		}

		default void onMapClosed(String fileName) {
		}
	}

	// Indexes
	public enum BinaryMapReaderResourceType {
		POI,
		REVERSE_GEOCODING,
		STREET_LOOKUP,
		TRANSPORT,
		ADDRESS,
		QUICK_SEARCH,
		ROUTING,
		TRANSPORT_ROUTING
	}

	protected final Map<String, BinaryMapReaderResource> fileReaders = new ConcurrentHashMap<>();

	protected final Map<String, RegionAddressRepository> addressMap = new ConcurrentHashMap<>();
	protected final Map<String, BinaryMapReaderResource> transportRepositories = new ConcurrentHashMap<>();
	protected final Map<String, AmenityIndexRepository> travelRepositories = new ConcurrentHashMap<>();
	protected final Map<String, String> indexFileNames = new ConcurrentHashMap<>();
	protected final Map<String, File> indexFiles = new ConcurrentHashMap<>();
	protected final Map<String, String> basemapFileNames = new ConcurrentHashMap<>();
	private final Map<String, String> backupedFileNames = new ConcurrentHashMap<>();

	protected final IncrementalChangesManager changesManager = new IncrementalChangesManager(this);

	protected final MapRenderRepositories renderer;

	protected final MapTileDownloader tileDownloader;

	public final AsyncLoadingThread asyncLoadingThread = new AsyncLoadingThread(this);

	private final HandlerThread renderingBufferImageThread;

	private ReloadIndexesTask reloadIndexesTask;

	private boolean depthContours;
	private boolean indexesLoadedOnStart;

	private final FullAmenitySearch fullAmenitySearch;

	public ResourceManager(@NonNull OsmandApplication app) {
		this.app = app;
		this.renderer = new MapRenderRepositories(app);

		bitmapTilesCache = new BitmapTilesCache(asyncLoadingThread);
		mapillaryVectorTilesCache = new GeometryTilesCache(asyncLoadingThread);
		tilesCacheList.add(bitmapTilesCache);
		tilesCacheList.add(mapillaryVectorTilesCache);

		asyncLoadingThread.start();
		renderingBufferImageThread = new HandlerThread("RenderingBaseImage");
		renderingBufferImageThread.start();

		tileDownloader = MapTileDownloader.getInstance(Version.getFullVersion(app));
		resetStoreDirectory();

		DisplayMetrics dm = new DisplayMetrics();
		AndroidUtils.getDisplay(app).getMetrics(dm);
		// Only 8 MB (from 16 Mb whole mem) available for images : image 64K * 128 = 8 MB (8 bit), 64 - 16 bit, 32 - 32 bit
		// at least 3*9?
		float tiles = (dm.widthPixels / 256 + 2) * (dm.heightPixels / 256 + 2) * 3;
		log.info("Bitmap tiles to load in memory : " + tiles);
		bitmapTilesCache.setMaxCacheSize((int) (tiles));

		File path = app.getAppPath(ROUTING_PROFILES_DIR);
		if (!path.exists()) {
			path.mkdir();
		}

		fullAmenitySearch = new FullAmenitySearch(searchAmenitiesInProgress,
				fileName -> app.getTravelRendererHelper().getFileVisibilityProperty(fileName).get(),
				app.getLanguage());
	}

	public BitmapTilesCache getBitmapTilesCache() {
		return bitmapTilesCache;
	}

	public GeometryTilesCache getMapillaryVectorTilesCache() {
		return mapillaryVectorTilesCache;
	}

	public MapTileDownloader getMapTileDownloader() {
		return tileDownloader;
	}

	public HandlerThread getRenderingBufferImageThread() {
		return renderingBufferImageThread;
	}

	public boolean isIndexesLoadedOnStart() {
		return indexesLoadedOnStart;
	}

	public void addResourceListener(ResourceListener listener) {
		if (!resourceListeners.contains(listener)) {
			resourceListeners.add(listener);
		}
	}

	public void removeResourceListener(ResourceListener listener) {
		resourceListeners.remove(listener);
	}

	public boolean checkIfObjectDownloaded(String downloadName) {
		String regionName = getMapFileName(downloadName);
		String roadsRegionName = getRoadMapFileName(downloadName);
		return indexFileNames.containsKey(regionName) || indexFileNames.containsKey(roadsRegionName);
	}

	public boolean checkIfObjectBackuped(String downloadName) {
		String regionName = getMapFileName(downloadName);
		String roadsRegionName = getRoadMapFileName(downloadName);
		return backupedFileNames.containsKey(regionName) || backupedFileNames.containsKey(roadsRegionName);
	}

	public List<MapTileLayerSize> getMapTileLayerSizes() {
		return mapTileLayerSizes;
	}

	public void setMapTileLayerSizes(MapTileLayer layer, int tiles) {
		MapTileLayerSize layerSize = getMapTileLayerSize(layer);
		if (layerSize != null) {
			if (layerSize.markToGCTimestamp != null) {
				layerSize.markToGCTimestamp = null;
				layerSize.activeTimestamp = System.currentTimeMillis();
			}
			layerSize.tiles = tiles;
		} else {
			List<MapTileLayerSize> layerSizes = new ArrayList<>(mapTileLayerSizes);
			layerSizes.add(new MapTileLayerSize(layer, tiles, System.currentTimeMillis()));
			mapTileLayerSizes = layerSizes;
		}
	}

	public void removeMapTileLayerSize(MapTileLayer layer) {
		MapTileLayerSize layerSize = getMapTileLayerSize(layer);
		if (layerSize != null) {
			List<MapTileLayerSize> layerSizes = new ArrayList<>(mapTileLayerSizes);
			layerSizes.remove(layerSize);
			mapTileLayerSizes = layerSizes;
		}
	}

	@Nullable
	private MapTileLayerSize getMapTileLayerSize(MapTileLayer layer) {
		for (MapTileLayerSize layerSize : mapTileLayerSizes) {
			if (layerSize.layer == layer) {
				return layerSize;
			}
		}
		return null;
	}

	public void resetStoreDirectory() {
		dirWithTiles = app.getAppPath(TILES_INDEX_DIR);
		dirWithTiles.mkdirs();
		app.getAppPath(GPX_INDEX_DIR).mkdirs();
		// ".nomedia" indicates there are no pictures and no music to list in this dir for the Gallery app
		try {
			app.getAppPath(".nomedia").createNewFile();
		} catch (Exception e) {
			// ignore
		}
		for (TilesCache<?> tilesCache : tilesCacheList) {
			tilesCache.setDirWithTiles(dirWithTiles);
		}
	}

	@NonNull
	public DateFormat getDateFormat() {
		return new SimpleDateFormat(DATE_TIME_PATTERN, Locale.US);
	}

	@NonNull
	public OsmandApplication getApp() {
		return app;
	}

	public boolean hasDepthContours() {
		return depthContours;
	}

	////////////////////////////////////////////// Working with tiles ////////////////////////////////////////////////

	@Nullable
	private TilesCache<?> getTilesCache(ITileSource map) {
		for (TilesCache<?> cache : tilesCacheList) {
			if (cache.isTileSourceSupported(map)) {
				return cache;
			}
		}
		return null;
	}

	public synchronized void tileDownloaded(DownloadRequest request) {
		if (request instanceof TileLoadDownloadRequest) {
			TileLoadDownloadRequest req = ((TileLoadDownloadRequest) request);
			TilesCache<?> cache = getTilesCache(req.tileSource);
			if (cache != null) {
				cache.tilesOnFS.put(req.tileId, Boolean.TRUE);
			}
		}
	}

	public synchronized boolean isTileDownloaded(String file, ITileSource map, int x, int y,
			int zoom) {
		TilesCache<?> cache = getTilesCache(map);
		return cache != null && cache.isTileDownloaded(file, map, x, y, zoom);
	}

	public synchronized boolean isTileSavedOnFileSystem(@NonNull String tileId,
			@Nullable ITileSource map,
			int x, int y, int zoom) {
		TilesCache<?> cache = getTilesCache(map);
		return cache != null && cache.isTileSavedOnFileSystem(tileId, map, x, y, zoom);
	}

	public synchronized int getTileBytesSizeOnFileSystem(@NonNull String tileId,
			@NonNull ITileSource map,
			int x, int y, int zoom) {
		TilesCache<?> cache = getTilesCache(map);
		return cache != null
				? cache.getTileBytesSizeOnFileSystem(tileId, map, x, y, zoom)
				: 0;
	}

	private GeoidAltitudeCorrection geoidAltitudeCorrection;
	private boolean searchAmenitiesInProgress;

	@Nullable
	public synchronized String calculateTileId(ITileSource map, int x, int y, int zoom) {
		TilesCache<?> cache = getTilesCache(map);
		if (cache != null) {
			return cache.calculateTileId(map, x, y, zoom);
		}
		return null;
	}

	protected boolean hasRequestedTile(TileLoadDownloadRequest req) {
		TilesCache<?> cache = getTilesCache(req.tileSource);
		return cache != null && cache.getRequestedTile(req) != null;
	}

	public void getTileForMapSync(String file, ITileSource map, int x, int y, int zoom,
			boolean loadFromInternetIfNeeded, long requestTimestamp) {
		TilesCache<?> cache = getTilesCache(map);
		if (cache != null) {
			cache.getTileForMapSync(file, map, x, y, zoom, loadFromInternetIfNeeded, requestTimestamp);
		}
	}

	public void downloadTileForMapSync(@NonNull ITileSource map, int x, int y, int zoom) {
		TilesCache<?> cache = getTilesCache(map);
		if (cache != null) {
			String tileId = calculateTileId(map, x, y, zoom);
			long time = System.currentTimeMillis();
			cache.getTileForMap(tileId, map, x, y, zoom, true, true, true, time);
		}
	}

	public void clearCacheAndTiles(@NonNull ITileSource map) {
		map.deleteTiles(new File(dirWithTiles, map.getName()).getAbsolutePath());
		TilesCache<?> cache = getTilesCache(map);
		if (cache != null) {
			cache.clearAllTiles();
		}
	}

	////////////////////////////////////////////// Working with indexes ////////////////////////////////////////////////

	private final ExecutorService reloadIndexesSingleThreadExecutor = Executors.newSingleThreadExecutor();

	public List<String> reloadIndexesOnStart(@NonNull AppInitializer progress,
			List<String> warnings) {
		close();
		// check we have some assets to copy to sdcard
		warnings.addAll(checkAssets(progress, false, true));
		progress.notifyEvent(ASSETS_COPIED);
		reloadIndexes(progress, warnings);
		progress.notifyEvent(MAPS_INITIALIZED);
		indexesLoadedOnStart = true;
		return warnings;
	}

	public void reloadIndexesAsync(@Nullable IProgress progress,
			@Nullable ReloadIndexesListener listener) {
		reloadIndexesTask = new ReloadIndexesTask(app, progress, listener);
		reloadIndexesTask.executeOnExecutor(reloadIndexesSingleThreadExecutor);
	}

	public List<String> reloadIndexes(@Nullable IProgress progress,
			@NonNull List<String> warnings) {
		reloadIndexesTask = new ReloadIndexesTask(app, progress, null);
		try {
			warnings.addAll(reloadIndexesTask.executeOnExecutor(reloadIndexesSingleThreadExecutor).get());
		} catch (ExecutionException | InterruptedException e) {
			log.error(e);
		}
		return warnings;
	}

	public List<String> indexAdditionalMaps(@Nullable IProgress progress) {
		return app.getAppCustomization().onIndexingFiles(progress, indexFileNames);
	}

	public List<String> indexVoiceFiles(@Nullable IProgress progress) {
		File voiceDir = app.getAppPath(VOICE_INDEX_DIR);
		voiceDir.mkdirs();
		List<String> warnings = new ArrayList<>();
		if (voiceDir.exists() && voiceDir.canRead()) {
			File[] files = voiceDir.listFiles();
			if (files != null) {
				DateFormat dateFormat = getDateFormat();
				for (File file : files) {
					if (file.isDirectory()) {
						String lang = file.getName().replace(VOICE_PROVIDER_SUFFIX, "");
						File conf = new File(file, lang + "_" + TTSVOICE_INDEX_EXT_JS);
						if (conf.exists()) {
							indexFileNames.put(file.getName(), dateFormat.format(conf.lastModified()));
							indexFiles.put(file.getName(), file);
						}
					}
				}
			}
		}
		return warnings;
	}

	public List<String> indexFontFiles(@Nullable IProgress progress) {
		File fontDir = app.getAppPath(FONT_INDEX_DIR);
		fontDir.mkdirs();
		List<String> warnings = new ArrayList<>();
		if (fontDir.exists() && fontDir.canRead()) {
			File[] files = fontDir.listFiles();
			if (files != null) {
				DateFormat dateFormat = getDateFormat();
				for (File file : files) {
					if (!file.isDirectory()) {
						indexFileNames.put(file.getName(), dateFormat.format(file.lastModified()));
						indexFiles.put(file.getName(), file);
					}
				}
			}
		}
		return warnings;
	}

	public boolean isReloadingIndexes() {
		return reloadIndexesTask != null && reloadIndexesTask.getStatus() == AsyncTask.Status.RUNNING;
	}

	private final ExecutorService checkAssetsSingleThreadExecutor = Executors.newSingleThreadExecutor();

	public void checkAssetsAsync(@Nullable IProgress progress, boolean forceUpdate,
			boolean forceCheck, @Nullable CheckAssetsListener listener) {
		CheckAssetsTask task = new CheckAssetsTask(app, progress, forceUpdate, forceCheck, listener);
		task.executeOnExecutor(checkAssetsSingleThreadExecutor);
	}

	public List<String> checkAssets(@Nullable IProgress progress, boolean forceUpdate,
			boolean forceCheck) {
		List<String> warnings = new ArrayList<>();
		CheckAssetsTask task = new CheckAssetsTask(app, progress, forceUpdate, forceCheck, null);
		try {
			warnings.addAll(task.executeOnExecutor(checkAssetsSingleThreadExecutor).get());
		} catch (ExecutionException | InterruptedException e) {
			log.error(e);
		}
		return warnings;
	}

	private void renameRoadsFiles(ArrayList<File> files, File roadsPath) {
		Iterator<File> it = files.iterator();
		while (it.hasNext()) {
			File f = it.next();
			if (f.getName().endsWith("-roads" + BINARY_MAP_INDEX_EXT)) {
				f.renameTo(new File(roadsPath, f.getName().replace("-roads" + BINARY_MAP_INDEX_EXT,
						BINARY_ROAD_MAP_INDEX_EXT)));
			} else if (f.getName().endsWith(BINARY_ROAD_MAP_INDEX_EXT)) {
				f.renameTo(new File(roadsPath, f.getName()));
			}
		}
	}

	public List<String> indexingMaps(@Nullable IProgress progress) {
		return indexingMaps(progress, Collections.emptyList());
	}

	public List<String> indexingMaps(@Nullable IProgress progress,
			@NonNull List<File> filesToReindex) {
		long val = System.currentTimeMillis();
		ArrayList<File> files = new ArrayList<>();
		File appPath = app.getAppPath(null);
		File roadsPath = app.getAppPath(ROADS_INDEX_DIR);
		roadsPath.mkdirs();

		FileUtils.collectFiles(app.getAppInternalPath(HIDDEN_DIR), BINARY_MAP_INDEX_EXT, files);
		FileUtils.collectFiles(appPath, BINARY_MAP_INDEX_EXT, files);
		renameRoadsFiles(files, roadsPath);
		FileUtils.collectFiles(roadsPath, BINARY_MAP_INDEX_EXT, files);
		if (Version.isPaidVersion(app)) {
			FileUtils.collectFiles(app.getAppPath(WIKI_INDEX_DIR), BINARY_MAP_INDEX_EXT, files);
			FileUtils.collectFiles(app.getAppPath(WIKIVOYAGE_INDEX_DIR), BINARY_TRAVEL_GUIDE_MAP_INDEX_EXT, files);
		}
		if (PluginsHelper.isActive(SRTMPlugin.class) || InAppPurchaseUtils.isContourLinesAvailable(app)) {
			FileUtils.collectFiles(app.getAppPath(SRTM_INDEX_DIR), BINARY_MAP_INDEX_EXT, files);
		}
		if (PluginsHelper.isActive(NauticalMapsPlugin.class) || InAppPurchaseUtils.isDepthContoursAvailable(app)) {
			FileUtils.collectFiles(app.getAppPath(NAUTICAL_INDEX_DIR), BINARY_DEPTH_MAP_INDEX_EXT, files);
		}

		changesManager.collectChangesFiles(app.getAppPath(LIVE_INDEX_DIR), BINARY_MAP_INDEX_EXT, files);

		Collections.sort(files, Algorithms.getFileVersionComparator());
		List<String> warnings = new ArrayList<>();
		renderer.clearAllResources();
		CachedOsmandIndexes cachedOsmandIndexes = new CachedOsmandIndexes();
		File indCache = app.getAppPath(INDEXES_CACHE);
		if (indCache.exists()) {
			try {
				cachedOsmandIndexes.readFromFile(indCache);
			} catch (Exception e) {
				log.error(e.getMessage(), e);
			}
		}
		File liveDir = app.getAppPath(LIVE_INDEX_DIR);
		depthContours = false;
		File worldBasemapStd = null;
		File worldBasemapDetailed = null;
		File worldBasemapMini = null;
		for (File f : files) {
			if (f.getName().equals("World_basemap.obf")) {
				worldBasemapStd = f;
			}
			if (f.getName().startsWith("World_basemap_mini")) {
				worldBasemapMini = f;
			}
			if (f.getName().startsWith("World_basemap_detailed")) {
				worldBasemapDetailed = f;
			}
		}

		if (worldBasemapDetailed != null) {
			if (worldBasemapStd != null) {
				files.remove(worldBasemapStd);
			}
			if (worldBasemapMini != null) {
				files.remove(worldBasemapMini);
			}

		} else if (worldBasemapStd != null && worldBasemapMini != null) {
			files.remove(worldBasemapMini);
		}

		DateFormat dateFormat = getDateFormat();
		for (File f : files) {
			String fileName = f.getName();
			if (progress != null) {
				progress.startTask(app.getString(R.string.indexing_map) + " " + fileName, -1);
			}
			try {
				BinaryMapIndexReader mapReader = null;
				boolean reindex = filesToReindex.contains(f);
				try {
					mapReader = cachedOsmandIndexes.getReader(f, !reindex);
					if (mapReader.getVersion() != BINARY_MAP_VERSION) {
						mapReader = null;
					}
				} catch (IOException e) {
					log.error(String.format("File %s could not be read", fileName), e);
				}
				boolean wikiMap = WikipediaPlugin.containsWikipediaExtension(fileName);
				boolean srtmMap = SrtmDownloadItem.containsSrtmExtension(fileName);
				if (mapReader == null || (!Version.isPaidVersion(app) && wikiMap)) {
					warnings.add(MessageFormat.format(app.getString(R.string.version_index_is_not_supported), fileName)); //$NON-NLS-1$
				} else {
					if (mapReader.isBasemap()) {
						basemapFileNames.put(fileName, fileName);
					}
					long dateCreated = mapReader.getDateCreated();
					if (dateCreated == 0) {
						dateCreated = f.lastModified();
					}
					if (f.getParentFile().getName().equals(liveDir.getName())) {
						boolean toUse = changesManager.index(f, dateCreated, mapReader);
						if (!toUse) {
							try {
								mapReader.close();
							} catch (IOException e) {
								log.error(e.getMessage(), e);
							}
							continue;
						}
					} else if (!wikiMap && !srtmMap) {
						changesManager.indexMainMap(f, dateCreated);
						if (reindex) {
							for (ResourceListener l : resourceListeners) {
								l.onReaderIndexed(mapReader);
							}
						}
					}
					indexFileNames.put(fileName, dateFormat.format(dateCreated));
					indexFiles.put(fileName, f);
					if (!depthContours && fileName.toLowerCase().startsWith("depth_")) {
						depthContours = true;
					}
					renderer.initializeNewResource(f, mapReader);
					BinaryMapReaderResource resource = new BinaryMapReaderResource(f, mapReader);
					boolean isTravelObf = resource.getFileName().endsWith(BINARY_TRAVEL_GUIDE_MAP_INDEX_EXT);
					if (mapReader.containsPoiData()) {
						AmenityIndexRepositoryBinary amenityResource = new AmenityIndexRepositoryBinary(f, resource, app);
						fullAmenitySearch.addAmenityRepository(fileName, amenityResource);
						if (isTravelObf) {
							// reuse until new BinaryMapReaderResourceType.TRAVEL_GPX
							travelRepositories.put(resource.getFileName(), amenityResource);
						}
					}
					fileReaders.put(fileName, resource);
					if (isTravelObf) {
						// travel files should be indexed separately (so it's possible to turn on / off)
						continue;
					}
					if (!mapReader.getRegionNames().isEmpty()) {
						RegionAddressRepositoryBinary rarb = new RegionAddressRepositoryBinary(this, resource);
						addressMap.put(fileName, rarb);
					}
					if (mapReader.hasTransportData()) {
						transportRepositories.put(fileName, resource);
					}
					// disable osmc for routing temporarily due to some bugs
					if (mapReader.containsRouteData() && (!f.getParentFile().equals(liveDir) ||
							app.getSettings().USE_OSM_LIVE_FOR_ROUTING.get())) {
						resource.setUseForRouting(true);
					}
					if (mapReader.hasTransportData() && (!f.getParentFile().equals(liveDir) ||
							app.getSettings().USE_OSM_LIVE_FOR_PUBLIC_TRANSPORT.get())) {
						resource.setUseForPublicTransport(true);
					}
				}
			} catch (SQLiteException e) {
				log.error("Exception reading " + f.getAbsolutePath(), e);
				warnings.add(MessageFormat.format(app.getString(R.string.version_index_is_not_supported), fileName));
			} catch (OutOfMemoryError oome) {
				log.error("Exception reading " + f.getAbsolutePath(), oome);
				warnings.add(MessageFormat.format(app.getString(R.string.version_index_is_big_for_memory), fileName));
			}
		}
		Map<PoiCategory, Map<String, PoiType>> toAddPoiTypes = new HashMap<>();
		for (AmenityIndexRepository repo : fullAmenitySearch.getAmenityRepositories()) {
			Map<String, List<String>> categories = ((AmenityIndexRepositoryBinary) repo).getDeltaPoiCategories();
			if (!categories.isEmpty()) {
				for (Map.Entry<String, List<String>> entry : categories.entrySet()) {
					PoiCategory poiCategory = app.getPoiTypes().getPoiCategoryByName(entry.getKey(), true);
					if (!toAddPoiTypes.containsKey(poiCategory)) {
						toAddPoiTypes.put(poiCategory, new TreeMap<>());
					}
					Map<String, PoiType> poiTypes = toAddPoiTypes.get(poiCategory);
					if (poiTypes != null) {
						for (String s : entry.getValue()) {
							PoiType pt = new PoiType(MapPoiTypes.getDefault(), poiCategory, null, s, null);
							pt.setOsmTag("");
							pt.setOsmValue("");
							pt.setNotEditableOsm(true);
							poiTypes.put(s, pt);
						}
					}
				}
			}
		}
		Iterator<Entry<PoiCategory, Map<String, PoiType>>> it = toAddPoiTypes.entrySet().iterator();
		while (it.hasNext()) {
			Entry<PoiCategory, Map<String, PoiType>> next = it.next();
			PoiCategory category = next.getKey();
			category.addExtraPoiTypes(next.getValue());
		}
		log.debug("All map files initialized " + (System.currentTimeMillis() - val) + " ms");
		if (files.size() > 0 && (!indCache.exists() || indCache.canWrite())) {
			try {
				cachedOsmandIndexes.writeToFile(indCache);
			} catch (Exception e) {
				log.error("Index file could not be written", e);
			}
		}
		backupedFileNames.clear();
		getBackupIndexes(backupedFileNames);
		for (ResourceListener l : resourceListeners) {
			l.onMapsIndexed();
		}
		return warnings;
	}

	public List<String> getTravelRepositoryNames() {
		List<String> fileNames = new ArrayList<>(travelRepositories.keySet());
		Collections.sort(fileNames, Algorithms.getStringVersionComparator());
		return fileNames;
	}

	public List<AmenityIndexRepository> getTravelGpxRepositories() {
		return fullAmenitySearch.getAmenityRepositories(true);
	}

	public List<AmenityIndexRepository> getWikivoyageRepositories() {
		return new ArrayList<>(travelRepositories.values());
	}

	public boolean isWikivoyageRepositoryEmpty() {
		return travelRepositories.isEmpty();
	}

	public void initMapBoundariesCacheNative() {
		File indCache = app.getAppPath(INDEXES_CACHE);
		if (indCache.exists()) {
			NativeOsmandLibrary nativeLib = NativeOsmandLibrary.getLoadedLibrary();
			if (nativeLib != null) {
				nativeLib.initCacheMapFile(indCache.getAbsolutePath());
			}
		}
	}

	////////////////////////////////////////////// Working with amenities ////////////////////////////////////////////////
	public List<AmenityIndexRepository> getAmenityRepositories() {
		return fullAmenitySearch.getAmenityRepositories(true);
	}

	@NonNull
	public List<String> searchPoiSubTypesByPrefix(@NonNull String prefix) {
		Set<String> poiSubTypes = new HashSet<>();
		for (AmenityIndexRepository repository : getAmenityRepositories()) {
			if (repository instanceof AmenityIndexRepositoryBinary binaryRepository) {
				List<PoiSubType> subTypes = binaryRepository.searchPoiSubTypesByPrefix(prefix);
				for (PoiSubType subType : subTypes) {
					poiSubTypes.add(subType.name);
				}
			}
		}
		return new ArrayList<>(poiSubTypes);
	}

	public AmenityIndexRepositoryBinary getAmenityRepositoryByFileName(String filename) {
		return (AmenityIndexRepositoryBinary) fullAmenitySearch.getAmenityRepository(filename);
	}

	public RegionAddressRepository getRegionRepository(String name) {
		return addressMap.get(name);
	}

	public Collection<RegionAddressRepository> getAddressRepositories() {
		return addressMap.values();
	}

	public Collection<BinaryMapReaderResource> getFileReaders() {
		List<String> fileNames = new ArrayList<>(fileReaders.keySet());
		Collections.sort(fileNames, Algorithms.getStringVersionComparator());
		List<BinaryMapReaderResource> res = new ArrayList<>();
		for (String fileName : fileNames) {
			BinaryMapReaderResource r = fileReaders.get(fileName);
			if (r != null) {
				res.add(r);
			}
		}
		return res;
	}

	private List<BinaryMapIndexReader> getTransportRepositories(double topLat, double leftLon,
			double bottomLat, double rightLon) {
		List<String> fileNames = new ArrayList<>(transportRepositories.keySet());
		Collections.sort(fileNames, Algorithms.getStringVersionComparator());
		List<BinaryMapIndexReader> res = new ArrayList<>();
		for (String fileName : fileNames) {
			BinaryMapReaderResource r = transportRepositories.get(fileName);
			if (r != null && r.isUseForPublicTransport() &&
					r.getShallowReader().containTransportData(topLat, leftLon, bottomLat, rightLon)) {
				res.add(r.getReader(BinaryMapReaderResourceType.TRANSPORT));
			}
		}
		return res;
	}


	public List<TransportStop> searchTransportSync(double topLat, double leftLon, double bottomLat,
			double rightLon,
			ResultMatcher<TransportStop> matcher) throws IOException {
		TransportStopsRouteReader readers =
				new TransportStopsRouteReader(getTransportRepositories(topLat, leftLon, bottomLat, rightLon));
		List<TransportStop> stops = new ArrayList<>();
		BinaryMapIndexReader.SearchRequest<TransportStop> req = BinaryMapIndexReader.buildSearchTransportRequest(MapUtils.get31TileNumberX(leftLon),
				MapUtils.get31TileNumberX(rightLon), MapUtils.get31TileNumberY(topLat),
				MapUtils.get31TileNumberY(bottomLat), -1, stops);
		for (TransportStop s : readers.readMergedTransportStops(req)) {
			if (!s.isDeleted() && !s.isMissingStop()) {
				stops.add(s);
			}
		}
		return stops;
	}

	public List<TransportRoute> getRoutesForStop(TransportStop stop) {
		List<TransportRoute> rts = stop.getRoutes();
		if (rts != null) {
			return rts;
		}
		return Collections.emptyList();
	}

	////////////////////////////////////////////// Working with map ////////////////////////////////////////////////
	public boolean updateRenderedMapNeeded(RotatedTileBox rotatedTileBox,
			DrawSettings drawSettings) {
		return renderer.updateMapIsNeeded(rotatedTileBox, drawSettings);
	}

	public void updateRendererMap(@NonNull RotatedTileBox tileBox) {
		updateRendererMap(tileBox, null, false);
	}

	public void updateRendererMap(@NonNull RotatedTileBox tileBox,
			@Nullable OnMapLoadedListener listener, boolean forceLoadMap) {
		renderer.interruptLoadingMap();
		asyncLoadingThread.requestToLoadMap(new MapLoadRequest(tileBox, listener, forceLoadMap));
	}

	public void interruptRendering() {
		renderer.interruptLoadingMap();
	}

	public boolean isSearchAmenitiesInProgress() {
		return searchAmenitiesInProgress;
	}

	public MapRenderRepositories getRenderer() {
		return renderer;
	}

	////////////////////////////////////////////// Closing methods ////////////////////////////////////////////////

	public void closeFile(String fileName) {
		fullAmenitySearch.removeAmenityRepository(fileName);
		addressMap.remove(fileName);
		transportRepositories.remove(fileName);
		indexFileNames.remove(fileName);
		backupedFileNames.remove(fileName);
		indexFiles.remove(fileName);
		travelRepositories.remove(fileName);
		renderer.closeConnection(fileName);
		BinaryMapReaderResource resource = fileReaders.remove(fileName);
		if (resource != null) {
			for (ResourceListener l : resourceListeners) {
				BinaryMapIndexReader reader = resource.getShallowReader();
				if (reader != null) {
					l.onReaderClosed(reader);
				}
			}
			resource.close();
		}
		for (ResourceListener l : resourceListeners) {
			l.onMapClosed(fileName);
		}
	}

	public synchronized void close() {
		for (TilesCache<?> tc : tilesCacheList) {
			tc.close();
		}
		indexFileNames.clear();
		indexFiles.clear();
		basemapFileNames.clear();
		renderer.clearAllResources();
		transportRepositories.clear();
		travelRepositories.clear();
		addressMap.clear();
		fullAmenitySearch.clearAmenityRepositories();
		for (BinaryMapReaderResource res : fileReaders.values()) {
			res.close();
		}
		fileReaders.clear();
	}

	public BinaryMapIndexReader[] getReverseGeocodingMapFiles() {
		Collection<BinaryMapReaderResource> fileReaders = getFileReaders();
		List<BinaryMapIndexReader> readers = new ArrayList<>(fileReaders.size());
		for (BinaryMapReaderResource r : fileReaders) {
			BinaryMapIndexReader reader = r.getReader(BinaryMapReaderResourceType.REVERSE_GEOCODING);
			if (reader != null) {
				readers.add(reader);
			}
		}
		return readers.toArray(new BinaryMapIndexReader[0]);
	}

	public BinaryMapIndexReader[] getRoutingMapFiles() {
		Collection<BinaryMapReaderResource> fileReaders = getFileReaders();
		List<BinaryMapIndexReader> readers = new ArrayList<>(fileReaders.size());
		for (BinaryMapReaderResource r : fileReaders) {
			if (r.isUseForRouting()) {
				BinaryMapIndexReader reader = r.getReader(BinaryMapReaderResourceType.ROUTING);
				if (reader != null) {
					readers.add(reader);
				}
			}
		}
		return readers.toArray(new BinaryMapIndexReader[0]);
	}

	public BinaryMapIndexReader[] getTransportRoutingMapFiles() {
		Collection<BinaryMapReaderResource> fileReaders = getFileReaders();
		List<BinaryMapIndexReader> readers = new ArrayList<>(fileReaders.size());
		for (BinaryMapReaderResource r : fileReaders) {
			if (r.isUseForPublicTransport()) {
				BinaryMapIndexReader reader = r.getReader(BinaryMapReaderResourceType.TRANSPORT_ROUTING);
				if (reader != null) {
					readers.add(reader);
				}
			}
		}
		return readers.toArray(new BinaryMapIndexReader[0]);
	}

	public BinaryMapIndexReader[] getQuickSearchFiles(List<String> ignoreExtensions) {
		Collection<BinaryMapReaderResource> fileReaders = getFileReaders();
		List<BinaryMapIndexReader> readers = new ArrayList<>(fileReaders.size());
		for (BinaryMapReaderResource r : fileReaders) {
			boolean allow = true;
			if (!Algorithms.isEmpty(ignoreExtensions)) {
				for (String ext : ignoreExtensions) {
					if (r.getFileName().endsWith(ext)) {
						allow = false;
						break;
					}
				}
			}
			if (allow) {
				BinaryMapIndexReader shallowReader = r.getShallowReader();
				if (shallowReader != null && (shallowReader.containsPoiData() || shallowReader.containsAddressData())) {
					BinaryMapIndexReader reader = r.getReader(BinaryMapReaderResourceType.QUICK_SEARCH);
					if (reader != null) {
						readers.add(reader);
					}
				}
			}
		}
		return readers.toArray(new BinaryMapIndexReader[0]);
	}

	public Map<String, String> getIndexFileNames() {
		return new LinkedHashMap<>(indexFileNames);
	}

	public Map<String, File> getIndexFiles() {
		return new LinkedHashMap<>(indexFiles);
	}

	public boolean containsBasemap() {
		return !basemapFileNames.isEmpty();
	}

	public boolean isAnyMapInstalled() {
		return isMapsPresentInDirectory(null) || isMapsPresentInDirectory(ROADS_INDEX_DIR);
	}

	private boolean isMapsPresentInDirectory(@Nullable String path) {
		File dir = app.getAppPath(path);
		File[] maps = dir.listFiles(pathname -> pathname.getName().endsWith(BINARY_MAP_INDEX_EXT) &&
				!pathname.getName().endsWith("World_basemap_mini.obf"));
		return maps != null && maps.length > 0;
	}

	public Map<String, String> getBackupIndexes(Map<String, String> map) {
		File file = app.getAppPath(BACKUP_INDEX_DIR);
		if (file != null && file.isDirectory()) {
			File[] lf = file.listFiles();
			if (lf != null) {
				DateFormat dateFormat = getDateFormat();
				for (File f : lf) {
					if (f != null && f.getName().endsWith(BINARY_MAP_INDEX_EXT)) {
						map.put(f.getName(), dateFormat.format(f.lastModified()));
					}
				}
			}
		}
		return map;
	}

	public synchronized void reloadTilesFromFS() {
		for (TilesCache<?> tc : tilesCacheList) {
			tc.tilesOnFS.clear();
		}
	}

	/// On low memory method ///
	public void onLowMemory() {
		log.info("On low memory");
		clearTiles();
		for (RegionAddressRepository r : addressMap.values()) {
			r.clearCache();
		}
		renderer.clearCache();

		System.gc();
	}

	public GeoidAltitudeCorrection getGeoidAltitudeCorrection() {
		return geoidAltitudeCorrection;
	}

	protected void resetGeoidAltitudeCorrection() {
		geoidAltitudeCorrection = new GeoidAltitudeCorrection(app.getAppPath(null));
	}

	public OsmandRegions getOsmandRegions() {
		return app.getRegions();
	}

	protected synchronized void clearTiles() {
		log.info("Cleaning tiles...");
		for (TilesCache<?> tc : tilesCacheList) {
			tc.clearTiles();
		}
	}

	public IncrementalChangesManager getChangesManager() {
		return changesManager;
	}

	@NonNull
	public AssetsCollection getAssets() throws IOException {
		return assetsCollection == null ? assetsCollection = readBundledAssets() : assetsCollection;
	}

	private static class AssetEntryList {
		List<AssetEntry> assets = new ArrayList<>();
	}

	@NonNull
	private AssetsCollection readBundledAssets() throws IOException {
		SimpleDateFormat DATE_FORMAT = new SimpleDateFormat("dd.MM.yyyy", Locale.US);
		AssetManager assetManager = app.getAssets();
		InputStream isBundledAssetsXml = assetManager.open("bundled_assets.json");
		AssetEntryList lst = new Gson().fromJson(new InputStreamReader(isBundledAssetsXml), AssetEntryList.class);
		for (AssetEntry ae : lst.assets) {
			if (!Algorithms.isEmpty(ae.version)) {
				try {
					ae.dateVersion = DATE_FORMAT.parse(ae.version);
				} catch (ParseException e) {
					log.error(e.getMessage(), e);
				}
			}
		}
		isBundledAssetsXml.close();
		return new AssetsCollection(app, lst.assets);
	}

	public static boolean copyAssets(@NonNull AssetManager manager, @NonNull String name,
			@NonNull File file, @Nullable Long modifiedTime) throws IOException {
		if (file.exists()) {
			Algorithms.removeAllFiles(file);
		}
		file.getParentFile().mkdirs();
		InputStream is = manager.open(name, AssetManager.ACCESS_STREAMING);
		FileOutputStream out = new FileOutputStream(file);
		Algorithms.streamCopy(is, out);
		Algorithms.closeStream(out);
		Algorithms.closeStream(is);

		return modifiedTime != null && file.setLastModified(modifiedTime);
	}

	public FullAmenitySearch getAmenitySearcher() {
		return fullAmenitySearch;
	}

	@Nullable
	public Object fetchOtherData(@NonNull OsmandApplication app, @Nullable Object object) {
		BaseDetailsObject detailsObject = null;
		long time = System.currentTimeMillis();
		if (object instanceof Amenity amenity) {
			if (amenity.isContainsFullInfo()) {
				detailsObject = new BaseDetailsObject(amenity, app.getLanguage());
			} else {
				LatLon latLon = amenity.getLocation();
				BaseDetailsObject baseObject = fullAmenitySearch.findPlaceDetails(latLon, amenity.getId(), null, amenity.getWikidata());
				if (baseObject != null) {
					detailsObject = new BaseDetailsObject(baseObject, app.getLanguage());
					detailsObject.addObject(amenity);
					detailsObject.combineData();
				}
			}
		}

		if (object instanceof BaseDetailsObject) {
			detailsObject = (BaseDetailsObject) object;
		}

		if (detailsObject == null) {
			return object;
		}

		if (!detailsObject.hasGeometry()) {
			List<BinaryMapDataObject> dataObjects = fullAmenitySearch.searchBinaryMapDataForAmenity(detailsObject.getSyntheticAmenity(), 1);
			for (BinaryMapDataObject dataObject : dataObjects) {
				if (copyCoordinates(detailsObject, dataObject)) {
					break;
				}
			}
		}
		log.debug("fetchOtherData time " + (System.currentTimeMillis() - time));
		return detailsObject;
	}

<<<<<<< HEAD
	public static String getMapFileName(String regionName) {
		return Algorithms.capitalizeFirstLetterAndLowercase(regionName) + BINARY_MAP_INDEX_EXT;
	}

	public static String getRoadMapFileName(String regionName) {
		return Algorithms.capitalizeFirstLetterAndLowercase(regionName) + BINARY_ROAD_MAP_INDEX_EXT;
	}

	private static boolean copyCoordinates(@NonNull PlaceDetailsObject detailsObject,
=======
	private static boolean copyCoordinates(@NonNull BaseDetailsObject detailsObject,
>>>>>>> e49ecbf7
										   @NonNull BinaryMapDataObject mapObject) {
		int pointsLength = mapObject.getPointsLength();
		for (int i = 0; i < pointsLength; i++) {
			detailsObject.addX(mapObject.getPoint31XTile(i));
			detailsObject.addY(mapObject.getPoint31YTile(i));
		}
		return pointsLength > 0;
	}
}<|MERGE_RESOLUTION|>--- conflicted
+++ resolved
@@ -1131,7 +1131,6 @@
 		return detailsObject;
 	}
 
-<<<<<<< HEAD
 	public static String getMapFileName(String regionName) {
 		return Algorithms.capitalizeFirstLetterAndLowercase(regionName) + BINARY_MAP_INDEX_EXT;
 	}
@@ -1140,10 +1139,7 @@
 		return Algorithms.capitalizeFirstLetterAndLowercase(regionName) + BINARY_ROAD_MAP_INDEX_EXT;
 	}
 
-	private static boolean copyCoordinates(@NonNull PlaceDetailsObject detailsObject,
-=======
 	private static boolean copyCoordinates(@NonNull BaseDetailsObject detailsObject,
->>>>>>> e49ecbf7
 										   @NonNull BinaryMapDataObject mapObject) {
 		int pointsLength = mapObject.getPointsLength();
 		for (int i = 0; i < pointsLength; i++) {
