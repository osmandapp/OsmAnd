package net.osmand.plus.resources;


import static net.osmand.IndexConstants.MODEL_3D_DIR;
import static net.osmand.IndexConstants.TTSVOICE_INDEX_EXT_JS;
import static net.osmand.IndexConstants.VOICE_INDEX_DIR;
import static net.osmand.IndexConstants.VOICE_PROVIDER_SUFFIX;
import static net.osmand.plus.AppInitEvents.ASSETS_COPIED;
import static net.osmand.plus.AppInitEvents.MAPS_INITIALIZED;

import android.content.res.AssetManager;
import android.database.sqlite.SQLiteException;
import android.os.AsyncTask;
import android.os.HandlerThread;
import android.util.DisplayMetrics;

import androidx.annotation.NonNull;
import androidx.annotation.Nullable;

import net.osmand.GeoidAltitudeCorrection;
import net.osmand.IProgress;
import net.osmand.IndexConstants;
import net.osmand.Location;
import net.osmand.PlatformUtil;
import net.osmand.ResultMatcher;
import net.osmand.binary.BinaryMapIndexReader;
import net.osmand.binary.BinaryMapIndexReader.SearchPoiTypeFilter;
import net.osmand.binary.BinaryMapPoiReaderAdapter.PoiSubType;
import net.osmand.binary.CachedOsmandIndexes;
import net.osmand.data.Amenity;
import net.osmand.data.QuadRect;
import net.osmand.data.RotatedTileBox;
import net.osmand.data.TransportRoute;
import net.osmand.data.TransportStop;
import net.osmand.map.ITileSource;
import net.osmand.map.MapTileDownloader;
import net.osmand.map.MapTileDownloader.DownloadRequest;
import net.osmand.map.OsmandRegions;
import net.osmand.osm.MapPoiTypes;
import net.osmand.osm.PoiCategory;
import net.osmand.osm.PoiType;
import net.osmand.plus.AppInitializer;
import net.osmand.plus.OsmandApplication;
import net.osmand.plus.R;
import net.osmand.plus.Version;
import net.osmand.plus.download.DownloadOsmandIndexesHelper.AssetEntry;
import net.osmand.plus.download.SrtmDownloadItem;
import net.osmand.plus.inapp.InAppPurchaseUtils;
import net.osmand.plus.plugins.PluginsHelper;
import net.osmand.plus.plugins.openseamaps.NauticalMapsPlugin;
import net.osmand.plus.plugins.srtm.SRTMPlugin;
import net.osmand.plus.render.MapRenderRepositories;
import net.osmand.plus.render.NativeOsmandLibrary;
import net.osmand.plus.render.RendererRegistry;
import net.osmand.plus.resources.AsyncLoadingThread.MapLoadRequest;
import net.osmand.plus.resources.AsyncLoadingThread.OnMapLoadedListener;
import net.osmand.plus.resources.AsyncLoadingThread.TileLoadDownloadRequest;
import net.osmand.plus.settings.backend.OsmandSettings;
import net.osmand.plus.utils.AndroidUtils;
import net.osmand.plus.views.layers.MapTileLayer;
import net.osmand.plus.views.layers.base.OsmandMapLayer.DrawSettings;
import net.osmand.plus.wikipedia.WikipediaPlugin;
import net.osmand.router.TransportStopsRouteReader;
import net.osmand.util.Algorithms;
import net.osmand.util.MapUtils;

import org.apache.commons.logging.Log;
import org.xmlpull.v1.XmlPullParser;
import org.xmlpull.v1.XmlPullParserException;
import org.xmlpull.v1.XmlPullParserFactory;

import java.io.File;
import java.io.FileOutputStream;
import java.io.IOException;
import java.io.InputStream;
import java.io.RandomAccessFile;
import java.text.DateFormat;
import java.text.MessageFormat;
import java.text.ParseException;
import java.text.SimpleDateFormat;
import java.util.ArrayList;
import java.util.Collection;
import java.util.Collections;
import java.util.HashMap;
import java.util.HashSet;
import java.util.Iterator;
import java.util.LinkedHashMap;
import java.util.List;
import java.util.Locale;
import java.util.Map;
import java.util.Map.Entry;
import java.util.Set;
import java.util.TreeMap;
import java.util.concurrent.ConcurrentHashMap;
import java.util.concurrent.ExecutionException;
import java.util.concurrent.ExecutorService;
import java.util.concurrent.Executors;

/**
 * Resource manager is responsible to work with all resources
 * that could consume memory (especially with file resources).
 * Such as indexes, tiles.
 * Also it is responsible to create cache for that resources if they
 * can't be loaded fully into memory & clear them on request.
 */
public class ResourceManager {

	private static final String INDEXES_CACHE = "ind.cache";
	private static final String DATE_TIME_PATTERN = "yyyy-MM-dd HH:mm";

	private static final Log log = PlatformUtil.getLog(ResourceManager.class);

	protected static ResourceManager manager;

	protected File dirWithTiles;

	private final List<TilesCache<?>> tilesCacheList = new ArrayList<>();
	private final BitmapTilesCache bitmapTilesCache;
	private final GeometryTilesCache mapillaryVectorTilesCache;
	private List<MapTileLayerSize> mapTileLayerSizes = new ArrayList<>();
	private AssetsCollection assets;

	private final OsmandApplication context;
	private final List<ResourceListener> resourceListeners = new ArrayList<>();

	private boolean reloadingIndexes;

	public interface ResourceListener {
		default void onMapsIndexed() {
		}

		default void onReaderIndexed(BinaryMapIndexReader reader) {
		}

		default void onReaderClosed(BinaryMapIndexReader reader) {
		}

		default void onMapClosed(String fileName) {
		}
	}

	// Indexes
	public enum BinaryMapReaderResourceType {
		POI,
		REVERSE_GEOCODING,
		STREET_LOOKUP,
		TRANSPORT,
		ADDRESS,
		QUICK_SEARCH,
		ROUTING,
		TRANSPORT_ROUTING
	}

	public static class MapTileLayerSize {
		final MapTileLayer layer;
		Long markToGCTimestamp;
		long activeTimestamp;
		int tiles;

		public MapTileLayerSize(MapTileLayer layer, int tiles, long activeTimestamp) {
			this.layer = layer;
			this.tiles = tiles;
			this.activeTimestamp = activeTimestamp;
		}
	}

	public static class BinaryMapReaderResource {
		private BinaryMapIndexReader initialReader;
		private final File filename;
		private final List<BinaryMapIndexReader> readers = new ArrayList<>(BinaryMapReaderResourceType.values().length);
		private boolean useForRouting;
		private boolean useForPublicTransport;

		public BinaryMapReaderResource(File f, BinaryMapIndexReader initialReader) {
			this.filename = f;
			this.initialReader = initialReader;
			while (readers.size() < BinaryMapReaderResourceType.values().length) {
				readers.add(null);
			}
		}

		@Nullable
		public BinaryMapIndexReader getReader(BinaryMapReaderResourceType type) {
			BinaryMapIndexReader r = readers.get(type.ordinal());
			BinaryMapIndexReader initialReader = this.initialReader;
			if (r == null && initialReader != null) {
				try {
					RandomAccessFile raf = new RandomAccessFile(filename, "r");
					r = new BinaryMapIndexReader(raf, initialReader);
					readers.set(type.ordinal(), r);
				} catch (IOException e) {
					log.error("Fail to initialize " + filename.getName(), e);
				}
			}
			return r;
		}

		public String getFileName() {
			return filename.getName();
		}

		public long getFileLastModified() {
			return filename.lastModified();
		}

		// should not use methods to read from file!
		@Nullable
		public BinaryMapIndexReader getShallowReader() {
			return initialReader;
		}

		public void close() {
			close(initialReader);
			for (BinaryMapIndexReader rr : readers) {
				if (rr != null) {
					close(rr);
				}
			}
			initialReader = null;
		}

		public boolean isClosed() {
			return initialReader == null;
		}

		private void close(BinaryMapIndexReader r) {
			try {
				r.close();
			} catch (IOException e) {
				log.error("Fail to close " + filename.getName(), e);
			}
		}

		public void setUseForRouting(boolean useForRouting) {
			this.useForRouting = useForRouting;
		}

		public boolean isUseForRouting() {
			return useForRouting;
		}

		public boolean isUseForPublicTransport() {
			return useForPublicTransport;
		}

		public void setUseForPublicTransport(boolean useForPublicTransport) {
			this.useForPublicTransport = useForPublicTransport;
		}
	}

	protected final Map<String, BinaryMapReaderResource> fileReaders = new ConcurrentHashMap<>();

	protected final Map<String, RegionAddressRepository> addressMap = new ConcurrentHashMap<>();
	protected final Map<String, AmenityIndexRepository> amenityRepositories = new ConcurrentHashMap<>();
	//	protected final Map<String, BinaryMapIndexReader> routingMapFiles = new ConcurrentHashMap<>();
	protected final Map<String, BinaryMapReaderResource> transportRepositories = new ConcurrentHashMap<>();
	protected final Map<String, BinaryMapReaderResource> travelRepositories = new ConcurrentHashMap<>();
	protected final Map<String, String> indexFileNames = new ConcurrentHashMap<>();
	protected final Map<String, File> indexFiles = new ConcurrentHashMap<>();
	protected final Map<String, String> basemapFileNames = new ConcurrentHashMap<>();
	private final Map<String, String> backupedFileNames = new ConcurrentHashMap<>();

	protected final IncrementalChangesManager changesManager = new IncrementalChangesManager(this);

	protected final MapRenderRepositories renderer;

	protected final MapTileDownloader tileDownloader;

	public final AsyncLoadingThread asyncLoadingThread = new AsyncLoadingThread(this);

	private final HandlerThread renderingBufferImageThread;

	protected boolean internetIsNotAccessible;
	private boolean depthContours;
	private boolean indexesLoadedOnStart;

	public ResourceManager(@NonNull OsmandApplication context) {
		this.context = context;
		this.renderer = new MapRenderRepositories(context);

		bitmapTilesCache = new BitmapTilesCache(asyncLoadingThread);
		mapillaryVectorTilesCache = new GeometryTilesCache(asyncLoadingThread);
		tilesCacheList.add(bitmapTilesCache);
		tilesCacheList.add(mapillaryVectorTilesCache);

		asyncLoadingThread.start();
		renderingBufferImageThread = new HandlerThread("RenderingBaseImage");
		renderingBufferImageThread.start();

		tileDownloader = MapTileDownloader.getInstance(Version.getFullVersion(context));
		resetStoreDirectory();

		DisplayMetrics dm = new DisplayMetrics();
		AndroidUtils.getDisplay(context).getMetrics(dm);
		// Only 8 MB (from 16 Mb whole mem) available for images : image 64K * 128 = 8 MB (8 bit), 64 - 16 bit, 32 - 32 bit
		// at least 3*9?
		float tiles = (dm.widthPixels / 256 + 2) * (dm.heightPixels / 256 + 2) * 3;
		log.info("Bitmap tiles to load in memory : " + tiles);
		bitmapTilesCache.setMaxCacheSize((int) (tiles));

		File path = context.getAppPath(IndexConstants.ROUTING_PROFILES_DIR);
		if (!path.exists()) {
			path.mkdir();
		}
	}

	public BitmapTilesCache getBitmapTilesCache() {
		return bitmapTilesCache;
	}

	public GeometryTilesCache getMapillaryVectorTilesCache() {
		return mapillaryVectorTilesCache;
	}

	public MapTileDownloader getMapTileDownloader() {
		return tileDownloader;
	}

	public HandlerThread getRenderingBufferImageThread() {
		return renderingBufferImageThread;
	}

	public boolean isIndexesLoadedOnStart() {
		return indexesLoadedOnStart;
	}

	public void addResourceListener(ResourceListener listener) {
		if (!resourceListeners.contains(listener)) {
			resourceListeners.add(listener);
		}
	}

	public void removeResourceListener(ResourceListener listener) {
		resourceListeners.remove(listener);
	}

	public boolean checkIfObjectDownloaded(String downloadName) {
		String regionName = Algorithms.capitalizeFirstLetterAndLowercase(downloadName)
				+ IndexConstants.BINARY_MAP_INDEX_EXT;
		String roadsRegionName = Algorithms.capitalizeFirstLetterAndLowercase(downloadName) + ".road"
				+ IndexConstants.BINARY_MAP_INDEX_EXT;
		return indexFileNames.containsKey(regionName) || indexFileNames.containsKey(roadsRegionName);
	}

	public boolean checkIfObjectBackuped(String downloadName) {
		String regionName = Algorithms.capitalizeFirstLetterAndLowercase(downloadName)
				+ IndexConstants.BINARY_MAP_INDEX_EXT;
		String roadsRegionName = Algorithms.capitalizeFirstLetterAndLowercase(downloadName) + ".road"
				+ IndexConstants.BINARY_MAP_INDEX_EXT;
		return backupedFileNames.containsKey(regionName) || backupedFileNames.containsKey(roadsRegionName);
	}

	public List<MapTileLayerSize> getMapTileLayerSizes() {
		return mapTileLayerSizes;
	}

	public void setMapTileLayerSizes(MapTileLayer layer, int tiles) {
		MapTileLayerSize layerSize = getMapTileLayerSize(layer);
		if (layerSize != null) {
			if (layerSize.markToGCTimestamp != null) {
				layerSize.markToGCTimestamp = null;
				layerSize.activeTimestamp = System.currentTimeMillis();
			}
			layerSize.tiles = tiles;
		} else {
			List<MapTileLayerSize> layerSizes = new ArrayList<>(mapTileLayerSizes);
			layerSizes.add(new MapTileLayerSize(layer, tiles, System.currentTimeMillis()));
			mapTileLayerSizes = layerSizes;
		}
	}

	public void removeMapTileLayerSize(MapTileLayer layer) {
		MapTileLayerSize layerSize = getMapTileLayerSize(layer);
		if (layerSize != null) {
			List<MapTileLayerSize> layerSizes = new ArrayList<>(mapTileLayerSizes);
			layerSizes.remove(layerSize);
			mapTileLayerSizes = layerSizes;
		}
	}

	@Nullable
	private MapTileLayerSize getMapTileLayerSize(MapTileLayer layer) {
		for (MapTileLayerSize layerSize : mapTileLayerSizes) {
			if (layerSize.layer == layer) {
				return layerSize;
			}
		}
		return null;
	}

	public void resetStoreDirectory() {
		dirWithTiles = context.getAppPath(IndexConstants.TILES_INDEX_DIR);
		dirWithTiles.mkdirs();
		context.getAppPath(IndexConstants.GPX_INDEX_DIR).mkdirs();
		// ".nomedia" indicates there are no pictures and no music to list in this dir for the Gallery app
		try {
			context.getAppPath(".nomedia").createNewFile();
		} catch (Exception e) {
			// ignore
		}
		for (TilesCache<?> tilesCache : tilesCacheList) {
			tilesCache.setDirWithTiles(dirWithTiles);
		}
	}

	@NonNull
	public DateFormat getDateFormat() {
		return new SimpleDateFormat(DATE_TIME_PATTERN, Locale.US);
	}

	@NonNull
	public OsmandApplication getContext() {
		return context;
	}

	public boolean hasDepthContours() {
		return depthContours;
	}

	////////////////////////////////////////////// Working with tiles ////////////////////////////////////////////////

	@Nullable
	private TilesCache<?> getTilesCache(ITileSource map) {
		for (TilesCache<?> cache : tilesCacheList) {
			if (cache.isTileSourceSupported(map)) {
				return cache;
			}
		}
		return null;
	}

	public synchronized void tileDownloaded(DownloadRequest request) {
		if (request instanceof TileLoadDownloadRequest) {
			TileLoadDownloadRequest req = ((TileLoadDownloadRequest) request);
			TilesCache<?> cache = getTilesCache(req.tileSource);
			if (cache != null) {
				cache.tilesOnFS.put(req.tileId, Boolean.TRUE);
			}
		}
	}

	public synchronized boolean isTileDownloaded(String file, ITileSource map, int x, int y, int zoom) {
		TilesCache<?> cache = getTilesCache(map);
		return cache != null && cache.isTileDownloaded(file, map, x, y, zoom);
	}

	public synchronized boolean isTileSavedOnFileSystem(@NonNull String tileId, @Nullable ITileSource map,
	                                                    int x, int y, int zoom) {
		TilesCache<?> cache = getTilesCache(map);
		return cache != null && cache.isTileSavedOnFileSystem(tileId, map, x, y, zoom);
	}

	public synchronized int getTileBytesSizeOnFileSystem(@NonNull String tileId, @NonNull ITileSource map,
	                                                     int x, int y, int zoom) {
		TilesCache<?> cache = getTilesCache(map);
		return cache != null
				? cache.getTileBytesSizeOnFileSystem(tileId, map, x, y, zoom)
				: 0;
	}

	public void clearTileForMap(String file, ITileSource map, int x, int y, int zoom, long requestTimestamp) {
		TilesCache<?> cache = getTilesCache(map);
		if (cache != null) {
			cache.getTileForMap(file, map, x, y, zoom, true, false, true, requestTimestamp);
		}
	}

	private GeoidAltitudeCorrection geoidAltitudeCorrection;
	private boolean searchAmenitiesInProgress;

	@Nullable
	public synchronized String calculateTileId(ITileSource map, int x, int y, int zoom) {
		TilesCache<?> cache = getTilesCache(map);
		if (cache != null) {
			return cache.calculateTileId(map, x, y, zoom);
		}
		return null;
	}

	protected boolean hasRequestedTile(TileLoadDownloadRequest req) {
		TilesCache<?> cache = getTilesCache(req.tileSource);
		return cache != null && cache.getRequestedTile(req) != null;
	}

	public void getTileForMapSync(String file, ITileSource map, int x, int y, int zoom,
	                              boolean loadFromInternetIfNeeded, long requestTimestamp) {
		TilesCache<?> cache = getTilesCache(map);
		if (cache != null) {
			cache.getTileForMapSync(file, map, x, y, zoom, loadFromInternetIfNeeded, requestTimestamp);
		}
	}

	public void downloadTileForMapSync(@NonNull ITileSource map, int x, int y, int zoom) {
		TilesCache<?> cache = getTilesCache(map);
		if (cache != null) {
			String tileId = calculateTileId(map, x, y, zoom);
			long time = System.currentTimeMillis();
			cache.getTileForMap(tileId, map, x, y, zoom, true, true, true, time);
		}
	}

	public void clearCacheAndTiles(@NonNull ITileSource map) {
		map.deleteTiles(new File(dirWithTiles, map.getName()).getAbsolutePath());
		TilesCache<?> cache = getTilesCache(map);
		if (cache != null) {
			cache.clearAllTiles();
		}
	}

	////////////////////////////////////////////// Working with indexes ////////////////////////////////////////////////

	private final ExecutorService reloadIndexesSingleThreadExecutor = Executors.newSingleThreadExecutor();

	public List<String> reloadIndexesOnStart(@NonNull AppInitializer progress, List<String> warnings) {
		close();
		// check we have some assets to copy to sdcard
		warnings.addAll(checkAssets(progress, false, true));
		progress.notifyEvent(ASSETS_COPIED);
		reloadIndexes(progress, warnings);
		progress.notifyEvent(MAPS_INITIALIZED);
		indexesLoadedOnStart = true;
		return warnings;
	}

	public void reloadIndexesAsync(@Nullable IProgress progress, @Nullable ReloadIndexesListener listener) {
		ReloadIndexesTask reloadIndexesTask = new ReloadIndexesTask(progress, listener);
		reloadIndexesTask.executeOnExecutor(reloadIndexesSingleThreadExecutor);
	}

	public List<String> reloadIndexes(@Nullable IProgress progress, @NonNull List<String> warnings) {
		ReloadIndexesTask task = new ReloadIndexesTask(progress, null);
		try {
			warnings.addAll(task.executeOnExecutor(reloadIndexesSingleThreadExecutor).get());
		} catch (ExecutionException | InterruptedException e) {
			log.error(e);
		}
		return warnings;
	}

	private class ReloadIndexesTask extends AsyncTask<Void, String, List<String>> {

		private final IProgress progress;
		private final ReloadIndexesListener listener;

		public ReloadIndexesTask(@Nullable IProgress progress, @Nullable ReloadIndexesListener listener) {
			this.progress = progress;
			this.listener = listener;
		}

		@Override
		protected void onPreExecute() {
			context.runInUIThread(() -> reloadingIndexes = true);
			if (listener != null) {
				listener.reloadIndexesStarted();
			}
		}

		@Override
		protected List<String> doInBackground(Void... params) {
			geoidAltitudeCorrection = new GeoidAltitudeCorrection(context.getAppPath(null));
			// do it lazy
			// indexingImageTiles(progress);
			List<String> warnings = new ArrayList<>();
			warnings.addAll(indexingMaps(progress));
			warnings.addAll(indexVoiceFiles(progress));
			warnings.addAll(indexFontFiles(progress));
			warnings.addAll(PluginsHelper.onIndexingFiles(progress));
			warnings.addAll(indexAdditionalMaps(progress));

			return warnings;
		}

		@Override
		protected void onPostExecute(List<String> warnings) {
			context.runInUIThread(() -> reloadingIndexes = false);
			if (listener != null) {
				listener.reloadIndexesFinished(warnings);
			}
		}
	}

	public interface ReloadIndexesListener {

		default void reloadIndexesStarted() {

		}

		void reloadIndexesFinished(@NonNull List<String> warnings);
	}

	public List<String> indexAdditionalMaps(@Nullable IProgress progress) {
		return context.getAppCustomization().onIndexingFiles(progress, indexFileNames);
	}


	public List<String> indexVoiceFiles(@Nullable IProgress progress) {
		File voiceDir = context.getAppPath(VOICE_INDEX_DIR);
		voiceDir.mkdirs();
		List<String> warnings = new ArrayList<>();
		if (voiceDir.exists() && voiceDir.canRead()) {
			File[] files = voiceDir.listFiles();
			if (files != null) {
				DateFormat dateFormat = getDateFormat();
				for (File file : files) {
					if (file.isDirectory()) {
						String lang = file.getName().replace(VOICE_PROVIDER_SUFFIX, "");
						File conf = new File(file, lang + "_" + TTSVOICE_INDEX_EXT_JS);
						if (conf.exists()) {
							indexFileNames.put(file.getName(), dateFormat.format(conf.lastModified()));
							indexFiles.put(file.getName(), file);
						}
					}
				}
			}
		}
		return warnings;
	}

	public List<String> indexFontFiles(@Nullable IProgress progress) {
		File fontDir = context.getAppPath(IndexConstants.FONT_INDEX_DIR);
		fontDir.mkdirs();
		List<String> warnings = new ArrayList<>();
		if (fontDir.exists() && fontDir.canRead()) {
			File[] files = fontDir.listFiles();
			if (files != null) {
				DateFormat dateFormat = getDateFormat();
				for (File file : files) {
					if (!file.isDirectory()) {
						indexFileNames.put(file.getName(), dateFormat.format(file.lastModified()));
						indexFiles.put(file.getName(), file);
					}
				}
			}
		}
		return warnings;
	}

	public boolean isReloadingIndexes() {
		return reloadingIndexes;
	}

	public void copyMissingJSAssets() {
		try {
			AssetsCollection assetsCollection = getAssets();
			File appPath = context.getAppPath(null);
			if (appPath.canWrite()) {
				for (AssetEntry asset : assetsCollection.getEntrys()) {
					File jsFile = new File(appPath, asset.destination);
					if (asset.destination.contains(VOICE_PROVIDER_SUFFIX) && asset.destination
							.endsWith(TTSVOICE_INDEX_EXT_JS)) {
						File oggFile = new File(appPath, asset.destination.replace(
								VOICE_PROVIDER_SUFFIX, ""));
						if (oggFile.getParentFile().exists() && !oggFile.exists()) {
							copyAssets(context.getAssets(), asset.source, oggFile);
						}
					} else if (asset.destination.startsWith(MODEL_3D_DIR) && !jsFile.exists()) {
						copyAssets(context.getAssets(), asset.source, jsFile);
					}
					if (jsFile.getParentFile().exists() && !jsFile.exists()) {
						copyAssets(context.getAssets(), asset.source, jsFile);
					}
				}
			}
		} catch (XmlPullParserException | IOException e) {
			log.error("Error while loading tts files from assets", e);
		}
	}

	private final ExecutorService checkAssetsSingleThreadExecutor = Executors.newSingleThreadExecutor();

	public void checkAssetsAsync(@Nullable IProgress progress, boolean forceUpdate, boolean forceCheck,
	                             @Nullable CheckAssetsListener listener) {
		CheckAssetsTask task = new CheckAssetsTask(progress, forceUpdate, forceCheck, listener);
		task.executeOnExecutor(checkAssetsSingleThreadExecutor);
	}

	public List<String> checkAssets(@Nullable IProgress progress, boolean forceUpdate, boolean forceCheck) {
		List<String> warnings = new ArrayList<>();
		CheckAssetsTask task = new CheckAssetsTask(progress, forceUpdate, forceCheck, null);
		try {
			warnings.addAll(task.executeOnExecutor(checkAssetsSingleThreadExecutor).get());
		} catch (ExecutionException | InterruptedException e) {
			log.error(e);
		}
		return warnings;
	}

	private class CheckAssetsTask extends AsyncTask<Void, String, List<String>> {

		private final IProgress progress;
		private final CheckAssetsListener listener;

		private final boolean forceUpdate;
		private final boolean forceCheck;

		public CheckAssetsTask(@Nullable IProgress progress, boolean forceUpdate, boolean forceCheck,
		                       @Nullable CheckAssetsListener listener) {
			this.progress = progress;
			this.forceUpdate = forceUpdate;
			this.forceCheck = forceCheck;
			this.listener = listener;
		}

		@Override
		protected void onPreExecute() {
			if (listener != null) {
				listener.checkAssetsStarted();
			}
		}

		@Override
		protected List<String> doInBackground(Void... params) {
			return checkAssets(progress, forceUpdate, forceCheck);
		}

		private List<String> checkAssets(IProgress progress, boolean forceUpdate, boolean forceCheck) {
			if (context.getAppInitializer().isAppVersionChanged()) {
				copyMissingJSAssets();
			}
			String fv = Version.getFullVersion(context);
			OsmandSettings settings = context.getSettings();
			boolean versionChanged = !fv.equalsIgnoreCase(settings.PREVIOUS_INSTALLED_VERSION.get());
			boolean overwrite = versionChanged || forceUpdate;
			if (overwrite || forceCheck) {
				File appDataDir = context.getAppPath(null);
				appDataDir.mkdirs();
				if (appDataDir.canWrite()) {
					try {
						progress.startTask(context.getString(R.string.installing_new_resources), -1);
						AssetManager assetManager = context.getAssets();
						boolean firstInstall = !settings.PREVIOUS_INSTALLED_VERSION.isSet();
						unpackBundledAssets(assetManager, appDataDir, firstInstall || forceUpdate, overwrite, forceCheck);
						settings.PREVIOUS_INSTALLED_VERSION.set(fv);
						copyRegionsBoundaries(overwrite);
						// see Issue #3381
						//copyPoiTypes();
						RendererRegistry registry = context.getRendererRegistry();
						for (String internalStyle : registry.getInternalRenderers().keySet()) {
							File file = registry.getFileForInternalStyle(internalStyle);
							if (file.exists() && overwrite) {
								registry.copyFileForInternalStyle(internalStyle);
							}
						}
					} catch (SQLiteException | IOException | XmlPullParserException e) {
						log.error(e.getMessage(), e);
					}
				}
			}
			return Collections.emptyList();
		}

		@Override
		protected void onPostExecute(List<String> warnings) {
			if (listener != null) {
				listener.checkAssetsFinished(warnings);
			}
		}
	}

	public interface CheckAssetsListener {

		void checkAssetsStarted();

		void checkAssetsFinished(List<String> warnings);
	}

	private void copyRegionsBoundaries(boolean overwrite) {
		try {
			File file = context.getAppPath("regions.ocbf");
			boolean exists = file.exists();
			if (!exists || overwrite) {
				FileOutputStream fout = new FileOutputStream(file);
				Algorithms.streamCopy(OsmandRegions.class.getResourceAsStream("regions.ocbf"), fout);
				fout.close();
			}
		} catch (Exception e) {
			log.error(e.getMessage(), e);
		}
	}

	private void copyPoiTypes(boolean overwrite) {
		try {
			File file = context.getAppPath(IndexConstants.SETTINGS_DIR + "poi_types.xml");
			boolean exists = file.exists();
			if (!exists || overwrite) {
				FileOutputStream fout = new FileOutputStream(file);
				Algorithms.streamCopy(MapPoiTypes.class.getResourceAsStream("poi_types.xml"), fout);
				fout.close();
			}
		} catch (Exception e) {
			log.error(e.getMessage(), e);
		}
	}

	private static final String ASSET_INSTALL_MODE__alwaysCopyOnFirstInstall = "alwaysCopyOnFirstInstall";
	private static final String ASSET_COPY_MODE__overwriteOnlyIfExists = "overwriteOnlyIfExists";
	private static final String ASSET_COPY_MODE__alwaysOverwriteOrCopy = "alwaysOverwriteOrCopy";
	private static final String ASSET_COPY_MODE__copyOnlyIfDoesNotExist = "copyOnlyIfDoesNotExist";

	private void unpackBundledAssets(@NonNull AssetManager assetManager, @NonNull File appDataDir,
	                                 boolean firstInstall,
	                                 boolean overwrite,
	                                 boolean forceCheck) throws IOException, XmlPullParserException {
<<<<<<< HEAD
		AssetsCollection assetsCollection = getAssets();
		for (AssetEntry asset : assetsCollection.getEntrys()) {
			String[] modes = asset.combinedMode.split("\\|");
=======
		List<AssetEntry> assetEntries = DownloadOsmandIndexesHelper.getBundledAssets(assetManager);
		for (AssetEntry asset : assetEntries) {
			String[] modes = asset.mode.split("\\|");
>>>>>>> b44b2dfe
			if (modes.length == 0) {
				log.error("Mode '" + asset.mode + "' is not valid");
				continue;
			}
			String installMode = null;
			String copyMode = null;
			for (String mode : modes) {
				if (ASSET_INSTALL_MODE__alwaysCopyOnFirstInstall.equals(mode)) {
					installMode = mode;
				} else if (ASSET_COPY_MODE__overwriteOnlyIfExists.equals(mode) ||
						ASSET_COPY_MODE__alwaysOverwriteOrCopy.equals(mode) ||
						ASSET_COPY_MODE__copyOnlyIfDoesNotExist.equals(mode)) {
					copyMode = mode;
				} else {
					log.error("Mode '" + mode + "' is unknown");
				}
			}

			File destinationFile = new File(appDataDir, asset.destination);
			boolean exists = destinationFile.exists();
			boolean shouldCopy = false;
			if (ASSET_INSTALL_MODE__alwaysCopyOnFirstInstall.equals(installMode)) {
				if (firstInstall || (forceCheck && !exists)) {
					shouldCopy = true;
				}
			}
			if (copyMode == null) {
				log.error("No copy mode was defined for " + asset.source);
			}
			if (ASSET_COPY_MODE__alwaysOverwriteOrCopy.equals(copyMode)) {
				if (firstInstall || overwrite) {
					shouldCopy = true;
				} else if (forceCheck && !exists) {
					shouldCopy = true;
				}
			}
			if (ASSET_COPY_MODE__overwriteOnlyIfExists.equals(copyMode) && exists) {
				if (firstInstall || overwrite) {
					shouldCopy = true;
				}
			}
			if (ASSET_COPY_MODE__copyOnlyIfDoesNotExist.equals(copyMode)) {
				if (!exists) {
					shouldCopy = true;
<<<<<<< HEAD
				} else if (asset.version != null && destinationFile.lastModified() < asset.version.getTime()) {
=======
				} else if (asset.dateVersion != null &&
						destinationFile.lastModified() < asset.dateVersion.getTime()) {
>>>>>>> b44b2dfe
					shouldCopy = true;
				}
			}
			if (shouldCopy) {
				copyAssets(assetManager, asset.source, destinationFile, asset.getVersionTime());
			}
		}
	}

	public static boolean copyAssets(AssetManager assetManager, String assetName,
	                                 File file, Long lastModifiedTime) throws IOException {
		copyAssets(assetManager, assetName, file);
		return lastModifiedTime != null && file.setLastModified(lastModifiedTime);
	}

	public static void copyAssets(AssetManager assetManager, String assetName, File file) throws IOException {
		if (file.exists()) {
			Algorithms.removeAllFiles(file);
		}
		file.getParentFile().mkdirs();
		InputStream is = assetManager.open(assetName, AssetManager.ACCESS_STREAMING);
		FileOutputStream out = new FileOutputStream(file);
		Algorithms.streamCopy(is, out);
		Algorithms.closeStream(out);
		Algorithms.closeStream(is);
	}

	private List<File> collectFiles(File dir, String ext, List<File> files) {
		if (dir.exists() && dir.canRead()) {
			File[] lf = dir.listFiles();
			if (lf == null || lf.length == 0) {
				return files;
			}
			for (File f : lf) {
				if (f.getName().endsWith(ext)) {
					files.add(f);
				}
			}
		}
		return files;
	}

	private void renameRoadsFiles(ArrayList<File> files, File roadsPath) {
		Iterator<File> it = files.iterator();
		while (it.hasNext()) {
			File f = it.next();
			if (f.getName().endsWith("-roads" + IndexConstants.BINARY_MAP_INDEX_EXT)) {
				f.renameTo(new File(roadsPath, f.getName().replace("-roads" + IndexConstants.BINARY_MAP_INDEX_EXT,
						IndexConstants.BINARY_ROAD_MAP_INDEX_EXT)));
			} else if (f.getName().endsWith(IndexConstants.BINARY_ROAD_MAP_INDEX_EXT)) {
				f.renameTo(new File(roadsPath, f.getName()));
			}
		}
	}

	public List<String> indexingMaps(@Nullable IProgress progress) {
		return indexingMaps(progress, Collections.emptyList());
	}

	public List<String> indexingMaps(@Nullable IProgress progress, @NonNull List<File> filesToReindex) {
		long val = System.currentTimeMillis();
		ArrayList<File> files = new ArrayList<>();
		File appPath = context.getAppPath(null);
		File roadsPath = context.getAppPath(IndexConstants.ROADS_INDEX_DIR);
		roadsPath.mkdirs();

		collectFiles(context.getAppInternalPath(IndexConstants.HIDDEN_DIR), IndexConstants.BINARY_MAP_INDEX_EXT, files);
		collectFiles(appPath, IndexConstants.BINARY_MAP_INDEX_EXT, files);
		renameRoadsFiles(files, roadsPath);
		collectFiles(roadsPath, IndexConstants.BINARY_MAP_INDEX_EXT, files);
		if (Version.isPaidVersion(context)) {
			collectFiles(context.getAppPath(IndexConstants.WIKI_INDEX_DIR), IndexConstants.BINARY_MAP_INDEX_EXT, files);
			collectFiles(context.getAppPath(IndexConstants.WIKIVOYAGE_INDEX_DIR), IndexConstants.BINARY_TRAVEL_GUIDE_MAP_INDEX_EXT, files);
		}
		if (PluginsHelper.isActive(SRTMPlugin.class) || InAppPurchaseUtils.isContourLinesAvailable(context)) {
			collectFiles(context.getAppPath(IndexConstants.SRTM_INDEX_DIR), IndexConstants.BINARY_MAP_INDEX_EXT, files);
		}
		if (PluginsHelper.isActive(NauticalMapsPlugin.class) || InAppPurchaseUtils.isDepthContoursAvailable(context)) {
			collectFiles(context.getAppPath(IndexConstants.NAUTICAL_INDEX_DIR), IndexConstants.BINARY_DEPTH_MAP_INDEX_EXT, files);
		}

		changesManager.collectChangesFiles(context.getAppPath(IndexConstants.LIVE_INDEX_DIR), IndexConstants.BINARY_MAP_INDEX_EXT, files);

		Collections.sort(files, Algorithms.getFileVersionComparator());
		List<String> warnings = new ArrayList<>();
		renderer.clearAllResources();
		CachedOsmandIndexes cachedOsmandIndexes = new CachedOsmandIndexes();
		File indCache = context.getAppPath(INDEXES_CACHE);
		if (indCache.exists()) {
			try {
				cachedOsmandIndexes.readFromFile(indCache);
			} catch (Exception e) {
				log.error(e.getMessage(), e);
			}
		}
		File liveDir = context.getAppPath(IndexConstants.LIVE_INDEX_DIR);
		depthContours = false;
		File worldBasemapStd = null;
		File worldBasemapDetailed = null;
		File worldBasemapMini = null;
		for (File f : files) {
			if (f.getName().equals("World_basemap.obf")) {
				worldBasemapStd = f;
			}
			if (f.getName().startsWith("World_basemap_mini")) {
				worldBasemapMini = f;
			}
			if (f.getName().startsWith("World_basemap_detailed")) {
				worldBasemapDetailed = f;
			}
		}

		if (worldBasemapDetailed != null) {
			if (worldBasemapStd != null) {
				files.remove(worldBasemapStd);
			}
			if (worldBasemapMini != null) {
				files.remove(worldBasemapMini);
			}

		} else if (worldBasemapStd != null && worldBasemapMini != null) {
			files.remove(worldBasemapMini);
		}

		DateFormat dateFormat = getDateFormat();
		for (File f : files) {
			String fileName = f.getName();
			if (progress != null) {
				progress.startTask(context.getString(R.string.indexing_map) + " " + fileName, -1);
			}
			try {
				BinaryMapIndexReader mapReader = null;
				boolean reindex = filesToReindex.contains(f);
				try {
					mapReader = cachedOsmandIndexes.getReader(f, !reindex);
					if (mapReader.getVersion() != IndexConstants.BINARY_MAP_VERSION) {
						mapReader = null;
					}
				} catch (IOException e) {
					log.error(String.format("File %s could not be read", fileName), e);
				}
				boolean wikiMap = WikipediaPlugin.containsWikipediaExtension(fileName);
				boolean srtmMap = SrtmDownloadItem.containsSrtmExtension(fileName);
				if (mapReader == null || (!Version.isPaidVersion(context) && wikiMap)) {
					warnings.add(MessageFormat.format(context.getString(R.string.version_index_is_not_supported), fileName)); //$NON-NLS-1$
				} else {
					if (mapReader.isBasemap()) {
						basemapFileNames.put(fileName, fileName);
					}
					long dateCreated = mapReader.getDateCreated();
					if (dateCreated == 0) {
						dateCreated = f.lastModified();
					}
					if (f.getParentFile().getName().equals(liveDir.getName())) {
						boolean toUse = changesManager.index(f, dateCreated, mapReader);
						if (!toUse) {
							try {
								mapReader.close();
							} catch (IOException e) {
								log.error(e.getMessage(), e);
							}
							continue;
						}
					} else if (!wikiMap && !srtmMap) {
						changesManager.indexMainMap(f, dateCreated);
						if (reindex) {
							for (ResourceListener l : resourceListeners) {
								l.onReaderIndexed(mapReader);
							}
						}
					}
					indexFileNames.put(fileName, dateFormat.format(dateCreated));
					indexFiles.put(fileName, f);
					if (!depthContours && fileName.toLowerCase().startsWith("depth_")) {
						depthContours = true;
					}
					renderer.initializeNewResource(f, mapReader);
					BinaryMapReaderResource resource = new BinaryMapReaderResource(f, mapReader);
					if (mapReader.containsPoiData()) {
						amenityRepositories.put(fileName, new AmenityIndexRepositoryBinary(resource, context));
					}
					fileReaders.put(fileName, resource);
					if (resource.getFileName().endsWith(IndexConstants.BINARY_TRAVEL_GUIDE_MAP_INDEX_EXT)) {
						travelRepositories.put(resource.getFileName(), resource);
						// travel files should be indexed separately (so it's possible to turn on / off)
						continue;
					}
					if (!mapReader.getRegionNames().isEmpty()) {
						RegionAddressRepositoryBinary rarb = new RegionAddressRepositoryBinary(this, resource);
						addressMap.put(fileName, rarb);
					}
					if (mapReader.hasTransportData()) {
						transportRepositories.put(fileName, resource);
					}
					// disable osmc for routing temporarily due to some bugs
					if (mapReader.containsRouteData() && (!f.getParentFile().equals(liveDir) ||
							context.getSettings().USE_OSM_LIVE_FOR_ROUTING.get())) {
						resource.setUseForRouting(true);
					}
					if (mapReader.hasTransportData() && (!f.getParentFile().equals(liveDir) ||
							context.getSettings().USE_OSM_LIVE_FOR_PUBLIC_TRANSPORT.get())) {
						resource.setUseForPublicTransport(true);
					}
				}
			} catch (SQLiteException e) {
				log.error("Exception reading " + f.getAbsolutePath(), e);
				warnings.add(MessageFormat.format(context.getString(R.string.version_index_is_not_supported), fileName));
			} catch (OutOfMemoryError oome) {
				log.error("Exception reading " + f.getAbsolutePath(), oome);
				warnings.add(MessageFormat.format(context.getString(R.string.version_index_is_big_for_memory), fileName));
			}
		}
		Map<PoiCategory, Map<String, PoiType>> toAddPoiTypes = new HashMap<>();
		for (AmenityIndexRepository repo : amenityRepositories.values()) {
			Map<String, List<String>> categories = ((AmenityIndexRepositoryBinary) repo).getDeltaPoiCategories();
			if (!categories.isEmpty()) {
				for (Map.Entry<String, List<String>> entry : categories.entrySet()) {
					PoiCategory poiCategory = context.getPoiTypes().getPoiCategoryByName(entry.getKey(), true);
					if (!toAddPoiTypes.containsKey(poiCategory)) {
						toAddPoiTypes.put(poiCategory, new TreeMap<>());
					}
					Map<String, PoiType> poiTypes = toAddPoiTypes.get(poiCategory);
					if (poiTypes != null) {
						for (String s : entry.getValue()) {
							PoiType pt = new PoiType(MapPoiTypes.getDefault(), poiCategory, null, s);
							pt.setOsmTag("");
							pt.setOsmValue("");
							pt.setNotEditableOsm(true);
							poiTypes.put(s, pt);
						}
					}
				}
			}
		}
		Iterator<Entry<PoiCategory, Map<String, PoiType>>> it = toAddPoiTypes.entrySet().iterator();
		while (it.hasNext()) {
			Entry<PoiCategory, Map<String, PoiType>> next = it.next();
			PoiCategory category = next.getKey();
			category.addExtraPoiTypes(next.getValue());
		}
		log.debug("All map files initialized " + (System.currentTimeMillis() - val) + " ms");
		if (files.size() > 0 && (!indCache.exists() || indCache.canWrite())) {
			try {
				cachedOsmandIndexes.writeToFile(indCache);
			} catch (Exception e) {
				log.error("Index file could not be written", e);
			}
		}
		backupedFileNames.clear();
		getBackupIndexes(backupedFileNames);
		for (ResourceListener l : resourceListeners) {
			l.onMapsIndexed();
		}
		return warnings;
	}

	public List<String> getTravelRepositoryNames() {
		List<String> fileNames = new ArrayList<>(travelRepositories.keySet());
		Collections.sort(fileNames, Algorithms.getStringVersionComparator());
		return fileNames;
	}

	public List<BinaryMapIndexReader> getTravelMapRepositories() {
		List<BinaryMapIndexReader> res = new ArrayList<>();
		for (String fileName : getTravelRepositoryNames()) {
			BinaryMapReaderResource resource = travelRepositories.get(fileName);
			if (resource != null) {
				BinaryMapIndexReader shallowReader = resource.getShallowReader();
				if (shallowReader != null && shallowReader.containsMapData()) {
					res.add(shallowReader);
				}
			}
		}
		return res;
	}

	public List<BinaryMapIndexReader> getTravelRepositories() {
		List<BinaryMapIndexReader> res = new ArrayList<>();
		for (String fileName : getTravelRepositoryNames()) {
			BinaryMapReaderResource r = travelRepositories.get(fileName);
			if (r != null) {
				res.add(r.getReader(BinaryMapReaderResourceType.POI));
			}
		}
		return res;
	}

	public boolean isTravelGuidesRepositoryEmpty() {
		return getTravelRepositories().isEmpty();
	}

	public void initMapBoundariesCacheNative() {
		File indCache = context.getAppPath(INDEXES_CACHE);
		if (indCache.exists()) {
			NativeOsmandLibrary nativeLib = NativeOsmandLibrary.getLoadedLibrary();
			if (nativeLib != null) {
				nativeLib.initCacheMapFile(indCache.getAbsolutePath());
			}
		}
	}

	////////////////////////////////////////////// Working with amenities ////////////////////////////////////////////////
	public List<AmenityIndexRepository> getAmenityRepositories() {
		return getAmenityRepositories(true);
	}

	public List<AmenityIndexRepository> getAmenityRepositories(boolean includeTravel) {
		List<String> fileNames = new ArrayList<>(amenityRepositories.keySet());
		Collections.sort(fileNames, Algorithms.getStringVersionComparator());
		List<AmenityIndexRepository> res = new ArrayList<>();
		for (String fileName : fileNames) {
			if (fileName.endsWith(IndexConstants.BINARY_TRAVEL_GUIDE_MAP_INDEX_EXT)) {
				if (!includeTravel || !context.getTravelRendererHelper().getFileVisibilityProperty(fileName).get()) {
					continue;
				}
			}
			AmenityIndexRepository r = amenityRepositories.get(fileName);
			if (r != null) {
				res.add(r);
			}
		}
		return res;
	}

	@NonNull
	public List<Amenity> searchAmenities(SearchPoiTypeFilter filter, QuadRect rect, boolean includeTravel) {
		return searchAmenities(filter, rect.top, rect.left, rect.bottom, rect.right, -1, includeTravel, null);
	}

	@NonNull
	public List<Amenity> searchAmenities(SearchPoiTypeFilter filter, double topLatitude,
	                                     double leftLongitude, double bottomLatitude,
	                                     double rightLongitude, int zoom, boolean includeTravel,
	                                     ResultMatcher<Amenity> matcher) {
		List<Amenity> amenities = new ArrayList<>();
		searchAmenitiesInProgress = true;
		try {
			if (!filter.isEmpty()) {
				int top31 = MapUtils.get31TileNumberY(topLatitude);
				int left31 = MapUtils.get31TileNumberX(leftLongitude);
				int bottom31 = MapUtils.get31TileNumberY(bottomLatitude);
				int right31 = MapUtils.get31TileNumberX(rightLongitude);
				for (AmenityIndexRepository index : getAmenityRepositories(includeTravel)) {
					if (matcher != null && matcher.isCancelled()) {
						searchAmenitiesInProgress = false;
						break;
					}
					if (index != null && index.checkContainsInt(top31, left31, bottom31, right31)) {
						List<Amenity> r = index.searchAmenities(top31,
								left31, bottom31, right31, zoom, filter, matcher);
						if (r != null) {
							amenities.addAll(r);
						}
					}
				}
			}
		} finally {
			searchAmenitiesInProgress = false;
		}
		return amenities;
	}

	@NonNull
	public List<String> searchPoiSubTypesByPrefix(@NonNull String prefix) {
		Set<String> poiSubTypes = new HashSet<>();
		for (AmenityIndexRepository index : getAmenityRepositories()) {
			if (index instanceof AmenityIndexRepositoryBinary) {
				AmenityIndexRepositoryBinary repository = (AmenityIndexRepositoryBinary) index;
				List<PoiSubType> subTypes = repository.searchPoiSubTypesByPrefix(prefix);
				for (PoiSubType subType : subTypes) {
					poiSubTypes.add(subType.name);
				}
			}
		}
		return new ArrayList<>(poiSubTypes);
	}

	public List<Amenity> searchAmenitiesOnThePath(List<Location> locations, double radius, SearchPoiTypeFilter filter,
	                                              ResultMatcher<Amenity> matcher) {
		searchAmenitiesInProgress = true;
		List<Amenity> amenities = new ArrayList<>();
		try {
			if (locations != null && locations.size() > 0) {
				List<AmenityIndexRepository> repos = new ArrayList<>();
				double topLatitude = locations.get(0).getLatitude();
				double bottomLatitude = locations.get(0).getLatitude();
				double leftLongitude = locations.get(0).getLongitude();
				double rightLongitude = locations.get(0).getLongitude();
				for (Location l : locations) {
					topLatitude = Math.max(topLatitude, l.getLatitude());
					bottomLatitude = Math.min(bottomLatitude, l.getLatitude());
					leftLongitude = Math.min(leftLongitude, l.getLongitude());
					rightLongitude = Math.max(rightLongitude, l.getLongitude());
				}
				if (!filter.isEmpty()) {
					for (AmenityIndexRepository index : getAmenityRepositories()) {
						if (index.checkContainsInt(
								MapUtils.get31TileNumberY(topLatitude),
								MapUtils.get31TileNumberX(leftLongitude),
								MapUtils.get31TileNumberY(bottomLatitude),
								MapUtils.get31TileNumberX(rightLongitude))) {
							repos.add(index);
						}
					}
					if (!repos.isEmpty()) {
						for (AmenityIndexRepository r : repos) {
							List<Amenity> res = r.searchAmenitiesOnThePath(locations, radius, filter, matcher);
							if (res != null) {
								amenities.addAll(res);
							}
						}
					}
				}
			}
		} finally {
			searchAmenitiesInProgress = false;
		}
		return amenities;
	}

	public boolean containsAmenityRepositoryToSearch(boolean searchByName) {
		for (AmenityIndexRepository index : getAmenityRepositories()) {
			if (searchByName) {
				if (index instanceof AmenityIndexRepositoryBinary) {
					return true;
				}
			} else {
				return true;
			}
		}
		return false;
	}

	public List<Amenity> searchAmenitiesByName(String searchQuery,
	                                           double topLatitude, double leftLongitude, double bottomLatitude, double rightLongitude,
	                                           double lat, double lon, ResultMatcher<Amenity> matcher) {
		List<Amenity> amenities = new ArrayList<>();
		List<AmenityIndexRepositoryBinary> list = new ArrayList<>();
		int left = MapUtils.get31TileNumberX(leftLongitude);
		int top = MapUtils.get31TileNumberY(topLatitude);
		int right = MapUtils.get31TileNumberX(rightLongitude);
		int bottom = MapUtils.get31TileNumberY(bottomLatitude);
		for (AmenityIndexRepository index : getAmenityRepositories(false)) {
			if (matcher != null && matcher.isCancelled()) {
				break;
			}
			if (index instanceof AmenityIndexRepositoryBinary) {
				if (index.checkContainsInt(top, left, bottom, right)) {
					if (index.checkContains(lat, lon)) {
						list.add(0, (AmenityIndexRepositoryBinary) index);
					} else {
						list.add((AmenityIndexRepositoryBinary) index);
					}

				}
			}
		}

		// Not using boundaries results in very slow initial search if user has many maps installed
//		int left = 0;
//		int top = 0;
//		int right = Integer.MAX_VALUE;
//		int bottom = Integer.MAX_VALUE;
		for (AmenityIndexRepositoryBinary index : list) {
			if (matcher != null && matcher.isCancelled()) {
				break;
			}
			List<Amenity> result = index.searchAmenitiesByName(MapUtils.get31TileNumberX(lon), MapUtils.get31TileNumberY(lat),
					left, top, right, bottom,
					searchQuery, matcher);
			amenities.addAll(result);
		}

		return amenities;
	}


	public AmenityIndexRepositoryBinary getAmenityRepositoryByFileName(String filename) {
		return (AmenityIndexRepositoryBinary) amenityRepositories.get(filename);
	}

	////////////////////////////////////////////// Working with address ///////////////////////////////////////////

	public RegionAddressRepository getRegionRepository(String name) {
		return addressMap.get(name);
	}

	public Collection<RegionAddressRepository> getAddressRepositories() {
		return addressMap.values();
	}

	public Collection<BinaryMapReaderResource> getFileReaders() {
		List<String> fileNames = new ArrayList<>(fileReaders.keySet());
		Collections.sort(fileNames, Algorithms.getStringVersionComparator());
		List<BinaryMapReaderResource> res = new ArrayList<>();
		for (String fileName : fileNames) {
			BinaryMapReaderResource r = fileReaders.get(fileName);
			if (r != null) {
				res.add(r);
			}
		}
		return res;
	}

	////////////////////////////////////////////// Working with transport ////////////////////////////////////////////////

	private List<BinaryMapIndexReader> getTransportRepositories(double topLat, double leftLon, double bottomLat, double rightLon) {
		List<String> fileNames = new ArrayList<>(transportRepositories.keySet());
		Collections.sort(fileNames, Algorithms.getStringVersionComparator());
		List<BinaryMapIndexReader> res = new ArrayList<>();
		for (String fileName : fileNames) {
			BinaryMapReaderResource r = transportRepositories.get(fileName);
			if (r != null && r.isUseForPublicTransport() &&
					r.getShallowReader().containTransportData(topLat, leftLon, bottomLat, rightLon)) {
				res.add(r.getReader(BinaryMapReaderResourceType.TRANSPORT));
			}
		}
		return res;
	}


	public List<TransportStop> searchTransportSync(double topLat, double leftLon, double bottomLat, double rightLon,
	                                               ResultMatcher<TransportStop> matcher) throws IOException {
		TransportStopsRouteReader readers =
				new TransportStopsRouteReader(getTransportRepositories(topLat, leftLon, bottomLat, rightLon));
		List<TransportStop> stops = new ArrayList<>();
		BinaryMapIndexReader.SearchRequest<TransportStop> req = BinaryMapIndexReader.buildSearchTransportRequest(MapUtils.get31TileNumberX(leftLon),
				MapUtils.get31TileNumberX(rightLon), MapUtils.get31TileNumberY(topLat),
				MapUtils.get31TileNumberY(bottomLat), -1, stops);
		for (TransportStop s : readers.readMergedTransportStops(req)) {
			if (!s.isDeleted() && !s.isMissingStop()) {
				stops.add(s);
			}
		}
		return stops;
	}

	public List<TransportRoute> getRoutesForStop(TransportStop stop) {
		List<TransportRoute> rts = stop.getRoutes();
		if (rts != null) {
			return rts;
		}
		return Collections.emptyList();
	}

	////////////////////////////////////////////// Working with map ////////////////////////////////////////////////
	public boolean updateRenderedMapNeeded(RotatedTileBox rotatedTileBox, DrawSettings drawSettings) {
		return renderer.updateMapIsNeeded(rotatedTileBox, drawSettings);
	}

	public void updateRendererMap(@NonNull RotatedTileBox tileBox) {
		updateRendererMap(tileBox, null, false);
	}

	public void updateRendererMap(@NonNull RotatedTileBox tileBox, @Nullable OnMapLoadedListener listener, boolean forceLoadMap) {
		renderer.interruptLoadingMap();
		asyncLoadingThread.requestToLoadMap(new MapLoadRequest(tileBox, listener, forceLoadMap));
	}

	public void interruptRendering() {
		renderer.interruptLoadingMap();
	}

	public boolean isSearchAmenitiesInProgress() {
		return searchAmenitiesInProgress;
	}

	public MapRenderRepositories getRenderer() {
		return renderer;
	}

	////////////////////////////////////////////// Closing methods ////////////////////////////////////////////////

	public void closeFile(String fileName) {
		amenityRepositories.remove(fileName);
		addressMap.remove(fileName);
		transportRepositories.remove(fileName);
		indexFileNames.remove(fileName);
		backupedFileNames.remove(fileName);
		indexFiles.remove(fileName);
		travelRepositories.remove(fileName);
		renderer.closeConnection(fileName);
		BinaryMapReaderResource resource = fileReaders.remove(fileName);
		if (resource != null) {
			for (ResourceListener l : resourceListeners) {
				l.onReaderClosed(resource.initialReader);
			}
			resource.close();
		}
		for (ResourceListener l : resourceListeners) {
			l.onMapClosed(fileName);
		}
	}

	public synchronized void close() {
		for (TilesCache<?> tc : tilesCacheList) {
			tc.close();
		}
		indexFileNames.clear();
		indexFiles.clear();
		basemapFileNames.clear();
		renderer.clearAllResources();
		transportRepositories.clear();
		travelRepositories.clear();
		addressMap.clear();
		amenityRepositories.clear();
		for (BinaryMapReaderResource res : fileReaders.values()) {
			res.close();
		}
		fileReaders.clear();
	}

	public BinaryMapIndexReader[] getReverseGeocodingMapFiles() {
		Collection<BinaryMapReaderResource> fileReaders = getFileReaders();
		List<BinaryMapIndexReader> readers = new ArrayList<>(fileReaders.size());
		for (BinaryMapReaderResource r : fileReaders) {
			BinaryMapIndexReader reader = r.getReader(BinaryMapReaderResourceType.REVERSE_GEOCODING);
			if (reader != null) {
				readers.add(reader);
			}
		}
		return readers.toArray(new BinaryMapIndexReader[0]);
	}

	public BinaryMapIndexReader[] getRoutingMapFiles() {
		Collection<BinaryMapReaderResource> fileReaders = getFileReaders();
		List<BinaryMapIndexReader> readers = new ArrayList<>(fileReaders.size());
		for (BinaryMapReaderResource r : fileReaders) {
			if (r.isUseForRouting()) {
				BinaryMapIndexReader reader = r.getReader(BinaryMapReaderResourceType.ROUTING);
				if (reader != null) {
					readers.add(reader);
				}
			}
		}
		return readers.toArray(new BinaryMapIndexReader[0]);
	}

	public BinaryMapIndexReader[] getTransportRoutingMapFiles() {
		Collection<BinaryMapReaderResource> fileReaders = getFileReaders();
		List<BinaryMapIndexReader> readers = new ArrayList<>(fileReaders.size());
		for (BinaryMapReaderResource r : fileReaders) {
			if (r.isUseForPublicTransport()) {
				BinaryMapIndexReader reader = r.getReader(BinaryMapReaderResourceType.TRANSPORT_ROUTING);
				if (reader != null) {
					readers.add(reader);
				}
			}
		}
		return readers.toArray(new BinaryMapIndexReader[0]);
	}

	public BinaryMapIndexReader[] getQuickSearchFiles(List<String> ignoreExtensions) {
		Collection<BinaryMapReaderResource> fileReaders = getFileReaders();
		List<BinaryMapIndexReader> readers = new ArrayList<>(fileReaders.size());
		for (BinaryMapReaderResource r : fileReaders) {
			boolean allow = true;
			if (!Algorithms.isEmpty(ignoreExtensions)) {
				for (String ext : ignoreExtensions) {
					if (r.getFileName().endsWith(ext)) {
						allow = false;
						break;
					}
				}
			}
			if (allow) {
				BinaryMapIndexReader shallowReader = r.getShallowReader();
				if (shallowReader != null && (shallowReader.containsPoiData() || shallowReader.containsAddressData())) {
					BinaryMapIndexReader reader = r.getReader(BinaryMapReaderResourceType.QUICK_SEARCH);
					if (reader != null) {
						readers.add(reader);
					}
				}
			}
		}
		return readers.toArray(new BinaryMapIndexReader[0]);
	}

	public Map<String, String> getIndexFileNames() {
		return new LinkedHashMap<>(indexFileNames);
	}

	public Map<String, File> getIndexFiles() {
		return new LinkedHashMap<>(indexFiles);
	}

	public boolean containsBasemap() {
		return !basemapFileNames.isEmpty();
	}

	public boolean isAnyMapInstalled() {
		return isMapsPresentInDirectory(null) || isMapsPresentInDirectory(IndexConstants.ROADS_INDEX_DIR);
	}

	private boolean isMapsPresentInDirectory(@Nullable String path) {
		File dir = context.getAppPath(path);
		File[] maps = dir.listFiles(pathname -> pathname.getName().endsWith(IndexConstants.BINARY_MAP_INDEX_EXT) &&
				!pathname.getName().endsWith("World_basemap_mini.obf"));
		return maps != null && maps.length > 0;
	}

	public Map<String, String> getBackupIndexes(Map<String, String> map) {
		File file = context.getAppPath(IndexConstants.BACKUP_INDEX_DIR);
		if (file != null && file.isDirectory()) {
			File[] lf = file.listFiles();
			if (lf != null) {
				for (File f : lf) {
					if (f != null && f.getName().endsWith(IndexConstants.BINARY_MAP_INDEX_EXT)) {
						map.put(f.getName(), AndroidUtils.formatDate(context, f.lastModified()));
					}
				}
			}
		}
		return map;
	}

	public synchronized void reloadTilesFromFS() {
		for (TilesCache<?> tc : tilesCacheList) {
			tc.tilesOnFS.clear();
		}
	}

	/// On low memory method ///
	public void onLowMemory() {
		log.info("On low memory");
		clearTiles();
		for (RegionAddressRepository r : addressMap.values()) {
			r.clearCache();
		}
		renderer.clearCache();

		System.gc();
	}

	public GeoidAltitudeCorrection getGeoidAltitudeCorrection() {
		return geoidAltitudeCorrection;
	}

	public OsmandRegions getOsmandRegions() {
		return context.getRegions();
	}

	protected synchronized void clearTiles() {
		log.info("Cleaning tiles...");
		for (TilesCache<?> tc : tilesCacheList) {
			tc.clearTiles();
		}
	}

	public IncrementalChangesManager getChangesManager() {
		return changesManager;
	}

	@NonNull
	public AssetsCollection getAssets() throws XmlPullParserException, IOException {
		return assets == null ? assets = readBundledAssets() : assets;
	}

	@NonNull
	private AssetsCollection readBundledAssets()  throws XmlPullParserException, IOException {
		AssetManager assetManager = context.getAssets();
		SimpleDateFormat DATE_FORMAT = new SimpleDateFormat("dd.MM.yyyy", Locale.US);
		XmlPullParser xmlParser = XmlPullParserFactory.newInstance().newPullParser();
		InputStream isBundledAssetsXml = assetManager.open("bundled_assets.xml");
		xmlParser.setInput(isBundledAssetsXml, "UTF-8");
		List<AssetEntry> assets = new ArrayList<>();
		int next;
		while ((next = xmlParser.next()) != XmlPullParser.END_DOCUMENT) {
			if (next == XmlPullParser.START_TAG && xmlParser.getName().equals("asset")) {
				String source = xmlParser.getAttributeValue(null, "source");
				String destination = xmlParser.getAttributeValue(null, "destination");
				String combinedMode = xmlParser.getAttributeValue(null, "mode");
				AssetEntry ae = new AssetEntry(source, destination, combinedMode);
				String version = xmlParser.getAttributeValue(null, "version");
				if (!Algorithms.isEmpty(version)) {
					try {
						ae.version = DATE_FORMAT.parse(version);
					} catch (ParseException e) {
						log.error(e.getMessage(), e);
					}
				}
				assets.add(ae);
			}
		}
		isBundledAssetsXml.close();
		return new AssetsCollection(context, assets);
	}
}<|MERGE_RESOLUTION|>--- conflicted
+++ resolved
@@ -801,15 +801,9 @@
 	                                 boolean firstInstall,
 	                                 boolean overwrite,
 	                                 boolean forceCheck) throws IOException, XmlPullParserException {
-<<<<<<< HEAD
 		AssetsCollection assetsCollection = getAssets();
-		for (AssetEntry asset : assetsCollection.getEntrys()) {
-			String[] modes = asset.combinedMode.split("\\|");
-=======
-		List<AssetEntry> assetEntries = DownloadOsmandIndexesHelper.getBundledAssets(assetManager);
-		for (AssetEntry asset : assetEntries) {
+		for (AssetEntry asset : assetsCollection.getEntries()) {
 			String[] modes = asset.mode.split("\\|");
->>>>>>> b44b2dfe
 			if (modes.length == 0) {
 				log.error("Mode '" + asset.mode + "' is not valid");
 				continue;
@@ -854,12 +848,7 @@
 			if (ASSET_COPY_MODE__copyOnlyIfDoesNotExist.equals(copyMode)) {
 				if (!exists) {
 					shouldCopy = true;
-<<<<<<< HEAD
-				} else if (asset.version != null && destinationFile.lastModified() < asset.version.getTime()) {
-=======
-				} else if (asset.dateVersion != null &&
-						destinationFile.lastModified() < asset.dateVersion.getTime()) {
->>>>>>> b44b2dfe
+				} else if (asset.dateVersion != null && destinationFile.lastModified() < asset.dateVersion.getTime()) {
 					shouldCopy = true;
 				}
 			}
@@ -1636,7 +1625,7 @@
 				String version = xmlParser.getAttributeValue(null, "version");
 				if (!Algorithms.isEmpty(version)) {
 					try {
-						ae.version = DATE_FORMAT.parse(version);
+						ae.dateVersion = DATE_FORMAT.parse(version);
 					} catch (ParseException e) {
 						log.error(e.getMessage(), e);
 					}
