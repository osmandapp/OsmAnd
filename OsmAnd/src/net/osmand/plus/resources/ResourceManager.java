--- conflicted
+++ resolved
@@ -702,11 +702,7 @@
 			Entry<PoiCategory, Map<String, PoiType>> next = it.next();
 			PoiCategory category = next.getKey();
 			Map<String, PoiType> categoryDeltaPoiTypes = next.getValue();
-<<<<<<< HEAD
 			categoryDeltaPoiTypes.keySet().removeAll(getStandardPoiTypesKeyNames());
-=======
-			categoryDeltaPoiTypes.keySet().removeAll(standardPoiTypesKeyNames);
->>>>>>> fad14060
 			category.addExtraPoiTypes(categoryDeltaPoiTypes);
 		}
 		log.debug("All map files initialized " + (System.currentTimeMillis() - val) + " ms");
