package net.osmand.plus;

import static net.osmand.plus.plugins.audionotes.AudioVideoNotesPlugin.AV_DEFAULT_ACTION_AUDIO;
import static net.osmand.plus.plugins.audionotes.AudioVideoNotesPlugin.AV_DEFAULT_ACTION_CHOOSE;
import static net.osmand.plus.plugins.audionotes.AudioVideoNotesPlugin.AV_DEFAULT_ACTION_TAKEPICTURE;
import static net.osmand.plus.plugins.audionotes.AudioVideoNotesPlugin.AV_DEFAULT_ACTION_VIDEO;
import static net.osmand.plus.plugins.audionotes.AudioVideoNotesPlugin.DEFAULT_ACTION_SETTING_ID;
import static net.osmand.plus.settings.backend.backup.exporttype.AbstractMapExportType.OFFLINE_MAPS_EXPORT_TYPE_KEY;
import static net.osmand.plus.settings.enums.RoutingType.A_STAR_2_PHASE;
import static net.osmand.plus.settings.enums.RoutingType.A_STAR_CLASSIC;
import static net.osmand.plus.settings.enums.RoutingType.HH_CPP;
import static net.osmand.plus.settings.enums.RoutingType.HH_JAVA;
import static net.osmand.plus.views.mapwidgets.MapWidgetRegistry.COLLAPSED_PREFIX;
import static net.osmand.plus.views.mapwidgets.MapWidgetRegistry.HIDE_PREFIX;
import static net.osmand.plus.views.mapwidgets.MapWidgetRegistry.SETTINGS_SEPARATOR;
import static net.osmand.plus.views.mapwidgets.WidgetType.ARRIVAL_TIME_LEGACY;
import static net.osmand.plus.views.mapwidgets.WidgetType.AV_NOTES_ON_REQUEST;
import static net.osmand.plus.views.mapwidgets.WidgetType.AV_NOTES_RECORD_AUDIO;
import static net.osmand.plus.views.mapwidgets.WidgetType.AV_NOTES_RECORD_VIDEO;
import static net.osmand.plus.views.mapwidgets.WidgetType.AV_NOTES_TAKE_PHOTO;
import static net.osmand.plus.views.mapwidgets.WidgetType.AV_NOTES_WIDGET_LEGACY;
import static net.osmand.plus.views.mapwidgets.WidgetType.BEARING_WIDGET_LEGACY;
import static net.osmand.plus.views.mapwidgets.WidgetType.INTERMEDIATE_ARRIVAL_TIME_LEGACY;
import static net.osmand.plus.views.mapwidgets.WidgetType.INTERMEDIATE_TIME_TO_GO_LEGACY;
import static net.osmand.plus.views.mapwidgets.WidgetType.INTERMEDIATE_TIME_WIDGET_LEGACY;
import static net.osmand.plus.views.mapwidgets.WidgetType.MAGNETIC_BEARING;
import static net.osmand.plus.views.mapwidgets.WidgetType.NAVIGATION_TIME_WIDGET_LEGACY;
import static net.osmand.plus.views.mapwidgets.WidgetType.RELATIVE_BEARING;
import static net.osmand.plus.views.mapwidgets.WidgetType.TIME_TO_GO_LEGACY;
import static net.osmand.plus.views.mapwidgets.WidgetsPanel.PAGE_SEPARATOR;
import static net.osmand.plus.views.mapwidgets.WidgetsPanel.WIDGET_SEPARATOR;
import static net.osmand.plus.views.mapwidgets.configure.buttons.QuickActionButtonState.DEFAULT_BUTTON_ID;
import static net.osmand.router.GeneralRouter.VEHICLE_HEIGHT;
import static net.osmand.router.GeneralRouter.VEHICLE_LENGTH;
import static net.osmand.router.GeneralRouter.VEHICLE_WEIGHT;
import static net.osmand.router.GeneralRouter.VEHICLE_WIDTH;

import android.annotation.SuppressLint;
import android.content.SharedPreferences;

import androidx.annotation.NonNull;
import androidx.annotation.Nullable;
import androidx.core.util.Pair;

import com.google.gson.Gson;
import com.google.gson.GsonBuilder;
import com.google.gson.reflect.TypeToken;

import net.osmand.data.LatLon;
import net.osmand.data.SpecialPointType;
import net.osmand.plus.AppInitializer.AppInitializeListener;
import net.osmand.plus.AppInitializer.InitEvents;
import net.osmand.plus.api.SettingsAPI;
import net.osmand.plus.backup.BackupHelper;
import net.osmand.plus.card.color.palette.ColorsMigrationAlgorithm;
import net.osmand.plus.keyevent.devices.KeyboardDeviceProfile;
import net.osmand.plus.keyevent.devices.ParrotDeviceProfile;
import net.osmand.plus.keyevent.devices.WunderLINQDeviceProfile;
import net.osmand.plus.mapmarkers.MarkersDb39HelperLegacy;
import net.osmand.plus.myplaces.favorites.FavouritesHelper;
import net.osmand.plus.settings.backend.ApplicationMode;
import net.osmand.plus.settings.backend.ApplicationModeBean;
import net.osmand.plus.settings.backend.OsmandSettings;
import net.osmand.plus.settings.backend.WidgetsAvailabilityHelper;
import net.osmand.plus.settings.backend.backup.exporttype.ExportType;
import net.osmand.plus.settings.backend.preferences.BooleanPreference;
import net.osmand.plus.settings.backend.preferences.CommonPreference;
import net.osmand.plus.settings.backend.preferences.EnumStringPreference;
import net.osmand.plus.settings.backend.preferences.FabMarginPreference;
import net.osmand.plus.settings.backend.preferences.IntPreference;
import net.osmand.plus.settings.backend.preferences.ListStringPreference;
import net.osmand.plus.settings.backend.preferences.OsmandPreference;
import net.osmand.plus.settings.backend.preferences.StringPreference;
import net.osmand.plus.settings.enums.RoutingType;
import net.osmand.plus.views.layers.RadiusRulerControlLayer.RadiusRulerMode;
import net.osmand.plus.views.mapwidgets.WidgetGroup;
import net.osmand.plus.views.mapwidgets.WidgetType;
import net.osmand.plus.views.mapwidgets.WidgetsIdsMapper;
import net.osmand.util.Algorithms;

import java.lang.reflect.Type;
import java.util.ArrayList;
import java.util.Arrays;
import java.util.Collections;
import java.util.HashMap;
import java.util.LinkedHashSet;
import java.util.List;
import java.util.Map;
import java.util.Set;

public class AppVersionUpgradeOnInit {

	private static final String FIRST_TIME_APP_RUN = "FIRST_TIME_APP_RUN";
	private static final String VERSION_INSTALLED_NUMBER = "VERSION_INSTALLED_NUMBER";
	private static final String NUMBER_OF_STARTS = "NUMBER_OF_STARTS";
	private static final String FIRST_INSTALLED = "FIRST_INSTALLED";
	private static final String UPDATE_TIME_MS = "UPDATE_TIME_MS";

	// 22 - 2.2
	public static final int VERSION_2_2 = 22;
	// 23 - 2.3
	public static final int VERSION_2_3 = 23;
	// 32 - 3.2
	public static final int VERSION_3_2 = 32;
	// 35 - 3.5
	public static final int VERSION_3_5 = 35;
	// 36 - 3.6
	public static final int VERSION_3_6 = 36;
	// 37 - 3.7
	public static final int VERSION_3_7 = 37;
	// 3701 - 3.7-01 (4 digits version)
	// Each upgrade should have independent version!
	// So, we could have multiple upgrades per 1 release i.e. 3701, 3702, 3703, ... - will be for 3.7
	public static final int VERSION_3_7_01 = 3701;
	// 3800 - 3.8-00
	public static final int VERSION_3_8_00 = 3800;
	// 4000 - 4.0-00
	public static final int VERSION_4_0_00 = 4000;
	// 4001 - 4.0-01
	public static final int VERSION_4_0_01 = 4001;
	// 4002 - 4.0-02
	public static final int VERSION_4_0_02 = 4002;
	// 4003 - 4.0-03 (Migrate state dependent widgets)
	public static final int VERSION_4_0_03 = 4003;
	// 4004 - 4.0-04 (Migrate Radius ruler widget preference)
	public static final int VERSION_4_0_04 = 4004;
	// 4005 - 4.0-05 (Revert Radius ruler widget preference migration)
	public static final int VERSION_4_0_05 = 4005;
	// 4006 - 4.0-06 (Merge widgets: Intermediate time to go and Intermediate arrival time, Time to go and Arrival time)
	public static final int VERSION_4_0_06 = 4006;
	// 4007 - 4.0-07 (Update type of "Selected POI" preference)
	public static final int VERSION_4_3_01 = 4301;

	public static final int VERSION_4_4_01 = 4401;
	// 4402 - 4.4-02 (Increase accuracy of vehicle sizes limits)
	public static final int VERSION_4_4_02 = 4402;
	public static final int VERSION_4_6_05 = 4605;
	// 4606 - 4.6-06 (Change external input device preference type from integer to string)
	public static final int VERSION_4_6_06 = 4606;
	// 4607 - 4.6-07 (Migrate custom input devices preference from global to profile dependent)
	public static final int VERSION_4_6_07 = 4607;
	// 4608 - 4.6-08 (Expand the list of export types by dividing the general offline maps' type into subtypes)
	public static final int VERSION_4_6_08 = 4608;
	public static final int VERSION_4_6_09 = 4609;
<<<<<<< HEAD
	// 4701 - 4.7-01 (Migrate from simple color ints to using of wrapper with additional information PaletteColor)
	public static final int VERSION_4_7_01 = 4701;

	public static final int LAST_APP_VERSION = VERSION_4_7_01;
=======
	public static final int VERSION_4_6_10 = 4610;

	public static final int LAST_APP_VERSION = VERSION_4_6_10;
>>>>>>> ed6eb826

	private static final String VERSION_INSTALLED = "VERSION_INSTALLED";

	private final OsmandApplication app;

	private int prevAppVersion;
	private boolean appVersionChanged;
	private boolean firstTime;

	AppVersionUpgradeOnInit(@NonNull OsmandApplication app) {
		this.app = app;
	}

	@SuppressLint("ApplySharedPref")
	void upgradeVersion(@NonNull SharedPreferences startPrefs, int lastVersion) {
		if (!startPrefs.contains(NUMBER_OF_STARTS)) {
			startPrefs.edit().putInt(NUMBER_OF_STARTS, 1).commit();
		} else {
			startPrefs.edit().putInt(NUMBER_OF_STARTS, startPrefs.getInt(NUMBER_OF_STARTS, 0) + 1).commit();
		}
		if (!startPrefs.contains(FIRST_INSTALLED)) {
			startPrefs.edit().putLong(FIRST_INSTALLED, System.currentTimeMillis()).commit();
		}
		if (!startPrefs.contains(UPDATE_TIME_MS)) {
			startPrefs.edit().putLong(UPDATE_TIME_MS, System.currentTimeMillis()).commit();
		}
		if (!startPrefs.contains(FIRST_TIME_APP_RUN)) {
			firstTime = true;
			startPrefs.edit().putBoolean(FIRST_TIME_APP_RUN, true).commit();
			startPrefs.edit().putString(VERSION_INSTALLED, Version.getFullVersion(app)).commit();
			startPrefs.edit().putInt(VERSION_INSTALLED_NUMBER, lastVersion).commit();
		} else {
			prevAppVersion = startPrefs.getInt(VERSION_INSTALLED_NUMBER, 0);
			if (needsUpgrade(startPrefs, lastVersion)) {
				OsmandSettings settings = app.getSettings();
				if (prevAppVersion < VERSION_2_2) {
					settings.SHOW_DASHBOARD_ON_START.set(true);
					settings.SHOW_DASHBOARD_ON_MAP_SCREEN.set(true);
					settings.SHOW_CARD_TO_CHOOSE_DRAWER.set(true);
				}
				if (prevAppVersion < VERSION_3_2) {
					settings.BILLING_PURCHASE_TOKENS_SENT.set("");
				}
				if (prevAppVersion < VERSION_3_5 || Version.getAppVersion(app).equals("3.5.3")
						|| Version.getAppVersion(app).equals("3.5.4")) {
					migratePreferences();
					app.getAppInitializer().addListener(new AppInitializeListener() {

						@Override
						public void onProgress(@NonNull AppInitializer init, @NonNull InitEvents event) {
							if (event.equals(InitEvents.FAVORITES_INITIALIZED)) {
								migrateHomeWorkParkingToFavorites();
							}
						}
					});
				}
				if (prevAppVersion < VERSION_3_6) {
					migratePreferences();
				}
				if (prevAppVersion < VERSION_3_7) {
					migrateEnumPreferences();
				}
				if (prevAppVersion < VERSION_3_7_01) {
					app.getAppInitializer().addListener(new AppInitializeListener() {

						@Override
						public void onProgress(@NonNull AppInitializer init, @NonNull InitEvents event) {
							if (event.equals(InitEvents.FAVORITES_INITIALIZED)) {
								app.getFavoritesHelper().fixBlackBackground();
							}
						}
					});
				}
				if (prevAppVersion < VERSION_3_8_00) {
					migrateQuickActionStates();
				}
				if (prevAppVersion < VERSION_4_0_00) {
					app.getAppInitializer().addListener(new AppInitializeListener() {

						@Override
						public void onStart(@NonNull AppInitializer init) {
							new MarkersDb39HelperLegacy(app).migrateMarkersGroups();
						}
					});
				}
				if (prevAppVersion < VERSION_4_0_03) {
					migrateStateDependentWidgets();
				}
				if (prevAppVersion == VERSION_4_0_04) {
					revertRadiusRulerWidgetPreferenceMigration();
				}
				if (prevAppVersion < VERSION_4_0_06) {
					mergeTimeToNavigationPointWidgets();
				}
				if (prevAppVersion < VERSION_4_3_01) {
					updateSelectedPoiPreference();
				}
				if (prevAppVersion < VERSION_4_4_02) {
					increaseVehicleSizeLimitsAccuracy();
				}
				if (prevAppVersion < VERSION_4_6_05) {
					updateWidgetPages(settings);
					migrateVerticalWidgetToCustomId(settings);
				}
				if (prevAppVersion < VERSION_4_6_06) {
					updateExternalInputDevicePreferenceType();
				}
				if (prevAppVersion < VERSION_4_6_07) {
					migrateCustomInputDevicesPreference();
				}
				if (prevAppVersion < VERSION_4_6_08) {
					migrateFromCommonMapsExportTypeToSubtypes();
				}
				if (prevAppVersion < VERSION_4_6_09) {
					migrateQuickActionButtons();
				}
<<<<<<< HEAD
				if (prevAppVersion < VERSION_4_7_01) {
					ColorsMigrationAlgorithm.doMigration(app);
=======
				if (prevAppVersion < VERSION_4_6_10) {
					migrateRoutingTypePrefs();
>>>>>>> ed6eb826
				}
				startPrefs.edit().putInt(VERSION_INSTALLED_NUMBER, lastVersion).commit();
				startPrefs.edit().putString(VERSION_INSTALLED, Version.getFullVersion(app)).commit();
				startPrefs.edit().putLong(UPDATE_TIME_MS, System.currentTimeMillis()).commit();
				appVersionChanged = true;
			}
		}
	}

	private boolean needsUpgrade(SharedPreferences startPrefs, int maxVersion) {
		return !(Version.getFullVersion(app)).equals(startPrefs.getString(VERSION_INSTALLED, "")) || prevAppVersion < maxVersion;
	}

	boolean isAppVersionChanged() {
		return appVersionChanged;
	}

	int getPrevAppVersion() {
		return prevAppVersion;
	}

	public void resetFirstTimeRun(SharedPreferences startPrefs) {
		if (startPrefs != null) {
			startPrefs.edit().remove(FIRST_TIME_APP_RUN).commit();
		}
	}

	public int getNumberOfStarts(SharedPreferences startPrefs) {
		if (startPrefs == null) {
			return 0;
		}
		return startPrefs.getInt(NUMBER_OF_STARTS, 1);
	}

	public long getFirstInstalledDays(SharedPreferences startPrefs) {
		long time = getFirstInstalledTime(startPrefs);
		return (System.currentTimeMillis() - time) / (1000L * 24L * 60L * 60L);
	}

	public long getFirstInstalledTime(SharedPreferences startPrefs) {
		return startPrefs != null ? startPrefs.getLong(FIRST_INSTALLED, 0) : 0;
	}

	public long getUpdateVersionTime(SharedPreferences startPrefs) {
		return startPrefs != null ? startPrefs.getLong(UPDATE_TIME_MS, 0) : 0;
	}

	public boolean isFirstTime() {
		return firstTime;
	}

	public void migratePreferences() {
		OsmandSettings settings = app.getSettings();
		migrateEnumPreferences();
		SharedPreferences globalSharedPreferences = (SharedPreferences) settings.getGlobalPreferences();
		Map<String, ?> globalPrefsMap = globalSharedPreferences.getAll();
		for (Map.Entry<String, ?> entry : globalPrefsMap.entrySet()) {
			String key = entry.getKey();
			OsmandPreference<?> pref = settings.getPreference(key);
			if (pref instanceof CommonPreference) {
				CommonPreference<?> commonPreference = (CommonPreference<?>) pref;
				if (!commonPreference.isGlobal()) {
					for (ApplicationMode mode : ApplicationMode.allPossibleValues()) {
						if (!commonPreference.isSetForMode(mode) && !commonPreference.hasDefaultValueForMode(mode)) {
							settings.setPreference(key, entry.getValue(), mode);
						}
					}
				}
			}
		}
		SharedPreferences defaultProfilePreferences = (SharedPreferences) settings.getProfilePreferences(ApplicationMode.DEFAULT);
		Map<String, ?> defaultPrefsMap = defaultProfilePreferences.getAll();
		for (Map.Entry<String, ?> entry : defaultPrefsMap.entrySet()) {
			String key = entry.getKey();
			OsmandPreference<?> pref = settings.getPreference(key);
			if (pref instanceof CommonPreference) {
				CommonPreference<?> commonPreference = (CommonPreference<?>) pref;
				if (commonPreference.isGlobal() && !commonPreference.isSet()) {
					settings.setPreference(key, entry.getValue());
				}
			}
		}
		for (OsmandPreference<?> pref : getGeneralPrefs()) {
			if (pref instanceof CommonPreference) {
				CommonPreference<?> commonPref = (CommonPreference<?>) pref;
				Object defaultVal = commonPref.getModeValue(ApplicationMode.DEFAULT);
				for (ApplicationMode mode : ApplicationMode.allPossibleValues()) {
					if (!commonPref.isSetForMode(mode) && !commonPref.hasDefaultValueForMode(mode)) {
						settings.setPreference(commonPref.getId(), defaultVal, mode);
					}
				}
			}
		}
		String json = settings.getSettingsAPI().getString(settings.getGlobalPreferences(), "custom_app_profiles", "");
		if (!Algorithms.isEmpty(json)) {
			Gson gson = new GsonBuilder().excludeFieldsWithoutExposeAnnotation().create();
			Type t = new TypeToken<ArrayList<ApplicationModeBean>>() {
			}.getType();
			List<ApplicationModeBean> customProfiles = gson.fromJson(json, t);
			if (!Algorithms.isEmpty(customProfiles)) {
				for (ApplicationModeBean modeBean : customProfiles) {
					ApplicationMode.ApplicationModeBuilder builder = ApplicationMode.fromModeBean(app, modeBean);
					ApplicationMode.saveProfile(builder, app);
				}
			}
		}
	}

	public void migrateEnumPreferences() {
		OsmandSettings settings = app.getSettings();
		for (OsmandPreference<?> pref : settings.getRegisteredPreferences().values()) {
			if (pref instanceof EnumStringPreference) {
				EnumStringPreference<?> enumPref = (EnumStringPreference<?>) pref;
				if (enumPref.isGlobal()) {
					migrateEnumPref(enumPref, (SharedPreferences) settings.getGlobalPreferences());
				} else {
					for (ApplicationMode mode : ApplicationMode.allPossibleValues()) {
						migrateEnumPref(enumPref, (SharedPreferences) settings.getProfilePreferences(mode));
					}
				}
			}
		}
	}

	private void migrateQuickActionStates() {
		OsmandSettings settings = app.getSettings();
		String json = settings.getSettingsAPI().getString(settings.getGlobalPreferences(), "quick_action_new", "");
		if (!Algorithms.isEmpty(json)) {
			Gson gson = new GsonBuilder().create();
			Type type = new TypeToken<HashMap<String, Boolean>>() {}.getType();
			HashMap<String, Boolean> quickActions = gson.fromJson(json, type);
			if (!Algorithms.isEmpty(quickActions)) {
				for (ApplicationMode mode : ApplicationMode.allPossibleValues()) {
					setQuickActions(quickActions, mode);
				}
			}
		}
	}

	private void setQuickActions(@NonNull Map<String, Boolean> quickActions, @NonNull ApplicationMode mode) {
		OsmandSettings settings = app.getSettings();
		CommonPreference<Boolean> preference = settings.registerBooleanPreference("quick_action_state", false).makeProfile();
		if (!preference.isSetForMode(mode)) {
			Boolean actionState = quickActions.get(mode.getStringKey());
			if (actionState == null) {
				actionState = preference.getDefaultValue();
			}
			preference.setModeValue(mode, actionState);
		}
	}

	private void migrateEnumPref(EnumStringPreference enumPref, SharedPreferences sharedPreferences) {
		Object value = sharedPreferences.getAll().get(enumPref.getId());
		if (value instanceof Integer) {
			int enumIndex = (int) value;
			if (enumIndex >= 0 && enumIndex < enumPref.getValues().length) {
				Enum savedValue = enumPref.getValues()[enumIndex];
				enumPref.setValue(sharedPreferences, savedValue);
			}
		}
	}

	public void migrateHomeWorkParkingToFavorites() {
		OsmandSettings settings = app.getSettings();
		FavouritesHelper favorites = app.getFavoritesHelper();
		SettingsAPI settingsAPI = settings.getSettingsAPI();
		Object globalPreferences = settings.getGlobalPreferences();

		LatLon homePoint = null;
		float lat = settingsAPI.getFloat(globalPreferences, "home_point_lat", 0);
		float lon = settingsAPI.getFloat(globalPreferences, "home_point_lon", 0);
		if (lat != 0 || lon != 0) {
			homePoint = new LatLon(lat, lon);
		}
		LatLon workPoint = null;
		lat = settingsAPI.getFloat(globalPreferences, "work_point_lat", 0);
		lon = settingsAPI.getFloat(globalPreferences, "work_point_lon", 0);
		if (lat != 0 || lon != 0) {
			workPoint = new LatLon(lat, lon);
		}
		if (homePoint != null) {
			favorites.setSpecialPoint(homePoint, SpecialPointType.HOME, null);
		}
		if (workPoint != null) {
			favorites.setSpecialPoint(workPoint, SpecialPointType.WORK, null);
		}
	}


	public OsmandPreference<?>[] getGeneralPrefs() {
		OsmandSettings settings = app.getSettings();
		return new OsmandPreference[] {
				settings.EXTERNAL_INPUT_DEVICE,
				settings.POSITION_PLACEMENT_ON_MAP,
				settings.ROTATE_MAP,
				settings.MAP_SCREEN_ORIENTATION,
				settings.LIVE_MONITORING_URL,
				settings.LIVE_MONITORING_MAX_INTERVAL_TO_SEND,
				settings.LIVE_MONITORING_INTERVAL,
				settings.LIVE_MONITORING,
				settings.SHOW_TRIP_REC_NOTIFICATION,
				settings.AUTO_SPLIT_RECORDING,
				settings.SAVE_TRACK_MIN_SPEED,
				settings.SAVE_TRACK_PRECISION,
				settings.SAVE_TRACK_MIN_DISTANCE,
				settings.SAVE_TRACK_INTERVAL,
				settings.TRACK_STORAGE_DIRECTORY,
				settings.DISABLE_RECORDING_ONCE_APP_KILLED,
				settings.SAVE_TRACK_TO_GPX,
				settings.SAVE_GLOBAL_TRACK_REMEMBER,
				settings.SAVE_GLOBAL_TRACK_INTERVAL,
				settings.MAP_EMPTY_STATE_ALLOWED,
				settings.DO_NOT_USE_ANIMATIONS,
				settings.USE_KALMAN_FILTER_FOR_COMPASS,
				settings.USE_MAGNETIC_FIELD_SENSOR_COMPASS,
				settings.USE_TRACKBALL_FOR_MOVEMENTS,
				settings.SPEED_SYSTEM,
				settings.ANGULAR_UNITS,
				settings.METRIC_SYSTEM,
				settings.DRIVING_REGION,
				settings.DRIVING_REGION_AUTOMATIC
		};
	}

	private void migrateStateDependentWidgets() {
		OsmandSettings settings = app.getSettings();
		for (ApplicationMode appMode : ApplicationMode.allPossibleValues()) {
			WidgetsIdsMapper idsMapper = new WidgetsIdsMapper();
			idsMapper.addReplacement(INTERMEDIATE_TIME_WIDGET_LEGACY, getIntermediateTimeWidgetId(appMode));
			idsMapper.addReplacement(NAVIGATION_TIME_WIDGET_LEGACY, getTimeWidgetId(appMode));
			idsMapper.addReplacement(BEARING_WIDGET_LEGACY, getBearingWidgetId(appMode));
			idsMapper.addReplacement(AV_NOTES_WIDGET_LEGACY, getAudioVideoNotesWidgetId(appMode));

			if (settings.MAP_INFO_CONTROLS.isSetForMode(appMode)) {
				replaceWidgetIds(settings.MAP_INFO_CONTROLS, appMode, idsMapper, SETTINGS_SEPARATOR, null);
				hideNotReplacedWidgets(appMode);
			}
			if (settings.RIGHT_WIDGET_PANEL_ORDER.isSetForMode(appMode)) {
				replaceWidgetIds(settings.RIGHT_WIDGET_PANEL_ORDER, appMode, idsMapper, PAGE_SEPARATOR, WIDGET_SEPARATOR);
			}
		}
	}

	@NonNull
	private String getIntermediateTimeWidgetId(@NonNull ApplicationMode appMode) {
		CommonPreference<Boolean> preference = app.getSettings()
				.registerBooleanPreference("show_intermediate_arrival_time", true).makeProfile();
		boolean intermediateArrival = preference.getModeValue(appMode);
		return intermediateArrival ? INTERMEDIATE_ARRIVAL_TIME_LEGACY : INTERMEDIATE_TIME_TO_GO_LEGACY;
	}

	@NonNull
	private String getTimeWidgetId(@NonNull ApplicationMode appMode) {
		CommonPreference<Boolean> preference = app.getSettings()
				.registerBooleanPreference("show_arrival_time", true).makeProfile();
		boolean arrival = preference.getModeValue(appMode);
		return arrival ? ARRIVAL_TIME_LEGACY : TIME_TO_GO_LEGACY;
	}

	@NonNull
	private String getBearingWidgetId(@NonNull ApplicationMode appMode) {
		boolean relativeBearing = app.getSettings()
				.SHOW_RELATIVE_BEARING_OTHERWISE_REGULAR_BEARING.getModeValue(appMode);
		return relativeBearing ? RELATIVE_BEARING.id : MAGNETIC_BEARING.id;
	}

	@NonNull
	private String getAudioVideoNotesWidgetId(@NonNull ApplicationMode appMode) {
		CommonPreference<Integer> widgetState = app.getSettings()
				.registerIntPreference(DEFAULT_ACTION_SETTING_ID, AV_DEFAULT_ACTION_CHOOSE);
		int audioVideoNotesStateId = widgetState.getModeValue(appMode);
		if (audioVideoNotesStateId == AV_DEFAULT_ACTION_AUDIO) {
			return AV_NOTES_RECORD_AUDIO.id;
		} else if (audioVideoNotesStateId == AV_DEFAULT_ACTION_VIDEO) {
			return AV_NOTES_RECORD_VIDEO.id;
		} else if (audioVideoNotesStateId == AV_DEFAULT_ACTION_TAKEPICTURE) {
			return AV_NOTES_TAKE_PHOTO.id;
		} else {
			return AV_NOTES_ON_REQUEST.id;
		}
	}

	private void hideNotReplacedWidgets(@NonNull ApplicationMode appMode) {
		OsmandSettings settings = app.getSettings();

		String widgetsVisibilityString = settings.MAP_INFO_CONTROLS.getModeValue(appMode);
		List<String> widgetsVisibility = new ArrayList<>(Arrays.asList(widgetsVisibilityString.split(SETTINGS_SEPARATOR)));

		List<String> newWidgetsIds = new ArrayList<>();
		newWidgetsIds.addAll(Arrays.asList(INTERMEDIATE_ARRIVAL_TIME_LEGACY, INTERMEDIATE_TIME_TO_GO_LEGACY,
				ARRIVAL_TIME_LEGACY, TIME_TO_GO_LEGACY));
		newWidgetsIds.addAll(WidgetGroup.BEARING.getWidgetsIds());
		newWidgetsIds.addAll(WidgetGroup.AUDIO_VIDEO_NOTES.getWidgetsIds());

		for (String widgetId : newWidgetsIds) {
			boolean visibilityDefined = widgetsVisibility.contains(widgetId)
					|| widgetsVisibility.contains(COLLAPSED_PREFIX + widgetId)
					|| widgetsVisibility.contains(HIDE_PREFIX + widgetId);
			if (!visibilityDefined && WidgetsAvailabilityHelper.isWidgetVisibleByDefault(app, widgetId, appMode)) {
				widgetsVisibility.add(HIDE_PREFIX + widgetId);
			}
		}

		StringBuilder newWidgetsVisibilityString = new StringBuilder();
		for (String widgetVisibility : widgetsVisibility) {
			newWidgetsVisibilityString.append(widgetVisibility).append(SETTINGS_SEPARATOR);
		}
		settings.MAP_INFO_CONTROLS.setModeValue(appMode, newWidgetsVisibilityString.toString());
	}

	private void revertRadiusRulerWidgetPreferenceMigration() {
		OsmandSettings settings = app.getSettings();
		OsmandPreference<Boolean> showRadiusRulerOnMap =
				new BooleanPreference(settings, "show_radius_ruler_on_map", true).makeProfile();
		OsmandPreference<Boolean> showDistanceCircles =
				new BooleanPreference(settings, "show_distance_circles_on_radius_rules", true).makeProfile();
		OsmandPreference<Boolean> radiusRulerNightMode =
				new BooleanPreference(settings, "radius_ruler_night_mode", false).makeProfile();
		for (ApplicationMode appMode : ApplicationMode.allPossibleValues()) {
			boolean radiusRulerDisabled = showRadiusRulerOnMap.isSetForMode(appMode)
					&& !showRadiusRulerOnMap.getModeValue(appMode);
			boolean distanceCirclesDisabled = showDistanceCircles.isSetForMode(appMode)
					&& !showDistanceCircles.isSetForMode(appMode);
			if (radiusRulerDisabled || distanceCirclesDisabled) {
				settings.RADIUS_RULER_MODE.setModeValue(appMode, RadiusRulerMode.EMPTY);
			} else if (radiusRulerNightMode.isSetForMode(appMode)) {
				boolean nightMode = radiusRulerNightMode.getModeValue(appMode);
				RadiusRulerMode radiusRulerMode = nightMode ? RadiusRulerMode.SECOND : RadiusRulerMode.FIRST;
				settings.RADIUS_RULER_MODE.setModeValue(appMode, radiusRulerMode);
			}
		}
	}

	private void mergeTimeToNavigationPointWidgets() {
		OsmandSettings settings = app.getSettings();
		WidgetsIdsMapper idsMapper = new WidgetsIdsMapper();
		List<String> oldIntermediate = Arrays.asList(INTERMEDIATE_ARRIVAL_TIME_LEGACY, INTERMEDIATE_TIME_TO_GO_LEGACY);
		List<String> oldDestination = Arrays.asList(ARRIVAL_TIME_LEGACY, TIME_TO_GO_LEGACY);
		idsMapper.addReplacement(oldIntermediate, WidgetType.TIME_TO_INTERMEDIATE.id);
		idsMapper.addReplacement(oldDestination, WidgetType.TIME_TO_DESTINATION.id);

		for (ApplicationMode appMode : ApplicationMode.allPossibleValues()) {

			idsMapper.resetAppliedVisibleReplacements();
			if (settings.LEFT_WIDGET_PANEL_ORDER.isSet()) {
				replaceWidgetIds(settings.LEFT_WIDGET_PANEL_ORDER, appMode, idsMapper, PAGE_SEPARATOR, WIDGET_SEPARATOR);
			}
			if (settings.RIGHT_WIDGET_PANEL_ORDER.isSet()) {
				replaceWidgetIds(settings.RIGHT_WIDGET_PANEL_ORDER, appMode, idsMapper, PAGE_SEPARATOR, WIDGET_SEPARATOR);
			}

			idsMapper.resetAppliedVisibleReplacements();
			if (settings.MAP_INFO_CONTROLS.isSet()) {
				replaceWidgetIds(settings.MAP_INFO_CONTROLS, appMode, idsMapper, SETTINGS_SEPARATOR, null);
			}
		}
	}

	private void replaceWidgetIds(@NonNull CommonPreference<String> preference,
	                              @NonNull ApplicationMode appMode,
	                              @NonNull WidgetsIdsMapper idsMapper,
	                              @NonNull String firstLevelSeparator,
	                              @Nullable String secondLevelSeparator) {
		String oldValue = preference.getModeValue(appMode);
		List<String> firstLevelSplits = new ArrayList<>(Arrays.asList(oldValue.split(firstLevelSeparator)));
		StringBuilder newValue = new StringBuilder();

		int newFirstLevelsCount = 0;

		for (int i = 0; i < firstLevelSplits.size(); i++) {
			String firstLevelSplit = firstLevelSplits.get(i);
			if (Algorithms.isEmpty(secondLevelSeparator) || !firstLevelSplit.contains(secondLevelSeparator)) {
				String newWidgetId = idsMapper.mapId(firstLevelSplit);
				if (newWidgetId != null) {
					newValue.append(newFirstLevelsCount > 0 ? firstLevelSeparator : "")
							.append(newWidgetId);
					newFirstLevelsCount++;
				}
			} else {
				List<String> secondLevelSplits = new ArrayList<>(Arrays.asList(firstLevelSplit.split(secondLevelSeparator)));
				int newSecondLevelsCount = 0;

				for (int j = 0; j < secondLevelSplits.size(); j++) {
					String oldWidgetId = secondLevelSplits.get(j);
					String newWidgetId = idsMapper.mapId(oldWidgetId);
					if (newWidgetId != null) {
						newValue.append(newSecondLevelsCount > 0 ? secondLevelSeparator : "")
								.append(newWidgetId);
						newSecondLevelsCount++;
					}
				}

				newValue.append(newFirstLevelsCount > 0 ? firstLevelSeparator : "");
				newFirstLevelsCount++;
			}
		}

		preference.setModeValue(appMode, newValue.toString());
	}

	private void updateSelectedPoiPreference() {
		OsmandSettings settings = app.getSettings();
		OsmandPreference<String> oldPreference = new StringPreference(settings,
				"selected_poi_filter_for_map", null).makeProfile();
		for (ApplicationMode appMode : ApplicationMode.allPossibleValues()) {
			String filterId = oldPreference.getModeValue(appMode);
			if (!Algorithms.isBlank(filterId)) {
				Set<String> selectedIds = new LinkedHashSet<>();
				Collections.addAll(selectedIds, filterId.split(","));
				settings.setSelectedPoiFilters(appMode, selectedIds);
			}
		}
	}

	private void increaseVehicleSizeLimitsAccuracy() {
		String[] parameterIds = new String[] {
				VEHICLE_HEIGHT,
				VEHICLE_WEIGHT,
				VEHICLE_LENGTH,
				VEHICLE_WIDTH
		};
		OsmandSettings settings = app.getSettings();
		for (String parameterId : parameterIds) {
			StringPreference preference = (StringPreference) settings.getCustomRoutingProperty(parameterId, "0.0f");
			for (ApplicationMode appMode : ApplicationMode.allPossibleValues()) {
				String valueStr = preference.getModeValue(appMode);
				float value = (float) Algorithms.parseDoubleSilently(valueStr, 0.0f);
				if (value != 0.0f) {
					value += 0.01f;
					value -= 0.0001f;
					valueStr = String.valueOf(value);
					preference.setModeValue(appMode, valueStr);
				}
			}
		}
	}

	private void updateWidgetPages(@NonNull OsmandSettings settings) {
		for (ApplicationMode mode : ApplicationMode.allPossibleValues()) {
			updateWidgetPage(mode, settings.TOP_WIDGET_PANEL_ORDER_OLD, settings.TOP_WIDGET_PANEL_ORDER);
			updateWidgetPage(mode, settings.BOTTOM_WIDGET_PANEL_ORDER_OLD, settings.BOTTOM_WIDGET_PANEL_ORDER);
		}
	}

	private void updateWidgetPage(@NonNull ApplicationMode mode, @NonNull ListStringPreference oldPreference, @NonNull ListStringPreference newPreference) {
		if (oldPreference.isSetForMode(mode)) {
			String oldString = oldPreference.getModeValue(mode);
			String newString = oldString.replace(WIDGET_SEPARATOR, oldPreference.getDelimiter());
			newPreference.setModeValue(mode, newString);
		}
		oldPreference.clearAll();
	}

	private void migrateVerticalWidgetToCustomId(@NonNull OsmandSettings settings) {
		for (ApplicationMode mode : ApplicationMode.allPossibleValues()) {
			updateExistingWidgetIds(settings, mode, settings.TOP_WIDGET_PANEL_ORDER, settings.RIGHT_WIDGET_PANEL_ORDER);
			updateExistingWidgetIds(settings, mode, settings.TOP_WIDGET_PANEL_ORDER, settings.LEFT_WIDGET_PANEL_ORDER);
			updateExistingWidgetIds(settings, mode, settings.BOTTOM_WIDGET_PANEL_ORDER, settings.RIGHT_WIDGET_PANEL_ORDER);
			updateExistingWidgetIds(settings, mode, settings.BOTTOM_WIDGET_PANEL_ORDER, settings.LEFT_WIDGET_PANEL_ORDER);
		}
	}

	public static void updateExistingWidgetIds(@NonNull OsmandSettings settings,
	                                           @NonNull ApplicationMode appMode,
	                                           @NonNull ListStringPreference verticalPanelPreference,
	                                           @NonNull ListStringPreference sidePanelPreference) {
		List<String> allSideWidgets = new ArrayList<>();
		List<String> sideWidgets = sidePanelPreference.getStringsListForProfile(appMode);
		List<String> verticalWidgets = verticalPanelPreference.getStringsListForProfile(appMode);

		if (verticalWidgets != null && sideWidgets != null && verticalPanelPreference.isSetForMode(appMode)) {
			for (String widgetPage : sideWidgets) {
				allSideWidgets.addAll(Arrays.asList(widgetPage.split(",")));
			}
			for (int i = 0; i < verticalWidgets.size(); i++) {
				String widgetId = verticalWidgets.get(i);
				if (WidgetType.isOriginalWidget(widgetId) && allSideWidgets.contains(widgetId)) {
					String widgetsVisibilityString = settings.MAP_INFO_CONTROLS.getModeValue(appMode);
					List<String> widgetsVisibility = new ArrayList<>(Arrays.asList(widgetsVisibilityString.split(SETTINGS_SEPARATOR)));
					widgetsVisibility.remove(widgetId);
					widgetsVisibility.remove(COLLAPSED_PREFIX + widgetId);
					widgetsVisibility.remove(HIDE_PREFIX + widgetId);

					widgetId = WidgetType.getDuplicateWidgetId(widgetId);

					verticalWidgets.set(i, widgetId);
					verticalPanelPreference.setModeValues(appMode, verticalWidgets);
					settings.CUSTOM_WIDGETS_KEYS.addModeValue(appMode, widgetId);

					widgetsVisibility.add(widgetId);
					StringBuilder newVisibilityString = new StringBuilder();
					for (String visibility : widgetsVisibility) {
						newVisibilityString.append(visibility).append(SETTINGS_SEPARATOR);
					}
					settings.MAP_INFO_CONTROLS.setModeValue(appMode, newVisibilityString.toString());
				}
			}
		}
	}

	private void updateExternalInputDevicePreferenceType() {
		Map<Integer, String> updatedIds = new HashMap<>();
		updatedIds.put(1, KeyboardDeviceProfile.ID);
		updatedIds.put(2, ParrotDeviceProfile.ID);
		updatedIds.put(3, WunderLINQDeviceProfile.ID);

		OsmandSettings settings = app.getSettings();
		OsmandPreference<Integer> oldPreference = new IntPreference(settings, "external_input_device", 1).makeProfile();
		for (ApplicationMode appMode : ApplicationMode.allPossibleValues()) {
			Integer oldId = oldPreference.getModeValue(appMode);
			String newId = oldId != null ? updatedIds.get(oldId) : null;
			if (newId != null) {
				settings.EXTERNAL_INPUT_DEVICE.setModeValue(appMode, newId);
			} else {
				settings.EXTERNAL_INPUT_DEVICE.resetModeToDefault(appMode);
			}
			settings.EXTERNAL_INPUT_DEVICE_ENABLED.setModeValue(appMode, newId != null);
		}
	}

	private void migrateCustomInputDevicesPreference() {
		OsmandSettings settings = app.getSettings();
		CommonPreference<String> oldPreference = new StringPreference(settings, "custom_external_input_devices", "").makeGlobal();
		String oldPreferenceValue = oldPreference.get();
		for (ApplicationMode appMode : ApplicationMode.allPossibleValues()) {
			settings.CUSTOM_EXTERNAL_INPUT_DEVICES.setModeValue(appMode, oldPreferenceValue);
		}
	}

	private void migrateFromCommonMapsExportTypeToSubtypes() {
		OsmandSettings settings = app.getSettings();

		String prefId = "save_version_history_" + OFFLINE_MAPS_EXPORT_TYPE_KEY;
		Boolean oldVersionHistoryPrefValue =
				settings.registerBooleanPreference(prefId, true).makeGlobal().get();

		prefId = "backup_type_" + OFFLINE_MAPS_EXPORT_TYPE_KEY;
		Boolean oldBackupTypePrefValue =
				settings.registerBooleanPreference(prefId, true).makeGlobal().get();

		for (ExportType newExportType : ExportType.mapValues()) {
			BackupHelper.getVersionHistoryTypePref(app, newExportType).set(oldVersionHistoryPrefValue);
			BackupHelper.getBackupTypePref(app, newExportType).set(oldBackupTypePrefValue);
		}
	}

	private void migrateQuickActionButtons() {
		OsmandSettings settings = app.getSettings();
		SharedPreferences globalPreferences = (SharedPreferences) settings.getGlobalPreferences();

		CommonPreference<Boolean> oldStatePref = new BooleanPreference(settings, "quick_action_state", false).makeProfile();
		CommonPreference<Boolean> newStatePref = new BooleanPreference(settings, DEFAULT_BUTTON_ID + "_state", false).makeProfile();

		for (ApplicationMode appMode : ApplicationMode.allPossibleValues()) {
			newStatePref.setModeValue(appMode, oldStatePref.getModeValue(appMode));
			settings.QUICK_ACTION_BUTTONS.addModeValue(appMode, DEFAULT_BUTTON_ID);
		}

		String value = globalPreferences.getString("quick_action_list", "");
		if (!Algorithms.isEmpty(value)) {
			CommonPreference<String> actionsPref = new StringPreference(settings, DEFAULT_BUTTON_ID + "_list", "").makeProfile();
			for (ApplicationMode appMode : ApplicationMode.allPossibleValues()) {
				actionsPref.setModeValue(appMode, value);
			}
		}

		FabMarginPreference oldFabMarginPref = new FabMarginPreference(settings, "quick_fab_margin");
		FabMarginPreference fabMarginPref = new FabMarginPreference(settings, DEFAULT_BUTTON_ID + "_fab_margin");
		for (ApplicationMode appMode : ApplicationMode.allPossibleValues()) {
			Pair<Integer, Integer> portrait = oldFabMarginPref.getPortraitFabMargin(appMode);
			Pair<Integer, Integer> landscape = oldFabMarginPref.getLandscapeFabMargin(appMode);

			fabMarginPref.setPortraitFabMargin(appMode, portrait.first, portrait.second);
			fabMarginPref.setLandscapeFabMargin(appMode, landscape.first, landscape.second);
		}
	}

	private void migrateRoutingTypePrefs() {
		OsmandSettings settings = app.getSettings();
		boolean hhRouting = new BooleanPreference(settings, "use_hh_routing", false).makeGlobal().get();
		boolean hhRoutingCpp = new BooleanPreference(settings, "hh_routing_cpp", false).makeGlobal().get();
		CommonPreference<Boolean> disableComplexRouting = new BooleanPreference(settings, "disable_complex_routing", false).makeProfile();

		for (ApplicationMode mode : ApplicationMode.allPossibleValues()) {
			RoutingType routingType;
			if (hhRouting) {
				routingType = hhRoutingCpp ? HH_CPP : HH_JAVA;
			} else {
				routingType = disableComplexRouting.getModeValue(mode) ? A_STAR_CLASSIC : A_STAR_2_PHASE;
			}
			settings.ROUTING_TYPE.setModeValue(mode, routingType);
		}
	}
}<|MERGE_RESOLUTION|>--- conflicted
+++ resolved
@@ -142,16 +142,11 @@
 	// 4608 - 4.6-08 (Expand the list of export types by dividing the general offline maps' type into subtypes)
 	public static final int VERSION_4_6_08 = 4608;
 	public static final int VERSION_4_6_09 = 4609;
-<<<<<<< HEAD
+	public static final int VERSION_4_6_10 = 4610;
 	// 4701 - 4.7-01 (Migrate from simple color ints to using of wrapper with additional information PaletteColor)
 	public static final int VERSION_4_7_01 = 4701;
 
 	public static final int LAST_APP_VERSION = VERSION_4_7_01;
-=======
-	public static final int VERSION_4_6_10 = 4610;
-
-	public static final int LAST_APP_VERSION = VERSION_4_6_10;
->>>>>>> ed6eb826
 
 	private static final String VERSION_INSTALLED = "VERSION_INSTALLED";
 
@@ -268,13 +263,11 @@
 				if (prevAppVersion < VERSION_4_6_09) {
 					migrateQuickActionButtons();
 				}
-<<<<<<< HEAD
+				if (prevAppVersion < VERSION_4_6_10) {
+					migrateRoutingTypePrefs();
+				}
 				if (prevAppVersion < VERSION_4_7_01) {
 					ColorsMigrationAlgorithm.doMigration(app);
-=======
-				if (prevAppVersion < VERSION_4_6_10) {
-					migrateRoutingTypePrefs();
->>>>>>> ed6eb826
 				}
 				startPrefs.edit().putInt(VERSION_INSTALLED_NUMBER, lastVersion).commit();
 				startPrefs.edit().putString(VERSION_INSTALLED, Version.getFullVersion(app)).commit();
