--- conflicted
+++ resolved
@@ -56,11 +56,8 @@
 import net.osmand.plus.settings.backend.preferences.BooleanPreference;
 import net.osmand.plus.settings.backend.preferences.CommonPreference;
 import net.osmand.plus.settings.backend.preferences.EnumStringPreference;
-<<<<<<< HEAD
 import net.osmand.plus.settings.backend.preferences.IntPreference;
-=======
 import net.osmand.plus.settings.backend.preferences.ListStringPreference;
->>>>>>> 934a97dc
 import net.osmand.plus.settings.backend.preferences.OsmandPreference;
 import net.osmand.plus.settings.backend.preferences.StringPreference;
 import net.osmand.plus.views.layers.RadiusRulerControlLayer.RadiusRulerMode;
@@ -125,16 +122,11 @@
 	public static final int VERSION_4_4_01 = 4401;
 	// 4402 - 4.4-02 (Increase accuracy of vehicle sizes limits)
 	public static final int VERSION_4_4_02 = 4402;
-<<<<<<< HEAD
-	// 4601 - 4.6-01 (Change external input device preference type from integer to string)
-	public static final int VERSION_4_6_01 = 4601;
-
-	public static final int LAST_APP_VERSION = VERSION_4_6_01;
-=======
 	public static final int VERSION_4_6_05 = 4605;
-
-	public static final int LAST_APP_VERSION = VERSION_4_6_05;
->>>>>>> 934a97dc
+	// 4601 - 4.6-06 (Change external input device preference type from integer to string)
+	public static final int VERSION_4_6_06 = 4606;
+
+	public static final int LAST_APP_VERSION = VERSION_4_6_06;
 
 	private static final String VERSION_INSTALLED = "VERSION_INSTALLED";
 
@@ -235,14 +227,12 @@
 				if (prevAppVersion < VERSION_4_4_02) {
 					increaseVehicleSizeLimitsAccuracy();
 				}
-<<<<<<< HEAD
-				if (prevAppVersion < VERSION_4_6_01) {
-					updateExternalInputDevicePreferenceType();
-=======
 				if (prevAppVersion < VERSION_4_6_05) {
 					updateWidgetPages(settings);
 					migrateVerticalWidgetToCustomId(settings);
->>>>>>> 934a97dc
+				}
+				if (prevAppVersion < VERSION_4_6_06) {
+					updateExternalInputDevicePreferenceType();
 				}
 				startPrefs.edit().putInt(VERSION_INSTALLED_NUMBER, lastVersion).commit();
 				startPrefs.edit().putString(VERSION_INSTALLED, Version.getFullVersion(app)).commit();
@@ -669,7 +659,69 @@
 		}
 	}
 
-<<<<<<< HEAD
+	private void updateWidgetPages(@NonNull OsmandSettings settings) {
+		for (ApplicationMode mode : ApplicationMode.allPossibleValues()) {
+			updateWidgetPage(mode, settings.TOP_WIDGET_PANEL_ORDER_OLD, settings.TOP_WIDGET_PANEL_ORDER);
+			updateWidgetPage(mode, settings.BOTTOM_WIDGET_PANEL_ORDER_OLD, settings.BOTTOM_WIDGET_PANEL_ORDER);
+		}
+	}
+
+	private void updateWidgetPage(@NonNull ApplicationMode mode, @NonNull ListStringPreference oldPreference, @NonNull ListStringPreference newPreference) {
+		if (oldPreference.isSetForMode(mode)) {
+			String oldString = oldPreference.getModeValue(mode);
+			String newString = oldString.replace(WIDGET_SEPARATOR, oldPreference.getDelimiter());
+			newPreference.setModeValue(mode, newString);
+		}
+		oldPreference.clearAll();
+	}
+
+	private void migrateVerticalWidgetToCustomId(@NonNull OsmandSettings settings) {
+		for (ApplicationMode mode : ApplicationMode.allPossibleValues()) {
+			updateExistingWidgetIds(settings, mode, settings.TOP_WIDGET_PANEL_ORDER, settings.RIGHT_WIDGET_PANEL_ORDER);
+			updateExistingWidgetIds(settings, mode, settings.TOP_WIDGET_PANEL_ORDER, settings.LEFT_WIDGET_PANEL_ORDER);
+			updateExistingWidgetIds(settings, mode, settings.BOTTOM_WIDGET_PANEL_ORDER, settings.RIGHT_WIDGET_PANEL_ORDER);
+			updateExistingWidgetIds(settings, mode, settings.BOTTOM_WIDGET_PANEL_ORDER, settings.LEFT_WIDGET_PANEL_ORDER);
+		}
+	}
+
+	public static void updateExistingWidgetIds(@NonNull OsmandSettings settings,
+	                                           @NonNull ApplicationMode appMode,
+	                                           @NonNull ListStringPreference verticalPanelPreference,
+	                                           @NonNull ListStringPreference sidePanelPreference) {
+		List<String> allSideWidgets = new ArrayList<>();
+		List<String> sideWidgets = sidePanelPreference.getStringsListForProfile(appMode);
+		List<String> verticalWidgets = verticalPanelPreference.getStringsListForProfile(appMode);
+
+		if (verticalWidgets != null && sideWidgets != null && verticalPanelPreference.isSetForMode(appMode)) {
+			for (String widgetPage : sideWidgets) {
+				allSideWidgets.addAll(Arrays.asList(widgetPage.split(",")));
+			}
+			for (int i = 0; i < verticalWidgets.size(); i++) {
+				String widgetId = verticalWidgets.get(i);
+				if (WidgetType.isOriginalWidget(widgetId) && allSideWidgets.contains(widgetId)) {
+					String widgetsVisibilityString = settings.MAP_INFO_CONTROLS.getModeValue(appMode);
+					List<String> widgetsVisibility = new ArrayList<>(Arrays.asList(widgetsVisibilityString.split(SETTINGS_SEPARATOR)));
+					widgetsVisibility.remove(widgetId);
+					widgetsVisibility.remove(COLLAPSED_PREFIX + widgetId);
+					widgetsVisibility.remove(HIDE_PREFIX + widgetId);
+
+					widgetId = WidgetType.getDuplicateWidgetId(widgetId);
+
+					verticalWidgets.set(i, widgetId);
+					verticalPanelPreference.setModeValues(appMode, verticalWidgets);
+					settings.CUSTOM_WIDGETS_KEYS.addModeValue(appMode, widgetId);
+
+					widgetsVisibility.add(widgetId);
+					StringBuilder newVisibilityString = new StringBuilder();
+					for (String visibility : widgetsVisibility) {
+						newVisibilityString.append(visibility).append(SETTINGS_SEPARATOR);
+					}
+					settings.MAP_INFO_CONTROLS.setModeValue(appMode, newVisibilityString.toString());
+				}
+			}
+		}
+	}
+
 	private void updateExternalInputDevicePreferenceType() {
 		Map<Integer, String> updatedIds = new HashMap<>();
 		updatedIds.put(1, KeyboardDeviceProfile.ID);
@@ -687,68 +739,6 @@
 				settings.EXTERNAL_INPUT_DEVICE.resetModeToDefault(appMode);
 			}
 			settings.EXTERNAL_INPUT_DEVICE_ENABLED.setModeValue(appMode, newId != null);
-=======
-	private void updateWidgetPages(@NonNull OsmandSettings settings) {
-		for (ApplicationMode mode : ApplicationMode.allPossibleValues()) {
-			updateWidgetPage(mode, settings.TOP_WIDGET_PANEL_ORDER_OLD, settings.TOP_WIDGET_PANEL_ORDER);
-			updateWidgetPage(mode, settings.BOTTOM_WIDGET_PANEL_ORDER_OLD, settings.BOTTOM_WIDGET_PANEL_ORDER);
-		}
-	}
-
-	private void updateWidgetPage(@NonNull ApplicationMode mode, @NonNull ListStringPreference oldPreference, @NonNull ListStringPreference newPreference) {
-		if (oldPreference.isSetForMode(mode)) {
-			String oldString = oldPreference.getModeValue(mode);
-			String newString = oldString.replace(WIDGET_SEPARATOR, oldPreference.getDelimiter());
-			newPreference.setModeValue(mode, newString);
-		}
-		oldPreference.clearAll();
-	}
-
-	private void migrateVerticalWidgetToCustomId(@NonNull OsmandSettings settings) {
-		for (ApplicationMode mode : ApplicationMode.allPossibleValues()) {
-			updateExistingWidgetIds(settings, mode, settings.TOP_WIDGET_PANEL_ORDER, settings.RIGHT_WIDGET_PANEL_ORDER);
-			updateExistingWidgetIds(settings, mode, settings.TOP_WIDGET_PANEL_ORDER, settings.LEFT_WIDGET_PANEL_ORDER);
-			updateExistingWidgetIds(settings, mode, settings.BOTTOM_WIDGET_PANEL_ORDER, settings.RIGHT_WIDGET_PANEL_ORDER);
-			updateExistingWidgetIds(settings, mode, settings.BOTTOM_WIDGET_PANEL_ORDER, settings.LEFT_WIDGET_PANEL_ORDER);
-		}
-	}
-
-	public static void updateExistingWidgetIds(@NonNull OsmandSettings settings,
-	                                           @NonNull ApplicationMode appMode,
-	                                           @NonNull ListStringPreference verticalPanelPreference,
-	                                           @NonNull ListStringPreference sidePanelPreference) {
-		List<String> allSideWidgets = new ArrayList<>();
-		List<String> sideWidgets = sidePanelPreference.getStringsListForProfile(appMode);
-		List<String> verticalWidgets = verticalPanelPreference.getStringsListForProfile(appMode);
-
-		if (verticalWidgets != null && sideWidgets != null && verticalPanelPreference.isSetForMode(appMode)) {
-			for (String widgetPage : sideWidgets) {
-				allSideWidgets.addAll(Arrays.asList(widgetPage.split(",")));
-			}
-			for (int i = 0; i < verticalWidgets.size(); i++) {
-				String widgetId = verticalWidgets.get(i);
-				if (WidgetType.isOriginalWidget(widgetId) && allSideWidgets.contains(widgetId)) {
-					String widgetsVisibilityString = settings.MAP_INFO_CONTROLS.getModeValue(appMode);
-					List<String> widgetsVisibility = new ArrayList<>(Arrays.asList(widgetsVisibilityString.split(SETTINGS_SEPARATOR)));
-					widgetsVisibility.remove(widgetId);
-					widgetsVisibility.remove(COLLAPSED_PREFIX + widgetId);
-					widgetsVisibility.remove(HIDE_PREFIX + widgetId);
-
-					widgetId = WidgetType.getDuplicateWidgetId(widgetId);
-
-					verticalWidgets.set(i, widgetId);
-					verticalPanelPreference.setModeValues(appMode, verticalWidgets);
-					settings.CUSTOM_WIDGETS_KEYS.addModeValue(appMode, widgetId);
-
-					widgetsVisibility.add(widgetId);
-					StringBuilder newVisibilityString = new StringBuilder();
-					for (String visibility : widgetsVisibility) {
-						newVisibilityString.append(visibility).append(SETTINGS_SEPARATOR);
-					}
-					settings.MAP_INFO_CONTROLS.setModeValue(appMode, newVisibilityString.toString());
-				}
-			}
->>>>>>> 934a97dc
 		}
 	}
 }