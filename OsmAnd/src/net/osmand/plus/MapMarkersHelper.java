package net.osmand.plus;

import android.content.Context;
import android.os.AsyncTask;
import android.support.annotation.IntDef;
import android.support.annotation.NonNull;
import android.support.annotation.Nullable;
import android.support.v4.content.ContextCompat;

import net.osmand.IndexConstants;
import net.osmand.data.FavouritePoint;
import net.osmand.data.LatLon;
import net.osmand.data.LocationPoint;
import net.osmand.data.PointDescription;
import net.osmand.plus.FavouritesDbHelper.FavoriteGroup;
import net.osmand.plus.GPXUtilities.GPXFile;
import net.osmand.plus.GPXUtilities.WptPt;
import net.osmand.plus.GpxSelectionHelper.SelectedGpxFile;
import net.osmand.plus.mapmarkers.MapMarkersDbHelper;
import net.osmand.plus.mapmarkers.MarkersPlanRouteContext;
import net.osmand.util.Algorithms;
import net.osmand.util.MapUtils;

import java.io.File;
import java.lang.annotation.Retention;
import java.lang.annotation.RetentionPolicy;
import java.util.ArrayList;
import java.util.Collections;
import java.util.Comparator;
import java.util.LinkedHashMap;
import java.util.List;
import java.util.Map;
import java.util.Set;
import java.util.concurrent.ExecutorService;
import java.util.concurrent.Executors;

import static net.osmand.data.PointDescription.POINT_TYPE_MAP_MARKER;

public class MapMarkersHelper {

	public static final int MAP_MARKERS_COLORS_COUNT = 7;

	public static final int BY_NAME = 0;
	public static final int BY_DISTANCE_DESC = 1;
	public static final int BY_DISTANCE_ASC = 2;
	public static final int BY_DATE_ADDED_DESC = 3;
	public static final int BY_DATE_ADDED_ASC = 4;

	@Retention(RetentionPolicy.SOURCE)
	@IntDef({BY_NAME, BY_DISTANCE_DESC, BY_DISTANCE_ASC, BY_DATE_ADDED_DESC, BY_DATE_ADDED_ASC})
	public @interface MapMarkersSortByDef {
	}

	private OsmandApplication ctx;
	private OsmandSettings settings;
	private MapMarkersDbHelper markersDbHelper;

	private ExecutorService executorService = Executors.newSingleThreadExecutor();

	private List<MapMarker> mapMarkers = new ArrayList<>();
	private List<MapMarker> mapMarkersHistory = new ArrayList<>();
	private List<MapMarkersGroup> mapMarkersGroups = new ArrayList<>();

	private List<MapMarkerChangedListener> listeners = new ArrayList<>();

	private boolean startFromMyLocation;

	private MarkersPlanRouteContext planRouteContext;

	public interface MapMarkerChangedListener {
		void onMapMarkerChanged(MapMarker mapMarker);

		void onMapMarkersChanged();
	}

	public interface OnGroupSyncedListener {
		void onSyncDone();
	}

	public static class MapMarker implements LocationPoint {
		private static int[] colors;

		public String id;
		public LatLon point;
		private PointDescription pointDescription;
		public int colorIndex;
		public int index;
		public boolean history;
		public boolean selected;
		public int dist;
		public long creationDate;
		public long visitedDate;
		public String nextKey;
		public String groupKey;
		public String groupName;
		public WptPt wptPt;
		public FavouritePoint favouritePoint;
		public String mapObjectName;

		public MapMarker(LatLon point, PointDescription name, int colorIndex,
						 boolean selected, int index) {
			this.point = point;
			this.pointDescription = name;
			this.colorIndex = colorIndex;
			this.selected = selected;
			this.index = index;
		}

		public PointDescription getPointDescription(Context ctx) {
			return new PointDescription(POINT_TYPE_MAP_MARKER, ctx.getString(R.string.map_marker),
					getOnlyName());
		}

		public String getName(Context ctx) {
			String name;
			PointDescription pd = getPointDescription(ctx);
			if (Algorithms.isEmpty(pd.getName())) {
				name = pd.getTypeName();
			} else {
				name = pd.getName();
			}
			return name;
		}

		public PointDescription getOriginalPointDescription() {
			return pointDescription;
		}

		public String getOnlyName() {
			return pointDescription == null ? "" : pointDescription.getName();
		}

		public void setName(String name) {
			pointDescription.setName(name);
		}

		public double getLatitude() {
			return point.getLatitude();
		}

		public double getLongitude() {
			return point.getLongitude();
		}

		@Override
		public int getColor() {
			return 0;
		}

		@Override
		public boolean isVisible() {
			return false;
		}

		@Override
		public boolean equals(Object o) {
			if (this == o) return true;
			if (o == null || getClass() != o.getClass()) return false;

			MapMarker mapMarker = (MapMarker) o;

			if (colorIndex != mapMarker.colorIndex) return false;
			return point.equals(mapMarker.point);

		}

		@Override
		public int hashCode() {
			int result = point.hashCode();
			result = 31 * result + colorIndex;
			return result;
		}

		private static final int[] colorsIds = new int[]{
				R.color.marker_blue,
				R.color.marker_green,
				R.color.marker_orange,
				R.color.marker_red,
				R.color.marker_yellow,
				R.color.marker_teal,
				R.color.marker_purple
		};

		public static int[] getColors(Context context) {
			if (colors != null) {
				return colors;
			}
			colors = new int[colorsIds.length];
			for (int i = 0; i < colorsIds.length; i++) {
				colors[i] = ContextCompat.getColor(context, colorsIds[i]);
			}
			return colors;
		}

		public static int getColorId(int colorIndex) {
			return (colorIndex >= 0 && colorIndex < colorsIds.length) ? colorsIds[colorIndex] : colorsIds[0];
		}
	}

	@Nullable
	public MarkersSyncGroup getGroup(String id) {
		return markersDbHelper.getGroup(id);
	}

	public static class MarkersSyncGroup {

		public static final int FAVORITES_TYPE = 0;
		public static final int GPX_TYPE = 1;

		public static final String MARKERS_SYNC_GROUP_ID = "markers_sync_group_id";

		private String id;
		private String name;
		private int type;
		private Set<String> wptCategories;

		public MarkersSyncGroup(@NonNull String id, @NonNull String name, int type) {
			init(id, name, type, null);
		}

		public MarkersSyncGroup(@NonNull String id, @NonNull String name, int type, @Nullable Set<String> wptCategories) {
			init(id, name, type, wptCategories);
		}

		private void init(String id, String name, int type, Set<String> wptCategories) {
			this.id = id;
			this.name = name;
			this.type = type;
			this.wptCategories = wptCategories;
		}

		public String getId() {
			return id;
		}

		public String getName() {
			return name;
		}

		public int getType() {
			return type;
		}

		public Set<String> getWptCategories() {
			return wptCategories;
		}

		public String getWptCategoriesString() {
			if (wptCategories != null) {
				return Algorithms.encodeStringSet(wptCategories);
			}
			return null;
		}
	}

	public MapMarkersHelper(OsmandApplication ctx) {
		this.ctx = ctx;
		settings = ctx.getSettings();
		markersDbHelper = ctx.getMapMarkersDbHelper();
		planRouteContext = new MarkersPlanRouteContext(ctx);
		startFromMyLocation = settings.ROUTE_MAP_MARKERS_START_MY_LOC.get();
		removeDisabledGroups();
		loadMarkers();
		createMapMarkersGroups();
	}

	public MarkersPlanRouteContext getPlanRouteContext() {
		return planRouteContext;
	}

	public boolean isStartFromMyLocation() {
		return startFromMyLocation;
	}

	public void setStartFromMyLocation(boolean startFromMyLocation) {
		this.startFromMyLocation = startFromMyLocation;
		settings.ROUTE_MAP_MARKERS_START_MY_LOC.set(startFromMyLocation);
	}

	public void lookupAddressAll() {
		for (MapMarker mapMarker : mapMarkers) {
			lookupAddress(mapMarker);
		}
		for (MapMarker mapMarker : mapMarkersHistory) {
			lookupAddress(mapMarker);
		}
	}

	private void loadMarkers() {
		mapMarkers = new ArrayList<>();
		mapMarkersHistory = new ArrayList<>();

		List<MapMarker> activeMarkers = markersDbHelper.getActiveMarkers();
		addToMapMarkersList(activeMarkers);
		reorderActiveMarkersIfNeeded();

		List<MapMarker> markersHistory = markersDbHelper.getMarkersHistory();
		sortMarkers(markersHistory, true, BY_DATE_ADDED_DESC);
		addToMapMarkersHistoryList(markersHistory);

		if (!ctx.isApplicationInitializing()) {
			lookupAddressAll();
		}
	}

	private void removeFromMapMarkersList(List<MapMarker> markers) {
		List<MapMarker> copyList = new ArrayList<>(mapMarkers);
		copyList.removeAll(markers);
		mapMarkers = copyList;
	}

	private void removeFromMapMarkersList(MapMarker marker) {
		List<MapMarker> copyList = new ArrayList<>(mapMarkers);
		copyList.remove(marker);
		mapMarkers = copyList;
	}

	private void addToMapMarkersList(MapMarker marker) {
		addToMapMarkersList(mapMarkers.size(), marker);
	}

	private void addToMapMarkersList(int position, MapMarker marker) {
		List<MapMarker> copyList = new ArrayList<>(mapMarkers);
		copyList.add(position, marker);
		mapMarkers = copyList;
	}

	private void addToMapMarkersList(List<MapMarker> markers) {
		addToMapMarkersList(mapMarkers.size(), markers);
	}

	private void addToMapMarkersList(int position, List<MapMarker> markers) {
		List<MapMarker> copyList = new ArrayList<>(mapMarkers);
		copyList.addAll(position, markers);
		mapMarkers = copyList;
	}

	private void removeFromMapMarkersHistoryList(MapMarker marker) {
		List<MapMarker> copyList = new ArrayList<>(mapMarkersHistory);
		copyList.remove(marker);
		mapMarkersHistory = copyList;
	}

	private void addToMapMarkersHistoryList(MapMarker marker) {
		addToMapMarkersHistoryList(mapMarkersHistory.size(), marker);
	}

	private void addToMapMarkersHistoryList(int position, MapMarker marker) {
		List<MapMarker> copyList = new ArrayList<>(mapMarkersHistory);
		copyList.add(position, marker);
		mapMarkersHistory = copyList;
	}

	private void addToMapMarkersHistoryList(int position, List<MapMarker> markers) {
		List<MapMarker> copyList = new ArrayList<>(mapMarkersHistory);
		copyList.addAll(position, markers);
		mapMarkersHistory = copyList;
	}

	private void addToMapMarkersHistoryList(List<MapMarker> markers) {
		addToMapMarkersHistoryList(mapMarkersHistory.size(), markers);
	}

	private void removeFromGroupsList(MapMarkersGroup group) {
		List<MapMarkersGroup> copyList = new ArrayList<>(mapMarkersGroups);
		copyList.remove(group);
		mapMarkersGroups = copyList;
	}

	private void addToGroupsList(int position, MapMarkersGroup group) {
		List<MapMarkersGroup> copyList = new ArrayList<>(mapMarkersGroups);
		copyList.add(position, group);
		mapMarkersGroups = copyList;
	}

	private void addToGroupsList(MapMarkersGroup group) {
		addToGroupsList(mapMarkersGroups.size(), group);
	}

	public void reorderActiveMarkersIfNeeded() {
		if (!mapMarkers.isEmpty()) {
			if (mapMarkers.size() > 1) {
				for (int i = 0; i < mapMarkers.size() - 1; i++) {
					MapMarker first = mapMarkers.get(i);
					MapMarker second = mapMarkers.get(i + 1);
					if (!first.nextKey.equals(second.id)) {
						markersDbHelper.changeActiveMarkerPosition(first, second);
						first.nextKey = second.id;
					}
				}
			}

			MapMarker tail = mapMarkers.get(mapMarkers.size() - 1);
			if (!tail.nextKey.equals(MapMarkersDbHelper.TAIL_NEXT_VALUE)) {
				markersDbHelper.changeActiveMarkerPosition(tail, null);
			}
		}
	}

	private void sortMarkers(List<MapMarker> markers, final boolean visited, final @MapMarkersSortByDef int sortByMode) {
		sortMarkers(markers, visited, sortByMode, null);
	}

	private void sortMarkers(List<MapMarker> markers, final boolean visited,
							 final @MapMarkersSortByDef int sortByMode, @Nullable final LatLon location) {
		Collections.sort(markers, new Comparator<MapMarker>() {
			@Override
			public int compare(MapMarker mapMarker1, MapMarker mapMarker2) {
				if (sortByMode == BY_DATE_ADDED_DESC || sortByMode == BY_DATE_ADDED_ASC) {
					long t1 = visited ? mapMarker1.visitedDate : mapMarker1.creationDate;
					long t2 = visited ? mapMarker2.visitedDate : mapMarker2.creationDate;
					if (t1 > t2) {
						return sortByMode == BY_DATE_ADDED_DESC ? -1 : 1;
					} else if (t1 == t2) {
						return 0;
					} else {
						return sortByMode == BY_DATE_ADDED_DESC ? 1 : -1;
					}
				} else if (location != null && (sortByMode == BY_DISTANCE_DESC || sortByMode == BY_DISTANCE_ASC)) {
					int d1 = (int) MapUtils.getDistance(location, mapMarker1.getLatitude(), mapMarker1.getLongitude());
					int d2 = (int) MapUtils.getDistance(location, mapMarker2.getLatitude(), mapMarker2.getLongitude());
					if (d1 > d2) {
						return sortByMode == BY_DISTANCE_DESC ? -1 : 1;
					} else if (d1 == d2) {
						return 0;
					} else {
						return sortByMode == BY_DISTANCE_DESC ? 1 : -1;
					}
				} else {
					String n1 = mapMarker1.getName(ctx);
					String n2 = mapMarker2.getName(ctx);
					return n1.compareToIgnoreCase(n2);
				}
			}
		});
	}

	public void sortMarkers(final @MapMarkersSortByDef int sortByMode, LatLon location) {
		sortMarkers(getMapMarkers(), false, sortByMode, location);
		reorderActiveMarkersIfNeeded();
	}

	private void lookupAddress(final MapMarker mapMarker) {
		if (mapMarker != null && mapMarker.pointDescription.isSearchingAddress(ctx)) {
			cancelPointAddressRequests(mapMarker.point);
			GeocodingLookupService.AddressLookupRequest lookupRequest =
					new GeocodingLookupService.AddressLookupRequest(mapMarker.point, new GeocodingLookupService.OnAddressLookupResult() {
						@Override
						public void geocodingDone(String address) {
							if (Algorithms.isEmpty(address)) {
								mapMarker.pointDescription.setName(PointDescription.getAddressNotFoundStr(ctx));
							} else {
								mapMarker.pointDescription.setName(address);
							}
							markersDbHelper.updateMarker(mapMarker);
							refreshMarker(mapMarker);
						}
					}, null);
			ctx.getGeocodingLookupService().lookupAddress(lookupRequest);
		}
	}

	public boolean isGroupSynced(String id) {
		return markersDbHelper.getGroup(id) != null;
	}

	public boolean isGroupDisabled(String id) {
		return markersDbHelper.isGroupDisabled(id);
	}

	public void syncAllGroupsAsync() {
		List<MarkersSyncGroup> groups = markersDbHelper.getAllGroups();
		for (MarkersSyncGroup gr : groups) {
			syncGroupAsync(gr);
		}
	}

	public void syncGroupAsync(@NonNull MarkersSyncGroup group) {
		syncGroupAsync(group, true, null);
	}

	public void syncGroupAsync(@NonNull MarkersSyncGroup group, boolean enabled) {
		syncGroupAsync(group, enabled, null);
	}

	public void syncGroupAsync(@NonNull MarkersSyncGroup group, @Nullable OnGroupSyncedListener groupSyncedListener) {
		syncGroupAsync(group, true, groupSyncedListener);
	}

	public void syncGroupAsync(@NonNull final MarkersSyncGroup group, final boolean enabled, @Nullable final OnGroupSyncedListener groupSyncedListener) {
		ctx.runInUIThread(new Runnable() {
			@Override
			public void run() {
				SyncGroupTask syncGroupTask = new SyncGroupTask(group, enabled, groupSyncedListener);
				syncGroupTask.executeOnExecutor(executorService);
			}
		});
	}

	private class SyncGroupTask extends AsyncTask<Void, Void, Void> {

		private MarkersSyncGroup group;
		private boolean enabled;
		private OnGroupSyncedListener listener;

		SyncGroupTask(MarkersSyncGroup group, boolean enabled, OnGroupSyncedListener listener) {
			this.group = group;
			this.enabled = enabled;
			this.listener = listener;
		}

		@Override
		protected Void doInBackground(Void... voids) {
			runGroupSynchronization();
			return null;
		}

		private void runGroupSynchronization() {
			if (!isGroupSynced(group.getId())) {
				return;
			}

			List<MapMarker> dbMarkers = markersDbHelper.getMarkersFromGroup(group);

			if (group.getType() == MarkersSyncGroup.FAVORITES_TYPE) {
				FavoriteGroup favGroup = ctx.getFavorites().getGroup(group.getName());
				if (favGroup == null) {
					return;
				}
				if (!favGroup.visible) {
					removeActiveMarkersFromSyncGroup(group.getId());
					removeActiveMarkersFromGroup(group.getId());
					return;
				}

				for (FavouritePoint fp : favGroup.points) {
					addNewMarkerIfNeeded(group, dbMarkers, new LatLon(fp.getLatitude(), fp.getLongitude()), fp.getName(), enabled, fp, null);
				}

				removeOldMarkersIfNeeded(dbMarkers);
			} else if (group.getType() == MarkersSyncGroup.GPX_TYPE) {
				GpxSelectionHelper gpxHelper = ctx.getSelectedGpxHelper();
				File file = new File(group.getId());
				if (!file.exists()) {
					return;
				}

				SelectedGpxFile selectedGpxFile = gpxHelper.getSelectedFileByPath(group.getId());
				GPXFile gpx = selectedGpxFile == null ? null : selectedGpxFile.getGpxFile();
				if (gpx == null) {
					removeActiveMarkersFromSyncGroup(group.getId());
					removeActiveMarkersFromGroup(group.getId());
					return;
				}

<<<<<<< HEAD
				boolean addAll = group.wptCategories == null || group.wptCategories.isEmpty();
				List<WptPt> gpxPoints = new LinkedList<>(gpx.getPoints());
=======
				List<WptPt> gpxPoints = new ArrayList<>(gpx.getPoints());
				int defColor = ContextCompat.getColor(ctx, R.color.marker_red);
>>>>>>> 962af1cc
				for (WptPt pt : gpxPoints) {
					if (addAll || group.wptCategories.contains(pt.category)) {
						addNewMarkerIfNeeded(group, dbMarkers, new LatLon(pt.lat, pt.lon), pt.name, enabled, null, pt);
					}
				}

				removeOldMarkersIfNeeded(dbMarkers);
			}
		}

		@Override
		protected void onPostExecute(Void aVoid) {
			if (listener != null) {
				ctx.runInUIThread(new Runnable() {
					@Override
					public void run() {
						listener.onSyncDone();
					}
				});
			}
		}
	}

	public boolean isSynced(SelectedGpxFile gpxFile) {
		GPXFile gpx = gpxFile.getGpxFile();
		List<WptPt> gpxPoints = gpx.getPoints();
		for (WptPt wptPt : gpxPoints) {
			MapMarker mapMarker = getMapMarker(wptPt);
			if (mapMarker != null) {
				return true;
			}
		}
		return false;
	}

	public boolean isSynced(FavouritePoint favouritePoint) {
		MapMarker mapMarker = getMapMarker(favouritePoint);
		return mapMarker != null;
	}

	public MapMarker getMapMarker(WptPt wptPt) {
		for (MapMarker marker : mapMarkers) {
			if (marker.wptPt == wptPt) {
				return marker;
			}
		}
		return null;
	}

	public MapMarker getMapMarker(FavouritePoint favouritePoint) {
		for (MapMarker marker : mapMarkers) {
			if (marker.favouritePoint == favouritePoint) {
				return marker;
			}
		}
		return null;
	}

	@Nullable
	public MapMarker getMapMarker(@NonNull LatLon latLon) {
		for (MapMarker marker : mapMarkers) {
			if (marker.point != null && marker.point.equals(latLon)) {
				return marker;
			}
		}
		return null;
	}

	@Nullable
	public MapMarker getMapMarker(@NonNull String mapObjectName, @NonNull LatLon latLon) {
		for (MapMarker marker : mapMarkers) {
			if (marker.mapObjectName != null && marker.mapObjectName.equals(mapObjectName) && marker.point != null) {
				if (MapUtils.getDistance(latLon, marker.point) < 15) {
					return marker;
				}
			}
		}
		return null;
	}

	private void addNewMarkerIfNeeded(@NonNull MarkersSyncGroup group,
									  @NonNull List<MapMarker> markers,
									  @NonNull LatLon latLon,
									  @NonNull String name,
									  boolean enabled,
									  @Nullable FavouritePoint favouritePoint,
									  @Nullable WptPt wptPt) {
		boolean exists = false;

		for (MapMarker marker : markers) {
			if (marker.id.equals(group.getId() + name)) {
				exists = true;
				for (MapMarker m : mapMarkers) {
					if (m.id.equals(marker.id)) {
						m.favouritePoint = favouritePoint;
						m.wptPt = wptPt;
						if (!marker.history && !marker.point.equals(latLon)) {
							m.point = latLon;
							updateMapMarker(m, true);
						}
						break;
					}
				}
				markers.remove(marker);
				break;
			}
		}

		if (!exists) {
			addMarkers(Collections.singletonList(latLon),
					Collections.singletonList(new PointDescription(POINT_TYPE_MAP_MARKER, name)),
					group, enabled, Collections.singletonList(favouritePoint), Collections.singletonList(wptPt), null);
		}
	}

	private void removeOldMarkersIfNeeded(List<MapMarker> markers) {
		if (!markers.isEmpty()) {
			boolean needRefresh = false;
			for (MapMarker marker : markers) {
				if (!marker.history) {
					markersDbHelper.removeMarker(marker, false);
					removeFromMapMarkersList(marker);
					removeMarkerFromGroup(marker);
					needRefresh = true;
				}
			}
			if (needRefresh) {
				reorderActiveMarkersIfNeeded();
				refresh();
			}
		}
	}

	public void moveMapMarkerToHistory(MapMarker marker) {
		if (marker != null) {
			cancelPointAddressRequests(marker.point);
			markersDbHelper.moveMarkerToHistory(marker);
			removeFromMapMarkersList(marker);
			marker.history = true;
			marker.nextKey = MapMarkersDbHelper.HISTORY_NEXT_VALUE;
			addToMapMarkersHistoryList(marker);
			reorderActiveMarkersIfNeeded();
			sortMarkers(mapMarkersHistory, true, BY_DATE_ADDED_DESC);
			refresh();
		}
	}

	public void addMarkers(List<MapMarker> markers) {
		if (markers != null) {
			markersDbHelper.addMarkers(markers);
			addToMapMarkersList(markers);
			reorderActiveMarkersIfNeeded();
			addMarkersToGroups(markers, true);
			refresh();
		}
	}

	public void addMarker(MapMarker marker) {
		if (marker != null) {
			markersDbHelper.addMarker(marker);
			if (marker.history) {
				addToMapMarkersHistoryList(marker);
				sortMarkers(mapMarkersHistory, true, BY_DATE_ADDED_DESC);
			} else {
				addToMapMarkersList(marker);
				reorderActiveMarkersIfNeeded();
			}
			addMarkerToGroup(marker);
			refresh();
		}
	}

	public void restoreMarkerFromHistory(MapMarker marker, int position) {
		if (marker != null) {
			markersDbHelper.restoreMapMarkerFromHistory(marker);
			removeFromMapMarkersHistoryList(marker);
			marker.history = false;
			addToMapMarkersList(position, marker);
			reorderActiveMarkersIfNeeded();
			sortMarkers(mapMarkersHistory, true, BY_DATE_ADDED_DESC);
			refresh();
		}
	}

	public void restoreMarkersFromHistory(List<MapMarker> markers) {
		if (markers != null) {
			for (MapMarker marker : markers) {
				markersDbHelper.restoreMapMarkerFromHistory(marker);
				removeFromMapMarkersHistoryList(marker);
				marker.history = false;
				addToMapMarkersList(marker);
			}
			reorderActiveMarkersIfNeeded();
			sortMarkers(mapMarkersHistory, true, BY_DATE_ADDED_DESC);
			updateGroups();
			refresh();
		}
	}

	public void removeMarker(MapMarker marker) {
		if (marker != null) {
			boolean history = marker.history;
			markersDbHelper.removeMarker(marker, history);
			if (history) {
				removeFromMapMarkersHistoryList(marker);
			} else {
				removeFromMapMarkersList(marker);
			}
			removeMarkerFromGroup(marker);
			refresh();
		}
	}

	public List<MapMarker> getMapMarkers() {
		return mapMarkers;
	}

	public MapMarker getFirstMapMarker() {
		if (mapMarkers.size() > 0) {
			return mapMarkers.get(0);
		} else {
			return null;
		}
	}

	public List<MapMarker> getMapMarkersHistory() {
		return mapMarkersHistory;
	}

	public void deselectAllActiveMarkers() {
		for (MapMarker m : mapMarkers) {
			if (m.selected) {
				m.selected = false;
				markersDbHelper.updateMarker(m);
			}
		}
	}

	public void selectAllActiveMarkers() {
		for (MapMarker m : mapMarkers) {
			if (!m.selected) {
				m.selected = true;
				markersDbHelper.updateMarker(m);
			}
		}
	}

	public List<MapMarker> getSelectedMarkers() {
		List<MapMarker> list = new ArrayList<>();
		for (MapMarker m : this.mapMarkers) {
			if (m.selected) {
				list.add(m);
			}
		}
		return list;
	}

	public int getSelectedMarkersCount() {
		int res = 0;
		for (MapMarker m : this.mapMarkers) {
			if (m.selected) {
				res++;
			}
		}
		return res;
	}

	public void addSelectedMarkersToTop(@NonNull List<MapMarker> markers) {
		List<MapMarker> markersToRemove = new ArrayList<>();
		for (MapMarker m : mapMarkers) {
			if (m.selected) {
				if (!markers.contains(m)) {
					return;
				}
				markersToRemove.add(m);
			}
		}
		if (markersToRemove.size() != markers.size()) {
			return;
		}

		removeFromMapMarkersList(markersToRemove);
		addToMapMarkersList(0, markers);
		reorderActiveMarkersIfNeeded();
	}

	public List<LatLon> getActiveMarkersLatLon() {
		List<LatLon> list = new ArrayList<>();
		for (MapMarker m : this.mapMarkers) {
			list.add(m.point);
		}
		return list;
	}

	public List<LatLon> getSelectedMarkersLatLon() {
		List<LatLon> list = new ArrayList<>();
		for (MapMarker m : this.mapMarkers) {
			if (m.selected) {
				list.add(m.point);
			}
		}
		return list;
	}

	public List<LatLon> getMarkersHistoryLatLon() {
		List<LatLon> list = new ArrayList<>();
		for (MapMarker m : this.mapMarkersHistory) {
			list.add(m.point);
		}
		return list;
	}

	public void reverseActiveMarkersOrder() {
		cancelAddressRequests();
		Collections.reverse(mapMarkers);
		reorderActiveMarkersIfNeeded();
	}

	public void moveAllActiveMarkersToHistory() {
		cancelAddressRequests();
		long timestamp = System.currentTimeMillis();
		markersDbHelper.moveAllActiveMarkersToHistory(timestamp);
		for (MapMarker marker : mapMarkers) {
			marker.visitedDate = timestamp;
			marker.history = true;
			marker.nextKey = MapMarkersDbHelper.HISTORY_NEXT_VALUE;
		}
		addToMapMarkersHistoryList(mapMarkers);
		mapMarkers = new ArrayList<>();
		sortMarkers(mapMarkersHistory, true, BY_DATE_ADDED_DESC);
		updateGroups();
		refresh();
	}

	public void removeMarkersHistory() {
		cancelAddressRequests();
		markersDbHelper.clearAllMarkersHistory();
		mapMarkersHistory = new ArrayList<>();
		refresh();
		removeHistoryMarkersFromGroups();
	}

	public void addMarkersSyncGroup(MarkersSyncGroup group) {
		if (group != null) {
			if (markersDbHelper.getGroup(group.getId()) == null) {
				markersDbHelper.addGroup(group.getId(), group.getName(), group.getType(), group.getWptCategoriesString());
			} else {
				markersDbHelper.updateSyncGroupCategories(group.getId(), group.getWptCategoriesString());
			}
		}
	}

	public void removeMarkersSyncGroup(String id) {
		if (id != null) {
			markersDbHelper.removeMarkersSyncGroup(id);
			removeActiveMarkersFromSyncGroup(id);
			MapMarkersGroup group = getMapMarkerGroupByKey(id);
			if (group != null) {
				removeFromGroupsList(group);
			}
		}
	}

	public void removeDisabledGroups() {
		markersDbHelper.removeDisabledGroups();
	}

	public void updateGroupDisabled(@NonNull MapMarkersGroup group, boolean disabled) {
		String id = group.getGroupKey();
		if (id != null) {
			markersDbHelper.updateSyncGroupDisabled(id, disabled);
			updateSyncGroupDisabled(group, disabled);
		}
	}

	private void updateSyncGroupDisabled(@NonNull MapMarkersGroup group, boolean disabled) {
		List<MapMarker> groupMarkers = new ArrayList<>(group.getMarkers());
		for (MapMarker marker : groupMarkers) {
			if (marker.history) {
				if (disabled) {
					removeFromMapMarkersHistoryList(marker);
				} else {
					addToMapMarkersHistoryList(marker);
				}
			} else {
				if (disabled) {
					removeFromMapMarkersList(marker);
				} else {
					addToMapMarkersList(marker);
				}
			}
		}
		reorderActiveMarkersIfNeeded();
		sortMarkers(mapMarkersHistory, true, BY_DATE_ADDED_DESC);
		refresh();
	}

	public void removeActiveMarkersFromSyncGroup(String syncGroupId) {
		if (syncGroupId != null) {
			markersDbHelper.removeActiveMarkersFromSyncGroup(syncGroupId);
			List<MapMarker> copyList = new ArrayList<>(mapMarkers);
			for (int i = 0; i < copyList.size(); i++) {
				MapMarker marker = copyList.get(i);
				String groupKey = marker.groupKey;
				if (groupKey != null && groupKey.equals(syncGroupId)) {
					removeFromMapMarkersList(marker);
				}
			}
			reorderActiveMarkersIfNeeded();
			refresh();
		}
	}

	public void addMapMarker(@NonNull LatLon point, @Nullable PointDescription historyName) {
		addMarkers(Collections.singletonList(point), Collections.singletonList(historyName), null, true);
	}

	public void addMapMarker(@NonNull LatLon point, @Nullable PointDescription historyName, @Nullable String mapObjectName) {
		addMarkers(Collections.singletonList(point), Collections.singletonList(historyName), null,
				true, null, null, Collections.singletonList(mapObjectName));
	}

	public void addMapMarkers(@NonNull List<LatLon> points, @NonNull List<PointDescription> historyNames, @Nullable MarkersSyncGroup group) {
		addMarkers(points, historyNames, group, true);
	}

	private void addMarkers(@NonNull List<LatLon> points, @NonNull List<PointDescription> historyNames, @Nullable MarkersSyncGroup group, boolean enabled) {
		addMarkers(points, historyNames, group, enabled, null, null, null);
	}

	private void addMarkers(@NonNull List<LatLon> points, @NonNull List<PointDescription> historyNames, @Nullable MarkersSyncGroup group,
							boolean enabled, @Nullable List<FavouritePoint> favouritePoints, @Nullable List<WptPt> wptPts, @Nullable List<String> mapObjNames) {
		if (points.size() > 0) {
			int colorIndex = -1;
			List<MapMarker> addedMarkers = new ArrayList<>();
			for (int i = 0; i < points.size(); i++) {
				LatLon point = points.get(i);
				PointDescription historyName = historyNames.get(i);
				FavouritePoint favouritePoint = favouritePoints == null ? null : favouritePoints.get(i);
				WptPt wptPt = wptPts == null ? null : wptPts.get(i);
				String mapObjName = mapObjNames == null ? null : mapObjNames.get(i);
				final PointDescription pointDescription;
				if (historyName == null) {
					pointDescription = new PointDescription(PointDescription.POINT_TYPE_LOCATION, "");
				} else {
					pointDescription = historyName;
				}
				if (pointDescription.isLocation() && Algorithms.isEmpty(pointDescription.getName())) {
					pointDescription.setName(PointDescription.getSearchAddressStr(ctx));
				}
				if (colorIndex == -1) {
					if (mapMarkers.size() > 0) {
						colorIndex = (mapMarkers.get(0).colorIndex + 1) % MAP_MARKERS_COLORS_COUNT;
					} else {
						colorIndex = 0;
					}
				} else {
					colorIndex = (colorIndex + 1) % MAP_MARKERS_COLORS_COUNT;
				}

				MapMarker marker = new MapMarker(point, pointDescription, colorIndex, false, 0);
				if (group != null) {
					marker.id = group.getId() + marker.getName(ctx);
					if (markersDbHelper.getMarker(marker.id) != null) {
						continue;
					}
					marker.groupName = group.getName();
					marker.groupKey = group.getId();
				}
				marker.history = false;
				marker.nextKey = MapMarkersDbHelper.TAIL_NEXT_VALUE;
				marker.favouritePoint = favouritePoint;
				marker.wptPt = wptPt;
				marker.mapObjectName = mapObjName;
				markersDbHelper.addMarker(marker);
				if (enabled) {
					addToMapMarkersList(0, marker);
				}
				addedMarkers.add(marker);
				reorderActiveMarkersIfNeeded();
				lookupAddress(marker);
			}
			addMarkersToGroups(addedMarkers, enabled);
		}
	}

	public void updateMapMarker(MapMarker marker, boolean refresh) {
		if (marker != null) {
			markersDbHelper.updateMarker(marker);
			if (refresh) {
				refresh();
			}
		}
	}

	public void moveMarkerToTop(MapMarker marker) {
		int i = mapMarkers.indexOf(marker);
		if (i != -1 && mapMarkers.size() > 1) {
			removeFromMapMarkersList(marker);
			addToMapMarkersList(0, marker);
			reorderActiveMarkersIfNeeded();
			refresh();
		}
	}

	public void moveMapMarker(MapMarker marker, LatLon latLon) {
		if (marker != null) {
			LatLon point = new LatLon(latLon.getLatitude(), latLon.getLongitude());
			int index = mapMarkers.indexOf(marker);
			if (index != -1) {
				mapMarkers.get(index).point = point;
			}
			marker.point = point;
			markersDbHelper.updateMarker(marker);
			reorderActiveMarkersIfNeeded();
			refresh();
			lookupAddress(marker);
		}
	}

	public void addListener(MapMarkerChangedListener l) {
		if (!listeners.contains(l)) {
			listeners.add(l);
		}
	}

	public void removeListener(MapMarkerChangedListener l) {
		listeners.remove(l);
	}

	private void refreshMarker(final MapMarker marker) {
		ctx.runInUIThread(new Runnable() {
			@Override
			public void run() {
				for (MapMarkerChangedListener l : listeners) {
					l.onMapMarkerChanged(marker);
				}
			}
		});
	}

	private void refreshMarkers() {
		ctx.runInUIThread(new Runnable() {
			@Override
			public void run() {
				for (MapMarkerChangedListener l : listeners) {
					l.onMapMarkersChanged();
				}
			}
		});
	}

	public void refresh() {
		refreshMarkers();
	}

	private void cancelAddressRequests() {
		List<LatLon> list = getActiveMarkersLatLon();
		for (LatLon latLon : list) {
			cancelPointAddressRequests(latLon);
		}
		list = getMarkersHistoryLatLon();
		for (LatLon latLon : list) {
			cancelPointAddressRequests(latLon);
		}
	}

	private void cancelPointAddressRequests(LatLon latLon) {
		if (latLon != null) {
			ctx.getGeocodingLookupService().cancel(latLon);
		}
	}

	public String generateGpx(String fileName) {
		final File dir = ctx.getAppPath(IndexConstants.GPX_INDEX_DIR + "/map markers");
		if (!dir.exists()) {
			dir.mkdirs();
		}
		File fout = new File(dir, fileName + ".gpx");
		int ind = 1;
		while (fout.exists()) {
			fout = new File(dir, fileName + "_" + (++ind) + ".gpx");
		}
		GPXFile file = new GPXFile();
		for (MapMarker marker : mapMarkers) {
			WptPt wpt = new WptPt();
			wpt.lat = marker.getLatitude();
			wpt.lon = marker.getLongitude();
			wpt.setColor(ctx.getResources().getColor(MapMarker.getColorId(marker.colorIndex)));
			wpt.name = marker.getOnlyName();
			file.addPoint(wpt);
		}
		GPXUtilities.writeGpxFile(fout, file, ctx);
		return fout.getAbsolutePath();
	}

	private void removeHistoryMarkersFromGroups() {
		for (MapMarkersGroup markersGroup : mapMarkersGroups) {
			List<MapMarker> activeMarkers = new ArrayList<>();
			for (MapMarker marker : markersGroup.getMarkers()) {
				if (!marker.history) {
					activeMarkers.add(marker);
				}
			}
			markersGroup.setMarkers(activeMarkers);
			updateGroup(markersGroup);
		}
	}

	private void removeActiveMarkersFromGroup(String groupId) {
		MapMarkersGroup group = getMapMarkerGroupByKey(groupId);
		if (group != null) {
			List<MapMarker> markers = group.getMarkers();
			List<MapMarker> historyMarkers = new ArrayList<>();
			for (MapMarker marker : markers) {
				if (marker.history) {
					historyMarkers.add(marker);
				}
			}
			group.setMarkers(historyMarkers);
			updateGroup(group);
		}
	}

	public void updateGroups() {
		for (MapMarkersGroup group : mapMarkersGroups) {
			updateGroup(group);
		}
	}

	public void updateGroup(MapMarkersGroup mapMarkersGroup) {
		if (mapMarkersGroup.getMarkers().size() == 0) {
			removeFromGroupsList(mapMarkersGroup);
			return;
		}
		int historyMarkersCount = mapMarkersGroup.getHistoryMarkers().size();
		ShowHideHistoryButton showHideHistoryButton = mapMarkersGroup.getShowHideHistoryButton();
		if (showHideHistoryButton != null) {
			if (historyMarkersCount == 0) {
				mapMarkersGroup.setShowHideHistoryButton(null);
			}
		} else if (historyMarkersCount > 0) {
			showHideHistoryButton = new ShowHideHistoryButton();
			showHideHistoryButton.setShowHistory(false);
			showHideHistoryButton.setMarkerGroup(mapMarkersGroup);
			mapMarkersGroup.setShowHideHistoryButton(showHideHistoryButton);
		}
	}

	private void addMarkersToGroups(@NonNull List<MapMarker> markers, boolean enabled) {
		List<MapMarkersGroup> groups = new ArrayList<>();
		for (int i = 0; i < markers.size(); i++) {
			MapMarkersGroup group = addMarkerToGroup(markers.get(i));
			if (group != null && !groups.contains(group)) {
				groups.add(group);
			}
		}
		if (!enabled) {
			for (MapMarkersGroup mapMarkersGroup : groups) {
				mapMarkersGroup.setDisabled(true);
				updateGroupDisabled(mapMarkersGroup, true);
			}
		}
	}

	private MapMarkersGroup addMarkerToGroup(MapMarker marker) {
		if (marker != null) {
			MapMarkersGroup mapMarkersGroup = getMapMarkerGroupByName(marker.groupName);
			if (mapMarkersGroup != null) {
				mapMarkersGroup.getMarkers().add(marker);
				updateGroup(mapMarkersGroup);
				if (mapMarkersGroup.getName() == null) {
					sortMarkers(mapMarkersGroup.getMarkers(), false, BY_DATE_ADDED_DESC);
				}
			} else {
				mapMarkersGroup = createMapMarkerGroup(marker);
				mapMarkersGroup.getMarkers().add(marker);
				createHeaderAndHistoryButtonInGroup(mapMarkersGroup);
			}
			return mapMarkersGroup;
		}
		return null;
	}

	private MapMarkersGroup createMapMarkerGroup(@NonNull MapMarker marker) {
		MapMarkersGroup group = new MapMarkersGroup();
		if (marker.groupName != null) {
			group.setName(marker.groupName);
			group.setGroupKey(marker.groupKey);
			MapMarkersHelper.MarkersSyncGroup syncGroup = getGroup(marker.groupKey);
			if (syncGroup != null) {
				group.setType(syncGroup.getType());
			} else {
				group.setType(MarkersSyncGroup.FAVORITES_TYPE);
			}
			group.setColor(MapMarker.getColorId(marker.colorIndex));
		}
		group.setCreationDate(marker.creationDate);
		addToGroupsList(group);
		sortGroups();
		return group;
	}

	private void createHeaderAndHistoryButtonInGroup(@NonNull MapMarkersGroup group) {
		if (group.getName() != null) {
			GroupHeader header = new GroupHeader();
			int type = group.getType();
			if (type != -1) {
				header.setIconRes(type == MapMarkersHelper.MarkersSyncGroup.FAVORITES_TYPE ? R.drawable.ic_action_fav_dark : R.drawable.ic_action_polygom_dark);
			}
			header.setGroup(group);
			group.setGroupHeader(header);
			updateGroup(group);
		}
	}

	private void removeMarkerFromGroup(MapMarker marker) {
		if (marker != null) {
			MapMarkersGroup mapMarkersGroup = getMapMarkerGroupByName(marker.groupName);
			if (mapMarkersGroup != null) {
				mapMarkersGroup.getMarkers().remove(marker);
				updateGroup(mapMarkersGroup);
			}
		}
	}

	public List<MapMarkersGroup> getMapMarkersGroups() {
		return mapMarkersGroups;
	}

	private void createMapMarkersGroups() {
		List<MapMarker> markers = new ArrayList<>();
		markers.addAll(mapMarkers);
		markers.addAll(mapMarkersHistory);

		Map<String, MapMarkersGroup> groupsMap = new LinkedHashMap<>();
		MapMarkersGroup noGroup = null;
		for (MapMarker marker : markers) {
			String groupName = marker.groupName;
			if (groupName == null) {
				if (noGroup == null) {
					noGroup = new MapMarkersGroup();
					noGroup.setCreationDate(marker.creationDate);
				}
				noGroup.getMarkers().add(marker);
			} else {
				MapMarkersGroup group = groupsMap.get(groupName);
				if (group == null) {
					group = new MapMarkersGroup();
					group.setName(marker.groupName);
					group.setGroupKey(marker.groupKey);
					MapMarkersHelper.MarkersSyncGroup syncGroup = getGroup(marker.groupKey);
					if (syncGroup != null) {
						group.setType(syncGroup.getType());
					} else {
						group.setType(MarkersSyncGroup.FAVORITES_TYPE);
					}
					group.setColor(MapMarker.getColorId(marker.colorIndex));
					group.setCreationDate(marker.creationDate);
					groupsMap.put(groupName, group);
				} else {
					long markerCreationDate = marker.creationDate;
					if (markerCreationDate < group.getCreationDate()) {
						group.setCreationDate(markerCreationDate);
					}
				}
				group.getMarkers().add(marker);
			}
		}
		mapMarkersGroups = new ArrayList<>(groupsMap.values());
		if (noGroup != null) {
			addToGroupsList(noGroup);
		}
		sortGroups();

		for (MapMarkersGroup group : mapMarkersGroups) {
			createHeaderAndHistoryButtonInGroup(group);
		}
	}

	private void sortGroups() {
		if (mapMarkersGroups.size() > 0) {
			MapMarkersGroup noGroup = null;
			for (int i = 0; i < mapMarkersGroups.size(); i++) {
				MapMarkersGroup group = mapMarkersGroups.get(i);
				if (group.getName() == null) {
					sortMarkers(group.getMarkers(), false, BY_DATE_ADDED_DESC);
					removeFromGroupsList(group);
					noGroup = group;
				}
			}
			Collections.sort(mapMarkersGroups, new Comparator<MapMarkersGroup>() {
				@Override
				public int compare(MapMarkersGroup group1, MapMarkersGroup group2) {
					long t1 = group1.getCreationDate();
					long t2 = group2.getCreationDate();
					if (t1 > t2) {
						return -1;
					} else if (t1 == t2) {
						return 0;
					} else {
						return 1;
					}
				}
			});
			if (noGroup != null) {
				addToGroupsList(0, noGroup);
			}
		}
	}

	public MapMarkersGroup getMapMarkerGroupByName(String name) {
		for (MapMarkersGroup group : mapMarkersGroups) {
			if ((name == null && group.getName() == null)
					|| (group.getName() != null && group.getName().equals(name))) {
				return group;
			}
		}
		return null;
	}

	public MapMarkersGroup getMapMarkerGroupByKey(String key) {
		for (MapMarkersGroup group : mapMarkersGroups) {
			if ((key == null && group.getGroupKey() == null)
					|| (group.getGroupKey() != null && group.getGroupKey().equals(key))) {
				return group;
			}
		}
		return null;
	}

	public static class MapMarkersGroup {
		private String name;
		private String groupKey;
		private GroupHeader header;
		private int type = -1;
		private List<MapMarker> markers = new ArrayList<>();
		private long creationDate;
		private ShowHideHistoryButton showHideHistoryButton;
		private int color;
		private boolean disabled;

		public String getName() {
			return name;
		}

		public void setName(String name) {
			this.name = name;
		}

		public String getGroupKey() {
			return groupKey;
		}

		public void setGroupKey(String groupKey) {
			this.groupKey = groupKey;
		}

		public GroupHeader getGroupHeader() {
			return header;
		}

		public void setGroupHeader(GroupHeader header) {
			this.header = header;
		}

		public int getType() {
			return type;
		}

		public void setType(int type) {
			this.type = type;
		}

		public List<MapMarker> getActiveMarkers() {
			List<MapMarker> markers = new ArrayList<>(this.markers);
			List<MapMarker> activeMarkers = new ArrayList<>(markers.size());
			for (MapMarker marker : markers) {
				if (!marker.history) {
					activeMarkers.add(marker);
				}
			}
			return activeMarkers;
		}

		public List<MapMarker> getHistoryMarkers() {
			List<MapMarker> historyMarkers = new ArrayList<>();
			for (MapMarker marker : markers) {
				if (marker.history) {
					historyMarkers.add(marker);
				}
			}
			return historyMarkers;
		}

		public List<MapMarker> getMarkers() {
			return markers;
		}

		public void setMarkers(List<MapMarker> markers) {
			this.markers = markers;
		}

		public long getCreationDate() {
			return creationDate;
		}

		public void setCreationDate(long creationDate) {
			this.creationDate = creationDate;
		}

		public ShowHideHistoryButton getShowHideHistoryButton() {
			return showHideHistoryButton;
		}

		public void setShowHideHistoryButton(ShowHideHistoryButton showHideHistoryButton) {
			this.showHideHistoryButton = showHideHistoryButton;
		}

		public int getColor() {
			return color;
		}

		public void setColor(int color) {
			this.color = color;
		}

		public boolean isDisabled() {
			return disabled;
		}

		public void setDisabled(boolean disabled) {
			this.disabled = disabled;
		}
	}

	public static class ShowHideHistoryButton {
		private boolean showHistory;
		private MapMarkersGroup group;

		public boolean isShowHistory() {
			return showHistory;
		}

		public void setShowHistory(boolean showHistory) {
			this.showHistory = showHistory;
		}

		public MapMarkersGroup getMapMarkerGroup() {
			return group;
		}

		public void setMarkerGroup(MapMarkersGroup group) {
			this.group = group;
		}
	}

	public static class GroupHeader {
		private int iconRes;
		private MapMarkersGroup group;

		public int getIconRes() {
			return iconRes;
		}

		public void setIconRes(int iconRes) {
			this.iconRes = iconRes;
		}

		public MapMarkersGroup getGroup() {
			return group;
		}

		public void setGroup(MapMarkersGroup group) {
			this.group = group;
		}
	}
}<|MERGE_RESOLUTION|>--- conflicted
+++ resolved
@@ -553,13 +553,8 @@
 					return;
 				}
 
-<<<<<<< HEAD
 				boolean addAll = group.wptCategories == null || group.wptCategories.isEmpty();
-				List<WptPt> gpxPoints = new LinkedList<>(gpx.getPoints());
-=======
 				List<WptPt> gpxPoints = new ArrayList<>(gpx.getPoints());
-				int defColor = ContextCompat.getColor(ctx, R.color.marker_red);
->>>>>>> 962af1cc
 				for (WptPt pt : gpxPoints) {
 					if (addAll || group.wptCategories.contains(pt.category)) {
 						addNewMarkerIfNeeded(group, dbMarkers, new LatLon(pt.lat, pt.lon), pt.name, enabled, null, pt);
