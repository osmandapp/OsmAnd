--- conflicted
+++ resolved
@@ -46,7 +46,7 @@
 import java.util.List;
 
 public final class NavigationScreen extends BaseOsmAndAndroidAutoScreen implements SurfaceRendererCallback,
-		                                                                                   IRouteInformationListener, DefaultLifecycleObserver {
+		IRouteInformationListener, DefaultLifecycleObserver {
 
 	@NonNull
 	private final NavigationListener listener;
@@ -122,6 +122,7 @@
 	 * Updates the navigation screen with the next instruction.
 	 */
 	public void updateTrip(
+			boolean navigating,
 			boolean rerouting,
 			boolean arrived,
 			@Nullable List<Destination> destinations,
@@ -131,6 +132,7 @@
 			boolean shouldShowNextStep,
 			boolean shouldShowLanes,
 			@Nullable CarIcon junctionImage) {
+		this.navigating = navigating;
 		this.rerouting = rerouting;
 		this.arrived = arrived;
 		this.destinations = destinations;
@@ -146,6 +148,7 @@
 	}
 
 	public void stopTrip() {
+		navigating = false;
 		rerouting = false;
 		arrived = false;
 		destinations = null;
@@ -161,7 +164,8 @@
 	}
 
 	private void updateNavigation() {
-		adjustMapPosition(true);
+		listener.updateNavigation(navigating);
+		adjustMapPosition(navigating);
 	}
 
 	private void adjustMapPosition(boolean shiftMapIfSessionRunning) {
@@ -188,13 +192,6 @@
 						.setOnClickListener(this::compassClick)
 						.build());
 		actionStripBuilder.addAction(settingsAction);
-<<<<<<< HEAD
-		actionStripBuilder.addAction(
-				new Action.Builder()
-						.setTitle(getApp().getString(R.string.shared_string_control_stop))
-						.setOnClickListener(this::stopNavigation)
-						.build());
-=======
 		if (navigating) {
 			actionStripBuilder.addAction(
 					new Action.Builder()
@@ -208,7 +205,6 @@
 							.setOnClickListener(this::goBack)
 							.build());
 		}
->>>>>>> 5be3f94b
 		builder.setActionStrip(actionStripBuilder.build());
 
 		// Set the map action strip with the pan and zoom buttons.
@@ -277,50 +273,52 @@
 			invalidate();
 		});
 
-		if (destinationTravelEstimate != null) {
-			builder.setDestinationTravelEstimate(destinationTravelEstimate);
-		}
-		if (isRerouting()) {
-			builder.setNavigationInfo(new RoutingInfo.Builder().setLoading(true).build());
-		} else if (arrived) {
-			MessageInfo messageInfo = new MessageInfo.Builder(
-					getCarContext().getString(R.string.arrived_at_destination)).build();
-			builder.setNavigationInfo(messageInfo);
-		} else if (!Algorithms.isEmpty(steps)) {
-			RoutingInfo.Builder info = new RoutingInfo.Builder();
-			Step firstStep = steps.get(0);
-			Step.Builder currentStep = new Step.Builder();
-			CarText cue = firstStep.getCue();
-			if (cue != null) {
-				currentStep.setCue(cue.toCharSequence());
+		if (navigating) {
+			if (destinationTravelEstimate != null) {
+				builder.setDestinationTravelEstimate(destinationTravelEstimate);
 			}
-			Maneuver maneuver = firstStep.getManeuver();
-			if (maneuver != null) {
-				currentStep.setManeuver(maneuver);
+			if (isRerouting()) {
+				builder.setNavigationInfo(new RoutingInfo.Builder().setLoading(true).build());
+			} else if (arrived) {
+				MessageInfo messageInfo = new MessageInfo.Builder(
+						getCarContext().getString(R.string.arrived_at_destination)).build();
+				builder.setNavigationInfo(messageInfo);
+			} else if (!Algorithms.isEmpty(steps)) {
+				RoutingInfo.Builder info = new RoutingInfo.Builder();
+				Step firstStep = steps.get(0);
+				Step.Builder currentStep = new Step.Builder();
+				CarText cue = firstStep.getCue();
+				if (cue != null) {
+					currentStep.setCue(cue.toCharSequence());
+				}
+				Maneuver maneuver = firstStep.getManeuver();
+				if (maneuver != null) {
+					currentStep.setManeuver(maneuver);
+				}
+				CarText road = firstStep.getRoad();
+				if (road != null) {
+					currentStep.setRoad(road.toCharSequence());
+				}
+				if (shouldShowLanes) {
+					for (Lane lane : firstStep.getLanes()) {
+						currentStep.addLane(lane);
+					}
+					CarIcon lanesImage = firstStep.getLanesImage();
+					if (lanesImage != null) {
+						currentStep.setLanesImage(lanesImage);
+					}
+				}
+				if (stepRemainingDistance != null) {
+					info.setCurrentStep(currentStep.build(), stepRemainingDistance);
+					if (shouldShowNextStep && steps.size() > 1) {
+						info.setNextStep(steps.get(1));
+					}
+				}
+				if (junctionImage != null) {
+					info.setJunctionImage(junctionImage);
+				}
+				builder.setNavigationInfo(info.build());
 			}
-			CarText road = firstStep.getRoad();
-			if (road != null) {
-				currentStep.setRoad(road.toCharSequence());
-			}
-			if (shouldShowLanes) {
-				for (Lane lane : firstStep.getLanes()) {
-					currentStep.addLane(lane);
-				}
-				CarIcon lanesImage = firstStep.getLanesImage();
-				if (lanesImage != null) {
-					currentStep.setLanesImage(lanesImage);
-				}
-			}
-			if (stepRemainingDistance != null) {
-				info.setCurrentStep(currentStep.build(), stepRemainingDistance);
-				if (shouldShowNextStep && steps.size() > 1) {
-					info.setNextStep(steps.get(1));
-				}
-			}
-			if (junctionImage != null) {
-				info.setJunctionImage(junctionImage);
-			}
-			builder.setNavigationInfo(info.build());
 		}
 		return builder.build();
 	}
