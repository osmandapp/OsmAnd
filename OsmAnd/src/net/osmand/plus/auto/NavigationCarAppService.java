package net.osmand.plus.auto;

import android.app.Notification;
import android.content.Intent;
import android.content.pm.ApplicationInfo;
import android.net.Uri;

import androidx.annotation.NonNull;
import androidx.car.app.CarAppService;
import androidx.car.app.Session;
import androidx.car.app.validation.HostValidator;
import androidx.lifecycle.DefaultLifecycleObserver;
import androidx.lifecycle.LifecycleOwner;

import net.osmand.PlatformUtil;
import net.osmand.plus.OsmandApplication;
import net.osmand.plus.notifications.OsmandNotification.NotificationType;

/**
 * Entry point for the templated app.
 *
 * <p>{@link CarAppService} is the main interface between the app and the car host. For more
 * details, see the <a href="https://developer.android.com/training/cars/navigation">Android for
 * Cars Library developer guide</a>.
 */
public final class NavigationCarAppService extends CarAppService {

	private static final org.apache.commons.logging.Log LOG = PlatformUtil.getLog(NavigationCarAppService.class);

	private OsmandApplication getApp() {
		return (OsmandApplication) getApplication();
	}

	/**
	 * Create a deep link URL from the given deep link action.
	 */
	@NonNull
	public static Uri createDeepLinkUri(@NonNull String deepLinkAction) {
		return Uri.fromParts(NavigationSession.URI_SCHEME, NavigationSession.URI_HOST, deepLinkAction);
	}

	@Override
	public int onStartCommand(Intent intent, int flags, int startId) {
		LOG.info(">>>> NavigationCarAppService - onStartCommand");

		int result = super.onStartCommand(intent, flags, startId);
		getApp().setNavigationCarAppService(this);
		return result;
	}

	@Override
	public void onDestroy() {
		LOG.info(">>>> NavigationCarAppService - onDestroy");

		super.onDestroy();
		getApp().setNavigationCarAppService(null);
	}

	@Override
	@NonNull
	public Session onCreateSession() {
		LOG.info(">>>> NavigationCarAppService - onCreateSession");

		OsmandApplication app = getApp();
		Notification notification = app.getNotificationHelper().buildCarAppNotification();
		LOG.info(">>>> NavigationCarAppService - startForeground");
		startForeground(app.getNotificationHelper().getOsmandNotificationId(NotificationType.CAR_APP), notification);

		NavigationSession session = new NavigationSession();
<<<<<<< HEAD
		LOG.info("Start Android Auto session");
		getApp().getLocationProvider().addLocationListener(session);
		session.getLifecycle()
				.addObserver(
						new DefaultLifecycleObserver() {
							@Override
							public void onCreate(@NonNull LifecycleOwner owner) {
								getApp().setCarNavigationSession(session);
								LOG.info("On create Android Auto session - app foreground device =" + getApp().isAppInForegroundOnRootDevice());
								if (!getApp().isAppInForegroundOnRootDevice()) {
									checkAppInitialization(new RestoreNavigationHelper(getApp(), null));
								}
							}

							@Override
							public void onStart(@NonNull LifecycleOwner owner) {
								LOG.info("On Start Android Auto");
								getApp().onCarNavigationSessionStart(session);
								getApp().getOsmandMap().getMapView().setupRenderingView();
							}

							@Override
							public void onStop(@NonNull LifecycleOwner owner) {
								LOG.info("On stop Android Auto");
								getApp().getOsmandMap().getMapView().setupRenderingView();
								getApp().onCarNavigationSessionStop(session);
							}

							@Override
							public void onDestroy(@NonNull LifecycleOwner owner) {
								LOG.info("On destroy Android Auto");
								getApp().setCarNavigationSession(null);
								getApp().getLocationProvider().removeLocationListener(session);
							}
						});

		return session;
	}

	private void checkAppInitialization(@NonNull RestoreNavigationHelper restoreNavigationHelper) {
		OsmandApplication app = getApp();
		if (app.isApplicationInitializing()) {
			LOG.info("Try to restore route after app initialized");
			app.getAppInitializer().addListener(new AppInitializeListener() {
				@Override
				public void onProgress(@NonNull AppInitializer init, @NonNull AppInitEvents event) {
					if (event == AppInitEvents.INDEX_REGION_BOUNDARIES) {
						if (app.getAppInitializer().isRoutingConfigInitialized()) {
							restoreNavigationHelper.checkRestoreRoutingMode();
						}
=======
		session.getLifecycle()
				.addObserver(new DefaultLifecycleObserver() {
					@Override
					public void onDestroy(@NonNull LifecycleOwner owner) {
						LOG.info(">>>> NavigationCarAppService - stopForeground");

						stopForeground(STOP_FOREGROUND_REMOVE);
>>>>>>> fd7d0d07
					}
				});

		return session;
	}

	@NonNull
	@Override
	public HostValidator createHostValidator() {
		if ((getApplicationInfo().flags & ApplicationInfo.FLAG_DEBUGGABLE) != 0) {
			return HostValidator.ALLOW_ALL_HOSTS_VALIDATOR;
		} else {
			return new HostValidator.Builder(getApplicationContext())
					.addAllowedHosts(androidx.car.app.R.array.hosts_allowlist_sample)
					.build();
		}
	}
}<|MERGE_RESOLUTION|>--- conflicted
+++ resolved
@@ -67,58 +67,6 @@
 		startForeground(app.getNotificationHelper().getOsmandNotificationId(NotificationType.CAR_APP), notification);
 
 		NavigationSession session = new NavigationSession();
-<<<<<<< HEAD
-		LOG.info("Start Android Auto session");
-		getApp().getLocationProvider().addLocationListener(session);
-		session.getLifecycle()
-				.addObserver(
-						new DefaultLifecycleObserver() {
-							@Override
-							public void onCreate(@NonNull LifecycleOwner owner) {
-								getApp().setCarNavigationSession(session);
-								LOG.info("On create Android Auto session - app foreground device =" + getApp().isAppInForegroundOnRootDevice());
-								if (!getApp().isAppInForegroundOnRootDevice()) {
-									checkAppInitialization(new RestoreNavigationHelper(getApp(), null));
-								}
-							}
-
-							@Override
-							public void onStart(@NonNull LifecycleOwner owner) {
-								LOG.info("On Start Android Auto");
-								getApp().onCarNavigationSessionStart(session);
-								getApp().getOsmandMap().getMapView().setupRenderingView();
-							}
-
-							@Override
-							public void onStop(@NonNull LifecycleOwner owner) {
-								LOG.info("On stop Android Auto");
-								getApp().getOsmandMap().getMapView().setupRenderingView();
-								getApp().onCarNavigationSessionStop(session);
-							}
-
-							@Override
-							public void onDestroy(@NonNull LifecycleOwner owner) {
-								LOG.info("On destroy Android Auto");
-								getApp().setCarNavigationSession(null);
-								getApp().getLocationProvider().removeLocationListener(session);
-							}
-						});
-
-		return session;
-	}
-
-	private void checkAppInitialization(@NonNull RestoreNavigationHelper restoreNavigationHelper) {
-		OsmandApplication app = getApp();
-		if (app.isApplicationInitializing()) {
-			LOG.info("Try to restore route after app initialized");
-			app.getAppInitializer().addListener(new AppInitializeListener() {
-				@Override
-				public void onProgress(@NonNull AppInitializer init, @NonNull AppInitEvents event) {
-					if (event == AppInitEvents.INDEX_REGION_BOUNDARIES) {
-						if (app.getAppInitializer().isRoutingConfigInitialized()) {
-							restoreNavigationHelper.checkRestoreRoutingMode();
-						}
-=======
 		session.getLifecycle()
 				.addObserver(new DefaultLifecycleObserver() {
 					@Override
@@ -126,7 +74,6 @@
 						LOG.info(">>>> NavigationCarAppService - stopForeground");
 
 						stopForeground(STOP_FOREGROUND_REMOVE);
->>>>>>> fd7d0d07
 					}
 				});
 
