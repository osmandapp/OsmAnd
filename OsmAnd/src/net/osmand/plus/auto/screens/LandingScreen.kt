--- conflicted
+++ resolved
@@ -18,17 +18,11 @@
     override fun onGetTemplate(): Template {
         val listBuilder = ItemList.Builder()
         val app = app
-<<<<<<< HEAD
-        for (category in PlaceCategory.values()) {
-            if (category == PlaceCategory.FREE_MODE) {
-                if(app.navigationService.isCarNavigationActive) {
-=======
         for (category in PlaceCategory.entries) {
             if (category == PlaceCategory.FREE_MODE) {
 
                 if (app.navigationService?.isCarNavigationActive == true
                     || (!app.settings.FOLLOW_THE_ROUTE.get() && app.routingHelper.isRouteCalculated)) {
->>>>>>> 726b21f0
                     listBuilder.addItem(createContinueNavigationItem())
                     continue
                 }
@@ -112,12 +106,6 @@
         return Row.Builder()
             .setTitle(title)
             .setImage(icon)
-<<<<<<< HEAD
-            .setOnClickListener {
-                app.carNavigationSession?.let {
-                    it.startNavigation()
-                    val navigationScreen = it.navigationScreen
-=======
             .setBrowsable(true)
             .setOnClickListener {
                 app.carNavigationSession?.let { carNavigationSession ->
@@ -126,7 +114,6 @@
                     }
                     carNavigationSession.startNavigation()
                     val navigationScreen = carNavigationSession.navigationScreen
->>>>>>> 726b21f0
                     navigationScreen?.let {
                         screenManager.push(navigationScreen)
                     }
