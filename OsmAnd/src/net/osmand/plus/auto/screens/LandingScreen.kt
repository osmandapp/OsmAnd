package net.osmand.plus.auto.screens

import androidx.annotation.DrawableRes
import androidx.annotation.StringRes
import androidx.car.app.CarContext
import androidx.car.app.model.*
import androidx.car.app.navigation.model.PlaceListNavigationTemplate
import androidx.core.graphics.drawable.IconCompat
import net.osmand.plus.R
import net.osmand.plus.auto.NavigationSession

class LandingScreen(
    carContext: CarContext,
    private val settingsAction: Action) : BaseAndroidAutoScreen(carContext) {
    @DrawableRes
    private var compassResId = R.drawable.ic_compass_niu

    override fun onGetTemplate(): Template {
        val listBuilder = ItemList.Builder()
        val app = app
<<<<<<< HEAD
        for (category in PlaceCategory.values()) {
=======
        for (category in PlaceCategory.entries) {
>>>>>>> da79b697
            if (category == PlaceCategory.FREE_MODE) {
                if(app.navigationService.isCarNavigationActive) {
                    listBuilder.addItem(createContinueNavigationItem())
                    continue
                }
            }
            val title = app.getString(category.titleId)
            val icon = CarIcon.Builder(IconCompat.createWithResource(app, category.iconId)).build()
            listBuilder.addItem(
                Row.Builder()
                    .setTitle(title)
                    .setImage(icon)
                    .setBrowsable(true)
                    .setOnClickListener { onCategoryClick(category) }
                    .build())
        }
        val actionStripBuilder = ActionStrip.Builder()
        updateCompass()
        actionStripBuilder.addAction(settingsAction)
        actionStripBuilder.addAction(createSearchAction())
        val mapActionStripBuilder = ActionStrip.Builder()
            .addAction(
                Action.Builder(Action.PAN)
                    .build())
            .addAction(
                Action.Builder()
                    .setIcon(
                        CarIcon.Builder(
                            IconCompat.createWithResource(carContext, R.drawable.ic_my_location)
                        ).build()
                    )
                    .setOnClickListener {
                        session?.navigationCarSurface?.handleRecenter()
                    }
                    .build())
            .addAction(
                Action.Builder()
                    .setIcon(
                        CarIcon.Builder(
                            IconCompat.createWithResource(carContext, R.drawable.ic_zoom_in)
                        ).build()
                    )
                    .setOnClickListener {
                        app.carNavigationSession?.navigationCarSurface?.handleScale(
	                        NavigationSession.INVALID_FOCAL_POINT_VAL,
	                        NavigationSession.INVALID_FOCAL_POINT_VAL,
	                        NavigationSession.ZOOM_IN_BUTTON_SCALE_FACTOR
                        )
                    }
                    .build())
            .addAction(
                Action.Builder()
                    .setIcon(
                        CarIcon.Builder(
                            IconCompat.createWithResource(
                                carContext,
                                R.drawable.ic_zoom_out))
                            .build())
                    .setOnClickListener {
                        app.carNavigationSession?.navigationCarSurface?.handleScale(
	                        NavigationSession.INVALID_FOCAL_POINT_VAL,
	                        NavigationSession.INVALID_FOCAL_POINT_VAL,
	                        NavigationSession.ZOOM_OUT_BUTTON_SCALE_FACTOR
                        )
                    }
                    .build())
            .build()
        return PlaceListNavigationTemplate.Builder()
            .setItemList(listBuilder.build())
            .setTitle(app.getString(R.string.app_name))
            .setHeaderAction(Action.APP_ICON)
            .setMapActionStrip(mapActionStripBuilder)
            .setActionStrip(actionStripBuilder.build())
            .build()
    }

    private fun createContinueNavigationItem(): Item {
        val title = app.getString(R.string.continue_navigation)
        val icon = CarIcon.Builder(
            IconCompat.createWithResource(
                app,
                R.drawable.ic_action_gdirections_dark)).build()
        return Row.Builder()
            .setTitle(title)
            .setImage(icon)
<<<<<<< HEAD
=======
            .setBrowsable(true)
>>>>>>> da79b697
            .setOnClickListener {
                app.carNavigationSession?.let {
                    it.startNavigation()
                    val navigationScreen = it.navigationScreen
                    navigationScreen?.let {
                        screenManager.push(navigationScreen)
                    }
                }
            }
            .build()
    }

    private fun updateCompass() {
        val settings = app.settings
        val nightMode = carContext.isDarkMode
        val compassMode = settings.compassMode
        compassResId = compassMode.getIconId(nightMode)
    }


    private fun onCategoryClick(category: PlaceCategory) {
        when (category) {
            PlaceCategory.FREE_MODE ->
                app.carNavigationSession?.let {
                    screenManager.push(
                        NavigationScreen(
                            carContext,
                            settingsAction,
                            it
                        )
                    )
                }

            PlaceCategory.FAVORITES -> screenManager.push(
                FavoriteGroupsScreen(
                    carContext,
                    settingsAction
                )
            )

            PlaceCategory.HISTORY -> screenManager.push(
                HistoryScreen(
                    carContext,
                    settingsAction)
            )

            PlaceCategory.MAP_MARKERS -> screenManager.push(
                MapMarkersScreen(
                    carContext,
                    settingsAction)
            )

            PlaceCategory.POI -> screenManager.push(
                POICategoriesScreen(
                    carContext,
                    settingsAction)
            )

            PlaceCategory.TRACKS -> screenManager.push(
                TracksFoldersScreen(
                    carContext,
                    settingsAction)
            )
        }
    }

    internal enum class PlaceCategory(
        @DrawableRes val iconId: Int,
        @StringRes val titleId: Int) {
        FREE_MODE(R.drawable.ic_action_start_navigation, R.string.free_ride),
        HISTORY(R.drawable.ic_action_history, R.string.shared_string_history),
        POI(R.drawable.ic_action_info_dark, R.string.poi_categories),
        FAVORITES(R.drawable.ic_action_favorite, R.string.shared_string_favorites),
        MAP_MARKERS(R.drawable.ic_action_flag_stroke, R.string.map_markers_item),
        TRACKS(R.drawable.ic_action_polygom_dark, R.string.shared_string_gpx_tracks);
    }
}<|MERGE_RESOLUTION|>--- conflicted
+++ resolved
@@ -18,11 +18,7 @@
     override fun onGetTemplate(): Template {
         val listBuilder = ItemList.Builder()
         val app = app
-<<<<<<< HEAD
-        for (category in PlaceCategory.values()) {
-=======
         for (category in PlaceCategory.entries) {
->>>>>>> da79b697
             if (category == PlaceCategory.FREE_MODE) {
                 if(app.navigationService.isCarNavigationActive) {
                     listBuilder.addItem(createContinueNavigationItem())
@@ -108,10 +104,7 @@
         return Row.Builder()
             .setTitle(title)
             .setImage(icon)
-<<<<<<< HEAD
-=======
             .setBrowsable(true)
->>>>>>> da79b697
             .setOnClickListener {
                 app.carNavigationSession?.let {
                     it.startNavigation()
