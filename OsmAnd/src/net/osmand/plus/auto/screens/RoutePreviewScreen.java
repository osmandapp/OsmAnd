--- conflicted
+++ resolved
@@ -2,8 +2,6 @@
 
 import static net.osmand.search.core.ObjectType.GPX_TRACK;
 
-import android.os.Handler;
-import android.os.Looper;
 import android.text.SpannableString;
 
 import androidx.annotation.NonNull;
@@ -72,15 +70,9 @@
 	private float prevRotationAngle = 0;
 	private int prevZoom = 15;
 	private boolean prevMapLinkedToLocation = false;
-<<<<<<< HEAD
 
 	private boolean calculateRoute = false;
 
-=======
-
-	private boolean calculateRoute = false;
-
->>>>>>> 1b437dd4
 	private boolean calculating;
 
 	private final StateChangedListener<Void> stateChangedListener = new StateChangedListener<Void>() {
@@ -103,10 +95,6 @@
 		this.searchResult = searchResult;
 		this.calculateRoute =  calculateRoute;
 		getLifecycle().addObserver(this);
-<<<<<<< HEAD
-=======
-		calculating = calculateRoute;
->>>>>>> 1b437dd4
 	}
 
 	private void prepareRoute() {
@@ -155,14 +143,12 @@
 			String title = Algorithms.isEmpty(name) ? typeName : name;
 			routeRows.add(new Row.Builder().setTitle(title).addText(description).build());
 			this.routeRows = routeRows;
-			calculating = app.getRoutingHelper().isRouteBeingCalculated();
 			invalidate();
 		}
 	}
 
 	@Override
 	public void onCreate(@NonNull LifecycleOwner owner) {
-<<<<<<< HEAD
 		getApp().getRoutingHelper().addListener(this);
 		getApp().getTargetPointsHelper().addListener(stateChangedListener);
 		prevMapLinkedToLocation = getApp().getMapViewTrackingUtilities().isMapLinkedToLocation();
@@ -171,16 +157,6 @@
 		prevZoom = mapView.getBaseZoom();
 		prevRotationAngle = mapView.getRotate();
 		getApp().getSettings().setCompassMode(CompassMode.NORTH_IS_UP);
-=======
-		OsmandApplication app = getApp();
-		app.getRoutingHelper().addListener(this);
-		app.getTargetPointsHelper().addListener(stateChangedListener);
-		prevMapLinkedToLocation = app.getMapViewTrackingUtilities().isMapLinkedToLocation();
-		OsmandMapTileView mapView = app.getOsmandMap().getMapView();
-		savedCompassMode = app.getSettings().getCompassMode();
-		prevZoom = mapView.getBaseZoom();
-		prevRotationAngle = mapView.getRotate();
->>>>>>> 1b437dd4
 		prevElevationAngle = mapView.normalizeElevationAngle(mapView.getElevationAngle());
 		NavigationSession navigationSession = getSession();
 		if (calculateRoute) {
@@ -301,14 +277,12 @@
 	public void routeWasFinished() {
 	}
 
-<<<<<<< HEAD
-=======
-
->>>>>>> 1b437dd4
 	@Override
 	protected void adjustMapToRect(@NonNull LatLon location, @NonNull QuadRect mapRect) {
-//		OsmandMapTileView mapView = getApp().getOsmandMap().getMapView();
-//		mapView.setElevationAngle(90f);
+		OsmandMapTileView mapView = getApp().getOsmandMap().getMapView();
+		mapView.setElevationAngle(90f);
+		getApp().getMapViewTrackingUtilities().setMapLinkedToLocation(false);
+		mapView.setRotate(0f, true);
 		super.adjustMapToRect(location, mapRect);
 		getApp().getMapViewTrackingUtilities().getMapDisplayPositionManager().updateMapDisplayPosition();
 	}
