package net.osmand.plus.render;

import gnu.trove.list.array.TIntArrayList;
import gnu.trove.map.hash.TIntObjectHashMap;

import java.util.ArrayList;
import java.util.Arrays;
import java.util.Collections;
import java.util.Comparator;
import java.util.LinkedHashMap;
import java.util.List;
import java.util.Map;

import net.osmand.Algoritms;
import net.osmand.LogUtil;
import net.osmand.binary.BinaryMapDataObject;
import net.osmand.binary.BinaryMapIndexReader.TagValuePair;
import net.osmand.data.MapTileDownloader.IMapDownloaderCallback;
import net.osmand.osm.MapRenderingTypes;
import net.osmand.osm.MultyPolygon;
import net.osmand.render.RenderingRuleProperty;
import net.osmand.render.RenderingRuleSearchRequest;
import net.osmand.render.RenderingRulesStorage;
import net.sf.junidecode.Junidecode;

import org.apache.commons.logging.Log;

import android.content.Context;
import android.graphics.Bitmap;
import android.graphics.BitmapFactory;
import android.graphics.BitmapShader;
import android.graphics.Canvas;
import android.graphics.Color;
import android.graphics.DashPathEffect;
import android.graphics.Paint;
import android.graphics.Path;
import android.graphics.PathEffect;
import android.graphics.PointF;
import android.graphics.RectF;
import android.graphics.Shader;
import android.graphics.Typeface;
import android.graphics.Paint.Align;
import android.graphics.Paint.Cap;
import android.graphics.Paint.Style;
import android.graphics.Shader.TileMode;
import android.text.TextPaint;
import android.util.DisplayMetrics;
import android.util.FloatMath;
import android.view.WindowManager;

public class OsmandRenderer {
	private static final Log log = LogUtil.getLog(OsmandRenderer.class);

	private final int clFillScreen = Color.rgb(241, 238, 232);

	private TextPaint paintText;
	private Paint paint;

	private Paint paintFillEmpty;
	private Paint paintIcon;

	public static final int TILE_SIZE = 256; 

	private Map<String, PathEffect> dashEffect = new LinkedHashMap<String, PathEffect>();
	private Map<Integer, Shader> shaders = new LinkedHashMap<Integer, Shader>();
	private Map<Integer, Bitmap> cachedIcons = new LinkedHashMap<Integer, Bitmap>();

	private final Context context;

	private DisplayMetrics dm;

	private int[] shadowarray;
	private int shadownum;

	private static class TextDrawInfo {

		public TextDrawInfo(String text){
			this.text = text;
		}

		public void fillProperties(RenderingContext rc, float centerX, float centerY){
			this.centerX = centerX + rc.textDx;
			this.centerY = centerY + rc.textDy;
			textColor = rc.textColor;
			textSize = rc.textSize;
			textShadow = (int) rc.textHaloRadius;
			textWrap = rc.textWrapWidth;
			bold = rc.textBold;
			minDistance = rc.textMinDistance;
			shieldRes = rc.textShield;
			if(rc.textOrder >= 0){
				textOrder = rc.textOrder;
			}
		}
		String text = null;
		Path drawOnPath = null;
		float vOffset = 0;
		float centerX = 0;
		float pathRotate = 0;
		float centerY = 0;
		float textSize = 0;
		float minDistance = 0;
		int textColor = Color.BLACK;
		int textShadow = 0;
		int textWrap = 0;
		boolean bold = false;
		int shieldRes = 0;
		int textOrder = 20;
		
<<<<<<< HEAD
=======
		public void fillProperties(RenderingRuleSearchRequest render, float centerX, float centerY){
			this.centerX = centerX;
			this.centerY = centerY + render.getIntPropertyValue(render.ALL.R_TEXT_DY, 0);
			textColor = render.getIntPropertyValue(render.ALL.R_TEXT_COLOR);
			if(textColor == 0){
				textColor = Color.BLACK;
			}
			textSize = render.getIntPropertyValue(render.ALL.R_TEXT_SIZE);
			textShadow = render.getIntPropertyValue(render.ALL.R_TEXT_HALO_RADIUS, 0);
			textWrap = render.getIntPropertyValue(render.ALL.R_TEXT_WRAP_WIDTH, 0);
			bold = render.getIntPropertyValue(render.ALL.R_TEXT_BOLD, 0) > 0;
			minDistance = render.getIntPropertyValue(render.ALL.R_TEXT_MIN_DISTANCE,0);
			if(render.isSpecified(render.ALL.R_TEXT_SHIELD)) {
				shieldRes = RenderingIcons.getIcons().get(render.getStringPropertyValue(render.ALL.R_TEXT_SHIELD));
			}
			textOrder = render.getIntPropertyValue(render.ALL.R_TEXT_ORDER, 20);
		}
>>>>>>> f93a435f
	}

	private static class IconDrawInfo {
		float x = 0;
		float y = 0;
		int resId;
	}

	/*package*/ static class RenderingContext {
		public boolean interrupted = false;
		public boolean nightMode = false;
		public boolean highResMode = false;
		public float mapTextSize = 1;

		List<TextDrawInfo> textToDraw = new ArrayList<TextDrawInfo>();
		List<IconDrawInfo> iconsToDraw = new ArrayList<IconDrawInfo>();

		float leftX;
		float topY;
		int width;
		int height;

		int zoom;
		float rotate;
		float tileDivisor;

		// debug purpose
		int pointCount = 0;
		int pointInsideCount = 0;
		int visible = 0;
		int allObjects = 0;

		// use to calculate points
		PointF tempPoint = new PointF();
		float cosRotateTileSize;
		float sinRotateTileSize;

		String renderingDebugInfo;
<<<<<<< HEAD

		RenderingPaintProperties main = new RenderingPaintProperties();
		RenderingPaintProperties second = new RenderingPaintProperties();
		RenderingPaintProperties third = new RenderingPaintProperties();
		RenderingPaintProperties[] adds = null;



		public void clearText() {
			showAnotherText = null;
			showTextOnPath = false;
			textSize = 0;
			textColor = 0;
			textOrder = -1;
			textMinDistance = 0;
			textWrapWidth = 0;
			textDx = 0;
			textDy = 0;
			textHaloRadius = 0;
			textBold = false;
			textShield = 0;
		}


	}

	/* package*/ static class RenderingPaintProperties {
		int color;
		float strokeWidth;
		int shadowRadius;
		int shadowColor;
		boolean fillArea;
		PathEffect pathEffect; 
		Shader shader;
		Cap cap;

		public void emptyLine(){
			color = 0;
			strokeWidth = 0;
			cap = Cap.BUTT;
			pathEffect = null;
			fillArea = false;
			shader = null;
			shadowColor = 0;
			shadowRadius = 0;
		}

		public void updatePaint(Paint p){
			p.setStyle(fillArea ? Style.FILL_AND_STROKE : Style.STROKE);
			p.setColor(color);
			p.setShader(shader);
			if(shadowColor == 0){
				shadowRadius = 0;
			}
			p.setShadowLayer(shadowRadius, 0, 0, shadowColor);
			p.setStrokeWidth(strokeWidth);
			p.setStrokeCap(cap);
			if (!fillArea) {
				p.setPathEffect(pathEffect);
			}
		}

		public void emptyArea(){
			color = 0;
			strokeWidth = 0;
			cap = Cap.BUTT;
			fillArea = false;
			shader = null;
			pathEffect = null;
			shadowColor = 0;
			shadowRadius = 0;
		}
=======
		
>>>>>>> f93a435f
	}

	public OsmandRenderer(Context context) {
		this.context = context;

		paintIcon = new Paint();
		paintIcon.setStyle(Style.STROKE);

		paintText = new TextPaint();
		paintText.setStyle(Style.FILL);
		paintText.setStrokeWidth(1);
		paintText.setColor(Color.BLACK);
		paintText.setTextAlign(Align.CENTER);
		paintText.setTypeface(Typeface.create("Droid Serif", Typeface.NORMAL)); //$NON-NLS-1$
		paintText.setAntiAlias(true);

		paint = new Paint();
		paint.setAntiAlias(true);

		paintFillEmpty = new Paint();
		paintFillEmpty.setStyle(Style.FILL);
		paintFillEmpty.setColor(clFillScreen);
		dm = new DisplayMetrics();
		WindowManager wmgr = (WindowManager) context.getSystemService(Context.WINDOW_SERVICE);
		wmgr.getDefaultDisplay().getMetrics(dm);
	}

	public PathEffect getDashEffect(String dashes){
		if(!dashEffect.containsKey(dashes)){
			String[] ds = dashes.split("_"); //$NON-NLS-1$
			float[] f = new float[ds.length];
			for(int i=0; i<ds.length; i++){
				f[i] = Float.parseFloat(ds[i]);
			}
			dashEffect.put(dashes, new DashPathEffect(f, 0));
		}
		return dashEffect.get(dashes);
	}

	public Shader getShader(int resId){
		if(shaders.get(resId) == null){
			Shader sh = new BitmapShader(
					BitmapFactory.decodeResource(context.getResources(), resId), TileMode.REPEAT, TileMode.REPEAT);
			shaders.put(resId, sh);
		}	
		return shaders.get(resId);
	}
<<<<<<< HEAD

	private void put(TFloatObjectHashMap<TIntArrayList> map, Float k, int v, int init){
=======
	
	private void put(TIntObjectHashMap<TIntArrayList> map, int k, int v, int init){
>>>>>>> f93a435f
		if(!map.containsKey(k)){
			map.put(k, new TIntArrayList());
		}
		map.get(k).add(v);
	}


	public Bitmap generateNewBitmap(RenderingContext rc, List<BinaryMapDataObject> objects, Bitmap bmp, boolean useEnglishNames,
			RenderingRuleSearchRequest render, List<IMapDownloaderCallback> notifyList, int defaultColor) {
		long now = System.currentTimeMillis();

		// fill area
		Canvas cv = new Canvas(bmp);
		if(defaultColor != 0){
			paintFillEmpty.setColor(defaultColor);
		}
		cv.drawRect(0, 0, bmp.getWidth(), bmp.getHeight(), paintFillEmpty);

		// put in order map
		int sz = objects.size();
		int init = sz / 4;
		TIntObjectHashMap<TIntArrayList> orderMap = new TIntObjectHashMap<TIntArrayList>();
		if (render != null) {
			render.clearState();
			
			for (int i = 0; i < sz; i++) {
				BinaryMapDataObject o = objects.get(i);
				int sh = i << 8;

				if (o instanceof MultyPolygon) {
					int layer = ((MultyPolygon) o).getLayer();
					render.setTagValueZoomLayer(((MultyPolygon) o).getTag(), ((MultyPolygon) o).getValue(), rc.zoom, layer);
					render.setIntFilter(render.ALL.R_ORDER_TYPE, MapRenderingTypes.POLYGON_TYPE);
					if(render.search(RenderingRulesStorage.ORDER_RULES)) {
						put(orderMap, render.getIntPropertyValue(render.ALL.R_ORDER), sh, init);
					}
				} else {
					for (int j = 0; j < o.getTypes().length; j++) {
						// put(orderMap, BinaryMapDataObject.getOrder(o.getTypes()[j]), sh + j, init);
						int wholeType = o.getTypes()[j];
						int mask = wholeType & 3;
						int layer = 0;
						if (mask != 1) {
							layer = MapRenderingTypes.getNegativeWayLayer(wholeType);
						}

						TagValuePair pair = o.getMapIndex().decodeType(MapRenderingTypes.getMainObjectType(wholeType),
								MapRenderingTypes.getObjectSubType(wholeType));
						if (pair != null) {
							render.setTagValueZoomLayer(pair.tag, pair.value, rc.zoom, layer);
							render.setIntFilter(render.ALL.R_ORDER_TYPE, mask);
							if(render.search(RenderingRulesStorage.ORDER_RULES)) {
								put(orderMap, render.getIntPropertyValue(render.ALL.R_ORDER), sh + j, init);
							}
						}

					}
				}

				if (rc.interrupted) {
					return null;
				}
			}
		}

		if (objects != null && !objects.isEmpty() && rc.width > 0 && rc.height > 0) {
			// init rendering context
			rc.tileDivisor = (int) (1 << (31 - rc.zoom));
			rc.cosRotateTileSize = FloatMath.cos((float) Math.toRadians(rc.rotate)) * TILE_SIZE;
			rc.sinRotateTileSize = FloatMath.sin((float) Math.toRadians(rc.rotate)) * TILE_SIZE;
<<<<<<< HEAD

			//int shadow = 0; // no shadow (minumum CPU)
			//int shadow = 1; // classic shadow (the implementaton in master)
			//int shadow = 2; // blur shadow (most CPU, but still reasonable)
			int shadow = 3; // solid border (CPU use like classic version or even smaller)
			boolean repeat = false;

			float[] keys = orderMap.keys();
=======
			
			
			int[] keys = orderMap.keys();
>>>>>>> f93a435f
			Arrays.sort(keys);
			int objCount = 0;

			shadowarray = new int[keys.length];
			shadownum = 0;

			for (int k = 0; k < keys.length; k++) {

				if(repeat == true && shadowarray[shadownum] != k && shadowarray[shadownum] != -1  && keys[k] < 58){
					continue;
				}
				
				if(repeat == true && shadowarray[shadownum] == k){
					shadownum++;
				}

				TIntArrayList list = orderMap.get(keys[k]);

				for (int j = 0; j < list.size(); j++) {
					int i = list.get(j);
					int ind = i >> 8;
				int l = i & 0xff;
				BinaryMapDataObject obj = objects.get(ind);

				// show text only for main type
				drawObj(obj, renderer, cv, rc, l, l == 0, shadow, k);

<<<<<<< HEAD
				objCount++;
=======
					// show text only for main type
					drawObj(obj, render, cv, rc, l, l == 0);
					
					objCount++;
>>>>>>> f93a435f
				}
				if(objCount > 25){
					notifyListeners(notifyList);
					objCount = 0;
				}
				if(rc.interrupted){
					return null;
				}

				// order = 57 should be set as limit for shadows 
				if(keys[k] > 57 && repeat == false && shadow > 1){
					shadow = 0;
					shadownum = 0;
					k = shadowarray[0]-1;
					repeat = true;
				}
			}
			notifyListeners(notifyList);
			long beforeIconTextTime = System.currentTimeMillis() - now;

			int skewConstant = (int) getDensityValue(rc, 16);

			int iconsW = rc.width / skewConstant ;
			int iconsH = rc.height / skewConstant;
			int[] alreadyDrawnIcons = new int[iconsW * iconsH / 32];
			for(IconDrawInfo icon : rc.iconsToDraw){
				if (icon.resId != 0) {
					if (cachedIcons.get(icon.resId) == null) {
						cachedIcons.put(icon.resId, UnscaledBitmapLoader.loadFromResource(context.getResources(), icon.resId, null, dm));
					}
					Bitmap ico = cachedIcons.get(icon.resId);
					if (ico != null) {
						if (icon.y >= 0 && icon.y < rc.height && icon.x >= 0 && icon.x < rc.width) {
							int z = (((int) icon.x / skewConstant) + ((int) icon.y / skewConstant) * iconsW);
							int i = z / 32;
							if (i >= alreadyDrawnIcons.length) {
								continue;
							}
							int ind = alreadyDrawnIcons[i];
							int b = z % 32;
							// check bit b if it is set
							if (((ind >> b) & 1) == 0) {
								alreadyDrawnIcons[i] = ind | (1 << b);
								cv.drawBitmap(ico, icon.x - ico.getWidth() / 2, icon.y - ico.getHeight() / 2, paintIcon);
							}
						}
					}
				}
				if(rc.interrupted){
					return null;
				}
			}
			notifyListeners(notifyList);
			
			drawTextOverCanvas(rc, cv, useEnglishNames);
			long time = System.currentTimeMillis() - now;
			rc.renderingDebugInfo = String.format("Rendering done in %s (%s text) ms\n" +
					"(%s points, %s points inside, %s objects visile from %s)",//$NON-NLS-1$
					time, time - beforeIconTextTime,rc.pointCount, rc.pointInsideCount, rc.visible, rc.allObjects);
			log.info(rc.renderingDebugInfo);

		}

		return bmp;
	}
	

	private void notifyListeners(List<IMapDownloaderCallback> notifyList) {
		if (notifyList != null) {
			for (IMapDownloaderCallback c : notifyList) {
				c.tileDownloaded(null);
			}
		}
	}
	private final static boolean findAllTextIntersections = true;

	private float getDensityValue(RenderingContext rc, float val) {
		if (rc.highResMode && dm.density > 1) {
			return val * dm.density * rc.mapTextSize;
		} else {
			return val * rc.mapTextSize;
		}
	}

	public void drawTextOverCanvas(RenderingContext rc, Canvas cv, boolean useEnglishNames) {
		List<RectF> boundsNotPathIntersect = new ArrayList<RectF>();
		List<RectF> boundsPathIntersect = new ArrayList<RectF>();
		int size = rc.textToDraw.size();
		Comparator<RectF> c = new Comparator<RectF>(){
			@Override
			public int compare(RectF object1, RectF object2) {
				return Float.compare(object1.left, object2.left);
			}

		};
		
		// 1. Sort text using text order 
		Collections.sort(rc.textToDraw, new Comparator<TextDrawInfo>() {
			@Override
			public int compare(TextDrawInfo object1, TextDrawInfo object2) {
				return object1.textOrder - object2.textOrder;
			}
		});
		
		nextText: for (int i = 0; i < size; i++) {
			TextDrawInfo text  = rc.textToDraw.get(i);
			if(text.text != null){
				int d = text.text.indexOf(MapRenderingTypes.DELIM_CHAR);
				// not used now functionality 
				// possibly it will be used specifying english names after that character
				if(d > 0){
					text.text = text.text.substring(0, d);
				}
				if(useEnglishNames){
					text.text = Junidecode.unidecode(text.text);
				}


				// sest text size before finding intersection (it is used there)
				float textSize = getDensityValue(rc, text.textSize);
				paintText.setTextSize(textSize);
				paintText.setFakeBoldText(text.bold);
				paintText.setColor(text.textColor);
				// align center y
				text.centerY += (-paintText.ascent());

				// calculate if there is intersection
				boolean intersects = findTextIntersection(rc, boundsNotPathIntersect, boundsPathIntersect, c, text);
				if(intersects){
					continue nextText;
				}


				if(text.drawOnPath != null){
					if(text.textShadow > 0){
						paintText.setColor(Color.WHITE);
						paintText.setStyle(Style.STROKE);
						paintText.setStrokeWidth(2 + text.textShadow);
						cv.drawTextOnPath(text.text, text.drawOnPath, 0, text.vOffset, paintText);
						// reset
						paintText.setStyle(Style.FILL);
						paintText.setStrokeWidth(2);
						paintText.setColor(text.textColor);
					}
					cv.drawTextOnPath(text.text, text.drawOnPath, 0, text.vOffset, paintText);
				} else {
					if (text.shieldRes != 0) {
						if (cachedIcons.get(text.shieldRes) == null) {
							cachedIcons.put(text.shieldRes, BitmapFactory.decodeResource(context.getResources(), text.shieldRes));
						}
						Bitmap ico = cachedIcons.get(text.shieldRes);
						if (ico != null) {
							cv.drawBitmap(ico, text.centerX - ico.getWidth() / 2 - 0.5f, text.centerY
									- ico.getHeight() / 2 - getDensityValue(rc, 4.5f) 
									, paintIcon);
						}
					}

					drawWrappedText(cv, text, textSize);
				}
			}
		}
	}

	private void drawWrappedText(Canvas cv, TextDrawInfo text, float textSize) {
		if(text.textWrap == 0){
			// set maximum for all text
			text.textWrap = 40;
		}

		if(text.text.length() > text.textWrap){
			int start = 0;
			int end = text.text.length();
			int lastSpace = -1;
			int line = 0;
			int pos = 0;
			int limit = 0;
			while(pos < end){
				lastSpace = -1;
				limit += text.textWrap;
				while(pos < limit && pos < end){
					if(!Character.isLetterOrDigit(text.text.charAt(pos))){
						lastSpace = pos;
					}
					pos++;
				}
				if(lastSpace == -1){
					drawTextOnCanvas(cv, text.text.substring(start, pos), 
							text.centerX, text.centerY + line * (textSize + 2), paintText, text.textShadow);
					start = pos;
				} else {
					drawTextOnCanvas(cv, text.text.substring(start, lastSpace), 
							text.centerX, text.centerY + line * (textSize + 2), paintText, text.textShadow); 
					start = lastSpace + 1;
					limit += (start - pos) - 1;
				}
				line++;

			}
		} else {
			drawTextOnCanvas(cv, text.text, text.centerX, text.centerY, paintText, text.textShadow);
		}
	}

	private void drawTextOnCanvas(Canvas cv, String text, float centerX, float centerY, Paint paint, float textShadow){
		if(textShadow > 0){
			int c = paintText.getColor();
			paintText.setStyle(Style.STROKE);
			paintText.setColor(Color.WHITE);
			paintText.setStrokeWidth(2 + textShadow);
			cv.drawText(text, centerX, centerY, paint);
			// reset
			paintText.setStrokeWidth(2);
			paintText.setStyle(Style.FILL);
			paintText.setColor(c);
		}
		cv.drawText(text, centerX, centerY, paint);
	}


	private boolean findTextIntersection(RenderingContext rc, List<RectF> boundsNotPathIntersect, List<RectF> boundsPathIntersect,
			Comparator<RectF> c, TextDrawInfo text) {
		boolean horizontalWayDisplay = (text.pathRotate > 45 && text.pathRotate < 135) || (text.pathRotate > 225 && text.pathRotate < 315);
//		text.minDistance = 0;
		float textWidth = paintText.measureText(text.text) + (!horizontalWayDisplay ? 0 : text.minDistance);
		// Paint.ascent is negative, so negate it.
		int ascent = (int) Math.ceil(-paintText.ascent());
		int descent = (int) Math.ceil(paintText.descent());
		float textHeight = ascent + descent + (horizontalWayDisplay ? 0 : text.minDistance) + getDensityValue(rc, 5);

		RectF bounds = new RectF();
		if(text.drawOnPath == null || horizontalWayDisplay){
			bounds.set(text.centerX - textWidth / 2, text.centerY - textHeight / 2 ,
					text.centerX + textWidth / 2 , text.centerY + textHeight / 2 );
		} else {
			bounds.set(text.centerX - textHeight / 2, text.centerY - textWidth / 2, 
					text.centerX + textHeight / 2 , text.centerY + textWidth / 2);
		}
		List<RectF> boundsIntersect = text.drawOnPath == null || findAllTextIntersections? 
				boundsNotPathIntersect : boundsPathIntersect;
		if(boundsIntersect.isEmpty()){
			boundsIntersect.add(bounds);
		} else {
			final int diff = (int) (getDensityValue(rc, 3));
			final int diff2 = (int) (getDensityValue(rc, 15));
			// implement binary search 
			int index = Collections.binarySearch(boundsIntersect, bounds, c);
			if (index < 0) {
				index = -(index + 1);
			}
			// find sublist that is appropriate
			int e = index;
			while (e < boundsIntersect.size()) {
				if (boundsIntersect.get(e).left < bounds.right ) {
					e++;
				} else {
					break;
				}
			}
			int st = index - 1;
			while (st >= 0) {
				// that's not exact algorithm that replace comparison rect with each other
				// because of that comparison that is not obvious 
				// (we store array sorted by left boundary, not by right) - that's euristic
				if (boundsIntersect.get(st).right > bounds.left ) {
					st--;
				} else {
					break;
				}
			}
			if (st < 0) {
				st = 0;
			}
			// test functionality
			//					 cv.drawRect(bounds, paint);
			//					 cv.drawText(text.text.substring(0, Math.min(5, text.text.length())), bounds.centerX(), bounds.centerY(), paint);

			for (int j = st; j < e; j++) {
				RectF b = boundsIntersect.get(j);
				float x = Math.min(bounds.right, b.right) - Math.max(b.left, bounds.left);
				float y = Math.min(bounds.bottom, b.bottom) - Math.max(b.top, bounds.top);
				if ((x > diff && y > diff2) || (x > diff2 && y > diff)) {
					return true;
				}
			}
			// store in list sorted by left boundary
			//					if(text.minDistance > 0){
			//						if (verticalText) {
			//							bounds.set(bounds.left + text.minDistance / 2, bounds.top, 
			//									bounds.right - text.minDistance / 2, bounds.bottom);
			//						} else {
			//							bounds.set(bounds.left, bounds.top + text.minDistance / 2, bounds.right, 
			//									bounds.bottom - text.minDistance / 2);
			//						}
			//					}
			boundsIntersect.add(index, bounds);
		}
		return false;
	}

<<<<<<< HEAD

	protected void drawObj(BinaryMapDataObject obj, BaseOsmandRender render, Canvas canvas, RenderingContext rc, int l, boolean renderText
			, int shadow, int index) {
=======
	
	protected void drawObj(BinaryMapDataObject obj, RenderingRuleSearchRequest render, Canvas canvas, RenderingContext rc, int l, boolean renderText) {
>>>>>>> f93a435f
		rc.allObjects++;
		if (obj instanceof MultyPolygon) {
			drawMultiPolygon(obj, render, canvas, rc);
		} else {
			int mainType = obj.getTypes()[l];
			int t = mainType & 3;
			int type = MapRenderingTypes.getMainObjectType(mainType);
			int subtype = MapRenderingTypes.getObjectSubType(mainType);
			TagValuePair pair = obj.getMapIndex().decodeType(type, subtype);
			if (t == MapRenderingTypes.POINT_TYPE) {
				drawPoint(obj, render, canvas, rc, pair, renderText);
			} else if (t == MapRenderingTypes.POLYLINE_TYPE) {
				int layer = MapRenderingTypes.getNegativeWayLayer(mainType);
				drawPolyline(obj, render, canvas, rc, pair, layer, shadow, index);
			} else if (t == MapRenderingTypes.POLYGON_TYPE) {
				drawPolygon(obj, render, canvas, rc, pair);
			} else {
				if (t == MapRenderingTypes.MULTY_POLYGON_TYPE && !(obj instanceof MultyPolygon)) {
					// log this situation
					return;
				}
			}
		}

	}


	private PointF calcPoint(BinaryMapDataObject o, int ind, RenderingContext rc){
		rc.pointCount ++;
		float tx = o.getPoint31XTile(ind) / rc.tileDivisor;
		float ty = o.getPoint31YTile(ind) / rc.tileDivisor;
		float dTileX = tx - rc.leftX;
		float dTileY = ty - rc.topY;
		float x = rc.cosRotateTileSize * dTileX - rc.sinRotateTileSize * dTileY;
		float y = rc.sinRotateTileSize * dTileX + rc.cosRotateTileSize * dTileY;
		rc.tempPoint.set(x, y);
		if(rc.tempPoint.x >= 0 && rc.tempPoint.x < rc.width && 
				rc.tempPoint.y >= 0 && rc.tempPoint.y < rc.height){
			rc.pointInsideCount++;
		}
		return rc.tempPoint;
	}

	private PointF calcMultiPolygonPoint(MultyPolygon o, int i, int b, RenderingContext rc){
		rc.pointCount ++;
		float tx = o.getPoint31XTile(i, b)/ rc.tileDivisor;
		float ty = o.getPoint31YTile(i, b) / rc.tileDivisor;
		float dTileX = tx - rc.leftX;
		float dTileY = ty - rc.topY;
		float x = rc.cosRotateTileSize * dTileX - rc.sinRotateTileSize * dTileY;
		float y = rc.sinRotateTileSize * dTileX + rc.cosRotateTileSize * dTileY;
		rc.tempPoint.set(x, y);
		if(rc.tempPoint.x >= 0 && rc.tempPoint.x < rc.width && 
				rc.tempPoint.y >= 0 && rc.tempPoint.y < rc.height){
			rc.pointInsideCount++;
		}
		return rc.tempPoint;
	}

<<<<<<< HEAD





=======
>>>>>>> f93a435f
	public void clearCachedResources(){
		cachedIcons.clear();
		shaders.clear();
	}
<<<<<<< HEAD

	private void drawMultiPolygon(BinaryMapDataObject obj, BaseOsmandRender render, Canvas canvas, RenderingContext rc) {
=======
	
	private void drawMultiPolygon(BinaryMapDataObject obj, RenderingRuleSearchRequest render, Canvas canvas, RenderingContext rc) {
>>>>>>> f93a435f
		String tag = ((MultyPolygon)obj).getTag();
		String value = ((MultyPolygon)obj).getValue();
		if(render == null || tag == null){
			return;
		}
<<<<<<< HEAD
		rc.main.emptyArea();
		rc.second.emptyLine();
		rc.main.color = Color.rgb(245, 245, 245);

		boolean rendered = render.renderPolygon(tag, value, rc.zoom, rc, this, rc.nightMode);
		if(!rendered){
=======
		render.setInitialTagValueZoom(tag, value, rc.zoom);
		boolean rendered = render.search(RenderingRulesStorage.POLYGON_RULES);
		if(!rendered || !updatePaint(render, paint, 0, true)){
>>>>>>> f93a435f
			return;
		}
		rc.visible++;
		Path path = new Path();
		for (int i = 0; i < ((MultyPolygon) obj).getBoundsCount(); i++) {
			int cnt = ((MultyPolygon) obj).getBoundPointsCount(i);
			float xText = 0;
			float yText = 0;
			for (int j = 0; j < cnt; j++) {
				PointF p = calcMultiPolygonPoint((MultyPolygon) obj, j, i, rc);
				xText += p.x;
				yText += p.y;
				if (j == 0) {
					path.moveTo(p.x, p.y);
				} else {
					path.lineTo(p.x, p.y);
				}
			}
			if (cnt > 0) {
				String name = ((MultyPolygon) obj).getName(i);
				if (name != null) {
					drawPointText(render, rc, new TagValuePair(tag, value), xText / cnt, yText / cnt, name);
				}
			}
		}
		canvas.drawPath(path, paint);
		// for test purpose
<<<<<<< HEAD
		//	      rc.second.strokeWidth = 1.5f;
		//	      rc.second.color = Color.BLACK;

		if (rc.second.strokeWidth != 0) {
			rc.second.updatePaint(paint);
			canvas.drawPath(path, paint);
		}
	}


	private void drawPolygon(BinaryMapDataObject obj, BaseOsmandRender render, Canvas canvas, RenderingContext rc, TagValuePair pair) {

=======
//	      render.strokeWidth = 1.5f;
//	      render.color = Color.BLACK;
		if (updatePaint(render, paint, 1, false)) {
			canvas.drawPath(path, paint);
		}
	}
	
	private void drawPolygon(BinaryMapDataObject obj, RenderingRuleSearchRequest render, Canvas canvas, RenderingContext rc, TagValuePair pair) {
>>>>>>> f93a435f
		if(render == null || pair == null){
			return;
		}
		float xText = 0;
		float yText = 0;
		int zoom = rc.zoom;
		Path path = null;
<<<<<<< HEAD
		rc.main.emptyArea();
		rc.second.emptyLine();
		// rc.main.color = Color.rgb(245, 245, 245);

		boolean rendered = render.renderPolygon(pair.tag, pair.value, zoom, rc, this, rc.nightMode);
		if(!rendered){
=======
		
		// rc.main.color = Color.rgb(245, 245, 245);
		render.setInitialTagValueZoom(pair.tag, pair.value, zoom);
		boolean rendered = render.search(RenderingRulesStorage.POLYGON_RULES);
		if(!rendered || !updatePaint(render, paint, 0, true)){
>>>>>>> f93a435f
			return;
		}
		rc.visible++;
		int len = obj.getPointsLength();
		for (int i = 0; i < obj.getPointsLength(); i++) {

			PointF p = calcPoint(obj, i, rc);
			xText += p.x;
			yText += p.y;
			if (path == null) {
				path = new Path();
				path.moveTo(p.x, p.y);
			} else {
				path.lineTo(p.x, p.y);
			}
		}

		if (path != null && len > 0) {
			canvas.drawPath(path, paint);
			if (updatePaint(render, paint, 1, false)) {
				canvas.drawPath(path, paint);
			}
			String name = obj.getName();
			if(name != null){
				drawPointText(render, rc, pair, xText / len, yText / len, name);
			}
		}
	}
	
	private boolean updatePaint(RenderingRuleSearchRequest req, Paint p, int ind, boolean area){
		RenderingRuleProperty rColor;
		RenderingRuleProperty rStrokeW;
		RenderingRuleProperty rCap;
		RenderingRuleProperty rPathEff;
		if(ind == 0){
			rColor = req.ALL.R_COLOR;
			rStrokeW = req.ALL.R_STROKE_WIDTH;
			rCap = req.ALL.R_CAP;
			rPathEff = req.ALL.R_PATH_EFFECT;
		} else if(ind == 1){
			rColor = req.ALL.R_COLOR_2;
			rStrokeW = req.ALL.R_STROKE_WIDTH_2;
			rCap = req.ALL.R_CAP_2;
			rPathEff = req.ALL.R_PATH_EFFECT_2;
		} else {
			rColor = req.ALL.R_COLOR_3;
			rStrokeW = req.ALL.R_STROKE_WIDTH_3;
			rCap = req.ALL.R_CAP_3;
			rPathEff = req.ALL.R_PATH_EFFECT_3;
		}
		if(area){
			if(!req.isSpecified(rColor) && !req.isSpecified(req.ALL.R_SHADER)){
				return false;
			}
			p.setStyle(Style.FILL_AND_STROKE);
			p.setStrokeWidth(0);
		} else {
			if(!req.isSpecified(rStrokeW)){
				return false;
			}
			p.setStyle(Style.STROKE);
			p.setStrokeWidth(req.getFloatPropertyValue(rStrokeW));
			String cap = req.getStringPropertyValue(rCap);
			if(!Algoritms.isEmpty(cap)){
				p.setStrokeCap(Cap.valueOf(cap.toUpperCase()));
			} else {
				p.setStrokeCap(Cap.BUTT);
			}
			String pathEffect = req.getStringPropertyValue(rPathEff);
			if (!Algoritms.isEmpty(pathEffect)) {
				p.setPathEffect(getDashEffect(pathEffect));
			} else {
				p.setPathEffect(null);
			}
		}
		p.setColor(req.getIntPropertyValue(rColor));
		
		if(ind == 0){
			Integer resId = RenderingIcons.getIcons().get(req.getStringPropertyValue(req.ALL.R_SHADER));
			if(resId != null){
				p.setColor(Color.BLACK);
				p.setShader(getShader(resId));
			} else {
				p.setShader(null);
			}
			
			int shadowColor = req.getIntPropertyValue(req.ALL.R_SHADOW_COLOR);
			int shadowLayer = req.getIntPropertyValue(req.ALL.R_SHADOW_RADIUS);
			if(shadowColor == 0){
				shadowLayer = 0;
			}
			p.setShadowLayer(shadowLayer, 0, 0, shadowColor);
		} else {
			p.setShader(null);
			p.setShadowLayer(0, 0, 0, 0);
		}
		return true;
		
	}
	

	private void drawPointText(RenderingRuleSearchRequest render, RenderingContext rc, TagValuePair pair, float xText, float yText, String name) {
		String ref = null;
		if (name.charAt(0) == MapRenderingTypes.REF_CHAR) {
			ref = name.substring(1);
			name = ""; //$NON-NLS-1$
			for (int k = 0; k < ref.length(); k++) {
				if (ref.charAt(k) == MapRenderingTypes.REF_CHAR) {
					if (k < ref.length() - 1) {
						name = ref.substring(k + 1);
					}
					ref = ref.substring(0, k);
					break;
				}
			}
		}

		if (ref != null && ref.trim().length() > 0) {
			render.setInitialTagValueZoom(pair.tag, pair.value, rc.zoom);
			render.setIntFilter(render.ALL.R_TEXT_LENGTH, ref.length());
			render.setBooleanFilter(render.ALL.R_REF, true);
			if(render.search(RenderingRulesStorage.TEXT_RULES)){
				if(render.getIntPropertyValue(render.ALL.R_TEXT_SIZE) > 0){
					TextDrawInfo text = new TextDrawInfo(ref);
					text.fillProperties(render, xText, yText);
					rc.textToDraw.add(text);
				}
			}
		}
		
		render.setInitialTagValueZoom(pair.tag, pair.value, rc.zoom);
		render.setIntFilter(render.ALL.R_TEXT_LENGTH, name.length());
		render.setBooleanFilter(render.ALL.R_REF, false);
		if(render.search(RenderingRulesStorage.TEXT_RULES) ){
			if(render.getIntPropertyValue(render.ALL.R_TEXT_SIZE) > 0){
				TextDrawInfo info = new TextDrawInfo(name);
				info.fillProperties(render, xText, yText);
				rc.textToDraw.add(info);
			}
		}
	}
<<<<<<< HEAD


	private void drawPoint(BinaryMapDataObject obj, BaseOsmandRender render, Canvas canvas, RenderingContext rc, TagValuePair pair, boolean renderText) {
		if(render == null || pair == null){
			return;
		}

		Integer resId = render.getPointIcon(pair.tag, pair.value, rc.zoom, rc.nightMode);
=======
	
	
	private void drawPoint(BinaryMapDataObject obj, RenderingRuleSearchRequest render, Canvas canvas, RenderingContext rc, TagValuePair pair, boolean renderText) {
		if(render == null || pair == null){
			return;
		}
		render.setInitialTagValueZoom(pair.tag, pair.value, rc.zoom);
		render.search(RenderingRulesStorage.POINT_RULES);
		
		Integer resId = RenderingIcons.getIcons().get(render.getStringPropertyValue(render.ALL.R_ICON));
>>>>>>> f93a435f
		String name = null;
		if (renderText) {
			name = obj.getName();
		}
		if((resId == null || resId == 0) && name == null){
			return;
		}
		int len = obj.getPointsLength();
		rc.visible++;
		PointF ps = new PointF(0, 0);
		for (int i = 0; i < len; i++) {
			PointF p = calcPoint(obj, i, rc);
			ps.x += p.x;
			ps.y += p.y;
		}
		if(len > 1){
			ps.x /= len;
			ps.y /= len;
		}

		if(resId != null && resId != 0){
			IconDrawInfo ico = new IconDrawInfo();
			ico.x = ps.x;
			ico.y = ps.y;
			ico.resId = resId;
			rc.iconsToDraw.add(ico);
		}
		if (name != null) {
			drawPointText(render, rc, pair, ps.x, ps.y, name);
		}

	}

<<<<<<< HEAD
	private void drawPolylineWithShadow(Canvas canvas, Path path, int shadow, int shadowRadius, int index){
		//if(paint.getStrokeCap() == Paint.Cap.ROUND)paint.setStrokeCap(Paint.Cap.SQUARE);
		//if(paint.getStrokeCap() == Paint.Cap.ROUND)paint.setStrokeCap(Paint.Cap.BUTT);

		if(paint.getPathEffect() != null){
			paint.setStrokeCap(Paint.Cap.BUTT);			
		}

		// no shadow
		if(shadow == 0){
			paint.clearShadowLayer();
			canvas.drawPath(path, paint);
		}

		//classic ugly shadows
		if(shadow == 1){
			canvas.drawPath(path, paint);
		}

		// blurred shadows
		if(shadow == 2){
			if(paint.getPathEffect() == null) paint.setColor(0xffffffff);
			canvas.drawPath(path, paint);
		}
		else if(shadow == 2) canvas.drawPath(path, paint);

		// option shadow = 3 with solid border
		if(shadow == 3 && shadowRadius > 0){
			if(paint.getPathEffect() == null){
			paint.clearShadowLayer();
			paint.setStrokeWidth(paint.getStrokeWidth() + 2);
			paint.setColor(0xffbababa);
			}
			canvas.drawPath(path, paint);
		}
		else if(shadow == 3) canvas.drawPath(path, paint);

		//check for shadow and save index in array
		if(shadowRadius > 0 && shadow > 1){
			if(shadownum == 0){
				shadowarray[shadownum] = index;
				shadownum++;
			}
			if (shadowarray[shadownum-1] != index){
				shadowarray[shadownum] = index;
				shadownum++;
			}
		}
	}

	private void drawPolyline(BinaryMapDataObject obj, BaseOsmandRender render, Canvas canvas, RenderingContext rc, TagValuePair pair, int layer,
			int shadow, int index) {
=======
	
	private void drawPolyline(BinaryMapDataObject obj, RenderingRuleSearchRequest render, Canvas canvas, RenderingContext rc, TagValuePair pair, int layer) {
>>>>>>> f93a435f
		if(render == null || pair == null){
			return;
		}
		int length = obj.getPointsLength();
		if(length < 2){
			return;
		}
		render.setInitialTagValueZoom(pair.tag, pair.value, rc.zoom);
		render.setIntFilter(render.ALL.R_LAYER, layer);
		boolean rendered = render.search(RenderingRulesStorage.LINE_RULES);
		if(!rendered || !updatePaint(render, paint, 0, false)){
			return;
		}
		boolean oneway = false;
		if(rc.zoom >= 16 && "highway".equals(pair.tag) && MapRenderingTypes.isOneWayWay(obj.getHighwayAttributes())){ //$NON-NLS-1$
			oneway = true;
		}


		rc.visible++;

		Path path = null;
		float pathRotate = 0;
		float roadLength = 0;
		boolean inverse = false;
		float xPrev = 0;
		float yPrev = 0;
		float xMid = 0;
		float yMid = 0;
		PointF middlePoint = new PointF();
		int middle = obj.getPointsLength() / 2;

		for (int i = 0; i < length ; i++) {
			PointF p = calcPoint(obj, i, rc);
			if(i == 0 || i == length -1){
				xMid += p.x;
				yMid += p.y;
			}
			if (path == null) {
				path = new Path();
				path.moveTo(p.x, p.y);
			} else {
				roadLength += Math.sqrt((p.x - xPrev) * (p.x - xPrev) + (p.y - yPrev) * (p.y - yPrev)); 
				if(i == middle){
					middlePoint.set(p.x, p.y);
					double rot = - Math.atan2(p.x - xPrev, p.y - yPrev) * 180 / Math.PI;
					if (rot < 0) {
						rot += 360;
					}
					if (rot < 180) {
						rot += 180;
						inverse = true;
					}
					pathRotate = (float) rot;
				}
				path.lineTo(p.x, p.y);
			}
			xPrev = p.x;
			yPrev = p.y;
		}
		if (path != null) {
<<<<<<< HEAD
			rc.main.updatePaint(paint);
			drawPolylineWithShadow(canvas, path, shadow, rc.main.shadowRadius, index);
			if (rc.second.strokeWidth != 0) {
				rc.second.updatePaint(paint);
				drawPolylineWithShadow(canvas, path, shadow, rc.second.shadowRadius, index);
				if (rc.third.strokeWidth != 0) {
					rc.third.updatePaint(paint);
					drawPolylineWithShadow(canvas, path, shadow, rc.third.shadowRadius, index);
				}
			}
			if (rc.adds != null) {
				for (int i = 0; i < rc.adds.length; i++) {
					rc.adds[i].updatePaint(paint);
					drawPolylineWithShadow(canvas, path, shadow, rc.adds[i].shadowRadius, index);
=======
			canvas.drawPath(path, paint);
			if (updatePaint(render, paint, 1, false)) {
				canvas.drawPath(path, paint);
				if (updatePaint(render, paint, 2, false)) {
					canvas.drawPath(path, paint);
				}
			}
			if(oneway){
				Paint[] paints = getOneWayPaints();
				for (int i = 0; i < paints.length; i++) {
					canvas.drawPath(path, paints[i]);
>>>>>>> f93a435f
				}
			}
			if (obj.getName() != null && obj.getName().length() > 0) {
				String name = obj.getName();
				String ref = null;
				if(name.charAt(0) == MapRenderingTypes.REF_CHAR){
					ref = name.substring(1);
					name = ""; //$NON-NLS-1$
					for(int k = 0; k < ref.length(); k++){
						if(ref.charAt(k) == MapRenderingTypes.REF_CHAR){
							if(k < ref.length() - 1){
								name = ref.substring(k + 1);
							}
							ref = ref.substring(0, k);
							break;
						}
					}
				}
				if(ref != null && ref.trim().length() > 0){
<<<<<<< HEAD
					rc.clearText();
					ref = render.renderObjectText(ref, pair.tag, pair.value, rc, true, rc.nightMode);
					TextDrawInfo text = new TextDrawInfo(ref);
					text.fillProperties(rc, middlePoint.x, middlePoint.y);
					text.pathRotate = pathRotate;
					rc.textToDraw.add(text);

=======
					render.setInitialTagValueZoom(pair.tag, pair.value, rc.zoom);
					render.setIntFilter(render.ALL.R_TEXT_LENGTH, ref.length());
					render.setBooleanFilter(render.ALL.R_REF, true);
					if(render.search(RenderingRulesStorage.TEXT_RULES)){
						if(render.getIntPropertyValue(render.ALL.R_TEXT_SIZE) > 0){
							TextDrawInfo text = new TextDrawInfo(ref);
							text.fillProperties(render, middlePoint.x, middlePoint.y);
							text.pathRotate = pathRotate;
							rc.textToDraw.add(text);
						}
					}
					
>>>>>>> f93a435f
				}

				if(name != null && name.trim().length() > 0){
					render.setInitialTagValueZoom(pair.tag, pair.value, rc.zoom);
					render.setIntFilter(render.ALL.R_TEXT_LENGTH, name.length());
					render.setBooleanFilter(render.ALL.R_REF, false);
					if (render.search(RenderingRulesStorage.TEXT_RULES) && render.getIntPropertyValue(render.ALL.R_TEXT_SIZE) > 0) {
						TextDrawInfo text = new TextDrawInfo(name);
						if (render.getIntPropertyValue(render.ALL.R_TEXT_ON_PATH, 0) == 0) {
							text.fillProperties(render, middlePoint.x, middlePoint.y);
							rc.textToDraw.add(text);
						} else {
							paintText.setTextSize(text.textSize);
							if (paintText.measureText(obj.getName()) < roadLength ) {
								if (inverse) {
									path.rewind();
									boolean st = true;
									for (int i = obj.getPointsLength() - 1; i >= 0; i--) {
										PointF p = calcPoint(obj, i, rc);
										if (st) {
											st = false;
											path.moveTo(p.x, p.y);
										} else {
											path.lineTo(p.x, p.y);
										}
									}
								}
								text.fillProperties(render, xMid / 2, yMid / 2);
								text.pathRotate = pathRotate;
								text.drawOnPath = path;
								float strokeWidth = render.getFloatPropertyValue(render.ALL.R_STROKE_WIDTH);
								text.vOffset = strokeWidth / 2 - 1;
								rc.textToDraw.add(text);
							}
						}
					}

				}
			}
		}
	}
<<<<<<< HEAD
	
	private static RenderingPaintProperties[] oneWay = null;
	public static RenderingPaintProperties[] getOneWayProperties(){
=======
	private static Paint[] oneWay = null;
	private static Paint oneWayPaint(){
		Paint oneWay = new Paint();
		oneWay.setStyle(Style.STROKE);
		oneWay.setColor(0xff6c70d5);
		oneWay.setAntiAlias(true);
		return oneWay; 
	}
	public static Paint[] getOneWayPaints(){
>>>>>>> f93a435f
		if(oneWay == null){
			PathEffect arrowDashEffect1 = new DashPathEffect(new float[] { 0, 12, 10, 152 }, 0);
			PathEffect arrowDashEffect2 = new DashPathEffect(new float[] { 0, 12, 9, 153 }, 1);
			PathEffect arrowDashEffect3 = new DashPathEffect(new float[] { 0, 18, 2, 154 }, 1);
			PathEffect arrowDashEffect4 = new DashPathEffect(new float[] { 0, 18, 1, 155 }, 1);
<<<<<<< HEAD
			oneWay = new RenderingPaintProperties[4];
			oneWay[0] = new RenderingPaintProperties();
			oneWay[0].emptyLine();
			oneWay[0].color = 0xff6c70d5;
			oneWay[0].strokeWidth = 1;
			oneWay[0].pathEffect = arrowDashEffect1;

			oneWay[1] = new RenderingPaintProperties();
			oneWay[1].emptyLine();
			oneWay[1].color = 0xff6c70d5;
			oneWay[1].strokeWidth = 2;
			oneWay[1].pathEffect = arrowDashEffect2;

			oneWay[2] = new RenderingPaintProperties();
			oneWay[2].emptyLine();
			oneWay[2].color = 0xff6c70d5;
			oneWay[2].strokeWidth = 3;
			oneWay[2].pathEffect = arrowDashEffect3;

			oneWay[3] = new RenderingPaintProperties();
			oneWay[3].emptyLine();
			oneWay[3].color = 0xff6c70d5;
			oneWay[3].strokeWidth = 4;
			oneWay[3].pathEffect = arrowDashEffect4;

=======
			oneWay = new Paint[4];
			oneWay[0] = oneWayPaint();
			oneWay[0].setStrokeWidth(1);
			oneWay[0].setPathEffect(arrowDashEffect1);
			
			oneWay[1] = oneWayPaint();
			oneWay[1].setStrokeWidth(2);
			oneWay[1].setPathEffect(arrowDashEffect2);

			oneWay[2] = oneWayPaint();
			oneWay[2].setStrokeWidth(3);
			oneWay[2].setPathEffect(arrowDashEffect3);
			
			oneWay[3] = oneWayPaint();			
			oneWay[3].setStrokeWidth(4);
			oneWay[3].setPathEffect(arrowDashEffect4);
			
>>>>>>> f93a435f
		}
		return oneWay;
	}


}<|MERGE_RESOLUTION|>--- conflicted
+++ resolved
@@ -78,20 +78,6 @@
 			this.text = text;
 		}
 
-		public void fillProperties(RenderingContext rc, float centerX, float centerY){
-			this.centerX = centerX + rc.textDx;
-			this.centerY = centerY + rc.textDy;
-			textColor = rc.textColor;
-			textSize = rc.textSize;
-			textShadow = (int) rc.textHaloRadius;
-			textWrap = rc.textWrapWidth;
-			bold = rc.textBold;
-			minDistance = rc.textMinDistance;
-			shieldRes = rc.textShield;
-			if(rc.textOrder >= 0){
-				textOrder = rc.textOrder;
-			}
-		}
 		String text = null;
 		Path drawOnPath = null;
 		float vOffset = 0;
@@ -107,8 +93,6 @@
 		int shieldRes = 0;
 		int textOrder = 20;
 		
-<<<<<<< HEAD
-=======
 		public void fillProperties(RenderingRuleSearchRequest render, float centerX, float centerY){
 			this.centerX = centerX;
 			this.centerY = centerY + render.getIntPropertyValue(render.ALL.R_TEXT_DY, 0);
@@ -126,7 +110,6 @@
 			}
 			textOrder = render.getIntPropertyValue(render.ALL.R_TEXT_ORDER, 20);
 		}
->>>>>>> f93a435f
 	}
 
 	private static class IconDrawInfo {
@@ -165,82 +148,6 @@
 		float sinRotateTileSize;
 
 		String renderingDebugInfo;
-<<<<<<< HEAD
-
-		RenderingPaintProperties main = new RenderingPaintProperties();
-		RenderingPaintProperties second = new RenderingPaintProperties();
-		RenderingPaintProperties third = new RenderingPaintProperties();
-		RenderingPaintProperties[] adds = null;
-
-
-
-		public void clearText() {
-			showAnotherText = null;
-			showTextOnPath = false;
-			textSize = 0;
-			textColor = 0;
-			textOrder = -1;
-			textMinDistance = 0;
-			textWrapWidth = 0;
-			textDx = 0;
-			textDy = 0;
-			textHaloRadius = 0;
-			textBold = false;
-			textShield = 0;
-		}
-
-
-	}
-
-	/* package*/ static class RenderingPaintProperties {
-		int color;
-		float strokeWidth;
-		int shadowRadius;
-		int shadowColor;
-		boolean fillArea;
-		PathEffect pathEffect; 
-		Shader shader;
-		Cap cap;
-
-		public void emptyLine(){
-			color = 0;
-			strokeWidth = 0;
-			cap = Cap.BUTT;
-			pathEffect = null;
-			fillArea = false;
-			shader = null;
-			shadowColor = 0;
-			shadowRadius = 0;
-		}
-
-		public void updatePaint(Paint p){
-			p.setStyle(fillArea ? Style.FILL_AND_STROKE : Style.STROKE);
-			p.setColor(color);
-			p.setShader(shader);
-			if(shadowColor == 0){
-				shadowRadius = 0;
-			}
-			p.setShadowLayer(shadowRadius, 0, 0, shadowColor);
-			p.setStrokeWidth(strokeWidth);
-			p.setStrokeCap(cap);
-			if (!fillArea) {
-				p.setPathEffect(pathEffect);
-			}
-		}
-
-		public void emptyArea(){
-			color = 0;
-			strokeWidth = 0;
-			cap = Cap.BUTT;
-			fillArea = false;
-			shader = null;
-			pathEffect = null;
-			shadowColor = 0;
-			shadowRadius = 0;
-		}
-=======
-		
->>>>>>> f93a435f
 	}
 
 	public OsmandRenderer(Context context) {
@@ -288,13 +195,8 @@
 		}	
 		return shaders.get(resId);
 	}
-<<<<<<< HEAD
-
-	private void put(TFloatObjectHashMap<TIntArrayList> map, Float k, int v, int init){
-=======
 	
 	private void put(TIntObjectHashMap<TIntArrayList> map, int k, int v, int init){
->>>>>>> f93a435f
 		if(!map.containsKey(k)){
 			map.put(k, new TIntArrayList());
 		}
@@ -365,7 +267,6 @@
 			rc.tileDivisor = (int) (1 << (31 - rc.zoom));
 			rc.cosRotateTileSize = FloatMath.cos((float) Math.toRadians(rc.rotate)) * TILE_SIZE;
 			rc.sinRotateTileSize = FloatMath.sin((float) Math.toRadians(rc.rotate)) * TILE_SIZE;
-<<<<<<< HEAD
 
 			//int shadow = 0; // no shadow (minumum CPU)
 			//int shadow = 1; // classic shadow (the implementaton in master)
@@ -373,12 +274,7 @@
 			int shadow = 3; // solid border (CPU use like classic version or even smaller)
 			boolean repeat = false;
 
-			float[] keys = orderMap.keys();
-=======
-			
-			
 			int[] keys = orderMap.keys();
->>>>>>> f93a435f
 			Arrays.sort(keys);
 			int objCount = 0;
 
@@ -400,20 +296,12 @@
 				for (int j = 0; j < list.size(); j++) {
 					int i = list.get(j);
 					int ind = i >> 8;
-				int l = i & 0xff;
-				BinaryMapDataObject obj = objects.get(ind);
+					int l = i & 0xff;
+					BinaryMapDataObject obj = objects.get(ind);
 
 				// show text only for main type
-				drawObj(obj, renderer, cv, rc, l, l == 0, shadow, k);
-
-<<<<<<< HEAD
-				objCount++;
-=======
-					// show text only for main type
-					drawObj(obj, render, cv, rc, l, l == 0);
-					
+					drawObj(obj, render, cv, rc, l, l == 0, shadow, k);
 					objCount++;
->>>>>>> f93a435f
 				}
 				if(objCount > 25){
 					notifyListeners(notifyList);
@@ -714,14 +602,9 @@
 		return false;
 	}
 
-<<<<<<< HEAD
-
-	protected void drawObj(BinaryMapDataObject obj, BaseOsmandRender render, Canvas canvas, RenderingContext rc, int l, boolean renderText
-			, int shadow, int index) {
-=======
 	
-	protected void drawObj(BinaryMapDataObject obj, RenderingRuleSearchRequest render, Canvas canvas, RenderingContext rc, int l, boolean renderText) {
->>>>>>> f93a435f
+	protected void drawObj(BinaryMapDataObject obj, RenderingRuleSearchRequest render, Canvas canvas, RenderingContext rc, int l, boolean renderText,
+			 int shadow, int index) {
 		rc.allObjects++;
 		if (obj instanceof MultyPolygon) {
 			drawMultiPolygon(obj, render, canvas, rc);
@@ -781,42 +664,20 @@
 		return rc.tempPoint;
 	}
 
-<<<<<<< HEAD
-
-
-
-
-
-=======
->>>>>>> f93a435f
 	public void clearCachedResources(){
 		cachedIcons.clear();
 		shaders.clear();
 	}
-<<<<<<< HEAD
-
-	private void drawMultiPolygon(BinaryMapDataObject obj, BaseOsmandRender render, Canvas canvas, RenderingContext rc) {
-=======
 	
 	private void drawMultiPolygon(BinaryMapDataObject obj, RenderingRuleSearchRequest render, Canvas canvas, RenderingContext rc) {
->>>>>>> f93a435f
 		String tag = ((MultyPolygon)obj).getTag();
 		String value = ((MultyPolygon)obj).getValue();
 		if(render == null || tag == null){
 			return;
 		}
-<<<<<<< HEAD
-		rc.main.emptyArea();
-		rc.second.emptyLine();
-		rc.main.color = Color.rgb(245, 245, 245);
-
-		boolean rendered = render.renderPolygon(tag, value, rc.zoom, rc, this, rc.nightMode);
-		if(!rendered){
-=======
 		render.setInitialTagValueZoom(tag, value, rc.zoom);
 		boolean rendered = render.search(RenderingRulesStorage.POLYGON_RULES);
 		if(!rendered || !updatePaint(render, paint, 0, true)){
->>>>>>> f93a435f
 			return;
 		}
 		rc.visible++;
@@ -844,20 +705,6 @@
 		}
 		canvas.drawPath(path, paint);
 		// for test purpose
-<<<<<<< HEAD
-		//	      rc.second.strokeWidth = 1.5f;
-		//	      rc.second.color = Color.BLACK;
-
-		if (rc.second.strokeWidth != 0) {
-			rc.second.updatePaint(paint);
-			canvas.drawPath(path, paint);
-		}
-	}
-
-
-	private void drawPolygon(BinaryMapDataObject obj, BaseOsmandRender render, Canvas canvas, RenderingContext rc, TagValuePair pair) {
-
-=======
 //	      render.strokeWidth = 1.5f;
 //	      render.color = Color.BLACK;
 		if (updatePaint(render, paint, 1, false)) {
@@ -866,7 +713,6 @@
 	}
 	
 	private void drawPolygon(BinaryMapDataObject obj, RenderingRuleSearchRequest render, Canvas canvas, RenderingContext rc, TagValuePair pair) {
->>>>>>> f93a435f
 		if(render == null || pair == null){
 			return;
 		}
@@ -874,20 +720,11 @@
 		float yText = 0;
 		int zoom = rc.zoom;
 		Path path = null;
-<<<<<<< HEAD
-		rc.main.emptyArea();
-		rc.second.emptyLine();
-		// rc.main.color = Color.rgb(245, 245, 245);
-
-		boolean rendered = render.renderPolygon(pair.tag, pair.value, zoom, rc, this, rc.nightMode);
-		if(!rendered){
-=======
 		
 		// rc.main.color = Color.rgb(245, 245, 245);
 		render.setInitialTagValueZoom(pair.tag, pair.value, zoom);
 		boolean rendered = render.search(RenderingRulesStorage.POLYGON_RULES);
 		if(!rendered || !updatePaint(render, paint, 0, true)){
->>>>>>> f93a435f
 			return;
 		}
 		rc.visible++;
@@ -1029,17 +866,6 @@
 			}
 		}
 	}
-<<<<<<< HEAD
-
-
-	private void drawPoint(BinaryMapDataObject obj, BaseOsmandRender render, Canvas canvas, RenderingContext rc, TagValuePair pair, boolean renderText) {
-		if(render == null || pair == null){
-			return;
-		}
-
-		Integer resId = render.getPointIcon(pair.tag, pair.value, rc.zoom, rc.nightMode);
-=======
-	
 	
 	private void drawPoint(BinaryMapDataObject obj, RenderingRuleSearchRequest render, Canvas canvas, RenderingContext rc, TagValuePair pair, boolean renderText) {
 		if(render == null || pair == null){
@@ -1049,7 +875,6 @@
 		render.search(RenderingRulesStorage.POINT_RULES);
 		
 		Integer resId = RenderingIcons.getIcons().get(render.getStringPropertyValue(render.ALL.R_ICON));
->>>>>>> f93a435f
 		String name = null;
 		if (renderText) {
 			name = obj.getName();
@@ -1083,7 +908,6 @@
 
 	}
 
-<<<<<<< HEAD
 	private void drawPolylineWithShadow(Canvas canvas, Path path, int shadow, int shadowRadius, int index){
 		//if(paint.getStrokeCap() == Paint.Cap.ROUND)paint.setStrokeCap(Paint.Cap.SQUARE);
 		//if(paint.getStrokeCap() == Paint.Cap.ROUND)paint.setStrokeCap(Paint.Cap.BUTT);
@@ -1134,12 +958,9 @@
 		}
 	}
 
-	private void drawPolyline(BinaryMapDataObject obj, BaseOsmandRender render, Canvas canvas, RenderingContext rc, TagValuePair pair, int layer,
+	
+	private void drawPolyline(BinaryMapDataObject obj, RenderingRuleSearchRequest render, Canvas canvas, RenderingContext rc, TagValuePair pair, int layer,
 			int shadow, int index) {
-=======
-	
-	private void drawPolyline(BinaryMapDataObject obj, RenderingRuleSearchRequest render, Canvas canvas, RenderingContext rc, TagValuePair pair, int layer) {
->>>>>>> f93a435f
 		if(render == null || pair == null){
 			return;
 		}
@@ -1201,23 +1022,9 @@
 			yPrev = p.y;
 		}
 		if (path != null) {
-<<<<<<< HEAD
-			rc.main.updatePaint(paint);
-			drawPolylineWithShadow(canvas, path, shadow, rc.main.shadowRadius, index);
-			if (rc.second.strokeWidth != 0) {
-				rc.second.updatePaint(paint);
-				drawPolylineWithShadow(canvas, path, shadow, rc.second.shadowRadius, index);
-				if (rc.third.strokeWidth != 0) {
-					rc.third.updatePaint(paint);
-					drawPolylineWithShadow(canvas, path, shadow, rc.third.shadowRadius, index);
-				}
-			}
-			if (rc.adds != null) {
-				for (int i = 0; i < rc.adds.length; i++) {
-					rc.adds[i].updatePaint(paint);
-					drawPolylineWithShadow(canvas, path, shadow, rc.adds[i].shadowRadius, index);
-=======
 			canvas.drawPath(path, paint);
+// TODO
+			drawPolylineWithShadow(canvas, path, shadow, shadowRadius, index);
 			if (updatePaint(render, paint, 1, false)) {
 				canvas.drawPath(path, paint);
 				if (updatePaint(render, paint, 2, false)) {
@@ -1228,7 +1035,6 @@
 				Paint[] paints = getOneWayPaints();
 				for (int i = 0; i < paints.length; i++) {
 					canvas.drawPath(path, paints[i]);
->>>>>>> f93a435f
 				}
 			}
 			if (obj.getName() != null && obj.getName().length() > 0) {
@@ -1248,15 +1054,6 @@
 					}
 				}
 				if(ref != null && ref.trim().length() > 0){
-<<<<<<< HEAD
-					rc.clearText();
-					ref = render.renderObjectText(ref, pair.tag, pair.value, rc, true, rc.nightMode);
-					TextDrawInfo text = new TextDrawInfo(ref);
-					text.fillProperties(rc, middlePoint.x, middlePoint.y);
-					text.pathRotate = pathRotate;
-					rc.textToDraw.add(text);
-
-=======
 					render.setInitialTagValueZoom(pair.tag, pair.value, rc.zoom);
 					render.setIntFilter(render.ALL.R_TEXT_LENGTH, ref.length());
 					render.setBooleanFilter(render.ALL.R_REF, true);
@@ -1268,8 +1065,6 @@
 							rc.textToDraw.add(text);
 						}
 					}
-					
->>>>>>> f93a435f
 				}
 
 				if(name != null && name.trim().length() > 0){
@@ -1311,11 +1106,6 @@
 			}
 		}
 	}
-<<<<<<< HEAD
-	
-	private static RenderingPaintProperties[] oneWay = null;
-	public static RenderingPaintProperties[] getOneWayProperties(){
-=======
 	private static Paint[] oneWay = null;
 	private static Paint oneWayPaint(){
 		Paint oneWay = new Paint();
@@ -1324,40 +1114,13 @@
 		oneWay.setAntiAlias(true);
 		return oneWay; 
 	}
+	
 	public static Paint[] getOneWayPaints(){
->>>>>>> f93a435f
 		if(oneWay == null){
 			PathEffect arrowDashEffect1 = new DashPathEffect(new float[] { 0, 12, 10, 152 }, 0);
 			PathEffect arrowDashEffect2 = new DashPathEffect(new float[] { 0, 12, 9, 153 }, 1);
 			PathEffect arrowDashEffect3 = new DashPathEffect(new float[] { 0, 18, 2, 154 }, 1);
 			PathEffect arrowDashEffect4 = new DashPathEffect(new float[] { 0, 18, 1, 155 }, 1);
-<<<<<<< HEAD
-			oneWay = new RenderingPaintProperties[4];
-			oneWay[0] = new RenderingPaintProperties();
-			oneWay[0].emptyLine();
-			oneWay[0].color = 0xff6c70d5;
-			oneWay[0].strokeWidth = 1;
-			oneWay[0].pathEffect = arrowDashEffect1;
-
-			oneWay[1] = new RenderingPaintProperties();
-			oneWay[1].emptyLine();
-			oneWay[1].color = 0xff6c70d5;
-			oneWay[1].strokeWidth = 2;
-			oneWay[1].pathEffect = arrowDashEffect2;
-
-			oneWay[2] = new RenderingPaintProperties();
-			oneWay[2].emptyLine();
-			oneWay[2].color = 0xff6c70d5;
-			oneWay[2].strokeWidth = 3;
-			oneWay[2].pathEffect = arrowDashEffect3;
-
-			oneWay[3] = new RenderingPaintProperties();
-			oneWay[3].emptyLine();
-			oneWay[3].color = 0xff6c70d5;
-			oneWay[3].strokeWidth = 4;
-			oneWay[3].pathEffect = arrowDashEffect4;
-
-=======
 			oneWay = new Paint[4];
 			oneWay[0] = oneWayPaint();
 			oneWay[0].setStrokeWidth(1);
@@ -1375,7 +1138,6 @@
 			oneWay[3].setStrokeWidth(4);
 			oneWay[3].setPathEffect(arrowDashEffect4);
 			
->>>>>>> f93a435f
 		}
 		return oneWay;
 	}
