--- conflicted
+++ resolved
@@ -287,11 +287,7 @@
 		if (properties.osmid > 0) {
 			amenity.setId(createMapObjectIdFromOsmId(properties.osmid, Entity.EntityType.valueOf(properties.osmtype)));
 		} else {
-<<<<<<< HEAD
-			amenity.setId(-1);
-=======
 			amenity.setId(-1l);
->>>>>>> b778ef01
 		}
 		//amenity.setTravelTopic(properties.wikiTitle);
 		//amenity.setWikiCategory(properties.wikiDesc);
