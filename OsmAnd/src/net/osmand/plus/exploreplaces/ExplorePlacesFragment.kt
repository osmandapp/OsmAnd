--- conflicted
+++ resolved
@@ -122,12 +122,11 @@
 			}
 			isMapVisible = newState != BottomSheetBehavior.STATE_EXPANDED
 			toggleWikipediaLayer(isMapVisible)
-			updateMapControls(newState)
 			AndroidUiHelper.updateVisibility(
 				showOnMapContainer,
 				newState == BottomSheetBehavior.STATE_EXPANDED)
 			bottomSheetBehavior.isDraggable = isMapVisible
-			updateShowListButton()
+			updateMapControls()
 		}
 
 		override fun onSlide(bottomSheet: View, slideOffset: Float) {
@@ -152,36 +151,8 @@
 		bottomSheetBehavior.peekHeight =
 			resources.getDimensionPixelSize(R.dimen.bottom_sheet_menu_peek_height)
 		bottomSheetBehavior.isHideable = true
-<<<<<<< HEAD
 		bottomSheetBehavior.isDraggable = true
-		bottomSheetBehavior.addBottomSheetCallback(object :
-			BottomSheetBehavior.BottomSheetCallback() {
-			override fun onStateChanged(bottomSheet: View, newState: Int) {
-				verticalNearbyList?.let { recyclerView ->
-					val minPeekHeight =
-						resources.getDimensionPixelSize(R.dimen.bottom_sheet_min_peek_height)
-					val defaultPeekHeight =
-						resources.getDimensionPixelSize(R.dimen.bottom_sheet_menu_peek_height)
-					bottomSheetBehavior.peekHeight =
-						if (recyclerView.measuredHeight < defaultPeekHeight) {
-							minPeekHeight
-						} else {
-							defaultPeekHeight
-						}
-				}
-				isMapVisible = newState != BottomSheetBehavior.STATE_EXPANDED
-				toggleWikipediaLayer(isMapVisible)
-				updateMapControls()
-			}
-
-			override fun onSlide(bottomSheet: View, slideOffset: Float) {
-			}
-		})
 		updateMapControls()
-=======
-		bottomSheetBehavior.isDraggable = false
-		updateShowListButton()
->>>>>>> b469a0de
 	}
 
 	private fun toggleWikipediaLayer(enable: Boolean) {
