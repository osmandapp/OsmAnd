--- conflicted
+++ resolved
@@ -17,6 +17,7 @@
 import androidx.coordinatorlayout.widget.CoordinatorLayout
 import androidx.fragment.app.FragmentManager
 import androidx.recyclerview.widget.LinearLayoutManager
+import androidx.recyclerview.widget.RecyclerView
 import com.google.android.material.bottomsheet.BottomSheetBehavior
 import com.google.android.material.bottomsheet.BottomSheetBehavior.*
 import net.osmand.CallbackWithObject
@@ -43,7 +44,6 @@
 import net.osmand.plus.views.controls.maphudbuttons.MyLocationButton
 import net.osmand.plus.views.controls.maphudbuttons.ZoomInButton
 import net.osmand.plus.views.controls.maphudbuttons.ZoomOutButton
-import net.osmand.plus.views.mapwidgets.TopToolbarView
 import net.osmand.plus.widgets.EmptyStateRecyclerView
 import net.osmand.plus.wikipedia.WikipediaPlugin
 import net.osmand.search.core.SearchCoreFactory
@@ -149,37 +149,25 @@
 		buildZoomButtons(view)
 		updatePoints()
 
-<<<<<<< HEAD
-		if (isPortrait()) {
-			bottomSheetBehavior = BottomSheetBehavior.from(mainContent!!)
-			bottomSheetBehavior.state = STATE_HIDDEN
-			bottomSheetBehavior.peekHeight =
-				resources.getDimensionPixelSize(R.dimen.bottom_sheet_menu_peek_height)
-			bottomSheetBehavior.isHideable = true
-			bottomSheetBehavior.isDraggable = AndroidUiHelper.isOrientationPortrait(view.context)
-		} else {
-			bottomSheetBehavior = BottomSheetBehavior.from(mainContent!!)
-			bottomSheetBehavior.state = STATE_EXPANDED
-			bottomSheetBehavior.isHideable = false
-			bottomSheetBehavior.isDraggable = false
-			AndroidUiHelper.updateVisibility(showListContainer, false)
-			view.translationX = -resources.getDimensionPixelSize(R.dimen.dashboard_land_width).toFloat()
-			landscapeFragmentVisible = false;
-
-			getToolbar()?.saveInitialViewParams()
-		}
-
-		return view
-	}
-
-
-=======
-		bottomSheetBehavior = BottomSheetBehavior.from(mainContent!!)
-		bottomSheetBehavior.state = STATE_HIDDEN
-		bottomSheetBehavior.peekHeight =
-			resources.getDimensionPixelSize(R.dimen.bottom_sheet_menu_peek_height)
-		bottomSheetBehavior.isHideable = true
-		bottomSheetBehavior.isDraggable = AndroidUiHelper.isOrientationPortrait(view.context)
+        if (isPortrait()) {
+            bottomSheetBehavior = BottomSheetBehavior.from(mainContent!!)
+            bottomSheetBehavior.state = STATE_HIDDEN
+            bottomSheetBehavior.peekHeight =
+                resources.getDimensionPixelSize(R.dimen.bottom_sheet_menu_peek_height)
+            bottomSheetBehavior.isHideable = true
+            bottomSheetBehavior.isDraggable = AndroidUiHelper.isOrientationPortrait(view.context)
+        } else {
+            bottomSheetBehavior = BottomSheetBehavior.from(mainContent!!)
+            bottomSheetBehavior.state = STATE_EXPANDED
+            bottomSheetBehavior.isHideable = false
+            bottomSheetBehavior.isDraggable = false
+            AndroidUiHelper.updateVisibility(showListContainer, false)
+            view.translationX = -resources.getDimensionPixelSize(R.dimen.dashboard_land_width).toFloat()
+            landscapeFragmentVisible = false;
+
+            getToolbar()?.saveInitialViewParams()
+        }
+
 		updateMapControls()
 		return view
 	}
@@ -187,7 +175,6 @@
 	fun isListHidden(): Boolean {
 		return view == null || bottomSheetBehavior.state == STATE_HIDDEN
 	}
->>>>>>> f73c5afe
 
 	private fun setupRecyclerView(view: View) {
 		adapter = ExplorePlacesAdapter(view.context, poiUIFilter, this, nightMode)
