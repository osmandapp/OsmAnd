--- conflicted
+++ resolved
@@ -158,16 +158,8 @@
 
 		InsetsUtils.setWindowInsetsListener(rootView, (v, insets) -> {
 			View processedView = paddingsView != null ? paddingsView : v;
-<<<<<<< HEAD
 			processInsets(processedView, targetsCollection, insets);
-=======
-			processScrollInsets(insets, rootScrollableIds, processedView);
-			processBottomContainerInsets(insets, bottomContainers, processedView);
-			processCollapsingAppBarLayoutInsets(insets, collapsingAppBarLayoutIds, insetSides, processedView);
-			processFabInsets(insets, fabs, processedView);
-			processRootInsetSides(insetSupportedFragment, insets, insetSides, processedView);
 			processSystemBarScrims(insets, v);
->>>>>>> 801feed1
 
 			insetSupportedFragment.setLastRootInsets(insets);
 			insetSupportedFragment.onApplyInsets(insets);
