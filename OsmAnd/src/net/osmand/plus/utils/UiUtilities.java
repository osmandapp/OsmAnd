package net.osmand.plus.utils;

import android.content.Context;
import android.content.res.ColorStateList;
import android.graphics.Color;
import android.graphics.Typeface;
import android.graphics.drawable.Drawable;
import android.graphics.drawable.GradientDrawable;
import android.graphics.drawable.LayerDrawable;
import android.graphics.drawable.RippleDrawable;
import android.text.SpannableString;
import android.text.Spanned;
import android.text.method.LinkMovementMethod;
import android.text.style.ClickableSpan;
import android.text.style.ForegroundColorSpan;
import android.text.style.StyleSpan;
import android.view.Gravity;
import android.view.LayoutInflater;
import android.view.View;
import android.view.ViewGroup;
import android.view.ViewParent;
import android.widget.CompoundButton;
import android.widget.ImageView;
import android.widget.LinearLayout;
import android.widget.TextView;

import androidx.annotation.ColorInt;
import androidx.annotation.ColorRes;
import androidx.annotation.DrawableRes;
import androidx.annotation.NonNull;
import androidx.annotation.Nullable;
import androidx.annotation.StringRes;
import androidx.appcompat.content.res.AppCompatResources;
import androidx.appcompat.view.ContextThemeWrapper;
import androidx.appcompat.widget.SwitchCompat;
import androidx.appcompat.widget.Toolbar;
import androidx.core.content.ContextCompat;
import androidx.core.graphics.drawable.DrawableCompat;
import androidx.core.view.ViewCompat;
import androidx.core.widget.TintableCompoundButton;

import com.google.android.material.slider.LabelFormatter;
import com.google.android.material.slider.RangeSlider;
import com.google.android.material.slider.Slider;
import com.google.android.material.snackbar.BaseTransientBottomBar;
import com.google.android.material.snackbar.Snackbar;
import com.google.android.material.snackbar.SnackbarContentLayout;

import net.osmand.CallbackWithObject;
import net.osmand.PlatformUtil;
import net.osmand.plus.OsmandApplication;
import net.osmand.plus.R;
import net.osmand.plus.activities.MapActivity;
import net.osmand.plus.base.BaseOsmAndFragment;
import net.osmand.plus.helpers.AndroidUiHelper;
import net.osmand.plus.helpers.MapFragmentsHelper;
import net.osmand.plus.settings.backend.ApplicationMode;
import net.osmand.plus.settings.backend.OsmandSettings;
import net.osmand.plus.settings.fragments.BaseSettingsFragment;
import net.osmand.plus.views.MapLayers;
import net.osmand.plus.views.mapwidgets.MapWidgetRegistry;
import net.osmand.plus.views.mapwidgets.TopToolbarController;
import net.osmand.plus.widgets.TextViewEx;
import net.osmand.plus.widgets.dialogbutton.DialogButtonType;
import net.osmand.plus.widgets.style.CustomClickableSpan;
import net.osmand.plus.widgets.style.CustomTypefaceSpan;
import net.osmand.plus.widgets.style.CustomURLSpan;

import org.apache.commons.logging.Log;

import gnu.trove.map.hash.TLongObjectHashMap;

public class UiUtilities {

	private static final Log LOG = PlatformUtil.getLog(UiUtilities.class);

	private final TLongObjectHashMap<Drawable> drawableCache = new TLongObjectHashMap<>();
	private final OsmandApplication app;
	private static final int INVALID_ID = -1;

	public enum CompoundButtonType {
		GLOBAL,
		PROFILE_DEPENDENT,
		TOOLBAR
	}

	public enum CustomRadioButtonType {
		START,
		CENTER,
		END,
	}

	public UiUtilities(@NonNull OsmandApplication app) {
		this.app = app;
	}

	private synchronized Drawable getDrawable(@DrawableRes int resId, @ColorRes int clrId) {
		long key = (((long) resId) << 32L) + clrId;
		Drawable drawable = drawableCache.get(key);
		if (drawable == null) {
			drawable = AppCompatResources.getDrawable(app, resId);
			if (drawable != null) {
				drawable = DrawableCompat.wrap(drawable);
				drawable.mutate();
				if (clrId != 0) {
					DrawableCompat.setTint(drawable, ContextCompat.getColor(app, clrId));
				}
				drawableCache.put(key, drawable);
			}
		}
		return drawable;
	}

	@Nullable
	private synchronized Drawable getPaintedDrawable(@DrawableRes int resId, @ColorInt int color) {
		Drawable drawable = null;
		if (resId != 0) {
			long key = ((long) resId << 32L) + color;
			drawable = drawableCache.get(key);
			if (drawable == null) {
				drawable = AppCompatResources.getDrawable(app, resId);
				drawable = tintDrawable(drawable, color);

				drawableCache.put(key, drawable);
			}
		} else {
			LOG.warn("Invalid icon identifier");
		}
		return drawable;
	}

	@Nullable
	public Drawable getPaintedIcon(@DrawableRes int id, @ColorInt int color) {
		return getPaintedDrawable(id, color);
	}

	public Drawable getIcon(@DrawableRes int id, @ColorRes int colorId) {
		return getDrawable(id, colorId);
	}

	public Drawable getLayeredIcon(@DrawableRes int bgIconId, @DrawableRes int foregroundIconId) {
		return getLayeredIcon(bgIconId, foregroundIconId, 0, 0);
	}

	public Drawable getLayeredIcon(@DrawableRes int bgIconId, @DrawableRes int foregroundIconId,
	                               @ColorRes int bgColorId, @ColorRes int foregroundColorId) {
		Drawable background = getDrawable(bgIconId, bgColorId);
		Drawable foreground = getDrawable(foregroundIconId, foregroundColorId);
		return getLayeredIcon(background, foreground);
	}

	public static Drawable getLayeredIcon(Drawable... icons) {
		return new LayerDrawable(icons);
	}

	public Drawable getThemedIcon(@DrawableRes int id) {
		return getDrawable(id, R.color.icon_color_default_light);
	}

	public Drawable getActiveIcon(@DrawableRes int id, boolean nightMode) {
		return getDrawable(id, ColorUtilities.getActiveIconColorId(nightMode));
	}

	public Drawable getIcon(@DrawableRes int id) {
		return getDrawable(id, 0);
	}

	public Drawable getIcon(@DrawableRes int id, boolean light) {
		return getDrawable(id, ColorUtilities.getDefaultIconColorId(!light));
	}

<<<<<<< HEAD
	public static void setupSelectableBackground(@NonNull Context ctx, @NonNull View view, @ColorInt int color) {
		Drawable background = getColoredSelectableDrawable(ctx, color, 0.3f);
=======
	public static void setupListItemBackground(@NonNull Context context, @NonNull View view, @ColorInt int color) {
		Drawable background = getColoredSelectableDrawable(context, color, 0.3f);
>>>>>>> 5ca00484
		AndroidUtils.setBackground(view, background);
	}

	public static Drawable getColoredSelectableDrawable(Context ctx, int color, float alpha) {
		int colorWithAlpha = ColorUtilities.getColorWithAlpha(color, alpha);
		return getColoredSelectableDrawable(ctx, colorWithAlpha);
	}

	public static Drawable getColoredSelectableDrawable(Context ctx, int color) {
		Drawable drawable = null;
		Drawable bg = getSelectableDrawable(ctx);
		if (bg != null) {
			drawable = tintDrawable(bg, color);
		}
		return drawable;
	}

	@Nullable
	public static Drawable getSelectableDrawable(Context ctx) {
		int bgResId = AndroidUtils.resolveAttribute(ctx, R.attr.selectableItemBackground);
		if (bgResId != 0) {
			return AppCompatResources.getDrawable(ctx, bgResId);
		}
		return null;
	}

	public static Drawable createTintedDrawable(Context context, @DrawableRes int resId, @ColorInt int color) {
		return tintDrawable(AppCompatResources.getDrawable(context, resId), color);
	}

	public static Drawable tintDrawable(Drawable drawable, @ColorInt int color) {
		Drawable coloredDrawable = null;
		if (drawable != null) {
			coloredDrawable = DrawableCompat.wrap(drawable);
			if (coloredDrawable.getConstantState() != null) {
				coloredDrawable = coloredDrawable.getConstantState().newDrawable();
			}
			coloredDrawable.mutate();
			if (coloredDrawable instanceof RippleDrawable) {
				((RippleDrawable) coloredDrawable).setColor(ColorStateList.valueOf(color));
			} else {
				DrawableCompat.setTint(coloredDrawable, color);
			}
		}
		return coloredDrawable;
	}

	public static void setupSnackbar(Snackbar snackbar, boolean nightMode) {
		setupSnackbar(snackbar, nightMode, null, null, null, null);
	}

	public static void setupSnackbar(Snackbar snackbar, boolean nightMode, Integer maxLines) {
		setupSnackbar(snackbar, nightMode, null, null, null, maxLines);
	}

	public static void setupSnackbar(Snackbar snackbar, boolean nightMode, @ColorRes Integer backgroundColor,
	                                 @ColorRes Integer messageColor, @ColorRes Integer actionColor, Integer maxLines) {
		if (snackbar == null) {
			return;
		}
		View view = snackbar.getView();
		Context ctx = view.getContext();
		TextView tvMessage = view.findViewById(com.google.android.material.R.id.snackbar_text);
		TextView tvAction = view.findViewById(com.google.android.material.R.id.snackbar_action);
		if (messageColor == null) {
			messageColor = ColorUtilities.getActiveButtonsAndLinksTextColorId(nightMode);
		}
		tvMessage.setTextColor(ContextCompat.getColor(ctx, messageColor));
		if (actionColor == null) {
			actionColor = ColorUtilities.getActiveColorId(nightMode);
		}
		tvAction.setTextColor(ContextCompat.getColor(ctx, actionColor));
		if (maxLines != null) {
			tvMessage.setMaxLines(maxLines);
		}
		if (backgroundColor == null) {
			backgroundColor = nightMode ? R.color.list_background_color_dark : R.color.activity_background_color_dark;
		}
		view.setBackgroundColor(ContextCompat.getColor(ctx, backgroundColor));
	}

	public static void setupSnackbarVerticalLayout(Snackbar snackbar) {
		View view = snackbar.getView();
		Context ctx = view.getContext();
		TextView messageView = view.findViewById(com.google.android.material.R.id.snackbar_text);
		TextView actionView = view.findViewById(com.google.android.material.R.id.snackbar_action);
		ViewParent parent = actionView.getParent();
		if (parent instanceof SnackbarContentLayout) {
			((SnackbarContentLayout) parent).removeView(actionView);
			((SnackbarContentLayout) parent).removeView(messageView);
			LinearLayout container = new LinearLayout(ctx);
			container.setOrientation(LinearLayout.VERTICAL);
			container.addView(messageView);
			container.addView(actionView);
			((SnackbarContentLayout) parent).addView(container);
			LinearLayout.LayoutParams params = new LinearLayout.LayoutParams(
					ViewGroup.LayoutParams.MATCH_PARENT,
					ViewGroup.LayoutParams.WRAP_CONTENT);
			actionView.setGravity(Gravity.CENTER_VERTICAL | Gravity.END);
			container.setLayoutParams(params);
		}
		try {
			snackbar.setAnimationMode(BaseTransientBottomBar.ANIMATION_MODE_FADE);
		} catch (Throwable e) {
		}
	}

	public static void rotateImageByLayoutDirection(ImageView image) {
		if (image == null) {
			return;
		}
		int rotation = AndroidUtils.getLayoutDirection(image.getContext()) == ViewCompat.LAYOUT_DIRECTION_RTL ? 180 : 0;
		image.setRotationY(rotation);
	}

	public static void updateCustomRadioButtons(Context app, View buttonsView, boolean nightMode,
	                                            CustomRadioButtonType buttonType) {
		int activeColor = ColorUtilities.getActiveColor(app, nightMode);
		int textColor = ColorUtilities.getPrimaryTextColor(app, nightMode);
		int radius = AndroidUtils.dpToPx(app, 4);
		boolean isLayoutRtl = AndroidUtils.isLayoutRtl(app);

		View startButtonContainer = buttonsView.findViewById(R.id.left_button_container);
		View centerButtonContainer = buttonsView.findViewById(R.id.center_button_container);
		View endButtonContainer = buttonsView.findViewById(R.id.right_button_container);

		GradientDrawable background = new GradientDrawable();
		background.setColor(ColorUtilities.getColorWithAlpha(activeColor, 0.1f));
		background.setStroke(AndroidUtils.dpToPx(app, 1.5f), ColorUtilities.getColorWithAlpha(activeColor, 0.5f));
		if (buttonType == CustomRadioButtonType.START) {
			if (isLayoutRtl) {
				background.setCornerRadii(new float[] {0, 0, radius, radius, radius, radius, 0, 0});
			} else {
				background.setCornerRadii(new float[] {radius, radius, 0, 0, 0, 0, radius, radius});
			}
			TextView startButtonText = startButtonContainer.findViewById(R.id.left_button);
			TextView endButtonText = endButtonContainer.findViewById(R.id.right_button);

			endButtonContainer.setBackgroundColor(Color.TRANSPARENT);
			endButtonText.setTextColor(activeColor);
			startButtonContainer.setBackground(background);
			startButtonText.setTextColor(textColor);

			if (centerButtonContainer != null) {
				TextView centerButtonText = centerButtonContainer.findViewById(R.id.center_button);
				centerButtonText.setTextColor(activeColor);
				centerButtonContainer.setBackgroundColor(Color.TRANSPARENT);
			}
		} else if (buttonType == CustomRadioButtonType.CENTER) {
			background.setCornerRadii(new float[] {0, 0, 0, 0, 0, 0, 0, 0});
			centerButtonContainer.setBackground(background);
			AndroidUiHelper.updateVisibility(centerButtonContainer, true);

			TextView centerButtonText = centerButtonContainer.findViewById(R.id.center_button);
			centerButtonText.setTextColor(textColor);

			if (endButtonContainer != null) {
				TextView endButtonText = endButtonContainer.findViewById(R.id.right_button);
				endButtonText.setTextColor(activeColor);
				endButtonContainer.setBackgroundColor(Color.TRANSPARENT);
			}
			if (startButtonContainer != null) {
				TextView startButtonText = startButtonContainer.findViewById(R.id.left_button);
				startButtonText.setTextColor(activeColor);
				startButtonContainer.setBackgroundColor(Color.TRANSPARENT);
			}
		} else {
			if (isLayoutRtl) {
				background.setCornerRadii(new float[] {radius, radius, 0, 0, 0, 0, radius, radius});
			} else {
				background.setCornerRadii(new float[] {0, 0, radius, radius, radius, radius, 0, 0});
			}
			TextView startButtonText = startButtonContainer.findViewById(R.id.left_button);
			TextView endButtonText = endButtonContainer.findViewById(R.id.right_button);

			endButtonContainer.setBackground(background);
			endButtonText.setTextColor(textColor);
			startButtonContainer.setBackgroundColor(Color.TRANSPARENT);
			startButtonText.setTextColor(activeColor);

			if (centerButtonContainer != null) {
				TextView centerButtonText = centerButtonContainer.findViewById(R.id.center_button);
				centerButtonText.setTextColor(activeColor);
				centerButtonContainer.setBackgroundColor(Color.TRANSPARENT);
			}
		}
	}

	public static void setupCompoundButtonDrawable(Context ctx, boolean nightMode, @ColorInt int activeColor, Drawable drawable) {
		int inactiveColor = ColorUtilities.getDefaultIconColor(ctx, nightMode);
		int[][] states = {
				new int[] {-android.R.attr.state_checked},
				new int[] {android.R.attr.state_checked}
		};
		ColorStateList csl = new ColorStateList(states, new int[] {inactiveColor, activeColor});
		DrawableCompat.setTintList(DrawableCompat.wrap(drawable), csl);
	}

	public static void setupCompoundButton(boolean nightMode, @ColorInt int activeColor, CompoundButton compoundButton) {
		if (compoundButton == null) {
			return;
		}
		Context ctx = compoundButton.getContext();
		int inactiveColorPrimary = ContextCompat.getColor(ctx, nightMode ? R.color.icon_color_default_dark : R.color.icon_color_secondary_light);
		int inactiveColorSecondary = ColorUtilities.getColorWithAlpha(inactiveColorPrimary, 0.45f);
		setupCompoundButton(compoundButton, activeColor, inactiveColorPrimary, inactiveColorSecondary);
	}

	public static void setupCompoundButton(CompoundButton compoundButton, boolean nightMode, CompoundButtonType type) {
		if (compoundButton == null) {
			return;
		}
		OsmandApplication app = (OsmandApplication) compoundButton.getContext().getApplicationContext();
		int activeColor = ColorUtilities.getActiveColor(app, nightMode);
		@ColorInt int inactiveColorPrimary = ContextCompat.getColor(app, nightMode ? R.color.icon_color_default_dark : R.color.icon_color_secondary_light);
		@ColorInt int inactiveColorSecondary = ColorUtilities.getColorWithAlpha(inactiveColorPrimary, 0.45f);
		switch (type) {
			case PROFILE_DEPENDENT:
				ApplicationMode appMode = app.getSettings().getApplicationMode();
				activeColor = appMode.getProfileColor(nightMode);
				break;
			case TOOLBAR:
				activeColor = Color.WHITE;
				inactiveColorPrimary = activeColor;
				inactiveColorSecondary = ColorUtilities.getColorWithAlpha(Color.BLACK, 0.25f);
				break;
		}
		setupCompoundButton(compoundButton, activeColor, inactiveColorPrimary, inactiveColorSecondary);
	}

	public static Drawable getStrokedBackgroundForCompoundButton(@NonNull OsmandApplication app, int highlightColorDay, int highlightColorNight, boolean checked, boolean nightMode) {
		GradientDrawable background = (GradientDrawable) AppCompatResources.getDrawable(app,
				R.drawable.bg_select_group_button_outline);
		if (background != null) {
			int highlightColor = ContextCompat.getColor(app, nightMode ?
					highlightColorNight : highlightColorDay);
			int strokedColor = AndroidUtils.getColorFromAttr(getThemedContext(app, nightMode),
					R.attr.stroked_buttons_and_links_outline);
			background = (GradientDrawable) background.mutate();
			if (checked) {
				background.setStroke(0, Color.TRANSPARENT);
				background.setColor(highlightColor);
			} else {
				background.setStroke(app.getResources().getDimensionPixelSize(R.dimen.map_button_stroke), strokedColor);
			}
		}
		return background;
	}

	public static void setupCompoundButton(CompoundButton compoundButton,
	                                       @ColorInt int activeColor,
	                                       @ColorInt int inactiveColorPrimary,
	                                       @ColorInt int inactiveColorSecondary) {
		if (compoundButton == null) {
			return;
		}
		int[][] states = {
				new int[] {-android.R.attr.state_enabled},
				new int[] {-android.R.attr.state_checked},
				new int[] {android.R.attr.state_checked}
		};
		if (compoundButton instanceof SwitchCompat) {
			int[] thumbColors = {inactiveColorPrimary, inactiveColorPrimary, activeColor};
			int[] trackColors = {inactiveColorSecondary, inactiveColorSecondary, inactiveColorSecondary};

			SwitchCompat sc = (SwitchCompat) compoundButton;
			DrawableCompat.setTintList(DrawableCompat.wrap(sc.getThumbDrawable()), new ColorStateList(states, thumbColors));
			DrawableCompat.setTintList(DrawableCompat.wrap(sc.getTrackDrawable()), new ColorStateList(states, trackColors));
		} else if (compoundButton instanceof TintableCompoundButton) {
			int[] colors = {inactiveColorPrimary, inactiveColorPrimary, activeColor};
			ColorStateList csl = new ColorStateList(states, colors);
			((TintableCompoundButton) compoundButton).setSupportButtonTintList(csl);
		}
		compoundButton.setBackgroundColor(Color.TRANSPARENT);
	}

	public static void setupToolbarOverflowIcon(Toolbar toolbar, @DrawableRes int iconId, @ColorRes int colorId) {
		Context ctx = toolbar.getContext();
		if (ctx != null) {
			Drawable icon = ContextCompat.getDrawable(ctx, iconId);
			toolbar.setOverflowIcon(icon);
			if (icon != null) {
				int color = ContextCompat.getColor(ctx, colorId);
				DrawableCompat.setTint(icon.mutate(), color);
				toolbar.setOverflowIcon(icon);
			}
		}
	}

	public static ViewGroup createSliderView(@NonNull Context ctx, boolean nightMode) {
		return (ViewGroup) getInflater(ctx, nightMode).inflate(R.layout.slider, null, false);
	}

	public static void setupSlider(Slider slider, boolean nightMode, @ColorInt Integer activeColor) {
		setupSlider(slider, nightMode, activeColor, false);
	}

	public static void setupSlider(Slider slider, boolean nightMode,
	                               @ColorInt Integer activeColor, boolean showTicks) {
		Context ctx = slider.getContext();
		if (ctx == null) {
			return;
		}
		int themeId = nightMode ? R.style.OsmandDarkTheme : R.style.OsmandLightTheme;
		ctx = new ContextThemeWrapper(ctx, themeId);

		// colors
		int[][] states = {
				new int[] {android.R.attr.state_enabled},
				new int[] {-android.R.attr.state_enabled}
		};
		if (activeColor == null) {
			activeColor = AndroidUtils.getColorFromAttr(ctx, R.attr.active_color_basic);
		}
		int activeDisableColor = ColorUtilities.getColorWithAlpha(activeColor, 0.25f);
		ColorStateList activeCsl = new ColorStateList(states, new int[] {activeColor, activeDisableColor});
		int inactiveColor = ColorUtilities.getColorWithAlpha(activeColor, 0.5f);
		int inactiveDisableColor = ContextCompat.getColor(ctx, nightMode ? R.color.icon_color_default_dark : R.color.icon_color_secondary_light);
		ColorStateList inactiveCsl = new ColorStateList(states, new int[] {inactiveColor, inactiveDisableColor});
		slider.setTrackActiveTintList(activeCsl);
		slider.setTrackInactiveTintList(inactiveCsl);
		slider.setHaloTintList(activeCsl);
		slider.setThumbTintList(activeCsl);
		int colorBlack = ContextCompat.getColor(ctx, R.color.activity_background_color_dark);
		int ticksColor = showTicks ?
				(nightMode ? colorBlack : ColorUtilities.getColorWithAlpha(colorBlack, 0.5f)) :
				Color.TRANSPARENT;
		slider.setTickTintList(new ColorStateList(states, new int[] {ticksColor, ticksColor}));

		// sizes
		slider.setThumbRadius(ctx.getResources().getDimensionPixelSize(R.dimen.slider_thumb_size));
		slider.setHaloRadius(ctx.getResources().getDimensionPixelSize(R.dimen.slider_thumb_halo_size));
		slider.setTrackHeight(ctx.getResources().getDimensionPixelSize(R.dimen.slider_track_height));

		// label behavior
		slider.setLabelBehavior(LabelFormatter.LABEL_GONE);
	}

	public static void setupSlider(RangeSlider slider, boolean nightMode,
	                               @ColorInt Integer activeColor, boolean showTicks) {
		Context ctx = slider.getContext();
		if (ctx == null) {
			return;
		}
		int themeId = nightMode ? R.style.OsmandDarkTheme : R.style.OsmandLightTheme;
		ctx = new ContextThemeWrapper(ctx, themeId);

		// colors
		int[][] states = {
				new int[] {android.R.attr.state_enabled},
				new int[] {-android.R.attr.state_enabled}
		};
		if (activeColor == null) {
			activeColor = AndroidUtils.getColorFromAttr(ctx, R.attr.active_color_basic);
		}
		int activeDisableColor = ColorUtilities.getColorWithAlpha(activeColor, 0.25f);
		ColorStateList activeCsl = new ColorStateList(states, new int[] {activeColor, activeDisableColor});
		int inactiveColor = ContextCompat.getColor(ctx, nightMode ? R.color.icon_color_default_dark : R.color.icon_color_secondary_light);
		ColorStateList inactiveCsl = new ColorStateList(states, new int[] {activeDisableColor, inactiveColor});
		slider.setTrackActiveTintList(activeCsl);
		slider.setTrackInactiveTintList(inactiveCsl);
		slider.setHaloTintList(activeCsl);
		slider.setThumbTintList(activeCsl);
		int colorBlack = ContextCompat.getColor(ctx, R.color.activity_background_color_dark);
		int ticksColor = showTicks ?
				(nightMode ? colorBlack : ColorUtilities.getColorWithAlpha(colorBlack, 0.5f)) :
				Color.TRANSPARENT;
		slider.setTickTintList(new ColorStateList(states, new int[] {ticksColor, ticksColor}));

		// sizes
		slider.setThumbRadius(ctx.getResources().getDimensionPixelSize(R.dimen.slider_thumb_size));
		slider.setHaloRadius(ctx.getResources().getDimensionPixelSize(R.dimen.slider_thumb_halo_size));
		slider.setTrackHeight(ctx.getResources().getDimensionPixelSize(R.dimen.slider_track_height));

		// label behavior
		slider.setLabelBehavior(LabelFormatter.LABEL_GONE);
	}

	public static void setupDialogButton(boolean nightMode, View buttonView, DialogButtonType buttonType, @StringRes int buttonTextId) {
		setupDialogButton(nightMode, buttonView, buttonType, buttonView.getContext().getString(buttonTextId));
	}

	public static void setupDialogButton(boolean nightMode, View buttonView, DialogButtonType buttonType, CharSequence buttonText) {
		setupDialogButton(nightMode, buttonView, buttonType, buttonText, INVALID_ID);
	}

	public static void setupDialogButton(boolean nightMode, View buttonView, DialogButtonType buttonType, CharSequence buttonText, int iconResId) {
		// Base background
		Context ctx = buttonView.getContext();
		int backgroundAttr = buttonType.getBackgroundAttr();
		if (backgroundAttr != INVALID_ID) {
			int backgroundResId = AndroidUtils.resolveAttribute(ctx, buttonType.getBackgroundAttr());
			AndroidUtils.setBackground(ctx, buttonView, backgroundResId);
		}

		// Ripple background
		View buttonContainer = buttonView.findViewById(R.id.button_container);
		int rippleResId = AndroidUtils.resolveAttribute(ctx, buttonType.getRippleAttr());
		AndroidUtils.setBackground(ctx, buttonContainer, rippleResId);

		// Content colors
		ColorStateList colorStateList;
		int contentColorId = AndroidUtils.resolveAttribute(ctx, buttonType.getContentColorAttr());
		if (buttonType == DialogButtonType.TERTIARY) {
			int disabledColor = ColorUtilities.getSecondaryTextColorId(nightMode);
			colorStateList = AndroidUtils.createEnabledColorStateList(ctx, disabledColor, contentColorId);
		} else {
			colorStateList = ContextCompat.getColorStateList(ctx, contentColorId);
		}

		// Button title
		TextViewEx tvTitle = buttonView.findViewById(R.id.button_text);
		tvTitle.setText(buttonText);
		tvTitle.setTextColor(colorStateList);
		tvTitle.setEnabled(buttonView.isEnabled());

		// Button icon
		if (iconResId != INVALID_ID) {
			int contentColor = ColorUtilities.getColor(ctx, contentColorId);
			Drawable icon = AppCompatResources.getDrawable(ctx, iconResId);
			icon = tintDrawable(icon, contentColor);
			tvTitle.setCompoundDrawablesWithIntrinsicBounds(icon, null, null, null);
			tvTitle.setCompoundDrawablePadding(AndroidUtils.dpToPx(ctx, ctx.getResources().getDimension(R.dimen.content_padding_half)));
		}
	}

	@NonNull
	public static LayoutInflater getInflater(Context ctx, boolean nightMode) {
		return LayoutInflater.from(getThemedContext(ctx, nightMode));
	}

	@NonNull
	public static Context getThemedContext(Context context, boolean nightMode) {
		return getThemedContext(context, nightMode, R.style.OsmandLightTheme, R.style.OsmandDarkTheme);
	}

	@NonNull
	public static Context getThemedContext(Context context, boolean nightMode, int lightStyle, int darkStyle) {
		return new ContextThemeWrapper(context, nightMode ? darkStyle : lightStyle);
	}

	public static void setMargins(View v, int s, int t, int e, int b) {
		if (v.getLayoutParams() instanceof ViewGroup.MarginLayoutParams) {
			ViewGroup.MarginLayoutParams p = (ViewGroup.MarginLayoutParams) v.getLayoutParams();
			AndroidUtils.setMargins(p, s, t, e, b);
			v.requestLayout();
		}
	}

	@NonNull
	public static SpannableString createSpannableString(@NonNull String text, int style, @NonNull String... textToStyle) {
		SpannableString spannable = new SpannableString(text);
		for (String t : textToStyle) {
			setSpan(spannable, new StyleSpan(style), text, t);
		}
		return spannable;
	}

	@NonNull
	public static SpannableString createCustomFontSpannable(@NonNull Typeface typeface, @NonNull String text, @NonNull String... textToStyle) {
		SpannableString spannable = new SpannableString(text);
		for (String s : textToStyle) {
			setSpan(spannable, new CustomTypefaceSpan(typeface), text, s);
		}
		return spannable;
	}

	@NonNull
	public static SpannableString createUrlSpannable(@NonNull String text, @NonNull String url) {
		SpannableString spannable = new SpannableString(text);
		setSpan(spannable, new CustomURLSpan(url), text, url);
		return spannable;
	}

	@NonNull
	public static SpannableString createColorSpannable(@NonNull String text, @ColorInt int color, @NonNull String... textToStyle) {
		SpannableString spannable = new SpannableString(text);
		for (String s : textToStyle) {
			setSpan(spannable, new ForegroundColorSpan(color), text, s);
		}
		return spannable;
	}

	@NonNull
	public static SpannableString createClickableSpannable(@NonNull String text, @NonNull String clickableText,
	                                                       @NonNull CallbackWithObject<Void> onClickedText) {
		SpannableString spannable = new SpannableString(text);
		ClickableSpan clickableSpan = new CustomClickableSpan() {
			@Override
			public void onClick(@NonNull View view) {
				onClickedText.processResult(null);
			}
		};
		setSpan(spannable, clickableSpan, text, clickableText);
		return spannable;
	}

	public static void setSpan(@NonNull SpannableString spannable,
	                           @NonNull Object styleSpan,
	                           @NonNull String text, @NonNull String textToSpan) {
		try {
			int start = text.indexOf(textToSpan);
			int end = start + textToSpan.length();
			spannable.setSpan(styleSpan, start, end, Spanned.SPAN_INCLUSIVE_INCLUSIVE);
		} catch (RuntimeException e) {
			LOG.error("Error trying to find index of " + textToSpan + " " + e);
		}
	}

	public static void setupClickableText(@NonNull TextView textView, @NonNull SpannableString spannable, boolean nightMode) {
		textView.setText(spannable);
		textView.setMovementMethod(LinkMovementMethod.getInstance());
		textView.setHighlightColor(ColorUtilities.getActiveColor(textView.getContext(), nightMode));
	}

	public static void updateStatusBarColor(@NonNull MapActivity activity) {
		int colorId = -1;
		boolean nightModeForContent = true;
		OsmandApplication app = activity.getMyApplication();
		OsmandSettings settings = app.getSettings();
		MapLayers mapLayers = activity.getMapLayers();

		MapFragmentsHelper fragmentsHelper = activity.getFragmentsHelper();
		BaseOsmAndFragment fragmentAboveDashboard = fragmentsHelper.getVisibleBaseOsmAndFragment(R.id.fragmentContainer);
		BaseSettingsFragment settingsFragmentAboveDashboard = fragmentsHelper.getVisibleBaseSettingsFragment(R.id.fragmentContainer);
		BaseOsmAndFragment fragmentBelowDashboard = fragmentsHelper.getVisibleBaseOsmAndFragment(R.id.routeMenuContainer, R.id.topFragmentContainer, R.id.bottomFragmentContainer);
		if (fragmentAboveDashboard != null) {
			colorId = fragmentAboveDashboard.getStatusBarColorId();
			nightModeForContent = fragmentAboveDashboard.getContentStatusBarNightMode();
		} else if (settingsFragmentAboveDashboard != null) {
			colorId = settingsFragmentAboveDashboard.getStatusBarColorId();
			nightModeForContent = settingsFragmentAboveDashboard.getContentStatusBarNightMode();

		} else if (activity.getDashboard().isVisible()) {
			colorId = activity.getDashboard().getStatusBarColor();
		} else if (fragmentBelowDashboard != null) {
			colorId = fragmentBelowDashboard.getStatusBarColorId();
			nightModeForContent = fragmentBelowDashboard.getContentStatusBarNightMode();
		} else if (mapLayers.getMapQuickActionLayer() != null
				&& mapLayers.getMapQuickActionLayer().isWidgetVisible()) {
			colorId = R.color.status_bar_transparent_gradient;
		}
		if (colorId != -1) {
			activity.getWindow().setStatusBarColor(ContextCompat.getColor(activity, colorId));
			AndroidUiHelper.setStatusBarContentColor(activity.getWindow().getDecorView(), nightModeForContent);
			return;
		}

		int color = TopToolbarController.NO_COLOR;
		boolean mapControlsVisible = activity.findViewById(R.id.MapHudButtonsOverlay).getVisibility() == View.VISIBLE;
		boolean topToolbarVisible = mapLayers.getMapInfoLayer().isTopToolbarViewVisible();
		boolean night = app.getDaynightHelper().isNightModeForMapControls();

		TopToolbarController toolbarController = mapLayers.getMapInfoLayer().getTopToolbarController();
		if (toolbarController != null && mapControlsVisible && topToolbarVisible) {
			color = toolbarController.getStatusBarColor(activity, night);
		}
		if (color == TopToolbarController.NO_COLOR) {
			ApplicationMode appMode = settings.getApplicationMode();
			MapWidgetRegistry widgetRegistry = mapLayers.getMapWidgetRegistry();
			int defaultColorId = night ? R.color.status_bar_transparent_dark : R.color.status_bar_transparent_light;
			int colorIdForTopWidget = widgetRegistry.getStatusBarColor(appMode, night);
			if (colorIdForTopWidget != -1) {
				nightModeForContent = widgetRegistry.getStatusBarContentNightMode(appMode, night);
			}

			colorId = mapControlsVisible && colorIdForTopWidget != -1 ? colorIdForTopWidget : defaultColorId;
			color = ContextCompat.getColor(activity, colorId);
		}
		activity.getWindow().setStatusBarColor(color);

		AndroidUiHelper.setStatusBarContentColor(activity.getWindow().getDecorView(), nightModeForContent);
	}
}<|MERGE_RESOLUTION|>--- conflicted
+++ resolved
@@ -169,13 +169,8 @@
 		return getDrawable(id, ColorUtilities.getDefaultIconColorId(!light));
 	}
 
-<<<<<<< HEAD
-	public static void setupSelectableBackground(@NonNull Context ctx, @NonNull View view, @ColorInt int color) {
-		Drawable background = getColoredSelectableDrawable(ctx, color, 0.3f);
-=======
 	public static void setupListItemBackground(@NonNull Context context, @NonNull View view, @ColorInt int color) {
 		Drawable background = getColoredSelectableDrawable(context, color, 0.3f);
->>>>>>> 5ca00484
 		AndroidUtils.setBackground(view, background);
 	}
 
