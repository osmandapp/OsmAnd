package net.osmand.plus.utils;

import android.content.Context;
import android.os.StatFs;

import androidx.annotation.NonNull;

import com.squareup.picasso.LruCache;
import com.squareup.picasso.OkHttp3Downloader;
import com.squareup.picasso.Picasso;

import net.osmand.PlatformUtil;
import net.osmand.plus.OsmandApplication;

import org.apache.commons.logging.Log;

import java.io.File;
import java.io.IOException;
import java.util.HashMap;
import java.util.Map;

import okhttp3.Cache;
import okhttp3.OkHttpClient;

public class PicassoUtils {
	private static final Log LOG = PlatformUtil.getLog(PicassoUtils.class);

	private static final String PICASSO_CACHE = "picasso-cache";
	private static final int MIN_DISK_CACHE_SIZE = 5 * 1024 * 1024; // 5MB
	private static final int MAX_DISK_CACHE_SIZE = 50 * 1024 * 1024; // 50MB
	private static PicassoUtils INSTANCE;

	private final Cache diskCache;
	private final LruCache memoryCache;

	private final Map<String, Boolean> cached = new HashMap<>();

	private PicassoUtils(@NonNull OsmandApplication app) {
		File cacheDir = createDefaultCacheDir(app);

		diskCache = new Cache(cacheDir, calculateDiskCacheSize(cacheDir));
		memoryCache = new LruCache(app);

		Picasso picasso = new Picasso.Builder(app)
				.downloader(new OkHttp3Downloader(new OkHttpClient.Builder().cache(diskCache).build()))
				.memoryCache(memoryCache)
				.build();

		try {
			Picasso.setSingletonInstance(picasso);
		} catch (IllegalStateException e) {
			LOG.error(e);
		}
	}

<<<<<<< HEAD
	public synchronized static PicassoUtils getPicasso(@NonNull OsmandApplication app) {
=======
	public static PicassoUtils getPicasso(@NonNull OsmandApplication app) {
>>>>>>> da067dca
		if (INSTANCE == null) {
			INSTANCE = new PicassoUtils(app);
		}
		return INSTANCE;
	}

	public void clearAllPicassoCache() {
		if (memoryCache != null) {
			memoryCache.clear();
		}
		if (diskCache != null) {
			try {
				diskCache.evictAll();
			} catch (IOException e) {
				e.printStackTrace();
			}
		}
		cached.clear();
	}

	public Boolean isURLLoaded(@NonNull String key) {
		return cached.get(key);
	}

	public void setResultLoaded(@NonNull String key, boolean val) {
		cached.put(key, val);
	}

	public void clearCachedMap() {
		cached.clear();
	}

	public long getDiskCacheSizeBytes() throws IOException {
		return diskCache.size();
	}

	private static File createDefaultCacheDir(Context context) {
		File cache = new File(context.getApplicationContext().getCacheDir(), PICASSO_CACHE);
		if (!cache.exists()) {
			//noinspection ResultOfMethodCallIgnored
			cache.mkdirs();
		}
		return cache;
	}

	private static long calculateDiskCacheSize(File dir) {
		long size = MIN_DISK_CACHE_SIZE;

		try {
			StatFs statFs = new StatFs(dir.getAbsolutePath());
			long available = statFs.getBlockCountLong() * statFs.getBlockSizeLong();
			// Target 2% of the total space.
			size = available / 50;
		} catch (IllegalArgumentException e) {
			LOG.error(e);
		}

		// Bound inside min/max size for disk cache.
		return Math.max(Math.min(size, MAX_DISK_CACHE_SIZE), MIN_DISK_CACHE_SIZE);
	}
}<|MERGE_RESOLUTION|>--- conflicted
+++ resolved
@@ -53,11 +53,7 @@
 		}
 	}
 
-<<<<<<< HEAD
 	public synchronized static PicassoUtils getPicasso(@NonNull OsmandApplication app) {
-=======
-	public static PicassoUtils getPicasso(@NonNull OsmandApplication app) {
->>>>>>> da067dca
 		if (INSTANCE == null) {
 			INSTANCE = new PicassoUtils(app);
 		}
