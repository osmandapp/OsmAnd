--- conflicted
+++ resolved
@@ -403,15 +403,7 @@
 			if (!isMapLinkedToLocation()) {
 				setMapLinkedToLocation(true);
 				if (location != null) {
-<<<<<<< HEAD
-					AnimateDraggingMapThread thread = mapView.getAnimatedDraggingThread();
-					int fZoom = mapView.getZoom() < zoom && (forceZoom || app.getSettings().AUTO_ZOOM_MAP.get()) ? zoom : mapView.getZoom();
-					movingToMyLocation = true;
-					thread.startMoving(location.getLatitude(), location.getLongitude(),
-							fZoom, false, true, () -> movingToMyLocation = false);
-=======
 					animateBackToLocation(location, zoom, forceZoom);
->>>>>>> b26e640d
 				}
 				mapView.refreshMap();
 			}
@@ -429,9 +421,7 @@
 
 	private void animateBackToLocation(@NonNull Location location, int zoom, boolean forceZoom) {
 		AnimateDraggingMapThread thread = mapView.getAnimatedDraggingThread();
-		int fZoom = mapView.getZoom() < zoom && (forceZoom || app.getSettings().AUTO_ZOOM_MAP.get())
-				? zoom
-				: mapView.getZoom();
+		int fZoom = mapView.getZoom() < zoom && (forceZoom || app.getSettings().AUTO_ZOOM_MAP.get()) ? zoom	: mapView.getZoom();
 		movingToMyLocation = true;
 		Runnable startAnimationCallback = () -> {
 			if (!isMapLinkedToLocation) {
@@ -439,7 +429,7 @@
 			}
 		};
 		thread.startMoving(location.getLatitude(), location.getLongitude(),
-				fZoom, false, startAnimationCallback, () -> movingToMyLocation = false);
+				fZoom, false, true, startAnimationCallback, () -> movingToMyLocation = false);
 	}
 
 	private void backToLocationWithDelay(int delay) {
