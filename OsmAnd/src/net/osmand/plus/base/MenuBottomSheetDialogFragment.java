package net.osmand.plus.base;

import android.app.Activity;
import android.app.Dialog;
import android.content.Context;
import android.graphics.drawable.ColorDrawable;
import android.graphics.drawable.Drawable;
import android.graphics.drawable.LayerDrawable;
import android.os.Bundle;
import android.view.LayoutInflater;
import android.view.View;
import android.view.ViewGroup;
import android.view.ViewTreeObserver;
import android.view.ViewTreeObserver.OnGlobalLayoutListener;
import android.view.ViewTreeObserver.OnScrollChangedListener;
import android.view.Window;
import android.view.WindowManager;
import android.widget.LinearLayout;
import android.widget.ScrollView;

import androidx.annotation.ColorInt;
import androidx.annotation.ColorRes;
import androidx.annotation.DimenRes;
import androidx.annotation.DrawableRes;
import androidx.annotation.NonNull;
import androidx.annotation.Nullable;
import androidx.annotation.StringRes;
import androidx.core.content.ContextCompat;
import androidx.fragment.app.FragmentActivity;

import net.osmand.plus.utils.AndroidUtils;
import net.osmand.plus.utils.ColorUtilities;
import net.osmand.plus.OsmandApplication;
import net.osmand.plus.R;
import net.osmand.plus.utils.UiUtilities;
import net.osmand.plus.utils.UiUtilities.DialogButtonType;
import net.osmand.plus.base.bottomsheetmenu.BaseBottomSheetItem;
import net.osmand.plus.helpers.AndroidUiHelper;

import java.util.ArrayList;
import java.util.List;

public abstract class MenuBottomSheetDialogFragment extends BottomSheetDialogFragment {

	private static final String USED_ON_MAP_KEY = "used_on_map";
	protected static final int DEFAULT_VALUE = -1;

	protected List<BaseBottomSheetItem> items = new ArrayList<>();

	protected boolean usedOnMap = true;
	protected boolean nightMode;

	protected int themeRes;
	protected View dismissButton;
	protected View rightButton;
	protected View thirdButton;
	protected View buttonsShadow;
	protected LinearLayout itemsContainer;
	protected LinearLayout buttonsContainer;

	public void setUsedOnMap(boolean usedOnMap) {
		this.usedOnMap = usedOnMap;
	}

	@Override
	public void onCreate(Bundle savedInstanceState) {
		super.onCreate(savedInstanceState);
		if (savedInstanceState != null) {
			usedOnMap = savedInstanceState.getBoolean(USED_ON_MAP_KEY);
		}
		nightMode = isNightMode(requiredMyApplication());
		themeRes = nightMode ? R.style.OsmandDarkTheme : R.style.OsmandLightTheme;
	}

	@Nullable
	@Override
	public View onCreateView(@NonNull LayoutInflater inflater, ViewGroup parent, Bundle savedInstanceState) {
		Activity activity = requireActivity();
		LayoutInflater themedInflater = UiUtilities.getInflater(activity, nightMode);
		View mainView = themedInflater.inflate(R.layout.bottom_sheet_menu_base, null);
		if (useScrollableItemsContainer()) {
			itemsContainer = mainView.findViewById(R.id.scrollable_items_container);
		} else {
			mainView.findViewById(R.id.scroll_view).setVisibility(View.GONE);
			itemsContainer = mainView.findViewById(R.id.non_scrollable_items_container);
			itemsContainer.setVisibility(View.VISIBLE);
		}
		buttonsShadow = mainView.findViewById(R.id.buttons_shadow);

		createMenuItems(savedInstanceState);

		inflateMenuItems();
		setupScrollShadow(mainView);
		setupBottomButtons((ViewGroup) mainView);
		setupHeightAndBackground(mainView);
		return mainView;
	}

	@Override
	public void onStart() {
		super.onStart();
		FragmentActivity activity = requireActivity();
		if (!AndroidUiHelper.isOrientationPortrait(activity)) {
			Dialog dialog = getDialog();
			Window window = dialog != null ? dialog.getWindow() : null;
			if (window != null) {
				WindowManager.LayoutParams params = window.getAttributes();
				params.width = activity.getResources().getDimensionPixelSize(R.dimen.landscape_bottom_sheet_dialog_fragment_width);
				window.setAttributes(params);
			}
		}
	}

	@Override
	public void onSaveInstanceState(@NonNull Bundle outState) {
		super.onSaveInstanceState(outState);
		outState.putBoolean(USED_ON_MAP_KEY, usedOnMap);
	}

	@Override
	public void onDestroyView() {
		super.onDestroyView();
		items.clear();
		if (itemsContainer != null) {
			itemsContainer.removeAllViews();
		}
	}

	public abstract void createMenuItems(Bundle savedInstanceState);

	protected void inflateMenuItems() {
		Activity activity = requireActivity();
		for (BaseBottomSheetItem item : items) {
			item.inflate(activity, itemsContainer, nightMode);
		}
	}

	public void updateMenuItems() {
		View mainView = getView();
		if (mainView != null) {
			items.clear();
			itemsContainer.removeAllViews();
			createMenuItems(null);
			for (BaseBottomSheetItem item : items) {
				item.inflate(mainView.getContext(), itemsContainer, nightMode);
			}
			setupHeightAndBackground(mainView);
		}
	}

	@Override
	protected Drawable getContentIcon(@DrawableRes int id) {
		return getIcon(id, ColorUtilities.getDefaultIconColorId(nightMode));
	}

	protected Drawable getActiveIcon(@DrawableRes int id) {
		return getIcon(id, getActiveColorId());
	}

	@ColorRes
	protected int getActiveColorId() {
		return getActiveColorId(nightMode);
	}

	@ColorRes
	protected static int getActiveColorId(boolean nightMode) {
		return nightMode ? R.color.osmand_orange : R.color.color_myloc_distance;
	}

	public int getDimen(@DimenRes int id) {
		return getResources().getDimensionPixelSize(id);
	}

	@ColorInt
	protected int getResolvedColor(@ColorRes int colorId) {
		Context ctx = getContext();
		return ctx != null ? ContextCompat.getColor(ctx, colorId) : 0;
	}

	protected void setupHeightAndBackground(View mainView) {
		Activity activity = getActivity();
		if (activity == null) {
			return;
		}
		int screenHeight = AndroidUtils.getScreenHeight(activity);
		int statusBarHeight = AndroidUtils.getStatusBarHeight(activity);
		int contentHeight = getContentHeight(screenHeight - statusBarHeight);

		mainView.getViewTreeObserver().addOnGlobalLayoutListener(new ViewTreeObserver.OnGlobalLayoutListener() {
			@Override
			public void onGlobalLayout() {
				ViewTreeObserver obs = mainView.getViewTreeObserver();
				obs.removeOnGlobalLayoutListener(this);

				View contentView = useScrollableItemsContainer() ? mainView.findViewById(R.id.scroll_view) : itemsContainer;
				if (contentView.getHeight() > contentHeight) {
					if (useScrollableItemsContainer() || useExpandableList()) {
						contentView.getLayoutParams().height = contentHeight;
						buttonsShadow.setVisibility(View.VISIBLE);
					} else {
						contentView.getLayoutParams().height = ViewGroup.LayoutParams.WRAP_CONTENT;
					}
					contentView.requestLayout();
				}

				// 8dp is the shadow height
				boolean showTopShadow = screenHeight - statusBarHeight - mainView.getHeight() >= AndroidUtils.dpToPx(activity, 8);
				drawTopShadow(showTopShadow);
			}
		});
	}

	protected OnGlobalLayoutListener getShadowLayoutListener() {
		return new OnGlobalLayoutListener() {
			@Override
			public void onGlobalLayout() {
				setShadowOnScrollableView();
			}
		};
	}

	protected void drawTopShadow(boolean showTopShadow) {
		Activity activity = getActivity();
		View mainView = getView();
		if (activity == null || mainView == null) {
			return;
		}
		if (AndroidUiHelper.isOrientationPortrait(activity)) {
			AndroidUtils.setBackground(mainView, showTopShadow ? getPortraitBg(activity) : getColoredBg(activity));
			if (!showTopShadow) {
				mainView.setPadding(0, 0, 0, 0);
			}
		} else {
			AndroidUtils.setBackground(mainView, showTopShadow ? getLandscapeTopsidesBg(activity) : getLandscapeSidesBg(activity));
		}
	}

	private int getContentHeight(int availableScreenHeight) {
		int customHeight = getCustomHeight();
		int buttonsHeight;
		if (useVerticalButtons()) {
			int padding = getResources().getDimensionPixelSize(R.dimen.content_padding_small);
			int buttonHeight = getResources().getDimensionPixelSize(R.dimen.dialog_button_height);
			buttonsHeight = (buttonHeight + padding) * 2 + getFirstDividerHeight();
			if (getThirdBottomButtonTextId() != DEFAULT_VALUE) {
				buttonsHeight += buttonHeight + getSecondDividerHeight();
			}
		} else {
			buttonsHeight = getResources().getDimensionPixelSize(R.dimen.dialog_button_ex_height);
		}
		int maxHeight = availableScreenHeight - buttonsHeight;
		if (customHeight != DEFAULT_VALUE && customHeight <= maxHeight) {
			return customHeight;
		}
		return maxHeight;
	}

	protected int getCustomHeight() {
		return DEFAULT_VALUE;
	}

	protected boolean useScrollableItemsContainer() {
		return true;
	}

	protected boolean useExpandableList() {
		return false;
	}

	protected boolean hideButtonsContainer() {
		return false;
	}

	@ColorRes
	protected int getDividerColorId() {
		return DEFAULT_VALUE;
	}

	@StringRes
	protected int getDismissButtonTextId() {
		return R.string.shared_string_cancel;
	}

	protected int getDismissButtonHeight() {
		return getResources().getDimensionPixelSize(R.dimen.bottom_sheet_cancel_button_height_small);
	}

	protected int getRightButtonHeight() {
		return getResources().getDimensionPixelSize(R.dimen.bottom_sheet_cancel_button_height_small);
	}

	protected int getThirdButtonHeight() {
		return getResources().getDimensionPixelSize(R.dimen.bottom_sheet_cancel_button_height_small);
	}

	protected DialogButtonType getDismissButtonType() {
		return DialogButtonType.SECONDARY;
	}

	protected void onDismissButtonClickAction() {

	}

	@StringRes
	protected int getRightBottomButtonTextId() {
		return DEFAULT_VALUE;
	}

	protected DialogButtonType getRightBottomButtonType() {
		return DialogButtonType.PRIMARY;
	}

	protected void onRightBottomButtonClick() {

	}

	protected int getThirdBottomButtonTextId() {
		return DEFAULT_VALUE;
	}

	protected DialogButtonType getThirdBottomButtonType() {
		return DialogButtonType.PRIMARY;
	}

	protected void onThirdBottomButtonClick() {

	}

	protected boolean isDismissButtonEnabled() {
		return true;
	}

	protected boolean isRightBottomButtonEnabled() {
		return true;
	}

	protected void setupBottomButtons(ViewGroup view) {
		Activity activity = requireActivity();
		LayoutInflater themedInflater = UiUtilities.getInflater(activity, nightMode);
		if (!hideButtonsContainer()) {
			if (useVerticalButtons()) {
				buttonsContainer = (LinearLayout) themedInflater.inflate(R.layout.bottom_buttons_vertical, view);
				setupThirdButton();
			} else {
				buttonsContainer = (LinearLayout) themedInflater.inflate(R.layout.bottom_buttons, view);
			}
			setupRightButton();
			setupDismissButton();
			updateBottomButtons();
		}
	}

	protected boolean useVerticalButtons() {
		Activity activity = requireActivity();
		int rightBottomButtonTextId = getRightBottomButtonTextId();
		if (getDismissButtonTextId() != DEFAULT_VALUE && rightBottomButtonTextId != DEFAULT_VALUE) {
			if (getThirdBottomButtonTextId() != DEFAULT_VALUE) {
				return true;
			}
			String rightButtonText = getString(rightBottomButtonTextId);
			boolean portrait = AndroidUiHelper.isOrientationPortrait(activity);
			int outerPadding = getResources().getDimensionPixelSize(R.dimen.content_padding);
			int innerPadding = getResources().getDimensionPixelSize(R.dimen.content_padding_small);
			int dialogWidth = portrait ? AndroidUtils.getScreenWidth(activity) : getResources().getDimensionPixelSize(R.dimen.landscape_bottom_sheet_dialog_fragment_width);
			int availableTextWidth = (dialogWidth - (outerPadding * 3 + innerPadding * 4)) / 2;

			int measuredTextWidth = AndroidUtils.getTextWidth(getResources().getDimensionPixelSize(R.dimen.default_desc_text_size), rightButtonText);
			return measuredTextWidth > availableTextWidth;
		}
		return false;
	}

	protected void updateBottomButtons() {
		if (dismissButton != null) {
			boolean enabled = isDismissButtonEnabled();
			dismissButton.setEnabled(enabled);
			dismissButton.findViewById(R.id.button_text).setEnabled(enabled);
		}
		if (rightButton != null) {
			boolean enabled = isRightBottomButtonEnabled();
			rightButton.setEnabled(enabled);
			rightButton.findViewById(R.id.button_text).setEnabled(enabled);
		}
	}

	private void setupDismissButton() {
		dismissButton = buttonsContainer.findViewById(R.id.dismiss_button);
		dismissButton.getLayoutParams().height = getDismissButtonHeight();
		int buttonTextId = getDismissButtonTextId();
		if (buttonTextId != DEFAULT_VALUE) {
			UiUtilities.setupDialogButton(nightMode, dismissButton, getDismissButtonType(), buttonTextId);
			dismissButton.setOnClickListener(new View.OnClickListener() {
				@Override
				public void onClick(View v) {
					onDismissButtonClickAction();
					dismiss();
				}
			});
		}
		AndroidUiHelper.updateVisibility(dismissButton, buttonTextId != DEFAULT_VALUE);
	}

	protected void setupRightButton() {
		rightButton = buttonsContainer.findViewById(R.id.right_bottom_button);
		rightButton.getLayoutParams().height = getRightButtonHeight();
		int buttonTextId = getRightBottomButtonTextId();
		if (buttonTextId != DEFAULT_VALUE) {
			UiUtilities.setupDialogButton(nightMode, rightButton, getRightBottomButtonType(), buttonTextId);
			rightButton.setOnClickListener(new View.OnClickListener() {
				@Override
				public void onClick(View v) {
					onRightBottomButtonClick();
				}
			});
		}
		View divider = buttonsContainer.findViewById(R.id.buttons_divider);
		divider.getLayoutParams().height = getFirstDividerHeight();
		AndroidUiHelper.updateVisibility(rightButton, buttonTextId != DEFAULT_VALUE);
		AndroidUiHelper.updateVisibility(divider, buttonTextId != DEFAULT_VALUE);
	}

	protected int getFirstDividerHeight() {
		return getResources().getDimensionPixelSize(R.dimen.content_padding);
	}

	protected void setupThirdButton() {
		thirdButton = buttonsContainer.findViewById(R.id.third_button);
		thirdButton.getLayoutParams().height = getThirdButtonHeight();
		int buttonTextId = getThirdBottomButtonTextId();
		if (buttonTextId != DEFAULT_VALUE) {
			UiUtilities.setupDialogButton(nightMode, thirdButton, getThirdBottomButtonType(), buttonTextId);
			thirdButton.setOnClickListener(new View.OnClickListener() {
				@Override
				public void onClick(View v) {
					onThirdBottomButtonClick();
				}
			});
		}
		View divider = buttonsContainer.findViewById(R.id.buttons_divider_top);
		divider.getLayoutParams().height = getSecondDividerHeight();
		AndroidUiHelper.updateVisibility(thirdButton, buttonTextId != DEFAULT_VALUE);
		AndroidUiHelper.updateVisibility(divider, buttonTextId != DEFAULT_VALUE);
	}

	protected int getSecondDividerHeight() {
		return getResources().getDimensionPixelSize(R.dimen.content_padding);
	}

	@ColorRes
	protected int getBgColorId() {
		return ColorUtilities.getListBgColorId(nightMode);
	}

	protected Drawable getColoredBg(@NonNull Context ctx) {
		int bgColor = ContextCompat.getColor(ctx, getBgColorId());
		return new ColorDrawable(bgColor);
	}

	protected Drawable getPortraitBg(@NonNull Context ctx) {
		return createBackgroundDrawable(ctx, R.drawable.bg_contextmenu_shadow_top_light);
	}

	protected Drawable getLandscapeTopsidesBg(@NonNull Context ctx) {
		return createBackgroundDrawable(ctx, R.drawable.bg_shadow_bottomsheet_topsides);
	}

	protected Drawable getLandscapeSidesBg(@NonNull Context ctx) {
		return createBackgroundDrawable(ctx, R.drawable.bg_shadow_bottomsheet_sides);
	}

	protected LayerDrawable createBackgroundDrawable(@NonNull Context ctx, @DrawableRes int shadowDrawableResId) {
		Drawable shadowDrawable = ContextCompat.getDrawable(ctx, shadowDrawableResId);
		Drawable[] layers = {shadowDrawable, getColoredBg(ctx)};
		return new LayerDrawable(layers);
	}

<<<<<<< HEAD
	public boolean isNightMode(@NonNull OsmandApplication app) {
		if (usedOnMap) {
			return app.getDaynightHelper().isNightModeForMapControls();
		}
		return !app.getSettings().isLightContent();
=======
	protected boolean isNightMode(@NonNull OsmandApplication app) {
		return app.getDaynightHelper().isNightMode(usedOnMap);
>>>>>>> 3c2772b3
	}

	private void showShadowButton() {
		buttonsShadow.setVisibility(View.VISIBLE);
		buttonsShadow.animate()
				.alpha(0.8f)
				.setDuration(200)
				.setListener(null);
	}

	private void hideShadowButton() {
		buttonsShadow.animate()
				.alpha(0f)
				.setDuration(200);

	}

	private void setupScrollShadow(View view) {
		View scrollView;
		if (useScrollableItemsContainer()) {
			scrollView = view.findViewById(R.id.scroll_view);
		} else {
			scrollView = itemsContainer;
		}
		scrollView.getViewTreeObserver().addOnScrollChangedListener(new OnScrollChangedListener() {

			@Override
			public void onScrollChanged() {
				boolean scrollToBottomAvailable = scrollView.canScrollVertically(1);
				if (scrollToBottomAvailable) {
					showShadowButton();
				} else {
					hideShadowButton();
				}
			}
		});
	}

	protected void setShadowOnScrollableView() {
		ScrollView scrollView = getView().findViewById(R.id.scroll_view);
		boolean isScrollable = scrollView.getChildAt(0).getHeight() >= scrollView.getHeight();
		if (isScrollable) {
			drawTopShadow(false);
			scrollView.getChildAt(0).setPadding(0, 8, 0, 0);
		} else {
			drawTopShadow(true);
		}
	}
}<|MERGE_RESOLUTION|>--- conflicted
+++ resolved
@@ -474,16 +474,8 @@
 		return new LayerDrawable(layers);
 	}
 
-<<<<<<< HEAD
 	public boolean isNightMode(@NonNull OsmandApplication app) {
-		if (usedOnMap) {
-			return app.getDaynightHelper().isNightModeForMapControls();
-		}
-		return !app.getSettings().isLightContent();
-=======
-	protected boolean isNightMode(@NonNull OsmandApplication app) {
 		return app.getDaynightHelper().isNightMode(usedOnMap);
->>>>>>> 3c2772b3
 	}
 
 	private void showShadowButton() {
