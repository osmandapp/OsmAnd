package net.osmand.plus.monitoring;

import android.app.Activity;
import android.app.Dialog;
import android.content.Context;
import android.content.res.ColorStateList;
import android.graphics.drawable.Drawable;
import android.os.Build;
import android.os.Bundle;
import android.os.Handler;
import android.view.LayoutInflater;
import android.view.View;
import android.view.ViewGroup;
import android.view.ViewTreeObserver;
import android.widget.CompoundButton;
import android.widget.FrameLayout;
import android.widget.LinearLayout;
import android.widget.TextView;

import androidx.annotation.ColorRes;
import androidx.annotation.DrawableRes;
import androidx.annotation.NonNull;
import androidx.annotation.Nullable;
import androidx.annotation.StringRes;
import androidx.appcompat.content.res.AppCompatResources;
import androidx.appcompat.widget.AppCompatImageView;
import androidx.cardview.widget.CardView;
import androidx.core.content.ContextCompat;
import androidx.core.graphics.drawable.DrawableCompat;
import androidx.fragment.app.Fragment;
import androidx.fragment.app.FragmentActivity;
import androidx.fragment.app.FragmentManager;
import androidx.recyclerview.widget.RecyclerView;

import net.osmand.AndroidUtils;
import net.osmand.GPXUtilities.GPXFile;
import net.osmand.GPXUtilities.TrkSegment;
import net.osmand.PlatformUtil;
import net.osmand.data.LatLon;
import net.osmand.plus.GpxSelectionHelper.GpxDisplayItem;
import net.osmand.plus.GpxSelectionHelper.SelectedGpxFile;
import net.osmand.plus.OsmandApplication;
import net.osmand.plus.OsmandPlugin;
import net.osmand.plus.R;
import net.osmand.plus.UiUtilities;
import net.osmand.plus.activities.MapActivity;
import net.osmand.plus.activities.SavingTrackHelper;
import net.osmand.plus.base.MenuBottomSheetDialogFragment;
import net.osmand.plus.base.bottomsheetmenu.BaseBottomSheetItem;
import net.osmand.plus.helpers.AndroidUiHelper;
import net.osmand.plus.helpers.GpxUiHelper;
import net.osmand.plus.mapcontextmenu.other.TrackChartPoints;
import net.osmand.plus.myplaces.GPXItemPagerAdapter;
import net.osmand.plus.myplaces.GPXTabItemType;
import net.osmand.plus.myplaces.SegmentActionsListener;
import net.osmand.plus.myplaces.SegmentGPXAdapter;
import net.osmand.plus.settings.backend.OsmandSettings;
import net.osmand.plus.track.GpxBlockStatisticsBuilder;
import net.osmand.plus.track.TrackAppearanceFragment;
import net.osmand.plus.track.TrackDisplayHelper;
import net.osmand.plus.views.controls.PagerSlidingTabStrip;
import net.osmand.plus.views.controls.WrapContentHeightViewPager;
import net.osmand.plus.widgets.TextViewEx;
import net.osmand.util.Algorithms;

import org.apache.commons.logging.Log;

import java.io.File;
import java.util.Arrays;
import java.util.List;

import static net.osmand.AndroidUtils.getSecondaryTextColorId;
import static net.osmand.AndroidUtils.setPadding;
import static net.osmand.plus.UiUtilities.CompoundButtonType.GLOBAL;
import static net.osmand.plus.myplaces.GPXTabItemType.GPX_TAB_ITEM_ALTITUDE;
import static net.osmand.plus.myplaces.GPXTabItemType.GPX_TAB_ITEM_GENERAL;
import static net.osmand.plus.myplaces.GPXTabItemType.GPX_TAB_ITEM_SPEED;

public class TripRecordingBottomSheet extends MenuBottomSheetDialogFragment implements SegmentActionsListener {

	public static final String TAG = TripRecordingBottomSheet.class.getSimpleName();
	private static final Log LOG = PlatformUtil.getLog(TripRecordingBottomSheet.class);
	public static final String UPDATE_TRACK_ICON = "update_track_icon";
	public static final String UPDATE_DYNAMIC_ITEMS = "update_dynamic_items";
	private static final int GPS_UPDATE_INTERVAL = 1000;
	public static final GPXTabItemType[] INIT_TAB_ITEMS =
			new GPXTabItemType[]{GPX_TAB_ITEM_GENERAL, GPX_TAB_ITEM_ALTITUDE, GPX_TAB_ITEM_SPEED};

	private OsmandApplication app;
	private OsmandSettings settings;
	private SavingTrackHelper helper;
	private OsmandMonitoringPlugin plugin;

	private View statusContainer;
	private AppCompatImageView trackAppearanceIcon;

	private TrackDisplayHelper displayHelper;
	private TrackChartPoints trackChartPoints;
	private GPXItemPagerAdapter graphsAdapter;
	private int graphTabPosition = 0;
	private ViewGroup segmentsTabs;

	private GpxBlockStatisticsBuilder blockStatisticsBuilder;
	private SelectedGpxFile selectedGpxFile;
	private final Handler handler = new Handler();
	private Runnable updatingGPS;
	private Runnable updatingGraph;

	private GPXFile getGPXFile() {
		return selectedGpxFile.getGpxFile();
	}

	private boolean hasDataToSave() {
		return helper.hasDataToSave();
	}

	private boolean searchingGPS() {
		return app.getLocationProvider().getLastKnownLocation() == null;
	}

	private boolean wasTrackMonitored() {
		return settings.SAVE_GLOBAL_TRACK_TO_GPX.get();
	}

	public static void showInstance(@NonNull FragmentManager fragmentManager) {
		if (!fragmentManager.isStateSaved()) {
			TripRecordingBottomSheet fragment = new TripRecordingBottomSheet();
			fragment.show(fragmentManager, TAG);
		}
	}

	@Override
	public void createMenuItems(Bundle savedInstanceState) {
		app = requiredMyApplication();
		settings = app.getSettings();
		helper = app.getSavingTrackHelper();
		plugin = OsmandPlugin.getPlugin(OsmandMonitoringPlugin.class);
		selectedGpxFile = helper.getCurrentTrack();
		LayoutInflater inflater = UiUtilities.getInflater(getContext(), nightMode);
		final FragmentManager fragmentManager = getFragmentManager();

		View itemView = inflater.inflate(R.layout.trip_recording_fragment, null, false);
		items.add(new BaseBottomSheetItem.Builder()
				.setCustomView(itemView)
				.create());

		statusContainer = itemView.findViewById(R.id.status_container);
		updateStatus();

		LinearLayout showTrackContainer = itemView.findViewById(R.id.show_track_on_map);
		trackAppearanceIcon = showTrackContainer.findViewById(R.id.additional_button_icon);
		createShowTrackItem(showTrackContainer, trackAppearanceIcon, ItemType.SHOW_TRACK.getTitleId(),
				TripRecordingBottomSheet.this, nightMode, new Runnable() {
					@Override
					public void run() {
						hide();
					}
				});

		setupDisplayHelper();
		segmentsTabs = itemView.findViewById(R.id.segments_container);
		createSegmentsTabs(segmentsTabs);

		RecyclerView statBlocks = itemView.findViewById(R.id.block_statistics);
		blockStatisticsBuilder = new GpxBlockStatisticsBuilder(app, selectedGpxFile, nightMode);
		blockStatisticsBuilder.setBlocksView(statBlocks);
		blockStatisticsBuilder.setBlocksClickable(false);
		blockStatisticsBuilder.setTabItem(GPX_TAB_ITEM_GENERAL);
		blockStatisticsBuilder.initStatBlocks(null,
				ContextCompat.getColor(app, getActiveTextColorId(nightMode)));

		CardView cardLeft = itemView.findViewById(R.id.button_left);
		createItem(cardLeft, ItemType.CLOSE);
		cardLeft.setOnClickListener(new View.OnClickListener() {
			@Override
			public void onClick(View v) {
				dismiss();
			}
		});

		final CardView cardCenterLeft = itemView.findViewById(R.id.button_center_left);
		createItem(cardCenterLeft, wasTrackMonitored() ? ItemType.PAUSE : ItemType.RESUME);
		cardCenterLeft.setOnClickListener(new View.OnClickListener() {
			@Override
			public void onClick(View v) {
				boolean wasTrackMonitored = !wasTrackMonitored();
				if (!wasTrackMonitored) {
					blockStatisticsBuilder.stopUpdatingStatBlocks();
				} else {
					blockStatisticsBuilder.runUpdatingStatBlocksIfNeeded();
				}
				settings.SAVE_GLOBAL_TRACK_TO_GPX.set(wasTrackMonitored);
				updateStatus();
				createItem(cardCenterLeft, wasTrackMonitored ? ItemType.PAUSE : ItemType.RESUME);
			}
		});

		CardView cardCenterRight = itemView.findViewById(R.id.button_center_right);
		createItem(cardCenterRight, ItemType.FINISH);
		cardCenterRight.setOnClickListener(new View.OnClickListener() {
			@Override
			public void onClick(View v) {
				MapActivity mapActivity = getMapActivity();
				if (mapActivity != null && plugin != null && hasDataToSave()) {
					plugin.saveCurrentTrack(null, mapActivity);
					app.getNotificationHelper().refreshNotifications();
					dismiss();
				}
			}
		});

		CardView cardRight = itemView.findViewById(R.id.button_right);
		createItem(cardRight, ItemType.OPTIONS);
		cardRight.setOnClickListener(new View.OnClickListener() {
			@Override
			public void onClick(View v) {
				if (fragmentManager != null) {
					TripRecordingOptionsBottomSheet.showInstance(fragmentManager, TripRecordingBottomSheet.this);
				}
			}
		});

	}

	@Override
	public void onResume() {
		super.onResume();
		blockStatisticsBuilder.runUpdatingStatBlocksIfNeeded();
		runUpdatingGPS();
		runUpdatingGraph();
		MapActivity mapActivity = getMapActivity();
		if (mapActivity != null) {
			mapActivity.getMapLayers().getGpxLayer().setTrackChartPoints(trackChartPoints);
		}
	}

	@Override
	public void onPause() {
		super.onPause();
		blockStatisticsBuilder.stopUpdatingStatBlocks();
		stopUpdatingGPS();
		stopUpdatingGraph();
		MapActivity mapActivity = getMapActivity();
		if (mapActivity != null) {
			mapActivity.getMapLayers().getGpxLayer().setTrackChartPoints(null);
		}
	}

	public void show(String... keys) {
		Dialog dialog = getDialog();
		if (dialog != null) {
			dialog.show();
		}
		for (String key : keys) {
			if (key.equals(UPDATE_TRACK_ICON)) {
				updateTrackIcon(app, trackAppearanceIcon);
			}
			if (key.equals(UPDATE_DYNAMIC_ITEMS)) {
				blockStatisticsBuilder.stopUpdatingStatBlocks();
				blockStatisticsBuilder.runUpdatingStatBlocksIfNeeded();
				stopUpdatingGraph();
				runUpdatingGraph();
			}
		}
	}

	public void hide() {
		Dialog dialog = getDialog();
		if (dialog != null) {
			dialog.hide();
		}
	}

	public void stopUpdatingGPS() {
		handler.removeCallbacks(updatingGPS);
	}

	public void runUpdatingGPS() {
		updatingGPS = new Runnable() {
			@Override
			public void run() {
				int interval = app.getSettings().SAVE_GLOBAL_TRACK_INTERVAL.get();
				updateStatus();
				handler.postDelayed(this, Math.max(GPS_UPDATE_INTERVAL, interval));
			}
		};
		handler.post(updatingGPS);
	}

	public void stopUpdatingGraph() {
		handler.removeCallbacks(updatingGraph);
	}

	public void runUpdatingGraph() {
		updatingGraph = new Runnable() {
			@Override
			public void run() {
				int interval = app.getSettings().SAVE_GLOBAL_TRACK_INTERVAL.get();
				graphsAdapter.setGpxItem(GpxUiHelper.makeGpxDisplayItem(app, displayHelper.getGpx()));
				graphsAdapter.fetchTabTypesIfNeeded(INIT_TAB_ITEMS);
				graphsAdapter.updateGraph(graphTabPosition);
				AndroidUiHelper.updateVisibility(segmentsTabs, graphsAdapter.isVisible());
				handler.postDelayed(this, Math.max(GPS_UPDATE_INTERVAL, interval));
			}
		};
		handler.post(updatingGraph);
	}

	private void setupDisplayHelper() {
		displayHelper = new TrackDisplayHelper(app);
		GPXFile gpxFile = getGPXFile();
		if (!selectedGpxFile.isShowCurrentTrack()) {
			File file = new File(gpxFile.path);
			displayHelper.setFile(file);
			displayHelper.setGpxDataItem(app.getGpxDbHelper().getItem(file));
		}
		displayHelper.setGpx(gpxFile);
	}

	private void createSegmentsTabs(ViewGroup viewGroup) {
		View segmentView = SegmentGPXAdapter.createGpxTabsView(displayHelper, viewGroup, this, nightMode);
		AndroidUiHelper.setVisibility(View.GONE, segmentView.findViewById(R.id.list_item_divider));
		WrapContentHeightViewPager pager = segmentView.findViewById(R.id.pager);
		PagerSlidingTabStrip tabLayout = segmentView.findViewById(R.id.sliding_tabs);
		tabLayout.setDividerWidth(AndroidUtils.dpToPx(app, 1));
		tabLayout.setDividerColor(ContextCompat.getColor(app, nightMode ?
				R.color.stroked_buttons_and_links_outline_dark : R.color.stroked_buttons_and_links_outline_light));
		tabLayout.setOnTabReselectedListener(new PagerSlidingTabStrip.OnTabReselectedListener() {
			@Override
			public void onTabSelected(int position) {
				graphTabPosition = position;
				blockStatisticsBuilder.setTabItem(INIT_TAB_ITEMS[graphTabPosition]);
			}

			@Override
			public void onTabReselected(int position) {
				graphTabPosition = position;
				blockStatisticsBuilder.setTabItem(INIT_TAB_ITEMS[graphTabPosition]);
			}
		});

<<<<<<< HEAD
		graphsAdapter = new GPXItemPagerAdapter(app, GpxUiHelper.makeGpxDisplayItem(app, displayHelper.getGpx()),
				displayHelper, nightMode, this, true);
=======
		graphsAdapter = new GPXItemPagerAdapter(app, GpxUiHelper.makeGpxDisplayItem(app,
				displayHelper.getGpx()), displayHelper, nightMode, this, true);
		graphsAdapter.setChartHMargin(getResources().getDimensionPixelSize(R.dimen.content_padding));
>>>>>>> d04f5f68

		pager.setAdapter(graphsAdapter);
		tabLayout.setViewPager(pager);

		viewGroup.addView(segmentView);
	}

	private void updateStatus() {
		TextView statusTitle = statusContainer.findViewById(R.id.text_status);
		AppCompatImageView statusIcon = statusContainer.findViewById(R.id.icon_status);
		ItemType status = searchingGPS() ? ItemType.SEARCHING_GPS : !wasTrackMonitored() ? ItemType.ON_PAUSE : ItemType.RECORDING;
		Integer titleId = status.getTitleId();
		if (titleId != null) {
			statusTitle.setText(titleId);
		}
		int colorText = status.equals(ItemType.SEARCHING_GPS) ? getSecondaryTextColorId(nightMode) : getOsmandIconColorId(nightMode);
		statusTitle.setTextColor(ContextCompat.getColor(app, colorText));
		Integer iconId = status.getIconId();
		if (iconId != null) {
			int colorDrawable = ContextCompat.getColor(app,
					status.equals(ItemType.SEARCHING_GPS) ? getSecondaryIconColorId(nightMode) : getOsmandIconColorId(nightMode));
			Drawable statusDrawable = UiUtilities.tintDrawable(AppCompatResources.getDrawable(app, iconId), colorDrawable);
			statusIcon.setImageDrawable(statusDrawable);
		}
	}

	public static void updateTrackIcon(OsmandApplication app, AppCompatImageView appearanceIcon) {
		if (appearanceIcon != null) {
			OsmandSettings settings = app.getSettings();
			String width = settings.CURRENT_TRACK_WIDTH.get();
			boolean showArrows = settings.CURRENT_TRACK_SHOW_ARROWS.get();
			int color = settings.CURRENT_TRACK_COLOR.get();
			Drawable appearanceDrawable = TrackAppearanceFragment.getTrackIcon(app, width, showArrows, color);
			int marginTrackIconH = app.getResources().getDimensionPixelSize(R.dimen.content_padding_small);
			UiUtilities.setMargins(appearanceIcon, marginTrackIconH, 0, marginTrackIconH, 0);
			appearanceIcon.setImageDrawable(appearanceDrawable);
		}
	}

	public static void createShowTrackItem(LinearLayout showTrackContainer, AppCompatImageView trackAppearanceIcon,
										   Integer showTrackId, final Fragment target,
										   final boolean nightMode, final Runnable hideOnClickButtonAppearance) {
		FragmentActivity activity = target.getActivity();
		if (!(activity instanceof MapActivity)) {
			return;
		}
		final MapActivity mapActivity = (MapActivity) activity;
		final OsmandApplication app = mapActivity.getMyApplication();
		final CardView buttonShowTrack = showTrackContainer.findViewById(R.id.compound_container);
		final CardView buttonAppearance = showTrackContainer.findViewById(R.id.additional_button_container);

		TextView showTrackTextView = buttonShowTrack.findViewById(R.id.title);
		if (showTrackId != null) {
			showTrackTextView.setText(showTrackId);
		}
		final CompoundButton showTrackCompound = buttonShowTrack.findViewById(R.id.compound_button);
		showTrackCompound.setChecked(app.getSelectedGpxHelper().getSelectedCurrentRecordingTrack() != null);
		UiUtilities.setupCompoundButton(showTrackCompound, nightMode, GLOBAL);

		setShowTrackItemBackground(buttonShowTrack, showTrackCompound.isChecked(), nightMode);
		buttonShowTrack.setOnClickListener(new View.OnClickListener() {
			@Override
			public void onClick(View v) {
				boolean checked = !showTrackCompound.isChecked();
				showTrackCompound.setChecked(checked);
				app.getSelectedGpxHelper().selectGpxFile(app.getSavingTrackHelper().getCurrentGpx(), checked, false);
				setShowTrackItemBackground(buttonShowTrack, checked, nightMode);
				createItem(app, nightMode, buttonAppearance, ItemType.APPEARANCE, checked, null);
			}
		});

		updateTrackIcon(app, trackAppearanceIcon);
		createItem(app, nightMode, buttonAppearance, ItemType.APPEARANCE, showTrackCompound.isChecked(), null);
		buttonAppearance.setOnClickListener(new View.OnClickListener() {
			@Override
			public void onClick(View v) {
				if (showTrackCompound.isChecked()) {
					hideOnClickButtonAppearance.run();
					SelectedGpxFile selectedGpxFile = app.getSavingTrackHelper().getCurrentTrack();
					TrackAppearanceFragment.showInstance(mapActivity, selectedGpxFile, target);
				}
			}
		});
	}

	public static void setShowTrackItemBackground(View view, boolean checked, boolean nightMode) {
		Drawable background = AppCompatResources.getDrawable(view.getContext(),
				checked ? getActiveTransparentBackgroundId(nightMode) : getInactiveStrokedBackgroundId(nightMode));
		view.setBackgroundDrawable(background);
	}

	private void createItem(View view, ItemType type) {
		createItem(app, nightMode, view, type, true, null);
	}

	public static View createItem(Context context, boolean nightMode, LayoutInflater inflater, ItemType type) {
		return createItem(context, nightMode, inflater, type, true, null);
	}

	public static View createItem(Context context, boolean nightMode, LayoutInflater inflater, ItemType type, boolean enabled, String description) {
		View button = inflater.inflate(R.layout.bottom_sheet_button_with_icon, null);
		FrameLayout.LayoutParams params = new FrameLayout.LayoutParams(FrameLayout.LayoutParams.MATCH_PARENT, FrameLayout.LayoutParams.WRAP_CONTENT);
		int horizontal = context.getResources().getDimensionPixelSize(R.dimen.content_padding);
		params.setMargins(horizontal, 0, horizontal, 0);
		button.setLayoutParams(params);
		createItem(context, nightMode, button, type, enabled, description);
		return button;
	}

	public static void createItem(Context context, boolean nightMode, View view, ItemType type, boolean enabled, @Nullable String description) {
		view.setTag(type);

		AppCompatImageView icon = view.findViewById(R.id.icon);
		if (icon != null) {
			setTintedIcon(context, icon, enabled, nightMode, type);
		}

		TextView title = view.findViewById(R.id.button_text);
		Integer titleId = type.getTitleId();
		if (title != null && titleId != null) {
			title.setText(titleId);
			setTextColor(context, title, enabled, nightMode, type);
		}

		TextViewEx desc = view.findViewById(R.id.desc);
		if (desc != null) {
			boolean isShowDesc = !Algorithms.isBlank(description);
			int marginDesc = isShowDesc ? 0 : context.getResources().getDimensionPixelSize(R.dimen.context_menu_padding_margin_medium);
			AndroidUiHelper.updateVisibility(desc, isShowDesc);
			if (title != null) {
				UiUtilities.setMargins(title, 0, marginDesc, 0, marginDesc);
			}
			desc.setText(description);
			setTextColor(context, desc, false, nightMode, type);
		}

		setItemBackground(context, nightMode, view, enabled);
	}

	public static void createItemActive(Context context, boolean nightMode, View view, ItemType type) {
		view.setTag(type);
		AppCompatImageView icon = view.findViewById(R.id.icon);
		if (icon != null) {
			setTintedIconActive(context, icon, nightMode, type);
		}
		TextView title = view.findViewById(R.id.button_text);
		Integer titleId = type.getTitleId();
		if (title != null && titleId != null) {
			title.setText(titleId);
			setTextColorActive(context, title, nightMode, type);
		}
		setItemBackgroundActive(context, nightMode, view);
	}

	public static void setItemBackground(Context context, boolean nightMode, View view, boolean enabled) {
		if (view instanceof CardView) {
			int colorId = enabled ? getActiveTransparentColorId(nightMode) : getInactiveButtonColorId(nightMode);
			((CardView) view).setCardBackgroundColor(AndroidUtils.createPressedColorStateList(
					context, colorId, getActiveTextColorId(nightMode)
			));
			return;
		}
		Drawable background = AppCompatResources.getDrawable(context, getInactiveButtonBackgroundId(nightMode));
		if (background != null && enabled) {
			DrawableCompat.setTintList(background, AndroidUtils.createPressedColorStateList(
					context, getInactiveButtonColorId(nightMode), getActiveTextColorId(nightMode)
			));
		} else {
			UiUtilities.tintDrawable(background, ContextCompat.getColor(context, getInactiveButtonColorId(nightMode)));
		}
		view.setBackgroundDrawable(background);
	}

	public static void setItemBackgroundActive(Context context, boolean nightMode, View view) {
		if (view instanceof CardView) {
			((CardView) view).setCardBackgroundColor(ContextCompat.getColor(context, getActiveTextColorId(nightMode)));
		}
	}

	public enum ItemType {
		SHOW_TRACK(R.string.shared_string_show_on_map, null),
		APPEARANCE(null, null),
		SEARCHING_GPS(R.string.searching_gps, R.drawable.ic_action_gps_info),
		RECORDING(R.string.recording_default_name, R.drawable.ic_action_track_recordable),
		ON_PAUSE(R.string.on_pause, R.drawable.ic_pause),
		CLEAR_DATA(R.string.clear_recorded_data, R.drawable.ic_action_delete_dark),
		START_NEW_SEGMENT(R.string.gpx_start_new_segment, R.drawable.ic_action_new_segment),
		SAVE(R.string.trip_recording_save_and_continue, R.drawable.ic_action_save_to_file),
		PAUSE(R.string.shared_string_pause, R.drawable.ic_pause),
		RESUME(R.string.shared_string_resume, R.drawable.ic_play_dark),
		STOP(R.string.shared_string_control_stop, R.drawable.ic_action_rec_stop),
		STOP_AND_DISCARD(R.string.track_recording_stop_without_saving, R.drawable.ic_action_rec_stop),
		STOP_AND_SAVE(R.string.track_recording_save_and_stop, R.drawable.ic_action_save_to_file),
		START_ONLINE(R.string.live_monitoring_start, R.drawable.ic_world_globe_dark),
		STOP_ONLINE(R.string.live_monitoring_stop, R.drawable.ic_action_offline),
		CANCEL(R.string.shared_string_cancel, R.drawable.ic_action_close),
		CLOSE(R.string.shared_string_close, R.drawable.ic_action_close),
		START_RECORDING(R.string.shared_string_control_start, R.drawable.ic_action_direction_movement),
		SETTINGS(R.string.shared_string_settings, R.drawable.ic_action_settings),
		FINISH(R.string.shared_string_finish, R.drawable.ic_action_point_destination),
		OPTIONS(R.string.shared_string_options, R.drawable.ic_overflow_menu_with_background);

		@StringRes
		private final Integer titleId;
		@DrawableRes
		private final Integer iconId;
		private static final List<ItemType> negative = Arrays.asList(CLEAR_DATA, STOP, STOP_AND_DISCARD);

		ItemType(@Nullable @StringRes Integer titleId, @Nullable @DrawableRes Integer iconId) {
			this.titleId = titleId;
			this.iconId = iconId;
		}

		@Nullable
		public Integer getTitleId() {
			return titleId;
		}

		@Nullable
		public Integer getIconId() {
			return iconId;
		}

		public boolean isNegative() {
			return negative.contains(this);
		}
	}

	protected static void setTextColor(Context context, TextView tv, boolean enabled, boolean nightMode, ItemType type) {
		if (tv != null) {
			int activeColorId = type.isNegative() ? R.color.color_osm_edit_delete : getActiveTextColorId(nightMode);
			int normalColorId = enabled ? activeColorId : getSecondaryTextColorId(nightMode);
			ColorStateList textColorStateList = AndroidUtils.createPressedColorStateList(context, normalColorId, getPressedColorId(nightMode));
			tv.setTextColor(textColorStateList);
		}
	}

	protected static void setTextColorActive(Context context, TextView tv, boolean nightMode, ItemType type) {
		if (tv != null) {
			tv.setTextColor(ContextCompat.getColor(context, getPressedColorId(nightMode)));
		}
	}

	protected static void setTintedIcon(Context context, AppCompatImageView iv, boolean enabled, boolean nightMode, ItemType type) {
		Integer iconId = type.getIconId();
		if (iv != null && iconId != null) {
			Drawable icon = AppCompatResources.getDrawable(context, iconId);
			int activeColorId = type.isNegative() ? R.color.color_osm_edit_delete : getActiveIconColorId(nightMode);
			int normalColorId = enabled ? activeColorId : getSecondaryIconColorId(nightMode);
			ColorStateList iconColorStateList = AndroidUtils.createPressedColorStateList(context, normalColorId, getPressedColorId(nightMode));
			if (icon != null) {
				DrawableCompat.setTintList(icon, iconColorStateList);
			}
			iv.setImageDrawable(icon);
			if (type.iconId == R.drawable.ic_action_rec_stop) {
				int stopSize = iv.getResources().getDimensionPixelSize(R.dimen.bottom_sheet_icon_margin_large);
				LinearLayout.LayoutParams params = new LinearLayout.LayoutParams(stopSize, stopSize);
				iv.setLayoutParams(params);
				View container = (View) iv.getParent();
				setPadding(container, container.getPaddingLeft(), container.getTop(),
						context.getResources().getDimensionPixelSize(R.dimen.content_padding_half), container.getBottom());
			}
		}
	}

	protected static void setTintedIconActive(Context context, AppCompatImageView iv, boolean nightMode, ItemType type) {
		Integer iconId = type.getIconId();
		if (iv != null && iconId != null) {
			Drawable icon = AppCompatResources.getDrawable(context, iconId);
			if (icon != null) {
				DrawableCompat.setTint(icon, ContextCompat.getColor(context, getPressedColorId(nightMode)));
			}
			iv.setImageDrawable(icon);
		}
	}

	@Override
	public void onPointSelected(TrkSegment segment, double lat, double lon) {
		if (trackChartPoints == null) {
			trackChartPoints = new TrackChartPoints();
			trackChartPoints.setGpx(displayHelper.getGpx());
		}
		MapActivity mapActivity = getMapActivity();
		if (mapActivity != null) {
			int segmentColor = segment != null ? segment.getColor(0) : 0;
			trackChartPoints.setSegmentColor(segmentColor);
			trackChartPoints.setHighlightedPoint(new LatLon(lat, lon));
			mapActivity.getMapLayers().getGpxLayer().setTrackChartPoints(trackChartPoints);
			mapActivity.refreshMap();
		}
	}

	@Override
	public void updateContent() {
	}

	@Override
	public void onChartTouch() {
	}

	@Override
	public void scrollBy(int px) {
	}

	@Override
	public void openSplitInterval(GpxDisplayItem gpxItem, TrkSegment trkSegment) {
	}

	@Override
	public void showOptionsPopupMenu(View view, TrkSegment segment, boolean confirmDeletion, GpxDisplayItem gpxItem) {
	}

	@Override
	public void openAnalyzeOnMap(GpxDisplayItem gpxItem) {
	}

	public interface DismissTargetFragment {
		void dismissTarget();
	}

	@ColorRes
	public static int getActiveTextColorId(boolean nightMode) {
		return nightMode ? R.color.active_color_primary_dark : R.color.active_color_primary_light;
	}

	@ColorRes
	public static int getActiveIconColorId(boolean nightMode) {
		return nightMode ? R.color.icon_color_active_dark : R.color.icon_color_active_light;
	}

	@ColorRes
	public static int getSecondaryIconColorId(boolean nightMode) {
		return nightMode ? R.color.icon_color_secondary_dark : R.color.icon_color_secondary_light;
	}

	@ColorRes
	public static int getActiveButtonColorId(boolean nightMode) {
		return nightMode ? R.color.active_buttons_and_links_bg_pressed_dark : R.color.active_buttons_and_links_bg_pressed_light;
	}

	@ColorRes
	public static int getInactiveButtonColorId(boolean nightMode) {
		return nightMode ? R.color.inactive_buttons_and_links_bg_dark : R.color.inactive_buttons_and_links_bg_light;
	}

	@ColorRes
	public static int getOsmandIconColorId(boolean nightMode) {
		return nightMode ? R.color.icon_color_osmand_dark : R.color.icon_color_osmand_light;
	}

	@ColorRes
	public static int getActiveTransparentColorId(boolean nightMode) {
		return nightMode ? R.color.switch_button_active_dark : R.color.switch_button_active_light;
	}

	@ColorRes
	public static int getPressedColorId(boolean nightMode) {
		return nightMode ? R.color.active_buttons_and_links_text_dark : R.color.active_buttons_and_links_text_light;
	}

	@DrawableRes
	public static int getActiveTransparentBackgroundId(boolean nightMode) {
		return nightMode ? R.drawable.btn_background_active_transparent_dark : R.drawable.btn_background_active_transparent_light;
	}

	@DrawableRes
	public static int getInactiveStrokedBackgroundId(boolean nightMode) {
		return nightMode ? R.drawable.btn_background_stroked_inactive_dark : R.drawable.btn_background_stroked_inactive_light;
	}

	@DrawableRes
	public static int getInactiveButtonBackgroundId(boolean nightMode) {
		return nightMode ? R.drawable.btn_background_inactive_dark : R.drawable.btn_background_inactive_light;
	}

	@Override
	protected void setupHeightAndBackground(final View mainView) {
		final Activity activity = getActivity();
		if (activity == null) {
			return;
		}
		if (AndroidUiHelper.isOrientationPortrait(activity)) {
			super.setupHeightAndBackground(mainView);
			return;
		}

		mainView.getViewTreeObserver().addOnGlobalLayoutListener(new ViewTreeObserver.OnGlobalLayoutListener() {
			@Override
			public void onGlobalLayout() {
				ViewTreeObserver obs = mainView.getViewTreeObserver();
				if (Build.VERSION.SDK_INT >= Build.VERSION_CODES.JELLY_BEAN) {
					obs.removeOnGlobalLayoutListener(this);
				} else {
					obs.removeGlobalOnLayoutListener(this);
				}
				final View contentView = mainView.findViewById(R.id.scroll_view);
				contentView.getLayoutParams().height = ViewGroup.LayoutParams.MATCH_PARENT;
				contentView.requestLayout();
				boolean showTopShadow = AndroidUtils.getScreenHeight(activity) - AndroidUtils.getStatusBarHeight(activity)
						- mainView.getHeight() >= AndroidUtils.dpToPx(activity, 8);
				drawTopShadow(showTopShadow);
			}
		});
	}

	@Override
	protected boolean hideButtonsContainer() {
		return true;
	}

	@Nullable
	public MapActivity getMapActivity() {
		Activity activity = getActivity();
		if (activity instanceof MapActivity) {
			return (MapActivity) activity;
		}
		return null;
	}
}<|MERGE_RESOLUTION|>--- conflicted
+++ resolved
@@ -339,14 +339,9 @@
 			}
 		});
 
-<<<<<<< HEAD
 		graphsAdapter = new GPXItemPagerAdapter(app, GpxUiHelper.makeGpxDisplayItem(app, displayHelper.getGpx()),
 				displayHelper, nightMode, this, true);
-=======
-		graphsAdapter = new GPXItemPagerAdapter(app, GpxUiHelper.makeGpxDisplayItem(app,
-				displayHelper.getGpx()), displayHelper, nightMode, this, true);
 		graphsAdapter.setChartHMargin(getResources().getDimensionPixelSize(R.dimen.content_padding));
->>>>>>> d04f5f68
 
 		pager.setAdapter(graphsAdapter);
 		tabLayout.setViewPager(pager);
