package net.osmand.plus.monitoring;

import java.io.File;
import java.util.ArrayList;
import java.util.Date;
import java.util.List;

import net.osmand.IndexConstants;
import net.osmand.access.AccessibleToast;
import net.osmand.plus.GPXUtilities;
import net.osmand.plus.GPXUtilities.GPXFile;
import net.osmand.plus.GpxSelectionHelper;
import net.osmand.plus.OsmAndAppCustomization;
import net.osmand.plus.OsmAndFormatter;
import net.osmand.plus.OsmandApplication;
import net.osmand.plus.OsmandSettings;
import net.osmand.plus.R;
import net.osmand.plus.GpxSelectionHelper.SelectedGpxFile;
import net.osmand.plus.activities.AvailableGPXFragment;
import net.osmand.plus.activities.FavoritesActivity;
import net.osmand.plus.activities.MapActivity;
import net.osmand.plus.activities.SavingTrackHelper;
import net.osmand.plus.dashboard.DashBaseFragment;
import net.osmand.plus.helpers.FontCache;
import net.osmand.plus.helpers.GpxUiHelper;
import android.app.Activity;
import android.content.Intent;
import android.graphics.PorterDuff;
import android.graphics.Typeface;
import android.graphics.drawable.Drawable;
import android.os.Bundle;
import android.os.Handler;
import android.view.LayoutInflater;
import android.view.View;
import android.view.ViewGroup;
import android.widget.Button;
import android.widget.ImageButton;
import android.widget.LinearLayout;
import android.widget.TextView;
import android.widget.Toast;

/**
 * Created by Denis
 * on 21.01.2015.
 */
public class DashTrackFragment extends DashBaseFragment {

	private Drawable gpxOnMap;
	private Drawable gpxNormal;
	private boolean previousRecordingState;

	@Override
	public View onCreateView(LayoutInflater inflater, ViewGroup container, Bundle savedInstanceState) {
		View view = getActivity().getLayoutInflater().inflate(R.layout.dash_common_fragment, container, false);
		Typeface typeface = FontCache.getRobotoMedium(getActivity());
		TextView header = (TextView) view.findViewById(R.id.fav_text);
		header.setTypeface(typeface);
		header.setText(R.string.tracks);
		gpxNormal = getResources().getDrawable(R.drawable.ic_gpx_track).mutate();
		gpxOnMap = getResources().getDrawable(R.drawable.ic_gpx_track).mutate();
		gpxOnMap.setColorFilter(getResources().getColor(R.color.color_distance), PorterDuff.Mode.MULTIPLY);
		if (getMyApplication().getSettings().isLightContent()) {
			gpxNormal.setColorFilter(getResources().getColor(R.color.icon_color_light), PorterDuff.Mode.MULTIPLY);
		}


		((Button) view.findViewById(R.id.show_all)).setTypeface(typeface);

		(view.findViewById(R.id.show_all)).setOnClickListener(new View.OnClickListener() {
			@Override
			public void onClick(View view) {
				Activity activity = getActivity();
				OsmAndAppCustomization appCustomization = getMyApplication().getAppCustomization();
				final Intent favorites = new Intent(activity, appCustomization.getFavoritesActivity());
				getMyApplication().getSettings().FAVORITES_TAB.set(FavoritesActivity.GPX_TAB);
				favorites.setFlags(Intent.FLAG_ACTIVITY_REORDER_TO_FRONT);
				activity.startActivity(favorites);
			}
		});
		return view;
	}

	@Override
	public void onResume() {
		super.onResume();
		setupGpxFiles();
	}

	private void setupGpxFiles() {
		View mainView = getView();
		final File dir = getMyApplication().getAppPath(IndexConstants.GPX_INDEX_DIR);
		final OsmandApplication app = getMyApplication();
		
		SavingTrackHelper savingTrackHelper = app.getSavingTrackHelper();
		final List<String> list  = new ArrayList<String>();
		for(SelectedGpxFile sg :  app.getSelectedGpxHelper().getSelectedGPXFiles() ) {
			if(!sg.isShowCurrentTrack()) {
				GPXFile gpxFile = sg.getGpxFile();
				if(gpxFile != null) {
					list.add(gpxFile.path);
				}
			}
		}
		int totalCount = 3 + list.size() / 2;
		if(app.getSettings().SAVE_GLOBAL_TRACK_TO_GPX.get()) {
			totalCount --;
		}
		if(list.size() < totalCount) {
			final List<String> res = GpxUiHelper.getSortedGPXFilenamesByDate(dir);
			for(String r : res) {
				if(!list.contains(r)) {
					list.add(r);
					if(list.size() >= totalCount) {
						break;
					}
				}
			}
		}
		
		if (list.size() == 0) {
			(mainView.findViewById(R.id.main_fav)).setVisibility(View.GONE);
			return;
		} else {
			(mainView.findViewById(R.id.main_fav)).setVisibility(View.VISIBLE);
		}

		LinearLayout tracks = (LinearLayout) mainView.findViewById(R.id.items);
		tracks.removeAllViews();

<<<<<<< HEAD
		final OsmandApplication app = getMyApplication();
		SavingTrackHelper savingTrackHelper = app.getSavingTrackHelper();
		previousRecordingState = app.getSettings().SAVE_GLOBAL_TRACK_TO_GPX.get();
=======
>>>>>>> 8a8f6bc3
		if (app.getSettings().SAVE_GLOBAL_TRACK_TO_GPX.get()) {
			LayoutInflater inflater = getActivity().getLayoutInflater();
			View view = inflater.inflate(R.layout.dash_gpx_track_item, null, false);

			AvailableGPXFragment.createCurrentTrackView(view, app);


			GpxSelectionHelper.SelectedGpxFile currentTrack = savingTrackHelper.getCurrentTrack();
			((TextView)view.findViewById(R.id.name)).setText(R.string.currently_recording_track);
			String points = String.valueOf(currentTrack.getGpxFile().points.size());

			((TextView) view.findViewById(R.id.points_count)).setText(points);
			((TextView)view.findViewById(R.id.distance)).setText(
					OsmAndFormatter.getFormattedDistance(savingTrackHelper.getDistance(), app));
			tracks.addView(view);
			startHandler(view);
		}

		for (String filename : list) {
			final File f = new File(dir, filename);
			AvailableGPXFragment.GpxInfo info = new AvailableGPXFragment.GpxInfo();
			info.subfolder = "";
			info.file = f;

			LayoutInflater inflater = getActivity().getLayoutInflater();
			View view = inflater.inflate(R.layout.dash_gpx_track_item, null, false);
			AvailableGPXFragment.udpateGpxInfoView(view, info, app, gpxNormal, gpxOnMap, true);
			view.setOnClickListener(new View.OnClickListener() {
				@Override
				public void onClick(View v) {
					showOnMap(GPXUtilities.loadGPXFile(app, f));
				}
			});
			tracks.addView(view);
		}
	}

	private void showOnMap(GPXUtilities.GPXFile file){
		if (file.isEmpty()) {
			AccessibleToast.makeText(getActivity(), R.string.gpx_file_is_empty, Toast.LENGTH_LONG).show();
			return;
		}

		OsmandSettings settings = getMyApplication().getSettings();
		settings.setMapLocationToShow(file.getLastPoint().lat, file.getLastPoint().lon, settings.getLastKnownMapZoom());
		getMyApplication().getSelectedGpxHelper().setGpxFileToDisplay(file);
		MapActivity.launchMapActivityMoveToTop(getActivity());
	}

	private void startHandler(final View v){
		Handler updateCurrentRecordingTrack = new Handler();
		if (previousRecordingState != getMyApplication().getSettings().SAVE_GLOBAL_TRACK_TO_GPX.get()){
			setupGpxFiles();
		} else {
			updateCurrentRecordingTrack.postDelayed(new Runnable() {
				@Override
				public void run() {
					AvailableGPXFragment.updateCurrentTrack(v, getActivity(), getMyApplication());

					if (v != null) {
						startHandler(v);
					}
				}
			}, 2000);
		}

	}
}<|MERGE_RESOLUTION|>--- conflicted
+++ resolved
@@ -127,12 +127,7 @@
 		LinearLayout tracks = (LinearLayout) mainView.findViewById(R.id.items);
 		tracks.removeAllViews();
 
-<<<<<<< HEAD
-		final OsmandApplication app = getMyApplication();
-		SavingTrackHelper savingTrackHelper = app.getSavingTrackHelper();
 		previousRecordingState = app.getSettings().SAVE_GLOBAL_TRACK_TO_GPX.get();
-=======
->>>>>>> 8a8f6bc3
 		if (app.getSettings().SAVE_GLOBAL_TRACK_TO_GPX.get()) {
 			LayoutInflater inflater = getActivity().getLayoutInflater();
 			View view = inflater.inflate(R.layout.dash_gpx_track_item, null, false);
