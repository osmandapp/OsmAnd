package net.osmand.plus.monitoring;

import android.Manifest;
import android.app.Activity;
import android.content.Context;
import android.content.DialogInterface;
import android.content.DialogInterface.OnClickListener;
import android.content.pm.PackageManager;
import android.graphics.drawable.Drawable;
import android.view.View;
import android.view.ViewGroup;
import android.widget.CompoundButton;
import android.widget.CompoundButton.OnCheckedChangeListener;
import android.widget.LinearLayout;
import android.widget.LinearLayout.LayoutParams;
import android.widget.TextView;

import androidx.annotation.NonNull;
import androidx.annotation.Nullable;
import androidx.appcompat.app.AlertDialog;
import androidx.appcompat.widget.AppCompatCheckBox;
import androidx.core.app.ActivityCompat;
import androidx.core.content.ContextCompat;
import androidx.fragment.app.FragmentActivity;

import com.google.android.material.slider.Slider;

import net.osmand.AndroidUtils;
import net.osmand.Location;
import net.osmand.ValueHolder;
import net.osmand.plus.GpxSelectionHelper.SelectedGpxFile;
import net.osmand.plus.NavigationService;
import net.osmand.plus.OsmAndFormatter;
import net.osmand.plus.OsmAndLocationProvider;
import net.osmand.plus.OsmAndTaskManager.OsmAndTaskRunnable;
import net.osmand.plus.OsmandApplication;
import net.osmand.plus.OsmandPlugin;
import net.osmand.plus.R;
import net.osmand.plus.UiUtilities;
import net.osmand.plus.activities.MapActivity;
import net.osmand.plus.activities.SavingTrackHelper;
import net.osmand.plus.activities.SavingTrackHelper.SaveGpxResult;
import net.osmand.plus.dashboard.tools.DashFragmentData;
import net.osmand.plus.settings.backend.ApplicationMode;
import net.osmand.plus.settings.backend.OsmandSettings;
import net.osmand.plus.settings.fragments.BaseSettingsFragment.SettingsScreenType;
import net.osmand.plus.track.TrackDisplayHelper;
import net.osmand.plus.views.OsmandMapLayer.DrawSettings;
import net.osmand.plus.views.OsmandMapTileView;
import net.osmand.plus.views.layers.MapInfoLayer;
import net.osmand.plus.views.mapwidgets.widgets.TextInfoWidget;
import net.osmand.util.Algorithms;

import java.lang.ref.WeakReference;
import java.util.List;

import gnu.trove.list.array.TIntArrayList;

import static net.osmand.plus.UiUtilities.CompoundButtonType.PROFILE_DEPENDENT;

public class OsmandMonitoringPlugin extends OsmandPlugin {

	public static final String ID = "osmand.monitoring";
	public final static String OSMAND_SAVE_SERVICE_ACTION = "OSMAND_SAVE_SERVICE_ACTION";
	public static final int REQUEST_LOCATION_PERMISSION_FOR_GPX_RECORDING = 208;

	private MapActivity mapActivity;
	private OsmandSettings settings;
	private TextInfoWidget monitoringControl;
	private LiveMonitoringHelper liveMonitoringHelper;
	private boolean isSaving;
	private boolean showDialogWhenActivityResumed;

	public OsmandMonitoringPlugin(OsmandApplication app) {
		super(app);
		liveMonitoringHelper = new LiveMonitoringHelper(app);
		final List<ApplicationMode> am = ApplicationMode.allPossibleValues();
		ApplicationMode.regWidgetVisibility("monitoring", am.toArray(new ApplicationMode[0]));
		settings = app.getSettings();
		pluginPreferences.add(settings.SAVE_TRACK_TO_GPX);
		pluginPreferences.add(settings.SAVE_TRACK_INTERVAL);
		pluginPreferences.add(settings.SAVE_TRACK_MIN_DISTANCE);
		pluginPreferences.add(settings.SAVE_TRACK_PRECISION);
		pluginPreferences.add(settings.AUTO_SPLIT_RECORDING);
		pluginPreferences.add(settings.DISABLE_RECORDING_ONCE_APP_KILLED);
		pluginPreferences.add(settings.SAVE_HEADING_TO_GPX);
		pluginPreferences.add(settings.SHOW_TRIP_REC_NOTIFICATION);
		pluginPreferences.add(settings.TRACK_STORAGE_DIRECTORY);
		pluginPreferences.add(settings.LIVE_MONITORING);
		pluginPreferences.add(settings.LIVE_MONITORING_URL);
		pluginPreferences.add(settings.LIVE_MONITORING_INTERVAL);
		pluginPreferences.add(settings.LIVE_MONITORING_MAX_INTERVAL_TO_SEND);
	}

	@Override
	public void disable(OsmandApplication app) {
		super.disable(app);
		app.getNotificationHelper().refreshNotifications();
	}

	@Override
	public void updateLocation(Location location) {
		liveMonitoringHelper.updateLocation(location);
	}

	@Override
	public int getLogoResourceId() {
		return R.drawable.ic_action_gps_info;
	}

	@Override
	public Drawable getAssetResourceImage() {
		return app.getUIUtilities().getIcon(R.drawable.trip_recording);
	}

	@Override
	public String getId() {
		return ID;
	}

	@Override
	public CharSequence getDescription() {
		return app.getString(R.string.record_plugin_description);
	}

	@Override
	public String getName() {
		return app.getString(R.string.record_plugin_name);
	}


	@Override
	public String getHelpFileName() {
		return "feature_articles/trip-recording-plugin.html";
	}

	@Override
	public void registerLayers(MapActivity activity) {
		registerWidget(activity);
	}

	private void registerWidget(MapActivity activity) {
		MapInfoLayer layer = activity.getMapLayers().getMapInfoLayer();
		monitoringControl = createMonitoringControl(activity);

		layer.registerSideWidget(monitoringControl,
				R.drawable.ic_action_play_dark, R.string.map_widget_monitoring, "monitoring", false, 30);
		layer.recreateControls();
	}

	@Override
	public void updateLayers(OsmandMapTileView mapView, MapActivity activity) {
		if (isActive()) {
			if (monitoringControl == null) {
				registerWidget(activity);
			}
		} else {
			if (monitoringControl != null) {
				MapInfoLayer layer = activity.getMapLayers().getMapInfoLayer();
				layer.removeSideWidget(monitoringControl);
				layer.recreateControls();
				monitoringControl = null;
			}
		}
	}

	public static final int[] SECONDS = new int[]{0, 1, 2, 3, 5, 10, 15, 20, 30, 60, 90};
	public static final int[] MINUTES = new int[]{2, 3, 5};
	public static final int[] MAX_INTERVAL_TO_SEND_MINUTES = new int[]{1, 2, 5, 10, 15, 20, 30, 60, 90, 2 * 60, 3 * 60, 4 * 60, 6 * 60, 12 * 60, 24 * 60};

	@Override
	public SettingsScreenType getSettingsScreenType() {
		return SettingsScreenType.MONITORING_SETTINGS;
	}

	@Override
	public String getPrefsDescription() {
		return app.getString(R.string.monitoring_prefs_descr);
	}

	/**
	 * creates (if it wasn't created previously) the control to be added on a MapInfoLayer that shows a monitoring state (recorded/stopped)
	 */
	private TextInfoWidget createMonitoringControl(final MapActivity map) {
		monitoringControl = new TextInfoWidget(map) {
			long lastUpdateTime;

			@Override
			public boolean updateInfo(DrawSettings drawSettings) {
				if (isSaving) {
					setText(map.getString(R.string.shared_string_save), "");
					setIcons(R.drawable.widget_monitoring_rec_big_day, R.drawable.widget_monitoring_rec_big_night);
					return true;
				}
				String txt = map.getString(R.string.monitoring_control_start);
				String subtxt = null;
				int dn;
				int d;
				long last = lastUpdateTime;
				final boolean globalRecord = settings.SAVE_GLOBAL_TRACK_TO_GPX.get();
				final boolean isRecording = app.getSavingTrackHelper().getIsRecording();
				float dist = app.getSavingTrackHelper().getDistance();

				//make sure widget always shows recorded track distance if unsaved track exists
				if (dist > 0) {
					last = app.getSavingTrackHelper().getLastTimeUpdated();
					String ds = OsmAndFormatter.getFormattedDistance(dist, map.getMyApplication());
					int ls = ds.lastIndexOf(' ');
					if (ls == -1) {
						txt = ds;
					} else {
						txt = ds.substring(0, ls);
						subtxt = ds.substring(ls + 1);
					}
				}

				final boolean liveMonitoringEnabled = liveMonitoringHelper.isLiveMonitoringEnabled();
				if (globalRecord) {
					//indicates global recording (+background recording)
					if (liveMonitoringEnabled) {
						dn = R.drawable.widget_live_monitoring_rec_big_night;
						d = R.drawable.widget_live_monitoring_rec_big_day;
					} else {
						dn = R.drawable.widget_monitoring_rec_big_night;
						d = R.drawable.widget_monitoring_rec_big_day;
					}
				} else if (isRecording) {
					//indicates (profile-based, configured in settings) recording (looks like is only active during nav in follow mode)
					if (liveMonitoringEnabled) {
						dn = R.drawable.widget_live_monitoring_rec_small_night;
						d = R.drawable.widget_live_monitoring_rec_small_day;
					} else {
						dn = R.drawable.widget_monitoring_rec_small_night;
						d = R.drawable.widget_monitoring_rec_small_day;
					}
				} else {
					dn = R.drawable.widget_monitoring_rec_inactive_night;
					d = R.drawable.widget_monitoring_rec_inactive_day;
				}

				setText(txt, subtxt);
				setIcons(d, dn);
				if ((last != lastUpdateTime) && (globalRecord || isRecording)) {
					lastUpdateTime = last;
					//blink implementation with 2 indicator states (global logging + profile/navigation logging)
					if (liveMonitoringEnabled) {
						dn = R.drawable.widget_live_monitoring_rec_small_night;
						d = R.drawable.widget_live_monitoring_rec_small_day;
					} else {
						dn = R.drawable.widget_monitoring_rec_small_night;
						d = R.drawable.widget_monitoring_rec_small_day;
					}
					setIcons(d, dn);

					map.getMyApplication().runInUIThread(new Runnable() {
						@Override
						public void run() {
							int dn;
							int d;
							if (globalRecord) {
								if (liveMonitoringEnabled) {
									dn = R.drawable.widget_live_monitoring_rec_big_night;
									d = R.drawable.widget_live_monitoring_rec_big_day;
								} else {
									dn = R.drawable.widget_monitoring_rec_big_night;
									d = R.drawable.widget_monitoring_rec_big_day;
								}
							} else {
								if (liveMonitoringEnabled) {
									dn = R.drawable.widget_live_monitoring_rec_small_night;
									d = R.drawable.widget_live_monitoring_rec_small_day;
								} else {
									dn = R.drawable.widget_monitoring_rec_small_night;
									d = R.drawable.widget_monitoring_rec_small_day;
								}
							}
							setIcons(d, dn);
						}
					}, 500);
				}
				return true;
			}
		};
		monitoringControl.updateInfo(null);

		// monitoringControl.addView(child);
		monitoringControl.setOnClickListener(new View.OnClickListener() {
			@Override
			public void onClick(View v) {
				controlDialog(map, true);
			}


		});
		return monitoringControl;
	}

	@Override
	public void mapActivityResume(MapActivity activity) {
		this.mapActivity = activity;
		if (showDialogWhenActivityResumed) {
			showDialogWhenActivityResumed = false;
			controlDialog(mapActivity, true);
		}
	}

	@Override
	public void mapActivityPause(MapActivity activity) {
		this.mapActivity = null;
	}

	@Override
	public void handleRequestPermissionsResult(int requestCode, String[] permissions, int[] grantResults) {
		if (requestCode == REQUEST_LOCATION_PERMISSION_FOR_GPX_RECORDING) {
			if (grantResults[0] == PackageManager.PERMISSION_GRANTED) {
				showDialogWhenActivityResumed = true;
			} else {
				app.showToastMessage(R.string.no_location_permission);
			}
		}
	}

	public void controlDialog(final Activity activity, final boolean showTrackSelection) {

		SavingTrackHelper helper = app.getSavingTrackHelper();
		SelectedGpxFile selectedGpxFile = helper.getCurrentTrack();
		boolean hasDataToSave = helper.hasDataToSave();
		boolean wasTrackMonitored = settings.SAVE_GLOBAL_TRACK_TO_GPX.get();
		OsmAndLocationProvider locationProvider = app.getLocationProvider();
		Location lastKnownLocation = locationProvider.getLastKnownLocation();
		FragmentActivity fragmentActivity = (FragmentActivity) activity;
		TripRecordingActiveBottomSheet.showInstance(fragmentActivity.getSupportFragmentManager(),
				selectedGpxFile, wasTrackMonitored, hasDataToSave, lastKnownLocation == null);

		/*final boolean wasTrackMonitored = settings.SAVE_GLOBAL_TRACK_TO_GPX.get();
		final boolean nightMode;
		if (activity instanceof MapActivity) {
			nightMode = app.getDaynightHelper().isNightModeForMapControls();
		} else {
			nightMode = !app.getSettings().isLightContent();
		}
		AlertDialog.Builder bld = new AlertDialog.Builder(UiUtilities.getThemedContext(activity, nightMode));
		final TIntArrayList items = new TIntArrayList();
		FragmentActivity fragmentActivity = (FragmentActivity) activity;
		TripRecordingActiveBottomSheet.showInstance(fragmentActivity.getSupportFragmentManager());
		if (wasTrackMonitored) {
			items.add(R.string.gpx_monitoring_stop);
			items.add(R.string.gpx_start_new_segment);
			if(settings.LIVE_MONITORING.get()) {
				items.add(R.string.live_monitoring_stop);
			} else if(!settings.LIVE_MONITORING_URL.getProfileDefaultValue(settings.APPLICATION_MODE.get()).
					equals(settings.LIVE_MONITORING_URL.get())){
				items.add(R.string.live_monitoring_start);
			}
		} else {
			items.add(R.string.gpx_monitoring_start);
		}
		if (app.getSavingTrackHelper().hasDataToSave()) {
			items.add(R.string.save_current_track);
			items.add(R.string.clear_recorded_data);
		}
		String[] strings = new String[items.size()];
		for (int i = 0; i < strings.length; i++) {
			strings[i] = app.getString(items.get(i));
		}
		final int[] holder = new int[] {0};
		final Runnable run = new Runnable() {
			public void run() {
				int which = holder[0];
				int item = items.get(which);
				if(item == R.string.save_current_track){
					saveCurrentTrack(null, activity);
				} else if(item == R.string.gpx_monitoring_start) {
					if (!OsmAndLocationProvider.isLocationPermissionAvailable(activity)) {
						if (mapActivity != null) {
							ActivityCompat.requestPermissions(mapActivity,
									new String[]{Manifest.permission.ACCESS_FINE_LOCATION},
									REQUEST_LOCATION_PERMISSION_FOR_GPX_RECORDING);
						} else {
							app.showToastMessage(R.string.no_location_permission);
						}
					} else if (app.getLocationProvider().checkGPSEnabled(activity)) {
						startGPXMonitoring(activity, showTrackSelection);
					}
				} else if (item == R.string.clear_recorded_data) {
					if (AndroidUtils.isActivityNotDestroyed(activity)) {
						AlertDialog.Builder builder = new AlertDialog.Builder(UiUtilities.getThemedContext(activity, nightMode));
						builder.setTitle(R.string.clear_recorded_data);
						builder.setMessage(R.string.are_you_sure);
						builder.setNegativeButton(R.string.shared_string_cancel, null).setPositiveButton(
								R.string.shared_string_ok, new DialogInterface.OnClickListener() {
									@Override
									public void onClick(DialogInterface dialog, int which) {
										app.getSavingTrackHelper().clearRecordedData(true);
										app.getNotificationHelper().refreshNotifications();
									}
								});
						builder.show();
					}
				} else if(item == R.string.gpx_monitoring_stop) {
					stopRecording();
				} else if(item == R.string.gpx_start_new_segment) {
					app.getSavingTrackHelper().startNewSegment();
				} else if(item == R.string.live_monitoring_stop) {
					settings.LIVE_MONITORING.set(false);
				} else if(item == R.string.live_monitoring_start) {
					final ValueHolder<Integer> vs = new ValueHolder<Integer>();
					vs.value = settings.LIVE_MONITORING_INTERVAL.get();
					showIntervalChooseDialog(activity, app.getString(R.string.live_monitoring_interval) + " : %s",
							app.getString(R.string.save_track_to_gpx_globally), SECONDS, MINUTES,
							null, vs, showTrackSelection, new OnClickListener() {
								@Override
								public void onClick(DialogInterface dialog, int which) {
									settings.LIVE_MONITORING_INTERVAL.set(vs.value);
									settings.LIVE_MONITORING.set(true);
								}
							});
				}
				if (monitoringControl != null) {
					monitoringControl.updateInfo(null);
				}
			}
		};
		if(strings.length == 1) {
			run.run();
		} else {
			bld.setItems(strings, new OnClickListener() {
				@Override
				public void onClick(DialogInterface dialog, int which) {
					holder[0] = which;
					run.run();
				}
			});
<<<<<<< HEAD
			bld.show();
		}*/
=======
//			bld.show();
		}
>>>>>>> b79e4bd9
	}

	public void saveCurrentTrack() {
		saveCurrentTrack(null, null);
	}

	public void saveCurrentTrack(@Nullable final Runnable onComplete) {
		saveCurrentTrack(onComplete, null);
	}

	public void saveCurrentTrack(@Nullable final Runnable onComplete, @Nullable Activity activity) {
		stopRecording();

		final WeakReference<Activity> activityRef = activity != null ? new WeakReference<>(activity) : null;

		app.getTaskManager().runInBackground(new OsmAndTaskRunnable<Void, Void, SaveGpxResult>() {

			@Override
			protected void onPreExecute() {
				isSaving = true;
				updateControl();
			}

			@Override
			protected SaveGpxResult doInBackground(Void... params) {
				try {
					SavingTrackHelper helper = app.getSavingTrackHelper();
					SaveGpxResult result = helper.saveDataToGpx(app.getAppCustomization().getTracksDir());
					helper.close();
					return result;
				} catch (Exception e) {
					e.printStackTrace();
				}
				return null;
			}

			@Override
			protected void onPostExecute(SaveGpxResult result) {
				isSaving = false;
				app.getNotificationHelper().refreshNotifications();
				updateControl();
				if (activityRef != null && !Algorithms.isEmpty(result.getFilenames())) {
					final Activity a = activityRef.get();
					if (a instanceof FragmentActivity && !a.isFinishing()) {
						SaveGPXBottomSheetFragment.showInstance(((FragmentActivity) a).getSupportFragmentManager(), result.getFilenames());
					}
				}

				if (onComplete != null) {
					onComplete.run();
				}
			}
		}, (Void) null);
	}

	public void updateControl() {
		if (monitoringControl != null) {
			monitoringControl.updateInfo(null);
		}
	}

	public void stopRecording() {
		settings.SAVE_GLOBAL_TRACK_TO_GPX.set(false);
		if (app.getNavigationService() != null) {
			app.getNavigationService().stopIfNeeded(app, NavigationService.USED_BY_GPX);
		}
	}

	public void startGPXMonitoring(final Activity map) {
		startGPXMonitoring(map, true);
	}

	public void startGPXMonitoring(final Activity map, final boolean showTrackSelection) {
		final ValueHolder<Integer> vs = new ValueHolder<Integer>();
		final ValueHolder<Boolean> choice = new ValueHolder<Boolean>();
		vs.value = settings.SAVE_GLOBAL_TRACK_INTERVAL.get();
		choice.value = settings.SAVE_GLOBAL_TRACK_REMEMBER.get();
		final Runnable runnable = new Runnable() {
			public void run() {
				app.getSavingTrackHelper().startNewSegment();
				settings.SAVE_GLOBAL_TRACK_INTERVAL.set(vs.value);
				settings.SAVE_GLOBAL_TRACK_TO_GPX.set(true);
				settings.SAVE_GLOBAL_TRACK_REMEMBER.set(choice.value);
				app.startNavigationService(NavigationService.USED_BY_GPX);
			}
		};
		if (choice.value || map == null) {
			runnable.run();
		} else if (map instanceof FragmentActivity) {
			FragmentActivity activity = (FragmentActivity) map;
			TripRecordingBottomSheet.showInstance(activity.getSupportFragmentManager());
		}
	}

	public static void showIntervalChooseDialog(final Activity activity, final String patternMsg,
												String title, final int[] seconds, final int[] minutes,
												final ValueHolder<Boolean> choice, final ValueHolder<Integer> v,
												final boolean showTrackSelection, OnClickListener onclick) {
		if (!AndroidUtils.isActivityNotDestroyed(activity)) {
			return;
		}
		final OsmandApplication app = (OsmandApplication) activity.getApplicationContext();
		boolean nightMode;
		if (activity instanceof MapActivity) {
			nightMode = app.getDaynightHelper().isNightModeForMapControls();
		} else {
			nightMode = !app.getSettings().isLightContent();
		}
		Context themedContext = UiUtilities.getThemedContext(activity, nightMode);
		AlertDialog.Builder dlg = new AlertDialog.Builder(themedContext);
		dlg.setTitle(title);
		LinearLayout ll = createIntervalChooseLayout(app, themedContext, patternMsg, seconds, minutes, choice, v, showTrackSelection, nightMode);
		dlg.setView(ll);
		dlg.setPositiveButton(R.string.shared_string_ok, onclick);
		dlg.setNegativeButton(R.string.shared_string_cancel, null);
		dlg.show();
	}

	public static LinearLayout createIntervalChooseLayout(final OsmandApplication app,
														  final Context uiCtx,
														  final String patternMsg, final int[] seconds,
														  final int[] minutes, final ValueHolder<Boolean> choice,
														  final ValueHolder<Integer> v,
														  final boolean showTrackSelection, boolean nightMode) {
		ApplicationMode appMode = app.getSettings().getApplicationMode();
		int textColorPrimary = ContextCompat.getColor(app, nightMode ? R.color.text_color_primary_dark : R.color.text_color_primary_light);
		int textColorSecondary = ContextCompat.getColor(app, nightMode ? R.color.text_color_secondary_dark : R.color.text_color_secondary_light);
		int selectedModeColor = ContextCompat.getColor(uiCtx, appMode.getIconColorInfo().getColor(nightMode));
		LinearLayout ll = new LinearLayout(uiCtx);
		final int dp24 = AndroidUtils.dpToPx(uiCtx, 24f);
		final int dp8 = AndroidUtils.dpToPx(uiCtx, 8f);
		final TextView tv = new TextView(uiCtx);
		tv.setPadding(dp24, dp8 * 2, dp24, dp8);
		tv.setText(String.format(patternMsg, uiCtx.getString(R.string.int_continuosly)));
		tv.setTextColor(textColorSecondary);

		final int secondsLength = seconds.length;
		final int minutesLength = minutes.length;
		ViewGroup sliderContainer = UiUtilities.createSliderView(uiCtx, nightMode);
		sliderContainer.setPadding(dp24, dp8, dp24, dp8);
		Slider sp = sliderContainer.findViewById(R.id.slider);
		UiUtilities.setupSlider(sp, nightMode, selectedModeColor, true);
		sp.setValueTo(secondsLength + minutesLength - 1);
		sp.setStepSize(1);
		sp.addOnChangeListener(new Slider.OnChangeListener() {

			@Override
			public void onValueChange(@NonNull Slider slider, float value, boolean fromUser) {
				String s;
				int progress = (int) value;
				if (progress == 0) {
					s = uiCtx.getString(R.string.int_continuosly);
					v.value = 0;
				} else {
					if (progress < secondsLength) {
						s = seconds[progress] + " " + uiCtx.getString(R.string.int_seconds);
						v.value = seconds[progress] * 1000;
					} else {
						s = minutes[progress - secondsLength] + " " + uiCtx.getString(R.string.int_min);
						v.value = minutes[progress - secondsLength] * 60 * 1000;
					}
				}
				tv.setText(String.format(patternMsg, s));
			}
		});

		for (int i = 0; i < secondsLength + minutesLength - 1; i++) {
			if (i < secondsLength) {
				if (v.value <= seconds[i] * 1000) {
					sp.setValue(i);
					break;
				}
			} else {
				if (v.value <= minutes[i - secondsLength] * 1000 * 60) {
					sp.setValue(i);
					break;
				}
			}
		}

		ll.setOrientation(LinearLayout.VERTICAL);
		ll.addView(tv);
		ll.addView(sliderContainer);
		if (choice != null) {
			final AppCompatCheckBox cb = new AppCompatCheckBox(uiCtx);
			cb.setText(R.string.confirm_every_run);
			cb.setTextColor(textColorPrimary);
			LinearLayout.LayoutParams lp = new LinearLayout.LayoutParams(LayoutParams.MATCH_PARENT,
					LayoutParams.WRAP_CONTENT);
			AndroidUtils.setMargins(lp, dp24, dp8, dp24, 0);
			cb.setLayoutParams(lp);
			AndroidUtils.setPadding(cb, dp8, 0, 0, 0);
			cb.setChecked(!choice.value);
			cb.setOnCheckedChangeListener(new OnCheckedChangeListener() {
				@Override
				public void onCheckedChanged(CompoundButton buttonView, boolean isChecked) {
					choice.value = !isChecked;
				}
			});
			UiUtilities.setupCompoundButton(cb, nightMode, PROFILE_DEPENDENT);
			ll.addView(cb);
		}

		if (showTrackSelection) {
			View divider = new View(uiCtx);
			LinearLayout.LayoutParams lp = new LinearLayout.LayoutParams(LayoutParams.MATCH_PARENT, AndroidUtils.dpToPx(uiCtx, 1f));
			AndroidUtils.setMargins(lp, 0, dp8 * 2, 0, 0);
			divider.setLayoutParams(lp);
			divider.setBackgroundColor(uiCtx.getResources().getColor(nightMode ? R.color.divider_color_dark : R.color.divider_color_light));
			ll.addView(divider);

			final AppCompatCheckBox cb = new AppCompatCheckBox(uiCtx);
			cb.setText(R.string.shared_string_show_on_map);
			cb.setTextColor(textColorPrimary);
			lp = new LinearLayout.LayoutParams(LayoutParams.MATCH_PARENT,
					LayoutParams.WRAP_CONTENT);
			AndroidUtils.setMargins(lp, dp24, dp8 * 2, dp24, 0);
			cb.setLayoutParams(lp);
			AndroidUtils.setPadding(cb, dp8, 0, 0, 0);
			cb.setChecked(app.getSelectedGpxHelper().getSelectedCurrentRecordingTrack() != null);
			cb.setOnCheckedChangeListener(new OnCheckedChangeListener() {

				@Override
				public void onCheckedChanged(CompoundButton buttonView, boolean isChecked) {
					app.getSelectedGpxHelper().selectGpxFile(app.getSavingTrackHelper().getCurrentGpx(), isChecked, false);
				}
			});
			UiUtilities.setupCompoundButton(cb, nightMode, PROFILE_DEPENDENT);
			ll.addView(cb);
		}

		return ll;
	}

	@Override
	public DashFragmentData getCardFragment() {
		return DashTrackFragment.FRAGMENT_DATA;
	}

}<|MERGE_RESOLUTION|>--- conflicted
+++ resolved
@@ -28,7 +28,6 @@
 import net.osmand.AndroidUtils;
 import net.osmand.Location;
 import net.osmand.ValueHolder;
-import net.osmand.plus.GpxSelectionHelper.SelectedGpxFile;
 import net.osmand.plus.NavigationService;
 import net.osmand.plus.OsmAndFormatter;
 import net.osmand.plus.OsmAndLocationProvider;
@@ -164,9 +163,9 @@
 		}
 	}
 
-	public static final int[] SECONDS = new int[]{0, 1, 2, 3, 5, 10, 15, 20, 30, 60, 90};
-	public static final int[] MINUTES = new int[]{2, 3, 5};
-	public static final int[] MAX_INTERVAL_TO_SEND_MINUTES = new int[]{1, 2, 5, 10, 15, 20, 30, 60, 90, 2 * 60, 3 * 60, 4 * 60, 6 * 60, 12 * 60, 24 * 60};
+	public static final int[] SECONDS = new int[] {0, 1, 2, 3, 5, 10, 15, 20, 30, 60, 90};
+	public static final int[] MINUTES = new int[] {2, 3, 5};
+	public static final int[] MAX_INTERVAL_TO_SEND_MINUTES = new int[] {1, 2, 5, 10, 15, 20, 30, 60, 90, 2 * 60, 3 * 60, 4 * 60, 6 * 60, 12 * 60, 24 * 60};
 
 	@Override
 	public SettingsScreenType getSettingsScreenType() {
@@ -184,10 +183,9 @@
 	private TextInfoWidget createMonitoringControl(final MapActivity map) {
 		monitoringControl = new TextInfoWidget(map) {
 			long lastUpdateTime;
-
 			@Override
 			public boolean updateInfo(DrawSettings drawSettings) {
-				if (isSaving) {
+				if(isSaving){
 					setText(map.getString(R.string.shared_string_save), "");
 					setIcons(R.drawable.widget_monitoring_rec_big_day, R.drawable.widget_monitoring_rec_big_night);
 					return true;
@@ -215,7 +213,7 @@
 				}
 
 				final boolean liveMonitoringEnabled = liveMonitoringHelper.isLiveMonitoringEnabled();
-				if (globalRecord) {
+				if(globalRecord) {
 					//indicates global recording (+background recording)
 					if (liveMonitoringEnabled) {
 						dn = R.drawable.widget_live_monitoring_rec_big_night;
@@ -321,18 +319,7 @@
 	}
 
 	public void controlDialog(final Activity activity, final boolean showTrackSelection) {
-
-		SavingTrackHelper helper = app.getSavingTrackHelper();
-		SelectedGpxFile selectedGpxFile = helper.getCurrentTrack();
-		boolean hasDataToSave = helper.hasDataToSave();
-		boolean wasTrackMonitored = settings.SAVE_GLOBAL_TRACK_TO_GPX.get();
-		OsmAndLocationProvider locationProvider = app.getLocationProvider();
-		Location lastKnownLocation = locationProvider.getLastKnownLocation();
-		FragmentActivity fragmentActivity = (FragmentActivity) activity;
-		TripRecordingActiveBottomSheet.showInstance(fragmentActivity.getSupportFragmentManager(),
-				selectedGpxFile, wasTrackMonitored, hasDataToSave, lastKnownLocation == null);
-
-		/*final boolean wasTrackMonitored = settings.SAVE_GLOBAL_TRACK_TO_GPX.get();
+		final boolean wasTrackMonitored = settings.SAVE_GLOBAL_TRACK_TO_GPX.get();
 		final boolean nightMode;
 		if (activity instanceof MapActivity) {
 			nightMode = app.getDaynightHelper().isNightModeForMapControls();
@@ -431,13 +418,8 @@
 					run.run();
 				}
 			});
-<<<<<<< HEAD
-			bld.show();
-		}*/
-=======
 //			bld.show();
 		}
->>>>>>> b79e4bd9
 	}
 
 	public void saveCurrentTrack() {
@@ -499,7 +481,7 @@
 		}
 	}
 
-	public void stopRecording() {
+	public void stopRecording(){
 		settings.SAVE_GLOBAL_TRACK_TO_GPX.set(false);
 		if (app.getNavigationService() != null) {
 			app.getNavigationService().stopIfNeeded(app, NavigationService.USED_BY_GPX);
@@ -588,11 +570,11 @@
 			public void onValueChange(@NonNull Slider slider, float value, boolean fromUser) {
 				String s;
 				int progress = (int) value;
-				if (progress == 0) {
+				if(progress == 0) {
 					s = uiCtx.getString(R.string.int_continuosly);
 					v.value = 0;
 				} else {
-					if (progress < secondsLength) {
+					if(progress < secondsLength) {
 						s = seconds[progress] + " " + uiCtx.getString(R.string.int_seconds);
 						v.value = seconds[progress] * 1000;
 					} else {
