package net.osmand.plus.monitoring;

import android.app.Activity;
import android.content.Context;
import android.content.DialogInterface;
import android.content.DialogInterface.OnClickListener;
import android.support.annotation.Nullable;
import android.support.v4.app.FragmentActivity;
import android.support.v7.app.AlertDialog;
import android.util.DisplayMetrics;
import android.view.View;
import android.view.WindowManager;
import android.widget.CheckBox;
import android.widget.CompoundButton;
import android.widget.CompoundButton.OnCheckedChangeListener;
import android.widget.LinearLayout;
import android.widget.LinearLayout.LayoutParams;
import android.widget.SeekBar;
import android.widget.SeekBar.OnSeekBarChangeListener;
import android.widget.TextView;

import java.lang.ref.WeakReference;
import net.osmand.AndroidUtils;
import net.osmand.Location;
import net.osmand.ValueHolder;
import net.osmand.plus.ApplicationMode;
import net.osmand.plus.NavigationService;
import net.osmand.plus.OsmAndFormatter;
import net.osmand.plus.OsmAndTaskManager.OsmAndTaskRunnable;
import net.osmand.plus.OsmandApplication;
import net.osmand.plus.OsmandPlugin;
import net.osmand.plus.OsmandSettings;
import net.osmand.plus.R;
import net.osmand.plus.activities.MapActivity;
import net.osmand.plus.activities.SavingTrackHelper;
import net.osmand.plus.activities.SavingTrackHelper.SaveGpxResult;
import net.osmand.plus.dashboard.tools.DashFragmentData;
import net.osmand.plus.views.MapInfoLayer;
import net.osmand.plus.views.OsmandMapLayer.DrawSettings;
import net.osmand.plus.views.OsmandMapTileView;
import net.osmand.plus.views.mapwidgets.TextInfoWidget;
import net.osmand.util.Algorithms;

import java.lang.ref.WeakReference;
import java.util.List;

import gnu.trove.list.array.TIntArrayList;
import net.osmand.util.Algorithms;

public class OsmandMonitoringPlugin extends OsmandPlugin {
	public static final String ID = "osmand.monitoring";
	public final static String OSMAND_SAVE_SERVICE_ACTION = "OSMAND_SAVE_SERVICE_ACTION";
	private OsmandSettings settings;
	private OsmandApplication app;
	private TextInfoWidget monitoringControl;
	private LiveMonitoringHelper liveMonitoringHelper;
	private boolean isSaving;

	public OsmandMonitoringPlugin(OsmandApplication app) {
		this.app = app;
		liveMonitoringHelper = new LiveMonitoringHelper(app);
		final List<ApplicationMode> am = ApplicationMode.allPossibleValues();
		ApplicationMode.regWidgetVisibility("monitoring", am.toArray(new ApplicationMode[am.size()]));
		settings = app.getSettings();
	}

	@Override
	public void disable(OsmandApplication app) {
		super.disable(app);
		app.getNotificationHelper().refreshNotifications();
	}

	@Override
	public void updateLocation(Location location) {
		liveMonitoringHelper.updateLocation(location);
	}
	
	@Override
	public int getLogoResourceId() {
		return R.drawable.ic_action_gps_info;
	}
	
	@Override
	public int getAssetResourceName() {
		return R.drawable.trip_recording;
	}

	@Override
	public String getId() {
		return ID;
	}

	@Override
	public String getDescription() {
		return app.getString(R.string.record_plugin_description);
	}

	@Override
	public String getName() {
		return app.getString(R.string.record_plugin_name);
	}


	@Override
	public String getHelpFileName() {
		return "feature_articles/trip-recording-plugin.html";
	}

	@Override
	public void registerLayers(MapActivity activity) {
		registerWidget(activity);
	}

	private void registerWidget(MapActivity activity) {
		MapInfoLayer layer = activity.getMapLayers().getMapInfoLayer();
		monitoringControl = createMonitoringControl(activity);
		
		layer.registerSideWidget(monitoringControl,
				R.drawable.ic_action_play_dark, R.string.map_widget_monitoring, "monitoring", false, 30);
		layer.recreateControls();
	}

	@Override
	public void updateLayers(OsmandMapTileView mapView, MapActivity activity) {
		if (isActive()) {
			if (monitoringControl == null) {
				registerWidget(activity);
			}
		} else {
			if (monitoringControl != null) {
				MapInfoLayer layer = activity.getMapLayers().getMapInfoLayer();
				layer.removeSideWidget(monitoringControl);
				layer.recreateControls();
				monitoringControl = null;
			}
		}
	}
	
	public static final int[] SECONDS = new int[] {0, 1, 2, 3, 5, 10, 15, 30, 60, 90};
	public static final int[] MINUTES = new int[] {2, 3, 5};
	public static final int[] MAX_INTERVAL_TO_SEND_MINUTES = new int[] {1, 2, 5, 10, 15, 20, 30, 60};

	
	@Override
	public Class<? extends Activity> getSettingsActivity() {
		return SettingsMonitoringActivity.class;
	}

	

	/**
	 * creates (if it wasn't created previously) the control to be added on a MapInfoLayer that shows a monitoring state (recorded/stopped)
	 */
	private TextInfoWidget createMonitoringControl(final MapActivity map) {
		monitoringControl = new TextInfoWidget(map) {
			long lastUpdateTime;
			@Override
			public boolean updateInfo(DrawSettings drawSettings) {
				if(isSaving){
					setText(map.getString(R.string.shared_string_save), "");
					setIcons(R.drawable.widget_monitoring_rec_big_day, R.drawable.widget_monitoring_rec_big_night);
					return true;
				}
				String txt = map.getString(R.string.monitoring_control_start);
				String subtxt = null;
				int dn;
				int d;
				long last = lastUpdateTime;
				final boolean globalRecord = settings.SAVE_GLOBAL_TRACK_TO_GPX.get();
				final boolean isRecording = app.getSavingTrackHelper().getIsRecording();
				float dist = app.getSavingTrackHelper().getDistance();

				//make sure widget always shows recorded track distance if unsaved track exists
				if (dist > 0) {
					last = app.getSavingTrackHelper().getLastTimeUpdated();
					String ds = OsmAndFormatter.getFormattedDistance(dist, map.getMyApplication());
					int ls = ds.lastIndexOf(' ');
					if (ls == -1) {
						txt = ds;
					} else {
						txt = ds.substring(0, ls);
						subtxt = ds.substring(ls + 1);
					}
				}

				final boolean liveMonitoringEnabled = liveMonitoringHelper.isLiveMonitoringEnabled();
				if(globalRecord) {
					//indicates global recording (+background recording)
					if (liveMonitoringEnabled) {
						dn = R.drawable.widget_live_monitoring_rec_big_night;
						d = R.drawable.widget_live_monitoring_rec_big_day;
					} else {
						dn = R.drawable.widget_monitoring_rec_big_night;
						d = R.drawable.widget_monitoring_rec_big_day;
					}
				} else if (isRecording) {
					//indicates (profile-based, configured in settings) recording (looks like is only active during nav in follow mode)
					if (liveMonitoringEnabled) {
						dn = R.drawable.widget_live_monitoring_rec_small_night;
						d = R.drawable.widget_live_monitoring_rec_small_day;
					} else {
						dn = R.drawable.widget_monitoring_rec_small_night;
						d = R.drawable.widget_monitoring_rec_small_day;
					}
				} else {
					dn = R.drawable.widget_monitoring_rec_inactive_night;
					d = R.drawable.widget_monitoring_rec_inactive_day;
				}

				setText(txt, subtxt);
				setIcons(d, dn);
				if ((last != lastUpdateTime) && (globalRecord || isRecording)) {
					lastUpdateTime = last;
					//blink implementation with 2 indicator states (global logging + profile/navigation logging)
					if (liveMonitoringEnabled) {
						dn = R.drawable.widget_live_monitoring_rec_small_night;
						d = R.drawable.widget_live_monitoring_rec_small_day;
					} else {
						dn = R.drawable.widget_monitoring_rec_small_night;
						d = R.drawable.widget_monitoring_rec_small_day;
					}
					setIcons(d, dn);

					map.getMyApplication().runInUIThread(new Runnable() {
						@Override
						public void run() {
							int dn;
							int d;
							if (globalRecord) {
								if (liveMonitoringEnabled) {
									dn = R.drawable.widget_live_monitoring_rec_big_night;
									d = R.drawable.widget_live_monitoring_rec_big_day;
								} else {
									dn = R.drawable.widget_monitoring_rec_big_night;
									d = R.drawable.widget_monitoring_rec_big_day;
								}
							} else {
								if (liveMonitoringEnabled) {
									dn = R.drawable.widget_live_monitoring_rec_small_night;
									d = R.drawable.widget_live_monitoring_rec_small_day;
								} else {
									dn = R.drawable.widget_monitoring_rec_small_night;
									d = R.drawable.widget_monitoring_rec_small_day;
								}
							}
							setIcons(d, dn);
						}
					}, 500);
				}
				return true;
			}
		};
		monitoringControl.updateInfo(null);

		// monitoringControl.addView(child);
		monitoringControl.setOnClickListener(new View.OnClickListener() {
			@Override
			public void onClick(View v) {
				controlDialog(map, true);
			}

			
		});
		return monitoringControl;
	}

	public void controlDialog(final Activity activity, final boolean showTrackSelection) {
		final boolean wasTrackMonitored = settings.SAVE_GLOBAL_TRACK_TO_GPX.get();
		
		AlertDialog.Builder bld = new AlertDialog.Builder(activity);
		final TIntArrayList items = new TIntArrayList();
		if (wasTrackMonitored) {
			items.add(R.string.gpx_monitoring_stop);
			items.add(R.string.gpx_start_new_segment);
			if(settings.LIVE_MONITORING.get()) {
				items.add(R.string.live_monitoring_stop);
			} else if(!settings.LIVE_MONITORING_URL.getProfileDefaultValue(settings.APPLICATION_MODE.get()).
					equals(settings.LIVE_MONITORING_URL.get())){
				items.add(R.string.live_monitoring_start);
			}
		} else {
			items.add(R.string.gpx_monitoring_start);
		}
		if (app.getSavingTrackHelper().hasDataToSave()) {
			items.add(R.string.save_current_track);
		}
		String[] strings = new String[items.size()];
		for (int i = 0; i < strings.length; i++) {
			strings[i] = app.getString(items.get(i));
		}
		final int[] holder = new int[] {0};
		final Runnable run = new Runnable() {
			public void run() {
				int which = holder[0];
				int item = items.get(which);
				if(item == R.string.save_current_track){
<<<<<<< HEAD
					if (map instanceof MapActivity) {
						saveCurrentTrack(new WeakReference<>((MapActivity) map));
					} else {
						saveCurrentTrack();
					}
=======
					saveCurrentTrack(null, activity);
>>>>>>> 3c15a7a2
				} else if(item == R.string.gpx_monitoring_start) {
					if (app.getLocationProvider().checkGPSEnabled(activity)) {
						startGPXMonitoring(activity, showTrackSelection);
					}
				} else if(item == R.string.gpx_monitoring_stop) {
					stopRecording();
				} else if(item == R.string.gpx_start_new_segment) {
					app.getSavingTrackHelper().startNewSegment();
				} else if(item == R.string.live_monitoring_stop) {
					settings.LIVE_MONITORING.set(false);
				} else if(item == R.string.live_monitoring_start) {
					final ValueHolder<Integer> vs = new ValueHolder<Integer>();
					vs.value = settings.LIVE_MONITORING_INTERVAL.get();
					showIntervalChooseDialog(activity, app.getString(R.string.live_monitoring_interval) + " : %s",
							app.getString(R.string.save_track_to_gpx_globally), SECONDS, MINUTES,
							null, vs, showTrackSelection, new OnClickListener() {
						@Override
						public void onClick(DialogInterface dialog, int which) {
							settings.LIVE_MONITORING_INTERVAL.set(vs.value);
							settings.LIVE_MONITORING.set(true);
						}
					});
				}
				monitoringControl.updateInfo(null);
			}
		};
		if(strings.length == 1) {
			run.run();
		} else {
			bld.setItems(strings, new OnClickListener() {
				@Override
				public void onClick(DialogInterface dialog, int which) {
					holder[0] = which;
					run.run();
				}
			});
			bld.show();
		}
	}

	public void saveCurrentTrack() {
		saveCurrentTrack(null, null);
	}
	
	public void saveCurrentTrack(@Nullable final Runnable onComplete) {
		saveCurrentTrack(onComplete, null);
	}

<<<<<<< HEAD
	public void saveCurrentTrack(@Nullable final WeakReference<MapActivity> mapActivityRef) {
		saveCurrentTrack(null, mapActivityRef);
	}
	
	public void saveCurrentTrack(@Nullable final Runnable onComplete, 
		@Nullable final WeakReference<MapActivity> mapActivityRef) {
=======
	public void saveCurrentTrack(@Nullable final Runnable onComplete, @Nullable Activity activity) {

		final WeakReference<Activity> activityRef = activity != null ? new WeakReference<>(activity) : null;

>>>>>>> 3c15a7a2
		app.getTaskManager().runInBackground(new OsmAndTaskRunnable<Void, Void, SaveGpxResult>() {

			@Override
			protected void onPreExecute() {
				isSaving = true;
				updateControl();
			}

			@Override
			protected SaveGpxResult doInBackground(Void... params) {
				try {
					SavingTrackHelper helper = app.getSavingTrackHelper();
					SaveGpxResult result = helper.saveDataToGpx(app.getAppCustomization().getTracksDir());
					helper.close();
					return result;
				} catch (Exception e) {
					e.printStackTrace();
				}
				return null;
			}

			@Override
			protected void onPostExecute(SaveGpxResult result) {
				isSaving = false;
				app.getNotificationHelper().refreshNotifications();
				updateControl();
<<<<<<< HEAD
				if (mapActivityRef != null && !Algorithms.isEmpty(result.getFilenames())) {
					final MapActivity a = mapActivityRef.get();
					if (a != null && !a.isFinishing()) {
						OnSaveCurrentTrackFragment.showInstance(a.getSupportFragmentManager(), result.getFilenames().get(0));	
=======
				if (activityRef != null && !Algorithms.isEmpty(result.getFilenames())) {
					final Activity a = activityRef.get();
					if (a instanceof FragmentActivity && !a.isFinishing()) {
						OnSaveCurrentTrackFragment.showInstance(((FragmentActivity) a).getSupportFragmentManager(), result.getFilenames().get(0));
>>>>>>> 3c15a7a2
					}
				}
				
				if (onComplete != null) {
					onComplete.run();
				}
			}
		}, (Void) null);
	}

	public void updateControl() {
		if (monitoringControl != null) {
			monitoringControl.updateInfo(null);
		}
	}

	public void stopRecording(){
		settings.SAVE_GLOBAL_TRACK_TO_GPX.set(false);
		if (app.getNavigationService() != null) {
			app.getNavigationService().stopIfNeeded(app, NavigationService.USED_BY_GPX);
		}
	}

	public void startGPXMonitoring(final Activity map) {
		startGPXMonitoring(map, true);
	}

	public void startGPXMonitoring(final Activity map, final boolean showTrackSelection) {
		final ValueHolder<Integer> vs = new ValueHolder<Integer>();
		final ValueHolder<Boolean> choice = new ValueHolder<Boolean>();
		vs.value = settings.SAVE_GLOBAL_TRACK_INTERVAL.get();
		choice.value = settings.SAVE_GLOBAL_TRACK_REMEMBER.get();
		final Runnable runnable = new Runnable() {
			public void run() {
				app.getSavingTrackHelper().startNewSegment();
				settings.SAVE_GLOBAL_TRACK_INTERVAL.set(vs.value);
				settings.SAVE_GLOBAL_TRACK_TO_GPX.set(true);
				settings.SAVE_GLOBAL_TRACK_REMEMBER.set(choice.value);
				int interval = settings.SAVE_GLOBAL_TRACK_INTERVAL.get();
				app.startNavigationService(NavigationService.USED_BY_GPX, app.navigationServiceGpsInterval(interval));
			}
		};
		if (choice.value || map == null) {
			runnable.run();
		} else {
			showIntervalChooseDialog(map, app.getString(R.string.save_track_interval_globally) + " : %s",
					app.getString(R.string.save_track_to_gpx_globally), SECONDS, MINUTES, choice, vs, showTrackSelection,
					new OnClickListener() {
						@Override
						public void onClick(DialogInterface dialog, int which) {
							runnable.run();
						}
					});
		}
	}


	public static void showIntervalChooseDialog(final Context uiCtx, final String patternMsg,
												String title, final int[] seconds, final int[] minutes,
												final ValueHolder<Boolean> choice, final ValueHolder<Integer> v,
												final boolean showTrackSelection, OnClickListener onclick){
		AlertDialog.Builder dlg = new AlertDialog.Builder(uiCtx);
		dlg.setTitle(title);
		WindowManager mgr = (WindowManager) uiCtx.getSystemService(Context.WINDOW_SERVICE);
		DisplayMetrics dm = new DisplayMetrics();
		mgr.getDefaultDisplay().getMetrics(dm);
		LinearLayout ll = createIntervalChooseLayout(uiCtx, patternMsg, seconds, minutes,
				choice, v, showTrackSelection, dm);
		dlg.setView(ll);
		dlg.setPositiveButton(R.string.shared_string_ok, onclick);
		dlg.setNegativeButton(R.string.shared_string_cancel, null);
		dlg.show();
	}

	public static LinearLayout createIntervalChooseLayout(final Context uiCtx,
														  final String patternMsg, final int[] seconds,
														  final int[] minutes, final ValueHolder<Boolean> choice,
														  final ValueHolder<Integer> v,
														  final boolean showTrackSelection, DisplayMetrics dm) {
		LinearLayout ll = new LinearLayout(uiCtx);
		final int dp24 = AndroidUtils.dpToPx(uiCtx, 24f);
		final int dp8 = AndroidUtils.dpToPx(uiCtx, 8f);
		final TextView tv = new TextView(uiCtx);
		tv.setPadding(dp24, dp8 * 2, dp24, dp8);
		tv.setText(String.format(patternMsg, uiCtx.getString(R.string.int_continuosly)));

		SeekBar sp = new SeekBar(uiCtx);
		sp.setPadding(dp24 + dp8, dp8, dp24 + dp8, dp8);
		final int secondsLength = seconds.length;
    	final int minutesLength = minutes.length;
    	sp.setMax(secondsLength + minutesLength - 1);
		sp.setOnSeekBarChangeListener(new OnSeekBarChangeListener() {
			@Override
			public void onStopTrackingTouch(SeekBar seekBar) {
			}
			@Override
			public void onStartTrackingTouch(SeekBar seekBar) {
			}
			
			@Override
			public void onProgressChanged(SeekBar seekBar, int progress, boolean fromUser) {
				String s;
				if(progress == 0) {
					s = uiCtx.getString(R.string.int_continuosly);
					v.value = 0;
				} else {
					if(progress < secondsLength) {
						s = seconds[progress] + " " + uiCtx.getString(R.string.int_seconds);
						v.value = seconds[progress] * 1000;
					} else {
						s = minutes[progress - secondsLength] + " " + uiCtx.getString(R.string.int_min);
						v.value = minutes[progress - secondsLength] * 60 * 1000;
					}
				}
				tv.setText(String.format(patternMsg, s));
				
			}
		});
		
		for (int i = 0; i < secondsLength + minutesLength - 1; i++) {
			if (i < secondsLength) {
				if (v.value <= seconds[i] * 1000) {
					sp.setProgress(i);
					break;
				}
			} else {
				if (v.value <= minutes[i - secondsLength] * 1000 * 60) {
					sp.setProgress(i);
					break;
				}
			}
		}
		
		ll.setOrientation(LinearLayout.VERTICAL);
		ll.addView(tv);
		ll.addView(sp);
		if (choice != null) {
			final CheckBox cb = new CheckBox(uiCtx);
			cb.setText(R.string.shared_string_remember_my_choice);
			LinearLayout.LayoutParams lp = new LinearLayout.LayoutParams(LayoutParams.MATCH_PARENT,
					LayoutParams.WRAP_CONTENT);
			lp.setMargins(dp24, dp8, dp24, 0);
			cb.setLayoutParams(lp);
			cb.setOnCheckedChangeListener(new OnCheckedChangeListener() {

				@Override
				public void onCheckedChanged(CompoundButton buttonView, boolean isChecked) {
					choice.value = isChecked;

				}
			});
			ll.addView(cb);
		}

		if (showTrackSelection) {
			final OsmandApplication app = (OsmandApplication) uiCtx.getApplicationContext();
			boolean light = app.getSettings().isLightContent();
			View divider = new View(uiCtx);
			LinearLayout.LayoutParams lp = new LinearLayout.LayoutParams(LayoutParams.MATCH_PARENT,
					AndroidUtils.dpToPx(uiCtx, 1f));
			lp.setMargins(0, dp8 * 2, 0, 0);
			divider.setLayoutParams(lp);
			divider.setBackgroundColor(uiCtx.getResources().getColor(
					light ? R.color.divider_color_light : R.color.divider_color_dark));
			ll.addView(divider);

			final CheckBox cb = new CheckBox(uiCtx);
			cb.setText(R.string.shared_string_show_on_map);
			lp = new LinearLayout.LayoutParams(LayoutParams.MATCH_PARENT,
					LayoutParams.WRAP_CONTENT);
			lp.setMargins(dp24, dp8 * 2, dp24, 0);
			cb.setLayoutParams(lp);
			cb.setChecked(app.getSelectedGpxHelper().getSelectedCurrentRecordingTrack() != null);
			cb.setOnCheckedChangeListener(new OnCheckedChangeListener() {

				@Override
				public void onCheckedChanged(CompoundButton buttonView, boolean isChecked) {
					app.getSelectedGpxHelper().selectGpxFile(app.getSavingTrackHelper().getCurrentGpx(), isChecked, false);
				}
			});
			ll.addView(cb);
		}

		return ll;
	}

	@Override
	public DashFragmentData getCardFragment() {
		return DashTrackFragment.FRAGMENT_DATA;
	}

}<|MERGE_RESOLUTION|>--- conflicted
+++ resolved
@@ -19,7 +19,6 @@
 import android.widget.SeekBar.OnSeekBarChangeListener;
 import android.widget.TextView;
 
-import java.lang.ref.WeakReference;
 import net.osmand.AndroidUtils;
 import net.osmand.Location;
 import net.osmand.ValueHolder;
@@ -45,7 +44,6 @@
 import java.util.List;
 
 import gnu.trove.list.array.TIntArrayList;
-import net.osmand.util.Algorithms;
 
 public class OsmandMonitoringPlugin extends OsmandPlugin {
 	public static final String ID = "osmand.monitoring";
@@ -294,15 +292,7 @@
 				int which = holder[0];
 				int item = items.get(which);
 				if(item == R.string.save_current_track){
-<<<<<<< HEAD
-					if (map instanceof MapActivity) {
-						saveCurrentTrack(new WeakReference<>((MapActivity) map));
-					} else {
-						saveCurrentTrack();
-					}
-=======
 					saveCurrentTrack(null, activity);
->>>>>>> 3c15a7a2
 				} else if(item == R.string.gpx_monitoring_start) {
 					if (app.getLocationProvider().checkGPSEnabled(activity)) {
 						startGPXMonitoring(activity, showTrackSelection);
@@ -351,19 +341,10 @@
 		saveCurrentTrack(onComplete, null);
 	}
 
-<<<<<<< HEAD
-	public void saveCurrentTrack(@Nullable final WeakReference<MapActivity> mapActivityRef) {
-		saveCurrentTrack(null, mapActivityRef);
-	}
-	
-	public void saveCurrentTrack(@Nullable final Runnable onComplete, 
-		@Nullable final WeakReference<MapActivity> mapActivityRef) {
-=======
 	public void saveCurrentTrack(@Nullable final Runnable onComplete, @Nullable Activity activity) {
 
 		final WeakReference<Activity> activityRef = activity != null ? new WeakReference<>(activity) : null;
 
->>>>>>> 3c15a7a2
 		app.getTaskManager().runInBackground(new OsmAndTaskRunnable<Void, Void, SaveGpxResult>() {
 
 			@Override
@@ -390,17 +371,10 @@
 				isSaving = false;
 				app.getNotificationHelper().refreshNotifications();
 				updateControl();
-<<<<<<< HEAD
-				if (mapActivityRef != null && !Algorithms.isEmpty(result.getFilenames())) {
-					final MapActivity a = mapActivityRef.get();
-					if (a != null && !a.isFinishing()) {
-						OnSaveCurrentTrackFragment.showInstance(a.getSupportFragmentManager(), result.getFilenames().get(0));	
-=======
 				if (activityRef != null && !Algorithms.isEmpty(result.getFilenames())) {
 					final Activity a = activityRef.get();
 					if (a instanceof FragmentActivity && !a.isFinishing()) {
 						OnSaveCurrentTrackFragment.showInstance(((FragmentActivity) a).getSupportFragmentManager(), result.getFilenames().get(0));
->>>>>>> 3c15a7a2
 					}
 				}
 				
