--- conflicted
+++ resolved
@@ -178,19 +178,10 @@
 		
 		// after last turn say:
 		if(next == null || next.distance == 0) {
-<<<<<<< HEAD
-			if(currentStatus == STATUS_UNKNOWN && currentDirection > 0){
-				playGoAheadToDestination();
-				currentStatus = STATUS_TOLD;
-=======
 			// if(currentStatus <= STATUS_UNKNOWN && currentDirection > 0){  This caused this prompt to be suppressed when coming back from a UTwp situation
 			if(currentStatus <= STATUS_UNKNOWN){
-				CommandBuilder play = getNewCommandPlayerToPlay();
-				if(play != null){
-					play.goAhead(router.getLeftDistance()).andArriveAtDestination().play();
+				if (playGoAheadToDestination())
 					currentStatus = STATUS_TOLD;
-				}
->>>>>>> adffdd59
 			}
 			return;
 		}
@@ -264,23 +255,23 @@
 			break;
 		case STATUS_TURN:
 			if(next.distance < TURN_IN_DISTANCE_END) {
-				playMakeTurnRightNow(next, router.getNextNextRouteDirectionInfo());
-			} else {
-				playMakeTurnRightNow(next, null);
-			}
-			break;
-		case STATUS_200_TURN:
+				playMakeTurn(next, router.getNextNextRouteDirectionInfo());
+			} else {
+				playMakeTurn(next, null);
+			}
+			break;
+		case STATUS_TURN_IN:
 			if(isDistanceLess(speed, next.distance, TURN_DISTANCE) || next.distance < TURN_IN_DISTANCE_END) {
-				playMakeTurnInShortDistance(next, dist, router.getNextNextRouteDirectionInfo());
-			} else {
-				playMakeTurnInShortDistance(next, dist, null);
-			}
-			break;
-		case STATUS_800_PREPARE:
-			playPrepareLongDistanceTurn(next, dist);
-			break;
-		case STATUS_3000_PREPARE:
-			playPrepareLongDistanceTurn(next, dist);
+				playMakeTurnIn(next, dist, router.getNextNextRouteDirectionInfo());
+			} else {
+				playMakeTurnIn(next, dist, null);
+			}
+			break;
+		case STATUS_PREPARE:
+			playPrepareTurn(next, dist);
+			break;
+		case STATUS_LONG_PREPARE:
+			playPrepareTurn(next, dist);
 			break;
 		default:
 			break;
@@ -288,11 +279,13 @@
 	}
 
 
-	private void playGoAheadToDestination() {
+	private boolean playGoAheadToDestination() {
 		CommandBuilder play = getNewCommandPlayerToPlay();
 		if(play != null){
-		play.goAhead(router.getLeftDistance()).andArriveAtDestination().play();
-		}
+			play.goAhead(router.getLeftDistance()).andArriveAtDestination().play();
+			return true;
+		}
+		return false;
 	}
 
 	private void playGoAhead(int dist) {
