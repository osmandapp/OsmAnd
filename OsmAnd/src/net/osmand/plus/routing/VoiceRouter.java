--- conflicted
+++ resolved
@@ -179,12 +179,9 @@
 		if(next == null || next.distance == 0) {
 			// if(currentStatus <= STATUS_UNKNOWN && currentDirection > 0){  This caused this prompt to be suppressed when coming back from a UTwp situation
 			if(currentStatus <= STATUS_UNKNOWN){
-<<<<<<< HEAD
-				if (playGoAheadToDestination())
-=======
 				if (playGoAheadToDestination()) {
->>>>>>> 26f9216a
 					currentStatus = STATUS_TOLD;
+				}
 			}
 			return;
 		}
