package net.osmand.plus.routing.data;

import android.graphics.Typeface;
import android.text.Spannable;
import android.text.SpannableStringBuilder;
import android.text.style.StyleSpan;

import net.osmand.Location;
import net.osmand.plus.OsmAndLocationProvider;
import net.osmand.plus.OsmandApplication;
import net.osmand.plus.R;
import net.osmand.plus.settings.backend.ApplicationMode;
import net.osmand.plus.settings.backend.OsmandSettings;
import net.osmand.plus.voice.CommandPlayer;

public class AnnounceTimeDistances {
	// Avoids false negatives: Pre-pone close announcements by this distance to allow for the possible over-estimation of the 'true' lead distance due to positioning error.
	// A smaller value will increase the timing precision, but at the risk of missing prompts which do not meet the precision limit.
	// We can research if a flexible value like min(12, x * gps-hdop) has advantages over a constant (x could be 2 or so).
	private static final int POSITIONING_TOLERANCE = 12;

	public static final int STATE_TURN_NOW = 0;
	public static final int STATE_TURN_IN = 1;
	public static final int STATE_PREPARE_TURN = 2;
	public static final int STATE_LONG_PREPARE_TURN = 3;
	public static final int STATE_SHORT_ALARM_ANNOUNCE = 4;
	public static final int STATE_LONG_ALARM_ANNOUNCE = 5;
	public static final int STATE_SHORT_PNT_APPROACH = 6;
	public static final int STATE_LONG_PNT_APPROACH = 7;

	// Default speed to have comfortable announcements (m/s)
	// initial value is updated from default speed settings anyway
	private float DEFAULT_SPEED = 10;
	private double voicePromptDelayTimeSec;

	private float ARRIVAL_DISTANCE;
	private float OFF_ROUTE_DISTANCE;

	private float TURN_NOW_SPEED;
	private final int PREPARE_LONG_DISTANCE;
	private int PREPARE_LONG_DISTANCE_END;
	private final int PREPARE_DISTANCE;
	private int PREPARE_DISTANCE_END;
	private final int TURN_IN_DISTANCE;
	private final int TURN_IN_DISTANCE_END;
	private int TURN_NOW_DISTANCE;
	private int LONG_PNT_ANNOUNCE_RADIUS;
	private int SHORT_PNT_ANNOUNCE_RADIUS;
	private int LONG_ALARM_ANNOUNCE_RADIUS;
	private int SHORT_ALARM_ANNOUNCE_RADIUS;
	OsmAndLocationProvider locationProvider;

	public AnnounceTimeDistances(ApplicationMode appMode, OsmandApplication app) {
		OsmandSettings settings = app.getSettings();
		locationProvider = app.getLocationProvider();
		if (appMode.isDerivedRoutingFrom(ApplicationMode.CAR)) {
			// keep it as minimum 30 km/h for voice announcement
			DEFAULT_SPEED = Math.max(8, appMode.getDefaultSpeed());
		} else {
			// minimal is 1 meter for turn now
			DEFAULT_SPEED = (float) Math.max(0.3, appMode.getDefaultSpeed());
		}

		// 300 s: car 3750 m (113 s @ 120 km/h)
		PREPARE_LONG_DISTANCE = (int) (DEFAULT_SPEED * 300);
		// 250 s: car 3125 m (94 s @ 120 km/h)
		PREPARE_LONG_DISTANCE_END = (int) (DEFAULT_SPEED * 250);
		if (DEFAULT_SPEED < 30) {
			// Play only for high speed vehicle with speed > 110 km/h
			// [issue 1411] - used only for goAhead prompt
			PREPARE_LONG_DISTANCE_END = PREPARE_LONG_DISTANCE * 2;
		}

		// 115 s: car 1438 m (45 s @ 120 km/h), bicycle 319 m (46 s @ 25 km/h), pedestrian 128 m
		PREPARE_DISTANCE = (int) (DEFAULT_SPEED * 115);
		// 90  s: car 1136 m, bicycle 250 m (36 s @ 25 km/h)
		PREPARE_DISTANCE_END = (int) (DEFAULT_SPEED * 90);

		// 22 s: car 275 m, bicycle 61 m, pedestrian 24 m
		TURN_IN_DISTANCE = (int) (DEFAULT_SPEED * 22);
		// 15 s: car 189 m, bicycle 42 m, pedestrian 17 m
		TURN_IN_DISTANCE_END = (int) (DEFAULT_SPEED * 15);

		// Do not play prepare: for pedestrian and slow transport
		// same check as speed < 150/(90-22) m/s = 2.2 m/s = 8 km/h
		// if (DEFAULT_SPEED < 2.3) {
		if (PREPARE_DISTANCE_END - TURN_IN_DISTANCE < 150) {
			PREPARE_DISTANCE_END = PREPARE_DISTANCE * 2;
		}

		setArrivalDistances(settings.ARRIVAL_DISTANCE_FACTOR.getModeValue(appMode));

		// Trigger close prompts earlier to allow BT SCO link being established, or when VOICE_PROMPT_DELAY is set >0 for the other stream types
<<<<<<< HEAD
		if (app.getRoutingHelper() != null) {
			int ams = settings.AUDIO_MANAGER_STREAM.getModeValue(app.getRoutingHelper().getAppMode());
			if ((ams == 0 && !CommandPlayer.isBluetoothScoRunning()) || ams > 0) {
				if (settings.VOICE_PROMPT_DELAY[ams] != null) {
					voicePromptDelayTimeSec = (double) settings.VOICE_PROMPT_DELAY[ams].get() / 1000;
				}
=======
		int ams = settings.AUDIO_MANAGER_STREAM.getModeValue(appMode);
		if ((ams == 0 && !CommandPlayer.isBluetoothScoRunning()) || ams > 0) {
			if (settings.VOICE_PROMPT_DELAY[ams] != null) {
				voicePromptDelayTimeSec = (double) settings.VOICE_PROMPT_DELAY[ams].get() / 1000;
>>>>>>> 8adf959f
			}
		}
	}

	public void setArrivalDistances(float arrivalDistanceFactor) {
		arrivalDistanceFactor = Math.max(arrivalDistanceFactor, 0.1f);
		// Turn now: 3.5 s normal speed, 7 s for half speed (default)
		// float TURN_NOW_TIME = 7;
		// ** #8749 to keep 1m / 1 sec precision (POSITIONING_TOLERANCE = 12 m)
		// car 50 km/h - 7 s, bicycle 10 km/h - 3 s, pedestrian 4 km/h - 2 s, 1 km/h - 1 s
		float TURN_NOW_TIME = (float) Math.min(Math.sqrt(DEFAULT_SPEED * 3.6), 8);

		// 3.6 s: car 45 m, bicycle 10 m -> 12 m, pedestrian 4 m -> 12 m (capped by POSITIONING_TOLERANCE)
		TURN_NOW_DISTANCE = (int) (Math.max(POSITIONING_TOLERANCE, DEFAULT_SPEED * 3.6) * arrivalDistanceFactor);
		TURN_NOW_SPEED = TURN_NOW_DISTANCE / TURN_NOW_TIME;

		// 5 s: car 63 m, bicycle 14 m, pedestrian 6 m -> 12 m (capped by POSITIONING_TOLERANCE)
		ARRIVAL_DISTANCE = (int) (Math.max(POSITIONING_TOLERANCE, DEFAULT_SPEED * 5.) * arrivalDistanceFactor);

		// 20 s: car 250 m, bicycle 56 m, pedestrian 22 m
		OFF_ROUTE_DISTANCE = DEFAULT_SPEED * 20 * arrivalDistanceFactor; // 20 seconds

		// assume for backward compatibility speed - 10 m/s
		SHORT_ALARM_ANNOUNCE_RADIUS = (int) (7 * DEFAULT_SPEED * arrivalDistanceFactor); // 70 m
		LONG_ALARM_ANNOUNCE_RADIUS = (int) (12 * DEFAULT_SPEED * arrivalDistanceFactor); // 120 m
		SHORT_PNT_ANNOUNCE_RADIUS = (int) (15 * DEFAULT_SPEED * arrivalDistanceFactor); // 150 m
		LONG_PNT_ANNOUNCE_RADIUS = (int) (60 * DEFAULT_SPEED * arrivalDistanceFactor); // 600 m
	}

	public int getImminentTurnStatus(float dist, Location loc) {
		float speed = getSpeed(loc);
		if (isTurnStateActive(speed, dist, STATE_TURN_NOW)) {
			return 0;
		} else if (isTurnStateActive(speed, dist, STATE_PREPARE_TURN)) {
			// STATE_TURN_IN included
			return 1;
		} else {
			return -1;
		}
	}

	public boolean isTurnStateActive(float currentSpeed, double dist, int turnType) {
		switch (turnType) {
			case STATE_TURN_NOW:
				return isDistanceLess(currentSpeed, dist, TURN_NOW_DISTANCE, TURN_NOW_SPEED);
			case STATE_TURN_IN:
				return isDistanceLess(currentSpeed, dist, TURN_IN_DISTANCE);
			case STATE_PREPARE_TURN:
				return isDistanceLess(currentSpeed, dist, PREPARE_DISTANCE);
			case STATE_LONG_PREPARE_TURN:
				return isDistanceLess(currentSpeed, dist, PREPARE_LONG_DISTANCE);
			case STATE_SHORT_ALARM_ANNOUNCE:
				return isDistanceLess(currentSpeed, dist, SHORT_ALARM_ANNOUNCE_RADIUS);
			case STATE_LONG_ALARM_ANNOUNCE:
				return isDistanceLess(currentSpeed, dist, LONG_ALARM_ANNOUNCE_RADIUS);
			case STATE_SHORT_PNT_APPROACH:
				return isDistanceLess(currentSpeed, dist, SHORT_PNT_ANNOUNCE_RADIUS);
			case STATE_LONG_PNT_APPROACH:
				return isDistanceLess(currentSpeed, dist, LONG_PNT_ANNOUNCE_RADIUS);
		}
		return false;
	}

	public boolean isTurnStateNotPassed(float currentSpeed, double dist, int turnType) {
		switch (turnType) {
			case STATE_TURN_IN:
				return !isDistanceLess(currentSpeed, dist, TURN_IN_DISTANCE_END);
			case STATE_PREPARE_TURN:
				return !isDistanceLess(currentSpeed, dist, PREPARE_DISTANCE_END);
			case STATE_LONG_PREPARE_TURN:
				return !isDistanceLess(currentSpeed, dist, PREPARE_LONG_DISTANCE_END);
			case STATE_LONG_PNT_APPROACH:
				return !isDistanceLess(currentSpeed, dist, LONG_PNT_ANNOUNCE_RADIUS * 0.5);
			case STATE_LONG_ALARM_ANNOUNCE:
				return !isDistanceLess(currentSpeed, dist, LONG_ALARM_ANNOUNCE_RADIUS * 0.5);
		}
		return true;
	}

	private boolean isDistanceLess(float currentSpeed, double dist, double etalon) {
		return isDistanceLess(currentSpeed, dist, etalon, DEFAULT_SPEED);
	}

	private boolean isDistanceLess(float currentSpeed, double dist, double etalon, float defSpeed) {
		// Check triggers:
		// (1) distance < etalon?
		if (dist - voicePromptDelayTimeSec * currentSpeed <= etalon) {
			return true;
		}
		// (2) time_with_current_speed < etalon_time_with_default_speed?
		// check only if speed > 0
		return currentSpeed > 0 && (dist / currentSpeed - voicePromptDelayTimeSec) <= etalon / defSpeed;
	}

	public float getSpeed(Location loc) {
		boolean simulation = false;
		if (locationProvider != null) {
			simulation = locationProvider.getLocationSimulation().isRouteAnimating();
		}
		float speed = DEFAULT_SPEED;
		if (loc != null && loc.hasSpeed() && !simulation) {
			speed = Math.max(loc.getSpeed(), speed);
		}
		return speed;
	}

	public float getOffRouteDistance() {
		return OFF_ROUTE_DISTANCE;
	}

	public float getArrivalDistance() {
		return ARRIVAL_DISTANCE;
	}

	public int calcDistanceWithoutDelay(float speed, int dist) {
		return (int) (dist - voicePromptDelayTimeSec * speed);
	}

	private void appendTurnDesc(OsmandApplication app, SpannableStringBuilder builder, String name, int dist, String meter, String second) {
		appendTurnDesc(app, builder, name, dist, DEFAULT_SPEED, meter, second);
	}

	private void appendTurnDesc(OsmandApplication app, SpannableStringBuilder builder, String name, int dist, float speed, String meter, String second) {
		int minDist = (dist / 5) * 5;
		int time = (int) (dist / speed);
		if (time > 15) {
			// round to 5
			time = (time / 5) * 5;
		}
		String distStr = String.format("\n%s: %d - %d %s", name, minDist, minDist + 5, meter);
		String timeStr = String.format("%d %s.", time, second);
		builder.append(app.getString(R.string.ltr_or_rtl_combine_via_comma, distStr, timeStr));

	}

	public Spannable getIntervalsDescription(OsmandApplication app) {
		String meter = app.getString(R.string.m);
		String second = app.getString(R.string.shared_string_sec);
		String turn = app.getString(R.string.shared_string_turn);
		String arrive = app.getString(R.string.announcement_time_arrive);
		String offRoute = app.getString(R.string.announcement_time_off_route);
		String traffic = "\n" + app.getString(R.string.way_alarms);
		String point = "\n" + String.format(
				"%s / %s / %s", app.getString(R.string.shared_string_waypoint),
				app.getString(R.string.favorite), app.getString(R.string.poi)
		);

		String prepare = "   • " + app.getString(R.string.announcement_time_prepare);
		String longPrepare = "   • " + app.getString(R.string.announcement_time_prepare_long);
		String approach = "   • " + app.getString(R.string.announcement_time_approach);
		String passing = "   • " + app.getString(R.string.announcement_time_passing);

		SpannableStringBuilder builder = new SpannableStringBuilder();

		// Turn
		builder.append(turn);
		makeBold(builder, turn);
		if (PREPARE_DISTANCE_END <= PREPARE_DISTANCE) {
			appendTurnDesc(app, builder, prepare, PREPARE_DISTANCE, meter, second);
		}
		if (PREPARE_LONG_DISTANCE_END <= PREPARE_LONG_DISTANCE) {
			appendTurnDesc(app, builder, longPrepare, PREPARE_LONG_DISTANCE, meter, second);
		}
		appendTurnDesc(app, builder, approach, TURN_IN_DISTANCE, meter, second);
		appendTurnDesc(app, builder, passing, TURN_NOW_DISTANCE, TURN_NOW_SPEED, meter, second);

		// Arrive at destination
		appendTurnDesc(app, builder, arrive, (int) (getArrivalDistance()), meter, second);
		makeBoldFormatted(builder, arrive);

		// Off-route
		if (getOffRouteDistance() > 0) {
			appendTurnDesc(app, builder, offRoute, (int) getOffRouteDistance(), meter, second);
			makeBoldFormatted(builder, offRoute);
		}

		// Traffic warnings
		builder.append(traffic);
		makeBold(builder, traffic);
		appendTurnDesc(app, builder, approach, LONG_ALARM_ANNOUNCE_RADIUS, meter, second);
		appendTurnDesc(app, builder, passing, SHORT_ALARM_ANNOUNCE_RADIUS, meter, second);

		// Waypoint / Favorite / POI
		builder.append(point);
		makeBold(builder, point);
		appendTurnDesc(app, builder, approach, LONG_PNT_ANNOUNCE_RADIUS, meter, second);
		appendTurnDesc(app, builder, passing, SHORT_PNT_ANNOUNCE_RADIUS, meter, second);

		return builder;
	}

	private void makeBold(SpannableStringBuilder b, String word) {
		int end = b.length();
		int start = end - word.length();
		b.setSpan(new StyleSpan(Typeface.BOLD), start, end,
				SpannableStringBuilder.SPAN_EXCLUSIVE_EXCLUSIVE);
	}

	private void makeBoldFormatted(SpannableStringBuilder b, String word) {
		int start = b.toString().indexOf(word);
		int end = start + word.length() + 1;
		b.setSpan(new StyleSpan(Typeface.BOLD), start, end,
				SpannableStringBuilder.SPAN_EXCLUSIVE_EXCLUSIVE);
	}
}<|MERGE_RESOLUTION|>--- conflicted
+++ resolved
@@ -91,19 +91,10 @@
 		setArrivalDistances(settings.ARRIVAL_DISTANCE_FACTOR.getModeValue(appMode));
 
 		// Trigger close prompts earlier to allow BT SCO link being established, or when VOICE_PROMPT_DELAY is set >0 for the other stream types
-<<<<<<< HEAD
-		if (app.getRoutingHelper() != null) {
-			int ams = settings.AUDIO_MANAGER_STREAM.getModeValue(app.getRoutingHelper().getAppMode());
-			if ((ams == 0 && !CommandPlayer.isBluetoothScoRunning()) || ams > 0) {
-				if (settings.VOICE_PROMPT_DELAY[ams] != null) {
-					voicePromptDelayTimeSec = (double) settings.VOICE_PROMPT_DELAY[ams].get() / 1000;
-				}
-=======
 		int ams = settings.AUDIO_MANAGER_STREAM.getModeValue(appMode);
 		if ((ams == 0 && !CommandPlayer.isBluetoothScoRunning()) || ams > 0) {
 			if (settings.VOICE_PROMPT_DELAY[ams] != null) {
 				voicePromptDelayTimeSec = (double) settings.VOICE_PROMPT_DELAY[ams].get() / 1000;
->>>>>>> 8adf959f
 			}
 		}
 	}
