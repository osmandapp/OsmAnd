package net.osmand.plus.routing;

import net.osmand.Location;
import net.osmand.data.LatLon;
import net.osmand.gpx.GPXFile;
import net.osmand.plus.OsmandApplication;
import net.osmand.plus.settings.backend.ApplicationMode;
import net.osmand.router.RouteCalculationProgress;
import net.osmand.shared.gpx.GpxFile;

import java.util.List;

public class RouteCalculationParams {

	public Location start;
	public LatLon end;
	public List<LatLon> intermediates;
	public Location currentLocation;

	public OsmandApplication ctx;
	public ApplicationMode mode;
	public GPXRouteParams gpxRoute;
	public RouteCalculationResult previousToRecalculate;

	public boolean onlyStartPointChanged;
	public boolean fast;
	public boolean leftSide;
	public boolean startTransportStop;
	public boolean targetTransportStop;
	public boolean inPublicTransportMode;
	public boolean extraIntermediates;
	public boolean initialCalculation;
<<<<<<< HEAD
	public GpxFile gpxFile;
=======
	public GPXFile gpxFile;
>>>>>>> 726b21f0

	public RouteCalculationProgress calculationProgress;
	public RouteCalculationProgressListener calculationProgressListener;
	public RouteCalculationResultListener alternateResultListener;

	public boolean recheckRouteNearestPoint() {
		return previousToRecalculate != null && onlyStartPointChanged && start != null && gpxRoute != null;
	}

	public interface RouteCalculationResultListener {
		void onRouteCalculated(RouteCalculationResult route);
	}
}<|MERGE_RESOLUTION|>--- conflicted
+++ resolved
@@ -30,11 +30,7 @@
 	public boolean inPublicTransportMode;
 	public boolean extraIntermediates;
 	public boolean initialCalculation;
-<<<<<<< HEAD
 	public GpxFile gpxFile;
-=======
-	public GPXFile gpxFile;
->>>>>>> 726b21f0
 
 	public RouteCalculationProgress calculationProgress;
 	public RouteCalculationProgressListener calculationProgressListener;
