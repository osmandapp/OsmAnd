package net.osmand.plus.routing;

import android.content.Context;

import androidx.annotation.Nullable;

import net.osmand.GPXUtilities;
import net.osmand.Location;
import net.osmand.PlatformUtil;
import net.osmand.binary.BinaryMapRouteReaderAdapter.RouteRegion;
import net.osmand.binary.BinaryMapRouteReaderAdapter.RouteTypeRule;
import net.osmand.binary.RouteDataObject;
import net.osmand.data.LatLon;
import net.osmand.data.LocationPoint;
import net.osmand.data.QuadRect;
import net.osmand.plus.OsmandApplication;
import net.osmand.plus.R;
import net.osmand.plus.routing.AlarmInfo.AlarmInfoType;
import net.osmand.plus.settings.backend.ApplicationMode;
import net.osmand.router.ExitInfo;
import net.osmand.router.RouteSegmentResult;
import net.osmand.router.RoutingContext;
import net.osmand.router.TurnType;
import net.osmand.util.Algorithms;
import net.osmand.util.MapUtils;

import org.apache.commons.logging.Log;

import java.util.ArrayList;
import java.util.Collections;
import java.util.List;

import static net.osmand.binary.RouteDataObject.HEIGHT_UNDEFINED;

public class RouteCalculationResult {
	private final static Log log = PlatformUtil.getLog(RouteCalculationResult.class);

	private static double distanceClosestToIntermediate = 3000;
	private static double distanceThresholdToIntermediate = 25;
	private static double DISTANCE_THRESHOLD_TO_INTRODUCE_FIRST_AND_LAST_POINTS = 50;
	// could not be null and immodifiable!
	private final List<Location> locations;
	private final List<RouteDirectionInfo> directions;
	private final List<RouteSegmentResult> segments;
	private final List<AlarmInfo> alarmInfo;
	private final String errorMessage;
	private final int[] listDistance;
	private final int[] intermediatePoints;

	// Route information
	private final float routingTime;
	private final int visitedSegments;
	private final int loadedTiles;
	private final float calculateTime;

	protected int cacheCurrentTextDirectionInfo = -1;
	protected List<RouteDirectionInfo> cacheAgreggatedDirections;
	protected List<LocationPoint> locationPoints = new ArrayList<LocationPoint>();

	// params
	protected final ApplicationMode appMode;
	protected final RouteService routeService;
	protected final double routeRecalcDistance;
	protected final double routeVisibleAngle;

	// Note always currentRoute > get(currentDirectionInfo).routeOffset, 
	//         but currentRoute <= get(currentDirectionInfo+1).routeOffset 
	protected int currentDirectionInfo = 0;
	protected int currentRoute = 0;
	protected int nextIntermediate = 0;
	protected int currentWaypointGPX = 0;
	protected int lastWaypointGPX = 0;
	protected int currentStraightAngleRoute = -1;
	protected Location currentStraightAnglePoint = null;


	public RouteCalculationResult(String errorMessage) {
		this.errorMessage = errorMessage;
		this.routingTime = 0;
		this.loadedTiles = 0;
		this.visitedSegments = 0;
		this.calculateTime = 0;
		this.intermediatePoints = new int[0];
		this.locations = new ArrayList<Location>();
		this.segments = new ArrayList<RouteSegmentResult>();
		this.listDistance = new int[0];
		this.directions = new ArrayList<RouteDirectionInfo>();
		this.alarmInfo = new ArrayList<AlarmInfo>();
		this.routeService = null;
		this.appMode = null;
		this.routeRecalcDistance = 0;
		this.routeVisibleAngle = 0;
	}

	public RouteCalculationResult(List<Location> list, List<RouteDirectionInfo> directions, RouteCalculationParams params, List<LocationPoint> waypoints, boolean addMissingTurns) {
		this.routingTime = 0;
		this.loadedTiles = 0;
		this.calculateTime = 0;
		this.visitedSegments = 0;
		this.errorMessage = null;
		this.intermediatePoints = new int[params.intermediates == null ? 0 : params.intermediates.size()];
		List<Location> locations = list == null ? new ArrayList<Location>() : new ArrayList<Location>(list);
		List<RouteDirectionInfo> localDirections = directions == null? new ArrayList<RouteDirectionInfo>() : new ArrayList<RouteDirectionInfo>(directions);
		if (!locations.isEmpty()) {
			checkForDuplicatePoints(locations, localDirections);
		}
		if(waypoints != null) {
			this.locationPoints.addAll(waypoints);
		}
		if(addMissingTurns) {
			removeUnnecessaryGoAhead(localDirections);
			addMissingTurnsToRoute(locations, localDirections, params.start,params.end, 
					params.mode, params.ctx, params.leftSide);
			// if there is no closest points to start - add it
			introduceFirstPointAndLastPoint(locations, localDirections, null, params.start, params.end, params.ctx);
		}
		this.appMode = params.mode;
		this.locations = Collections.unmodifiableList(locations);
		this.segments = new ArrayList<RouteSegmentResult>();
		this.listDistance = new int[locations.size()];
		updateListDistanceTime(this.listDistance, this.locations);
		this.alarmInfo = new ArrayList<AlarmInfo>();
		calculateIntermediateIndexes(params.ctx, this.locations, params.intermediates, localDirections, this.intermediatePoints);
		this.directions = Collections.unmodifiableList(localDirections);
		updateDirectionsTime(this.directions, this.listDistance);
		this.routeService = params.mode.getRouteService();
		if(params.ctx != null) {
			this.routeRecalcDistance = params.ctx.getSettings().ROUTE_RECALCULATION_DISTANCE.getModeValue(params.mode);
			this.routeVisibleAngle = routeService == RouteService.STRAIGHT ?
					params.ctx.getSettings().ROUTE_STRAIGHT_ANGLE.getModeValue(params.mode) : 0;
		} else {
			this.routeRecalcDistance = 0;
			this.routeVisibleAngle = 0;
		}
	}

	public RouteCalculationResult(List<RouteSegmentResult> list, Location start, LatLon end, List<LatLon> intermediates,
								  OsmandApplication ctx, boolean leftSide, RoutingContext rctx, List<LocationPoint> waypoints, ApplicationMode mode, boolean calculateFirstAndLastPoint) {
		if (rctx != null) {
			this.routingTime = rctx.routingTime;
			this.visitedSegments = rctx.getVisitedSegments();
			this.loadedTiles = rctx.getLoadedTiles();
			if (rctx.calculationProgress != null) {
				this.calculateTime = (float) (rctx.calculationProgress.timeToCalculate / 1.0e9);
			} else {
				this.calculateTime = 0;
			}
		} else {
			this.routingTime = 0;
			this.visitedSegments = 0;
			this.loadedTiles = 0;
			this.calculateTime = 0;
		}
		if (waypoints != null) {
			this.locationPoints.addAll(waypoints);
		}
		List<RouteDirectionInfo> computeDirections = new ArrayList<RouteDirectionInfo>();
		this.errorMessage = null;
		this.intermediatePoints = new int[intermediates == null ? 0 : intermediates.size()];
		List<Location> locations = new ArrayList<Location>();
		ArrayList<AlarmInfo> alarms = new ArrayList<AlarmInfo>();
		List<RouteSegmentResult> segments = convertVectorResult(computeDirections, locations, list, alarms, ctx);
		if (calculateFirstAndLastPoint) {
			introduceFirstPointAndLastPoint(locations, computeDirections, segments, start, end, ctx);
		}
		
		this.locations = Collections.unmodifiableList(locations);
		this.segments = Collections.unmodifiableList(segments);
		this.listDistance = new int[locations.size()];
		calculateIntermediateIndexes(ctx, this.locations, intermediates, computeDirections, this.intermediatePoints);
		updateListDistanceTime(this.listDistance, this.locations);
		this.appMode = mode;
		this.routeService = mode.getRouteService();
		
		this.directions = Collections.unmodifiableList(computeDirections);
		updateDirectionsTime(this.directions, this.listDistance);
		this.alarmInfo = Collections.unmodifiableList(alarms);
		this.routeRecalcDistance = ctx.getSettings().ROUTE_RECALCULATION_DISTANCE.getModeValue(mode);
		this.routeVisibleAngle = routeService == RouteService.STRAIGHT ?
				ctx.getSettings().ROUTE_STRAIGHT_ANGLE.getModeValue(mode) : 0;
	}

	public ApplicationMode getAppMode() {
		return appMode;
	}

	public List<LocationPoint> getLocationPoints() {
		return locationPoints;
	}
	
	public List<AlarmInfo> getAlarmInfo() {
		return alarmInfo;
	}

	private static void calculateIntermediateIndexes(Context ctx, List<Location> locations,
			List<LatLon> intermediates, List<RouteDirectionInfo> localDirections, int[] intermediatePoints) {
		if(intermediates != null && localDirections != null) {
			int[] interLocations = new int[intermediates.size()];
			for(int currentIntermediate = 0; currentIntermediate < intermediates.size(); currentIntermediate++ ) {
				double setDistance = distanceClosestToIntermediate ;
				LatLon currentIntermediatePoint = intermediates.get(currentIntermediate);
				int prevLocation = currentIntermediate == 0 ? 0 : interLocations[currentIntermediate - 1];
				for(int currentLocation = prevLocation; currentLocation < locations.size();
						currentLocation++) {
					double currentDistance = getDistanceToLocation(locations, currentIntermediatePoint, currentLocation);
					if(currentDistance < setDistance) {
						interLocations[currentIntermediate] = currentLocation;
						setDistance = currentDistance;
					} else if(currentDistance > distanceThresholdToIntermediate &&
							setDistance < distanceThresholdToIntermediate) {
						// finish search
						break;
					}

				}
				if(setDistance == distanceClosestToIntermediate) {
					return;
				}
			}


			int currentDirection = 0;
			int currentIntermediate = 0;
			while(currentIntermediate < intermediates.size() && currentDirection < localDirections.size()){
				int locationIndex = localDirections.get(currentDirection).routePointOffset ;
				if (locationIndex >= interLocations[currentIntermediate]) {
					// split directions
					if (locationIndex > interLocations[currentIntermediate]
							&& getDistanceToLocation(locations, intermediates.get(currentIntermediate), locationIndex) > 50) {
						RouteDirectionInfo toSplit = localDirections.get(currentDirection);
						RouteDirectionInfo info = new RouteDirectionInfo(localDirections.get(currentDirection).getAverageSpeed(), TurnType.straight());
						info.setRef(toSplit.getRef());
						info.setStreetName(toSplit.getStreetName());
						info.setRouteDataObject(toSplit.getRouteDataObject());
						info.setDestinationName(toSplit.getDestinationName());
						info.routePointOffset = interLocations[currentIntermediate];
						info.setDescriptionRoute(ctx.getString(R.string.route_head));//; //$NON-NLS-1$
						localDirections.add(currentDirection, info);
					}
					intermediatePoints[currentIntermediate] = currentDirection;
					currentIntermediate++;
				}
				currentDirection ++;
			}
		}
	}

	private static double getDistanceToLocation(List<Location> locations, LatLon p, int currentLocation) {
		return MapUtils.getDistance(p, 
				locations.get(currentLocation).getLatitude(), locations.get(currentLocation).getLongitude());
	}

	private static void attachAlarmInfo(List<AlarmInfo> alarms, RouteSegmentResult res, int intId, int locInd) {
		int[] pointTypes = res.getObject().getPointTypes(intId);
		if (pointTypes != null) {
			RouteRegion reg = res.getObject().region;
			for (int r = 0; r < pointTypes.length; r++) {
				RouteTypeRule typeRule = reg.quickGetEncodingRule(pointTypes[r]);
				int x31 = res.getObject().getPoint31XTile(intId);
				int y31 = res.getObject().getPoint31YTile(intId);
				Location loc = new Location("");
				loc.setLatitude(MapUtils.get31LatitudeY(y31));
				loc.setLongitude(MapUtils.get31LongitudeX(x31));
				AlarmInfo info = AlarmInfo.createAlarmInfo(typeRule, locInd, loc);
				// For STOP first check if it has directional info
				if ((info != null) && !((info.getType() == AlarmInfoType.STOP) && !res.getObject().isStopApplicable(res.isForwardDirection(), intId, res.getStartPointIndex(), res.getEndPointIndex()))) {
					alarms.add(info);
				}
			}
		}
	}

	public double getRouteRecalcDistance() {
		return routeRecalcDistance;
	}

	public RouteService getRouteService() {
		return routeService;
	}

	public double getRouteVisibleAngle() {
		return routeVisibleAngle;
	}

	@Nullable
	public List<RouteSegmentResult> getOriginalRoute() {
		return getOriginalRoute(0);
	}

	@Nullable
	public List<RouteSegmentResult> getOriginalRoute(int startIndex) {
		return getOriginalRoute(startIndex, segments.size(), true);
	}

	public List<RouteSegmentResult> getOriginalRoute(int startIndex, boolean includeFirstSegment) {
		return getOriginalRoute(startIndex, segments.size(), includeFirstSegment);
	}

<<<<<<< HEAD
	@Nullable
	public List<RouteSegmentResult> getOriginalRoute(int startIndex, int endIndex) {
=======
	public List<RouteSegmentResult> getOriginalRoute(int startIndex, int endIndex, boolean includeFirstSegment) {
>>>>>>> 644ffec8
		if (segments.size() == 0) {
			return null;
		}
		List<RouteSegmentResult> list = new ArrayList<>();
		if (includeFirstSegment) {
			list.add(segments.get(startIndex));
		}
		for (int i = ++startIndex; i < endIndex; i++) {
			if (segments.get(i - 1) != segments.get(i)) {
				list.add(segments.get(i));
			}
		}
		return list;
	}

	/**
	 * PREPARATION 
	 */
	private static List<RouteSegmentResult> convertVectorResult(List<RouteDirectionInfo> directions, List<Location> locations, List<RouteSegmentResult> list,
			List<AlarmInfo> alarms, OsmandApplication ctx) {
		float prevDirectionTime = 0;
		float prevDirectionDistance = 0;
		double lastHeight = HEIGHT_UNDEFINED;
		List<RouteSegmentResult> segmentsToPopulate = new ArrayList<RouteSegmentResult>();
		AlarmInfo tunnelAlarm = null;
		for (int routeInd = 0; routeInd < list.size(); routeInd++) {
			RouteSegmentResult s = list.get(routeInd);
			float[] vls = s.getObject().calculateHeightArray();
			boolean plus = s.getStartPointIndex() < s.getEndPointIndex();
			int i = s.getStartPointIndex();
			int prevLocationSize = locations.size();
			if (s.getObject().tunnel()) {
				if (tunnelAlarm == null) {
					LatLon latLon = s.getPoint(i);
					tunnelAlarm = new AlarmInfo(AlarmInfoType.TUNNEL, prevLocationSize);
					tunnelAlarm.setLatLon(latLon.getLatitude(), latLon.getLongitude());
					tunnelAlarm.setFloatValue(s.getDistance());
					alarms.add(tunnelAlarm);
				} else {
					tunnelAlarm.setFloatValue(tunnelAlarm.getFloatValue() + s.getDistance());
				}
			} else {
				if (tunnelAlarm != null) {
					tunnelAlarm.setLastLocationIndex(locations.size());
				}
				tunnelAlarm = null;
			}
			while (true) {
				if (i == s.getEndPointIndex() && routeInd != list.size() - 1) {
					break;
				}
				Location n = new Location(""); //$NON-NLS-1$
				LatLon point = s.getPoint(i);
				n.setLatitude(point.getLatitude());
				n.setLongitude(point.getLongitude());
				n.setSpeed(s.getSegmentSpeed());
				if (vls != null && i * 2 + 1 < vls.length) {
					float h = vls[2 * i + 1];
					n.setAltitude(h);
					if (lastHeight == HEIGHT_UNDEFINED && locations.size() > 0) {
						for (Location l : locations) {
							if (!l.hasAltitude()) {
								l.setAltitude(h);
							}
						}
					}
					lastHeight = h;
				}
				locations.add(n);
				attachAlarmInfo(alarms, s, i, locations.size());
				segmentsToPopulate.add(s);
				if (i == s.getEndPointIndex()) {
					break;
				}
				if (plus) {
					i++;
				} else {
					i--;
				}
			}
			TurnType turn = s.getTurnType();

			if(turn != null) {
				RouteDirectionInfo info = new RouteDirectionInfo(s.getSegmentSpeed(), turn);
				if (routeInd  < list.size()) {
					int lind = routeInd;
					if(turn.isRoundAbout()) {
						int roundAboutEnd = prevLocationSize ;
						// take next name for roundabout (not roundabout name)
						while (lind < list.size() - 1 && list.get(lind).getObject().roundabout()) {
							roundAboutEnd += Math.abs(list.get(lind).getEndPointIndex()
									- list.get(lind).getStartPointIndex());
							lind++;
						}
						// Consider roundabout end.
						info.routeEndPointOffset = roundAboutEnd;
					}
					RouteSegmentResult current = (routeInd == lind) ? s : list.get(lind);
					String lang = ctx.getSettings().MAP_PREFERRED_LOCALE.get();
					boolean transliterate = ctx.getSettings().MAP_TRANSLITERATE_NAMES.get();
					info.setStreetName(current.getStreetName(lang, transliterate, list, lind));
					info.setDestinationName(current.getDestinationName(lang, transliterate, list, lind));

					//if (s.getObject().isExitPoint() && current.getObject().getHighway().equals("motorway_link")) {
					if (s.getObject().isExitPoint()) {
						ExitInfo exitInfo = new ExitInfo();
						exitInfo.setRef(current.getObject().getExitRef());
						exitInfo.setExitStreetName(current.getObject().getExitName());
						info.setExitInfo(exitInfo);
					}

					if (routeInd > 0) {
						RouteSegmentResult previous;
						previous = list.get(routeInd - 1);
						info.setRef(previous.getRef(lang, transliterate));

						if (info.getRef() != null) {
							RouteDataObject rdoWithShield = previous.getObjectWithShield(list, lind);
							if (rdoWithShield != null) {
								info.setRouteDataObject(rdoWithShield);
							} else {
								info.setRouteDataObject(previous.getObject());
							}
						}
					}
				}

				String description = toString(turn, ctx, false) + " " + RoutingHelperUtils.formatStreetName(info.getStreetName(),
						info.getRef(), info.getDestinationName(), ctx.getString(R.string.towards));
				description = description.trim();
				String[] pointNames = s.getObject().getPointNames(s.getStartPointIndex());
				if(pointNames != null) {
					for (int t = 0; t < pointNames.length; t++) {
						description = description.trim();
						description += " " + pointNames[t];
					}
				}
				info.setDescriptionRoute(description);
				info.routePointOffset = prevLocationSize;
				if(directions.size() > 0 && prevDirectionTime > 0 && prevDirectionDistance > 0) {
					RouteDirectionInfo prev = directions.get(directions.size() - 1);
					prev.setAverageSpeed(prevDirectionDistance / prevDirectionTime);
					prevDirectionDistance = 0;
					prevDirectionTime = 0;
				}
				directions.add(info);
			}
			prevDirectionDistance += s.getDistance();
			prevDirectionTime += s.getSegmentTime();
		}
		if(directions.size() > 0 && prevDirectionTime > 0 && prevDirectionDistance > 0) {
			RouteDirectionInfo prev = directions.get(directions.size() - 1);
			prev.setAverageSpeed(prevDirectionDistance / prevDirectionTime);
		}
		return segmentsToPopulate;
	}
	
	protected static void addMissingTurnsToRoute(List<Location> locations, 
			List<RouteDirectionInfo> originalDirections, Location start, LatLon end, ApplicationMode mode, Context ctx,
			boolean leftSide){
		if(locations.isEmpty()){
			return;
		}
		// speed m/s
		float speed = mode.getDefaultSpeed(); 
		int minDistanceForTurn = mode.getMinDistanceForTurn();
		List<RouteDirectionInfo> computeDirections = new ArrayList<RouteDirectionInfo>();
		
		int[] listDistance = new int[locations.size()];
		listDistance[locations.size() - 1] = 0;
		for (int i = locations.size() - 1; i > 0; i--) {
			listDistance[i - 1] = (int) Math.round(locations.get(i - 1).distanceTo(locations.get(i)));
			listDistance[i - 1] += listDistance[i];
		}
		
		int previousLocation = 0;
		int prevBearingLocation = 0;
		RouteDirectionInfo previousInfo = new RouteDirectionInfo(speed, TurnType.straight());
		previousInfo.routePointOffset = 0;
		previousInfo.setDescriptionRoute(ctx.getString( R.string.route_head));
		computeDirections.add(previousInfo);
		
		int distForTurn = 0;
		float previousBearing = 0;
		int startTurnPoint = 0;
		
		
		for (int i = 1; i < locations.size() - 1; i++) {
			
			Location next = locations.get(i + 1);
			Location current = locations.get(i);
			float bearing = current.bearingTo(next);
			// try to get close to current location if possible
			while (prevBearingLocation < i - 1) {
				if (locations.get(prevBearingLocation + 1).distanceTo(current) > 70) {
					prevBearingLocation++;
				} else {
					break;
				}
			}
			
			if(distForTurn == 0){
				// measure only after turn
				previousBearing = locations.get(prevBearingLocation).bearingTo(current);
				startTurnPoint = i;
			}
			
			TurnType type = null;
			String description = null;
			float delta = previousBearing - bearing;
			while(delta < 0){
				delta += 360;
			}
			while(delta > 360){
				delta -= 360;
			}
			
			distForTurn += locations.get(i).distanceTo(locations.get(i + 1)); 
			if (i < locations.size() - 1 &&  distForTurn < minDistanceForTurn) {
				// For very smooth turn we try to accumulate whole distance
				// simply skip that turn needed for situation
				// 1) if you are going to have U-turn - not 2 left turns
				// 2) if there is a small gap between roads (turn right and after 4m next turn left) - so the direction head
				continue;
			}
			
			
			if(delta > 30 && delta < 330){
				
				if(delta < 60){
					type = TurnType.valueOf(TurnType.TSLL, leftSide);
					description = ctx.getString( R.string.route_tsll);
				} else if(delta < 120){
					type = TurnType.valueOf(TurnType.TL, leftSide);
					description = ctx.getString( R.string.route_tl);
				} else if(delta < 150){
					type = TurnType.valueOf(TurnType.TSHL, leftSide);
					description = ctx.getString( R.string.route_tshl);
				} else if(delta < 180){
					if(leftSide) {
						type = TurnType.valueOf(TurnType.TSHL, leftSide);
						description = ctx.getString( R.string.route_tshl);
					} else {
						type = TurnType.valueOf(TurnType.TU, leftSide);
						description = ctx.getString( R.string.route_tu);
					}
				} else if(delta == 180){
					type = TurnType.valueOf(TurnType.TU, leftSide);
					description = ctx.getString( R.string.route_tu);
				} else if(delta < 210){
					if(leftSide) {
						type = TurnType.valueOf(TurnType.TU, leftSide);
						description = ctx.getString( R.string.route_tu);
					} else {
						description = ctx.getString( R.string.route_tshr);
						type = TurnType.valueOf(TurnType.TSHR, leftSide);
					}
				} else if(delta < 240){
					description = ctx.getString( R.string.route_tshr);
					type = TurnType.valueOf(TurnType.TSHR, leftSide);
				} else if(delta < 300){
					description = ctx.getString( R.string.route_tr);
					type = TurnType.valueOf(TurnType.TR, leftSide);
				} else {
					description = ctx.getString( R.string.route_tslr);
					type = TurnType.valueOf(TurnType.TSLR, leftSide);
				}
				
				// calculate for previousRoute 
				previousInfo.distance = listDistance[previousLocation]- listDistance[i];
				type.setTurnAngle(360 - delta);
				previousInfo = new RouteDirectionInfo(speed, type);
				previousInfo.setDescriptionRoute(description);
				previousInfo.routePointOffset = startTurnPoint;
				computeDirections.add(previousInfo);
				previousLocation = startTurnPoint;
				prevBearingLocation = i; // for bearing using current location
			}
			// clear dist for turn
			distForTurn = 0;
		} 
			
		previousInfo.distance = listDistance[previousLocation];
		if (originalDirections.isEmpty()) {
			originalDirections.addAll(computeDirections);
		} else {
			int currentDirection = 0;
			// one more
			for (int i = 0; i <= originalDirections.size() && currentDirection < computeDirections.size(); i++) {
				while (currentDirection < computeDirections.size()) {
					int distanceAfter = 0;
					if (i < originalDirections.size()) {
						RouteDirectionInfo resInfo = originalDirections.get(i);
						int r1 = computeDirections.get(currentDirection).routePointOffset;
						int r2 = resInfo.routePointOffset;
						distanceAfter = listDistance[resInfo.routePointOffset];
						float dist = locations.get(r1).distanceTo(locations.get(r2));
						// take into account that move roundabout is special turn that could be very lengthy
						if (dist < 100) {
							// the same turn duplicate
							currentDirection++;
							continue; // while cycle
						} else if (computeDirections.get(currentDirection).routePointOffset > resInfo.routePointOffset) {
							// check it at the next point
							break;
						}
					}

					// add turn because it was missed
					RouteDirectionInfo toAdd = computeDirections.get(currentDirection);

					if (i > 0) {
						// update previous
						RouteDirectionInfo previous = originalDirections.get(i - 1);
						toAdd.setAverageSpeed(previous.getAverageSpeed());
					}
					toAdd.distance = listDistance[toAdd.routePointOffset] - distanceAfter;
					if (i < originalDirections.size()) {
						originalDirections.add(i, toAdd);
					} else {
						originalDirections.add(toAdd);
					}
					i++;
					currentDirection++;
				}
			}

		}
		
		int sum = 0;
		for (int i = originalDirections.size() - 1; i >= 0; i--) {
			originalDirections.get(i).afterLeftTime = sum;
			sum += originalDirections.get(i).getExpectedTime();
		}
	}

	@Nullable
	public QuadRect getLocationsRect() {
		double left = 0, right = 0;
		double top = 0, bottom = 0;
		for (Location p : locations) {
			if (left == 0 && right == 0) {
				left = p.getLongitude();
				right = p.getLongitude();
				top = p.getLatitude();
				bottom = p.getLatitude();
			} else {
				left = Math.min(left, p.getLongitude());
				right = Math.max(right, p.getLongitude());
				top = Math.max(top, p.getLatitude());
				bottom = Math.min(bottom, p.getLatitude());
			}
		}
		return left == 0 && right == 0 ? null : new QuadRect(left, top, right, bottom);
	}
	
	public static String toString(TurnType type, Context ctx, boolean shortName) {
		if(type.isRoundAbout()){
			if (shortName) {
				return ctx.getString(R.string.route_roundabout_short, type.getExitOut());
			} else {
				return ctx.getString(R.string.route_roundabout, type.getExitOut());
			}
		} else if(type.getValue() == TurnType.C) {
			return ctx.getString(R.string.route_head);
		} else if(type.getValue() == TurnType.TSLL) {
			return ctx.getString(R.string.route_tsll);
		} else if(type.getValue() == TurnType.TL) {
			return ctx.getString(R.string.route_tl);
		} else if(type.getValue() == TurnType.TSHL) {
			return ctx.getString(R.string.route_tshl);
		} else if(type.getValue() == TurnType.TSLR) {
			return ctx.getString(R.string.route_tslr);
		} else if(type.getValue() == TurnType.TR) {
			return ctx.getString(R.string.route_tr);
		} else if(type.getValue() == TurnType.TSHR) {
			return ctx.getString(R.string.route_tshr);
		} else if(type.getValue() == TurnType.TU) {
			return ctx.getString(R.string.route_tu);
		} else if(type.getValue() == TurnType.TRU) {
			return ctx.getString(R.string.route_tu);
		} else if(type.getValue() == TurnType.KL) {
			return ctx.getString(R.string.route_kl);
		} else if(type.getValue() == TurnType.KR) {
			return ctx.getString(R.string.route_kr);
		}
		return "";
	}

	public String getErrorMessage() {
		return errorMessage;
	}


	/**
	 * PREPARATION 
	 * Remove unnecessary go straight from CloudMade.
	 * Remove also last direction because it will be added after.
	 */
	private void removeUnnecessaryGoAhead(List<RouteDirectionInfo> directions) {
		if (directions != null && directions.size() > 1) {
			for (int i = 1; i < directions.size();) {
				RouteDirectionInfo r = directions.get(i);
				if (r.getTurnType().getValue() == TurnType.C) {
					RouteDirectionInfo prev = directions.get(i - 1);
					prev.setAverageSpeed((prev.distance + r.distance)
							/ (prev.distance / prev.getAverageSpeed() + r.distance / r.getAverageSpeed()));
					prev.setDistance(prev.distance + r.distance);
					directions.remove(i);
				} else {
					i++;
				}
			}
		}
	}
	

	/**
	 * PREPARATION
	 * Check points for duplicates (it is very bad for routing) - cloudmade could return it
	 */
	public static void checkForDuplicatePoints(List<Location> locations, List<RouteDirectionInfo> directions) {
		// 
		for (int i = 0; i < locations.size() - 1;) {
			if (locations.get(i).distanceTo(locations.get(i + 1)) == 0) {
				locations.remove(i);
				if (directions != null) {
					for (RouteDirectionInfo info : directions) {
						if (info.routePointOffset > i) {
							info.routePointOffset--;
						}
					}
				}
			} else {
				i++;
			}
		}
	}

	/**
	 * PREPARATION
	 * If beginning is too far from start point, then introduce GO Ahead
	 * @param end 
	 */
	private static void introduceFirstPointAndLastPoint(List<Location> locations, List<RouteDirectionInfo> directions,
														List<RouteSegmentResult> segs, Location start, LatLon end,
														OsmandApplication ctx) {
		boolean firstPointIntroduced = introduceFirstPoint(locations, directions, segs, start);
		boolean lastPointIntroduced = introduceLastPoint(locations, directions, segs, end);
		if (firstPointIntroduced || lastPointIntroduced) {
			checkForDuplicatePoints(locations, directions);
		}
		RouteDirectionInfo lastDirInf = directions.size() > 0 ? directions.get(directions.size() - 1) : null;
		if((lastDirInf == null || lastDirInf.routePointOffset < locations.size() - 1) && locations.size() - 1 > 0) {
			int type = TurnType.C;
			Location prevLast = locations.get(locations.size() - 2);
			float lastBearing = prevLast.bearingTo(locations.get(locations.size() - 1));
			float[] compute = new float[2];
			Location.distanceBetween(prevLast.getLatitude(), prevLast.getLongitude(), 
					end.getLatitude(), end.getLongitude(), compute);
			float bearingToEnd = compute[1];
			double diff = MapUtils.degreesDiff(lastBearing, bearingToEnd);
			if(Math.abs(diff) > 10) {
				type = diff > 0 ? TurnType.KL : TurnType.KR; 
			}
			// Wrong AvgSpeed for the last turn can cause significantly wrong total travel time if calculated route ends on a GPX route segment (then last turn is where GPX is joined again)
			RouteDirectionInfo info = new RouteDirectionInfo(lastDirInf != null ? lastDirInf.getAverageSpeed() : 1, TurnType.valueOf(type, false));
			if (segs != null) {
				RouteSegmentResult lastSegmentResult = segs.get(segs.size() - 1);
				RouteDataObject routeDataObject = lastSegmentResult.getObject();
				info.setRouteDataObject(routeDataObject);
				info.setRef(routeDataObject.getRef(ctx.getSettings().MAP_PREFERRED_LOCALE.get(),
						ctx.getSettings().MAP_TRANSLITERATE_NAMES.get(), lastSegmentResult.isForwardDirection()));
				info.setStreetName(routeDataObject.getName(ctx.getSettings().MAP_PREFERRED_LOCALE.get(),
						ctx.getSettings().MAP_TRANSLITERATE_NAMES.get()));
				info.setDestinationName(routeDataObject.getDestinationName(ctx.getSettings().MAP_PREFERRED_LOCALE.get(),
						ctx.getSettings().MAP_TRANSLITERATE_NAMES.get(), lastSegmentResult.isForwardDirection()));
			}
			info.distance = 0;
			info.afterLeftTime = 0;
			info.routePointOffset = locations.size() - 1;			
			directions.add(info);
		}
	}

	private static boolean introduceFirstPoint(List<Location> locations, List<RouteDirectionInfo> directions,
	                                           List<RouteSegmentResult> segs, Location start) {
		if (!locations.isEmpty() && locations.get(0).distanceTo(start) > DISTANCE_THRESHOLD_TO_INTRODUCE_FIRST_AND_LAST_POINTS) {
			// add start point
			locations.add(0, start);
			if (segs != null) {
				segs.add(0, segs.get(0));
			}
			if (directions != null && !directions.isEmpty()) {
				for (RouteDirectionInfo i : directions) {
					i.routePointOffset++;
				}
				RouteDirectionInfo info = new RouteDirectionInfo(directions.get(0).getAverageSpeed(), TurnType.straight());
				info.routePointOffset = 0;
				// info.setDescriptionRoute(ctx.getString( R.string.route_head));//; //$NON-NLS-1$
				directions.add(0, info);
			}
			return true;
		}
		return false;
	}

	private static boolean introduceLastPoint(List<Location> locations, List<RouteDirectionInfo> directions,
	                                          List<RouteSegmentResult> segs, LatLon end) {
		if (!locations.isEmpty()) {
			Location lastFoundLocation = locations.get(locations.size() - 1);

			Location endLocation = new Location(lastFoundLocation.getProvider());
			endLocation.setLatitude(end.getLatitude());
			endLocation.setLongitude(end.getLongitude());

			if (lastFoundLocation.distanceTo(endLocation) > DISTANCE_THRESHOLD_TO_INTRODUCE_FIRST_AND_LAST_POINTS) {
				if (directions != null && !directions.isEmpty()) {
					if (locations.size() > 2) {
						int type = TurnType.C;
						Location prevLast = locations.get(locations.size() - 2);
						float lastBearing = prevLast.bearingTo(lastFoundLocation);
						float bearingToEnd = lastFoundLocation.bearingTo(endLocation);
						double diff = MapUtils.degreesDiff(lastBearing, bearingToEnd);
						if (Math.abs(diff) > 10) {
							if (Math.abs(diff) < 60) {
								type = diff > 0 ? TurnType.TSLL : TurnType.TSLR;
							} else {
								type = diff > 0 ? TurnType.TL : TurnType.TR;
							}
						}

						RouteDirectionInfo lastDirInf = directions.get(directions.size() - 1);
						RouteDirectionInfo info = new RouteDirectionInfo(lastDirInf != null ? lastDirInf.getAverageSpeed() : 1, TurnType.valueOf(type, false));
						info.routePointOffset = locations.size() - 1;
						directions.add(info);
					}
				}
				// add end point
				locations.add(endLocation);
				if (segs != null) {
					segs.add(segs.get(segs.size() - 1));
				}
				return true;
			}
		}
		return false;
	}

	/**
	 * PREPARATION
	 * At the end always update listDistance local vars and time
	 */
	private static void updateListDistanceTime(int[] listDistance, List<Location> locations) {
		if (listDistance.length > 0) {
			listDistance[locations.size() - 1] = 0;
			for (int i = locations.size() - 1; i > 0; i--) {
				listDistance[i - 1] = (int) Math.round(locations.get(i - 1).distanceTo(locations.get(i)));
				listDistance[i - 1] += listDistance[i];
			}
		}
	}
	
	/**
	 * PREPARATION
	 * At the end always update listDistance local vars and time
	 */
	private static void updateDirectionsTime(List<RouteDirectionInfo> directions, int[] listDistance) {
		int sum = 0;
		for (int i = directions.size() - 1; i >= 0; i--) {
			directions.get(i).afterLeftTime = sum;
			directions.get(i).distance = listDistance[directions.get(i).routePointOffset];
			if (i < directions.size() - 1) {
				directions.get(i).distance -= listDistance[directions.get(i + 1).routePointOffset];
			}
			sum += directions.get(i).getExpectedTime();
		}
	}
	
	//////////////////// MUST BE ALL SYNCHRONIZED ??? //////////////////////
	
	public List<Location> getImmutableAllLocations() {
		return locations;
	}
	
	public List<RouteDirectionInfo> getImmutableAllDirections() {
		return directions;
	}
	
	
	public List<Location> getRouteLocations() {
		if(currentRoute < locations.size()) {
			return locations.subList(currentRoute, locations.size());
		}
		return Collections.emptyList();
	}
	
	public int getRouteDistanceToFinish(int posFromCurrentIndex) {
		if(listDistance != null && currentRoute + posFromCurrentIndex < listDistance.length){
			return listDistance[currentRoute + posFromCurrentIndex];
		}
		return 0;
	}
	
	public RouteSegmentResult getCurrentSegmentResult() {
		int cs = currentRoute > 0 ? currentRoute - 1 : 0;
		if(cs < segments.size()) {
			return segments.get(cs);
		}
		return null;
	}

	public RouteSegmentResult getNextStreetSegmentResult() {
		int cs = currentRoute > 0 ? currentRoute - 1 : 0;
		while(cs < segments.size()) {
			RouteSegmentResult segmentResult = segments.get(cs);
			if (!Algorithms.isEmpty(segmentResult.getObject().getName())) {
				return segmentResult;
			}
			cs++;
		}
		return null;
	}

	public List<RouteSegmentResult> getUpcomingTunnel(float distToStart) {
		int cs = currentRoute > 0 ? currentRoute - 1 : 0;
		if(cs < segments.size()) {
			RouteSegmentResult prev = null;
			boolean tunnel = false;
			while(cs < segments.size() && distToStart > 0) {
				RouteSegmentResult segment = segments.get(cs);
				if(segment != prev ) {
					if(segment.getObject().tunnel()){
						tunnel = true; 
						break;
					} else {
						distToStart -= segment.getDistance();
						prev = segment;
					}
				}
				cs++;
			}
			if(tunnel) {
				List<RouteSegmentResult> list = new ArrayList<RouteSegmentResult>();
				while(cs < segments.size()) {
					RouteSegmentResult segment = segments.get(cs);
					if(segment != prev ) {
						if(segment.getObject().tunnel()) {
							list.add(segment);
						} else {
							break;
						}
						prev = segment;
					}
					cs++;
				}
				return list;
			}
		}
		
		return null;
	}
	
	public float getCurrentMaxSpeed() {
		RouteSegmentResult res = getCurrentSegmentResult();
		if(res != null) {
			return res.getObject().getMaximumSpeed(res.isForwardDirection());
		}
		return 0;
	}
	
	public float getRoutingTime() {
		return routingTime;
	}

	public int getVisitedSegments() {
		return visitedSegments;
	}

	public float getCalculateTime() {
		return calculateTime;
	}

	public int getLoadedTiles() {
		return loadedTiles;
	}

	public int getWholeDistance() {
		if(listDistance.length > 0) {
			return listDistance[0];
		}
		return 0;
	}
	
	public boolean isCalculated() {
		return !locations.isEmpty();
	}
	
	public boolean isEmpty() {
		return locations.isEmpty() || currentRoute >= locations.size();
	}
	
	
	public void updateCurrentRoute(int currentRoute) {
		this.currentRoute = currentRoute;
		while (currentDirectionInfo < directions.size() - 1
				&& directions.get(currentDirectionInfo + 1).routePointOffset < currentRoute
				&& directions.get(currentDirectionInfo + 1).routeEndPointOffset < currentRoute) {
			currentDirectionInfo++;
		}
		while(nextIntermediate < intermediatePoints.length) {
			RouteDirectionInfo dir = directions.get(intermediatePoints[nextIntermediate]);
			if(dir.routePointOffset < currentRoute) {
				nextIntermediate ++;
			} else {
				break;
			}
		}
	}
	
	public int getCurrentRoute() {
		return currentRoute;
	}
	
	public void passIntermediatePoint(){
		nextIntermediate ++ ;
	}

	public int getNextIntermediate() {
		return nextIntermediate;
	}

	public Location getLocationFromRouteDirection(RouteDirectionInfo i){
		if(i != null && locations != null && i.routePointOffset < locations.size()){
			return locations.get(i.routePointOffset);
		}
		return null;
	}
	
	
	/*public */NextDirectionInfo getNextRouteDirectionInfo(NextDirectionInfo info, Location fromLoc, boolean toSpeak) {
		int dirInfo = currentDirectionInfo;
		if (dirInfo < directions.size()) {
			// Locate next direction of interest
			int nextInd = dirInfo + 1;
			if (toSpeak) {
				while (nextInd < directions.size()) {
					RouteDirectionInfo i = directions.get(nextInd);
					if (i.getTurnType() != null && !i.getTurnType().isSkipToSpeak()) {
						break;
					}
					nextInd++;
				}
			}
			int dist = getDistanceToFinish(fromLoc);
			if (nextInd < directions.size()) {
				info.directionInfo = directions.get(nextInd);
				if (directions.get(nextInd).routePointOffset <= currentRoute
						&& currentRoute <= directions.get(nextInd).routeEndPointOffset)
					// We are not into a puntual direction.
					dist -= getListDistance(directions.get(nextInd).routeEndPointOffset);
				else
					dist -= getListDistance(directions.get(nextInd).routePointOffset);
			}
			if(intermediatePoints != null && nextIntermediate < intermediatePoints.length) {
				info.intermediatePoint = intermediatePoints[nextIntermediate] == nextInd;
			}
			info.directionInfoInd = nextInd;
			info.distanceTo = dist;
			return info;
		}
		info.directionInfoInd = -1;
		info.distanceTo = -1;
		info.directionInfo = null;
		return info;
	}
	
	/*public */NextDirectionInfo getNextRouteDirectionInfoAfter(NextDirectionInfo prev, NextDirectionInfo next, boolean toSpeak) {
		int dirInfo = prev.directionInfoInd;
		if (dirInfo < directions.size() && prev.directionInfo != null) {
			int dist = getListDistance(prev.directionInfo.routePointOffset);
			int nextInd = dirInfo + 1;
			if (toSpeak) {
				while (nextInd < directions.size()) {
					RouteDirectionInfo i = directions.get(nextInd);
					if (i.getTurnType() != null && !i.getTurnType().isSkipToSpeak()) {
						break;
					}
					nextInd++;
				}
			}
			if (nextInd < directions.size()) {
				next.directionInfo = directions.get(nextInd);
				dist -= getListDistance(directions.get(nextInd).routePointOffset);
			}
			if(intermediatePoints != null && nextIntermediate < intermediatePoints.length) {
				next.intermediatePoint = intermediatePoints[nextIntermediate] == nextInd;
			}
			next.distanceTo = dist;
			next.directionInfoInd = nextInd;
			return next;
		}
		next.directionInfoInd = -1;
		next.distanceTo = -1;
		next.directionInfo = null;
		return null;
	}
	
	
	
	public List<RouteDirectionInfo> getRouteDirections() {
		if(currentDirectionInfo < directions.size() - 1){
			if(cacheCurrentTextDirectionInfo != currentDirectionInfo) {
				cacheCurrentTextDirectionInfo = currentDirectionInfo;
				List<RouteDirectionInfo> list = currentDirectionInfo == 0 ? directions : 
					directions.subList(currentDirectionInfo + 1, directions.size());
				cacheAgreggatedDirections = new ArrayList<RouteDirectionInfo>();
				RouteDirectionInfo p = null;
				for(RouteDirectionInfo i : list) {
//					if(p == null || !i.getTurnType().isSkipToSpeak() ||
//							(!Algorithms.objectEquals(p.getRef(), i.getRef()) &&
//									!Algorithms.objectEquals(p.getStreetName(), i.getStreetName()))) {
					if(p == null || 
							(i.getTurnType() != null && !i.getTurnType().isSkipToSpeak())) {
						p = new RouteDirectionInfo(i.getAverageSpeed(), i.getTurnType());
						p.routePointOffset = i.routePointOffset;
						p.routeEndPointOffset = i.routeEndPointOffset;
						p.setRouteDataObject(i.getRouteDataObject());
						p.setDestinationName(i.getDestinationName());
						p.setRef(i.getRef());
						p.setStreetName(i.getStreetName());
						p.setDescriptionRoute(i.getDescriptionRoutePart());
						cacheAgreggatedDirections.add(p);
					}
					float time = i.getExpectedTime() + p.getExpectedTime();
					p.distance += i.distance;
					p.setAverageSpeed(p.distance / time);
					p.afterLeftTime = i.afterLeftTime;
				}
			}
			return cacheAgreggatedDirections;
		}
		return Collections.emptyList();
	}
	
	public Location getNextRouteLocation() {
		if(currentRoute < locations.size()) {
			return locations.get(currentRoute);
		}
		return null;
	}
	
	
	public Location getNextRouteLocation(int after) {
		if(currentRoute + after < locations.size()) {
			return locations.get(currentRoute + after);
		}
		return null;
	}
	
	public boolean directionsAvailable(){
		return currentDirectionInfo < directions.size();
	}

	public RouteDirectionInfo getCurrentDirection() {
		if (currentDirectionInfo < directions.size()) {
			return directions.get(currentDirectionInfo);
		}
		return null;
	}
	
	public int getDistanceToPoint(int locationIndex) {
		if(listDistance != null && currentRoute < listDistance.length && locationIndex < listDistance.length && 
				locationIndex > currentRoute){
			return listDistance[currentRoute] - listDistance[locationIndex];
		}
		return 0;
	}

	public int getDistanceFromPoint(int locationIndex) {
		if(listDistance != null && locationIndex < listDistance.length) {
			return listDistance[locationIndex];
		}
		return 0;
	}
	
	public boolean isPointPassed(int locationIndex) {
		return locationIndex <= currentRoute;
	}
	
	public int getDistanceToFinish(Location fromLoc) {
		Location ap = this.currentStraightAnglePoint;
		int rp = currentStraightAngleRoute > currentRoute ? currentStraightAngleRoute : currentRoute;
		if(listDistance != null && rp < listDistance.length){
			int dist = listDistance[rp];
			Location l = locations.get(rp);
			if(ap != null){
				if (fromLoc != null) {
					dist += fromLoc.distanceTo(ap);
				}
				dist += ap.distanceTo(l);
			} else if (fromLoc != null) {
				dist += fromLoc.distanceTo(l);
			}
			return dist;
		}
		return 0;
	}
	
	public int getDistanceToNextIntermediate(Location fromLoc) {
		int dist = getDistanceToFinish(fromLoc);
		if(listDistance != null && currentRoute < listDistance.length){
			if(nextIntermediate >= intermediatePoints.length ){
				return 0;
			} else {
				int directionInd = intermediatePoints[nextIntermediate];
				return dist - getListDistance(directions.get(directionInd).routePointOffset);
			}
		}
		return 0;
	}
	
	public int getIndexOfIntermediate(int countFromLast) {
		final int j = intermediatePoints.length - countFromLast - 1;
		if(j < intermediatePoints.length && j >= 0) {
			int i = intermediatePoints[j];
			return directions.get(i).routePointOffset;
		}
		return -1;
	}
	
	public int getIntermediatePointsToPass(){
		if(nextIntermediate >= intermediatePoints.length) {
			return 0;
		}
		return intermediatePoints.length - nextIntermediate;
	}
	
	public int getLeftTime(Location fromLoc){
		int time = 0;
		if(currentDirectionInfo < directions.size()) {
			RouteDirectionInfo current = directions.get(currentDirectionInfo);
			time = current.afterLeftTime;
			
			int distanceToNextTurn = getListDistance(currentRoute);
			if(currentDirectionInfo + 1 < directions.size()) {
				distanceToNextTurn -= getListDistance(directions.get(currentDirectionInfo + 1).routePointOffset);
			}
			Location l = locations.get(currentRoute);
			if(fromLoc != null){
				distanceToNextTurn += fromLoc.distanceTo(l);
			}
			time += distanceToNextTurn / current.getAverageSpeed();
		}
		return time;
	}

	public int getLeftTimeToNextIntermediate(Location fromLoc) {
		if (nextIntermediate >= intermediatePoints.length) {
			return 0;
		}
		return getLeftTime(fromLoc) - directions.get(intermediatePoints[nextIntermediate]).afterLeftTime;
	}

	private int getListDistance(int index) {
		return listDistance.length > index ? listDistance[index] : 0;
	}

	public int getCurrentStraightAngleRoute() {
		return currentStraightAngleRoute > currentRoute ? currentStraightAngleRoute : currentRoute;
	}

	public Location getCurrentStraightAnglePoint() {
		return currentStraightAnglePoint;
	}

	public void updateNextVisiblePoint(int nextPoint, Location mp) {
		currentStraightAnglePoint = mp;
		currentStraightAngleRoute = nextPoint;
	}

	public static class NextDirectionInfo {
		public RouteDirectionInfo directionInfo;
		public int distanceTo;
		public boolean intermediatePoint;
		public String pointName;
		public int imminent;
		private int directionInfoInd;
	}

}<|MERGE_RESOLUTION|>--- conflicted
+++ resolved
@@ -292,16 +292,13 @@
 		return getOriginalRoute(startIndex, segments.size(), true);
 	}
 
+	@Nullable
 	public List<RouteSegmentResult> getOriginalRoute(int startIndex, boolean includeFirstSegment) {
 		return getOriginalRoute(startIndex, segments.size(), includeFirstSegment);
 	}
 
-<<<<<<< HEAD
 	@Nullable
-	public List<RouteSegmentResult> getOriginalRoute(int startIndex, int endIndex) {
-=======
 	public List<RouteSegmentResult> getOriginalRoute(int startIndex, int endIndex, boolean includeFirstSegment) {
->>>>>>> 644ffec8
 		if (segments.size() == 0) {
 			return null;
 		}
