--- conflicted
+++ resolved
@@ -133,7 +133,6 @@
 	}
 
 	private void setNewRoute(RouteCalculationResult prevRoute, final RouteCalculationResult res, Location start) {
-		routingHelper.setRoute(res);
 		final boolean newRoute = !prevRoute.isCalculated();
 		if (isFollowingMode()) {
 			Location lastFixedLocation = getLastFixedLocation();
@@ -171,8 +170,7 @@
 	void startRouteCalculationThread(RouteCalculationParams params, boolean paramsChanged, boolean updateProgress) {
 		synchronized (routingHelper) {
 			getSettings().LAST_ROUTE_APPLICATION_MODE.set(getAppMode());
-			RouteRecalculationTask newTask = new RouteRecalculationTask(this,
-					params, paramsChanged, updateProgress);
+			RouteRecalculationTask newTask = new RouteRecalculationTask(this, params, paramsChanged);
 			lastTask = newTask;
 			startProgress(params);
 			if (updateProgress) {
@@ -215,6 +213,19 @@
 			if (params.mode.getRouteService() == RouteService.OSMAND) {
 				params.calculationProgress = new RouteCalculationProgress();
 				updateProgress = true;
+			} else {
+				params.resultListener = new RouteCalculationParams.RouteCalculationResultListener() {
+					@Override
+					public void onRouteCalculated(RouteCalculationResult route) {
+						app.runInUIThread(new Runnable() {
+
+							@Override
+							public void run() {
+								finishProgress(params);
+							}
+						});
+					}
+				};
 			}
 			if (getLastProjection() != null) {
 				params.currentLocation = getLastFixedLocation();
@@ -280,26 +291,23 @@
 		}
 	}
 
-	private static class RouteRecalculationTask implements Runnable  {
+	private static class RouteRecalculationTask implements Runnable {
 
 		private final RouteRecalculationHelper routingThreadHelper;
 		private final RoutingHelper routingHelper;
 		private final RouteCalculationParams params;
 		private final boolean paramsChanged;
-		private final boolean updateProgress;
 
 		String routeCalcError;
 		String routeCalcErrorShort;
 		int evalWaitInterval = 0;
 
 		public RouteRecalculationTask(@NonNull RouteRecalculationHelper routingThreadHelper,
-									  @NonNull RouteCalculationParams params, boolean paramsChanged,
-									  boolean updateProgress) {
+									  @NonNull RouteCalculationParams params, boolean paramsChanged) {
 			this.routingThreadHelper = routingThreadHelper;
 			this.routingHelper = routingThreadHelper.routingHelper;
 			this.params = params;
 			this.paramsChanged = paramsChanged;
-			this.updateProgress = updateProgress;
 			if (params.calculationProgress == null) {
 				params.calculationProgress = new RouteCalculationProgress();
 			}
@@ -368,17 +376,6 @@
 					}
 					showMessage(routeCalcError);
 				}
-<<<<<<< HEAD
-=======
-			}
-			if (!updateProgress) {
-				routingHelper.getApplication().runInUIThread(new Runnable() {
-					@Override
-					public void run() {
-						routingThreadHelper.finishProgress(params);
-					}
-				});
->>>>>>> 2f88ad16
 			}
 			app.getNotificationHelper().refreshNotification(NAVIGATION);
 		}
