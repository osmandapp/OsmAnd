package net.osmand.plus.backup;

import androidx.annotation.NonNull;
import androidx.annotation.Nullable;

import net.osmand.IProgress;
import net.osmand.StreamWriter;
import net.osmand.plus.backup.BackupHelper.OnUploadFileListener;
import net.osmand.plus.settings.backend.backup.AbstractWriter;
import net.osmand.plus.settings.backend.backup.SettingsItemWriter;
import net.osmand.plus.settings.backend.backup.items.FileSettingsItem;
import net.osmand.plus.settings.backend.backup.items.SettingsItem;
import net.osmand.util.Algorithms;

import org.json.JSONException;
import org.json.JSONObject;

import java.io.ByteArrayInputStream;
import java.io.File;
import java.io.FileInputStream;
import java.io.IOException;
import java.io.InputStream;
import java.io.OutputStream;

public class NetworkWriter implements AbstractWriter {

	private final BackupHelper backupHelper;
	private final OnUploadItemListener listener;

	public interface OnUploadItemListener {
		void onItemFileUploadProgress(@NonNull SettingsItem item, @NonNull String fileName, int progress, int deltaWork);
		void onItemFileUploadDone(@NonNull SettingsItem item, @NonNull String fileName, long uploadTime, @Nullable String error);
	}

	public NetworkWriter(@NonNull BackupHelper backupHelper, @Nullable OnUploadItemListener listener) {
		this.backupHelper = backupHelper;
		this.listener = listener;
	}

	@Override
	public void write(@NonNull SettingsItem item) throws IOException {
		String fileName = BackupHelper.getItemFileName(item);
		SettingsItemWriter<? extends SettingsItem> itemWriter = item.getWriter();
		if (itemWriter != null) {
			try {
				if (uploadEntry(itemWriter, fileName) == null) {
					uploadItemInfo(item, fileName + BackupHelper.INFO_EXT);
				}
			} catch (UserNotRegisteredException e) {
				throw new IOException(e.getMessage(), e);
			}
		} else {
			uploadItemInfo(item, fileName + BackupHelper.INFO_EXT);
		}
	}

	private String uploadEntry(@NonNull SettingsItemWriter<? extends SettingsItem> itemWriter,
							   @NonNull String fileName) throws UserNotRegisteredException, IOException {
		if (itemWriter.getItem() instanceof FileSettingsItem) {
			FileSettingsItem fileSettingsItem = (FileSettingsItem) itemWriter.getItem();
			return uploadDirWithFiles(itemWriter, fileSettingsItem.getFile());
		} else {
			return uploadItemFile(itemWriter, fileName);
		}
	}

	private String uploadItemInfo(@NonNull SettingsItem item, @NonNull String fileName) throws IOException {
		try {
<<<<<<< HEAD
			String itemJson = item.toJson();
			InputStream inputStream = new ByteArrayInputStream(itemJson.getBytes("UTF-8"));
			StreamWriter streamWriter = new StreamWriter() {
				@Override
				public void write(OutputStream outputStream, IProgress progress) throws IOException {
					Algorithms.streamCopy(inputStream, outputStream, progress, 1024);
					outputStream.flush();
				}
			};
			return backupHelper.uploadFileSync(fileName, item.getType().name(), streamWriter,
					getUploadFileListener(item));
=======
			JSONObject json = item.toJsonObj();
			boolean hasFile = json.has("file");
			if (json.length() > (hasFile ? 2 : 1)) {
				String itemJson = json.toString();
				InputStream inputStream = new ByteArrayInputStream(itemJson.getBytes("UTF-8"));
				StreamWriter streamWriter = new StreamWriter() {
					@Override
					public void write(OutputStream outputStream, IProgress progress) throws IOException {
						Algorithms.streamCopy(inputStream, outputStream, progress, 1024);
						outputStream.flush();
					}
				};
				return backupHelper.uploadFileSync(fileName, item.getType().name(), streamWriter, listener);
			} else {
				return null;
			}
>>>>>>> a93d0306
		} catch (JSONException | UserNotRegisteredException e) {
			throw new IOException(e.getMessage(), e);
		}
	}

	private String uploadItemFile(@NonNull SettingsItemWriter<? extends SettingsItem> itemWriter,
								  @NonNull String fileName) throws UserNotRegisteredException, IOException {
		StreamWriter streamWriter = new StreamWriter() {
			@Override
			public void write(OutputStream outputStream, IProgress progress) throws IOException {
				itemWriter.writeToStream(outputStream, progress);
			}
		};
		return backupHelper.uploadFileSync(fileName, itemWriter.getItem().getType().name(), streamWriter,
				getUploadFileListener(itemWriter.getItem()));
	}

	private String uploadDirWithFiles(@NonNull SettingsItemWriter<? extends SettingsItem> itemWriter,
									  @NonNull File file) throws UserNotRegisteredException, IOException {
		String error = null;
		FileSettingsItem fileSettingsItem = (FileSettingsItem) itemWriter.getItem();
		if (file.isDirectory()) {
			File[] files = file.listFiles();
			if (files != null) {
				for (File subfolderFile : files) {
					String err = uploadDirWithFiles(itemWriter, subfolderFile);
					if (err != null) {
						error = err;
					}
				}
			}
		} else {
			String fileName = BackupHelper.getFileItemName(file, fileSettingsItem);
			fileSettingsItem.setInputStream(new FileInputStream(file));
			error = uploadItemFile(itemWriter, fileName);
		}
		return error;
	}

	private OnUploadFileListener getUploadFileListener(final @NonNull SettingsItem item) {
		return new OnUploadFileListener() {
			@Override
			public void onFileUploadProgress(@NonNull String type, @NonNull String fileName, int progress, int deltaWork) {
				if (listener != null) {
					listener.onItemFileUploadProgress(item, fileName, progress, deltaWork);
				}
			}

			@Override
			public void onFileUploadDone(@NonNull String type, @NonNull String fileName, long uploadTime, @Nullable String error) {
				if (listener != null) {
					listener.onItemFileUploadDone(item, fileName, uploadTime, error);
				}
			}
		};
	}
}<|MERGE_RESOLUTION|>--- conflicted
+++ resolved
@@ -66,19 +66,6 @@
 
 	private String uploadItemInfo(@NonNull SettingsItem item, @NonNull String fileName) throws IOException {
 		try {
-<<<<<<< HEAD
-			String itemJson = item.toJson();
-			InputStream inputStream = new ByteArrayInputStream(itemJson.getBytes("UTF-8"));
-			StreamWriter streamWriter = new StreamWriter() {
-				@Override
-				public void write(OutputStream outputStream, IProgress progress) throws IOException {
-					Algorithms.streamCopy(inputStream, outputStream, progress, 1024);
-					outputStream.flush();
-				}
-			};
-			return backupHelper.uploadFileSync(fileName, item.getType().name(), streamWriter,
-					getUploadFileListener(item));
-=======
 			JSONObject json = item.toJsonObj();
 			boolean hasFile = json.has("file");
 			if (json.length() > (hasFile ? 2 : 1)) {
@@ -91,11 +78,11 @@
 						outputStream.flush();
 					}
 				};
-				return backupHelper.uploadFileSync(fileName, item.getType().name(), streamWriter, listener);
+				return backupHelper.uploadFileSync(fileName, item.getType().name(), streamWriter,
+						getUploadFileListener(item));
 			} else {
 				return null;
 			}
->>>>>>> a93d0306
 		} catch (JSONException | UserNotRegisteredException e) {
 			throw new IOException(e.getMessage(), e);
 		}
