package net.osmand.plus.backup.ui;

import android.graphics.Typeface;
import android.graphics.drawable.Drawable;
import android.os.Bundle;
import android.view.LayoutInflater;
import android.view.View;
import android.view.View.OnClickListener;
import android.view.ViewGroup;
import android.widget.ImageView;
import android.widget.ProgressBar;
import android.widget.TextView;

import androidx.annotation.ColorInt;
import androidx.annotation.ColorRes;
import androidx.annotation.NonNull;
import androidx.annotation.Nullable;
import androidx.core.content.ContextCompat;
import androidx.fragment.app.FragmentActivity;
import androidx.fragment.app.FragmentManager;

import net.osmand.AndroidUtils;
import net.osmand.PlatformUtil;
import net.osmand.plus.OsmandApplication;
import net.osmand.plus.R;
import net.osmand.plus.UiUtilities;
import net.osmand.plus.backup.BackupHelper;
import net.osmand.plus.backup.BackupHelper.OnDeleteFilesListener;
import net.osmand.plus.backup.PrepareBackupResult;
import net.osmand.plus.backup.PrepareBackupTask.OnPrepareBackupListener;
import net.osmand.plus.backup.RemoteFile;
import net.osmand.plus.backup.UserNotRegisteredException;
import net.osmand.plus.backup.ui.DeleteAllDataConfirmationBottomSheet.OnConfirmDeletionListener;
import net.osmand.plus.base.BaseOsmAndFragment;
import net.osmand.plus.helpers.AndroidUiHelper;
import net.osmand.plus.helpers.FontCache;
import net.osmand.plus.settings.backend.backup.items.SettingsItem;
import net.osmand.util.Algorithms;

import org.apache.commons.logging.Log;

import java.util.ArrayList;
import java.util.List;
import java.util.Map;

public class BackupSettingsFragment extends BaseOsmAndFragment implements OnDeleteFilesListener,
		OnConfirmDeletionListener, OnPrepareBackupListener {

	private final static Log log = PlatformUtil.getLog(BackupSettingsFragment.class);

	private OsmandApplication app;
	private BackupHelper backupHelper;

	private List<SettingsItem> oldItems = new ArrayList<>();

	private ProgressBar progressBar;

	private boolean nightMode;

	@Override
	public int getStatusBarColorId() {
		return nightMode ? R.color.status_bar_color_dark : R.color.status_bar_color_light;
	}

	@ColorRes
	private int getActiveColorRes() {
		return nightMode ? R.color.active_color_primary_dark : R.color.active_color_primary_light;
	}

	@ColorInt
	private int getActiveColor() {
		return ContextCompat.getColor(app, getActiveColorRes());
	}

	@Override
	public void onCreate(@Nullable Bundle savedInstanceState) {
		super.onCreate(savedInstanceState);
		app = requireMyApplication();
		backupHelper = app.getBackupHelper();
		nightMode = !app.getSettings().isLightContent();
	}

	@Nullable
	@Override
	public View onCreateView(@NonNull LayoutInflater inflater, @Nullable ViewGroup container, @Nullable Bundle savedInstanceState) {
		LayoutInflater themedInflater = UiUtilities.getInflater(app, nightMode);
		View view = themedInflater.inflate(R.layout.fragment_backup_settings, container, false);
		progressBar = view.findViewById(R.id.progress_bar);

		setupAccount(view);
		setupBackupTypes(view);
		setupDeleteAllData(view);
		setupRemoveOldData(view);

		return view;
	}

	@Override
	public void onResume() {
		super.onResume();
		View view = getView();
		if (view != null) {
			setupVersionHistory(view);
		}
		app.getBackupHelper().addPrepareBackupListener(this);
	}

	@Override
	public void onPause() {
		super.onPause();
		app.getBackupHelper().removePrepareBackupListener(this);
	}

	private void setupBackupTypes(View view) {
		View container = view.findViewById(R.id.select_types_container);
		TextView title = container.findViewById(android.R.id.title);
		TextView summary = container.findViewById(android.R.id.summary);

		String text = getString(R.string.backup_data);
		Typeface typeface = FontCache.getRobotoMedium(app);
		title.setText(UiUtilities.createCustomFontSpannable(typeface, text, text));
		summary.setText(R.string.select_backup_data_descr);
		container.setOnClickListener(new OnClickListener() {
			@Override
			public void onClick(View v) {
				FragmentActivity activity = getActivity();
				if (activity != null) {
					BackupTypesFragment.showInstance(activity.getSupportFragmentManager());
				}
			}
		});
		setupSelectableBackground(container);
		AndroidUiHelper.updateVisibility(container.findViewById(android.R.id.icon), false);
	}

	private void setupAccount(View view) {
		TextView userName = view.findViewById(R.id.user_name);
		userName.setText(backupHelper.getEmail());

		View container = view.findViewById(R.id.logout_container);

		TextView title = container.findViewById(android.R.id.title);
		title.setText(R.string.shared_string_logout);
		title.setTextColor(ContextCompat.getColor(app, R.color.color_osm_edit_delete));

		ImageView icon = container.findViewById(android.R.id.icon);
		icon.setImageDrawable(getIcon(R.drawable.ic_action_logout, R.color.color_osm_edit_delete));

		container.setOnClickListener(new OnClickListener() {
			@Override
			public void onClick(View v) {
				FragmentActivity activity = getActivity();
				if (activity != null) {
					backupHelper.logout();
					activity.onBackPressed();
				}
			}
		});
		setupSelectableBackground(container);
	}

	private void setupVersionHistory(View view) {
		View container = view.findViewById(R.id.version_history);

		TextView title = container.findViewById(android.R.id.title);
		title.setText(R.string.backup_storage_taken);

		ImageView icon = container.findViewById(android.R.id.icon);
		icon.setImageDrawable(getContentIcon(R.drawable.ic_action_storage));

		container.setOnClickListener(new OnClickListener() {
			@Override
			public void onClick(View v) {
				FragmentActivity activity = getActivity();
				if (activity != null) {
					VersionHistoryFragment.showInstance(activity.getSupportFragmentManager(), oldItems);
				}
			}
		});
		setupSelectableBackground(container);

		TextView summary = container.findViewById(android.R.id.summary);
		List<RemoteFile> remoteFiles = backupHelper.getBackup().getRemoteFiles();
		if (!Algorithms.isEmpty(oldItems) && !Algorithms.isEmpty(remoteFiles)) {
			AndroidUiHelper.updateVisibility(summary, true);
			int filesSize = 0;
			for (RemoteFile remoteFile : remoteFiles) {
				if (oldItems.contains(remoteFile.item)) {
					filesSize += remoteFile.getFilesize();
				}
			}
			summary.setText(AndroidUtils.formatSize(app, filesSize));
		} else {
			AndroidUiHelper.updateVisibility(summary, false);
		}
	}

	private void setupDeleteAllData(View view) {
		View container = view.findViewById(R.id.delete_all_container);

		TextView title = container.findViewById(android.R.id.title);
		title.setText(UiUtilities.createCustomFontSpannable(FontCache.getRobotoMedium(app), getString(R.string.backup_delete_all_data), getString(R.string.backup_delete_all_data)));
		title.setTextColor(ContextCompat.getColor(app, R.color.color_osm_edit_delete));

		TextView summary = container.findViewById(android.R.id.summary);
		summary.setText(R.string.backup_delete_all_data_descr);

		ImageView icon = container.findViewById(android.R.id.icon);
		icon.setImageDrawable(getIcon(R.drawable.ic_action_file_delete, R.color.color_osm_edit_delete));

		container.setOnClickListener(new OnClickListener() {
			@Override
			public void onClick(View v) {
				FragmentManager fragmentManager = getFragmentManager();
				if (fragmentManager != null) {
					DeleteAllDataBottomSheet.showInstance(fragmentManager, BackupSettingsFragment.this);
				}
			}
		});
		setupSelectableBackground(container);
	}

	private void setupRemoveOldData(View view) {
		View container = view.findViewById(R.id.delete_old_container);
		TextView title = container.findViewById(android.R.id.title);
		title.setText(UiUtilities.createCustomFontSpannable(FontCache.getRobotoMedium(app), getString(R.string.backup_delete_old_data), getString(R.string.backup_delete_old_data)));
		title.setTextColor(ContextCompat.getColor(app, R.color.color_osm_edit_delete));

		TextView summary = container.findViewById(android.R.id.summary);
		summary.setText(R.string.backup_delete_old_data_descr);

		ImageView icon = container.findViewById(android.R.id.icon);
		icon.setImageDrawable(getIcon(R.drawable.ic_action_history_delete, R.color.color_osm_edit_delete));
		container.setOnClickListener(new OnClickListener() {
			@Override
			public void onClick(View v) {
				FragmentManager fragmentManager = getFragmentManager();
				if (fragmentManager != null) {
					RemoveOldVersionsBottomSheet.showInstance(fragmentManager, BackupSettingsFragment.this);
				}
			}
		});
		setupSelectableBackground(container);
	}

	private void setupSelectableBackground(View view) {
		View selectableView = view.findViewById(R.id.selectable_list_item);
		Drawable drawable = UiUtilities.getColoredSelectableDrawable(app, getActiveColor(), 0.3f);
		AndroidUtils.setBackground(selectableView, drawable);
	}

<<<<<<< HEAD
	private void prepareBackup() {
		FragmentActivity activity = getActivity();
		if (activity != null) {
			AndroidUiHelper.setVisibility(View.VISIBLE, progressBar);
			app.getNetworkSettingsHelper().collectSettings("", 0, CollectType.COLLECT_OLD,
					new NetworkSettingsHelper.BackupCollectListener() {
						@Override
						public void onBackupCollectFinished(boolean succeed, boolean empty,
															@NonNull List<SettingsItem> items,
															@NonNull List<RemoteFile> remoteFiles) {
							AndroidUiHelper.setVisibility(View.INVISIBLE, progressBar);
							if (succeed) {
								oldItems = new ArrayList<>(items);
								if (getView() != null) {
									setupVersionHistory(getView());
								}
							}
						}
					}
			);
=======
	@Override
	public void onBackupPreparing() {
		updateProgressVisibility(true);
	}

	@Override
	public void onBackupPrepared(@Nullable PrepareBackupResult backupResult) {
		updateProgressVisibility(false);
		if (backupResult != null && Algorithms.isEmpty(backupResult.getError())) {
			oldItems = backupResult.getSettingsItems();
			View view = getView();
			if (view != null) {
				setupVersionHistory(view);
			}
>>>>>>> be6dac28
		}
	}

	private void deleteAllFiles() {
		try {
			updateProgressVisibility(true);
			backupHelper.deleteAllFiles(BackupSettingsFragment.this);
		} catch (UserNotRegisteredException e) {
			updateProgressVisibility(false);
			log.error(e);
		}
	}

	protected void deleteOldFiles() {
		try {
			updateProgressVisibility(true);
			backupHelper.deleteOldFiles(BackupSettingsFragment.this);
		} catch (UserNotRegisteredException e) {
			updateProgressVisibility(false);
			log.error(e);
		}
	}

	private void updateProgressVisibility(boolean visible) {
		AndroidUiHelper.updateVisibility(progressBar, visible);
	}

	@Override
	public void onFileDeleteProgress(@NonNull RemoteFile file) {

	}

	@Override
	public void onFilesDeleteDone(@NonNull Map<RemoteFile, String> errors) {
		updateProgressVisibility(false);
	}

	@Override
	public void onFilesDeleteError(int status, @NonNull String message) {
		updateProgressVisibility(false);
	}

	@Override
	public void onDeletionConfirmed() {
		deleteAllFiles();
	}
}<|MERGE_RESOLUTION|>--- conflicted
+++ resolved
@@ -39,7 +39,6 @@
 
 import org.apache.commons.logging.Log;
 
-import java.util.ArrayList;
 import java.util.List;
 import java.util.Map;
 
@@ -51,7 +50,7 @@
 	private OsmandApplication app;
 	private BackupHelper backupHelper;
 
-	private List<SettingsItem> oldItems = new ArrayList<>();
+	private List<SettingsItem> oldItems;
 
 	private ProgressBar progressBar;
 
@@ -172,7 +171,7 @@
 			@Override
 			public void onClick(View v) {
 				FragmentActivity activity = getActivity();
-				if (activity != null) {
+				if (activity != null && !Algorithms.isEmpty(oldItems)) {
 					VersionHistoryFragment.showInstance(activity.getSupportFragmentManager(), oldItems);
 				}
 			}
@@ -185,9 +184,7 @@
 			AndroidUiHelper.updateVisibility(summary, true);
 			int filesSize = 0;
 			for (RemoteFile remoteFile : remoteFiles) {
-				if (oldItems.contains(remoteFile.item)) {
-					filesSize += remoteFile.getFilesize();
-				}
+				filesSize += remoteFile.getFilesize();
 			}
 			summary.setText(AndroidUtils.formatSize(app, filesSize));
 		} else {
@@ -249,28 +246,6 @@
 		AndroidUtils.setBackground(selectableView, drawable);
 	}
 
-<<<<<<< HEAD
-	private void prepareBackup() {
-		FragmentActivity activity = getActivity();
-		if (activity != null) {
-			AndroidUiHelper.setVisibility(View.VISIBLE, progressBar);
-			app.getNetworkSettingsHelper().collectSettings("", 0, CollectType.COLLECT_OLD,
-					new NetworkSettingsHelper.BackupCollectListener() {
-						@Override
-						public void onBackupCollectFinished(boolean succeed, boolean empty,
-															@NonNull List<SettingsItem> items,
-															@NonNull List<RemoteFile> remoteFiles) {
-							AndroidUiHelper.setVisibility(View.INVISIBLE, progressBar);
-							if (succeed) {
-								oldItems = new ArrayList<>(items);
-								if (getView() != null) {
-									setupVersionHistory(getView());
-								}
-							}
-						}
-					}
-			);
-=======
 	@Override
 	public void onBackupPreparing() {
 		updateProgressVisibility(true);
@@ -285,7 +260,6 @@
 			if (view != null) {
 				setupVersionHistory(view);
 			}
->>>>>>> be6dac28
 		}
 	}
 
