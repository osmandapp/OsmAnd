package net.osmand.plus.backup.ui;

import static net.osmand.plus.backup.BackupHelper.SERVER_ERROR_CODE_NO_VALID_SUBSCRIPTION;
import static net.osmand.plus.backup.BackupHelper.SERVER_ERROR_CODE_SUBSCRIPTION_WAS_EXPIRED_OR_NOT_PRESENT;
import static net.osmand.plus.backup.BackupHelper.SERVER_ERROR_CODE_USER_IS_NOT_REGISTERED;
import static net.osmand.plus.backup.ui.LoginDialogType.DELETE_ACCOUNT;
import static net.osmand.plus.backup.ui.LoginDialogType.SIGN_IN;
import static net.osmand.plus.backup.ui.LoginDialogType.SIGN_UP;
import static net.osmand.plus.backup.ui.LoginDialogType.VERIFY_EMAIL;
import static net.osmand.plus.mapmarkers.CoordinateInputDialogFragment.SOFT_KEYBOARD_MIN_DETECTION_SIZE;

import android.app.Activity;
import android.graphics.Rect;
import android.os.Bundle;
import android.text.Editable;
import android.text.Spannable;
import android.text.SpannableString;
import android.text.TextWatcher;
import android.text.style.ForegroundColorSpan;
import android.view.LayoutInflater;
import android.view.View;
import android.view.ViewGroup;
import android.view.ViewTreeObserver.OnGlobalLayoutListener;
import android.widget.EditText;
import android.widget.LinearLayout.LayoutParams;
import android.widget.ProgressBar;
import android.widget.TextView;

import androidx.annotation.NonNull;
import androidx.annotation.Nullable;
import androidx.annotation.StringRes;
import androidx.appcompat.widget.Toolbar;
import androidx.core.view.ViewCompat;
import androidx.fragment.app.FragmentActivity;
import androidx.fragment.app.FragmentManager;

import com.google.android.material.appbar.AppBarLayout;

import net.osmand.PlatformUtil;
import net.osmand.plus.R;
import net.osmand.plus.Version;
import net.osmand.plus.activities.MapActivity;
import net.osmand.plus.backup.BackupError;
import net.osmand.plus.backup.BackupHelper;
import net.osmand.plus.backup.BackupListeners;
import net.osmand.plus.backup.BackupListeners.OnRegisterDeviceListener;
import net.osmand.plus.backup.BackupListeners.OnRegisterUserListener;
import net.osmand.plus.backup.BackupListeners.OnSendCodeListener;
import net.osmand.plus.backup.UserNotRegisteredException;
import net.osmand.plus.base.BaseOsmAndFragment;
import net.osmand.plus.chooseplan.ChoosePlanFragment;
import net.osmand.plus.chooseplan.OsmAndFeature;
import net.osmand.plus.helpers.AndroidUiHelper;
import net.osmand.plus.utils.AndroidUtils;
import net.osmand.plus.utils.ColorUtilities;
import net.osmand.plus.widgets.dialogbutton.DialogButtonType;
import net.osmand.plus.widgets.dialogbutton.DialogButton;
import net.osmand.plus.widgets.tools.SimpleTextWatcher;
import net.osmand.util.Algorithms;

import org.apache.commons.logging.Log;

public class AuthorizeFragment extends BaseOsmAndFragment implements OnRegisterUserListener, OnRegisterDeviceListener, OnSendCodeListener {

	private static final Log LOG = PlatformUtil.getLog(AuthorizeFragment.class);

	public static final String TAG = AuthorizeFragment.class.getSimpleName();

	private static final String LOGIN_DIALOG_TYPE_KEY = "login_dialog_type_key";
	private static final String LOGIN_STARTING_DIALOG_TYPE_KEY = "login_starting_dialog_type_key";
	private static final String SIGN_IN_KEY = "sign_in_key";

	private static final int VERIFICATION_CODE_EXPIRATION_TIME_MIN = 10 * 60 * 1000; // 10 minutes

	private BackupHelper backupHelper;

	private View mainView;
	private Toolbar toolbar;
	private ProgressBar progressBar;
	private TextView description;
	private View buttonContinue;
	private View buttonChoosePlan;
	private EditText editText;
	private TextView errorText;
	private DialogButton buttonAuthorize;
	private View keyboardSpace;
	private View space;

	private LoginDialogType dialogType = SIGN_UP;
	private LoginDialogType startingDialogType = SIGN_UP;

	private boolean signIn;

	private long lastTimeCodeSent;

	@Override
	public int getStatusBarColorId() {
		return ColorUtilities.getStatusBarColorId(nightMode);
	}

	@NonNull
	public LoginDialogType getDialogType() {
		return dialogType;
	}

	public void setDialogType(@NonNull LoginDialogType dialogType) {
		this.dialogType = dialogType;
		if (dialogType != VERIFY_EMAIL) {
			signIn = dialogType == SIGN_IN;
		}
	}

	@Override
	public void onCreate(@Nullable Bundle savedInstanceState) {
		super.onCreate(savedInstanceState);
		backupHelper = app.getBackupHelper();

		if (savedInstanceState != null) {
			if (savedInstanceState.containsKey(LOGIN_DIALOG_TYPE_KEY)) {
				dialogType = LoginDialogType.valueOf(savedInstanceState.getString(LOGIN_DIALOG_TYPE_KEY));
				startingDialogType = LoginDialogType.valueOf(savedInstanceState.getString(LOGIN_STARTING_DIALOG_TYPE_KEY));
			}
			if (savedInstanceState.containsKey(SIGN_IN_KEY)) {
				signIn = savedInstanceState.getBoolean(SIGN_IN_KEY);
			}
		}
	}

	@Nullable
	@Override
	public View onCreateView(@NonNull LayoutInflater inflater, @Nullable ViewGroup container, @Nullable Bundle savedInstanceState) {
		updateNightMode();
		View view = themedInflater.inflate(R.layout.fragment_cloud_authorize, container, false);
		AndroidUtils.addStatusBarPadding21v(requireMyActivity(), view);

		space = view.findViewById(R.id.space);
		toolbar = view.findViewById(R.id.toolbar);
		mainView = view.findViewById(R.id.main_view);
		description = view.findViewById(R.id.description);
		progressBar = view.findViewById(R.id.progress_bar);
		buttonContinue = view.findViewById(R.id.continue_button);
		buttonChoosePlan = view.findViewById(R.id.get_button);
		keyboardSpace = view.findViewById(R.id.keyboard_space);

		setupToolbar();
		setupTextWatchers();
		updateContent();
		setupSupportButton();
		setupKeyboardListener();

		return view;
	}

	@Override
	public void onSaveInstanceState(@NonNull Bundle outState) {
		outState.putBoolean(SIGN_IN_KEY, signIn);
		outState.putString(LOGIN_DIALOG_TYPE_KEY, dialogType.name());
		outState.putString(LOGIN_STARTING_DIALOG_TYPE_KEY, startingDialogType.name());
		super.onSaveInstanceState(outState);
	}

	@Override
	public void onResume() {
		super.onResume();
		BackupListeners listeners = backupHelper.getBackupListeners();
		listeners.addSendCodeListener(this);
		listeners.addRegisterUserListener(this);
		listeners.addRegisterDeviceListener(this);
	}

	@Override
	public void onPause() {
		super.onPause();
		BackupListeners listeners = backupHelper.getBackupListeners();
		listeners.removeSendCodeListener(this);
		listeners.removeRegisterUserListener(this);
		listeners.removeRegisterDeviceListener(this);
	}

	private void setupTextWatchers() {
		for (LoginDialogType type : LoginDialogType.values()) {
			View itemView = mainView.findViewById(type.viewId);
			EditText editText = itemView.findViewById(R.id.edit_text);
			editText.addTextChangedListener(getTextWatcher());

			if (type == SIGN_UP) {
				EditText promoCodeEditText = itemView.findViewById(R.id.promocode_edit_text);
				promoCodeEditText.addTextChangedListener(getPromoTextWatcher(editText));
			}
		}
	}

	private void setupToolbar() {
		AppBarLayout appBarLayout = mainView.findViewById(R.id.appbar);
		ViewCompat.setElevation(appBarLayout, 5.0f);

		toolbar.setNavigationIcon(AndroidUtils.getNavigationIconResId(app));
		toolbar.setNavigationContentDescription(R.string.shared_string_close);
		toolbar.setNavigationOnClickListener(v -> {
			FragmentActivity activity = getActivity();
			if (activity != null) {
				activity.onBackPressed();
			}
		});
	}

	private void updateContent() {
		toolbar.setTitle(dialogType.titleId);
		updateDescription();

		for (LoginDialogType type : LoginDialogType.values()) {
			View view = mainView.findViewById(type.viewId);

			boolean selected = dialogType == type;
			if (selected) {
				if (dialogType == VERIFY_EMAIL) {
					setupVerifyEmailContainer(view);
				} else if (dialogType == SIGN_IN) {
					setupAuthorizeContainer(view, SIGN_UP);
				} else if (dialogType == SIGN_UP) {
					setupAuthorizeContainer(view, SIGN_IN);
				} else if (dialogType == DELETE_ACCOUNT) {
					setupDeleteAccountContainer(view);
				}
			}
			AndroidUiHelper.updateVisibility(view, selected);
		}
	}

	private void setupAuthorizeContainer(@NonNull View view, @NonNull LoginDialogType nextType) {
		errorText = view.findViewById(R.id.error_text);
		buttonAuthorize = view.findViewById(R.id.button);

		editText = view.findViewById(R.id.edit_text);
		EditText promoEditText = view.findViewById(R.id.promocode_edit_text);

		editText.setText(settings.BACKUP_USER_EMAIL.get());
		editText.requestFocus();
		AndroidUtils.softKeyboardDelayed(requireActivity(), editText);

		AndroidUiHelper.updateVisibility(errorText, false);
		AndroidUiHelper.updateVisibility(buttonAuthorize, false);
		AndroidUiHelper.updateVisibility(view.findViewById(R.id.promocode_container), dialogType == SIGN_UP && promoCodeSupported());

		buttonAuthorize.setOnClickListener(v -> {
			setDialogType(nextType);
			updateContent();
		});
		buttonAuthorize.setTitleId(nextType.titleId);
		buttonAuthorize.setButtonType(DialogButtonType.SECONDARY_ACTIVE);

		buttonChoosePlan.setOnClickListener(v -> {
			FragmentActivity activity = getActivity();
			if (activity != null) {
				ChoosePlanFragment.showInstance(activity, OsmAndFeature.OSMAND_CLOUD);
			}
		});
		AndroidUiHelper.updateVisibility(buttonChoosePlan, false);

		buttonContinue.setOnClickListener(v -> {
			String email = editText.getText().toString();
			String promoCode = promoEditText.getText().toString();
			if (AndroidUtils.isValidEmail(email)) {
				settings.BACKUP_USER_EMAIL.set(email);
				settings.BACKUP_PROMOCODE.set(promoCode);

				progressBar.setVisibility(View.VISIBLE);
				backupHelper.registerDevice("");
			} else {
				editText.requestFocus();
				errorText.setText(R.string.osm_live_enter_email);
				buttonContinue.setEnabled(false);
				AndroidUiHelper.updateVisibility(errorText, true);
			}
		});
	}

	private void setupVerifyEmailContainer(@NonNull View view) {
		errorText = view.findViewById(R.id.error_text);
		editText = view.findViewById(R.id.edit_text);
		DialogButton resendButton = view.findViewById(R.id.button);
		View codeMissingButton = view.findViewById(R.id.code_missing_button);
		View codeMissingDescription = view.findViewById(R.id.code_missing_description);

		AndroidUiHelper.updateVisibility(errorText, false);
		AndroidUiHelper.updateVisibility(resendButton, false);
		AndroidUiHelper.updateVisibility(codeMissingDescription, false);

		editText.requestFocus();
		AndroidUtils.softKeyboardDelayed(requireActivity(), editText);

		resendButton.setOnClickListener(v -> {
			resendCode();
			AndroidUiHelper.updateVisibility(progressBar, true);
		});
		codeMissingButton.setOnClickListener(v -> {
			if (lastTimeCodeSent > 0 && System.currentTimeMillis() - lastTimeCodeSent >= VERIFICATION_CODE_EXPIRATION_TIME_MIN) {
				resendCode();
				AndroidUiHelper.updateVisibility(progressBar, true);
			} else {
				AndroidUiHelper.updateVisibility(resendButton, true);
				AndroidUiHelper.updateVisibility(codeMissingDescription, true);
			}
		});
		resendButton.setButtonType(DialogButtonType.SECONDARY_ACTIVE);
		resendButton.setTitleId(R.string.resend_verification_code);

		buttonContinue.setEnabled(!Algorithms.isEmpty(editText.getText()));
		buttonContinue.setOnClickListener(v -> tokenSelected(editText.getText().toString()));
	}

	private void resendCode() {
		if (startingDialogType != DELETE_ACCOUNT) {
			registerUser();
		} else {
			sendCodeForDeletion(settings.BACKUP_USER_EMAIL.get());
		}
	}

	private void setupDeleteAccountContainer(@NonNull View view) {
		errorText = view.findViewById(R.id.error_text);
		editText = view.findViewById(R.id.edit_text);
		editText.setText(null);
		editText.requestFocus();
		AndroidUtils.softKeyboardDelayed(requireActivity(), editText);

		buttonContinue.setOnClickListener(v -> {
			String email = editText.getText().toString();
			String savedEmail = settings.BACKUP_USER_EMAIL.get();

			boolean emailMatch = Algorithms.stringsEqual(email, savedEmail);
			if (AndroidUtils.isValidEmail(email) && emailMatch) {
				sendCodeForDeletion(email);
			} else {
				editText.requestFocus();
				errorText.setText(emailMatch ? R.string.osm_live_enter_email : R.string.backup_error_delete_account_email_match);
				buttonContinue.setEnabled(false);
				AndroidUiHelper.updateVisibility(errorText, true);
			}
		});
		AndroidUiHelper.updateVisibility(errorText, false);
		AndroidUiHelper.updateVisibility(buttonChoosePlan, false);
		AndroidUiHelper.updateVisibility(view.findViewById(R.id.button), false);
		AndroidUiHelper.updateVisibility(view.findViewById(R.id.promocode_container), false);
	}

	private void sendCodeForDeletion(@NonNull String email) {
		try {
			progressBar.setVisibility(View.VISIBLE);
			backupHelper.sendCode(email, "delete");
		} catch (UserNotRegisteredException e) {
			progressBar.setVisibility(View.INVISIBLE);
			LOG.error(e);
		}
	}

	public void setToken(@NonNull String token) {
		editText.setText(token);
		tokenSelected(token);
	}

	private void tokenSelected(@NonNull String token) {
		if (startingDialogType != DELETE_ACCOUNT) {
			registerDevice(token);
		} else {
			MapActivity activity = (MapActivity) getActivity();
			if (AndroidUtils.isActivityNotDestroyed(activity)) {
				activity.dismissFragment(TAG);
				AndroidUtils.hideSoftKeyboard(activity, editText);
			}
			openDeletionScreen(token);
		}
	}

	private void openDeletionScreen(@NonNull String token) {
		FragmentManager fragmentManager = getFragmentManager();
		if (fragmentManager != null) {
			DeleteAccountFragment.showInstance(fragmentManager, token);
		}
	}

	private void registerDevice(@Nullable String token) {
		if (!Algorithms.isEmpty(token) && BackupHelper.isTokenValid(token)) {
			progressBar.setVisibility(View.VISIBLE);
			backupHelper.registerDevice(token);
			Activity activity = getActivity();
			if (AndroidUtils.isActivityNotDestroyed(activity)) {
				AndroidUtils.hideSoftKeyboard(activity, editText);
			}
		} else {
			editText.requestFocus();
			editText.setError(getString(R.string.token_is_not_valid));
		}
	}

	private TextWatcher getTextWatcher() {
		return new SimpleTextWatcher() {
			@Override
			public void afterTextChanged(Editable s) {
				buttonContinue.setEnabled(!Algorithms.isEmpty(s));
			}
		};
	}

	private TextWatcher getPromoTextWatcher(EditText editText) {
		return new SimpleTextWatcher() {
			@Override
			public void afterTextChanged(Editable s) {
				buttonContinue.setEnabled(!Algorithms.isEmpty(editText.getText()));
			}
		};
	}

	private void registerUser() {
		boolean login = dialogType == SIGN_IN || signIn;
		backupHelper.registerUser(settings.BACKUP_USER_EMAIL.get(), settings.BACKUP_PROMOCODE.get(), login);
	}

	@Override
	public void onRegisterUser(int status, @Nullable String message, @Nullable BackupError error) {
		FragmentActivity activity = getActivity();
		if (AndroidUtils.isActivityNotDestroyed(activity)) {
			progressBar.setVisibility(View.INVISIBLE);
			if (status == BackupHelper.STATUS_SUCCESS) {
				lastTimeCodeSent = System.currentTimeMillis();
				setDialogType(VERIFY_EMAIL);
				updateContent();
			} else {
				processError(message, error);
			}
		}
	}

	@Override
	public void onRegisterDevice(int status, @Nullable String message, @Nullable BackupError error) {
		MapActivity activity = (MapActivity) getActivity();
		if (AndroidUtils.isActivityNotDestroyed(activity)) {
			int errorCode = error != null ? error.getCode() : -1;
			if (dialogType == VERIFY_EMAIL) {
				progressBar.setVisibility(View.INVISIBLE);
				if (status == BackupHelper.STATUS_SUCCESS) {
					activity.dismissFragment(BackupAuthorizationFragment.TAG);
					BackupCloudFragment.showInstance(activity.getSupportFragmentManager(), signIn ? SIGN_IN : SIGN_UP);
				} else {
					errorText.setText(error != null ? error.getLocalizedError(app) : message);
					buttonContinue.setEnabled(false);
					AndroidUiHelper.updateVisibility(errorText, true);
				}
			} else {
				if (errorCode == dialogType.permittedErrorCode) {
					registerUser();
				} else if (errorCode != -1) {
					progressBar.setVisibility(View.INVISIBLE);
					if (errorCode == dialogType.warningErrorCode) {
						errorText.setText(dialogType.warningId);
						AndroidUiHelper.updateVisibility(buttonAuthorize, !promoCodeSupported());
					} else {
						errorText.setText(error.getLocalizedError(app));
					}
					buttonContinue.setEnabled(false);
					AndroidUiHelper.updateVisibility(errorText, true);
				}
				AndroidUiHelper.updateVisibility(buttonChoosePlan, false);
			}
		}
	}

	@Override
	public void onSendCode(int status, @Nullable String message, @Nullable BackupError error) {
		FragmentActivity activity = getActivity();
		if (AndroidUtils.isActivityNotDestroyed(activity)) {
			progressBar.setVisibility(View.INVISIBLE);
			if (status == BackupHelper.STATUS_SUCCESS) {
				lastTimeCodeSent = System.currentTimeMillis();
				setDialogType(VERIFY_EMAIL);
				updateContent();
			} else {
				processError(message, error);
			}
		}
	}

	private void processError(@Nullable String message, @Nullable BackupError error) {
		boolean choosePlanVisible = false;
		if (error != null) {
			int code = error.getCode();
			choosePlanVisible = startingDialogType != DELETE_ACCOUNT && !promoCodeSupported()
					&& (code == SERVER_ERROR_CODE_NO_VALID_SUBSCRIPTION
					|| code == SERVER_ERROR_CODE_USER_IS_NOT_REGISTERED
					|| code == SERVER_ERROR_CODE_SUBSCRIPTION_WAS_EXPIRED_OR_NOT_PRESENT);
		}
		errorText.setText(error != null ? error.getLocalizedError(app) : message);
		buttonContinue.setEnabled(false);
		AndroidUiHelper.updateVisibility(errorText, true);
		AndroidUiHelper.updateVisibility(buttonChoosePlan, choosePlanVisible);
	}

	private boolean promoCodeSupported() {
		return !Version.isGooglePlayEnabled();
	}

	private void updateDescription() {
		if (dialogType != VERIFY_EMAIL) {
			description.setText(dialogType.descriptionId);
		} else {
			description.setText(createColoredSpannable(dialogType.descriptionId, settings.BACKUP_USER_EMAIL.get()));
		}
	}

	private SpannableString createColoredSpannable(@StringRes int textId, String link) {
		String text = getString(textId, link);
		SpannableString spannable = new SpannableString(text);
		int startIndex = text.indexOf(link);
		int endIndex = startIndex + link.length();
		int color = ColorUtilities.getActiveColor(app, nightMode);
		spannable.setSpan(new ForegroundColorSpan(color), startIndex, endIndex, Spannable.SPAN_EXCLUSIVE_EXCLUSIVE);
		return spannable;
	}

	private void setupSupportButton() {
		TextView supportDescription = mainView.findViewById(R.id.contact_support_button);
		String email = getString(R.string.support_email);
		supportDescription.setText(createColoredSpannable(R.string.osmand_cloud_help_descr, email));
		supportDescription.setOnClickListener(v -> app.getFeedbackHelper().sendSupportEmail(getString(R.string.backup_and_restore)));
	}

	private void setupKeyboardListener() {
		if (AndroidUiHelper.isOrientationPortrait(requireActivity())) {
			mainView.getViewTreeObserver().addOnGlobalLayoutListener(new OnGlobalLayoutListener() {

				private int previousKeyboardHeight;

				@Override
				public void onGlobalLayout() {
					Rect r = new Rect();
					mainView.getWindowVisibleDisplayFrame(r);
					Activity activity = getMyActivity();
					if (activity == null) {
						return;
					}
					int screenHeight = mainView.getHeight();
					int keypadHeight = screenHeight - r.bottom;
					int keypadSpace = keypadHeight;
					if (!AndroidUtils.isInFullScreenMode(activity)) {
						keypadSpace += AndroidUtils.getStatusBarHeight(activity);
					}
					boolean softKeyboardVisible = keypadHeight > screenHeight * SOFT_KEYBOARD_MIN_DETECTION_SIZE;

					if (previousKeyboardHeight != keypadHeight) {
						previousKeyboardHeight = keypadHeight;
						if (softKeyboardVisible) {
							space.setLayoutParams(new LayoutParams(LayoutParams.MATCH_PARENT, space.getHeight() / 2));
							keyboardSpace.setLayoutParams(new LayoutParams(ViewGroup.LayoutParams.MATCH_PARENT, keypadSpace));
						} else {
							space.setLayoutParams(new LayoutParams(LayoutParams.MATCH_PARENT, 0, 1));
						}
						AndroidUiHelper.updateVisibility(keyboardSpace, softKeyboardVisible);
					}
				}
			});
		}
	}

<<<<<<< HEAD
	public enum LoginDialogType {

		SIGN_IN(R.id.sign_in_container, R.string.user_login, R.string.osmand_cloud_login_descr,
				R.string.cloud_email_not_registered, SERVER_ERROR_CODE_USER_IS_NOT_REGISTERED, SERVER_ERROR_CODE_TOKEN_IS_NOT_VALID_OR_EXPIRED),
		SIGN_UP(R.id.sign_up_container, R.string.register_opr_create_new_account, R.string.osmand_cloud_create_account_descr,
				R.string.cloud_email_already_registered, SERVER_ERROR_CODE_TOKEN_IS_NOT_VALID_OR_EXPIRED, SERVER_ERROR_CODE_USER_IS_NOT_REGISTERED),
		VERIFY_EMAIL(R.id.verify_email_container, R.string.verify_email_address, R.string.verify_email_address_descr,
				-1, -1, -1);

		final int viewId;
		final int titleId;
		final int warningId;
		final int descriptionId;
		final int warningErrorCode;
		final int permittedErrorCode;

		LoginDialogType(int viewId, int titleId, int descriptionId, int warningId, int warningErrorCode, int permittedErrorCode) {
			this.viewId = viewId;
			this.titleId = titleId;
			this.warningId = warningId;
			this.descriptionId = descriptionId;
			this.warningErrorCode = warningErrorCode;
			this.permittedErrorCode = permittedErrorCode;
		}
	}

	public static void showInstance(@NonNull FragmentManager fragmentManager, boolean signUp) {
=======
	public static void showInstance(@NonNull FragmentManager fragmentManager, @NonNull LoginDialogType dialogType) {
>>>>>>> e44bc4f2
		if (AndroidUtils.isFragmentCanBeAdded(fragmentManager, TAG)) {
			AuthorizeFragment fragment = new AuthorizeFragment();
			fragment.startingDialogType = dialogType;
			fragment.setDialogType(dialogType);
			fragmentManager.beginTransaction()
					.replace(R.id.fragmentContainer, fragment, TAG)
					.addToBackStack(TAG)
					.commitAllowingStateLoss();
		}
	}
}<|MERGE_RESOLUTION|>--- conflicted
+++ resolved
@@ -561,37 +561,7 @@
 		}
 	}
 
-<<<<<<< HEAD
-	public enum LoginDialogType {
-
-		SIGN_IN(R.id.sign_in_container, R.string.user_login, R.string.osmand_cloud_login_descr,
-				R.string.cloud_email_not_registered, SERVER_ERROR_CODE_USER_IS_NOT_REGISTERED, SERVER_ERROR_CODE_TOKEN_IS_NOT_VALID_OR_EXPIRED),
-		SIGN_UP(R.id.sign_up_container, R.string.register_opr_create_new_account, R.string.osmand_cloud_create_account_descr,
-				R.string.cloud_email_already_registered, SERVER_ERROR_CODE_TOKEN_IS_NOT_VALID_OR_EXPIRED, SERVER_ERROR_CODE_USER_IS_NOT_REGISTERED),
-		VERIFY_EMAIL(R.id.verify_email_container, R.string.verify_email_address, R.string.verify_email_address_descr,
-				-1, -1, -1);
-
-		final int viewId;
-		final int titleId;
-		final int warningId;
-		final int descriptionId;
-		final int warningErrorCode;
-		final int permittedErrorCode;
-
-		LoginDialogType(int viewId, int titleId, int descriptionId, int warningId, int warningErrorCode, int permittedErrorCode) {
-			this.viewId = viewId;
-			this.titleId = titleId;
-			this.warningId = warningId;
-			this.descriptionId = descriptionId;
-			this.warningErrorCode = warningErrorCode;
-			this.permittedErrorCode = permittedErrorCode;
-		}
-	}
-
-	public static void showInstance(@NonNull FragmentManager fragmentManager, boolean signUp) {
-=======
 	public static void showInstance(@NonNull FragmentManager fragmentManager, @NonNull LoginDialogType dialogType) {
->>>>>>> e44bc4f2
 		if (AndroidUtils.isFragmentCanBeAdded(fragmentManager, TAG)) {
 			AuthorizeFragment fragment = new AuthorizeFragment();
 			fragment.startingDialogType = dialogType;
