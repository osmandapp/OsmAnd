package net.osmand.plus.backup;

import android.annotation.SuppressLint;
import android.content.Context;
import android.os.AsyncTask;
import android.provider.Settings;
import android.util.Pair;

import androidx.annotation.NonNull;
import androidx.annotation.Nullable;
import androidx.annotation.WorkerThread;

import net.osmand.AndroidNetworkUtils;
import net.osmand.AndroidNetworkUtils.OnFileUploadCallback;
import net.osmand.AndroidNetworkUtils.OnFilesDownloadCallback;
import net.osmand.AndroidNetworkUtils.OnFilesUploadCallback;
import net.osmand.AndroidNetworkUtils.OnRequestResultListener;
import net.osmand.AndroidNetworkUtils.OnSendRequestsListener;
import net.osmand.AndroidNetworkUtils.Request;
import net.osmand.AndroidNetworkUtils.RequestResponse;
import net.osmand.AndroidUtils;
import net.osmand.PlatformUtil;
import net.osmand.StreamWriter;
import net.osmand.plus.OsmandApplication;
import net.osmand.plus.backup.BackupDbHelper.UploadedFileInfo;
import net.osmand.plus.backup.PrepareBackupTask.OnPrepareBackupListener;
import net.osmand.plus.inapp.InAppPurchaseHelper;
import net.osmand.plus.inapp.InAppPurchases.InAppSubscription;
import net.osmand.plus.settings.backend.CommonPreference;
import net.osmand.plus.settings.backend.ExportSettingsType;
import net.osmand.plus.settings.backend.OsmandSettings;
import net.osmand.plus.settings.backend.backup.AbstractProgress;
import net.osmand.plus.settings.backend.backup.items.FileSettingsItem;
import net.osmand.plus.settings.backend.backup.items.GpxSettingsItem;
import net.osmand.plus.settings.backend.backup.items.SettingsItem;
import net.osmand.util.Algorithms;

import org.apache.commons.logging.Log;
import org.json.JSONArray;
import org.json.JSONException;
import org.json.JSONObject;

import java.io.File;
import java.text.ParseException;
import java.util.ArrayList;
import java.util.Collections;
import java.util.HashMap;
import java.util.List;
import java.util.Map;
import java.util.Map.Entry;
import java.util.concurrent.LinkedBlockingQueue;
import java.util.concurrent.ThreadPoolExecutor;
import java.util.concurrent.TimeUnit;

public class BackupHelper {

	private final OsmandApplication app;
	private final OsmandSettings settings;
	private final BackupDbHelper dbHelper;

	public static final Log LOG = PlatformUtil.getLog(BackupHelper.class);

	public final static String INFO_EXT = ".info";

	private static final ThreadPoolExecutor EXECUTOR = new ThreadPoolExecutor(1, 1, 0L,
			TimeUnit.MILLISECONDS, new LinkedBlockingQueue<>());

	private static final String SERVER_URL = "https://osmand.net";

	private static final String USER_REGISTER_URL = SERVER_URL + "/userdata/user-register";
	private static final String DEVICE_REGISTER_URL = SERVER_URL + "/userdata/device-register";
	private static final String UPLOAD_FILE_URL = SERVER_URL + "/userdata/upload-file";
	private static final String LIST_FILES_URL = SERVER_URL + "/userdata/list-files";
	private static final String DOWNLOAD_FILE_URL = SERVER_URL + "/userdata/download-file";
	private static final String DELETE_FILE_URL = SERVER_URL + "/userdata/delete-file";
	private static final String DELETE_FILE_VERSION_URL = SERVER_URL + "/userdata/delete-file-version";

	private static final String BACKUP_TYPE_PREFIX = "backup_type_";
	private static final String VERSION_HISTORY_PREFIX = "save_version_history_";

	public final static int STATUS_SUCCESS = 0;
	public final static int STATUS_PARSE_JSON_ERROR = 1;
	public final static int STATUS_EMPTY_RESPONSE_ERROR = 2;
	public final static int STATUS_SERVER_ERROR = 3;

	public static final int SERVER_ERROR_CODE_EMAIL_IS_INVALID = 101;
	public static final int SERVER_ERROR_CODE_NO_VALID_SUBSCRIPTION = 102;
	public static final int SERVER_ERROR_CODE_USER_IS_NOT_REGISTERED = 103;
	public static final int SERVER_ERROR_CODE_TOKEN_IS_NOT_VALID_OR_EXPIRED = 104;
	public static final int SERVER_ERROR_CODE_PROVIDED_TOKEN_IS_NOT_VALID = 105;
	public static final int SERVER_ERROR_CODE_FILE_NOT_AVAILABLE = 106;
	public static final int SERVER_ERROR_CODE_GZIP_ONLY_SUPPORTED_UPLOAD = 107;
	public static final int SERVER_ERROR_CODE_SIZE_OF_SUPPORTED_BOX_IS_EXCEEDED = 108;

	private PrepareBackupTask prepareBackupTask;
	private PrepareBackupResult backup = new PrepareBackupResult();
	private final List<OnPrepareBackupListener> prepareBackupListeners = new ArrayList<>();

	public interface OnRegisterUserListener {
		void onRegisterUser(int status, @Nullable String message, @Nullable String error);
	}

	public interface OnRegisterDeviceListener {
		void onRegisterDevice(int status, @Nullable String message, @Nullable String error);
	}

	public interface OnDownloadFileListListener {
		void onDownloadFileList(int status, @Nullable String message, @NonNull List<RemoteFile> remoteFiles);
	}

	public interface OnCollectLocalFilesListener {
		void onFileCollected(@NonNull LocalFile localFile);
		void onFilesCollected(@NonNull List<LocalFile> localFiles);
	}

	public interface OnGenerateBackupInfoListener {
		void onBackupInfoGenerated(@Nullable BackupInfo backupInfo, @Nullable String error);
	}

	public interface OnUploadFileListener {
		void onFileUploadStarted(@NonNull String type, @NonNull String fileName, int work);
		void onFileUploadProgress(@NonNull String type, @NonNull String fileName, int progress, int deltaWork);
		void onFileUploadDone(@NonNull String type, @NonNull String fileName, long uploadTime, @Nullable String error);
	}

	public interface OnUploadFilesListener {
		void onFileUploadProgress(@NonNull File file, int progress);
		void onFileUploadDone(@NonNull File file);
		void onFilesUploadDone(@NonNull Map<File, String> errors);
	}

	public interface OnDeleteFilesListener {
		void onFileDeleteProgress(@NonNull RemoteFile file);
		void onFilesDeleteDone(@NonNull Map<RemoteFile, String> errors);
		void onFilesDeleteError(int status, @NonNull String message);
	}

	public interface OnDownloadFileListener {
		void onFileDownloadProgress(@NonNull RemoteFile remoteFile, int progress);

		@WorkerThread
		void onFileDownloadedAsync(@NonNull File file);
		void onFileDownloaded(@NonNull File file);
		void onFilesDownloadDone(@NonNull Map<File, String> errors);
	}

	public static class BackupInfo {
		public List<RemoteFile> filesToDownload = new ArrayList<>();
		public List<LocalFile> filesToUpload = new ArrayList<>();
		public List<RemoteFile> filesToDelete = new ArrayList<>();
		public List<LocalFile> localFilesToDelete = new ArrayList<>();
		public List<Pair<LocalFile, RemoteFile>> filesToMerge = new ArrayList<>();

		public List<SettingsItem> getItemsToUpload() {
			List<SettingsItem> items = new ArrayList<>();
			for (LocalFile localFile : filesToUpload) {
				SettingsItem item = localFile.item;
				if (item != null && !items.contains(item)) {
					items.add(item);
				}
			}
			return items;
		}

		public List<SettingsItem> getItemsToDelete() {
			List<SettingsItem> items = new ArrayList<>();
			for (RemoteFile remoteFile : filesToDelete) {
				SettingsItem item = remoteFile.item;
				if (item != null && !items.contains(item)) {
					items.add(item);
				}
			}
			return items;
		}
	}

	public BackupHelper(@NonNull OsmandApplication app) {
		this.app = app;
		this.settings = app.getSettings();
		this.dbHelper = new BackupDbHelper(app);
	}

	@NonNull
	public OsmandApplication getApp() {
		return app;
	}

	@NonNull
	public BackupDbHelper getDbHelper() {
		return dbHelper;
	}

	public PrepareBackupResult getBackup() {
		return backup;
	}

	void setBackup(PrepareBackupResult backup) {
		this.backup = backup;
	}

	public static void setLastModifiedTime(@NonNull Context ctx, @NonNull String name) {
		setLastModifiedTime(ctx, name, System.currentTimeMillis());
	}

	public static void setLastModifiedTime(@NonNull Context ctx, @NonNull String name, long lastModifiedTime) {
		OsmandApplication app = (OsmandApplication) ctx.getApplicationContext();
		app.getBackupHelper().getDbHelper().setLastModifiedTime(name, lastModifiedTime);
	}

	public static long getLastModifiedTime(@NonNull Context ctx, @NonNull String name) {
		OsmandApplication app = (OsmandApplication) ctx.getApplicationContext();
		return app.getBackupHelper().getDbHelper().getLastModifiedTime(name);
	}

	@SuppressLint("HardwareIds")
	private String getAndroidId() {
		try {
			return Settings.Secure.getString(app.getContentResolver(), Settings.Secure.ANDROID_ID);
		} catch (Exception e) {
			return null;
		}
	}

	public static boolean isTokenValid(@NonNull String token) {
		return token.matches("[0-9]+");
	}

	@Nullable
	public String getOrderId() {
		InAppPurchaseHelper purchaseHelper = app.getInAppPurchaseHelper();
		InAppSubscription purchasedSubscription = purchaseHelper.getAnyPurchasedSubscription();
		return purchasedSubscription != null ? purchasedSubscription.getOrderId() : null;
	}

	public String getDeviceId() {
		return settings.BACKUP_DEVICE_ID.get();
	}

	public String getAccessToken() {
		return settings.BACKUP_ACCESS_TOKEN.get();
	}

	public String getEmail() {
		return settings.BACKUP_USER_EMAIL.get();
	}

	public boolean isRegistered() {
		return !Algorithms.isEmpty(getDeviceId()) && !Algorithms.isEmpty(getAccessToken());
	}

	private void checkRegistered() throws UserNotRegisteredException {
		if (Algorithms.isEmpty(getDeviceId()) || Algorithms.isEmpty(getAccessToken())) {
			throw new UserNotRegisteredException();
		}
	}

	public void updateFileUploadTime(@NonNull String type, @NonNull String fileName, long updateTime) {
		BackupDbHelper dbHelper = getDbHelper();
		UploadedFileInfo info = dbHelper.getUploadedFileInfo(type, fileName);
		if (info != null) {
			info.setUploadTime(updateTime);
			dbHelper.updateUploadedFileInfo(info);
		} else {
			info = new UploadedFileInfo(type, fileName, updateTime);
			dbHelper.addUploadedFileInfo(info);
		}
	}

	public void updateBackupUploadTime() {
		settings.BACKUP_LAST_UPLOADED_TIME.set(System.currentTimeMillis() + 1);
	}

	public void logout() {
		settings.BACKUP_DEVICE_ID.resetToDefault();
		settings.BACKUP_ACCESS_TOKEN.resetToDefault();
	}

	public CommonPreference<Boolean> getBackupTypePref(@NonNull ExportSettingsType type) {
		return app.getSettings().registerBooleanPreference(BACKUP_TYPE_PREFIX + type.name(), true).makeGlobal().makeShared();
	}

	public CommonPreference<Boolean> getVersionHistoryTypePref(@NonNull ExportSettingsType type) {
		return app.getSettings().registerBooleanPreference(VERSION_HISTORY_PREFIX + type.name(), true).makeGlobal().makeShared();
	}

	@NonNull
	public static String getItemFileName(@NonNull SettingsItem item) {
		String fileName;
		if (item instanceof FileSettingsItem) {
			FileSettingsItem fileItem = (FileSettingsItem) item;
			fileName = BackupHelper.getFileItemName(fileItem);
		} else {
			fileName = item.getFileName();
			if (Algorithms.isEmpty(fileName)) {
				fileName = item.getDefaultFileName();
			}
		}
		if (!Algorithms.isEmpty(fileName) && fileName.charAt(0) == '/') {
			fileName = fileName.substring(1);
		}
		return fileName;
	}

	@NonNull
	public static String getFileItemName(@NonNull FileSettingsItem fileSettingsItem) {
		return getFileItemName(null, fileSettingsItem);
	}

	@NonNull
	public static String getFileItemName(@Nullable File file, @NonNull FileSettingsItem fileSettingsItem) {
		String subtypeFolder = fileSettingsItem.getSubtype().getSubtypeFolder();
		String fileName;
		if (file == null) {
			file = fileSettingsItem.getFile();
		}
		if (Algorithms.isEmpty(subtypeFolder)) {
			fileName = file.getName();
		} else if (fileSettingsItem instanceof GpxSettingsItem) {
			fileName = file.getPath().substring(file.getPath().indexOf(subtypeFolder) + subtypeFolder.length());
		} else {
			fileName = file.getPath().substring(file.getPath().indexOf(subtypeFolder) - 1);
		}
		if (!Algorithms.isEmpty(fileName) && fileName.charAt(0) == '/') {
			fileName = fileName.substring(1);
		}
		return fileName;
	}

	public void registerUser(@NonNull final String email, @Nullable final OnRegisterUserListener listener) {
		Map<String, String> params = new HashMap<>();
		params.put("email", email);
		final String orderId = getOrderId();
		if (!Algorithms.isEmpty(orderId)) {
			params.put("orderid", orderId);
		}
		final String deviceId = app.getUserAndroidId();
		params.put("deviceid", deviceId);
		AndroidNetworkUtils.sendRequestAsync(app, USER_REGISTER_URL, params, "Register user", false, true, new OnRequestResultListener() {
			@Override
			public void onResult(@Nullable String resultJson, @Nullable String error) {
				int status;
				String message;
				if (!Algorithms.isEmpty(error)) {
					message = "User registration error: " + parseServerError(error) + "\nEmail=" + email + "\nOrderId=" + orderId + "\nDeviceId=" + deviceId;
					status = STATUS_SERVER_ERROR;
				} else if (!Algorithms.isEmpty(resultJson)) {
					try {
						JSONObject result = new JSONObject(resultJson);
						if (result.has("status") && "ok".equals(result.getString("status"))) {
							message = "You have been registered successfully. Please check for email with activation code.";
							status = STATUS_SUCCESS;
						} else {
							message = "User registration error: unknown";
							status = STATUS_SERVER_ERROR;
						}
					} catch (JSONException e) {
						message = "User registration error: json parsing";
						status = STATUS_PARSE_JSON_ERROR;
					}
				} else {
					message = "User registration error: empty response";
					status = STATUS_EMPTY_RESPONSE_ERROR;
				}
				if (listener != null) {
					listener.onRegisterUser(status, message, error);
				}
			}
		}, EXECUTOR);
	}

	public void registerDevice(String token, @Nullable final OnRegisterDeviceListener listener) {
		Map<String, String> params = new HashMap<>();
		params.put("email", getEmail());
		String orderId = getOrderId();
		if (orderId != null) {
			params.put("orderid", orderId);
		}
		String androidId = getAndroidId();
		if (!Algorithms.isEmpty(androidId)) {
			params.put("deviceid", androidId);
		}
		params.put("token", token);
		AndroidNetworkUtils.sendRequestAsync(app, DEVICE_REGISTER_URL, params, "Register device", false, true, new OnRequestResultListener() {
			@Override
			public void onResult(@Nullable String resultJson, @Nullable String error) {
				int status;
				String message;
				if (!Algorithms.isEmpty(error)) {
					message = "Device registration error: " + parseServerError(error);
					status = STATUS_SERVER_ERROR;
				} else if (!Algorithms.isEmpty(resultJson)) {
					try {
						JSONObject result = new JSONObject(resultJson);
						settings.BACKUP_DEVICE_ID.set(result.getString("id"));
						settings.BACKUP_USER_ID.set(result.getString("userid"));
						settings.BACKUP_NATIVE_DEVICE_ID.set(result.getString("deviceid"));
						settings.BACKUP_ACCESS_TOKEN.set(result.getString("accesstoken"));
						settings.BACKUP_ACCESS_TOKEN_UPDATE_TIME.set(result.getString("udpatetime"));

						message = "Device have been registered successfully";
						status = STATUS_SUCCESS;
					} catch (JSONException e) {
						message = "Device registration error: json parsing";
						status = STATUS_PARSE_JSON_ERROR;
					}
				} else {
					message = "Device registration error: empty response";
					status = STATUS_EMPTY_RESPONSE_ERROR;
				}
				if (listener != null) {
					listener.onRegisterDevice(status, message, error);
				}
			}
		}, EXECUTOR);
	}

	public boolean isBackupPreparing() {
		return prepareBackupTask != null;
	}

	public boolean prepareBackup() {
		if (isBackupPreparing()) {
			return false;
		}
		PrepareBackupTask prepareBackupTask = new PrepareBackupTask(app, new OnPrepareBackupListener() {
			@Override
			public void onBackupPreparing() {
				for (OnPrepareBackupListener listener : prepareBackupListeners) {
					listener.onBackupPreparing();
				}
			}

			@Override
			public void onBackupPrepared(@Nullable PrepareBackupResult backupResult) {
				BackupHelper.this.prepareBackupTask = null;
				for (OnPrepareBackupListener listener : prepareBackupListeners) {
					listener.onBackupPrepared(backupResult);
				}
			}
		});
		this.prepareBackupTask = prepareBackupTask;
		prepareBackupTask.prepare();
		return true;
	}

	public void addPrepareBackupListener(@NonNull OnPrepareBackupListener listener) {
		prepareBackupListeners.add(listener);
		if (isBackupPreparing()) {
			listener.onBackupPreparing();
		}
	}

	public void removePrepareBackupListener(@NonNull OnPrepareBackupListener listener) {
		prepareBackupListeners.remove(listener);
	}

	private void prepareFileUpload(@NonNull String fileName, @NonNull String type, long uploadTime,
								   @NonNull Map<String, String> params, @NonNull Map<String, String> headers) {
		params.put("deviceid", getDeviceId());
		params.put("accessToken", getAccessToken());
		params.put("name", fileName);
		params.put("type", type);
		params.put("clienttime", String.valueOf(uploadTime));

		headers.put("Accept-Encoding", "deflate, gzip");
	}

	public String uploadFileSync(@NonNull String fileName, @NonNull String type, @NonNull StreamWriter streamWriter,
								 @Nullable final OnUploadFileListener listener) throws UserNotRegisteredException {
		checkRegistered();

		final long uploadTime = System.currentTimeMillis();

		Map<String, String> params = new HashMap<>();
		params.put("deviceid", getDeviceId());
		params.put("accessToken", getAccessToken());
		params.put("name", fileName);
		params.put("type", type);
		params.put("clienttime", String.valueOf(uploadTime));

		Map<String, String> headers = new HashMap<>();
		headers.put("Accept-Encoding", "deflate, gzip");

		String error = AndroidNetworkUtils.uploadFile(UPLOAD_FILE_URL, streamWriter, fileName, true, params, headers,
				new AbstractProgress() {

					private int work = 0;
					private int progress = 0;
					private int deltaProgress = 0;

					@Override
					public void startWork(int work) {
						if (listener != null) {
							this.work = work > 0 ? work : 1;
							listener.onFileUploadStarted(type, fileName, work);
						}
					}

					@Override
					public void progress(int deltaWork) {
						if (listener != null) {
							deltaProgress += deltaWork;
							if ((deltaProgress > (work / 100)) || ((progress + deltaProgress) >= work)) {
								progress += deltaProgress;
								deltaProgress = 0;
								listener.onFileUploadProgress(type, fileName, progress, deltaWork);
							}
						}
					}
				});
		if (error == null) {
			updateFileUploadTime(type, fileName, uploadTime);
		}
		error = error != null ? resolveServerError(error) : null;
		if (listener != null) {
			listener.onFileUploadDone(type, fileName, uploadTime, error);
		}
		return error;
	}

	public void uploadFile(@NonNull String fileName, @NonNull String type, @NonNull StreamWriter streamWriter,
						   @Nullable final OnUploadFileListener listener) throws UserNotRegisteredException {
		checkRegistered();

		final long uploadTime = System.currentTimeMillis();
		Map<String, String> params = new HashMap<>();
		Map<String, String> headers = new HashMap<>();
		prepareFileUpload(fileName, type, uploadTime, params, headers);

		AndroidNetworkUtils.uploadFileAsync(UPLOAD_FILE_URL, streamWriter, fileName, true, params, headers, new OnFileUploadCallback() {

			@Override
			public void onFileUploadStarted() {
				if (listener != null) {
					listener.onFileUploadStarted(type, fileName, 1);
				}
			}

			@Override
			public void onFileUploadProgress(int progress) {
				if (listener != null) {
					listener.onFileUploadProgress(type, fileName, progress, 0);
				}
			}

			@Override
			public void onFileUploadDone(@Nullable String error) {
				if (error == null) {
					updateFileUploadTime(type, fileName, uploadTime);
				}
				if (listener != null) {
					listener.onFileUploadDone(type, fileName, uploadTime, error != null ? resolveServerError(error) : null);
				}
			}
		}, EXECUTOR);
	}

	public void uploadFiles(@NonNull List<LocalFile> localFiles, @Nullable final OnUploadFilesListener listener) throws UserNotRegisteredException {
		checkRegistered();

		Map<String, String> params = new HashMap<>();
		params.put("deviceid", getDeviceId());
		params.put("accessToken", getAccessToken());
		Map<String, String> headers = new HashMap<>();
		headers.put("Accept-Encoding", "deflate, gzip");

		final Map<File, LocalFile> localFileMap = new HashMap<>();
		for (LocalFile localFile : localFiles) {
			localFileMap.put(localFile.file, localFile);
		}
		AndroidNetworkUtils.uploadFilesAsync(UPLOAD_FILE_URL, new ArrayList<>(localFileMap.keySet()), true, params, headers, new OnFilesUploadCallback() {
			@Nullable
			@Override
			public Map<String, String> getAdditionalParams(@NonNull File file) {
				Map<String, String> additionaParams = new HashMap<>();
				LocalFile localFile = localFileMap.get(file);
				if (localFile != null) {
					additionaParams.put("name", localFile.getFileName(true));
					additionaParams.put("type", localFile.item.getType().name());
					localFile.uploadTime = System.currentTimeMillis();
					additionaParams.put("clienttime", String.valueOf(localFile.uploadTime));
				}
				return additionaParams;
			}

			@Override
			public void onFileUploadProgress(@NonNull File file, int progress) {
				if (listener != null) {
					listener.onFileUploadProgress(file, progress);
				}
			}

			@Override
			public void onFileUploadDone(@NonNull File file) {
				LocalFile localFile = localFileMap.get(file);
				if (localFile != null) {
					updateFileUploadTime(localFile.item.getType().name(), localFile.getFileName(true), localFile.uploadTime);
				}
				if (listener != null) {
					listener.onFileUploadDone(file);
				}
			}

			@Override
			public void onFilesUploadDone(@NonNull Map<File, String> errors) {
				if (errors.isEmpty()) {
					settings.BACKUP_LAST_UPLOADED_TIME.set(System.currentTimeMillis() + 1);
				}
				if (listener != null) {
					listener.onFilesUploadDone(resolveServerErrors(errors));
				}
			}
		}, EXECUTOR);
	}

	public void deleteFiles(@NonNull List<RemoteFile> remoteFiles, @Nullable final OnDeleteFilesListener listener) throws UserNotRegisteredException {
		deleteFiles(remoteFiles, false, listener);
	}

	public void deleteFiles(@NonNull List<RemoteFile> remoteFiles, boolean byVersion, @Nullable final OnDeleteFilesListener listener) throws UserNotRegisteredException {
		checkRegistered();

		Map<String, String> commonParameters = new HashMap<>();
		commonParameters.put("deviceid", getDeviceId());
		commonParameters.put("accessToken", getAccessToken());

		final List<Request> requests = new ArrayList<>();
		final Map<Request, RemoteFile> filesMap = new HashMap<>();
		for (RemoteFile remoteFile : remoteFiles) {
			Map<String, String> parameters = new HashMap<>(commonParameters);
			parameters.put("name", remoteFile.getName());
			parameters.put("type", remoteFile.getType());
			if (byVersion) {
				parameters.put("updatetime", String.valueOf(remoteFile.getUpdatetimems()));
			}
			Request r = new Request(byVersion ? DELETE_FILE_VERSION_URL : DELETE_FILE_URL, parameters, null, false, true);
			requests.add(r);
			filesMap.put(r, remoteFile);
		}
		AndroidNetworkUtils.sendRequestsAsync(null, requests, new OnSendRequestsListener() {
			@Override
			public void onRequestSent(@NonNull RequestResponse response) {
				if (listener != null) {
					RemoteFile remoteFile = filesMap.get(response.getRequest());
					if (remoteFile != null) {
						listener.onFileDeleteProgress(remoteFile);
					}
				}
			}

			@Override
			public void onRequestsSent(@NonNull List<RequestResponse> results) {
				if (listener != null) {
					Map<RemoteFile, String> errors = new HashMap<>();
					for (RequestResponse response : results) {
						RemoteFile remoteFile = filesMap.get(response.getRequest());
						if (remoteFile != null) {
							boolean success;
							String message = null;
							String errorStr = response.getError();
							if (!Algorithms.isEmpty(errorStr)) {
								message = parseServerError(errorStr);
								success = false;
							} else {
								String responseStr = response.getResponse();
								try {
									JSONObject result = new JSONObject(responseStr);
									if (result.has("status") && "ok".equals(result.getString("status"))) {
										success = true;
									} else {
										message = "Unknown error";
										success = false;
									}
								} catch (JSONException e) {
									message = "Json parsing error";
									success = false;
								}
							}
							if (!success) {
								errors.put(remoteFile, message);
							}
						}
					}
					listener.onFilesDeleteDone(errors);
				}
			}
		}, EXECUTOR);
	}

	public void downloadFileListSync(@Nullable final OnDownloadFileListListener listener) throws UserNotRegisteredException {
		checkRegistered();

		Map<String, String> params = new HashMap<>();
		params.put("deviceid", getDeviceId());
		params.put("accessToken", getAccessToken());
		params.put("allVersions", "true");
		AndroidNetworkUtils.sendRequest(app, LIST_FILES_URL, params, "Download file list", false, false,
				getDownloadFileListListener(listener));
	}

	public void downloadFileList(@Nullable final OnDownloadFileListListener listener) throws UserNotRegisteredException {
		checkRegistered();

		Map<String, String> params = new HashMap<>();
		params.put("deviceid", getDeviceId());
		params.put("accessToken", getAccessToken());
		params.put("allVersions", "true");
		AndroidNetworkUtils.sendRequestAsync(app, LIST_FILES_URL, params, "Download file list", false, false,
				getDownloadFileListListener(listener), EXECUTOR);
	}

	private OnRequestResultListener getDownloadFileListListener(@Nullable OnDownloadFileListListener listener) {
		return new OnRequestResultListener() {
			@Override
			public void onResult(@Nullable String resultJson, @Nullable String error) {
				int status;
				String message;
				List<RemoteFile> remoteFiles = new ArrayList<>();
				if (!Algorithms.isEmpty(error)) {
					status = STATUS_SERVER_ERROR;
					message = "Download file list error: " + parseServerError(error);
				} else if (!Algorithms.isEmpty(resultJson)) {
					try {
						JSONObject result = new JSONObject(resultJson);
						String totalZipSize = result.getString("totalZipSize");
						String totalFiles = result.getString("totalFiles");
						String totalFileVersions = result.getString("totalFileVersions");
						JSONArray allFiles = result.getJSONArray("allFiles");
						for (int i = 0; i < allFiles.length(); i++) {
							remoteFiles.add(new RemoteFile(allFiles.getJSONObject(i)));
						}
						status = STATUS_SUCCESS;
						message = "Total files: " + totalFiles + "\n" +
								"Total zip size: " + AndroidUtils.formatSize(app, Long.parseLong(totalZipSize)) + "\n" +
								"Total file versions: " + totalFileVersions;
					} catch (JSONException | ParseException e) {
						status = STATUS_PARSE_JSON_ERROR;
						message = "Download file list error: json parsing";
					}
				} else {
					status = STATUS_EMPTY_RESPONSE_ERROR;
					message = "Download file list error: empty response";
				}
				if (listener != null) {
					listener.onDownloadFileList(status, message, remoteFiles);
				}
			}
		};
	}

	public void deleteAllFiles(@Nullable final OnDeleteFilesListener listener) throws UserNotRegisteredException {
		checkRegistered();

		Map<String, String> params = new HashMap<>();
		params.put("deviceid", getDeviceId());
		params.put("accessToken", getAccessToken());
		params.put("allVersions", "true");
		AndroidNetworkUtils.sendRequestAsync(app, LIST_FILES_URL, params, "Delete all files", false, false,
				getDeleteAllFilesListener(listener), EXECUTOR);
	}

	private OnRequestResultListener getDeleteAllFilesListener(@Nullable OnDeleteFilesListener listener) {
		return new OnRequestResultListener() {
			@Override
			public void onResult(@Nullable String resultJson, @Nullable String error) {
				int status;
				String message;
				List<RemoteFile> remoteFiles = new ArrayList<>();
				if (!Algorithms.isEmpty(error)) {
					status = STATUS_SERVER_ERROR;
					message = "Download file list error: " + parseServerError(error);
				} else if (!Algorithms.isEmpty(resultJson)) {
					try {
						JSONObject result = new JSONObject(resultJson);
						JSONArray files = result.getJSONArray("allFiles");
						for (int i = 0; i < files.length(); i++) {
							remoteFiles.add(new RemoteFile(files.getJSONObject(i)));
						}
						status = STATUS_SUCCESS;
						message = "OK";
					} catch (JSONException | ParseException e) {
						status = STATUS_PARSE_JSON_ERROR;
						message = "Download file list error: json parsing";
					}
				} else {
					status = STATUS_EMPTY_RESPONSE_ERROR;
					message = "Download file list error: empty response";
				}
				if (status != STATUS_SUCCESS) {
					if (listener != null) {
						listener.onFilesDeleteError(status, message);
					}
				} else {
					try {
						if (!remoteFiles.isEmpty()) {
							deleteFiles(remoteFiles, true, listener);
						} else {
							if (listener != null) {
								listener.onFilesDeleteDone(Collections.emptyMap());
							}
						}
					} catch (UserNotRegisteredException e) {
						if (listener != null) {
							listener.onFilesDeleteError(STATUS_SERVER_ERROR, "User not registered");
						}
					}
				}
			}
		};
	}

	public void deleteOldFiles(@Nullable final OnDeleteFilesListener listener) throws UserNotRegisteredException {
		checkRegistered();

		Map<String, String> params = new HashMap<>();
		params.put("deviceid", getDeviceId());
		params.put("accessToken", getAccessToken());
		params.put("allVersions", "true");
		AndroidNetworkUtils.sendRequestAsync(app, LIST_FILES_URL, params, "Delete old files", false, false,
				getDeleteOldFilesListener(listener), EXECUTOR);
	}

	private OnRequestResultListener getDeleteOldFilesListener(@Nullable OnDeleteFilesListener listener) {
		return new OnRequestResultListener() {
			@Override
			public void onResult(@Nullable String resultJson, @Nullable String error) {
				int status;
				String message;
				List<RemoteFile> remoteFiles = new ArrayList<>();
				if (!Algorithms.isEmpty(error)) {
					status = STATUS_SERVER_ERROR;
					message = "Download file list error: " + parseServerError(error);
				} else if (!Algorithms.isEmpty(resultJson)) {
					try {
						JSONObject result = new JSONObject(resultJson);
						JSONArray allFiles = result.getJSONArray("allFiles");
						for (int i = 0; i < allFiles.length(); i++) {
							remoteFiles.add(new RemoteFile(allFiles.getJSONObject(i)));
						}
						JSONArray uniqueFiles = result.getJSONArray("uniqueFiles");
						for (int i = 0; i < uniqueFiles.length(); i++) {
							remoteFiles.remove(new RemoteFile(uniqueFiles.getJSONObject(i)));
						}
						status = STATUS_SUCCESS;
						message = "OK";
					} catch (JSONException | ParseException e) {
						status = STATUS_PARSE_JSON_ERROR;
						message = "Download file list error: json parsing";
					}
				} else {
					status = STATUS_EMPTY_RESPONSE_ERROR;
					message = "Download file list error: empty response";
				}
				if (status != STATUS_SUCCESS) {
					if (listener != null) {
						listener.onFilesDeleteError(status, message);
					}
				} else {
					try {
						if (!remoteFiles.isEmpty()) {
							deleteFiles(remoteFiles, true, listener);
						} else {
							if (listener != null) {
								listener.onFilesDeleteDone(Collections.emptyMap());
							}
						}
					} catch (UserNotRegisteredException e) {
						if (listener != null) {
							listener.onFilesDeleteError(STATUS_SERVER_ERROR, "User not registered");
						}
					}
				}
			}
		};
	}

	@NonNull
	public Map<File, String> downloadFilesSync(@NonNull final Map<File, RemoteFile> filesMap,
											   @Nullable final OnDownloadFileListener listener) throws UserNotRegisteredException {
		checkRegistered();

		Map<File, String> res = new HashMap<>();
		Map<String, String> params = new HashMap<>();
		params.put("deviceid", getDeviceId());
		params.put("accessToken", getAccessToken());
		AndroidNetworkUtils.downloadFiles(DOWNLOAD_FILE_URL,
				new ArrayList<>(filesMap.keySet()), params, new OnFilesDownloadCallback() {
					@Nullable
					@Override
					public Map<String, String> getAdditionalParams(@NonNull File file) {
						RemoteFile remoteFile = filesMap.get(file);
						Map<String, String> additionaParams = new HashMap<>();
						additionaParams.put("name", remoteFile.getName());
						additionaParams.put("type", remoteFile.getType());
						return additionaParams;
					}

					@Override
					public void onFileDownloadProgress(@NonNull File file, int percent) {
						if (listener != null) {
							listener.onFileDownloadProgress(filesMap.get(file), percent);
						}
					}

					@Override
					public void onFileDownloadDone(@NonNull File file) {
						if (listener != null) {
							listener.onFileDownloaded(file);
						}
					}

					@Override
					public void onFileDownloadedAsync(@NonNull File file) {
						if (listener != null) {
							listener.onFileDownloadedAsync(file);
						}
					}

					@Override
					public void onFilesDownloadDone(@NonNull Map<File, String> errors) {
						Map<File, String> errMap = resolveServerErrors(errors);
						res.putAll(errMap);
						if (listener != null) {
							listener.onFilesDownloadDone(errMap);
						}
					}
				});
		return res;
	}

	public void downloadFiles(@NonNull final Map<File, RemoteFile> filesMap,
							  @Nullable final OnDownloadFileListener listener) throws UserNotRegisteredException {
		checkRegistered();

		Map<String, String> params = new HashMap<>();
		params.put("deviceid", getDeviceId());
		params.put("accessToken", getAccessToken());
		AndroidNetworkUtils.downloadFilesAsync(DOWNLOAD_FILE_URL,
				new ArrayList<>(filesMap.keySet()), params, new OnFilesDownloadCallback() {
					@Nullable
					@Override
					public Map<String, String> getAdditionalParams(@NonNull File file) {
						RemoteFile remoteFile = filesMap.get(file);
						Map<String, String> additionaParams = new HashMap<>();
						additionaParams.put("name", remoteFile.getName());
						additionaParams.put("type", remoteFile.getType());
						return additionaParams;
					}

					@Override
					public void onFileDownloadProgress(@NonNull File file, int percent) {
						if (listener != null) {
							listener.onFileDownloadProgress(filesMap.get(file), percent);
						}
					}

					@Override
					public void onFileDownloadDone(@NonNull File file) {
						if (listener != null) {
							listener.onFileDownloaded(file);
						}
					}

					@Override
					public void onFileDownloadedAsync(@NonNull File file) {
						if (listener != null) {
							listener.onFileDownloadedAsync(file);
						}
					}

					@Override
					public void onFilesDownloadDone(@NonNull Map<File, String> errors) {
						if (listener != null) {
							listener.onFilesDownloadDone(resolveServerErrors(errors));
						}
					}
				}, EXECUTOR);
	}

	@SuppressLint("StaticFieldLeak")
	public void collectLocalFiles(@Nullable final OnCollectLocalFilesListener listener) {
		AsyncTask<Void, LocalFile, List<LocalFile>> task = new AsyncTask<Void, LocalFile, List<LocalFile>>() {

			@Override
			protected List<LocalFile> doInBackground(Void... voids) {
				List<LocalFile> result = new ArrayList<>();
				List<SettingsItem> localItems = getFilteredLocalItems();
				for (SettingsItem item : localItems) {
					String fileName = BackupHelper.getItemFileName(item);
					if (item instanceof FileSettingsItem) {
<<<<<<< HEAD
						FileSettingsItem settingsItem = (FileSettingsItem) item;
						File file = app.getAppPath(fileName);
=======
						File file = ((FileSettingsItem) item).getFile();
>>>>>>> 0a1cfe20
						if (file.isDirectory()) {
							List<File> dirs = new ArrayList<>();
							dirs.add(file);
							Algorithms.collectDirs(file, dirs);
							for (File dir : dirs) {
								File[] files = dir.listFiles();
								if (files != null && files.length > 0) {
									for (File f : files) {
										fileName = f.getPath().replace(app.getAppPath(null).getPath() + "/", "");
										createLocalFile(result, item, fileName, f.lastModified());
									}
								}
							}
						} else {
							createLocalFile(result, item, fileName, settingsItem.getFile().lastModified());
						}
					} else {
						createLocalFile(result, item, fileName, item.getLastModifiedTime());
					}
				}
				return result;
			}

			private void createLocalFile(List<LocalFile> result, SettingsItem item, String fileName, long lastModifiedTime) {
				LocalFile localFile = new LocalFile();
				localFile.item = item;
				localFile.subfolder = "";
				localFile.fileName = fileName;
				localFile.localModifiedTime = lastModifiedTime;
				UploadedFileInfo info = app.getBackupHelper().getDbHelper().getUploadedFileInfo(item.getType().name(), fileName);
				if (info != null) {
					localFile.uploadTime = info.getUploadTime();
				}
				result.add(localFile);
				if (listener != null) {
					listener.onFileCollected(localFile);
				}
			}

			private List<SettingsItem> getFilteredLocalItems() {
				List<ExportSettingsType> settingsTypes = new ArrayList<>();
				for (ExportSettingsType type : ExportSettingsType.values()) {
					if (getBackupTypePref(type).get()) {
						settingsTypes.add(type);
					}
				}
				return app.getFileSettingsHelper().getFilteredSettingsItems(settingsTypes, true, true, true);
			}

			@Override
			protected void onProgressUpdate(LocalFile... localFiles) {
				if (listener != null) {
					listener.onFileCollected(localFiles[0]);
				}
			}

			@Override
			protected void onPostExecute(List<LocalFile> localFiles) {
				if (listener != null) {
					listener.onFilesCollected(localFiles);
				}
			}
		};
		task.executeOnExecutor(EXECUTOR);
	}

	private Map<File, String> resolveServerErrors(@NonNull Map<File, String> errors) {
		Map<File, String> resolvedErrors = new HashMap<>();
		for (Entry<File, String> fileError : errors.entrySet()) {
			File file = fileError.getKey();
			String errorStr = resolveServerError(fileError.getValue());
			resolvedErrors.put(file, errorStr);
		}
		return resolvedErrors;
	}

	@NonNull
	private String resolveServerError(@NonNull String fileError) {
		String errorStr = fileError;
		try {
			JSONObject errorJson = new JSONObject(errorStr);
			JSONObject error = errorJson.getJSONObject("error");
			errorStr = "Error " + error.getInt("errorCode") + " (" + error.getString("message") + ")";
		} catch (JSONException e) {
			// ignore
		}
		return errorStr;
	}

	private String parseServerError(@NonNull String error) {
		try {
			JSONObject resultError = new JSONObject(error);
			if (resultError.has("error")) {
				JSONObject errorObj = resultError.getJSONObject("error");
				return errorObj.getInt("errorCode") + " (" + errorObj.getString("message") + ")";
			}
		} catch (JSONException e) {
			// ignore
		}
		return error;
	}

	public static int getErrorCode(@Nullable String error) {
		if (!Algorithms.isEmpty(error)) {
			try {
				JSONObject resultError = new JSONObject(error);
				if (resultError.has("error")) {
					JSONObject errorObj = resultError.getJSONObject("error");
					return errorObj.getInt("errorCode");
				}
			} catch (JSONException e) {
				// ignore
			}
		}
		return -1;
	}

	@SuppressLint("StaticFieldLeak")
	public void generateBackupInfo(@NonNull final List<LocalFile> localFiles,
								   @NonNull final List<RemoteFile> uniqueRemoteFiles,
								   @NonNull final List<RemoteFile> deletedRemoteFiles,
								   @Nullable final OnGenerateBackupInfoListener listener) {

		final long backupLastUploadedTime = settings.BACKUP_LAST_UPLOADED_TIME.get();

		AsyncTask<Void, Void, BackupInfo> task = new AsyncTask<Void, Void, BackupInfo>() {
			@Override
			protected BackupInfo doInBackground(Void... voids) {
				BackupInfo info = new BackupInfo();
				List<RemoteFile> remoteFiles = new ArrayList<>(uniqueRemoteFiles);
				remoteFiles.addAll(deletedRemoteFiles);
				for (RemoteFile remoteFile : remoteFiles) {
					boolean hasLocalFile = false;
					for (LocalFile localFile : localFiles) {
						if (remoteFile.getName().equals(localFile.getFileName(true))) {
							hasLocalFile = true;
							long remoteUploadTime = remoteFile.getClienttimems();
							long localUploadTime = localFile.uploadTime;
							if (remoteFile.isDeleted()) {
								info.localFilesToDelete.add(localFile);
							} else if (remoteUploadTime == localUploadTime) {
								if (localUploadTime < localFile.localModifiedTime) {
									info.filesToUpload.add(localFile);
								}
							} else {
								info.filesToMerge.add(new Pair<>(localFile, remoteFile));
							}
							break;
						}
					}
					if (!hasLocalFile && !remoteFile.isDeleted()) {
						ExportSettingsType exportType = remoteFile.item != null
								? ExportSettingsType.getExportSettingsTypeForItem(remoteFile.item) : null;
						if (exportType == null || getBackupTypePref(exportType).get()) {
							if (backupLastUploadedTime > 0 && backupLastUploadedTime >= remoteFile.getClienttimems()) {
								info.filesToDelete.add(remoteFile);
							} else {
								info.filesToDownload.add(remoteFile);
							}
						}
					}
				}
				for (LocalFile localFile : localFiles) {
					boolean hasRemoteFile = false;
					for (RemoteFile remoteFile : uniqueRemoteFiles) {
						if (localFile.getFileName(true).equals(remoteFile.getName())) {
							hasRemoteFile = true;
							break;
						}
					}
					if (!hasRemoteFile) {
						info.filesToUpload.add(localFile);
					}
				}
				return info;
			}

			@Override
			protected void onPostExecute(BackupInfo backupInfo) {
				if (listener != null) {
					listener.onBackupInfoGenerated(backupInfo, null);
				}
			}
		};
		task.executeOnExecutor(EXECUTOR);
	}
}<|MERGE_RESOLUTION|>--- conflicted
+++ resolved
@@ -988,12 +988,7 @@
 				for (SettingsItem item : localItems) {
 					String fileName = BackupHelper.getItemFileName(item);
 					if (item instanceof FileSettingsItem) {
-<<<<<<< HEAD
-						FileSettingsItem settingsItem = (FileSettingsItem) item;
-						File file = app.getAppPath(fileName);
-=======
 						File file = ((FileSettingsItem) item).getFile();
->>>>>>> 0a1cfe20
 						if (file.isDirectory()) {
 							List<File> dirs = new ArrayList<>();
 							dirs.add(file);
@@ -1008,7 +1003,7 @@
 								}
 							}
 						} else {
-							createLocalFile(result, item, fileName, settingsItem.getFile().lastModified());
+							createLocalFile(result, item, fileName, file.lastModified());
 						}
 					} else {
 						createLocalFile(result, item, fileName, item.getLastModifiedTime());
