--- conflicted
+++ resolved
@@ -154,17 +154,6 @@
 			List<SettingsItem> items = new ArrayList<>();
 			for (LocalFile localFile : filesToUpload) {
 				SettingsItem item = localFile.item;
-				if (item != null && !items.contains(item)) {
-					items.add(item);
-				}
-			}
-			return items;
-		}
-
-		public List<SettingsItem> getItemsToDelete() {
-			List<SettingsItem> items = new ArrayList<>();
-			for (RemoteFile remoteFile : filesToDelete) {
-				SettingsItem item = remoteFile.item;
 				if (item != null && !items.contains(item)) {
 					items.add(item);
 				}
@@ -1116,22 +1105,11 @@
 							break;
 						}
 					}
-<<<<<<< HEAD
-					if (!hasLocalFile) {
-						ExportSettingsType exportType = ExportSettingsType.getExportSettingsTypeForItem(remoteFile.item);
-						if (exportType != null && getBackupTypePref(exportType).get()) {
-							if (backupLastUploadedTime > 0 && backupLastUploadedTime >= remoteFile.getClienttimems()) {
-								info.filesToDelete.add(remoteFile);
-							} else {
-								info.filesToDownload.add(remoteFile);
-							}
-=======
 					if (!hasLocalFile && !remoteFile.isDeleted()) {
 						if (backupLastUploadedTime > 0 && backupLastUploadedTime >= remoteFile.getClienttimems()) {
 							info.filesToDelete.add(remoteFile);
 						} else {
 							info.filesToDownload.add(remoteFile);
->>>>>>> be6dac28
 						}
 					}
 				}
