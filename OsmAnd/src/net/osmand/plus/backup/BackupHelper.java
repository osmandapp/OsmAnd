--- conflicted
+++ resolved
@@ -812,11 +812,7 @@
 		params.put("accessToken", getAccessToken());
 		params.put("allVersions", "true");
 		AndroidNetworkUtils.sendRequestAsync(app, LIST_FILES_URL, params, "Delete all files", false, false,
-<<<<<<< HEAD
-				getDeleteAllFilesListener(listener, types), EXECUTOR);
-=======
-				getDeleteAllFilesListener(listener));
->>>>>>> 59383f1d
+				getDeleteAllFilesListener(listener, types));
 	}
 
 	private OnRequestResultListener getDeleteAllFilesListener(@Nullable OnDeleteFilesListener listener, @NonNull List<ExportSettingsType> types) {
