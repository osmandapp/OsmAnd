--- conflicted
+++ resolved
@@ -289,17 +289,7 @@
 
 	private void updateFilesInfo(@NonNull Map<String, RemoteFile> remoteFiles, List<SettingsItem> settingsItemList) throws IOException {
 		for (SettingsItem settingsItem : settingsItemList) {
-<<<<<<< HEAD
-			RemoteFile remoteFile = remoteFiles.get(settingsItem.getFileName());
-			if (remoteFile == null) {
-				remoteFile = remoteFiles.get(settingsItem.getDefaultFileName());
-			}
-			if (remoteFile == null) {
-				remoteFile = remoteFiles.get(settingsItem.getName());
-			}
-=======
 			RemoteFile remoteFile = getItemRemoteFile(settingsItem, remoteFiles.values());
->>>>>>> 1a4aab85
 			if (remoteFile != null) {
 				remoteFile.item = settingsItem;
 				if (settingsItem instanceof FileSettingsItem) {
