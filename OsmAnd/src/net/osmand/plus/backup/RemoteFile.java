package net.osmand.plus.backup;

import androidx.annotation.NonNull;

import net.osmand.plus.settings.backend.backup.items.SettingsItem;
import net.osmand.util.Algorithms;

import org.json.JSONException;
import org.json.JSONObject;

import java.text.ParseException;
import java.util.Date;
<<<<<<< HEAD
=======
import java.util.Locale;
import java.util.Objects;
>>>>>>> 4d054322

public class RemoteFile {

	private int userid;
	private long id;
	private int deviceid;
	private int filesize;
	private String type;
	private String name;
	private Date updatetime;
	private long updatetimems;
	private Date clienttime;
	private long clienttimems;
	private int zipSize;

	public SettingsItem item;

	public RemoteFile(@NonNull JSONObject json) throws JSONException, ParseException {
		if (json.has("userid")) {
			userid = json.getInt("userid");
		}
		if (json.has("id")) {
			id = json.getLong("id");
		}
		if (json.has("deviceid")) {
			deviceid = json.getInt("deviceid");
		}
		if (json.has("filesize")) {
			filesize = json.getInt("filesize");
		}
		if (json.has("type")) {
			type = json.getString("type");
		}
		if (json.has("name")) {
			name = json.getString("name");
		}
		if (json.has("updatetimems")) {
			updatetimems = json.getLong("updatetimems");
			updatetime = new Date(updatetimems);
		}
		if (json.has("clienttimems")) {
			clienttimems = json.getLong("clienttimems");
			clienttime = new Date(clienttimems);
		}
		if (json.has("zipSize")) {
			zipSize = json.getInt("zipSize");
		}
	}

	public int getUserid() {
		return userid;
	}

	public long getId() {
		return id;
	}

	public int getDeviceid() {
		return deviceid;
	}

	public int getFilesize() {
		return filesize;
	}

	public String getType() {
		return type;
	}

	public String getName() {
		return name;
	}

	public String getTypeNamePath() {
		if (!Algorithms.isEmpty(name)) {
			return type + (name.charAt(0) == '/' ? name : "/" + name);
		} else {
			return type;
		}
	}

	public Date getUpdatetime() {
		return updatetime;
	}

	public long getUpdatetimems() {
		return updatetimems;
	}

	public Date getClienttime() {
		return clienttime;
	}

	public long getClienttimems() {
		return clienttimems;
	}

	public int getZipSize() {
		return zipSize;
	}

	@Override
	public boolean equals(Object o) {
		if (this == o) {
			return true;
		}
		if (o == null || getClass() != o.getClass()) {
			return false;
		}
		RemoteFile that = (RemoteFile) o;
		return id == that.id &&
				userid == that.userid &&
				deviceid == that.deviceid &&
				filesize == that.filesize &&
				updatetimems == that.updatetimems &&
				clienttimems == that.clienttimems &&
				Algorithms.objectEquals(type, that.type) &&
				Algorithms.objectEquals(name, that.name) &&
				Algorithms.objectEquals(updatetime, that.updatetime) &&
				Algorithms.objectEquals(clienttime, that.clienttime);
	}

	@Override
	public int hashCode() {
		return Algorithms.hash(id, userid, deviceid, filesize, type, name,
				updatetime, updatetimems, clienttime, clienttimems);
	}
}<|MERGE_RESOLUTION|>--- conflicted
+++ resolved
@@ -8,13 +8,11 @@
 import org.json.JSONException;
 import org.json.JSONObject;
 
+import java.text.DateFormat;
 import java.text.ParseException;
 import java.util.Date;
-<<<<<<< HEAD
-=======
 import java.util.Locale;
 import java.util.Objects;
->>>>>>> 4d054322
 
 public class RemoteFile {
 
@@ -30,7 +28,7 @@
 	private long clienttimems;
 	private int zipSize;
 
-	public SettingsItem item;
+	protected SettingsItem item;
 
 	public RemoteFile(@NonNull JSONObject json) throws JSONException, ParseException {
 		if (json.has("userid")) {
