package net.osmand.plus.keyevent;

import android.view.KeyEvent;

import androidx.annotation.NonNull;
import androidx.annotation.Nullable;

import net.osmand.PlatformUtil;
import net.osmand.plus.OsmandApplication;
import net.osmand.plus.keyevent.callbacks.EventType;
import net.osmand.plus.keyevent.callbacks.InputDeviceHelperCallback;
import net.osmand.plus.keyevent.devices.CustomInputDeviceProfile;
import net.osmand.plus.keyevent.devices.InputDeviceProfile;
import net.osmand.plus.keyevent.devices.KeyboardDeviceProfile;
import net.osmand.plus.keyevent.devices.ParrotDeviceProfile;
import net.osmand.plus.keyevent.devices.WunderLINQDeviceProfile;
import net.osmand.plus.keyevent.keybinding.KeyBinding;
import net.osmand.plus.settings.backend.ApplicationMode;
import net.osmand.plus.settings.backend.OsmandSettings;
import net.osmand.util.Algorithms;

import org.apache.commons.logging.Log;
import org.json.JSONArray;
import org.json.JSONException;
import org.json.JSONObject;

import java.util.ArrayList;
import java.util.Arrays;
import java.util.HashMap;
import java.util.List;
import java.util.Map;
import java.util.Objects;

public class InputDeviceHelper {

	public static final InputDeviceProfile KEYBOARD = new KeyboardDeviceProfile();
	public static final InputDeviceProfile PARROT = new ParrotDeviceProfile();
	public static final InputDeviceProfile WUNDER_LINQ = new WunderLINQDeviceProfile();

	private static final String CUSTOM_PREFIX = "custom_";
	private static final Log LOG = PlatformUtil.getLog(InputDeviceHelper.class);

	private final OsmandApplication app;
	private final OsmandSettings settings;
	private ApplicationMode appMode;

	private final List<InputDeviceProfile> defaultDevices = Arrays.asList(KEYBOARD, PARROT, WUNDER_LINQ);
	private final List<InputDeviceProfile> customDevices = new ArrayList<>();
	private final Map<String, InputDeviceProfile> cachedDevices = new HashMap<>();
	private final List<InputDeviceHelperCallback> listeners = new ArrayList<>();

	public InputDeviceHelper(@NonNull OsmandApplication app) {
		this.app = app;
		settings = app.getSettings();
		updateAppModeIfNeeded(settings.getApplicationMode());
	}

	@NonNull
	public List<InputDeviceProfile> getAvailableDevices() {
		List<InputDeviceProfile> result = new ArrayList<>();
		result.addAll(defaultDevices);
		result.addAll(customDevices);
		return result;
	}

	public void addListener(@NonNull InputDeviceHelperCallback listener) {
		listeners.add(listener);
	}

	public void removeListener(@NonNull InputDeviceHelperCallback listener) {
		listeners.remove(listener);
	}

	public void selectInputDevice(@NonNull ApplicationMode appMode, @NonNull String deviceId) {
		settings.EXTERNAL_INPUT_DEVICE.setModeValue(appMode, deviceId);
		notifyListeners(EventType.SELECT_DEVICE);
	}

	public void createAndSaveCustomDevice(@NonNull ApplicationMode appMode, @NonNull String newName) {
		updateAppModeIfNeeded(appMode);
		saveCustomDevice(makeCustomDevice(newName));
	}

	public void createAndSaveDeviceDuplicate(@NonNull ApplicationMode appMode, @NonNull InputDeviceProfile device) {
		updateAppModeIfNeeded(appMode);
		saveCustomDevice(makeCustomDeviceDuplicate(device));
	}

	public void renameCustomDevice(@NonNull ApplicationMode appMode,
	                               @NonNull CustomInputDeviceProfile device,
	                               @NonNull String newName) {
		updateAppModeIfNeeded(appMode);
		device.setCustomName(newName);
		syncSettings(EventType.RENAME_DEVICE);
	}

	@NonNull
	private InputDeviceProfile makeCustomDeviceDuplicate(@NonNull InputDeviceProfile device) {
		String prevName = device.toHumanString(app);
		String uniqueName = makeUniqueName(prevName);
		return makeCustomDevice(uniqueName, device);
	}

	private String makeUniqueName(@NonNull String oldName) {
		return Algorithms.makeUniqueName(oldName, newName -> !hasNameDuplicate(appMode, newName));
	}

	@NonNull
	private InputDeviceProfile makeCustomDevice(@NonNull String newName) {
		return makeCustomDevice(newName, KEYBOARD);
	}

	@NonNull
	private InputDeviceProfile makeCustomDevice(
			@NonNull String newName, @NonNull InputDeviceProfile baseDevice
	) {
		String uniqueId = CUSTOM_PREFIX + System.currentTimeMillis();
		return makeCustomDevice(uniqueId, newName, baseDevice);
	}

	@NonNull
	private InputDeviceProfile makeCustomDevice(@NonNull String id, @NonNull String name,
	                                            @NonNull InputDeviceProfile parentDevice) {
		InputDeviceProfile device = new CustomInputDeviceProfile(id, name, parentDevice);
		device.initialize(app);
		return device;
	}

	private void saveCustomDevice(@NonNull InputDeviceProfile device) {
		customDevices.add(device);
		cachedDevices.put(device.getId(), device);
		syncSettings(EventType.ADD_NEW_DEVICE);
	}

	public void removeCustomDevice(@NonNull ApplicationMode appMode, @NonNull String deviceId) {
		updateAppModeIfNeeded(appMode);
		InputDeviceProfile device = cachedDevices.remove(deviceId);
		if (device != null) {
			customDevices.remove(device);
			cachedDevices.remove(deviceId);
			resetSelectedDeviceIfNeeded(appMode);
			syncSettings(EventType.DELETE_DEVICE);
		}
	}

	public void resetSelectedDeviceIfNeeded(@NonNull ApplicationMode appMode) {
		updateAppModeIfNeeded(appMode);
		InputDeviceProfile device = getSelectedDevice(appMode);
		if (device == null) {
			// If selected device is unknown for application mode
			// we should reset it to default value
			settings.EXTERNAL_INPUT_DEVICE.resetModeToDefault(appMode);
		}
	}

	public boolean hasKeybindingNameDuplicate(@NonNull ApplicationMode appMode,
	                                          @NonNull String deviceId, @NonNull String newName) {
		updateAppModeIfNeeded(appMode);
		InputDeviceProfile device = getDeviceById(appMode, deviceId);
		if (device == null) {
			return false;
		}
		List<KeyBinding> keyBindings = device.getKeyBindings();
		for (KeyBinding keyBinding : keyBindings) {
			if (Objects.equals(keyBinding.getName(app), newName)) {
				return true;
			}
		}
		return false;
	}

	public void updateKeyBinding(@NonNull ApplicationMode appMode, @NonNull String deviceId,
	                             int originalKeyCode, @NonNull KeyBinding newKeyBinding) {
		updateAppModeIfNeeded(appMode);
		InputDeviceProfile device = getDeviceById(appMode, deviceId);
		if (device == null) {
			return;
		}
		if (newKeyBinding.getKeyCode() == KeyEvent.KEYCODE_UNKNOWN) {
			device.removeKeyBinding(originalKeyCode);
		} else if (originalKeyCode == KeyEvent.KEYCODE_UNKNOWN) {
			device.addKeyBinding(newKeyBinding);
		} else {
			device.updateKeyBinding(originalKeyCode, newKeyBinding);
		}
		syncSettings(EventType.UPDATE_KEYBINDING);
	}

	public boolean isSelectedDevice(@NonNull ApplicationMode appMode, @NonNull String deviceId) {
		String selectedDeviceId = getSelectedDeviceId(appMode);
		return Objects.equals(selectedDeviceId, deviceId);
	}

	public boolean isCustomDevice(@NonNull InputDeviceProfile device) {
		String id = device.getId();
		return id.startsWith(CUSTOM_PREFIX);
	}

	@Nullable
	public InputDeviceProfile getDeviceById(@NonNull ApplicationMode appMode, @NonNull String deviceId) {
		updateAppModeIfNeeded(appMode);
		return cachedDevices.get(deviceId);
	}

	@Nullable
	public InputDeviceProfile getEnabledDevice() {
		return getEnabledDevice(settings.getApplicationMode());
	}

	@Nullable
	public InputDeviceProfile getEnabledDevice(@NonNull ApplicationMode appMode) {
		if (settings.EXTERNAL_INPUT_DEVICE_ENABLED.getModeValue(appMode)) {
			return getSelectedDevice(appMode);
		}
		return null;
	}

	@Nullable
	public InputDeviceProfile getSelectedDevice(@NonNull ApplicationMode appMode) {
		String id = getSelectedDeviceId(appMode);
		return id != null ? getDeviceById(appMode, id) : null;
	}

	@Nullable
	public String getSelectedDeviceId(@NonNull ApplicationMode appMode) {
		return settings.EXTERNAL_INPUT_DEVICE.getModeValue(appMode);
	}

	public boolean hasNameDuplicate(@NonNull ApplicationMode appMode, @NonNull String newName) {
		updateAppModeIfNeeded(appMode);
		for (InputDeviceProfile device : getAvailableDevices()) {
			if (Algorithms.objectEquals(device.toHumanString(app).trim(), newName.trim())) {
				return true;
			}
		}
		return false;
	}

	private void notifyListeners(@NonNull EventType event) {
		for (InputDeviceHelperCallback listener : listeners) {
			listener.processInputDeviceHelperEvent(event);
		}
	}

	/**
	 * You must call this method at the beginning of each public method
	 * that use devices cache and can be called from the outside.
	 * This will help ensure correct interaction with profile-dependent parameters.
	 *
	 * This method checks if the app mode has changed since the last time this method was called,
	 * and if so, reloads cached devices for currently selected app mode from the settings.
	 *
	 * @param appMode - currently selected app mode for the context
	 *                   from where the public method was called.
	 */
	private void updateAppModeIfNeeded(@NonNull ApplicationMode appMode) {
		if (this.appMode != appMode) {
			this.appMode = appMode;
			updateCachedInputDevices();
		}
	}

	private void updateCachedInputDevices() {
		customDevices.clear();
		cachedDevices.clear();

		customDevices.addAll(loadCustomDevices(appMode));
		for (InputDeviceProfile device : getAvailableDevices()) {
			device.initialize(app);
			cachedDevices.put(device.getId(), device);
		}
	}

	@NonNull
<<<<<<< HEAD
	private List<InputDeviceProfile> loadCustomDevices(@NonNull ApplicationMode appMode) {
		String json = settings.CUSTOM_EXTERNAL_INPUT_DEVICES.getModeValue(appMode);
		try {
			return readFromJson(new JSONObject(json));
		} catch (JSONException e) {
			LOG.debug("Error when reading custom devices from JSON ", e);
=======
	private List<InputDeviceProfile> loadCustomDevices() {
		String json = settings.CUSTOM_EXTERNAL_INPUT_DEVICES.get();
		if (!Algorithms.isEmpty(json)) {
			try {
				return readFromJson(new JSONObject(json));
			} catch (JSONException e) {
				LOG.debug("Error when reading custom devices from JSON ", e);
			}
>>>>>>> 029372f4
		}
		return new ArrayList<>();
	}

	public void syncSettings(@NonNull EventType eventType) {
		JSONObject json = new JSONObject();
		try {
			writeToJson(json, customDevices);
			settings.CUSTOM_EXTERNAL_INPUT_DEVICES.setModeValue(appMode, json.toString());
		} catch (JSONException e) {
			LOG.debug("Error when writing custom devices to JSON ", e);
		}
		notifyListeners(eventType);
	}

	public static List<InputDeviceProfile> readFromJson(@NonNull JSONObject json) throws JSONException {
		if (!json.has("items")) {
			return new ArrayList<>();
		}
		List<InputDeviceProfile> res = new ArrayList<>();
		JSONArray jsonArray = json.getJSONArray("items");
		for (int i = 0; i < jsonArray.length(); i++) {
			try {
				res.add(new CustomInputDeviceProfile(jsonArray.getJSONObject(i)));
			} catch (JSONException e) {
				LOG.debug("Error while reading a custom device from JSON ", e);
			}
		}
		return res;
	}

	public static void writeToJson(@NonNull JSONObject json,
	                               @NonNull List<InputDeviceProfile> customDevices) throws JSONException {
		JSONArray jsonArray = new JSONArray();
		for (InputDeviceProfile device : customDevices) {
			jsonArray.put(((CustomInputDeviceProfile) device).toJson());
		}
		json.put("items", jsonArray);
	}
}<|MERGE_RESOLUTION|>--- conflicted
+++ resolved
@@ -272,23 +272,14 @@
 	}
 
 	@NonNull
-<<<<<<< HEAD
 	private List<InputDeviceProfile> loadCustomDevices(@NonNull ApplicationMode appMode) {
 		String json = settings.CUSTOM_EXTERNAL_INPUT_DEVICES.getModeValue(appMode);
-		try {
-			return readFromJson(new JSONObject(json));
-		} catch (JSONException e) {
-			LOG.debug("Error when reading custom devices from JSON ", e);
-=======
-	private List<InputDeviceProfile> loadCustomDevices() {
-		String json = settings.CUSTOM_EXTERNAL_INPUT_DEVICES.get();
 		if (!Algorithms.isEmpty(json)) {
 			try {
 				return readFromJson(new JSONObject(json));
 			} catch (JSONException e) {
 				LOG.debug("Error when reading custom devices from JSON ", e);
 			}
->>>>>>> 029372f4
 		}
 		return new ArrayList<>();
 	}
