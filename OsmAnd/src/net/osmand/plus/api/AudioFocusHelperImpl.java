package net.osmand.plus.api;

import net.osmand.PlatformUtil;

import org.apache.commons.logging.Log;

import android.content.Context;
import android.media.AudioManager;

/**
 * This helper class allows API level 8 calls to be isolated from the rest of the app. This class is only be instantiated on OS versions
 * which support it.
 * 
 * @author genly
 */
public class AudioFocusHelperImpl implements AudioManager.OnAudioFocusChangeListener, AudioFocusHelper {
	private static final Log log = PlatformUtil.getLog(AudioFocusHelperImpl.class);
	
	@Override
<<<<<<< HEAD
	public boolean requestFocus(ClientContext context, int streamType) {
		AudioManager mAudioManager = (AudioManager) ((Context) context).getSystemService(Context.AUDIO_SERVICE);
        if (context.getSettings().INTERRUPT_MUSIC.get())
        {
		    return AudioManager.AUDIOFOCUS_REQUEST_GRANTED == mAudioManager.requestAudioFocus(this, streamType, AudioManager.AUDIOFOCUS_GAIN_TRANSIENT_MAY_DUCK);
        }
        else
        {
            return true;
        }
=======
	public boolean requestFocus(Context context, int streamType) {
		AudioManager mAudioManager = (AudioManager) context.getSystemService(Context.AUDIO_SERVICE);
		return AudioManager.AUDIOFOCUS_REQUEST_GRANTED == mAudioManager.requestAudioFocus(this, streamType,
				AudioManager.AUDIOFOCUS_GAIN_TRANSIENT);
>>>>>>> 5081b70c
	}

	@Override
	public boolean abandonFocus(Context context, int streamType) {
		AudioManager mAudioManager = (AudioManager) ((Context) context).getSystemService(Context.AUDIO_SERVICE);
        if (context.getSettings().INTERRUPT_MUSIC.get())
        {
            return AudioManager.AUDIOFOCUS_REQUEST_GRANTED == mAudioManager.abandonAudioFocus(this);
        }
        else
        {
            return true;
        }
	}

	@Override
	public void onAudioFocusChange(int focusChange) {
		// Basically we ignore audio focus changes. There's not much we can do when we have interrupted audio
		// for our speech, and we in turn get interrupted. Ignore it until a scenario comes up which gives us
		// reason to change this strategy.
		log.error("MediaCommandPlayerImpl.onAudioFocusChange(): Unexpected audio focus change: " + focusChange);
	}
}<|MERGE_RESOLUTION|>--- conflicted
+++ resolved
@@ -17,27 +17,14 @@
 	private static final Log log = PlatformUtil.getLog(AudioFocusHelperImpl.class);
 	
 	@Override
-<<<<<<< HEAD
 	public boolean requestFocus(ClientContext context, int streamType) {
 		AudioManager mAudioManager = (AudioManager) ((Context) context).getSystemService(Context.AUDIO_SERVICE);
-        if (context.getSettings().INTERRUPT_MUSIC.get())
-        {
-		    return AudioManager.AUDIOFOCUS_REQUEST_GRANTED == mAudioManager.requestAudioFocus(this, streamType, AudioManager.AUDIOFOCUS_GAIN_TRANSIENT_MAY_DUCK);
-        }
-        else
-        {
-            return true;
-        }
-=======
-	public boolean requestFocus(Context context, int streamType) {
-		AudioManager mAudioManager = (AudioManager) context.getSystemService(Context.AUDIO_SERVICE);
 		return AudioManager.AUDIOFOCUS_REQUEST_GRANTED == mAudioManager.requestAudioFocus(this, streamType,
 				AudioManager.AUDIOFOCUS_GAIN_TRANSIENT);
->>>>>>> 5081b70c
 	}
 
 	@Override
-	public boolean abandonFocus(Context context, int streamType) {
+	public boolean abandonFocus(ClientContext context, int streamType) {
 		AudioManager mAudioManager = (AudioManager) ((Context) context).getSystemService(Context.AUDIO_SERVICE);
         if (context.getSettings().INTERRUPT_MUSIC.get())
         {
