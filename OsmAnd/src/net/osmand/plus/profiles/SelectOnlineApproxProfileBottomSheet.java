--- conflicted
+++ resolved
@@ -25,48 +25,27 @@
 
 public class SelectOnlineApproxProfileBottomSheet extends SelectProfileBottomSheet {
 
-<<<<<<< HEAD
+	public static final String SELECTED_DERIVED_PROFILE_KEY = "selected_derived_profile";
 	public static final String NETWORK_KEY = "network_key";
-	private RoutingDataUtils dataUtils;
-	private List<ProfilesGroup> profileGroups = new ArrayList<>();
-	private boolean isNetwork;
-
-	@Override
-	public void onCreate(Bundle savedInstanceState) {
-		Bundle args = getArguments();
-		if (args != null) {
-			isNetwork = args.getBoolean(NETWORK_KEY);
-		}
-		super.onCreate(savedInstanceState);
-	}
-=======
-	public static final String SELECTED_DERIVED_PROFILE_KEY = "selected_derived_profile";
 
 	private RoutingDataUtils dataUtils;
 	private List<ProfilesGroup> profileGroups = new ArrayList<>();
 	private String selectedDerivedProfile;
->>>>>>> f1dfd045
+	private boolean isNetwork;
 
 	public static void showInstance(@NonNull FragmentActivity activity,
 	                                @Nullable Fragment target,
 	                                @Nullable ApplicationMode appMode,
 	                                @Nullable String selectedItemKey,
-<<<<<<< HEAD
+	                                @Nullable String selectedDerivedProfile,
 	                                boolean isNetwork, boolean usedOnMap) {
-=======
-									@Nullable String selectedDerivedProfile,
-	                                boolean usedOnMap) {
->>>>>>> f1dfd045
 		FragmentManager fragmentManager = activity.getSupportFragmentManager();
 		if (!fragmentManager.isStateSaved()) {
 			SelectOnlineApproxProfileBottomSheet fragment = new SelectOnlineApproxProfileBottomSheet();
 			Bundle args = new Bundle();
 			args.putString(SELECTED_KEY, selectedItemKey);
-<<<<<<< HEAD
+			args.putString(SELECTED_DERIVED_PROFILE_KEY, selectedDerivedProfile);
 			args.putBoolean(NETWORK_KEY, isNetwork);
-=======
-			args.putString(SELECTED_DERIVED_PROFILE_KEY, selectedDerivedProfile);
->>>>>>> f1dfd045
 			fragment.setArguments(args);
 			fragment.setUsedOnMap(usedOnMap);
 			fragment.setAppMode(appMode);
@@ -80,6 +59,7 @@
 		super.onCreate(savedInstanceState);
 		Bundle args = getArguments();
 		if (args != null) {
+			isNetwork = args.getBoolean(NETWORK_KEY);
 			selectedDerivedProfile = args.getString(SELECTED_DERIVED_PROFILE_KEY, null);
 		}
 	}
