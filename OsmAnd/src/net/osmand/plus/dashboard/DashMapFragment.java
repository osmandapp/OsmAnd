package net.osmand.plus.dashboard;

import android.content.Context;
import android.graphics.Bitmap;
import android.os.AsyncTask;
import android.view.*;
import android.widget.ImageView;
import net.osmand.data.LatLon;
import net.osmand.data.RotatedTileBox;
import net.osmand.map.MapTileDownloader.DownloadRequest;
import net.osmand.map.MapTileDownloader.IMapDownloaderCallback;
import net.osmand.plus.R;
import net.osmand.plus.activities.MainMenuActivity;
import net.osmand.plus.activities.MapActivity;
import net.osmand.plus.helpers.FontCache;
import net.osmand.plus.render.MapRenderRepositories;
import net.osmand.plus.render.MapVectorLayer;
import net.osmand.plus.resources.ResourceManager;
import net.osmand.plus.views.MapTextLayer;
import net.osmand.plus.views.OsmAndMapSurfaceView;
import net.osmand.plus.views.OsmandMapTileView;
import android.graphics.Typeface;
import android.os.Bundle;
import android.support.annotation.Nullable;
import android.widget.Button;
import android.widget.ProgressBar;
import android.widget.TextView;

/**
 * Created by Denis on 24.11.2014.
 */
public class DashMapFragment extends DashBaseFragment implements IMapDownloaderCallback {

<<<<<<< HEAD
    public static final String TAG = "DASH_MAP_FRAGMENT";

    @Override
    public void onDestroy() {
        super.onDestroy();
        getMyApplication().getResourceManager().getMapTileDownloader().removeDownloaderCallback(this);
    }

    @Override
    public void onCreate(Bundle savedInstanceState) {
        super.onCreate(savedInstanceState);
        getMyApplication().getResourceManager().getMapTileDownloader().addDownloaderCallback(this);
    }

    protected void startMapActivity() {
        MapActivity.launchMapActivityMoveToTop(getActivity());
    }

    @Override
    public View onCreateView(LayoutInflater inflater, @Nullable ViewGroup container, @Nullable Bundle savedInstanceState) {
        View view = getActivity().getLayoutInflater().inflate(R.layout.dash_map_fragment, container, false);
        Typeface typeface = FontCache.getRobotoMedium(getActivity());
        ((TextView) view.findViewById(R.id.map_text)).setTypeface(typeface);
        ((Button) view.findViewById(R.id.show_map)).setTypeface(typeface);

        (view.findViewById(R.id.show_map)).setOnClickListener(new View.OnClickListener() {
            @Override
            public void onClick(View view) {
                startMapActivity();
            }


        });
        view.findViewById(R.id.map_image).setOnClickListener(new View.OnClickListener() {
            @Override
            public void onClick(View v) {
                startMapActivity();
            }
        });

        return view;
    }

    private void setMapImage(View view) {
        if (view == null) {
            return;
        }
        Bitmap image = getMyApplication().getResourceManager().getRenderer().getBitmap();
        ImageView map = (ImageView) view.findViewById(R.id.map_image);
        if (image != null) {
            map.setImageBitmap(image);
        }
    }


    @Override
    public void onResume() {
        super.onResume();
        if (!getMyApplication().isApplicationInitializing()) {
            updateMapImage();
        }

    }

    @Override
    public void onViewCreated(final View view, @Nullable Bundle savedInstanceState) {
        super.onViewCreated(view, savedInstanceState);
        view.findViewById(R.id.map_image).setVisibility(View.GONE);
        if (getMyApplication().isApplicationInitializing()) {
            getMyApplication().checkApplicationIsBeingInitialized(getActivity(), (TextView) view.findViewById(R.id.ProgressMessage),
                    (ProgressBar) view.findViewById(R.id.ProgressBar), new Runnable() {
                        @Override
                        public void run() {
                            applicationInitialized(view);
                        }
                    });
        } else {
            applicationInitialized(view);
        }
    }

    private void applicationInitialized(View view) {
        updateMapImage();
        view.findViewById(R.id.loading).setVisibility(View.GONE);
        MainMenuActivity dashboardActivity = ((MainMenuActivity) getSherlockActivity());
        if (dashboardActivity != null) {
            dashboardActivity.updateDownloads();
            view.findViewById(R.id.map_image).setVisibility(View.VISIBLE);
        }
    }

    @Override
    public void tileDownloaded(DownloadRequest request) {
        if (request != null && !request.error && request.fileToSave != null) {
            ResourceManager mgr = getMyApplication().getResourceManager();
            mgr.tileDownloaded(request);
        }
        setMapImage(getView());
    }

    private void updateMapImage() {
        MapRenderRepositories repositories = getMyApplication().getResourceManager().getRenderer();
        LatLon lm = getMyApplication().getSettings().getLastKnownMapLocation();
        int zm = getMyApplication().getSettings().getLastKnownMapZoom();

        WindowManager wm = (WindowManager) getActivity().getSystemService(Context.WINDOW_SERVICE);
        Display display = wm.getDefaultDisplay();
        int height = (int) getActivity().getResources().getDimension(R.dimen.dashMapHeight);
        int width = display.getWidth();

        RotatedTileBox rotatedTileBox = new RotatedTileBox.RotatedTileBoxBuilder().
                setZoom(zm).setLocation(lm.getLatitude(), lm.getLongitude()).
                setPixelDimensions(width, height).build();
        repositories.loadMap(rotatedTileBox,
                getMyApplication().getResourceManager().getMapTileDownloader().getDownloaderCallbacks());
    }
=======
	public static final String TAG = "DASH_MAP_FRAGMENT";

	@Override
	public void onDestroy() {
		super.onDestroy();
		getMyApplication().getResourceManager().getMapTileDownloader().removeDownloaderCallback(this);
	}

	@Override
	public void onCreate(Bundle savedInstanceState) {
		super.onCreate(savedInstanceState);
		getMyApplication().getResourceManager().getMapTileDownloader().addDownloaderCallback(this);
	}

	protected void startMapActivity() {
		MapActivity.launchMapActivityMoveToTop(getActivity());
	}

	@Override
	public View onCreateView(LayoutInflater inflater, @Nullable ViewGroup container, @Nullable Bundle savedInstanceState) {
		View view = getActivity().getLayoutInflater().inflate(R.layout.dash_map_fragment, container, false);
		Typeface typeface = FontCache.getRobotoMedium(getActivity());
		((TextView) view.findViewById(R.id.map_text)).setTypeface(typeface);
		((Button) view.findViewById(R.id.show_map)).setTypeface(typeface);

		(view.findViewById(R.id.show_map)).setOnClickListener(new View.OnClickListener() {
			@Override
			public void onClick(View view) {
				startMapActivity();
			}


		});
		view.findViewById(R.id.map_image).setOnClickListener(new View.OnClickListener() {
			@Override
			public void onClick(View v) {
				startMapActivity();
			}
		});

		return view;
	}

	private void setMapImage(View view) {
		if (view == null) {
			return;
		}
		final Bitmap image = getMyApplication().getResourceManager().getRenderer().getBitmap();
		final ImageView map = (ImageView) view.findViewById(R.id.map_image);
		if (image != null) {
			getActivity().runOnUiThread(new Runnable() {
				@Override
				public void run() {
					map.setImageBitmap(image);
				}
			});

		}
	}


	@Override
	public void onResume() {
		super.onResume();
		if (!getMyApplication().isApplicationInitializing()) {
			updateMapImage();
		}
	}

	@Override
	public void onViewCreated(final View view, @Nullable Bundle savedInstanceState) {
		super.onViewCreated(view, savedInstanceState);
		view.findViewById(R.id.map_image).setVisibility(View.GONE);
		if (getMyApplication().isApplicationInitializing()) {
			getMyApplication().checkApplicationIsBeingInitialized(getActivity(), (TextView) view.findViewById(R.id.ProgressMessage),
					(ProgressBar) view.findViewById(R.id.ProgressBar), new Runnable() {
						@Override
						public void run() {
							applicationInitialized(view);
						}
					});
		} else {
			applicationInitialized(view);
		}
	}

	private void applicationInitialized(View view) {
		updateMapImage();
		view.findViewById(R.id.loading).setVisibility(View.GONE);
		MainMenuActivity dashboardActivity = ((MainMenuActivity) getSherlockActivity());
		if (dashboardActivity != null) {
			dashboardActivity.updateDownloads();
			view.findViewById(R.id.map_image).setVisibility(View.VISIBLE);
		}
	}

	@Override
	public void tileDownloaded(DownloadRequest request) {
		if (request != null && !request.error && request.fileToSave != null) {
			ResourceManager mgr = getMyApplication().getResourceManager();
			mgr.tileDownloaded(request);
		}
		setMapImage(getView());
	}

	private void updateMapImage() {
		MapRenderRepositories repositories = getMyApplication().getResourceManager().getRenderer();
		LatLon lm = getMyApplication().getSettings().getLastKnownMapLocation();
		int zm = getMyApplication().getSettings().getLastKnownMapZoom();

		WindowManager wm = (WindowManager) getActivity().getSystemService(Context.WINDOW_SERVICE);
		Display display = wm.getDefaultDisplay();
		int height = (int) getActivity().getResources().getDimension(R.dimen.dashMapHeight);
		int width = display.getWidth();

		RotatedTileBox rotatedTileBox = new RotatedTileBox.RotatedTileBoxBuilder().
				setZoom(zm).setLocation(lm.getLatitude(), lm.getLongitude()).
				setPixelDimensions(width, height).build();
		repositories.loadMap(rotatedTileBox,
				getMyApplication().getResourceManager().getMapTileDownloader().getDownloaderCallbacks());
	}
>>>>>>> 6c9a1354
}<|MERGE_RESOLUTION|>--- conflicted
+++ resolved
@@ -31,124 +31,6 @@
  */
 public class DashMapFragment extends DashBaseFragment implements IMapDownloaderCallback {
 
-<<<<<<< HEAD
-    public static final String TAG = "DASH_MAP_FRAGMENT";
-
-    @Override
-    public void onDestroy() {
-        super.onDestroy();
-        getMyApplication().getResourceManager().getMapTileDownloader().removeDownloaderCallback(this);
-    }
-
-    @Override
-    public void onCreate(Bundle savedInstanceState) {
-        super.onCreate(savedInstanceState);
-        getMyApplication().getResourceManager().getMapTileDownloader().addDownloaderCallback(this);
-    }
-
-    protected void startMapActivity() {
-        MapActivity.launchMapActivityMoveToTop(getActivity());
-    }
-
-    @Override
-    public View onCreateView(LayoutInflater inflater, @Nullable ViewGroup container, @Nullable Bundle savedInstanceState) {
-        View view = getActivity().getLayoutInflater().inflate(R.layout.dash_map_fragment, container, false);
-        Typeface typeface = FontCache.getRobotoMedium(getActivity());
-        ((TextView) view.findViewById(R.id.map_text)).setTypeface(typeface);
-        ((Button) view.findViewById(R.id.show_map)).setTypeface(typeface);
-
-        (view.findViewById(R.id.show_map)).setOnClickListener(new View.OnClickListener() {
-            @Override
-            public void onClick(View view) {
-                startMapActivity();
-            }
-
-
-        });
-        view.findViewById(R.id.map_image).setOnClickListener(new View.OnClickListener() {
-            @Override
-            public void onClick(View v) {
-                startMapActivity();
-            }
-        });
-
-        return view;
-    }
-
-    private void setMapImage(View view) {
-        if (view == null) {
-            return;
-        }
-        Bitmap image = getMyApplication().getResourceManager().getRenderer().getBitmap();
-        ImageView map = (ImageView) view.findViewById(R.id.map_image);
-        if (image != null) {
-            map.setImageBitmap(image);
-        }
-    }
-
-
-    @Override
-    public void onResume() {
-        super.onResume();
-        if (!getMyApplication().isApplicationInitializing()) {
-            updateMapImage();
-        }
-
-    }
-
-    @Override
-    public void onViewCreated(final View view, @Nullable Bundle savedInstanceState) {
-        super.onViewCreated(view, savedInstanceState);
-        view.findViewById(R.id.map_image).setVisibility(View.GONE);
-        if (getMyApplication().isApplicationInitializing()) {
-            getMyApplication().checkApplicationIsBeingInitialized(getActivity(), (TextView) view.findViewById(R.id.ProgressMessage),
-                    (ProgressBar) view.findViewById(R.id.ProgressBar), new Runnable() {
-                        @Override
-                        public void run() {
-                            applicationInitialized(view);
-                        }
-                    });
-        } else {
-            applicationInitialized(view);
-        }
-    }
-
-    private void applicationInitialized(View view) {
-        updateMapImage();
-        view.findViewById(R.id.loading).setVisibility(View.GONE);
-        MainMenuActivity dashboardActivity = ((MainMenuActivity) getSherlockActivity());
-        if (dashboardActivity != null) {
-            dashboardActivity.updateDownloads();
-            view.findViewById(R.id.map_image).setVisibility(View.VISIBLE);
-        }
-    }
-
-    @Override
-    public void tileDownloaded(DownloadRequest request) {
-        if (request != null && !request.error && request.fileToSave != null) {
-            ResourceManager mgr = getMyApplication().getResourceManager();
-            mgr.tileDownloaded(request);
-        }
-        setMapImage(getView());
-    }
-
-    private void updateMapImage() {
-        MapRenderRepositories repositories = getMyApplication().getResourceManager().getRenderer();
-        LatLon lm = getMyApplication().getSettings().getLastKnownMapLocation();
-        int zm = getMyApplication().getSettings().getLastKnownMapZoom();
-
-        WindowManager wm = (WindowManager) getActivity().getSystemService(Context.WINDOW_SERVICE);
-        Display display = wm.getDefaultDisplay();
-        int height = (int) getActivity().getResources().getDimension(R.dimen.dashMapHeight);
-        int width = display.getWidth();
-
-        RotatedTileBox rotatedTileBox = new RotatedTileBox.RotatedTileBoxBuilder().
-                setZoom(zm).setLocation(lm.getLatitude(), lm.getLongitude()).
-                setPixelDimensions(width, height).build();
-        repositories.loadMap(rotatedTileBox,
-                getMyApplication().getResourceManager().getMapTileDownloader().getDownloaderCallbacks());
-    }
-=======
 	public static final String TAG = "DASH_MAP_FRAGMENT";
 
 	@Override
@@ -213,10 +95,11 @@
 	@Override
 	public void onResume() {
 		super.onResume();
-		if (!getMyApplication().isApplicationInitializing()) {
+        if (!getMyApplication().isApplicationInitializing()) {
 			updateMapImage();
 		}
-	}
+
+    }
 
 	@Override
 	public void onViewCreated(final View view, @Nullable Bundle savedInstanceState) {
@@ -270,5 +153,4 @@
 		repositories.loadMap(rotatedTileBox,
 				getMyApplication().getResourceManager().getMapTileDownloader().getDownloaderCallbacks());
 	}
->>>>>>> 6c9a1354
 }