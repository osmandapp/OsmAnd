--- conflicted
+++ resolved
@@ -75,7 +75,6 @@
 		public void onClick(View v) {
 			final OsmandSettings settings = getMyApplication().getSettings();
 			switch (state) {
-<<<<<<< HEAD
 				case INITIAL_STATE:
 					state = RateUsBottomSheetDialog.FragmentState.USER_LIKES_APP;
 
@@ -84,6 +83,7 @@
 					positiveButton.setText(getResources().getString(R.string.shared_string_ok));
 					negativeButton.setText(getResources().getString(R.string.shared_string_no_thanks));
 					return;
+				<<<<<<< HEAD
 				case USER_LIKES_APP:
 					settings.RATE_US_STATE.set(RateUsBottomSheetDialog.RateUsState.LIKED);
 					Uri uri = Uri.parse(Version.marketPrefix(getMyApplication()) + getActivity().getPackageName());
@@ -101,39 +101,6 @@
 					sendEmail.putExtra(Intent.EXTRA_EMAIL, email);
 					startActivity(sendEmail);
 					break;
-=======
-			case INITIAL_STATE:
-				state = RateUsBottomSheetDialog.FragmentState.USER_LIKES_APP;
-
-				header.setText(getResources().getString(R.string.rate_this_app));
-				subheader.setText(getResources().getString(R.string.rate_this_app_long));
-				positiveButton.setText(getResources().getString(R.string.shared_string_ok));
-				negativeButton.setText(getResources().getString(R.string.shared_string_no_thanks));
-				return;
-			case USER_LIKES_APP:
-				settings.RATE_US_STATE.set(RateUsBottomSheetDialog.RateUsState.LIKED);
-				Uri uri = Uri.parse(Version.marketPrefix(getMyApplication()) + getActivity().getPackageName());
-				Intent goToMarket = new Intent(Intent.ACTION_VIEW, uri);
-				try {
-					startActivity(goToMarket);
-				} catch (ActivityNotFoundException e) {
-					startActivity(new Intent(Intent.ACTION_VIEW,
-
-					Uri.parse(Version.marketPrefix(getMyApplication()) + getActivity().getPackageName())));
-				}
-				break;
-			case USER_DISLIKES_APP:
-				String email = getString(R.string.support_email);
-				settings.RATE_US_STATE.set(RateUsBottomSheetDialog.RateUsState.DISLIKED_WITH_MESSAGE);
-				settings.NUMBER_OF_APPLICATION_STARTS.set(0);
-				settings.LAST_DISPLAY_TIME.set(System.currentTimeMillis());
-				Intent sendEmail = new Intent(Intent.ACTION_SENDTO);
-				sendEmail.setType("text/plain");
-				sendEmail.setData(Uri.parse("mailto:" + email));
-				sendEmail.putExtra(Intent.EXTRA_EMAIL, email);
-				startActivity(sendEmail);
-				break;
->>>>>>> db2c5938
 			}
 			dashboard.refreshDashboardFragments();
 		}
