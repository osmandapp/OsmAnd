--- conflicted
+++ resolved
@@ -158,8 +158,7 @@
 		entries[k] = mapActivity.getResources().getString(R.string.install_more);
 		contextMenuAdapter.addItem(new ContextMenuItem(null).setTitle(entries[k]));
 
-<<<<<<< HEAD
-		boolean nightMode = isNightMode(app);
+		boolean nightMode = isNightMode();
 		AlertDialogData dialogData = new AlertDialogData(mapActivity, nightMode)
 				.setControlsColor(ColorUtilities.getAppModeColor(app, nightMode));
 
@@ -174,30 +173,6 @@
 			} else {
 				if (callback != null) {
 					callback.processResult(value);
-=======
-		boolean nightMode = isNightMode();
-		Context themedContext = UiUtilities.getThemedContext(mapActivity, nightMode);
-		int themeRes = getThemeRes();
-		ApplicationMode selectedAppMode = app.getRoutingHelper().getAppMode();
-		int selectedModeColor = selectedAppMode.getProfileColor(nightMode);
-		DialogListItemAdapter dialogAdapter = DialogListItemAdapter.createSingleChoiceAdapter(
-				entries, nightMode, selected, app, selectedModeColor, themeRes, new View.OnClickListener() {
-					@Override
-					public void onClick(View v) {
-						int which = (int) v.getTag();
-						String value = entrieValues[which];
-						if (MORE_VALUE.equals(value)) {
-							Intent intent = new Intent(mapActivity, DownloadActivity.class);
-							intent.putExtra(DownloadActivity.TAB_TO_OPEN, DownloadActivity.DOWNLOAD_TAB);
-							intent.putExtra(DownloadActivity.FILTER_CAT, DownloadActivityType.VOICE_FILE.getTag());
-							mapActivity.startActivity(intent);
-						} else {
-							if (callback != null) {
-								callback.processResult(value);
-							}
-						}
-					}
->>>>>>> 3c2772b3
 				}
 			}
 		});
@@ -666,14 +641,7 @@
 	public boolean isNightMode() {
 		return app.getDaynightHelper().isNightModeForMapControls();
 	}
-	
-<<<<<<< HEAD
-=======
-	public int getThemeRes() {
-		return isNightMode() ? R.style.OsmandDarkTheme : R.style.OsmandLightTheme;
-	}
-
->>>>>>> 3c2772b3
+
 	public static class LocalRoutingParameter {
 
 		public static final String KEY = NAVIGATION_LOCAL_ROUTING_ID;
