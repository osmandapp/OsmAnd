package net.osmand.plus.routepreparationmenu.cards;

import static net.osmand.plus.settings.enums.TrackApproximationType.MANUAL;

import android.graphics.PorterDuff;
import android.graphics.PorterDuffColorFilter;
import android.view.View;
import android.widget.FrameLayout;
import android.widget.ImageView;
import android.widget.LinearLayout;
import android.widget.TextView;

import androidx.annotation.NonNull;

import net.osmand.shared.gpx.GpxFile;
import net.osmand.plus.OsmandApplication;
import net.osmand.plus.R;
import net.osmand.plus.activities.MapActivity;
import net.osmand.plus.helpers.AndroidUiHelper;
import net.osmand.plus.routepreparationmenu.RouteDetailsFragment;
import net.osmand.plus.routing.RouteDirectionInfo;
import net.osmand.plus.routing.RoutingHelper;
import net.osmand.plus.settings.backend.ApplicationMode;
import net.osmand.plus.utils.OsmAndFormatter;
import net.osmand.plus.views.TurnPathHelper.RouteDrawable;
import net.osmand.plus.views.mapwidgets.LanesDrawable;
import net.osmand.util.Algorithms;

import java.util.List;

public class RouteDirectionsCard extends MapBaseCard {

	private final RoutingHelper routingHelper;

	public RouteDirectionsCard(@NonNull MapActivity mapActivity) {
		super(mapActivity);
		routingHelper = mapActivity.getRoutingHelper();
	}

	@Override
	public int getCardLayoutId() {
		return R.layout.route_directions_card;
	}

	@Override
	protected void updateContent() {
		setupAttachToRoadsBanner();
		setupRouteDirectins();
	}

	private void setupAttachToRoadsBanner() {
		FrameLayout container = view.findViewById(R.id.attach_to_roads_banner_container);
		container.removeAllViews();
<<<<<<< HEAD
		GpxFile gpxFile = app.getRoutingHelper().getCurrentGPX();
		if (gpxFile != null && !gpxFile.isAttachedToRoads()) {
=======

		ApplicationMode appMode = routingHelper.getAppMode();
		GPXFile gpxFile = routingHelper.getCurrentGPX();
		if (gpxFile != null && !gpxFile.isAttachedToRoads() && settings.DETAILED_TRACK_GUIDANCE.getModeValue(appMode) == MANUAL) {
>>>>>>> c8280757
			AttachTrackToRoadsBannerCard card = new AttachTrackToRoadsBannerCard(mapActivity);
			card.setListener(getListener());
			container.addView(card.build(mapActivity));
			AndroidUiHelper.updateVisibility(container, true);
		} else {
			AndroidUiHelper.updateVisibility(container, false);
		}
	}

	private void setupRouteDirectins() {
		LinearLayout root = view.findViewById(R.id.items);
		root.removeAllViews();
		createRouteDirections(root);
	}

	private void createRouteDirections(LinearLayout cardsContainer) {
		List<RouteDirectionInfo> routeDirections = routingHelper.getRouteDirections();
		for (int i = 0; i < routeDirections.size(); i++) {
			RouteDirectionInfo routeDirectionInfo = routeDirections.get(i);
			View view = getRouteDirectionView(i, routeDirectionInfo, routeDirections);
			cardsContainer.addView(view);
		}
	}

	private static String getTimeDescription(OsmandApplication app, RouteDirectionInfo model) {
		int timeInSeconds = model.getExpectedTime();
		return Algorithms.formatDuration(timeInSeconds, app.accessibilityEnabled());
	}

	private View getRouteDirectionView(int directionInfoIndex, RouteDirectionInfo model, List<RouteDirectionInfo> directionsInfo) {
		MapActivity mapActivity = getMapActivity();
		View row = themedInflater.inflate(R.layout.route_info_list_item, null);

		TextView label = row.findViewById(R.id.description);
		TextView distanceLabel = row.findViewById(R.id.distance);
		TextView timeLabel = row.findViewById(R.id.time);
		TextView cumulativeDistanceLabel = row.findViewById(R.id.cumulative_distance);
		TextView cumulativeTimeLabel = row.findViewById(R.id.cumulative_time);
		ImageView directionIcon = row.findViewById(R.id.direction);
		ImageView lanesIcon = row.findViewById(R.id.lanes);
		row.findViewById(R.id.divider).setVisibility(directionInfoIndex == directionsInfo.size() - 1 ? View.INVISIBLE : View.VISIBLE);

		RouteDrawable drawable = new RouteDrawable(mapActivity, true);
		drawable.setColorFilter(new PorterDuffColorFilter(getActiveColor(), PorterDuff.Mode.SRC_ATOP));
		drawable.setRouteType(model.getTurnType());
		directionIcon.setImageDrawable(drawable);

		int[] lanes = model.getTurnType().getLanes();
		if (lanes != null) {
			LanesDrawable lanesDrawable = new LanesDrawable(mapActivity, 1);
			lanesDrawable.lanes = lanes;
			lanesDrawable.isTurnByTurn = true;
			lanesDrawable.isNightMode = nightMode;
			lanesDrawable.updateBounds();
			lanesIcon.setImageDrawable(lanesDrawable);
			lanesIcon.setVisibility(View.VISIBLE);
		}

		label.setText(model.getDescriptionRoutePart());
		if (model.distance > 0) {
			distanceLabel.setText(OsmAndFormatter.getFormattedDistance(model.distance, app));
			timeLabel.setText(getTimeDescription(app, model));
			row.setContentDescription(label.getText() + " " + timeLabel.getText());
		} else {
			if (Algorithms.isEmpty(label.getText().toString())) {
				label.setText(mapActivity.getString((directionInfoIndex != directionsInfo.size() - 1) ? R.string.arrived_at_intermediate_point : R.string.arrived_at_destination));
			}
			distanceLabel.setText("");
			timeLabel.setText("");
			row.setContentDescription("");
		}
		RouteDetailsFragment.CumulativeInfo cumulativeInfo = RouteDetailsFragment.getRouteDirectionCumulativeInfo(directionInfoIndex, directionsInfo);
		cumulativeDistanceLabel.setText(OsmAndFormatter.getFormattedDistance(cumulativeInfo.distance, app));
		cumulativeTimeLabel.setText(Algorithms.formatDuration(cumulativeInfo.time, app.accessibilityEnabled()));
		row.setOnClickListener(v -> notifyButtonPressed(directionInfoIndex));
		return row;
	}
}<|MERGE_RESOLUTION|>--- conflicted
+++ resolved
@@ -51,15 +51,9 @@
 	private void setupAttachToRoadsBanner() {
 		FrameLayout container = view.findViewById(R.id.attach_to_roads_banner_container);
 		container.removeAllViews();
-<<<<<<< HEAD
-		GpxFile gpxFile = app.getRoutingHelper().getCurrentGPX();
-		if (gpxFile != null && !gpxFile.isAttachedToRoads()) {
-=======
-
 		ApplicationMode appMode = routingHelper.getAppMode();
-		GPXFile gpxFile = routingHelper.getCurrentGPX();
+		GpxFile gpxFile = routingHelper.getCurrentGPX();
 		if (gpxFile != null && !gpxFile.isAttachedToRoads() && settings.DETAILED_TRACK_GUIDANCE.getModeValue(appMode) == MANUAL) {
->>>>>>> c8280757
 			AttachTrackToRoadsBannerCard card = new AttachTrackToRoadsBannerCard(mapActivity);
 			card.setListener(getListener());
 			container.addView(card.build(mapActivity));
