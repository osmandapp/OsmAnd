package net.osmand.plus.routepreparationmenu.cards;

import static net.osmand.plus.charts.ChartUtils.createGPXElevationDataSet;
import static net.osmand.plus.charts.ChartUtils.createGPXSlopeDataSet;
import static net.osmand.plus.charts.GPXDataSetAxisType.DISTANCE;
import static net.osmand.plus.helpers.FontCache.getRobotoMedium;
import static net.osmand.plus.helpers.FontCache.getRobotoRegular;
import static net.osmand.plus.settings.enums.TrackApproximationType.MANUAL;
import static net.osmand.plus.utils.AndroidUtils.spToPx;
import static net.osmand.plus.utils.ColorUtilities.getPrimaryTextColor;
import static net.osmand.plus.utils.ColorUtilities.getSecondaryIconColor;
import static net.osmand.plus.utils.ColorUtilities.getSecondaryTextColor;
import static net.osmand.plus.utils.OsmAndFormatter.getFormattedAlt;
import static net.osmand.plus.utils.OsmAndFormatter.getFormattedDistanceValue;
import static net.osmand.plus.utils.OsmAndFormatter.getFormattedDuration;
import static net.osmand.plus.utils.OsmAndFormatter.getFormattedTimeShort;

import android.text.SpannableStringBuilder;
import android.text.TextUtils;
import android.text.style.AbsoluteSizeSpan;
import android.text.style.ForegroundColorSpan;
import android.widget.FrameLayout;
import android.widget.TextView;

import androidx.annotation.NonNull;

import com.github.mikephil.charting.charts.ElevationChart;
import com.github.mikephil.charting.data.LineData;
import com.github.mikephil.charting.interfaces.datasets.ILineDataSet;

import net.osmand.shared.gpx.GpxFile;
import net.osmand.shared.gpx.GpxTrackAnalysis;
import net.osmand.plus.R;
import net.osmand.plus.activities.MapActivity;
import net.osmand.plus.charts.ChartUtils;
import net.osmand.plus.charts.GPXDataSetType;
import net.osmand.plus.charts.OrderedLineDataSet;
import net.osmand.plus.helpers.AndroidUiHelper;
import net.osmand.plus.routepreparationmenu.EmissionHelper;
import net.osmand.plus.routepreparationmenu.EmissionHelper.MotorType;
import net.osmand.plus.routing.RoutingHelper;
import net.osmand.plus.settings.backend.ApplicationMode;
import net.osmand.plus.utils.AndroidUtils;
import net.osmand.plus.utils.OsmAndFormatter.FormattedValue;
import net.osmand.plus.widgets.dialogbutton.DialogButton;
import net.osmand.plus.widgets.style.CustomTypefaceSpan;
import net.osmand.util.Algorithms;

import java.util.ArrayList;
import java.util.List;

public class SimpleRouteCard extends MapBaseCard {

	private final GpxFile gpxFile;
	private final RoutingHelper routingHelper;

	private LineData lineData;

	public SimpleRouteCard(@NonNull MapActivity mapActivity, @NonNull GpxFile gpxFile) {
		super(mapActivity);
		this.gpxFile = gpxFile;
		routingHelper = mapActivity.getRoutingHelper();
	}

	@Override
	public int getCardLayoutId() {
		return R.layout.route_info_statistic;
	}

	@Override
	protected void updateContent() {
		setupChart();
		setupInfoRows();
		setupDetailsButton();
		setupAttachToRoadsCard();
		view.findViewById(R.id.route_info_controls).setOnClickListener(v -> notifyCardPressed());
	}

	private void setupInfoRows() {
		setupFirstRow();
		setupSecondRow();
	}

	private void setupSecondRow() {
		GpxTrackAnalysis analysis = gpxFile.getAnalysis(0);
		boolean hasElevationData = analysis.hasElevationData();
		if (hasElevationData) {
			TextView uphill = view.findViewById(R.id.uphill);
			TextView downhill = view.findViewById(R.id.downhill);

			uphill.setText(getFormattedAlt(analysis.getDiffElevationUp(), app));
			downhill.setText(getFormattedAlt(analysis.getDiffElevationDown(), app));
		}
		AndroidUiHelper.updateVisibility(view.findViewById(R.id.uphill_container), hasElevationData);
		AndroidUiHelper.updateVisibility(view.findViewById(R.id.downhill_container), hasElevationData);
		setupEmission();
	}

	private void setupEmission() {
		EmissionHelper emissionHelper = new EmissionHelper(app);
		MotorType motorType = emissionHelper.getMotorTypeForMode(routingHelper.getAppMode());
		if (motorType != null) {
			emissionHelper.getEmission(motorType, routingHelper.getLeftDistance(), result -> {
				TextView textView = view.findViewById(R.id.emission);
				textView.setText(result);
				AndroidUiHelper.updateVisibility(view.findViewById(R.id.emission_container), true);
				return true;
			});
		}
	}

	private void setupChart() {
		ElevationChart chart = view.findViewById(R.id.chart);
		GpxTrackAnalysis analysis = gpxFile.getAnalysis(0);

		if (analysis.hasElevationData()) {
			ChartUtils.setupElevationChart(chart, 10f, 4f, false);

			LineData data = lineData;
			if (data == null) {
				List<ILineDataSet> dataSets = new ArrayList<>();
				OrderedLineDataSet slopeDataSet;
				OrderedLineDataSet elevationDataSet = createGPXElevationDataSet(app, chart, analysis,
						GPXDataSetType.ALTITUDE, DISTANCE, false, true, false);
				dataSets.add(elevationDataSet);
				slopeDataSet = createGPXSlopeDataSet(app, chart, analysis, GPXDataSetType.SLOPE, DISTANCE,
						elevationDataSet.getEntries(), true, true, false);
				if (slopeDataSet != null) {
					dataSets.add(slopeDataSet);
				}
				data = new LineData(dataSets);
				lineData = data;
			}
			chart.setData(data);
		}
		AndroidUiHelper.updateVisibility(chart, analysis.hasElevationData());
	}

	private void setupDetailsButton() {
		DialogButton button = view.findViewById(R.id.details_button);
		button.setOnClickListener(v -> notifyCardPressed());
		AndroidUtils.setBackground(app, button.getButtonView(), nightMode, R.drawable.btn_border_light, R.drawable.btn_border_dark);
	}

	private void setupFirstRow() {
		SpannableStringBuilder builder = new SpannableStringBuilder();
		setupDistance(builder);
		setupBullet(builder);
		setupDuration(builder);
		setupArrivalTime(builder);

		TextView textView = view.findViewById(R.id.firstRow);
		textView.setText(builder);
	}

	private void setupArrivalTime(@NonNull SpannableStringBuilder builder) {
		int index = builder.length();
		String arriveTime = getFormattedTimeShort(routingHelper.getLeftTime(), true);

		builder.append(" (").append(arriveTime).append(")");
		builder.setSpan(new AbsoluteSizeSpan(spToPx(app, 20)), index, builder.length(), 0);
		builder.setSpan(new CustomTypefaceSpan(getRobotoRegular(app)), index, builder.length(), 0);
		builder.setSpan(new ForegroundColorSpan(getSecondaryTextColor(app, nightMode)), index, builder.length(), 0);
	}

	private void setupBullet(@NonNull SpannableStringBuilder builder) {
		int index = builder.length();
		builder.append(" • ");
		builder.setSpan(new AbsoluteSizeSpan(spToPx(app, 20)), index, builder.length(), 0);
		builder.setSpan(new CustomTypefaceSpan(getRobotoRegular(app)), index, builder.length(), 0);
		builder.setSpan(new ForegroundColorSpan(getSecondaryIconColor(app, nightMode)), index, builder.length(), 0);
	}

	private void setupDuration(@NonNull SpannableStringBuilder builder) {
		String duration = getFormattedDuration(routingHelper.getLeftTime(), app);
		String[] items = duration.split(" ");
		for (String item : items) {
			int index = builder.length();
			builder.append(item).append(" ");
			if (TextUtils.isDigitsOnly(item) || Algorithms.stringsEqual("<1", item)) {
				setupNumberSpans(builder, index);
			} else {
				setupTextSpans(builder, index);
			}
		}
	}

	private void setupDistance(@NonNull SpannableStringBuilder builder) {
		int distance = routingHelper.getLeftDistance();
		FormattedValue value = getFormattedDistanceValue(distance, app);

		int index = builder.length();
		builder.append(value.value);
		setupNumberSpans(builder, index);

		index = builder.length();
		builder.append(" ").append(value.unit);
		setupTextSpans(builder, index);
	}

	private void setupAttachToRoadsCard() {
		FrameLayout container = view.findViewById(R.id.attach_to_roads_banner_container);
		container.removeAllViews();
<<<<<<< HEAD
		GpxFile gpxFile = app.getRoutingHelper().getCurrentGPX();
		if (gpxFile != null && !gpxFile.isAttachedToRoads()) {
			AttachTrackToRoadsBannerCard bannerCard = new AttachTrackToRoadsBannerCard(mapActivity);
			bannerCard.setListener(getListener());
			container.addView(bannerCard.build(mapActivity));
=======

		GPXFile gpxFile = routingHelper.getCurrentGPX();
		ApplicationMode appMode = routingHelper.getAppMode();
		if (gpxFile != null && !gpxFile.isAttachedToRoads() && settings.DETAILED_TRACK_GUIDANCE.getModeValue(appMode) == MANUAL) {
			AttachTrackToRoadsBannerCard card = new AttachTrackToRoadsBannerCard(mapActivity);
			card.setListener(getListener());
			container.addView(card.build(mapActivity));
>>>>>>> 8d79c3ec
			AndroidUiHelper.updateVisibility(container, true);
		} else {
			AndroidUiHelper.updateVisibility(container, false);
		}
	}

	private void setupTextSpans(@NonNull SpannableStringBuilder builder, int index) {
		builder.setSpan(new AbsoluteSizeSpan(spToPx(app, 16)), index, builder.length(), 0);
		builder.setSpan(new CustomTypefaceSpan(getRobotoRegular(app)), index, builder.length(), 0);
		builder.setSpan(new ForegroundColorSpan(getSecondaryTextColor(app, nightMode)), index, builder.length(), 0);
	}

	private void setupNumberSpans(@NonNull SpannableStringBuilder builder, int index) {
		builder.setSpan(new AbsoluteSizeSpan(spToPx(app, 20)), index, builder.length(), 0);
		builder.setSpan(new CustomTypefaceSpan(getRobotoMedium(app)), index, builder.length(), 0);
		builder.setSpan(new ForegroundColorSpan(getPrimaryTextColor(app, nightMode)), index, builder.length(), 0);
	}
}<|MERGE_RESOLUTION|>--- conflicted
+++ resolved
@@ -201,21 +201,13 @@
 	private void setupAttachToRoadsCard() {
 		FrameLayout container = view.findViewById(R.id.attach_to_roads_banner_container);
 		container.removeAllViews();
-<<<<<<< HEAD
-		GpxFile gpxFile = app.getRoutingHelper().getCurrentGPX();
-		if (gpxFile != null && !gpxFile.isAttachedToRoads()) {
-			AttachTrackToRoadsBannerCard bannerCard = new AttachTrackToRoadsBannerCard(mapActivity);
-			bannerCard.setListener(getListener());
-			container.addView(bannerCard.build(mapActivity));
-=======
-
-		GPXFile gpxFile = routingHelper.getCurrentGPX();
+
+		GpxFile gpxFile = routingHelper.getCurrentGPX();
 		ApplicationMode appMode = routingHelper.getAppMode();
 		if (gpxFile != null && !gpxFile.isAttachedToRoads() && settings.DETAILED_TRACK_GUIDANCE.getModeValue(appMode) == MANUAL) {
 			AttachTrackToRoadsBannerCard card = new AttachTrackToRoadsBannerCard(mapActivity);
 			card.setListener(getListener());
 			container.addView(card.build(mapActivity));
->>>>>>> 8d79c3ec
 			AndroidUiHelper.updateVisibility(container, true);
 		} else {
 			AndroidUiHelper.updateVisibility(container, false);
