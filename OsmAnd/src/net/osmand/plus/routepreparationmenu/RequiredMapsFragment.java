--- conflicted
+++ resolved
@@ -82,17 +82,10 @@
 		DialogManager dialogManager = app.getDialogManager();
 		controller = (RequiredMapsController) dialogManager.findController(PROCESS_ID);
 		if (controller == null) {
-<<<<<<< HEAD
-			dismiss();
-		} else {
-			dialogManager.register(PROCESS_ID, this);
-		}
-=======
 			controller = new RequiredMapsController(app);
 			dialogManager.register(PROCESS_ID, controller);
 		}
 		dialogManager.register(PROCESS_ID, this);
->>>>>>> 37c118b1
 	}
 
 	@Nullable
