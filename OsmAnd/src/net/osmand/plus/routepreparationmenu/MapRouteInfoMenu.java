--- conflicted
+++ resolved
@@ -1579,10 +1579,7 @@
 
 		FrameLayout viaButton = mainView.findViewById(R.id.via_button);
 		AndroidUiHelper.updateVisibility(viaButton, routeParams == null || isFinishPointFromTrack());
-<<<<<<< HEAD
-
-=======
->>>>>>> 2e1f6c6e
+
 		viaButton.setOnClickListener(new OnClickListener() {
 			@Override
 			public void onClick(View v) {
