--- conflicted
+++ resolved
@@ -216,11 +216,6 @@
 	}
 
 	public MapRouteInfoMenu() {
-<<<<<<< HEAD
-		onMarkerSelectListener = this::selectMapMarker;
-		onStateChangedListener = change -> updateMenu();
-		voiceMuteChangeListener = change -> updateWhenMuteChanged();
-=======
 		onMarkerSelectListener = new OnMarkerSelectListener() {
 			@Override
 			public void onSelect(int index, PointType pointType) {
@@ -243,7 +238,6 @@
 				}
 			}
 		};
->>>>>>> 7df49cd6
 	}
 
 	public void setMapActivity(@Nullable MapActivity mapActivity) {
