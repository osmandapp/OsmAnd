--- conflicted
+++ resolved
@@ -66,7 +66,6 @@
 	private SharedPreferences defaultProfilePreferences;
 	private SharedPreferences profilePreferences;
 	private ApplicationMode currentMode;
-	private RelativeDirectionStyle relativeDirectionStyle;
 	
 	// cache variables
 	private long lastTimeInternetConnectionChecked = 0;
@@ -88,12 +87,6 @@
 			currentMode = readApplicationMode();
 			profilePreferences = getProfilePreferences(currentMode);
 //		}
-
-		try {
-			relativeDirectionStyle = RelativeDirectionStyle.valueOf(globalPreferences.getString(DIRECTION_STYLE.getId(), RelativeDirectionStyle.SIDEWISE.name()));
-		} catch (IllegalArgumentException e) {
-			relativeDirectionStyle = RelativeDirectionStyle.SIDEWISE;
-		}
 	}
 	
 	public static String getSharedPreferencesName(ApplicationMode mode){
@@ -169,29 +162,6 @@
 		}
 	}
 	
-	// this value string is synchronized with settings_pref.xml preference name
-	public final OsmandPreference<RelativeDirectionStyle> DIRECTION_STYLE = new OsmandPreference<RelativeDirectionStyle>(){
-		@Override
-		public String getId() {
-			return "direction_style";
-		};
-
-		@Override
-		public RelativeDirectionStyle get() {
-			return relativeDirectionStyle;
-		}
-
-		@Override
-		public void overrideDefaultValue(RelativeDirectionStyle newDefaultValue) {
-			throw new UnsupportedOperationException();
-		}
-
-		@Override
-		public boolean set(RelativeDirectionStyle style) {
-			relativeDirectionStyle = style;
-			return globalPreferences.edit().putString(getId(), style.name()).commit();
-		}
-	}; 
 
 	// Check internet connection available every 15 seconds
 	public boolean isInternetConnectionAvailable(){
@@ -438,11 +408,6 @@
 	// cache of metrics constants as they are used very often
 	public final OsmandPreference<MetricsConstants> METRIC_SYSTEM = new EnumIntPreference<MetricsConstants>(
 			"default_metric_system", MetricsConstants.KILOMETERS_AND_METERS, true, true, MetricsConstants.values());
-
-	public String getId() {
-		return "direction_style";
-	};
-
 	
 	// this value string is synchronized with settings_pref.xml preference name
 	// cache of metrics constants as they are used very often
@@ -464,11 +429,7 @@
 	// this value string is synchronized with settings_pref.xml preference name
 	public final OsmandPreference<Boolean> USE_SHORT_OBJECT_NAMES =
 		new BooleanPreference("use_short_object_names", false, true);
-<<<<<<< HEAD
-	
-=======
-		
->>>>>>> 26f9216a
+		
 	
 	// this value string is synchronized with settings_pref.xml preference name
 	public final OsmandPreference<Boolean> USE_HIGH_RES_MAPS =
