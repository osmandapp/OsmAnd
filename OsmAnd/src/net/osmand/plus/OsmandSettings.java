--- conflicted
+++ resolved
@@ -1288,7 +1288,6 @@
 		}
 	}
 
-<<<<<<< HEAD
 	public static class MapContextMenuItemsSettings extends ContextMenuItemsSettings {
 		private static final String MAIN_ACTIONS = "main_actions";
 		private List<String> mainActionIds = new ArrayList<>();
@@ -1324,10 +1323,7 @@
 		}
 	}
 
-	public class EnumIntPreference<E extends Enum<E>> extends CommonPreference<E> {
-=======
 	public class EnumStringPreference<E extends Enum<E>> extends CommonPreference<E> {
->>>>>>> 9795dd6e
 
 		private final E[] values;
 
