--- conflicted
+++ resolved
@@ -298,11 +298,7 @@
 
 	private void appendDuration(@NonNull SpannableStringBuilder builder, @NonNull GPXTrackAnalysis analysis) {
 		if (analysis.isTimeSpecified()) {
-<<<<<<< HEAD
-			int duration = (int) (analysis.getTimeSpan() / 1000.0f + 0.5);
-=======
 			int duration = analysis.getDurationInSeconds();
->>>>>>> 7d8745d2
 			builder.append(Algorithms.formatDuration(duration, app.accessibilityEnabled()));
 		}
 	}
