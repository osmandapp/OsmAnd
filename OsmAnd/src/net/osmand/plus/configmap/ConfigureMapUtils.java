--- conflicted
+++ resolved
@@ -112,17 +112,11 @@
 		return customRules;
 	}
 
-<<<<<<< HEAD
-	protected static String[] getRenderingPropertyPossibleValues(@NonNull OsmandApplication app,
-			@NonNull RenderingRuleProperty p) {
-		String[] possibleValuesString = new String[p.getPossibleValues().length + 1];
-=======
 	@NonNull
 	protected static String[] getRenderingPropertyPossibleValues(@NonNull OsmandApplication app,
 	                                                             @NonNull RenderingRuleProperty p) {
 		String[] possibleValues = p.getPossibleValues();
 		String[] possibleValuesString = new String[possibleValues.length + 1];
->>>>>>> f4cd5797
 		possibleValuesString[0] = AndroidUtils.getRenderingStringPropertyValue(app, p.getDefaultValueDescription());
 
 		for (int j = 0; j < possibleValues.length; j++) {
