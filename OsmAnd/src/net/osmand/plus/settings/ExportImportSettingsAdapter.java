package net.osmand.plus.settings;

import android.content.res.ColorStateList;
import android.view.LayoutInflater;
import android.view.View;
import android.view.ViewGroup;
import android.widget.CheckBox;
import android.widget.FrameLayout;
import android.widget.ImageView;
import android.widget.TextView;

import androidx.core.content.ContextCompat;
import androidx.core.widget.CompoundButtonCompat;

import net.osmand.AndroidUtils;
import net.osmand.IndexConstants;
import net.osmand.map.ITileSource;
import net.osmand.plus.ApplicationMode;
import net.osmand.plus.OsmandApplication;
import net.osmand.plus.R;
import net.osmand.plus.UiUtilities;
import net.osmand.plus.activities.OsmandBaseExpandableListAdapter;
import net.osmand.plus.helpers.AvoidSpecificRoads.AvoidRoadInfo;
import net.osmand.plus.poi.PoiUIFilter;
import net.osmand.plus.profiles.ProfileIconColors;
import net.osmand.plus.quickaction.QuickAction;
import net.osmand.plus.render.RenderingIcons;
import net.osmand.util.Algorithms;
import net.osmand.view.ThreeStateCheckbox;

import java.io.File;
import java.util.ArrayList;
import java.util.Collections;
import java.util.HashMap;
import java.util.List;
import java.util.Map;

import static net.osmand.view.ThreeStateCheckbox.State.CHECKED;
import static net.osmand.view.ThreeStateCheckbox.State.MISC;
import static net.osmand.view.ThreeStateCheckbox.State.UNCHECKED;

class ExportImportSettingsAdapter extends OsmandBaseExpandableListAdapter {

	private OsmandApplication app;
	private UiUtilities uiUtilities;
	private List<? super Object> dataToOperate;
	private Map<Type, List<?>> itemsMap;
	private List<Type> itemsTypes;
	private boolean nightMode;
	private boolean importState;
	private int profileColor;
	private int activeColorRes;

	ExportImportSettingsAdapter(OsmandApplication app, boolean nightMode, boolean importState) {
		this.app = app;
		this.nightMode = nightMode;
		this.importState = importState;
<<<<<<< HEAD
		dataList = new ArrayList<>();
		dataToOperate = new ArrayList<>();
		profileColor = app.getSettings().getApplicationMode().getIconColorInfo().getColor(nightMode);
		uiUtilities = app.getUIUtilities();
		activeColorRes = nightMode
				? R.color.icon_color_active_dark
				: R.color.icon_color_active_light;
=======
		this.itemsMap = new HashMap<>();
		this.itemsTypes = new ArrayList<>();
		this.dataToOperate = new ArrayList<>();
		this.profileColor = app.getSettings().getApplicationMode().getIconColorInfo().getColor(nightMode);
>>>>>>> 7af5e971
	}

	@Override
	public View getGroupView(int groupPosition, boolean isExpanded, View convertView, ViewGroup parent) {
		View group = convertView;
		if (group == null) {
			LayoutInflater inflater = UiUtilities.getInflater(app, nightMode);
			group = inflater.inflate(R.layout.profile_data_list_item_group, parent, false);
		}

		boolean isLastGroup = groupPosition == getGroupCount() - 1;
		final Type type = itemsTypes.get(groupPosition);

		TextView titleTv = group.findViewById(R.id.title_tv);
		TextView subTextTv = group.findViewById(R.id.sub_text_tv);
		final ThreeStateCheckbox checkBox = group.findViewById(R.id.check_box);
		FrameLayout checkBoxContainer = group.findViewById(R.id.check_box_container);
		ImageView expandIv = group.findViewById(R.id.explist_indicator);
		View lineDivider = group.findViewById(R.id.divider);
		View cardTopDivider = group.findViewById(R.id.card_top_divider);
		View cardBottomDivider = group.findViewById(R.id.card_bottom_divider);

		titleTv.setText(getGroupTitle(type));
		lineDivider.setVisibility(importState || isExpanded || isLastGroup ? View.GONE : View.VISIBLE);
		cardTopDivider.setVisibility(importState ? View.VISIBLE : View.GONE);
		cardBottomDivider.setVisibility(importState && !isExpanded ? View.VISIBLE : View.GONE);
		CompoundButtonCompat.setButtonTintList(checkBox, ColorStateList.valueOf(ContextCompat.getColor(app, activeColorRes)));

		final List<?> listItems = itemsMap.get(type);
		subTextTv.setText(String.valueOf(listItems.size()));

		if (dataToOperate.containsAll(listItems)) {
			checkBox.setState(CHECKED);
		} else {
			boolean contains = false;
			for (Object object : listItems) {
				if (dataToOperate.contains(object)) {
					contains = true;
					break;
				}
			}
			checkBox.setState(contains ? MISC : UNCHECKED);
		}
		checkBoxContainer.setOnClickListener(new View.OnClickListener() {
			@Override
			public void onClick(View view) {
				checkBox.performClick();
				if (checkBox.getState() == CHECKED) {
					for (Object object : listItems) {
						if (!dataToOperate.contains(object)) {
							dataToOperate.add(object);
						}
					}
				} else {
					dataToOperate.removeAll(listItems);
				}
				notifyDataSetChanged();
			}
		});
		adjustIndicator(app, groupPosition, isExpanded, group, nightMode);
		return group;
	}

	@Override
	public View getChildView(int groupPosition, final int childPosition, boolean isLastChild, View convertView, ViewGroup parent) {
		View child = convertView;
		if (child == null) {
			LayoutInflater inflater = UiUtilities.getInflater(app, nightMode);
			child = inflater.inflate(R.layout.profile_data_list_item_child, parent, false);
		}
		final Object currentItem = itemsMap.get(itemsTypes.get(groupPosition)).get(childPosition);

		boolean isLastGroup = groupPosition == getGroupCount() - 1;
<<<<<<< HEAD
		boolean itemSelected = dataToOperate.contains(currentItem);
		final AdditionalDataWrapper.Type type = dataList.get(groupPosition).getType();
=======
		final Type type = itemsTypes.get(groupPosition);
>>>>>>> 7af5e971

		TextView title = child.findViewById(R.id.title_tv);
		TextView subText = child.findViewById(R.id.sub_title_tv);
		final CheckBox checkBox = child.findViewById(R.id.check_box);
		ImageView icon = child.findViewById(R.id.icon);
		View lineDivider = child.findViewById(R.id.divider);
		View cardBottomDivider = child.findViewById(R.id.card_bottom_divider);

		lineDivider.setVisibility(!importState && isLastChild && !isLastGroup ? View.VISIBLE : View.GONE);
		cardBottomDivider.setVisibility(importState && isLastChild ? View.VISIBLE : View.GONE);
		CompoundButtonCompat.setButtonTintList(checkBox, ColorStateList.valueOf(ContextCompat.getColor(app, activeColorRes)));

		checkBox.setChecked(itemSelected);
		checkBox.setClickable(false);
		child.setOnClickListener(new View.OnClickListener() {
			@Override
			public void onClick(View view) {
				if (dataToOperate.contains(currentItem)) {
					dataToOperate.remove(currentItem);
				} else {
					dataToOperate.add(currentItem);
				}
				notifyDataSetChanged();
			}
		});

		switch (type) {
			case PROFILE:
				String profileName = ((ApplicationMode.ApplicationModeBean) currentItem).userProfileName;
				if (Algorithms.isEmpty(profileName)) {
					ApplicationMode appMode = ApplicationMode.valueOfStringKey(((ApplicationMode.ApplicationModeBean) currentItem).stringKey, null);
					profileName = app.getString(appMode.getNameKeyResource());
				}
				title.setText(profileName);
				String routingProfile = (((ApplicationMode.ApplicationModeBean) currentItem).routingProfile);
				if (Algorithms.isEmpty(routingProfile)) {
					subText.setVisibility(View.GONE);
				} else {
					subText.setText(String.format(
							app.getString(R.string.ltr_or_rtl_combine_via_colon),
							app.getString(R.string.nav_type_hint),
							routingProfile));
					subText.setVisibility(View.VISIBLE);
				}
				int profileIconRes = AndroidUtils.getDrawableId(app, ((ApplicationMode.ApplicationModeBean) currentItem).iconName);
				ProfileIconColors iconColor = ((ApplicationMode.ApplicationModeBean) currentItem).iconColor;
				icon.setImageDrawable(uiUtilities.getIcon(profileIconRes, iconColor.getColor(nightMode)));
				break;
			case QUICK_ACTIONS:
				title.setText(((QuickAction) currentItem).getName(app.getApplicationContext()));
				setupIcon(icon, ((QuickAction) currentItem).getIconRes(), itemSelected);
				subText.setVisibility(View.GONE);
				break;
			case POI_TYPES:
				title.setText(((PoiUIFilter) currentItem).getName());
				int iconRes = RenderingIcons.getBigIconResourceId(((PoiUIFilter) currentItem).getIconId());
				setupIcon(icon, iconRes != 0 ? iconRes : R.drawable.ic_person, itemSelected);
				subText.setVisibility(View.GONE);
				break;
			case MAP_SOURCES:
				title.setText(((ITileSource) currentItem).getName());
				setupIcon(icon, R.drawable.ic_map, itemSelected);
				subText.setVisibility(View.GONE);
				break;
			case CUSTOM_RENDER_STYLE:
				String renderName = ((File) currentItem).getName();
				renderName = renderName.replace('_', ' ').replaceAll(IndexConstants.RENDERER_INDEX_EXT, "");
				title.setText(renderName);
				setupIcon(icon, R.drawable.ic_action_map_style, itemSelected);
				subText.setVisibility(View.GONE);
				break;
			case CUSTOM_ROUTING:
				String routingName = ((File) currentItem).getName();
				routingName = routingName.replace('_', ' ').replaceAll(".xml", "");
				title.setText(routingName);
				setupIcon(icon, R.drawable.ic_action_route_distance, itemSelected);
				subText.setVisibility(View.GONE);
				break;
			case AVOID_ROADS:
				AvoidRoadInfo avoidRoadInfo = (AvoidRoadInfo) currentItem;
				title.setText(avoidRoadInfo.name);
				setupIcon(icon, R.drawable.ic_action_alert, itemSelected);
				subText.setVisibility(View.GONE);
				break;
			default:
				return child;
		}
		return child;
	}

	@Override
	public int getGroupCount() {
		return itemsTypes.size();
	}

	@Override
	public int getChildrenCount(int i) {
		return itemsMap.get(itemsTypes.get(i)).size();
	}

	@Override
	public Object getGroup(int i) {
		return itemsMap.get(itemsTypes.get(i));
	}

	@Override
	public Object getChild(int groupPosition, int childPosition) {
		return itemsMap.get(itemsTypes.get(groupPosition)).get(childPosition);
	}

	@Override
	public long getGroupId(int i) {
		return i;
	}

	@Override
	public long getChildId(int groupPosition, int childPosition) {
		return groupPosition * 10000 + childPosition;
	}

	@Override
	public boolean hasStableIds() {
		return false;
	}

	@Override
	public boolean isChildSelectable(int i, int i1) {
		return true;
	}

	private int getGroupTitle(Type type) {
		switch (type) {
			case PROFILE:
				return R.string.shared_string_profiles;
			case QUICK_ACTIONS:
				return R.string.configure_screen_quick_action;
			case POI_TYPES:
				return R.string.poi_dialog_poi_type;
			case MAP_SOURCES:
				return R.string.quick_action_map_source_title;
			case CUSTOM_RENDER_STYLE:
				return R.string.shared_string_rendering_style;
			case CUSTOM_ROUTING:
				return R.string.shared_string_routing;
			case AVOID_ROADS:
				return R.string.avoid_road;
			default:
				return R.string.access_empty_list;
		}
	}

<<<<<<< HEAD
	private void setupIcon(ImageView icon, int iconRes, boolean itemSelected) {
		if (itemSelected) {
			icon.setImageDrawable(uiUtilities.getIcon(iconRes, activeColorRes));
		} else {
			icon.setImageDrawable(uiUtilities.getIcon(iconRes, nightMode));
		}
	}

	public void updateSettingsList(List<AdditionalDataWrapper> settingsList) {
		this.dataList = settingsList;
=======
	public void updateSettingsList(Map<Type, List<?>> itemsMap) {
		this.itemsMap = itemsMap;
		this.itemsTypes = new ArrayList<>(itemsMap.keySet());
		Collections.sort(itemsTypes);
>>>>>>> 7af5e971
		notifyDataSetChanged();
	}

	public void clearSettingsList() {
		this.itemsMap.clear();
		this.itemsTypes.clear();
		notifyDataSetChanged();
	}

	public void selectAll(boolean selectAll) {
		dataToOperate.clear();
		if (selectAll) {
			for (List<?> values : itemsMap.values()) {
				dataToOperate.addAll(values);
			}
		}
		notifyDataSetChanged();
	}

	List<? super Object> getDataToOperate() {
		return this.dataToOperate;
	}

	public enum Type {
		PROFILE,
		QUICK_ACTIONS,
		POI_TYPES,
		MAP_SOURCES,
		CUSTOM_RENDER_STYLE,
		CUSTOM_ROUTING,
		AVOID_ROADS
	}
}<|MERGE_RESOLUTION|>--- conflicted
+++ resolved
@@ -37,7 +37,6 @@
 
 import static net.osmand.view.ThreeStateCheckbox.State.CHECKED;
 import static net.osmand.view.ThreeStateCheckbox.State.MISC;
-import static net.osmand.view.ThreeStateCheckbox.State.UNCHECKED;
 
 class ExportImportSettingsAdapter extends OsmandBaseExpandableListAdapter {
 
@@ -55,7 +54,10 @@
 		this.app = app;
 		this.nightMode = nightMode;
 		this.importState = importState;
-<<<<<<< HEAD
+		this.itemsMap = new HashMap<>();
+		this.itemsTypes = new ArrayList<>();
+		this.dataToOperate = new ArrayList<>();
+		this.profileColor = app.getSettings().getApplicationMode().getIconColorInfo().getColor(nightMode);
 		dataList = new ArrayList<>();
 		dataToOperate = new ArrayList<>();
 		profileColor = app.getSettings().getApplicationMode().getIconColorInfo().getColor(nightMode);
@@ -63,12 +65,6 @@
 		activeColorRes = nightMode
 				? R.color.icon_color_active_dark
 				: R.color.icon_color_active_light;
-=======
-		this.itemsMap = new HashMap<>();
-		this.itemsTypes = new ArrayList<>();
-		this.dataToOperate = new ArrayList<>();
-		this.profileColor = app.getSettings().getApplicationMode().getIconColorInfo().getColor(nightMode);
->>>>>>> 7af5e971
 	}
 
 	@Override
@@ -142,12 +138,8 @@
 		final Object currentItem = itemsMap.get(itemsTypes.get(groupPosition)).get(childPosition);
 
 		boolean isLastGroup = groupPosition == getGroupCount() - 1;
-<<<<<<< HEAD
 		boolean itemSelected = dataToOperate.contains(currentItem);
-		final AdditionalDataWrapper.Type type = dataList.get(groupPosition).getType();
-=======
 		final Type type = itemsTypes.get(groupPosition);
->>>>>>> 7af5e971
 
 		TextView title = child.findViewById(R.id.title_tv);
 		TextView subText = child.findViewById(R.id.sub_title_tv);
@@ -299,23 +291,18 @@
 		}
 	}
 
-<<<<<<< HEAD
-	private void setupIcon(ImageView icon, int iconRes, boolean itemSelected) {
-		if (itemSelected) {
-			icon.setImageDrawable(uiUtilities.getIcon(iconRes, activeColorRes));
-		} else {
-			icon.setImageDrawable(uiUtilities.getIcon(iconRes, nightMode));
-		}
-	}
-
-	public void updateSettingsList(List<AdditionalDataWrapper> settingsList) {
-		this.dataList = settingsList;
-=======
+    private void setupIcon(ImageView icon, int iconRes, boolean itemSelected) {
+        if (itemSelected) {
+            icon.setImageDrawable(uiUtilities.getIcon(iconRes, activeColorRes));
+        } else {
+            icon.setImageDrawable(uiUtilities.getIcon(iconRes, nightMode));
+        }
+    }
+
 	public void updateSettingsList(Map<Type, List<?>> itemsMap) {
 		this.itemsMap = itemsMap;
 		this.itemsTypes = new ArrayList<>(itemsMap.keySet());
 		Collections.sort(itemsTypes);
->>>>>>> 7af5e971
 		notifyDataSetChanged();
 	}
 
