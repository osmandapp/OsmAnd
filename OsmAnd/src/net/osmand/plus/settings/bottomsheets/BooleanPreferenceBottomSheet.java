package net.osmand.plus.settings.bottomsheets;

import android.content.Context;
import android.graphics.drawable.Drawable;
import android.graphics.drawable.LayerDrawable;
import android.os.Build;
import android.os.Bundle;
import android.view.View;
import android.widget.CompoundButton;
import android.widget.LinearLayout;

import androidx.annotation.NonNull;
import androidx.annotation.Nullable;
import androidx.core.content.ContextCompat;
import androidx.fragment.app.Fragment;
import androidx.fragment.app.FragmentManager;

import net.osmand.AndroidUtils;
import net.osmand.PlatformUtil;
import net.osmand.plus.OsmandApplication;
import net.osmand.plus.R;
import net.osmand.plus.UiUtilities;
import net.osmand.plus.base.bottomsheetmenu.BaseBottomSheetItem;
import net.osmand.plus.base.bottomsheetmenu.BottomSheetItemWithCompoundButton;
import net.osmand.plus.base.bottomsheetmenu.BottomSheetItemWithDescription;
import net.osmand.plus.base.bottomsheetmenu.simpleitems.TitleItem;
import net.osmand.plus.settings.backend.ApplicationMode;
import net.osmand.plus.settings.backend.BooleanPreference;
import net.osmand.plus.settings.backend.OsmandPreference;
import net.osmand.plus.settings.fragments.ApplyQueryType;
import net.osmand.plus.settings.fragments.OnConfirmPreferenceChange;
import net.osmand.plus.settings.fragments.OnPreferenceChanged;
import net.osmand.plus.settings.preferences.SwitchPreferenceEx;

import org.apache.commons.logging.Log;

import static net.osmand.plus.UiUtilities.CompoundButtonType.TOOLBAR;
import static net.osmand.plus.liveupdates.LiveUpdatesSettingsDialogFragmentNew.getActivePrimaryColorId;
import static net.osmand.plus.monitoring.TripRecordingActiveBottomSheet.getSecondaryIconColorId;

public class BooleanPreferenceBottomSheet extends BasePreferenceBottomSheet {

	public static final String TAG = BooleanPreferenceBottomSheet.class.getSimpleName();

	private static final Log LOG = PlatformUtil.getLog(BooleanPreferenceBottomSheet.class);

	@Override
	public void createMenuItems(Bundle savedInstanceState) {
		final OsmandApplication app = getMyApplication();
		if (app == null) {
			return;
		}
		final SwitchPreferenceEx switchPreference = getSwitchPreferenceEx();
		if (switchPreference == null) {
			return;
		}
		OsmandPreference preference = app.getSettings().getPreference(switchPreference.getKey());
		if (!(preference instanceof BooleanPreference)) {
			return;
		}
		Context themedCtx = UiUtilities.getThemedContext(app, nightMode);

		String title = switchPreference.getTitle().toString();
		items.add(new TitleItem(title));

		final BooleanPreference pref = (BooleanPreference) preference;
		CharSequence summaryOn = switchPreference.getSummaryOn();
		CharSequence summaryOff = switchPreference.getSummaryOff();
		final String on = summaryOn == null || summaryOn.toString().isEmpty()
				? getString(R.string.shared_string_enabled) : summaryOn.toString();
		final String off = summaryOff == null || summaryOff.toString().isEmpty()
				? getString(R.string.shared_string_disabled) : summaryOff.toString();
		final int activeColor = AndroidUtils.resolveAttribute(themedCtx, R.attr.active_color_basic);
		final int disabledColor = AndroidUtils.resolveAttribute(themedCtx, android.R.attr.textColorSecondary);
		boolean checked = switchPreference.isChecked();

		final BottomSheetItemWithCompoundButton[] preferenceBtn = new BottomSheetItemWithCompoundButton[1];
		preferenceBtn[0] = (BottomSheetItemWithCompoundButton) new BottomSheetItemWithCompoundButton.Builder()
				.setChecked(checked)
				.setTitle(checked ? on : off)
				.setTitleColorId(checked ? activeColor : disabledColor)
				.setCustomView(getCustomButtonView(app, getAppMode(), checked, nightMode))
				.setOnClickListener(new View.OnClickListener() {
					@Override
					public void onClick(View v) {
						boolean newValue = !switchPreference.isChecked();
						Fragment targetFragment = getTargetFragment();
						if (targetFragment instanceof OnConfirmPreferenceChange) {
							ApplyQueryType applyQueryType = getApplyQueryType();
							if (applyQueryType == ApplyQueryType.SNACK_BAR) {
								applyQueryType = ApplyQueryType.NONE;
							}
							OnConfirmPreferenceChange confirmationInterface =
									(OnConfirmPreferenceChange) targetFragment;
							if (confirmationInterface.onConfirmPreferenceChange(
									switchPreference.getKey(), newValue, applyQueryType)) {
								switchPreference.setChecked(newValue);
								preferenceBtn[0].setTitle(newValue ? on : off);
								preferenceBtn[0].setChecked(newValue);
								preferenceBtn[0].setTitleColorId(newValue ? activeColor : disabledColor);
								updateCustomButtonView(app, getAppMode(), v, newValue, nightMode);

								if (targetFragment instanceof OnPreferenceChanged) {
									((OnPreferenceChanged) targetFragment).onPreferenceChanged(switchPreference.getKey());
								}
							}
						}
					}
				})
				.create();
		if (isProfileDependent()) {
			preferenceBtn[0].setCompoundButtonColor(getAppMode().getProfileColor(nightMode));
		}
		items.add(preferenceBtn[0]);

		String description = switchPreference.getDescription();
		if (description != null) {
			BaseBottomSheetItem preferenceDescription = new BottomSheetItemWithDescription.Builder()
					.setDescription(description)
					.setLayoutId(R.layout.bottom_sheet_item_descr)
					.create();
			items.add(preferenceDescription);
		}
	}

	@Override
	protected int getDismissButtonTextId() {
		return R.string.shared_string_close;
	}

	public static View getCustomButtonView(OsmandApplication app, ApplicationMode mode, boolean checked, boolean nightMode) {
		View customView = UiUtilities.getInflater(app, nightMode).inflate(R.layout.bottom_sheet_item_preference_switch, null);
		updateCustomButtonView(app, mode, customView, checked, nightMode);
		if (mode == null) {
			CompoundButton button = (CompoundButton) customView.findViewById(R.id.compound_button);
			UiUtilities.setupCompoundButton(button, nightMode, TOOLBAR);
		}
		return customView;
	}

	public static void updateCustomButtonView(OsmandApplication app, ApplicationMode mode, View customView, boolean checked, boolean nightMode) {
		Context themedCtx = UiUtilities.getThemedContext(app, nightMode);
<<<<<<< HEAD
		LinearLayout buttonView = customView.findViewById(R.id.button_container);

		int bgColor;
		int selectedColor;
		if (mode != null) {
			int colorRes = mode.getIconColorInfo().getColor(nightMode);
			int color = checked ? ContextCompat.getColor(themedCtx, colorRes) : AndroidUtils.getColorFromAttr(themedCtx, R.attr.divider_color_basic);
			bgColor = UiUtilities.getColorWithAlpha(color, checked ? 0.1f : 0.5f);
			selectedColor = UiUtilities.getColorWithAlpha(color, checked ? 0.3f : 0.5f);
		} else {
			bgColor = ContextCompat.getColor(app, checked
					? getActivePrimaryColorId(nightMode) : getSecondaryIconColorId(nightMode));
			selectedColor = UiUtilities.getColorWithAlpha(
					ContextCompat.getColor(app, getActivePrimaryColorId(nightMode)), checked ? 0.3f : 0.5f);
		}
=======
		View buttonView = customView.findViewById(R.id.button_container);

		int color = checked ? mode.getProfileColor(nightMode) : AndroidUtils.getColorFromAttr(themedCtx, R.attr.divider_color_basic);
		int bgColor = UiUtilities.getColorWithAlpha(color, checked ? 0.1f : 0.5f);
		int selectedColor = UiUtilities.getColorWithAlpha(color, checked ? 0.3f : 0.5f);
>>>>>>> 69318daf

		int bgResId = R.drawable.rectangle_rounded_right;
		if (Build.VERSION.SDK_INT > Build.VERSION_CODES.LOLLIPOP) {
			int selectableResId = R.drawable.ripple_rectangle_rounded_right;

			Drawable bgDrawable = app.getUIUtilities().getPaintedIcon(bgResId, bgColor);
			Drawable selectable = app.getUIUtilities().getPaintedIcon(selectableResId, selectedColor);
			Drawable[] layers = {bgDrawable, selectable};
			AndroidUtils.setBackground(buttonView, new LayerDrawable(layers));
		} else {
			Drawable bgDrawable = app.getUIUtilities().getPaintedIcon(bgResId, bgColor);
			AndroidUtils.setBackground(buttonView, bgDrawable);
		}
	}

	private SwitchPreferenceEx getSwitchPreferenceEx() {
		return (SwitchPreferenceEx) getPreference();
	}

	public static void showInstance(@NonNull FragmentManager fm, String prefId, Fragment target, boolean usedOnMap,
									@Nullable ApplicationMode appMode, ApplyQueryType applyQueryType,
									boolean profileDependent) {
		try {
			if (fm.findFragmentByTag(BooleanPreferenceBottomSheet.TAG) == null) {
				Bundle args = new Bundle();
				args.putString(PREFERENCE_ID, prefId);

				BooleanPreferenceBottomSheet fragment = new BooleanPreferenceBottomSheet();
				fragment.setArguments(args);
				fragment.setUsedOnMap(usedOnMap);
				fragment.setAppMode(appMode);
				fragment.setApplyQueryType(applyQueryType);
				fragment.setTargetFragment(target, 0);
				fragment.setProfileDependent(profileDependent);
				fragment.show(fm, BooleanPreferenceBottomSheet.TAG);
			}
		} catch (RuntimeException e) {
			LOG.error("showInstance", e);
		}
	}
}<|MERGE_RESOLUTION|>--- conflicted
+++ resolved
@@ -140,14 +140,12 @@
 
 	public static void updateCustomButtonView(OsmandApplication app, ApplicationMode mode, View customView, boolean checked, boolean nightMode) {
 		Context themedCtx = UiUtilities.getThemedContext(app, nightMode);
-<<<<<<< HEAD
 		LinearLayout buttonView = customView.findViewById(R.id.button_container);
 
 		int bgColor;
 		int selectedColor;
 		if (mode != null) {
-			int colorRes = mode.getIconColorInfo().getColor(nightMode);
-			int color = checked ? ContextCompat.getColor(themedCtx, colorRes) : AndroidUtils.getColorFromAttr(themedCtx, R.attr.divider_color_basic);
+			int color = checked ? mode.getProfileColor(nightMode) : AndroidUtils.getColorFromAttr(themedCtx, R.attr.divider_color_basic);
 			bgColor = UiUtilities.getColorWithAlpha(color, checked ? 0.1f : 0.5f);
 			selectedColor = UiUtilities.getColorWithAlpha(color, checked ? 0.3f : 0.5f);
 		} else {
@@ -156,13 +154,6 @@
 			selectedColor = UiUtilities.getColorWithAlpha(
 					ContextCompat.getColor(app, getActivePrimaryColorId(nightMode)), checked ? 0.3f : 0.5f);
 		}
-=======
-		View buttonView = customView.findViewById(R.id.button_container);
-
-		int color = checked ? mode.getProfileColor(nightMode) : AndroidUtils.getColorFromAttr(themedCtx, R.attr.divider_color_basic);
-		int bgColor = UiUtilities.getColorWithAlpha(color, checked ? 0.1f : 0.5f);
-		int selectedColor = UiUtilities.getColorWithAlpha(color, checked ? 0.3f : 0.5f);
->>>>>>> 69318daf
 
 		int bgResId = R.drawable.rectangle_rounded_right;
 		if (Build.VERSION.SDK_INT > Build.VERSION_CODES.LOLLIPOP) {
