package net.osmand.plus.settings.bottomsheets;

import static net.osmand.plus.utils.OsmAndFormatter.FEET_IN_ONE_METER;
import static net.osmand.plus.utils.OsmAndFormatter.YARDS_IN_ONE_METER;

import android.annotation.SuppressLint;
import android.graphics.Rect;
import android.os.Bundle;
import android.text.Editable;
import android.text.TextWatcher;
import android.view.LayoutInflater;
import android.view.View;
import android.view.ViewGroup;
import android.view.ViewTreeObserver;
import android.widget.EditText;
import android.widget.ImageView;
import android.widget.ScrollView;
import android.widget.TextView;

import androidx.annotation.NonNull;
import androidx.annotation.Nullable;
import androidx.fragment.app.Fragment;
import androidx.fragment.app.FragmentManager;

import net.osmand.PlatformUtil;
import net.osmand.plus.OsmandApplication;
import net.osmand.plus.R;
import net.osmand.plus.base.bottomsheetmenu.BaseBottomSheetItem;
import net.osmand.plus.settings.backend.ApplicationMode;
import net.osmand.plus.settings.enums.MetricsConstants;
import net.osmand.plus.settings.fragments.ApplyQueryType;
import net.osmand.plus.settings.fragments.OnConfirmPreferenceChange;
import net.osmand.plus.settings.preferences.SizePreference;
import net.osmand.plus.utils.OsmAndFormatter;
import net.osmand.plus.utils.OsmAndFormatter.FormattedValue;
import net.osmand.plus.utils.UiUtilities;
import net.osmand.plus.utils.UiUtilities.DialogButtonType;
import net.osmand.plus.widgets.chips.ChipItem;
import net.osmand.plus.widgets.chips.HorizontalChipsView;
import net.osmand.util.Algorithms;

import org.apache.commons.logging.Log;

import java.text.DecimalFormat;
import java.text.DecimalFormatSymbols;
import java.util.ArrayList;
import java.util.List;
import java.util.Locale;

public class VehicleParametersBottomSheet extends BasePreferenceBottomSheet {

	private static final Log LOG = PlatformUtil.getLog(VehicleParametersBottomSheet.class);
	public static final String TAG = VehicleParametersBottomSheet.class.getSimpleName();
	private static final float MIN_TRUCK_WEIGHT = 3.5f;

	private String selectedItem;
	private float currentValue;
	private int contentHeightPrevious;
	private EditText text;
	private int buttonsHeight;
	private int shadowHeight;
	private ScrollView scrollView;

	@Override
	public void createMenuItems(Bundle savedInstanceState) {
		OsmandApplication app = getMyApplication();
		if (app == null) {
			return;
		}
		items.add(createBottomSheetItem(app));
	}

	@SuppressLint("ClickableViewAccessibility")
	private BaseBottomSheetItem createBottomSheetItem(OsmandApplication app) {
		SizePreference preference = (SizePreference) getPreference();
		MetricsConstants metricsConstants = app.getSettings().METRIC_SYSTEM.get();
		View mainView = UiUtilities.getInflater(getContext(), nightMode)
				.inflate(R.layout.bottom_sheet_item_edit_with_chips_view, null);
		TextView title = mainView.findViewById(R.id.title);
		title.setText(preference.getTitle().toString());
		VehicleSizeAssets vehicleSizeAssets = preference.getAssets();
		if (vehicleSizeAssets != null) {
			ImageView imageView = mainView.findViewById(R.id.image_view);
			imageView.setImageDrawable(app.getUIUtilities()
					.getIcon(!nightMode ? vehicleSizeAssets.getDayIconId() : vehicleSizeAssets.getNightIconId()));
			TextView description = mainView.findViewById(R.id.description);
			description.setText(app.getString(vehicleSizeAssets.getDescriptionRes()));
		}
		HorizontalChipsView chipsView = mainView.findViewById(R.id.chips_view);
		TextView metric = mainView.findViewById(R.id.metric);
		metric.setText(app.getString(preference.getAssets().getMetricRes()));
		DecimalFormat df = new DecimalFormat("#.####", new DecimalFormatSymbols(Locale.US));
		text = mainView.findViewById(R.id.text_edit);
		try {
			currentValue = Float.parseFloat(preference.getValue());
		} catch (NumberFormatException e) {
			currentValue = 0.0f;
		}

		String currentValueStr;
		if (preference.isLengthAssets()) {
			selectedItem = OsmAndFormatter.convertLength(app, metricsConstants, currentValue).value;
			currentValueStr = currentValue == 0.0f ? "" : selectedItem;
		} else {
			selectedItem = preference.getEntryFromValue(preference.getValue());
			currentValueStr = currentValue == 0.0f ? "" : df.format(currentValue + 0.01f);
		}
		text.setText(currentValueStr);
		text.clearFocus();
		text.setOnTouchListener((v, event) -> {
			text.onTouchEvent(event);
			text.setSelection(text.getText().length());
			return true;
		});

		boolean isTruckMode = getAppMode().isDerivedRoutingFrom(ApplicationMode.TRUCK);
		boolean isWeightParameter = vehicleSizeAssets == VehicleSizeAssets.WEIGHT;

		text.addTextChangedListener(new TextWatcher() {
			final DecimalFormat df = new DecimalFormat("#.#", new DecimalFormatSymbols(Locale.US));

			@Override
			public void beforeTextChanged(CharSequence s, int start, int count, int after) {
			}

			@Override
			public void onTextChanged(CharSequence s, int start, int before, int count) {
			}

			@Override
			public void afterTextChanged(Editable s) {
				float value = 0.0f;

				if (!Algorithms.isEmpty(s)) {
					try {
						if (preference.isLengthAssets()) {
							value = Float.parseFloat(s.toString());
							currentValue = Float.parseFloat(df.format(convertLengthToMeters(app, value)));
						} else {
							currentValue = Float.parseFloat(s.toString()) - 0.01f;
						}
					} catch (NumberFormatException e) {
						currentValue = 0.0f;
					}
				} else {
					currentValue = 0.0f;
				}
<<<<<<< HEAD

				selectedItem = preference.isLengthAssets()
						? df.format(value)
						: preference.getEntryFromValue(String.valueOf(currentValue));

				ChipItem selected = chipsView.getChipById(selectedItem);
				chipsView.setSelected(selected);
				if (selected != null) {
					chipsView.notifyDataSetChanged();
					chipsView.smoothScrollTo(selected);
=======
				if (isTruckMode && isWeightParameter &&
						currentValue <= MIN_TRUCK_WEIGHT - 0.02f && currentValue > 0f) {
					updateApplyButton(false);
					text.setError(getString(R.string.weight_limit_error, String.format(Locale.US, "%.1f", MIN_TRUCK_WEIGHT), getString(ApplicationMode.CAR.getNameKeyResource())));
				} else {
					updateApplyButton(true);
					selectedItem = preference.getEntryFromValue(String.valueOf(currentValue));
					ChipItem selected = chipsView.getChipById(selectedItem);
					chipsView.setSelected(selected);
					if (selected != null) {
						chipsView.notifyDataSetChanged();
						chipsView.smoothScrollTo(selected);
					}
>>>>>>> d02e2529
				}
			}
		});

		List<ChipItem> chips = new ArrayList<>();
		for (int i = 0; i < preference.getEntryValues().length; i++) {
			String value;
			String chipTitle;
			if (preference.isLengthAssets()) {
				float entryValue = Float.parseFloat(preference.getEntryValues()[i]) + 0.01f;
				FormattedValue formattedValue = OsmAndFormatter.convertLength(app, metricsConstants, entryValue);
				value = formattedValue.value;
				chipTitle = (entryValue - 0.01f) == 0f ? getString(R.string.shared_string_none) : formattedValue.format(app);
			} else {
				String entryValue = preference.getEntries()[i];
				value = entryValue;
				chipTitle = entryValue;
			}

			ChipItem chip = new ChipItem(value);
			chip.title = chipTitle;
			chips.add(chip);
		}
		chipsView.setItems(chips);

		chipsView.setOnSelectChipListener(chip -> {
			selectedItem = chip.id;
			String currentValueStr1;
			if (preference.isLengthAssets()) {
				try {
					currentValue = (float) convertLengthToMeters(app, Float.parseFloat(chip.id));
				} catch (NumberFormatException e){
					currentValue = 0.0f;
				}
				currentValueStr1 = currentValue == 0.0f ? "" : chip.id;
			} else {
				currentValue = preference.getValueFromEntries(selectedItem);
				currentValueStr1 = currentValue == 0.0f
						? "" : df.format(currentValue + 0.01f);
			}
			text.setText(currentValueStr1);
			if (text.hasFocus()) {
				text.setSelection(text.getText().length());
			}
			return true;
		});
		ChipItem selected = chipsView.getChipById(selectedItem);
		chipsView.setSelected(selected);
		return new BaseBottomSheetItem.Builder()
				.setCustomView(mainView)
				.create();
	}

	private double convertLengthToMeters(@NonNull OsmandApplication app, float value) {
		MetricsConstants mc = app.getSettings().METRIC_SYSTEM.get();
		float resultValue;
		if (mc == MetricsConstants.MILES_AND_FEET || mc == MetricsConstants.NAUTICAL_MILES_AND_FEET) {
			resultValue = value / FEET_IN_ONE_METER;
		} else if (mc == MetricsConstants.MILES_AND_YARDS) {
			resultValue = value / YARDS_IN_ONE_METER;
		} else {
			resultValue = value;
		}
		return resultValue;
	}

	@Nullable
	@Override
	public View onCreateView(@NonNull LayoutInflater inflater, ViewGroup parent, Bundle savedInstanceState) {
		View view = super.onCreateView(inflater, parent, savedInstanceState);
		view.getViewTreeObserver().addOnGlobalLayoutListener(getOnGlobalLayoutListener());
		return view;
	}

	private ViewTreeObserver.OnGlobalLayoutListener getOnGlobalLayoutListener() {
		return () -> {
			Rect visibleDisplayFrame = new Rect();
			buttonsHeight = getResources().getDimensionPixelSize(R.dimen.dialog_button_ex_height);
			shadowHeight = getResources().getDimensionPixelSize(R.dimen.bottom_sheet_top_shadow_height);
			scrollView = requireView().findViewById(R.id.scroll_view);
			scrollView.getWindowVisibleDisplayFrame(visibleDisplayFrame);
			int contentHeight = visibleDisplayFrame.bottom - visibleDisplayFrame.top - buttonsHeight;
			if (contentHeightPrevious != contentHeight) {
				boolean showTopShadow;
				if (scrollView.getHeight() + shadowHeight > contentHeight) {
					scrollView.getLayoutParams().height = contentHeight;
					showTopShadow = false;
				} else {
					scrollView.getLayoutParams().height = ViewGroup.LayoutParams.WRAP_CONTENT;
					showTopShadow = true;
				}
				scrollView.requestLayout();
				scrollView.postDelayed(() -> scrollView.scrollTo(0, scrollView.getHeight()), 300);
				contentHeightPrevious = contentHeight;
				drawTopShadow(showTopShadow);
			}
		};
	}

	private void updateApplyButton(boolean enable) {
		rightButton.setEnabled(enable);
		UiUtilities.setupDialogButton(nightMode, rightButton, enable ? DialogButtonType.PRIMARY : DialogButtonType.STROKED, getString(R.string.shared_string_apply));
	}

	@Override
	protected int getRightBottomButtonTextId() {
		return R.string.shared_string_apply;
	}

	@Override
	protected void onRightBottomButtonClick() {
		Fragment target = getTargetFragment();
		if (target instanceof OnConfirmPreferenceChange) {

			((OnConfirmPreferenceChange) target).onConfirmPreferenceChange(
					getPreference().getKey(), String.valueOf(currentValue), ApplyQueryType.SNACK_BAR);
		}
		dismiss();
	}

	public static void showInstance(@NonNull FragmentManager fm, String key, Fragment target,
	                                boolean usedOnMap, @Nullable ApplicationMode appMode) {
		try {
			if (!fm.isStateSaved()) {
				Bundle args = new Bundle();
				args.putString(PREFERENCE_ID, key);
				VehicleParametersBottomSheet fragment = new VehicleParametersBottomSheet();
				fragment.setArguments(args);
				fragment.setUsedOnMap(usedOnMap);
				fragment.setAppMode(appMode);
				fragment.setTargetFragment(target, 0);
				fragment.show(fm, TAG);
			}
		} catch (RuntimeException e) {
			LOG.error("showInstance", e);
		}
	}
}<|MERGE_RESOLUTION|>--- conflicted
+++ resolved
@@ -145,32 +145,22 @@
 				} else {
 					currentValue = 0.0f;
 				}
-<<<<<<< HEAD
-
-				selectedItem = preference.isLengthAssets()
-						? df.format(value)
-						: preference.getEntryFromValue(String.valueOf(currentValue));
-
-				ChipItem selected = chipsView.getChipById(selectedItem);
-				chipsView.setSelected(selected);
-				if (selected != null) {
-					chipsView.notifyDataSetChanged();
-					chipsView.smoothScrollTo(selected);
-=======
 				if (isTruckMode && isWeightParameter &&
 						currentValue <= MIN_TRUCK_WEIGHT - 0.02f && currentValue > 0f) {
 					updateApplyButton(false);
 					text.setError(getString(R.string.weight_limit_error, String.format(Locale.US, "%.1f", MIN_TRUCK_WEIGHT), getString(ApplicationMode.CAR.getNameKeyResource())));
 				} else {
 					updateApplyButton(true);
-					selectedItem = preference.getEntryFromValue(String.valueOf(currentValue));
+					selectedItem = preference.isLengthAssets()
+							? df.format(value)
+							: preference.getEntryFromValue(String.valueOf(currentValue));
+
 					ChipItem selected = chipsView.getChipById(selectedItem);
 					chipsView.setSelected(selected);
 					if (selected != null) {
 						chipsView.notifyDataSetChanged();
 						chipsView.smoothScrollTo(selected);
 					}
->>>>>>> d02e2529
 				}
 			}
 		});
