--- conflicted
+++ resolved
@@ -322,8 +322,6 @@
 				isNightMode() ? R.color.active_color_primary_dark : R.color.active_color_primary_light));
 	}
 
-<<<<<<< HEAD
-=======
 	private void shareProfile(@NonNull File file, @NonNull ApplicationMode profile) {
 		try {
 			Context ctx = requireContext();
@@ -340,7 +338,6 @@
 		}
 	}
 
->>>>>>> 47bcbc29
 	private void setupOsmandPluginsPref(PreferenceCategory preferenceCategory) {
 		Context ctx = getContext();
 		if (ctx == null) {
@@ -407,8 +404,6 @@
 						this,
 						getSelectedAppMode());
 			}
-<<<<<<< HEAD
-=======
 			String fileName = profile.toHumanString();
 			app.getSettingsHelper().exportSettings(tempDir, fileName, new SettingsHelper.SettingsExportListener() {
 				@Override
@@ -420,7 +415,6 @@
 					}
 				}
 			}, new ProfileSettingsItem(app.getSettings(), profile));
->>>>>>> 47bcbc29
 		} else if (DELETE_PROFILE.equals(prefId)) {
 			onDeleteProfileClick();
 		}
