package net.osmand.plus.settings.fragments;

import android.content.res.ColorStateList;
import android.view.LayoutInflater;
import android.view.View;
import android.view.ViewGroup;
import android.widget.CheckBox;
import android.widget.FrameLayout;
import android.widget.ImageView;
import android.widget.TextView;

import androidx.core.content.ContextCompat;
import androidx.core.widget.CompoundButtonCompat;

import net.osmand.AndroidUtils;
import net.osmand.IndexConstants;
import net.osmand.PlatformUtil;
import net.osmand.map.ITileSource;
import net.osmand.plus.FavouritesDbHelper.FavoriteGroup;
import net.osmand.plus.OsmandApplication;
import net.osmand.plus.R;
import net.osmand.plus.UiUtilities;
import net.osmand.plus.activities.OsmandBaseExpandableListAdapter;
import net.osmand.plus.audionotes.AudioVideoNotesPlugin;
import net.osmand.plus.helpers.AvoidSpecificRoads.AvoidRoadInfo;
import net.osmand.plus.helpers.FileNameTranslationHelper;
import net.osmand.plus.helpers.GpxUiHelper;
import net.osmand.plus.osmedit.OpenstreetmapPoint;
import net.osmand.plus.osmedit.OsmEditingPlugin;
import net.osmand.plus.osmedit.OsmNotesPoint;
import net.osmand.plus.poi.PoiUIFilter;
import net.osmand.plus.profiles.ProfileIconColors;
import net.osmand.plus.profiles.RoutingProfileDataObject.RoutingProfilesResources;
import net.osmand.plus.quickaction.QuickAction;
import net.osmand.plus.render.RenderingIcons;
import net.osmand.plus.settings.backend.ApplicationMode;
import net.osmand.plus.settings.backend.ApplicationMode.ApplicationModeBean;
import net.osmand.plus.settings.backend.ExportSettingsType;
import net.osmand.plus.settings.backend.backup.FileSettingsItem;
import net.osmand.plus.settings.backend.backup.GlobalSettingsItem;
import net.osmand.util.Algorithms;
import net.osmand.view.ThreeStateCheckbox;

import org.apache.commons.logging.Log;

import java.io.File;
import java.util.ArrayList;
import java.util.Collections;
import java.util.HashMap;
import java.util.List;
import java.util.Map;

import static net.osmand.plus.settings.backend.ExportSettingsType.OFFLINE_MAPS;
import static net.osmand.plus.settings.backend.backup.FileSettingsItem.FileSubtype;
import static net.osmand.view.ThreeStateCheckbox.State.CHECKED;
import static net.osmand.view.ThreeStateCheckbox.State.MISC;
import static net.osmand.view.ThreeStateCheckbox.State.UNCHECKED;

class ExportImportSettingsAdapter extends OsmandBaseExpandableListAdapter {

	private static final Log LOG = PlatformUtil.getLog(ExportImportSettingsAdapter.class.getName());
	private OsmandApplication app;
	private UiUtilities uiUtilities;
	private List<? super Object> data;
	private Map<ExportSettingsType, List<?>> itemsMap;
	private List<ExportSettingsType> itemsTypes;
	private boolean nightMode;
	private boolean importState;
	private int activeColorRes;
	private int secondaryColorRes;

	ExportImportSettingsAdapter(OsmandApplication app, boolean nightMode, boolean importState) {
		this.app = app;
		this.nightMode = nightMode;
		this.importState = importState;
		this.itemsMap = new HashMap<>();
		this.itemsTypes = new ArrayList<>();
		this.data = new ArrayList<>();
		uiUtilities = app.getUIUtilities();
		activeColorRes = nightMode
				? R.color.icon_color_active_dark
				: R.color.icon_color_active_light;
		secondaryColorRes = nightMode
				? R.color.icon_color_secondary_dark
				: R.color.icon_color_secondary_light;
	}

	@Override
	public View getGroupView(int groupPosition, boolean isExpanded, View convertView, ViewGroup parent) {
		View group = convertView;
		if (group == null) {
			LayoutInflater inflater = UiUtilities.getInflater(app, nightMode);
			group = inflater.inflate(R.layout.profile_data_list_item_group, parent, false);
		}

		boolean isLastGroup = groupPosition == getGroupCount() - 1;
		final ExportSettingsType type = itemsTypes.get(groupPosition);

		TextView titleTv = group.findViewById(R.id.title_tv);
		TextView subTextTv = group.findViewById(R.id.sub_text_tv);
		final ThreeStateCheckbox checkBox = group.findViewById(R.id.check_box);
		FrameLayout checkBoxContainer = group.findViewById(R.id.check_box_container);
		ImageView expandIv = group.findViewById(R.id.explist_indicator);
		View lineDivider = group.findViewById(R.id.divider);
		View cardTopDivider = group.findViewById(R.id.card_top_divider);
		View cardBottomDivider = group.findViewById(R.id.card_bottom_divider);

		titleTv.setText(getGroupTitle(type));
		lineDivider.setVisibility(importState || isExpanded || isLastGroup ? View.GONE : View.VISIBLE);
		cardTopDivider.setVisibility(importState ? View.VISIBLE : View.GONE);
		cardBottomDivider.setVisibility(importState && !isExpanded ? View.VISIBLE : View.GONE);

		final List<?> listItems = itemsMap.get(type);
		subTextTv.setText(getSelectedItemsAmount(listItems, type));

		if (data.containsAll(listItems)) {
			checkBox.setState(CHECKED);
		} else {
			boolean contains = false;
			for (Object object : listItems) {
				if (data.contains(object)) {
					contains = true;
					break;
				}
			}
			checkBox.setState(contains ? MISC : UNCHECKED);
		}
		int checkBoxColor = checkBox.getState() == UNCHECKED ? secondaryColorRes : activeColorRes;
		CompoundButtonCompat.setButtonTintList(checkBox, ColorStateList.valueOf(ContextCompat.getColor(app, checkBoxColor)));
		checkBoxContainer.setOnClickListener(new View.OnClickListener() {
			@Override
			public void onClick(View view) {
				checkBox.performClick();
				if (checkBox.getState() == CHECKED) {
					for (Object object : listItems) {
						if (!data.contains(object)) {
							data.add(object);
						}
					}
				} else {
					data.removeAll(listItems);
				}
				notifyDataSetChanged();
			}
		});
		adjustIndicator(app, groupPosition, isExpanded, group, nightMode);
		return group;
	}

	@Override
	public View getChildView(int groupPosition, final int childPosition, boolean isLastChild, View convertView, ViewGroup parent) {
		View child = convertView;
		if (child == null) {
			LayoutInflater inflater = UiUtilities.getInflater(app, nightMode);
			child = inflater.inflate(R.layout.profile_data_list_item_child, parent, false);
		}
		final Object currentItem = itemsMap.get(itemsTypes.get(groupPosition)).get(childPosition);

		boolean isLastGroup = groupPosition == getGroupCount() - 1;
		boolean itemSelected = data.contains(currentItem);
		final ExportSettingsType type = itemsTypes.get(groupPosition);

		TextView title = child.findViewById(R.id.title_tv);
		TextView subText = child.findViewById(R.id.sub_title_tv);
		subText.setVisibility(View.GONE);
		final CheckBox checkBox = child.findViewById(R.id.check_box);
		ImageView icon = child.findViewById(R.id.icon);
		View lineDivider = child.findViewById(R.id.divider);
		View cardBottomDivider = child.findViewById(R.id.card_bottom_divider);

		lineDivider.setVisibility(!importState && isLastChild && !isLastGroup ? View.VISIBLE : View.GONE);
		cardBottomDivider.setVisibility(importState && isLastChild ? View.VISIBLE : View.GONE);
		int checkBoxColor = itemSelected ? activeColorRes : secondaryColorRes;
		CompoundButtonCompat.setButtonTintList(checkBox, ColorStateList.valueOf(ContextCompat.getColor(app, checkBoxColor)));

		checkBox.setChecked(itemSelected);
		checkBox.setClickable(false);
		child.setOnClickListener(new View.OnClickListener() {
			@Override
			public void onClick(View view) {
				if (data.contains(currentItem)) {
					data.remove(currentItem);
				} else {
					data.add(currentItem);
				}
				notifyDataSetChanged();
			}
		});

		switch (type) {
			case PROFILE:
				ApplicationModeBean modeBean = (ApplicationModeBean) currentItem;
				String profileName = modeBean.userProfileName;
				if (Algorithms.isEmpty(profileName)) {
					ApplicationMode appMode = ApplicationMode.valueOfStringKey(modeBean.stringKey, null);
					profileName = app.getString(appMode.getNameKeyResource());
				}
				title.setText(profileName);
				String routingProfile = "";
				String routingProfileValue = modeBean.routingProfile;
				if (!routingProfileValue.isEmpty()) {
					try {
						routingProfile = app.getString(RoutingProfilesResources.valueOf(routingProfileValue.toUpperCase()).getStringRes());
						routingProfile = Algorithms.capitalizeFirstLetterAndLowercase(routingProfile);
					} catch (IllegalArgumentException e) {
						routingProfile = Algorithms.capitalizeFirstLetterAndLowercase(routingProfileValue);
						LOG.error("Error trying to get routing resource for " + routingProfileValue + "\n" + e);
					}
				}
				if (!Algorithms.isEmpty(routingProfile)) {
					subText.setText(String.format(
							app.getString(R.string.ltr_or_rtl_combine_via_colon),
							app.getString(R.string.nav_type_hint),
							routingProfile));
					subText.setVisibility(View.VISIBLE);
				}
				int profileIconRes = AndroidUtils.getDrawableId(app, modeBean.iconName);
				ProfileIconColors iconColor = modeBean.iconColor;
				icon.setImageDrawable(uiUtilities.getIcon(profileIconRes, iconColor.getColor(nightMode)));
				break;
			case QUICK_ACTIONS:
				title.setText(((QuickAction) currentItem).getName(app.getApplicationContext()));
				setupIcon(icon, ((QuickAction) currentItem).getIconRes(), itemSelected);
				break;
			case POI_TYPES:
				title.setText(((PoiUIFilter) currentItem).getName());
				int iconRes = RenderingIcons.getBigIconResourceId(((PoiUIFilter) currentItem).getIconId());
				setupIcon(icon, iconRes != 0 ? iconRes : R.drawable.ic_action_user, itemSelected);
				break;
			case MAP_SOURCES:
				title.setText(((ITileSource) currentItem).getName());
				setupIcon(icon, R.drawable.ic_map, itemSelected);
				break;
			case CUSTOM_RENDER_STYLE:
				String renderName = ((File) currentItem).getName();
				renderName = renderName.replace('_', ' ').replaceAll(IndexConstants.RENDERER_INDEX_EXT, "");
				title.setText(renderName);
				setupIcon(icon, R.drawable.ic_action_map_style, itemSelected);
				break;
			case CUSTOM_ROUTING:
				String routingName = ((File) currentItem).getName();
				routingName = routingName.replace('_', ' ').replaceAll(".xml", "");
				title.setText(routingName);
				setupIcon(icon, R.drawable.ic_action_route_distance, itemSelected);
				break;
			case AVOID_ROADS:
				AvoidRoadInfo avoidRoadInfo = (AvoidRoadInfo) currentItem;
				title.setText(avoidRoadInfo.name);
				setupIcon(icon, R.drawable.ic_action_alert, itemSelected);
				break;
			case MULTIMEDIA_NOTES:
				File file = (File) currentItem;
				title.setText(file.getName());
				int iconId = AudioVideoNotesPlugin.getIconIdForRecordingFile(file);
				if (iconId == -1) {
					iconId = R.drawable.ic_action_photo_dark;
				}
				setupIcon(icon, iconId, itemSelected);
				break;
			case TRACKS:
				String fileName = ((File) currentItem).getName();
				title.setText(GpxUiHelper.getGpxTitle(fileName));
				setupIcon(icon, R.drawable.ic_action_route_distance, itemSelected);
				break;
			case GLOBAL:
				String name = ((GlobalSettingsItem) currentItem).getPublicName(app);
				title.setText(name);
				setupIcon(icon, R.drawable.ic_action_settings, itemSelected);
				break;
			case OSM_NOTES:
				title.setText(((OsmNotesPoint) currentItem).getText());
				setupIcon(icon, R.drawable.ic_action_osm_note_add, itemSelected);
				break;
			case OSM_EDITS:
				title.setText(OsmEditingPlugin.getTitle((OpenstreetmapPoint) currentItem, app));
				setupIcon(icon, R.drawable.ic_action_info_dark, itemSelected);
				break;
			case OFFLINE_MAPS:
				long size;
				if (currentItem instanceof FileSettingsItem) {
					FileSettingsItem currentFileItem = (FileSettingsItem) currentItem;
					file = currentFileItem.getFile();
					size = currentFileItem.getSize();
				} else {
					file = (File) currentItem;
					size = file.length();
				}
				title.setText(FileNameTranslationHelper.getFileName(app,
						app.getResourceManager().getOsmandRegions(),
						file.getName()));
				FileSubtype subtype = FileSubtype.getSubtypeByPath(app, file.getPath());
				switch (subtype) {
					case SRTM_MAP:
						iconId = R.drawable.ic_plugin_srtm;
						break;
					case WIKI_MAP:
						iconId = R.drawable.ic_plugin_wikipedia;
						break;
					default:
						iconId = R.drawable.ic_map;
				}
				setupIcon(icon, iconId, itemSelected);
				subText.setText(AndroidUtils.formatSize(app, size));
				subText.setVisibility(View.VISIBLE);
				break;
<<<<<<< HEAD
			case TTS_VOICE:
			case VOICE:
				file = (File) currentItem;
				title.setText(FileNameTranslationHelper.getFileName(app,
						app.getResourceManager().getOsmandRegions(),
						file.getName()));
				setupIcon(icon, R.drawable.ic_action_volume_up, itemSelected);
=======
			case FAVORITES:
				FavoriteGroup favoriteGroup = (FavoriteGroup) currentItem;
				title.setText(favoriteGroup.getDisplayName(app));
				setupIcon(icon, R.drawable.ic_action_favorite, itemSelected);
>>>>>>> ffb3f78a
				break;
			default:
				return child;
		}
		return child;
	}

	@Override
	public int getGroupCount() {
		return itemsTypes.size();
	}

	@Override
	public int getChildrenCount(int i) {
		return itemsMap.get(itemsTypes.get(i)).size();
	}

	@Override
	public Object getGroup(int i) {
		return itemsMap.get(itemsTypes.get(i));
	}

	@Override
	public Object getChild(int groupPosition, int childPosition) {
		return itemsMap.get(itemsTypes.get(groupPosition)).get(childPosition);
	}

	@Override
	public long getGroupId(int i) {
		return i;
	}

	@Override
	public long getChildId(int groupPosition, int childPosition) {
		return groupPosition * 10000 + childPosition;
	}

	@Override
	public boolean hasStableIds() {
		return false;
	}

	@Override
	public boolean isChildSelectable(int i, int i1) {
		return true;
	}

	private String getSelectedItemsAmount(List<?> listItems, ExportSettingsType type) {
		int amount = 0;
		long amountSize = 0;
		for (Object item : listItems) {
			if (data.contains(item)) {
				amount++;
				if (type == OFFLINE_MAPS && item instanceof FileSettingsItem) {
					amountSize += ((FileSettingsItem) item).getSize();
				}
			}
		}
		String itemsOf = app.getString(R.string.n_items_of_z, String.valueOf(amount), String.valueOf(listItems.size()));
		return amountSize == 0 ? itemsOf : app.getString(R.string.ltr_or_rtl_combine_via_bold_point, itemsOf,
				AndroidUtils.formatSize(app, amountSize));
	}

	private int getGroupTitle(ExportSettingsType type) {
		switch (type) {
			case PROFILE:
				return R.string.shared_string_profiles;
			case QUICK_ACTIONS:
				return R.string.configure_screen_quick_action;
			case POI_TYPES:
				return R.string.poi_dialog_poi_type;
			case MAP_SOURCES:
				return R.string.quick_action_map_source_title;
			case CUSTOM_RENDER_STYLE:
				return R.string.shared_string_rendering_style;
			case CUSTOM_ROUTING:
				return R.string.shared_string_routing;
			case AVOID_ROADS:
				return R.string.avoid_road;
			case TRACKS:
				return R.string.shared_string_tracks;
			case MULTIMEDIA_NOTES:
				return R.string.audionotes_plugin_name;
			case GLOBAL:
				return R.string.general_settings_2;
			case OSM_NOTES:
				return R.string.osm_notes;
			case OSM_EDITS:
				return R.string.osm_edit_modified_poi;
			case OFFLINE_MAPS:
				return R.string.shared_string_local_maps;
<<<<<<< HEAD
			case TTS_VOICE:
				return R.string.local_indexes_cat_tts;
			case VOICE:
				return R.string.local_indexes_cat_voice;
=======
			case FAVORITES:
				return R.string.shared_string_favorites;
>>>>>>> ffb3f78a
			default:
				return R.string.access_empty_list;
		}
	}

	private void setupIcon(ImageView icon, int iconRes, boolean itemSelected) {
		if (itemSelected) {
			icon.setImageDrawable(uiUtilities.getIcon(iconRes, activeColorRes));
		} else {
			icon.setImageDrawable(uiUtilities.getIcon(iconRes, nightMode));
		}
	}

	public void updateSettingsList(Map<ExportSettingsType, List<?>> itemsMap) {
		this.itemsMap = itemsMap;
		this.itemsTypes = new ArrayList<>(itemsMap.keySet());
		Collections.sort(itemsTypes);
		notifyDataSetChanged();
	}

	public void clearSettingsList() {
		this.itemsMap.clear();
		this.itemsTypes.clear();
		notifyDataSetChanged();
	}

	public void selectAll(boolean selectAll) {
		data.clear();
		if (selectAll) {
			for (List<?> values : itemsMap.values()) {
				data.addAll(values);
			}
		}
		notifyDataSetChanged();
	}

	List<? super Object> getData() {
		return this.data;
	}
}<|MERGE_RESOLUTION|>--- conflicted
+++ resolved
@@ -303,7 +303,11 @@
 				subText.setText(AndroidUtils.formatSize(app, size));
 				subText.setVisibility(View.VISIBLE);
 				break;
-<<<<<<< HEAD
+			case FAVORITES:
+				FavoriteGroup favoriteGroup = (FavoriteGroup) currentItem;
+				title.setText(favoriteGroup.getDisplayName(app));
+				setupIcon(icon, R.drawable.ic_action_favorite, itemSelected);
+				break;
 			case TTS_VOICE:
 			case VOICE:
 				file = (File) currentItem;
@@ -311,12 +315,6 @@
 						app.getResourceManager().getOsmandRegions(),
 						file.getName()));
 				setupIcon(icon, R.drawable.ic_action_volume_up, itemSelected);
-=======
-			case FAVORITES:
-				FavoriteGroup favoriteGroup = (FavoriteGroup) currentItem;
-				title.setText(favoriteGroup.getDisplayName(app));
-				setupIcon(icon, R.drawable.ic_action_favorite, itemSelected);
->>>>>>> ffb3f78a
 				break;
 			default:
 				return child;
@@ -408,15 +406,12 @@
 				return R.string.osm_edit_modified_poi;
 			case OFFLINE_MAPS:
 				return R.string.shared_string_local_maps;
-<<<<<<< HEAD
+			case FAVORITES:
+				return R.string.shared_string_favorites;
 			case TTS_VOICE:
 				return R.string.local_indexes_cat_tts;
 			case VOICE:
 				return R.string.local_indexes_cat_voice;
-=======
-			case FAVORITES:
-				return R.string.shared_string_favorites;
->>>>>>> ffb3f78a
 			default:
 				return R.string.access_empty_list;
 		}
