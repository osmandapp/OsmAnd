--- conflicted
+++ resolved
@@ -435,15 +435,9 @@
 
 	@Override
 	public boolean onPreferenceClick(Preference preference) {
-<<<<<<< HEAD
-		FragmentActivity activity = getActivity();
-		FragmentManager fragmentManager = getFragmentManager();
-		if (activity != null && fragmentManager != null) {
-=======
 		MapActivity mapActivity = getMapActivity();
 		FragmentManager fragmentManager = getFragmentManager();
 		if (mapActivity != null && fragmentManager != null) {
->>>>>>> 1781de57
 			String prefId = preference.getKey();
 			ApplicationMode selectedMode = getSelectedAppMode();
 
@@ -455,11 +449,7 @@
 						.commitAllowingStateLoss();
 			} else if (CONFIGURE_SCREEN.equals(prefId)) {
 				sepAppModeToSelected();
-<<<<<<< HEAD
-				ConfigureScreenFragment.showInstance(activity);
-=======
 				ConfigureScreenFragment.showInstance(mapActivity);
->>>>>>> 1781de57
 			} else if (COPY_PROFILE_SETTINGS.equals(prefId)) {
 				SelectCopyAppModeBottomSheet.showInstance(fragmentManager, this, false, selectedMode);
 			} else if (RESET_TO_DEFAULT.equals(prefId)) {
