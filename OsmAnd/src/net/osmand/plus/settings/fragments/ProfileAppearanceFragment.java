--- conflicted
+++ resolved
@@ -427,7 +427,6 @@
 			colorName = holder.itemView.findViewById(R.id.summary);
 			colorName.setTextColor(ContextCompat.getColor(app, R.color.preference_category_title));
 		} else if (COLOR_ITEMS.equals(preference.getKey())) {
-<<<<<<< HEAD
 			colorItems = (FlowLayout) holder.findViewById(R.id.color_items);
 			colorItems.removeAllViews();
 			for (ProfileIconColors color : ProfileIconColors.values()) {
@@ -436,9 +435,7 @@
 				colorItems.setHorizontalAutoSpacing(true);
 			}
 			updateColorSelector(changedProfile.color);
-=======
 			createColorsCard(holder);
->>>>>>> d230a323
 		} else if (ICON_ITEMS.equals(preference.getKey())) {
 			iconItems = (FlowLayout) holder.findViewById(R.id.color_items);
 			iconItems.removeAllViews();
