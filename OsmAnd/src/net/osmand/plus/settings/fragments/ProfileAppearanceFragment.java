package net.osmand.plus.settings.fragments;

import android.annotation.SuppressLint;
import android.app.Activity;
import android.app.ProgressDialog;
import android.content.Context;
import android.content.DialogInterface;
import android.graphics.Matrix;
import android.graphics.PorterDuff;
import android.graphics.PorterDuffColorFilter;
import android.graphics.drawable.GradientDrawable;
import android.graphics.drawable.LayerDrawable;
import android.os.Bundle;
import android.text.Editable;
import android.text.InputType;
import android.text.TextWatcher;
import android.view.LayoutInflater;
import android.view.View;
import android.view.ViewGroup;
import android.view.inputmethod.EditorInfo;
import android.widget.EditText;
import android.widget.FrameLayout;
import android.widget.ImageView;
import android.widget.TextView;

import net.osmand.AndroidUtils;
import net.osmand.IndexConstants;
import net.osmand.PlatformUtil;
import net.osmand.plus.R;
import net.osmand.plus.UiUtilities;
import net.osmand.plus.UiUtilities.DialogButtonType;
import net.osmand.plus.activities.MapActivity;
import net.osmand.plus.profiles.LocationIcon;
import net.osmand.plus.profiles.NavigationIcon;
import net.osmand.plus.profiles.ProfileIconColors;
import net.osmand.plus.profiles.ProfileIcons;
import net.osmand.plus.profiles.SelectBaseProfileBottomSheet;
import net.osmand.plus.profiles.SelectProfileBottomSheet.OnSelectProfileCallback;
import net.osmand.plus.routepreparationmenu.cards.BaseCard;
import net.osmand.plus.routepreparationmenu.cards.BaseCard.CardListener;
import net.osmand.plus.routing.RouteService;
import net.osmand.plus.settings.backend.ApplicationMode;
import net.osmand.plus.settings.backend.backup.FileSettingsHelper.SettingsExportListener;
import net.osmand.plus.settings.backend.backup.items.ProfileSettingsItem;
import net.osmand.plus.track.ColorsCard;
import net.osmand.plus.track.CustomColorBottomSheet.ColorPickerListener;
import net.osmand.plus.widgets.FlowLayout;
import net.osmand.plus.widgets.OsmandTextFieldBoxes;
import net.osmand.util.Algorithms;

import org.apache.commons.logging.Log;

import java.io.File;
import java.util.ArrayList;
import java.util.Collections;
import java.util.List;

import androidx.activity.OnBackPressedCallback;
import androidx.annotation.ColorInt;
import androidx.annotation.NonNull;
import androidx.annotation.Nullable;
import androidx.appcompat.app.AlertDialog;
import androidx.appcompat.content.res.AppCompatResources;
import androidx.core.content.ContextCompat;
import androidx.core.graphics.drawable.DrawableCompat;
import androidx.fragment.app.Fragment;
import androidx.fragment.app.FragmentActivity;
import androidx.fragment.app.FragmentManager;
import androidx.preference.Preference;
import androidx.preference.PreferenceViewHolder;
import androidx.recyclerview.widget.RecyclerView;

import static net.osmand.aidlapi.OsmAndCustomizationConstants.DRAWER_SETTINGS_ID;
import static net.osmand.plus.profiles.SelectProfileBottomSheet.PROFILES_LIST_UPDATED_ARG;
import static net.osmand.plus.profiles.SelectProfileBottomSheet.PROFILE_KEY_ARG;

public class ProfileAppearanceFragment extends BaseSettingsFragment implements OnSelectProfileCallback,
		CardListener, ColorPickerListener {

	private static final Log LOG = PlatformUtil.getLog(ProfileAppearanceFragment.class);

	public static final String TAG = ProfileAppearanceFragment.class.getName();

	private static final String MASTER_PROFILE = "master_profile";
	private static final String PROFILE_NAME = "profile_name";
	private static final String SELECT_COLOR = "select_color";
	private static final String SELECT_ICON = "select_icon";
	private static final String COLOR_ITEMS = "color_items";
	private static final String ICON_ITEMS = "icon_items";
	private static final String SELECT_LOCATION_ICON = "select_location_icon";
	private static final String LOCATION_ICON_ITEMS = "location_icon_items";
	private static final String SELECT_NAV_ICON = "select_nav_icon";
	private static final String NAV_ICON_ITEMS = "nav_icon_items";

	private static final String PROFILE_NAME_KEY = "profile_name_key";
	private static final String PROFILE_STRINGKEY_KEY = "profile_stringkey_key";
	private static final String PROFILE_ICON_RES_KEY = "profile_icon_res_key";
	private static final String PROFILE_COLOR_KEY = "profile_color_key";
	private static final String PROFILE_CUSTOM_COLOR_KEY = "profile_custom_color_key";
	private static final String PROFILE_PARENT_KEY = "profile_parent_key";
	private static final String PROFILE_LOCATION_ICON_KEY = "profile_location_icon_key";
	private static final String PROFILE_NAVIGATION_ICON_KEY = "profile_navigation_icon_key";
	private static final String BASE_PROFILE_FOR_NEW = "base_profile_for_new";
	private static final String IS_BASE_PROFILE_IMPORTED = "is_base_profile_imported";
	private static final String IS_NEW_PROFILE_KEY = "is_new_profile_key";

	private SettingsExportListener exportListener;

	private ProgressDialog progress;

	private EditText baseProfileName;
	private ApplicationProfileObject profile;
	private ApplicationProfileObject changedProfile;
	private EditText profileName;
	private TextView colorName;
	private ColorsCard colorsCard;
	private FlowLayout iconItems;
	private FlowLayout locationIconItems;
	private FlowLayout navIconItems;
	private OsmandTextFieldBoxes profileNameOtfb;
	private View saveButton;

	private boolean isBaseProfileImported;
	private boolean isNewProfile;

	@Override
	public void onCreate(Bundle savedInstanceState) {
		super.onCreate(savedInstanceState);
		profile = new ApplicationProfileObject();
		ApplicationMode baseModeForNewProfile = null;
		if (getArguments() != null) {
			Bundle arguments = getArguments();
			String keyBaseProfileForNew = arguments.getString(BASE_PROFILE_FOR_NEW, null);
			baseModeForNewProfile = ApplicationMode.valueOfStringKey(keyBaseProfileForNew, null);
			isBaseProfileImported = arguments.getBoolean(IS_BASE_PROFILE_IMPORTED);
		}
		if (baseModeForNewProfile != null) {
			setupAppProfileObjectFromAppMode(baseModeForNewProfile);
			profile.parent = baseModeForNewProfile;
			profile.stringKey = getUniqueStringKey(baseModeForNewProfile);
		} else {
			setupAppProfileObjectFromAppMode(getSelectedAppMode());
		}
		changedProfile = new ApplicationProfileObject();
		if (savedInstanceState != null) {
			restoreState(savedInstanceState);
		} else {
			changedProfile.stringKey = profile.stringKey;
			changedProfile.parent = profile.parent;
			if (baseModeForNewProfile != null) {
				changedProfile.name = createNonDuplicateName(baseModeForNewProfile.toHumanString());
			} else {
				changedProfile.name = profile.name;
			}
			changedProfile.color = profile.color;
			changedProfile.customColor = profile.customColor;
			changedProfile.iconRes = profile.iconRes;
			changedProfile.routingProfile = profile.routingProfile;
			changedProfile.routeService = profile.routeService;
			changedProfile.locationIcon = profile.locationIcon;
			changedProfile.navigationIcon = profile.navigationIcon;
			isNewProfile = ApplicationMode.valueOfStringKey(changedProfile.stringKey, null) == null;
		}
		requireMyActivity().getOnBackPressedDispatcher().addCallback(this, new OnBackPressedCallback(true) {
			public void handleOnBackPressed() {
				showExitDialog();
			}
		});
	}

	public void setupAppProfileObjectFromAppMode(ApplicationMode baseModeForNewProfile) {
		profile.stringKey = baseModeForNewProfile.getStringKey();
		profile.parent = baseModeForNewProfile.getParent();
		profile.name = baseModeForNewProfile.toHumanString();
		profile.color = baseModeForNewProfile.getIconColorInfo();
		profile.customColor = baseModeForNewProfile.getCustomIconColor();
		profile.iconRes = baseModeForNewProfile.getIconRes();
		profile.routingProfile = baseModeForNewProfile.getRoutingProfile();
		profile.routeService = baseModeForNewProfile.getRouteService();
		profile.locationIcon = baseModeForNewProfile.getLocationIcon();
		profile.navigationIcon = baseModeForNewProfile.getNavigationIcon();
	}

	@Override
	protected void createToolbar(LayoutInflater inflater, View view) {
		super.createToolbar(inflater, view);
		if (isNewProfile) {
			TextView toolbarTitle = (TextView) view.findViewById(R.id.toolbar_title);
			if (toolbarTitle != null) {
				toolbarTitle.setText(getString(R.string.new_profile));
			}
			TextView toolbarSubtitle = (TextView) view.findViewById(R.id.toolbar_subtitle);
			if (toolbarSubtitle != null) {
				toolbarSubtitle.setVisibility(View.GONE);
			}
		}
	}

	private String createNonDuplicateName(String oldName) {
		int suffix = 0;
		int i = oldName.length() - 1;
		do {
			try {
				if (oldName.charAt(i) == ' ' || oldName.charAt(i) == '-') {
					throw new NumberFormatException();
				}
				suffix = Integer.parseInt(oldName.substring(i));
			} catch (NumberFormatException e) {
				break;
			}
			i--;
		} while (i >= 0);
		String newName;
		String divider = suffix == 0 ? " " : "";
		do {
			suffix++;
			newName = oldName.substring(0, i + 1) + divider + suffix;
		}
		while (hasProfileWithName(newName));
		return newName;
	}

	private boolean hasProfileWithName(String newName) {
		for (ApplicationMode m : ApplicationMode.allPossibleValues()) {
			if (m.toHumanString().equals(newName)) {
				return true;
			}
		}
		return false;
	}

	@Override
	protected void setupPreferences() {
		findPreference(SELECT_COLOR).setIconSpaceReserved(false);
		findPreference(SELECT_ICON).setIconSpaceReserved(false);
		findPreference(SELECT_LOCATION_ICON).setIconSpaceReserved(false);
		findPreference(SELECT_NAV_ICON).setIconSpaceReserved(false);
		if (getSelectedAppMode().equals(ApplicationMode.DEFAULT) && !isNewProfile) {
			findPreference(SELECT_ICON).setVisible(false);
			findPreference(ICON_ITEMS).setVisible(false);
		}
	}

	@SuppressLint("InlinedApi")
	@Override
	public View onCreateView(LayoutInflater inflater, ViewGroup container, Bundle savedInstanceState) {
		View view = super.onCreateView(inflater, container, savedInstanceState);
		if (view != null) {
			FrameLayout preferencesContainer = view.findViewById(android.R.id.list_container);
			LayoutInflater themedInflater = UiUtilities.getInflater(getContext(), isNightMode());
			View buttonsContainer = themedInflater.inflate(R.layout.bottom_buttons, preferencesContainer, false);

			preferencesContainer.addView(buttonsContainer);
			View cancelButton = buttonsContainer.findViewById(R.id.dismiss_button);
			saveButton = buttonsContainer.findViewById(R.id.right_bottom_button);

			saveButton.setVisibility(View.VISIBLE);
			buttonsContainer.findViewById(R.id.buttons_divider).setVisibility(View.VISIBLE);

			AndroidUtils.setBackground(getContext(), buttonsContainer, isNightMode(), R.color.list_background_color_light, R.color.list_background_color_dark);

			UiUtilities.setupDialogButton(isNightMode(), cancelButton, DialogButtonType.SECONDARY, R.string.shared_string_cancel);
			UiUtilities.setupDialogButton(isNightMode(), saveButton, DialogButtonType.PRIMARY, R.string.shared_string_save);

			cancelButton.setOnClickListener(new View.OnClickListener() {
				@Override
				public void onClick(View v) {
					goBackWithoutSaving();
				}
			});
			saveButton.setOnClickListener(new View.OnClickListener() {
				@Override
				public void onClick(View v) {
					if (getActivity() != null) {
						hideKeyboard();
						if (isChanged() && checkProfileName()) {
							saveProfile();
						}
					}
				}
			});
			getListView().addOnScrollListener(new RecyclerView.OnScrollListener() {
				@Override
				public void onScrollStateChanged(@NonNull RecyclerView recyclerView, int newState) {
					super.onScrollStateChanged(recyclerView, newState);
					if (newState != RecyclerView.SCROLL_STATE_IDLE) {
						hideKeyboard();
						if (profileName != null) {
							profileName.clearFocus();
						}
					}
				}
			});
		}
		return view;
	}

	private boolean isChanged() {
		return !profile.equals(changedProfile);
	}

	@Override
	public void onSaveInstanceState(Bundle outState) {
		saveState(outState);
		super.onSaveInstanceState(outState);
	}

	private void saveState(Bundle outState) {
		outState.putString(PROFILE_NAME_KEY, changedProfile.name);
		outState.putString(PROFILE_STRINGKEY_KEY, changedProfile.stringKey);
		outState.putInt(PROFILE_ICON_RES_KEY, changedProfile.iconRes);
		outState.putSerializable(PROFILE_COLOR_KEY, changedProfile.color);
		outState.putSerializable(PROFILE_CUSTOM_COLOR_KEY, changedProfile.customColor);
		if (changedProfile.parent != null) {
			outState.putString(PROFILE_PARENT_KEY, changedProfile.parent.getStringKey());
		}
		outState.putBoolean(IS_NEW_PROFILE_KEY, isNewProfile);
		outState.putBoolean(IS_BASE_PROFILE_IMPORTED, isBaseProfileImported);
		outState.putSerializable(PROFILE_LOCATION_ICON_KEY, changedProfile.locationIcon);
		outState.putSerializable(PROFILE_NAVIGATION_ICON_KEY, changedProfile.navigationIcon);
	}

	private void restoreState(Bundle savedInstanceState) {
		changedProfile.name = savedInstanceState.getString(PROFILE_NAME_KEY);
		changedProfile.stringKey = savedInstanceState.getString(PROFILE_STRINGKEY_KEY);
		changedProfile.iconRes = savedInstanceState.getInt(PROFILE_ICON_RES_KEY);
		changedProfile.color = (ProfileIconColors) savedInstanceState.getSerializable(PROFILE_COLOR_KEY);
		changedProfile.customColor = (Integer) savedInstanceState.getSerializable(PROFILE_CUSTOM_COLOR_KEY);
		String parentStringKey = savedInstanceState.getString(PROFILE_PARENT_KEY);
		changedProfile.parent = ApplicationMode.valueOfStringKey(parentStringKey, null);
		isBaseProfileImported = savedInstanceState.getBoolean(IS_BASE_PROFILE_IMPORTED);
		changedProfile.locationIcon = (LocationIcon) savedInstanceState.getSerializable(PROFILE_LOCATION_ICON_KEY);
		changedProfile.navigationIcon = (NavigationIcon) savedInstanceState.getSerializable(PROFILE_NAVIGATION_ICON_KEY);
		isNewProfile = savedInstanceState.getBoolean(IS_NEW_PROFILE_KEY);
	}

	@Override
	protected void updateProfileButton() {
		View view = getView();
		if (view == null) {
			return;
		}
		View profileButton = view.findViewById(R.id.profile_button);
		if (profileButton != null) {
			int iconColor = changedProfile.getActualColor();
			AndroidUtils.setBackground(profileButton, UiUtilities.tintDrawable(AppCompatResources.getDrawable(app,
					R.drawable.circle_background_light), UiUtilities.getColorWithAlpha(iconColor, 0.1f)));
			ImageView profileIcon = view.findViewById(R.id.profile_icon);
			if (profileIcon != null) {
				profileIcon.setImageDrawable(getPaintedIcon(changedProfile.iconRes, iconColor));
			}
		}
	}

	@Override
	protected void onBindPreferenceViewHolder(Preference preference, PreferenceViewHolder holder) {
		super.onBindPreferenceViewHolder(preference, holder);
		if (PROFILE_NAME.equals(preference.getKey())) {
			profileName = (EditText) holder.findViewById(R.id.profile_name_et);
			profileName.setImeOptions(EditorInfo.IME_ACTION_DONE);
			profileName.setRawInputType(InputType.TYPE_CLASS_TEXT | InputType.TYPE_TEXT_FLAG_CAP_SENTENCES);
			profileName.setText(changedProfile.name);
			profileName.addTextChangedListener(new TextWatcher() {
				@Override
				public void beforeTextChanged(CharSequence s, int start, int count, int after) {
				}

				@Override
				public void onTextChanged(CharSequence s, int start, int before, int count) {
				}

				@Override
				public void afterTextChanged(Editable s) {
					changedProfile.name = s.toString();
					if (nameIsEmpty()) {
						disableSaveButtonWithErrorMessage(app.getString(R.string.please_provide_profile_name_message));
					} else if (hasNameDuplicate()) {
						disableSaveButtonWithErrorMessage(app.getString(R.string.profile_alert_duplicate_name_msg));
					} else {
						saveButton.setEnabled(true);
					}
				}
			});
			profileName.setOnFocusChangeListener(new View.OnFocusChangeListener() {
				@Override
				public void onFocusChange(View v, boolean hasFocus) {
					if (hasFocus) {
						profileName.setSelection(profileName.getText().length());
						AndroidUtils.showSoftKeyboard(getMyActivity(), profileName);
					}
				}
			});
			if (getSelectedAppMode().equals(ApplicationMode.DEFAULT) && !isNewProfile) {
				profileName.setFocusableInTouchMode(false);
				profileName.setFocusable(false);
			}
			profileNameOtfb = (OsmandTextFieldBoxes) holder.findViewById(R.id.profile_name_otfb);
			updateProfileNameAppearance();
		} else if (MASTER_PROFILE.equals(preference.getKey())) {
			baseProfileName = (EditText) holder.findViewById(R.id.master_profile_et);
			baseProfileName.setFocusable(false);
			baseProfileName.setText(changedProfile.parent != null
					? changedProfile.parent.toHumanString()
					: getSelectedAppMode().toHumanString());
			OsmandTextFieldBoxes baseProfileNameHint = (OsmandTextFieldBoxes) holder.findViewById(R.id.master_profile_otfb);
			baseProfileNameHint.setLabelText(getString(R.string.profile_type_osmand_string));
			FrameLayout selectNavTypeBtn = (FrameLayout) holder.findViewById(R.id.select_nav_type_btn);
			selectNavTypeBtn.setOnClickListener(new View.OnClickListener() {
				@Override
				public void onClick(View v) {
					if (isNewProfile) {
						hideKeyboard();
						if (getActivity() != null) {
							String selected = changedProfile.parent != null ?
									changedProfile.parent.getStringKey() : null;
							SelectBaseProfileBottomSheet.showInstance(
									getActivity(),ProfileAppearanceFragment.this,
									getSelectedAppMode(), selected, false);
						}
					}
				}
			});
		} else if (SELECT_COLOR.equals(preference.getKey())) {
			colorName = holder.itemView.findViewById(R.id.summary);
			colorName.setTextColor(ContextCompat.getColor(app, R.color.preference_category_title));
		} else if (COLOR_ITEMS.equals(preference.getKey())) {
			createColorsCard(holder);
		} else if (ICON_ITEMS.equals(preference.getKey())) {
			iconItems = (FlowLayout) holder.findViewById(R.id.color_items);
			iconItems.removeAllViews();
			ArrayList<Integer> icons = ProfileIcons.getIcons();
			for (int iconRes : icons) {
				View iconItem = createIconItemView(iconRes, iconItems);
				int minimalPaddingBetweenIcon = app.getResources().getDimensionPixelSize(R.dimen.favorites_select_icon_button_right_padding);
				iconItems.addView(iconItem, new FlowLayout.LayoutParams(minimalPaddingBetweenIcon, 0));
				iconItems.setHorizontalAutoSpacing(true);
			}
			setIconColor(changedProfile.iconRes);
		} else if (LOCATION_ICON_ITEMS.equals(preference.getKey())) {
			locationIconItems = (FlowLayout) holder.findViewById(R.id.color_items);
			locationIconItems.removeAllViews();
			for (LocationIcon locationIcon : LocationIcon.values()) {
				View iconItemView = createLocationIconView(locationIcon, locationIconItems);
				locationIconItems.addView(iconItemView, new FlowLayout.LayoutParams(0, 0));
			}
			updateLocationIconSelector(changedProfile.locationIcon);
		} else if (NAV_ICON_ITEMS.equals(preference.getKey())) {
			navIconItems = (FlowLayout) holder.findViewById(R.id.color_items);
			navIconItems.removeAllViews();
			for (NavigationIcon navigationIcon : NavigationIcon.values()) {
				View iconItemView = createNavigationIconView(navigationIcon, navIconItems);
				navIconItems.addView(iconItemView, new FlowLayout.LayoutParams(0, 0));
			}
			updateNavigationIconSelector(changedProfile.navigationIcon);
		}
	}

	@Override
	public void onResume() {
		super.onResume();
		checkSavingProfile();
	}

	@Override
	public void onPause() {
		super.onPause();
		if (isNewProfile) {
			File file = ConfigureProfileFragment.getBackupFileForCustomMode(app, changedProfile.stringKey);
			boolean fileExporting = app.getFileSettingsHelper().isFileExporting(file);
			if (fileExporting) {
				app.getFileSettingsHelper().updateExportListener(file, null);
			}
		}
	}

	private void createColorsCard(PreferenceViewHolder holder) {
		MapActivity mapActivity = getMapActivity();
		if (mapActivity == null) {
			return;
		}
		FlowLayout colorsCardContainer = (FlowLayout) holder.findViewById(R.id.color_items);
		colorsCardContainer.removeAllViews();

		int selectedColor = changedProfile.getActualColor();
		List<Integer> colors = new ArrayList<>();
		for (ProfileIconColors color : ProfileIconColors.values()) {
			colors.add(ContextCompat.getColor(app, color.getColor(isNightMode())));
		}
		colorsCard = new ColorsCard(mapActivity, selectedColor, this, colors, app.getSettings().CUSTOM_ICON_COLORS, getSelectedAppMode());
		colorsCard.setListener(this);
		colorsCardContainer.addView(colorsCard.build(app));
		updateColorName();
	}

	private void updateProfileNameAppearance() {
		if (profileName != null) {
			if (profileName.isFocusable() && profileName.isFocusableInTouchMode()) {
				int selectedColor = changedProfile.getActualColor();
				profileNameOtfb.setPrimaryColor(selectedColor);
				profileName.getBackground().mutate().setColorFilter(selectedColor, PorterDuff.Mode.SRC_ATOP);
			}
		}
	}

	private View createIconItemView(final int iconRes, ViewGroup rootView) {
		FrameLayout iconItemView = (FrameLayout) UiUtilities.getInflater(getContext(), isNightMode())
				.inflate(R.layout.preference_circle_item, rootView, false);
		ImageView checkMark = iconItemView.findViewById(R.id.checkMark);
		checkMark.setImageDrawable(app.getUIUtilities().getIcon(iconRes, R.color.icon_color_default_light));
		ImageView coloredCircle = iconItemView.findViewById(R.id.background);
		AndroidUtils.setBackground(coloredCircle,
				UiUtilities.tintDrawable(AppCompatResources.getDrawable(app, R.drawable.circle_background_light),
						UiUtilities.getColorWithAlpha(ContextCompat.getColor(app, R.color.icon_color_default_light), 0.1f)));
		coloredCircle.setOnClickListener(new View.OnClickListener() {
			@Override
			public void onClick(View v) {
				if (iconRes != changedProfile.iconRes) {
					updateIconSelector(iconRes);
				}
			}
		});
		iconItemView.findViewById(R.id.outline).setVisibility(View.GONE);
		iconItemView.setTag(iconRes);
		return iconItemView;
	}

	private void updateIconSelector(int iconRes) {
		updateIconColor(iconRes);
		View iconItem = iconItems.findViewWithTag(changedProfile.iconRes);
		iconItem.findViewById(R.id.outline).setVisibility(View.GONE);
		ImageView checkMark = iconItem.findViewById(R.id.checkMark);
		checkMark.setImageDrawable(app.getUIUtilities().getIcon(changedProfile.iconRes, R.color.icon_color_default_light));
		AndroidUtils.setBackground(iconItem.findViewById(R.id.background),
				UiUtilities.tintDrawable(AppCompatResources.getDrawable(app, R.drawable.circle_background_light),
						UiUtilities.getColorWithAlpha(ContextCompat.getColor(app, R.color.icon_color_default_light), 0.1f)));
		changedProfile.iconRes = iconRes;
		updateProfileButton();
	}

	private View createLocationIconView(final LocationIcon locationIcon, ViewGroup rootView) {
		FrameLayout locationIconView = (FrameLayout) UiUtilities.getInflater(getContext(), isNightMode())
				.inflate(R.layout.preference_select_icon_button, rootView, false);
		int changedProfileColor = changedProfile.getActualColor();
		LayerDrawable locationIconDrawable = (LayerDrawable) AppCompatResources.getDrawable(app, locationIcon.getIconId());
		if (locationIconDrawable != null) {
			DrawableCompat.setTint(DrawableCompat.wrap(locationIconDrawable.getDrawable(1)), changedProfileColor);
		}
		locationIconView.<ImageView>findViewById(R.id.icon).setImageDrawable(locationIconDrawable);
		ImageView headingIcon = locationIconView.findViewById(R.id.headingIcon);
		headingIcon.setImageDrawable(AppCompatResources.getDrawable(app, locationIcon.getHeadingIconId()));
		headingIcon.setColorFilter(new PorterDuffColorFilter(changedProfileColor, PorterDuff.Mode.SRC_IN));
		ImageView coloredRect = locationIconView.findViewById(R.id.backgroundRect);
		AndroidUtils.setBackground(coloredRect,
				UiUtilities.tintDrawable(AppCompatResources.getDrawable(app, R.drawable.bg_select_icon_button),
						UiUtilities.getColorWithAlpha(ContextCompat.getColor(app, R.color.icon_color_default_light), 0.1f)));
		coloredRect.setOnClickListener(new View.OnClickListener() {
			@Override
			public void onClick(View v) {
				if (locationIcon != changedProfile.locationIcon) {
					setVerticalScrollBarEnabled(false);
					updateLocationIconSelector(locationIcon);
					setVerticalScrollBarEnabled(true);
				}
			}
		});
		ImageView outlineRect = locationIconView.findViewById(R.id.outlineRect);
		GradientDrawable rectContourDrawable = (GradientDrawable) AppCompatResources.getDrawable(app, R.drawable.bg_select_icon_button_outline);
		if (rectContourDrawable != null) {
			rectContourDrawable.setStroke(AndroidUtils.dpToPx(app, 2), changedProfileColor);
		}
		outlineRect.setImageDrawable(rectContourDrawable);
		outlineRect.setVisibility(View.GONE);
		locationIconView.setTag(locationIcon);
		return locationIconView;
	}

	private void updateLocationIconSelector(LocationIcon locationIcon) {
		View viewWithTag = locationIconItems.findViewWithTag(changedProfile.locationIcon);
		viewWithTag.findViewById(R.id.outlineRect).setVisibility(View.GONE);
		viewWithTag = locationIconItems.findViewWithTag(locationIcon);
		viewWithTag.findViewById(R.id.outlineRect).setVisibility(View.VISIBLE);
		changedProfile.locationIcon = locationIcon;
	}

	private View createNavigationIconView(final NavigationIcon navigationIcon, ViewGroup rootView) {
		FrameLayout navigationIconView = (FrameLayout) UiUtilities.getInflater(getContext(), isNightMode())
				.inflate(R.layout.preference_select_icon_button, rootView, false);
		LayerDrawable navigationIconDrawable = (LayerDrawable) AppCompatResources.getDrawable(app, navigationIcon.getIconId());
		if (navigationIconDrawable != null) {
			DrawableCompat.setTint(DrawableCompat.wrap(navigationIconDrawable.getDrawable(1)),
					changedProfile.getActualColor());
		}
		ImageView imageView = navigationIconView.findViewById(R.id.icon);
		imageView.setImageDrawable(navigationIconDrawable);
		Matrix matrix = new Matrix();
		imageView.setScaleType(ImageView.ScaleType.MATRIX);
		matrix.postRotate((float) -90, imageView.getDrawable().getIntrinsicWidth() / 2,
				imageView.getDrawable().getIntrinsicHeight() / 2);
		imageView.setImageMatrix(matrix);
		ImageView coloredRect = navigationIconView.findViewById(R.id.backgroundRect);
		AndroidUtils.setBackground(coloredRect,
				UiUtilities.tintDrawable(AppCompatResources.getDrawable(app, R.drawable.bg_select_icon_button),
						UiUtilities.getColorWithAlpha(ContextCompat.getColor(app, R.color.icon_color_default_light), 0.1f)));
		coloredRect.setOnClickListener(new View.OnClickListener() {
			@Override
			public void onClick(View v) {
				if (navigationIcon != changedProfile.navigationIcon) {
					setVerticalScrollBarEnabled(false);
					updateNavigationIconSelector(navigationIcon);
					setVerticalScrollBarEnabled(true);
				}
			}
		});
		ImageView outlineRect = navigationIconView.findViewById(R.id.outlineRect);
		GradientDrawable rectContourDrawable = (GradientDrawable) AppCompatResources.getDrawable(app, R.drawable.bg_select_icon_button_outline);
		int changedProfileColor = changedProfile.getActualColor();
		if (rectContourDrawable != null) {
			rectContourDrawable.setStroke(AndroidUtils.dpToPx(app, 2), changedProfileColor);
		}
		outlineRect.setImageDrawable(rectContourDrawable);
		outlineRect.setVisibility(View.GONE);
		navigationIconView.setTag(navigationIcon);
		return navigationIconView;
	}

	private void updateNavigationIconSelector(NavigationIcon navigationIcon) {
		View viewWithTag = navIconItems.findViewWithTag(changedProfile.navigationIcon);
		viewWithTag.findViewById(R.id.outlineRect).setVisibility(View.GONE);
		viewWithTag = navIconItems.findViewWithTag(navigationIcon);
		viewWithTag.findViewById(R.id.outlineRect).setVisibility(View.VISIBLE);
		changedProfile.navigationIcon = navigationIcon;
	}

	private void updateIconColor(int iconRes) {
		setVerticalScrollBarEnabled(false);
		setIconColor(iconRes);
		setVerticalScrollBarEnabled(true);
	}

	private void setIconColor(int iconRes) {
		int changedProfileColor = changedProfile.getActualColor();
		View iconItem = iconItems.findViewWithTag(iconRes);
		if (iconItem != null) {
			int newColor = changedProfile.getActualColor();
			AndroidUtils.setBackground(iconItem.findViewById(R.id.background),
					UiUtilities.tintDrawable(AppCompatResources.getDrawable(app, R.drawable.circle_background_light),
							UiUtilities.getColorWithAlpha(newColor, 0.1f)));
			ImageView outlineCircle = iconItem.findViewById(R.id.outline);
			GradientDrawable circleContourDrawable = (GradientDrawable) AppCompatResources.getDrawable(app, R.drawable.circle_contour_bg_light);
			if (circleContourDrawable != null) {
				circleContourDrawable.setStroke(AndroidUtils.dpToPx(app, 2), changedProfileColor);
			}
			outlineCircle.setImageDrawable(circleContourDrawable);
			outlineCircle.setVisibility(View.VISIBLE);
			ImageView checkMark = iconItem.findViewById(R.id.checkMark);
			checkMark.setImageDrawable(app.getUIUtilities().getPaintedIcon(iconRes, changedProfileColor));
		}
	}

	private void setVerticalScrollBarEnabled(boolean enabled) {
		final RecyclerView preferenceListView = getListView();
		if (enabled) {
			preferenceListView.post(new Runnable() {
				@Override
				public void run() {
					preferenceListView.setVerticalScrollBarEnabled(true);
				}
			});
		} else {
			preferenceListView.setVerticalScrollBarEnabled(false);
		}
	}

	private void hideKeyboard() {
		Activity activity = getActivity();
		if (activity != null) {
			View cf = activity.getCurrentFocus();
			AndroidUtils.hideSoftKeyboard(activity, cf);
		}
	}

	private SettingsExportListener getSettingsExportListener() {
		if (exportListener == null) {
			exportListener = new SettingsExportListener() {

				@Override
				public void onSettingsExportFinished(@NonNull File file, boolean succeed) {
					dismissProfileSavingDialog();
					if (succeed) {
						customProfileSaved();
					} else {
						app.showToastMessage(R.string.profile_backup_failed);
					}
				}

				@Override
				public void onSettingsExportProgressUpdate(int value) {

				}
			};
		}
		return exportListener;
	}

	private void updateParentProfile(String profileKey, boolean isBaseProfileImported) {
		deleteImportedProfile();
		setupBaseProfileView(profileKey);
		changedProfile.parent = ApplicationMode.valueOfStringKey(profileKey, ApplicationMode.DEFAULT);
		changedProfile.routingProfile = changedProfile.parent.getRoutingProfile();
		changedProfile.routeService = changedProfile.parent.getRouteService();
		this.isBaseProfileImported = isBaseProfileImported;
	}

	private void setupBaseProfileView(String stringKey) {
		ApplicationMode mode = ApplicationMode.valueOfStringKey(stringKey, ApplicationMode.DEFAULT);
		baseProfileName.setText(Algorithms.capitalizeFirstLetter(mode.toHumanString()));
	}

	private boolean checkProfileName() {
		if (Algorithms.isBlank(changedProfile.name)) {
			Activity activity = getActivity();
			if (activity != null) {
				createWarningDialog(activity, R.string.profile_alert_need_profile_name_title,
						R.string.profile_alert_need_profile_name_msg, R.string.shared_string_dismiss).show();
			}
			return false;
		}
		return true;
	}

	private void saveProfile() {
		profile = changedProfile;
		if (isNewProfile) {
			DialogInterface.OnShowListener showListener = new DialogInterface.OnShowListener() {

				@Override
				public void onShow(DialogInterface dialog) {
					app.runInUIThread(new Runnable() {
						@Override
						public void run() {
							ApplicationMode mode = saveNewProfile();
							saveProfileBackup(mode);
						}
					});
				}
			};
			showNewProfileSavingDialog(showListener);
		} else {
			ApplicationMode mode = getSelectedAppMode();
			mode.setParentAppMode(changedProfile.parent);
			mode.setIconResName(ProfileIcons.getResStringByResId(changedProfile.iconRes));
			mode.setUserProfileName(changedProfile.name.trim());
			mode.setRoutingProfile(changedProfile.routingProfile);
			mode.setRouteService(changedProfile.routeService);
			mode.setIconColor(changedProfile.color);
			mode.setCustomIconColor(changedProfile.customColor);
			mode.setLocationIcon(changedProfile.locationIcon);
			mode.setNavigationIcon(changedProfile.navigationIcon);

			FragmentActivity activity = getActivity();
			if (activity != null) {
				activity.onBackPressed();
			}
		}
	}

	private ApplicationMode saveNewProfile() {
		changedProfile.stringKey = getUniqueStringKey(changedProfile.parent);

		ApplicationMode.ApplicationModeBuilder builder = ApplicationMode
				.createCustomMode(changedProfile.parent, changedProfile.stringKey, app)
				.setIconResName(ProfileIcons.getResStringByResId(changedProfile.iconRes))
				.setUserProfileName(changedProfile.name.trim())
				.setRoutingProfile(changedProfile.routingProfile)
				.setRouteService(changedProfile.routeService)
				.setIconColor(changedProfile.color)
				.setCustomIconColor(changedProfile.customColor)
				.setLocationIcon(changedProfile.locationIcon)
				.setNavigationIcon(changedProfile.navigationIcon);

		app.getSettings().copyPreferencesFromProfile(changedProfile.parent, builder.getApplicationMode());
		ApplicationMode mode = ApplicationMode.saveProfile(builder, app);
		if (!ApplicationMode.values(app).contains(mode)) {
			ApplicationMode.changeProfileAvailability(mode, true, app);
		}
		return mode;
	}

	private void saveProfileBackup(ApplicationMode mode) {
		if (app != null) {
			File tempDir = app.getAppPath(IndexConstants.BACKUP_INDEX_DIR);
			if (!tempDir.exists()) {
				tempDir.mkdirs();
			}
			app.getFileSettingsHelper().exportSettings(tempDir, mode.getStringKey(),
					getSettingsExportListener(), true, new ProfileSettingsItem(app, mode));
		}
	}

	private void showNewProfileSavingDialog(@Nullable DialogInterface.OnShowListener showListener) {
		if (progress != null) {
			progress.dismiss();
		}
		progress = new ProgressDialog(getContext());
		progress.setMessage(getString(R.string.saving_new_profile));
		progress.setCancelable(false);
		progress.setOnShowListener(showListener);
		progress.show();
	}

	private void checkSavingProfile() {
		if (isNewProfile) {
			File file = ConfigureProfileFragment.getBackupFileForCustomMode(app, changedProfile.stringKey);
			boolean fileExporting = app.getFileSettingsHelper().isFileExporting(file);
			if (fileExporting) {
				showNewProfileSavingDialog(null);
				app.getFileSettingsHelper().updateExportListener(file, getSettingsExportListener());
			} else if (file.exists()) {
				dismissProfileSavingDialog();
				customProfileSaved();
			}
		}
	}

	private void dismissProfileSavingDialog() {
		FragmentActivity activity = getActivity();
		if (progress != null && activity != null && AndroidUtils.isActivityNotDestroyed(activity)) {
			progress.dismiss();
		}
	}

	private void customProfileSaved() {
		FragmentActivity activity = getActivity();
		if (activity != null) {
			if (activity instanceof MapActivity) {
				((MapActivity) activity).getMapLayers().getMapWidgetRegistry().updateVisibleWidgets();
				((MapActivity) activity).updateApplicationModeSettings();
			}
			FragmentManager fragmentManager = activity.getSupportFragmentManager();
			if (!fragmentManager.isStateSaved()) {
				fragmentManager.popBackStack();
				BaseSettingsFragment.showInstance(activity, SettingsScreenType.CONFIGURE_PROFILE,
						ApplicationMode.valueOfStringKey(changedProfile.stringKey, null));
			}
		}
	}

	private String getUniqueStringKey(ApplicationMode mode) {
		return mode.getStringKey() + "_" + System.currentTimeMillis();
	}

	private boolean hasNameDuplicate() {
		for (ApplicationMode m : ApplicationMode.allPossibleValues()) {
			if (m.toHumanString().trim().equals(changedProfile.name.trim()) &&
					!m.getStringKey().trim().equals(profile.stringKey.trim())) {
				return true;
			}
		}
		return false;
	}

	private boolean nameIsEmpty() {
		return changedProfile.name.trim().isEmpty();
	}

	private void disableSaveButtonWithErrorMessage(String errorMessage) {
		saveButton.setEnabled(false);
		profileNameOtfb.setError(errorMessage, true);
	}

	public void showExitDialog() {
		hideKeyboard();
		if (isChanged()) {
			AlertDialog.Builder dismissDialog = createWarningDialog(getActivity(),
					R.string.shared_string_dismiss, R.string.exit_without_saving, R.string.shared_string_cancel);
			dismissDialog.setPositiveButton(R.string.shared_string_exit, new DialogInterface.OnClickListener() {
				@Override
				public void onClick(DialogInterface dialog, int which) {
					changedProfile = profile;
					goBackWithoutSaving();
				}
			});
			dismissDialog.show();
		} else {
			dismiss();
		}
	}

	private AlertDialog.Builder createWarningDialog(Activity activity, int title, int message, int negButton) {
		Context themedContext = UiUtilities.getThemedContext(activity, isNightMode());
		AlertDialog.Builder warningDialog = new AlertDialog.Builder(themedContext);
		warningDialog.setTitle(getString(title));
		warningDialog.setMessage(getString(message));
		warningDialog.setNegativeButton(negButton, null);
		return warningDialog;
	}

	private void goBackWithoutSaving() {
		deleteImportedProfile();
		if (getActivity() != null) {
			getActivity().onBackPressed();
		}
	}

	private void deleteImportedProfile() {
		if (isBaseProfileImported) {
			ApplicationMode appMode = ApplicationMode.valueOfStringKey(changedProfile.parent.getStringKey(), null);
			if (appMode != null) {
				ApplicationMode.deleteCustomModes(Collections.singletonList(appMode), app);
			}
		}
	}

	private void updateColorName() {
		if (colorsCard == null || colorName == null) {
			return;
		}
		int selectedColor = colorsCard.getSelectedColor();
		if (colorsCard.isBaseColor(selectedColor)) {
			colorName.setText(changedProfile.getProfileColorByColorValue(selectedColor).getName());
		} else {
			colorName.setText(R.string.custom_color);
		}
	}

	@Override
	public void onProfileSelected(Bundle args) {
		String profileKey = args.getString(PROFILE_KEY_ARG);
		boolean imported = args.getBoolean(PROFILES_LIST_UPDATED_ARG);
		updateParentProfile(profileKey, imported);
	}

	@Override
	public void onCardLayoutNeeded(@NonNull BaseCard card) {
	}

	@Override
	public void onCardPressed(@NonNull BaseCard card) {
		if (card instanceof ColorsCard) {
			ColorsCard cardOfColors = (ColorsCard) card;
			int color = cardOfColors.getSelectedColor();

			if (color == changedProfile.getActualColor()) {
				return;
			}

			if (cardOfColors.isBaseColor(color)) {
				changedProfile.customColor = null;
				changedProfile.color = changedProfile.getProfileColorByColorValue(color);
			} else {
				changedProfile.customColor = cardOfColors.getSelectedColor();
				changedProfile.color = null;
			}

			if (iconItems != null) {
				updateIconColor(changedProfile.iconRes);
			}

			updateColorName();
			updateProfileNameAppearance();
			updateProfileButton();
			setVerticalScrollBarEnabled(false);
			updatePreference(findPreference(MASTER_PROFILE));
			updatePreference(findPreference(LOCATION_ICON_ITEMS));
			updatePreference(findPreference(NAV_ICON_ITEMS));
			setVerticalScrollBarEnabled(true);
		}
	}

	@Override
	public void onCardButtonPressed(@NonNull BaseCard card, int buttonIndex) {
	}

	@Override
	public void onColorSelected(Integer prevColor, int newColor) {
		colorsCard.onColorSelected(prevColor, newColor);
		this.onCardPressed(colorsCard);
	}

<<<<<<< HEAD
	@Override
	public void applyRouteLineAppearance(@NonNull PreviewRouteLineInfo previewRouteLineInfo) {
		changedProfile.previewRouteLineInfo = previewRouteLineInfo;
	}

	private PreviewRouteLineInfo createRouteLineDrawInfo(@NonNull ApplicationMode appMode) {
		int colorDay = settings.CUSTOM_ROUTE_COLOR_DAY.getModeValue(appMode);
		int colorNight = settings.CUSTOM_ROUTE_COLOR_NIGHT.getModeValue(appMode);
		ColoringType coloringType = settings.ROUTE_COLORING_TYPE.getModeValue(appMode);
		String routeInfoAttribute = settings.ROUTE_INFO_ATTRIBUTE.getModeValue(appMode);
		String widthKey = settings.ROUTE_LINE_WIDTH.getModeValue(appMode);
		return new PreviewRouteLineInfo(colorDay, colorNight, coloringType, routeInfoAttribute, widthKey);
	}

	private void saveRouteLineAppearance(@NonNull ApplicationMode appMode,
	                                     @NonNull PreviewRouteLineInfo drawInfo) {
		settings.CUSTOM_ROUTE_COLOR_DAY.setModeValue(appMode, drawInfo.getCustomColor(false));
		settings.CUSTOM_ROUTE_COLOR_NIGHT.setModeValue(appMode, drawInfo.getCustomColor(true));
		settings.ROUTE_COLORING_TYPE.setModeValue(appMode, drawInfo.getRouteColoringType());
		settings.ROUTE_INFO_ATTRIBUTE.setModeValue(appMode, drawInfo.getRouteInfoAttribute());
		settings.ROUTE_LINE_WIDTH.setModeValue(appMode, drawInfo.getWidth());
	}

	public static boolean showInstance(@NonNull FragmentActivity activity,
	                                   @NonNull SettingsScreenType screenType,
	                                   @Nullable String appMode, boolean imported) {
		FragmentManager fragmentManager = activity.getSupportFragmentManager();
		String tag = screenType.fragmentName;
		if (!fragmentManager.isStateSaved() && fragmentManager.findFragmentByTag(tag) == null) {
			Fragment fragment = Fragment.instantiate(activity, tag);
=======
	public static boolean showInstance(FragmentActivity activity, SettingsScreenType screenType, @Nullable String appMode, boolean imported) {
		try {
			Fragment fragment = Fragment.instantiate(activity, screenType.fragmentName);
>>>>>>> 21aa3655
			Bundle args = new Bundle();
			if (appMode != null) {
				args.putString(BASE_PROFILE_FOR_NEW, appMode);
				args.putBoolean(IS_BASE_PROFILE_IMPORTED, imported);
			}
			fragment.setArguments(args);
			fragmentManager.beginTransaction()
					.replace(R.id.fragmentContainer, fragment, tag)
					.addToBackStack(DRAWER_SETTINGS_ID + ".new")
					.commitAllowingStateLoss();
			return true;
		}
		return false;
	}

	class ApplicationProfileObject {
		String stringKey;
		ApplicationMode parent = null;
		String name;
		ProfileIconColors color;
		Integer customColor = null;
		int iconRes;
		String routingProfile;
		RouteService routeService;
		NavigationIcon navigationIcon;
		LocationIcon locationIcon;

		@ColorInt
		public int getActualColor() {
			return customColor != null ?
					customColor : ContextCompat.getColor(app, color.getColor(isNightMode()));
		}

		public ProfileIconColors getProfileColorByColorValue(int colorValue) {
			for (ProfileIconColors color : ProfileIconColors.values()) {
				if (ContextCompat.getColor(app, color.getColor(true)) == colorValue
						|| ContextCompat.getColor(app, color.getColor(false)) == colorValue) {
					return color;
				}
			}
			return ProfileIconColors.DEFAULT;
		}

		@Override
		public boolean equals(Object o) {
			if (this == o) return true;
			if (o == null || getClass() != o.getClass()) return false;

			ApplicationProfileObject that = (ApplicationProfileObject) o;

			if (iconRes != that.iconRes) return false;
			if (stringKey != null ? !stringKey.equals(that.stringKey) : that.stringKey != null)
				return false;
			if (parent != null ? !parent.equals(that.parent) : that.parent != null) return false;
			if (name != null ? !name.equals(that.name) : that.name != null) return false;
			if (color != that.color) return false;
			if (customColor != null ? !customColor.equals(that.customColor) : that.customColor != null)
				return false;
			if (routingProfile != null ? !routingProfile.equals(that.routingProfile) : that.routingProfile != null)
				return false;
			if (routeService != that.routeService) return false;
			if (navigationIcon != that.navigationIcon) return false;
			return locationIcon == that.locationIcon;
		}

		@Override
		public int hashCode() {
			int result = stringKey != null ? stringKey.hashCode() : 0;
			result = 31 * result + (parent != null ? parent.hashCode() : 0);
			result = 31 * result + (name != null ? name.hashCode() : 0);
			result = 31 * result + (color != null ? color.hashCode() : 0);
			result = 31 * result + (customColor != null ? customColor.hashCode() : 0);
			result = 31 * result + iconRes;
			result = 31 * result + (routingProfile != null ? routingProfile.hashCode() : 0);
			result = 31 * result + (routeService != null ? routeService.hashCode() : 0);
			result = 31 * result + (navigationIcon != null ? navigationIcon.hashCode() : 0);
			result = 31 * result + (locationIcon != null ? locationIcon.hashCode() : 0);
			return result;
		}
	}
}<|MERGE_RESOLUTION|>--- conflicted
+++ resolved
@@ -977,30 +977,6 @@
 		this.onCardPressed(colorsCard);
 	}
 
-<<<<<<< HEAD
-	@Override
-	public void applyRouteLineAppearance(@NonNull PreviewRouteLineInfo previewRouteLineInfo) {
-		changedProfile.previewRouteLineInfo = previewRouteLineInfo;
-	}
-
-	private PreviewRouteLineInfo createRouteLineDrawInfo(@NonNull ApplicationMode appMode) {
-		int colorDay = settings.CUSTOM_ROUTE_COLOR_DAY.getModeValue(appMode);
-		int colorNight = settings.CUSTOM_ROUTE_COLOR_NIGHT.getModeValue(appMode);
-		ColoringType coloringType = settings.ROUTE_COLORING_TYPE.getModeValue(appMode);
-		String routeInfoAttribute = settings.ROUTE_INFO_ATTRIBUTE.getModeValue(appMode);
-		String widthKey = settings.ROUTE_LINE_WIDTH.getModeValue(appMode);
-		return new PreviewRouteLineInfo(colorDay, colorNight, coloringType, routeInfoAttribute, widthKey);
-	}
-
-	private void saveRouteLineAppearance(@NonNull ApplicationMode appMode,
-	                                     @NonNull PreviewRouteLineInfo drawInfo) {
-		settings.CUSTOM_ROUTE_COLOR_DAY.setModeValue(appMode, drawInfo.getCustomColor(false));
-		settings.CUSTOM_ROUTE_COLOR_NIGHT.setModeValue(appMode, drawInfo.getCustomColor(true));
-		settings.ROUTE_COLORING_TYPE.setModeValue(appMode, drawInfo.getRouteColoringType());
-		settings.ROUTE_INFO_ATTRIBUTE.setModeValue(appMode, drawInfo.getRouteInfoAttribute());
-		settings.ROUTE_LINE_WIDTH.setModeValue(appMode, drawInfo.getWidth());
-	}
-
 	public static boolean showInstance(@NonNull FragmentActivity activity,
 	                                   @NonNull SettingsScreenType screenType,
 	                                   @Nullable String appMode, boolean imported) {
@@ -1008,11 +984,6 @@
 		String tag = screenType.fragmentName;
 		if (!fragmentManager.isStateSaved() && fragmentManager.findFragmentByTag(tag) == null) {
 			Fragment fragment = Fragment.instantiate(activity, tag);
-=======
-	public static boolean showInstance(FragmentActivity activity, SettingsScreenType screenType, @Nullable String appMode, boolean imported) {
-		try {
-			Fragment fragment = Fragment.instantiate(activity, screenType.fragmentName);
->>>>>>> 21aa3655
 			Bundle args = new Bundle();
 			if (appMode != null) {
 				args.putString(BASE_PROFILE_FOR_NEW, appMode);
