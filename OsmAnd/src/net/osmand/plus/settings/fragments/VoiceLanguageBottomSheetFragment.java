--- conflicted
+++ resolved
@@ -371,11 +371,8 @@
 		if (activity != null) {
 			settings.VOICE_PROVIDER.setModeValue(getAppMode(), indexItem.getBasename());
 			onVoiceProviderChanged();
-<<<<<<< HEAD
-=======
 			app.initVoiceCommandPlayer(activity, getAppMode(), false, null,
 					false, false, false);
->>>>>>> c62bd0ba
 		}
 		if (DownloadActivityType.isVoiceTTS(indexItem) || forceDismiss) {
 			dismiss();
