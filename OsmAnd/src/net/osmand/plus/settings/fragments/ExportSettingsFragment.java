package net.osmand.plus.settings.fragments;

import android.app.ProgressDialog;
import android.content.Context;
import android.content.DialogInterface;
import android.content.Intent;
import android.os.Bundle;
import android.view.LayoutInflater;
import android.view.View;
import android.view.ViewGroup;
import android.widget.TextView;
import android.widget.Toast;

import androidx.annotation.NonNull;
import androidx.annotation.Nullable;
import androidx.fragment.app.FragmentActivity;
import androidx.fragment.app.FragmentManager;

import com.google.android.material.appbar.CollapsingToolbarLayout;

import net.osmand.AndroidUtils;
import net.osmand.FileUtils;
import net.osmand.IndexConstants;
import net.osmand.PlatformUtil;
import net.osmand.plus.R;
import net.osmand.plus.settings.backend.ApplicationMode;
import net.osmand.plus.settings.backend.backup.FileSettingsItem;
import net.osmand.plus.settings.backend.backup.SettingsHelper.SettingsExportListener;
import net.osmand.plus.settings.backend.backup.SettingsItem;

import org.apache.commons.logging.Log;

import java.io.File;
import java.text.SimpleDateFormat;
import java.util.Date;
import java.util.List;
import java.util.Locale;

import static net.osmand.plus.settings.fragments.BaseSettingsFragment.APP_MODE_KEY;

public class ExportSettingsFragment extends BaseSettingsListFragment {

	public static final String TAG = ImportSettingsFragment.class.getSimpleName();
	public static final Log LOG = PlatformUtil.getLog(ImportSettingsFragment.class.getSimpleName());

	private static final String GLOBAL_EXPORT_KEY = "global_export_key";
	private static final String EXPORT_START_TIME_KEY = "export_start_time_key";
	private static final String EXPORTING_STARTED_KEY = "exporting_started_key";
	private static final String PROGRESS_MAX_KEY = "progress_max_key";
	private static final String PROGRESS_VALUE_KEY = "progress_value_key";

	private static final SimpleDateFormat DATE_FORMAT = new SimpleDateFormat("dd-MM-yy", Locale.US);

	private ProgressDialog progress;
	private ApplicationMode appMode;
	private SettingsExportListener exportListener;

	private int progressMax;
	private int progressValue;
	private long exportStartTime;
	private boolean globalExport;
	private boolean exportingStarted;

	@Override
	public void onCreate(@Nullable Bundle savedInstanceState) {
		super.onCreate(savedInstanceState);
		if (savedInstanceState != null) {
			appMode = ApplicationMode.valueOfStringKey(savedInstanceState.getString(APP_MODE_KEY), null);
			globalExport = savedInstanceState.getBoolean(GLOBAL_EXPORT_KEY);
			exportingStarted = savedInstanceState.getBoolean(EXPORTING_STARTED_KEY);
			exportStartTime = savedInstanceState.getLong(EXPORT_START_TIME_KEY);
			progressMax = savedInstanceState.getInt(PROGRESS_MAX_KEY);
			progressValue = savedInstanceState.getInt(PROGRESS_VALUE_KEY);
		}
<<<<<<< HEAD
		dataList = app.getSettingsHelper().getSettingsByCategory(globalExport);

		requireActivity().getOnBackPressedDispatcher().addCallback(this, new OnBackPressedCallback(true) {
			@Override
			public void handleOnBackPressed() {
				showExitDialog();
			}
		});
=======
		exportMode = true;
		dataList = app.getSettingsHelper().getAdditionalData(globalExport);
>>>>>>> 3f6ec04d
	}

	@Nullable
	@Override
	public View onCreateView(@NonNull LayoutInflater inflater, @Nullable ViewGroup container, @Nullable Bundle savedInstanceState) {
		View view = super.onCreateView(inflater, container, savedInstanceState);

		CollapsingToolbarLayout toolbarLayout = view.findViewById(R.id.toolbar_layout);
		toolbarLayout.setTitle(getString(R.string.shared_string_export));
		TextView description = header.findViewById(R.id.description);
		description.setText(R.string.select_data_to_export);

		return view;
	}

	@Override
	protected void onContinueButtonClickAction() {
		prepareFile();
	}

	@Override
	public void onSaveInstanceState(@NonNull Bundle outState) {
		super.onSaveInstanceState(outState);
		outState.putBoolean(GLOBAL_EXPORT_KEY, globalExport);
		outState.putBoolean(EXPORTING_STARTED_KEY, exportingStarted);
		outState.putLong(EXPORT_START_TIME_KEY, exportStartTime);
		outState.putString(APP_MODE_KEY, appMode.getStringKey());
		if (progress != null) {
			outState.putInt(PROGRESS_MAX_KEY, progress.getMax());
			outState.putInt(PROGRESS_VALUE_KEY, progress.getProgress());
		}
	}

	@Override
	public void onResume() {
		super.onResume();
		checkExportingFile();
	}

	@Override
	public void onPause() {
		super.onPause();
		if (exportingStarted) {
			File file = getExportFile();
			app.getSettingsHelper().updateExportListener(file, null);
		}
	}

	private void prepareFile() {
		if (app != null) {
			exportingStarted = true;
			exportStartTime = System.currentTimeMillis();
			showExportProgressDialog();
			File tempDir = FileUtils.getTempDir(app);
			String fileName = getFileName();
			List<SettingsItem> items = app.getSettingsHelper().prepareSettingsItems(adapter.getData());
			progress.setMax(getMaxProgress(items));
			app.getSettingsHelper().exportSettings(tempDir, fileName, getSettingsExportListener(), items, true);
		}
	}

	private int getMaxProgress(List<SettingsItem> items) {
		long maxProgress = 0;
		for (SettingsItem item : items) {
			if (item instanceof FileSettingsItem) {
				maxProgress += ((FileSettingsItem) item).getSize();
			}
		}
		return (int) maxProgress / (1 << 20);
	}

	private String getFileName() {
		if (globalExport) {
			if (exportStartTime == 0) {
				exportStartTime = System.currentTimeMillis();
			}
			return "Export_" + DATE_FORMAT.format(new Date(exportStartTime));
		} else {
			return appMode.toHumanString();
		}
	}

	private void showExportProgressDialog() {
		Context context = getContext();
		if (context == null) {
			return;
		}
		if (progress != null) {
			progress.dismiss();
		}
		progress = new ProgressDialog(context);
		progress.setProgressStyle(ProgressDialog.STYLE_HORIZONTAL);
		progress.setCancelable(true);
		progress.setTitle(app.getString(R.string.shared_string_export));
		progress.setMessage(app.getString(R.string.shared_string_preparing));
		progress.setButton(DialogInterface.BUTTON_NEGATIVE, app.getString(R.string.shared_string_cancel), new DialogInterface.OnClickListener() {
			@Override
			public void onClick(DialogInterface dialog, int which) {
				cancelExport();
			}
		});
		progress.setOnCancelListener(new DialogInterface.OnCancelListener() {
			@Override
			public void onCancel(DialogInterface dialog) {
				cancelExport();
			}
		});
		progress.show();
	}

	private void cancelExport() {
		app.getSettingsHelper().cancelExportForFile(getExportFile());
		progress.dismiss();
		dismissFragment();
	}

	private SettingsExportListener getSettingsExportListener() {
		if (exportListener == null) {
			exportListener = new SettingsExportListener() {

				@Override
				public void onSettingsExportFinished(@NonNull File file, boolean succeed) {
					dismissExportProgressDialog();
					exportingStarted = false;
					if (succeed) {
						shareProfile(file);
					} else {
						app.showToastMessage(R.string.export_profile_failed);
					}
				}

				@Override
				public void onSettingsExportProgressUpdate(int value) {
					progress.setProgress(value);
				}
			};
		}
		return exportListener;
	}

	private void checkExportingFile() {
		if (exportingStarted) {
			File file = getExportFile();
			boolean fileExporting = app.getSettingsHelper().isFileExporting(file);
			if (fileExporting) {
				showExportProgressDialog();
				progress.setMax(progressMax);
				progress.setProgress(progressValue);
				app.getSettingsHelper().updateExportListener(file, getSettingsExportListener());
			} else if (file.exists()) {
				dismissExportProgressDialog();
				shareProfile(file);
			}
		}
	}

	private void dismissExportProgressDialog() {
		FragmentActivity activity = getActivity();
		if (progress != null && activity != null && AndroidUtils.isActivityNotDestroyed(activity)) {
			progress.dismiss();
		}
	}

	private File getExportFile() {
		File tempDir = FileUtils.getTempDir(app);
		String fileName = getFileName();
		return new File(tempDir, fileName + IndexConstants.OSMAND_SETTINGS_FILE_EXT);
	}

	private void shareProfile(@NonNull File file) {
		try {
			final Intent sendIntent = new Intent();
			sendIntent.setAction(Intent.ACTION_SEND);
			sendIntent.putExtra(Intent.EXTRA_SUBJECT, file.getName());
			sendIntent.putExtra(Intent.EXTRA_STREAM, AndroidUtils.getUriForFile(getMyApplication(), file));
			sendIntent.setType("*/*");
			sendIntent.addFlags(Intent.FLAG_GRANT_READ_URI_PERMISSION);
			startActivity(sendIntent);
			dismissFragment();
		} catch (Exception e) {
			Toast.makeText(requireContext(), R.string.export_profile_failed, Toast.LENGTH_SHORT).show();
			LOG.error("Share profile error", e);
		}
	}

	public static boolean showInstance(@NonNull FragmentManager fragmentManager, @NonNull ApplicationMode appMode, boolean globalExport) {
		try {
			ExportSettingsFragment fragment = new ExportSettingsFragment();
			fragment.appMode = appMode;
			fragment.globalExport = globalExport;
			fragmentManager.beginTransaction().
					replace(R.id.fragmentContainer, fragment, TAG)
					.addToBackStack(SETTINGS_LIST_TAG)
					.commitAllowingStateLoss();
			return true;
		} catch (RuntimeException e) {
			return false;
		}
	}
}<|MERGE_RESOLUTION|>--- conflicted
+++ resolved
@@ -72,19 +72,8 @@
 			progressMax = savedInstanceState.getInt(PROGRESS_MAX_KEY);
 			progressValue = savedInstanceState.getInt(PROGRESS_VALUE_KEY);
 		}
-<<<<<<< HEAD
+		exportMode = true;
 		dataList = app.getSettingsHelper().getSettingsByCategory(globalExport);
-
-		requireActivity().getOnBackPressedDispatcher().addCallback(this, new OnBackPressedCallback(true) {
-			@Override
-			public void handleOnBackPressed() {
-				showExitDialog();
-			}
-		});
-=======
-		exportMode = true;
-		dataList = app.getSettingsHelper().getAdditionalData(globalExport);
->>>>>>> 3f6ec04d
 	}
 
 	@Nullable
